# Copyright 2022 gRPC authors.
#
# Licensed under the Apache License, Version 2.0 (the "License");
# you may not use this file except in compliance with the License.
# You may obtain a copy of the License at
#
#     http://www.apache.org/licenses/LICENSE-2.0
#
# Unless required by applicable law or agreed to in writing, software
# distributed under the License is distributed on an "AS IS" BASIS,
# WITHOUT WARRANTIES OR CONDITIONS OF ANY KIND, either express or implied.
# See the License for the specific language governing permissions and
# limitations under the License.

load("@bazel_skylib//lib:selects.bzl", "selects")
load(
    "//bazel:grpc_build_system.bzl",
    "grpc_cc_library",
    "grpc_cc_proto_library",
    "grpc_generate_one_off_internal_targets",
    "grpc_internal_proto_library",
    "grpc_upb_proto_library",
    "grpc_upb_proto_reflection_library",
)

licenses(["reciprocal"])

package(
    default_visibility = ["//:__subpackages__"],
    features = [
        "layering_check",
    ],
)

config_setting(
    name = "enable_latent_see",
    values = {"define": "GRPC_ENABLE_LATENT_SEE=1"},
)

config_setting(
    name = "force_unsecure_getenv",
    values = {"define": "GRPC_FORCE_UNSECURE_GETENV=1"},
)

# This is needed as a transitionary mechanism to build the src/core targets in
# the top-level BUILD file that have not yet been moved here. Should go away
# once the transition is complete.
exports_files(
    glob(["**"]),
    visibility = ["//:__subpackages__"],
)

config_setting(
    name = "maximize_threadyness",
    values = {"define": "GRPC_MAXIMIZE_THREADYNESS=1"},
)

config_setting(
    name = "minimize_threadyness",
    values = {"define": "GRPC_MINIMIZE_THREADYNESS=1"},
)

config_setting(
    name = "grpc_no_filter_fusion_define",
    values = {"define": "grpc_no_filter_fusion=true"},
)

selects.config_setting_group(
    name = "grpc_no_filter_fusion",
    match_any = [
        ":grpc_no_filter_fusion_define",
        # In addition to disabling filter fusion support when
        # --define=grpc_no_filter_fusion=true is specified, we also disable it
        # on mobile platforms where it is not likely to be needed and where
        # reducing the binary size is more important.
        "//:android",
        "//:ios",
    ],
)

grpc_cc_library(
    name = "channel_fwd",
    hdrs = [
        "lib/channel/channel_fwd.h",
    ],
)

grpc_cc_library(
    name = "dump_args",
    srcs = [
        "util/dump_args.cc",
    ],
    hdrs = [
        "util/dump_args.h",
    ],
    external_deps = [
        "absl/functional:any_invocable",
        "absl/log:check",
        "absl/strings",
        "absl/strings:str_format",
    ],
)

grpc_cc_library(
    name = "slice_cast",
    hdrs = [
        "//:include/grpc/event_engine/internal/slice_cast.h",
    ],
)

grpc_cc_library(
    name = "memory_usage",
    hdrs = [
        "util/memory_usage.h",
    ],
    external_deps = [
        "absl/status",
        "absl/status:statusor",
        "absl/time",
        "absl/strings:string_view",
        "absl/log",
    ],
    deps = [
        "//src/core:time",
    ],
)

grpc_cc_library(
    name = "postmortem",
    srcs = ["util/postmortem_emit.cc"],
    hdrs = [
        "util/postmortem_emit.h",
    ],
    deps = [
        "//:channelz",
        "//:stats",
    ],
)

grpc_cc_library(
    name = "grpc_check",
    srcs = ["util/grpc_check.cc"],
    hdrs = ["util/grpc_check.h"],
    external_deps = [
        "absl/log:check",
        "absl/log",
    ],
    deps = [
        "postmortem",
    ],
)

grpc_cc_library(
    name = "event_engine_extensions",
    hdrs = [
        "lib/event_engine/extensions/blocking_dns.h",
        "lib/event_engine/extensions/can_track_errors.h",
        "lib/event_engine/extensions/channelz.h",
        "lib/event_engine/extensions/chaotic_good_extension.h",
        "lib/event_engine/extensions/iomgr_compatible.h",
        "lib/event_engine/extensions/supports_fd.h",
        "lib/event_engine/extensions/supports_win_sockets.h",
        "lib/event_engine/extensions/tcp_trace.h",
    ],
    external_deps = [
        "absl/functional:any_invocable",
        "absl/status:statusor",
        "absl/strings",
    ],
    visibility = [
        "//bazel:event_engine_base_hdrs",
    ],
    deps = [
        "memory_quota",
        "tcp_tracer",
        "//:channelz",
        "//:event_engine_base_hdrs",
        "//:gpr_platform",
        "//:ref_counted_ptr",
    ],
)

grpc_cc_library(
    name = "event_engine_common",
    srcs = [
        "lib/event_engine/event_engine.cc",
        "lib/event_engine/resolved_address.cc",
        "lib/event_engine/slice.cc",
        "lib/event_engine/slice_buffer.cc",
    ],
    hdrs = [
        "lib/event_engine/extensions/can_track_errors.h",
        "lib/event_engine/handle_containers.h",
        "lib/event_engine/resolved_address_internal.h",
        "//:include/grpc/event_engine/slice.h",
        "//:include/grpc/event_engine/slice_buffer.h",
    ],
    external_deps = [
        "absl/container:flat_hash_set",
        "absl/hash",
        "absl/strings",
        "absl/utility",
    ],
    deps = [
        "context_list_entry",
        "grpc_check",
        "resolved_address",
        "slice",
        "slice_buffer",
        "slice_cast",
        "slice_refcount",
        "//:event_engine_base_hdrs",
        "//:gpr_platform",
    ],
)

grpc_cc_library(
    name = "transport_framing_endpoint_extension",
    hdrs = [
        "lib/transport/transport_framing_endpoint_extension.h",
    ],
    external_deps = [
        "absl/functional:any_invocable",
        "absl/strings",
    ],
    deps = [
        "slice_buffer",
        "//:gpr_platform",
    ],
)

grpc_cc_library(
    name = "latent_see",
    srcs = [
        "util/latent_see.cc",
    ],
    hdrs = [
        "util/latent_see.h",
    ],
    defines = select({
        ":enable_latent_see": ["GRPC_ENABLE_LATENT_SEE"],
        "//conditions:default": [],
    }),
    external_deps = [
        "absl/base:core_headers",
        "absl/functional:any_invocable",
        "absl/functional:function_ref",
        "absl/log",
        "absl/strings",
        "absl/strings:str_format",
    ],
    visibility = ["//bazel:latent_see"],
    deps = [
        "per_cpu",
        "ring_buffer",
        "sync",
        "//:gpr",
    ],
)

grpc_cc_library(
    name = "ring_buffer",
    srcs = [],
    hdrs = [
        "util/ring_buffer.h",
    ],
    deps = ["//:gpr_platform"],
)

grpc_cc_library(
    name = "transport_fwd",
    hdrs = [
        "lib/transport/transport_fwd.h",
    ],
)

grpc_cc_library(
    name = "server_call_tracer_filter",
    srcs = [
        "server/server_call_tracer_filter.cc",
    ],
    hdrs = [
        "server/server_call_tracer_filter.h",
    ],
    external_deps = [
        "absl/status",
        "absl/status:statusor",
    ],
    visibility = ["//bazel:alt_grpc_base_legacy"],
    deps = [
        "arena_promise",
        "call_finalization",
        "cancel_callback",
        "channel_args",
        "channel_fwd",
        "channel_stack_type",
        "context",
        "latent_see",
        "map",
        "pipe",
        "//:call_tracer",
        "//:config",
        "//:gpr_platform",
        "//:grpc_base",
    ],
)

grpc_cc_library(
    name = "atomic_utils",
    public_hdrs = ["util/atomic_utils.h"],
    deps = ["//:gpr"],
)

grpc_cc_library(
    name = "metadata_compression_traits",
    hdrs = [
        "call/metadata_compression_traits.h",
    ],
    deps = ["//:gpr_platform"],
)

grpc_cc_library(
    name = "metadata_info",
    srcs = ["call/metadata_info.cc"],
    hdrs = ["call/metadata_info.h"],
    external_deps = [
        "absl/strings",
    ],
    deps = [
        "channel_args",
        "hpack_constants",
        "metadata_batch",
        "slice",
        "//:call_tracer",
        "//:gpr_platform",
    ],
)

grpc_cc_library(
    name = "experiments",
    srcs = [
        "lib/experiments/config.cc",
        "lib/experiments/experiments.cc",
    ],
    hdrs = [
        "lib/experiments/config.h",
        "lib/experiments/experiments.h",
    ],
    defines = select(
        {
            "//:grpc_experiments_are_final": ["GRPC_EXPERIMENTS_ARE_FINAL"],
            "//conditions:default": [],
        },
    ),
    external_deps = [
        "absl/functional:any_invocable",
        "absl/log:check",
        "absl/log:log",
        "absl/strings",
    ],
    tags = ["nofixdeps"],
    visibility = ["//bazel:grpc_experiments"],
    deps = [
        "no_destruct",
        "//:config_vars",
        "//:gpr",
    ],
)

grpc_cc_library(
    name = "init_internally",
    srcs = ["lib/surface/init_internally.cc"],
    hdrs = ["lib/surface/init_internally.h"],
    deps = ["//:gpr_platform"],
)

grpc_cc_library(
    name = "useful",
    hdrs = ["util/useful.h"],
    external_deps = [
        "absl/log:check",
        "absl/numeric:bits",
        "absl/strings",
    ],
    visibility = ["//bazel:useful"],
    deps = ["//:gpr_platform"],
)

grpc_cc_library(
    name = "unique_ptr_with_bitset",
    hdrs = ["util/unique_ptr_with_bitset.h"],
    external_deps = [
        "absl/numeric:bits",
    ],
    deps = [
        "grpc_check",
    ],
)

grpc_cc_library(
    name = "examine_stack",
    srcs = [
        "util/examine_stack.cc",
    ],
    hdrs = [
        "util/examine_stack.h",
    ],
    deps = ["//:gpr_platform"],
)

grpc_cc_library(
    name = "gpr_atm",
    public_hdrs = [
        "//:include/grpc/support/atm.h",
        "//:include/grpc/support/atm_gcc_atomic.h",
        "//:include/grpc/support/atm_gcc_sync.h",
        "//:include/grpc/support/atm_windows.h",
        "//:include/grpc/impl/codegen/atm.h",
        "//:include/grpc/impl/codegen/atm_gcc_atomic.h",
        "//:include/grpc/impl/codegen/atm_gcc_sync.h",
        "//:include/grpc/impl/codegen/atm_windows.h",
    ],
    deps = ["//:gpr_platform"],
)

grpc_cc_library(
    name = "gpr_manual_constructor",
    srcs = [],
    hdrs = [
        "util/manual_constructor.h",
    ],
    deps = [
        "construct_destruct",
        "//:gpr_platform",
    ],
)

grpc_cc_library(
    name = "gpr_spinlock",
    srcs = [],
    hdrs = [
        "util/spinlock.h",
    ],
    deps = [
        "gpr_atm",
        "//:gpr_platform",
    ],
)

grpc_cc_library(
    name = "gpr_time",
    srcs = [
        "util/gpr_time.cc",
        "util/posix/time.cc",
        "util/windows/time.cc",
    ],
    hdrs = [
    ],
    external_deps = ["absl/log:check"],
    tags = [
        "nofixdeps",
    ],
    deps = [
        "gpr_atm",
        "time_precise",
        "//:gpr_platform",
        "//:gpr_public_hdrs",
    ],
)

grpc_cc_library(
    name = "time_precise",
    srcs = ["util/time_precise.cc"],
    hdrs = [
        "util/time_precise.h",
    ],
    external_deps = ["absl/log"],
    tags = [
        "nofixdeps",
    ],
    deps = [
        "//:gpr_platform",
        "//:gpr_public_hdrs",
    ],
)

grpc_cc_library(
    name = "time_util",
    srcs = [
        "util/time_util.cc",
    ],
    hdrs = [
        "util/time_util.h",
    ],
    external_deps = [
        "absl/log:check",
        "absl/time",
    ],
    tags = [
        "nofixdeps",
    ],
    deps = [
        "//:gpr_platform",
        "//:gpr_public_hdrs",
    ],
)

grpc_cc_library(
    name = "sync",
    srcs = [
        "//src/core:util/posix/sync.cc",
        "//src/core:util/sync.cc",
        "//src/core:util/sync_abseil.cc",
        "//src/core:util/windows/sync.cc",
    ],
    hdrs = [
        "util/sync.h",
    ],
    external_deps = [
        "absl/base",
        "absl/base:core_headers",
        "absl/cleanup",
        "absl/log:check",
        "absl/synchronization",
        "absl/time",
    ],
    tags = [
        "nofixdeps",
    ],
    deps = [
        "gpr_atm",
        "time_util",
        "//:gpr_platform",
        "//:gpr_public_hdrs",
    ],
)

grpc_cc_library(
    name = "env",
    srcs = [
        "util/linux/env.cc",
        "util/posix/env.cc",
        "util/windows/env.cc",
    ],
    hdrs = [
        "util/env.h",
    ],
    defines = select({
        ":force_unsecure_getenv": ["GRPC_FORCE_UNSECURE_GETENV"],
        "//conditions:default": [],
    }),
    deps = [
        "tchar",
        "//:gpr_platform",
    ],
)

grpc_cc_library(
    name = "directory_reader",
    srcs = [
        "util/posix/directory_reader.cc",
        "util/windows/directory_reader.cc",
    ],
    hdrs = [
        "util/directory_reader.h",
    ],
    external_deps = [
        "absl/functional:function_ref",
        "absl/status",
        "absl/status:statusor",
        "absl/strings",
    ],
    deps = ["//:gpr_platform"],
)

grpc_cc_library(
    name = "chunked_vector",
    hdrs = ["util/chunked_vector.h"],
    deps = [
        "arena",
        "gpr_manual_constructor",
        "grpc_check",
        "//:gpr",
    ],
)

grpc_cc_library(
    name = "construct_destruct",
    public_hdrs = ["util/construct_destruct.h"],
    deps = ["//:gpr_platform"],
)

grpc_cc_library(
    name = "status_helper",
    srcs = [
        "util/status_helper.cc",
    ],
    hdrs = [
        "util/status_helper.h",
    ],
    external_deps = [
        "@com_google_protobuf//upb/base",
        "@com_google_protobuf//upb/mem",
        "absl/log:check",
        "absl/status",
        "absl/strings",
        "absl/strings:cord",
        "absl/time",
    ],
    deps = [
        "experiments",
        "percent_encoding",
        "slice",
        "status_conversion",
        "time",
        "//:debug_location",
        "//:google_rpc_status_upb",
        "//:gpr",
        "//:grpc_public_hdrs",
        "//:protobuf_any_upb",
    ],
)

grpc_cc_library(
    name = "unique_type_name",
    hdrs = ["util/unique_type_name.h"],
    external_deps = ["absl/strings"],
    visibility = ["//bazel:core_credentials"],
    deps = [
        "useful",
        "//:gpr_platform",
    ],
)

grpc_cc_library(
    name = "validation_errors",
    srcs = [
        "util/validation_errors.cc",
    ],
    hdrs = [
        "util/validation_errors.h",
    ],
    external_deps = [
        "absl/log",
        "absl/status",
        "absl/strings",
    ],
    deps = ["//:gpr"],
)

grpc_cc_library(
    name = "overload",
    public_hdrs = ["util/overload.h"],
    deps = ["//:gpr_platform"],
)

grpc_cc_library(
    name = "match",
    public_hdrs = ["util/match.h"],
    deps = [
        "overload",
        "//:gpr_platform",
    ],
)

grpc_cc_library(
    name = "table",
    external_deps = [
        "absl/meta:type_traits",
        "absl/utility",
    ],
    public_hdrs = ["util/table.h"],
    deps = [
        "bitset",
        "//:gpr_platform",
    ],
)

grpc_cc_library(
    name = "packed_table",
    hdrs = ["util/packed_table.h"],
    deps = [
        "sorted_pack",
        "table",
        "//:gpr_platform",
    ],
)

grpc_cc_library(
    name = "bitset",
    public_hdrs = ["util/bitset.h"],
    deps = [
        "useful",
        "//:gpr_platform",
    ],
)

grpc_cc_library(
    name = "seq_bit_set",
    srcs = ["util/seq_bit_set.cc"],
    hdrs = ["util/seq_bit_set.h"],
    external_deps = [
        "absl/strings",
    ],
)

grpc_cc_library(
    name = "no_destruct",
    public_hdrs = ["util/no_destruct.h"],
    deps = [
        "construct_destruct",
        "//:gpr_platform",
    ],
)

grpc_cc_library(
    name = "tchar",
    srcs = [
        "util/tchar.cc",
    ],
    hdrs = [
        "util/tchar.h",
    ],
    deps = ["//:gpr_platform"],
)

grpc_cc_library(
    name = "poll",
    external_deps = [
        "absl/strings:str_format",
        "absl/strings",
    ],
    public_hdrs = [
        "lib/promise/poll.h",
    ],
    visibility = ["//bazel:core_credentials"],
    deps = [
        "construct_destruct",
        "grpc_check",
        "//:gpr_platform",
    ],
)

grpc_cc_library(
    name = "status_flag",
    external_deps = [
        "absl/status",
        "absl/status:statusor",
        "absl/strings",
    ],
    public_hdrs = [
        "lib/promise/status_flag.h",
    ],
    deps = [
        "grpc_check",
        "promise_status",
        "//:gpr_platform",
    ],
)

grpc_cc_library(
    name = "map_pipe",
    external_deps = [
        "absl/log",
        "absl/status",
    ],
    public_hdrs = [
        "lib/promise/map_pipe.h",
    ],
    deps = [
        "for_each",
        "map",
        "pipe",
        "poll",
        "promise_factory",
        "try_seq",
        "//:gpr_platform",
    ],
)

grpc_cc_library(
    name = "1999",
    srcs = [
        "lib/promise/party.cc",
    ],
    hdrs = [
        "lib/promise/party.h",
    ],
    defines = select({
        ":maximize_threadyness": ["GRPC_MAXIMIZE_THREADYNESS"],
        "//conditions:default": [],
    }),
    external_deps = [
        "absl/base:core_headers",
        "absl/log",
        "absl/random",
        "absl/functional:any_invocable",
        "absl/strings",
        "absl/strings:str_format",
    ],
    deps = [
        "activity",
        "arena",
        "channelz_property_list",
        "check_class_size",
        "construct_destruct",
        "context",
        "event_engine_context",
        "grpc_check",
        "json_writer",
        "latent_see",
        "poll",
        "promise_factory",
        "ref_counted",
        "sync",
        "//:channelz",
        "//:event_engine_base_hdrs",
        "//:exec_ctx",
        "//:gpr",
        "//:grpc_trace",
        "//:ref_counted_ptr",
    ],
)

grpc_cc_library(
    name = "context",
    external_deps = [
        "absl/meta:type_traits",
    ],
    public_hdrs = [
        "lib/promise/context.h",
    ],
    visibility = ["//bazel:core_credentials"],
    deps = [
        "down_cast",
        "grpc_check",
        "//:gpr",
    ],
)

grpc_cc_library(
    name = "map",
    external_deps = [
        "absl/status",
        "absl/status:statusor",
        "absl/strings",
    ],
    public_hdrs = ["lib/promise/map.h"],
    visibility = ["//bazel:core_credentials"],
    deps = [
        "poll",
        "promise_like",
        "//:gpr_platform",
    ],
)

grpc_cc_library(
    name = "promise_variant",
    public_hdrs = ["lib/promise/detail/promise_variant.h"],
)

grpc_cc_library(
    name = "match_promise",
    public_hdrs = ["lib/promise/match_promise.h"],
    deps = [
        "overload",
        "promise_factory",
        "promise_like",
        "promise_variant",
    ],
)

grpc_cc_library(
    name = "sleep",
    srcs = [
        "lib/promise/sleep.cc",
    ],
    hdrs = [
        "lib/promise/sleep.h",
    ],
    external_deps = ["absl/status"],
    deps = [
        "activity",
        "context",
        "event_engine_context",
        "poll",
        "time",
        "//:event_engine_base_hdrs",
        "//:exec_ctx",
        "//:gpr",
    ],
)

grpc_cc_library(
    name = "wait_for_callback",
    hdrs = [
        "lib/promise/wait_for_callback.h",
    ],
    external_deps = ["absl/base:core_headers"],
    deps = [
        "activity",
        "poll",
        "sync",
        "//:gpr",
    ],
)

grpc_cc_library(
    name = "arena_promise",
    external_deps = ["absl/meta:type_traits"],
    public_hdrs = [
        "lib/promise/arena_promise.h",
    ],
    visibility = ["//bazel:core_credentials"],
    deps = [
        "arena",
        "construct_destruct",
        "context",
        "poll",
        "//:gpr_platform",
    ],
)

grpc_cc_library(
    name = "promise_like",
    external_deps = [
        "absl/functional:any_invocable",
        "absl/meta:type_traits",
        "absl/strings",
        "@com_google_protobuf//upb/reflection",
    ],
    public_hdrs = [
        "lib/promise/detail/promise_like.h",
    ],
    deps = [
        "channelz_property_list",
        "poll",
        "upb_utils",
        "//:gpr_platform",
        "//:promise_upb",
        "//:promise_upbdefs",
        "//src/core:function_signature",
        "//src/core:json",
    ],
)

grpc_cc_library(
    name = "cancel_callback",
    public_hdrs = [
        "lib/promise/cancel_callback.h",
    ],
    deps = [
        "arena",
        "context",
        "promise_like",
        "//:gpr_platform",
    ],
)

grpc_cc_library(
    name = "promise_factory",
    external_deps = ["absl/meta:type_traits"],
    public_hdrs = [
        "lib/promise/detail/promise_factory.h",
    ],
    deps = [
        "promise_like",
        "//:gpr_platform",
    ],
)

grpc_cc_library(
    name = "if",
    external_deps = ["absl/status:statusor"],
    public_hdrs = ["lib/promise/if.h"],
    deps = [
        "construct_destruct",
        "poll",
        "promise_factory",
        "promise_like",
        "//:gpr_platform",
    ],
)

grpc_cc_library(
    name = "switch",
    public_hdrs = ["lib/promise/switch.h"],
    deps = [
        "if",
        "promise_factory",
        "promise_variant",
        "//:gpr",
        "//:gpr_platform",
    ],
)

grpc_cc_library(
    name = "promise_status",
    external_deps = [
        "absl/status",
        "absl/status:statusor",
    ],
    public_hdrs = [
        "lib/promise/detail/status.h",
    ],
    deps = ["//:gpr_platform"],
)

grpc_cc_library(
    name = "race",
    public_hdrs = ["lib/promise/race.h"],
    deps = [
        "grpc_check",
        "json",
        "//:gpr_platform",
        "//:promise_upb",
    ],
)

grpc_cc_library(
    name = "prioritized_race",
    public_hdrs = ["lib/promise/prioritized_race.h"],
    deps = [
        "promise_like",
        "//:gpr_platform",
    ],
)

grpc_cc_library(
    name = "loop",
    external_deps = [
        "absl/status",
        "absl/status:statusor",
    ],
    public_hdrs = [
        "lib/promise/loop.h",
    ],
    deps = [
        "activity",
        "construct_destruct",
        "poll",
        "promise_factory",
        "seq",
        "//:gpr_platform",
        "//:grpc_trace",
    ],
)

grpc_cc_library(
    name = "join_state",
    external_deps = [
        "absl/log",
    ],
    public_hdrs = [
        "lib/promise/detail/join_state.h",
    ],
    deps = [
        "bitset",
        "construct_destruct",
        "grpc_check",
        "poll",
        "promise_like",
        "//:gpr",
        "//:grpc_trace",
    ],
)

grpc_cc_library(
    name = "join",
    external_deps = ["absl/meta:type_traits"],
    public_hdrs = [
        "lib/promise/join.h",
    ],
    deps = [
        "join_state",
        "map",
        "promise_factory",
        "//:gpr_platform",
    ],
)

grpc_cc_library(
    name = "try_join",
    external_deps = [
        "absl/meta:type_traits",
        "absl/status",
        "absl/status:statusor",
    ],
    public_hdrs = [
        "lib/promise/try_join.h",
    ],
    deps = [
        "grpc_check",
        "join_state",
        "map",
        "poll",
        "status_flag",
        "//:gpr_platform",
    ],
)

grpc_cc_library(
    name = "all_ok",
    external_deps = [
        "absl/meta:type_traits",
        "absl/status",
        "absl/status:statusor",
    ],
    public_hdrs = [
        "lib/promise/all_ok.h",
    ],
    deps = [
        "join_state",
        "map",
        "poll",
        "promise_factory",
        "status_flag",
        "//:gpr_platform",
    ],
)

grpc_cc_library(
    name = "basic_seq",
    public_hdrs = [
        "lib/promise/detail/basic_seq.h",
    ],
    deps = [
        "construct_destruct",
        "poll",
        "promise_factory",
        "//:gpr_platform",
    ],
)

grpc_cc_library(
    name = "seq_state",
    external_deps = [
        "absl/base:core_headers",
        "absl/log",
        "absl/strings",
    ],
    public_hdrs = [
        "lib/promise/detail/seq_state.h",
    ],
    deps = [
        "construct_destruct",
        "grpc_check",
        "json",
        "poll",
        "promise_factory",
        "promise_like",
        "//:debug_location",
        "//:gpr",
        "//:grpc_trace",
        "//:promise",
    ],
)

grpc_cc_library(
    name = "seq",
    public_hdrs = [
        "lib/promise/seq.h",
    ],
    visibility = ["//bazel:core_credentials"],
    deps = [
        "basic_seq",
        "poll",
        "promise_like",
        "seq_state",
        "//:debug_location",
        "//:gpr_platform",
    ],
)

grpc_cc_library(
    name = "try_seq",
    external_deps = [
        "absl/meta:type_traits",
        "absl/status",
        "absl/status:statusor",
    ],
    public_hdrs = [
        "lib/promise/try_seq.h",
    ],
    deps = [
        "basic_seq",
        "grpc_check",
        "poll",
        "promise_like",
        "promise_status",
        "seq_state",
        "status_flag",
        "//:gpr_platform",
    ],
)

grpc_cc_library(
    name = "activity",
    srcs = [
        "lib/promise/activity.cc",
    ],
    external_deps = [
        "absl/base:core_headers",
        "absl/status",
        "absl/strings",
        "absl/strings:str_format",
    ],
    public_hdrs = [
        "lib/promise/activity.h",
    ],
    visibility = ["//bazel:core_credentials"],
    deps = [
        "atomic_utils",
        "construct_destruct",
        "context",
        "dump_args",
        "grpc_check",
        "latent_see",
        "no_destruct",
        "poll",
        "promise_factory",
        "promise_status",
        "sync",
        "//:gpr",
        "//:grpc_trace",
        "//:orphanable",
    ],
)

grpc_cc_library(
    name = "exec_ctx_wakeup_scheduler",
    hdrs = [
        "lib/promise/exec_ctx_wakeup_scheduler.h",
    ],
    external_deps = ["absl/status"],
    visibility = ["//bazel:core_credentials"],
    deps = [
        "closure",
        "error",
        "//:debug_location",
        "//:exec_ctx",
        "//:gpr_platform",
    ],
)

grpc_cc_library(
    name = "event_engine_wakeup_scheduler",
    hdrs = [
        "lib/promise/event_engine_wakeup_scheduler.h",
    ],
    deps = [
        "grpc_check",
        "//:event_engine_base_hdrs",
        "//:exec_ctx",
        "//:gpr_platform",
    ],
)

grpc_cc_library(
    name = "wait_set",
    srcs = [
        "lib/promise/wait_set.cc",
    ],
    hdrs = [
        "lib/promise/wait_set.h",
    ],
    external_deps = [
        "absl/container:flat_hash_set",
        "absl/strings",
        "absl/hash",
    ],
    deps = [
        "activity",
        "poll",
        "//:gpr_platform",
    ],
)

grpc_cc_library(
    name = "latch",
    external_deps = [
        "absl/log",
        "absl/strings",
    ],
    public_hdrs = [
        "lib/promise/latch.h",
    ],
    deps = [
        "activity",
        "grpc_check",
        "poll",
        "//:gpr",
        "//:grpc_trace",
    ],
)

grpc_cc_library(
    name = "inter_activity_latch",
    external_deps = [
        "absl/base:core_headers",
        "absl/log",
        "absl/strings",
    ],
    public_hdrs = [
        "lib/promise/inter_activity_latch.h",
    ],
    deps = [
        "activity",
        "poll",
        "sync",
        "wait_set",
        "//:gpr",
        "//:grpc_trace",
    ],
)

grpc_cc_library(
    name = "interceptor_list",
    hdrs = [
        "lib/promise/interceptor_list.h",
    ],
    external_deps = [
        "absl/log",
        "absl/strings",
        "absl/strings:str_format",
    ],
    deps = [
        "arena",
        "construct_destruct",
        "context",
        "grpc_check",
        "poll",
        "promise_factory",
        "//:debug_location",
        "//:gpr",
    ],
)

grpc_cc_library(
    name = "pipe",
    hdrs = [
        "lib/promise/pipe.h",
    ],
    external_deps = [
        "absl/log",
        "absl/strings",
    ],
    deps = [
        "activity",
        "arena",
        "context",
        "grpc_check",
        "if",
        "interceptor_list",
        "map",
        "poll",
        "seq",
        "//:debug_location",
        "//:gpr",
        "//:ref_counted_ptr",
    ],
)

grpc_cc_library(
    name = "promise_mutex",
    hdrs = [
        "lib/promise/promise_mutex.h",
    ],
    deps = [
        "activity",
        "grpc_check",
        "poll",
        "//:gpr",
    ],
)

grpc_cc_library(
    name = "inter_activity_mutex",
    hdrs = [
        "lib/promise/inter_activity_mutex.h",
    ],
    external_deps = [
        "absl/log",
    ],
    deps = [
        "activity",
        "dump_args",
        "grpc_check",
        "poll",
        "//:grpc_trace",
    ],
)

grpc_cc_library(
    name = "inter_activity_pipe",
    hdrs = [
        "lib/promise/inter_activity_pipe.h",
    ],
    external_deps = ["absl/base:core_headers"],
    deps = [
        "activity",
        "gpr_manual_constructor",
        "poll",
        "ref_counted",
        "sync",
        "//:gpr",
        "//:ref_counted_ptr",
    ],
)

grpc_cc_library(
    name = "mpsc",
    srcs = [
        "lib/promise/mpsc.cc",
    ],
    hdrs = [
        "lib/promise/mpsc.h",
    ],
    external_deps = [
        "absl/base:core_headers",
    ],
    deps = [
        "activity",
        "channelz_property_list",
        "dump_args",
        "grpc_check",
        "map",
        "poll",
        "ref_counted",
        "status_flag",
        "sync",
        "wait_set",
        "//:gpr",
        "//:ref_counted_ptr",
    ],
)

grpc_cc_library(
    name = "lock_based_mpsc",
    hdrs = [
        "lib/promise/lock_based_mpsc.h",
    ],
    external_deps = [
        "absl/base:core_headers",
    ],
    deps = [
        "activity",
        "dump_args",
        "grpc_check",
        "poll",
        "ref_counted",
        "status_flag",
        "sync",
        "wait_set",
        "//:gpr",
        "//:ref_counted_ptr",
    ],
)

grpc_cc_library(
    name = "observable",
    hdrs = [
        "lib/promise/observable.h",
    ],
    external_deps = [
        "absl/container:flat_hash_set",
        "absl/functional:any_invocable",
    ],
    deps = [
        "activity",
        "grpc_check",
        "poll",
        "sync",
        "//:gpr",
    ],
)

grpc_cc_library(
    name = "for_each",
    external_deps = [
        "absl/log",
        "absl/status",
        "absl/strings",
    ],
    public_hdrs = ["lib/promise/for_each.h"],
    deps = [
        "activity",
        "construct_destruct",
        "grpc_check",
        "poll",
        "promise_factory",
        "promise_status",
        "status_flag",
        "//:gpr_platform",
        "//:grpc_trace",
    ],
)

grpc_cc_library(
    name = "ref_counted",
    external_deps = [
        "absl/log",
        "absl/log:check",
    ],
    public_hdrs = ["util/ref_counted.h"],
    visibility = ["//bazel:ref_counted_ptr"],
    deps = [
        "atomic_utils",
        "down_cast",
        "//:debug_location",
        "//:gpr",
        "//:ref_counted_ptr",
    ],
)

grpc_cc_library(
    name = "dual_ref_counted",
    external_deps = [
        "absl/log",
        "absl/log:check",
    ],
    public_hdrs = ["util/dual_ref_counted.h"],
    deps = [
        "down_cast",
        "ref_counted",
        "//:debug_location",
        "//:gpr",
        "//:orphanable",
        "//:ref_counted_ptr",
    ],
)

grpc_cc_library(
    name = "ref_counted_string",
    srcs = [
        "util/ref_counted_string.cc",
    ],
    hdrs = [
        "util/ref_counted_string.h",
    ],
    external_deps = ["absl/strings"],
    deps = [
        "ref_counted",
        "//:gpr",
        "//:ref_counted_ptr",
    ],
)

grpc_cc_library(
    name = "uuid_v4",
    srcs = ["util/uuid_v4.cc"],
    external_deps = ["absl/strings:str_format"],
    public_hdrs = ["util/uuid_v4.h"],
    deps = ["//:gpr"],
)

grpc_cc_library(
    name = "handshaker_factory",
    public_hdrs = [
        "handshaker/handshaker_factory.h",
    ],
    visibility = ["//bazel:alt_grpc_base_legacy"],
    deps = [
        "channel_args",
        "iomgr_fwd",
        "//:gpr_platform",
    ],
)

grpc_cc_library(
    name = "handshaker_registry",
    srcs = [
        "handshaker/handshaker_registry.cc",
    ],
    public_hdrs = [
        "handshaker/handshaker_registry.h",
    ],
    visibility = ["//bazel:alt_grpc_base_legacy"],
    deps = [
        "channel_args",
        "handshaker_factory",
        "iomgr_fwd",
        "//:gpr_platform",
    ],
)

grpc_cc_library(
    name = "tcp_connect_handshaker",
    srcs = [
        "handshaker/tcp_connect/tcp_connect_handshaker.cc",
    ],
    external_deps = [
        "absl/base:core_headers",
        "absl/functional:any_invocable",
        "absl/status",
        "absl/status:statusor",
    ],
    public_hdrs = [
        "handshaker/tcp_connect/tcp_connect_handshaker.h",
    ],
    deps = [
        "channel_args",
        "channel_args_endpoint_config",
        "closure",
        "error",
        "grpc_check",
        "handshaker_factory",
        "handshaker_registry",
        "iomgr_fwd",
        "pollset_set",
        "resolved_address",
        "slice",
        "sync",
        "//:config",
        "//:debug_location",
        "//:exec_ctx",
        "//:gpr",
        "//:grpc_base",
        "//:handshaker",
        "//:iomgr",
        "//:parse_address",
        "//:ref_counted_ptr",
        "//:uri",
    ],
)

grpc_cc_library(
    name = "endpoint_info_handshaker",
    srcs = [
        "handshaker/endpoint_info/endpoint_info_handshaker.cc",
    ],
    hdrs = [
        "handshaker/endpoint_info/endpoint_info_handshaker.h",
    ],
    external_deps = [
        "absl/functional:any_invocable",
        "absl/status",
    ],
    deps = [
        "channel_args",
        "closure",
        "handshaker_factory",
        "handshaker_registry",
        "//:config",
        "//:debug_location",
        "//:exec_ctx",
        "//:gpr",
        "//:handshaker",
        "//:iomgr",
        "//:ref_counted_ptr",
    ],
)

grpc_cc_library(
    name = "channel_creds_registry",
    hdrs = [
        "credentials/transport/channel_creds_registry.h",
    ],
    external_deps = ["absl/strings"],
    deps = [
        "json",
        "json_args",
        "ref_counted",
        "validation_errors",
        "//:gpr_platform",
        "//:ref_counted_ptr",
    ],
)

grpc_cc_library(
    name = "call_creds_registry",
    hdrs = [
        "credentials/call/call_creds_registry.h",
    ],
    external_deps = ["absl/strings"],
    deps = [
        "json",
        "json_args",
        "ref_counted",
        "validation_errors",
        "//:gpr_platform",
        "//:ref_counted_ptr",
    ],
)

grpc_cc_library(
    name = "event_engine_memory_allocator",
    hdrs = [
        "//:include/grpc/event_engine/internal/memory_allocator_impl.h",
        "//:include/grpc/event_engine/memory_allocator.h",
        "//:include/grpc/event_engine/memory_request.h",
    ],
    external_deps = ["absl/strings"],
    deps = [
        "slice",
        "//:gpr_platform",
    ],
)

grpc_cc_library(
    name = "event_engine_memory_allocator_factory",
    hdrs = [
        "lib/event_engine/memory_allocator_factory.h",
    ],
    external_deps = ["absl/strings"],
    deps = [
        "event_engine_memory_allocator",
        "memory_quota",
        "//:gpr_platform",
    ],
)

grpc_cc_library(
    name = "memory_quota",
    srcs = [
        "lib/resource_quota/memory_quota.cc",
    ],
    hdrs = [
        "lib/resource_quota/memory_quota.h",
    ],
    external_deps = [
        "absl/base:core_headers",
        "absl/container:flat_hash_set",
        "absl/log",
        "absl/status",
        "absl/strings",
    ],
    deps = [
        "activity",
        "event_engine_memory_allocator",
        "exec_ctx_wakeup_scheduler",
        "experiments",
        "grpc_check",
        "loop",
        "map",
        "periodic_update",
        "poll",
        "race",
        "seq",
        "slice_refcount",
        "sync",
        "time",
        "useful",
        "//:gpr",
        "//:grpc_trace",
        "//:orphanable",
        "//:ref_counted_ptr",
    ],
)

grpc_cc_library(
    name = "periodic_update",
    srcs = [
        "lib/resource_quota/periodic_update.cc",
    ],
    hdrs = [
        "lib/resource_quota/periodic_update.h",
    ],
    external_deps = ["absl/functional:function_ref"],
    deps = [
        "time",
        "useful",
        "//:gpr_platform",
    ],
)

grpc_cc_library(
    name = "arena",
    srcs = [
        "lib/resource_quota/arena.cc",
    ],
    hdrs = [
        "lib/resource_quota/arena.h",
    ],
    external_deps = ["absl/log"],
    visibility = [
        "//bazel:alt_grpc_base_legacy",
    ],
    deps = [
        "construct_destruct",
        "context",
        "event_engine_memory_allocator",
        "memory_quota",
        "resource_quota",
        "//:gpr",
    ],
)

grpc_cc_library(
    name = "thread_quota",
    srcs = [
        "lib/resource_quota/thread_quota.cc",
    ],
    hdrs = [
        "lib/resource_quota/thread_quota.h",
    ],
    external_deps = [
        "absl/base:core_headers",
    ],
    deps = [
        "grpc_check",
        "ref_counted",
        "sync",
        "//:gpr",
        "//:ref_counted_ptr",
    ],
)

grpc_cc_library(
    name = "connection_quota",
    srcs = [
        "lib/resource_quota/connection_quota.cc",
    ],
    hdrs = [
        "lib/resource_quota/connection_quota.h",
    ],
    external_deps = [
        "absl/base:core_headers",
    ],
    deps = [
        "grpc_check",
        "memory_quota",
        "ref_counted",
        "sync",
        "//:gpr",
        "//:ref_counted_ptr",
    ],
)

grpc_cc_library(
    name = "resource_quota",
    srcs = [
        "lib/resource_quota/resource_quota.cc",
    ],
    hdrs = [
        "lib/resource_quota/resource_quota.h",
    ],
    external_deps = ["absl/strings"],
    visibility = [
        "//bazel:alt_grpc_base_legacy",
    ],
    deps = [
        "memory_quota",
        "ref_counted",
        "thread_quota",
        "useful",
        "//:channel_arg_names",
        "//:cpp_impl_of",
        "//:event_engine_base_hdrs",
        "//:gpr_platform",
        "//:ref_counted_ptr",
    ],
)

grpc_cc_library(
    name = "request_buffer",
    srcs = [
        "call/request_buffer.cc",
    ],
    hdrs = [
        "call/request_buffer.h",
    ],
    external_deps = ["absl/strings"],
    deps = [
        "call_spine",
        "match",
        "message",
        "metadata",
    ],
)

grpc_cc_library(
    name = "slice_refcount",
    hdrs = [
        "lib/slice/slice_refcount.h",
    ],
    public_hdrs = [
        "//:include/grpc/slice.h",
    ],
    deps = [
        "//:debug_location",
        "//:event_engine_base_hdrs",
        "//:gpr",
        "//:grpc_trace",
    ],
)

grpc_cc_library(
    name = "slice",
    srcs = [
        "lib/slice/slice.cc",
        "lib/slice/slice_string_helpers.cc",
    ],
    hdrs = [
        "lib/slice/slice.h",
        "lib/slice/slice_internal.h",
        "lib/slice/slice_string_helpers.h",
        "//:include/grpc/slice.h",
    ],
    external_deps = [
        "absl/hash",
        "absl/log:check",
        "absl/strings",
    ],
    visibility = ["//bazel:alt_grpc_base_legacy"],
    deps = [
        "slice_cast",
        "slice_refcount",
        "//:debug_location",
        "//:event_engine_base_hdrs",
        "//:gpr",
    ],
)

grpc_cc_library(
    name = "slice_buffer",
    srcs = [
        "lib/slice/slice_buffer.cc",
    ],
    hdrs = [
        "lib/slice/slice_buffer.h",
        "//:include/grpc/slice_buffer.h",
    ],
    deps = [
        "grpc_check",
        "slice",
        "slice_refcount",
        "//:gpr",
    ],
)

grpc_cc_library(
    name = "error",
    srcs = [
        "lib/iomgr/error.cc",
    ],
    hdrs = [
        "lib/iomgr/error.h",
    ],
    external_deps = [
        "absl/log",
        "absl/log:check",
        "absl/status",
        "absl/strings",
        "absl/strings:str_format",
    ],
    visibility = ["//bazel:alt_grpc_base_legacy"],
    deps = [
        "experiments",
        "gpr_spinlock",
        "slice",
        "slice_refcount",
        "status_helper",
        "strerror",
        "useful",
        "//:gpr",
        "//:grpc_public_hdrs",
        "//:grpc_trace",
    ],
)

grpc_cc_library(
    name = "closure",
    srcs = [
        "lib/iomgr/closure.cc",
    ],
    hdrs = [
        "lib/iomgr/closure.h",
    ],
    external_deps = [
        "absl/log",
        "absl/log:check",
        "absl/strings:str_format",
    ],
    visibility = ["//bazel:alt_grpc_base_legacy"],
    deps = [
        "error",
        "gpr_manual_constructor",
        "//:debug_location",
        "//:gpr",
    ],
)

grpc_cc_library(
    name = "time",
    srcs = [
        "util/time.cc",
    ],
    hdrs = [
        "util/time.h",
    ],
    external_deps = [
        "absl/log",
        "absl/log:check",
        "absl/strings:str_format",
    ],
    deps = [
        "no_destruct",
        "time_precise",
        "useful",
        "//:event_engine_base_hdrs",
        "//:gpr",
    ],
)

grpc_cc_library(
    name = "iomgr_port",
    hdrs = [
        "lib/iomgr/port.h",
    ],
    deps = ["//:gpr_platform"],
)

grpc_cc_library(
    name = "iomgr_fwd",
    hdrs = [
        "lib/iomgr/iomgr_fwd.h",
    ],
    visibility = ["//bazel:alt_grpc_base_legacy"],
    deps = ["//:gpr_platform"],
)

grpc_cc_library(
    name = "grpc_sockaddr",
    srcs = [
        "lib/iomgr/sockaddr_utils_posix.cc",
        "lib/iomgr/socket_utils_windows.cc",
    ],
    hdrs = [
        "lib/iomgr/sockaddr.h",
        "lib/iomgr/sockaddr_posix.h",
        "lib/iomgr/sockaddr_windows.h",
        "lib/iomgr/socket_utils.h",
    ],
    external_deps = ["absl/log:check"],
    deps = [
        "iomgr_port",
        "//:gpr",
    ],
)

grpc_cc_library(
    name = "avl",
    hdrs = [
        "util/avl.h",
    ],
    deps = [
        "ref_counted",
        "useful",
        "//:gpr_platform",
        "//:ref_counted_ptr",
    ],
)

grpc_cc_library(
    name = "time_averaged_stats",
    srcs = ["util/time_averaged_stats.cc"],
    hdrs = [
        "util/time_averaged_stats.h",
    ],
    deps = ["//:gpr"],
)

grpc_cc_library(
    name = "event_engine_poller",
    hdrs = [
        "lib/event_engine/poller.h",
    ],
    external_deps = ["absl/functional:function_ref"],
    deps = [
        "//:event_engine_base_hdrs",
        "//:gpr_platform",
    ],
)

grpc_cc_library(
    name = "event_engine_time_util",
    srcs = ["lib/event_engine/time_util.cc"],
    hdrs = ["lib/event_engine/time_util.h"],
    deps = [
        "//:event_engine_base_hdrs",
        "//:gpr_platform",
    ],
)

grpc_cc_library(
    name = "event_engine_query_extensions",
    hdrs = [
        "lib/event_engine/query_extensions.h",
    ],
    external_deps = ["absl/strings"],
    deps = [
        "event_engine_common",
        "//:event_engine_base_hdrs",
        "//:gpr_platform",
    ],
)

grpc_cc_library(
    name = "event_engine_work_queue",
    hdrs = [
        "lib/event_engine/work_queue/work_queue.h",
    ],
    external_deps = ["absl/functional:any_invocable"],
    deps = [
        "//:event_engine_base_hdrs",
        "//:gpr",
    ],
)

grpc_cc_library(
    name = "event_engine_basic_work_queue",
    srcs = [
        "lib/event_engine/work_queue/basic_work_queue.cc",
    ],
    hdrs = [
        "lib/event_engine/work_queue/basic_work_queue.h",
    ],
    external_deps = [
        "absl/base:core_headers",
        "absl/functional:any_invocable",
    ],
    deps = [
        "common_event_engine_closures",
        "event_engine_work_queue",
        "sync",
        "//:event_engine_base_hdrs",
        "//:gpr",
    ],
)

grpc_cc_library(
    name = "common_event_engine_closures",
    hdrs = ["lib/event_engine/common_closures.h"],
    external_deps = ["absl/functional:any_invocable"],
    deps = [
        "//:event_engine_base_hdrs",
        "//:gpr_platform",
    ],
)

grpc_cc_library(
    name = "posix_event_engine_timer",
    srcs = [
        "lib/event_engine/posix_engine/timer.cc",
        "lib/event_engine/posix_engine/timer_heap.cc",
    ],
    hdrs = [
        "lib/event_engine/posix_engine/timer.h",
        "lib/event_engine/posix_engine/timer_heap.h",
    ],
    external_deps = ["absl/base:core_headers"],
    deps = [
        "sync",
        "time",
        "time_averaged_stats",
        "useful",
        "//:event_engine_base_hdrs",
        "//:gpr",
    ],
)

grpc_cc_library(
    name = "event_engine_thread_local",
    srcs = ["lib/event_engine/thread_local.cc"],
    hdrs = ["lib/event_engine/thread_local.h"],
    deps = ["//:gpr_platform"],
)

grpc_cc_library(
    name = "event_engine_thread_count",
    srcs = [
        "lib/event_engine/thread_pool/thread_count.cc",
    ],
    hdrs = ["lib/event_engine/thread_pool/thread_count.h"],
    external_deps = [
        "absl/base:core_headers",
        "absl/log",
        "absl/status",
        "absl/strings:str_format",
        "absl/time",
    ],
    deps = [
        "sync",
        "time",
        "useful",
        "//:gpr",
    ],
)

grpc_cc_library(
    name = "event_engine_thread_pool",
    srcs = [
        "lib/event_engine/thread_pool/thread_pool_factory.cc",
        "lib/event_engine/thread_pool/work_stealing_thread_pool.cc",
    ],
    hdrs = [
        "lib/event_engine/thread_pool/thread_pool.h",
        "lib/event_engine/thread_pool/work_stealing_thread_pool.h",
    ],
    external_deps = [
        "absl/base:core_headers",
        "absl/container:flat_hash_set",
        "absl/functional:any_invocable",
        "absl/log",
        "absl/time",
    ],
    deps = [
        "common_event_engine_closures",
        "env",
        "event_engine_basic_work_queue",
        "event_engine_thread_count",
        "event_engine_thread_local",
        "event_engine_work_queue",
        "examine_stack",
        "grpc_check",
        "no_destruct",
        "notification",
        "sync",
        "time",
        "//:backoff",
        "//:event_engine_base_hdrs",
        "//:gpr",
        "//:grpc_trace",
    ],
)

grpc_cc_library(
    name = "posix_event_engine_base_hdrs",
    srcs = [],
    hdrs = [
        "lib/event_engine/posix.h",
    ],
    deps = [
        "event_engine_extensions",
        "event_engine_query_extensions",
        "//:event_engine_base_hdrs",
        "//:gpr",
    ],
)

grpc_cc_library(
    name = "posix_event_engine_timer_manager",
    srcs = ["lib/event_engine/posix_engine/timer_manager.cc"],
    hdrs = [
        "lib/event_engine/posix_engine/timer_manager.h",
    ],
    external_deps = [
        "absl/base:core_headers",
        "absl/log",
        "absl/time",
    ],
    deps = [
        "event_engine_thread_pool",
        "grpc_check",
        "notification",
        "posix_event_engine_timer",
        "sync",
        "time",
        "//:event_engine_base_hdrs",
        "//:gpr",
        "//:grpc_trace",
    ],
)

grpc_cc_library(
    name = "posix_event_engine_posix_interface",
    srcs = [
        "lib/event_engine/posix_engine/posix_interface_posix.cc",
        "lib/event_engine/posix_engine/posix_interface_windows.cc",
    ],
    hdrs = [
        "lib/event_engine/posix_engine/posix_interface.h",
    ],
    external_deps = [
        "absl/cleanup",
        "absl/functional:any_invocable",
        "absl/log:log",
        "absl/status",
        "absl/strings",
        "absl/strings:str_format",
    ],
    deps = [
        "event_engine_tcp_socket_utils",
        "experiments",
        "grpc_check",
        "iomgr_port",
        "posix_event_engine_file_descriptor_collection",
        "posix_event_engine_tcp_socket_utils",
        "status_helper",
        "strerror",
        "sync",
        "//:event_engine_base_hdrs",
        "//:gpr",
        "//:gpr_platform",
    ],
)

grpc_cc_library(
    name = "posix_event_engine_file_descriptor_collection",
    srcs = [
        "lib/event_engine/posix_engine/file_descriptor_collection.cc",
    ],
    hdrs = [
        "lib/event_engine/posix_engine/file_descriptor_collection.h",
    ],
    external_deps = [
        "absl/cleanup",
        "absl/container:flat_hash_set",
        "absl/functional:any_invocable",
        "absl/log:log",
        "absl/status",
        "absl/strings",
        "absl/strings:str_format",
    ],
    deps = [
        "event_engine_tcp_socket_utils",
        "experiments",
        "grpc_check",
        "iomgr_port",
        "posix_event_engine_tcp_socket_utils",
        "status_helper",
        "strerror",
        "sync",
        "//:event_engine_base_hdrs",
        "//:gpr",
        "//:gpr_platform",
    ],
)

grpc_cc_library(
    name = "posix_event_engine_event_poller",
    srcs = [],
    hdrs = [
        "lib/event_engine/posix_engine/event_poller.h",
    ],
    external_deps = [
        "absl/functional:any_invocable",
        "absl/status",
        "absl/strings",
    ],
    deps = [
        "event_engine_poller",
        "posix_event_engine_closure",
        "posix_event_engine_posix_interface",
        "//:event_engine_base_hdrs",
        "//:gpr_platform",
    ],
)

grpc_cc_library(
    name = "posix_event_engine_closure",
    srcs = [],
    hdrs = [
        "lib/event_engine/posix_engine/posix_engine_closure.h",
    ],
    external_deps = [
        "absl/functional:any_invocable",
        "absl/status",
    ],
    deps = [
        "//:event_engine_base_hdrs",
        "//:gpr_platform",
    ],
)

grpc_cc_library(
    name = "posix_event_engine_lockfree_event",
    srcs = [
        "lib/event_engine/posix_engine/lockfree_event.cc",
    ],
    hdrs = [
        "lib/event_engine/posix_engine/lockfree_event.h",
    ],
    external_deps = [
        "absl/status",
    ],
    deps = [
        "gpr_atm",
        "grpc_check",
        "posix_event_engine_closure",
        "posix_event_engine_event_poller",
        "status_helper",
        "//:gpr",
    ],
)

grpc_cc_library(
    name = "posix_event_engine_wakeup_fd_posix",
    hdrs = [
        "lib/event_engine/posix_engine/wakeup_fd_posix.h",
    ],
    external_deps = ["absl/status"],
    deps = [
        "posix_event_engine_posix_interface",
        "//:gpr_platform",
    ],
)

grpc_cc_library(
    name = "posix_event_engine_wakeup_fd_posix_pipe",
    srcs = [
        "lib/event_engine/posix_engine/wakeup_fd_pipe.cc",
    ],
    hdrs = [
        "lib/event_engine/posix_engine/wakeup_fd_pipe.h",
    ],
    external_deps = [
        "absl/status",
        "absl/status:statusor",
        "absl/strings",
    ],
    deps = [
        "iomgr_port",
        "posix_event_engine_posix_interface",
        "posix_event_engine_wakeup_fd_posix",
        "strerror",
        "//:gpr",
    ],
)

grpc_cc_library(
    name = "posix_event_engine_wakeup_fd_posix_eventfd",
    srcs = [
        "lib/event_engine/posix_engine/wakeup_fd_eventfd.cc",
    ],
    hdrs = [
        "lib/event_engine/posix_engine/wakeup_fd_eventfd.h",
    ],
    external_deps = [
        "absl/status",
        "absl/status:statusor",
        "absl/strings",
    ],
    deps = [
        "iomgr_port",
        "posix_event_engine_posix_interface",
        "posix_event_engine_wakeup_fd_posix",
        "strerror",
        "//:gpr",
    ],
)

grpc_cc_library(
    name = "posix_event_engine_wakeup_fd_posix_default",
    srcs = [
        "lib/event_engine/posix_engine/wakeup_fd_posix_default.cc",
    ],
    hdrs = [
        "lib/event_engine/posix_engine/wakeup_fd_posix_default.h",
    ],
    external_deps = [
        "absl/status",
        "absl/status:statusor",
    ],
    deps = [
        "iomgr_port",
        "posix_event_engine_posix_interface",
        "posix_event_engine_wakeup_fd_posix",
        "posix_event_engine_wakeup_fd_posix_eventfd",
        "posix_event_engine_wakeup_fd_posix_pipe",
        "//:gpr_platform",
    ],
)

grpc_cc_library(
    name = "posix_event_engine_poller_posix_epoll1",
    srcs = [
        "lib/event_engine/posix_engine/ev_epoll1_linux.cc",
    ],
    hdrs = [
        "lib/event_engine/posix_engine/ev_epoll1_linux.h",
    ],
    external_deps = [
        "absl/base:core_headers",
        "absl/container:flat_hash_set",
        "absl/container:inlined_vector",
        "absl/functional:function_ref",
        "absl/log",
        "absl/status",
        "absl/status:statusor",
        "absl/strings",
        "absl/strings:str_format",
    ],
    deps = [
        "event_engine_poller",
        "event_engine_time_util",
        "grpc_check",
        "iomgr_port",
        "posix_event_engine_closure",
        "posix_event_engine_event_poller",
        "posix_event_engine_internal_errqueue",
        "posix_event_engine_lockfree_event",
        "posix_event_engine_posix_interface",
        "posix_event_engine_wakeup_fd_posix",
        "posix_event_engine_wakeup_fd_posix_default",
        "status_helper",
        "strerror",
        "sync",
        "//:event_engine_base_hdrs",
        "//:gpr",
        "//:grpc_public_hdrs",
    ],
)

grpc_cc_library(
    name = "posix_event_engine_poller_posix_poll",
    srcs = [
        "lib/event_engine/posix_engine/ev_poll_posix.cc",
    ],
    hdrs = [
        "lib/event_engine/posix_engine/ev_poll_posix.h",
    ],
    external_deps = [
        "absl/base:core_headers",
        "absl/container:inlined_vector",
        "absl/functional:any_invocable",
        "absl/functional:function_ref",
        "absl/status",
        "absl/status:statusor",
        "absl/strings",
        "absl/strings:str_format",
    ],
    deps = [
        "common_event_engine_closures",
        "event_engine_poller",
        "event_engine_time_util",
        "grpc_check",
        "iomgr_port",
        "posix_event_engine_closure",
        "posix_event_engine_event_poller",
        "posix_event_engine_posix_interface",
        "posix_event_engine_wakeup_fd_posix",
        "posix_event_engine_wakeup_fd_posix_default",
        "status_helper",
        "strerror",
        "sync",
        "time",
        "//:event_engine_base_hdrs",
        "//:gpr",
        "//:grpc_public_hdrs",
    ],
)

grpc_cc_library(
    name = "posix_event_engine_poller_posix_default",
    srcs = [
        "lib/event_engine/posix_engine/event_poller_posix_default.cc",
    ],
    hdrs = [
        "lib/event_engine/posix_engine/event_poller_posix_default.h",
    ],
    external_deps = ["absl/strings"],
    deps = [
        "iomgr_port",
        "no_destruct",
        "posix_event_engine_event_poller",
        "posix_event_engine_poller_posix_epoll1",
        "posix_event_engine_poller_posix_poll",
        "//:config_vars",
        "//:gpr",
    ],
)

grpc_cc_library(
    name = "posix_event_engine_internal_errqueue",
    srcs = [
        "lib/event_engine/posix_engine/internal_errqueue.cc",
    ],
    hdrs = [
        "lib/event_engine/posix_engine/internal_errqueue.h",
    ],
    external_deps = ["absl/log"],
    deps = [
        "iomgr_port",
        "posix_event_engine_posix_interface",
        "strerror",
        "//:gpr",
    ],
)

grpc_cc_library(
    name = "posix_event_engine_traced_buffer_list",
    srcs = [
        "lib/event_engine/posix_engine/traced_buffer_list.cc",
    ],
    hdrs = [
        "lib/event_engine/posix_engine/traced_buffer_list.h",
    ],
    external_deps = [
        "absl/functional:any_invocable",
        "absl/log",
        "absl/status",
    ],
    deps = [
        "iomgr_port",
        "posix_event_engine_internal_errqueue",
        "posix_event_engine_posix_interface",
        "posix_write_event_sink",
        "sync",
        "//:event_engine_base_hdrs",
        "//:gpr",
    ],
)

grpc_cc_library(
    name = "posix_write_event_sink",
    srcs = [
        "lib/event_engine/posix_engine/posix_write_event_sink.cc",
    ],
    hdrs = [
        "lib/event_engine/posix_engine/posix_write_event_sink.h",
    ],
    external_deps = [
        "absl/base:no_destructor",
        "absl/functional:any_invocable",
    ],
    deps = [
        "bitset",
        "event_engine_common",
        "//:event_engine_base_hdrs",
    ],
)

grpc_cc_library(
    name = "posix_event_engine_endpoint",
    srcs = [
        "lib/event_engine/posix_engine/posix_endpoint.cc",
    ],
    hdrs = [
        "lib/event_engine/posix_engine/posix_endpoint.h",
    ],
    external_deps = [
        "absl/base:core_headers",
        "absl/container:flat_hash_map",
        "absl/functional:any_invocable",
        "absl/hash",
        "absl/log",
        "absl/status",
        "absl/status:statusor",
        "absl/strings",
    ],
    deps = [
        "event_engine_common",
        "event_engine_extensions",
        "event_engine_tcp_socket_utils",
        "experiments",
        "grpc_check",
        "iomgr_port",
        "load_file",
        "memory_quota",
        "posix_event_engine_base_hdrs",
        "posix_event_engine_closure",
        "posix_event_engine_event_poller",
        "posix_event_engine_internal_errqueue",
        "posix_event_engine_posix_interface",
        "posix_event_engine_tcp_socket_utils",
        "posix_event_engine_traced_buffer_list",
        "ref_counted",
        "resource_quota",
        "slice",
        "status_helper",
        "strerror",
        "sync",
        "time",
        "//:debug_location",
        "//:event_engine_base_hdrs",
        "//:exec_ctx",
        "//:gpr",
        "//:grpc_public_hdrs",
        "//:grpc_trace",
        "//:ref_counted_ptr",
        "//:stats",
    ],
)

grpc_cc_library(
    name = "event_engine_utils",
    srcs = ["lib/event_engine/utils.cc"],
    hdrs = ["lib/event_engine/utils.h"],
    external_deps = [
        "absl/log",
        "absl/status:statusor",
        "absl/strings",
    ],
    deps = [
        "event_engine_extensions",
        "event_engine_query_extensions",
        "notification",
        "time",
        "//:event_engine_base_hdrs",
        "//:gpr_platform",
    ],
)

grpc_cc_library(
    name = "posix_event_engine_tcp_socket_utils",
    srcs = [
        "lib/event_engine/posix_engine/set_socket_dualstack.cc",
        "lib/event_engine/posix_engine/tcp_socket_utils.cc",
    ],
    hdrs = [
        "lib/event_engine/posix_engine/tcp_socket_utils.h",
    ],
    external_deps = [
        "absl/cleanup",
        "absl/log",
        "absl/status",
        "absl/status:statusor",
        "absl/strings",
    ],
    deps = [
        "event_engine_tcp_socket_utils",
        "grpc_check",
        "iomgr_port",
        "resource_quota",
        "socket_mutator",
        "status_helper",
        "strerror",
        "time",
        "useful",
        "//:channel_arg_names",
        "//:event_engine_base_hdrs",
        "//:gpr",
        "//:ref_counted_ptr",
    ],
)

grpc_cc_library(
    name = "posix_event_engine_listener_utils",
    srcs = [
        "lib/event_engine/posix_engine/posix_engine_listener_utils.cc",
    ],
    hdrs = [
        "lib/event_engine/posix_engine/posix_engine_listener_utils.h",
    ],
    external_deps = [
        "absl/cleanup",
        "absl/log",
        "absl/status",
        "absl/status:statusor",
        "absl/strings",
    ],
    deps = [
        "event_engine_tcp_socket_utils",
        "grpc_check",
        "iomgr_port",
        "posix_event_engine_posix_interface",
        "posix_event_engine_tcp_socket_utils",
        "socket_mutator",
        "status_helper",
        "//:event_engine_base_hdrs",
        "//:gpr",
    ],
)

grpc_cc_library(
    name = "posix_event_engine_listener",
    srcs = [
        "lib/event_engine/posix_engine/posix_engine_listener.cc",
    ],
    hdrs = [
        "lib/event_engine/posix_engine/posix_engine_listener.h",
    ],
    external_deps = [
        "absl/base:core_headers",
        "absl/functional:any_invocable",
        "absl/log",
        "absl/status",
        "absl/status:statusor",
        "absl/strings",
    ],
    deps = [
        "event_engine_tcp_socket_utils",
        "grpc_check",
        "iomgr_port",
        "posix_event_engine_base_hdrs",
        "posix_event_engine_closure",
        "posix_event_engine_endpoint",
        "posix_event_engine_event_poller",
        "posix_event_engine_listener_utils",
        "posix_event_engine_posix_interface",
        "posix_event_engine_tcp_socket_utils",
        "socket_mutator",
        "status_helper",
        "strerror",
        "sync",
        "time",
        "//:event_engine_base_hdrs",
        "//:exec_ctx",
        "//:gpr",
        "//:grpc_trace",
    ],
)

grpc_cc_library(
    name = "posix_event_engine",
    srcs = ["lib/event_engine/posix_engine/posix_engine.cc"],
    hdrs = ["lib/event_engine/posix_engine/posix_engine.h"],
    external_deps = [
        "absl/base:core_headers",
        "absl/base:no_destructor",
        "absl/cleanup",
        "absl/container:flat_hash_map",
        "absl/container:inlined_vector",
        "absl/functional:any_invocable",
        "absl/hash",
        "absl/log",
        "absl/status",
        "absl/status:statusor",
        "absl/strings",
    ],
    deps = [
        "ares_resolver",
        "event_engine_common",
        "event_engine_poller",
        "event_engine_tcp_socket_utils",
        "event_engine_thread_pool",
        "event_engine_utils",
        "experiments",
        "grpc_check",
        "iomgr_port",
        "native_posix_dns_resolver",
        "no_destruct",
        "posix_event_engine_base_hdrs",
        "posix_event_engine_closure",
        "posix_event_engine_endpoint",
        "posix_event_engine_event_poller",
        "posix_event_engine_listener",
        "posix_event_engine_poller_posix_default",
        "posix_event_engine_posix_interface",
        "posix_event_engine_tcp_socket_utils",
        "posix_event_engine_timer",
        "posix_event_engine_timer_manager",
        "ref_counted_dns_resolver_interface",
        "sync",
        "useful",
        "//:event_engine_base_hdrs",
        "//:gpr",
        "//:grpc_trace",
        "//:orphanable",
    ],
)

grpc_cc_library(
    name = "windows_event_engine",
    srcs = ["lib/event_engine/windows/windows_engine.cc"],
    hdrs = ["lib/event_engine/windows/windows_engine.h"],
    external_deps = [
        "absl/log",
        "absl/status",
        "absl/status:statusor",
        "absl/strings",
    ],
    deps = [
        "ares_resolver",
        "channel_args_endpoint_config",
        "common_event_engine_closures",
        "dump_args",
        "error",
        "event_engine_common",
        "event_engine_extensions",
        "event_engine_query_extensions",
        "event_engine_tcp_socket_utils",
        "event_engine_thread_pool",
        "event_engine_utils",
        "grpc_check",
        "iomgr_port",
        "posix_event_engine_timer_manager",
        "sync",
        "time",
        "windows_endpoint",
        "windows_event_engine_listener",
        "windows_iocp",
        "windows_native_resolver",
        "//:event_engine_base_hdrs",
        "//:gpr",
    ],
)

grpc_cc_library(
    name = "windows_native_resolver",
    srcs = ["lib/event_engine/windows/native_windows_dns_resolver.cc"],
    hdrs = ["lib/event_engine/windows/native_windows_dns_resolver.h"],
    external_deps = [
        "absl/strings",
        "absl/strings:str_format",
    ],
    deps = [
        "error",
        "status_helper",
        "//:event_engine_base_hdrs",
        "//:gpr",
    ],
)

grpc_cc_library(
    name = "windows_iocp",
    srcs = [
        "lib/event_engine/windows/iocp.cc",
        "lib/event_engine/windows/win_socket.cc",
    ],
    hdrs = [
        "lib/event_engine/windows/iocp.h",
        "lib/event_engine/windows/win_socket.h",
    ],
    external_deps = [
        "absl/base:core_headers",
        "absl/functional:any_invocable",
        "absl/log",
        "absl/status",
        "absl/strings:str_format",
    ],
    deps = [
        "error",
        "event_engine_poller",
        "event_engine_tcp_socket_utils",
        "event_engine_thread_pool",
        "event_engine_time_util",
        "grpc_check",
        "sync",
        "//:debug_location",
        "//:event_engine_base_hdrs",
        "//:gpr",
        "//:gpr_platform",
    ],
)

grpc_cc_library(
    name = "windows_endpoint",
    srcs = [
        "lib/event_engine/windows/windows_endpoint.cc",
    ],
    hdrs = [
        "lib/event_engine/windows/windows_endpoint.h",
    ],
    external_deps = [
        "absl/cleanup",
        "absl/functional:any_invocable",
        "absl/log",
        "absl/status",
        "absl/strings:str_format",
    ],
    deps = [
        "error",
        "event_engine_tcp_socket_utils",
        "event_engine_thread_pool",
        "grpc_check",
        "status_helper",
        "windows_iocp",
        "//:debug_location",
        "//:event_engine_base_hdrs",
        "//:gpr",
        "//:gpr_platform",
    ],
)

grpc_cc_library(
    name = "windows_event_engine_listener",
    srcs = [
        "lib/event_engine/windows/windows_listener.cc",
    ],
    hdrs = [
        "lib/event_engine/windows/windows_listener.h",
    ],
    external_deps = [
        "absl/base:core_headers",
        "absl/log",
        "absl/status",
        "absl/status:statusor",
        "absl/strings:str_format",
    ],
    deps = [
        "common_event_engine_closures",
        "error",
        "event_engine_extensions",
        "event_engine_query_extensions",
        "event_engine_tcp_socket_utils",
        "event_engine_thread_pool",
        "grpc_check",
        "iomgr_port",
        "sync",
        "windows_endpoint",
        "windows_iocp",
        "//:event_engine_base_hdrs",
        "//:gpr",
        "//:gpr_platform",
    ],
)

grpc_cc_library(
    name = "cf_event_engine",
    srcs = [
        "lib/event_engine/cf_engine/cf_engine.cc",
        "lib/event_engine/cf_engine/cfstream_endpoint.cc",
        "lib/event_engine/cf_engine/dns_service_resolver.cc",
    ],
    hdrs = [
        "lib/event_engine/cf_engine/cf_engine.h",
        "lib/event_engine/cf_engine/cfstream_endpoint.h",
        "lib/event_engine/cf_engine/cftype_unique_ref.h",
        "lib/event_engine/cf_engine/dns_service_resolver.h",
    ],
    defines = select({
        ":maximize_threadyness": ["GRPC_CFSTREAM_MAX_THREADPOOL_SIZE=16u"],
        ":minimize_threadyness": ["GRPC_CFSTREAM_MAX_THREADPOOL_SIZE=2u"],
        "//conditions:default": [],
    }),
    external_deps = [
        "absl/container:flat_hash_map",
        "absl/log",
        "absl/status",
        "absl/strings",
        "absl/strings:str_format",
    ],
    deps = [
        "event_engine_common",
        "event_engine_tcp_socket_utils",
        "event_engine_thread_pool",
        "event_engine_utils",
        "grpc_check",
        "posix_event_engine_closure",
        "posix_event_engine_event_poller",
        "posix_event_engine_lockfree_event",
        "posix_event_engine_timer_manager",
        "ref_counted",
        "strerror",
        "sync",
        "useful",
        "//:event_engine_base_hdrs",
        "//:gpr",
        "//:parse_address",
        "//:ref_counted_ptr",
        "//:sockaddr_utils",
    ],
)

grpc_cc_library(
    name = "event_engine_tcp_socket_utils",
    srcs = [
        "lib/event_engine/tcp_socket_utils.cc",
    ],
    hdrs = [
        "lib/event_engine/tcp_socket_utils.h",
    ],
    external_deps = [
        "absl/log",
        "absl/status",
        "absl/status:statusor",
        "absl/strings",
        "absl/strings:str_format",
    ],
    deps = [
        "event_engine_common",
        "grpc_check",
        "iomgr_port",
        "resolved_address",
        "status_helper",
        "//:event_engine_base_hdrs",
        "//:gpr",
        "//:gpr_platform",
        "//:parse_address",
        "//:uri",
    ],
)

grpc_cc_library(
    name = "event_engine_shim",
    srcs = [
        "lib/event_engine/shim.cc",
    ],
    hdrs = [
        "lib/event_engine/shim.h",
    ],
    deps = [
        "experiments",
        "iomgr_port",
        "//:gpr_platform",
    ],
)

# NOTE: this target gets replaced inside Google's build system to be one that
# integrates with other internal systems better. Please do not rename or fold
# this into other targets.
grpc_cc_library(
    name = "default_event_engine_factory",
    srcs = ["lib/event_engine/default_event_engine_factory.cc"],
    hdrs = ["lib/event_engine/default_event_engine_factory.h"],
    external_deps = ["absl/memory"],
    select_deps = [
        {
            "//:windows": ["windows_event_engine"],
            "//:mac": [
                "posix_event_engine",
                "cf_event_engine",
            ],
            "//:ios": ["cf_event_engine"],
            "//:tvos": ["cf_event_engine"],
            "//:visionos": ["cf_event_engine"],
            "//:watchos": ["cf_event_engine"],
            "//conditions:default": ["posix_event_engine"],
        },
    ],
    deps = [
        "//:event_engine_base_hdrs",
        "//:gpr_platform",
    ],
)

grpc_cc_library(
    name = "channel_args_endpoint_config",
    srcs = [
        "lib/event_engine/channel_args_endpoint_config.cc",
    ],
    hdrs = [
        "lib/event_engine/channel_args_endpoint_config.h",
    ],
    external_deps = ["absl/strings"],
    visibility = ["//bazel:alt_grpc_base_legacy"],
    deps = [
        "channel_args",
        "//:event_engine_base_hdrs",
        "//:gpr_platform",
    ],
)

grpc_cc_library(
    name = "thready_event_engine",
    srcs = ["lib/event_engine/thready_event_engine/thready_event_engine.cc"],
    hdrs = ["lib/event_engine/thready_event_engine/thready_event_engine.h"],
    external_deps = [
        "absl/functional:any_invocable",
        "absl/status",
        "absl/status:statusor",
        "absl/strings",
    ],
    deps = [
        "sync",
        "//:event_engine_base_hdrs",
        "//:gpr",
    ],
)

grpc_cc_library(
    name = "event_engine_context",
    hdrs = [
        "lib/event_engine/event_engine_context.h",
    ],
    visibility = [
        "//bazel:alt_grpc_base_legacy",
    ],
    deps = [
        "arena",
        "//:event_engine_base_hdrs",
        "//:gpr",
    ],
)

grpc_cc_library(
    name = "default_event_engine",
    srcs = [
        "lib/event_engine/default_event_engine.cc",
    ],
    hdrs = [
        "lib/event_engine/default_event_engine.h",
    ],
    defines = select({
        ":maximize_threadyness": ["GRPC_MAXIMIZE_THREADYNESS"],
        "//conditions:default": [],
    }),
    external_deps = ["absl/functional:any_invocable"],
    visibility = [
        "//bazel:alt_grpc_base_legacy",
    ],
    deps = [
        "channel_args",
        "default_event_engine_factory",
        "match",
        "no_destruct",
        "sync",
        "thready_event_engine",
        "wait_for_single_owner",
        "//:config",
        "//:debug_location",
        "//:event_engine_base_hdrs",
        "//:gpr",
    ],
)

grpc_cc_library(
    name = "endpoint_channel_arg_wrapper",
    srcs = ["lib/event_engine/endpoint_channel_arg_wrapper.cc"],
    hdrs = ["lib/event_engine/endpoint_channel_arg_wrapper.h"],
    deps = [
        "ref_counted",
        "useful",
        "//:grpc_public_hdrs",
    ],
)

grpc_cc_library(
    name = "ref_counted_dns_resolver_interface",
    hdrs = ["lib/event_engine/ref_counted_dns_resolver_interface.h"],
    external_deps = ["absl/strings"],
    deps = [
        "//:event_engine_base_hdrs",
        "//:gpr_platform",
        "//:orphanable",
    ],
)

grpc_cc_library(
    name = "native_posix_dns_resolver",
    srcs = [
        "lib/event_engine/posix_engine/native_posix_dns_resolver.cc",
    ],
    hdrs = [
        "lib/event_engine/posix_engine/native_posix_dns_resolver.h",
    ],
    external_deps = [
        "absl/functional:any_invocable",
        "absl/status",
        "absl/status:statusor",
        "absl/strings",
        "absl/strings:str_format",
    ],
    deps = [
        "iomgr_port",
        "useful",
        "//:event_engine_base_hdrs",
        "//:gpr",
    ],
)

grpc_cc_library(
    name = "ares_resolver",
    srcs = [
        "lib/event_engine/ares_resolver.cc",
        "lib/event_engine/windows/grpc_polled_fd_windows.cc",
    ],
    hdrs = [
        "lib/event_engine/ares_resolver.h",
        "lib/event_engine/grpc_polled_fd.h",
        "lib/event_engine/nameser.h",
        "lib/event_engine/posix_engine/grpc_polled_fd_posix.h",
        "lib/event_engine/windows/grpc_polled_fd_windows.h",
    ],
    external_deps = [
        "absl/base:core_headers",
        "absl/container:flat_hash_map",
        "absl/functional:any_invocable",
        "absl/hash",
        "absl/log",
        "absl/status",
        "absl/status:statusor",
        "absl/strings",
        "absl/strings:str_format",
        "address_sorting",
        "cares",
    ],
    deps = [
        "common_event_engine_closures",
        "error",
        "event_engine_time_util",
        "grpc_check",
        "grpc_sockaddr",
        "iomgr_port",
        "posix_event_engine_closure",
        "posix_event_engine_event_poller",
        "posix_event_engine_file_descriptor_collection",
        "posix_event_engine_posix_interface",
        "posix_event_engine_tcp_socket_utils",
        "ref_counted_dns_resolver_interface",
        "resolved_address",
        "slice",
        "sync",
        "windows_iocp",
        "//:config_vars",
        "//:debug_location",
        "//:event_engine_base_hdrs",
        "//:gpr",
        "//:grpc_trace",
        "//:orphanable",
        "//:parse_address",
        "//:ref_counted_ptr",
        "//:sockaddr_utils",
    ],
)

grpc_cc_library(
    name = "channel_args_preconditioning",
    srcs = [
        "lib/channel/channel_args_preconditioning.cc",
    ],
    hdrs = [
        "lib/channel/channel_args_preconditioning.h",
    ],
    deps = [
        "channel_args",
        "//:event_engine_base_hdrs",
        "//:gpr_platform",
    ],
)

grpc_cc_library(
    name = "bdp_estimator",
    srcs = [
        "lib/transport/bdp_estimator.cc",
    ],
    hdrs = ["lib/transport/bdp_estimator.h"],
    external_deps = [
        "absl/log",
        "absl/strings",
    ],
    deps = [
        "grpc_check",
        "time",
        "//:gpr",
        "//:grpc_trace",
    ],
)

grpc_cc_library(
    name = "percent_encoding",
    srcs = [
        "lib/slice/percent_encoding.cc",
    ],
    hdrs = [
        "lib/slice/percent_encoding.h",
    ],
    external_deps = ["absl/log:check"],
    deps = [
        "bitset",
        "slice",
        "//:gpr",
    ],
)

grpc_cc_library(
    name = "socket_mutator",
    srcs = [
        "lib/iomgr/socket_mutator.cc",
    ],
    hdrs = [
        "lib/iomgr/socket_mutator.h",
    ],
    visibility = ["//bazel:alt_grpc_base_legacy"],
    deps = [
        "channel_args",
        "useful",
        "//:event_engine_base_hdrs",
        "//:gpr",
    ],
)

grpc_cc_library(
    name = "pollset_set",
    srcs = [
        "lib/iomgr/pollset_set.cc",
    ],
    hdrs = [
        "lib/iomgr/pollset_set.h",
    ],
    visibility = ["//bazel:alt_grpc_base_legacy"],
    deps = [
        "iomgr_fwd",
        "//:gpr",
    ],
)

grpc_cc_library(
    name = "histogram_view",
    srcs = [
        "telemetry/histogram_view.cc",
    ],
    hdrs = [
        "telemetry/histogram_view.h",
    ],
    deps = ["//:gpr"],
)

grpc_cc_library(
    name = "stats_data",
    srcs = ["telemetry/stats_data.cc"],
    hdrs = ["telemetry/stats_data.h"],
    external_deps = ["absl/strings"],
    deps = [
        "histogram_view",
        "no_destruct",
        "per_cpu",
        "//:gpr_platform",
    ],
)

grpc_cc_library(
    name = "per_cpu",
    srcs = [
        "util/per_cpu.cc",
    ],
    hdrs = [
        "util/per_cpu.h",
    ],
    deps = [
        "useful",
        "//:gpr",
    ],
)

grpc_cc_library(
    name = "event_log",
    srcs = [
        "util/event_log.cc",
    ],
    hdrs = [
        "util/event_log.h",
    ],
    external_deps = [
        "absl/base:core_headers",
        "absl/strings",
        "absl/types:span",
    ],
    deps = [
        "grpc_check",
        "per_cpu",
        "sync",
        "time_precise",
        "//:gpr",
    ],
)

grpc_cc_library(
    name = "load_file",
    srcs = [
        "util/load_file.cc",
    ],
    hdrs = [
        "util/load_file.h",
    ],
    external_deps = [
        "absl/cleanup",
        "absl/status",
        "absl/status:statusor",
        "absl/strings",
    ],
    deps = [
        "slice",
        "strerror",
        "//:gpr",
    ],
)

grpc_cc_library(
    name = "channel_stack_type",
    srcs = [
        "lib/surface/channel_stack_type.cc",
    ],
    hdrs = [
        "lib/surface/channel_stack_type.h",
    ],
    deps = ["//:gpr_platform"],
)

grpc_cc_library(
    name = "channel_init",
    srcs = [
        "lib/surface/channel_init.cc",
    ],
    hdrs = [
        "lib/surface/channel_init.h",
    ],
    external_deps = [
        "absl/functional:any_invocable",
        "absl/log",
        "absl/strings",
    ],
    deps = [
        "call_filters",
        "channel_args",
        "channel_fwd",
        "channel_stack_type",
        "grpc_check",
        "interception_chain",
        "sync",
        "unique_type_name",
        "//:channel_stack_builder",
        "//:debug_location",
        "//:gpr",
        "//:gpr_platform",
        "//:grpc_trace",
    ],
)

grpc_cc_library(
    name = "server_interface",
    hdrs = [
        "server/server_interface.h",
    ],
    deps = [
        "channel_args",
        "//:channelz",
        "//:event_engine_base_hdrs",
        "//:gpr_platform",
    ],
)

grpc_cc_library(
    name = "single_set_ptr",
    hdrs = [
        "util/single_set_ptr.h",
    ],
    external_deps = ["absl/log:check"],
    deps = [
        "//:gpr",
        "//:ref_counted_ptr",
    ],
)

grpc_cc_library(
    name = "grpc_service_config",
    hdrs = [
        "service_config/service_config.h",
        "service_config/service_config_call_data.h",
    ],
    external_deps = ["absl/strings"],
    deps = [
        "arena",
        "chunked_vector",
        "down_cast",
        "ref_counted",
        "service_config_parser",
        "slice_refcount",
        "unique_type_name",
        "useful",
        "//:gpr_platform",
        "//:ref_counted_ptr",
    ],
)

grpc_cc_library(
    name = "service_config_parser",
    srcs = [
        "service_config/service_config_parser.cc",
    ],
    hdrs = [
        "service_config/service_config_parser.h",
    ],
    external_deps = [
        "absl/log",
        "absl/strings",
    ],
    deps = [
        "channel_args",
        "json",
        "validation_errors",
        "//:gpr",
    ],
)

grpc_cc_library(
    name = "notification",
    hdrs = [
        "util/notification.h",
    ],
    external_deps = ["absl/time"],
    deps = [
        "sync",
        "//:gpr",
    ],
)

grpc_cc_library(
    name = "channel_args",
    srcs = [
        "lib/channel/channel_args.cc",
    ],
    hdrs = [
        "lib/channel/channel_args.h",
    ],
    external_deps = [
        "absl/log",
        "absl/log:check",
        "absl/meta:type_traits",
        "absl/strings",
        "absl/strings:str_format",
    ],
    visibility = [
        "//bazel:alt_grpc_base_legacy",
    ],
    deps = [
        "avl",
        "channel_stack_type",
        "channelz_property_list",
        "dual_ref_counted",
        "ref_counted",
        "ref_counted_string",
        "time",
        "useful",
        "//:channel_arg_names",
        "//:debug_location",
        "//:event_engine_base_hdrs",
        "//:gpr",
        "//:ref_counted_ptr",
    ],
)

grpc_cc_library(
    name = "resolved_address",
    hdrs = ["lib/iomgr/resolved_address.h"],
    deps = [
        "iomgr_port",
        "//:gpr_platform",
    ],
)

grpc_cc_library(
    name = "client_channel_internal_header",
    hdrs = [
        "client_channel/client_channel_internal.h",
    ],
    external_deps = [
        "absl/functional:any_invocable",
    ],
    deps = [
        "arena",
        "call_destination",
        "down_cast",
        "grpc_check",
        "grpc_service_config",
        "lb_policy",
        "unique_type_name",
        "//:call_tracer",
        "//:gpr",
    ],
)

grpc_cc_library(
    name = "blackboard",
    srcs = [
        "filter/blackboard.cc",
    ],
    hdrs = [
        "filter/blackboard.h",
    ],
    external_deps = [
        "absl/container:flat_hash_map",
        "absl/strings",
    ],
    deps = [
        "ref_counted",
        "unique_type_name",
        "useful",
        "//:debug_location",
        "//:endpoint_addresses",
        "//:ref_counted_ptr",
    ],
)

grpc_cc_library(
    name = "filter_args",
    hdrs = [
        "filter/filter_args.h",
    ],
    deps = [
        "blackboard",
        "channel_fwd",
        "match",
    ],
)

grpc_cc_library(
    name = "fused_filters",
    srcs = [
        "filter/fused_filters.cc",
    ],
    defines = select({
        ":grpc_no_filter_fusion": ["GRPC_NO_FILTER_FUSION"],
        "//conditions:default": [],
    }),
    select_deps = [{
        ":grpc_no_filter_fusion": [],
        "//conditions:default": [
            "experiments",
            "filter_fusion",
            "grpc_authorization_base",
            "grpc_client_authority_filter",
            "grpc_lb_policy_grpclb",
            "grpc_message_size_filter",
            "server_call_tracer_filter",
            "service_config_channel_arg_filter",
            "//:grpc_http_filters",
            "//:grpc_security_base",
        ],
    }],
    deps = [
        "//:config",
        "//:gpr",
        "//:grpc_public_hdrs",
    ],
)

grpc_cc_library(
    name = "subchannel_connector",
    hdrs = [
        "client_channel/connector.h",
    ],
    deps = [
        "channel_args",
        "closure",
        "error",
        "iomgr_fwd",
        "resolved_address",
        "time",
        "//:channelz",
        "//:gpr_platform",
        "//:grpc_base",
        "//:orphanable",
        "//:ref_counted_ptr",
    ],
)

grpc_cc_library(
    name = "subchannel_pool_interface",
    srcs = [
        "client_channel/subchannel_pool_interface.cc",
    ],
    hdrs = [
        "client_channel/subchannel_pool_interface.h",
    ],
    external_deps = [
        "absl/status",
        "absl/status:statusor",
        "absl/strings",
    ],
    deps = [
        "channel_args",
        "ref_counted",
        "resolved_address",
        "useful",
        "//:gpr_platform",
        "//:grpc_trace",
        "//:ref_counted_ptr",
        "//:sockaddr_utils",
    ],
)

grpc_cc_library(
    name = "config_selector",
    hdrs = [
        "client_channel/config_selector.h",
    ],
    external_deps = [
        "absl/status",
        "absl/strings",
    ],
    deps = [
        "arena",
        "blackboard",
        "channel_fwd",
        "client_channel_internal_header",
        "grpc_check",
        "grpc_service_config",
        "interception_chain",
        "metadata_batch",
        "ref_counted",
        "slice",
        "unique_type_name",
        "useful",
        "//:gpr_platform",
        "//:grpc_public_hdrs",
        "//:ref_counted_ptr",
    ],
)

grpc_cc_library(
    name = "client_channel_service_config",
    srcs = [
        "client_channel/client_channel_service_config.cc",
    ],
    hdrs = [
        "client_channel/client_channel_service_config.h",
    ],
    external_deps = [
        "absl/status",
        "absl/status:statusor",
        "absl/strings",
    ],
    deps = [
        "channel_args",
        "json",
        "json_args",
        "json_object_loader",
        "lb_policy",
        "lb_policy_registry",
        "service_config_parser",
        "time",
        "validation_errors",
        "//:config",
        "//:gpr_platform",
        "//:ref_counted_ptr",
    ],
)

grpc_cc_library(
    name = "client_channel_args",
    hdrs = [
        "client_channel/client_channel_args.h",
    ],
)

grpc_cc_library(
    name = "retry_interceptor",
    srcs = [
        "client_channel/retry_interceptor.cc",
    ],
    hdrs = [
        "client_channel/retry_interceptor.h",
    ],
    deps = [
        "cancel_callback",
        "client_channel_args",
        "filter_args",
        "for_each",
        "grpc_service_config",
        "interception_chain",
        "map",
        "request_buffer",
        "retry_service_config",
        "retry_throttle",
        "sleep",
        "//:backoff",
    ],
)

grpc_cc_library(
    name = "retry_service_config",
    srcs = [
        "client_channel/retry_service_config.cc",
    ],
    hdrs = [
        "client_channel/retry_service_config.h",
    ],
    external_deps = [
        "absl/log",
        "absl/strings",
    ],
    deps = [
        "channel_args",
        "json",
        "json_args",
        "json_channel_args",
        "json_object_loader",
        "service_config_parser",
        "time",
        "validation_errors",
        "//:channel_arg_names",
        "//:config",
        "//:gpr",
        "//:grpc_base",
        "//:grpc_public_hdrs",
    ],
)

grpc_cc_library(
    name = "retry_throttle",
    srcs = [
        "client_channel/retry_throttle.cc",
    ],
    hdrs = [
        "client_channel/retry_throttle.h",
    ],
    external_deps = ["absl/base:core_headers"],
    deps = [
        "blackboard",
        "ref_counted",
        "sync",
        "useful",
        "//:gpr",
        "//:ref_counted_ptr",
    ],
)

grpc_cc_library(
    name = "client_channel_backup_poller",
    srcs = [
        "client_channel/backup_poller.cc",
    ],
    hdrs = [
        "client_channel/backup_poller.h",
    ],
    external_deps = [
        "absl/log",
        "absl/status",
    ],
    deps = [
        "closure",
        "error",
        "iomgr_fwd",
        "pollset_set",
        "time",
        "//:config_vars",
        "//:gpr",
        "//:gpr_platform",
        "//:iomgr",
        "//:iomgr_timer",
    ],
)

grpc_cc_library(
    name = "service_config_channel_arg_filter",
    srcs = [
        "service_config/service_config_channel_arg_filter.cc",
    ],
    hdrs = ["service_config/service_config_channel_arg_filter.h"],
    external_deps = [
        "absl/log",
        "absl/status",
        "absl/status:statusor",
    ],
    deps = [
        "arena",
        "arena_promise",
        "channel_args",
        "channel_fwd",
        "channel_stack_type",
        "context",
        "grpc_message_size_filter",
        "grpc_service_config",
        "latent_see",
        "metadata_batch",
        "service_config_parser",
        "//:channel_arg_names",
        "//:config",
        "//:gpr_platform",
        "//:grpc_base",
        "//:grpc_service_config_impl",
        "//:ref_counted_ptr",
    ],
)

grpc_cc_library(
    name = "lb_policy",
    srcs = ["load_balancing/lb_policy.cc"],
    hdrs = ["load_balancing/lb_policy.h"],
    external_deps = [
        "absl/base:core_headers",
        "absl/container:inlined_vector",
        "absl/status",
        "absl/status:statusor",
        "absl/strings",
    ],
    deps = [
        "channel_args",
        "closure",
        "dual_ref_counted",
        "error",
        "grpc_backend_metric_data",
        "iomgr_fwd",
        "metrics",
        "pollset_set",
        "ref_counted",
        "resolved_address",
        "subchannel_interface",
        "sync",
        "//:debug_location",
        "//:endpoint_addresses",
        "//:event_engine_base_hdrs",
        "//:exec_ctx",
        "//:gpr_platform",
        "//:grpc_trace",
        "//:orphanable",
        "//:ref_counted_ptr",
        "//:work_serializer",
    ],
)

grpc_cc_library(
    name = "lb_policy_factory",
    hdrs = ["load_balancing/lb_policy_factory.h"],
    external_deps = [
        "absl/status:statusor",
        "absl/strings",
    ],
    deps = [
        "json",
        "lb_policy",
        "//:gpr_platform",
        "//:orphanable",
        "//:ref_counted_ptr",
    ],
)

grpc_cc_library(
    name = "lb_policy_registry",
    srcs = ["load_balancing/lb_policy_registry.cc"],
    hdrs = ["load_balancing/lb_policy_registry.h"],
    external_deps = [
        "absl/log",
        "absl/status",
        "absl/status:statusor",
        "absl/strings",
        "absl/strings:str_format",
    ],
    deps = [
        "grpc_check",
        "json",
        "lb_policy",
        "lb_policy_factory",
        "//:gpr",
        "//:orphanable",
        "//:ref_counted_ptr",
    ],
)

grpc_cc_library(
    name = "lb_metadata",
    srcs = ["client_channel/lb_metadata.cc"],
    hdrs = ["client_channel/lb_metadata.h"],
    external_deps = [
        "absl/log",
        "absl/strings",
    ],
    deps = [
        "event_engine_common",
        "lb_policy",
        "metadata_batch",
    ],
)

grpc_cc_library(
    name = "connection_context",
    srcs = ["lib/surface/connection_context.cc"],
    hdrs = ["lib/surface/connection_context.h"],
    deps = [
        "no_destruct",
        "//:gpr",
        "//:gpr_platform",
        "//:orphanable",
    ],
)

grpc_cc_library(
    name = "subchannel_interface",
    hdrs = ["load_balancing/subchannel_interface.h"],
    external_deps = [
        "absl/status",
        "absl/strings",
    ],
    deps = [
        "dual_ref_counted",
        "iomgr_fwd",
        "//:event_engine_base_hdrs",
        "//:gpr_platform",
        "//:ref_counted_ptr",
    ],
)

grpc_cc_library(
    name = "delegating_helper",
    hdrs = ["load_balancing/delegating_helper.h"],
    external_deps = [
        "absl/status",
        "absl/strings",
    ],
    deps = [
        "channel_args",
        "lb_policy",
        "resolved_address",
        "subchannel_interface",
        "//:debug_location",
        "//:event_engine_base_hdrs",
        "//:gpr_platform",
        "//:grpc_security_base",
        "//:ref_counted_ptr",
        "//:transport_auth_context",
    ],
)

grpc_cc_library(
    name = "backend_metric_parser",
    srcs = [
        "load_balancing/backend_metric_parser.cc",
    ],
    hdrs = [
        "load_balancing/backend_metric_parser.h",
    ],
    external_deps = [
        "@com_google_protobuf//upb/base",
        "@com_google_protobuf//upb/mem",
        "@com_google_protobuf//upb/message",
        "absl/strings",
    ],
    deps = [
        "grpc_backend_metric_data",
        "//:gpr_platform",
        "//:xds_orca_upb",
    ],
)

grpc_cc_library(
    name = "proxy_mapper",
    hdrs = ["handshaker/proxy_mapper.h"],
    external_deps = ["absl/strings"],
    deps = [
        "channel_args",
        "resolved_address",
        "//:gpr_platform",
    ],
)

grpc_cc_library(
    name = "proxy_mapper_registry",
    srcs = ["handshaker/proxy_mapper_registry.cc"],
    hdrs = ["handshaker/proxy_mapper_registry.h"],
    external_deps = ["absl/strings"],
    deps = [
        "channel_args",
        "proxy_mapper",
        "resolved_address",
        "//:gpr_platform",
    ],
)

grpc_cc_library(
    name = "http_proxy_mapper",
    srcs = [
        "handshaker/http_connect/http_proxy_mapper.cc",
    ],
    hdrs = [
        "handshaker/http_connect/http_proxy_mapper.h",
    ],
    external_deps = [
        "absl/log",
        "absl/status",
        "absl/status:statusor",
        "absl/strings",
    ],
    deps = [
        "channel_args",
        "env",
        "grpc_check",
        "proxy_mapper",
        "resolved_address",
        "//:channel_arg_names",
        "//:config",
        "//:gpr",
        "//:http_connect_handshaker",
        "//:iomgr",
        "//:parse_address",
        "//:sockaddr_utils",
        "//:uri",
    ],
)

grpc_cc_library(
    name = "xds_http_proxy_mapper",
    srcs = [
        "handshaker/http_connect/xds_http_proxy_mapper.cc",
    ],
    hdrs = [
        "handshaker/http_connect/xds_http_proxy_mapper.h",
    ],
    external_deps = [
        "absl/log",
        "absl/strings",
    ],
    deps = [
        "channel_args",
        "proxy_mapper",
        "resolved_address",
        "xds_endpoint",
        "//:config",
        "//:http_connect_handshaker",
        "//:parse_address",
        "//:sockaddr_utils",
    ],
)

grpc_cc_library(
    name = "grpc_server_config_selector",
    hdrs = [
        "server/server_config_selector.h",
    ],
    external_deps = [
        "absl/status:statusor",
        "absl/strings",
    ],
    deps = [
        "dual_ref_counted",
        "grpc_service_config",
        "metadata_batch",
        "ref_counted",
        "service_config_parser",
        "useful",
        "//:gpr_platform",
        "//:ref_counted_ptr",
    ],
)

grpc_cc_library(
    name = "grpc_server_config_selector_filter",
    srcs = [
        "server/server_config_selector_filter.cc",
    ],
    hdrs = [
        "server/server_config_selector_filter.h",
    ],
    external_deps = [
        "absl/base:core_headers",
        "absl/status",
        "absl/status:statusor",
    ],
    deps = [
        "arena",
        "arena_promise",
        "channel_args",
        "channel_fwd",
        "context",
        "event_engine_context",
        "grpc_check",
        "grpc_server_config_selector",
        "grpc_service_config",
        "latent_see",
        "metadata_batch",
        "status_helper",
        "sync",
        "//:gpr",
        "//:grpc_base",
        "//:promise",
        "//:ref_counted_ptr",
    ],
)

grpc_cc_library(
    name = "sorted_pack",
    hdrs = [
        "util/sorted_pack.h",
    ],
    deps = [
        "type_list",
        "//:gpr_platform",
    ],
)

grpc_cc_library(
    name = "type_list",
    hdrs = [
        "util/type_list.h",
    ],
)

grpc_cc_library(
    name = "if_list",
    hdrs = [
        "util/if_list.h",
    ],
    deps = ["//:gpr_platform"],
)

grpc_cc_library(
    name = "tdigest",
    srcs = [
        "util/tdigest.cc",
    ],
    hdrs = [
        "util/tdigest.h",
    ],
    external_deps = [
        "absl/log",
        "absl/status",
        "absl/strings",
    ],
    deps = [
        "grpc_check",
    ],
)

grpc_cc_library(
    name = "certificate_provider_factory",
    hdrs = [
        "credentials/transport/tls/certificate_provider_factory.h",
    ],
    external_deps = ["absl/strings"],
    deps = [
        "grpc_check",
        "json",
        "json_args",
        "ref_counted",
        "validation_errors",
        "//:alts_util",
        "//:gpr",
        "//:grpc_core_credentials_header",
        "//:ref_counted_ptr",
    ],
)

grpc_cc_library(
    name = "certificate_provider_registry",
    srcs = [
        "credentials/transport/tls/certificate_provider_registry.cc",
    ],
    hdrs = [
        "credentials/transport/tls/certificate_provider_registry.h",
    ],
    external_deps = [
        "absl/log",
        "absl/strings",
    ],
    deps = [
        "certificate_provider_factory",
        "grpc_check",
        "//:gpr",
    ],
)

grpc_cc_library(
    name = "grpc_audit_logging",
    srcs = [
        "lib/security/authorization/audit_logging.cc",
        "lib/security/authorization/stdout_logger.cc",
    ],
    hdrs = [
        "lib/security/authorization/audit_logging.h",
        "lib/security/authorization/stdout_logger.h",
    ],
    external_deps = [
        "absl/base:core_headers",
        "absl/status",
        "absl/status:statusor",
        "absl/strings",
        "absl/strings:str_format",
        "absl/time",
    ],
    deps = [
        "grpc_check",
        "sync",
        "//:gpr",
        "//:grpc_base",
    ],
)

grpc_cc_library(
    name = "grpc_authorization_base",
    srcs = [
        "lib/security/authorization/authorization_policy_provider_vtable.cc",
        "lib/security/authorization/evaluate_args.cc",
        "lib/security/authorization/grpc_server_authz_filter.cc",
    ],
    hdrs = [
        "lib/security/authorization/authorization_engine.h",
        "lib/security/authorization/authorization_policy_provider.h",
        "lib/security/authorization/evaluate_args.h",
        "lib/security/authorization/grpc_server_authz_filter.h",
    ],
    external_deps = [
        "absl/log",
        "absl/status",
        "absl/status:statusor",
        "absl/strings",
    ],
    deps = [
        "arena_promise",
        "channel_args",
        "channel_fwd",
        "dual_ref_counted",
        "endpoint_info_handshaker",
        "latent_see",
        "metadata_batch",
        "ref_counted",
        "resolved_address",
        "slice",
        "useful",
        "//:channel_arg_names",
        "//:gpr",
        "//:grpc_base",
        "//:grpc_credentials_util",
        "//:grpc_security_base",
        "//:grpc_trace",
        "//:parse_address",
        "//:promise",
        "//:ref_counted_ptr",
        "//:transport_auth_context",
        "//:uri",
    ],
)

grpc_cc_library(
    name = "grpc_crl_provider",
    srcs = [
        "credentials/transport/tls/grpc_tls_crl_provider.cc",
    ],
    hdrs = [
        "credentials/transport/tls/grpc_tls_crl_provider.h",
    ],
    external_deps = [
        "absl/base:core_headers",
        "absl/container:flat_hash_map",
        "absl/log",
        "absl/status",
        "absl/status:statusor",
        "absl/strings",
        "absl/types:span",
        "libcrypto",
        "libssl",
    ],
    deps = [
        "default_event_engine",
        "directory_reader",
        "load_file",
        "slice",
        "sync",
        "time",
        "//:exec_ctx",
        "//:gpr",
        "//:grpc_base",
    ],
)

grpc_cc_library(
    name = "grpc_fake_credentials",
    srcs = [
        "credentials/transport/fake/fake_credentials.cc",
        "credentials/transport/fake/fake_security_connector.cc",
    ],
    hdrs = [
        "credentials/transport/fake/fake_credentials.h",
        "credentials/transport/fake/fake_security_connector.h",
        "load_balancing/grpclb/grpclb.h",
    ],
    external_deps = [
        "absl/log",
        "absl/status",
        "absl/status:statusor",
        "absl/strings",
        "absl/strings:str_format",
    ],
    deps = [
        "arena_promise",
        "channel_args",
        "closure",
        "error",
        "grpc_check",
        "iomgr_fwd",
        "metadata_batch",
        "slice",
        "unique_type_name",
        "useful",
        "//:channel_arg_names",
        "//:debug_location",
        "//:exec_ctx",
        "//:gpr",
        "//:grpc_base",
        "//:grpc_core_credentials_header",
        "//:grpc_security_base",
        "//:handshaker",
        "//:iomgr",
        "//:promise",
        "//:ref_counted_ptr",
        "//:transport_auth_context",
        "//:tsi_base",
        "//:tsi_fake_credentials",
    ],
)

grpc_cc_library(
    name = "grpc_insecure_credentials",
    srcs = [
        "credentials/transport/insecure/insecure_credentials.cc",
        "credentials/transport/insecure/insecure_security_connector.cc",
    ],
    hdrs = [
        "credentials/transport/insecure/insecure_credentials.h",
        "credentials/transport/insecure/insecure_security_connector.h",
    ],
    external_deps = [
        "absl/status",
        "absl/strings",
    ],
    deps = [
        "arena_promise",
        "channel_args",
        "closure",
        "error",
        "grpc_check",
        "iomgr_fwd",
        "tsi_local_credentials",
        "unique_type_name",
        "//:debug_location",
        "//:exec_ctx",
        "//:gpr",
        "//:grpc_base",
        "//:grpc_core_credentials_header",
        "//:grpc_security_base",
        "//:handshaker",
        "//:iomgr",
        "//:promise",
        "//:ref_counted_ptr",
        "//:transport_auth_context",
        "//:tsi_base",
    ],
)

grpc_cc_library(
    name = "tsi_local_credentials",
    srcs = [
        "tsi/local_transport_security.cc",
    ],
    hdrs = [
        "tsi/local_transport_security.h",
    ],
    external_deps = ["absl/log"],
    deps = [
        "//:event_engine_base_hdrs",
        "//:exec_ctx",
        "//:gpr",
        "//:tsi_base",
    ],
)

grpc_cc_library(
    name = "grpc_local_credentials",
    srcs = [
        "credentials/transport/local/local_credentials.cc",
        "credentials/transport/local/local_security_connector.cc",
    ],
    hdrs = [
        "credentials/transport/local/local_credentials.h",
        "credentials/transport/local/local_security_connector.h",
    ],
    external_deps = [
        "absl/log",
        "absl/status",
        "absl/status:statusor",
        "absl/strings",
    ],
    deps = [
        "arena_promise",
        "channel_args",
        "closure",
        "error",
        "experiments",
        "grpc_check",
        "grpc_sockaddr",
        "iomgr_fwd",
        "resolved_address",
        "tsi_local_credentials",
        "unique_type_name",
        "useful",
        "//:debug_location",
        "//:exec_ctx",
        "//:gpr",
        "//:grpc_base",
        "//:grpc_client_channel",
        "//:grpc_core_credentials_header",
        "//:grpc_security_base",
        "//:handshaker",
        "//:iomgr",
        "//:parse_address",
        "//:promise",
        "//:ref_counted_ptr",
        "//:sockaddr_utils",
        "//:transport_auth_context",
        "//:tsi_base",
        "//:uri",
    ],
)

grpc_cc_library(
    name = "grpc_ssl_credentials",
    srcs = [
        "credentials/transport/ssl/ssl_credentials.cc",
        "credentials/transport/ssl/ssl_security_connector.cc",
    ],
    hdrs = [
        "credentials/transport/ssl/ssl_credentials.h",
        "credentials/transport/ssl/ssl_security_connector.h",
    ],
    external_deps = [
        "absl/log",
        "absl/status",
        "absl/strings",
        "absl/strings:str_format",
    ],
    deps = [
        "arena_promise",
        "channel_args",
        "closure",
        "error",
        "grpc_check",
        "iomgr_fwd",
        "ssl_transport_security_utils",
        "sync",
        "unique_type_name",
        "useful",
        "//:channel_arg_names",
        "//:debug_location",
        "//:exec_ctx",
        "//:gpr",
        "//:grpc_base",
        "//:grpc_core_credentials_header",
        "//:grpc_security_base",
        "//:grpc_trace",
        "//:handshaker",
        "//:iomgr",
        "//:promise",
        "//:ref_counted_ptr",
        "//:transport_auth_context",
        "//:tsi_base",
        "//:tsi_ssl_credentials",
        "//:tsi_ssl_session_cache",
    ],
)

grpc_cc_library(
    name = "grpc_google_default_credentials",
    srcs = [
        "credentials/transport/google_default/credentials_generic.cc",
        "credentials/transport/google_default/google_default_credentials.cc",
    ],
    hdrs = [
        "credentials/transport/google_default/google_default_credentials.h",
        "load_balancing/grpclb/grpclb.h",
    ],
    external_deps = [
        "absl/log:log",
        "absl/status:statusor",
        "absl/strings",
    ],
    tags = ["nofixdeps"],
    deps = [
        "channel_args",
        "closure",
        "env",
        "error",
        "error_utils",
        "event_engine_shim",
        "grpc_check",
        "grpc_external_account_credentials",
        "grpc_lb_xds_channel_args",
        "grpc_oauth2_credentials",
        "grpc_ssl_credentials",
        "iomgr_fwd",
        "json",
        "json_reader",
        "load_file",
        "notification",
        "slice",
        "slice_refcount",
        "status_helper",
        "sync",
        "time",
        "unique_type_name",
        "useful",
        "//:alts_util",
        "//:channel_arg_names",
        "//:exec_ctx",
        "//:gpr",
        "//:grpc_alts_credentials",
        "//:grpc_base",
        "//:grpc_core_credentials_header",
        "//:grpc_jwt_credentials",
        "//:grpc_public_hdrs",
        "//:grpc_security_base",
        "//:grpc_trace",
        "//:httpcli",
        "//:iomgr",
        "//:orphanable",
        "//:ref_counted_ptr",
        "//:transport_auth_context",
        "//:uri",
    ],
)

grpc_cc_library(
    name = "strerror",
    srcs = [
        "util/strerror.cc",
    ],
    hdrs = [
        "util/strerror.h",
    ],
    external_deps = ["absl/strings:str_format"],
    deps = ["//:gpr_platform"],
)

grpc_cc_library(
    name = "grpc_tls_credentials",
    srcs = [
        "credentials/transport/tls/grpc_tls_certificate_distributor.cc",
        "credentials/transport/tls/grpc_tls_certificate_match.cc",
        "credentials/transport/tls/grpc_tls_certificate_provider.cc",
        "credentials/transport/tls/grpc_tls_certificate_verifier.cc",
        "credentials/transport/tls/grpc_tls_credentials_options.cc",
        "credentials/transport/tls/tls_credentials.cc",
        "credentials/transport/tls/tls_security_connector.cc",
    ],
    hdrs = [
        "credentials/transport/tls/grpc_tls_certificate_distributor.h",
        "credentials/transport/tls/grpc_tls_certificate_provider.h",
        "credentials/transport/tls/grpc_tls_certificate_verifier.h",
        "credentials/transport/tls/grpc_tls_credentials_options.h",
        "credentials/transport/tls/tls_credentials.h",
        "credentials/transport/tls/tls_security_connector.h",
    ],
    external_deps = [
        "absl/base:core_headers",
        "absl/container:inlined_vector",
        "absl/functional:bind_front",
        "absl/log",
        "absl/status",
        "absl/status:statusor",
        "absl/strings",
        "libcrypto",
        "libssl",
    ],
    deps = [
        "arena_promise",
        "channel_args",
        "closure",
        "error",
        "grpc_check",
        "iomgr_fwd",
        "load_file",
        "ref_counted",
        "slice",
        "slice_refcount",
        "ssl_key_logging",
        "ssl_transport_security_utils",
        "status_helper",
        "sync",
        "unique_type_name",
        "useful",
        "//:channel_arg_names",
        "//:debug_location",
        "//:exec_ctx",
        "//:gpr",
        "//:grpc_base",
        "//:grpc_core_credentials_header",
        "//:grpc_credentials_util",
        "//:grpc_public_hdrs",
        "//:grpc_security_base",
        "//:grpc_trace",
        "//:handshaker",
        "//:iomgr",
        "//:promise",
        "//:ref_counted_ptr",
        "//:transport_auth_context",
        "//:tsi_base",
        "//:tsi_ssl_credentials",
        "//:tsi_ssl_session_cache",
    ],
)

grpc_cc_library(
    name = "grpc_iam_credentials",
    srcs = [
        "credentials/call/iam/iam_credentials.cc",
    ],
    hdrs = [
        "credentials/call/iam/iam_credentials.h",
    ],
    external_deps = [
        "absl/status:statusor",
        "absl/strings",
        "absl/strings:str_format",
    ],
    deps = [
        "arena_promise",
        "grpc_check",
        "metadata_batch",
        "slice",
        "unique_type_name",
        "useful",
        "//:exec_ctx",
        "//:gpr",
        "//:grpc_base",
        "//:grpc_core_credentials_header",
        "//:grpc_security_base",
        "//:grpc_trace",
        "//:promise",
        "//:ref_counted_ptr",
        "//:transport_auth_context",
    ],
)

grpc_cc_library(
    name = "token_fetcher_credentials",
    srcs = [
        "credentials/call/token_fetcher/token_fetcher_credentials.cc",
    ],
    hdrs = [
        "credentials/call/token_fetcher/token_fetcher_credentials.h",
    ],
    external_deps = [
        "absl/container:flat_hash_set",
        "absl/functional:any_invocable",
        "absl/status:statusor",
    ],
    deps = [
        "arena_promise",
        "context",
        "default_event_engine",
        "metadata",
        "poll",
        "pollset_set",
        "ref_counted",
        "sync",
        "time",
        "useful",
        "//:backoff",
        "//:grpc_security_base",
        "//:grpc_trace",
        "//:httpcli",
        "//:iomgr",
        "//:orphanable",
        "//:promise",
        "//:ref_counted_ptr",
        "//:transport_auth_context",
    ],
)

grpc_cc_library(
    name = "jwt_util",
    srcs = ["credentials/call/jwt_util.cc"],
    hdrs = ["credentials/call/jwt_util.h"],
    external_deps = [
        "absl/status",
        "absl/status:statusor",
        "absl/strings",
    ],
    deps = [
        "json",
        "json_args",
        "json_object_loader",
        "json_reader",
        "time",
        "//:gpr",
    ],
)

grpc_cc_library(
    name = "gcp_service_account_identity_credentials",
    srcs = [
        "credentials/call/gcp_service_account_identity/gcp_service_account_identity_credentials.cc",
    ],
    hdrs = [
        "credentials/call/gcp_service_account_identity/gcp_service_account_identity_credentials.h",
    ],
    external_deps = [
        "absl/functional:any_invocable",
        "absl/status",
        "absl/status:statusor",
        "absl/strings",
    ],
    deps = [
        "closure",
        "error",
        "jwt_util",
        "metadata",
        "slice",
        "status_conversion",
        "status_helper",
        "time",
        "token_fetcher_credentials",
        "unique_type_name",
        "//:gpr",
        "//:grpc_base",
        "//:grpc_core_credentials_header",
        "//:grpc_security_base",
        "//:httpcli",
        "//:iomgr",
        "//:orphanable",
        "//:ref_counted_ptr",
        "//:transport_auth_context",
        "//:uri",
    ],
)

grpc_cc_library(
    name = "jwt_token_file_call_credentials",
    srcs = [
        "credentials/call/jwt_token_file/jwt_token_file_call_credentials.cc",
    ],
    hdrs = [
        "credentials/call/jwt_token_file/jwt_token_file_call_credentials.h",
    ],
    external_deps = [
        "absl/functional:any_invocable",
        "absl/status",
        "absl/status:statusor",
        "absl/strings",
    ],
    deps = [
        "jwt_util",
        "load_file",
        "time",
        "token_fetcher_credentials",
        "unique_type_name",
        "//:gpr",
        "//:grpc_base",
        "//:grpc_core_credentials_header",
        "//:grpc_security_base",
        "//:orphanable",
        "//:ref_counted_ptr",
    ],
)

grpc_cc_library(
    name = "grpc_oauth2_credentials",
    srcs = [
        "credentials/call/oauth2/oauth2_credentials.cc",
    ],
    hdrs = [
        "credentials/call/oauth2/oauth2_credentials.h",
    ],
    external_deps = [
        "absl/log",
        "absl/status",
        "absl/status:statusor",
        "absl/strings",
        "absl/strings:str_format",
    ],
    deps = [
        "activity",
        "arena_promise",
        "closure",
        "context",
        "error",
        "error_utils",
        "grpc_check",
        "httpcli_ssl_credentials",
        "json",
        "json_reader",
        "load_file",
        "metadata_batch",
        "poll",
        "pollset_set",
        "ref_counted",
        "slice",
        "slice_refcount",
        "status_helper",
        "time",
        "token_fetcher_credentials",
        "unique_type_name",
        "useful",
        "//:gpr",
        "//:grpc_base",
        "//:grpc_core_credentials_header",
        "//:grpc_credentials_util",
        "//:grpc_security_base",
        "//:grpc_trace",
        "//:httpcli",
        "//:iomgr",
        "//:orphanable",
        "//:promise",
        "//:ref_counted_ptr",
        "//:transport_auth_context",
        "//:uri",
    ],
)

grpc_cc_library(
    name = "grpc_external_account_credentials",
    srcs = [
        "credentials/call/external/aws_external_account_credentials.cc",
        "credentials/call/external/aws_request_signer.cc",
        "credentials/call/external/external_account_credentials.cc",
        "credentials/call/external/file_external_account_credentials.cc",
        "credentials/call/external/url_external_account_credentials.cc",
    ],
    hdrs = [
        "credentials/call/external/aws_external_account_credentials.h",
        "credentials/call/external/aws_request_signer.h",
        "credentials/call/external/external_account_credentials.h",
        "credentials/call/external/file_external_account_credentials.h",
        "credentials/call/external/url_external_account_credentials.h",
    ],
    external_deps = [
        "absl/log",
        "absl/status",
        "absl/status:statusor",
        "absl/strings",
        "absl/strings:str_format",
        "absl/time",
        "libcrypto",
    ],
    deps = [
        "closure",
        "env",
        "error",
        "error_utils",
        "grpc_check",
        "grpc_oauth2_credentials",
        "httpcli_ssl_credentials",
        "json",
        "json_reader",
        "json_writer",
        "load_file",
        "slice",
        "slice_refcount",
        "status_helper",
        "time",
        "token_fetcher_credentials",
        "//:gpr",
        "//:grpc_base",
        "//:grpc_core_credentials_header",
        "//:grpc_credentials_util",
        "//:grpc_security_base",
        "//:httpcli",
        "//:iomgr",
        "//:orphanable",
        "//:ref_counted_ptr",
        "//:transport_auth_context",
        "//:uri",
    ],
)

grpc_cc_library(
    name = "httpcli_ssl_credentials",
    srcs = [
        "util/http_client/httpcli_security_connector.cc",
    ],
    hdrs = [
        "util/http_client/httpcli_ssl_credentials.h",
    ],
    external_deps = [
        "absl/log",
        "absl/status",
        "absl/strings",
    ],
    deps = [
        "arena_promise",
        "channel_args",
        "closure",
        "error",
        "iomgr_fwd",
        "ssl_key_logging",
        "ssl_transport_security_utils",
        "unique_type_name",
        "//:channel_arg_names",
        "//:debug_location",
        "//:exec_ctx",
        "//:gpr",
        "//:grpc_base",
        "//:grpc_core_credentials_header",
        "//:grpc_security_base",
        "//:handshaker",
        "//:iomgr",
        "//:promise",
        "//:ref_counted_ptr",
        "//:transport_auth_context",
        "//:tsi_base",
        "//:tsi_ssl_credentials",
    ],
)

grpc_cc_library(
    name = "tsi_ssl_types",
    hdrs = [
        "tsi/ssl_types.h",
    ],
    external_deps = ["libssl"],
    deps = ["//:gpr_platform"],
)

# This target depends on RE2 and should not be linked into grpc by default for binary-size reasons.
grpc_cc_library(
    name = "grpc_matchers",
    srcs = [
        "util/matchers.cc",
    ],
    hdrs = [
        "util/matchers.h",
    ],
    external_deps = [
        "absl/status",
        "absl/status:statusor",
        "absl/strings",
        "absl/strings:str_format",
        "re2",
    ],
    deps = ["//:gpr"],
)

# This target pulls in a dependency on RE2 and should not be linked into grpc by default for binary-size reasons.
grpc_cc_library(
    name = "grpc_rbac_engine",
    srcs = [
        "lib/security/authorization/grpc_authorization_engine.cc",
        "lib/security/authorization/matchers.cc",
        "lib/security/authorization/rbac_policy.cc",
    ],
    hdrs = [
        "lib/security/authorization/grpc_authorization_engine.h",
        "lib/security/authorization/matchers.h",
        "lib/security/authorization/rbac_policy.h",
    ],
    external_deps = [
        "absl/log",
        "absl/status",
        "absl/status:statusor",
        "absl/strings",
        "absl/strings:str_format",
    ],
    deps = [
        "grpc_audit_logging",
        "grpc_authorization_base",
        "grpc_check",
        "grpc_matchers",
        "resolved_address",
        "//:gpr",
        "//:grpc_base",
        "//:parse_address",
        "//:sockaddr_utils",
    ],
)

grpc_cc_library(
    name = "json",
    hdrs = [
        "util/json/json.h",
    ],
    deps = ["//:gpr"],
)

grpc_cc_library(
    name = "json_reader",
    srcs = [
        "util/json/json_reader.cc",
    ],
    hdrs = [
        "util/json/json_reader.h",
    ],
    external_deps = [
        "absl/base:core_headers",
        "absl/log:check",
        "absl/status",
        "absl/status:statusor",
        "absl/strings",
        "absl/strings:str_format",
    ],
    visibility = ["//bazel:json_reader_legacy"],
    deps = [
        "json",
        "match",
        "//:gpr",
    ],
)

grpc_cc_library(
    name = "json_writer",
    srcs = [
        "util/json/json_writer.cc",
    ],
    hdrs = [
        "util/json/json_writer.h",
    ],
    external_deps = ["absl/strings"],
    deps = [
        "json",
        "//:gpr",
    ],
)

grpc_cc_library(
    name = "json_util",
    srcs = ["util/json/json_util.cc"],
    hdrs = ["util/json/json_util.h"],
    external_deps = ["absl/strings"],
    deps = [
        "error",
        "json",
        "json_args",
        "json_object_loader",
        "no_destruct",
        "time",
        "validation_errors",
        "//:gpr",
    ],
)

grpc_cc_library(
    name = "json_args",
    hdrs = ["util/json/json_args.h"],
    external_deps = ["absl/strings"],
    deps = ["//:gpr"],
)

grpc_cc_library(
    name = "json_object_loader",
    srcs = ["util/json/json_object_loader.cc"],
    hdrs = ["util/json/json_object_loader.h"],
    external_deps = [
        "absl/meta:type_traits",
        "absl/status",
        "absl/status:statusor",
        "absl/strings",
    ],
    deps = [
        "json",
        "json_args",
        "no_destruct",
        "time",
        "validation_errors",
        "//:gpr",
        "//:ref_counted_ptr",
    ],
)

grpc_cc_library(
    name = "json_channel_args",
    hdrs = ["util/json/json_channel_args.h"],
    external_deps = ["absl/strings"],
    deps = [
        "channel_args",
        "json_args",
        "//:gpr",
    ],
)

grpc_cc_library(
    name = "idle_filter_state",
    srcs = [
        "ext/filters/channel_idle/idle_filter_state.cc",
    ],
    hdrs = [
        "ext/filters/channel_idle/idle_filter_state.h",
    ],
    deps = ["//:gpr_platform"],
)

grpc_cc_library(
    name = "grpc_channel_idle_filter",
    srcs = [
        "ext/filters/channel_idle/legacy_channel_idle_filter.cc",
    ],
    hdrs = [
        "ext/filters/channel_idle/legacy_channel_idle_filter.h",
    ],
    external_deps = [
        "absl/base:core_headers",
        "absl/meta:type_traits",
        "absl/random",
        "absl/status",
        "absl/status:statusor",
    ],
    deps = [
        "activity",
        "arena",
        "arena_promise",
        "channel_args",
        "channel_fwd",
        "channel_stack_type",
        "closure",
        "connectivity_state",
        "error",
        "exec_ctx_wakeup_scheduler",
        "experiments",
        "http2_status",
        "idle_filter_state",
        "loop",
        "metadata_batch",
        "no_destruct",
        "per_cpu",
        "poll",
        "shared_bit_gen",
        "single_set_ptr",
        "sleep",
        "status_helper",
        "sync",
        "time",
        "try_seq",
        "//:channel_arg_names",
        "//:config",
        "//:debug_location",
        "//:exec_ctx",
        "//:gpr",
        "//:grpc_base",
        "//:grpc_trace",
        "//:orphanable",
        "//:promise",
        "//:ref_counted_ptr",
    ],
)

grpc_cc_library(
    name = "grpc_client_authority_filter",
    srcs = [
        "ext/filters/http/client_authority_filter.cc",
    ],
    hdrs = [
        "ext/filters/http/client_authority_filter.h",
    ],
    external_deps = [
        "absl/status",
        "absl/status:statusor",
        "absl/strings",
    ],
    deps = [
        "arena_promise",
        "channel_args",
        "channel_fwd",
        "channel_stack_type",
        "latent_see",
        "metadata_batch",
        "slice",
        "//:channel_arg_names",
        "//:config",
        "//:gpr_platform",
        "//:grpc_base",
        "//:grpc_security_base",
        "//:transport_auth_context",
    ],
)

grpc_cc_library(
    name = "grpc_message_size_filter",
    srcs = [
        "ext/filters/message_size/message_size_filter.cc",
    ],
    hdrs = [
        "ext/filters/message_size/message_size_filter.h",
    ],
    external_deps = [
        "absl/log",
        "absl/status:statusor",
        "absl/strings",
        "absl/strings:str_format",
    ],
    deps = [
        "activity",
        "arena",
        "arena_promise",
        "channel_args",
        "channel_fwd",
        "channel_stack_type",
        "context",
        "grpc_service_config",
        "json",
        "json_args",
        "json_object_loader",
        "latch",
        "latent_see",
        "metadata_batch",
        "race",
        "service_config_parser",
        "slice",
        "slice_buffer",
        "validation_errors",
        "//:channel_arg_names",
        "//:config",
        "//:gpr",
        "//:grpc_base",
        "//:grpc_public_hdrs",
        "//:grpc_trace",
    ],
)

grpc_cc_library(
    name = "grpc_fault_injection_filter",
    srcs = [
        "ext/filters/fault_injection/fault_injection_filter.cc",
        "ext/filters/fault_injection/fault_injection_service_config_parser.cc",
    ],
    hdrs = [
        "ext/filters/fault_injection/fault_injection_filter.h",
        "ext/filters/fault_injection/fault_injection_service_config_parser.h",
    ],
    external_deps = [
        "absl/base:core_headers",
        "absl/log",
        "absl/meta:type_traits",
        "absl/random",
        "absl/status",
        "absl/status:statusor",
        "absl/strings",
    ],
    deps = [
        "arena_promise",
        "channel_args",
        "channel_fwd",
        "context",
        "grpc_service_config",
        "json",
        "json_args",
        "json_object_loader",
        "metadata_batch",
        "service_config_parser",
        "sleep",
        "sync",
        "time",
        "try_seq",
        "validation_errors",
        "//:config",
        "//:gpr",
        "//:grpc_base",
        "//:grpc_public_hdrs",
        "//:grpc_trace",
    ],
)

grpc_cc_library(
    name = "grpc_rbac_filter",
    srcs = [
        "ext/filters/rbac/rbac_filter.cc",
        "ext/filters/rbac/rbac_service_config_parser.cc",
    ],
    hdrs = [
        "ext/filters/rbac/rbac_filter.h",
        "ext/filters/rbac/rbac_service_config_parser.h",
    ],
    external_deps = [
        "absl/status",
        "absl/status:statusor",
        "absl/strings",
    ],
    deps = [
        "arena_promise",
        "channel_args",
        "channel_fwd",
        "context",
        "error",
        "grpc_audit_logging",
        "grpc_authorization_base",
        "grpc_matchers",
        "grpc_rbac_engine",
        "grpc_service_config",
        "json",
        "json_args",
        "json_object_loader",
        "latent_see",
        "metadata_batch",
        "service_config_parser",
        "validation_errors",
        "//:config",
        "//:gpr",
        "//:grpc_base",
        "//:grpc_security_base",
        "//:promise",
        "//:transport_auth_context",
    ],
)

grpc_cc_library(
    name = "grpc_stateful_session_filter",
    srcs = [
        "ext/filters/stateful_session/stateful_session_filter.cc",
        "ext/filters/stateful_session/stateful_session_service_config_parser.cc",
    ],
    hdrs = [
        "ext/filters/stateful_session/stateful_session_filter.h",
        "ext/filters/stateful_session/stateful_session_service_config_parser.h",
    ],
    external_deps = [
        "absl/status:statusor",
        "absl/strings",
    ],
    deps = [
        "arena",
        "arena_promise",
        "channel_args",
        "channel_fwd",
        "context",
        "grpc_check",
        "grpc_resolver_xds_attributes",
        "grpc_service_config",
        "json",
        "json_args",
        "json_object_loader",
        "latent_see",
        "map",
        "metadata_batch",
        "pipe",
        "ref_counted_string",
        "service_config_parser",
        "slice",
        "time",
        "unique_type_name",
        "validation_errors",
        "//:config",
        "//:gpr",
        "//:grpc_base",
        "//:grpc_trace",
    ],
)

grpc_cc_library(
    name = "gcp_authentication_filter",
    srcs = [
        "ext/filters/gcp_authentication/gcp_authentication_filter.cc",
        "ext/filters/gcp_authentication/gcp_authentication_service_config_parser.cc",
    ],
    hdrs = [
        "ext/filters/gcp_authentication/gcp_authentication_filter.h",
        "ext/filters/gcp_authentication/gcp_authentication_service_config_parser.h",
    ],
    external_deps = [
        "absl/status",
        "absl/status:statusor",
        "absl/strings",
    ],
    deps = [
        "arena",
        "blackboard",
        "channel_args",
        "channel_fwd",
        "context",
        "gcp_service_account_identity_credentials",
        "grpc_check",
        "grpc_resolver_xds_attributes",
        "grpc_service_config",
        "json",
        "json_args",
        "json_object_loader",
        "lru_cache",
        "service_config_parser",
        "sync",
        "validation_errors",
        "xds_config",
        "//:config",
        "//:gpr",
        "//:grpc_base",
        "//:grpc_security_base",
        "//:ref_counted_ptr",
        "//:transport_auth_context",
    ],
)

grpc_cc_library(
    name = "grpc_lb_policy_grpclb",
    srcs = [
        "load_balancing/grpclb/client_load_reporting_filter.cc",
        "load_balancing/grpclb/grpclb.cc",
        "load_balancing/grpclb/grpclb_client_stats.cc",
        "load_balancing/grpclb/load_balancer_api.cc",
    ],
    hdrs = [
        "load_balancing/grpclb/client_load_reporting_filter.h",
        "load_balancing/grpclb/grpclb.h",
        "load_balancing/grpclb/grpclb_client_stats.h",
        "load_balancing/grpclb/load_balancer_api.h",
    ],
    external_deps = [
        "@com_google_protobuf//upb/base",
        "@com_google_protobuf//upb/mem",
        "absl/base:core_headers",
        "absl/container:inlined_vector",
        "absl/functional:function_ref",
        "absl/log",
        "absl/log:globals",
        "absl/status",
        "absl/status:statusor",
        "absl/strings",
        "absl/strings:str_format",
    ],
    deps = [
        "arena",
        "arena_promise",
        "channel_args",
        "channel_fwd",
        "channel_stack_type",
        "closure",
        "connectivity_state",
        "context",
        "delegating_helper",
        "error",
        "experiments",
        "gpr_atm",
        "grpc_check",
        "grpc_sockaddr",
        "json",
        "json_args",
        "json_object_loader",
        "latent_see",
        "lb_policy",
        "lb_policy_factory",
        "lb_policy_registry",
        "map",
        "metadata_batch",
        "pipe",
        "pollset_set",
        "ref_counted",
        "resolved_address",
        "slice",
        "slice_refcount",
        "status_helper",
        "subchannel_interface",
        "sync",
        "time",
        "useful",
        "validation_errors",
        "//:backoff",
        "//:channel",
        "//:channel_arg_names",
        "//:channelz",
        "//:config",
        "//:debug_location",
        "//:endpoint_addresses",
        "//:exec_ctx",
        "//:gpr",
        "//:grpc_base",
        "//:grpc_client_channel",
        "//:grpc_grpclb_balancer_addresses",
        "//:grpc_lb_upb",
        "//:grpc_public_hdrs",
        "//:grpc_resolver",
        "//:grpc_resolver_fake",
        "//:grpc_security_base",
        "//:grpc_trace",
        "//:lb_child_policy_handler",
        "//:orphanable",
        "//:protobuf_duration_upb",
        "//:protobuf_timestamp_upb",
        "//:ref_counted_ptr",
        "//:sockaddr_utils",
        "//:transport_auth_context",
        "//:work_serializer",
    ],
)

grpc_cc_library(
    name = "random_early_detection",
    srcs = [
        "util/random_early_detection.cc",
    ],
    hdrs = [
        "util/random_early_detection.h",
    ],
    external_deps = [
        "absl/random:bit_gen_ref",
        "absl/random:distributions",
    ],
    deps = ["//:gpr_platform"],
)

grpc_cc_library(
    name = "grpc_backend_metric_data",
    hdrs = [
        "load_balancing/backend_metric_data.h",
    ],
    external_deps = ["absl/strings"],
    deps = ["//:gpr_platform"],
)

grpc_cc_library(
    name = "grpc_backend_metric_provider",
    hdrs = [
        "ext/filters/backend_metrics/backend_metric_provider.h",
    ],
    deps = ["arena"],
)

grpc_cc_library(
    name = "grpc_lb_policy_rls",
    srcs = [
        "load_balancing/rls/rls.cc",
    ],
    hdrs = [
        "load_balancing/rls/rls.h",
    ],
    external_deps = [
        "@com_google_protobuf//upb/base",
        "@com_google_protobuf//upb/mem",
        "absl/base:core_headers",
        "absl/hash",
        "absl/log",
        "absl/random",
        "absl/status",
        "absl/status:statusor",
        "absl/strings",
        "absl/strings:str_format",
    ],
    deps = [
        "channel_args",
        "closure",
        "connectivity_state",
        "delegating_helper",
        "dual_ref_counted",
        "error",
        "error_utils",
        "grpc_check",
        "grpc_fake_credentials",
        "json",
        "json_args",
        "json_object_loader",
        "json_writer",
        "lb_policy",
        "lb_policy_factory",
        "lb_policy_registry",
        "match",
        "metrics",
        "pollset_set",
        "shared_bit_gen",
        "slice",
        "slice_refcount",
        "status_helper",
        "sync",
        "time",
        "upb_utils",
        "uuid_v4",
        "validation_errors",
        "//:backoff",
        "//:channel",
        "//:channel_arg_names",
        "//:channelz",
        "//:config",
        "//:debug_location",
        "//:endpoint_addresses",
        "//:exec_ctx",
        "//:gpr",
        "//:grpc_base",
        "//:grpc_client_channel",
        "//:grpc_public_hdrs",
        "//:grpc_resolver",
        "//:grpc_security_base",
        "//:grpc_service_config_impl",
        "//:grpc_trace",
        "//:lb_child_policy_handler",
        "//:orphanable",
        "//:ref_counted_ptr",
        "//:rls_upb",
        "//:transport_auth_context",
        "//:work_serializer",
    ],
)

grpc_cc_library(
    name = "lru_cache",
    hdrs = [
        "util/lru_cache.h",
    ],
    external_deps = [
        "absl/container:flat_hash_map",
        "absl/functional:any_invocable",
    ],
    deps = [
        "grpc_check",
    ],
)

grpc_cc_library(
    name = "upb_utils",
    hdrs = [
        "util/upb_utils.h",
    ],
    external_deps = [
        "@com_google_protobuf//upb/base",
        "@com_google_protobuf//upb/mem",
        "absl/strings",
    ],
    deps = [
        "//:gpr",
        "//:protobuf_duration_upb",
        "//:protobuf_timestamp_upb",
    ],
)

grpc_cc_library(
    name = "xds_enabled_server",
    hdrs = [
        "xds/grpc/xds_enabled_server.h",
    ],
)

grpc_cc_library(
    name = "xds_certificate_provider",
    srcs = [
        "xds/grpc/xds_certificate_provider.cc",
    ],
    hdrs = [
        "xds/grpc/xds_certificate_provider.h",
    ],
    external_deps = [
        "absl/base:core_headers",
        "absl/functional:bind_front",
        "absl/log:log",
        "absl/strings",
    ],
    tags = ["nofixdeps"],
    deps = [
        "channel_args",
        "error",
        "grpc_check",
        "grpc_matchers",
        "grpc_tls_credentials",
        "ssl_transport_security_utils",
        "sync",
        "unique_type_name",
        "useful",
        "//:gpr",
        "//:grpc_base",
        "//:ref_counted_ptr",
        "//:tsi_ssl_credentials",
    ],
)

grpc_cc_library(
    name = "xds_certificate_provider_store",
    srcs = [
        "xds/grpc/certificate_provider_store.cc",
    ],
    hdrs = [
        "xds/grpc/certificate_provider_store.h",
    ],
    external_deps = [
        "absl/base:core_headers",
        "absl/log:log",
        "absl/strings",
    ],
    tags = ["nofixdeps"],
    deps = [
        "certificate_provider_factory",
        "certificate_provider_registry",
        "grpc_tls_credentials",
        "json",
        "json_args",
        "json_object_loader",
        "sync",
        "unique_type_name",
        "useful",
        "validation_errors",
        "//:config",
        "//:gpr",
        "//:grpc_base",
        "//:orphanable",
        "//:ref_counted_ptr",
    ],
)

grpc_cc_library(
    name = "xds_credentials",
    srcs = [
        "credentials/transport/xds/xds_credentials.cc",
    ],
    hdrs = [
        "credentials/transport/xds/xds_credentials.h",
    ],
    external_deps = [
        "absl/status",
        "absl/log:log",
    ],
    tags = ["nofixdeps"],
    deps = [
        "channel_args",
        "grpc_check",
        "grpc_lb_xds_channel_args",
        "grpc_matchers",
        "grpc_tls_credentials",
        "unique_type_name",
        "useful",
        "xds_certificate_provider",
        "//:channel_arg_names",
        "//:gpr",
        "//:grpc_base",
        "//:grpc_core_credentials_header",
        "//:grpc_credentials_util",
        "//:grpc_security_base",
        "//:ref_counted_ptr",
        "//:transport_auth_context",
    ],
)

grpc_cc_library(
    name = "xds_file_watcher_certificate_provider_factory",
    srcs = [
        "xds/grpc/file_watcher_certificate_provider_factory.cc",
    ],
    hdrs = [
        "xds/grpc/file_watcher_certificate_provider_factory.h",
    ],
    external_deps = [
        "absl/log:log",
        "absl/strings",
        "absl/strings:str_format",
    ],
    tags = ["nofixdeps"],
    deps = [
        "certificate_provider_factory",
        "down_cast",
        "grpc_tls_credentials",
        "json",
        "json_args",
        "json_object_loader",
        "time",
        "validation_errors",
        "//:config",
        "//:gpr",
        "//:grpc_base",
        "//:ref_counted_ptr",
    ],
)

grpc_cc_library(
    name = "xds_common_types",
    srcs = [
        "xds/grpc/xds_common_types.cc",
    ],
    hdrs = [
        "xds/grpc/xds_common_types.h",
    ],
    external_deps = [
        "absl/strings",
        "absl/strings:str_format",
    ],
    tags = ["nofixdeps"],
    deps = [
        "grpc_matchers",
        "json",
        "match",
        "validation_errors",
    ],
)

grpc_cc_library(
    name = "xds_http_filter",
    hdrs = [
        "xds/grpc/xds_http_filter.h",
    ],
    external_deps = [
        "absl/status:statusor",
        "absl/strings",
        "@com_google_protobuf//upb/reflection",
    ],
    tags = ["nofixdeps"],
    deps = [
        "blackboard",
        "channel_args",
        "channel_fwd",
        "interception_chain",
        "json",
        "json_writer",
        "validation_errors",
        "xds_common_types",
        "//:xds_client",
    ],
)

grpc_cc_library(
    name = "xds_route_config",
    srcs = [
        "xds/grpc/xds_route_config.cc",
    ],
    hdrs = [
        "xds/grpc/xds_route_config.h",
    ],
    external_deps = [
        "absl/strings",
        "absl/strings:str_format",
        "re2",
    ],
    tags = ["nofixdeps"],
    deps = [
        "grpc_matchers",
        "match",
        "time",
        "xds_http_filter",
        "//:grpc_base",
        "//:xds_client",
    ],
)

grpc_cc_library(
    name = "xds_listener",
    srcs = [
        "xds/grpc/xds_listener.cc",
    ],
    hdrs = [
        "xds/grpc/xds_listener.h",
    ],
    external_deps = [
        "absl/strings",
        "absl/strings:str_format",
    ],
    tags = ["nofixdeps"],
    deps = [
        "match",
        "resolved_address",
        "time",
        "xds_common_types",
        "xds_http_filter",
        "xds_route_config",
        "//:sockaddr_utils",
        "//:xds_client",
    ],
)

grpc_cc_library(
    name = "xds_health_status",
    srcs = [
        "xds/grpc/xds_health_status.cc",
    ],
    hdrs = [
        "xds/grpc/xds_health_status.h",
    ],
    external_deps = [
        "absl/strings",
        "absl/types:span",
    ],
    tags = ["nofixdeps"],
    deps = [
        "envoy_config_core_upb",
        "//:endpoint_addresses",
    ],
)

grpc_cc_library(
    name = "xds_server_grpc_interface",
    hdrs = [
        "xds/grpc/xds_server_grpc_interface.h",
    ],
    tags = ["nofixdeps"],
    visibility = ["//bazel:xds_client_core"],
    deps = [
        "call_creds_registry",
        "channel_creds_registry",
        "//:ref_counted_ptr",
        "//:xds_client",
    ],
)

grpc_cc_library(
    name = "xds_server_grpc",
    srcs = [
        "xds/grpc/xds_server_grpc.cc",
    ],
    hdrs = [
        "xds/grpc/xds_server_grpc.h",
    ],
    external_deps = [
        "absl/strings",
    ],
    tags = ["nofixdeps"],
    deps = [
        "call_creds_registry",
        "channel_creds_registry",
        "down_cast",
        "env",
        "json",
        "json_args",
        "json_object_loader",
        "json_reader",
        "json_writer",
        "validation_errors",
        "xds_server_grpc_interface",
        "//:config",
        "//:ref_counted_ptr",
        "//:xds_client",
    ],
)

grpc_cc_library(
    name = "xds_metadata",
    srcs = [
        "xds/grpc/xds_metadata.cc",
    ],
    hdrs = [
        "xds/grpc/xds_metadata.h",
    ],
    external_deps = [
        "absl/container:flat_hash_map",
        "absl/strings",
    ],
    tags = ["nofixdeps"],
    deps = [
        "down_cast",
        "grpc_check",
        "json",
        "json_writer",
        "validation_errors",
    ],
)

grpc_cc_library(
    name = "xds_cluster",
    srcs = [
        "xds/grpc/xds_cluster.cc",
    ],
    hdrs = [
        "xds/grpc/xds_cluster.h",
    ],
    external_deps = [
        "absl/container:flat_hash_map",
        "absl/strings",
    ],
    tags = ["nofixdeps"],
    deps = [
        "grpc_outlier_detection_header",
        "json",
        "json_writer",
        "match",
        "time",
        "xds_backend_metric_propagation",
        "xds_common_types",
        "xds_health_status",
        "xds_metadata",
        "xds_server_grpc",
        "//:xds_client",
    ],
)

grpc_cc_library(
    name = "xds_endpoint",
    srcs = [
        "xds/grpc/xds_endpoint.cc",
    ],
    hdrs = [
        "xds/grpc/xds_endpoint.h",
    ],
    external_deps = [
        "absl/base:core_headers",
        "absl/random",
        "absl/strings",
    ],
    tags = ["nofixdeps"],
    deps = [
        "ref_counted",
        "sync",
        "//:endpoint_addresses",
        "//:gpr",
        "//:ref_counted_ptr",
        "//:xds_client",
    ],
)

grpc_cc_library(
    name = "xds_backend_metric_propagation",
    srcs = [
        "xds/xds_client/xds_backend_metric_propagation.cc",
    ],
    hdrs = [
        "xds/xds_client/xds_backend_metric_propagation.h",
    ],
    external_deps = [
        "absl/container:flat_hash_set",
        "absl/strings",
    ],
    tags = ["nofixdeps"],
    visibility = ["//bazel:xds_client_core"],
    deps = [
        "ref_counted",
        "useful",
        "//:ref_counted_ptr",
    ],
)

# TODO(roth): Split this up into individual targets.
grpc_cc_library(
    name = "grpc_xds_client",
    srcs = [
        "xds/grpc/xds_audit_logger_registry.cc",
        "xds/grpc/xds_bootstrap_grpc.cc",
        "xds/grpc/xds_client_grpc.cc",
        "xds/grpc/xds_cluster_parser.cc",
        "xds/grpc/xds_cluster_specifier_plugin.cc",
        "xds/grpc/xds_common_types_parser.cc",
        "xds/grpc/xds_endpoint_parser.cc",
        "xds/grpc/xds_http_fault_filter.cc",
        "xds/grpc/xds_http_filter_registry.cc",
        "xds/grpc/xds_http_gcp_authn_filter.cc",
        "xds/grpc/xds_http_rbac_filter.cc",
        "xds/grpc/xds_http_stateful_session_filter.cc",
        "xds/grpc/xds_lb_policy_registry.cc",
        "xds/grpc/xds_listener_parser.cc",
        "xds/grpc/xds_metadata_parser.cc",
        "xds/grpc/xds_route_config_parser.cc",
        "xds/grpc/xds_routing.cc",
    ],
    hdrs = [
        "xds/grpc/xds_audit_logger_registry.h",
        "xds/grpc/xds_bootstrap_grpc.h",
        "xds/grpc/xds_client_grpc.h",
        "xds/grpc/xds_cluster_parser.h",
        "xds/grpc/xds_cluster_specifier_plugin.h",
        "xds/grpc/xds_common_types_parser.h",
        "xds/grpc/xds_endpoint_parser.h",
        "xds/grpc/xds_http_fault_filter.h",
        "xds/grpc/xds_http_filter_registry.h",
        "xds/grpc/xds_http_gcp_authn_filter.h",
        "xds/grpc/xds_http_rbac_filter.h",
        "xds/grpc/xds_http_stateful_session_filter.h",
        "xds/grpc/xds_lb_policy_registry.h",
        "xds/grpc/xds_listener_parser.h",
        "xds/grpc/xds_metadata_parser.h",
        "xds/grpc/xds_route_config_parser.h",
        "xds/grpc/xds_routing.h",
    ],
    external_deps = [
        "absl/base:core_headers",
        "absl/cleanup",
        "absl/container:flat_hash_map",
        "absl/functional:bind_front",
        "absl/log:log",
        "absl/memory",
        "absl/random",
        "absl/status",
        "absl/status:statusor",
        "absl/strings",
        "absl/strings:str_format",
        "absl/synchronization",
        "absl/types:span",
        "@com_google_protobuf//upb/base",
        "@com_google_protobuf//upb/mem",
        "@com_google_protobuf//upb/text",
        "@com_google_protobuf//upb/json",
        "re2",
        "@com_google_protobuf//upb/reflection",
        "@com_google_protobuf//upb/message",
    ],
    tags = ["nofixdeps"],
    visibility = ["//bazel:xds_client_grpc"],
    deps = [
        "certificate_provider_factory",
        "certificate_provider_registry",
        "channel_args",
        "channel_args_endpoint_config",
        "channel_creds_registry",
        "channel_fwd",
        "closure",
        "connectivity_state",
        "default_event_engine",
        "down_cast",
        "env",
        "envoy_admin_upb",
        "envoy_config_cluster_upb",
        "envoy_config_cluster_upbdefs",
        "envoy_config_core_upb",
        "envoy_config_core_upbdefs",
        "envoy_config_endpoint_upb",
        "envoy_config_endpoint_upbdefs",
        "envoy_config_listener_upb",
        "envoy_config_listener_upbdefs",
        "envoy_config_rbac_upb",
        "envoy_config_route_upb",
        "envoy_config_route_upbdefs",
        "envoy_extensions_clusters_aggregate_upb",
        "envoy_extensions_clusters_aggregate_upbdefs",
        "envoy_extensions_filters_common_fault_upb",
        "envoy_extensions_filters_http_fault_upb",
        "envoy_extensions_filters_http_fault_upbdefs",
        "envoy_extensions_filters_http_gcp_authn_upb",
        "envoy_extensions_filters_http_gcp_authn_upbdefs",
        "envoy_extensions_filters_http_rbac_upb",
        "envoy_extensions_filters_http_rbac_upbdefs",
        "envoy_extensions_filters_http_router_upb",
        "envoy_extensions_filters_http_router_upbdefs",
        "envoy_extensions_filters_http_stateful_session_upb",
        "envoy_extensions_filters_http_stateful_session_upbdefs",
        "envoy_extensions_filters_network_http_connection_manager_upb",
        "envoy_extensions_filters_network_http_connection_manager_upbdefs",
        "envoy_extensions_http_stateful_session_cookie_upb",
        "envoy_extensions_http_stateful_session_cookie_upbdefs",
        "envoy_extensions_load_balancing_policies_client_side_weighted_round_robin_upb",
        "envoy_extensions_load_balancing_policies_pick_first_upb",
        "envoy_extensions_load_balancing_policies_ring_hash_upb",
        "envoy_extensions_load_balancing_policies_wrr_locality_upb",
        "envoy_extensions_transport_sockets_http_11_proxy_upb",
        "envoy_extensions_transport_sockets_http_11_proxy_upbdefs",
        "envoy_extensions_transport_sockets_tls_upb",
        "envoy_extensions_transport_sockets_tls_upbdefs",
        "envoy_extensions_upstreams_http_upb",
        "envoy_extensions_upstreams_http_upbdefs",
        "envoy_service_discovery_upb",
        "envoy_service_discovery_upbdefs",
        "envoy_service_load_stats_upb",
        "envoy_service_load_stats_upbdefs",
        "envoy_service_status_upb",
        "envoy_service_status_upbdefs",
        "envoy_type_http_upb",
        "envoy_type_matcher_upb",
        "envoy_type_upb",
        "error",
        "error_utils",
        "gcp_authentication_filter",
        "google_rpc_status_upb",
        "grpc_audit_logging",
        "grpc_check",
        "grpc_fake_credentials",
        "grpc_fault_injection_filter",
        "grpc_lb_policy_pick_first",
        "grpc_lb_policy_ring_hash",
        "grpc_lb_xds_channel_args",
        "grpc_matchers",
        "grpc_outlier_detection_header",
        "grpc_rbac_filter",
        "grpc_sockaddr",
        "grpc_stateful_session_filter",
        "grpc_tls_credentials",
        "grpc_transport_chttp2_client_connector",
        "init_internally",
        "interception_chain",
        "iomgr_fwd",
        "json",
        "json_args",
        "json_object_loader",
        "json_reader",
        "json_util",
        "json_writer",
        "lb_policy_registry",
        "load_file",
        "match",
        "metadata_batch",
        "metrics",
        "pollset_set",
        "protobuf_any_upb",
        "protobuf_duration_upb",
        "protobuf_struct_upb",
        "protobuf_struct_upbdefs",
        "protobuf_timestamp_upb",
        "protobuf_wrappers_upb",
        "ref_counted",
        "resolved_address",
        "rls_config_upb",
        "rls_config_upbdefs",
        "slice",
        "slice_refcount",
        "ssl_transport_security_utils",
        "status_conversion",
        "status_helper",
        "sync",
        "time",
        "unique_type_name",
        "upb_utils",
        "useful",
        "validation_errors",
        "xds_backend_metric_propagation",
        "xds_certificate_provider",
        "xds_certificate_provider_store",
        "xds_cluster",
        "xds_common_types",
        "xds_credentials",
        "xds_endpoint",
        "xds_file_watcher_certificate_provider_factory",
        "xds_health_status",
        "xds_http_filter",
        "xds_listener",
        "xds_metadata",
        "xds_route_config",
        "xds_server_grpc",
        "xds_transport_grpc",
        "xds_type_matcher_upb",
        "xds_type_upb",
        "xds_type_upbdefs",
        "//:channel",
        "//:channel_arg_names",
        "//:channel_create",
        "//:config",
        "//:debug_location",
        "//:endpoint_addresses",
        "//:exec_ctx",
        "//:gpr",
        "//:grpc_base",
        "//:grpc_client_channel",
        "//:grpc_core_credentials_header",
        "//:grpc_credentials_util",
        "//:grpc_public_hdrs",
        "//:grpc_security_base",
        "//:grpc_trace",
        "//:iomgr",
        "//:iomgr_timer",
        "//:orphanable",
        "//:parse_address",
        "//:ref_counted_ptr",
        "//:sockaddr_utils",
        "//:transport_auth_context",
        "//:tsi_ssl_credentials",
        "//:uri",
        "//:work_serializer",
        "//:xds_client",
    ],
)

grpc_cc_library(
    name = "xds_transport_grpc",
    srcs = [
        "xds/grpc/xds_transport_grpc.cc",
    ],
    hdrs = [
        "xds/grpc/xds_transport_grpc.h",
    ],
    external_deps = [
        "absl/base:core_headers",
        "absl/container:flat_hash_map",
        "absl/status",
        "absl/strings",
    ],
    tags = ["nofixdeps"],
    visibility = ["//bazel:xds_client_core"],
    deps = [
        "call_creds_registry",
        "channel_args",
        "channel_creds_registry",
        "channel_fwd",
        "closure",
        "connectivity_state",
        "default_event_engine",
        "down_cast",
        "error",
        "grpc_check",
        "init_internally",
        "iomgr_fwd",
        "metadata_batch",
        "pollset_set",
        "slice",
        "slice_refcount",
        "sync",
        "time",
        "useful",
        "xds_server_grpc_interface",
        "//:channel",
        "//:channel_arg_names",
        "//:config",
        "//:debug_location",
        "//:exec_ctx",
        "//:gpr",
        "//:grpc_base",
        "//:grpc_client_channel",
        "//:grpc_core_credentials_header",
        "//:grpc_public_hdrs",
        "//:grpc_security_base",
        "//:grpc_trace",
        "//:iomgr",
        "//:iomgr_timer",
        "//:orphanable",
        "//:ref_counted_ptr",
        "//:transport_auth_context",
        "//:xds_client",
    ],
)

grpc_cc_library(
    name = "grpc_xds_channel_stack_modifier",
    srcs = [
        "server/xds_channel_stack_modifier.cc",
    ],
    hdrs = [
        "server/xds_channel_stack_modifier.h",
    ],
    external_deps = ["absl/strings"],
    deps = [
        "channel_args",
        "channel_fwd",
        "channel_init",
        "channel_stack_type",
        "ref_counted",
        "useful",
        "//:channel_stack_builder",
        "//:config",
        "//:gpr_platform",
        "//:grpc_base",
        "//:ref_counted_ptr",
    ],
)

grpc_cc_library(
    name = "grpc_xds_server_config_fetcher",
    srcs = [
        "server/xds_server_config_fetcher.cc",
    ],
    external_deps = [
        "absl/base:core_headers",
        "absl/log",
        "absl/status",
        "absl/status:statusor",
        "absl/strings",
    ],
    deps = [
        "channel_args",
        "channel_args_preconditioning",
        "channel_fwd",
        "down_cast",
        "grpc_check",
        "grpc_server_config_selector",
        "grpc_server_config_selector_filter",
        "grpc_service_config",
        "grpc_sockaddr",
        "grpc_tls_credentials",
        "grpc_xds_channel_stack_modifier",
        "grpc_xds_client",
        "iomgr_fwd",
        "match",
        "metadata_batch",
        "resolved_address",
        "slice_refcount",
        "sync",
        "unique_type_name",
        "xds_certificate_provider",
        "xds_certificate_provider_store",
        "xds_common_types",
        "xds_credentials",
        "xds_http_filter",
        "xds_listener",
        "xds_route_config",
        "//:config",
        "//:debug_location",
        "//:exec_ctx",
        "//:gpr",
        "//:grpc_base",
        "//:grpc_core_credentials_header",
        "//:grpc_public_hdrs",
        "//:grpc_security_base",
        "//:grpc_service_config_impl",
        "//:grpc_trace",
        "//:iomgr",
        "//:parse_address",
        "//:ref_counted_ptr",
        "//:server",
        "//:sockaddr_utils",
        "//:transport_auth_context",
        "//:uri",
        "//:xds_client",
    ],
)

grpc_cc_library(
    name = "channel_creds_registry_init",
    srcs = [
        "credentials/transport/channel_creds_registry_init.cc",
    ],
    external_deps = ["absl/strings"],
    deps = [
        "channel_creds_registry",
        "grpc_fake_credentials",
        "grpc_google_default_credentials",
        "grpc_tls_credentials",
        "json",
        "json_args",
        "json_object_loader",
        "time",
        "validation_errors",
        "//:config",
        "//:gpr",
        "//:gpr_platform",
        "//:grpc_core_credentials_header",
        "//:grpc_security_base",
        "//:ref_counted_ptr",
        "//:transport_auth_context",
    ],
)

grpc_cc_library(
    name = "call_creds_registry_init",
    srcs = [
        "credentials/call/call_creds_registry_init.cc",
    ],
    external_deps = ["absl/strings"],
    deps = [
        "call_creds_registry",
        "down_cast",
        "json",
        "json_args",
        "json_object_loader",
        "jwt_token_file_call_credentials",
        "time",
        "validation_errors",
        "//:config",
        "//:gpr",
        "//:gpr_platform",
        "//:grpc_core_credentials_header",
        "//:grpc_security_base",
        "//:ref_counted_ptr",
    ],
)

grpc_cc_library(
    name = "grpc_lb_policy_cds",
    srcs = [
        "load_balancing/xds/cds.cc",
    ],
    external_deps = [
        "absl/log",
        "absl/status",
        "absl/status:statusor",
        "absl/strings",
    ],
    deps = [
        "channel_args",
        "delegating_helper",
        "env",
        "grpc_check",
        "grpc_lb_address_filtering",
        "grpc_lb_xds_channel_args",
        "grpc_outlier_detection_header",
        "json",
        "json_args",
        "json_object_loader",
        "json_writer",
        "lb_policy",
        "lb_policy_factory",
        "lb_policy_registry",
        "match",
        "pollset_set",
        "time",
        "unique_type_name",
        "xds_cluster",
        "xds_common_types",
        "xds_dependency_manager",
        "xds_health_status",
        "//:config",
        "//:debug_location",
        "//:gpr",
        "//:grpc_base",
        "//:grpc_security_base",
        "//:grpc_trace",
        "//:orphanable",
        "//:ref_counted_ptr",
        "//:transport_auth_context",
        "//:work_serializer",
    ],
)

grpc_cc_library(
    name = "grpc_lb_xds_channel_args",
    hdrs = [
        "load_balancing/xds/xds_channel_args.h",
    ],
    deps = [
        "//:endpoint_addresses",
        "//:gpr_platform",
    ],
)

config_setting(
    name = "grpc_cpu_intensive_bitgen_setting",
    values = {"define": "grpc_bitgen_implementation=cpu_intensive"},
)

config_setting(
    name = "grpc_mem_intensive_bitgen_setting",
    values = {"define": "grpc_bitgen_implementation=mem_intensive"},
)

grpc_cc_library(
    name = "shared_bit_gen",
    srcs = ["util/shared_bit_gen.cc"],
    hdrs = [
        "util/shared_bit_gen.h",
    ],
    # Select the appropriate SharedBitGen implementation based on the build flag.
    defines = select({
        ":grpc_cpu_intensive_bitgen_setting": ["GRPC_CPU_INTENSIVE_BITGEN"],
        ":grpc_mem_intensive_bitgen_setting": ["GRPC_MEM_INTENSIVE_BITGEN"],
        "//conditions:default": [],
    }),
    external_deps = [
        "absl/random",
    ],
)

grpc_cc_library(
    name = "grpc_lb_policy_xds_cluster_impl",
    srcs = [
        "load_balancing/xds/xds_cluster_impl.cc",
    ],
    external_deps = [
        "absl/base:core_headers",
        "absl/log",
        "absl/status",
        "absl/status:statusor",
        "absl/strings",
    ],
    deps = [
        "channel_args",
        "client_channel_internal_header",
        "connectivity_state",
        "delegating_helper",
        "grpc_backend_metric_data",
        "grpc_check",
        "grpc_lb_xds_channel_args",
        "grpc_resolver_xds_attributes",
        "grpc_xds_client",
        "json",
        "json_args",
        "json_object_loader",
        "lb_policy",
        "lb_policy_factory",
        "lb_policy_registry",
        "match",
        "pollset_set",
        "ref_counted",
        "ref_counted_string",
        "resolved_address",
        "subchannel_interface",
        "sync",
        "validation_errors",
        "xds_config",
        "xds_credentials",
        "xds_endpoint",
        "//:call_tracer",
        "//:config",
        "//:debug_location",
        "//:endpoint_addresses",
        "//:gpr",
        "//:grpc_base",
        "//:grpc_trace",
        "//:lb_child_policy_handler",
        "//:orphanable",
        "//:ref_counted_ptr",
        "//:xds_client",
    ],
)

grpc_cc_library(
    name = "grpc_lb_policy_xds_cluster_manager",
    srcs = [
        "load_balancing/xds/xds_cluster_manager.cc",
    ],
    external_deps = [
        "absl/log",
        "absl/status",
        "absl/status:statusor",
        "absl/strings",
    ],
    deps = [
        "channel_args",
        "client_channel_internal_header",
        "connectivity_state",
        "delegating_helper",
        "grpc_resolver_xds_attributes",
        "json",
        "json_args",
        "json_object_loader",
        "lb_policy",
        "lb_policy_factory",
        "lb_policy_registry",
        "pollset_set",
        "time",
        "validation_errors",
        "//:config",
        "//:debug_location",
        "//:endpoint_addresses",
        "//:exec_ctx",
        "//:gpr_platform",
        "//:grpc_base",
        "//:grpc_trace",
        "//:lb_child_policy_handler",
        "//:orphanable",
        "//:ref_counted_ptr",
        "//:work_serializer",
    ],
)

grpc_cc_library(
    name = "grpc_lb_policy_xds_wrr_locality",
    srcs = [
        "load_balancing/xds/xds_wrr_locality.cc",
    ],
    external_deps = [
        "absl/log",
        "absl/status",
        "absl/status:statusor",
        "absl/strings",
    ],
    deps = [
        "channel_args",
        "delegating_helper",
        "grpc_lb_xds_channel_args",
        "json",
        "json_args",
        "json_object_loader",
        "json_writer",
        "lb_policy",
        "lb_policy_factory",
        "lb_policy_registry",
        "pollset_set",
        "ref_counted_string",
        "validation_errors",
        "//:config",
        "//:debug_location",
        "//:endpoint_addresses",
        "//:gpr",
        "//:grpc_base",
        "//:grpc_trace",
        "//:orphanable",
        "//:ref_counted_ptr",
        "//:xds_client",
    ],
)

grpc_cc_library(
    name = "grpc_lb_address_filtering",
    srcs = [
        "load_balancing/address_filtering.cc",
    ],
    hdrs = [
        "load_balancing/address_filtering.h",
    ],
    external_deps = [
        "absl/functional:function_ref",
        "absl/status:statusor",
        "absl/strings",
    ],
    deps = [
        "channel_args",
        "ref_counted",
        "ref_counted_string",
        "resolved_address",
        "//:endpoint_addresses",
        "//:gpr_platform",
        "//:ref_counted_ptr",
    ],
)

grpc_cc_library(
    name = "health_check_client",
    srcs = [
        "load_balancing/health_check_client.cc",
    ],
    hdrs = [
        "load_balancing/health_check_client.h",
        "load_balancing/health_check_client_internal.h",
    ],
    external_deps = [
        "@com_google_protobuf//upb/base",
        "@com_google_protobuf//upb/mem",
        "absl/base:core_headers",
        "absl/log",
        "absl/status",
        "absl/status:statusor",
        "absl/strings",
    ],
    deps = [
        "channel_args",
        "client_channel_internal_header",
        "closure",
        "connectivity_state",
        "error",
        "grpc_check",
        "iomgr_fwd",
        "pollset_set",
        "slice",
        "subchannel_interface",
        "sync",
        "unique_type_name",
        "//:channel_arg_names",
        "//:channelz",
        "//:debug_location",
        "//:exec_ctx",
        "//:gpr",
        "//:grpc_base",
        "//:grpc_client_channel",
        "//:grpc_health_upb",
        "//:grpc_public_hdrs",
        "//:grpc_trace",
        "//:orphanable",
        "//:ref_counted_ptr",
        "//:sockaddr_utils",
        "//:work_serializer",
    ],
)

grpc_cc_library(
    name = "lb_endpoint_list",
    srcs = [
        "load_balancing/endpoint_list.cc",
    ],
    hdrs = [
        "load_balancing/endpoint_list.h",
    ],
    external_deps = [
        "absl/functional:function_ref",
        "absl/log",
        "absl/status",
        "absl/status:statusor",
    ],
    deps = [
        "channel_args",
        "delegating_helper",
        "down_cast",
        "grpc_check",
        "grpc_lb_policy_pick_first",
        "json",
        "lb_policy",
        "lb_policy_registry",
        "pollset_set",
        "resolved_address",
        "subchannel_interface",
        "//:config",
        "//:debug_location",
        "//:endpoint_addresses",
        "//:gpr",
        "//:grpc_base",
        "//:orphanable",
        "//:ref_counted_ptr",
        "//:work_serializer",
    ],
)

grpc_cc_library(
    name = "grpc_lb_policy_pick_first",
    srcs = [
        "load_balancing/pick_first/pick_first.cc",
    ],
    hdrs = [
        "load_balancing/pick_first/pick_first.h",
    ],
    external_deps = [
        "absl/algorithm:container",
        "absl/log",
        "absl/random",
        "absl/status",
        "absl/status:statusor",
        "absl/strings",
    ],
    deps = [
        "channel_args",
        "connectivity_state",
        "experiments",
        "grpc_check",
        "health_check_client",
        "iomgr_fwd",
        "json",
        "json_args",
        "json_object_loader",
        "lb_policy",
        "lb_policy_factory",
        "metrics",
        "resolved_address",
        "shared_bit_gen",
        "subchannel_interface",
        "time",
        "useful",
        "//:channel_arg_names",
        "//:config",
        "//:debug_location",
        "//:endpoint_addresses",
        "//:exec_ctx",
        "//:gpr",
        "//:grpc_base",
        "//:grpc_trace",
        "//:orphanable",
        "//:ref_counted_ptr",
        "//:sockaddr_utils",
        "//:work_serializer",
    ],
)

grpc_cc_library(
    name = "down_cast",
    hdrs = ["util/down_cast.h"],
    external_deps = [
        "absl/base:config",
    ],
    deps = ["//:gpr"],
)

grpc_cc_library(
    name = "glob",
    srcs = ["util/glob.cc"],
    hdrs = ["util/glob.h"],
    external_deps = ["absl/strings"],
)

grpc_cc_library(
    name = "status_conversion",
    srcs = ["lib/transport/status_conversion.cc"],
    hdrs = ["lib/transport/status_conversion.h"],
    deps = [
        "http2_status",
        "time",
        "//:gpr_platform",
        "//:grpc_public_hdrs",
    ],
)

grpc_cc_library(
    name = "error_utils",
    srcs = ["lib/transport/error_utils.cc"],
    hdrs = [
        "lib/transport/error_utils.h",
    ],
    external_deps = ["absl/status"],
    deps = [
        "error",
        "experiments",
        "http2_status",
        "status_conversion",
        "status_helper",
        "time",
        "//:gpr",
        "//:grpc_public_hdrs",
    ],
)

grpc_cc_library(
    name = "connectivity_state",
    srcs = [
        "lib/transport/connectivity_state.cc",
    ],
    hdrs = [
        "lib/transport/connectivity_state.h",
    ],
    external_deps = [
        "absl/container:flat_hash_set",
        "absl/log",
        "absl/status",
    ],
    deps = [
        "closure",
        "error",
        "//:debug_location",
        "//:exec_ctx",
        "//:gpr",
        "//:grpc_public_hdrs",
        "//:grpc_trace",
        "//:orphanable",
        "//:ref_counted_ptr",
        "//:work_serializer",
    ],
)

grpc_cc_library(
    name = "xxhash_inline",
    hdrs = ["util/xxhash_inline.h"],
    external_deps = ["xxhash"],
    deps = ["//:gpr_platform"],
)

grpc_cc_library(
    name = "grpc_lb_policy_ring_hash",
    srcs = [
        "load_balancing/ring_hash/ring_hash.cc",
    ],
    hdrs = [
        "load_balancing/ring_hash/ring_hash.h",
    ],
    external_deps = [
        "absl/base:core_headers",
        "absl/container:inlined_vector",
        "absl/log",
        "absl/random",
        "absl/status",
        "absl/status:statusor",
        "absl/strings",
    ],
    deps = [
        "channel_args",
        "client_channel_internal_header",
        "closure",
        "connectivity_state",
        "delegating_helper",
        "env",
        "error",
        "grpc_check",
        "grpc_lb_policy_pick_first",
        "grpc_service_config",
        "json",
        "json_args",
        "json_object_loader",
        "lb_policy",
        "lb_policy_factory",
        "lb_policy_registry",
        "pollset_set",
        "ref_counted",
        "ref_counted_string",
        "resolved_address",
        "unique_type_name",
        "validation_errors",
        "xxhash_inline",
        "//:channel_arg_names",
        "//:config",
        "//:debug_location",
        "//:endpoint_addresses",
        "//:exec_ctx",
        "//:gpr",
        "//:grpc_base",
        "//:grpc_trace",
        "//:orphanable",
        "//:ref_counted_ptr",
        "//:sockaddr_utils",
        "//:work_serializer",
    ],
)

grpc_cc_library(
    name = "grpc_lb_policy_round_robin",
    srcs = [
        "load_balancing/round_robin/round_robin.cc",
    ],
    external_deps = [
        "absl/log",
        "absl/meta:type_traits",
        "absl/random",
        "absl/status",
        "absl/status:statusor",
        "absl/strings",
    ],
    deps = [
        "channel_args",
        "connectivity_state",
        "grpc_check",
        "json",
        "lb_endpoint_list",
        "lb_policy",
        "lb_policy_factory",
        "shared_bit_gen",
        "//:config",
        "//:debug_location",
        "//:endpoint_addresses",
        "//:gpr",
        "//:grpc_base",
        "//:grpc_trace",
        "//:orphanable",
        "//:ref_counted_ptr",
        "//:work_serializer",
    ],
)

grpc_cc_library(
    name = "static_stride_scheduler",
    srcs = [
        "load_balancing/weighted_round_robin/static_stride_scheduler.cc",
    ],
    hdrs = [
        "load_balancing/weighted_round_robin/static_stride_scheduler.h",
    ],
    external_deps = [
        "absl/functional:any_invocable",
        "absl/log:check",
        "absl/types:span",
    ],
    deps = ["//:gpr"],
)

grpc_cc_library(
    name = "grpc_lb_policy_weighted_round_robin",
    srcs = [
        "load_balancing/weighted_round_robin/weighted_round_robin.cc",
    ],
    external_deps = [
        "absl/base:core_headers",
        "absl/log",
        "absl/meta:type_traits",
        "absl/random",
        "absl/status",
        "absl/status:statusor",
        "absl/strings",
    ],
    deps = [
        "channel_args",
        "connectivity_state",
        "experiments",
        "grpc_backend_metric_data",
        "grpc_check",
        "grpc_lb_policy_weighted_target",
        "json",
        "json_args",
        "json_object_loader",
        "lb_endpoint_list",
        "lb_policy",
        "lb_policy_factory",
        "metrics",
        "ref_counted",
        "resolved_address",
        "shared_bit_gen",
        "static_stride_scheduler",
        "stats_data",
        "subchannel_interface",
        "sync",
        "time",
        "validation_errors",
        "//:config",
        "//:debug_location",
        "//:endpoint_addresses",
        "//:exec_ctx",
        "//:gpr",
        "//:grpc_base",
        "//:grpc_trace",
        "//:oob_backend_metric",
        "//:orphanable",
        "//:ref_counted_ptr",
        "//:stats",
        "//:work_serializer",
    ],
)

grpc_cc_library(
    name = "grpc_outlier_detection_header",
    hdrs = [
        "load_balancing/outlier_detection/outlier_detection.h",
    ],
    deps = [
        "json",
        "json_args",
        "json_object_loader",
        "time",
        "validation_errors",
        "//:gpr_platform",
    ],
)

grpc_cc_library(
    name = "grpc_lb_policy_outlier_detection",
    srcs = [
        "load_balancing/outlier_detection/outlier_detection.cc",
    ],
    external_deps = [
        "absl/base:core_headers",
        "absl/log",
        "absl/meta:type_traits",
        "absl/random",
        "absl/status",
        "absl/status:statusor",
        "absl/strings",
    ],
    deps = [
        "channel_args",
        "connectivity_state",
        "delegating_helper",
        "experiments",
        "grpc_check",
        "grpc_outlier_detection_header",
        "health_check_client",
        "iomgr_fwd",
        "json",
        "lb_policy",
        "lb_policy_factory",
        "lb_policy_registry",
        "pollset_set",
        "ref_counted",
        "resolved_address",
        "shared_bit_gen",
        "subchannel_interface",
        "sync",
        "unique_type_name",
        "validation_errors",
        "//:config",
        "//:debug_location",
        "//:endpoint_addresses",
        "//:exec_ctx",
        "//:gpr",
        "//:grpc_base",
        "//:grpc_client_channel",
        "//:grpc_trace",
        "//:lb_child_policy_handler",
        "//:orphanable",
        "//:ref_counted_ptr",
        "//:sockaddr_utils",
        "//:work_serializer",
    ],
)

grpc_cc_library(
    name = "grpc_lb_policy_priority",
    srcs = [
        "load_balancing/priority/priority.cc",
    ],
    external_deps = [
        "absl/log",
        "absl/status",
        "absl/status:statusor",
        "absl/strings",
    ],
    deps = [
        "channel_args",
        "connectivity_state",
        "delegating_helper",
        "grpc_check",
        "grpc_lb_address_filtering",
        "json",
        "json_args",
        "json_object_loader",
        "lb_policy",
        "lb_policy_factory",
        "lb_policy_registry",
        "pollset_set",
        "ref_counted_string",
        "time",
        "validation_errors",
        "//:channel_arg_names",
        "//:config",
        "//:debug_location",
        "//:endpoint_addresses",
        "//:exec_ctx",
        "//:gpr",
        "//:grpc_base",
        "//:grpc_trace",
        "//:lb_child_policy_handler",
        "//:orphanable",
        "//:ref_counted_ptr",
        "//:work_serializer",
    ],
)

grpc_cc_library(
    name = "grpc_lb_policy_weighted_target",
    srcs = [
        "load_balancing/weighted_target/weighted_target.cc",
    ],
    hdrs = [
        "load_balancing/weighted_target/weighted_target.h",
    ],
    external_deps = [
        "absl/base:core_headers",
        "absl/log",
        "absl/meta:type_traits",
        "absl/random",
        "absl/status",
        "absl/status:statusor",
        "absl/strings",
    ],
    deps = [
        "channel_args",
        "connectivity_state",
        "delegating_helper",
        "grpc_check",
        "grpc_lb_address_filtering",
        "json",
        "json_args",
        "json_object_loader",
        "lb_policy",
        "lb_policy_factory",
        "lb_policy_registry",
        "pollset_set",
        "shared_bit_gen",
        "sync",
        "time",
        "validation_errors",
        "//:config",
        "//:debug_location",
        "//:endpoint_addresses",
        "//:exec_ctx",
        "//:gpr",
        "//:grpc_base",
        "//:grpc_trace",
        "//:lb_child_policy_handler",
        "//:orphanable",
        "//:ref_counted_ptr",
        "//:work_serializer",
    ],
)

grpc_cc_library(
    name = "grpc_lb_policy_xds_override_host",
    srcs = [
        "load_balancing/xds/xds_override_host.cc",
    ],
    hdrs = [
        "load_balancing/xds/xds_override_host.h",
    ],
    external_deps = [
        "absl/base:core_headers",
        "absl/functional:function_ref",
        "absl/log",
        "absl/status",
        "absl/status:statusor",
        "absl/strings",
        "absl/types:span",
    ],
    deps = [
        "channel_args",
        "client_channel_internal_header",
        "closure",
        "connectivity_state",
        "delegating_helper",
        "error",
        "experiments",
        "grpc_check",
        "grpc_stateful_session_filter",
        "iomgr_fwd",
        "json",
        "json_args",
        "json_object_loader",
        "lb_policy",
        "lb_policy_factory",
        "lb_policy_registry",
        "match",
        "pollset_set",
        "ref_counted_string",
        "resolved_address",
        "subchannel_interface",
        "sync",
        "validation_errors",
        "xds_config",
        "xds_health_status",
        "//:config",
        "//:debug_location",
        "//:endpoint_addresses",
        "//:exec_ctx",
        "//:gpr",
        "//:grpc_base",
        "//:grpc_trace",
        "//:lb_child_policy_handler",
        "//:orphanable",
        "//:parse_address",
        "//:ref_counted_ptr",
        "//:sockaddr_utils",
        "//:work_serializer",
    ],
)

grpc_cc_library(
    name = "lb_server_load_reporting_filter",
    srcs = [
        "ext/filters/load_reporting/server_load_reporting_filter.cc",
    ],
    hdrs = [
        "ext/filters/load_reporting/registered_opencensus_objects.h",
        "ext/filters/load_reporting/server_load_reporting_filter.h",
        "//:src/cpp/server/load_reporter/constants.h",
    ],
    external_deps = [
        "absl/container:inlined_vector",
        "absl/log",
        "absl/status",
        "absl/status:statusor",
        "absl/strings",
        "absl/strings:str_format",
        "opencensus-stats",
        "opencensus-tags",
    ],
    tags = [
        "grpc:broken-internally",
    ],
    deps = [
        "arena_promise",
        "call_finalization",
        "channel_args",
        "channel_fwd",
        "channel_stack_type",
        "context",
        "grpc_sockaddr",
        "latent_see",
        "metadata_batch",
        "resolved_address",
        "seq",
        "slice",
        "//:channel_arg_names",
        "//:config",
        "//:gpr",
        "//:gpr_platform",
        "//:grpc_base",
        "//:grpc_public_hdrs",
        "//:grpc_security_base",
        "//:parse_address",
        "//:promise",
        "//:transport_auth_context",
        "//:uri",
    ],
    alwayslink = 1,
)

grpc_cc_library(
    name = "grpc_backend_metric_filter",
    srcs = [
        "ext/filters/backend_metrics/backend_metric_filter.cc",
    ],
    hdrs = [
        "ext/filters/backend_metrics/backend_metric_filter.h",
    ],
    external_deps = [
        "@com_google_protobuf//upb/base",
        "@com_google_protobuf//upb/mem",
        "absl/log",
        "absl/status:statusor",
        "absl/strings",
    ],
    deps = [
        "arena_promise",
        "channel_args",
        "channel_fwd",
        "channel_stack_type",
        "context",
        "experiments",
        "grpc_backend_metric_data",
        "grpc_backend_metric_provider",
        "latent_see",
        "map",
        "metadata_batch",
        "slice",
        "//:channel_arg_names",
        "//:config",
        "//:gpr_platform",
        "//:grpc_base",
        "//:grpc_trace",
        "//:xds_orca_upb",
    ],
)

grpc_cc_library(
    name = "polling_resolver",
    srcs = [
        "resolver/polling_resolver.cc",
    ],
    hdrs = [
        "resolver/polling_resolver.h",
    ],
    external_deps = [
        "absl/log",
        "absl/status",
        "absl/status:statusor",
        "absl/strings",
    ],
    deps = [
        "channel_args",
        "grpc_check",
        "grpc_service_config",
        "iomgr_fwd",
        "time",
        "//:backoff",
        "//:debug_location",
        "//:endpoint_addresses",
        "//:event_engine_base_hdrs",
        "//:exec_ctx",
        "//:gpr",
        "//:grpc_resolver",
        "//:grpc_trace",
        "//:orphanable",
        "//:ref_counted_ptr",
        "//:uri",
        "//:work_serializer",
    ],
)

grpc_cc_library(
    name = "service_config_helper",
    srcs = [
        "resolver/dns/event_engine/service_config_helper.cc",
    ],
    hdrs = [
        "resolver/dns/event_engine/service_config_helper.h",
    ],
    external_deps = [
        "absl/status:statusor",
        "absl/strings",
    ],
    deps = [
        "json",
        "json_args",
        "json_object_loader",
        "json_reader",
        "json_writer",
        "status_helper",
        "//:gpr_platform",
        "//:iomgr",
    ],
)

grpc_cc_library(
    name = "grpc_resolver_dns_event_engine",
    srcs = [
        "resolver/dns/event_engine/event_engine_client_channel_resolver.cc",
    ],
    hdrs = [
        "resolver/dns/event_engine/event_engine_client_channel_resolver.h",
    ],
    external_deps = [
        "absl/base:core_headers",
        "absl/cleanup",
        "absl/log",
        "absl/status",
        "absl/status:statusor",
        "absl/strings",
    ],
    deps = [
        "channel_args",
        "event_engine_common",
        "grpc_check",
        "grpc_service_config",
        "polling_resolver",
        "service_config_helper",
        "sync",
        "time",
        "validation_errors",
        "//:backoff",
        "//:channel_arg_names",
        "//:debug_location",
        "//:endpoint_addresses",
        "//:exec_ctx",
        "//:gpr_platform",
        "//:grpc_base",
        "//:grpc_grpclb_balancer_addresses",
        "//:grpc_resolver",
        "//:grpc_service_config_impl",
        "//:grpc_trace",
        "//:iomgr",
        "//:orphanable",
        "//:ref_counted_ptr",
        "//:uri",
    ],
)

grpc_cc_library(
    name = "grpc_resolver_dns_plugin",
    srcs = [
        "resolver/dns/dns_resolver_plugin.cc",
    ],
    hdrs = [
        "resolver/dns/dns_resolver_plugin.h",
    ],
    external_deps = [
        "absl/log",
        "absl/strings",
    ],
    deps = [
        "experiments",
        "grpc_resolver_dns_event_engine",
        "grpc_resolver_dns_native",
        "//:config",
        "//:config_vars",
        "//:gpr",
        "//:grpc_resolver",
        "//:grpc_resolver_dns_ares",
    ],
)

grpc_cc_library(
    name = "grpc_resolver_dns_native",
    srcs = [
        "resolver/dns/native/dns_resolver.cc",
    ],
    hdrs = [
        "resolver/dns/native/dns_resolver.h",
    ],
    external_deps = [
        "absl/functional:bind_front",
        "absl/log",
        "absl/status",
        "absl/status:statusor",
        "absl/strings",
    ],
    deps = [
        "channel_args",
        "polling_resolver",
        "resolved_address",
        "time",
        "//:backoff",
        "//:channel_arg_names",
        "//:config",
        "//:debug_location",
        "//:endpoint_addresses",
        "//:gpr",
        "//:grpc_resolver",
        "//:grpc_trace",
        "//:iomgr",
        "//:orphanable",
        "//:ref_counted_ptr",
        "//:uri",
    ],
)

grpc_cc_library(
    name = "grpc_resolver_sockaddr",
    srcs = [
        "resolver/sockaddr/sockaddr_resolver.cc",
    ],
    external_deps = [
        "absl/log",
        "absl/status:statusor",
        "absl/strings",
    ],
    deps = [
        "channel_args",
        "iomgr_port",
        "resolved_address",
        "//:config",
        "//:endpoint_addresses",
        "//:gpr",
        "//:grpc_resolver",
        "//:orphanable",
        "//:parse_address",
        "//:uri",
    ],
)

grpc_cc_library(
    name = "grpc_resolver_xds_attributes",
    hdrs = [
        "resolver/xds/xds_resolver_attributes.h",
    ],
    external_deps = ["absl/strings"],
    deps = [
        "grpc_service_config",
        "unique_type_name",
        "xds_route_config",
        "//:gpr_platform",
    ],
)

grpc_cc_library(
    name = "context_list_entry",
    srcs = [
        "telemetry/context_list_entry.cc",
    ],
    hdrs = [
        "telemetry/context_list_entry.h",
    ],
    deps = [
        "//:gpr",
    ],
)

grpc_cc_library(
    name = "tcp_tracer",
    srcs = [
        "//src/core:telemetry/tcp_tracer.cc",
    ],
    hdrs = [
        "//src/core:telemetry/tcp_tracer.h",
    ],
    external_deps = [
        "absl/strings",
        "absl/time",
    ],
    visibility = ["//bazel:tcp_tracer"],
    deps = [
        "//:event_engine_base_hdrs",
        "//:gpr",
    ],
)

grpc_cc_library(
    name = "default_tcp_tracer",
    srcs = [
        "telemetry/default_tcp_tracer.cc",
    ],
    hdrs = [
        "telemetry/default_tcp_tracer.h",
    ],
    external_deps = [
        "absl/base:core_headers",
        "absl/log",
        "absl/time",
        "absl/strings",
        "absl/types:optional",
    ],
    deps = [
        "channel_args_endpoint_config",
        "metrics",
        "sync",
        "tcp_tracer",
        "//:gpr",
    ],
)

grpc_cc_library(
    name = "xds_config",
    srcs = [
        "resolver/xds/xds_config.cc",
    ],
    hdrs = [
        "resolver/xds/xds_config.h",
    ],
    external_deps = [
        "absl/container:flat_hash_map",
        "absl/status:statusor",
        "absl/strings",
    ],
    deps = [
        "match",
        "ref_counted",
        "xds_cluster",
        "xds_endpoint",
        "xds_listener",
        "xds_route_config",
    ],
)

grpc_cc_library(
    name = "xds_dependency_manager",
    srcs = [
        "resolver/xds/xds_dependency_manager.cc",
    ],
    hdrs = [
        "resolver/xds/xds_dependency_manager.h",
    ],
    external_deps = [
        "absl/container:flat_hash_map",
        "absl/container:flat_hash_set",
        "absl/log",
        "absl/strings",
    ],
    deps = [
        "grpc_check",
        "grpc_lb_xds_channel_args",
        "grpc_xds_client",
        "match",
        "ref_counted",
        "xds_cluster",
        "xds_config",
        "xds_endpoint",
        "xds_listener",
        "xds_route_config",
        "//:config",
        "//:grpc_resolver",
        "//:grpc_resolver_fake",
    ],
)

grpc_cc_library(
    name = "grpc_resolver_xds",
    srcs = [
        "resolver/xds/xds_resolver.cc",
    ],
    external_deps = [
        "absl/log",
        "absl/meta:type_traits",
        "absl/random",
        "absl/status",
        "absl/status:statusor",
        "absl/strings",
        "absl/strings:str_format",
        "re2",
    ],
    deps = [
        "arena",
        "arena_promise",
        "blackboard",
        "channel_args",
        "channel_fwd",
        "client_channel_internal_header",
        "config_selector",
        "context",
        "dual_ref_counted",
        "experiments",
        "grpc_check",
        "grpc_lb_policy_ring_hash",
        "grpc_resolver_xds_attributes",
        "grpc_service_config",
        "grpc_xds_client",
        "iomgr_fwd",
        "match",
        "metadata_batch",
        "pollset_set",
        "ref_counted",
        "shared_bit_gen",
        "slice",
        "time",
        "xds_dependency_manager",
        "xds_http_filter",
        "xds_listener",
        "xds_route_config",
        "xxhash_inline",
        "//:channel_arg_names",
        "//:config",
        "//:debug_location",
        "//:endpoint_addresses",
        "//:gpr",
        "//:grpc_base",
        "//:grpc_public_hdrs",
        "//:grpc_resolver",
        "//:grpc_service_config_impl",
        "//:grpc_trace",
        "//:orphanable",
        "//:ref_counted_ptr",
        "//:uri",
        "//:work_serializer",
        "//:xds_client",
    ],
)

grpc_cc_library(
    name = "grpc_resolver_c2p",
    srcs = [
        "resolver/google_c2p/google_c2p_resolver.cc",
    ],
    external_deps = [
        "absl/log",
        "absl/status:statusor",
        "absl/strings",
    ],
    deps = [
        "channel_args",
        "env",
        "gcp_metadata_query",
        "grpc_check",
        "grpc_xds_client",
        "json",
        "json_writer",
        "resource_quota",
        "time",
        "//:alts_util",
        "//:config",
        "//:debug_location",
        "//:gpr",
        "//:grpc_resolver",
        "//:iomgr",
        "//:orphanable",
        "//:ref_counted_ptr",
        "//:uri",
        "//:work_serializer",
        "//:xds_client",
    ],
)

grpc_cc_library(
    name = "hpack_constants",
    hdrs = [
        "ext/transport/chttp2/transport/hpack_constants.h",
    ],
    deps = ["//:gpr_platform"],
)

grpc_cc_library(
    name = "hpack_encoder_table",
    srcs = [
        "ext/transport/chttp2/transport/hpack_encoder_table.cc",
    ],
    hdrs = [
        "ext/transport/chttp2/transport/hpack_encoder_table.h",
    ],
    deps = [
        "grpc_check",
        "hpack_constants",
        "//:gpr",
    ],
)

grpc_cc_library(
    name = "chttp2_flow_control",
    srcs = [
        "ext/transport/chttp2/transport/flow_control.cc",
    ],
    hdrs = [
        "ext/transport/chttp2/transport/flow_control.h",
    ],
    external_deps = [
        "absl/functional:function_ref",
        "absl/log",
        "absl/status",
        "absl/strings",
        "absl/strings:str_format",
    ],
    deps = [
        "bdp_estimator",
        "channelz_property_list",
        "experiments",
        "grpc_check",
        "http2_settings",
        "http2_settings_manager",
        "memory_quota",
        "time",
        "useful",
        "//:gpr",
        "//:grpc_trace",
    ],
)

grpc_cc_library(
    name = "ping_abuse_policy",
    srcs = [
        "ext/transport/chttp2/transport/ping_abuse_policy.cc",
    ],
    hdrs = [
        "ext/transport/chttp2/transport/ping_abuse_policy.h",
    ],
    external_deps = ["absl/strings"],
    deps = [
        "channel_args",
        "time",
        "//:channel_arg_names",
        "//:gpr_platform",
    ],
)

grpc_cc_library(
    name = "ping_callbacks",
    srcs = [
        "ext/transport/chttp2/transport/ping_callbacks.cc",
    ],
    hdrs = [
        "ext/transport/chttp2/transport/ping_callbacks.h",
    ],
    external_deps = [
        "absl/container:flat_hash_map",
        "absl/functional:any_invocable",
        "absl/hash",
        "absl/meta:type_traits",
        "absl/random:bit_gen_ref",
        "absl/random:distributions",
    ],
    deps = [
        "channelz_property_list",
        "grpc_check",
        "time",
        "//:event_engine_base_hdrs",
        "//:gpr_platform",
        "//:grpc_trace",
    ],
)

grpc_cc_library(
    name = "write_size_policy",
    srcs = [
        "ext/transport/chttp2/transport/write_size_policy.cc",
    ],
    hdrs = [
        "ext/transport/chttp2/transport/write_size_policy.h",
    ],
    deps = [
        "grpc_check",
        "time",
        "//:gpr_platform",
    ],
)

grpc_cc_library(
    name = "ping_rate_policy",
    srcs = [
        "ext/transport/chttp2/transport/ping_rate_policy.cc",
    ],
    hdrs = [
        "ext/transport/chttp2/transport/ping_rate_policy.h",
    ],
    external_deps = ["absl/strings"],
    deps = [
        "channel_args",
        "channelz_property_list",
        "experiments",
        "match",
        "time",
        "//:channel_arg_names",
        "//:gpr",
        "//:gpr_platform",
    ],
)

grpc_cc_library(
    name = "huffsyms",
    srcs = [
        "ext/transport/chttp2/transport/huffsyms.cc",
    ],
    hdrs = [
        "ext/transport/chttp2/transport/huffsyms.h",
    ],
    deps = ["//:gpr_platform"],
)

grpc_cc_library(
    name = "decode_huff",
    srcs = [
        "ext/transport/chttp2/transport/decode_huff.cc",
    ],
    hdrs = [
        "ext/transport/chttp2/transport/decode_huff.h",
    ],
    deps = ["//:gpr_platform"],
)

grpc_cc_library(
    name = "http2_settings",
    srcs = [
        "ext/transport/chttp2/transport/http2_settings.cc",
    ],
    hdrs = [
        "ext/transport/chttp2/transport/http2_settings.h",
    ],
    external_deps = [
        "absl/functional:function_ref",
        "absl/log",
        "absl/strings",
    ],
    deps = [
        "channelz_property_list",
        "http2_status",
        "useful",
        "//:gpr_platform",
    ],
)

grpc_cc_library(
    name = "http2_settings_manager",
    srcs = [
        "ext/transport/chttp2/transport/http2_settings_manager.cc",
    ],
    hdrs = [
        "ext/transport/chttp2/transport/http2_settings_manager.h",
    ],
    external_deps = [
        "absl/functional:function_ref",
        "absl/log",
        "absl/strings",
    ],
    deps = [
        "channelz_property_list",
        "http2_settings",
        "http2_status",
        "useful",
        "//:chttp2_frame",
        "//:gpr_platform",
    ],
)

grpc_cc_library(
    name = "http2_status",
    hdrs = [
        "ext/transport/chttp2/transport/http2_status.h",
    ],
    external_deps = [
        "absl/log",
        "absl/log:check",
        "absl/status",
        "absl/strings",
    ],
    deps = [
        "time",
        "//:gpr_platform",
    ],
)

grpc_cc_library(
    name = "internal_channel_arg_names",
    hdrs = [
        "ext/transport/chttp2/transport/internal_channel_arg_names.h",
    ],
)

grpc_cc_library(
    name = "header_assembler",
    hdrs = [
        "ext/transport/chttp2/transport/header_assembler.h",
    ],
    external_deps = [
        "absl/log",
    ],
    deps = [
        "grpc_check",
        "http2_status",
        "metadata_batch",
        "shared_bit_gen",
        ":slice",
        ":slice_buffer",
        "//:chttp2_frame",
        "//:gpr_platform",
        "//:hpack_encoder",
        "//:hpack_parser",
        "//:ref_counted_ptr",
    ],
)

grpc_cc_library(
    name = "message_assembler",
    hdrs = [
        "ext/transport/chttp2/transport/message_assembler.h",
    ],
    external_deps = [
        "absl/log",
    ],
    deps = [
        "arena",
        "grpc_check",
        "http2_status",
        "message",
        ":slice",
        ":slice_buffer",
        "//:chttp2_frame",
        "//:ref_counted_ptr",
    ],
)

grpc_cc_library(
    name = "writable_stream_list",
    hdrs = [
        "ext/transport/chttp2/transport/writable_stream_list.h",
    ],
    external_deps = [
        "absl/log",
    ],
    deps = [
        "grpc_check",
    ],
)

grpc_cc_library(
    name = "stream_data_queue",
    hdrs = [
        "ext/transport/chttp2/transport/stream_data_queue.h",
    ],
    external_deps = [
        "absl/log",
    ],
    deps = [
        "arena",
<<<<<<< HEAD
        "grpc_check",
=======
        "header_assembler",
>>>>>>> 7024e247
        "http2_status",
        "message",
        "message_assembler",
        "metadata_batch",
    ],
)

grpc_cc_library(
    name = "http2_client_transport",
    srcs = [
        "ext/transport/chttp2/transport/http2_client_transport.cc",
    ],
    hdrs = [
        "ext/transport/chttp2/transport/http2_client_transport.h",
    ],
    external_deps = [
        "absl/container:flat_hash_map",
        "absl/log",
        "absl/status",
        "absl/status:statusor",
    ],
    deps = [
        "1999",
        "arena",
        "call_spine",
        "channel_args",
        "check_class_size",
        "connectivity_state",
        "for_each",
        "grpc_check",
        "grpc_promise_endpoint",
        "header_assembler",
        "http2_settings",
        "http2_settings_manager",
        "http2_status",
        "http2_transport",
        "inter_activity_mutex",
        "internal_channel_arg_names",
        "keepalive",
        "latent_see",
        "loop",
        "map",
        "message",
        "message_assembler",
        "metadata",
        "metadata_batch",
        "mpsc",
        "ping_promise",
        "sync",
        "transport_common",
        ":match_promise",
        ":poll",
        ":slice",
        ":slice_buffer",
        ":try_seq",
        "//:chttp2_frame",
        "//:gpr_platform",
        "//:grpc_base",
        "//:grpc_trace",
        "//:hpack_encoder",
        "//:hpack_parser",
        "//:orphanable",
        "//:promise",
        "//:ref_counted_ptr",
    ],
)

grpc_cc_library(
    name = "http2_server_transport",
    srcs = [
        "ext/transport/chttp2/transport/http2_server_transport.cc",
    ],
    hdrs = [
        "ext/transport/chttp2/transport/http2_server_transport.h",
    ],
    external_deps = [
        "absl/container:flat_hash_map",
        "absl/log",
        "absl/status",
        "absl/status:statusor",
    ],
    deps = [
        "1999",
        "arena",
        "call_destination",
        "call_spine",
        "channel_args",
        "check_class_size",
        "grpc_check",
        "grpc_promise_endpoint",
        "http2_settings",
        "http2_settings_manager",
        "http2_status",
        "loop",
        "map",
        "message",
        "metadata",
        "mpsc",
        "ref_counted",
        "sync",
        ":match_promise",
        ":poll",
        ":slice",
        ":slice_buffer",
        ":try_seq",
        "//:chttp2_frame",
        "//:gpr_platform",
        "//:grpc_base",
        "//:grpc_trace",
        "//:hpack_encoder",
        "//:hpack_parser",
        "//:promise",
        "//:ref_counted_ptr",
    ],
)

grpc_cc_library(
    name = "http2_stats_collector",
    srcs = [
        "ext/transport/chttp2/transport/http2_stats_collector.cc",
    ],
    hdrs = [
        "ext/transport/chttp2/transport/http2_stats_collector.h",
    ],
    deps = [
        "stats_data",
        "//:grpc_core_credentials_header",
        "//:grpc_public_hdrs",
    ],
)

grpc_cc_library(
    name = "transport_common",
    srcs = [
        "ext/transport/chttp2/transport/transport_common.cc",
    ],
    hdrs = [
        "ext/transport/chttp2/transport/transport_common.h",
    ],
    external_deps = [
    ],
    deps = [
    ],
)

grpc_cc_library(
    name = "http2_transport",
    srcs = [
        "ext/transport/chttp2/transport/http2_transport.cc",
    ],
    hdrs = [
        "ext/transport/chttp2/transport/http2_transport.h",
    ],
    external_deps = [
        "absl/log",
        "absl/status",
        "absl/status:statusor",
    ],
    deps = [
        "1999",
        "arena",
        "call_spine",
        "channel_args",
        "grpc_check",
        "grpc_promise_endpoint",
        "loop",
        "map",
        "mpsc",
        "sync",
        ":match_promise",
        ":poll",
        ":slice",
        ":slice_buffer",
        ":try_seq",
        "//:chttp2_frame",
        "//:gpr_platform",
        "//:grpc_base",
        "//:grpc_trace",
        "//:hpack_encoder",
        "//:hpack_parser",
        "//:promise",
        "//:ref_counted_ptr",
    ],
)

grpc_cc_library(
    name = "grpc_transport_chttp2_alpn",
    srcs = [
        "ext/transport/chttp2/alpn/alpn.cc",
    ],
    hdrs = [
        "ext/transport/chttp2/alpn/alpn.h",
    ],
    deps = [
        "grpc_check",
        "useful",
        "//:gpr",
    ],
)

grpc_cc_library(
    name = "grpc_transport_chttp2_plugin",
    srcs = [
        "ext/transport/chttp2/chttp2_plugin.cc",
    ],
    deps = [
        "endpoint_transport",
        "grpc_transport_chttp2_client_connector",
        "grpc_transport_chttp2_server",
        "//:config",
    ],
)

grpc_cc_library(
    name = "grpc_transport_chttp2_client_connector",
    srcs = [
        "ext/transport/chttp2/client/chttp2_connector.cc",
    ],
    hdrs = [
        "ext/transport/chttp2/client/chttp2_connector.h",
    ],
    external_deps = [
        "absl/base:core_headers",
        "absl/log",
        "absl/status",
        "absl/status:statusor",
        "absl/strings:str_format",
    ],
    deps = [
        "channel_args",
        "channel_args_endpoint_config",
        "channel_args_preconditioning",
        "channel_stack_type",
        "closure",
        "endpoint_channel_arg_wrapper",
        "endpoint_transport_client_channel_factory",
        "error",
        "error_utils",
        "grpc_check",
        "grpc_insecure_credentials",
        "handshaker_registry",
        "http2_client_transport",
        "resolved_address",
        "status_helper",
        "subchannel_connector",
        "sync",
        "tcp_connect_handshaker",
        "time",
        "unique_type_name",
        "//:channel",
        "//:channel_arg_names",
        "//:channel_create",
        "//:channelz",
        "//:config",
        "//:debug_location",
        "//:exec_ctx",
        "//:gpr",
        "//:grpc_base",
        "//:grpc_client_channel",
        "//:grpc_public_hdrs",
        "//:grpc_resolver",
        "//:grpc_security_base",
        "//:grpc_trace",
        "//:grpc_transport_chttp2",
        "//:handshaker",
        "//:iomgr",
        "//:orphanable",
        "//:ref_counted_ptr",
        "//:sockaddr_utils",
        "//:transport_auth_context",
    ],
)

grpc_cc_library(
    name = "grpc_transport_chttp2_server",
    srcs = [
        "ext/transport/chttp2/server/chttp2_server.cc",
    ],
    hdrs = [
        "ext/transport/chttp2/server/chttp2_server.h",
    ],
    external_deps = [
        "absl/base:core_headers",
        "absl/log",
        "absl/status",
        "absl/status:statusor",
        "absl/strings",
        "absl/strings:str_format",
    ],
    deps = [
        "channel_args",
        "channel_args_endpoint_config",
        "closure",
        "connection_quota",
        "error",
        "error_utils",
        "event_engine_common",
        "event_engine_extensions",
        "event_engine_query_extensions",
        "event_engine_shim",
        "event_engine_tcp_socket_utils",
        "event_engine_utils",
        "grpc_check",
        "grpc_insecure_credentials",
        "handshaker_registry",
        "iomgr_fwd",
        "match",
        "memory_quota",
        "pollset_set",
        "resolved_address",
        "resource_quota",
        "status_helper",
        "sync",
        "time",
        "unique_type_name",
        "//:channel_arg_names",
        "//:channelz",
        "//:chttp2_legacy_frame",
        "//:config",
        "//:debug_location",
        "//:exec_ctx",
        "//:gpr",
        "//:grpc_base",
        "//:grpc_security_base",
        "//:grpc_trace",
        "//:grpc_transport_chttp2",
        "//:handshaker",
        "//:iomgr",
        "//:orphanable",
        "//:ref_counted_ptr",
        "//:server",
        "//:sockaddr_utils",
        "//:transport_auth_context",
        "//:uri",
    ],
)

grpc_cc_library(
    name = "grpc_transport_inproc",
    srcs = [
        "ext/transport/inproc/inproc_transport.cc",
        "ext/transport/inproc/legacy_inproc_transport.cc",
    ],
    hdrs = [
        "ext/transport/inproc/inproc_transport.h",
        "ext/transport/inproc/legacy_inproc_transport.h",
    ],
    external_deps = [
        "absl/log",
        "absl/status",
        "absl/status:statusor",
        "absl/strings",
    ],
    deps = [
        "arena",
        "channel_args",
        "channel_args_preconditioning",
        "channel_stack_type",
        "closure",
        "connectivity_state",
        "error",
        "event_engine_context",
        "experiments",
        "grpc_check",
        "iomgr_fwd",
        "metadata",
        "metadata_batch",
        "resource_quota",
        "slice",
        "slice_buffer",
        "status_helper",
        "time",
        "try_seq",
        "//:channel",
        "//:channel_arg_names",
        "//:channel_create",
        "//:channelz",
        "//:config",
        "//:debug_location",
        "//:exec_ctx",
        "//:gpr",
        "//:grpc_base",
        "//:grpc_public_hdrs",
        "//:grpc_trace",
        "//:iomgr",
        "//:promise",
        "//:ref_counted_ptr",
        "//:server",
    ],
)

grpc_internal_proto_library(
    name = "chaotic_good_frame_proto",
    srcs = ["ext/transport/chaotic_good/chaotic_good_frame.proto"],
    has_services = False,
)

grpc_cc_proto_library(
    name = "chaotic_good_frame_cc_proto",
    deps = ["chaotic_good_frame_proto"],
)

grpc_cc_library(
    name = "chaotic_good_frame",
    srcs = [
        "ext/transport/chaotic_good/frame.cc",
    ],
    hdrs = [
        "ext/transport/chaotic_good/frame.h",
    ],
    external_deps = [
        "absl/random:bit_gen_ref",
        "absl/status",
        "absl/status:statusor",
    ],
    deps = [
        "arena",
        "bitset",
        "chaotic_good_frame_cc_proto",
        "chaotic_good_frame_header",
        "context",
        "grpc_check",
        "match",
        "message",
        "metadata",
        "no_destruct",
        "slice",
        "slice_buffer",
        "status_flag",
        "status_helper",
        "switch",
        "//:gpr_platform",
        "//:grpc_base",
    ],
)

grpc_cc_library(
    name = "chaotic_good_frame_header",
    srcs = [
        "ext/transport/chaotic_good/frame_header.cc",
    ],
    hdrs = [
        "ext/transport/chaotic_good/frame_header.h",
    ],
    external_deps = [
        "absl/status",
        "absl/status:statusor",
        "absl/strings",
    ],
    deps = [
        "bitset",
        "//:gpr_platform",
    ],
)

grpc_cc_library(
    name = "chaotic_good",
    srcs = [
        "ext/transport/chaotic_good/chaotic_good.cc",
    ],
    hdrs = [
        "ext/transport/chaotic_good/chaotic_good.h",
    ],
    external_deps = [
        "absl/strings",
    ],
    visibility = ["//bazel:chaotic_good"],
    deps = [
        "chaotic_good_connector",
        "chaotic_good_server",
        "//:config",
    ],
)

grpc_cc_library(
    name = "chaotic_good_config",
    hdrs = [
        "ext/transport/chaotic_good/config.h",
    ],
    external_deps = ["absl/container:flat_hash_set"],
    deps = [
        "channel_args",
        "chaotic_good_frame_cc_proto",
        "chaotic_good_message_chunker",
        "chaotic_good_pending_connection",
        "chaotic_good_tcp_frame_transport",
        "event_engine_extensions",
    ],
)

grpc_cc_library(
    name = "chaotic_good_tcp_frame_header",
    srcs = [
        "ext/transport/chaotic_good/tcp_frame_header.cc",
    ],
    hdrs = [
        "ext/transport/chaotic_good/tcp_frame_header.h",
    ],
    external_deps = [
        "absl/strings",
        "absl/log",
    ],
    deps = [
        "chaotic_good_frame_header",
        "chaotic_good_serialize_little_endian",
    ],
)

grpc_cc_library(
    name = "chaotic_good_tcp_ztrace_collector",
    srcs = [
        "ext/transport/chaotic_good/tcp_ztrace_collector.cc",
    ],
    hdrs = [
        "ext/transport/chaotic_good/tcp_ztrace_collector.h",
    ],
    deps = [
        "chaotic_good_frame_header",
        "chaotic_good_tcp_frame_header",
        "event_engine_utils",
        "ztrace_collector",
        "//:gpr",
    ],
)

grpc_cc_library(
    name = "chaotic_good_message_chunker",
    hdrs = [
        "ext/transport/chaotic_good/message_chunker.h",
    ],
    deps = [
        "chaotic_good_frame",
        "chaotic_good_frame_transport",
        "if",
        "loop",
        "map",
        "seq",
        "status_flag",
    ],
)

grpc_cc_library(
    name = "chaotic_good_message_reassembly",
    hdrs = [
        "ext/transport/chaotic_good/message_reassembly.h",
    ],
    external_deps = ["absl/log"],
    deps = [
        "call_spine",
        "chaotic_good_frame",
    ],
)

grpc_cc_library(
    name = "chaotic_good_control_endpoint",
    srcs = [
        "ext/transport/chaotic_good/control_endpoint.cc",
    ],
    hdrs = [
        "ext/transport/chaotic_good/control_endpoint.h",
    ],
    external_deps = ["absl/cleanup"],
    deps = [
        "1999",
        "chaotic_good_tcp_ztrace_collector",
        "chaotic_good_transport_context",
        "event_engine_context",
        "event_engine_extensions",
        "event_engine_query_extensions",
        "event_engine_tcp_socket_utils",
        "grpc_promise_endpoint",
        "loop",
        "sync",
        "try_seq",
        "//:ref_counted_ptr",
    ],
)

grpc_cc_library(
    name = "chaotic_good_pending_connection",
    hdrs = [
        "ext/transport/chaotic_good/pending_connection.h",
    ],
    external_deps = ["absl/status:statusor"],
    deps = [
        "dual_ref_counted",
        "grpc_promise_endpoint",
        "//:promise",
    ],
)

grpc_cc_library(
    name = "chaotic_good_data_endpoints",
    srcs = [
        "ext/transport/chaotic_good/data_endpoints.cc",
    ],
    hdrs = [
        "ext/transport/chaotic_good/data_endpoints.h",
    ],
    external_deps = [
        "absl/cleanup",
        "absl/container:inlined_vector",
        "absl/strings",
        "absl/time",
        "absl/log",
    ],
    deps = [
        "1999",
        "channelz_property_list",
        "chaotic_good_frame_transport",
        "chaotic_good_pending_connection",
        "chaotic_good_scheduler",
        "chaotic_good_serialize_little_endian",
        "chaotic_good_tcp_frame_header",
        "chaotic_good_tcp_ztrace_collector",
        "chaotic_good_transport_context",
        "default_tcp_tracer",
        "dump_args",
        "event_engine_context",
        "event_engine_extensions",
        "event_engine_query_extensions",
        "event_engine_tcp_socket_utils",
        "grpc_promise_endpoint",
        "latent_see",
        "loop",
        "map",
        "metrics",
        "mpsc",
        "race",
        "ref_counted",
        "seq",
        "seq_bit_set",
        "shared_bit_gen",
        "slice_buffer",
        "status_flag",
        "time",
        "transport_framing_endpoint_extension",
        "try_seq",
        "//:channelz",
        "//:event_engine_base_hdrs",
        "//:gpr",
        "//:promise",
    ],
)

grpc_cc_library(
    name = "chaotic_good_frame_transport",
    hdrs = [
        "ext/transport/chaotic_good/frame_transport.h",
    ],
    external_deps = ["absl/strings"],
    deps = [
        "1999",
        "chaotic_good_frame",
        "chaotic_good_frame_header",
        "chaotic_good_transport_context",
        "event_engine_context",
        "event_engine_tcp_socket_utils",
        "grpc_promise_endpoint",
        "inter_activity_pipe",
        "loop",
        "map",
        "match_promise",
        "mpsc",
        "pipe",
        "tcp_tracer",
        "//:promise",
    ],
)

grpc_cc_library(
    name = "chaotic_good_serialize_little_endian",
    hdrs = [
        "ext/transport/chaotic_good/serialize_little_endian.h",
    ],
)

grpc_cc_library(
    name = "chaotic_good_scheduler",
    srcs = [
        "ext/transport/chaotic_good/scheduler.cc",
    ],
    hdrs = [
        "ext/transport/chaotic_good/scheduler.h",
    ],
    external_deps = [
        "absl/log",
        "absl/strings",
    ],
    deps = [
        "chaotic_good_tcp_ztrace_collector",
        "shared_bit_gen",
    ],
)

grpc_cc_library(
    name = "chaotic_good_tcp_frame_transport",
    srcs = [
        "ext/transport/chaotic_good/tcp_frame_transport.cc",
    ],
    hdrs = [
        "ext/transport/chaotic_good/tcp_frame_transport.h",
    ],
    deps = [
        "chaotic_good_control_endpoint",
        "chaotic_good_data_endpoints",
        "chaotic_good_frame_header",
        "chaotic_good_frame_transport",
        "chaotic_good_pending_connection",
        "chaotic_good_serialize_little_endian",
        "chaotic_good_tcp_frame_header",
        "chaotic_good_tcp_ztrace_collector",
        "chaotic_good_transport_context",
        "event_engine_tcp_socket_utils",
        "if",
        "inter_activity_latch",
        "join",
        "loop",
        "race",
        "seq",
        "transport_framing_endpoint_extension",
        "try_seq",
    ],
)

grpc_cc_library(
    name = "chaotic_good_transport_context",
    hdrs = [
        "ext/transport/chaotic_good/transport_context.h",
    ],
    deps = [
        "channel_args",
        "metrics",
        "ref_counted",
        "//:channelz",
        "//:event_engine_base_hdrs",
        "//:ref_counted_ptr",
    ],
)

grpc_cc_library(
    name = "chaotic_good_client_transport",
    srcs = [
        "ext/transport/chaotic_good/client_transport.cc",
    ],
    hdrs = [
        "ext/transport/chaotic_good/client_transport.h",
    ],
    external_deps = [
        "absl/base:core_headers",
        "absl/container:flat_hash_map",
        "absl/log",
        "absl/random",
        "absl/random:bit_gen_ref",
        "absl/status",
        "absl/status:statusor",
    ],
    deps = [
        "activity",
        "arena",
        "chaotic_good_config",
        "chaotic_good_frame",
        "chaotic_good_frame_header",
        "chaotic_good_frame_transport",
        "chaotic_good_message_reassembly",
        "chaotic_good_pending_connection",
        "chaotic_good_transport_context",
        "context",
        "event_engine_context",
        "event_engine_query_extensions",
        "for_each",
        "grpc_check",
        "grpc_promise_endpoint",
        "if",
        "inter_activity_pipe",
        "loop",
        "map",
        "memory_quota",
        "metadata_batch",
        "mpsc",
        "pipe",
        "poll",
        "resource_quota",
        "slice",
        "slice_buffer",
        "switch",
        "sync",
        "try_join",
        "try_seq",
        "//:exec_ctx",
        "//:gpr_platform",
        "//:grpc_base",
        "//:ref_counted_ptr",
    ],
)

grpc_cc_library(
    name = "chaotic_good_server_transport",
    srcs = [
        "ext/transport/chaotic_good/server_transport.cc",
    ],
    hdrs = [
        "ext/transport/chaotic_good/server_transport.h",
    ],
    external_deps = [
        "absl/base:core_headers",
        "absl/cleanup",
        "absl/container:flat_hash_map",
        "absl/functional:any_invocable",
        "absl/log",
        "absl/random",
        "absl/random:bit_gen_ref",
        "absl/status",
        "absl/status:statusor",
    ],
    deps = [
        "1999",
        "activity",
        "arena",
        "channelz_property_list",
        "chaotic_good_config",
        "chaotic_good_frame",
        "chaotic_good_frame_header",
        "chaotic_good_frame_transport",
        "chaotic_good_message_chunker",
        "chaotic_good_message_reassembly",
        "chaotic_good_pending_connection",
        "chaotic_good_transport_context",
        "context",
        "default_event_engine",
        "event_engine_context",
        "event_engine_wakeup_scheduler",
        "for_each",
        "grpc_check",
        "grpc_promise_endpoint",
        "if",
        "inter_activity_latch",
        "inter_activity_pipe",
        "loop",
        "memory_quota",
        "metadata_batch",
        "mpsc",
        "pipe",
        "poll",
        "resource_quota",
        "seq",
        "slice",
        "slice_buffer",
        "switch",
        "sync",
        "try_join",
        "try_seq",
        "//:exec_ctx",
        "//:gpr_platform",
        "//:grpc_base",
        "//:ref_counted_ptr",
    ],
)

grpc_cc_library(
    name = "chaotic_good_server",
    srcs = [
        "ext/transport/chaotic_good/server/chaotic_good_server.cc",
    ],
    hdrs = [
        "ext/transport/chaotic_good/server/chaotic_good_server.h",
    ],
    external_deps = [
        "absl/container:flat_hash_map",
        "absl/log",
        "absl/random",
        "absl/random:bit_gen_ref",
        "absl/status",
        "absl/status:statusor",
    ],
    deps = [
        "activity",
        "arena",
        "channel_args",
        "channel_args_endpoint_config",
        "chaotic_good_config",
        "chaotic_good_frame",
        "chaotic_good_frame_header",
        "chaotic_good_legacy_server",
        "chaotic_good_pending_connection",
        "chaotic_good_server_transport",
        "chaotic_good_tcp_frame_transport",
        "closure",
        "context",
        "error",
        "error_utils",
        "event_engine_common",
        "event_engine_context",
        "event_engine_extensions",
        "event_engine_query_extensions",
        "event_engine_shim",
        "event_engine_tcp_socket_utils",
        "event_engine_utils",
        "event_engine_wakeup_scheduler",
        "grpc_check",
        "grpc_promise_endpoint",
        "if",
        "inter_activity_latch",
        "iomgr_fwd",
        "join",
        "latch",
        "memory_quota",
        "metadata",
        "metadata_batch",
        "metrics",
        "posix_event_engine_base_hdrs",
        "race",
        "resource_quota",
        "shared_bit_gen",
        "sleep",
        "slice",
        "slice_buffer",
        "status_helper",
        "sync",
        "time",
        "try_seq",
        "//:channelz",
        "//:config",
        "//:gpr_platform",
        "//:grpc_base",
        "//:handshaker",
        "//:iomgr",
        "//:orphanable",
        "//:ref_counted_ptr",
        "//:server",
    ],
)

grpc_cc_library(
    name = "chaotic_good_connector",
    srcs = [
        "ext/transport/chaotic_good/client/chaotic_good_connector.cc",
    ],
    hdrs = [
        "ext/transport/chaotic_good/client/chaotic_good_connector.h",
    ],
    external_deps = [
        "absl/log",
        "absl/random",
        "absl/random:bit_gen_ref",
        "absl/status",
        "absl/status:statusor",
    ],
    deps = [
        "activity",
        "all_ok",
        "arena",
        "channel_args",
        "channel_args_endpoint_config",
        "chaotic_good_client_transport",
        "chaotic_good_config",
        "chaotic_good_frame",
        "chaotic_good_frame_cc_proto",
        "chaotic_good_frame_header",
        "chaotic_good_legacy_connector",
        "chaotic_good_tcp_frame_transport",
        "closure",
        "context",
        "endpoint_transport_client_channel_factory",
        "error",
        "error_utils",
        "event_engine_context",
        "event_engine_extensions",
        "event_engine_query_extensions",
        "event_engine_tcp_socket_utils",
        "event_engine_wakeup_scheduler",
        "grpc_check",
        "grpc_promise_endpoint",
        "inter_activity_latch",
        "latch",
        "memory_quota",
        "metrics",
        "no_destruct",
        "notification",
        "race",
        "resource_quota",
        "sleep",
        "slice",
        "slice_buffer",
        "subchannel_connector",
        "sync",
        "tcp_connect_handshaker",
        "time",
        "try_seq",
        "wait_for_callback",
        "//:channel",
        "//:channel_create",
        "//:config",
        "//:debug_location",
        "//:exec_ctx",
        "//:gpr_platform",
        "//:grpc_base",
        "//:grpc_client_channel",
        "//:handshaker",
        "//:iomgr",
        "//:ref_counted_ptr",
    ],
)

grpc_cc_library(
    name = "chaotic_good_legacy_frame",
    srcs = [
        "ext/transport/chaotic_good_legacy/frame.cc",
    ],
    hdrs = [
        "ext/transport/chaotic_good_legacy/frame.h",
    ],
    external_deps = [
        "absl/random:bit_gen_ref",
        "absl/status",
        "absl/status:statusor",
    ],
    deps = [
        "arena",
        "bitset",
        "chaotic_good_frame_cc_proto",
        "chaotic_good_legacy_frame_header",
        "context",
        "grpc_check",
        "match",
        "message",
        "metadata",
        "no_destruct",
        "slice",
        "slice_buffer",
        "status_helper",
        "//:gpr_platform",
        "//:grpc_base",
    ],
)

grpc_cc_library(
    name = "chaotic_good_legacy_frame_header",
    srcs = [
        "ext/transport/chaotic_good_legacy/frame_header.cc",
    ],
    hdrs = [
        "ext/transport/chaotic_good_legacy/frame_header.h",
    ],
    external_deps = [
        "absl/status",
        "absl/status:statusor",
        "absl/strings",
    ],
    deps = [
        "bitset",
        "//:gpr_platform",
    ],
)

grpc_cc_library(
    name = "chaotic_good_legacy_config",
    hdrs = [
        "ext/transport/chaotic_good_legacy/config.h",
    ],
    external_deps = ["absl/container:flat_hash_set"],
    deps = [
        "channel_args",
        "chaotic_good_frame_cc_proto",
        "chaotic_good_legacy_message_chunker",
        "chaotic_good_legacy_pending_connection",
        "chaotic_good_legacy_transport",
        "event_engine_extensions",
    ],
)

grpc_cc_library(
    name = "chaotic_good_legacy_message_chunker",
    hdrs = [
        "ext/transport/chaotic_good_legacy/message_chunker.h",
    ],
    deps = [
        "chaotic_good_legacy_frame",
        "if",
        "loop",
        "map",
        "seq",
        "status_flag",
    ],
)

grpc_cc_library(
    name = "chaotic_good_legacy_message_reassembly",
    hdrs = [
        "ext/transport/chaotic_good_legacy/message_reassembly.h",
    ],
    external_deps = ["absl/log"],
    deps = [
        "call_spine",
        "chaotic_good_legacy_frame",
    ],
)

grpc_cc_library(
    name = "chaotic_good_legacy_control_endpoint",
    srcs = [
        "ext/transport/chaotic_good_legacy/control_endpoint.cc",
    ],
    hdrs = [
        "ext/transport/chaotic_good_legacy/control_endpoint.h",
    ],
    external_deps = ["absl/cleanup"],
    deps = [
        "1999",
        "event_engine_context",
        "event_engine_tcp_socket_utils",
        "grpc_promise_endpoint",
        "loop",
        "sync",
        "try_seq",
    ],
)

grpc_cc_library(
    name = "chaotic_good_legacy_pending_connection",
    hdrs = [
        "ext/transport/chaotic_good_legacy/pending_connection.h",
    ],
    external_deps = ["absl/status:statusor"],
    deps = [
        "dual_ref_counted",
        "grpc_promise_endpoint",
        "//:promise",
    ],
)

grpc_cc_library(
    name = "chaotic_good_legacy_data_endpoints",
    srcs = [
        "ext/transport/chaotic_good_legacy/data_endpoints.cc",
    ],
    hdrs = [
        "ext/transport/chaotic_good_legacy/data_endpoints.h",
    ],
    external_deps = [
        "absl/cleanup",
        "absl/strings",
    ],
    deps = [
        "1999",
        "chaotic_good_legacy_pending_connection",
        "default_tcp_tracer",
        "event_engine_context",
        "event_engine_extensions",
        "event_engine_query_extensions",
        "event_engine_tcp_socket_utils",
        "grpc_promise_endpoint",
        "loop",
        "metrics",
        "seq",
        "slice_buffer",
        "try_seq",
        "//:promise",
    ],
)

grpc_cc_library(
    name = "chaotic_good_legacy_transport",
    hdrs = [
        "ext/transport/chaotic_good_legacy/chaotic_good_transport.h",
    ],
    external_deps = ["absl/strings"],
    deps = [
        "call_spine",
        "chaotic_good_legacy_control_endpoint",
        "chaotic_good_legacy_data_endpoints",
        "chaotic_good_legacy_frame",
        "chaotic_good_legacy_frame_header",
        "event_engine_context",
        "event_engine_tcp_socket_utils",
        "grpc_promise_endpoint",
        "lock_based_mpsc",
        "loop",
        "match_promise",
        "seq",
        "try_join",
        "try_seq",
        "//:gpr_platform",
        "//:grpc_trace",
    ],
)

grpc_cc_library(
    name = "chaotic_good_legacy_client_transport",
    srcs = [
        "ext/transport/chaotic_good_legacy/client_transport.cc",
    ],
    hdrs = [
        "ext/transport/chaotic_good_legacy/client_transport.h",
    ],
    external_deps = [
        "absl/base:core_headers",
        "absl/container:flat_hash_map",
        "absl/log",
        "absl/random",
        "absl/random:bit_gen_ref",
        "absl/status",
        "absl/status:statusor",
    ],
    deps = [
        "activity",
        "arena",
        "chaotic_good_legacy_config",
        "chaotic_good_legacy_frame",
        "chaotic_good_legacy_frame_header",
        "chaotic_good_legacy_message_reassembly",
        "chaotic_good_legacy_pending_connection",
        "chaotic_good_legacy_transport",
        "context",
        "event_engine_context",
        "event_engine_query_extensions",
        "for_each",
        "grpc_check",
        "grpc_promise_endpoint",
        "if",
        "inter_activity_pipe",
        "lock_based_mpsc",
        "loop",
        "map",
        "memory_quota",
        "metadata_batch",
        "metrics",
        "pipe",
        "poll",
        "resource_quota",
        "slice",
        "slice_buffer",
        "switch",
        "sync",
        "try_join",
        "try_seq",
        "//:exec_ctx",
        "//:gpr_platform",
        "//:grpc_base",
        "//:ref_counted_ptr",
    ],
)

grpc_cc_library(
    name = "chaotic_good_legacy_server_transport",
    srcs = [
        "ext/transport/chaotic_good_legacy/server_transport.cc",
    ],
    hdrs = [
        "ext/transport/chaotic_good_legacy/server_transport.h",
    ],
    external_deps = [
        "absl/base:core_headers",
        "absl/cleanup",
        "absl/container:flat_hash_map",
        "absl/functional:any_invocable",
        "absl/log",
        "absl/random",
        "absl/random:bit_gen_ref",
        "absl/status",
        "absl/status:statusor",
    ],
    deps = [
        "1999",
        "activity",
        "arena",
        "chaotic_good_legacy_config",
        "chaotic_good_legacy_frame",
        "chaotic_good_legacy_frame_header",
        "chaotic_good_legacy_message_reassembly",
        "chaotic_good_legacy_pending_connection",
        "chaotic_good_legacy_transport",
        "context",
        "default_event_engine",
        "event_engine_context",
        "event_engine_wakeup_scheduler",
        "for_each",
        "grpc_check",
        "grpc_promise_endpoint",
        "if",
        "inter_activity_latch",
        "inter_activity_pipe",
        "lock_based_mpsc",
        "loop",
        "memory_quota",
        "metadata_batch",
        "metrics",
        "pipe",
        "poll",
        "resource_quota",
        "seq",
        "slice",
        "slice_buffer",
        "switch",
        "sync",
        "try_join",
        "try_seq",
        "//:exec_ctx",
        "//:gpr_platform",
        "//:grpc_base",
        "//:ref_counted_ptr",
    ],
)

grpc_cc_library(
    name = "chaotic_good_legacy_server",
    srcs = [
        "ext/transport/chaotic_good_legacy/server/chaotic_good_server.cc",
    ],
    hdrs = [
        "ext/transport/chaotic_good_legacy/server/chaotic_good_server.h",
    ],
    external_deps = [
        "absl/container:flat_hash_map",
        "absl/log",
        "absl/random",
        "absl/random:bit_gen_ref",
        "absl/status",
        "absl/status:statusor",
    ],
    deps = [
        "activity",
        "arena",
        "channel_args",
        "channel_args_endpoint_config",
        "chaotic_good_legacy_config",
        "chaotic_good_legacy_frame",
        "chaotic_good_legacy_frame_header",
        "chaotic_good_legacy_pending_connection",
        "chaotic_good_legacy_server_transport",
        "closure",
        "context",
        "error",
        "error_utils",
        "event_engine_common",
        "event_engine_context",
        "event_engine_extensions",
        "event_engine_query_extensions",
        "event_engine_shim",
        "event_engine_tcp_socket_utils",
        "event_engine_utils",
        "event_engine_wakeup_scheduler",
        "grpc_check",
        "grpc_promise_endpoint",
        "if",
        "inter_activity_latch",
        "iomgr_fwd",
        "join",
        "latch",
        "memory_quota",
        "metadata",
        "metadata_batch",
        "race",
        "resource_quota",
        "shared_bit_gen",
        "sleep",
        "slice",
        "slice_buffer",
        "status_helper",
        "sync",
        "time",
        "try_seq",
        "//:channelz",
        "//:config",
        "//:gpr_platform",
        "//:grpc_base",
        "//:handshaker",
        "//:iomgr",
        "//:orphanable",
        "//:ref_counted_ptr",
        "//:server",
    ],
)

grpc_cc_library(
    name = "chaotic_good_legacy_connector",
    srcs = [
        "ext/transport/chaotic_good_legacy/client/chaotic_good_connector.cc",
    ],
    hdrs = [
        "ext/transport/chaotic_good_legacy/client/chaotic_good_connector.h",
    ],
    external_deps = [
        "absl/log",
        "absl/random",
        "absl/random:bit_gen_ref",
        "absl/status",
        "absl/status:statusor",
    ],
    deps = [
        "activity",
        "all_ok",
        "arena",
        "channel_args",
        "channel_args_endpoint_config",
        "chaotic_good_frame_cc_proto",
        "chaotic_good_legacy_client_transport",
        "chaotic_good_legacy_config",
        "chaotic_good_legacy_frame",
        "chaotic_good_legacy_frame_header",
        "closure",
        "context",
        "error",
        "error_utils",
        "event_engine_context",
        "event_engine_extensions",
        "event_engine_query_extensions",
        "event_engine_tcp_socket_utils",
        "event_engine_wakeup_scheduler",
        "grpc_check",
        "grpc_promise_endpoint",
        "inter_activity_latch",
        "latch",
        "memory_quota",
        "no_destruct",
        "notification",
        "race",
        "resource_quota",
        "sleep",
        "slice",
        "slice_buffer",
        "subchannel_connector",
        "sync",
        "time",
        "try_seq",
        "wait_for_callback",
        "//:channel",
        "//:channel_create",
        "//:config",
        "//:debug_location",
        "//:exec_ctx",
        "//:gpr_platform",
        "//:grpc_base",
        "//:grpc_client_channel",
        "//:handshaker",
        "//:iomgr",
        "//:ref_counted_ptr",
    ],
)

grpc_cc_library(
    name = "gcp_metadata_query",
    srcs = [
        "util/gcp_metadata_query.cc",
    ],
    hdrs = [
        "util/gcp_metadata_query.h",
    ],
    external_deps = [
        "absl/functional:any_invocable",
        "absl/log",
        "absl/status",
        "absl/status:statusor",
        "absl/strings",
        "absl/strings:str_format",
    ],
    deps = [
        "closure",
        "error",
        "grpc_check",
        "status_helper",
        "time",
        "//:gpr_platform",
        "//:grpc_base",
        "//:grpc_core_credentials_header",
        "//:grpc_security_base",
        "//:grpc_trace",
        "//:httpcli",
        "//:iomgr",
        "//:orphanable",
        "//:ref_counted_ptr",
        "//:transport_auth_context",
        "//:uri",
    ],
)

grpc_cc_library(
    name = "check_class_size",
    hdrs = [
        "util/check_class_size.h",
    ],
    deps = [
        "//:gpr_platform",
    ],
)

grpc_cc_library(
    name = "logging_sink",
    hdrs = [
        "ext/filters/logging/logging_sink.h",
    ],
    external_deps = [
        "absl/numeric:int128",
        "absl/strings",
    ],
    visibility = [
        "//src/cpp/ext/gcp:__subpackages__",
        "//test:__subpackages__",
    ],
    deps = [
        "time",
        "//:gpr_platform",
    ],
)

grpc_cc_library(
    name = "logging_filter",
    srcs = [
        "ext/filters/logging/logging_filter.cc",
    ],
    hdrs = [
        "ext/filters/logging/logging_filter.h",
    ],
    external_deps = [
        "absl/log",
        "absl/numeric:int128",
        "absl/random",
        "absl/random:distributions",
        "absl/status:statusor",
        "absl/strings",
    ],
    deps = [
        "arena",
        "arena_promise",
        "cancel_callback",
        "channel_args",
        "channel_fwd",
        "channel_stack_type",
        "context",
        "latent_see",
        "logging_sink",
        "map",
        "metadata_batch",
        "pipe",
        "slice",
        "slice_buffer",
        "time",
        "//:call_tracer",
        "//:channel_arg_names",
        "//:config",
        "//:gpr",
        "//:gpr_platform",
        "//:grpc_base",
        "//:grpc_client_channel",
        "//:grpc_public_hdrs",
        "//:grpc_resolver",
        "//:uri",
    ],
)

grpc_cc_library(
    name = "grpc_promise_endpoint",
    srcs = [
        "lib/transport/promise_endpoint.cc",
    ],
    external_deps = [
        "absl/base:core_headers",
        "absl/log",
        "absl/status",
        "absl/status:statusor",
    ],
    public_hdrs = [
        "lib/transport/promise_endpoint.h",
    ],
    deps = [
        "activity",
        "cancel_callback",
        "dump_args",
        "event_engine_common",
        "event_engine_extensions",
        "event_engine_query_extensions",
        "grpc_check",
        "if",
        "map",
        "poll",
        "slice",
        "slice_buffer",
        "sync",
        "//:event_engine_base_hdrs",
        "//:exec_ctx",
        "//:gpr",
    ],
)

grpc_cc_library(
    name = "call_final_info",
    srcs = [
        "lib/transport/call_final_info.cc",
    ],
    hdrs = [
        "lib/transport/call_final_info.h",
    ],
    deps = [
        "//:gpr",
        "//:grpc_public_hdrs",
    ],
)

grpc_cc_library(
    name = "function_signature",
    hdrs = [
        "util/function_signature.h",
    ],
    external_deps = [
        "absl/strings",
    ],
)

grpc_cc_library(
    name = "call_finalization",
    hdrs = [
        "call/call_finalization.h",
    ],
    visibility = ["//bazel:alt_grpc_base_legacy"],
    deps = [
        "arena",
        "call_final_info",
        "context",
        "//:gpr_platform",
    ],
)

grpc_cc_library(
    name = "call_state",
    srcs = [
        "call/call_state.cc",
    ],
    hdrs = [
        "call/call_state.h",
    ],
    deps = [
        "activity",
        "poll",
        "status_flag",
        "//:gpr",
        "//:grpc_trace",
    ],
)

grpc_cc_library(
    name = "call_filters",
    srcs = [
        "call/call_filters.cc",
    ],
    hdrs = [
        "call/call_filters.h",
    ],
    external_deps = [
        "absl/log",
    ],
    deps = [
        "call_final_info",
        "call_state",
        "dump_args",
        "for_each",
        "grpc_check",
        "if",
        "latch",
        "map",
        "message",
        "metadata",
        "ref_counted",
        "seq",
        "status_flag",
        "try_seq",
        "//:gpr",
        "//:promise",
        "//:ref_counted_ptr",
    ],
)

grpc_cc_library(
    name = "filter_fusion",
    hdrs = [
        "call/filter_fusion.h",
    ],
    external_deps = [
        "absl/status",
        "absl/strings",
        "absl/log",
        "absl/memory",
    ],
    deps = [
        "call_filters",
        "call_final_info",
        "channel_args",
<<<<<<< HEAD
        "grpc_check",
=======
        "gpr_manual_constructor",
>>>>>>> 7024e247
        "metadata",
        "status_helper",
        "type_list",
        "//:grpc_base",
        "//:grpc_public_hdrs",
        "//:promise",
    ],
)

grpc_cc_library(
    name = "interception_chain",
    srcs = [
        "call/interception_chain.cc",
    ],
    hdrs = [
        "call/interception_chain.h",
    ],
    deps = [
        "call_destination",
        "call_filters",
        "call_spine",
        "match",
        "metadata",
        "ref_counted",
        "//:gpr_platform",
        "//:grpc_trace",
    ],
)

grpc_cc_library(
    name = "call_destination",
    hdrs = [
        "call/call_destination.h",
    ],
    deps = [
        "call_spine",
        "//:gpr_platform",
        "//:orphanable",
    ],
)

grpc_cc_library(
    name = "parsed_metadata",
    srcs = [
        "call/parsed_metadata.cc",
    ],
    hdrs = [
        "call/parsed_metadata.h",
    ],
    external_deps = [
        "absl/functional:function_ref",
        "absl/meta:type_traits",
        "absl/strings",
    ],
    deps = [
        "slice",
        "time",
        "//:gpr_platform",
    ],
)

grpc_cc_library(
    name = "metadata",
    srcs = [
        "call/metadata.cc",
    ],
    hdrs = [
        "call/metadata.h",
    ],
    visibility = ["//bazel:core_credentials"],
    deps = [
        "error_utils",
        "metadata_batch",
        "try_seq",
        "//:gpr_platform",
    ],
)

grpc_cc_library(
    name = "message",
    srcs = [
        "call/message.cc",
    ],
    hdrs = [
        "call/message.h",
    ],
    external_deps = ["absl/strings"],
    deps = [
        "arena",
        "slice_buffer",
        "//:gpr_platform",
        "//:grpc_public_hdrs",
    ],
)

grpc_cc_library(
    name = "call_spine",
    srcs = [
        "call/call_spine.cc",
    ],
    hdrs = [
        "call/call_spine.h",
    ],
    external_deps = [
        "absl/functional:any_invocable",
        "absl/log",
    ],
    deps = [
        "1999",
        "call_arena_allocator",
        "call_filters",
        "dual_ref_counted",
        "event_engine_context",
        "for_each",
        "grpc_check",
        "if",
        "latch",
        "message",
        "metadata",
        "pipe",
        "prioritized_race",
        "promise_status",
        "status_flag",
        "try_seq",
        "//:gpr",
        "//:promise",
    ],
)

grpc_cc_library(
    name = "direct_channel",
    srcs = [
        "client_channel/direct_channel.cc",
    ],
    hdrs = [
        "client_channel/direct_channel.h",
    ],
    deps = [
        "channel_stack_type",
        "event_engine_context",
        "interception_chain",
        "//:channel",
        "//:config",
        "//:grpc_base",
        "//:orphanable",
    ],
)

grpc_cc_library(
    name = "metadata_batch",
    srcs = [
        "call/metadata_batch.cc",
    ],
    hdrs = [
        "call/custom_metadata.h",
        "call/metadata_batch.h",
        "call/simple_slice_based_metadata.h",
    ],
    external_deps = [
        "absl/base:no_destructor",
        "absl/container:flat_hash_set",
        "absl/container:inlined_vector",
        "absl/functional:function_ref",
        "absl/log",
        "absl/meta:type_traits",
        "absl/strings",
        "absl/strings:str_format",
    ],
    deps = [
        "chunked_vector",
        "compression",
        "experiments",
        "grpc_check",
        "if_list",
        "metadata_compression_traits",
        "packed_table",
        "parsed_metadata",
        "poll",
        "slice",
        "time",
        "timeout_encoding",
        "type_list",
        "//:gpr",
        "//:grpc_public_hdrs",
    ],
)

grpc_cc_library(
    name = "endpoint_transport",
    hdrs = [
        "transport/endpoint_transport.h",
    ],
    external_deps = [
        "absl/strings",
    ],
    visibility = ["//bazel:chaotic_good"],
    deps = [
        "channel_args",
        "//:grpc_public_hdrs",
    ],
)

grpc_cc_library(
    name = "auth_context_comparator_registry",
    hdrs = [
        "transport/auth_context_comparator_registry.h",
    ],
    external_deps = [
        "absl/functional:any_invocable",
        "absl/strings",
    ],
    visibility = ["//transport_auth_context:__subpackages__"],
    deps = [
        "channel_args",
        "//:grpc_public_hdrs",
    ],
)

grpc_cc_library(
    name = "endpoint_transport_client_channel_factory",
    srcs = [
        "transport/endpoint_transport_client_channel_factory.cc",
    ],
    hdrs = [
        "transport/endpoint_transport_client_channel_factory.h",
    ],
    deps = [
        "channel_args",
        "no_destruct",
        "//:grpc_client_channel",
        "//:grpc_security_base",
    ],
)

grpc_cc_library(
    name = "timeout_encoding",
    srcs = [
        "lib/transport/timeout_encoding.cc",
    ],
    hdrs = [
        "lib/transport/timeout_encoding.h",
    ],
    external_deps = [
        "absl/base:core_headers",
    ],
    deps = [
        "grpc_check",
        "slice",
        "time",
        "//:gpr",
    ],
)

grpc_cc_library(
    name = "call_arena_allocator",
    srcs = [
        "call/call_arena_allocator.cc",
    ],
    hdrs = [
        "call/call_arena_allocator.h",
    ],
    deps = [
        "arena",
        "memory_quota",
        "ref_counted",
        "//:gpr_platform",
    ],
)

grpc_cc_library(
    name = "compression",
    srcs = [
        "lib/compression/compression.cc",
        "lib/compression/compression_internal.cc",
    ],
    hdrs = [
        "lib/compression/compression_internal.h",
    ],
    external_deps = [
        "absl/container:inlined_vector",
        "absl/strings",
        "absl/strings:str_format",
    ],
    deps = [
        "bitset",
        "channel_args",
        "grpc_check",
        "ref_counted_string",
        "slice",
        "useful",
        "//:gpr",
        "//:grpc_public_hdrs",
        "//:grpc_trace",
        "//:ref_counted_ptr",
    ],
)

grpc_cc_library(
    name = "metrics",
    srcs = [
        "telemetry/metrics.cc",
    ],
    hdrs = [
        "telemetry/metrics.h",
    ],
    external_deps = [
        "absl/functional:any_invocable",
        "absl/functional:function_ref",
        "absl/strings",
        "absl/types:span",
    ],
    deps = [
        "channel_args",
        "grpc_check",
        "no_destruct",
        "slice",
        "sync",
        "time",
        "//:call_tracer",
        "//:gpr",
    ],
)

grpc_cc_library(
    name = "wait_for_single_owner",
    srcs = ["util/wait_for_single_owner.cc"],
    hdrs = ["util/wait_for_single_owner.h"],
    external_deps = [
        "absl/log",
        "absl/functional:any_invocable",
    ],
    deps = [
        "no_destruct",
        "time",
        "//:gpr",
    ],
)

grpc_cc_library(
    name = "ping_promise",
    srcs = [
        "ext/transport/chttp2/transport/ping_promise.cc",
    ],
    hdrs = [
        "ext/transport/chttp2/transport/ping_promise.h",
    ],
    external_deps = [
        "absl/log",
        "absl/status",
    ],
    deps = [
        "1999",
        "if",
        "inter_activity_latch",
        "latch",
        "map",
        "match",
        "ping_abuse_policy",
        "ping_callbacks",
        "ping_rate_policy",
        "race",
        "shared_bit_gen",
        "sleep",
        "time",
        "try_seq",
        "//:promise",
    ],
)

grpc_cc_library(
    name = "keepalive",
    srcs = [
        "ext/transport/chttp2/transport/keepalive.cc",
    ],
    hdrs = [
        "ext/transport/chttp2/transport/keepalive.h",
    ],
    external_deps = [
        "absl/log",
        "absl/status",
    ],
    deps = [
        "1999",
        "all_ok",
        "if",
        "latch",
        "loop",
        "race",
        "sleep",
        "try_seq",
        "//:promise",
    ],
)

grpc_cc_library(
    name = "spiffe_utils",
    srcs = [
        "//src/core:credentials/transport/tls/spiffe_utils.cc",
    ],
    hdrs = [
        "//src/core:credentials/transport/tls/spiffe_utils.h",
    ],
    external_deps = [
        "absl/base:core_headers",
        "absl/log:log",
        "absl/status",
        "absl/status:statusor",
        "absl/strings",
        "absl/strings:str_format",
        "libcrypto",
        "libssl",
    ],
    deps = [
        "grpc_check",
        "json",
        "json_args",
        "json_object_loader",
        "json_reader",
        "load_file",
        "ssl_transport_security_utils",
        "status_helper",
    ],
)

grpc_cc_library(
    name = "ztrace_collector",
    hdrs = ["channelz/ztrace_collector.h"],
    defines = select({
        "//:grpc_no_ztrace": ["GRPC_NO_ZTRACE"],
        "//conditions:default": [],
    }),
    external_deps = [
        "absl/container:flat_hash_set",
    ],
    deps = [
        "json_writer",
        "memory_usage",
        "single_set_ptr",
        "sync",
        "time",
        "//:channelz",
        "//:gpr",
        "//:grpc_trace",
    ],
)

grpc_cc_library(
    name = "http2_ztrace_collector",
    hdrs = ["ext/transport/chttp2/transport/http2_ztrace_collector.h"],
    external_deps = [
        "absl/container:flat_hash_set",
    ],
    deps = [
        "ztrace_collector",
        "//:chttp2_frame",
    ],
)

grpc_cc_library(
    name = "channelz_property_list",
    srcs = ["channelz/property_list.cc"],
    hdrs = ["channelz/property_list.h"],
    external_deps = [
        "absl/strings",
        "absl/status",
        "absl/container:flat_hash_map",
        "@com_google_protobuf//upb/mem",
        "@com_google_protobuf//upb/text",
    ],
    deps = [
        "json",
        "match",
        "time",
        "upb_utils",
        "//:channelz_property_list_upb",
        "//:channelz_upb",
        "//:gpr",
        "//:protobuf_any_upb",
        "//:protobuf_empty_upb",
    ],
)

grpc_cc_library(
    name = "ssl_transport_security_utils",
    srcs = [
        "//src/core:tsi/ssl_transport_security_utils.cc",
    ],
    hdrs = [
        "//src/core:tsi/ssl_transport_security_utils.h",
    ],
    external_deps = [
        "absl/base:core_headers",
        "absl/log:log",
        "absl/status",
        "absl/status:statusor",
        "absl/strings",
        "libcrypto",
        "libssl",
    ],
    deps = [
        "channel_args",
        "env",
        "error",
        "grpc_check",
        "grpc_transport_chttp2_alpn",
        "load_file",
        "ref_counted",
        "slice",
        "ssl_key_logging",
        "sync",
        "tsi_ssl_types",
        "useful",
        "//:channel_arg_names",
        "//:config_vars",
        "//:gpr",
        "//:grpc_base",
        "//:grpc_core_credentials_header",
        "//:grpc_credentials_util",
        "//:grpc_public_hdrs",
        "//:grpc_security_base",
        "//:ref_counted_ptr",
        "//:transport_auth_context",
        "//:tsi_base",
        "//:tsi_ssl_session_cache",
    ],
)

grpc_cc_library(
    name = "ssl_key_logging",
    srcs = [
        "//src/core:tsi/ssl/key_logging/ssl_key_logging.cc",
    ],
    hdrs = [
        "//src/core:tsi/ssl/key_logging/ssl_key_logging.h",
    ],
    external_deps = [
        "absl/base:core_headers",
        "absl/log:log",
        "absl/status",
        "absl/status:statusor",
        "absl/strings",
        "libcrypto",
        "libssl",
    ],
    visibility = ["//visibility:public"],
    deps = [
        "channel_args",
        "env",
        "error",
        "grpc_check",
        "grpc_transport_chttp2_alpn",
        "load_file",
        "ref_counted",
        "slice",
        "sync",
        "tsi_ssl_types",
        "useful",
        "//:channel_arg_names",
        "//:config_vars",
        "//:gpr",
        "//:grpc_base",
        "//:grpc_core_credentials_header",
        "//:grpc_credentials_util",
        "//:grpc_public_hdrs",
        "//:grpc_security_base",
        "//:ref_counted_ptr",
        "//:transport_auth_context",
        "//:tsi_base",
        "//:tsi_ssl_session_cache",
    ],
)

grpc_cc_library(
    name = "zviz_strings",
    srcs = [
        "channelz/zviz/strings.cc",
    ],
    hdrs = ["channelz/zviz/strings.h"],
    external_deps = [
        "absl/strings",
    ],
)

grpc_cc_library(
    name = "zviz_environment",
    srcs = [
        "channelz/zviz/environment.cc",
    ],
    hdrs = ["channelz/zviz/environment.h"],
    external_deps = [
        "absl/strings",
        "absl/status:statusor",
    ],
    deps = [
        "zviz_strings",
        "//src/proto/grpc/channelz/v2:channelz_cc_proto",
    ],
)

grpc_cc_library(
    name = "zviz_layout",
    srcs = [
        "channelz/zviz/layout.cc",
    ],
    hdrs = ["channelz/zviz/layout.h"],
    deps = [
        "zviz_environment",
        "//src/proto/grpc/channelz/v2:channelz_cc_proto",
        "@com_google_protobuf//:duration_cc_proto",
        "@com_google_protobuf//:timestamp_cc_proto",
    ],
)

grpc_cc_library(
    name = "zviz_data",
    srcs = [
        "channelz/zviz/data.cc",
    ],
    hdrs = ["channelz/zviz/data.h"],
    external_deps = [
        "absl/container:flat_hash_map",
        "absl/strings",
        "absl/types:span",
    ],
    deps = [
        "no_destruct",
        "zviz_environment",
        "zviz_layout",
        "//src/proto/grpc/channelz/v2:channelz_cc_proto",
        "//src/proto/grpc/channelz/v2:property_list_cc_proto",
    ],
)

grpc_cc_library(
    name = "zviz_trace",
    srcs = [
        "channelz/zviz/trace.cc",
    ],
    hdrs = ["channelz/zviz/trace.h"],
    external_deps = [
        "absl/container:flat_hash_map",
        "absl/strings",
        "absl/types:span",
    ],
    deps = [
        "zviz_data",
        "zviz_environment",
        "zviz_layout",
        "//src/proto/grpc/channelz/v2:channelz_cc_proto",
    ],
)

grpc_cc_library(
    name = "zviz_entity",
    srcs = [
        "channelz/zviz/entity.cc",
    ],
    hdrs = ["channelz/zviz/entity.h"],
    external_deps = [
        "absl/container:flat_hash_map",
        "absl/strings",
        "absl/types:span",
    ],
    deps = [
        "zviz_data",
        "zviz_environment",
        "zviz_layout",
        "zviz_strings",
        "zviz_trace",
        "//src/proto/grpc/channelz/v2:channelz_cc_proto",
    ],
)

grpc_cc_library(
    name = "zviz_html",
    srcs = [
        "channelz/zviz/html.cc",
    ],
    hdrs = ["channelz/zviz/html.h"],
    external_deps = [
        "absl/container:flat_hash_map",
        "absl/strings",
        "absl/strings:string_view",
        "absl/types:span",
        "absl/functional:function_ref",
    ],
)

grpc_cc_library(
    name = "zviz_layout_html",
    srcs = [
        "channelz/zviz/layout_html.cc",
    ],
    hdrs = ["channelz/zviz/layout_html.h"],
    external_deps = [
        "absl/container:flat_hash_map",
        "absl/strings",
        "absl/strings:string_view",
        "absl/types:span",
        "absl/functional:function_ref",
    ],
    deps = [
        "zviz_environment",
        "zviz_html",
        "zviz_layout",
    ],
)

grpc_cc_library(
    name = "channelz_v2tov1_property_list",
    srcs = ["channelz/v2tov1/property_list.cc"],
    hdrs = ["channelz/v2tov1/property_list.h"],
    external_deps = [
        "absl/strings:string_view",
        "@com_google_protobuf//upb/mem",
    ],
    deps = [
        ":upb_utils",
        "//:channelz_property_list_upb",
        "//:protobuf_any_upb",
        "//:protobuf_duration_upb",
        "//:protobuf_timestamp_upb",
    ],
)

grpc_cc_library(
    name = "channelz_v2tov1_convert",
    srcs = ["channelz/v2tov1/convert.cc"],
    hdrs = ["channelz/v2tov1/convert.h"],
    external_deps = [
        "absl/cleanup",
        "absl/status",
        "absl/status:statusor",
        "absl/strings",
        "@com_google_protobuf//upb/base",
        "@com_google_protobuf//upb/mem",
        "@com_google_protobuf//upb/json",
        "@com_google_protobuf//upb/reflection",
    ],
    deps = [
        "json",
        "json_writer",
        ":channelz_v2tov1_property_list",
        ":protobuf_wrappers_upb",
        ":upb_utils",
        "//:channelz_property_list_upb",
        "//:channelz_upb",
        "//:channelz_v1_upb",
        "//:channelz_v1_upbdefs",
        "//:parse_address",
        "//:protobuf_any_upb",
        "//:protobuf_duration_upb",
        "//:protobuf_timestamp_upb",
        "//:protobuf_wrappers_upb",
        "//:sockaddr_utils",
        "//:uri",
    ],
)

grpc_cc_library(
    name = "channelz_v2tov1_legacy_api",
    srcs = ["channelz/v2tov1/legacy_api.cc"],
    hdrs = ["channelz/v2tov1/legacy_api.h"],
    external_deps = [
        "absl/log",
        "absl/status:statusor",
        "absl/strings",
    ],
    deps = [
        ":channelz_v2tov1_convert",
        ":experiments",
        ":json",
        ":json_reader",
        ":json_writer",
        "//:channelz",
        "//:exec_ctx",
        "//:gpr",
        "//:grpc_public_hdrs",
    ],
)

### UPB Targets

grpc_upb_proto_library(
    name = "envoy_admin_upb",
    deps = ["@envoy_api//envoy/admin/v3:pkg"],
)

grpc_upb_proto_library(
    name = "envoy_config_cluster_upb",
    deps = ["@envoy_api//envoy/config/cluster/v3:pkg"],
)

grpc_upb_proto_reflection_library(
    name = "envoy_config_cluster_upbdefs",
    deps = ["@envoy_api//envoy/config/cluster/v3:pkg"],
)

grpc_upb_proto_library(
    name = "envoy_config_core_upb",
    deps = ["@envoy_api//envoy/config/core/v3:pkg"],
)

grpc_upb_proto_reflection_library(
    name = "envoy_config_core_upbdefs",
    deps = ["@envoy_api//envoy/config/core/v3:pkg"],
)

grpc_upb_proto_library(
    name = "envoy_config_endpoint_upb",
    deps = ["@envoy_api//envoy/config/endpoint/v3:pkg"],
)

grpc_upb_proto_reflection_library(
    name = "envoy_config_endpoint_upbdefs",
    deps = ["@envoy_api//envoy/config/endpoint/v3:pkg"],
)

grpc_upb_proto_library(
    name = "envoy_config_listener_upb",
    deps = ["@envoy_api//envoy/config/listener/v3:pkg"],
)

grpc_upb_proto_reflection_library(
    name = "envoy_config_listener_upbdefs",
    deps = ["@envoy_api//envoy/config/listener/v3:pkg"],
)

grpc_upb_proto_library(
    name = "envoy_config_rbac_upb",
    deps = ["@envoy_api//envoy/config/rbac/v3:pkg"],
)

grpc_upb_proto_library(
    name = "envoy_config_route_upb",
    deps = ["@envoy_api//envoy/config/route/v3:pkg"],
)

grpc_upb_proto_reflection_library(
    name = "envoy_config_route_upbdefs",
    deps = ["@envoy_api//envoy/config/route/v3:pkg"],
)

grpc_upb_proto_library(
    name = "envoy_extensions_clusters_aggregate_upb",
    deps = ["@envoy_api//envoy/extensions/clusters/aggregate/v3:pkg"],
)

grpc_upb_proto_reflection_library(
    name = "envoy_extensions_clusters_aggregate_upbdefs",
    deps = ["@envoy_api//envoy/extensions/clusters/aggregate/v3:pkg"],
)

grpc_upb_proto_library(
    name = "envoy_extensions_filters_common_fault_upb",
    deps = ["@envoy_api//envoy/extensions/filters/common/fault/v3:pkg"],
)

grpc_upb_proto_library(
    name = "envoy_extensions_filters_http_fault_upb",
    deps = ["@envoy_api//envoy/extensions/filters/http/fault/v3:pkg"],
)

grpc_upb_proto_reflection_library(
    name = "envoy_extensions_filters_http_fault_upbdefs",
    deps = ["@envoy_api//envoy/extensions/filters/http/fault/v3:pkg"],
)

grpc_upb_proto_library(
    name = "envoy_extensions_filters_http_gcp_authn_upb",
    deps = ["@envoy_api//envoy/extensions/filters/http/gcp_authn/v3:pkg"],
)

grpc_upb_proto_reflection_library(
    name = "envoy_extensions_filters_http_gcp_authn_upbdefs",
    deps = ["@envoy_api//envoy/extensions/filters/http/gcp_authn/v3:pkg"],
)

grpc_upb_proto_library(
    name = "envoy_extensions_filters_http_rbac_upb",
    deps = ["@envoy_api//envoy/extensions/filters/http/rbac/v3:pkg"],
)

grpc_upb_proto_reflection_library(
    name = "envoy_extensions_filters_http_rbac_upbdefs",
    deps = ["@envoy_api//envoy/extensions/filters/http/rbac/v3:pkg"],
)

grpc_upb_proto_library(
    name = "envoy_extensions_filters_http_router_upb",
    deps = ["@envoy_api//envoy/extensions/filters/http/router/v3:pkg"],
)

grpc_upb_proto_reflection_library(
    name = "envoy_extensions_filters_http_router_upbdefs",
    deps = ["@envoy_api//envoy/extensions/filters/http/router/v3:pkg"],
)

grpc_upb_proto_library(
    name = "envoy_extensions_filters_http_stateful_session_upb",
    deps = ["@envoy_api//envoy/extensions/filters/http/stateful_session/v3:pkg"],
)

grpc_upb_proto_reflection_library(
    name = "envoy_extensions_filters_http_stateful_session_upbdefs",
    deps = ["@envoy_api//envoy/extensions/filters/http/stateful_session/v3:pkg"],
)

grpc_upb_proto_library(
    name = "envoy_extensions_http_stateful_session_cookie_upb",
    deps = ["@envoy_api//envoy/extensions/http/stateful_session/cookie/v3:pkg"],
)

grpc_upb_proto_reflection_library(
    name = "envoy_extensions_http_stateful_session_cookie_upbdefs",
    deps = ["@envoy_api//envoy/extensions/http/stateful_session/cookie/v3:pkg"],
)

grpc_upb_proto_library(
    name = "envoy_type_http_upb",
    deps = ["@envoy_api//envoy/type/http/v3:pkg"],
)

grpc_upb_proto_library(
    name = "envoy_extensions_load_balancing_policies_client_side_weighted_round_robin_upb",
    deps = [
        "@envoy_api//envoy/extensions/load_balancing_policies/client_side_weighted_round_robin/v3:pkg",
    ],
)

grpc_upb_proto_library(
    name = "envoy_extensions_load_balancing_policies_ring_hash_upb",
    deps = ["@envoy_api//envoy/extensions/load_balancing_policies/ring_hash/v3:pkg"],
)

grpc_upb_proto_library(
    name = "envoy_extensions_load_balancing_policies_wrr_locality_upb",
    deps = ["@envoy_api//envoy/extensions/load_balancing_policies/wrr_locality/v3:pkg"],
)

grpc_upb_proto_library(
    name = "envoy_extensions_load_balancing_policies_pick_first_upb",
    deps = ["@envoy_api//envoy/extensions/load_balancing_policies/pick_first/v3:pkg"],
)

grpc_upb_proto_library(
    name = "envoy_extensions_filters_network_http_connection_manager_upb",
    deps = [
        "@envoy_api//envoy/extensions/filters/network/http_connection_manager/v3:pkg",
    ],
)

grpc_upb_proto_reflection_library(
    name = "envoy_extensions_filters_network_http_connection_manager_upbdefs",
    deps = [
        "@envoy_api//envoy/extensions/filters/network/http_connection_manager/v3:pkg",
    ],
)

grpc_upb_proto_library(
    name = "envoy_extensions_transport_sockets_tls_upb",
    deps = ["@envoy_api//envoy/extensions/transport_sockets/tls/v3:pkg"],
)

grpc_upb_proto_reflection_library(
    name = "envoy_extensions_transport_sockets_tls_upbdefs",
    deps = ["@envoy_api//envoy/extensions/transport_sockets/tls/v3:pkg"],
)

grpc_upb_proto_library(
    name = "envoy_extensions_transport_sockets_http_11_proxy_upb",
    deps = ["@envoy_api//envoy/extensions/transport_sockets/http_11_proxy/v3:pkg"],
)

grpc_upb_proto_reflection_library(
    name = "envoy_extensions_transport_sockets_http_11_proxy_upbdefs",
    deps = ["@envoy_api//envoy/extensions/transport_sockets/http_11_proxy/v3:pkg"],
)

grpc_upb_proto_library(
    name = "envoy_extensions_upstreams_http_upb",
    deps = ["@envoy_api//envoy/extensions/upstreams/http/v3:pkg"],
)

grpc_upb_proto_reflection_library(
    name = "envoy_extensions_upstreams_http_upbdefs",
    deps = ["@envoy_api//envoy/extensions/upstreams/http/v3:pkg"],
)

grpc_upb_proto_library(
    name = "envoy_service_discovery_upb",
    deps = ["@envoy_api//envoy/service/discovery/v3:pkg"],
)

grpc_upb_proto_reflection_library(
    name = "envoy_service_discovery_upbdefs",
    deps = ["@envoy_api//envoy/service/discovery/v3:pkg"],
)

grpc_upb_proto_library(
    name = "envoy_service_load_stats_upb",
    deps = ["@envoy_api//envoy/service/load_stats/v3:pkg"],
)

grpc_upb_proto_reflection_library(
    name = "envoy_service_load_stats_upbdefs",
    deps = ["@envoy_api//envoy/service/load_stats/v3:pkg"],
)

grpc_upb_proto_library(
    name = "envoy_service_status_upb",
    deps = ["@envoy_api//envoy/service/status/v3:pkg"],
)

grpc_upb_proto_reflection_library(
    name = "envoy_service_status_upbdefs",
    deps = ["@envoy_api//envoy/service/status/v3:pkg"],
)

grpc_upb_proto_library(
    name = "envoy_type_matcher_upb",
    deps = ["@envoy_api//envoy/type/matcher/v3:pkg"],
)

grpc_upb_proto_library(
    name = "envoy_type_upb",
    deps = ["@envoy_api//envoy/type/v3:pkg"],
)

grpc_upb_proto_library(
    name = "xds_type_upb",
    deps = ["@com_github_cncf_xds//xds/type/v3:pkg"],
)

grpc_upb_proto_reflection_library(
    name = "xds_type_upbdefs",
    deps = ["@com_github_cncf_xds//xds/type/v3:pkg"],
)

grpc_upb_proto_library(
    name = "xds_type_matcher_upb",
    deps = ["@com_github_cncf_xds//xds/type/matcher/v3:pkg"],
)

grpc_upb_proto_library(
    name = "xds_orca_upb",
    deps = ["@com_github_cncf_xds//xds/data/orca/v3:pkg"],
)

grpc_upb_proto_library(
    name = "xds_orca_service_upb",
    deps = ["@com_github_cncf_xds//xds/service/orca/v3:pkg"],
)

grpc_upb_proto_library(
    name = "grpc_health_upb",
    deps = ["//src/proto/grpc/health/v1:health_proto"],
)

grpc_upb_proto_library(
    name = "google_rpc_status_upb",
    deps = ["@com_google_googleapis//google/rpc:status_proto"],
)

grpc_upb_proto_reflection_library(
    name = "google_rpc_status_upbdefs",
    deps = ["@com_google_googleapis//google/rpc:status_proto"],
)

grpc_upb_proto_library(
    name = "google_type_expr_upb",
    deps = ["@com_google_googleapis//google/type:expr_proto"],
)

grpc_upb_proto_library(
    name = "grpc_lb_upb",
    deps = ["//src/proto/grpc/lb/v1:load_balancer_proto"],
)

grpc_upb_proto_library(
    name = "alts_upb",
    deps = ["//src/proto/grpc/gcp:alts_handshaker_proto"],
)

grpc_upb_proto_library(
    name = "rls_upb",
    deps = ["//src/proto/grpc/lookup/v1:rls_proto"],
)

grpc_upb_proto_library(
    name = "rls_config_upb",
    deps = ["//src/proto/grpc/lookup/v1:rls_config_proto"],
)

grpc_upb_proto_reflection_library(
    name = "rls_config_upbdefs",
    deps = ["//src/proto/grpc/lookup/v1:rls_config_proto"],
)

WELL_KNOWN_PROTO_TARGETS = [
    "any",
    "duration",
    "empty",
    "struct",
    "timestamp",
    "wrappers",
]

[
    grpc_upb_proto_library(
        name = "protobuf_" + target + "_upb",
        deps = ["@com_google_protobuf//:" + target + "_proto"],
    )
    for target in WELL_KNOWN_PROTO_TARGETS
]

[
    grpc_upb_proto_reflection_library(
        name = "protobuf_" + target + "_upbdefs",
        deps = ["@com_google_protobuf//:" + target + "_proto"],
    )
    for target in WELL_KNOWN_PROTO_TARGETS
]

grpc_generate_one_off_internal_targets()<|MERGE_RESOLUTION|>--- conflicted
+++ resolved
@@ -8169,11 +8169,8 @@
     ],
     deps = [
         "arena",
-<<<<<<< HEAD
-        "grpc_check",
-=======
+        "grpc_check",
         "header_assembler",
->>>>>>> 7024e247
         "http2_status",
         "message",
         "message_assembler",
@@ -9860,11 +9857,8 @@
         "call_filters",
         "call_final_info",
         "channel_args",
-<<<<<<< HEAD
-        "grpc_check",
-=======
+        "grpc_check",
         "gpr_manual_constructor",
->>>>>>> 7024e247
         "metadata",
         "status_helper",
         "type_list",
