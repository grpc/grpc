# Copyright 2022 gRPC authors.
#
# Licensed under the Apache License, Version 2.0 (the "License");
# you may not use this file except in compliance with the License.
# You may obtain a copy of the License at
#
#     http://www.apache.org/licenses/LICENSE-2.0
#
# Unless required by applicable law or agreed to in writing, software
# distributed under the License is distributed on an "AS IS" BASIS,
# WITHOUT WARRANTIES OR CONDITIONS OF ANY KIND, either express or implied.
# See the License for the specific language governing permissions and
# limitations under the License.

load(
    "//bazel:grpc_build_system.bzl",
    "grpc_cc_library",
    "grpc_cc_proto_library",
    "grpc_generate_one_off_internal_targets",
    "grpc_internal_proto_library",
    "grpc_upb_proto_library",
    "grpc_upb_proto_reflection_library",
)

licenses(["reciprocal"])

package(
    default_visibility = ["//:__subpackages__"],
    features = [
        "layering_check",
    ],
)

config_setting(
    name = "enable_latent_see",
    values = {"define": "GRPC_ENABLE_LATENT_SEE=1"},
)

# This is needed as a transitionary mechanism to build the src/core targets in
# the top-level BUILD file that have not yet been moved here. Should go away
# once the transition is complete.
exports_files(
    glob(["**"]),
    visibility = ["//:__subpackages__"],
)

config_setting(
    name = "maximize_threadyness",
    values = {"define": "GRPC_MAXIMIZE_THREADYNESS=1"},
)

grpc_cc_library(
    name = "channel_fwd",
    hdrs = [
        "lib/channel/channel_fwd.h",
    ],
)

grpc_cc_library(
    name = "dump_args",
    srcs = [
        "util/dump_args.cc",
    ],
    hdrs = [
        "util/dump_args.h",
    ],
    external_deps = [
        "absl/functional:any_invocable",
        "absl/log:check",
        "absl/strings",
        "absl/strings:str_format",
    ],
)

grpc_cc_library(
    name = "slice_cast",
    hdrs = [
        "//:include/grpc/event_engine/internal/slice_cast.h",
    ],
)

grpc_cc_library(
    name = "event_engine_extensions",
    hdrs = [
        "lib/event_engine/extensions/blocking_dns.h",
        "lib/event_engine/extensions/can_track_errors.h",
        "lib/event_engine/extensions/chaotic_good_extension.h",
        "lib/event_engine/extensions/iomgr_compatible.h",
        "lib/event_engine/extensions/supports_fd.h",
        "lib/event_engine/extensions/supports_win_sockets.h",
        "lib/event_engine/extensions/tcp_trace.h",
    ],
    external_deps = [
        "absl/functional:any_invocable",
        "absl/status:statusor",
        "absl/strings",
    ],
    visibility = [
        "//bazel:event_engine_base_hdrs",
    ],
    deps = [
        "memory_quota",
        "//:event_engine_base_hdrs",
        "//:gpr_platform",
        "//:tcp_tracer",
    ],
)

grpc_cc_library(
    name = "event_engine_common",
    srcs = [
        "lib/event_engine/event_engine.cc",
        "lib/event_engine/resolved_address.cc",
        "lib/event_engine/slice.cc",
        "lib/event_engine/slice_buffer.cc",
    ],
    hdrs = [
        "lib/event_engine/extensions/can_track_errors.h",
        "lib/event_engine/handle_containers.h",
        "lib/event_engine/resolved_address_internal.h",
        "//:include/grpc/event_engine/slice.h",
        "//:include/grpc/event_engine/slice_buffer.h",
    ],
    external_deps = [
        "absl/container:flat_hash_set",
        "absl/hash",
        "absl/log:check",
        "absl/strings",
        "absl/utility",
    ],
    deps = [
        "resolved_address",
        "slice",
        "slice_buffer",
        "slice_cast",
        "slice_refcount",
        "//:event_engine_base_hdrs",
        "//:gpr_platform",
    ],
)

grpc_cc_library(
    name = "transport_framing_endpoint_extension",
    hdrs = [
        "lib/transport/transport_framing_endpoint_extension.h",
    ],
    external_deps = [
        "absl/functional:any_invocable",
        "absl/strings",
    ],
    deps = [
        "slice_buffer",
        "//:gpr_platform",
    ],
)

grpc_cc_library(
    name = "latent_see",
    srcs = [
        "util/latent_see.cc",
    ],
    hdrs = [
        "util/latent_see.h",
    ],
    defines = select({
        ":enable_latent_see": ["GRPC_ENABLE_LATENT_SEE"],
        "//conditions:default": [],
    }),
    external_deps = [
        "absl/base:core_headers",
        "absl/functional:any_invocable",
        "absl/functional:function_ref",
        "absl/log",
        "absl/strings",
    ],
    visibility = ["//bazel:latent_see"],
    deps = [
        "per_cpu",
        "ring_buffer",
        "sync",
        "//:gpr",
    ],
)

grpc_cc_library(
    name = "ring_buffer",
    srcs = [],
    hdrs = [
        "util/ring_buffer.h",
    ],
    deps = ["//:gpr_platform"],
)

grpc_cc_library(
    name = "transport_fwd",
    hdrs = [
        "lib/transport/transport_fwd.h",
    ],
)

grpc_cc_library(
    name = "server_call_tracer_filter",
    srcs = [
        "server/server_call_tracer_filter.cc",
    ],
    hdrs = [
        "server/server_call_tracer_filter.h",
    ],
    external_deps = [
        "absl/status",
        "absl/status:statusor",
    ],
    visibility = ["//bazel:alt_grpc_base_legacy"],
    deps = [
        "arena_promise",
        "call_finalization",
        "cancel_callback",
        "channel_args",
        "channel_fwd",
        "channel_stack_type",
        "context",
        "latent_see",
        "map",
        "pipe",
        "//:call_tracer",
        "//:config",
        "//:gpr_platform",
        "//:grpc_base",
    ],
)

grpc_cc_library(
    name = "atomic_utils",
    public_hdrs = ["util/atomic_utils.h"],
    deps = ["//:gpr"],
)

grpc_cc_library(
    name = "metadata_compression_traits",
    hdrs = [
        "call/metadata_compression_traits.h",
    ],
    deps = ["//:gpr_platform"],
)

grpc_cc_library(
    name = "metadata_info",
    srcs = ["call/metadata_info.cc"],
    hdrs = ["call/metadata_info.h"],
    external_deps = [
        "absl/strings",
    ],
    deps = [
        "channel_args",
        "hpack_constants",
        "metadata_batch",
        "slice",
        "//:call_tracer",
        "//:gpr_platform",
    ],
)

grpc_cc_library(
    name = "experiments",
    srcs = [
        "lib/experiments/config.cc",
        "lib/experiments/experiments.cc",
    ],
    hdrs = [
        "lib/experiments/config.h",
        "lib/experiments/experiments.h",
    ],
    defines = select(
        {
            "//:grpc_experiments_are_final": ["GRPC_EXPERIMENTS_ARE_FINAL"],
            "//conditions:default": [],
        },
    ),
    external_deps = [
        "absl/functional:any_invocable",
        "absl/log:check",
        "absl/log:log",
        "absl/strings",
    ],
    tags = ["nofixdeps"],
    visibility = ["//bazel:grpc_experiments"],
    deps = [
        "no_destruct",
        "//:config_vars",
        "//:gpr",
    ],
)

grpc_cc_library(
    name = "init_internally",
    srcs = ["lib/surface/init_internally.cc"],
    hdrs = ["lib/surface/init_internally.h"],
    deps = ["//:gpr_platform"],
)

grpc_cc_library(
    name = "useful",
    hdrs = ["util/useful.h"],
    external_deps = [
        "absl/log:check",
        "absl/numeric:bits",
        "absl/strings",
    ],
    visibility = ["//bazel:useful"],
    deps = ["//:gpr_platform"],
)

grpc_cc_library(
    name = "unique_ptr_with_bitset",
    hdrs = ["util/unique_ptr_with_bitset.h"],
    external_deps = [
        "absl/log:check",
        "absl/numeric:bits",
    ],
)

grpc_cc_library(
    name = "examine_stack",
    srcs = [
        "util/examine_stack.cc",
    ],
    hdrs = [
        "util/examine_stack.h",
    ],
    deps = ["//:gpr_platform"],
)

grpc_cc_library(
    name = "gpr_atm",
    public_hdrs = [
        "//:include/grpc/support/atm.h",
        "//:include/grpc/support/atm_gcc_atomic.h",
        "//:include/grpc/support/atm_gcc_sync.h",
        "//:include/grpc/support/atm_windows.h",
        "//:include/grpc/impl/codegen/atm.h",
        "//:include/grpc/impl/codegen/atm_gcc_atomic.h",
        "//:include/grpc/impl/codegen/atm_gcc_sync.h",
        "//:include/grpc/impl/codegen/atm_windows.h",
    ],
    deps = ["//:gpr_platform"],
)

grpc_cc_library(
    name = "gpr_manual_constructor",
    srcs = [],
    hdrs = [
        "util/manual_constructor.h",
    ],
    deps = [
        "construct_destruct",
        "//:gpr_platform",
    ],
)

grpc_cc_library(
    name = "gpr_spinlock",
    srcs = [],
    hdrs = [
        "util/spinlock.h",
    ],
    deps = [
        "gpr_atm",
        "//:gpr_platform",
    ],
)

grpc_cc_library(
    name = "gpr_time",
    srcs = [
        "util/gpr_time.cc",
        "util/posix/time.cc",
        "util/windows/time.cc",
    ],
    hdrs = [
    ],
    external_deps = ["absl/log:check"],
    tags = [
        "nofixdeps",
    ],
    deps = [
        "gpr_atm",
        "time_precise",
        "//:gpr_platform",
        "//:gpr_public_hdrs",
    ],
)

grpc_cc_library(
    name = "time_precise",
    srcs = ["util/time_precise.cc"],
    hdrs = [
        "util/time_precise.h",
    ],
    external_deps = ["absl/log"],
    tags = [
        "nofixdeps",
    ],
    deps = [
        "//:gpr_platform",
        "//:gpr_public_hdrs",
    ],
)

grpc_cc_library(
    name = "time_util",
    srcs = [
        "util/time_util.cc",
    ],
    hdrs = [
        "util/time_util.h",
    ],
    external_deps = [
        "absl/log:check",
        "absl/time",
    ],
    tags = [
        "nofixdeps",
    ],
    deps = [
        "//:gpr_platform",
        "//:gpr_public_hdrs",
    ],
)

grpc_cc_library(
    name = "sync",
    srcs = [
        "//src/core:util/posix/sync.cc",
        "//src/core:util/sync.cc",
        "//src/core:util/sync_abseil.cc",
        "//src/core:util/windows/sync.cc",
    ],
    hdrs = [
        "util/sync.h",
    ],
    external_deps = [
        "absl/base",
        "absl/base:core_headers",
        "absl/cleanup",
        "absl/log:check",
        "absl/synchronization",
        "absl/time",
    ],
    tags = [
        "nofixdeps",
    ],
    deps = [
        "gpr_atm",
        "time_util",
        "//:gpr_platform",
        "//:gpr_public_hdrs",
    ],
)

grpc_cc_library(
    name = "env",
    srcs = [
        "util/linux/env.cc",
        "util/posix/env.cc",
        "util/windows/env.cc",
    ],
    hdrs = [
        "util/env.h",
    ],
    deps = [
        "tchar",
        "//:gpr_platform",
    ],
)

grpc_cc_library(
    name = "directory_reader",
    srcs = [
        "util/posix/directory_reader.cc",
        "util/windows/directory_reader.cc",
    ],
    hdrs = [
        "util/directory_reader.h",
    ],
    external_deps = [
        "absl/functional:function_ref",
        "absl/status",
        "absl/status:statusor",
        "absl/strings",
    ],
    deps = ["//:gpr_platform"],
)

grpc_cc_library(
    name = "chunked_vector",
    hdrs = ["util/chunked_vector.h"],
    external_deps = ["absl/log:check"],
    deps = [
        "arena",
        "gpr_manual_constructor",
        "//:gpr",
    ],
)

grpc_cc_library(
    name = "construct_destruct",
    public_hdrs = ["util/construct_destruct.h"],
    deps = ["//:gpr_platform"],
)

grpc_cc_library(
    name = "status_helper",
    srcs = [
        "util/status_helper.cc",
    ],
    hdrs = [
        "util/status_helper.h",
    ],
    external_deps = [
        "@com_google_protobuf//upb:base",
        "@com_google_protobuf//upb:mem",
        "absl/log:check",
        "absl/status",
        "absl/strings",
        "absl/strings:cord",
        "absl/time",
    ],
    deps = [
        "experiments",
        "percent_encoding",
        "slice",
        "status_conversion",
        "time",
        "//:debug_location",
        "//:google_rpc_status_upb",
        "//:gpr",
        "//:grpc_public_hdrs",
        "//:protobuf_any_upb",
    ],
)

grpc_cc_library(
    name = "unique_type_name",
    hdrs = ["util/unique_type_name.h"],
    external_deps = ["absl/strings"],
    deps = [
        "useful",
        "//:gpr_platform",
    ],
)

grpc_cc_library(
    name = "validation_errors",
    srcs = [
        "util/validation_errors.cc",
    ],
    hdrs = [
        "util/validation_errors.h",
    ],
    external_deps = [
        "absl/log",
        "absl/status",
        "absl/strings",
    ],
    deps = ["//:gpr"],
)

grpc_cc_library(
    name = "overload",
    public_hdrs = ["util/overload.h"],
    deps = ["//:gpr_platform"],
)

grpc_cc_library(
    name = "match",
    public_hdrs = ["util/match.h"],
    deps = [
        "overload",
        "//:gpr_platform",
    ],
)

grpc_cc_library(
    name = "table",
    external_deps = [
        "absl/meta:type_traits",
        "absl/utility",
    ],
    public_hdrs = ["util/table.h"],
    deps = [
        "bitset",
        "//:gpr_platform",
    ],
)

grpc_cc_library(
    name = "packed_table",
    hdrs = ["util/packed_table.h"],
    deps = [
        "sorted_pack",
        "table",
        "//:gpr_platform",
    ],
)

grpc_cc_library(
    name = "bitset",
    public_hdrs = ["util/bitset.h"],
    deps = [
        "useful",
        "//:gpr_platform",
    ],
)

grpc_cc_library(
    name = "seq_bit_set",
    srcs = ["util/seq_bit_set.cc"],
    hdrs = ["util/seq_bit_set.h"],
    external_deps = [
        "absl/strings",
    ],
)

grpc_cc_library(
    name = "no_destruct",
    public_hdrs = ["util/no_destruct.h"],
    deps = [
        "construct_destruct",
        "//:gpr_platform",
    ],
)

grpc_cc_library(
    name = "tchar",
    srcs = [
        "util/tchar.cc",
    ],
    hdrs = [
        "util/tchar.h",
    ],
    deps = ["//:gpr_platform"],
)

grpc_cc_library(
    name = "poll",
    external_deps = [
        "absl/log:check",
        "absl/strings:str_format",
        "absl/strings",
    ],
    public_hdrs = [
        "lib/promise/poll.h",
    ],
    deps = [
        "construct_destruct",
        "//:gpr_platform",
    ],
)

grpc_cc_library(
    name = "status_flag",
    external_deps = [
        "absl/log:check",
        "absl/status",
        "absl/status:statusor",
        "absl/strings",
    ],
    public_hdrs = [
        "lib/promise/status_flag.h",
    ],
    deps = [
        "promise_status",
        "//:gpr_platform",
    ],
)

grpc_cc_library(
    name = "map_pipe",
    external_deps = [
        "absl/log",
        "absl/status",
    ],
    public_hdrs = [
        "lib/promise/map_pipe.h",
    ],
    deps = [
        "for_each",
        "map",
        "pipe",
        "poll",
        "promise_factory",
        "try_seq",
        "//:gpr_platform",
    ],
)

grpc_cc_library(
    name = "1999",
    srcs = [
        "lib/promise/party.cc",
    ],
    hdrs = [
        "lib/promise/party.h",
    ],
    defines = select({
        ":maximize_threadyness": ["GRPC_MAXIMIZE_THREADYNESS"],
        "//conditions:default": [],
    }),
    external_deps = [
        "absl/base:core_headers",
        "absl/log",
        "absl/log:check",
        "absl/random",
        "absl/strings",
        "absl/strings:str_format",
    ],
    deps = [
        "activity",
        "arena",
        "check_class_size",
        "construct_destruct",
        "context",
        "event_engine_context",
        "latent_see",
        "poll",
        "promise_factory",
        "ref_counted",
        "sync",
        "//:event_engine_base_hdrs",
        "//:exec_ctx",
        "//:gpr",
        "//:grpc_trace",
        "//:ref_counted_ptr",
    ],
)

grpc_cc_library(
    name = "context",
    external_deps = [
        "absl/log:check",
        "absl/meta:type_traits",
    ],
    public_hdrs = [
        "lib/promise/context.h",
    ],
    deps = [
        "down_cast",
        "//:gpr",
    ],
)

grpc_cc_library(
    name = "map",
    external_deps = [
        "absl/status",
        "absl/status:statusor",
        "absl/strings",
    ],
    public_hdrs = ["lib/promise/map.h"],
    deps = [
        "poll",
        "promise_like",
        "//:gpr_platform",
    ],
)

grpc_cc_library(
    name = "promise_variant",
    public_hdrs = ["lib/promise/detail/promise_variant.h"],
)

grpc_cc_library(
    name = "match_promise",
    public_hdrs = ["lib/promise/match_promise.h"],
    deps = [
        "overload",
        "promise_factory",
        "promise_like",
        "promise_variant",
    ],
)

grpc_cc_library(
    name = "sleep",
    srcs = [
        "lib/promise/sleep.cc",
    ],
    hdrs = [
        "lib/promise/sleep.h",
    ],
    external_deps = ["absl/status"],
    deps = [
        "activity",
        "context",
        "event_engine_context",
        "poll",
        "time",
        "//:event_engine_base_hdrs",
        "//:exec_ctx",
        "//:gpr",
    ],
)

grpc_cc_library(
    name = "wait_for_callback",
    hdrs = [
        "lib/promise/wait_for_callback.h",
    ],
    external_deps = ["absl/base:core_headers"],
    deps = [
        "activity",
        "poll",
        "sync",
        "//:gpr",
    ],
)

grpc_cc_library(
    name = "arena_promise",
    external_deps = ["absl/meta:type_traits"],
    public_hdrs = [
        "lib/promise/arena_promise.h",
    ],
    deps = [
        "arena",
        "construct_destruct",
        "context",
        "poll",
        "//:gpr_platform",
    ],
)

grpc_cc_library(
    name = "promise_like",
    external_deps = [
        "absl/functional:any_invocable",
        "absl/meta:type_traits",
    ],
    public_hdrs = [
        "lib/promise/detail/promise_like.h",
    ],
    deps = [
        "poll",
        "//:gpr_platform",
    ],
)

grpc_cc_library(
    name = "cancel_callback",
    public_hdrs = [
        "lib/promise/cancel_callback.h",
    ],
    deps = [
        "arena",
        "context",
        "promise_like",
        "//:gpr_platform",
    ],
)

grpc_cc_library(
    name = "promise_factory",
    external_deps = ["absl/meta:type_traits"],
    public_hdrs = [
        "lib/promise/detail/promise_factory.h",
    ],
    deps = [
        "promise_like",
        "//:gpr_platform",
    ],
)

grpc_cc_library(
    name = "if",
    external_deps = ["absl/status:statusor"],
    public_hdrs = ["lib/promise/if.h"],
    deps = [
        "construct_destruct",
        "poll",
        "promise_factory",
        "promise_like",
        "//:gpr_platform",
    ],
)

grpc_cc_library(
    name = "switch",
    public_hdrs = ["lib/promise/switch.h"],
    deps = [
        "if",
        "promise_factory",
        "promise_variant",
        "//:gpr",
        "//:gpr_platform",
    ],
)

grpc_cc_library(
    name = "promise_status",
    external_deps = [
        "absl/log:check",
        "absl/status",
        "absl/status:statusor",
    ],
    public_hdrs = [
        "lib/promise/detail/status.h",
    ],
    deps = ["//:gpr_platform"],
)

grpc_cc_library(
    name = "race",
    public_hdrs = ["lib/promise/race.h"],
    deps = ["//:gpr_platform"],
)

grpc_cc_library(
    name = "prioritized_race",
    public_hdrs = ["lib/promise/prioritized_race.h"],
    deps = [
        "promise_like",
        "//:gpr_platform",
    ],
)

grpc_cc_library(
    name = "loop",
    external_deps = [
        "absl/status",
        "absl/status:statusor",
    ],
    public_hdrs = [
        "lib/promise/loop.h",
    ],
    deps = [
        "construct_destruct",
        "poll",
        "promise_factory",
        "//:gpr_platform",
        "//:grpc_trace",
    ],
)

grpc_cc_library(
    name = "join_state",
    external_deps = [
        "absl/log",
        "absl/log:check",
    ],
    public_hdrs = [
        "lib/promise/detail/join_state.h",
    ],
    deps = [
        "bitset",
        "construct_destruct",
        "poll",
        "promise_like",
        "//:gpr",
        "//:grpc_trace",
    ],
)

grpc_cc_library(
    name = "join",
    external_deps = ["absl/meta:type_traits"],
    public_hdrs = [
        "lib/promise/join.h",
    ],
    deps = [
        "join_state",
        "map",
        "promise_factory",
        "//:gpr_platform",
    ],
)

grpc_cc_library(
    name = "try_join",
    external_deps = [
        "absl/log:check",
        "absl/meta:type_traits",
        "absl/status",
        "absl/status:statusor",
    ],
    public_hdrs = [
        "lib/promise/try_join.h",
    ],
    deps = [
        "join_state",
        "map",
        "poll",
        "status_flag",
        "//:gpr_platform",
    ],
)

grpc_cc_library(
    name = "all_ok",
    external_deps = [
        "absl/meta:type_traits",
        "absl/status",
        "absl/status:statusor",
    ],
    public_hdrs = [
        "lib/promise/all_ok.h",
    ],
    deps = [
        "join_state",
        "map",
        "poll",
        "promise_factory",
        "status_flag",
        "//:gpr_platform",
    ],
)

grpc_cc_library(
    name = "basic_seq",
    public_hdrs = [
        "lib/promise/detail/basic_seq.h",
    ],
    deps = [
        "construct_destruct",
        "poll",
        "promise_factory",
        "//:gpr_platform",
    ],
)

grpc_cc_library(
    name = "seq_state",
    external_deps = [
        "absl/base:core_headers",
        "absl/log",
        "absl/log:check",
        "absl/strings",
    ],
    public_hdrs = [
        "lib/promise/detail/seq_state.h",
    ],
    deps = [
        "construct_destruct",
        "poll",
        "promise_factory",
        "promise_like",
        "//:debug_location",
        "//:gpr",
        "//:grpc_trace",
    ],
)

grpc_cc_library(
    name = "seq",
    public_hdrs = [
        "lib/promise/seq.h",
    ],
    deps = [
        "basic_seq",
        "poll",
        "promise_like",
        "seq_state",
        "//:debug_location",
        "//:gpr_platform",
    ],
)

grpc_cc_library(
    name = "try_seq",
    external_deps = [
        "absl/log:check",
        "absl/meta:type_traits",
        "absl/status",
        "absl/status:statusor",
    ],
    public_hdrs = [
        "lib/promise/try_seq.h",
    ],
    deps = [
        "basic_seq",
        "poll",
        "promise_like",
        "promise_status",
        "seq_state",
        "status_flag",
        "//:gpr_platform",
    ],
)

grpc_cc_library(
    name = "activity",
    srcs = [
        "lib/promise/activity.cc",
    ],
    external_deps = [
        "absl/base:core_headers",
        "absl/log:check",
        "absl/status",
        "absl/strings",
        "absl/strings:str_format",
    ],
    public_hdrs = [
        "lib/promise/activity.h",
    ],
    deps = [
        "atomic_utils",
        "construct_destruct",
        "context",
        "dump_args",
        "latent_see",
        "no_destruct",
        "poll",
        "promise_factory",
        "promise_status",
        "sync",
        "//:gpr",
        "//:grpc_trace",
        "//:orphanable",
    ],
)

grpc_cc_library(
    name = "exec_ctx_wakeup_scheduler",
    hdrs = [
        "lib/promise/exec_ctx_wakeup_scheduler.h",
    ],
    external_deps = ["absl/status"],
    deps = [
        "closure",
        "error",
        "//:debug_location",
        "//:exec_ctx",
        "//:gpr_platform",
    ],
)

grpc_cc_library(
    name = "event_engine_wakeup_scheduler",
    hdrs = [
        "lib/promise/event_engine_wakeup_scheduler.h",
    ],
    external_deps = ["absl/log:check"],
    deps = [
        "//:event_engine_base_hdrs",
        "//:exec_ctx",
        "//:gpr_platform",
    ],
)

grpc_cc_library(
    name = "wait_set",
    srcs = [
        "lib/promise/wait_set.cc",
    ],
    hdrs = [
        "lib/promise/wait_set.h",
    ],
    external_deps = [
        "absl/container:flat_hash_set",
        "absl/strings",
        "absl/hash",
    ],
    deps = [
        "activity",
        "poll",
        "//:gpr_platform",
    ],
)

grpc_cc_library(
    name = "latch",
    external_deps = [
        "absl/log",
        "absl/log:check",
        "absl/strings",
    ],
    public_hdrs = [
        "lib/promise/latch.h",
    ],
    deps = [
        "activity",
        "poll",
        "//:gpr",
        "//:grpc_trace",
    ],
)

grpc_cc_library(
    name = "inter_activity_latch",
    external_deps = [
        "absl/base:core_headers",
        "absl/log",
        "absl/strings",
    ],
    public_hdrs = [
        "lib/promise/inter_activity_latch.h",
    ],
    deps = [
        "activity",
        "poll",
        "sync",
        "wait_set",
        "//:gpr",
        "//:grpc_trace",
    ],
)

grpc_cc_library(
    name = "interceptor_list",
    hdrs = [
        "lib/promise/interceptor_list.h",
    ],
    external_deps = [
        "absl/log",
        "absl/log:check",
        "absl/strings",
        "absl/strings:str_format",
    ],
    deps = [
        "arena",
        "construct_destruct",
        "context",
        "poll",
        "promise_factory",
        "//:debug_location",
        "//:gpr",
    ],
)

grpc_cc_library(
    name = "pipe",
    hdrs = [
        "lib/promise/pipe.h",
    ],
    external_deps = [
        "absl/log",
        "absl/log:check",
        "absl/strings",
    ],
    deps = [
        "activity",
        "arena",
        "context",
        "if",
        "interceptor_list",
        "map",
        "poll",
        "seq",
        "//:debug_location",
        "//:gpr",
        "//:ref_counted_ptr",
    ],
)

grpc_cc_library(
    name = "promise_mutex",
    hdrs = [
        "lib/promise/promise_mutex.h",
    ],
    external_deps = ["absl/log:check"],
    deps = [
        "activity",
        "poll",
        "//:gpr",
    ],
)

grpc_cc_library(
    name = "inter_activity_mutex",
    hdrs = [
        "lib/promise/inter_activity_mutex.h",
    ],
    external_deps = [
        "absl/log:check",
        "absl/log",
    ],
    deps = [
        "activity",
        "dump_args",
        "poll",
        "//:grpc_trace",
    ],
)

grpc_cc_library(
    name = "inter_activity_pipe",
    hdrs = [
        "lib/promise/inter_activity_pipe.h",
    ],
    external_deps = ["absl/base:core_headers"],
    deps = [
        "activity",
        "gpr_manual_constructor",
        "poll",
        "ref_counted",
        "sync",
        "//:gpr",
        "//:ref_counted_ptr",
    ],
)

grpc_cc_library(
    name = "mpsc",
    hdrs = [
        "lib/promise/mpsc.h",
    ],
    external_deps = [
        "absl/base:core_headers",
        "absl/log:check",
    ],
    deps = [
        "activity",
        "dump_args",
        "poll",
        "ref_counted",
        "status_flag",
        "sync",
        "wait_set",
        "//:gpr",
        "//:ref_counted_ptr",
    ],
)

grpc_cc_library(
    name = "observable",
    hdrs = [
        "lib/promise/observable.h",
    ],
    external_deps = [
        "absl/container:flat_hash_set",
        "absl/functional:any_invocable",
        "absl/log:check",
    ],
    deps = [
        "activity",
        "poll",
        "sync",
        "//:gpr",
    ],
)

grpc_cc_library(
    name = "for_each",
    external_deps = [
        "absl/log",
        "absl/log:check",
        "absl/status",
        "absl/strings",
    ],
    public_hdrs = ["lib/promise/for_each.h"],
    deps = [
        "activity",
        "construct_destruct",
        "poll",
        "promise_factory",
        "promise_status",
        "status_flag",
        "//:gpr_platform",
        "//:grpc_trace",
    ],
)

grpc_cc_library(
    name = "ref_counted",
    external_deps = [
        "absl/log",
        "absl/log:check",
    ],
    public_hdrs = ["util/ref_counted.h"],
    deps = [
        "atomic_utils",
        "down_cast",
        "//:debug_location",
        "//:gpr",
        "//:ref_counted_ptr",
    ],
)

grpc_cc_library(
    name = "dual_ref_counted",
    external_deps = [
        "absl/log",
        "absl/log:check",
    ],
    public_hdrs = ["util/dual_ref_counted.h"],
    deps = [
        "down_cast",
        "ref_counted",
        "//:debug_location",
        "//:gpr",
        "//:orphanable",
        "//:ref_counted_ptr",
    ],
)

grpc_cc_library(
    name = "ref_counted_string",
    srcs = [
        "util/ref_counted_string.cc",
    ],
    hdrs = [
        "util/ref_counted_string.h",
    ],
    external_deps = ["absl/strings"],
    deps = [
        "ref_counted",
        "//:gpr",
        "//:ref_counted_ptr",
    ],
)

grpc_cc_library(
    name = "uuid_v4",
    srcs = ["util/uuid_v4.cc"],
    external_deps = ["absl/strings:str_format"],
    public_hdrs = ["util/uuid_v4.h"],
    deps = ["//:gpr"],
)

grpc_cc_library(
    name = "handshaker_factory",
    public_hdrs = [
        "handshaker/handshaker_factory.h",
    ],
    visibility = ["//bazel:alt_grpc_base_legacy"],
    deps = [
        "channel_args",
        "iomgr_fwd",
        "//:gpr_platform",
    ],
)

grpc_cc_library(
    name = "handshaker_registry",
    srcs = [
        "handshaker/handshaker_registry.cc",
    ],
    public_hdrs = [
        "handshaker/handshaker_registry.h",
    ],
    visibility = ["//bazel:alt_grpc_base_legacy"],
    deps = [
        "channel_args",
        "handshaker_factory",
        "iomgr_fwd",
        "//:gpr_platform",
    ],
)

grpc_cc_library(
    name = "tcp_connect_handshaker",
    srcs = [
        "handshaker/tcp_connect/tcp_connect_handshaker.cc",
    ],
    external_deps = [
        "absl/base:core_headers",
        "absl/functional:any_invocable",
        "absl/log:check",
        "absl/status",
        "absl/status:statusor",
    ],
    public_hdrs = [
        "handshaker/tcp_connect/tcp_connect_handshaker.h",
    ],
    deps = [
        "channel_args",
        "channel_args_endpoint_config",
        "closure",
        "error",
        "handshaker_factory",
        "handshaker_registry",
        "iomgr_fwd",
        "pollset_set",
        "resolved_address",
        "slice",
        "sync",
        "//:config",
        "//:debug_location",
        "//:exec_ctx",
        "//:gpr",
        "//:grpc_base",
        "//:handshaker",
        "//:iomgr",
        "//:parse_address",
        "//:ref_counted_ptr",
        "//:uri",
    ],
)

grpc_cc_library(
    name = "endpoint_info_handshaker",
    srcs = [
        "handshaker/endpoint_info/endpoint_info_handshaker.cc",
    ],
    hdrs = [
        "handshaker/endpoint_info/endpoint_info_handshaker.h",
    ],
    external_deps = [
        "absl/functional:any_invocable",
        "absl/status",
    ],
    deps = [
        "channel_args",
        "closure",
        "handshaker_factory",
        "handshaker_registry",
        "//:config",
        "//:debug_location",
        "//:exec_ctx",
        "//:gpr",
        "//:handshaker",
        "//:iomgr",
        "//:ref_counted_ptr",
    ],
)

grpc_cc_library(
    name = "channel_creds_registry",
    hdrs = [
        "credentials/transport/channel_creds_registry.h",
    ],
    external_deps = ["absl/strings"],
    deps = [
        "json",
        "json_args",
        "ref_counted",
        "validation_errors",
        "//:gpr_platform",
        "//:ref_counted_ptr",
    ],
)

grpc_cc_library(
    name = "event_engine_memory_allocator",
    hdrs = [
        "//:include/grpc/event_engine/internal/memory_allocator_impl.h",
        "//:include/grpc/event_engine/memory_allocator.h",
        "//:include/grpc/event_engine/memory_request.h",
    ],
    external_deps = ["absl/strings"],
    deps = [
        "slice",
        "//:gpr_platform",
    ],
)

grpc_cc_library(
    name = "event_engine_memory_allocator_factory",
    hdrs = [
        "lib/event_engine/memory_allocator_factory.h",
    ],
    external_deps = ["absl/strings"],
    deps = [
        "event_engine_memory_allocator",
        "memory_quota",
        "//:gpr_platform",
    ],
)

grpc_cc_library(
    name = "memory_quota",
    srcs = [
        "lib/resource_quota/memory_quota.cc",
    ],
    hdrs = [
        "lib/resource_quota/memory_quota.h",
    ],
    external_deps = [
        "absl/base:core_headers",
        "absl/container:flat_hash_set",
        "absl/log",
        "absl/log:check",
        "absl/status",
        "absl/strings",
    ],
    deps = [
        "activity",
        "event_engine_memory_allocator",
        "exec_ctx_wakeup_scheduler",
        "experiments",
        "loop",
        "map",
        "periodic_update",
        "poll",
        "race",
        "seq",
        "slice_refcount",
        "sync",
        "time",
        "useful",
        "//:gpr",
        "//:grpc_trace",
        "//:orphanable",
        "//:ref_counted_ptr",
    ],
)

grpc_cc_library(
    name = "periodic_update",
    srcs = [
        "lib/resource_quota/periodic_update.cc",
    ],
    hdrs = [
        "lib/resource_quota/periodic_update.h",
    ],
    external_deps = ["absl/functional:function_ref"],
    deps = [
        "time",
        "useful",
        "//:gpr_platform",
    ],
)

grpc_cc_library(
    name = "arena",
    srcs = [
        "lib/resource_quota/arena.cc",
    ],
    hdrs = [
        "lib/resource_quota/arena.h",
    ],
    external_deps = ["absl/log"],
    visibility = [
        "//bazel:alt_grpc_base_legacy",
    ],
    deps = [
        "construct_destruct",
        "context",
        "event_engine_memory_allocator",
        "memory_quota",
        "resource_quota",
        "//:gpr",
    ],
)

grpc_cc_library(
    name = "thread_quota",
    srcs = [
        "lib/resource_quota/thread_quota.cc",
    ],
    hdrs = [
        "lib/resource_quota/thread_quota.h",
    ],
    external_deps = [
        "absl/base:core_headers",
        "absl/log:check",
    ],
    deps = [
        "ref_counted",
        "sync",
        "//:gpr",
        "//:ref_counted_ptr",
    ],
)

grpc_cc_library(
    name = "connection_quota",
    srcs = [
        "lib/resource_quota/connection_quota.cc",
    ],
    hdrs = [
        "lib/resource_quota/connection_quota.h",
    ],
    external_deps = [
        "absl/base:core_headers",
        "absl/log:check",
    ],
    deps = [
        "memory_quota",
        "ref_counted",
        "sync",
        "//:gpr",
        "//:ref_counted_ptr",
    ],
)

grpc_cc_library(
    name = "resource_quota",
    srcs = [
        "lib/resource_quota/resource_quota.cc",
    ],
    hdrs = [
        "lib/resource_quota/resource_quota.h",
    ],
    external_deps = ["absl/strings"],
    visibility = [
        "//bazel:alt_grpc_base_legacy",
    ],
    deps = [
        "memory_quota",
        "ref_counted",
        "thread_quota",
        "useful",
        "//:channel_arg_names",
        "//:cpp_impl_of",
        "//:event_engine_base_hdrs",
        "//:gpr_platform",
        "//:ref_counted_ptr",
    ],
)

grpc_cc_library(
    name = "request_buffer",
    srcs = [
        "call/request_buffer.cc",
    ],
    hdrs = [
        "call/request_buffer.h",
    ],
    external_deps = ["absl/strings"],
    deps = [
        "call_spine",
        "match",
        "message",
        "metadata",
    ],
)

grpc_cc_library(
    name = "slice_refcount",
    hdrs = [
        "lib/slice/slice_refcount.h",
    ],
    public_hdrs = [
        "//:include/grpc/slice.h",
    ],
    deps = [
        "//:debug_location",
        "//:event_engine_base_hdrs",
        "//:gpr",
        "//:grpc_trace",
    ],
)

grpc_cc_library(
    name = "slice",
    srcs = [
        "lib/slice/slice.cc",
        "lib/slice/slice_string_helpers.cc",
    ],
    hdrs = [
        "lib/slice/slice.h",
        "lib/slice/slice_internal.h",
        "lib/slice/slice_string_helpers.h",
        "//:include/grpc/slice.h",
    ],
    external_deps = [
        "absl/hash",
        "absl/log:check",
        "absl/strings",
    ],
    visibility = ["//bazel:alt_grpc_base_legacy"],
    deps = [
        "slice_cast",
        "slice_refcount",
        "//:debug_location",
        "//:event_engine_base_hdrs",
        "//:gpr",
    ],
)

grpc_cc_library(
    name = "slice_buffer",
    srcs = [
        "lib/slice/slice_buffer.cc",
    ],
    hdrs = [
        "lib/slice/slice_buffer.h",
        "//:include/grpc/slice_buffer.h",
    ],
    external_deps = ["absl/log:check"],
    deps = [
        "slice",
        "slice_refcount",
        "//:gpr",
    ],
)

grpc_cc_library(
    name = "error",
    srcs = [
        "lib/iomgr/error.cc",
    ],
    hdrs = [
        "lib/iomgr/error.h",
    ],
    external_deps = [
        "absl/log",
        "absl/log:check",
        "absl/status",
        "absl/strings",
        "absl/strings:str_format",
    ],
    visibility = ["//bazel:alt_grpc_base_legacy"],
    deps = [
        "experiments",
        "gpr_spinlock",
        "slice",
        "slice_refcount",
        "status_helper",
        "strerror",
        "useful",
        "//:gpr",
        "//:grpc_public_hdrs",
        "//:grpc_trace",
    ],
)

grpc_cc_library(
    name = "closure",
    srcs = [
        "lib/iomgr/closure.cc",
    ],
    hdrs = [
        "lib/iomgr/closure.h",
    ],
    external_deps = [
        "absl/log",
        "absl/log:check",
        "absl/strings:str_format",
    ],
    visibility = ["//bazel:alt_grpc_base_legacy"],
    deps = [
        "error",
        "gpr_manual_constructor",
        "//:debug_location",
        "//:gpr",
    ],
)

grpc_cc_library(
    name = "time",
    srcs = [
        "util/time.cc",
    ],
    hdrs = [
        "util/time.h",
    ],
    external_deps = [
        "absl/log",
        "absl/log:check",
        "absl/strings:str_format",
    ],
    deps = [
        "no_destruct",
        "time_precise",
        "useful",
        "//:event_engine_base_hdrs",
        "//:gpr",
    ],
)

grpc_cc_library(
    name = "iomgr_port",
    hdrs = [
        "lib/iomgr/port.h",
    ],
    deps = ["//:gpr_platform"],
)

grpc_cc_library(
    name = "iomgr_fwd",
    hdrs = [
        "lib/iomgr/iomgr_fwd.h",
    ],
    visibility = ["//bazel:alt_grpc_base_legacy"],
    deps = ["//:gpr_platform"],
)

grpc_cc_library(
    name = "grpc_sockaddr",
    srcs = [
        "lib/iomgr/sockaddr_utils_posix.cc",
        "lib/iomgr/socket_utils_windows.cc",
    ],
    hdrs = [
        "lib/iomgr/sockaddr.h",
        "lib/iomgr/sockaddr_posix.h",
        "lib/iomgr/sockaddr_windows.h",
        "lib/iomgr/socket_utils.h",
    ],
    external_deps = ["absl/log:check"],
    deps = [
        "iomgr_port",
        "//:gpr",
    ],
)

grpc_cc_library(
    name = "avl",
    hdrs = [
        "util/avl.h",
    ],
    deps = [
        "ref_counted",
        "useful",
        "//:gpr_platform",
        "//:ref_counted_ptr",
    ],
)

grpc_cc_library(
    name = "time_averaged_stats",
    srcs = ["util/time_averaged_stats.cc"],
    hdrs = [
        "util/time_averaged_stats.h",
    ],
    deps = ["//:gpr"],
)

grpc_cc_library(
    name = "forkable",
    srcs = [
        "lib/event_engine/forkable.cc",
    ],
    hdrs = [
        "lib/event_engine/forkable.h",
    ],
    external_deps = ["absl/log:check"],
    deps = [
        "//:config_vars",
        "//:gpr_platform",
        "//:grpc_trace",
    ],
)

grpc_cc_library(
    name = "event_engine_poller",
    hdrs = [
        "lib/event_engine/poller.h",
    ],
    external_deps = ["absl/functional:function_ref"],
    deps = [
        "//:event_engine_base_hdrs",
        "//:gpr_platform",
    ],
)

grpc_cc_library(
    name = "event_engine_time_util",
    srcs = ["lib/event_engine/time_util.cc"],
    hdrs = ["lib/event_engine/time_util.h"],
    deps = [
        "//:event_engine_base_hdrs",
        "//:gpr_platform",
    ],
)

grpc_cc_library(
    name = "event_engine_query_extensions",
    hdrs = [
        "lib/event_engine/query_extensions.h",
    ],
    external_deps = ["absl/strings"],
    deps = [
        "//:event_engine_base_hdrs",
        "//:gpr_platform",
    ],
)

grpc_cc_library(
    name = "event_engine_work_queue",
    hdrs = [
        "lib/event_engine/work_queue/work_queue.h",
    ],
    external_deps = ["absl/functional:any_invocable"],
    deps = [
        "//:event_engine_base_hdrs",
        "//:gpr",
    ],
)

grpc_cc_library(
    name = "event_engine_basic_work_queue",
    srcs = [
        "lib/event_engine/work_queue/basic_work_queue.cc",
    ],
    hdrs = [
        "lib/event_engine/work_queue/basic_work_queue.h",
    ],
    external_deps = [
        "absl/base:core_headers",
        "absl/functional:any_invocable",
    ],
    deps = [
        "common_event_engine_closures",
        "event_engine_work_queue",
        "sync",
        "//:event_engine_base_hdrs",
        "//:gpr",
    ],
)

grpc_cc_library(
    name = "common_event_engine_closures",
    hdrs = ["lib/event_engine/common_closures.h"],
    external_deps = ["absl/functional:any_invocable"],
    deps = [
        "//:event_engine_base_hdrs",
        "//:gpr_platform",
    ],
)

grpc_cc_library(
    name = "posix_event_engine_timer",
    srcs = [
        "lib/event_engine/posix_engine/timer.cc",
        "lib/event_engine/posix_engine/timer_heap.cc",
    ],
    hdrs = [
        "lib/event_engine/posix_engine/timer.h",
        "lib/event_engine/posix_engine/timer_heap.h",
    ],
    external_deps = ["absl/base:core_headers"],
    deps = [
        "sync",
        "time",
        "time_averaged_stats",
        "useful",
        "//:event_engine_base_hdrs",
        "//:gpr",
    ],
)

grpc_cc_library(
    name = "event_engine_thread_local",
    srcs = ["lib/event_engine/thread_local.cc"],
    hdrs = ["lib/event_engine/thread_local.h"],
    deps = ["//:gpr_platform"],
)

grpc_cc_library(
    name = "event_engine_thread_count",
    srcs = [
        "lib/event_engine/thread_pool/thread_count.cc",
    ],
    hdrs = ["lib/event_engine/thread_pool/thread_count.h"],
    external_deps = [
        "absl/base:core_headers",
        "absl/log",
        "absl/status",
        "absl/strings:str_format",
        "absl/time",
    ],
    deps = [
        "sync",
        "time",
        "useful",
        "//:gpr",
    ],
)

grpc_cc_library(
    name = "event_engine_thread_pool",
    srcs = [
        "lib/event_engine/thread_pool/thread_pool_factory.cc",
        "lib/event_engine/thread_pool/work_stealing_thread_pool.cc",
    ],
    hdrs = [
        "lib/event_engine/thread_pool/thread_pool.h",
        "lib/event_engine/thread_pool/work_stealing_thread_pool.h",
    ],
    external_deps = [
        "absl/base:core_headers",
        "absl/container:flat_hash_set",
        "absl/functional:any_invocable",
        "absl/log",
        "absl/log:check",
        "absl/time",
    ],
    deps = [
        "common_event_engine_closures",
        "env",
        "event_engine_basic_work_queue",
        "event_engine_thread_count",
        "event_engine_thread_local",
        "event_engine_work_queue",
        "examine_stack",
        "forkable",
        "no_destruct",
        "notification",
        "sync",
        "time",
        "//:backoff",
        "//:event_engine_base_hdrs",
        "//:gpr",
        "//:grpc_trace",
    ],
)

grpc_cc_library(
    name = "posix_event_engine_base_hdrs",
    srcs = [],
    hdrs = [
        "lib/event_engine/posix.h",
    ],
    deps = [
        "event_engine_extensions",
        "event_engine_query_extensions",
        "//:event_engine_base_hdrs",
        "//:gpr",
    ],
)

grpc_cc_library(
    name = "posix_event_engine_timer_manager",
    srcs = ["lib/event_engine/posix_engine/timer_manager.cc"],
    hdrs = [
        "lib/event_engine/posix_engine/timer_manager.h",
    ],
    external_deps = [
        "absl/base:core_headers",
        "absl/log",
        "absl/log:check",
        "absl/time",
    ],
    deps = [
        "event_engine_thread_pool",
        "forkable",
        "notification",
        "posix_event_engine_timer",
        "sync",
        "time",
        "//:event_engine_base_hdrs",
        "//:gpr",
        "//:grpc_trace",
    ],
)

grpc_cc_library(
    name = "posix_event_engine_event_poller",
    srcs = [],
    hdrs = [
        "lib/event_engine/posix_engine/event_poller.h",
    ],
    external_deps = [
        "absl/functional:any_invocable",
        "absl/status",
        "absl/strings",
    ],
    deps = [
        "event_engine_poller",
        "forkable",
        "posix_event_engine_closure",
        "//:event_engine_base_hdrs",
        "//:gpr_platform",
    ],
)

grpc_cc_library(
    name = "posix_event_engine_closure",
    srcs = [],
    hdrs = [
        "lib/event_engine/posix_engine/posix_engine_closure.h",
    ],
    external_deps = [
        "absl/functional:any_invocable",
        "absl/status",
    ],
    deps = [
        "//:event_engine_base_hdrs",
        "//:gpr_platform",
    ],
)

grpc_cc_library(
    name = "posix_event_engine_lockfree_event",
    srcs = [
        "lib/event_engine/posix_engine/lockfree_event.cc",
    ],
    hdrs = [
        "lib/event_engine/posix_engine/lockfree_event.h",
    ],
    external_deps = [
        "absl/log:check",
        "absl/status",
    ],
    deps = [
        "gpr_atm",
        "posix_event_engine_closure",
        "posix_event_engine_event_poller",
        "status_helper",
        "//:gpr",
    ],
)

grpc_cc_library(
    name = "posix_event_engine_wakeup_fd_posix",
    hdrs = [
        "lib/event_engine/posix_engine/wakeup_fd_posix.h",
    ],
    external_deps = ["absl/status"],
    deps = ["//:gpr_platform"],
)

grpc_cc_library(
    name = "posix_event_engine_wakeup_fd_posix_pipe",
    srcs = [
        "lib/event_engine/posix_engine/wakeup_fd_pipe.cc",
    ],
    hdrs = [
        "lib/event_engine/posix_engine/wakeup_fd_pipe.h",
    ],
    external_deps = [
        "absl/status",
        "absl/status:statusor",
        "absl/strings",
    ],
    deps = [
        "iomgr_port",
        "posix_event_engine_wakeup_fd_posix",
        "strerror",
        "//:gpr",
    ],
)

grpc_cc_library(
    name = "posix_event_engine_wakeup_fd_posix_eventfd",
    srcs = [
        "lib/event_engine/posix_engine/wakeup_fd_eventfd.cc",
    ],
    hdrs = [
        "lib/event_engine/posix_engine/wakeup_fd_eventfd.h",
    ],
    external_deps = [
        "absl/status",
        "absl/status:statusor",
        "absl/strings",
    ],
    deps = [
        "iomgr_port",
        "posix_event_engine_wakeup_fd_posix",
        "strerror",
        "//:gpr",
    ],
)

grpc_cc_library(
    name = "posix_event_engine_wakeup_fd_posix_default",
    srcs = [
        "lib/event_engine/posix_engine/wakeup_fd_posix_default.cc",
    ],
    hdrs = [
        "lib/event_engine/posix_engine/wakeup_fd_posix_default.h",
    ],
    external_deps = [
        "absl/status",
        "absl/status:statusor",
    ],
    deps = [
        "iomgr_port",
        "posix_event_engine_wakeup_fd_posix",
        "posix_event_engine_wakeup_fd_posix_eventfd",
        "posix_event_engine_wakeup_fd_posix_pipe",
        "//:gpr_platform",
    ],
)

grpc_cc_library(
    name = "posix_event_engine_poller_posix_epoll1",
    srcs = [
        "lib/event_engine/posix_engine/ev_epoll1_linux.cc",
    ],
    hdrs = [
        "lib/event_engine/posix_engine/ev_epoll1_linux.h",
    ],
    external_deps = [
        "absl/base:core_headers",
        "absl/container:inlined_vector",
        "absl/functional:function_ref",
        "absl/log",
        "absl/log:check",
        "absl/status",
        "absl/status:statusor",
        "absl/strings",
        "absl/strings:str_format",
    ],
    deps = [
        "event_engine_poller",
        "event_engine_time_util",
        "iomgr_port",
        "posix_event_engine_closure",
        "posix_event_engine_event_poller",
        "posix_event_engine_internal_errqueue",
        "posix_event_engine_lockfree_event",
        "posix_event_engine_wakeup_fd_posix",
        "posix_event_engine_wakeup_fd_posix_default",
        "status_helper",
        "strerror",
        "sync",
        "//:event_engine_base_hdrs",
        "//:gpr",
        "//:grpc_public_hdrs",
    ],
)

grpc_cc_library(
    name = "posix_event_engine_poller_posix_poll",
    srcs = [
        "lib/event_engine/posix_engine/ev_poll_posix.cc",
    ],
    hdrs = [
        "lib/event_engine/posix_engine/ev_poll_posix.h",
    ],
    external_deps = [
        "absl/base:core_headers",
        "absl/container:inlined_vector",
        "absl/functional:any_invocable",
        "absl/functional:function_ref",
        "absl/log:check",
        "absl/status",
        "absl/status:statusor",
        "absl/strings",
        "absl/strings:str_format",
    ],
    deps = [
        "common_event_engine_closures",
        "event_engine_poller",
        "event_engine_time_util",
        "iomgr_port",
        "posix_event_engine_closure",
        "posix_event_engine_event_poller",
        "posix_event_engine_wakeup_fd_posix",
        "posix_event_engine_wakeup_fd_posix_default",
        "status_helper",
        "strerror",
        "sync",
        "time",
        "//:event_engine_base_hdrs",
        "//:gpr",
        "//:grpc_public_hdrs",
    ],
)

grpc_cc_library(
    name = "posix_event_engine_poller_posix_default",
    srcs = [
        "lib/event_engine/posix_engine/event_poller_posix_default.cc",
    ],
    hdrs = [
        "lib/event_engine/posix_engine/event_poller_posix_default.h",
    ],
    external_deps = ["absl/strings"],
    deps = [
        "forkable",
        "iomgr_port",
        "no_destruct",
        "posix_event_engine_event_poller",
        "posix_event_engine_poller_posix_epoll1",
        "posix_event_engine_poller_posix_poll",
        "//:config_vars",
        "//:gpr",
    ],
)

grpc_cc_library(
    name = "posix_event_engine_internal_errqueue",
    srcs = [
        "lib/event_engine/posix_engine/internal_errqueue.cc",
    ],
    hdrs = [
        "lib/event_engine/posix_engine/internal_errqueue.h",
    ],
    external_deps = ["absl/log"],
    deps = [
        "iomgr_port",
        "strerror",
        "//:gpr",
    ],
)

grpc_cc_library(
    name = "posix_event_engine_traced_buffer_list",
    srcs = [
        "lib/event_engine/posix_engine/traced_buffer_list.cc",
    ],
    hdrs = [
        "lib/event_engine/posix_engine/traced_buffer_list.h",
    ],
    external_deps = [
        "absl/functional:any_invocable",
        "absl/log",
        "absl/status",
    ],
    deps = [
        "iomgr_port",
        "posix_event_engine_internal_errqueue",
        "sync",
        "//:gpr",
    ],
)

grpc_cc_library(
    name = "posix_event_engine_endpoint",
    srcs = [
        "lib/event_engine/posix_engine/posix_endpoint.cc",
    ],
    hdrs = [
        "lib/event_engine/posix_engine/posix_endpoint.h",
    ],
    external_deps = [
        "absl/base:core_headers",
        "absl/container:flat_hash_map",
        "absl/functional:any_invocable",
        "absl/hash",
        "absl/log",
        "absl/log:check",
        "absl/status",
        "absl/status:statusor",
        "absl/strings",
    ],
    deps = [
        "event_engine_common",
        "event_engine_extensions",
        "event_engine_tcp_socket_utils",
        "experiments",
        "iomgr_port",
        "load_file",
        "memory_quota",
        "posix_event_engine_base_hdrs",
        "posix_event_engine_closure",
        "posix_event_engine_event_poller",
        "posix_event_engine_internal_errqueue",
        "posix_event_engine_tcp_socket_utils",
        "posix_event_engine_traced_buffer_list",
        "ref_counted",
        "resource_quota",
        "slice",
        "status_helper",
        "strerror",
        "sync",
        "time",
        "//:debug_location",
        "//:event_engine_base_hdrs",
        "//:exec_ctx",
        "//:gpr",
        "//:grpc_public_hdrs",
        "//:grpc_trace",
        "//:ref_counted_ptr",
        "//:stats",
    ],
)

grpc_cc_library(
    name = "event_engine_utils",
    srcs = ["lib/event_engine/utils.cc"],
    hdrs = ["lib/event_engine/utils.h"],
    external_deps = [
        "absl/status:statusor",
        "absl/strings",
    ],
    deps = [
        "event_engine_extensions",
        "event_engine_query_extensions",
        "notification",
        "time",
        "//:event_engine_base_hdrs",
        "//:gpr_platform",
    ],
)

grpc_cc_library(
    name = "posix_event_engine_tcp_socket_utils",
    srcs = [
        "lib/event_engine/posix_engine/set_socket_dualstack.cc",
        "lib/event_engine/posix_engine/tcp_socket_utils.cc",
    ],
    hdrs = [
        "lib/event_engine/posix_engine/tcp_socket_utils.h",
    ],
    external_deps = [
        "absl/cleanup",
        "absl/log",
        "absl/log:check",
        "absl/status",
        "absl/status:statusor",
        "absl/strings",
    ],
    deps = [
        "event_engine_tcp_socket_utils",
        "iomgr_port",
        "resource_quota",
        "socket_mutator",
        "status_helper",
        "strerror",
        "time",
        "useful",
        "//:channel_arg_names",
        "//:event_engine_base_hdrs",
        "//:gpr",
        "//:ref_counted_ptr",
    ],
)

grpc_cc_library(
    name = "posix_event_engine_listener_utils",
    srcs = [
        "lib/event_engine/posix_engine/posix_engine_listener_utils.cc",
    ],
    hdrs = [
        "lib/event_engine/posix_engine/posix_engine_listener_utils.h",
    ],
    external_deps = [
        "absl/cleanup",
        "absl/log",
        "absl/log:check",
        "absl/status",
        "absl/status:statusor",
        "absl/strings",
    ],
    deps = [
        "event_engine_tcp_socket_utils",
        "iomgr_port",
        "posix_event_engine_tcp_socket_utils",
        "socket_mutator",
        "status_helper",
        "//:event_engine_base_hdrs",
        "//:gpr",
    ],
)

grpc_cc_library(
    name = "posix_event_engine_listener",
    srcs = [
        "lib/event_engine/posix_engine/posix_engine_listener.cc",
    ],
    hdrs = [
        "lib/event_engine/posix_engine/posix_engine_listener.h",
    ],
    external_deps = [
        "absl/base:core_headers",
        "absl/functional:any_invocable",
        "absl/log",
        "absl/log:check",
        "absl/status",
        "absl/status:statusor",
        "absl/strings",
    ],
    deps = [
        "event_engine_tcp_socket_utils",
        "iomgr_port",
        "posix_event_engine_base_hdrs",
        "posix_event_engine_closure",
        "posix_event_engine_endpoint",
        "posix_event_engine_event_poller",
        "posix_event_engine_listener_utils",
        "posix_event_engine_tcp_socket_utils",
        "socket_mutator",
        "status_helper",
        "strerror",
        "sync",
        "time",
        "//:event_engine_base_hdrs",
        "//:exec_ctx",
        "//:gpr",
        "//:grpc_trace",
    ],
)

grpc_cc_library(
    name = "posix_event_engine",
    srcs = ["lib/event_engine/posix_engine/posix_engine.cc"],
    hdrs = ["lib/event_engine/posix_engine/posix_engine.h"],
    external_deps = [
        "absl/base:core_headers",
        "absl/cleanup",
        "absl/container:flat_hash_map",
        "absl/functional:any_invocable",
        "absl/hash",
        "absl/log",
        "absl/log:check",
        "absl/status",
        "absl/status:statusor",
        "absl/strings",
    ],
    deps = [
        "ares_resolver",
        "event_engine_common",
        "event_engine_poller",
        "event_engine_tcp_socket_utils",
        "event_engine_thread_pool",
        "event_engine_utils",
        "experiments",
        "forkable",
        "init_internally",
        "iomgr_port",
        "native_posix_dns_resolver",
        "no_destruct",
        "posix_event_engine_base_hdrs",
        "posix_event_engine_closure",
        "posix_event_engine_endpoint",
        "posix_event_engine_event_poller",
        "posix_event_engine_listener",
        "posix_event_engine_poller_posix_default",
        "posix_event_engine_tcp_socket_utils",
        "posix_event_engine_timer",
        "posix_event_engine_timer_manager",
        "ref_counted_dns_resolver_interface",
        "sync",
        "useful",
        "//:event_engine_base_hdrs",
        "//:gpr",
        "//:grpc_trace",
        "//:orphanable",
    ],
)

grpc_cc_library(
    name = "windows_event_engine",
    srcs = ["lib/event_engine/windows/windows_engine.cc"],
    hdrs = ["lib/event_engine/windows/windows_engine.h"],
    external_deps = [
        "absl/log",
        "absl/log:check",
        "absl/status",
        "absl/status:statusor",
        "absl/strings",
    ],
    deps = [
        "ares_resolver",
        "channel_args_endpoint_config",
        "common_event_engine_closures",
        "dump_args",
        "error",
        "event_engine_common",
        "event_engine_extensions",
        "event_engine_query_extensions",
        "event_engine_tcp_socket_utils",
        "event_engine_thread_pool",
        "event_engine_utils",
        "init_internally",
        "iomgr_port",
        "posix_event_engine_timer_manager",
        "sync",
        "time",
        "windows_endpoint",
        "windows_event_engine_listener",
        "windows_iocp",
        "windows_native_resolver",
        "//:event_engine_base_hdrs",
        "//:gpr",
    ],
)

grpc_cc_library(
    name = "windows_native_resolver",
    srcs = ["lib/event_engine/windows/native_windows_dns_resolver.cc"],
    hdrs = ["lib/event_engine/windows/native_windows_dns_resolver.h"],
    external_deps = [
        "absl/strings",
        "absl/strings:str_format",
    ],
    deps = [
        "error",
        "status_helper",
        "//:event_engine_base_hdrs",
        "//:gpr",
    ],
)

grpc_cc_library(
    name = "windows_iocp",
    srcs = [
        "lib/event_engine/windows/iocp.cc",
        "lib/event_engine/windows/win_socket.cc",
    ],
    hdrs = [
        "lib/event_engine/windows/iocp.h",
        "lib/event_engine/windows/win_socket.h",
    ],
    external_deps = [
        "absl/base:core_headers",
        "absl/functional:any_invocable",
        "absl/log",
        "absl/log:check",
        "absl/status",
        "absl/strings:str_format",
    ],
    deps = [
        "error",
        "event_engine_poller",
        "event_engine_tcp_socket_utils",
        "event_engine_thread_pool",
        "event_engine_time_util",
        "sync",
        "//:debug_location",
        "//:event_engine_base_hdrs",
        "//:gpr",
        "//:gpr_platform",
    ],
)

grpc_cc_library(
    name = "windows_endpoint",
    srcs = [
        "lib/event_engine/windows/windows_endpoint.cc",
    ],
    hdrs = [
        "lib/event_engine/windows/windows_endpoint.h",
    ],
    external_deps = [
        "absl/cleanup",
        "absl/functional:any_invocable",
        "absl/log",
        "absl/log:check",
        "absl/status",
        "absl/strings:str_format",
    ],
    deps = [
        "error",
        "event_engine_tcp_socket_utils",
        "event_engine_thread_pool",
        "status_helper",
        "windows_iocp",
        "//:debug_location",
        "//:event_engine_base_hdrs",
        "//:gpr",
        "//:gpr_platform",
    ],
)

grpc_cc_library(
    name = "windows_event_engine_listener",
    srcs = [
        "lib/event_engine/windows/windows_listener.cc",
    ],
    hdrs = [
        "lib/event_engine/windows/windows_listener.h",
    ],
    external_deps = [
        "absl/base:core_headers",
        "absl/log",
        "absl/log:check",
        "absl/status",
        "absl/status:statusor",
        "absl/strings:str_format",
    ],
    deps = [
        "common_event_engine_closures",
        "error",
        "event_engine_extensions",
        "event_engine_query_extensions",
        "event_engine_tcp_socket_utils",
        "event_engine_thread_pool",
        "iomgr_port",
        "sync",
        "windows_endpoint",
        "windows_iocp",
        "//:event_engine_base_hdrs",
        "//:gpr",
        "//:gpr_platform",
    ],
)

grpc_cc_library(
    name = "cf_event_engine",
    srcs = [
        "lib/event_engine/cf_engine/cf_engine.cc",
        "lib/event_engine/cf_engine/cfstream_endpoint.cc",
        "lib/event_engine/cf_engine/dns_service_resolver.cc",
    ],
    hdrs = [
        "lib/event_engine/cf_engine/cf_engine.h",
        "lib/event_engine/cf_engine/cfstream_endpoint.h",
        "lib/event_engine/cf_engine/cftype_unique_ref.h",
        "lib/event_engine/cf_engine/dns_service_resolver.h",
    ],
    external_deps = [
        "absl/container:flat_hash_map",
        "absl/log",
        "absl/log:check",
        "absl/status",
        "absl/strings",
        "absl/strings:str_format",
    ],
    deps = [
        "event_engine_common",
        "event_engine_tcp_socket_utils",
        "event_engine_thread_pool",
        "event_engine_utils",
        "init_internally",
        "posix_event_engine_closure",
        "posix_event_engine_event_poller",
        "posix_event_engine_lockfree_event",
        "posix_event_engine_timer_manager",
        "ref_counted",
        "strerror",
        "sync",
        "//:event_engine_base_hdrs",
        "//:gpr",
        "//:parse_address",
        "//:ref_counted_ptr",
        "//:sockaddr_utils",
    ],
)

grpc_cc_library(
    name = "event_engine_tcp_socket_utils",
    srcs = [
        "lib/event_engine/tcp_socket_utils.cc",
    ],
    hdrs = [
        "lib/event_engine/tcp_socket_utils.h",
    ],
    external_deps = [
        "absl/log",
        "absl/log:check",
        "absl/status",
        "absl/status:statusor",
        "absl/strings",
        "absl/strings:str_format",
    ],
    deps = [
        "event_engine_common",
        "iomgr_port",
        "resolved_address",
        "status_helper",
        "//:event_engine_base_hdrs",
        "//:gpr",
        "//:gpr_platform",
        "//:parse_address",
        "//:uri",
    ],
)

grpc_cc_library(
    name = "event_engine_shim",
    srcs = [
        "lib/event_engine/shim.cc",
    ],
    hdrs = [
        "lib/event_engine/shim.h",
    ],
    deps = [
        "experiments",
        "iomgr_port",
        "//:gpr_platform",
    ],
)

# NOTE: this target gets replaced inside Google's build system to be one that
# integrates with other internal systems better. Please do not rename or fold
# this into other targets.
grpc_cc_library(
    name = "default_event_engine_factory",
    srcs = ["lib/event_engine/default_event_engine_factory.cc"],
    hdrs = ["lib/event_engine/default_event_engine_factory.h"],
    external_deps = ["absl/memory"],
    select_deps = [
        {
            "//:windows": ["windows_event_engine"],
            "//:mac": [
                "posix_event_engine",
                "cf_event_engine",
            ],
            "//:ios": ["cf_event_engine"],
            "//:tvos": ["cf_event_engine"],
            "//:visionos": ["cf_event_engine"],
            "//:watchos": ["cf_event_engine"],
            "//conditions:default": ["posix_event_engine"],
        },
    ],
    deps = [
        "//:event_engine_base_hdrs",
        "//:gpr_platform",
    ],
)

grpc_cc_library(
    name = "channel_args_endpoint_config",
    srcs = [
        "lib/event_engine/channel_args_endpoint_config.cc",
    ],
    hdrs = [
        "lib/event_engine/channel_args_endpoint_config.h",
    ],
    external_deps = ["absl/strings"],
    visibility = ["//bazel:alt_grpc_base_legacy"],
    deps = [
        "channel_args",
        "//:event_engine_base_hdrs",
        "//:gpr_platform",
    ],
)

grpc_cc_library(
    name = "thready_event_engine",
    srcs = ["lib/event_engine/thready_event_engine/thready_event_engine.cc"],
    hdrs = ["lib/event_engine/thready_event_engine/thready_event_engine.h"],
    external_deps = [
        "absl/functional:any_invocable",
        "absl/status",
        "absl/status:statusor",
        "absl/strings",
    ],
    deps = [
        "sync",
        "//:event_engine_base_hdrs",
        "//:gpr",
    ],
)

grpc_cc_library(
    name = "event_engine_context",
    hdrs = [
        "lib/event_engine/event_engine_context.h",
    ],
    visibility = [
        "//bazel:alt_grpc_base_legacy",
    ],
    deps = [
        "arena",
        "//:event_engine_base_hdrs",
        "//:gpr",
    ],
)

grpc_cc_library(
    name = "default_event_engine",
    srcs = [
        "lib/event_engine/default_event_engine.cc",
    ],
    hdrs = [
        "lib/event_engine/default_event_engine.h",
    ],
    defines = select({
        ":maximize_threadyness": ["GRPC_MAXIMIZE_THREADYNESS"],
        "//conditions:default": [],
    }),
    external_deps = ["absl/functional:any_invocable"],
    visibility = [
        "//bazel:alt_grpc_base_legacy",
    ],
    deps = [
        "channel_args",
        "default_event_engine_factory",
        "match",
        "no_destruct",
        "sync",
        "thready_event_engine",
        "wait_for_single_owner",
        "//:config",
        "//:debug_location",
        "//:event_engine_base_hdrs",
        "//:gpr",
    ],
)

grpc_cc_library(
    name = "ref_counted_dns_resolver_interface",
    hdrs = ["lib/event_engine/ref_counted_dns_resolver_interface.h"],
    external_deps = ["absl/strings"],
    deps = [
        "//:event_engine_base_hdrs",
        "//:gpr_platform",
        "//:orphanable",
    ],
)

grpc_cc_library(
    name = "native_posix_dns_resolver",
    srcs = [
        "lib/event_engine/posix_engine/native_posix_dns_resolver.cc",
    ],
    hdrs = [
        "lib/event_engine/posix_engine/native_posix_dns_resolver.h",
    ],
    external_deps = [
        "absl/functional:any_invocable",
        "absl/status",
        "absl/status:statusor",
        "absl/strings",
        "absl/strings:str_format",
    ],
    deps = [
        "iomgr_port",
        "useful",
        "//:event_engine_base_hdrs",
        "//:gpr",
    ],
)

grpc_cc_library(
    name = "ares_resolver",
    srcs = [
        "lib/event_engine/ares_resolver.cc",
        "lib/event_engine/windows/grpc_polled_fd_windows.cc",
    ],
    hdrs = [
        "lib/event_engine/ares_resolver.h",
        "lib/event_engine/grpc_polled_fd.h",
        "lib/event_engine/nameser.h",
        "lib/event_engine/posix_engine/grpc_polled_fd_posix.h",
        "lib/event_engine/windows/grpc_polled_fd_windows.h",
    ],
    external_deps = [
        "absl/base:core_headers",
        "absl/container:flat_hash_map",
        "absl/functional:any_invocable",
        "absl/hash",
        "absl/log",
        "absl/log:check",
        "absl/status",
        "absl/status:statusor",
        "absl/strings",
        "absl/strings:str_format",
        "address_sorting",
        "cares",
    ],
    deps = [
        "common_event_engine_closures",
        "error",
        "event_engine_time_util",
        "grpc_sockaddr",
        "iomgr_port",
        "posix_event_engine_closure",
        "posix_event_engine_event_poller",
        "posix_event_engine_tcp_socket_utils",
        "ref_counted_dns_resolver_interface",
        "resolved_address",
        "slice",
        "sync",
        "windows_iocp",
        "//:config_vars",
        "//:debug_location",
        "//:event_engine_base_hdrs",
        "//:gpr",
        "//:grpc_trace",
        "//:orphanable",
        "//:parse_address",
        "//:ref_counted_ptr",
        "//:sockaddr_utils",
    ],
)

grpc_cc_library(
    name = "channel_args_preconditioning",
    srcs = [
        "lib/channel/channel_args_preconditioning.cc",
    ],
    hdrs = [
        "lib/channel/channel_args_preconditioning.h",
    ],
    deps = [
        "channel_args",
        "//:event_engine_base_hdrs",
        "//:gpr_platform",
    ],
)

grpc_cc_library(
    name = "bdp_estimator",
    srcs = [
        "lib/transport/bdp_estimator.cc",
    ],
    hdrs = ["lib/transport/bdp_estimator.h"],
    external_deps = [
        "absl/log",
        "absl/log:check",
        "absl/strings",
    ],
    deps = [
        "time",
        "//:gpr",
        "//:grpc_trace",
    ],
)

grpc_cc_library(
    name = "percent_encoding",
    srcs = [
        "lib/slice/percent_encoding.cc",
    ],
    hdrs = [
        "lib/slice/percent_encoding.h",
    ],
    external_deps = ["absl/log:check"],
    deps = [
        "bitset",
        "slice",
        "//:gpr",
    ],
)

grpc_cc_library(
    name = "socket_mutator",
    srcs = [
        "lib/iomgr/socket_mutator.cc",
    ],
    hdrs = [
        "lib/iomgr/socket_mutator.h",
    ],
    visibility = ["//bazel:alt_grpc_base_legacy"],
    deps = [
        "channel_args",
        "useful",
        "//:event_engine_base_hdrs",
        "//:gpr",
    ],
)

grpc_cc_library(
    name = "pollset_set",
    srcs = [
        "lib/iomgr/pollset_set.cc",
    ],
    hdrs = [
        "lib/iomgr/pollset_set.h",
    ],
    deps = [
        "iomgr_fwd",
        "//:gpr",
    ],
)

grpc_cc_library(
    name = "histogram_view",
    srcs = [
        "telemetry/histogram_view.cc",
    ],
    hdrs = [
        "telemetry/histogram_view.h",
    ],
    deps = ["//:gpr"],
)

grpc_cc_library(
    name = "stats_data",
    srcs = ["telemetry/stats_data.cc"],
    hdrs = ["telemetry/stats_data.h"],
    external_deps = ["absl/strings"],
    deps = [
        "histogram_view",
        "no_destruct",
        "per_cpu",
        "//:gpr_platform",
    ],
)

grpc_cc_library(
    name = "per_cpu",
    srcs = [
        "util/per_cpu.cc",
    ],
    hdrs = [
        "util/per_cpu.h",
    ],
    deps = [
        "useful",
        "//:gpr",
    ],
)

grpc_cc_library(
    name = "event_log",
    srcs = [
        "util/event_log.cc",
    ],
    hdrs = [
        "util/event_log.h",
    ],
    external_deps = [
        "absl/base:core_headers",
        "absl/log:check",
        "absl/strings",
        "absl/types:span",
    ],
    deps = [
        "per_cpu",
        "sync",
        "time_precise",
        "//:gpr",
    ],
)

grpc_cc_library(
    name = "load_file",
    srcs = [
        "util/load_file.cc",
    ],
    hdrs = [
        "util/load_file.h",
    ],
    external_deps = [
        "absl/cleanup",
        "absl/status",
        "absl/status:statusor",
        "absl/strings",
    ],
    deps = [
        "slice",
        "strerror",
        "//:gpr",
    ],
)

grpc_cc_library(
    name = "channel_stack_type",
    srcs = [
        "lib/surface/channel_stack_type.cc",
    ],
    hdrs = [
        "lib/surface/channel_stack_type.h",
    ],
    deps = ["//:gpr_platform"],
)

grpc_cc_library(
    name = "channel_init",
    srcs = [
        "lib/surface/channel_init.cc",
    ],
    hdrs = [
        "lib/surface/channel_init.h",
    ],
    external_deps = [
        "absl/functional:any_invocable",
        "absl/log",
        "absl/log:check",
        "absl/strings",
    ],
    deps = [
        "call_filters",
        "channel_args",
        "channel_fwd",
        "channel_stack_type",
        "interception_chain",
        "sync",
        "unique_type_name",
        "//:channel_stack_builder",
        "//:debug_location",
        "//:gpr",
        "//:gpr_platform",
        "//:grpc_trace",
    ],
)

grpc_cc_library(
    name = "server_interface",
    hdrs = [
        "server/server_interface.h",
    ],
    deps = [
        "channel_args",
        "//:channelz",
        "//:event_engine_base_hdrs",
        "//:gpr_platform",
    ],
)

grpc_cc_library(
    name = "single_set_ptr",
    hdrs = [
        "util/single_set_ptr.h",
    ],
    external_deps = ["absl/log:check"],
    deps = [
        "//:gpr",
        "//:ref_counted_ptr",
    ],
)

grpc_cc_library(
    name = "grpc_service_config",
    hdrs = [
        "service_config/service_config.h",
        "service_config/service_config_call_data.h",
    ],
    external_deps = ["absl/strings"],
    deps = [
        "arena",
        "chunked_vector",
        "down_cast",
        "ref_counted",
        "service_config_parser",
        "slice_refcount",
        "unique_type_name",
        "useful",
        "//:gpr_platform",
        "//:ref_counted_ptr",
    ],
)

grpc_cc_library(
    name = "service_config_parser",
    srcs = [
        "service_config/service_config_parser.cc",
    ],
    hdrs = [
        "service_config/service_config_parser.h",
    ],
    external_deps = [
        "absl/log",
        "absl/strings",
    ],
    deps = [
        "channel_args",
        "json",
        "validation_errors",
        "//:gpr",
    ],
)

grpc_cc_library(
    name = "notification",
    hdrs = [
        "util/notification.h",
    ],
    external_deps = ["absl/time"],
    deps = [
        "sync",
        "//:gpr",
    ],
)

grpc_cc_library(
    name = "channel_args",
    srcs = [
        "lib/channel/channel_args.cc",
    ],
    hdrs = [
        "lib/channel/channel_args.h",
    ],
    external_deps = [
        "absl/log",
        "absl/log:check",
        "absl/meta:type_traits",
        "absl/strings",
        "absl/strings:str_format",
    ],
    visibility = [
        "//bazel:alt_grpc_base_legacy",
    ],
    deps = [
        "avl",
        "channel_stack_type",
        "dual_ref_counted",
        "ref_counted",
        "ref_counted_string",
        "time",
        "useful",
        "//:channel_arg_names",
        "//:debug_location",
        "//:event_engine_base_hdrs",
        "//:gpr",
        "//:ref_counted_ptr",
    ],
)

grpc_cc_library(
    name = "resolved_address",
    hdrs = ["lib/iomgr/resolved_address.h"],
    deps = [
        "iomgr_port",
        "//:gpr_platform",
    ],
)

grpc_cc_library(
    name = "client_channel_internal_header",
    hdrs = [
        "client_channel/client_channel_internal.h",
    ],
    external_deps = [
        "absl/functional:any_invocable",
        "absl/log:check",
    ],
    deps = [
        "arena",
        "call_destination",
        "down_cast",
        "grpc_service_config",
        "lb_policy",
        "unique_type_name",
        "//:call_tracer",
        "//:gpr",
    ],
)

grpc_cc_library(
    name = "blackboard",
    srcs = [
        "filter/blackboard.cc",
    ],
    hdrs = [
        "filter/blackboard.h",
    ],
    external_deps = [
        "absl/container:flat_hash_map",
        "absl/strings",
    ],
    deps = [
        "ref_counted",
        "unique_type_name",
        "useful",
        "//:debug_location",
        "//:endpoint_addresses",
        "//:ref_counted_ptr",
    ],
)

grpc_cc_library(
    name = "filter_args",
    hdrs = [
        "filter/filter_args.h",
    ],
    deps = [
        "blackboard",
        "channel_fwd",
        "match",
    ],
)

grpc_cc_library(
    name = "subchannel_connector",
    hdrs = [
        "client_channel/connector.h",
    ],
    deps = [
        "channel_args",
        "closure",
        "error",
        "iomgr_fwd",
        "resolved_address",
        "time",
        "//:channelz",
        "//:gpr_platform",
        "//:grpc_base",
        "//:orphanable",
        "//:ref_counted_ptr",
    ],
)

grpc_cc_library(
    name = "subchannel_pool_interface",
    srcs = [
        "client_channel/subchannel_pool_interface.cc",
    ],
    hdrs = [
        "client_channel/subchannel_pool_interface.h",
    ],
    external_deps = [
        "absl/status",
        "absl/status:statusor",
        "absl/strings",
    ],
    deps = [
        "channel_args",
        "ref_counted",
        "resolved_address",
        "useful",
        "//:gpr_platform",
        "//:grpc_trace",
        "//:ref_counted_ptr",
        "//:sockaddr_utils",
    ],
)

grpc_cc_library(
    name = "config_selector",
    hdrs = [
        "client_channel/config_selector.h",
    ],
    external_deps = [
        "absl/log:check",
        "absl/status",
        "absl/strings",
    ],
    deps = [
        "arena",
        "channel_fwd",
        "client_channel_internal_header",
        "grpc_service_config",
        "interception_chain",
        "metadata_batch",
        "ref_counted",
        "slice",
        "unique_type_name",
        "useful",
        "//:gpr_platform",
        "//:grpc_public_hdrs",
        "//:ref_counted_ptr",
    ],
)

grpc_cc_library(
    name = "client_channel_service_config",
    srcs = [
        "client_channel/client_channel_service_config.cc",
    ],
    hdrs = [
        "client_channel/client_channel_service_config.h",
    ],
    external_deps = [
        "absl/status",
        "absl/status:statusor",
        "absl/strings",
    ],
    deps = [
        "channel_args",
        "json",
        "json_args",
        "json_object_loader",
        "lb_policy",
        "lb_policy_registry",
        "service_config_parser",
        "time",
        "validation_errors",
        "//:config",
        "//:gpr_platform",
        "//:ref_counted_ptr",
    ],
)

grpc_cc_library(
    name = "client_channel_args",
    hdrs = [
        "client_channel/client_channel_args.h",
    ],
)

grpc_cc_library(
    name = "retry_interceptor",
    srcs = [
        "client_channel/retry_interceptor.cc",
    ],
    hdrs = [
        "client_channel/retry_interceptor.h",
    ],
    deps = [
        "cancel_callback",
        "client_channel_args",
        "filter_args",
        "for_each",
        "grpc_service_config",
        "interception_chain",
        "map",
        "request_buffer",
        "retry_service_config",
        "retry_throttle",
        "sleep",
        "//:backoff",
    ],
)

grpc_cc_library(
    name = "retry_service_config",
    srcs = [
        "client_channel/retry_service_config.cc",
    ],
    hdrs = [
        "client_channel/retry_service_config.h",
    ],
    external_deps = [
        "absl/log",
        "absl/strings",
    ],
    deps = [
        "channel_args",
        "json",
        "json_args",
        "json_channel_args",
        "json_object_loader",
        "service_config_parser",
        "time",
        "validation_errors",
        "//:channel_arg_names",
        "//:config",
        "//:gpr",
        "//:grpc_base",
        "//:grpc_public_hdrs",
    ],
)

grpc_cc_library(
    name = "retry_throttle",
    srcs = [
        "client_channel/retry_throttle.cc",
    ],
    hdrs = [
        "client_channel/retry_throttle.h",
    ],
    external_deps = ["absl/base:core_headers"],
    deps = [
        "ref_counted",
        "sync",
        "useful",
        "//:gpr",
        "//:ref_counted_ptr",
    ],
)

grpc_cc_library(
    name = "client_channel_backup_poller",
    srcs = [
        "client_channel/backup_poller.cc",
    ],
    hdrs = [
        "client_channel/backup_poller.h",
    ],
    external_deps = [
        "absl/log",
        "absl/status",
    ],
    deps = [
        "closure",
        "error",
        "iomgr_fwd",
        "pollset_set",
        "time",
        "//:config_vars",
        "//:gpr",
        "//:gpr_platform",
        "//:iomgr",
        "//:iomgr_timer",
    ],
)

grpc_cc_library(
    name = "service_config_channel_arg_filter",
    srcs = [
        "service_config/service_config_channel_arg_filter.cc",
    ],
    external_deps = [
        "absl/log",
        "absl/status",
        "absl/status:statusor",
    ],
    deps = [
        "arena",
        "arena_promise",
        "channel_args",
        "channel_fwd",
        "channel_stack_type",
        "context",
        "grpc_message_size_filter",
        "grpc_service_config",
        "latent_see",
        "metadata_batch",
        "service_config_parser",
        "//:channel_arg_names",
        "//:config",
        "//:gpr_platform",
        "//:grpc_base",
        "//:grpc_service_config_impl",
        "//:ref_counted_ptr",
    ],
)

grpc_cc_library(
    name = "lb_policy",
    srcs = ["load_balancing/lb_policy.cc"],
    hdrs = ["load_balancing/lb_policy.h"],
    external_deps = [
        "absl/base:core_headers",
        "absl/container:inlined_vector",
        "absl/status",
        "absl/status:statusor",
        "absl/strings",
    ],
    deps = [
        "channel_args",
        "closure",
        "dual_ref_counted",
        "error",
        "grpc_backend_metric_data",
        "iomgr_fwd",
        "metrics",
        "pollset_set",
        "ref_counted",
        "resolved_address",
        "subchannel_interface",
        "sync",
        "//:debug_location",
        "//:endpoint_addresses",
        "//:event_engine_base_hdrs",
        "//:exec_ctx",
        "//:gpr_platform",
        "//:grpc_trace",
        "//:orphanable",
        "//:ref_counted_ptr",
        "//:work_serializer",
    ],
)

grpc_cc_library(
    name = "lb_policy_factory",
    hdrs = ["load_balancing/lb_policy_factory.h"],
    external_deps = [
        "absl/status:statusor",
        "absl/strings",
    ],
    deps = [
        "json",
        "lb_policy",
        "//:gpr_platform",
        "//:orphanable",
        "//:ref_counted_ptr",
    ],
)

grpc_cc_library(
    name = "lb_policy_registry",
    srcs = ["load_balancing/lb_policy_registry.cc"],
    hdrs = ["load_balancing/lb_policy_registry.h"],
    external_deps = [
        "absl/log",
        "absl/log:check",
        "absl/status",
        "absl/status:statusor",
        "absl/strings",
        "absl/strings:str_format",
    ],
    deps = [
        "json",
        "lb_policy",
        "lb_policy_factory",
        "//:gpr",
        "//:orphanable",
        "//:ref_counted_ptr",
    ],
)

grpc_cc_library(
    name = "lb_metadata",
    srcs = ["client_channel/lb_metadata.cc"],
    hdrs = ["client_channel/lb_metadata.h"],
    external_deps = [
        "absl/log",
        "absl/strings",
    ],
    deps = [
        "event_engine_common",
        "lb_policy",
        "metadata_batch",
    ],
)

grpc_cc_library(
    name = "connection_context",
    srcs = ["lib/surface/connection_context.cc"],
    hdrs = ["lib/surface/connection_context.h"],
    deps = [
        "no_destruct",
        "//:gpr",
        "//:gpr_platform",
        "//:orphanable",
    ],
)

grpc_cc_library(
    name = "subchannel_interface",
    hdrs = ["load_balancing/subchannel_interface.h"],
    external_deps = [
        "absl/status",
        "absl/strings",
    ],
    deps = [
        "dual_ref_counted",
        "iomgr_fwd",
        "//:event_engine_base_hdrs",
        "//:gpr_platform",
        "//:ref_counted_ptr",
    ],
)

grpc_cc_library(
    name = "delegating_helper",
    hdrs = ["load_balancing/delegating_helper.h"],
    external_deps = [
        "absl/status",
        "absl/strings",
    ],
    deps = [
        "channel_args",
        "lb_policy",
        "resolved_address",
        "subchannel_interface",
        "//:debug_location",
        "//:event_engine_base_hdrs",
        "//:gpr_platform",
        "//:grpc_security_base",
        "//:ref_counted_ptr",
    ],
)

grpc_cc_library(
    name = "backend_metric_parser",
    srcs = [
        "load_balancing/backend_metric_parser.cc",
    ],
    hdrs = [
        "load_balancing/backend_metric_parser.h",
    ],
    external_deps = [
        "@com_google_protobuf//upb:base",
        "@com_google_protobuf//upb:mem",
        "@com_google_protobuf//upb:message",
        "absl/strings",
    ],
    deps = [
        "grpc_backend_metric_data",
        "//:gpr_platform",
        "//:xds_orca_upb",
    ],
)

grpc_cc_library(
    name = "proxy_mapper",
    hdrs = ["handshaker/proxy_mapper.h"],
    external_deps = ["absl/strings"],
    deps = [
        "channel_args",
        "resolved_address",
        "//:gpr_platform",
    ],
)

grpc_cc_library(
    name = "proxy_mapper_registry",
    srcs = ["handshaker/proxy_mapper_registry.cc"],
    hdrs = ["handshaker/proxy_mapper_registry.h"],
    external_deps = ["absl/strings"],
    deps = [
        "channel_args",
        "proxy_mapper",
        "resolved_address",
        "//:gpr_platform",
    ],
)

grpc_cc_library(
    name = "http_proxy_mapper",
    srcs = [
        "handshaker/http_connect/http_proxy_mapper.cc",
    ],
    hdrs = [
        "handshaker/http_connect/http_proxy_mapper.h",
    ],
    external_deps = [
        "absl/log",
        "absl/log:check",
        "absl/status",
        "absl/status:statusor",
        "absl/strings",
    ],
    deps = [
        "channel_args",
        "env",
        "proxy_mapper",
        "resolved_address",
        "//:channel_arg_names",
        "//:config",
        "//:gpr",
        "//:http_connect_handshaker",
        "//:iomgr",
        "//:parse_address",
        "//:sockaddr_utils",
        "//:uri",
    ],
)

grpc_cc_library(
    name = "xds_http_proxy_mapper",
    srcs = [
        "handshaker/http_connect/xds_http_proxy_mapper.cc",
    ],
    hdrs = [
        "handshaker/http_connect/xds_http_proxy_mapper.h",
    ],
    external_deps = [
        "absl/log",
        "absl/strings",
    ],
    deps = [
        "channel_args",
        "proxy_mapper",
        "resolved_address",
        "xds_endpoint",
        "//:config",
        "//:http_connect_handshaker",
        "//:parse_address",
        "//:sockaddr_utils",
    ],
)

grpc_cc_library(
    name = "grpc_server_config_selector",
    hdrs = [
        "server/server_config_selector.h",
    ],
    external_deps = [
        "absl/status:statusor",
        "absl/strings",
    ],
    deps = [
        "dual_ref_counted",
        "grpc_service_config",
        "metadata_batch",
        "ref_counted",
        "service_config_parser",
        "useful",
        "//:gpr_platform",
        "//:ref_counted_ptr",
    ],
)

grpc_cc_library(
    name = "grpc_server_config_selector_filter",
    srcs = [
        "server/server_config_selector_filter.cc",
    ],
    hdrs = [
        "server/server_config_selector_filter.h",
    ],
    external_deps = [
        "absl/base:core_headers",
        "absl/log:check",
        "absl/status",
        "absl/status:statusor",
    ],
    deps = [
        "arena",
        "arena_promise",
        "channel_args",
        "channel_fwd",
        "context",
        "event_engine_context",
        "grpc_server_config_selector",
        "grpc_service_config",
        "latent_see",
        "metadata_batch",
        "status_helper",
        "sync",
        "//:gpr",
        "//:grpc_base",
        "//:promise",
        "//:ref_counted_ptr",
    ],
)

grpc_cc_library(
    name = "sorted_pack",
    hdrs = [
        "util/sorted_pack.h",
    ],
    deps = [
        "type_list",
        "//:gpr_platform",
    ],
)

grpc_cc_library(
    name = "type_list",
    hdrs = [
        "util/type_list.h",
    ],
)

grpc_cc_library(
    name = "if_list",
    hdrs = [
        "util/if_list.h",
    ],
    deps = ["//:gpr_platform"],
)

grpc_cc_library(
    name = "tdigest",
    srcs = [
        "util/tdigest.cc",
    ],
    hdrs = [
        "util/tdigest.h",
    ],
    external_deps = [
        "absl/log",
        "absl/log:check",
        "absl/status",
        "absl/strings",
    ],
)

grpc_cc_library(
    name = "certificate_provider_factory",
    hdrs = [
        "credentials/transport/tls/certificate_provider_factory.h",
    ],
    external_deps = ["absl/strings"],
    deps = [
        "json",
        "json_args",
        "ref_counted",
        "validation_errors",
        "//:alts_util",
        "//:gpr",
        "//:grpc_core_credentials_header",
        "//:ref_counted_ptr",
    ],
)

grpc_cc_library(
    name = "certificate_provider_registry",
    srcs = [
        "credentials/transport/tls/certificate_provider_registry.cc",
    ],
    hdrs = [
        "credentials/transport/tls/certificate_provider_registry.h",
    ],
    external_deps = [
        "absl/log",
        "absl/log:check",
        "absl/strings",
    ],
    deps = [
        "certificate_provider_factory",
        "//:gpr",
    ],
)

grpc_cc_library(
    name = "grpc_audit_logging",
    srcs = [
        "lib/security/authorization/audit_logging.cc",
        "lib/security/authorization/stdout_logger.cc",
    ],
    hdrs = [
        "lib/security/authorization/audit_logging.h",
        "lib/security/authorization/stdout_logger.h",
    ],
    external_deps = [
        "absl/base:core_headers",
        "absl/log:check",
        "absl/status",
        "absl/status:statusor",
        "absl/strings",
        "absl/strings:str_format",
        "absl/time",
    ],
    deps = [
        "sync",
        "//:gpr",
        "//:grpc_base",
    ],
)

grpc_cc_library(
    name = "grpc_authorization_base",
    srcs = [
        "lib/security/authorization/authorization_policy_provider_vtable.cc",
        "lib/security/authorization/evaluate_args.cc",
        "lib/security/authorization/grpc_server_authz_filter.cc",
    ],
    hdrs = [
        "lib/security/authorization/authorization_engine.h",
        "lib/security/authorization/authorization_policy_provider.h",
        "lib/security/authorization/evaluate_args.h",
        "lib/security/authorization/grpc_server_authz_filter.h",
    ],
    external_deps = [
        "absl/log",
        "absl/status",
        "absl/status:statusor",
        "absl/strings",
    ],
    deps = [
        "arena_promise",
        "channel_args",
        "channel_fwd",
        "dual_ref_counted",
        "endpoint_info_handshaker",
        "latent_see",
        "metadata_batch",
        "ref_counted",
        "resolved_address",
        "slice",
        "useful",
        "//:channel_arg_names",
        "//:gpr",
        "//:grpc_base",
        "//:grpc_credentials_util",
        "//:grpc_security_base",
        "//:grpc_trace",
        "//:parse_address",
        "//:promise",
        "//:ref_counted_ptr",
        "//:uri",
    ],
)

grpc_cc_library(
    name = "grpc_crl_provider",
    srcs = [
        "credentials/transport/tls/grpc_tls_crl_provider.cc",
    ],
    hdrs = [
        "credentials/transport/tls/grpc_tls_crl_provider.h",
    ],
    external_deps = [
        "absl/base:core_headers",
        "absl/container:flat_hash_map",
        "absl/log",
        "absl/status",
        "absl/status:statusor",
        "absl/strings",
        "absl/types:span",
        "libcrypto",
        "libssl",
    ],
    deps = [
        "default_event_engine",
        "directory_reader",
        "load_file",
        "slice",
        "sync",
        "time",
        "//:exec_ctx",
        "//:gpr",
        "//:grpc_base",
    ],
)

grpc_cc_library(
    name = "grpc_fake_credentials",
    srcs = [
        "credentials/transport/fake/fake_credentials.cc",
        "credentials/transport/fake/fake_security_connector.cc",
    ],
    hdrs = [
        "credentials/transport/fake/fake_credentials.h",
        "credentials/transport/fake/fake_security_connector.h",
        "load_balancing/grpclb/grpclb.h",
    ],
    external_deps = [
        "absl/log",
        "absl/log:check",
        "absl/status",
        "absl/status:statusor",
        "absl/strings",
        "absl/strings:str_format",
    ],
    deps = [
        "arena_promise",
        "channel_args",
        "closure",
        "error",
        "iomgr_fwd",
        "metadata_batch",
        "slice",
        "unique_type_name",
        "useful",
        "//:channel_arg_names",
        "//:debug_location",
        "//:exec_ctx",
        "//:gpr",
        "//:grpc_base",
        "//:grpc_core_credentials_header",
        "//:grpc_security_base",
        "//:handshaker",
        "//:iomgr",
        "//:promise",
        "//:ref_counted_ptr",
        "//:tsi_base",
        "//:tsi_fake_credentials",
    ],
)

grpc_cc_library(
    name = "grpc_insecure_credentials",
    srcs = [
        "credentials/transport/insecure/insecure_credentials.cc",
        "credentials/transport/insecure/insecure_security_connector.cc",
    ],
    hdrs = [
        "credentials/transport/insecure/insecure_credentials.h",
        "credentials/transport/insecure/insecure_security_connector.h",
    ],
    external_deps = [
        "absl/log:check",
        "absl/status",
        "absl/strings",
    ],
    deps = [
        "arena_promise",
        "channel_args",
        "closure",
        "error",
        "iomgr_fwd",
        "tsi_local_credentials",
        "unique_type_name",
        "//:debug_location",
        "//:exec_ctx",
        "//:gpr",
        "//:grpc_base",
        "//:grpc_core_credentials_header",
        "//:grpc_security_base",
        "//:handshaker",
        "//:iomgr",
        "//:promise",
        "//:ref_counted_ptr",
        "//:tsi_base",
    ],
)

grpc_cc_library(
    name = "tsi_local_credentials",
    srcs = [
        "tsi/local_transport_security.cc",
    ],
    hdrs = [
        "tsi/local_transport_security.h",
    ],
    external_deps = ["absl/log"],
    deps = [
        "//:event_engine_base_hdrs",
        "//:exec_ctx",
        "//:gpr",
        "//:tsi_base",
    ],
)

grpc_cc_library(
    name = "grpc_local_credentials",
    srcs = [
        "credentials/transport/local/local_credentials.cc",
        "credentials/transport/local/local_security_connector.cc",
    ],
    hdrs = [
        "credentials/transport/local/local_credentials.h",
        "credentials/transport/local/local_security_connector.h",
    ],
    external_deps = [
        "absl/log",
        "absl/log:check",
        "absl/status",
        "absl/status:statusor",
        "absl/strings",
    ],
    deps = [
        "arena_promise",
        "channel_args",
        "closure",
        "error",
        "experiments",
        "grpc_sockaddr",
        "iomgr_fwd",
        "resolved_address",
        "tsi_local_credentials",
        "unique_type_name",
        "useful",
        "//:debug_location",
        "//:exec_ctx",
        "//:gpr",
        "//:grpc_base",
        "//:grpc_client_channel",
        "//:grpc_core_credentials_header",
        "//:grpc_security_base",
        "//:handshaker",
        "//:iomgr",
        "//:parse_address",
        "//:promise",
        "//:ref_counted_ptr",
        "//:sockaddr_utils",
        "//:tsi_base",
        "//:uri",
    ],
)

grpc_cc_library(
    name = "grpc_ssl_credentials",
    srcs = [
        "credentials/transport/ssl/ssl_credentials.cc",
        "credentials/transport/ssl/ssl_security_connector.cc",
    ],
    hdrs = [
        "credentials/transport/ssl/ssl_credentials.h",
        "credentials/transport/ssl/ssl_security_connector.h",
    ],
    external_deps = [
        "absl/log",
        "absl/log:check",
        "absl/status",
        "absl/strings",
        "absl/strings:str_format",
    ],
    deps = [
        "arena_promise",
        "channel_args",
        "closure",
        "error",
        "iomgr_fwd",
        "sync",
        "unique_type_name",
        "useful",
        "//:channel_arg_names",
        "//:debug_location",
        "//:exec_ctx",
        "//:gpr",
        "//:grpc_base",
        "//:grpc_core_credentials_header",
        "//:grpc_security_base",
        "//:grpc_trace",
        "//:handshaker",
        "//:iomgr",
        "//:promise",
        "//:ref_counted_ptr",
        "//:tsi_base",
        "//:tsi_ssl_credentials",
        "//:tsi_ssl_session_cache",
    ],
)

grpc_cc_library(
    name = "grpc_google_default_credentials",
    srcs = [
        "credentials/transport/google_default/credentials_generic.cc",
        "credentials/transport/google_default/google_default_credentials.cc",
    ],
    hdrs = [
        "credentials/transport/google_default/google_default_credentials.h",
        "load_balancing/grpclb/grpclb.h",
    ],
    external_deps = [
        "absl/log:check",
        "absl/log:log",
        "absl/status:statusor",
        "absl/strings",
    ],
    tags = ["nofixdeps"],
    deps = [
        "channel_args",
        "closure",
        "env",
        "error",
        "error_utils",
        "event_engine_shim",
        "grpc_external_account_credentials",
        "grpc_lb_xds_channel_args",
        "grpc_oauth2_credentials",
        "grpc_ssl_credentials",
        "iomgr_fwd",
        "json",
        "json_reader",
        "load_file",
        "notification",
        "slice",
        "slice_refcount",
        "status_helper",
        "sync",
        "time",
        "unique_type_name",
        "useful",
        "//:alts_util",
        "//:channel_arg_names",
        "//:exec_ctx",
        "//:gpr",
        "//:grpc_alts_credentials",
        "//:grpc_base",
        "//:grpc_core_credentials_header",
        "//:grpc_jwt_credentials",
        "//:grpc_public_hdrs",
        "//:grpc_security_base",
        "//:grpc_trace",
        "//:httpcli",
        "//:iomgr",
        "//:orphanable",
        "//:ref_counted_ptr",
        "//:uri",
    ],
)

grpc_cc_library(
    name = "strerror",
    srcs = [
        "util/strerror.cc",
    ],
    hdrs = [
        "util/strerror.h",
    ],
    external_deps = ["absl/strings:str_format"],
    deps = ["//:gpr_platform"],
)

grpc_cc_library(
    name = "grpc_tls_credentials",
    srcs = [
        "credentials/transport/tls/grpc_tls_certificate_distributor.cc",
        "credentials/transport/tls/grpc_tls_certificate_match.cc",
        "credentials/transport/tls/grpc_tls_certificate_provider.cc",
        "credentials/transport/tls/grpc_tls_certificate_verifier.cc",
        "credentials/transport/tls/grpc_tls_credentials_options.cc",
        "credentials/transport/tls/tls_credentials.cc",
        "credentials/transport/tls/tls_security_connector.cc",
    ],
    hdrs = [
        "credentials/transport/tls/grpc_tls_certificate_distributor.h",
        "credentials/transport/tls/grpc_tls_certificate_provider.h",
        "credentials/transport/tls/grpc_tls_certificate_verifier.h",
        "credentials/transport/tls/grpc_tls_credentials_options.h",
        "credentials/transport/tls/tls_credentials.h",
        "credentials/transport/tls/tls_security_connector.h",
    ],
    external_deps = [
        "absl/base:core_headers",
        "absl/container:inlined_vector",
        "absl/functional:bind_front",
        "absl/log",
        "absl/log:check",
        "absl/status",
        "absl/status:statusor",
        "absl/strings",
        "libcrypto",
        "libssl",
    ],
    deps = [
        "arena_promise",
        "channel_args",
        "closure",
        "error",
        "iomgr_fwd",
        "load_file",
        "ref_counted",
        "slice",
        "slice_refcount",
        "status_helper",
        "sync",
        "unique_type_name",
        "useful",
        "//:channel_arg_names",
        "//:debug_location",
        "//:exec_ctx",
        "//:gpr",
        "//:grpc_base",
        "//:grpc_core_credentials_header",
        "//:grpc_credentials_util",
        "//:grpc_public_hdrs",
        "//:grpc_security_base",
        "//:grpc_trace",
        "//:handshaker",
        "//:iomgr",
        "//:promise",
        "//:ref_counted_ptr",
        "//:tsi_base",
        "//:tsi_ssl_credentials",
        "//:tsi_ssl_session_cache",
    ],
)

grpc_cc_library(
    name = "grpc_iam_credentials",
    srcs = [
        "credentials/call/iam/iam_credentials.cc",
    ],
    hdrs = [
        "credentials/call/iam/iam_credentials.h",
    ],
    external_deps = [
        "absl/log:check",
        "absl/status:statusor",
        "absl/strings",
        "absl/strings:str_format",
    ],
    deps = [
        "arena_promise",
        "metadata_batch",
        "slice",
        "unique_type_name",
        "useful",
        "//:exec_ctx",
        "//:gpr",
        "//:grpc_base",
        "//:grpc_core_credentials_header",
        "//:grpc_security_base",
        "//:grpc_trace",
        "//:promise",
        "//:ref_counted_ptr",
    ],
)

grpc_cc_library(
    name = "token_fetcher_credentials",
    srcs = [
        "credentials/call/token_fetcher/token_fetcher_credentials.cc",
    ],
    hdrs = [
        "credentials/call/token_fetcher/token_fetcher_credentials.h",
    ],
    external_deps = [
        "absl/container:flat_hash_set",
        "absl/functional:any_invocable",
        "absl/status:statusor",
    ],
    deps = [
        "arena_promise",
        "context",
        "default_event_engine",
        "metadata",
        "poll",
        "pollset_set",
        "ref_counted",
        "sync",
        "time",
        "useful",
        "//:backoff",
        "//:grpc_security_base",
        "//:grpc_trace",
        "//:httpcli",
        "//:iomgr",
        "//:orphanable",
        "//:promise",
        "//:ref_counted_ptr",
    ],
)

grpc_cc_library(
    name = "gcp_service_account_identity_credentials",
    srcs = [
        "credentials/call/gcp_service_account_identity/gcp_service_account_identity_credentials.cc",
    ],
    hdrs = [
        "credentials/call/gcp_service_account_identity/gcp_service_account_identity_credentials.h",
    ],
    external_deps = [
        "absl/functional:any_invocable",
        "absl/status",
        "absl/status:statusor",
        "absl/strings",
    ],
    deps = [
        "closure",
        "error",
        "json",
        "json_args",
        "json_object_loader",
        "json_reader",
        "metadata",
        "slice",
        "status_conversion",
        "status_helper",
        "time",
        "token_fetcher_credentials",
        "unique_type_name",
        "//:gpr",
        "//:grpc_base",
        "//:grpc_core_credentials_header",
        "//:grpc_security_base",
        "//:httpcli",
        "//:iomgr",
        "//:orphanable",
        "//:ref_counted_ptr",
        "//:uri",
    ],
)

grpc_cc_library(
    name = "grpc_oauth2_credentials",
    srcs = [
        "credentials/call/oauth2/oauth2_credentials.cc",
    ],
    hdrs = [
        "credentials/call/oauth2/oauth2_credentials.h",
    ],
    external_deps = [
        "absl/log",
        "absl/log:check",
        "absl/status",
        "absl/status:statusor",
        "absl/strings",
        "absl/strings:str_format",
    ],
    deps = [
        "activity",
        "arena_promise",
        "closure",
        "context",
        "error",
        "error_utils",
        "httpcli_ssl_credentials",
        "json",
        "json_reader",
        "load_file",
        "metadata_batch",
        "poll",
        "pollset_set",
        "ref_counted",
        "slice",
        "slice_refcount",
        "status_helper",
        "time",
        "token_fetcher_credentials",
        "unique_type_name",
        "useful",
        "//:gpr",
        "//:grpc_base",
        "//:grpc_core_credentials_header",
        "//:grpc_credentials_util",
        "//:grpc_security_base",
        "//:grpc_trace",
        "//:httpcli",
        "//:iomgr",
        "//:orphanable",
        "//:promise",
        "//:ref_counted_ptr",
        "//:uri",
    ],
)

grpc_cc_library(
    name = "grpc_external_account_credentials",
    srcs = [
        "credentials/call/external/aws_external_account_credentials.cc",
        "credentials/call/external/aws_request_signer.cc",
        "credentials/call/external/external_account_credentials.cc",
        "credentials/call/external/file_external_account_credentials.cc",
        "credentials/call/external/url_external_account_credentials.cc",
    ],
    hdrs = [
        "credentials/call/external/aws_external_account_credentials.h",
        "credentials/call/external/aws_request_signer.h",
        "credentials/call/external/external_account_credentials.h",
        "credentials/call/external/file_external_account_credentials.h",
        "credentials/call/external/url_external_account_credentials.h",
    ],
    external_deps = [
        "absl/log",
        "absl/log:check",
        "absl/status",
        "absl/status:statusor",
        "absl/strings",
        "absl/strings:str_format",
        "absl/time",
        "libcrypto",
    ],
    deps = [
        "closure",
        "env",
        "error",
        "error_utils",
        "grpc_oauth2_credentials",
        "httpcli_ssl_credentials",
        "json",
        "json_reader",
        "json_writer",
        "load_file",
        "slice",
        "slice_refcount",
        "status_helper",
        "time",
        "token_fetcher_credentials",
        "//:gpr",
        "//:grpc_base",
        "//:grpc_core_credentials_header",
        "//:grpc_credentials_util",
        "//:grpc_security_base",
        "//:httpcli",
        "//:iomgr",
        "//:orphanable",
        "//:ref_counted_ptr",
        "//:uri",
    ],
)

grpc_cc_library(
    name = "httpcli_ssl_credentials",
    srcs = [
        "util/http_client/httpcli_security_connector.cc",
    ],
    hdrs = [
        "util/http_client/httpcli_ssl_credentials.h",
    ],
    external_deps = [
        "absl/log",
        "absl/status",
        "absl/strings",
    ],
    deps = [
        "arena_promise",
        "channel_args",
        "closure",
        "error",
        "iomgr_fwd",
        "unique_type_name",
        "//:channel_arg_names",
        "//:debug_location",
        "//:exec_ctx",
        "//:gpr",
        "//:grpc_base",
        "//:grpc_core_credentials_header",
        "//:grpc_security_base",
        "//:handshaker",
        "//:iomgr",
        "//:promise",
        "//:ref_counted_ptr",
        "//:tsi_base",
        "//:tsi_ssl_credentials",
    ],
)

grpc_cc_library(
    name = "tsi_ssl_types",
    hdrs = [
        "tsi/ssl_types.h",
    ],
    external_deps = ["libssl"],
    deps = ["//:gpr_platform"],
)

# This target depends on RE2 and should not be linked into grpc by default for binary-size reasons.
grpc_cc_library(
    name = "grpc_matchers",
    srcs = [
        "util/matchers.cc",
    ],
    hdrs = [
        "util/matchers.h",
    ],
    external_deps = [
        "absl/status",
        "absl/status:statusor",
        "absl/strings",
        "absl/strings:str_format",
        "re2",
    ],
    deps = ["//:gpr"],
)

# This target pulls in a dependency on RE2 and should not be linked into grpc by default for binary-size reasons.
grpc_cc_library(
    name = "grpc_rbac_engine",
    srcs = [
        "lib/security/authorization/grpc_authorization_engine.cc",
        "lib/security/authorization/matchers.cc",
        "lib/security/authorization/rbac_policy.cc",
    ],
    hdrs = [
        "lib/security/authorization/grpc_authorization_engine.h",
        "lib/security/authorization/matchers.h",
        "lib/security/authorization/rbac_policy.h",
    ],
    external_deps = [
        "absl/log",
        "absl/log:check",
        "absl/status",
        "absl/status:statusor",
        "absl/strings",
        "absl/strings:str_format",
    ],
    deps = [
        "grpc_audit_logging",
        "grpc_authorization_base",
        "grpc_matchers",
        "resolved_address",
        "//:gpr",
        "//:grpc_base",
        "//:parse_address",
        "//:sockaddr_utils",
    ],
)

grpc_cc_library(
    name = "json",
    hdrs = [
        "util/json/json.h",
    ],
    deps = ["//:gpr"],
)

grpc_cc_library(
    name = "json_reader",
    srcs = [
        "util/json/json_reader.cc",
    ],
    hdrs = [
        "util/json/json_reader.h",
    ],
    external_deps = [
        "absl/base:core_headers",
        "absl/log:check",
        "absl/status",
        "absl/status:statusor",
        "absl/strings",
        "absl/strings:str_format",
    ],
    visibility = ["//bazel:json_reader_legacy"],
    deps = [
        "json",
        "match",
        "//:gpr",
    ],
)

grpc_cc_library(
    name = "json_writer",
    srcs = [
        "util/json/json_writer.cc",
    ],
    hdrs = [
        "util/json/json_writer.h",
    ],
    external_deps = ["absl/strings"],
    deps = [
        "json",
        "//:gpr",
    ],
)

grpc_cc_library(
    name = "json_util",
    srcs = ["util/json/json_util.cc"],
    hdrs = ["util/json/json_util.h"],
    external_deps = ["absl/strings"],
    deps = [
        "error",
        "json",
        "json_args",
        "json_object_loader",
        "no_destruct",
        "time",
        "validation_errors",
        "//:gpr",
    ],
)

grpc_cc_library(
    name = "json_args",
    hdrs = ["util/json/json_args.h"],
    external_deps = ["absl/strings"],
    deps = ["//:gpr"],
)

grpc_cc_library(
    name = "json_object_loader",
    srcs = ["util/json/json_object_loader.cc"],
    hdrs = ["util/json/json_object_loader.h"],
    external_deps = [
        "absl/meta:type_traits",
        "absl/status",
        "absl/status:statusor",
        "absl/strings",
    ],
    deps = [
        "json",
        "json_args",
        "no_destruct",
        "time",
        "validation_errors",
        "//:gpr",
        "//:ref_counted_ptr",
    ],
)

grpc_cc_library(
    name = "json_channel_args",
    hdrs = ["util/json/json_channel_args.h"],
    external_deps = ["absl/strings"],
    deps = [
        "channel_args",
        "json_args",
        "//:gpr",
    ],
)

grpc_cc_library(
    name = "idle_filter_state",
    srcs = [
        "ext/filters/channel_idle/idle_filter_state.cc",
    ],
    hdrs = [
        "ext/filters/channel_idle/idle_filter_state.h",
    ],
    deps = ["//:gpr_platform"],
)

grpc_cc_library(
    name = "grpc_channel_idle_filter",
    srcs = [
        "ext/filters/channel_idle/legacy_channel_idle_filter.cc",
    ],
    hdrs = [
        "ext/filters/channel_idle/legacy_channel_idle_filter.h",
    ],
    external_deps = [
        "absl/base:core_headers",
        "absl/meta:type_traits",
        "absl/random",
        "absl/status",
        "absl/status:statusor",
    ],
    deps = [
        "activity",
        "arena",
        "arena_promise",
        "channel_args",
        "channel_fwd",
        "channel_stack_type",
        "closure",
        "connectivity_state",
        "error",
        "exec_ctx_wakeup_scheduler",
        "experiments",
        "http2_status",
        "idle_filter_state",
        "loop",
        "metadata_batch",
        "no_destruct",
        "per_cpu",
        "poll",
        "single_set_ptr",
        "sleep",
        "status_helper",
        "sync",
        "time",
        "try_seq",
        "//:channel_arg_names",
        "//:config",
        "//:debug_location",
        "//:exec_ctx",
        "//:gpr",
        "//:grpc_base",
        "//:grpc_trace",
        "//:orphanable",
        "//:promise",
        "//:ref_counted_ptr",
    ],
)

grpc_cc_library(
    name = "grpc_client_authority_filter",
    srcs = [
        "ext/filters/http/client_authority_filter.cc",
    ],
    hdrs = [
        "ext/filters/http/client_authority_filter.h",
    ],
    external_deps = [
        "absl/status",
        "absl/status:statusor",
        "absl/strings",
    ],
    deps = [
        "arena_promise",
        "channel_args",
        "channel_fwd",
        "channel_stack_type",
        "latent_see",
        "metadata_batch",
        "slice",
        "//:channel_arg_names",
        "//:config",
        "//:gpr_platform",
        "//:grpc_base",
        "//:grpc_security_base",
    ],
)

grpc_cc_library(
    name = "grpc_message_size_filter",
    srcs = [
        "ext/filters/message_size/message_size_filter.cc",
    ],
    hdrs = [
        "ext/filters/message_size/message_size_filter.h",
    ],
    external_deps = [
        "absl/log",
        "absl/status:statusor",
        "absl/strings",
        "absl/strings:str_format",
    ],
    deps = [
        "activity",
        "arena",
        "arena_promise",
        "channel_args",
        "channel_fwd",
        "channel_stack_type",
        "context",
        "grpc_service_config",
        "json",
        "json_args",
        "json_object_loader",
        "latch",
        "latent_see",
        "metadata_batch",
        "race",
        "service_config_parser",
        "slice",
        "slice_buffer",
        "validation_errors",
        "//:channel_arg_names",
        "//:config",
        "//:gpr",
        "//:grpc_base",
        "//:grpc_public_hdrs",
        "//:grpc_trace",
    ],
)

grpc_cc_library(
    name = "grpc_fault_injection_filter",
    srcs = [
        "ext/filters/fault_injection/fault_injection_filter.cc",
        "ext/filters/fault_injection/fault_injection_service_config_parser.cc",
    ],
    hdrs = [
        "ext/filters/fault_injection/fault_injection_filter.h",
        "ext/filters/fault_injection/fault_injection_service_config_parser.h",
    ],
    external_deps = [
        "absl/base:core_headers",
        "absl/log",
        "absl/meta:type_traits",
        "absl/random",
        "absl/status",
        "absl/status:statusor",
        "absl/strings",
    ],
    deps = [
        "arena_promise",
        "channel_args",
        "channel_fwd",
        "context",
        "grpc_service_config",
        "json",
        "json_args",
        "json_object_loader",
        "metadata_batch",
        "service_config_parser",
        "sleep",
        "sync",
        "time",
        "try_seq",
        "validation_errors",
        "//:config",
        "//:gpr",
        "//:grpc_base",
        "//:grpc_public_hdrs",
        "//:grpc_trace",
    ],
)

grpc_cc_library(
    name = "grpc_rbac_filter",
    srcs = [
        "ext/filters/rbac/rbac_filter.cc",
        "ext/filters/rbac/rbac_service_config_parser.cc",
    ],
    hdrs = [
        "ext/filters/rbac/rbac_filter.h",
        "ext/filters/rbac/rbac_service_config_parser.h",
    ],
    external_deps = [
        "absl/status",
        "absl/status:statusor",
        "absl/strings",
    ],
    deps = [
        "arena_promise",
        "channel_args",
        "channel_fwd",
        "context",
        "error",
        "grpc_audit_logging",
        "grpc_authorization_base",
        "grpc_matchers",
        "grpc_rbac_engine",
        "grpc_service_config",
        "json",
        "json_args",
        "json_object_loader",
        "latent_see",
        "metadata_batch",
        "service_config_parser",
        "validation_errors",
        "//:config",
        "//:gpr",
        "//:grpc_base",
        "//:grpc_security_base",
        "//:promise",
    ],
)

grpc_cc_library(
    name = "grpc_stateful_session_filter",
    srcs = [
        "ext/filters/stateful_session/stateful_session_filter.cc",
        "ext/filters/stateful_session/stateful_session_service_config_parser.cc",
    ],
    hdrs = [
        "ext/filters/stateful_session/stateful_session_filter.h",
        "ext/filters/stateful_session/stateful_session_service_config_parser.h",
    ],
    external_deps = [
        "absl/log:check",
        "absl/status:statusor",
        "absl/strings",
    ],
    deps = [
        "arena",
        "arena_promise",
        "channel_args",
        "channel_fwd",
        "context",
        "grpc_resolver_xds_attributes",
        "grpc_service_config",
        "json",
        "json_args",
        "json_object_loader",
        "latent_see",
        "map",
        "metadata_batch",
        "pipe",
        "ref_counted_string",
        "service_config_parser",
        "slice",
        "time",
        "unique_type_name",
        "validation_errors",
        "//:config",
        "//:gpr",
        "//:grpc_base",
        "//:grpc_trace",
    ],
)

grpc_cc_library(
    name = "gcp_authentication_filter",
    srcs = [
        "ext/filters/gcp_authentication/gcp_authentication_filter.cc",
        "ext/filters/gcp_authentication/gcp_authentication_service_config_parser.cc",
    ],
    hdrs = [
        "ext/filters/gcp_authentication/gcp_authentication_filter.h",
        "ext/filters/gcp_authentication/gcp_authentication_service_config_parser.h",
    ],
    external_deps = [
        "absl/log:check",
        "absl/status",
        "absl/status:statusor",
        "absl/strings",
    ],
    deps = [
        "arena",
        "blackboard",
        "channel_args",
        "channel_fwd",
        "context",
        "gcp_service_account_identity_credentials",
        "grpc_resolver_xds_attributes",
        "grpc_service_config",
        "json",
        "json_args",
        "json_object_loader",
        "lru_cache",
        "service_config_parser",
        "sync",
        "validation_errors",
        "xds_config",
        "//:config",
        "//:gpr",
        "//:grpc_base",
        "//:grpc_security_base",
        "//:ref_counted_ptr",
    ],
)

grpc_cc_library(
    name = "grpc_lb_policy_grpclb",
    srcs = [
        "load_balancing/grpclb/client_load_reporting_filter.cc",
        "load_balancing/grpclb/grpclb.cc",
        "load_balancing/grpclb/grpclb_client_stats.cc",
        "load_balancing/grpclb/load_balancer_api.cc",
    ],
    hdrs = [
        "load_balancing/grpclb/client_load_reporting_filter.h",
        "load_balancing/grpclb/grpclb.h",
        "load_balancing/grpclb/grpclb_client_stats.h",
        "load_balancing/grpclb/load_balancer_api.h",
    ],
    external_deps = [
        "@com_google_protobuf//upb:base",
        "@com_google_protobuf//upb:mem",
        "absl/base:core_headers",
        "absl/container:inlined_vector",
        "absl/functional:function_ref",
        "absl/log",
        "absl/log:check",
        "absl/log:globals",
        "absl/status",
        "absl/status:statusor",
        "absl/strings",
        "absl/strings:str_format",
    ],
    deps = [
        "arena",
        "arena_promise",
        "channel_args",
        "channel_fwd",
        "channel_stack_type",
        "closure",
        "connectivity_state",
        "context",
        "delegating_helper",
        "error",
        "experiments",
        "gpr_atm",
        "grpc_sockaddr",
        "json",
        "json_args",
        "json_object_loader",
        "latent_see",
        "lb_policy",
        "lb_policy_factory",
        "lb_policy_registry",
        "map",
        "metadata_batch",
        "pipe",
        "pollset_set",
        "ref_counted",
        "resolved_address",
        "slice",
        "slice_refcount",
        "status_helper",
        "subchannel_interface",
        "sync",
        "time",
        "useful",
        "validation_errors",
        "//:backoff",
        "//:channel",
        "//:channel_arg_names",
        "//:channelz",
        "//:config",
        "//:debug_location",
        "//:endpoint_addresses",
        "//:exec_ctx",
        "//:gpr",
        "//:grpc_base",
        "//:grpc_client_channel",
        "//:grpc_grpclb_balancer_addresses",
        "//:grpc_lb_upb",
        "//:grpc_public_hdrs",
        "//:grpc_resolver",
        "//:grpc_resolver_fake",
        "//:grpc_security_base",
        "//:grpc_trace",
        "//:lb_child_policy_handler",
        "//:orphanable",
        "//:protobuf_duration_upb",
        "//:protobuf_timestamp_upb",
        "//:ref_counted_ptr",
        "//:sockaddr_utils",
        "//:work_serializer",
    ],
)

grpc_cc_library(
    name = "random_early_detection",
    srcs = [
        "util/random_early_detection.cc",
    ],
    hdrs = [
        "util/random_early_detection.h",
    ],
    external_deps = [
        "absl/random:bit_gen_ref",
        "absl/random:distributions",
    ],
    deps = ["//:gpr_platform"],
)

grpc_cc_library(
    name = "grpc_backend_metric_data",
    hdrs = [
        "load_balancing/backend_metric_data.h",
    ],
    external_deps = ["absl/strings"],
    deps = ["//:gpr_platform"],
)

grpc_cc_library(
    name = "grpc_backend_metric_provider",
    hdrs = [
        "ext/filters/backend_metrics/backend_metric_provider.h",
    ],
    deps = ["arena"],
)

grpc_cc_library(
    name = "grpc_lb_policy_rls",
    srcs = [
        "load_balancing/rls/rls.cc",
    ],
    hdrs = [
        "load_balancing/rls/rls.h",
    ],
    external_deps = [
        "@com_google_protobuf//upb:base",
        "@com_google_protobuf//upb:mem",
        "absl/base:core_headers",
        "absl/hash",
        "absl/log",
        "absl/log:check",
        "absl/random",
        "absl/status",
        "absl/status:statusor",
        "absl/strings",
        "absl/strings:str_format",
    ],
    deps = [
        "channel_args",
        "closure",
        "connectivity_state",
        "delegating_helper",
        "dual_ref_counted",
        "error",
        "error_utils",
        "grpc_fake_credentials",
        "json",
        "json_args",
        "json_object_loader",
        "json_writer",
        "lb_policy",
        "lb_policy_factory",
        "lb_policy_registry",
        "match",
        "metrics",
        "pollset_set",
        "slice",
        "slice_refcount",
        "status_helper",
        "sync",
        "time",
        "upb_utils",
        "uuid_v4",
        "validation_errors",
        "//:backoff",
        "//:channel",
        "//:channel_arg_names",
        "//:channelz",
        "//:config",
        "//:debug_location",
        "//:endpoint_addresses",
        "//:exec_ctx",
        "//:gpr",
        "//:grpc_base",
        "//:grpc_client_channel",
        "//:grpc_public_hdrs",
        "//:grpc_resolver",
        "//:grpc_security_base",
        "//:grpc_service_config_impl",
        "//:grpc_trace",
        "//:lb_child_policy_handler",
        "//:orphanable",
        "//:ref_counted_ptr",
        "//:rls_upb",
        "//:work_serializer",
    ],
)

grpc_cc_library(
    name = "lru_cache",
    hdrs = [
        "util/lru_cache.h",
    ],
    external_deps = [
        "absl/container:flat_hash_map",
        "absl/functional:any_invocable",
        "absl/log:check",
    ],
)

grpc_cc_library(
    name = "upb_utils",
    hdrs = [
        "util/upb_utils.h",
    ],
    external_deps = [
        "@com_google_protobuf//upb:base",
        "absl/strings",
    ],
)

grpc_cc_library(
    name = "xds_enabled_server",
    hdrs = [
        "xds/grpc/xds_enabled_server.h",
    ],
)

grpc_cc_library(
    name = "xds_certificate_provider",
    srcs = [
        "xds/grpc/xds_certificate_provider.cc",
    ],
    hdrs = [
        "xds/grpc/xds_certificate_provider.h",
    ],
    external_deps = [
        "absl/base:core_headers",
        "absl/functional:bind_front",
        "absl/log:check",
        "absl/log:log",
        "absl/strings",
    ],
    tags = ["nofixdeps"],
    deps = [
        "channel_args",
        "error",
        "grpc_matchers",
        "grpc_tls_credentials",
        "sync",
        "unique_type_name",
        "useful",
        "//:gpr",
        "//:grpc_base",
        "//:ref_counted_ptr",
        "//:tsi_ssl_credentials",
    ],
)

grpc_cc_library(
    name = "xds_certificate_provider_store",
    srcs = [
        "xds/grpc/certificate_provider_store.cc",
    ],
    hdrs = [
        "xds/grpc/certificate_provider_store.h",
    ],
    external_deps = [
        "absl/base:core_headers",
        "absl/log:log",
        "absl/strings",
    ],
    tags = ["nofixdeps"],
    deps = [
        "certificate_provider_factory",
        "certificate_provider_registry",
        "grpc_tls_credentials",
        "json",
        "json_args",
        "json_object_loader",
        "sync",
        "unique_type_name",
        "useful",
        "validation_errors",
        "//:config",
        "//:gpr",
        "//:grpc_base",
        "//:orphanable",
        "//:ref_counted_ptr",
    ],
)

grpc_cc_library(
    name = "xds_credentials",
    srcs = [
        "credentials/transport/xds/xds_credentials.cc",
    ],
    hdrs = [
        "credentials/transport/xds/xds_credentials.h",
    ],
    external_deps = [
        "absl/status",
        "absl/log:check",
        "absl/log:log",
    ],
    tags = ["nofixdeps"],
    deps = [
        "channel_args",
        "grpc_lb_xds_channel_args",
        "grpc_matchers",
        "grpc_tls_credentials",
        "unique_type_name",
        "useful",
        "xds_certificate_provider",
        "//:channel_arg_names",
        "//:gpr",
        "//:grpc_base",
        "//:grpc_core_credentials_header",
        "//:grpc_credentials_util",
        "//:grpc_security_base",
        "//:ref_counted_ptr",
    ],
)

grpc_cc_library(
    name = "xds_file_watcher_certificate_provider_factory",
    srcs = [
        "xds/grpc/file_watcher_certificate_provider_factory.cc",
    ],
    hdrs = [
        "xds/grpc/file_watcher_certificate_provider_factory.h",
    ],
    external_deps = [
        "absl/log:log",
        "absl/strings",
        "absl/strings:str_format",
    ],
    tags = ["nofixdeps"],
    deps = [
        "certificate_provider_factory",
        "down_cast",
        "grpc_tls_credentials",
        "json",
        "json_args",
        "json_object_loader",
        "time",
        "validation_errors",
        "//:config",
        "//:gpr",
        "//:grpc_base",
        "//:ref_counted_ptr",
    ],
)

grpc_cc_library(
    name = "xds_common_types",
    srcs = [
        "xds/grpc/xds_common_types.cc",
    ],
    hdrs = [
        "xds/grpc/xds_common_types.h",
    ],
    external_deps = [
        "absl/strings",
        "absl/strings:str_format",
    ],
    tags = ["nofixdeps"],
    deps = [
        "grpc_matchers",
        "json",
        "match",
        "validation_errors",
    ],
)

grpc_cc_library(
    name = "xds_http_filter",
    hdrs = [
        "xds/grpc/xds_http_filter.h",
    ],
    external_deps = [
        "absl/status:statusor",
        "absl/strings",
        "@com_google_protobuf//upb:reflection",
    ],
    tags = ["nofixdeps"],
    deps = [
        "channel_args",
        "channel_fwd",
        "interception_chain",
        "json",
        "json_writer",
        "validation_errors",
        "xds_common_types",
        "//:xds_client",
    ],
)

grpc_cc_library(
    name = "xds_route_config",
    srcs = [
        "xds/grpc/xds_route_config.cc",
    ],
    hdrs = [
        "xds/grpc/xds_route_config.h",
    ],
    external_deps = [
        "absl/strings",
        "absl/strings:str_format",
        "re2",
    ],
    tags = ["nofixdeps"],
    deps = [
        "grpc_matchers",
        "match",
        "time",
        "xds_http_filter",
        "//:grpc_base",
        "//:xds_client",
    ],
)

grpc_cc_library(
    name = "xds_listener",
    srcs = [
        "xds/grpc/xds_listener.cc",
    ],
    hdrs = [
        "xds/grpc/xds_listener.h",
    ],
    external_deps = [
        "absl/strings",
        "absl/strings:str_format",
    ],
    tags = ["nofixdeps"],
    deps = [
        "match",
        "resolved_address",
        "time",
        "xds_common_types",
        "xds_http_filter",
        "xds_route_config",
        "//:sockaddr_utils",
        "//:xds_client",
    ],
)

grpc_cc_library(
    name = "xds_health_status",
    srcs = [
        "xds/grpc/xds_health_status.cc",
    ],
    hdrs = [
        "xds/grpc/xds_health_status.h",
    ],
    external_deps = [
        "absl/strings",
        "absl/types:span",
    ],
    tags = ["nofixdeps"],
    deps = [
        "envoy_config_core_upb",
        "//:endpoint_addresses",
    ],
)

grpc_cc_library(
    name = "xds_server_grpc_interface",
    hdrs = [
        "xds/grpc/xds_server_grpc_interface.h",
    ],
    tags = ["nofixdeps"],
    visibility = ["//bazel:xds_client_core"],
    deps = [
        "channel_creds_registry",
        "//:ref_counted_ptr",
        "//:xds_client",
    ],
)

grpc_cc_library(
    name = "xds_server_grpc",
    srcs = [
        "xds/grpc/xds_server_grpc.cc",
    ],
    hdrs = [
        "xds/grpc/xds_server_grpc.h",
    ],
    external_deps = [
        "absl/strings",
    ],
    tags = ["nofixdeps"],
    deps = [
        "channel_creds_registry",
        "down_cast",
        "json",
        "json_args",
        "json_object_loader",
        "json_reader",
        "json_writer",
        "validation_errors",
        "xds_server_grpc_interface",
        "//:config",
        "//:ref_counted_ptr",
        "//:xds_client",
    ],
)

grpc_cc_library(
    name = "xds_metadata",
    srcs = [
        "xds/grpc/xds_metadata.cc",
    ],
    hdrs = [
        "xds/grpc/xds_metadata.h",
    ],
    external_deps = [
        "absl/log:check",
        "absl/container:flat_hash_map",
        "absl/strings",
    ],
    tags = ["nofixdeps"],
    deps = [
        "down_cast",
        "json",
        "json_writer",
        "validation_errors",
    ],
)

grpc_cc_library(
    name = "xds_cluster",
    srcs = [
        "xds/grpc/xds_cluster.cc",
    ],
    hdrs = [
        "xds/grpc/xds_cluster.h",
    ],
    external_deps = [
        "absl/container:flat_hash_map",
        "absl/strings",
    ],
    tags = ["nofixdeps"],
    deps = [
        "grpc_outlier_detection_header",
        "json",
        "json_writer",
        "match",
        "time",
        "xds_backend_metric_propagation",
        "xds_common_types",
        "xds_health_status",
        "xds_metadata",
        "xds_server_grpc",
        "//:xds_client",
    ],
)

grpc_cc_library(
    name = "xds_endpoint",
    srcs = [
        "xds/grpc/xds_endpoint.cc",
    ],
    hdrs = [
        "xds/grpc/xds_endpoint.h",
    ],
    external_deps = [
        "absl/base:core_headers",
        "absl/random",
        "absl/strings",
    ],
    tags = ["nofixdeps"],
    deps = [
        "ref_counted",
        "sync",
        "//:endpoint_addresses",
        "//:gpr",
        "//:ref_counted_ptr",
        "//:xds_client",
    ],
)

grpc_cc_library(
    name = "xds_backend_metric_propagation",
    srcs = [
        "xds/xds_client/xds_backend_metric_propagation.cc",
    ],
    hdrs = [
        "xds/xds_client/xds_backend_metric_propagation.h",
    ],
    external_deps = [
        "absl/container:flat_hash_set",
        "absl/strings",
    ],
    tags = ["nofixdeps"],
    visibility = ["//bazel:xds_client_core"],
    deps = [
        "ref_counted",
        "useful",
        "//:ref_counted_ptr",
    ],
)

# TODO(roth): Split this up into individual targets.
grpc_cc_library(
    name = "grpc_xds_client",
    srcs = [
        "xds/grpc/xds_audit_logger_registry.cc",
        "xds/grpc/xds_bootstrap_grpc.cc",
        "xds/grpc/xds_client_grpc.cc",
        "xds/grpc/xds_cluster_parser.cc",
        "xds/grpc/xds_cluster_specifier_plugin.cc",
        "xds/grpc/xds_common_types_parser.cc",
        "xds/grpc/xds_endpoint_parser.cc",
        "xds/grpc/xds_http_fault_filter.cc",
        "xds/grpc/xds_http_filter_registry.cc",
        "xds/grpc/xds_http_gcp_authn_filter.cc",
        "xds/grpc/xds_http_rbac_filter.cc",
        "xds/grpc/xds_http_stateful_session_filter.cc",
        "xds/grpc/xds_lb_policy_registry.cc",
        "xds/grpc/xds_listener_parser.cc",
        "xds/grpc/xds_metadata_parser.cc",
        "xds/grpc/xds_route_config_parser.cc",
        "xds/grpc/xds_routing.cc",
    ],
    hdrs = [
        "xds/grpc/xds_audit_logger_registry.h",
        "xds/grpc/xds_bootstrap_grpc.h",
        "xds/grpc/xds_client_grpc.h",
        "xds/grpc/xds_cluster_parser.h",
        "xds/grpc/xds_cluster_specifier_plugin.h",
        "xds/grpc/xds_common_types_parser.h",
        "xds/grpc/xds_endpoint_parser.h",
        "xds/grpc/xds_http_fault_filter.h",
        "xds/grpc/xds_http_filter_registry.h",
        "xds/grpc/xds_http_gcp_authn_filter.h",
        "xds/grpc/xds_http_rbac_filter.h",
        "xds/grpc/xds_http_stateful_session_filter.h",
        "xds/grpc/xds_lb_policy_registry.h",
        "xds/grpc/xds_listener_parser.h",
        "xds/grpc/xds_metadata_parser.h",
        "xds/grpc/xds_route_config_parser.h",
        "xds/grpc/xds_routing.h",
    ],
    external_deps = [
        "absl/base:core_headers",
        "absl/cleanup",
        "absl/container:flat_hash_map",
        "absl/functional:bind_front",
        "absl/log:check",
        "absl/log:log",
        "absl/memory",
        "absl/random",
        "absl/status",
        "absl/status:statusor",
        "absl/strings",
        "absl/strings:str_format",
        "absl/synchronization",
        "absl/types:span",
        "@com_google_protobuf//upb:base",
        "@com_google_protobuf//upb:mem",
        "@com_google_protobuf//upb:text",
        "@com_google_protobuf//upb:json",
        "re2",
        "@com_google_protobuf//upb:reflection",
        "@com_google_protobuf//upb:message",
    ],
    tags = ["nofixdeps"],
    deps = [
        "certificate_provider_factory",
        "certificate_provider_registry",
        "channel_args",
        "channel_args_endpoint_config",
        "channel_creds_registry",
        "channel_fwd",
        "closure",
        "connectivity_state",
        "default_event_engine",
        "down_cast",
        "env",
        "envoy_admin_upb",
        "envoy_config_cluster_upb",
        "envoy_config_cluster_upbdefs",
        "envoy_config_core_upb",
        "envoy_config_core_upbdefs",
        "envoy_config_endpoint_upb",
        "envoy_config_endpoint_upbdefs",
        "envoy_config_listener_upb",
        "envoy_config_listener_upbdefs",
        "envoy_config_rbac_upb",
        "envoy_config_route_upb",
        "envoy_config_route_upbdefs",
        "envoy_extensions_clusters_aggregate_upb",
        "envoy_extensions_clusters_aggregate_upbdefs",
        "envoy_extensions_filters_common_fault_upb",
        "envoy_extensions_filters_http_fault_upb",
        "envoy_extensions_filters_http_fault_upbdefs",
        "envoy_extensions_filters_http_gcp_authn_upb",
        "envoy_extensions_filters_http_gcp_authn_upbdefs",
        "envoy_extensions_filters_http_rbac_upb",
        "envoy_extensions_filters_http_rbac_upbdefs",
        "envoy_extensions_filters_http_router_upb",
        "envoy_extensions_filters_http_router_upbdefs",
        "envoy_extensions_filters_http_stateful_session_upb",
        "envoy_extensions_filters_http_stateful_session_upbdefs",
        "envoy_extensions_filters_network_http_connection_manager_upb",
        "envoy_extensions_filters_network_http_connection_manager_upbdefs",
        "envoy_extensions_http_stateful_session_cookie_upb",
        "envoy_extensions_http_stateful_session_cookie_upbdefs",
        "envoy_extensions_load_balancing_policies_client_side_weighted_round_robin_upb",
        "envoy_extensions_load_balancing_policies_pick_first_upb",
        "envoy_extensions_load_balancing_policies_ring_hash_upb",
        "envoy_extensions_load_balancing_policies_wrr_locality_upb",
        "envoy_extensions_transport_sockets_http_11_proxy_upb",
        "envoy_extensions_transport_sockets_http_11_proxy_upbdefs",
        "envoy_extensions_transport_sockets_tls_upb",
        "envoy_extensions_transport_sockets_tls_upbdefs",
        "envoy_extensions_upstreams_http_upb",
        "envoy_extensions_upstreams_http_upbdefs",
        "envoy_service_discovery_upb",
        "envoy_service_discovery_upbdefs",
        "envoy_service_load_stats_upb",
        "envoy_service_load_stats_upbdefs",
        "envoy_service_status_upb",
        "envoy_service_status_upbdefs",
        "envoy_type_http_upb",
        "envoy_type_matcher_upb",
        "envoy_type_upb",
        "error",
        "error_utils",
        "gcp_authentication_filter",
        "google_rpc_status_upb",
        "grpc_audit_logging",
        "grpc_fake_credentials",
        "grpc_fault_injection_filter",
        "grpc_lb_policy_pick_first",
        "grpc_lb_policy_ring_hash",
        "grpc_lb_xds_channel_args",
        "grpc_matchers",
        "grpc_outlier_detection_header",
        "grpc_rbac_filter",
        "grpc_sockaddr",
        "grpc_stateful_session_filter",
        "grpc_tls_credentials",
        "grpc_transport_chttp2_client_connector",
        "init_internally",
        "interception_chain",
        "iomgr_fwd",
        "json",
        "json_args",
        "json_object_loader",
        "json_reader",
        "json_util",
        "json_writer",
        "lb_policy_registry",
        "load_file",
        "match",
        "metadata_batch",
        "metrics",
        "pollset_set",
        "protobuf_any_upb",
        "protobuf_duration_upb",
        "protobuf_struct_upb",
        "protobuf_struct_upbdefs",
        "protobuf_timestamp_upb",
        "protobuf_wrappers_upb",
        "ref_counted",
        "resolved_address",
        "rls_config_upb",
        "rls_config_upbdefs",
        "slice",
        "slice_refcount",
        "status_conversion",
        "status_helper",
        "sync",
        "time",
        "unique_type_name",
        "upb_utils",
        "useful",
        "validation_errors",
        "xds_backend_metric_propagation",
        "xds_certificate_provider",
        "xds_certificate_provider_store",
        "xds_cluster",
        "xds_common_types",
        "xds_credentials",
        "xds_endpoint",
        "xds_file_watcher_certificate_provider_factory",
        "xds_health_status",
        "xds_http_filter",
        "xds_listener",
        "xds_metadata",
        "xds_route_config",
        "xds_server_grpc",
        "xds_transport_grpc",
        "xds_type_upb",
        "xds_type_upbdefs",
        "//:channel",
        "//:channel_arg_names",
        "//:channel_create",
        "//:config",
        "//:debug_location",
        "//:endpoint_addresses",
        "//:exec_ctx",
        "//:gpr",
        "//:grpc_base",
        "//:grpc_client_channel",
        "//:grpc_core_credentials_header",
        "//:grpc_credentials_util",
        "//:grpc_public_hdrs",
        "//:grpc_security_base",
        "//:grpc_trace",
        "//:iomgr",
        "//:iomgr_timer",
        "//:orphanable",
        "//:parse_address",
        "//:ref_counted_ptr",
        "//:sockaddr_utils",
        "//:tsi_ssl_credentials",
        "//:uri",
        "//:work_serializer",
        "//:xds_client",
    ],
)

grpc_cc_library(
    name = "xds_transport_grpc",
    srcs = [
        "xds/grpc/xds_transport_grpc.cc",
    ],
    hdrs = [
        "xds/grpc/xds_transport_grpc.h",
    ],
    external_deps = [
        "absl/base:core_headers",
        "absl/container:flat_hash_map",
        "absl/log:check",
        "absl/status",
        "absl/strings",
    ],
    tags = ["nofixdeps"],
    visibility = ["//bazel:xds_client_core"],
    deps = [
        "channel_args",
        "channel_creds_registry",
        "channel_fwd",
        "closure",
        "connectivity_state",
        "default_event_engine",
        "down_cast",
        "error",
        "init_internally",
        "iomgr_fwd",
        "metadata_batch",
        "pollset_set",
        "slice",
        "slice_refcount",
        "sync",
        "time",
        "useful",
        "xds_server_grpc_interface",
        "//:channel",
        "//:channel_arg_names",
        "//:config",
        "//:debug_location",
        "//:exec_ctx",
        "//:gpr",
        "//:grpc_base",
        "//:grpc_client_channel",
        "//:grpc_core_credentials_header",
        "//:grpc_public_hdrs",
        "//:grpc_security_base",
        "//:grpc_trace",
        "//:iomgr",
        "//:iomgr_timer",
        "//:orphanable",
        "//:ref_counted_ptr",
        "//:xds_client",
    ],
)

grpc_cc_library(
    name = "grpc_xds_channel_stack_modifier",
    srcs = [
        "server/xds_channel_stack_modifier.cc",
    ],
    hdrs = [
        "server/xds_channel_stack_modifier.h",
    ],
    external_deps = ["absl/strings"],
    deps = [
        "channel_args",
        "channel_fwd",
        "channel_init",
        "channel_stack_type",
        "ref_counted",
        "useful",
        "//:channel_stack_builder",
        "//:config",
        "//:gpr_platform",
        "//:grpc_base",
        "//:ref_counted_ptr",
    ],
)

grpc_cc_library(
    name = "grpc_xds_server_config_fetcher",
    srcs = [
        "server/xds_server_config_fetcher.cc",
    ],
    external_deps = [
        "absl/base:core_headers",
        "absl/log",
        "absl/log:check",
        "absl/status",
        "absl/status:statusor",
        "absl/strings",
    ],
    deps = [
        "channel_args",
        "channel_args_preconditioning",
        "channel_fwd",
        "grpc_server_config_selector",
        "grpc_server_config_selector_filter",
        "grpc_service_config",
        "grpc_sockaddr",
        "grpc_tls_credentials",
        "grpc_xds_channel_stack_modifier",
        "grpc_xds_client",
        "iomgr_fwd",
        "match",
        "metadata_batch",
        "resolved_address",
        "slice_refcount",
        "sync",
        "unique_type_name",
        "xds_certificate_provider",
        "xds_certificate_provider_store",
        "xds_common_types",
        "xds_credentials",
        "xds_http_filter",
        "xds_listener",
        "xds_route_config",
        "//:config",
        "//:debug_location",
        "//:exec_ctx",
        "//:gpr",
        "//:grpc_base",
        "//:grpc_core_credentials_header",
        "//:grpc_public_hdrs",
        "//:grpc_security_base",
        "//:grpc_service_config_impl",
        "//:grpc_trace",
        "//:iomgr",
        "//:parse_address",
        "//:ref_counted_ptr",
        "//:server",
        "//:sockaddr_utils",
        "//:uri",
        "//:xds_client",
    ],
)

grpc_cc_library(
    name = "channel_creds_registry_init",
    srcs = [
        "credentials/transport/channel_creds_registry_init.cc",
    ],
    external_deps = ["absl/strings"],
    deps = [
        "channel_creds_registry",
        "grpc_fake_credentials",
        "grpc_google_default_credentials",
        "grpc_tls_credentials",
        "json",
        "json_args",
        "json_object_loader",
        "time",
        "validation_errors",
        "//:config",
        "//:gpr",
        "//:gpr_platform",
        "//:grpc_core_credentials_header",
        "//:grpc_security_base",
        "//:ref_counted_ptr",
    ],
)

grpc_cc_library(
    name = "grpc_lb_policy_cds",
    srcs = [
        "load_balancing/xds/cds.cc",
    ],
    external_deps = [
        "absl/log",
        "absl/log:check",
        "absl/status",
        "absl/status:statusor",
        "absl/strings",
    ],
    deps = [
        "channel_args",
        "delegating_helper",
        "env",
        "grpc_lb_address_filtering",
        "grpc_lb_xds_channel_args",
        "grpc_outlier_detection_header",
        "json",
        "json_args",
        "json_object_loader",
        "json_writer",
        "lb_policy",
        "lb_policy_factory",
        "lb_policy_registry",
        "match",
        "pollset_set",
        "time",
        "unique_type_name",
        "xds_cluster",
        "xds_common_types",
        "xds_dependency_manager",
        "xds_health_status",
        "//:config",
        "//:debug_location",
        "//:gpr",
        "//:grpc_base",
        "//:grpc_security_base",
        "//:grpc_trace",
        "//:orphanable",
        "//:ref_counted_ptr",
        "//:work_serializer",
    ],
)

grpc_cc_library(
    name = "grpc_lb_xds_channel_args",
    hdrs = [
        "load_balancing/xds/xds_channel_args.h",
    ],
    deps = [
        "//:endpoint_addresses",
        "//:gpr_platform",
    ],
)

grpc_cc_library(
    name = "grpc_lb_policy_xds_cluster_impl",
    srcs = [
        "load_balancing/xds/xds_cluster_impl.cc",
    ],
    external_deps = [
        "absl/base:core_headers",
        "absl/log",
        "absl/log:check",
        "absl/status",
        "absl/status:statusor",
        "absl/strings",
    ],
    deps = [
        "channel_args",
        "client_channel_internal_header",
        "connectivity_state",
        "delegating_helper",
        "grpc_backend_metric_data",
        "grpc_lb_xds_channel_args",
        "grpc_resolver_xds_attributes",
        "grpc_xds_client",
        "json",
        "json_args",
        "json_object_loader",
        "lb_policy",
        "lb_policy_factory",
        "lb_policy_registry",
        "match",
        "pollset_set",
        "ref_counted",
        "ref_counted_string",
        "resolved_address",
        "subchannel_interface",
        "sync",
        "validation_errors",
        "xds_config",
        "xds_credentials",
        "xds_endpoint",
        "//:call_tracer",
        "//:config",
        "//:debug_location",
        "//:endpoint_addresses",
        "//:gpr",
        "//:grpc_base",
        "//:grpc_trace",
        "//:lb_child_policy_handler",
        "//:orphanable",
        "//:ref_counted_ptr",
        "//:xds_client",
    ],
)

grpc_cc_library(
    name = "grpc_lb_policy_xds_cluster_manager",
    srcs = [
        "load_balancing/xds/xds_cluster_manager.cc",
    ],
    external_deps = [
        "absl/log",
        "absl/status",
        "absl/status:statusor",
        "absl/strings",
    ],
    deps = [
        "channel_args",
        "client_channel_internal_header",
        "connectivity_state",
        "delegating_helper",
        "grpc_resolver_xds_attributes",
        "json",
        "json_args",
        "json_object_loader",
        "lb_policy",
        "lb_policy_factory",
        "lb_policy_registry",
        "pollset_set",
        "time",
        "validation_errors",
        "//:config",
        "//:debug_location",
        "//:endpoint_addresses",
        "//:exec_ctx",
        "//:gpr_platform",
        "//:grpc_base",
        "//:grpc_trace",
        "//:lb_child_policy_handler",
        "//:orphanable",
        "//:ref_counted_ptr",
        "//:work_serializer",
    ],
)

grpc_cc_library(
    name = "grpc_lb_policy_xds_wrr_locality",
    srcs = [
        "load_balancing/xds/xds_wrr_locality.cc",
    ],
    external_deps = [
        "absl/log",
        "absl/status",
        "absl/status:statusor",
        "absl/strings",
    ],
    deps = [
        "channel_args",
        "delegating_helper",
        "grpc_lb_xds_channel_args",
        "json",
        "json_args",
        "json_object_loader",
        "json_writer",
        "lb_policy",
        "lb_policy_factory",
        "lb_policy_registry",
        "pollset_set",
        "ref_counted_string",
        "validation_errors",
        "//:config",
        "//:debug_location",
        "//:endpoint_addresses",
        "//:gpr",
        "//:grpc_base",
        "//:grpc_trace",
        "//:orphanable",
        "//:ref_counted_ptr",
        "//:xds_client",
    ],
)

grpc_cc_library(
    name = "grpc_lb_address_filtering",
    srcs = [
        "load_balancing/address_filtering.cc",
    ],
    hdrs = [
        "load_balancing/address_filtering.h",
    ],
    external_deps = [
        "absl/functional:function_ref",
        "absl/status:statusor",
        "absl/strings",
    ],
    deps = [
        "channel_args",
        "ref_counted",
        "ref_counted_string",
        "resolved_address",
        "//:endpoint_addresses",
        "//:gpr_platform",
        "//:ref_counted_ptr",
    ],
)

grpc_cc_library(
    name = "health_check_client",
    srcs = [
        "load_balancing/health_check_client.cc",
    ],
    hdrs = [
        "load_balancing/health_check_client.h",
        "load_balancing/health_check_client_internal.h",
    ],
    external_deps = [
        "@com_google_protobuf//upb:base",
        "@com_google_protobuf//upb:mem",
        "absl/base:core_headers",
        "absl/log",
        "absl/log:check",
        "absl/status",
        "absl/status:statusor",
        "absl/strings",
    ],
    deps = [
        "channel_args",
        "client_channel_internal_header",
        "closure",
        "connectivity_state",
        "error",
        "iomgr_fwd",
        "pollset_set",
        "slice",
        "subchannel_interface",
        "sync",
        "unique_type_name",
        "//:channel_arg_names",
        "//:channelz",
        "//:debug_location",
        "//:exec_ctx",
        "//:gpr",
        "//:grpc_base",
        "//:grpc_client_channel",
        "//:grpc_health_upb",
        "//:grpc_public_hdrs",
        "//:grpc_trace",
        "//:orphanable",
        "//:ref_counted_ptr",
        "//:sockaddr_utils",
        "//:work_serializer",
    ],
)

grpc_cc_library(
    name = "lb_endpoint_list",
    srcs = [
        "load_balancing/endpoint_list.cc",
    ],
    hdrs = [
        "load_balancing/endpoint_list.h",
    ],
    external_deps = [
        "absl/functional:function_ref",
        "absl/log",
        "absl/log:check",
        "absl/status",
        "absl/status:statusor",
    ],
    deps = [
        "channel_args",
        "delegating_helper",
        "down_cast",
        "grpc_lb_policy_pick_first",
        "json",
        "lb_policy",
        "lb_policy_registry",
        "pollset_set",
        "resolved_address",
        "subchannel_interface",
        "//:config",
        "//:debug_location",
        "//:endpoint_addresses",
        "//:gpr",
        "//:grpc_base",
        "//:orphanable",
        "//:ref_counted_ptr",
        "//:work_serializer",
    ],
)

grpc_cc_library(
    name = "grpc_lb_policy_pick_first",
    srcs = [
        "load_balancing/pick_first/pick_first.cc",
    ],
    hdrs = [
        "load_balancing/pick_first/pick_first.h",
    ],
    external_deps = [
        "absl/algorithm:container",
        "absl/log",
        "absl/log:check",
        "absl/random",
        "absl/status",
        "absl/status:statusor",
        "absl/strings",
    ],
    deps = [
        "channel_args",
        "connectivity_state",
        "experiments",
        "health_check_client",
        "iomgr_fwd",
        "json",
        "json_args",
        "json_object_loader",
        "lb_policy",
        "lb_policy_factory",
        "metrics",
        "resolved_address",
        "subchannel_interface",
        "time",
        "useful",
        "//:channel_arg_names",
        "//:config",
        "//:debug_location",
        "//:endpoint_addresses",
        "//:exec_ctx",
        "//:gpr",
        "//:grpc_base",
        "//:grpc_trace",
        "//:orphanable",
        "//:ref_counted_ptr",
        "//:sockaddr_utils",
        "//:work_serializer",
    ],
)

grpc_cc_library(
    name = "down_cast",
    hdrs = ["util/down_cast.h"],
    external_deps = [
        "absl/base:config",
        "absl/log:check",
    ],
    deps = ["//:gpr"],
)

grpc_cc_library(
    name = "glob",
    srcs = ["util/glob.cc"],
    hdrs = ["util/glob.h"],
    external_deps = ["absl/strings"],
)

grpc_cc_library(
    name = "status_conversion",
    srcs = ["lib/transport/status_conversion.cc"],
    hdrs = ["lib/transport/status_conversion.h"],
    deps = [
        "http2_status",
        "time",
        "//:gpr_platform",
        "//:grpc_public_hdrs",
    ],
)

grpc_cc_library(
    name = "error_utils",
    srcs = ["lib/transport/error_utils.cc"],
    hdrs = [
        "lib/transport/error_utils.h",
    ],
    external_deps = ["absl/status"],
    deps = [
        "error",
        "experiments",
        "http2_status",
        "status_conversion",
        "status_helper",
        "time",
        "//:gpr",
        "//:grpc_public_hdrs",
    ],
)

grpc_cc_library(
    name = "connectivity_state",
    srcs = [
        "lib/transport/connectivity_state.cc",
    ],
    hdrs = [
        "lib/transport/connectivity_state.h",
    ],
    external_deps = [
        "absl/container:flat_hash_set",
        "absl/log",
        "absl/status",
    ],
    deps = [
        "closure",
        "error",
        "//:debug_location",
        "//:exec_ctx",
        "//:gpr",
        "//:grpc_public_hdrs",
        "//:grpc_trace",
        "//:orphanable",
        "//:ref_counted_ptr",
        "//:work_serializer",
    ],
)

grpc_cc_library(
    name = "xxhash_inline",
    hdrs = ["util/xxhash_inline.h"],
    external_deps = ["xxhash"],
    deps = ["//:gpr_platform"],
)

grpc_cc_library(
    name = "grpc_lb_policy_ring_hash",
    srcs = [
        "load_balancing/ring_hash/ring_hash.cc",
    ],
    hdrs = [
        "load_balancing/ring_hash/ring_hash.h",
    ],
    external_deps = [
        "absl/base:core_headers",
        "absl/container:inlined_vector",
        "absl/log",
        "absl/log:check",
        "absl/random",
        "absl/status",
        "absl/status:statusor",
        "absl/strings",
    ],
    deps = [
        "channel_args",
        "client_channel_internal_header",
        "closure",
        "connectivity_state",
        "delegating_helper",
        "env",
        "error",
        "grpc_lb_policy_pick_first",
        "grpc_service_config",
        "json",
        "json_args",
        "json_object_loader",
        "lb_policy",
        "lb_policy_factory",
        "lb_policy_registry",
        "pollset_set",
        "ref_counted",
        "ref_counted_string",
        "resolved_address",
        "unique_type_name",
        "validation_errors",
        "xxhash_inline",
        "//:channel_arg_names",
        "//:config",
        "//:debug_location",
        "//:endpoint_addresses",
        "//:exec_ctx",
        "//:gpr",
        "//:grpc_base",
        "//:grpc_trace",
        "//:orphanable",
        "//:ref_counted_ptr",
        "//:sockaddr_utils",
        "//:work_serializer",
    ],
)

grpc_cc_library(
    name = "grpc_lb_policy_round_robin",
    srcs = [
        "load_balancing/round_robin/round_robin.cc",
    ],
    external_deps = [
        "absl/log",
        "absl/log:check",
        "absl/meta:type_traits",
        "absl/random",
        "absl/status",
        "absl/status:statusor",
        "absl/strings",
    ],
    deps = [
        "channel_args",
        "connectivity_state",
        "json",
        "lb_endpoint_list",
        "lb_policy",
        "lb_policy_factory",
        "//:config",
        "//:debug_location",
        "//:endpoint_addresses",
        "//:gpr",
        "//:grpc_base",
        "//:grpc_trace",
        "//:orphanable",
        "//:ref_counted_ptr",
        "//:work_serializer",
    ],
)

grpc_cc_library(
    name = "static_stride_scheduler",
    srcs = [
        "load_balancing/weighted_round_robin/static_stride_scheduler.cc",
    ],
    hdrs = [
        "load_balancing/weighted_round_robin/static_stride_scheduler.h",
    ],
    external_deps = [
        "absl/functional:any_invocable",
        "absl/log:check",
        "absl/types:span",
    ],
    deps = ["//:gpr"],
)

grpc_cc_library(
    name = "grpc_lb_policy_weighted_round_robin",
    srcs = [
        "load_balancing/weighted_round_robin/weighted_round_robin.cc",
    ],
    external_deps = [
        "absl/base:core_headers",
        "absl/log",
        "absl/log:check",
        "absl/meta:type_traits",
        "absl/random",
        "absl/status",
        "absl/status:statusor",
        "absl/strings",
    ],
    deps = [
        "channel_args",
        "connectivity_state",
        "experiments",
        "grpc_backend_metric_data",
        "grpc_lb_policy_weighted_target",
        "json",
        "json_args",
        "json_object_loader",
        "lb_endpoint_list",
        "lb_policy",
        "lb_policy_factory",
        "metrics",
        "ref_counted",
        "resolved_address",
        "static_stride_scheduler",
        "stats_data",
        "subchannel_interface",
        "sync",
        "time",
        "validation_errors",
        "//:config",
        "//:debug_location",
        "//:endpoint_addresses",
        "//:exec_ctx",
        "//:gpr",
        "//:grpc_base",
        "//:grpc_trace",
        "//:oob_backend_metric",
        "//:orphanable",
        "//:ref_counted_ptr",
        "//:stats",
        "//:work_serializer",
    ],
)

grpc_cc_library(
    name = "grpc_outlier_detection_header",
    hdrs = [
        "load_balancing/outlier_detection/outlier_detection.h",
    ],
    deps = [
        "json",
        "json_args",
        "json_object_loader",
        "time",
        "validation_errors",
        "//:gpr_platform",
    ],
)

grpc_cc_library(
    name = "grpc_lb_policy_outlier_detection",
    srcs = [
        "load_balancing/outlier_detection/outlier_detection.cc",
    ],
    external_deps = [
        "absl/base:core_headers",
        "absl/log",
        "absl/log:check",
        "absl/meta:type_traits",
        "absl/random",
        "absl/status",
        "absl/status:statusor",
        "absl/strings",
    ],
    deps = [
        "channel_args",
        "connectivity_state",
        "delegating_helper",
        "experiments",
        "grpc_outlier_detection_header",
        "health_check_client",
        "iomgr_fwd",
        "json",
        "lb_policy",
        "lb_policy_factory",
        "lb_policy_registry",
        "pollset_set",
        "ref_counted",
        "resolved_address",
        "subchannel_interface",
        "sync",
        "unique_type_name",
        "validation_errors",
        "//:config",
        "//:debug_location",
        "//:endpoint_addresses",
        "//:exec_ctx",
        "//:gpr",
        "//:grpc_base",
        "//:grpc_client_channel",
        "//:grpc_trace",
        "//:lb_child_policy_handler",
        "//:orphanable",
        "//:ref_counted_ptr",
        "//:sockaddr_utils",
        "//:work_serializer",
    ],
)

grpc_cc_library(
    name = "grpc_lb_policy_priority",
    srcs = [
        "load_balancing/priority/priority.cc",
    ],
    external_deps = [
        "absl/log",
        "absl/log:check",
        "absl/status",
        "absl/status:statusor",
        "absl/strings",
    ],
    deps = [
        "channel_args",
        "connectivity_state",
        "delegating_helper",
        "grpc_lb_address_filtering",
        "json",
        "json_args",
        "json_object_loader",
        "lb_policy",
        "lb_policy_factory",
        "lb_policy_registry",
        "pollset_set",
        "ref_counted_string",
        "time",
        "validation_errors",
        "//:channel_arg_names",
        "//:config",
        "//:debug_location",
        "//:endpoint_addresses",
        "//:exec_ctx",
        "//:gpr",
        "//:grpc_base",
        "//:grpc_trace",
        "//:lb_child_policy_handler",
        "//:orphanable",
        "//:ref_counted_ptr",
        "//:work_serializer",
    ],
)

grpc_cc_library(
    name = "grpc_lb_policy_weighted_target",
    srcs = [
        "load_balancing/weighted_target/weighted_target.cc",
    ],
    hdrs = [
        "load_balancing/weighted_target/weighted_target.h",
    ],
    external_deps = [
        "absl/base:core_headers",
        "absl/log",
        "absl/log:check",
        "absl/meta:type_traits",
        "absl/random",
        "absl/status",
        "absl/status:statusor",
        "absl/strings",
    ],
    deps = [
        "channel_args",
        "connectivity_state",
        "delegating_helper",
        "grpc_lb_address_filtering",
        "json",
        "json_args",
        "json_object_loader",
        "lb_policy",
        "lb_policy_factory",
        "lb_policy_registry",
        "pollset_set",
        "sync",
        "time",
        "validation_errors",
        "//:config",
        "//:debug_location",
        "//:endpoint_addresses",
        "//:exec_ctx",
        "//:gpr",
        "//:grpc_base",
        "//:grpc_trace",
        "//:lb_child_policy_handler",
        "//:orphanable",
        "//:ref_counted_ptr",
        "//:work_serializer",
    ],
)

grpc_cc_library(
    name = "grpc_lb_policy_xds_override_host",
    srcs = [
        "load_balancing/xds/xds_override_host.cc",
    ],
    hdrs = [
        "load_balancing/xds/xds_override_host.h",
    ],
    external_deps = [
        "absl/base:core_headers",
        "absl/functional:function_ref",
        "absl/log",
        "absl/log:check",
        "absl/status",
        "absl/status:statusor",
        "absl/strings",
        "absl/types:span",
    ],
    deps = [
        "channel_args",
        "client_channel_internal_header",
        "closure",
        "connectivity_state",
        "delegating_helper",
        "error",
        "experiments",
        "grpc_stateful_session_filter",
        "iomgr_fwd",
        "json",
        "json_args",
        "json_object_loader",
        "lb_policy",
        "lb_policy_factory",
        "lb_policy_registry",
        "match",
        "pollset_set",
        "ref_counted_string",
        "resolved_address",
        "subchannel_interface",
        "sync",
        "validation_errors",
        "xds_config",
        "xds_health_status",
        "//:config",
        "//:debug_location",
        "//:endpoint_addresses",
        "//:exec_ctx",
        "//:gpr",
        "//:grpc_base",
        "//:grpc_trace",
        "//:lb_child_policy_handler",
        "//:orphanable",
        "//:parse_address",
        "//:ref_counted_ptr",
        "//:sockaddr_utils",
        "//:work_serializer",
    ],
)

grpc_cc_library(
    name = "lb_server_load_reporting_filter",
    srcs = [
        "ext/filters/load_reporting/server_load_reporting_filter.cc",
    ],
    hdrs = [
        "ext/filters/load_reporting/registered_opencensus_objects.h",
        "ext/filters/load_reporting/server_load_reporting_filter.h",
        "//:src/cpp/server/load_reporter/constants.h",
    ],
    external_deps = [
        "absl/container:inlined_vector",
        "absl/log",
        "absl/status",
        "absl/status:statusor",
        "absl/strings",
        "absl/strings:str_format",
        "opencensus-stats",
        "opencensus-tags",
    ],
    tags = [
        "grpc:broken-internally",
    ],
    deps = [
        "arena_promise",
        "call_finalization",
        "channel_args",
        "channel_fwd",
        "channel_stack_type",
        "context",
        "grpc_sockaddr",
        "latent_see",
        "metadata_batch",
        "resolved_address",
        "seq",
        "slice",
        "//:channel_arg_names",
        "//:config",
        "//:gpr",
        "//:gpr_platform",
        "//:grpc_base",
        "//:grpc_public_hdrs",
        "//:grpc_security_base",
        "//:parse_address",
        "//:promise",
        "//:uri",
    ],
    alwayslink = 1,
)

grpc_cc_library(
    name = "grpc_backend_metric_filter",
    srcs = [
        "ext/filters/backend_metrics/backend_metric_filter.cc",
    ],
    hdrs = [
        "ext/filters/backend_metrics/backend_metric_filter.h",
    ],
    external_deps = [
        "@com_google_protobuf//upb:base",
        "@com_google_protobuf//upb:mem",
        "absl/log",
        "absl/status:statusor",
        "absl/strings",
    ],
    deps = [
        "arena_promise",
        "channel_args",
        "channel_fwd",
        "channel_stack_type",
        "context",
        "experiments",
        "grpc_backend_metric_data",
        "grpc_backend_metric_provider",
        "latent_see",
        "map",
        "metadata_batch",
        "slice",
        "//:channel_arg_names",
        "//:config",
        "//:gpr_platform",
        "//:grpc_base",
        "//:grpc_trace",
        "//:xds_orca_upb",
    ],
)

grpc_cc_library(
    name = "polling_resolver",
    srcs = [
        "resolver/polling_resolver.cc",
    ],
    hdrs = [
        "resolver/polling_resolver.h",
    ],
    external_deps = [
        "absl/log",
        "absl/log:check",
        "absl/status",
        "absl/status:statusor",
        "absl/strings",
    ],
    deps = [
        "channel_args",
        "grpc_service_config",
        "iomgr_fwd",
        "time",
        "//:backoff",
        "//:debug_location",
        "//:endpoint_addresses",
        "//:event_engine_base_hdrs",
        "//:exec_ctx",
        "//:gpr",
        "//:grpc_resolver",
        "//:grpc_trace",
        "//:orphanable",
        "//:ref_counted_ptr",
        "//:uri",
        "//:work_serializer",
    ],
)

grpc_cc_library(
    name = "service_config_helper",
    srcs = [
        "resolver/dns/event_engine/service_config_helper.cc",
    ],
    hdrs = [
        "resolver/dns/event_engine/service_config_helper.h",
    ],
    external_deps = [
        "absl/status:statusor",
        "absl/strings",
    ],
    deps = [
        "json",
        "json_args",
        "json_object_loader",
        "json_reader",
        "json_writer",
        "status_helper",
        "//:gpr_platform",
        "//:iomgr",
    ],
)

grpc_cc_library(
    name = "grpc_resolver_dns_event_engine",
    srcs = [
        "resolver/dns/event_engine/event_engine_client_channel_resolver.cc",
    ],
    hdrs = [
        "resolver/dns/event_engine/event_engine_client_channel_resolver.h",
    ],
    external_deps = [
        "absl/base:core_headers",
        "absl/cleanup",
        "absl/log",
        "absl/log:check",
        "absl/status",
        "absl/status:statusor",
        "absl/strings",
    ],
    deps = [
        "channel_args",
        "event_engine_common",
        "grpc_service_config",
        "polling_resolver",
        "service_config_helper",
        "sync",
        "time",
        "validation_errors",
        "//:backoff",
        "//:channel_arg_names",
        "//:debug_location",
        "//:endpoint_addresses",
        "//:exec_ctx",
        "//:gpr_platform",
        "//:grpc_base",
        "//:grpc_grpclb_balancer_addresses",
        "//:grpc_resolver",
        "//:grpc_service_config_impl",
        "//:grpc_trace",
        "//:iomgr",
        "//:orphanable",
        "//:ref_counted_ptr",
        "//:uri",
    ],
)

grpc_cc_library(
    name = "grpc_resolver_dns_plugin",
    srcs = [
        "resolver/dns/dns_resolver_plugin.cc",
    ],
    hdrs = [
        "resolver/dns/dns_resolver_plugin.h",
    ],
    external_deps = [
        "absl/log",
        "absl/strings",
    ],
    deps = [
        "experiments",
        "grpc_resolver_dns_event_engine",
        "grpc_resolver_dns_native",
        "//:config",
        "//:config_vars",
        "//:gpr",
        "//:grpc_resolver",
        "//:grpc_resolver_dns_ares",
    ],
)

grpc_cc_library(
    name = "grpc_resolver_dns_native",
    srcs = [
        "resolver/dns/native/dns_resolver.cc",
    ],
    hdrs = [
        "resolver/dns/native/dns_resolver.h",
    ],
    external_deps = [
        "absl/functional:bind_front",
        "absl/log",
        "absl/status",
        "absl/status:statusor",
        "absl/strings",
    ],
    deps = [
        "channel_args",
        "polling_resolver",
        "resolved_address",
        "time",
        "//:backoff",
        "//:channel_arg_names",
        "//:config",
        "//:debug_location",
        "//:endpoint_addresses",
        "//:gpr",
        "//:grpc_resolver",
        "//:grpc_trace",
        "//:iomgr",
        "//:orphanable",
        "//:ref_counted_ptr",
        "//:uri",
    ],
)

grpc_cc_library(
    name = "grpc_resolver_sockaddr",
    srcs = [
        "resolver/sockaddr/sockaddr_resolver.cc",
    ],
    external_deps = [
        "absl/log",
        "absl/status:statusor",
        "absl/strings",
    ],
    deps = [
        "channel_args",
        "iomgr_port",
        "resolved_address",
        "//:config",
        "//:endpoint_addresses",
        "//:gpr",
        "//:grpc_resolver",
        "//:orphanable",
        "//:parse_address",
        "//:uri",
    ],
)

grpc_cc_library(
    name = "grpc_resolver_xds_attributes",
    hdrs = [
        "resolver/xds/xds_resolver_attributes.h",
    ],
    external_deps = ["absl/strings"],
    deps = [
        "grpc_service_config",
        "unique_type_name",
        "xds_route_config",
        "//:gpr_platform",
    ],
)

grpc_cc_library(
    name = "default_tcp_tracer",
    srcs = [
        "telemetry/default_tcp_tracer.cc",
    ],
    hdrs = [
        "telemetry/default_tcp_tracer.h",
    ],
    external_deps = [
        "absl/base:core_headers",
        "absl/log",
        "absl/time",
        "absl/strings",
        "absl/types:optional",
    ],
    deps = [
        "channel_args_endpoint_config",
        "metrics",
        "sync",
        "//:gpr",
        "//:tcp_tracer",
    ],
)

grpc_cc_library(
    name = "xds_config",
    srcs = [
        "resolver/xds/xds_config.cc",
    ],
    hdrs = [
        "resolver/xds/xds_config.h",
    ],
    external_deps = [
        "absl/container:flat_hash_map",
        "absl/status:statusor",
        "absl/strings",
    ],
    deps = [
        "match",
        "ref_counted",
        "xds_cluster",
        "xds_endpoint",
        "xds_listener",
        "xds_route_config",
    ],
)

grpc_cc_library(
    name = "xds_dependency_manager",
    srcs = [
        "resolver/xds/xds_dependency_manager.cc",
    ],
    hdrs = [
        "resolver/xds/xds_dependency_manager.h",
    ],
    external_deps = [
        "absl/container:flat_hash_map",
        "absl/container:flat_hash_set",
        "absl/log",
        "absl/log:check",
        "absl/strings",
    ],
    deps = [
        "grpc_lb_xds_channel_args",
        "grpc_xds_client",
        "match",
        "ref_counted",
        "xds_cluster",
        "xds_config",
        "xds_endpoint",
        "xds_listener",
        "xds_route_config",
        "//:config",
        "//:grpc_resolver",
        "//:grpc_resolver_fake",
    ],
)

grpc_cc_library(
    name = "grpc_resolver_xds",
    srcs = [
        "resolver/xds/xds_resolver.cc",
    ],
    external_deps = [
        "absl/log",
        "absl/log:check",
        "absl/meta:type_traits",
        "absl/random",
        "absl/status",
        "absl/status:statusor",
        "absl/strings",
        "absl/strings:str_format",
        "re2",
    ],
    deps = [
        "arena",
        "arena_promise",
        "channel_args",
        "channel_fwd",
        "client_channel_internal_header",
        "config_selector",
        "context",
        "dual_ref_counted",
        "experiments",
        "grpc_lb_policy_ring_hash",
        "grpc_resolver_xds_attributes",
        "grpc_service_config",
        "grpc_xds_client",
        "iomgr_fwd",
        "match",
        "metadata_batch",
        "pollset_set",
        "ref_counted",
        "slice",
        "time",
        "xds_dependency_manager",
        "xds_http_filter",
        "xds_listener",
        "xds_route_config",
        "xxhash_inline",
        "//:channel_arg_names",
        "//:config",
        "//:debug_location",
        "//:endpoint_addresses",
        "//:gpr",
        "//:grpc_base",
        "//:grpc_public_hdrs",
        "//:grpc_resolver",
        "//:grpc_service_config_impl",
        "//:grpc_trace",
        "//:orphanable",
        "//:ref_counted_ptr",
        "//:uri",
        "//:work_serializer",
        "//:xds_client",
    ],
)

grpc_cc_library(
    name = "grpc_resolver_c2p",
    srcs = [
        "resolver/google_c2p/google_c2p_resolver.cc",
    ],
    external_deps = [
        "absl/log",
        "absl/log:check",
        "absl/status:statusor",
        "absl/strings",
    ],
    deps = [
        "channel_args",
        "env",
        "gcp_metadata_query",
        "grpc_xds_client",
        "json",
        "json_writer",
        "resource_quota",
        "time",
        "//:alts_util",
        "//:config",
        "//:debug_location",
        "//:gpr",
        "//:grpc_resolver",
        "//:iomgr",
        "//:orphanable",
        "//:ref_counted_ptr",
        "//:uri",
        "//:work_serializer",
        "//:xds_client",
    ],
)

grpc_cc_library(
    name = "hpack_constants",
    hdrs = [
        "ext/transport/chttp2/transport/hpack_constants.h",
    ],
    deps = ["//:gpr_platform"],
)

grpc_cc_library(
    name = "hpack_encoder_table",
    srcs = [
        "ext/transport/chttp2/transport/hpack_encoder_table.cc",
    ],
    hdrs = [
        "ext/transport/chttp2/transport/hpack_encoder_table.h",
    ],
    external_deps = ["absl/log:check"],
    deps = [
        "hpack_constants",
        "//:gpr",
    ],
)

grpc_cc_library(
    name = "chttp2_flow_control",
    srcs = [
        "ext/transport/chttp2/transport/flow_control.cc",
    ],
    hdrs = [
        "ext/transport/chttp2/transport/flow_control.h",
    ],
    external_deps = [
        "absl/functional:function_ref",
        "absl/log",
        "absl/log:check",
        "absl/status",
        "absl/strings",
        "absl/strings:str_format",
    ],
    deps = [
        "bdp_estimator",
        "experiments",
        "http2_settings",
        "memory_quota",
        "time",
        "useful",
        "//:gpr",
        "//:grpc_trace",
    ],
)

grpc_cc_library(
    name = "ping_abuse_policy",
    srcs = [
        "ext/transport/chttp2/transport/ping_abuse_policy.cc",
    ],
    hdrs = [
        "ext/transport/chttp2/transport/ping_abuse_policy.h",
    ],
    external_deps = ["absl/strings"],
    deps = [
        "channel_args",
        "time",
        "//:channel_arg_names",
        "//:gpr_platform",
    ],
)

grpc_cc_library(
    name = "ping_callbacks",
    srcs = [
        "ext/transport/chttp2/transport/ping_callbacks.cc",
    ],
    hdrs = [
        "ext/transport/chttp2/transport/ping_callbacks.h",
    ],
    external_deps = [
        "absl/container:flat_hash_map",
        "absl/functional:any_invocable",
        "absl/hash",
        "absl/log:check",
        "absl/meta:type_traits",
        "absl/random:bit_gen_ref",
        "absl/random:distributions",
    ],
    deps = [
        "time",
        "//:event_engine_base_hdrs",
        "//:gpr_platform",
        "//:grpc_trace",
    ],
)

grpc_cc_library(
    name = "write_size_policy",
    srcs = [
        "ext/transport/chttp2/transport/write_size_policy.cc",
    ],
    hdrs = [
        "ext/transport/chttp2/transport/write_size_policy.h",
    ],
    external_deps = ["absl/log:check"],
    deps = [
        "time",
        "//:gpr_platform",
    ],
)

grpc_cc_library(
    name = "ping_rate_policy",
    srcs = [
        "ext/transport/chttp2/transport/ping_rate_policy.cc",
    ],
    hdrs = [
        "ext/transport/chttp2/transport/ping_rate_policy.h",
    ],
    external_deps = ["absl/strings"],
    deps = [
        "channel_args",
        "experiments",
        "match",
        "time",
        "//:channel_arg_names",
        "//:gpr_platform",
    ],
)

grpc_cc_library(
    name = "huffsyms",
    srcs = [
        "ext/transport/chttp2/transport/huffsyms.cc",
    ],
    hdrs = [
        "ext/transport/chttp2/transport/huffsyms.h",
    ],
    deps = ["//:gpr_platform"],
)

grpc_cc_library(
    name = "decode_huff",
    srcs = [
        "ext/transport/chttp2/transport/decode_huff.cc",
    ],
    hdrs = [
        "ext/transport/chttp2/transport/decode_huff.h",
    ],
    deps = ["//:gpr_platform"],
)

grpc_cc_library(
    name = "http2_settings",
    srcs = [
        "ext/transport/chttp2/transport/http2_settings.cc",
    ],
    hdrs = [
        "ext/transport/chttp2/transport/http2_settings.h",
    ],
    external_deps = [
        "absl/functional:function_ref",
        "absl/log",
        "absl/strings",
    ],
    deps = [
        "http2_status",
        "useful",
        "//:chttp2_frame",
        "//:gpr_platform",
    ],
)

grpc_cc_library(
    name = "http2_status",
    hdrs = [
        "ext/transport/chttp2/transport/http2_status.h",
    ],
    external_deps = [
        "absl/log",
        "absl/log:check",
        "absl/status",
        "absl/strings",
    ],
)

grpc_cc_library(
    name = "http2_client_transport",
    srcs = [
        "ext/transport/chttp2/transport/http2_client_transport.cc",
    ],
    hdrs = [
        "ext/transport/chttp2/transport/http2_client_transport.h",
    ],
    external_deps = [
        "absl/container:flat_hash_map",
        "absl/log",
        "absl/log:check",
        "absl/status",
        "absl/status:statusor",
    ],
    deps = [
        "1999",
        "arena",
        "call_spine",
        "channel_args",
        "check_class_size",
        "for_each",
        "grpc_promise_endpoint",
        "header_assembler",
        "http2_settings",
        "http2_status",
        "http2_transport",
        "inter_activity_mutex",
        "latent_see",
        "loop",
        "map",
        "message",
        "metadata",
        "mpsc",
        "sync",
        ":match_promise",
        ":poll",
        ":slice",
        ":slice_buffer",
        ":try_seq",
        "//:chttp2_frame",
        "//:gpr_platform",
        "//:grpc_base",
        "//:grpc_trace",
        "//:hpack_encoder",
        "//:hpack_parser",
        "//:promise",
        "//:ref_counted_ptr",
    ],
)

grpc_cc_library(
    name = "http2_server_transport",
    srcs = [
        "ext/transport/chttp2/transport/http2_server_transport.cc",
    ],
    hdrs = [
        "ext/transport/chttp2/transport/http2_server_transport.h",
    ],
    external_deps = [
        "absl/container:flat_hash_map",
        "absl/log",
        "absl/log:check",
        "absl/status",
        "absl/status:statusor",
    ],
    deps = [
        "1999",
        "arena",
        "call_destination",
        "call_spine",
        "channel_args",
        "check_class_size",
        "grpc_promise_endpoint",
        "http2_settings",
        "http2_status",
        "loop",
        "map",
        "message",
        "metadata",
        "mpsc",
        "ref_counted",
        "sync",
        ":match_promise",
        ":poll",
        ":slice",
        ":slice_buffer",
        ":try_seq",
        "//:chttp2_frame",
        "//:gpr_platform",
        "//:grpc_base",
        "//:grpc_trace",
        "//:hpack_encoder",
        "//:hpack_parser",
        "//:promise",
        "//:ref_counted_ptr",
    ],
)

grpc_cc_library(
    name = "http2_transport",
    srcs = [
        "ext/transport/chttp2/transport/http2_transport.cc",
    ],
    hdrs = [
        "ext/transport/chttp2/transport/http2_transport.h",
    ],
    external_deps = [
        "absl/log",
        "absl/log:check",
        "absl/status",
        "absl/status:statusor",
    ],
    deps = [
        "1999",
        "arena",
        "call_spine",
        "channel_args",
        "grpc_promise_endpoint",
        "http2_settings",
        "loop",
        "map",
        "mpsc",
        "sync",
        ":match_promise",
        ":poll",
        ":slice",
        ":slice_buffer",
        ":try_seq",
        "//:chttp2_frame",
        "//:gpr_platform",
        "//:grpc_base",
        "//:grpc_trace",
        "//:hpack_encoder",
        "//:hpack_parser",
        "//:promise",
        "//:ref_counted_ptr",
    ],
)

grpc_cc_library(
    name = "header_assembler",
    hdrs = [
        "ext/transport/chttp2/transport/header_assembler.h",
    ],
    external_deps = [
        "absl/log",
        "absl/log:check",
    ],
    deps = [
        "message",
        ":slice",
        ":slice_buffer",
        "//:chttp2_frame",
        "//:ref_counted_ptr",
    ],
)

grpc_cc_library(
    name = "grpc_transport_chttp2_alpn",
    srcs = [
        "ext/transport/chttp2/alpn/alpn.cc",
    ],
    hdrs = [
        "ext/transport/chttp2/alpn/alpn.h",
    ],
    external_deps = ["absl/log:check"],
    deps = [
        "useful",
        "//:gpr",
    ],
)

grpc_cc_library(
    name = "grpc_transport_chttp2_client_connector",
    srcs = [
        "ext/transport/chttp2/client/chttp2_connector.cc",
    ],
    hdrs = [
        "ext/transport/chttp2/client/chttp2_connector.h",
    ],
    external_deps = [
        "absl/base:core_headers",
        "absl/log",
        "absl/log:check",
        "absl/status",
        "absl/status:statusor",
        "absl/strings:str_format",
    ],
    deps = [
        "channel_args",
        "channel_args_endpoint_config",
        "channel_args_preconditioning",
        "channel_stack_type",
        "closure",
        "error",
        "error_utils",
        "grpc_insecure_credentials",
        "handshaker_registry",
        "resolved_address",
        "status_helper",
        "subchannel_connector",
        "sync",
        "tcp_connect_handshaker",
        "time",
        "unique_type_name",
        "//:channel",
        "//:channel_arg_names",
        "//:channel_create",
        "//:channelz",
        "//:config",
        "//:debug_location",
        "//:exec_ctx",
        "//:gpr",
        "//:grpc_base",
        "//:grpc_client_channel",
        "//:grpc_public_hdrs",
        "//:grpc_resolver",
        "//:grpc_security_base",
        "//:grpc_trace",
        "//:grpc_transport_chttp2",
        "//:handshaker",
        "//:iomgr",
        "//:orphanable",
        "//:ref_counted_ptr",
        "//:sockaddr_utils",
    ],
)

grpc_cc_library(
    name = "grpc_transport_chttp2_server",
    srcs = [
        "ext/transport/chttp2/server/chttp2_server.cc",
    ],
    hdrs = [
        "ext/transport/chttp2/server/chttp2_server.h",
    ],
    external_deps = [
        "absl/base:core_headers",
        "absl/log",
        "absl/log:check",
        "absl/status",
        "absl/status:statusor",
        "absl/strings",
        "absl/strings:str_format",
    ],
    deps = [
        "channel_args",
        "channel_args_endpoint_config",
        "closure",
        "connection_quota",
        "error",
        "error_utils",
        "event_engine_common",
        "event_engine_extensions",
        "event_engine_query_extensions",
        "event_engine_tcp_socket_utils",
        "event_engine_utils",
        "grpc_insecure_credentials",
        "handshaker_registry",
        "iomgr_fwd",
        "match",
        "memory_quota",
        "pollset_set",
        "resolved_address",
        "resource_quota",
        "status_helper",
        "sync",
        "time",
        "unique_type_name",
        "//:channel_arg_names",
        "//:channelz",
        "//:chttp2_legacy_frame",
        "//:config",
        "//:debug_location",
        "//:exec_ctx",
        "//:gpr",
        "//:grpc_base",
        "//:grpc_security_base",
        "//:grpc_trace",
        "//:grpc_transport_chttp2",
        "//:handshaker",
        "//:iomgr",
        "//:orphanable",
        "//:ref_counted_ptr",
        "//:server",
        "//:sockaddr_utils",
        "//:uri",
    ],
)

grpc_cc_library(
    name = "grpc_transport_inproc",
    srcs = [
        "ext/transport/inproc/inproc_transport.cc",
        "ext/transport/inproc/legacy_inproc_transport.cc",
    ],
    hdrs = [
        "ext/transport/inproc/inproc_transport.h",
        "ext/transport/inproc/legacy_inproc_transport.h",
    ],
    external_deps = [
        "absl/log",
        "absl/log:check",
        "absl/status",
        "absl/status:statusor",
        "absl/strings",
    ],
    deps = [
        "arena",
        "channel_args",
        "channel_args_preconditioning",
        "channel_stack_type",
        "closure",
        "connectivity_state",
        "error",
        "event_engine_context",
        "experiments",
        "iomgr_fwd",
        "metadata",
        "metadata_batch",
        "resource_quota",
        "slice",
        "slice_buffer",
        "status_helper",
        "time",
        "try_seq",
        "//:channel",
        "//:channel_arg_names",
        "//:channel_create",
        "//:channelz",
        "//:config",
        "//:debug_location",
        "//:exec_ctx",
        "//:gpr",
        "//:grpc_base",
        "//:grpc_public_hdrs",
        "//:grpc_trace",
        "//:iomgr",
        "//:promise",
        "//:ref_counted_ptr",
        "//:server",
    ],
)

grpc_internal_proto_library(
    name = "chaotic_good_frame_proto",
    srcs = ["ext/transport/chaotic_good/chaotic_good_frame.proto"],
    has_services = False,
)

grpc_cc_proto_library(
    name = "chaotic_good_frame_cc_proto",
    deps = ["chaotic_good_frame_proto"],
)

grpc_cc_library(
    name = "chaotic_good_frame",
    srcs = [
        "ext/transport/chaotic_good/frame.cc",
    ],
    hdrs = [
        "ext/transport/chaotic_good/frame.h",
    ],
    external_deps = [
        "absl/log:check",
        "absl/random:bit_gen_ref",
        "absl/status",
        "absl/status:statusor",
    ],
    deps = [
        "arena",
        "bitset",
        "chaotic_good_frame_cc_proto",
        "chaotic_good_frame_header",
        "context",
        "match",
        "message",
        "metadata",
        "no_destruct",
        "slice",
        "slice_buffer",
        "status_flag",
        "status_helper",
        "switch",
        "//:gpr_platform",
        "//:grpc_base",
    ],
)

grpc_cc_library(
    name = "chaotic_good_frame_header",
    srcs = [
        "ext/transport/chaotic_good/frame_header.cc",
    ],
    hdrs = [
        "ext/transport/chaotic_good/frame_header.h",
    ],
    external_deps = [
        "absl/status",
        "absl/status:statusor",
        "absl/strings",
    ],
    deps = [
        "bitset",
        "//:gpr_platform",
    ],
)

grpc_cc_library(
    name = "chaotic_good_config",
    hdrs = [
        "ext/transport/chaotic_good/config.h",
    ],
    external_deps = ["absl/container:flat_hash_set"],
    deps = [
        "channel_args",
        "chaotic_good_frame_cc_proto",
        "chaotic_good_message_chunker",
        "chaotic_good_pending_connection",
        "chaotic_good_tcp_frame_transport",
        "event_engine_extensions",
    ],
)

grpc_cc_library(
    name = "chaotic_good_message_chunker",
    hdrs = [
        "ext/transport/chaotic_good/message_chunker.h",
    ],
    deps = [
        "chaotic_good_frame",
        "if",
        "loop",
        "map",
        "seq",
        "status_flag",
    ],
)

grpc_cc_library(
    name = "chaotic_good_message_reassembly",
    hdrs = [
        "ext/transport/chaotic_good/message_reassembly.h",
    ],
    external_deps = ["absl/log"],
    deps = [
        "call_spine",
        "chaotic_good_frame",
    ],
)

grpc_cc_library(
    name = "chaotic_good_control_endpoint",
    srcs = [
        "ext/transport/chaotic_good/control_endpoint.cc",
    ],
    hdrs = [
        "ext/transport/chaotic_good/control_endpoint.h",
    ],
    external_deps = ["absl/cleanup"],
    deps = [
        "1999",
        "event_engine_context",
        "event_engine_tcp_socket_utils",
        "grpc_promise_endpoint",
        "loop",
        "sync",
        "try_seq",
    ],
)

grpc_cc_library(
    name = "chaotic_good_pending_connection",
    hdrs = [
        "ext/transport/chaotic_good/pending_connection.h",
    ],
    external_deps = ["absl/status:statusor"],
    deps = [
        "dual_ref_counted",
        "grpc_promise_endpoint",
        "//:promise",
    ],
)

grpc_cc_library(
    name = "chaotic_good_data_endpoints",
    srcs = [
        "ext/transport/chaotic_good/data_endpoints.cc",
    ],
    hdrs = [
        "ext/transport/chaotic_good/data_endpoints.h",
    ],
    external_deps = [
        "absl/cleanup",
        "absl/strings",
    ],
    deps = [
        "1999",
        "chaotic_good_pending_connection",
        "chaotic_good_serialize_little_endian",
        "default_tcp_tracer",
        "event_engine_context",
        "event_engine_extensions",
        "event_engine_query_extensions",
        "event_engine_tcp_socket_utils",
        "grpc_promise_endpoint",
        "loop",
        "metrics",
        "seq",
        "seq_bit_set",
        "slice_buffer",
        "status_flag",
        "try_seq",
        "//:promise",
    ],
)

grpc_cc_library(
    name = "chaotic_good_frame_transport",
    hdrs = [
        "ext/transport/chaotic_good/frame_transport.h",
    ],
    external_deps = ["absl/strings"],
    deps = [
        "1999",
        "chaotic_good_frame",
        "chaotic_good_frame_header",
        "event_engine_context",
        "event_engine_tcp_socket_utils",
        "grpc_promise_endpoint",
        "inter_activity_pipe",
        "loop",
        "map",
        "match_promise",
        "mpsc",
        "pipe",
        "//:promise",
    ],
)

grpc_cc_library(
    name = "chaotic_good_serialize_little_endian",
    hdrs = [
        "ext/transport/chaotic_good/serialize_little_endian.h",
    ],
)

grpc_cc_library(
    name = "chaotic_good_tcp_frame_transport",
    srcs = [
        "ext/transport/chaotic_good/tcp_frame_transport.cc",
    ],
    hdrs = [
        "ext/transport/chaotic_good/tcp_frame_transport.h",
    ],
    deps = [
        "chaotic_good_control_endpoint",
        "chaotic_good_data_endpoints",
        "chaotic_good_frame_header",
        "chaotic_good_frame_transport",
        "chaotic_good_pending_connection",
        "chaotic_good_serialize_little_endian",
        "event_engine_tcp_socket_utils",
        "if",
        "inter_activity_latch",
        "join",
        "loop",
        "race",
        "seq",
        "try_seq",
    ],
)

grpc_cc_library(
    name = "chaotic_good_client_transport",
    srcs = [
        "ext/transport/chaotic_good/client_transport.cc",
    ],
    hdrs = [
        "ext/transport/chaotic_good/client_transport.h",
    ],
    external_deps = [
        "absl/base:core_headers",
        "absl/container:flat_hash_map",
        "absl/log",
        "absl/log:check",
        "absl/random",
        "absl/random:bit_gen_ref",
        "absl/status",
        "absl/status:statusor",
    ],
    deps = [
        "activity",
        "arena",
        "chaotic_good_config",
        "chaotic_good_frame",
        "chaotic_good_frame_header",
        "chaotic_good_frame_transport",
        "chaotic_good_message_reassembly",
        "chaotic_good_pending_connection",
        "context",
        "event_engine_context",
        "event_engine_query_extensions",
        "for_each",
        "grpc_promise_endpoint",
        "if",
        "inter_activity_pipe",
        "loop",
        "map",
        "memory_quota",
        "metadata_batch",
        "mpsc",
        "pipe",
        "poll",
        "resource_quota",
        "slice",
        "slice_buffer",
        "switch",
        "sync",
        "try_join",
        "try_seq",
        "//:exec_ctx",
        "//:gpr_platform",
        "//:grpc_base",
        "//:ref_counted_ptr",
    ],
)

grpc_cc_library(
    name = "chaotic_good_server_transport",
    srcs = [
        "ext/transport/chaotic_good/server_transport.cc",
    ],
    hdrs = [
        "ext/transport/chaotic_good/server_transport.h",
    ],
    external_deps = [
        "absl/base:core_headers",
        "absl/cleanup",
        "absl/container:flat_hash_map",
        "absl/functional:any_invocable",
        "absl/log",
        "absl/log:check",
        "absl/random",
        "absl/random:bit_gen_ref",
        "absl/status",
        "absl/status:statusor",
    ],
    deps = [
        "1999",
        "activity",
        "arena",
        "chaotic_good_config",
        "chaotic_good_frame",
        "chaotic_good_frame_header",
        "chaotic_good_frame_transport",
        "chaotic_good_message_chunker",
        "chaotic_good_message_reassembly",
        "chaotic_good_pending_connection",
        "context",
        "default_event_engine",
        "event_engine_context",
        "event_engine_wakeup_scheduler",
        "for_each",
        "grpc_promise_endpoint",
        "if",
        "inter_activity_latch",
        "inter_activity_pipe",
        "loop",
        "memory_quota",
        "metadata_batch",
        "mpsc",
        "pipe",
        "poll",
        "resource_quota",
        "seq",
        "slice",
        "slice_buffer",
        "switch",
        "sync",
        "try_join",
        "try_seq",
        "//:exec_ctx",
        "//:gpr_platform",
        "//:grpc_base",
        "//:ref_counted_ptr",
    ],
)

grpc_cc_library(
    name = "chaotic_good_server",
    srcs = [
        "ext/transport/chaotic_good/server/chaotic_good_server.cc",
    ],
    hdrs = [
        "ext/transport/chaotic_good/server/chaotic_good_server.h",
    ],
    external_deps = [
        "absl/container:flat_hash_map",
        "absl/log",
        "absl/log:check",
        "absl/random",
        "absl/random:bit_gen_ref",
        "absl/status",
        "absl/status:statusor",
    ],
    deps = [
        "activity",
        "arena",
        "channel_args",
        "channel_args_endpoint_config",
        "chaotic_good_config",
        "chaotic_good_frame",
        "chaotic_good_frame_header",
        "chaotic_good_legacy_server",
        "chaotic_good_pending_connection",
        "chaotic_good_server_transport",
        "chaotic_good_tcp_frame_transport",
        "closure",
        "context",
        "error",
        "error_utils",
        "event_engine_common",
        "event_engine_context",
        "event_engine_extensions",
        "event_engine_query_extensions",
        "event_engine_tcp_socket_utils",
        "event_engine_utils",
        "event_engine_wakeup_scheduler",
        "grpc_promise_endpoint",
        "if",
        "inter_activity_latch",
        "iomgr_fwd",
        "join",
        "latch",
        "memory_quota",
        "metadata",
        "metadata_batch",
        "metrics",
        "race",
        "resource_quota",
        "sleep",
        "slice",
        "slice_buffer",
        "status_helper",
        "sync",
        "time",
        "try_seq",
        "//:channelz",
        "//:gpr_platform",
        "//:grpc_base",
        "//:handshaker",
        "//:iomgr",
        "//:orphanable",
        "//:ref_counted_ptr",
        "//:server",
    ],
)

grpc_cc_library(
    name = "chaotic_good_connector",
    srcs = [
        "ext/transport/chaotic_good/client/chaotic_good_connector.cc",
    ],
    hdrs = [
        "ext/transport/chaotic_good/client/chaotic_good_connector.h",
    ],
    external_deps = [
        "absl/log",
        "absl/log:check",
        "absl/random",
        "absl/random:bit_gen_ref",
        "absl/status",
        "absl/status:statusor",
    ],
    deps = [
        "activity",
        "all_ok",
        "arena",
        "channel_args",
        "channel_args_endpoint_config",
        "chaotic_good_client_transport",
        "chaotic_good_config",
        "chaotic_good_frame",
        "chaotic_good_frame_cc_proto",
        "chaotic_good_frame_header",
        "chaotic_good_legacy_connector",
        "chaotic_good_tcp_frame_transport",
        "closure",
        "context",
        "error",
        "error_utils",
        "event_engine_context",
        "event_engine_extensions",
        "event_engine_query_extensions",
        "event_engine_tcp_socket_utils",
        "event_engine_wakeup_scheduler",
        "grpc_promise_endpoint",
        "inter_activity_latch",
        "latch",
        "memory_quota",
        "metrics",
        "no_destruct",
        "notification",
        "race",
        "resource_quota",
        "sleep",
        "slice",
        "slice_buffer",
        "subchannel_connector",
        "sync",
        "time",
        "try_seq",
        "wait_for_callback",
        "//:channel",
        "//:channel_create",
        "//:config",
        "//:debug_location",
        "//:exec_ctx",
        "//:gpr_platform",
        "//:grpc_base",
        "//:grpc_client_channel",
        "//:handshaker",
        "//:iomgr",
        "//:ref_counted_ptr",
    ],
)

grpc_cc_library(
    name = "chaotic_good_legacy_frame",
    srcs = [
        "ext/transport/chaotic_good_legacy/frame.cc",
    ],
    hdrs = [
        "ext/transport/chaotic_good_legacy/frame.h",
    ],
    external_deps = [
        "absl/log:check",
        "absl/random:bit_gen_ref",
        "absl/status",
        "absl/status:statusor",
    ],
    deps = [
        "arena",
        "bitset",
        "chaotic_good_frame_cc_proto",
        "chaotic_good_legacy_frame_header",
        "context",
        "match",
        "message",
        "metadata",
        "no_destruct",
        "slice",
        "slice_buffer",
        "status_helper",
        "//:gpr_platform",
        "//:grpc_base",
    ],
)

grpc_cc_library(
    name = "chaotic_good_legacy_frame_header",
    srcs = [
        "ext/transport/chaotic_good_legacy/frame_header.cc",
    ],
    hdrs = [
        "ext/transport/chaotic_good_legacy/frame_header.h",
    ],
    external_deps = [
        "absl/status",
        "absl/status:statusor",
        "absl/strings",
    ],
    deps = [
        "bitset",
        "//:gpr_platform",
    ],
)

grpc_cc_library(
    name = "chaotic_good_legacy_config",
    hdrs = [
        "ext/transport/chaotic_good_legacy/config.h",
    ],
    external_deps = ["absl/container:flat_hash_set"],
    deps = [
        "channel_args",
        "chaotic_good_frame_cc_proto",
        "chaotic_good_legacy_message_chunker",
        "chaotic_good_legacy_pending_connection",
        "chaotic_good_legacy_transport",
        "event_engine_extensions",
    ],
)

grpc_cc_library(
    name = "chaotic_good_legacy_message_chunker",
    hdrs = [
        "ext/transport/chaotic_good_legacy/message_chunker.h",
    ],
    deps = [
        "chaotic_good_legacy_frame",
        "if",
        "loop",
        "map",
        "seq",
        "status_flag",
    ],
)

grpc_cc_library(
    name = "chaotic_good_legacy_message_reassembly",
    hdrs = [
        "ext/transport/chaotic_good_legacy/message_reassembly.h",
    ],
    external_deps = ["absl/log"],
    deps = [
        "call_spine",
        "chaotic_good_legacy_frame",
    ],
)

grpc_cc_library(
    name = "chaotic_good_legacy_control_endpoint",
    srcs = [
        "ext/transport/chaotic_good_legacy/control_endpoint.cc",
    ],
    hdrs = [
        "ext/transport/chaotic_good_legacy/control_endpoint.h",
    ],
    external_deps = ["absl/cleanup"],
    deps = [
        "1999",
        "event_engine_context",
        "event_engine_tcp_socket_utils",
        "grpc_promise_endpoint",
        "loop",
        "sync",
        "try_seq",
    ],
)

grpc_cc_library(
    name = "chaotic_good_legacy_pending_connection",
    hdrs = [
        "ext/transport/chaotic_good_legacy/pending_connection.h",
    ],
    external_deps = ["absl/status:statusor"],
    deps = [
        "dual_ref_counted",
        "grpc_promise_endpoint",
        "//:promise",
    ],
)

grpc_cc_library(
    name = "chaotic_good_legacy_data_endpoints",
    srcs = [
        "ext/transport/chaotic_good_legacy/data_endpoints.cc",
    ],
    hdrs = [
        "ext/transport/chaotic_good_legacy/data_endpoints.h",
    ],
    external_deps = [
        "absl/cleanup",
        "absl/strings",
    ],
    deps = [
        "1999",
        "chaotic_good_legacy_pending_connection",
        "default_tcp_tracer",
        "event_engine_context",
        "event_engine_extensions",
        "event_engine_query_extensions",
        "event_engine_tcp_socket_utils",
        "grpc_promise_endpoint",
        "loop",
        "metrics",
        "seq",
        "slice_buffer",
        "try_seq",
        "//:promise",
    ],
)

grpc_cc_library(
    name = "chaotic_good_legacy_transport",
    hdrs = [
        "ext/transport/chaotic_good_legacy/chaotic_good_transport.h",
    ],
    external_deps = ["absl/strings"],
    deps = [
        "call_spine",
        "chaotic_good_legacy_control_endpoint",
        "chaotic_good_legacy_data_endpoints",
        "chaotic_good_legacy_frame",
        "chaotic_good_legacy_frame_header",
        "event_engine_context",
        "event_engine_tcp_socket_utils",
        "grpc_promise_endpoint",
        "loop",
        "match_promise",
        "mpsc",
        "seq",
        "try_join",
        "try_seq",
        "//:gpr_platform",
        "//:grpc_trace",
    ],
)

grpc_cc_library(
    name = "chaotic_good_legacy_client_transport",
    srcs = [
        "ext/transport/chaotic_good_legacy/client_transport.cc",
    ],
    hdrs = [
        "ext/transport/chaotic_good_legacy/client_transport.h",
    ],
    external_deps = [
        "absl/base:core_headers",
        "absl/container:flat_hash_map",
        "absl/log",
        "absl/log:check",
        "absl/random",
        "absl/random:bit_gen_ref",
        "absl/status",
        "absl/status:statusor",
    ],
    deps = [
        "activity",
        "arena",
        "chaotic_good_legacy_config",
        "chaotic_good_legacy_frame",
        "chaotic_good_legacy_frame_header",
        "chaotic_good_legacy_message_reassembly",
        "chaotic_good_legacy_pending_connection",
        "chaotic_good_legacy_transport",
        "context",
        "event_engine_context",
        "event_engine_query_extensions",
        "for_each",
        "grpc_promise_endpoint",
        "if",
        "inter_activity_pipe",
        "loop",
        "map",
        "memory_quota",
        "metadata_batch",
        "metrics",
        "mpsc",
        "pipe",
        "poll",
        "resource_quota",
        "slice",
        "slice_buffer",
        "switch",
        "sync",
        "try_join",
        "try_seq",
        "//:exec_ctx",
        "//:gpr_platform",
        "//:grpc_base",
        "//:ref_counted_ptr",
    ],
)

grpc_cc_library(
    name = "chaotic_good_legacy_server_transport",
    srcs = [
        "ext/transport/chaotic_good_legacy/server_transport.cc",
    ],
    hdrs = [
        "ext/transport/chaotic_good_legacy/server_transport.h",
    ],
    external_deps = [
        "absl/base:core_headers",
        "absl/cleanup",
        "absl/container:flat_hash_map",
        "absl/functional:any_invocable",
        "absl/log",
        "absl/log:check",
        "absl/random",
        "absl/random:bit_gen_ref",
        "absl/status",
        "absl/status:statusor",
    ],
    deps = [
        "1999",
        "activity",
        "arena",
        "chaotic_good_legacy_config",
        "chaotic_good_legacy_frame",
        "chaotic_good_legacy_frame_header",
        "chaotic_good_legacy_message_reassembly",
        "chaotic_good_legacy_pending_connection",
        "chaotic_good_legacy_transport",
        "context",
        "default_event_engine",
        "event_engine_context",
        "event_engine_wakeup_scheduler",
        "for_each",
        "grpc_promise_endpoint",
        "if",
        "inter_activity_latch",
        "inter_activity_pipe",
        "loop",
        "memory_quota",
        "metadata_batch",
        "metrics",
        "mpsc",
        "pipe",
        "poll",
        "resource_quota",
        "seq",
        "slice",
        "slice_buffer",
        "switch",
        "sync",
        "try_join",
        "try_seq",
        "//:exec_ctx",
        "//:gpr_platform",
        "//:grpc_base",
        "//:ref_counted_ptr",
    ],
)

grpc_cc_library(
    name = "chaotic_good_legacy_server",
    srcs = [
        "ext/transport/chaotic_good_legacy/server/chaotic_good_server.cc",
    ],
    hdrs = [
        "ext/transport/chaotic_good_legacy/server/chaotic_good_server.h",
    ],
    external_deps = [
        "absl/container:flat_hash_map",
        "absl/log",
        "absl/log:check",
        "absl/random",
        "absl/random:bit_gen_ref",
        "absl/status",
        "absl/status:statusor",
    ],
    deps = [
        "activity",
        "arena",
        "channel_args",
        "channel_args_endpoint_config",
        "chaotic_good_legacy_config",
        "chaotic_good_legacy_frame",
        "chaotic_good_legacy_frame_header",
        "chaotic_good_legacy_pending_connection",
        "chaotic_good_legacy_server_transport",
        "closure",
        "context",
        "error",
        "error_utils",
        "event_engine_common",
        "event_engine_context",
        "event_engine_extensions",
        "event_engine_query_extensions",
        "event_engine_tcp_socket_utils",
        "event_engine_utils",
        "event_engine_wakeup_scheduler",
        "grpc_promise_endpoint",
        "if",
        "inter_activity_latch",
        "iomgr_fwd",
        "join",
        "latch",
        "memory_quota",
        "metadata",
        "metadata_batch",
        "race",
        "resource_quota",
        "sleep",
        "slice",
        "slice_buffer",
        "status_helper",
        "sync",
        "time",
        "try_seq",
        "//:channelz",
        "//:gpr_platform",
        "//:grpc_base",
        "//:handshaker",
        "//:iomgr",
        "//:orphanable",
        "//:ref_counted_ptr",
        "//:server",
    ],
)

grpc_cc_library(
    name = "chaotic_good_legacy_connector",
    srcs = [
        "ext/transport/chaotic_good_legacy/client/chaotic_good_connector.cc",
    ],
    hdrs = [
        "ext/transport/chaotic_good_legacy/client/chaotic_good_connector.h",
    ],
    external_deps = [
        "absl/log",
        "absl/log:check",
        "absl/random",
        "absl/random:bit_gen_ref",
        "absl/status",
        "absl/status:statusor",
    ],
    deps = [
        "activity",
        "all_ok",
        "arena",
        "channel_args",
        "channel_args_endpoint_config",
        "chaotic_good_frame_cc_proto",
        "chaotic_good_legacy_client_transport",
        "chaotic_good_legacy_config",
        "chaotic_good_legacy_frame",
        "chaotic_good_legacy_frame_header",
        "closure",
        "context",
        "error",
        "error_utils",
        "event_engine_context",
        "event_engine_extensions",
        "event_engine_query_extensions",
        "event_engine_tcp_socket_utils",
        "event_engine_wakeup_scheduler",
        "grpc_promise_endpoint",
        "inter_activity_latch",
        "latch",
        "memory_quota",
        "no_destruct",
        "notification",
        "race",
        "resource_quota",
        "sleep",
        "slice",
        "slice_buffer",
        "subchannel_connector",
        "sync",
        "time",
        "try_seq",
        "wait_for_callback",
        "//:channel",
        "//:channel_create",
        "//:config",
        "//:debug_location",
        "//:exec_ctx",
        "//:gpr_platform",
        "//:grpc_base",
        "//:grpc_client_channel",
        "//:handshaker",
        "//:iomgr",
        "//:ref_counted_ptr",
    ],
)

grpc_cc_library(
    name = "gcp_metadata_query",
    srcs = [
        "util/gcp_metadata_query.cc",
    ],
    hdrs = [
        "util/gcp_metadata_query.h",
    ],
    external_deps = [
        "absl/functional:any_invocable",
        "absl/log",
        "absl/log:check",
        "absl/status",
        "absl/status:statusor",
        "absl/strings",
        "absl/strings:str_format",
    ],
    deps = [
        "closure",
        "error",
        "status_helper",
        "time",
        "//:gpr_platform",
        "//:grpc_base",
        "//:grpc_core_credentials_header",
        "//:grpc_security_base",
        "//:grpc_trace",
        "//:httpcli",
        "//:iomgr",
        "//:orphanable",
        "//:ref_counted_ptr",
        "//:uri",
    ],
)

grpc_cc_library(
    name = "check_class_size",
    hdrs = [
        "util/check_class_size.h",
    ],
    deps = [
        "//:gpr_platform",
    ],
)

grpc_cc_library(
    name = "logging_sink",
    hdrs = [
        "ext/filters/logging/logging_sink.h",
    ],
    external_deps = [
        "absl/numeric:int128",
        "absl/strings",
    ],
    visibility = [
        "//src/cpp/ext/gcp:__subpackages__",
        "//test:__subpackages__",
    ],
    deps = [
        "time",
        "//:gpr_platform",
    ],
)

grpc_cc_library(
    name = "logging_filter",
    srcs = [
        "ext/filters/logging/logging_filter.cc",
    ],
    hdrs = [
        "ext/filters/logging/logging_filter.h",
    ],
    external_deps = [
        "absl/log",
        "absl/numeric:int128",
        "absl/random",
        "absl/random:distributions",
        "absl/status:statusor",
        "absl/strings",
    ],
    deps = [
        "arena",
        "arena_promise",
        "cancel_callback",
        "channel_args",
        "channel_fwd",
        "channel_stack_type",
        "context",
        "latent_see",
        "logging_sink",
        "map",
        "metadata_batch",
        "pipe",
        "slice",
        "slice_buffer",
        "time",
        "//:call_tracer",
        "//:channel_arg_names",
        "//:config",
        "//:gpr",
        "//:gpr_platform",
        "//:grpc_base",
        "//:grpc_client_channel",
        "//:grpc_public_hdrs",
        "//:grpc_resolver",
        "//:uri",
    ],
)

grpc_cc_library(
    name = "grpc_promise_endpoint",
    srcs = [
        "lib/transport/promise_endpoint.cc",
    ],
    external_deps = [
        "absl/base:core_headers",
        "absl/log",
        "absl/log:check",
        "absl/status",
        "absl/status:statusor",
    ],
    public_hdrs = [
        "lib/transport/promise_endpoint.h",
    ],
    deps = [
        "activity",
        "cancel_callback",
        "event_engine_common",
        "event_engine_extensions",
        "event_engine_query_extensions",
        "if",
        "map",
        "poll",
        "slice",
        "slice_buffer",
        "sync",
        "//:event_engine_base_hdrs",
        "//:exec_ctx",
        "//:gpr",
    ],
)

grpc_cc_library(
    name = "call_final_info",
    srcs = [
        "lib/transport/call_final_info.cc",
    ],
    hdrs = [
        "lib/transport/call_final_info.h",
    ],
    deps = [
        "//:gpr",
        "//:grpc_public_hdrs",
    ],
)

grpc_cc_library(
    name = "call_finalization",
    hdrs = [
        "call/call_finalization.h",
    ],
    visibility = ["//bazel:alt_grpc_base_legacy"],
    deps = [
        "arena",
        "call_final_info",
        "context",
        "//:gpr_platform",
    ],
)

grpc_cc_library(
    name = "call_state",
    srcs = [
        "call/call_state.cc",
    ],
    hdrs = [
        "call/call_state.h",
    ],
    deps = [
        "activity",
        "poll",
        "status_flag",
        "//:gpr",
        "//:grpc_trace",
    ],
)

grpc_cc_library(
    name = "call_filters",
    srcs = [
        "call/call_filters.cc",
    ],
    hdrs = [
        "call/call_filters.h",
    ],
    external_deps = [
        "absl/log",
        "absl/log:check",
    ],
    deps = [
        "call_final_info",
        "call_state",
        "dump_args",
        "for_each",
        "if",
        "latch",
        "map",
        "message",
        "metadata",
        "ref_counted",
        "seq",
        "status_flag",
        "try_seq",
        "//:gpr",
        "//:promise",
        "//:ref_counted_ptr",
    ],
)

grpc_cc_library(
    name = "filter_fusion",
    hdrs = [
        "call/filter_fusion.h",
    ],
    deps = [
        "call_filters",
        "call_final_info",
        "metadata",
        "type_list",
        "//:grpc_public_hdrs",
    ],
)

grpc_cc_library(
    name = "interception_chain",
    srcs = [
        "call/interception_chain.cc",
    ],
    hdrs = [
        "call/interception_chain.h",
    ],
    deps = [
        "call_destination",
        "call_filters",
        "call_spine",
        "match",
        "metadata",
        "ref_counted",
        "//:gpr_platform",
        "//:grpc_trace",
    ],
)

grpc_cc_library(
    name = "call_destination",
    hdrs = [
        "call/call_destination.h",
    ],
    deps = [
        "call_spine",
        "//:gpr_platform",
        "//:orphanable",
    ],
)

grpc_cc_library(
    name = "parsed_metadata",
    srcs = [
        "call/parsed_metadata.cc",
    ],
    hdrs = [
        "call/parsed_metadata.h",
    ],
    external_deps = [
        "absl/functional:function_ref",
        "absl/meta:type_traits",
        "absl/strings",
    ],
    deps = [
        "slice",
        "time",
        "//:gpr_platform",
    ],
)

grpc_cc_library(
    name = "metadata",
    srcs = [
        "call/metadata.cc",
    ],
    hdrs = [
        "call/metadata.h",
    ],
    deps = [
        "error_utils",
        "metadata_batch",
        "try_seq",
        "//:gpr_platform",
    ],
)

grpc_cc_library(
    name = "message",
    srcs = [
        "call/message.cc",
    ],
    hdrs = [
        "call/message.h",
    ],
    external_deps = ["absl/strings"],
    deps = [
        "arena",
        "slice_buffer",
        "//:gpr_platform",
        "//:grpc_public_hdrs",
    ],
)

grpc_cc_library(
    name = "call_spine",
    srcs = [
        "call/call_spine.cc",
    ],
    hdrs = [
        "call/call_spine.h",
    ],
    external_deps = [
        "absl/functional:any_invocable",
        "absl/log",
        "absl/log:check",
    ],
    deps = [
        "1999",
        "call_arena_allocator",
        "call_filters",
        "dual_ref_counted",
        "event_engine_context",
        "for_each",
        "if",
        "latch",
        "message",
        "metadata",
        "pipe",
        "prioritized_race",
        "promise_status",
        "status_flag",
        "try_seq",
        "//:gpr",
        "//:promise",
    ],
)

grpc_cc_library(
    name = "direct_channel",
    srcs = [
        "client_channel/direct_channel.cc",
    ],
    hdrs = [
        "client_channel/direct_channel.h",
    ],
    deps = [
        "channel_stack_type",
        "event_engine_context",
        "interception_chain",
        "//:channel",
        "//:config",
        "//:grpc_base",
        "//:orphanable",
    ],
)

grpc_cc_library(
    name = "metadata_batch",
    srcs = [
        "call/metadata_batch.cc",
    ],
    hdrs = [
        "call/custom_metadata.h",
        "call/metadata_batch.h",
        "call/simple_slice_based_metadata.h",
    ],
    external_deps = [
        "absl/base:no_destructor",
        "absl/container:flat_hash_set",
        "absl/container:inlined_vector",
        "absl/functional:function_ref",
        "absl/log",
        "absl/log:check",
        "absl/meta:type_traits",
        "absl/strings",
        "absl/strings:str_format",
    ],
    deps = [
        "chunked_vector",
        "compression",
        "experiments",
        "if_list",
        "metadata_compression_traits",
        "packed_table",
        "parsed_metadata",
        "poll",
        "slice",
        "time",
        "timeout_encoding",
        "type_list",
        "//:gpr",
        "//:grpc_public_hdrs",
    ],
)

grpc_cc_library(
    name = "timeout_encoding",
    srcs = [
        "lib/transport/timeout_encoding.cc",
    ],
    hdrs = [
        "lib/transport/timeout_encoding.h",
    ],
    external_deps = [
        "absl/base:core_headers",
        "absl/log:check",
    ],
    deps = [
        "slice",
        "time",
        "//:gpr",
    ],
)

grpc_cc_library(
    name = "call_arena_allocator",
    srcs = [
        "call/call_arena_allocator.cc",
    ],
    hdrs = [
        "call/call_arena_allocator.h",
    ],
    deps = [
        "arena",
        "memory_quota",
        "ref_counted",
        "//:gpr_platform",
    ],
)

grpc_cc_library(
    name = "compression",
    srcs = [
        "lib/compression/compression.cc",
        "lib/compression/compression_internal.cc",
    ],
    hdrs = [
        "lib/compression/compression_internal.h",
    ],
    external_deps = [
        "absl/container:inlined_vector",
        "absl/log:check",
        "absl/strings",
        "absl/strings:str_format",
    ],
    deps = [
        "bitset",
        "channel_args",
        "ref_counted_string",
        "slice",
        "useful",
        "//:gpr",
        "//:grpc_public_hdrs",
        "//:grpc_trace",
        "//:ref_counted_ptr",
    ],
)

grpc_cc_library(
    name = "metrics",
    srcs = [
        "telemetry/metrics.cc",
    ],
    hdrs = [
        "telemetry/metrics.h",
    ],
    external_deps = [
        "absl/functional:any_invocable",
        "absl/functional:function_ref",
        "absl/log:check",
        "absl/strings",
        "absl/types:span",
    ],
    deps = [
        "channel_args",
        "no_destruct",
        "slice",
        "sync",
        "time",
        "//:call_tracer",
        "//:gpr",
    ],
)

grpc_cc_library(
    name = "wait_for_single_owner",
    hdrs = ["util/wait_for_single_owner.h"],
    external_deps = ["absl/log"],
    deps = [
        "time",
        "//:gpr",
    ],
)

grpc_cc_library(
<<<<<<< HEAD
    name = "ping_promise",
    srcs = [
        "ext/transport/chttp2/transport/ping_promise.cc",
    ],
    hdrs = [
        "ext/transport/chttp2/transport/ping_promise.h",
    ],
    external_deps = [
        "absl/log",
        "absl/status",
        "absl/random",
    ],
    deps = [
        "1999",
        "if",
        "latch",
        "map",
        "match",
        "ping_abuse_policy",
        "ping_callbacks",
        "ping_rate_policy",
        "race",
        "sleep",
        "time",
        "try_seq",
        "//:promise",
    ],
)
=======
    name = "ztrace_collector",
    hdrs = ["channelz/ztrace_collector.h"],
    external_deps = [
        "absl/container:flat_hash_set",
    ],
    deps = [
        "single_set_ptr",
        "sync",
        "time",
        "//:channelz",
        "//:gpr",
    ],
)

>>>>>>> ce55b7de
### UPB Targets

grpc_upb_proto_library(
    name = "envoy_admin_upb",
    deps = ["@envoy_api//envoy/admin/v3:pkg"],
)

grpc_upb_proto_library(
    name = "envoy_config_cluster_upb",
    deps = ["@envoy_api//envoy/config/cluster/v3:pkg"],
)

grpc_upb_proto_reflection_library(
    name = "envoy_config_cluster_upbdefs",
    deps = ["@envoy_api//envoy/config/cluster/v3:pkg"],
)

grpc_upb_proto_library(
    name = "envoy_config_core_upb",
    deps = ["@envoy_api//envoy/config/core/v3:pkg"],
)

grpc_upb_proto_reflection_library(
    name = "envoy_config_core_upbdefs",
    deps = ["@envoy_api//envoy/config/core/v3:pkg"],
)

grpc_upb_proto_library(
    name = "envoy_config_endpoint_upb",
    deps = ["@envoy_api//envoy/config/endpoint/v3:pkg"],
)

grpc_upb_proto_reflection_library(
    name = "envoy_config_endpoint_upbdefs",
    deps = ["@envoy_api//envoy/config/endpoint/v3:pkg"],
)

grpc_upb_proto_library(
    name = "envoy_config_listener_upb",
    deps = ["@envoy_api//envoy/config/listener/v3:pkg"],
)

grpc_upb_proto_reflection_library(
    name = "envoy_config_listener_upbdefs",
    deps = ["@envoy_api//envoy/config/listener/v3:pkg"],
)

grpc_upb_proto_library(
    name = "envoy_config_rbac_upb",
    deps = ["@envoy_api//envoy/config/rbac/v3:pkg"],
)

grpc_upb_proto_library(
    name = "envoy_config_route_upb",
    deps = ["@envoy_api//envoy/config/route/v3:pkg"],
)

grpc_upb_proto_reflection_library(
    name = "envoy_config_route_upbdefs",
    deps = ["@envoy_api//envoy/config/route/v3:pkg"],
)

grpc_upb_proto_library(
    name = "envoy_extensions_clusters_aggregate_upb",
    deps = ["@envoy_api//envoy/extensions/clusters/aggregate/v3:pkg"],
)

grpc_upb_proto_reflection_library(
    name = "envoy_extensions_clusters_aggregate_upbdefs",
    deps = ["@envoy_api//envoy/extensions/clusters/aggregate/v3:pkg"],
)

grpc_upb_proto_library(
    name = "envoy_extensions_filters_common_fault_upb",
    deps = ["@envoy_api//envoy/extensions/filters/common/fault/v3:pkg"],
)

grpc_upb_proto_library(
    name = "envoy_extensions_filters_http_fault_upb",
    deps = ["@envoy_api//envoy/extensions/filters/http/fault/v3:pkg"],
)

grpc_upb_proto_reflection_library(
    name = "envoy_extensions_filters_http_fault_upbdefs",
    deps = ["@envoy_api//envoy/extensions/filters/http/fault/v3:pkg"],
)

grpc_upb_proto_library(
    name = "envoy_extensions_filters_http_gcp_authn_upb",
    deps = ["@envoy_api//envoy/extensions/filters/http/gcp_authn/v3:pkg"],
)

grpc_upb_proto_reflection_library(
    name = "envoy_extensions_filters_http_gcp_authn_upbdefs",
    deps = ["@envoy_api//envoy/extensions/filters/http/gcp_authn/v3:pkg"],
)

grpc_upb_proto_library(
    name = "envoy_extensions_filters_http_rbac_upb",
    deps = ["@envoy_api//envoy/extensions/filters/http/rbac/v3:pkg"],
)

grpc_upb_proto_reflection_library(
    name = "envoy_extensions_filters_http_rbac_upbdefs",
    deps = ["@envoy_api//envoy/extensions/filters/http/rbac/v3:pkg"],
)

grpc_upb_proto_library(
    name = "envoy_extensions_filters_http_router_upb",
    deps = ["@envoy_api//envoy/extensions/filters/http/router/v3:pkg"],
)

grpc_upb_proto_reflection_library(
    name = "envoy_extensions_filters_http_router_upbdefs",
    deps = ["@envoy_api//envoy/extensions/filters/http/router/v3:pkg"],
)

grpc_upb_proto_library(
    name = "envoy_extensions_filters_http_stateful_session_upb",
    deps = ["@envoy_api//envoy/extensions/filters/http/stateful_session/v3:pkg"],
)

grpc_upb_proto_reflection_library(
    name = "envoy_extensions_filters_http_stateful_session_upbdefs",
    deps = ["@envoy_api//envoy/extensions/filters/http/stateful_session/v3:pkg"],
)

grpc_upb_proto_library(
    name = "envoy_extensions_http_stateful_session_cookie_upb",
    deps = ["@envoy_api//envoy/extensions/http/stateful_session/cookie/v3:pkg"],
)

grpc_upb_proto_reflection_library(
    name = "envoy_extensions_http_stateful_session_cookie_upbdefs",
    deps = ["@envoy_api//envoy/extensions/http/stateful_session/cookie/v3:pkg"],
)

grpc_upb_proto_library(
    name = "envoy_type_http_upb",
    deps = ["@envoy_api//envoy/type/http/v3:pkg"],
)

grpc_upb_proto_library(
    name = "envoy_extensions_load_balancing_policies_client_side_weighted_round_robin_upb",
    deps = [
        "@envoy_api//envoy/extensions/load_balancing_policies/client_side_weighted_round_robin/v3:pkg",
    ],
)

grpc_upb_proto_library(
    name = "envoy_extensions_load_balancing_policies_ring_hash_upb",
    deps = ["@envoy_api//envoy/extensions/load_balancing_policies/ring_hash/v3:pkg"],
)

grpc_upb_proto_library(
    name = "envoy_extensions_load_balancing_policies_wrr_locality_upb",
    deps = ["@envoy_api//envoy/extensions/load_balancing_policies/wrr_locality/v3:pkg"],
)

grpc_upb_proto_library(
    name = "envoy_extensions_load_balancing_policies_pick_first_upb",
    deps = ["@envoy_api//envoy/extensions/load_balancing_policies/pick_first/v3:pkg"],
)

grpc_upb_proto_library(
    name = "envoy_extensions_filters_network_http_connection_manager_upb",
    deps = [
        "@envoy_api//envoy/extensions/filters/network/http_connection_manager/v3:pkg",
    ],
)

grpc_upb_proto_reflection_library(
    name = "envoy_extensions_filters_network_http_connection_manager_upbdefs",
    deps = [
        "@envoy_api//envoy/extensions/filters/network/http_connection_manager/v3:pkg",
    ],
)

grpc_upb_proto_library(
    name = "envoy_extensions_transport_sockets_tls_upb",
    deps = ["@envoy_api//envoy/extensions/transport_sockets/tls/v3:pkg"],
)

grpc_upb_proto_reflection_library(
    name = "envoy_extensions_transport_sockets_tls_upbdefs",
    deps = ["@envoy_api//envoy/extensions/transport_sockets/tls/v3:pkg"],
)

grpc_upb_proto_library(
    name = "envoy_extensions_transport_sockets_http_11_proxy_upb",
    deps = ["@envoy_api//envoy/extensions/transport_sockets/http_11_proxy/v3:pkg"],
)

grpc_upb_proto_reflection_library(
    name = "envoy_extensions_transport_sockets_http_11_proxy_upbdefs",
    deps = ["@envoy_api//envoy/extensions/transport_sockets/http_11_proxy/v3:pkg"],
)

grpc_upb_proto_library(
    name = "envoy_extensions_upstreams_http_upb",
    deps = ["@envoy_api//envoy/extensions/upstreams/http/v3:pkg"],
)

grpc_upb_proto_reflection_library(
    name = "envoy_extensions_upstreams_http_upbdefs",
    deps = ["@envoy_api//envoy/extensions/upstreams/http/v3:pkg"],
)

grpc_upb_proto_library(
    name = "envoy_service_discovery_upb",
    deps = ["@envoy_api//envoy/service/discovery/v3:pkg"],
)

grpc_upb_proto_reflection_library(
    name = "envoy_service_discovery_upbdefs",
    deps = ["@envoy_api//envoy/service/discovery/v3:pkg"],
)

grpc_upb_proto_library(
    name = "envoy_service_load_stats_upb",
    deps = ["@envoy_api//envoy/service/load_stats/v3:pkg"],
)

grpc_upb_proto_reflection_library(
    name = "envoy_service_load_stats_upbdefs",
    deps = ["@envoy_api//envoy/service/load_stats/v3:pkg"],
)

grpc_upb_proto_library(
    name = "envoy_service_status_upb",
    deps = ["@envoy_api//envoy/service/status/v3:pkg"],
)

grpc_upb_proto_reflection_library(
    name = "envoy_service_status_upbdefs",
    deps = ["@envoy_api//envoy/service/status/v3:pkg"],
)

grpc_upb_proto_library(
    name = "envoy_type_matcher_upb",
    deps = ["@envoy_api//envoy/type/matcher/v3:pkg"],
)

grpc_upb_proto_library(
    name = "envoy_type_upb",
    deps = ["@envoy_api//envoy/type/v3:pkg"],
)

grpc_upb_proto_library(
    name = "xds_type_upb",
    deps = ["@com_github_cncf_xds//xds/type/v3:pkg"],
)

grpc_upb_proto_reflection_library(
    name = "xds_type_upbdefs",
    deps = ["@com_github_cncf_xds//xds/type/v3:pkg"],
)

grpc_upb_proto_library(
    name = "xds_orca_upb",
    deps = ["@com_github_cncf_xds//xds/data/orca/v3:pkg"],
)

grpc_upb_proto_library(
    name = "xds_orca_service_upb",
    deps = ["@com_github_cncf_xds//xds/service/orca/v3:pkg"],
)

grpc_upb_proto_library(
    name = "grpc_health_upb",
    deps = ["//src/proto/grpc/health/v1:health_proto"],
)

grpc_upb_proto_library(
    name = "google_rpc_status_upb",
    deps = ["@com_google_googleapis//google/rpc:status_proto"],
)

grpc_upb_proto_reflection_library(
    name = "google_rpc_status_upbdefs",
    deps = ["@com_google_googleapis//google/rpc:status_proto"],
)

grpc_upb_proto_library(
    name = "google_type_expr_upb",
    deps = ["@com_google_googleapis//google/type:expr_proto"],
)

grpc_upb_proto_library(
    name = "grpc_lb_upb",
    deps = ["//src/proto/grpc/lb/v1:load_balancer_proto"],
)

grpc_upb_proto_library(
    name = "alts_upb",
    deps = ["//src/proto/grpc/gcp:alts_handshaker_proto"],
)

grpc_upb_proto_library(
    name = "rls_upb",
    deps = ["//src/proto/grpc/lookup/v1:rls_proto"],
)

grpc_upb_proto_library(
    name = "rls_config_upb",
    deps = ["//src/proto/grpc/lookup/v1:rls_config_proto"],
)

grpc_upb_proto_reflection_library(
    name = "rls_config_upbdefs",
    deps = ["//src/proto/grpc/lookup/v1:rls_config_proto"],
)

WELL_KNOWN_PROTO_TARGETS = [
    "any",
    "duration",
    "empty",
    "struct",
    "timestamp",
    "wrappers",
]

[
    grpc_upb_proto_library(
        name = "protobuf_" + target + "_upb",
        deps = ["@com_google_protobuf//:" + target + "_proto"],
    )
    for target in WELL_KNOWN_PROTO_TARGETS
]

[
    grpc_upb_proto_reflection_library(
        name = "protobuf_" + target + "_upbdefs",
        deps = ["@com_google_protobuf//:" + target + "_proto"],
    )
    for target in WELL_KNOWN_PROTO_TARGETS
]

grpc_generate_one_off_internal_targets()<|MERGE_RESOLUTION|>--- conflicted
+++ resolved
@@ -9357,7 +9357,6 @@
 )
 
 grpc_cc_library(
-<<<<<<< HEAD
     name = "ping_promise",
     srcs = [
         "ext/transport/chttp2/transport/ping_promise.cc",
@@ -9386,7 +9385,8 @@
         "//:promise",
     ],
 )
-=======
+
+grpc_cc_library(
     name = "ztrace_collector",
     hdrs = ["channelz/ztrace_collector.h"],
     external_deps = [
@@ -9401,7 +9401,6 @@
     ],
 )
 
->>>>>>> ce55b7de
 ### UPB Targets
 
 grpc_upb_proto_library(
