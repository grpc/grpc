# Copyright 2022 gRPC authors.
#
# Licensed under the Apache License, Version 2.0 (the "License");
# you may not use this file except in compliance with the License.
# You may obtain a copy of the License at
#
#     http://www.apache.org/licenses/LICENSE-2.0
#
# Unless required by applicable law or agreed to in writing, software
# distributed under the License is distributed on an "AS IS" BASIS,
# WITHOUT WARRANTIES OR CONDITIONS OF ANY KIND, either express or implied.
# See the License for the specific language governing permissions and
# limitations under the License.

load(
    "//bazel:grpc_build_system.bzl",
    "grpc_cc_library",
    "grpc_cc_proto_library",
    "grpc_generate_one_off_internal_targets",
    "grpc_internal_proto_library",
    "grpc_upb_proto_library",
    "grpc_upb_proto_reflection_library",
)

licenses(["reciprocal"])

package(
    default_visibility = ["//:__subpackages__"],
    features = [
        "layering_check",
    ],
)

config_setting(
    name = "enable_latent_see",
    values = {"define": "GRPC_ENABLE_LATENT_SEE=1"},
)

# This is needed as a transitionary mechanism to build the src/core targets in
# the top-level BUILD file that have not yet been moved here. Should go away
# once the transition is complete.
exports_files(
    glob(["**"]),
    visibility = ["//:__subpackages__"],
)

grpc_cc_library(
    name = "channel_fwd",
    hdrs = [
        "lib/channel/channel_fwd.h",
    ],
    language = "c++",
)

grpc_cc_library(
    name = "dump_args",
    srcs = [
        "util/dump_args.cc",
    ],
    hdrs = [
        "util/dump_args.h",
    ],
    external_deps = [
        "absl/functional:any_invocable",
        "absl/log:check",
        "absl/strings",
        "absl/strings:str_format",
    ],
    language = "c++",
)

grpc_cc_library(
    name = "slice_cast",
    hdrs = [
        "//:include/grpc/event_engine/internal/slice_cast.h",
    ],
)

grpc_cc_library(
    name = "event_engine_extensions",
    hdrs = [
        "lib/event_engine/extensions/can_track_errors.h",
        "lib/event_engine/extensions/chaotic_good_extension.h",
        "lib/event_engine/extensions/supports_fd.h",
        "lib/event_engine/extensions/tcp_trace.h",
    ],
    external_deps = [
        "absl/status:statusor",
        "absl/functional:any_invocable",
        "absl/strings",
    ],
    visibility = [
        "@grpc:event_engine_base_hdrs",
    ],
    deps = [
        ":memory_quota",
        ":slice_buffer",
        "//:event_engine_base_hdrs",
        "//:gpr_platform",
        "//:tcp_tracer",
    ],
)

grpc_cc_library(
    name = "event_engine_common",
    srcs = [
        "lib/event_engine/event_engine.cc",
        "lib/event_engine/resolved_address.cc",
        "lib/event_engine/slice.cc",
        "lib/event_engine/slice_buffer.cc",
    ],
    hdrs = [
        "lib/event_engine/extensions/can_track_errors.h",
        "lib/event_engine/handle_containers.h",
        "lib/event_engine/resolved_address_internal.h",
        "//:include/grpc/event_engine/slice.h",
        "//:include/grpc/event_engine/slice_buffer.h",
    ],
    external_deps = [
        "absl/container:flat_hash_set",
        "absl/hash",
        "absl/log:check",
        "absl/strings",
        "absl/utility",
    ],
    deps = [
        "resolved_address",
        "slice",
        "slice_buffer",
        "slice_cast",
        "slice_refcount",
        "//:event_engine_base_hdrs",
        "//:gpr",
        "//:gpr_platform",
    ],
)

grpc_cc_library(
    name = "transport_framing_endpoint_extension",
    hdrs = [
        "lib/transport/transport_framing_endpoint_extension.h",
    ],
    external_deps = [
        "absl/functional:any_invocable",
        "absl/strings",
    ],
    deps = [
        "slice_buffer",
        "//:event_engine_base_hdrs",
        "//:gpr_platform",
    ],
)

grpc_cc_library(
    name = "latent_see",
    srcs = [
        "util/latent_see.cc",
    ],
    hdrs = [
        "util/latent_see.h",
    ],
    defines = select({
        ":enable_latent_see": ["GRPC_ENABLE_LATENT_SEE"],
        "//conditions:default": [],
    }),
    external_deps = [
        "absl/base:core_headers",
        "absl/functional:any_invocable",
        "absl/functional:function_ref",
        "absl/log",
        "absl/strings",
    ],
    visibility = ["@grpc:latent_see"],
    deps = [
        "per_cpu",
        "ring_buffer",
        "//:gpr",
    ],
)

grpc_cc_library(
    name = "ring_buffer",
    srcs = [],
    hdrs = [
        "util/ring_buffer.h",
    ],
    external_deps = [
    ],
    deps = [
        "//:gpr_platform",
    ],
)

grpc_cc_library(
    name = "transport_fwd",
    hdrs = [
        "lib/transport/transport_fwd.h",
    ],
    language = "c++",
)

grpc_cc_library(
    name = "server_call_tracer_filter",
    srcs = [
        "server/server_call_tracer_filter.cc",
    ],
    hdrs = [
        "server/server_call_tracer_filter.h",
    ],
    external_deps = [
        "absl/status",
        "absl/status:statusor",
    ],
    language = "c++",
    visibility = ["@grpc:alt_grpc_base_legacy"],
    deps = [
        "arena_promise",
        "call_finalization",
        "cancel_callback",
        "channel_args",
        "channel_fwd",
        "channel_stack_type",
        "context",
        "latent_see",
        "map",
        "pipe",
        "//:call_tracer",
        "//:config",
        "//:gpr_platform",
        "//:grpc_base",
    ],
)

grpc_cc_library(
    name = "atomic_utils",
    language = "c++",
    public_hdrs = ["util/atomic_utils.h"],
    deps = ["//:gpr"],
)

grpc_cc_library(
    name = "metadata_compression_traits",
    hdrs = [
        "lib/transport/metadata_compression_traits.h",
    ],
    deps = ["//:gpr_platform"],
)

grpc_cc_library(
    name = "metadata_info",
    srcs = ["lib/transport/metadata_info.cc"],
    hdrs = ["lib/transport/metadata_info.h"],
    deps = [
        "channel_args",
        "hpack_constants",
        "metadata_batch",
        "slice",
        "//:call_tracer",
        "//:gpr_platform",
        "//:grpc_base",
    ],
)

grpc_cc_library(
    name = "experiments",
    srcs = [
        "lib/experiments/config.cc",
        "lib/experiments/experiments.cc",
    ],
    hdrs = [
        "lib/experiments/config.h",
        "lib/experiments/experiments.h",
    ],
    defines = select(
        {
            "//:grpc_experiments_are_final": ["GRPC_EXPERIMENTS_ARE_FINAL"],
            "//conditions:default": [],
        },
    ),
    external_deps = [
        "absl/functional:any_invocable",
        "absl/log:check",
        "absl/log:log",
        "absl/strings",
    ],
    language = "c++",
    tags = ["nofixdeps"],
    visibility = ["@grpc:grpc_experiments"],
    deps = [
        "no_destruct",
        "//:config_vars",
        "//:gpr",
    ],
)

grpc_cc_library(
    name = "init_internally",
    srcs = ["lib/surface/init_internally.cc"],
    hdrs = ["lib/surface/init_internally.h"],
    deps = ["//:gpr_platform"],
)

grpc_cc_library(
    name = "useful",
    hdrs = ["util/useful.h"],
    external_deps = [
        "absl/log:check",
        "absl/numeric:bits",
        "absl/strings",
    ],
    language = "c++",
    visibility = ["@grpc:useful"],
    deps = ["//:gpr_platform"],
)

grpc_cc_library(
    name = "unique_ptr_with_bitset",
    hdrs = ["util/unique_ptr_with_bitset.h"],
    external_deps = [
        "absl/log:check",
        "absl/numeric:bits",
    ],
    language = "c++",
    deps = ["//:gpr_platform"],
)

grpc_cc_library(
    name = "examine_stack",
    srcs = [
        "util/examine_stack.cc",
    ],
    hdrs = [
        "util/examine_stack.h",
    ],
    deps = ["//:gpr_platform"],
)

grpc_cc_library(
    name = "gpr_atm",
    language = "c++",
    public_hdrs = [
        "//:include/grpc/support/atm.h",
        "//:include/grpc/support/atm_gcc_atomic.h",
        "//:include/grpc/support/atm_gcc_sync.h",
        "//:include/grpc/support/atm_windows.h",
        "//:include/grpc/impl/codegen/atm.h",
        "//:include/grpc/impl/codegen/atm_gcc_atomic.h",
        "//:include/grpc/impl/codegen/atm_gcc_sync.h",
        "//:include/grpc/impl/codegen/atm_windows.h",
    ],
    deps = [
        "useful",
        "//:gpr_platform",
    ],
)

grpc_cc_library(
    name = "gpr_manual_constructor",
    srcs = [],
    hdrs = [
        "util/manual_constructor.h",
    ],
    language = "c++",
    deps = [
        "construct_destruct",
        "//:gpr_platform",
    ],
)

grpc_cc_library(
    name = "gpr_spinlock",
    srcs = [],
    hdrs = [
        "util/spinlock.h",
    ],
    language = "c++",
    deps = [
        "gpr_atm",
        "//:gpr_platform",
    ],
)

grpc_cc_library(
    name = "env",
    srcs = [
        "util/linux/env.cc",
        "util/posix/env.cc",
        "util/windows/env.cc",
    ],
    hdrs = [
        "util/env.h",
    ],
    deps = [
        "tchar",
        "//:gpr_platform",
    ],
)

grpc_cc_library(
    name = "directory_reader",
    srcs = [
        "util/posix/directory_reader.cc",
        "util/windows/directory_reader.cc",
    ],
    hdrs = [
        "util/directory_reader.h",
    ],
    external_deps = [
        "absl/functional:function_ref",
        "absl/status",
        "absl/status:statusor",
        "absl/strings",
    ],
    deps = [
        "//:gpr",
        "//:gpr_platform",
    ],
)

grpc_cc_library(
    name = "chunked_vector",
    hdrs = ["util/chunked_vector.h"],
    external_deps = [
        "absl/log:check",
    ],
    deps = [
        "arena",
        "gpr_manual_constructor",
        "//:gpr",
    ],
)

grpc_cc_library(
    name = "construct_destruct",
    language = "c++",
    public_hdrs = ["util/construct_destruct.h"],
    deps = ["//:gpr_platform"],
)

grpc_cc_library(
    name = "status_helper",
    srcs = [
        "util/status_helper.cc",
    ],
    hdrs = [
        "util/status_helper.h",
    ],
    external_deps = [
        "absl/log:check",
        "absl/status",
        "absl/strings",
        "absl/strings:cord",
        "absl/time",
        "@com_google_protobuf//upb:base",
        "@com_google_protobuf//upb:mem",
    ],
    language = "c++",
    deps = [
        "percent_encoding",
        "slice",
        "//:debug_location",
        "//:google_rpc_status_upb",
        "//:gpr",
        "//:protobuf_any_upb",
    ],
)

grpc_cc_library(
    name = "unique_type_name",
    hdrs = ["util/unique_type_name.h"],
    external_deps = ["absl/strings"],
    language = "c++",
    deps = [
        "useful",
        "//:gpr_platform",
    ],
)

grpc_cc_library(
    name = "validation_errors",
    srcs = [
        "util/validation_errors.cc",
    ],
    hdrs = [
        "util/validation_errors.h",
    ],
    external_deps = [
        "absl/log:log",
        "absl/status",
        "absl/strings",
    ],
    language = "c++",
    deps = ["//:gpr"],
)

grpc_cc_library(
    name = "overload",
    language = "c++",
    public_hdrs = ["util/overload.h"],
    deps = ["//:gpr_platform"],
)

grpc_cc_library(
    name = "match",
    language = "c++",
    public_hdrs = ["util/match.h"],
    deps = [
        "overload",
        "//:gpr_platform",
    ],
)

grpc_cc_library(
    name = "table",
    external_deps = [
        "absl/meta:type_traits",
        "absl/utility",
    ],
    language = "c++",
    public_hdrs = ["util/table.h"],
    deps = [
        "bitset",
        "//:gpr_platform",
    ],
)

grpc_cc_library(
    name = "packed_table",
    hdrs = ["util/packed_table.h"],
    language = "c++",
    deps = [
        "sorted_pack",
        "table",
        "//:gpr_platform",
    ],
)

grpc_cc_library(
    name = "bitset",
    language = "c++",
    public_hdrs = ["util/bitset.h"],
    deps = [
        "useful",
        "//:gpr_platform",
    ],
)

grpc_cc_library(
    name = "no_destruct",
    language = "c++",
    public_hdrs = ["util/no_destruct.h"],
    deps = [
        "construct_destruct",
        "//:gpr_platform",
    ],
)

grpc_cc_library(
    name = "tchar",
    srcs = [
        "util/tchar.cc",
    ],
    hdrs = [
        "util/tchar.h",
    ],
    deps = ["//:gpr_platform"],
)

grpc_cc_library(
    name = "poll",
    external_deps = [
        "absl/log:check",
        "absl/strings:str_format",
    ],
    language = "c++",
    public_hdrs = [
        "lib/promise/poll.h",
    ],
    deps = [
        "construct_destruct",
        "//:gpr",
        "//:gpr_platform",
    ],
)

grpc_cc_library(
    name = "status_flag",
    external_deps = [
        "absl/log:check",
        "absl/status",
        "absl/status:statusor",
        "absl/strings",
    ],
    language = "c++",
    public_hdrs = [
        "lib/promise/status_flag.h",
    ],
    deps = [
        "promise_status",
        "//:gpr",
        "//:gpr_platform",
    ],
)

grpc_cc_library(
    name = "map_pipe",
    external_deps = [
        "absl/log:log",
        "absl/status",
    ],
    language = "c++",
    public_hdrs = [
        "lib/promise/map_pipe.h",
    ],
    deps = [
        "for_each",
        "map",
        "pipe",
        "poll",
        "promise_factory",
        "try_seq",
        "//:gpr",
        "//:gpr_platform",
    ],
)

grpc_cc_library(
    name = "1999",
    srcs = [
        "lib/promise/party.cc",
    ],
    hdrs = [
        "lib/promise/party.h",
    ],
    external_deps = [
        "absl/base:core_headers",
        "absl/log:check",
        "absl/log:log",
        "absl/strings",
        "absl/strings:str_format",
        "absl/random",
    ],
    language = "c++",
    deps = [
        "activity",
        "arena",
        "construct_destruct",
        "context",
        "event_engine_context",
        "latent_see",
        "poll",
        "promise_factory",
        "ref_counted",
        "useful",
        "//:event_engine_base_hdrs",
        "//:exec_ctx",
        "//:gpr",
        "//:grpc_trace",
        "//:ref_counted_ptr",
    ],
)

grpc_cc_library(
    name = "context",
    external_deps = [
        "absl/log:check",
        "absl/meta:type_traits",
    ],
    language = "c++",
    public_hdrs = [
        "lib/promise/context.h",
    ],
    deps = [
        "down_cast",
        "//:gpr",
    ],
)

grpc_cc_library(
    name = "map",
    external_deps = [
        "absl/status",
        "absl/status:statusor",
        "absl/strings",
    ],
    language = "c++",
    public_hdrs = ["lib/promise/map.h"],
    deps = [
        "poll",
        "promise_like",
        "//:gpr_platform",
    ],
)

grpc_cc_library(
    name = "promise_variant",
    language = "c++",
    public_hdrs = ["lib/promise/detail/promise_variant.h"],
    deps = [
    ],
)

grpc_cc_library(
    name = "match_promise",
    external_deps = [
        "absl/strings",
    ],
    language = "c++",
    public_hdrs = ["lib/promise/match_promise.h"],
    deps = [
        "overload",
        "poll",
        "promise_factory",
        "promise_like",
        "promise_variant",
        "//:gpr_platform",
    ],
)

grpc_cc_library(
    name = "sleep",
    srcs = [
        "lib/promise/sleep.cc",
    ],
    hdrs = [
        "lib/promise/sleep.h",
    ],
    external_deps = ["absl/status"],
    deps = [
        "activity",
        "context",
        "event_engine_context",
        "poll",
        "time",
        "//:event_engine_base_hdrs",
        "//:exec_ctx",
        "//:gpr",
    ],
)

grpc_cc_library(
    name = "wait_for_callback",
    hdrs = [
        "lib/promise/wait_for_callback.h",
    ],
    external_deps = ["absl/base:core_headers"],
    deps = [
        "activity",
        "poll",
        "//:gpr",
    ],
)

grpc_cc_library(
    name = "arena_promise",
    external_deps = ["absl/meta:type_traits"],
    language = "c++",
    public_hdrs = [
        "lib/promise/arena_promise.h",
    ],
    deps = [
        "arena",
        "construct_destruct",
        "context",
        "poll",
        "//:gpr_platform",
    ],
)

grpc_cc_library(
    name = "promise_like",
    external_deps = [
        "absl/functional:any_invocable",
        "absl/meta:type_traits",
    ],
    language = "c++",
    public_hdrs = [
        "lib/promise/detail/promise_like.h",
    ],
    deps = [
        "poll",
        "//:gpr_platform",
    ],
)

grpc_cc_library(
    name = "cancel_callback",
    language = "c++",
    public_hdrs = [
        "lib/promise/cancel_callback.h",
    ],
    deps = [
        "arena",
        "context",
        "promise_like",
        "//:gpr_platform",
    ],
)

grpc_cc_library(
    name = "promise_factory",
    external_deps = ["absl/meta:type_traits"],
    language = "c++",
    public_hdrs = [
        "lib/promise/detail/promise_factory.h",
    ],
    deps = [
        "promise_like",
        "//:gpr_platform",
    ],
)

grpc_cc_library(
    name = "if",
    external_deps = [
        "absl/status:statusor",
    ],
    language = "c++",
    public_hdrs = ["lib/promise/if.h"],
    deps = [
        "construct_destruct",
        "poll",
        "promise_factory",
        "promise_like",
        "//:gpr_platform",
    ],
)

grpc_cc_library(
    name = "switch",
    language = "c++",
    public_hdrs = ["lib/promise/switch.h"],
    deps = [
        "if",
        "promise_factory",
        "promise_variant",
        "//:gpr",
        "//:gpr_platform",
    ],
)

grpc_cc_library(
    name = "promise_status",
    external_deps = [
        "absl/log:check",
        "absl/status",
        "absl/status:statusor",
    ],
    language = "c++",
    public_hdrs = [
        "lib/promise/detail/status.h",
    ],
    deps = ["//:gpr_platform"],
)

grpc_cc_library(
    name = "race",
    language = "c++",
    public_hdrs = ["lib/promise/race.h"],
    deps = ["//:gpr_platform"],
)

grpc_cc_library(
    name = "prioritized_race",
    language = "c++",
    public_hdrs = ["lib/promise/prioritized_race.h"],
    deps = ["//:gpr_platform"],
)

grpc_cc_library(
    name = "loop",
    external_deps = [
        "absl/status",
        "absl/status:statusor",
    ],
    language = "c++",
    public_hdrs = [
        "lib/promise/loop.h",
    ],
    deps = [
        "construct_destruct",
        "poll",
        "promise_factory",
        "//:gpr_platform",
        "//:grpc_trace",
    ],
)

grpc_cc_library(
    name = "join_state",
    external_deps = [
        "absl/log:check",
        "absl/log:log",
    ],
    language = "c++",
    public_hdrs = [
        "lib/promise/detail/join_state.h",
    ],
    deps = [
        "bitset",
        "construct_destruct",
        "poll",
        "promise_like",
        "//:gpr",
        "//:grpc_trace",
    ],
)

grpc_cc_library(
    name = "join",
    external_deps = ["absl/meta:type_traits"],
    language = "c++",
    public_hdrs = [
        "lib/promise/join.h",
    ],
    deps = [
        "join_state",
        "map",
        "promise_factory",
        "//:gpr_platform",
    ],
)

grpc_cc_library(
    name = "try_join",
    external_deps = [
        "absl/log:check",
        "absl/meta:type_traits",
        "absl/status",
        "absl/status:statusor",
    ],
    language = "c++",
    public_hdrs = [
        "lib/promise/try_join.h",
    ],
    deps = [
        "join_state",
        "map",
        "poll",
        "status_flag",
        "//:gpr_platform",
    ],
)

grpc_cc_library(
    name = "all_ok",
    external_deps = [
        "absl/meta:type_traits",
        "absl/status",
        "absl/status:statusor",
    ],
    language = "c++",
    public_hdrs = [
        "lib/promise/all_ok.h",
    ],
    deps = [
        "join_state",
        "map",
        "poll",
        "promise_factory",
        "status_flag",
        "//:gpr_platform",
    ],
)

grpc_cc_library(
    name = "basic_seq",
    language = "c++",
    public_hdrs = [
        "lib/promise/detail/basic_seq.h",
    ],
    deps = [
        "construct_destruct",
        "poll",
        "promise_factory",
        "//:gpr_platform",
    ],
)

grpc_cc_library(
    name = "seq_state",
    external_deps = [
        "absl/base:core_headers",
        "absl/log:check",
        "absl/log:log",
        "absl/strings",
    ],
    language = "c++",
    public_hdrs = [
        "lib/promise/detail/seq_state.h",
    ],
    deps = [
        "construct_destruct",
        "poll",
        "promise_factory",
        "promise_like",
        "//:debug_location",
        "//:gpr",
        "//:grpc_trace",
    ],
)

grpc_cc_library(
    name = "seq",
    external_deps = ["absl/log:log"],
    language = "c++",
    public_hdrs = [
        "lib/promise/seq.h",
    ],
    deps = [
        "basic_seq",
        "poll",
        "promise_like",
        "seq_state",
        "//:debug_location",
        "//:gpr_platform",
    ],
)

grpc_cc_library(
    name = "try_seq",
    external_deps = [
        "absl/log:check",
        "absl/meta:type_traits",
        "absl/status",
        "absl/status:statusor",
    ],
    language = "c++",
    public_hdrs = [
        "lib/promise/try_seq.h",
    ],
    deps = [
        "basic_seq",
        "poll",
        "promise_like",
        "promise_status",
        "seq_state",
        "status_flag",
        "//:gpr_platform",
    ],
)

grpc_cc_library(
    name = "activity",
    srcs = [
        "lib/promise/activity.cc",
    ],
    external_deps = [
        "absl/base:core_headers",
        "absl/log:check",
        "absl/status",
        "absl/strings",
        "absl/strings:str_format",
    ],
    language = "c++",
    public_hdrs = [
        "lib/promise/activity.h",
    ],
    deps = [
        "atomic_utils",
        "construct_destruct",
        "context",
        "dump_args",
        "latent_see",
        "no_destruct",
        "poll",
        "promise_factory",
        "promise_status",
        "//:gpr",
        "//:grpc_trace",
        "//:orphanable",
    ],
)

grpc_cc_library(
    name = "exec_ctx_wakeup_scheduler",
    hdrs = [
        "lib/promise/exec_ctx_wakeup_scheduler.h",
    ],
    external_deps = ["absl/status"],
    language = "c++",
    deps = [
        "closure",
        "error",
        "//:debug_location",
        "//:exec_ctx",
        "//:gpr_platform",
    ],
)

grpc_cc_library(
    name = "event_engine_wakeup_scheduler",
    hdrs = [
        "lib/promise/event_engine_wakeup_scheduler.h",
    ],
    external_deps = ["absl/log:check"],
    language = "c++",
    deps = [
        "//:event_engine_base_hdrs",
        "//:exec_ctx",
        "//:gpr_platform",
    ],
)

grpc_cc_library(
    name = "wait_set",
    external_deps = [
        "absl/container:flat_hash_set",
        "absl/hash",
    ],
    language = "c++",
    public_hdrs = [
        "lib/promise/wait_set.h",
    ],
    deps = [
        "activity",
        "poll",
        "//:gpr_platform",
    ],
)

grpc_cc_library(
    name = "latch",
    external_deps = [
        "absl/log:check",
        "absl/log:log",
        "absl/strings",
    ],
    language = "c++",
    public_hdrs = [
        "lib/promise/latch.h",
    ],
    deps = [
        "activity",
        "poll",
        "//:gpr",
        "//:grpc_trace",
    ],
)

grpc_cc_library(
    name = "inter_activity_latch",
    external_deps = [
        "absl/base:core_headers",
        "absl/log:log",
        "absl/strings",
    ],
    language = "c++",
    public_hdrs = [
        "lib/promise/inter_activity_latch.h",
    ],
    deps = [
        "activity",
        "poll",
        "wait_set",
        "//:gpr",
        "//:grpc_trace",
    ],
)

grpc_cc_library(
    name = "interceptor_list",
    hdrs = [
        "lib/promise/interceptor_list.h",
    ],
    external_deps = [
        "absl/log:check",
        "absl/log:log",
        "absl/strings",
        "absl/strings:str_format",
    ],
    deps = [
        "arena",
        "construct_destruct",
        "context",
        "poll",
        "promise_factory",
        "//:debug_location",
        "//:gpr",
    ],
)

grpc_cc_library(
    name = "pipe",
    hdrs = [
        "lib/promise/pipe.h",
    ],
    external_deps = [
        "absl/log:check",
        "absl/log:log",
        "absl/strings",
    ],
    language = "c++",
    deps = [
        "activity",
        "arena",
        "context",
        "if",
        "interceptor_list",
        "map",
        "poll",
        "seq",
        "//:debug_location",
        "//:gpr",
        "//:ref_counted_ptr",
    ],
)

grpc_cc_library(
    name = "promise_mutex",
    hdrs = [
        "lib/promise/promise_mutex.h",
    ],
    external_deps = ["absl/log:check"],
    language = "c++",
    deps = [
        "activity",
        "poll",
        "//:gpr",
    ],
)

grpc_cc_library(
    name = "inter_activity_pipe",
    hdrs = [
        "lib/promise/inter_activity_pipe.h",
    ],
    external_deps = [
        "absl/base:core_headers",
    ],
    language = "c++",
    deps = [
        "activity",
        "gpr_manual_constructor",
        "poll",
        "ref_counted",
        "//:gpr",
        "//:ref_counted_ptr",
    ],
)

grpc_cc_library(
    name = "mpsc",
    hdrs = [
        "lib/promise/mpsc.h",
    ],
    external_deps = [
        "absl/base:core_headers",
        "absl/log:check",
    ],
    language = "c++",
    deps = [
        "activity",
        "dump_args",
        "poll",
        "ref_counted",
        "status_flag",
        "wait_set",
        "//:gpr",
        "//:ref_counted_ptr",
    ],
)

grpc_cc_library(
    name = "observable",
    hdrs = [
        "lib/promise/observable.h",
    ],
    external_deps = [
        "absl/container:flat_hash_set",
        "absl/functional:any_invocable",
        "absl/log:check",
    ],
    language = "c++",
    deps = [
        "activity",
        "poll",
        "//:gpr",
    ],
)

grpc_cc_library(
    name = "for_each",
    external_deps = [
        "absl/log:check",
        "absl/log:log",
        "absl/status",
        "absl/strings",
    ],
    language = "c++",
    public_hdrs = ["lib/promise/for_each.h"],
    deps = [
        "activity",
        "construct_destruct",
        "poll",
        "promise_factory",
        "promise_status",
        "status_flag",
        "//:gpr",
        "//:gpr_platform",
        "//:grpc_trace",
    ],
)

grpc_cc_library(
    name = "ref_counted",
    external_deps = [
        "absl/log:check",
        "absl/log:log",
    ],
    language = "c++",
    public_hdrs = ["util/ref_counted.h"],
    deps = [
        "atomic_utils",
        "down_cast",
        "//:debug_location",
        "//:gpr",
        "//:ref_counted_ptr",
    ],
)

grpc_cc_library(
    name = "dual_ref_counted",
    external_deps = [
        "absl/log:check",
        "absl/log:log",
    ],
    language = "c++",
    public_hdrs = ["util/dual_ref_counted.h"],
    deps = [
        "down_cast",
        "ref_counted",
        "//:debug_location",
        "//:gpr",
        "//:orphanable",
        "//:ref_counted_ptr",
    ],
)

grpc_cc_library(
    name = "ref_counted_string",
    srcs = [
        "util/ref_counted_string.cc",
    ],
    hdrs = [
        "util/ref_counted_string.h",
    ],
    external_deps = ["absl/strings"],
    language = "c++",
    deps = [
        "ref_counted",
        "//:gpr",
        "//:ref_counted_ptr",
    ],
)

grpc_cc_library(
    name = "uuid_v4",
    srcs = ["util/uuid_v4.cc"],
    external_deps = ["absl/strings:str_format"],
    language = "c++",
    public_hdrs = ["util/uuid_v4.h"],
    deps = ["//:gpr"],
)

grpc_cc_library(
    name = "handshaker_factory",
    language = "c++",
    public_hdrs = [
        "handshaker/handshaker_factory.h",
    ],
    visibility = ["@grpc:alt_grpc_base_legacy"],
    deps = [
        "channel_args",
        "iomgr_fwd",
        "//:gpr_platform",
    ],
)

grpc_cc_library(
    name = "handshaker_registry",
    srcs = [
        "handshaker/handshaker_registry.cc",
    ],
    language = "c++",
    public_hdrs = [
        "handshaker/handshaker_registry.h",
    ],
    visibility = ["@grpc:alt_grpc_base_legacy"],
    deps = [
        "channel_args",
        "handshaker_factory",
        "iomgr_fwd",
        "//:gpr_platform",
    ],
)

grpc_cc_library(
    name = "tcp_connect_handshaker",
    srcs = [
        "handshaker/tcp_connect/tcp_connect_handshaker.cc",
    ],
    external_deps = [
        "absl/base:core_headers",
        "absl/functional:any_invocable",
        "absl/log:check",
        "absl/status",
        "absl/status:statusor",
    ],
    language = "c++",
    public_hdrs = [
        "handshaker/tcp_connect/tcp_connect_handshaker.h",
    ],
    deps = [
        "channel_args",
        "channel_args_endpoint_config",
        "closure",
        "error",
        "handshaker_factory",
        "handshaker_registry",
        "iomgr_fwd",
        "pollset_set",
        "resolved_address",
        "slice",
        "//:config",
        "//:debug_location",
        "//:exec_ctx",
        "//:gpr",
        "//:grpc_base",
        "//:handshaker",
        "//:iomgr",
        "//:parse_address",
        "//:ref_counted_ptr",
        "//:uri",
    ],
)

grpc_cc_library(
    name = "endpoint_info_handshaker",
    srcs = [
        "handshaker/endpoint_info/endpoint_info_handshaker.cc",
    ],
    hdrs = [
        "handshaker/endpoint_info/endpoint_info_handshaker.h",
    ],
    external_deps = [
        "absl/functional:any_invocable",
        "absl/status",
    ],
    language = "c++",
    deps = [
        "channel_args",
        "closure",
        "handshaker_factory",
        "handshaker_registry",
        "//:config",
        "//:debug_location",
        "//:exec_ctx",
        "//:gpr",
        "//:handshaker",
        "//:iomgr",
        "//:ref_counted_ptr",
    ],
)

grpc_cc_library(
    name = "channel_creds_registry",
    hdrs = [
        "lib/security/credentials/channel_creds_registry.h",
    ],
    external_deps = ["absl/strings"],
    language = "c++",
    deps = [
        "json",
        "json_args",
        "ref_counted",
        "validation_errors",
        "//:gpr_platform",
        "//:ref_counted_ptr",
    ],
)

grpc_cc_library(
    name = "event_engine_memory_allocator",
    hdrs = [
        "//:include/grpc/event_engine/internal/memory_allocator_impl.h",
        "//:include/grpc/event_engine/memory_allocator.h",
        "//:include/grpc/event_engine/memory_request.h",
    ],
    external_deps = ["absl/strings"],
    language = "c++",
    deps = [
        "slice",
        "//:gpr_platform",
    ],
)

grpc_cc_library(
    name = "event_engine_memory_allocator_factory",
    hdrs = [
        "lib/event_engine/memory_allocator_factory.h",
    ],
    external_deps = ["absl/strings"],
    language = "c++",
    deps = [
        "event_engine_memory_allocator",
        "memory_quota",
        "//:gpr_platform",
    ],
)

grpc_cc_library(
    name = "memory_quota",
    srcs = [
        "lib/resource_quota/memory_quota.cc",
    ],
    hdrs = [
        "lib/resource_quota/memory_quota.h",
    ],
    external_deps = [
        "absl/base:core_headers",
        "absl/container:flat_hash_set",
        "absl/log:check",
        "absl/log:log",
        "absl/status",
        "absl/strings",
    ],
    deps = [
        "activity",
        "event_engine_memory_allocator",
        "exec_ctx_wakeup_scheduler",
        "experiments",
        "loop",
        "map",
        "periodic_update",
        "poll",
        "race",
        "seq",
        "slice_refcount",
        "time",
        "useful",
        "//:gpr",
        "//:grpc_trace",
        "//:orphanable",
        "//:ref_counted_ptr",
    ],
)

grpc_cc_library(
    name = "periodic_update",
    srcs = [
        "lib/resource_quota/periodic_update.cc",
    ],
    hdrs = [
        "lib/resource_quota/periodic_update.h",
    ],
    external_deps = ["absl/functional:function_ref"],
    deps = [
        "time",
        "useful",
        "//:gpr_platform",
    ],
)

grpc_cc_library(
    name = "arena",
    srcs = [
        "lib/resource_quota/arena.cc",
    ],
    hdrs = [
        "lib/resource_quota/arena.h",
    ],
    external_deps = [
        "absl/log:log",
    ],
    visibility = [
        "@grpc:alt_grpc_base_legacy",
    ],
    deps = [
        "construct_destruct",
        "context",
        "event_engine_memory_allocator",
        "memory_quota",
        "resource_quota",
        "//:gpr",
    ],
)

grpc_cc_library(
    name = "thread_quota",
    srcs = [
        "lib/resource_quota/thread_quota.cc",
    ],
    hdrs = [
        "lib/resource_quota/thread_quota.h",
    ],
    external_deps = [
        "absl/base:core_headers",
        "absl/log:check",
    ],
    deps = [
        "ref_counted",
        "//:gpr",
        "//:ref_counted_ptr",
    ],
)

grpc_cc_library(
    name = "connection_quota",
    srcs = [
        "lib/resource_quota/connection_quota.cc",
    ],
    hdrs = [
        "lib/resource_quota/connection_quota.h",
    ],
    external_deps = [
        "absl/base:core_headers",
        "absl/log:check",
    ],
    deps = [
        "memory_quota",
        "ref_counted",
        "//:gpr",
        "//:ref_counted_ptr",
    ],
)

grpc_cc_library(
    name = "resource_quota",
    srcs = [
        "lib/resource_quota/resource_quota.cc",
    ],
    hdrs = [
        "lib/resource_quota/resource_quota.h",
    ],
    external_deps = ["absl/strings"],
    visibility = [
        "@grpc:alt_grpc_base_legacy",
    ],
    deps = [
        "connection_quota",
        "memory_quota",
        "ref_counted",
        "thread_quota",
        "useful",
        "//:channel_arg_names",
        "//:cpp_impl_of",
        "//:event_engine_base_hdrs",
        "//:gpr_platform",
        "//:ref_counted_ptr",
    ],
)

grpc_cc_library(
    name = "request_buffer",
    srcs = [
        "call/request_buffer.cc",
    ],
    hdrs = [
        "call/request_buffer.h",
    ],
    external_deps = [
        "absl/strings",
    ],
    deps = [
        "call_spine",
        "match",
        "message",
        "metadata",
    ],
)

grpc_cc_library(
    name = "slice_refcount",
    hdrs = [
        "lib/slice/slice_refcount.h",
    ],
    external_deps = [
        "absl/log:log",
    ],
    public_hdrs = [
        "//:include/grpc/slice.h",
    ],
    deps = [
        "//:debug_location",
        "//:event_engine_base_hdrs",
        "//:gpr",
        "//:grpc_trace",
    ],
)

grpc_cc_library(
    name = "slice",
    srcs = [
        "lib/slice/slice.cc",
        "lib/slice/slice_string_helpers.cc",
    ],
    hdrs = [
        "lib/slice/slice.h",
        "lib/slice/slice_internal.h",
        "lib/slice/slice_string_helpers.h",
        "//:include/grpc/slice.h",
    ],
    external_deps = [
        "absl/hash",
        "absl/log:check",
        "absl/strings",
    ],
    visibility = ["@grpc:alt_grpc_base_legacy"],
    deps = [
        "slice_cast",
        "slice_refcount",
        "//:debug_location",
        "//:event_engine_base_hdrs",
        "//:gpr",
    ],
)

grpc_cc_library(
    name = "slice_buffer",
    srcs = [
        "lib/slice/slice_buffer.cc",
    ],
    hdrs = [
        "lib/slice/slice_buffer.h",
        "//:include/grpc/slice_buffer.h",
    ],
    external_deps = [
        "absl/log:check",
    ],
    deps = [
        "slice",
        "slice_refcount",
        "//:gpr",
    ],
)

grpc_cc_library(
    name = "error",
    srcs = [
        "lib/iomgr/error.cc",
    ],
    hdrs = [
        "lib/iomgr/error.h",
    ],
    external_deps = [
        "absl/log:check",
        "absl/log:log",
        "absl/status",
        "absl/strings",
        "absl/strings:str_format",
    ],
    visibility = ["@grpc:alt_grpc_base_legacy"],
    deps = [
        "gpr_spinlock",
        "slice",
        "slice_refcount",
        "status_helper",
        "strerror",
        "useful",
        "//:gpr",
        "//:grpc_public_hdrs",
        "//:grpc_trace",
    ],
)

grpc_cc_library(
    name = "closure",
    srcs = [
        "lib/iomgr/closure.cc",
    ],
    hdrs = [
        "lib/iomgr/closure.h",
    ],
    external_deps = [
        "absl/log:check",
        "absl/log:log",
        "absl/strings:str_format",
    ],
    visibility = ["@grpc:alt_grpc_base_legacy"],
    deps = [
        "error",
        "gpr_manual_constructor",
        "//:debug_location",
        "//:gpr",
    ],
)

grpc_cc_library(
    name = "time",
    srcs = [
        "util/time.cc",
    ],
    hdrs = [
        "util/time.h",
    ],
    external_deps = [
        "absl/log:check",
        "absl/log:log",
        "absl/strings:str_format",
    ],
    deps = [
        "no_destruct",
        "useful",
        "//:event_engine_base_hdrs",
        "//:gpr",
    ],
)

grpc_cc_library(
    name = "iomgr_port",
    hdrs = [
        "lib/iomgr/port.h",
    ],
    deps = ["//:gpr_platform"],
)

grpc_cc_library(
    name = "iomgr_fwd",
    hdrs = [
        "lib/iomgr/iomgr_fwd.h",
    ],
    visibility = ["@grpc:alt_grpc_base_legacy"],
    deps = ["//:gpr_platform"],
)

grpc_cc_library(
    name = "grpc_sockaddr",
    srcs = [
        "lib/iomgr/sockaddr_utils_posix.cc",
        "lib/iomgr/socket_utils_windows.cc",
    ],
    hdrs = [
        "lib/iomgr/sockaddr.h",
        "lib/iomgr/sockaddr_posix.h",
        "lib/iomgr/sockaddr_windows.h",
        "lib/iomgr/socket_utils.h",
    ],
    external_deps = [
        "absl/log:check",
    ],
    deps = [
        "iomgr_port",
        "//:gpr",
    ],
)

grpc_cc_library(
    name = "avl",
    hdrs = [
        "util/avl.h",
    ],
    deps = [
        "ref_counted",
        "useful",
        "//:gpr_platform",
        "//:ref_counted_ptr",
    ],
)

grpc_cc_library(
    name = "time_averaged_stats",
    srcs = ["util/time_averaged_stats.cc"],
    hdrs = [
        "util/time_averaged_stats.h",
    ],
    deps = ["//:gpr"],
)

grpc_cc_library(
    name = "forkable",
    srcs = [
        "lib/event_engine/forkable.cc",
    ],
    hdrs = [
        "lib/event_engine/forkable.h",
    ],
    external_deps = [
        "absl/log:check",
        "absl/log:log",
    ],
    deps = [
        "//:config_vars",
        "//:gpr",
        "//:gpr_platform",
        "//:grpc_trace",
    ],
)

grpc_cc_library(
    name = "event_engine_poller",
    hdrs = [
        "lib/event_engine/poller.h",
    ],
    external_deps = ["absl/functional:function_ref"],
    deps = [
        "//:event_engine_base_hdrs",
        "//:gpr_platform",
    ],
)

grpc_cc_library(
    name = "event_engine_time_util",
    srcs = ["lib/event_engine/time_util.cc"],
    hdrs = ["lib/event_engine/time_util.h"],
    deps = [
        "//:event_engine_base_hdrs",
        "//:gpr_platform",
    ],
)

grpc_cc_library(
    name = "event_engine_query_extensions",
    hdrs = [
        "lib/event_engine/query_extensions.h",
    ],
    external_deps = ["absl/strings"],
    deps = [
        "//:event_engine_base_hdrs",
        "//:gpr_platform",
    ],
)

grpc_cc_library(
    name = "event_engine_work_queue",
    hdrs = [
        "lib/event_engine/work_queue/work_queue.h",
    ],
    external_deps = ["absl/functional:any_invocable"],
    deps = [
        "//:event_engine_base_hdrs",
        "//:gpr",
    ],
)

grpc_cc_library(
    name = "event_engine_basic_work_queue",
    srcs = [
        "lib/event_engine/work_queue/basic_work_queue.cc",
    ],
    hdrs = [
        "lib/event_engine/work_queue/basic_work_queue.h",
    ],
    external_deps = [
        "absl/base:core_headers",
        "absl/functional:any_invocable",
    ],
    deps = [
        "common_event_engine_closures",
        "event_engine_work_queue",
        "//:event_engine_base_hdrs",
        "//:gpr",
    ],
)

grpc_cc_library(
    name = "common_event_engine_closures",
    hdrs = ["lib/event_engine/common_closures.h"],
    external_deps = ["absl/functional:any_invocable"],
    deps = [
        "//:event_engine_base_hdrs",
        "//:gpr_platform",
    ],
)

grpc_cc_library(
    name = "posix_event_engine_timer",
    srcs = [
        "lib/event_engine/posix_engine/timer.cc",
        "lib/event_engine/posix_engine/timer_heap.cc",
    ],
    hdrs = [
        "lib/event_engine/posix_engine/timer.h",
        "lib/event_engine/posix_engine/timer_heap.h",
    ],
    external_deps = [
        "absl/base:core_headers",
    ],
    deps = [
        "time",
        "time_averaged_stats",
        "useful",
        "//:event_engine_base_hdrs",
        "//:gpr",
    ],
)

grpc_cc_library(
    name = "event_engine_thread_local",
    srcs = ["lib/event_engine/thread_local.cc"],
    hdrs = ["lib/event_engine/thread_local.h"],
    deps = ["//:gpr_platform"],
)

grpc_cc_library(
    name = "event_engine_thread_count",
    srcs = [
        "lib/event_engine/thread_pool/thread_count.cc",
    ],
    hdrs = ["lib/event_engine/thread_pool/thread_count.h"],
    external_deps = [
        "absl/log:log",
        "absl/base:core_headers",
        "absl/time",
        "absl/status",
        "absl/strings:str_format",
    ],
    deps = [
        "time",
        "useful",
        "//:gpr",
    ],
)

grpc_cc_library(
    name = "event_engine_thread_pool",
    srcs = [
        "lib/event_engine/thread_pool/thread_pool_factory.cc",
        "lib/event_engine/thread_pool/work_stealing_thread_pool.cc",
    ],
    hdrs = [
        "lib/event_engine/thread_pool/thread_pool.h",
        "lib/event_engine/thread_pool/work_stealing_thread_pool.h",
    ],
    external_deps = [
        "absl/base:core_headers",
        "absl/container:flat_hash_set",
        "absl/functional:any_invocable",
        "absl/log",
        "absl/log:check",
        "absl/time",
    ],
    deps = [
        "common_event_engine_closures",
        "env",
        "event_engine_basic_work_queue",
        "event_engine_thread_count",
        "event_engine_thread_local",
        "event_engine_work_queue",
        "examine_stack",
        "forkable",
        "no_destruct",
        "notification",
        "time",
        "//:backoff",
        "//:event_engine_base_hdrs",
        "//:gpr",
        "//:grpc_trace",
    ],
)

grpc_cc_library(
    name = "posix_event_engine_base_hdrs",
    srcs = [],
    hdrs = [
        "lib/event_engine/posix.h",
    ],
    external_deps = [
        "absl/functional:any_invocable",
        "absl/status",
        "absl/status:statusor",
    ],
    deps = [
        "event_engine_extensions",
        "event_engine_query_extensions",
        "//:event_engine_base_hdrs",
        "//:gpr",
    ],
)

grpc_cc_library(
    name = "posix_event_engine_timer_manager",
    srcs = ["lib/event_engine/posix_engine/timer_manager.cc"],
    hdrs = [
        "lib/event_engine/posix_engine/timer_manager.h",
    ],
    external_deps = [
        "absl/base:core_headers",
        "absl/log:check",
        "absl/log:log",
        "absl/time",
    ],
    deps = [
        "event_engine_thread_pool",
        "forkable",
        "notification",
        "posix_event_engine_timer",
        "time",
        "//:event_engine_base_hdrs",
        "//:gpr",
        "//:grpc_trace",
    ],
)

grpc_cc_library(
    name = "posix_event_engine_event_poller",
    srcs = [],
    hdrs = [
        "lib/event_engine/posix_engine/event_poller.h",
    ],
    external_deps = [
        "absl/functional:any_invocable",
        "absl/status",
        "absl/strings",
    ],
    deps = [
        "event_engine_poller",
        "forkable",
        "posix_event_engine_closure",
        "//:event_engine_base_hdrs",
        "//:gpr_platform",
    ],
)

grpc_cc_library(
    name = "posix_event_engine_closure",
    srcs = [],
    hdrs = [
        "lib/event_engine/posix_engine/posix_engine_closure.h",
    ],
    external_deps = [
        "absl/functional:any_invocable",
        "absl/status",
    ],
    deps = [
        "//:event_engine_base_hdrs",
        "//:gpr_platform",
    ],
)

grpc_cc_library(
    name = "posix_event_engine_lockfree_event",
    srcs = [
        "lib/event_engine/posix_engine/lockfree_event.cc",
    ],
    hdrs = [
        "lib/event_engine/posix_engine/lockfree_event.h",
    ],
    external_deps = [
        "absl/log:check",
        "absl/status",
    ],
    deps = [
        "gpr_atm",
        "posix_event_engine_closure",
        "posix_event_engine_event_poller",
        "status_helper",
        "//:gpr",
    ],
)

grpc_cc_library(
    name = "posix_event_engine_wakeup_fd_posix",
    hdrs = [
        "lib/event_engine/posix_engine/wakeup_fd_posix.h",
    ],
    external_deps = ["absl/status"],
    deps = ["//:gpr_platform"],
)

grpc_cc_library(
    name = "posix_event_engine_wakeup_fd_posix_pipe",
    srcs = [
        "lib/event_engine/posix_engine/wakeup_fd_pipe.cc",
    ],
    hdrs = [
        "lib/event_engine/posix_engine/wakeup_fd_pipe.h",
    ],
    external_deps = [
        "absl/status",
        "absl/status:statusor",
        "absl/strings",
    ],
    deps = [
        "iomgr_port",
        "posix_event_engine_wakeup_fd_posix",
        "strerror",
        "//:gpr",
    ],
)

grpc_cc_library(
    name = "posix_event_engine_wakeup_fd_posix_eventfd",
    srcs = [
        "lib/event_engine/posix_engine/wakeup_fd_eventfd.cc",
    ],
    hdrs = [
        "lib/event_engine/posix_engine/wakeup_fd_eventfd.h",
    ],
    external_deps = [
        "absl/status",
        "absl/status:statusor",
        "absl/strings",
    ],
    deps = [
        "iomgr_port",
        "posix_event_engine_wakeup_fd_posix",
        "strerror",
        "//:gpr",
    ],
)

grpc_cc_library(
    name = "posix_event_engine_wakeup_fd_posix_default",
    srcs = [
        "lib/event_engine/posix_engine/wakeup_fd_posix_default.cc",
    ],
    hdrs = [
        "lib/event_engine/posix_engine/wakeup_fd_posix_default.h",
    ],
    external_deps = [
        "absl/status",
        "absl/status:statusor",
    ],
    deps = [
        "iomgr_port",
        "posix_event_engine_wakeup_fd_posix",
        "posix_event_engine_wakeup_fd_posix_eventfd",
        "posix_event_engine_wakeup_fd_posix_pipe",
        "//:gpr_platform",
    ],
)

grpc_cc_library(
    name = "posix_event_engine_poller_posix_epoll1",
    srcs = [
        "lib/event_engine/posix_engine/ev_epoll1_linux.cc",
    ],
    hdrs = [
        "lib/event_engine/posix_engine/ev_epoll1_linux.h",
    ],
    external_deps = [
        "absl/base:core_headers",
        "absl/container:inlined_vector",
        "absl/functional:function_ref",
        "absl/log:check",
        "absl/log:log",
        "absl/status",
        "absl/status:statusor",
        "absl/strings",
        "absl/strings:str_format",
    ],
    deps = [
        "event_engine_poller",
        "event_engine_time_util",
        "iomgr_port",
        "posix_event_engine_closure",
        "posix_event_engine_event_poller",
        "posix_event_engine_internal_errqueue",
        "posix_event_engine_lockfree_event",
        "posix_event_engine_wakeup_fd_posix",
        "posix_event_engine_wakeup_fd_posix_default",
        "status_helper",
        "strerror",
        "//:event_engine_base_hdrs",
        "//:gpr",
        "//:grpc_public_hdrs",
    ],
)

grpc_cc_library(
    name = "posix_event_engine_poller_posix_poll",
    srcs = [
        "lib/event_engine/posix_engine/ev_poll_posix.cc",
    ],
    hdrs = [
        "lib/event_engine/posix_engine/ev_poll_posix.h",
    ],
    external_deps = [
        "absl/base:core_headers",
        "absl/container:inlined_vector",
        "absl/functional:any_invocable",
        "absl/functional:function_ref",
        "absl/log:check",
        "absl/status",
        "absl/status:statusor",
        "absl/strings",
        "absl/strings:str_format",
    ],
    deps = [
        "common_event_engine_closures",
        "event_engine_poller",
        "event_engine_time_util",
        "iomgr_port",
        "posix_event_engine_closure",
        "posix_event_engine_event_poller",
        "posix_event_engine_wakeup_fd_posix",
        "posix_event_engine_wakeup_fd_posix_default",
        "status_helper",
        "strerror",
        "time",
        "//:event_engine_base_hdrs",
        "//:gpr",
        "//:grpc_public_hdrs",
    ],
)

grpc_cc_library(
    name = "posix_event_engine_poller_posix_default",
    srcs = [
        "lib/event_engine/posix_engine/event_poller_posix_default.cc",
    ],
    hdrs = [
        "lib/event_engine/posix_engine/event_poller_posix_default.h",
    ],
    external_deps = ["absl/strings"],
    deps = [
        "forkable",
        "iomgr_port",
        "no_destruct",
        "posix_event_engine_event_poller",
        "posix_event_engine_poller_posix_epoll1",
        "posix_event_engine_poller_posix_poll",
        "//:config_vars",
        "//:gpr",
    ],
)

grpc_cc_library(
    name = "posix_event_engine_internal_errqueue",
    srcs = [
        "lib/event_engine/posix_engine/internal_errqueue.cc",
    ],
    hdrs = [
        "lib/event_engine/posix_engine/internal_errqueue.h",
    ],
    external_deps = [
        "absl/log:log",
    ],
    deps = [
        "iomgr_port",
        "strerror",
        "//:gpr",
    ],
)

grpc_cc_library(
    name = "posix_event_engine_traced_buffer_list",
    srcs = [
        "lib/event_engine/posix_engine/traced_buffer_list.cc",
    ],
    hdrs = [
        "lib/event_engine/posix_engine/traced_buffer_list.h",
    ],
    external_deps = [
        "absl/functional:any_invocable",
        "absl/log:log",
        "absl/status",
    ],
    deps = [
        "iomgr_port",
        "posix_event_engine_internal_errqueue",
        "//:gpr",
    ],
)

grpc_cc_library(
    name = "posix_event_engine_endpoint",
    srcs = [
        "lib/event_engine/posix_engine/posix_endpoint.cc",
    ],
    hdrs = [
        "lib/event_engine/posix_engine/posix_endpoint.h",
    ],
    external_deps = [
        "absl/base:core_headers",
        "absl/container:flat_hash_map",
        "absl/functional:any_invocable",
        "absl/hash",
        "absl/log:log",
        "absl/log:check",
        "absl/status",
        "absl/status:statusor",
        "absl/strings",
    ],
    deps = [
        "event_engine_common",
        "event_engine_extensions",
        "event_engine_tcp_socket_utils",
        "experiments",
        "iomgr_port",
        "load_file",
        "memory_quota",
        "posix_event_engine_base_hdrs",
        "posix_event_engine_closure",
        "posix_event_engine_event_poller",
        "posix_event_engine_internal_errqueue",
        "posix_event_engine_tcp_socket_utils",
        "posix_event_engine_traced_buffer_list",
        "ref_counted",
        "resource_quota",
        "slice",
        "stats_data",
        "status_helper",
        "strerror",
        "time",
        "//:debug_location",
        "//:event_engine_base_hdrs",
        "//:exec_ctx",
        "//:gpr",
        "//:grpc_public_hdrs",
        "//:grpc_trace",
        "//:ref_counted_ptr",
        "//:stats",
    ],
)

grpc_cc_library(
    name = "event_engine_utils",
    srcs = ["lib/event_engine/utils.cc"],
    hdrs = ["lib/event_engine/utils.h"],
    external_deps = [
        "absl/log:check",
        "absl/status:statusor",
        "absl/strings",
    ],
    deps = [
        "notification",
        "time",
        "//:event_engine_base_hdrs",
        "//:gpr_platform",
    ],
)

grpc_cc_library(
    name = "posix_event_engine_tcp_socket_utils",
    srcs = [
        "lib/event_engine/posix_engine/tcp_socket_utils.cc",
    ],
    hdrs = [
        "lib/event_engine/posix_engine/tcp_socket_utils.h",
    ],
    external_deps = [
        "absl/cleanup",
        "absl/log:check",
        "absl/log:log",
        "absl/status",
        "absl/status:statusor",
        "absl/strings",
    ],
    deps = [
        "event_engine_tcp_socket_utils",
        "iomgr_port",
        "resource_quota",
        "socket_mutator",
        "status_helper",
        "strerror",
        "time",
        "useful",
        "//:channel_arg_names",
        "//:event_engine_base_hdrs",
        "//:gpr",
        "//:ref_counted_ptr",
    ],
)

grpc_cc_library(
    name = "posix_event_engine_listener_utils",
    srcs = [
        "lib/event_engine/posix_engine/posix_engine_listener_utils.cc",
    ],
    hdrs = [
        "lib/event_engine/posix_engine/posix_engine_listener_utils.h",
    ],
    external_deps = [
        "absl/cleanup",
        "absl/log:check",
        "absl/log:log",
        "absl/status",
        "absl/status:statusor",
        "absl/strings",
    ],
    deps = [
        "event_engine_tcp_socket_utils",
        "iomgr_port",
        "posix_event_engine_tcp_socket_utils",
        "socket_mutator",
        "status_helper",
        "//:event_engine_base_hdrs",
        "//:gpr",
    ],
)

grpc_cc_library(
    name = "posix_event_engine_listener",
    srcs = [
        "lib/event_engine/posix_engine/posix_engine_listener.cc",
    ],
    hdrs = [
        "lib/event_engine/posix_engine/posix_engine_listener.h",
    ],
    external_deps = [
        "absl/base:core_headers",
        "absl/functional:any_invocable",
        "absl/log",
        "absl/log:check",
        "absl/status",
        "absl/status:statusor",
        "absl/strings",
    ],
    deps = [
        "event_engine_tcp_socket_utils",
        "iomgr_port",
        "posix_event_engine_base_hdrs",
        "posix_event_engine_closure",
        "posix_event_engine_endpoint",
        "posix_event_engine_event_poller",
        "posix_event_engine_listener_utils",
        "posix_event_engine_tcp_socket_utils",
        "socket_mutator",
        "status_helper",
        "strerror",
        "time",
        "//:event_engine_base_hdrs",
        "//:exec_ctx",
        "//:gpr",
        "//:grpc_trace",
    ],
)

grpc_cc_library(
    name = "posix_event_engine",
    srcs = ["lib/event_engine/posix_engine/posix_engine.cc"],
    hdrs = ["lib/event_engine/posix_engine/posix_engine.h"],
    external_deps = [
        "absl/base:core_headers",
        "absl/cleanup",
        "absl/container:flat_hash_map",
        "absl/functional:any_invocable",
        "absl/hash",
        "absl/log:check",
        "absl/log:log",
        "absl/status",
        "absl/status:statusor",
        "absl/strings",
    ],
    deps = [
        "ares_resolver",
        "event_engine_common",
        "event_engine_poller",
        "event_engine_tcp_socket_utils",
        "event_engine_thread_pool",
        "event_engine_utils",
        "experiments",
        "forkable",
        "init_internally",
        "iomgr_port",
        "native_posix_dns_resolver",
        "no_destruct",
        "posix_event_engine_base_hdrs",
        "posix_event_engine_closure",
        "posix_event_engine_endpoint",
        "posix_event_engine_event_poller",
        "posix_event_engine_listener",
        "posix_event_engine_poller_posix_default",
        "posix_event_engine_tcp_socket_utils",
        "posix_event_engine_timer",
        "posix_event_engine_timer_manager",
        "ref_counted_dns_resolver_interface",
        "useful",
        "//:event_engine_base_hdrs",
        "//:gpr",
        "//:grpc_trace",
        "//:orphanable",
    ],
)

grpc_cc_library(
    name = "windows_event_engine",
    srcs = ["lib/event_engine/windows/windows_engine.cc"],
    hdrs = ["lib/event_engine/windows/windows_engine.h"],
    external_deps = [
        "absl/log:check",
        "absl/log:log",
        "absl/status",
        "absl/status:statusor",
        "absl/strings",
    ],
    deps = [
        "ares_resolver",
        "channel_args_endpoint_config",
        "common_event_engine_closures",
        "dump_args",
        "error",
        "event_engine_common",
        "event_engine_tcp_socket_utils",
        "event_engine_thread_pool",
        "event_engine_utils",
        "init_internally",
        "iomgr_port",
        "posix_event_engine_timer_manager",
        "time",
        "windows_endpoint",
        "windows_event_engine_listener",
        "windows_iocp",
        "windows_native_resolver",
        "//:event_engine_base_hdrs",
        "//:gpr",
    ],
)

grpc_cc_library(
    name = "windows_native_resolver",
    srcs = ["lib/event_engine/windows/native_windows_dns_resolver.cc"],
    hdrs = ["lib/event_engine/windows/native_windows_dns_resolver.h"],
    external_deps = ["absl/strings:str_format"],
    deps = [
        "error",
        "status_helper",
        "//:event_engine_base_hdrs",
        "//:gpr",
    ],
)

grpc_cc_library(
    name = "windows_iocp",
    srcs = [
        "lib/event_engine/windows/iocp.cc",
        "lib/event_engine/windows/win_socket.cc",
    ],
    hdrs = [
        "lib/event_engine/windows/iocp.h",
        "lib/event_engine/windows/win_socket.h",
    ],
    external_deps = [
        "absl/base:core_headers",
        "absl/functional:any_invocable",
        "absl/log:check",
        "absl/log:log",
        "absl/status",
        "absl/strings:str_format",
    ],
    deps = [
        "error",
        "event_engine_poller",
        "event_engine_tcp_socket_utils",
        "event_engine_thread_pool",
        "event_engine_time_util",
        "//:debug_location",
        "//:event_engine_base_hdrs",
        "//:gpr",
        "//:gpr_platform",
    ],
)

grpc_cc_library(
    name = "windows_endpoint",
    srcs = [
        "lib/event_engine/windows/windows_endpoint.cc",
    ],
    hdrs = [
        "lib/event_engine/windows/windows_endpoint.h",
    ],
    external_deps = [
        "absl/cleanup",
        "absl/functional:any_invocable",
        "absl/log:check",
        "absl/log:log",
        "absl/status",
        "absl/strings:str_format",
    ],
    deps = [
        "error",
        "event_engine_tcp_socket_utils",
        "event_engine_thread_pool",
        "status_helper",
        "windows_iocp",
        "//:debug_location",
        "//:event_engine_base_hdrs",
        "//:gpr",
        "//:gpr_platform",
    ],
)

grpc_cc_library(
    name = "windows_event_engine_listener",
    srcs = [
        "lib/event_engine/windows/windows_listener.cc",
    ],
    hdrs = [
        "lib/event_engine/windows/windows_listener.h",
    ],
    external_deps = [
        "absl/base:core_headers",
        "absl/log:check",
        "absl/log:log",
        "absl/status",
        "absl/status:statusor",
        "absl/strings:str_format",
    ],
    deps = [
        "common_event_engine_closures",
        "error",
        "event_engine_tcp_socket_utils",
        "event_engine_thread_pool",
        "windows_endpoint",
        "windows_iocp",
        "//:event_engine_base_hdrs",
        "//:gpr",
        "//:gpr_platform",
    ],
)

grpc_cc_library(
    name = "cf_event_engine",
    srcs = [
        "lib/event_engine/cf_engine/cf_engine.cc",
        "lib/event_engine/cf_engine/cfstream_endpoint.cc",
        "lib/event_engine/cf_engine/dns_service_resolver.cc",
    ],
    hdrs = [
        "lib/event_engine/cf_engine/cf_engine.h",
        "lib/event_engine/cf_engine/cfstream_endpoint.h",
        "lib/event_engine/cf_engine/cftype_unique_ref.h",
        "lib/event_engine/cf_engine/dns_service_resolver.h",
    ],
    external_deps = [
        "absl/container:flat_hash_map",
        "absl/log:check",
        "absl/log:log",
        "absl/strings",
        "absl/strings:str_format",
    ],
    deps = [
        "event_engine_common",
        "event_engine_tcp_socket_utils",
        "event_engine_thread_pool",
        "event_engine_utils",
        "init_internally",
        "posix_event_engine_closure",
        "posix_event_engine_event_poller",
        "posix_event_engine_lockfree_event",
        "posix_event_engine_timer_manager",
        "ref_counted",
        "strerror",
        "//:event_engine_base_hdrs",
        "//:gpr",
        "//:parse_address",
        "//:ref_counted_ptr",
        "//:sockaddr_utils",
    ],
)

grpc_cc_library(
    name = "event_engine_tcp_socket_utils",
    srcs = [
        "lib/event_engine/tcp_socket_utils.cc",
    ],
    hdrs = [
        "lib/event_engine/tcp_socket_utils.h",
    ],
    external_deps = [
        "absl/log:check",
        "absl/log:log",
        "absl/status",
        "absl/status:statusor",
        "absl/strings",
        "absl/strings:str_format",
    ],
    deps = [
        "iomgr_port",
        "resolved_address",
        "status_helper",
        "//:event_engine_base_hdrs",
        "//:gpr",
        "//:gpr_platform",
        "//:parse_address",
        "//:uri",
    ],
)

grpc_cc_library(
    name = "event_engine_shim",
    srcs = [
        "lib/event_engine/shim.cc",
    ],
    hdrs = [
        "lib/event_engine/shim.h",
    ],
    deps = [
        "experiments",
        "iomgr_port",
        "//:gpr_platform",
    ],
)

# NOTE: this target gets replaced inside Google's build system to be one that
# integrates with other internal systems better. Please do not rename or fold
# this into other targets.
grpc_cc_library(
    name = "default_event_engine_factory",
    srcs = ["lib/event_engine/default_event_engine_factory.cc"],
    hdrs = ["lib/event_engine/default_event_engine_factory.h"],
    external_deps = ["absl/memory"],
    select_deps = [
        {
            "//:windows": ["windows_event_engine"],
            "//:windows_os": ["windows_event_engine"],
            "//:windows_msvc": ["windows_event_engine"],
            "//:windows_clang": ["windows_event_engine"],
            "//:windows_other": ["windows_event_engine"],
            "//:mac": [
                "posix_event_engine",
                "cf_event_engine",
            ],
            "//:mac_x86_64": [
                "posix_event_engine",
                "cf_event_engine",
            ],
            "//:mac_arm64": [
                "posix_event_engine",
                "cf_event_engine",
            ],
            "//:ios": ["cf_event_engine"],
            "//:tvos": ["cf_event_engine"],
            "//:visionos": ["cf_event_engine"],
            "//:watchos": ["cf_event_engine"],
            "//conditions:default": ["posix_event_engine"],
        },
    ],
    deps = [
        "//:event_engine_base_hdrs",
        "//:gpr_platform",
    ],
)

grpc_cc_library(
    name = "channel_args_endpoint_config",
    srcs = [
        "lib/event_engine/channel_args_endpoint_config.cc",
    ],
    hdrs = [
        "lib/event_engine/channel_args_endpoint_config.h",
    ],
    external_deps = [
        "absl/strings",
    ],
    visibility = ["@grpc:alt_grpc_base_legacy"],
    deps = [
        "channel_args",
        "//:event_engine_base_hdrs",
        "//:gpr_platform",
    ],
)

grpc_cc_library(
    name = "thready_event_engine",
    srcs = ["lib/event_engine/thready_event_engine/thready_event_engine.cc"],
    hdrs = ["lib/event_engine/thready_event_engine/thready_event_engine.h"],
    external_deps = [
        "absl/functional:any_invocable",
        "absl/status",
        "absl/status:statusor",
        "absl/strings",
    ],
    deps = [
        "//:event_engine_base_hdrs",
        "//:gpr",
    ],
)

grpc_cc_library(
    name = "event_engine_context",
    hdrs = [
        "lib/event_engine/event_engine_context.h",
    ],
    visibility = [
        "@grpc:alt_grpc_base_legacy",
    ],
    deps = [
        "arena",
        "//:event_engine_base_hdrs",
        "//:gpr",
    ],
)

grpc_cc_library(
    name = "default_event_engine",
    srcs = [
        "lib/event_engine/default_event_engine.cc",
    ],
    hdrs = [
        "lib/event_engine/default_event_engine.h",
    ],
    external_deps = ["absl/functional:any_invocable"],
    visibility = [
        "@grpc:alt_grpc_base_legacy",
    ],
    deps = [
        "channel_args",
        "default_event_engine_factory",
        "match",
        "no_destruct",
        "thready_event_engine",
        "wait_for_single_owner",
        "//:config",
        "//:debug_location",
        "//:event_engine_base_hdrs",
        "//:gpr",
        "//:grpc_trace",
    ],
)

grpc_cc_library(
    name = "ref_counted_dns_resolver_interface",
    hdrs = ["lib/event_engine/ref_counted_dns_resolver_interface.h"],
    external_deps = ["absl/strings"],
    deps = [
        "//:event_engine_base_hdrs",
        "//:gpr_platform",
        "//:orphanable",
    ],
)

grpc_cc_library(
    name = "native_posix_dns_resolver",
    srcs = [
        "lib/event_engine/posix_engine/native_posix_dns_resolver.cc",
    ],
    hdrs = [
        "lib/event_engine/posix_engine/native_posix_dns_resolver.h",
    ],
    external_deps = [
        "absl/functional:any_invocable",
        "absl/status",
        "absl/status:statusor",
        "absl/strings",
        "absl/strings:str_format",
    ],
    deps = [
        "iomgr_port",
        "useful",
        "//:event_engine_base_hdrs",
        "//:gpr",
    ],
)

grpc_cc_library(
    name = "ares_resolver",
    srcs = [
        "lib/event_engine/ares_resolver.cc",
        "lib/event_engine/windows/grpc_polled_fd_windows.cc",
    ],
    hdrs = [
        "lib/event_engine/ares_resolver.h",
        "lib/event_engine/grpc_polled_fd.h",
        "lib/event_engine/nameser.h",
        "lib/event_engine/posix_engine/grpc_polled_fd_posix.h",
        "lib/event_engine/windows/grpc_polled_fd_windows.h",
    ],
    external_deps = [
        "absl/base:core_headers",
        "absl/container:flat_hash_map",
        "absl/functional:any_invocable",
        "absl/hash",
        "absl/log:check",
        "absl/log:log",
        "absl/status",
        "absl/status:statusor",
        "absl/strings",
        "absl/strings:str_format",
        "address_sorting",
        "cares",
    ],
    deps = [
        "common_event_engine_closures",
        "error",
        "event_engine_time_util",
        "grpc_sockaddr",
        "iomgr_port",
        "posix_event_engine_closure",
        "posix_event_engine_event_poller",
        "posix_event_engine_tcp_socket_utils",
        "ref_counted_dns_resolver_interface",
        "resolved_address",
        "slice",
        "windows_iocp",
        "//:config_vars",
        "//:debug_location",
        "//:event_engine_base_hdrs",
        "//:gpr",
        "//:grpc_trace",
        "//:orphanable",
        "//:parse_address",
        "//:ref_counted_ptr",
        "//:sockaddr_utils",
    ],
)

grpc_cc_library(
    name = "channel_args_preconditioning",
    srcs = [
        "lib/channel/channel_args_preconditioning.cc",
    ],
    hdrs = [
        "lib/channel/channel_args_preconditioning.h",
    ],
    deps = [
        "channel_args",
        "//:event_engine_base_hdrs",
        "//:gpr_platform",
    ],
)

grpc_cc_library(
    name = "bdp_estimator",
    srcs = [
        "lib/transport/bdp_estimator.cc",
    ],
    hdrs = ["lib/transport/bdp_estimator.h"],
    external_deps = [
        "absl/log:check",
        "absl/log:log",
        "absl/strings",
    ],
    deps = [
        "time",
        "//:gpr",
        "//:grpc_trace",
    ],
)

grpc_cc_library(
    name = "percent_encoding",
    srcs = [
        "lib/slice/percent_encoding.cc",
    ],
    hdrs = [
        "lib/slice/percent_encoding.h",
    ],
    external_deps = [
        "absl/log:check",
    ],
    deps = [
        "bitset",
        "slice",
        "//:gpr",
    ],
)

grpc_cc_library(
    name = "socket_mutator",
    srcs = [
        "lib/iomgr/socket_mutator.cc",
    ],
    hdrs = [
        "lib/iomgr/socket_mutator.h",
    ],
    visibility = ["@grpc:alt_grpc_base_legacy"],
    deps = [
        "channel_args",
        "useful",
        "//:event_engine_base_hdrs",
        "//:gpr",
    ],
)

grpc_cc_library(
    name = "pollset_set",
    srcs = [
        "lib/iomgr/pollset_set.cc",
    ],
    hdrs = [
        "lib/iomgr/pollset_set.h",
    ],
    deps = [
        "iomgr_fwd",
        "//:gpr",
    ],
)

grpc_cc_library(
    name = "histogram_view",
    srcs = [
        "telemetry/histogram_view.cc",
    ],
    hdrs = [
        "telemetry/histogram_view.h",
    ],
    deps = ["//:gpr"],
)

grpc_cc_library(
    name = "stats_data",
    srcs = [
        "telemetry/stats_data.cc",
    ],
    hdrs = [
        "telemetry/stats_data.h",
    ],
    external_deps = ["absl/strings"],
    deps = [
        "histogram_view",
        "per_cpu",
        "//:gpr_platform",
    ],
)

grpc_cc_library(
    name = "per_cpu",
    srcs = [
        "util/per_cpu.cc",
    ],
    hdrs = [
        "util/per_cpu.h",
    ],
    deps = [
        "useful",
        "//:gpr",
    ],
)

grpc_cc_library(
    name = "event_log",
    srcs = [
        "util/event_log.cc",
    ],
    hdrs = [
        "util/event_log.h",
    ],
    external_deps = [
        "absl/base:core_headers",
        "absl/log:check",
        "absl/strings",
        "absl/types:span",
    ],
    deps = [
        "per_cpu",
        "//:gpr",
    ],
)

grpc_cc_library(
    name = "load_file",
    srcs = [
        "util/load_file.cc",
    ],
    hdrs = [
        "util/load_file.h",
    ],
    external_deps = [
        "absl/cleanup",
        "absl/status",
        "absl/status:statusor",
        "absl/strings",
    ],
    language = "c++",
    deps = [
        "slice",
        "//:gpr",
    ],
)

grpc_cc_library(
    name = "http2_errors",
    hdrs = [
        "lib/transport/http2_errors.h",
    ],
)

grpc_cc_library(
    name = "channel_stack_type",
    srcs = [
        "lib/surface/channel_stack_type.cc",
    ],
    hdrs = [
        "lib/surface/channel_stack_type.h",
    ],
    language = "c++",
    deps = ["//:gpr_platform"],
)

grpc_cc_library(
    name = "channel_init",
    srcs = [
        "lib/surface/channel_init.cc",
    ],
    hdrs = [
        "lib/surface/channel_init.h",
    ],
    external_deps = [
        "absl/functional:any_invocable",
        "absl/log:check",
        "absl/log:log",
        "absl/strings",
    ],
    language = "c++",
    deps = [
        "call_filters",
        "channel_args",
        "channel_fwd",
        "channel_stack_type",
        "interception_chain",
        "unique_type_name",
        "//:channel_stack_builder",
        "//:debug_location",
        "//:gpr",
        "//:gpr_platform",
        "//:grpc_trace",
    ],
)

grpc_cc_library(
    name = "server_interface",
    hdrs = [
        "server/server_interface.h",
    ],
    language = "c++",
    deps = [
        "channel_args",
        "//:channelz",
        "//:event_engine_base_hdrs",
        "//:gpr_platform",
    ],
)

grpc_cc_library(
    name = "single_set_ptr",
    hdrs = [
        "util/single_set_ptr.h",
    ],
    external_deps = [
        "absl/log:check",
    ],
    language = "c++",
    deps = ["//:gpr"],
)

grpc_cc_library(
    name = "grpc_service_config",
    hdrs = [
        "service_config/service_config.h",
        "service_config/service_config_call_data.h",
    ],
    external_deps = [
        "absl/log:check",
        "absl/strings",
    ],
    language = "c++",
    deps = [
        "arena",
        "chunked_vector",
        "down_cast",
        "ref_counted",
        "service_config_parser",
        "slice_refcount",
        "unique_type_name",
        "useful",
        "//:gpr_platform",
        "//:ref_counted_ptr",
    ],
)

grpc_cc_library(
    name = "service_config_parser",
    srcs = [
        "service_config/service_config_parser.cc",
    ],
    hdrs = [
        "service_config/service_config_parser.h",
    ],
    external_deps = [
        "absl/log:log",
        "absl/strings",
    ],
    language = "c++",
    deps = [
        "channel_args",
        "json",
        "validation_errors",
        "//:gpr",
    ],
)

grpc_cc_library(
    name = "notification",
    hdrs = [
        "util/notification.h",
    ],
    external_deps = ["absl/time"],
    deps = ["//:gpr"],
)

grpc_cc_library(
    name = "channel_args",
    srcs = [
        "lib/channel/channel_args.cc",
    ],
    hdrs = [
        "lib/channel/channel_args.h",
    ],
    external_deps = [
        "absl/log:check",
        "absl/log:log",
        "absl/meta:type_traits",
        "absl/strings",
        "absl/strings:str_format",
    ],
    language = "c++",
    visibility = [
        "@grpc:alt_grpc_base_legacy",
    ],
    deps = [
        "avl",
        "channel_stack_type",
        "dual_ref_counted",
        "ref_counted",
        "ref_counted_string",
        "time",
        "useful",
        "//:channel_arg_names",
        "//:debug_location",
        "//:event_engine_base_hdrs",
        "//:gpr",
        "//:ref_counted_ptr",
    ],
)

grpc_cc_library(
    name = "resolved_address",
    hdrs = ["lib/iomgr/resolved_address.h"],
    language = "c++",
    deps = [
        "iomgr_port",
        "//:gpr_platform",
    ],
)

grpc_cc_library(
    name = "client_channel_internal_header",
    hdrs = [
        "client_channel/client_channel_internal.h",
    ],
    external_deps = [
        "absl/functional:any_invocable",
        "absl/log:check",
    ],
    language = "c++",
    deps = [
        "arena",
        "call_destination",
        "down_cast",
        "grpc_service_config",
        "lb_policy",
        "unique_type_name",
        "//:call_tracer",
        "//:gpr",
    ],
)

grpc_cc_library(
    name = "blackboard",
    srcs = [
        "filter/blackboard.cc",
    ],
    hdrs = [
        "filter/blackboard.h",
    ],
    external_deps = [
        "absl/container:flat_hash_map",
        "absl/strings",
    ],
    language = "c++",
    deps = [
        "ref_counted",
        "unique_type_name",
        "useful",
        "//:debug_location",
        "//:endpoint_addresses",
        "//:ref_counted_ptr",
    ],
)

grpc_cc_library(
    name = "filter_args",
    hdrs = [
        "filter/filter_args.h",
    ],
    deps = [
        "blackboard",
        "channel_fwd",
        "match",
    ],
)

grpc_cc_library(
    name = "subchannel_connector",
    hdrs = [
        "client_channel/connector.h",
    ],
    language = "c++",
    deps = [
        "channel_args",
        "closure",
        "error",
        "iomgr_fwd",
        "resolved_address",
        "time",
        "//:channelz",
        "//:gpr_platform",
        "//:grpc_base",
        "//:iomgr",
        "//:orphanable",
        "//:ref_counted_ptr",
    ],
)

grpc_cc_library(
    name = "subchannel_pool_interface",
    srcs = [
        "client_channel/subchannel_pool_interface.cc",
    ],
    hdrs = [
        "client_channel/subchannel_pool_interface.h",
    ],
    external_deps = [
        "absl/status",
        "absl/status:statusor",
        "absl/strings",
    ],
    language = "c++",
    deps = [
        "channel_args",
        "ref_counted",
        "resolved_address",
        "useful",
        "//:gpr_platform",
        "//:grpc_trace",
        "//:ref_counted_ptr",
        "//:sockaddr_utils",
    ],
)

grpc_cc_library(
    name = "config_selector",
    hdrs = [
        "client_channel/config_selector.h",
    ],
    external_deps = [
        "absl/log:check",
        "absl/status",
        "absl/strings",
    ],
    language = "c++",
    deps = [
        "arena",
        "channel_args",
        "channel_fwd",
        "client_channel_internal_header",
        "grpc_service_config",
        "interception_chain",
        "metadata_batch",
        "ref_counted",
        "slice",
        "unique_type_name",
        "useful",
        "//:gpr_public_hdrs",
        "//:grpc_public_hdrs",
        "//:ref_counted_ptr",
    ],
)

grpc_cc_library(
    name = "client_channel_service_config",
    srcs = [
        "client_channel/client_channel_service_config.cc",
    ],
    hdrs = [
        "client_channel/client_channel_service_config.h",
    ],
    external_deps = [
        "absl/status",
        "absl/status:statusor",
        "absl/strings",
    ],
    language = "c++",
    deps = [
        "channel_args",
        "json",
        "json_args",
        "json_object_loader",
        "lb_policy",
        "lb_policy_registry",
        "service_config_parser",
        "time",
        "validation_errors",
        "//:config",
        "//:gpr_platform",
        "//:ref_counted_ptr",
    ],
)

grpc_cc_library(
    name = "client_channel_args",
    hdrs = [
        "client_channel/client_channel_args.h",
    ],
)

grpc_cc_library(
    name = "retry_interceptor",
    srcs = [
        "client_channel/retry_interceptor.cc",
    ],
    hdrs = [
        "client_channel/retry_interceptor.h",
    ],
    deps = [
        "cancel_callback",
        "client_channel_args",
        "filter_args",
        "for_each",
        "grpc_service_config",
        "interception_chain",
        "map",
        "request_buffer",
        "retry_service_config",
        "retry_throttle",
        "sleep",
        "//:backoff",
    ],
)

grpc_cc_library(
    name = "retry_service_config",
    srcs = [
        "client_channel/retry_service_config.cc",
    ],
    hdrs = [
        "client_channel/retry_service_config.h",
    ],
    external_deps = [
        "absl/log:log",
        "absl/strings",
    ],
    language = "c++",
    deps = [
        "channel_args",
        "json",
        "json_args",
        "json_channel_args",
        "json_object_loader",
        "service_config_parser",
        "time",
        "validation_errors",
        "//:channel_arg_names",
        "//:config",
        "//:gpr_public_hdrs",
        "//:grpc_base",
        "//:grpc_public_hdrs",
    ],
)

grpc_cc_library(
    name = "retry_throttle",
    srcs = [
        "client_channel/retry_throttle.cc",
    ],
    hdrs = [
        "client_channel/retry_throttle.h",
    ],
    external_deps = ["absl/base:core_headers"],
    language = "c++",
    deps = [
        "ref_counted",
        "useful",
        "//:gpr",
        "//:ref_counted_ptr",
    ],
)

grpc_cc_library(
    name = "client_channel_backup_poller",
    srcs = [
        "client_channel/backup_poller.cc",
    ],
    hdrs = [
        "client_channel/backup_poller.h",
    ],
    external_deps = [
        "absl/log:log",
        "absl/status",
    ],
    language = "c++",
    deps = [
        "closure",
        "error",
        "iomgr_fwd",
        "pollset_set",
        "time",
        "//:config_vars",
        "//:gpr",
        "//:gpr_platform",
        "//:iomgr",
        "//:iomgr_timer",
    ],
)

grpc_cc_library(
    name = "service_config_channel_arg_filter",
    srcs = [
        "service_config/service_config_channel_arg_filter.cc",
    ],
    external_deps = [
        "absl/log:log",
        "absl/status",
        "absl/status:statusor",
    ],
    language = "c++",
    deps = [
        "arena",
        "arena_promise",
        "channel_args",
        "channel_fwd",
        "channel_stack_type",
        "context",
        "grpc_message_size_filter",
        "grpc_service_config",
        "latent_see",
        "metadata_batch",
        "service_config_parser",
        "//:channel_arg_names",
        "//:config",
        "//:gpr_platform",
        "//:gpr_public_hdrs",
        "//:grpc_base",
        "//:grpc_service_config_impl",
        "//:ref_counted_ptr",
    ],
)

grpc_cc_library(
    name = "lb_policy",
    srcs = ["load_balancing/lb_policy.cc"],
    hdrs = ["load_balancing/lb_policy.h"],
    external_deps = [
        "absl/base:core_headers",
        "absl/container:inlined_vector",
        "absl/status",
        "absl/status:statusor",
        "absl/strings",
    ],
    deps = [
        "channel_args",
        "closure",
        "dual_ref_counted",
        "error",
        "grpc_backend_metric_data",
        "iomgr_fwd",
        "metrics",
        "pollset_set",
        "ref_counted",
        "resolved_address",
        "subchannel_interface",
        "//:debug_location",
        "//:endpoint_addresses",
        "//:event_engine_base_hdrs",
        "//:exec_ctx",
        "//:gpr",
        "//:gpr_platform",
        "//:grpc_trace",
        "//:orphanable",
        "//:ref_counted_ptr",
        "//:work_serializer",
    ],
)

grpc_cc_library(
    name = "lb_policy_factory",
    hdrs = ["load_balancing/lb_policy_factory.h"],
    external_deps = [
        "absl/status:statusor",
        "absl/strings",
    ],
    deps = [
        "json",
        "lb_policy",
        "//:gpr_platform",
        "//:orphanable",
        "//:ref_counted_ptr",
    ],
)

grpc_cc_library(
    name = "lb_policy_registry",
    srcs = ["load_balancing/lb_policy_registry.cc"],
    hdrs = ["load_balancing/lb_policy_registry.h"],
    external_deps = [
        "absl/log:check",
        "absl/log:log",
        "absl/status",
        "absl/status:statusor",
        "absl/strings",
        "absl/strings:str_format",
    ],
    deps = [
        "json",
        "lb_policy",
        "lb_policy_factory",
        "//:gpr",
        "//:orphanable",
        "//:ref_counted_ptr",
    ],
)

grpc_cc_library(
    name = "lb_metadata",
    srcs = ["client_channel/lb_metadata.cc"],
    hdrs = ["client_channel/lb_metadata.h"],
    external_deps = [
        "absl/log:log",
        "absl/strings",
    ],
    deps = [
        "event_engine_common",
        "lb_policy",
        "metadata_batch",
    ],
)

grpc_cc_library(
    name = "connection_context",
    srcs = ["lib/surface/connection_context.cc"],
    hdrs = ["lib/surface/connection_context.h"],
    deps = [
        "no_destruct",
        "//:gpr",
        "//:gpr_platform",
        "//:orphanable",
    ],
)

grpc_cc_library(
    name = "subchannel_interface",
    hdrs = ["load_balancing/subchannel_interface.h"],
    external_deps = [
        "absl/status",
        "absl/strings",
    ],
    deps = [
        "dual_ref_counted",
        "iomgr_fwd",
        "//:event_engine_base_hdrs",
        "//:gpr_platform",
        "//:ref_counted_ptr",
    ],
)

grpc_cc_library(
    name = "delegating_helper",
    hdrs = ["load_balancing/delegating_helper.h"],
    external_deps = [
        "absl/status",
        "absl/strings",
    ],
    deps = [
        "channel_args",
        "lb_policy",
        "resolved_address",
        "subchannel_interface",
        "//:debug_location",
        "//:event_engine_base_hdrs",
        "//:gpr_platform",
        "//:grpc_security_base",
        "//:ref_counted_ptr",
    ],
)

grpc_cc_library(
    name = "backend_metric_parser",
    srcs = [
        "load_balancing/backend_metric_parser.cc",
    ],
    hdrs = [
        "load_balancing/backend_metric_parser.h",
    ],
    external_deps = [
        "absl/strings",
        "@com_google_protobuf//upb:base",
        "@com_google_protobuf//upb:mem",
        "@com_google_protobuf//upb:message",
    ],
    language = "c++",
    deps = [
        "grpc_backend_metric_data",
        "xds_orca_upb",
        "//:gpr_platform",
    ],
)

grpc_cc_library(
    name = "proxy_mapper",
    hdrs = ["handshaker/proxy_mapper.h"],
    external_deps = [
        "absl/strings",
    ],
    deps = [
        "channel_args",
        "resolved_address",
        "//:gpr_platform",
    ],
)

grpc_cc_library(
    name = "proxy_mapper_registry",
    srcs = ["handshaker/proxy_mapper_registry.cc"],
    hdrs = ["handshaker/proxy_mapper_registry.h"],
    external_deps = [
        "absl/strings",
    ],
    deps = [
        "channel_args",
        "proxy_mapper",
        "resolved_address",
        "//:gpr_platform",
    ],
)

grpc_cc_library(
    name = "http_proxy_mapper",
    srcs = [
        "handshaker/http_connect/http_proxy_mapper.cc",
    ],
    hdrs = [
        "handshaker/http_connect/http_proxy_mapper.h",
    ],
    external_deps = [
        "absl/log:check",
        "absl/log:log",
        "absl/status",
        "absl/status:statusor",
        "absl/strings",
    ],
    language = "c++",
    deps = [
        "channel_args",
        "env",
        "experiments",
        "proxy_mapper",
        "resolved_address",
        "//:channel_arg_names",
        "//:config",
        "//:gpr",
        "//:grpc_base",
        "//:http_connect_handshaker",
        "//:iomgr",
        "//:parse_address",
        "//:sockaddr_utils",
        "//:uri",
    ],
)

grpc_cc_library(
    name = "xds_http_proxy_mapper",
    srcs = [
        "handshaker/http_connect/xds_http_proxy_mapper.cc",
    ],
    hdrs = [
        "handshaker/http_connect/xds_http_proxy_mapper.h",
    ],
    external_deps = [
        "absl/log:log",
        "absl/strings",
    ],
    language = "c++",
    deps = [
        "channel_args",
        "proxy_mapper",
        "resolved_address",
        "xds_endpoint",
        "//:config",
        "//:grpc_base",
        "//:http_connect_handshaker",
        "//:parse_address",
        "//:sockaddr_utils",
    ],
)

grpc_cc_library(
    name = "grpc_server_config_selector",
    hdrs = [
        "server/server_config_selector.h",
    ],
    external_deps = [
        "absl/status:statusor",
        "absl/strings",
    ],
    language = "c++",
    deps = [
        "dual_ref_counted",
        "grpc_service_config",
        "metadata_batch",
        "ref_counted",
        "service_config_parser",
        "useful",
        "//:gpr_platform",
        "//:grpc_base",
        "//:ref_counted_ptr",
    ],
)

grpc_cc_library(
    name = "grpc_server_config_selector_filter",
    srcs = [
        "server/server_config_selector_filter.cc",
    ],
    hdrs = [
        "server/server_config_selector_filter.h",
    ],
    external_deps = [
        "absl/base:core_headers",
        "absl/log:check",
        "absl/status",
        "absl/status:statusor",
    ],
    language = "c++",
    deps = [
        "arena",
        "arena_promise",
        "channel_args",
        "channel_fwd",
        "context",
        "event_engine_context",
        "grpc_server_config_selector",
        "grpc_service_config",
        "latent_see",
        "metadata_batch",
        "status_helper",
        "//:gpr",
        "//:grpc_base",
        "//:promise",
        "//:ref_counted_ptr",
    ],
)

grpc_cc_library(
    name = "sorted_pack",
    hdrs = [
        "util/sorted_pack.h",
    ],
    language = "c++",
    deps = [
        "type_list",
        "//:gpr_platform",
    ],
)

grpc_cc_library(
    name = "type_list",
    hdrs = [
        "util/type_list.h",
    ],
    language = "c++",
)

grpc_cc_library(
    name = "if_list",
    hdrs = [
        "util/if_list.h",
    ],
    language = "c++",
    deps = ["//:gpr_platform"],
)

grpc_cc_library(
    name = "tdigest",
    srcs = [
        "util/tdigest.cc",
    ],
    hdrs = [
        "util/tdigest.h",
    ],
    external_deps = [
        "absl/strings",
        "absl/status",
        "absl/log:check",
        "absl/log",
    ],
    language = "c++",
    deps = ["//:gpr_platform"],
)

grpc_cc_library(
    name = "certificate_provider_factory",
    hdrs = [
        "lib/security/certificate_provider/certificate_provider_factory.h",
    ],
    external_deps = ["absl/strings"],
    deps = [
        "json",
        "json_args",
        "ref_counted",
        "validation_errors",
        "//:alts_util",
        "//:gpr",
        "//:grpc_core_credentials_header",
        "//:ref_counted_ptr",
    ],
)

grpc_cc_library(
    name = "certificate_provider_registry",
    srcs = [
        "lib/security/certificate_provider/certificate_provider_registry.cc",
    ],
    hdrs = [
        "lib/security/certificate_provider/certificate_provider_registry.h",
    ],
    external_deps = [
        "absl/log:check",
        "absl/log:log",
        "absl/strings",
    ],
    deps = [
        "certificate_provider_factory",
        "//:gpr",
    ],
)

grpc_cc_library(
    name = "grpc_audit_logging",
    srcs = [
        "lib/security/authorization/audit_logging.cc",
        "lib/security/authorization/stdout_logger.cc",
    ],
    hdrs = [
        "lib/security/authorization/audit_logging.h",
        "lib/security/authorization/stdout_logger.h",
    ],
    external_deps = [
        "absl/base:core_headers",
        "absl/log:check",
        "absl/status",
        "absl/status:statusor",
        "absl/strings",
        "absl/strings:str_format",
        "absl/time",
    ],
    deps = [
        "//:gpr",
        "//:grpc_base",
    ],
)

grpc_cc_library(
    name = "grpc_authorization_base",
    srcs = [
        "lib/security/authorization/authorization_policy_provider_vtable.cc",
        "lib/security/authorization/evaluate_args.cc",
        "lib/security/authorization/grpc_server_authz_filter.cc",
    ],
    hdrs = [
        "lib/security/authorization/authorization_engine.h",
        "lib/security/authorization/authorization_policy_provider.h",
        "lib/security/authorization/evaluate_args.h",
        "lib/security/authorization/grpc_server_authz_filter.h",
    ],
    external_deps = [
        "absl/log:log",
        "absl/status",
        "absl/status:statusor",
        "absl/strings",
    ],
    language = "c++",
    deps = [
        "arena_promise",
        "channel_args",
        "channel_fwd",
        "dual_ref_counted",
        "endpoint_info_handshaker",
        "latent_see",
        "load_file",
        "metadata_batch",
        "ref_counted",
        "resolved_address",
        "slice",
        "useful",
        "//:channel_arg_names",
        "//:gpr",
        "//:grpc_base",
        "//:grpc_credentials_util",
        "//:grpc_security_base",
        "//:grpc_trace",
        "//:parse_address",
        "//:promise",
        "//:ref_counted_ptr",
        "//:uri",
    ],
)

grpc_cc_library(
    name = "grpc_crl_provider",
    srcs = [
        "lib/security/credentials/tls/grpc_tls_crl_provider.cc",
    ],
    hdrs = [
        "lib/security/credentials/tls/grpc_tls_crl_provider.h",
    ],
    external_deps = [
        "absl/base:core_headers",
        "absl/container:flat_hash_map",
        "absl/log:log",
        "absl/status",
        "absl/status:statusor",
        "absl/strings",
        "absl/types:span",
        "libcrypto",
        "libssl",
    ],
    deps = [
        "default_event_engine",
        "directory_reader",
        "load_file",
        "slice",
        "time",
        "//:exec_ctx",
        "//:gpr",
        "//:grpc_base",
    ],
)

grpc_cc_library(
    name = "grpc_fake_credentials",
    srcs = [
        "lib/security/credentials/fake/fake_credentials.cc",
        "lib/security/security_connector/fake/fake_security_connector.cc",
    ],
    hdrs = [
        "lib/security/credentials/fake/fake_credentials.h",
        "lib/security/security_connector/fake/fake_security_connector.h",
        "load_balancing/grpclb/grpclb.h",
    ],
    external_deps = [
        "absl/log:check",
        "absl/log:log",
        "absl/status",
        "absl/status:statusor",
        "absl/strings",
        "absl/strings:str_format",
    ],
    language = "c++",
    deps = [
        "arena_promise",
        "channel_args",
        "closure",
        "error",
        "iomgr_fwd",
        "metadata_batch",
        "slice",
        "unique_type_name",
        "useful",
        "//:channel_arg_names",
        "//:debug_location",
        "//:exec_ctx",
        "//:gpr",
        "//:grpc_base",
        "//:grpc_core_credentials_header",
        "//:grpc_security_base",
        "//:handshaker",
        "//:iomgr",
        "//:promise",
        "//:ref_counted_ptr",
        "//:resource_quota_api",
        "//:tsi_base",
        "//:tsi_fake_credentials",
    ],
)

grpc_cc_library(
    name = "grpc_insecure_credentials",
    srcs = [
        "lib/security/credentials/insecure/insecure_credentials.cc",
        "lib/security/security_connector/insecure/insecure_security_connector.cc",
    ],
    hdrs = [
        "lib/security/credentials/insecure/insecure_credentials.h",
        "lib/security/security_connector/insecure/insecure_security_connector.h",
    ],
    external_deps = [
        "absl/log:check",
        "absl/status",
        "absl/strings",
    ],
    language = "c++",
    deps = [
        "arena_promise",
        "channel_args",
        "closure",
        "error",
        "iomgr_fwd",
        "tsi_local_credentials",
        "unique_type_name",
        "//:debug_location",
        "//:exec_ctx",
        "//:gpr",
        "//:grpc_base",
        "//:grpc_core_credentials_header",
        "//:grpc_security_base",
        "//:handshaker",
        "//:iomgr",
        "//:promise",
        "//:ref_counted_ptr",
        "//:tsi_base",
    ],
)

grpc_cc_library(
    name = "tsi_local_credentials",
    srcs = [
        "tsi/local_transport_security.cc",
    ],
    hdrs = [
        "tsi/local_transport_security.h",
    ],
    external_deps = [
        "absl/log:log",
    ],
    language = "c++",
    deps = [
        "//:event_engine_base_hdrs",
        "//:exec_ctx",
        "//:gpr",
        "//:tsi_base",
    ],
)

grpc_cc_library(
    name = "grpc_local_credentials",
    srcs = [
        "lib/security/credentials/local/local_credentials.cc",
        "lib/security/security_connector/local/local_security_connector.cc",
    ],
    hdrs = [
        "lib/security/credentials/local/local_credentials.h",
        "lib/security/security_connector/local/local_security_connector.h",
    ],
    external_deps = [
        "absl/log:check",
        "absl/log:log",
        "absl/status",
        "absl/status:statusor",
        "absl/strings",
    ],
    language = "c++",
    deps = [
        "arena_promise",
        "channel_args",
        "closure",
        "error",
        "experiments",
        "grpc_sockaddr",
        "iomgr_fwd",
        "resolved_address",
        "tsi_local_credentials",
        "unique_type_name",
        "useful",
        "//:debug_location",
        "//:exec_ctx",
        "//:gpr",
        "//:grpc_base",
        "//:grpc_client_channel",
        "//:grpc_core_credentials_header",
        "//:grpc_security_base",
        "//:handshaker",
        "//:iomgr",
        "//:parse_address",
        "//:promise",
        "//:ref_counted_ptr",
        "//:sockaddr_utils",
        "//:tsi_base",
        "//:uri",
    ],
)

grpc_cc_library(
    name = "grpc_ssl_credentials",
    srcs = [
        "lib/security/credentials/ssl/ssl_credentials.cc",
        "lib/security/security_connector/ssl/ssl_security_connector.cc",
    ],
    hdrs = [
        "lib/security/credentials/ssl/ssl_credentials.h",
        "lib/security/security_connector/ssl/ssl_security_connector.h",
    ],
    external_deps = [
        "absl/log:check",
        "absl/log:log",
        "absl/status",
        "absl/strings",
        "absl/strings:str_format",
    ],
    language = "c++",
    deps = [
        "arena_promise",
        "channel_args",
        "closure",
        "error",
        "iomgr_fwd",
        "unique_type_name",
        "useful",
        "//:channel_arg_names",
        "//:debug_location",
        "//:exec_ctx",
        "//:gpr",
        "//:grpc_base",
        "//:grpc_core_credentials_header",
        "//:grpc_security_base",
        "//:grpc_trace",
        "//:handshaker",
        "//:iomgr",
        "//:promise",
        "//:ref_counted_ptr",
        "//:tsi_base",
        "//:tsi_ssl_credentials",
        "//:tsi_ssl_session_cache",
    ],
)

grpc_cc_library(
    name = "grpc_google_default_credentials",
    srcs = [
        "lib/security/credentials/google_default/credentials_generic.cc",
        "lib/security/credentials/google_default/google_default_credentials.cc",
    ],
    hdrs = [
        "lib/security/credentials/google_default/google_default_credentials.h",
        "load_balancing/grpclb/grpclb.h",
    ],
    external_deps = [
        "absl/log:check",
        "absl/log:log",
        "absl/status:statusor",
        "absl/strings",
    ],
    language = "c++",
    tags = ["nofixdeps"],
    deps = [
        "channel_args",
        "closure",
        "env",
        "error",
        "error_utils",
        "grpc_external_account_credentials",
        "grpc_lb_xds_channel_args",
        "grpc_oauth2_credentials",
        "grpc_ssl_credentials",
        "iomgr_fwd",
        "json",
        "json_reader",
        "load_file",
        "slice",
        "slice_refcount",
        "status_helper",
        "time",
        "unique_type_name",
        "useful",
        "//:alts_util",
        "//:channel_arg_names",
        "//:exec_ctx",
        "//:gpr",
        "//:grpc_alts_credentials",
        "//:grpc_base",
        "//:grpc_core_credentials_header",
        "//:grpc_jwt_credentials",
        "//:grpc_public_hdrs",
        "//:grpc_security_base",
        "//:grpc_trace",
        "//:httpcli",
        "//:iomgr",
        "//:orphanable",
        "//:ref_counted_ptr",
        "//:uri",
    ],
)

grpc_cc_library(
    name = "strerror",
    srcs = [
        "util/strerror.cc",
    ],
    hdrs = [
        "util/strerror.h",
    ],
    external_deps = ["absl/strings:str_format"],
    deps = ["//:gpr_platform"],
)

grpc_cc_library(
    name = "grpc_tls_credentials",
    srcs = [
        "lib/security/credentials/tls/grpc_tls_certificate_distributor.cc",
        "lib/security/credentials/tls/grpc_tls_certificate_match.cc",
        "lib/security/credentials/tls/grpc_tls_certificate_provider.cc",
        "lib/security/credentials/tls/grpc_tls_certificate_verifier.cc",
        "lib/security/credentials/tls/grpc_tls_credentials_options.cc",
        "lib/security/credentials/tls/tls_credentials.cc",
        "lib/security/security_connector/tls/tls_security_connector.cc",
    ],
    hdrs = [
        "lib/security/credentials/tls/grpc_tls_certificate_distributor.h",
        "lib/security/credentials/tls/grpc_tls_certificate_provider.h",
        "lib/security/credentials/tls/grpc_tls_certificate_verifier.h",
        "lib/security/credentials/tls/grpc_tls_credentials_options.h",
        "lib/security/credentials/tls/tls_credentials.h",
        "lib/security/security_connector/tls/tls_security_connector.h",
    ],
    external_deps = [
        "absl/base:core_headers",
        "absl/container:inlined_vector",
        "absl/functional:bind_front",
        "absl/log:check",
        "absl/log:log",
        "absl/status",
        "absl/status:statusor",
        "absl/strings",
        "libcrypto",
        "libssl",
    ],
    language = "c++",
    deps = [
        "arena_promise",
        "channel_args",
        "closure",
        "error",
        "iomgr_fwd",
        "load_file",
        "ref_counted",
        "slice",
        "slice_refcount",
        "status_helper",
        "unique_type_name",
        "useful",
        "//:channel_arg_names",
        "//:debug_location",
        "//:exec_ctx",
        "//:gpr",
        "//:grpc_base",
        "//:grpc_core_credentials_header",
        "//:grpc_credentials_util",
        "//:grpc_public_hdrs",
        "//:grpc_security_base",
        "//:grpc_trace",
        "//:handshaker",
        "//:iomgr",
        "//:promise",
        "//:ref_counted_ptr",
        "//:tsi_base",
        "//:tsi_ssl_credentials",
        "//:tsi_ssl_session_cache",
    ],
)

grpc_cc_library(
    name = "grpc_iam_credentials",
    srcs = [
        "lib/security/credentials/iam/iam_credentials.cc",
    ],
    hdrs = [
        "lib/security/credentials/iam/iam_credentials.h",
    ],
    external_deps = [
        "absl/log:check",
        "absl/status:statusor",
        "absl/strings",
        "absl/strings:str_format",
    ],
    language = "c++",
    deps = [
        "arena_promise",
        "metadata_batch",
        "slice",
        "unique_type_name",
        "useful",
        "//:exec_ctx",
        "//:gpr",
        "//:grpc_base",
        "//:grpc_core_credentials_header",
        "//:grpc_security_base",
        "//:grpc_trace",
        "//:promise",
        "//:ref_counted_ptr",
    ],
)

grpc_cc_library(
    name = "token_fetcher_credentials",
    srcs = [
        "lib/security/credentials/token_fetcher/token_fetcher_credentials.cc",
    ],
    hdrs = [
        "lib/security/credentials/token_fetcher/token_fetcher_credentials.h",
    ],
    external_deps = [
        "absl/container:flat_hash_set",
        "absl/functional:any_invocable",
        "absl/status:statusor",
    ],
    language = "c++",
    deps = [
        "arena_promise",
        "context",
        "default_event_engine",
        "metadata",
        "poll",
        "pollset_set",
        "ref_counted",
        "time",
        "useful",
        "//:backoff",
        "//:gpr",
        "//:grpc_security_base",
        "//:grpc_trace",
        "//:httpcli",
        "//:iomgr",
        "//:orphanable",
        "//:promise",
        "//:ref_counted_ptr",
    ],
)

grpc_cc_library(
    name = "gcp_service_account_identity_credentials",
    srcs = [
        "lib/security/credentials/gcp_service_account_identity/gcp_service_account_identity_credentials.cc",
    ],
    hdrs = [
        "lib/security/credentials/gcp_service_account_identity/gcp_service_account_identity_credentials.h",
    ],
    external_deps = [
        "absl/functional:any_invocable",
        "absl/status",
        "absl/status:statusor",
        "absl/strings",
    ],
    language = "c++",
    deps = [
        "activity",
        "arena_promise",
        "closure",
        "error",
        "json",
        "json_args",
        "json_object_loader",
        "json_reader",
        "metadata",
        "pollset_set",
        "ref_counted",
        "slice",
        "status_conversion",
        "status_helper",
        "time",
        "token_fetcher_credentials",
        "unique_type_name",
        "//:gpr",
        "//:grpc_base",
        "//:grpc_core_credentials_header",
        "//:grpc_security_base",
        "//:httpcli",
        "//:iomgr",
        "//:orphanable",
        "//:promise",
        "//:ref_counted_ptr",
        "//:uri",
    ],
)

grpc_cc_library(
    name = "grpc_oauth2_credentials",
    srcs = [
        "lib/security/credentials/oauth2/oauth2_credentials.cc",
    ],
    hdrs = [
        "lib/security/credentials/oauth2/oauth2_credentials.h",
    ],
    external_deps = [
        "absl/log:check",
        "absl/log:log",
        "absl/status",
        "absl/status:statusor",
        "absl/strings",
        "absl/strings:str_format",
    ],
    language = "c++",
    deps = [
        "activity",
        "arena_promise",
        "closure",
        "context",
        "error",
        "error_utils",
        "httpcli_ssl_credentials",
        "json",
        "json_reader",
        "load_file",
        "metadata_batch",
        "poll",
        "pollset_set",
        "ref_counted",
        "slice",
        "slice_refcount",
        "status_helper",
        "time",
        "token_fetcher_credentials",
        "unique_type_name",
        "useful",
        "//:gpr",
        "//:grpc_base",
        "//:grpc_core_credentials_header",
        "//:grpc_credentials_util",
        "//:grpc_security_base",
        "//:grpc_trace",
        "//:httpcli",
        "//:iomgr",
        "//:orphanable",
        "//:promise",
        "//:ref_counted_ptr",
        "//:uri",
    ],
)

grpc_cc_library(
    name = "grpc_external_account_credentials",
    srcs = [
        "lib/security/credentials/external/aws_external_account_credentials.cc",
        "lib/security/credentials/external/aws_request_signer.cc",
        "lib/security/credentials/external/external_account_credentials.cc",
        "lib/security/credentials/external/file_external_account_credentials.cc",
        "lib/security/credentials/external/url_external_account_credentials.cc",
    ],
    hdrs = [
        "lib/security/credentials/external/aws_external_account_credentials.h",
        "lib/security/credentials/external/aws_request_signer.h",
        "lib/security/credentials/external/external_account_credentials.h",
        "lib/security/credentials/external/file_external_account_credentials.h",
        "lib/security/credentials/external/url_external_account_credentials.h",
    ],
    external_deps = [
        "absl/log:check",
        "absl/log:log",
        "absl/status",
        "absl/status:statusor",
        "absl/strings",
        "absl/strings:str_format",
        "absl/time",
        "libcrypto",
    ],
    language = "c++",
    deps = [
        "closure",
        "env",
        "error",
        "error_utils",
        "grpc_oauth2_credentials",
        "httpcli_ssl_credentials",
        "json",
        "json_reader",
        "json_writer",
        "load_file",
        "slice",
        "slice_refcount",
        "status_helper",
        "time",
        "token_fetcher_credentials",
        "//:gpr",
        "//:grpc_base",
        "//:grpc_core_credentials_header",
        "//:grpc_credentials_util",
        "//:grpc_security_base",
        "//:httpcli",
        "//:iomgr",
        "//:orphanable",
        "//:ref_counted_ptr",
        "//:uri",
    ],
)

grpc_cc_library(
    name = "httpcli_ssl_credentials",
    srcs = [
        "util/http_client/httpcli_security_connector.cc",
    ],
    hdrs = [
        "util/http_client/httpcli_ssl_credentials.h",
    ],
    external_deps = [
        "absl/log:log",
        "absl/status",
        "absl/strings",
    ],
    language = "c++",
    deps = [
        "arena_promise",
        "channel_args",
        "closure",
        "error",
        "iomgr_fwd",
        "unique_type_name",
        "//:channel_arg_names",
        "//:debug_location",
        "//:exec_ctx",
        "//:gpr",
        "//:grpc_base",
        "//:grpc_core_credentials_header",
        "//:grpc_security_base",
        "//:handshaker",
        "//:iomgr",
        "//:promise",
        "//:ref_counted_ptr",
        "//:tsi_base",
        "//:tsi_ssl_credentials",
    ],
)

grpc_cc_library(
    name = "tsi_ssl_types",
    hdrs = [
        "tsi/ssl_types.h",
    ],
    external_deps = ["libssl"],
    language = "c++",
    deps = ["//:gpr_platform"],
)

# This target depends on RE2 and should not be linked into grpc by default for binary-size reasons.
grpc_cc_library(
    name = "grpc_matchers",
    srcs = [
        "util/matchers.cc",
    ],
    hdrs = [
        "util/matchers.h",
    ],
    external_deps = [
        "absl/status",
        "absl/status:statusor",
        "absl/strings",
        "absl/strings:str_format",
        "re2",
    ],
    language = "c++",
    deps = ["//:gpr"],
)

# This target pulls in a dependency on RE2 and should not be linked into grpc by default for binary-size reasons.
grpc_cc_library(
    name = "grpc_rbac_engine",
    srcs = [
        "lib/security/authorization/grpc_authorization_engine.cc",
        "lib/security/authorization/matchers.cc",
        "lib/security/authorization/rbac_policy.cc",
    ],
    hdrs = [
        "lib/security/authorization/grpc_authorization_engine.h",
        "lib/security/authorization/matchers.h",
        "lib/security/authorization/rbac_policy.h",
    ],
    external_deps = [
        "absl/log:check",
        "absl/log:log",
        "absl/status",
        "absl/status:statusor",
        "absl/strings",
        "absl/strings:str_format",
    ],
    language = "c++",
    deps = [
        "grpc_audit_logging",
        "grpc_authorization_base",
        "grpc_matchers",
        "resolved_address",
        "//:gpr",
        "//:grpc_base",
        "//:parse_address",
        "//:sockaddr_utils",
    ],
)

grpc_cc_library(
    name = "json",
    hdrs = [
        "util/json/json.h",
    ],
    deps = ["//:gpr"],
)

grpc_cc_library(
    name = "json_reader",
    srcs = [
        "util/json/json_reader.cc",
    ],
    hdrs = [
        "util/json/json_reader.h",
    ],
    external_deps = [
        "absl/base:core_headers",
        "absl/log:check",
        "absl/status",
        "absl/status:statusor",
        "absl/strings",
        "absl/strings:str_format",
    ],
    visibility = ["@grpc:json_reader_legacy"],
    deps = [
        "json",
        "match",
        "//:gpr",
    ],
)

grpc_cc_library(
    name = "json_writer",
    srcs = [
        "util/json/json_writer.cc",
    ],
    hdrs = [
        "util/json/json_writer.h",
    ],
    external_deps = ["absl/strings"],
    deps = [
        "json",
        "//:gpr",
    ],
)

grpc_cc_library(
    name = "json_util",
    srcs = ["util/json/json_util.cc"],
    hdrs = ["util/json/json_util.h"],
    external_deps = ["absl/strings"],
    deps = [
        "error",
        "json",
        "json_args",
        "json_object_loader",
        "no_destruct",
        "time",
        "validation_errors",
        "//:gpr",
    ],
)

grpc_cc_library(
    name = "json_args",
    hdrs = ["util/json/json_args.h"],
    external_deps = ["absl/strings"],
    deps = ["//:gpr"],
)

grpc_cc_library(
    name = "json_object_loader",
    srcs = ["util/json/json_object_loader.cc"],
    hdrs = ["util/json/json_object_loader.h"],
    external_deps = [
        "absl/meta:type_traits",
        "absl/status",
        "absl/status:statusor",
        "absl/strings",
    ],
    deps = [
        "json",
        "json_args",
        "no_destruct",
        "time",
        "validation_errors",
        "//:gpr",
        "//:ref_counted_ptr",
    ],
)

grpc_cc_library(
    name = "json_channel_args",
    hdrs = ["util/json/json_channel_args.h"],
    external_deps = [
        "absl/strings",
    ],
    deps = [
        "channel_args",
        "json_args",
        "//:gpr",
    ],
)

grpc_cc_library(
    name = "idle_filter_state",
    srcs = [
        "ext/filters/channel_idle/idle_filter_state.cc",
    ],
    hdrs = [
        "ext/filters/channel_idle/idle_filter_state.h",
    ],
    language = "c++",
    deps = ["//:gpr_platform"],
)

grpc_cc_library(
    name = "grpc_channel_idle_filter",
    srcs = [
        "ext/filters/channel_idle/legacy_channel_idle_filter.cc",
    ],
    hdrs = [
        "ext/filters/channel_idle/legacy_channel_idle_filter.h",
    ],
    external_deps = [
        "absl/base:core_headers",
        "absl/meta:type_traits",
        "absl/random",
        "absl/status",
        "absl/status:statusor",
    ],
    deps = [
        "activity",
        "arena",
        "arena_promise",
        "channel_args",
        "channel_fwd",
        "channel_stack_type",
        "closure",
        "connectivity_state",
        "error",
        "exec_ctx_wakeup_scheduler",
        "experiments",
        "http2_errors",
        "idle_filter_state",
        "loop",
        "metadata_batch",
        "no_destruct",
        "per_cpu",
        "poll",
        "single_set_ptr",
        "sleep",
        "status_helper",
        "time",
        "try_seq",
        "//:channel_arg_names",
        "//:config",
        "//:debug_location",
        "//:exec_ctx",
        "//:gpr",
        "//:grpc_base",
        "//:grpc_trace",
        "//:orphanable",
        "//:promise",
        "//:ref_counted_ptr",
    ],
)

grpc_cc_library(
    name = "grpc_client_authority_filter",
    srcs = [
        "ext/filters/http/client_authority_filter.cc",
    ],
    hdrs = [
        "ext/filters/http/client_authority_filter.h",
    ],
    external_deps = [
        "absl/status",
        "absl/status:statusor",
        "absl/strings",
    ],
    language = "c++",
    deps = [
        "arena_promise",
        "channel_args",
        "channel_fwd",
        "channel_stack_type",
        "latent_see",
        "metadata_batch",
        "slice",
        "//:channel_arg_names",
        "//:config",
        "//:gpr_platform",
        "//:grpc_base",
        "//:grpc_security_base",
    ],
)

grpc_cc_library(
    name = "grpc_message_size_filter",
    srcs = [
        "ext/filters/message_size/message_size_filter.cc",
    ],
    hdrs = [
        "ext/filters/message_size/message_size_filter.h",
    ],
    external_deps = [
        "absl/log:log",
        "absl/status:statusor",
        "absl/strings",
        "absl/strings:str_format",
    ],
    language = "c++",
    deps = [
        "activity",
        "arena",
        "arena_promise",
        "channel_args",
        "channel_fwd",
        "channel_stack_type",
        "context",
        "grpc_service_config",
        "json",
        "json_args",
        "json_object_loader",
        "latch",
        "latent_see",
        "metadata_batch",
        "race",
        "service_config_parser",
        "slice",
        "slice_buffer",
        "validation_errors",
        "//:channel_arg_names",
        "//:config",
        "//:gpr",
        "//:grpc_base",
        "//:grpc_public_hdrs",
        "//:grpc_trace",
    ],
)

grpc_cc_library(
    name = "grpc_fault_injection_filter",
    srcs = [
        "ext/filters/fault_injection/fault_injection_filter.cc",
        "ext/filters/fault_injection/fault_injection_service_config_parser.cc",
    ],
    hdrs = [
        "ext/filters/fault_injection/fault_injection_filter.h",
        "ext/filters/fault_injection/fault_injection_service_config_parser.h",
    ],
    external_deps = [
        "absl/base:core_headers",
        "absl/log:log",
        "absl/meta:type_traits",
        "absl/random",
        "absl/status",
        "absl/status:statusor",
        "absl/strings",
    ],
    language = "c++",
    deps = [
        "arena_promise",
        "channel_args",
        "channel_fwd",
        "context",
        "grpc_service_config",
        "json",
        "json_args",
        "json_object_loader",
        "metadata_batch",
        "service_config_parser",
        "sleep",
        "time",
        "try_seq",
        "validation_errors",
        "//:config",
        "//:gpr",
        "//:grpc_base",
        "//:grpc_public_hdrs",
        "//:grpc_trace",
    ],
)

grpc_cc_library(
    name = "grpc_rbac_filter",
    srcs = [
        "ext/filters/rbac/rbac_filter.cc",
        "ext/filters/rbac/rbac_service_config_parser.cc",
    ],
    hdrs = [
        "ext/filters/rbac/rbac_filter.h",
        "ext/filters/rbac/rbac_service_config_parser.h",
    ],
    external_deps = [
        "absl/status",
        "absl/status:statusor",
        "absl/strings",
    ],
    language = "c++",
    deps = [
        "arena_promise",
        "channel_args",
        "channel_fwd",
        "context",
        "error",
        "grpc_audit_logging",
        "grpc_authorization_base",
        "grpc_matchers",
        "grpc_rbac_engine",
        "grpc_service_config",
        "json",
        "json_args",
        "json_object_loader",
        "latent_see",
        "metadata_batch",
        "service_config_parser",
        "validation_errors",
        "//:config",
        "//:gpr",
        "//:grpc_base",
        "//:grpc_security_base",
        "//:promise",
    ],
)

grpc_cc_library(
    name = "grpc_stateful_session_filter",
    srcs = [
        "ext/filters/stateful_session/stateful_session_filter.cc",
        "ext/filters/stateful_session/stateful_session_service_config_parser.cc",
    ],
    hdrs = [
        "ext/filters/stateful_session/stateful_session_filter.h",
        "ext/filters/stateful_session/stateful_session_service_config_parser.h",
    ],
    external_deps = [
        "absl/log:check",
        "absl/status:statusor",
        "absl/strings",
    ],
    language = "c++",
    deps = [
        "arena",
        "arena_promise",
        "channel_args",
        "channel_fwd",
        "context",
        "grpc_resolver_xds_attributes",
        "grpc_service_config",
        "json",
        "json_args",
        "json_object_loader",
        "latent_see",
        "map",
        "metadata_batch",
        "pipe",
        "ref_counted_string",
        "service_config_parser",
        "slice",
        "time",
        "unique_type_name",
        "validation_errors",
        "//:config",
        "//:gpr",
        "//:grpc_base",
        "//:grpc_trace",
    ],
)

grpc_cc_library(
    name = "gcp_authentication_filter",
    srcs = [
        "ext/filters/gcp_authentication/gcp_authentication_filter.cc",
        "ext/filters/gcp_authentication/gcp_authentication_service_config_parser.cc",
    ],
    hdrs = [
        "ext/filters/gcp_authentication/gcp_authentication_filter.h",
        "ext/filters/gcp_authentication/gcp_authentication_service_config_parser.h",
    ],
    external_deps = [
        "absl/log:check",
        "absl/status",
        "absl/status:statusor",
        "absl/strings",
    ],
    language = "c++",
    deps = [
        "arena",
        "blackboard",
        "channel_args",
        "channel_fwd",
        "context",
        "gcp_service_account_identity_credentials",
        "grpc_resolver_xds_attributes",
        "grpc_service_config",
        "json",
        "json_args",
        "json_object_loader",
        "lru_cache",
        "service_config_parser",
        "validation_errors",
        "xds_config",
        "//:config",
        "//:gpr",
        "//:grpc_base",
        "//:grpc_security_base",
        "//:grpc_trace",
        "//:ref_counted_ptr",
    ],
)

grpc_cc_library(
    name = "grpc_lb_policy_grpclb",
    srcs = [
        "load_balancing/grpclb/client_load_reporting_filter.cc",
        "load_balancing/grpclb/grpclb.cc",
        "load_balancing/grpclb/grpclb_client_stats.cc",
        "load_balancing/grpclb/load_balancer_api.cc",
    ],
    hdrs = [
        "load_balancing/grpclb/client_load_reporting_filter.h",
        "load_balancing/grpclb/grpclb.h",
        "load_balancing/grpclb/grpclb_client_stats.h",
        "load_balancing/grpclb/load_balancer_api.h",
    ],
    external_deps = [
        "absl/base:core_headers",
        "absl/container:inlined_vector",
        "absl/functional:function_ref",
        "absl/log:check",
        "absl/log:globals",
        "absl/log:log",
        "absl/status",
        "absl/status:statusor",
        "absl/strings",
        "absl/strings:str_format",
        "@com_google_protobuf//upb:base",
        "@com_google_protobuf//upb:mem",
    ],
    language = "c++",
    deps = [
        "arena",
        "arena_promise",
        "channel_args",
        "channel_fwd",
        "channel_stack_type",
        "closure",
        "connectivity_state",
        "context",
        "delegating_helper",
        "error",
        "experiments",
        "gpr_atm",
        "grpc_sockaddr",
        "json",
        "json_args",
        "json_object_loader",
        "latent_see",
        "lb_policy",
        "lb_policy_factory",
        "lb_policy_registry",
        "map",
        "metadata_batch",
        "pipe",
        "pollset_set",
        "ref_counted",
        "resolved_address",
        "slice",
        "slice_refcount",
        "status_helper",
        "subchannel_interface",
        "time",
        "useful",
        "validation_errors",
        "//:backoff",
        "//:channel",
        "//:channel_arg_names",
        "//:channel_create",
        "//:channelz",
        "//:config",
        "//:debug_location",
        "//:endpoint_addresses",
        "//:exec_ctx",
        "//:gpr",
        "//:grpc_base",
        "//:grpc_client_channel",
        "//:grpc_grpclb_balancer_addresses",
        "//:grpc_lb_upb",
        "//:grpc_public_hdrs",
        "//:grpc_resolver",
        "//:grpc_resolver_fake",
        "//:grpc_security_base",
        "//:grpc_trace",
        "//:lb_child_policy_handler",
        "//:orphanable",
        "//:protobuf_duration_upb",
        "//:protobuf_timestamp_upb",
        "//:ref_counted_ptr",
        "//:sockaddr_utils",
        "//:work_serializer",
    ],
)

grpc_cc_library(
    name = "random_early_detection",
    srcs = [
        "util/random_early_detection.cc",
    ],
    hdrs = [
        "util/random_early_detection.h",
    ],
    external_deps = [
        "absl/random:bit_gen_ref",
        "absl/random:distributions",
    ],
    deps = ["//:gpr_platform"],
)

grpc_cc_library(
    name = "grpc_backend_metric_data",
    hdrs = [
        "load_balancing/backend_metric_data.h",
    ],
    external_deps = ["absl/strings"],
    language = "c++",
    deps = ["//:gpr_platform"],
)

grpc_cc_library(
    name = "grpc_backend_metric_provider",
    hdrs = [
        "ext/filters/backend_metrics/backend_metric_provider.h",
    ],
    language = "c++",
    deps = ["arena"],
)

grpc_cc_library(
    name = "grpc_lb_policy_rls",
    srcs = [
        "load_balancing/rls/rls.cc",
    ],
    hdrs = [
        "load_balancing/rls/rls.h",
    ],
    external_deps = [
        "absl/base:core_headers",
        "absl/hash",
        "absl/log:check",
        "absl/log:log",
        "absl/random",
        "absl/status",
        "absl/status:statusor",
        "absl/strings",
        "absl/strings:str_format",
        "@com_google_protobuf//upb:base",
        "@com_google_protobuf//upb:mem",
    ],
    language = "c++",
    deps = [
        "channel_args",
        "closure",
        "connectivity_state",
        "delegating_helper",
        "dual_ref_counted",
        "error",
        "error_utils",
        "grpc_fake_credentials",
        "json",
        "json_args",
        "json_object_loader",
        "json_writer",
        "lb_policy",
        "lb_policy_factory",
        "lb_policy_registry",
        "match",
        "metrics",
        "pollset_set",
        "slice",
        "slice_refcount",
        "status_helper",
        "time",
        "upb_utils",
        "uuid_v4",
        "validation_errors",
        "//:backoff",
        "//:channel",
        "//:channel_arg_names",
        "//:channel_create",
        "//:channelz",
        "//:config",
        "//:debug_location",
        "//:endpoint_addresses",
        "//:exec_ctx",
        "//:gpr",
        "//:grpc_base",
        "//:grpc_client_channel",
        "//:grpc_public_hdrs",
        "//:grpc_resolver",
        "//:grpc_security_base",
        "//:grpc_service_config_impl",
        "//:grpc_trace",
        "//:lb_child_policy_handler",
        "//:orphanable",
        "//:ref_counted_ptr",
        "//:rls_upb",
        "//:work_serializer",
    ],
)

grpc_cc_library(
    name = "lru_cache",
    hdrs = [
        "util/lru_cache.h",
    ],
    external_deps = [
        "absl/container:flat_hash_map",
        "absl/functional:any_invocable",
        "absl/log:check",
    ],
    language = "c++",
    # TODO(roth): Remove this unnecessary dependency once
    # yaqs/eng/q/6510477728410501120 is resolved.
    deps = ["//:grpc_public_hdrs"],
)

grpc_cc_library(
    name = "upb_utils",
    hdrs = [
        "util/upb_utils.h",
    ],
    external_deps = [
        "absl/strings",
        "@com_google_protobuf//upb:base",
    ],
    language = "c++",
)

grpc_cc_library(
    name = "xds_enabled_server",
    hdrs = [
        "xds/grpc/xds_enabled_server.h",
    ],
    language = "c++",
)

grpc_cc_library(
    name = "xds_certificate_provider",
    srcs = [
        "xds/grpc/xds_certificate_provider.cc",
    ],
    hdrs = [
        "xds/grpc/xds_certificate_provider.h",
    ],
    external_deps = [
        "absl/base:core_headers",
        "absl/functional:bind_front",
        "absl/log:check",
        "absl/log:log",
        "absl/strings",
    ],
    language = "c++",
    tags = ["nofixdeps"],
    deps = [
        "channel_args",
        "error",
        "grpc_matchers",
        "grpc_tls_credentials",
        "unique_type_name",
        "useful",
        "//:gpr",
        "//:grpc_base",
        "//:ref_counted_ptr",
        "//:tsi_ssl_credentials",
    ],
)

grpc_cc_library(
    name = "xds_certificate_provider_store",
    srcs = [
        "xds/grpc/certificate_provider_store.cc",
    ],
    hdrs = [
        "xds/grpc/certificate_provider_store.h",
    ],
    external_deps = [
        "absl/base:core_headers",
        "absl/log:log",
        "absl/strings",
    ],
    language = "c++",
    tags = ["nofixdeps"],
    deps = [
        "certificate_provider_factory",
        "certificate_provider_registry",
        "grpc_tls_credentials",
        "json",
        "json_args",
        "json_object_loader",
        "unique_type_name",
        "useful",
        "validation_errors",
        "//:config",
        "//:gpr",
        "//:grpc_base",
        "//:orphanable",
        "//:ref_counted_ptr",
    ],
)

grpc_cc_library(
    name = "xds_credentials",
    srcs = [
        "lib/security/credentials/xds/xds_credentials.cc",
    ],
    hdrs = [
        "lib/security/credentials/xds/xds_credentials.h",
    ],
    external_deps = [
        "absl/status",
        "absl/log:check",
        "absl/log:log",
    ],
    language = "c++",
    tags = ["nofixdeps"],
    deps = [
        "channel_args",
        "grpc_lb_xds_channel_args",
        "grpc_matchers",
        "grpc_tls_credentials",
        "unique_type_name",
        "useful",
        "xds_certificate_provider",
        "//:channel_arg_names",
        "//:gpr",
        "//:grpc_base",
        "//:grpc_core_credentials_header",
        "//:grpc_credentials_util",
        "//:grpc_security_base",
        "//:ref_counted_ptr",
    ],
)

grpc_cc_library(
    name = "xds_file_watcher_certificate_provider_factory",
    srcs = [
        "xds/grpc/file_watcher_certificate_provider_factory.cc",
    ],
    hdrs = [
        "xds/grpc/file_watcher_certificate_provider_factory.h",
    ],
    external_deps = [
        "absl/log:log",
        "absl/strings",
        "absl/strings:str_format",
    ],
    language = "c++",
    tags = ["nofixdeps"],
    deps = [
        "certificate_provider_factory",
        "grpc_tls_credentials",
        "json",
        "json_args",
        "json_object_loader",
        "time",
        "validation_errors",
        "//:config",
        "//:gpr",
        "//:grpc_base",
        "//:ref_counted_ptr",
    ],
)

grpc_cc_library(
    name = "xds_common_types",
    srcs = [
        "xds/grpc/xds_common_types.cc",
    ],
    hdrs = [
        "xds/grpc/xds_common_types.h",
    ],
    external_deps = [
        "absl/strings",
        "absl/strings:str_format",
    ],
    language = "c++",
    tags = ["nofixdeps"],
    deps = [
        "grpc_matchers",
        "json",
        "match",
        "validation_errors",
    ],
)

grpc_cc_library(
    name = "xds_http_filter",
    hdrs = [
        "xds/grpc/xds_http_filter.h",
    ],
    external_deps = [
        "absl/status:statusor",
        "absl/strings",
        "@com_google_protobuf//upb:reflection",
    ],
    language = "c++",
    tags = ["nofixdeps"],
    deps = [
        "channel_args",
        "channel_fwd",
        "interception_chain",
        "json",
        "json_writer",
        "validation_errors",
        "xds_common_types",
        "//:xds_client",
    ],
)

grpc_cc_library(
    name = "xds_route_config",
    srcs = [
        "xds/grpc/xds_route_config.cc",
    ],
    hdrs = [
        "xds/grpc/xds_route_config.h",
    ],
    external_deps = [
        "absl/strings",
        "absl/strings:str_format",
        "re2",
    ],
    language = "c++",
    tags = ["nofixdeps"],
    deps = [
        "grpc_matchers",
        "match",
        "time",
        "xds_http_filter",
        "//:grpc_base",
        "//:xds_client",
    ],
)

grpc_cc_library(
    name = "xds_listener",
    srcs = [
        "xds/grpc/xds_listener.cc",
    ],
    hdrs = [
        "xds/grpc/xds_listener.h",
    ],
    external_deps = [
        "absl/strings",
        "absl/strings:str_format",
    ],
    language = "c++",
    tags = ["nofixdeps"],
    deps = [
        "match",
        "resolved_address",
        "time",
        "xds_common_types",
        "xds_http_filter",
        "xds_route_config",
        "//:sockaddr_utils",
        "//:xds_client",
    ],
)

grpc_cc_library(
    name = "xds_health_status",
    srcs = [
        "xds/grpc/xds_health_status.cc",
    ],
    hdrs = [
        "xds/grpc/xds_health_status.h",
    ],
    external_deps = [
        "absl/strings",
        "absl/types:span",
    ],
    language = "c++",
    tags = ["nofixdeps"],
    deps = [
        "envoy_config_core_upb",
        "//:endpoint_addresses",
    ],
)

grpc_cc_library(
    name = "xds_server_grpc",
    srcs = [
        "xds/grpc/xds_server_grpc.cc",
    ],
    hdrs = [
        "xds/grpc/xds_server_grpc.h",
    ],
    external_deps = [
        "absl/strings",
    ],
    language = "c++",
    tags = ["nofixdeps"],
    deps = [
        "channel_creds_registry",
        "json",
        "json_args",
        "json_object_loader",
        "json_reader",
        "json_writer",
        "validation_errors",
        "//:config",
        "//:ref_counted_ptr",
        "//:xds_client",
    ],
)

grpc_cc_library(
    name = "xds_metadata",
    srcs = [
        "xds/grpc/xds_metadata.cc",
    ],
    hdrs = [
        "xds/grpc/xds_metadata.h",
    ],
    external_deps = [
        "absl/log:check",
        "absl/container:flat_hash_map",
        "absl/strings",
    ],
    language = "c++",
    tags = ["nofixdeps"],
    deps = [
        "down_cast",
        "json",
        "json_writer",
        "validation_errors",
    ],
)

grpc_cc_library(
    name = "xds_cluster",
    srcs = [
        "xds/grpc/xds_cluster.cc",
    ],
    hdrs = [
        "xds/grpc/xds_cluster.h",
    ],
    external_deps = [
        "absl/container:flat_hash_map",
        "absl/strings",
    ],
    language = "c++",
    tags = ["nofixdeps"],
    deps = [
        "grpc_outlier_detection_header",
        "json",
        "json_writer",
        "match",
        "time",
        "xds_backend_metric_propagation",
        "xds_common_types",
        "xds_health_status",
        "xds_metadata",
        "xds_server_grpc",
        "//:xds_client",
    ],
)

grpc_cc_library(
    name = "xds_endpoint",
    srcs = [
        "xds/grpc/xds_endpoint.cc",
    ],
    hdrs = [
        "xds/grpc/xds_endpoint.h",
    ],
    external_deps = [
        "absl/base:core_headers",
        "absl/random",
        "absl/strings",
    ],
    language = "c++",
    tags = ["nofixdeps"],
    deps = [
        "ref_counted",
        "//:endpoint_addresses",
        "//:gpr",
        "//:ref_counted_ptr",
        "//:xds_client",
    ],
)

grpc_cc_library(
    name = "xds_backend_metric_propagation",
    srcs = [
        "xds/xds_client/xds_backend_metric_propagation.cc",
    ],
    hdrs = [
        "xds/xds_client/xds_backend_metric_propagation.h",
    ],
    external_deps = [
        "absl/container:flat_hash_set",
        "absl/strings",
    ],
    language = "c++",
    tags = ["nofixdeps"],
    visibility = ["@grpc:xds_client_core"],
    deps = [
        "ref_counted",
        "useful",
        "//:ref_counted_ptr",
    ],
)

# TODO(roth): Split this up into individual targets.
grpc_cc_library(
    name = "grpc_xds_client",
    srcs = [
        "xds/grpc/xds_audit_logger_registry.cc",
        "xds/grpc/xds_bootstrap_grpc.cc",
        "xds/grpc/xds_client_grpc.cc",
        "xds/grpc/xds_cluster_parser.cc",
        "xds/grpc/xds_cluster_specifier_plugin.cc",
        "xds/grpc/xds_common_types_parser.cc",
        "xds/grpc/xds_endpoint_parser.cc",
        "xds/grpc/xds_http_fault_filter.cc",
        "xds/grpc/xds_http_filter_registry.cc",
        "xds/grpc/xds_http_gcp_authn_filter.cc",
        "xds/grpc/xds_http_rbac_filter.cc",
        "xds/grpc/xds_http_stateful_session_filter.cc",
        "xds/grpc/xds_lb_policy_registry.cc",
        "xds/grpc/xds_listener_parser.cc",
        "xds/grpc/xds_metadata_parser.cc",
        "xds/grpc/xds_route_config_parser.cc",
        "xds/grpc/xds_routing.cc",
        "xds/grpc/xds_transport_grpc.cc",
    ],
    hdrs = [
        "xds/grpc/xds_audit_logger_registry.h",
        "xds/grpc/xds_bootstrap_grpc.h",
        "xds/grpc/xds_client_grpc.h",
        "xds/grpc/xds_cluster_parser.h",
        "xds/grpc/xds_cluster_specifier_plugin.h",
        "xds/grpc/xds_common_types_parser.h",
        "xds/grpc/xds_endpoint_parser.h",
        "xds/grpc/xds_http_fault_filter.h",
        "xds/grpc/xds_http_filter_registry.h",
        "xds/grpc/xds_http_gcp_authn_filter.h",
        "xds/grpc/xds_http_rbac_filter.h",
        "xds/grpc/xds_http_stateful_session_filter.h",
        "xds/grpc/xds_lb_policy_registry.h",
        "xds/grpc/xds_listener_parser.h",
        "xds/grpc/xds_metadata_parser.h",
        "xds/grpc/xds_route_config_parser.h",
        "xds/grpc/xds_routing.h",
        "xds/grpc/xds_transport_grpc.h",
    ],
    external_deps = [
        "absl/base:core_headers",
        "absl/cleanup",
        "absl/container:flat_hash_map",
        "absl/functional:bind_front",
        "absl/log:check",
        "absl/log:log",
        "absl/memory",
        "absl/random",
        "absl/status",
        "absl/status:statusor",
        "absl/strings",
        "absl/strings:str_format",
        "absl/synchronization",
        "absl/types:span",
        "@com_google_protobuf//upb:base",
        "@com_google_protobuf//upb:mem",
        "@com_google_protobuf//upb:text",
        "@com_google_protobuf//upb:json",
        "re2",
        "@com_google_protobuf//upb:reflection",
        "@com_google_protobuf//upb:message",
    ],
    language = "c++",
    tags = ["nofixdeps"],
    deps = [
        "certificate_provider_factory",
        "certificate_provider_registry",
        "channel_args",
        "channel_args_endpoint_config",
        "channel_creds_registry",
        "channel_fwd",
        "closure",
        "connectivity_state",
        "default_event_engine",
        "down_cast",
        "env",
        "envoy_admin_upb",
        "envoy_config_cluster_upb",
        "envoy_config_cluster_upbdefs",
        "envoy_config_core_upb",
        "envoy_config_core_upbdefs",
        "envoy_config_endpoint_upb",
        "envoy_config_endpoint_upbdefs",
        "envoy_config_listener_upb",
        "envoy_config_listener_upbdefs",
        "envoy_config_rbac_upb",
        "envoy_config_route_upb",
        "envoy_config_route_upbdefs",
        "envoy_extensions_clusters_aggregate_upb",
        "envoy_extensions_clusters_aggregate_upbdefs",
        "envoy_extensions_filters_common_fault_upb",
        "envoy_extensions_filters_http_fault_upb",
        "envoy_extensions_filters_http_fault_upbdefs",
        "envoy_extensions_filters_http_gcp_authn_upb",
        "envoy_extensions_filters_http_gcp_authn_upbdefs",
        "envoy_extensions_filters_http_rbac_upb",
        "envoy_extensions_filters_http_rbac_upbdefs",
        "envoy_extensions_filters_http_router_upb",
        "envoy_extensions_filters_http_router_upbdefs",
        "envoy_extensions_filters_http_stateful_session_upb",
        "envoy_extensions_filters_http_stateful_session_upbdefs",
        "envoy_extensions_filters_network_http_connection_manager_upb",
        "envoy_extensions_filters_network_http_connection_manager_upbdefs",
        "envoy_extensions_http_stateful_session_cookie_upb",
        "envoy_extensions_http_stateful_session_cookie_upbdefs",
        "envoy_extensions_load_balancing_policies_client_side_weighted_round_robin_upb",
        "envoy_extensions_load_balancing_policies_pick_first_upb",
        "envoy_extensions_load_balancing_policies_ring_hash_upb",
        "envoy_extensions_load_balancing_policies_wrr_locality_upb",
        "envoy_extensions_transport_sockets_http_11_proxy_upb",
        "envoy_extensions_transport_sockets_http_11_proxy_upbdefs",
        "envoy_extensions_transport_sockets_tls_upb",
        "envoy_extensions_transport_sockets_tls_upbdefs",
        "envoy_extensions_upstreams_http_upb",
        "envoy_extensions_upstreams_http_upbdefs",
        "envoy_service_discovery_upb",
        "envoy_service_discovery_upbdefs",
        "envoy_service_load_stats_upb",
        "envoy_service_load_stats_upbdefs",
        "envoy_service_status_upb",
        "envoy_service_status_upbdefs",
        "envoy_type_http_upb",
        "envoy_type_matcher_upb",
        "envoy_type_upb",
        "error",
        "error_utils",
        "gcp_authentication_filter",
        "google_rpc_status_upb",
        "grpc_audit_logging",
        "grpc_fake_credentials",
        "grpc_fault_injection_filter",
        "grpc_lb_policy_pick_first",
        "grpc_lb_policy_ring_hash",
        "grpc_lb_xds_channel_args",
        "grpc_matchers",
        "grpc_outlier_detection_header",
        "grpc_rbac_filter",
        "grpc_sockaddr",
        "grpc_stateful_session_filter",
        "grpc_tls_credentials",
        "grpc_transport_chttp2_client_connector",
        "init_internally",
        "interception_chain",
        "iomgr_fwd",
        "json",
        "json_args",
        "json_object_loader",
        "json_reader",
        "json_util",
        "json_writer",
        "lb_policy_registry",
        "load_file",
        "match",
        "metadata_batch",
        "metrics",
        "pollset_set",
        "protobuf_any_upb",
        "protobuf_duration_upb",
        "protobuf_struct_upb",
        "protobuf_struct_upbdefs",
        "protobuf_timestamp_upb",
        "protobuf_wrappers_upb",
        "ref_counted",
        "resolved_address",
        "rls_config_upb",
        "rls_config_upbdefs",
        "slice",
        "slice_refcount",
        "status_conversion",
        "status_helper",
        "time",
        "unique_type_name",
        "upb_utils",
        "useful",
        "validation_errors",
        "xds_backend_metric_propagation",
        "xds_certificate_provider",
        "xds_certificate_provider_store",
        "xds_cluster",
        "xds_common_types",
        "xds_credentials",
        "xds_endpoint",
        "xds_file_watcher_certificate_provider_factory",
        "xds_health_status",
        "xds_http_filter",
        "xds_listener",
        "xds_metadata",
        "xds_route_config",
        "xds_server_grpc",
        "xds_type_upb",
        "xds_type_upbdefs",
        "//:channel",
        "//:channel_arg_names",
        "//:channel_create",
        "//:config",
        "//:debug_location",
        "//:endpoint_addresses",
        "//:exec_ctx",
        "//:gpr",
        "//:grpc_base",
        "//:grpc_client_channel",
        "//:grpc_core_credentials_header",
        "//:grpc_credentials_util",
        "//:grpc_public_hdrs",
        "//:grpc_security_base",
        "//:grpc_trace",
        "//:iomgr",
        "//:iomgr_timer",
        "//:orphanable",
        "//:parse_address",
        "//:ref_counted_ptr",
        "//:sockaddr_utils",
        "//:tsi_ssl_credentials",
        "//:uri",
        "//:work_serializer",
        "//:xds_client",
    ],
)

grpc_cc_library(
    name = "grpc_xds_channel_stack_modifier",
    srcs = [
        "server/xds_channel_stack_modifier.cc",
    ],
    hdrs = [
        "server/xds_channel_stack_modifier.h",
    ],
    external_deps = ["absl/strings"],
    language = "c++",
    deps = [
        "channel_args",
        "channel_fwd",
        "channel_init",
        "channel_stack_type",
        "ref_counted",
        "useful",
        "//:channel_stack_builder",
        "//:config",
        "//:gpr_platform",
        "//:grpc_base",
        "//:ref_counted_ptr",
    ],
)

grpc_cc_library(
    name = "grpc_xds_server_config_fetcher",
    srcs = [
        "server/xds_server_config_fetcher.cc",
    ],
    external_deps = [
        "absl/base:core_headers",
        "absl/log:check",
        "absl/log:log",
        "absl/status",
        "absl/status:statusor",
        "absl/strings",
    ],
    language = "c++",
    deps = [
        "channel_args",
        "channel_args_preconditioning",
        "channel_fwd",
        "grpc_server_config_selector",
        "grpc_server_config_selector_filter",
        "grpc_service_config",
        "grpc_sockaddr",
        "grpc_tls_credentials",
        "grpc_xds_channel_stack_modifier",
        "grpc_xds_client",
        "iomgr_fwd",
        "match",
        "metadata_batch",
        "resolved_address",
        "slice_refcount",
        "unique_type_name",
        "xds_certificate_provider",
        "xds_certificate_provider_store",
        "xds_common_types",
        "xds_credentials",
        "xds_http_filter",
        "xds_listener",
        "xds_route_config",
        "//:config",
        "//:debug_location",
        "//:exec_ctx",
        "//:gpr",
        "//:grpc_base",
        "//:grpc_core_credentials_header",
        "//:grpc_public_hdrs",
        "//:grpc_security_base",
        "//:grpc_service_config_impl",
        "//:grpc_trace",
        "//:iomgr",
        "//:parse_address",
        "//:ref_counted_ptr",
        "//:server",
        "//:sockaddr_utils",
        "//:uri",
        "//:xds_client",
    ],
)

grpc_cc_library(
    name = "channel_creds_registry_init",
    srcs = [
        "lib/security/credentials/channel_creds_registry_init.cc",
    ],
    external_deps = ["absl/strings"],
    language = "c++",
    deps = [
        "channel_creds_registry",
        "grpc_fake_credentials",
        "grpc_google_default_credentials",
        "grpc_tls_credentials",
        "json",
        "json_args",
        "json_object_loader",
        "time",
        "validation_errors",
        "//:config",
        "//:gpr",
        "//:gpr_platform",
        "//:grpc_core_credentials_header",
        "//:grpc_security_base",
        "//:ref_counted_ptr",
    ],
)

grpc_cc_library(
    name = "grpc_lb_policy_cds",
    srcs = [
        "load_balancing/xds/cds.cc",
    ],
    external_deps = [
        "absl/log:check",
        "absl/log:log",
        "absl/status",
        "absl/status:statusor",
        "absl/strings",
    ],
    language = "c++",
    deps = [
        "channel_args",
        "delegating_helper",
        "env",
        "grpc_lb_address_filtering",
        "grpc_lb_xds_channel_args",
        "grpc_outlier_detection_header",
        "grpc_xds_client",
        "json",
        "json_args",
        "json_object_loader",
        "json_writer",
        "lb_policy",
        "lb_policy_factory",
        "lb_policy_registry",
        "match",
        "pollset_set",
        "time",
        "unique_type_name",
        "xds_cluster",
        "xds_common_types",
        "xds_config",
        "xds_dependency_manager",
        "xds_health_status",
        "//:config",
        "//:debug_location",
        "//:gpr",
        "//:grpc_base",
        "//:grpc_security_base",
        "//:grpc_trace",
        "//:orphanable",
        "//:ref_counted_ptr",
        "//:work_serializer",
        "//:xds_client",
    ],
)

grpc_cc_library(
    name = "grpc_lb_xds_channel_args",
    hdrs = [
        "load_balancing/xds/xds_channel_args.h",
    ],
    language = "c++",
    deps = [
        "//:endpoint_addresses",
        "//:gpr_platform",
    ],
)

grpc_cc_library(
    name = "grpc_lb_policy_xds_cluster_impl",
    srcs = [
        "load_balancing/xds/xds_cluster_impl.cc",
    ],
    external_deps = [
        "absl/base:core_headers",
        "absl/log:check",
        "absl/log:log",
        "absl/status",
        "absl/status:statusor",
        "absl/strings",
    ],
    language = "c++",
    deps = [
        "channel_args",
        "client_channel_internal_header",
        "connectivity_state",
        "delegating_helper",
        "grpc_backend_metric_data",
        "grpc_lb_xds_channel_args",
        "grpc_resolver_xds_attributes",
        "grpc_xds_client",
        "json",
        "json_args",
        "json_object_loader",
        "lb_policy",
        "lb_policy_factory",
        "lb_policy_registry",
        "match",
        "pollset_set",
        "ref_counted",
        "ref_counted_string",
        "resolved_address",
        "subchannel_interface",
        "validation_errors",
        "xds_config",
        "xds_credentials",
        "xds_endpoint",
        "//:call_tracer",
        "//:config",
        "//:debug_location",
        "//:endpoint_addresses",
        "//:gpr",
        "//:grpc_base",
        "//:grpc_client_channel",
        "//:grpc_trace",
        "//:lb_child_policy_handler",
        "//:orphanable",
        "//:ref_counted_ptr",
        "//:xds_client",
    ],
)

grpc_cc_library(
    name = "grpc_lb_policy_xds_cluster_manager",
    srcs = [
        "load_balancing/xds/xds_cluster_manager.cc",
    ],
    external_deps = [
        "absl/log:log",
        "absl/status",
        "absl/status:statusor",
        "absl/strings",
    ],
    language = "c++",
    deps = [
        "channel_args",
        "client_channel_internal_header",
        "connectivity_state",
        "delegating_helper",
        "grpc_resolver_xds_attributes",
        "json",
        "json_args",
        "json_object_loader",
        "lb_policy",
        "lb_policy_factory",
        "lb_policy_registry",
        "pollset_set",
        "time",
        "validation_errors",
        "//:config",
        "//:debug_location",
        "//:endpoint_addresses",
        "//:exec_ctx",
        "//:gpr",
        "//:gpr_platform",
        "//:grpc_base",
        "//:grpc_client_channel",
        "//:grpc_trace",
        "//:lb_child_policy_handler",
        "//:orphanable",
        "//:ref_counted_ptr",
        "//:work_serializer",
    ],
)

grpc_cc_library(
    name = "grpc_lb_policy_xds_wrr_locality",
    srcs = [
        "load_balancing/xds/xds_wrr_locality.cc",
    ],
    external_deps = [
        "absl/log:log",
        "absl/status",
        "absl/status:statusor",
        "absl/strings",
    ],
    language = "c++",
    deps = [
        "channel_args",
        "delegating_helper",
        "grpc_lb_xds_channel_args",
        "json",
        "json_args",
        "json_object_loader",
        "json_writer",
        "lb_policy",
        "lb_policy_factory",
        "lb_policy_registry",
        "pollset_set",
        "ref_counted_string",
        "validation_errors",
        "//:config",
        "//:debug_location",
        "//:endpoint_addresses",
        "//:gpr",
        "//:grpc_base",
        "//:grpc_trace",
        "//:orphanable",
        "//:ref_counted_ptr",
        "//:xds_client",
    ],
)

grpc_cc_library(
    name = "grpc_lb_address_filtering",
    srcs = [
        "load_balancing/address_filtering.cc",
    ],
    hdrs = [
        "load_balancing/address_filtering.h",
    ],
    external_deps = [
        "absl/functional:function_ref",
        "absl/status:statusor",
        "absl/strings",
    ],
    language = "c++",
    deps = [
        "channel_args",
        "ref_counted",
        "ref_counted_string",
        "resolved_address",
        "//:endpoint_addresses",
        "//:gpr_platform",
        "//:ref_counted_ptr",
    ],
)

grpc_cc_library(
    name = "health_check_client",
    srcs = [
        "load_balancing/health_check_client.cc",
    ],
    hdrs = [
        "load_balancing/health_check_client.h",
        "load_balancing/health_check_client_internal.h",
    ],
    external_deps = [
        "absl/base:core_headers",
        "absl/log:check",
        "absl/log:log",
        "absl/status",
        "absl/status:statusor",
        "absl/strings",
        "@com_google_protobuf//upb:base",
        "@com_google_protobuf//upb:mem",
    ],
    language = "c++",
    deps = [
        "channel_args",
        "client_channel_internal_header",
        "closure",
        "connectivity_state",
        "error",
        "iomgr_fwd",
        "pollset_set",
        "slice",
        "subchannel_interface",
        "unique_type_name",
        "//:channel_arg_names",
        "//:channelz",
        "//:debug_location",
        "//:exec_ctx",
        "//:gpr",
        "//:grpc_base",
        "//:grpc_client_channel",
        "//:grpc_health_upb",
        "//:grpc_public_hdrs",
        "//:grpc_trace",
        "//:orphanable",
        "//:ref_counted_ptr",
        "//:sockaddr_utils",
        "//:work_serializer",
    ],
)

grpc_cc_library(
    name = "lb_endpoint_list",
    srcs = [
        "load_balancing/endpoint_list.cc",
    ],
    hdrs = [
        "load_balancing/endpoint_list.h",
    ],
    external_deps = [
        "absl/functional:function_ref",
        "absl/log:check",
        "absl/log:log",
        "absl/status",
        "absl/status:statusor",
    ],
    language = "c++",
    deps = [
        "channel_args",
        "delegating_helper",
        "down_cast",
        "grpc_lb_policy_pick_first",
        "json",
        "lb_policy",
        "lb_policy_registry",
        "pollset_set",
        "resolved_address",
        "subchannel_interface",
        "//:config",
        "//:debug_location",
        "//:endpoint_addresses",
        "//:gpr",
        "//:grpc_base",
        "//:orphanable",
        "//:ref_counted_ptr",
        "//:work_serializer",
    ],
)

grpc_cc_library(
    name = "grpc_lb_policy_pick_first",
    srcs = [
        "load_balancing/pick_first/pick_first.cc",
    ],
    hdrs = [
        "load_balancing/pick_first/pick_first.h",
    ],
    external_deps = [
        "absl/algorithm:container",
        "absl/log:check",
        "absl/log:log",
        "absl/random",
        "absl/status",
        "absl/status:statusor",
        "absl/strings",
    ],
    language = "c++",
    deps = [
        "channel_args",
        "connectivity_state",
        "experiments",
        "health_check_client",
        "iomgr_fwd",
        "json",
        "json_args",
        "json_object_loader",
        "lb_policy",
        "lb_policy_factory",
        "metrics",
        "resolved_address",
        "subchannel_interface",
        "time",
        "useful",
        "//:channel_arg_names",
        "//:config",
        "//:debug_location",
        "//:endpoint_addresses",
        "//:exec_ctx",
        "//:gpr",
        "//:grpc_base",
        "//:grpc_trace",
        "//:orphanable",
        "//:ref_counted_ptr",
        "//:sockaddr_utils",
        "//:work_serializer",
    ],
)

grpc_cc_library(
    name = "down_cast",
    hdrs = ["util/down_cast.h"],
    external_deps = [
        "absl/base:config",
        "absl/log:check",
    ],
    deps = ["//:gpr"],
)

grpc_cc_library(
    name = "glob",
    srcs = ["util/glob.cc"],
    hdrs = ["util/glob.h"],
    external_deps = ["absl/strings"],
)

grpc_cc_library(
    name = "status_conversion",
    srcs = ["lib/transport/status_conversion.cc"],
    hdrs = ["lib/transport/status_conversion.h"],
    deps = [
        "http2_errors",
        "time",
        "//:gpr_platform",
        "//:grpc_public_hdrs",
    ],
)

grpc_cc_library(
    name = "error_utils",
    srcs = ["lib/transport/error_utils.cc"],
    hdrs = [
        "lib/transport/error_utils.h",
    ],
    external_deps = ["absl/status"],
    deps = [
        "error",
        "http2_errors",
        "status_conversion",
        "status_helper",
        "time",
        "//:gpr",
        "//:grpc_public_hdrs",
    ],
)

grpc_cc_library(
    name = "connectivity_state",
    srcs = [
        "lib/transport/connectivity_state.cc",
    ],
    hdrs = [
        "lib/transport/connectivity_state.h",
    ],
    external_deps = [
        "absl/container:flat_hash_set",
        "absl/log:log",
        "absl/status",
    ],
    deps = [
        "closure",
        "error",
        "//:debug_location",
        "//:exec_ctx",
        "//:gpr",
        "//:grpc_public_hdrs",
        "//:grpc_trace",
        "//:orphanable",
        "//:ref_counted_ptr",
        "//:work_serializer",
    ],
)

grpc_cc_library(
    name = "xxhash_inline",
    hdrs = ["util/xxhash_inline.h"],
    external_deps = ["xxhash"],
    language = "c++",
    deps = ["//:gpr_platform"],
)

grpc_cc_library(
    name = "grpc_lb_policy_ring_hash",
    srcs = [
        "load_balancing/ring_hash/ring_hash.cc",
    ],
    hdrs = [
        "load_balancing/ring_hash/ring_hash.h",
    ],
    external_deps = [
        "absl/base:core_headers",
        "absl/container:inlined_vector",
        "absl/log:check",
        "absl/log:log",
        "absl/random",
        "absl/status",
        "absl/status:statusor",
        "absl/strings",
    ],
    language = "c++",
    deps = [
        "channel_args",
        "client_channel_internal_header",
        "closure",
        "connectivity_state",
        "delegating_helper",
        "env",
        "error",
        "grpc_lb_policy_pick_first",
        "grpc_service_config",
        "json",
        "json_args",
        "json_object_loader",
        "lb_policy",
        "lb_policy_factory",
        "lb_policy_registry",
        "pollset_set",
        "ref_counted",
        "ref_counted_string",
        "resolved_address",
        "unique_type_name",
        "validation_errors",
        "xxhash_inline",
        "//:channel_arg_names",
        "//:config",
        "//:debug_location",
        "//:endpoint_addresses",
        "//:exec_ctx",
        "//:gpr",
        "//:grpc_base",
        "//:grpc_client_channel",
        "//:grpc_trace",
        "//:orphanable",
        "//:ref_counted_ptr",
        "//:sockaddr_utils",
        "//:work_serializer",
    ],
)

grpc_cc_library(
    name = "grpc_lb_policy_round_robin",
    srcs = [
        "load_balancing/round_robin/round_robin.cc",
    ],
    external_deps = [
        "absl/log:check",
        "absl/log:log",
        "absl/meta:type_traits",
        "absl/random",
        "absl/status",
        "absl/status:statusor",
        "absl/strings",
    ],
    language = "c++",
    deps = [
        "channel_args",
        "connectivity_state",
        "json",
        "lb_endpoint_list",
        "lb_policy",
        "lb_policy_factory",
        "//:config",
        "//:debug_location",
        "//:endpoint_addresses",
        "//:gpr",
        "//:grpc_base",
        "//:grpc_trace",
        "//:orphanable",
        "//:ref_counted_ptr",
        "//:work_serializer",
    ],
)

grpc_cc_library(
    name = "static_stride_scheduler",
    srcs = [
        "load_balancing/weighted_round_robin/static_stride_scheduler.cc",
    ],
    hdrs = [
        "load_balancing/weighted_round_robin/static_stride_scheduler.h",
    ],
    external_deps = [
        "absl/functional:any_invocable",
        "absl/log:check",
        "absl/types:span",
    ],
    language = "c++",
    deps = ["//:gpr"],
)

grpc_cc_library(
    name = "grpc_lb_policy_weighted_round_robin",
    srcs = [
        "load_balancing/weighted_round_robin/weighted_round_robin.cc",
    ],
    external_deps = [
        "absl/base:core_headers",
        "absl/log:check",
        "absl/log:log",
        "absl/meta:type_traits",
        "absl/random",
        "absl/status",
        "absl/status:statusor",
        "absl/strings",
    ],
    language = "c++",
    deps = [
        "channel_args",
        "connectivity_state",
        "experiments",
        "grpc_backend_metric_data",
        "grpc_lb_policy_weighted_target",
        "json",
        "json_args",
        "json_object_loader",
        "lb_endpoint_list",
        "lb_policy",
        "lb_policy_factory",
        "metrics",
        "ref_counted",
        "resolved_address",
        "static_stride_scheduler",
        "stats_data",
        "subchannel_interface",
        "time",
        "validation_errors",
        "//:config",
        "//:debug_location",
        "//:endpoint_addresses",
        "//:exec_ctx",
        "//:gpr",
        "//:grpc_base",
        "//:grpc_client_channel",
        "//:grpc_trace",
        "//:oob_backend_metric",
        "//:orphanable",
        "//:ref_counted_ptr",
        "//:stats",
        "//:work_serializer",
    ],
)

grpc_cc_library(
    name = "grpc_outlier_detection_header",
    hdrs = [
        "load_balancing/outlier_detection/outlier_detection.h",
    ],
    language = "c++",
    deps = [
        "json",
        "json_args",
        "json_object_loader",
        "time",
        "validation_errors",
        "//:gpr_platform",
    ],
)

grpc_cc_library(
    name = "grpc_lb_policy_outlier_detection",
    srcs = [
        "load_balancing/outlier_detection/outlier_detection.cc",
    ],
    external_deps = [
        "absl/base:core_headers",
        "absl/log:check",
        "absl/log:log",
        "absl/meta:type_traits",
        "absl/random",
        "absl/status",
        "absl/status:statusor",
        "absl/strings",
    ],
    language = "c++",
    deps = [
        "channel_args",
        "connectivity_state",
        "delegating_helper",
        "experiments",
        "grpc_outlier_detection_header",
        "health_check_client",
        "iomgr_fwd",
        "json",
        "lb_policy",
        "lb_policy_factory",
        "lb_policy_registry",
        "pollset_set",
        "ref_counted",
        "resolved_address",
        "subchannel_interface",
        "unique_type_name",
        "validation_errors",
        "//:config",
        "//:debug_location",
        "//:endpoint_addresses",
        "//:exec_ctx",
        "//:gpr",
        "//:grpc_base",
        "//:grpc_client_channel",
        "//:grpc_trace",
        "//:lb_child_policy_handler",
        "//:orphanable",
        "//:ref_counted_ptr",
        "//:sockaddr_utils",
        "//:work_serializer",
    ],
)

grpc_cc_library(
    name = "grpc_lb_policy_priority",
    srcs = [
        "load_balancing/priority/priority.cc",
    ],
    external_deps = [
        "absl/log:check",
        "absl/log:log",
        "absl/status",
        "absl/status:statusor",
        "absl/strings",
    ],
    language = "c++",
    deps = [
        "channel_args",
        "connectivity_state",
        "delegating_helper",
        "grpc_lb_address_filtering",
        "json",
        "json_args",
        "json_object_loader",
        "lb_policy",
        "lb_policy_factory",
        "lb_policy_registry",
        "pollset_set",
        "ref_counted_string",
        "time",
        "validation_errors",
        "//:channel_arg_names",
        "//:config",
        "//:debug_location",
        "//:endpoint_addresses",
        "//:exec_ctx",
        "//:gpr",
        "//:grpc_base",
        "//:grpc_client_channel",
        "//:grpc_trace",
        "//:lb_child_policy_handler",
        "//:orphanable",
        "//:ref_counted_ptr",
        "//:work_serializer",
    ],
)

grpc_cc_library(
    name = "grpc_lb_policy_weighted_target",
    srcs = [
        "load_balancing/weighted_target/weighted_target.cc",
    ],
    hdrs = [
        "load_balancing/weighted_target/weighted_target.h",
    ],
    external_deps = [
        "absl/base:core_headers",
        "absl/log:check",
        "absl/log:log",
        "absl/meta:type_traits",
        "absl/random",
        "absl/status",
        "absl/status:statusor",
        "absl/strings",
    ],
    language = "c++",
    deps = [
        "channel_args",
        "connectivity_state",
        "delegating_helper",
        "grpc_lb_address_filtering",
        "json",
        "json_args",
        "json_object_loader",
        "lb_policy",
        "lb_policy_factory",
        "lb_policy_registry",
        "pollset_set",
        "time",
        "validation_errors",
        "//:config",
        "//:debug_location",
        "//:endpoint_addresses",
        "//:exec_ctx",
        "//:gpr",
        "//:grpc_base",
        "//:grpc_client_channel",
        "//:grpc_trace",
        "//:lb_child_policy_handler",
        "//:orphanable",
        "//:ref_counted_ptr",
        "//:work_serializer",
    ],
)

grpc_cc_library(
    name = "grpc_lb_policy_xds_override_host",
    srcs = [
        "load_balancing/xds/xds_override_host.cc",
    ],
    hdrs = [
        "load_balancing/xds/xds_override_host.h",
    ],
    external_deps = [
        "absl/base:core_headers",
        "absl/functional:function_ref",
        "absl/log:check",
        "absl/log:log",
        "absl/status",
        "absl/status:statusor",
        "absl/strings",
        "absl/types:span",
    ],
    language = "c++",
    deps = [
        "channel_args",
        "client_channel_internal_header",
        "closure",
        "connectivity_state",
        "delegating_helper",
        "error",
        "experiments",
        "grpc_stateful_session_filter",
        "grpc_xds_client",
        "iomgr_fwd",
        "json",
        "json_args",
        "json_object_loader",
        "lb_policy",
        "lb_policy_factory",
        "lb_policy_registry",
        "match",
        "pollset_set",
        "ref_counted_string",
        "resolved_address",
        "subchannel_interface",
        "validation_errors",
        "xds_config",
        "xds_health_status",
        "//:config",
        "//:debug_location",
        "//:endpoint_addresses",
        "//:exec_ctx",
        "//:gpr",
        "//:grpc_base",
        "//:grpc_client_channel",
        "//:grpc_trace",
        "//:lb_child_policy_handler",
        "//:orphanable",
        "//:parse_address",
        "//:ref_counted_ptr",
        "//:sockaddr_utils",
        "//:work_serializer",
    ],
)

grpc_cc_library(
    name = "lb_server_load_reporting_filter",
    srcs = [
        "ext/filters/load_reporting/server_load_reporting_filter.cc",
    ],
    hdrs = [
        "ext/filters/load_reporting/registered_opencensus_objects.h",
        "ext/filters/load_reporting/server_load_reporting_filter.h",
        "//:src/cpp/server/load_reporter/constants.h",
    ],
    external_deps = [
        "absl/container:inlined_vector",
        "absl/log:log",
        "absl/status",
        "absl/status:statusor",
        "absl/strings",
        "absl/strings:str_format",
        "opencensus-stats",
        "opencensus-tags",
    ],
    language = "c++",
    deps = [
        "arena_promise",
        "call_finalization",
        "channel_args",
        "channel_fwd",
        "channel_stack_type",
        "context",
        "grpc_sockaddr",
        "latent_see",
        "metadata_batch",
        "resolved_address",
        "seq",
        "slice",
        "//:channel_arg_names",
        "//:config",
        "//:gpr",
        "//:gpr_platform",
        "//:grpc_base",
        "//:grpc_public_hdrs",
        "//:grpc_security_base",
        "//:parse_address",
        "//:promise",
        "//:uri",
    ],
    alwayslink = 1,
)

grpc_cc_library(
    name = "grpc_backend_metric_filter",
    srcs = [
        "ext/filters/backend_metrics/backend_metric_filter.cc",
    ],
    hdrs = [
        "ext/filters/backend_metrics/backend_metric_filter.h",
    ],
    external_deps = [
        "absl/log:log",
        "absl/status:statusor",
        "absl/strings",
        "@com_google_protobuf//upb:base",
        "@com_google_protobuf//upb:mem",
    ],
    language = "c++",
    deps = [
        "arena_promise",
        "channel_args",
        "channel_fwd",
        "channel_stack_type",
        "context",
        "experiments",
        "grpc_backend_metric_data",
        "grpc_backend_metric_provider",
        "latent_see",
        "map",
        "metadata_batch",
        "slice",
        "//:channel_arg_names",
        "//:config",
        "//:gpr",
        "//:gpr_platform",
        "//:grpc_base",
        "//:grpc_trace",
        "//:xds_orca_upb",
    ],
)

grpc_cc_library(
    name = "polling_resolver",
    srcs = [
        "resolver/polling_resolver.cc",
    ],
    hdrs = [
        "resolver/polling_resolver.h",
    ],
    external_deps = [
        "absl/log:check",
        "absl/log:log",
        "absl/status",
        "absl/status:statusor",
        "absl/strings",
    ],
    language = "c++",
    deps = [
        "channel_args",
        "grpc_service_config",
        "iomgr_fwd",
        "time",
        "//:backoff",
        "//:debug_location",
        "//:endpoint_addresses",
        "//:event_engine_base_hdrs",
        "//:exec_ctx",
        "//:gpr",
        "//:grpc_resolver",
        "//:grpc_trace",
        "//:orphanable",
        "//:ref_counted_ptr",
        "//:uri",
        "//:work_serializer",
    ],
)

grpc_cc_library(
    name = "service_config_helper",
    srcs = [
        "resolver/dns/event_engine/service_config_helper.cc",
    ],
    hdrs = [
        "resolver/dns/event_engine/service_config_helper.h",
    ],
    external_deps = [
        "absl/status:statusor",
        "absl/strings",
    ],
    language = "c++",
    deps = [
        "json",
        "json_args",
        "json_object_loader",
        "json_reader",
        "json_writer",
        "status_helper",
        "//:gpr_platform",
        "//:grpc_base",
        "//:iomgr",
    ],
)

grpc_cc_library(
    name = "grpc_resolver_dns_event_engine",
    srcs = [
        "resolver/dns/event_engine/event_engine_client_channel_resolver.cc",
    ],
    hdrs = [
        "resolver/dns/event_engine/event_engine_client_channel_resolver.h",
    ],
    external_deps = [
        "absl/base:core_headers",
        "absl/cleanup",
        "absl/log:check",
        "absl/log:log",
        "absl/status",
        "absl/status:statusor",
        "absl/strings",
    ],
    language = "c++",
    deps = [
        "channel_args",
        "event_engine_common",
        "grpc_service_config",
        "polling_resolver",
        "service_config_helper",
        "time",
        "validation_errors",
        "//:backoff",
        "//:channel_arg_names",
        "//:debug_location",
        "//:endpoint_addresses",
        "//:exec_ctx",
        "//:gpr",
        "//:gpr_platform",
        "//:grpc_base",
        "//:grpc_grpclb_balancer_addresses",
        "//:grpc_resolver",
        "//:grpc_service_config_impl",
        "//:grpc_trace",
        "//:iomgr",
        "//:orphanable",
        "//:ref_counted_ptr",
        "//:uri",
    ],
)

grpc_cc_library(
    name = "grpc_resolver_dns_plugin",
    srcs = [
        "resolver/dns/dns_resolver_plugin.cc",
    ],
    hdrs = [
        "resolver/dns/dns_resolver_plugin.h",
    ],
    external_deps = [
        "absl/log:log",
        "absl/strings",
    ],
    language = "c++",
    deps = [
        "experiments",
        "grpc_resolver_dns_event_engine",
        "grpc_resolver_dns_native",
        "//:config",
        "//:config_vars",
        "//:gpr",
        "//:grpc_resolver",
        "//:grpc_resolver_dns_ares",
    ],
)

grpc_cc_library(
    name = "grpc_resolver_dns_native",
    srcs = [
        "resolver/dns/native/dns_resolver.cc",
    ],
    hdrs = [
        "resolver/dns/native/dns_resolver.h",
    ],
    external_deps = [
        "absl/functional:bind_front",
        "absl/log:log",
        "absl/status",
        "absl/status:statusor",
        "absl/strings",
    ],
    language = "c++",
    deps = [
        "channel_args",
        "polling_resolver",
        "resolved_address",
        "time",
        "//:backoff",
        "//:channel_arg_names",
        "//:config",
        "//:debug_location",
        "//:endpoint_addresses",
        "//:gpr",
        "//:grpc_base",
        "//:grpc_resolver",
        "//:grpc_trace",
        "//:iomgr",
        "//:orphanable",
        "//:ref_counted_ptr",
        "//:uri",
    ],
)

grpc_cc_library(
    name = "grpc_resolver_sockaddr",
    srcs = [
        "resolver/sockaddr/sockaddr_resolver.cc",
    ],
    external_deps = [
        "absl/log:log",
        "absl/status:statusor",
        "absl/strings",
    ],
    language = "c++",
    deps = [
        "channel_args",
        "iomgr_port",
        "resolved_address",
        "//:config",
        "//:endpoint_addresses",
        "//:gpr",
        "//:grpc_resolver",
        "//:orphanable",
        "//:parse_address",
        "//:uri",
    ],
)

grpc_cc_library(
    name = "grpc_resolver_xds_attributes",
    hdrs = [
        "resolver/xds/xds_resolver_attributes.h",
    ],
    external_deps = ["absl/strings"],
    language = "c++",
    deps = [
        "grpc_service_config",
        "unique_type_name",
        "xds_route_config",
        "//:gpr_platform",
    ],
)

grpc_cc_library(
    name = "xds_config",
    srcs = [
        "resolver/xds/xds_config.cc",
    ],
    hdrs = [
        "resolver/xds/xds_config.h",
    ],
    external_deps = [
        "absl/container:flat_hash_map",
        "absl/status:statusor",
        "absl/strings",
    ],
    language = "c++",
    deps = [
        "match",
        "ref_counted",
        "xds_cluster",
        "xds_endpoint",
        "xds_listener",
        "xds_route_config",
    ],
)

grpc_cc_library(
    name = "xds_dependency_manager",
    srcs = [
        "resolver/xds/xds_dependency_manager.cc",
    ],
    hdrs = [
        "resolver/xds/xds_dependency_manager.h",
    ],
    external_deps = [
        "absl/container:flat_hash_map",
        "absl/container:flat_hash_set",
        "absl/log:check",
        "absl/log:log",
        "absl/strings",
    ],
    language = "c++",
    deps = [
        "grpc_lb_xds_channel_args",
        "grpc_xds_client",
        "match",
        "ref_counted",
        "xds_cluster",
        "xds_config",
        "xds_endpoint",
        "xds_listener",
        "xds_route_config",
        "//:config",
        "//:gpr",
        "//:grpc_resolver",
        "//:grpc_resolver_fake",
    ],
)

grpc_cc_library(
    name = "grpc_resolver_xds",
    srcs = [
        "resolver/xds/xds_resolver.cc",
    ],
    external_deps = [
        "absl/log:check",
        "absl/log:log",
        "absl/meta:type_traits",
        "absl/random",
        "absl/status",
        "absl/status:statusor",
        "absl/strings",
        "absl/strings:str_format",
        "re2",
    ],
    language = "c++",
    deps = [
        "arena",
        "arena_promise",
        "channel_args",
        "channel_fwd",
        "client_channel_internal_header",
        "config_selector",
        "context",
        "dual_ref_counted",
        "experiments",
        "grpc_lb_policy_ring_hash",
        "grpc_resolver_xds_attributes",
        "grpc_service_config",
        "grpc_xds_client",
        "iomgr_fwd",
        "match",
        "metadata_batch",
        "pollset_set",
        "ref_counted",
        "slice",
        "time",
        "xds_config",
        "xds_dependency_manager",
        "xds_http_filter",
        "xds_listener",
        "xds_route_config",
        "xxhash_inline",
        "//:channel_arg_names",
        "//:config",
        "//:debug_location",
        "//:endpoint_addresses",
        "//:gpr",
        "//:grpc_base",
        "//:grpc_public_hdrs",
        "//:grpc_resolver",
        "//:grpc_service_config_impl",
        "//:grpc_trace",
        "//:orphanable",
        "//:ref_counted_ptr",
        "//:uri",
        "//:work_serializer",
        "//:xds_client",
    ],
)

grpc_cc_library(
    name = "grpc_resolver_c2p",
    srcs = [
        "resolver/google_c2p/google_c2p_resolver.cc",
    ],
    external_deps = [
        "absl/log:check",
        "absl/log:log",
        "absl/status:statusor",
        "absl/strings",
    ],
    language = "c++",
    deps = [
        "channel_args",
        "env",
        "gcp_metadata_query",
        "grpc_xds_client",
        "json",
        "json_writer",
        "resource_quota",
        "time",
        "//:alts_util",
        "//:config",
        "//:debug_location",
        "//:gpr",
        "//:grpc_base",
        "//:grpc_resolver",
        "//:iomgr",
        "//:orphanable",
        "//:ref_counted_ptr",
        "//:uri",
        "//:work_serializer",
        "//:xds_client",
    ],
)

grpc_cc_library(
    name = "hpack_constants",
    hdrs = [
        "ext/transport/chttp2/transport/hpack_constants.h",
    ],
    language = "c++",
    deps = ["//:gpr_platform"],
)

grpc_cc_library(
    name = "hpack_encoder_table",
    srcs = [
        "ext/transport/chttp2/transport/hpack_encoder_table.cc",
    ],
    hdrs = [
        "ext/transport/chttp2/transport/hpack_encoder_table.h",
    ],
    external_deps = [
        "absl/log:check",
    ],
    language = "c++",
    deps = [
        "hpack_constants",
        "//:gpr",
    ],
)

grpc_cc_library(
    name = "chttp2_flow_control",
    srcs = [
        "ext/transport/chttp2/transport/flow_control.cc",
    ],
    hdrs = [
        "ext/transport/chttp2/transport/flow_control.h",
    ],
    external_deps = [
        "absl/functional:function_ref",
        "absl/log:check",
        "absl/log:log",
        "absl/status",
        "absl/strings",
        "absl/strings:str_format",
    ],
    deps = [
        "bdp_estimator",
        "experiments",
        "http2_settings",
        "memory_quota",
        "time",
        "useful",
        "//:gpr",
        "//:grpc_trace",
    ],
)

grpc_cc_library(
    name = "ping_abuse_policy",
    srcs = [
        "ext/transport/chttp2/transport/ping_abuse_policy.cc",
    ],
    hdrs = [
        "ext/transport/chttp2/transport/ping_abuse_policy.h",
    ],
    external_deps = [
        "absl/strings",
    ],
    deps = [
        "channel_args",
        "time",
        "//:channel_arg_names",
        "//:gpr_platform",
    ],
)

grpc_cc_library(
    name = "ping_callbacks",
    srcs = [
        "ext/transport/chttp2/transport/ping_callbacks.cc",
    ],
    hdrs = [
        "ext/transport/chttp2/transport/ping_callbacks.h",
    ],
    external_deps = [
        "absl/container:flat_hash_map",
        "absl/functional:any_invocable",
        "absl/hash",
        "absl/log:check",
        "absl/meta:type_traits",
        "absl/random:bit_gen_ref",
        "absl/random:distributions",
    ],
    deps = [
        "time",
        "//:event_engine_base_hdrs",
        "//:gpr",
        "//:gpr_platform",
        "//:grpc_trace",
    ],
)

grpc_cc_library(
    name = "write_size_policy",
    srcs = [
        "ext/transport/chttp2/transport/write_size_policy.cc",
    ],
    hdrs = [
        "ext/transport/chttp2/transport/write_size_policy.h",
    ],
    external_deps = [
        "absl/log:check",
    ],
    deps = [
        "time",
        "//:gpr",
        "//:gpr_platform",
    ],
)

grpc_cc_library(
    name = "ping_rate_policy",
    srcs = [
        "ext/transport/chttp2/transport/ping_rate_policy.cc",
    ],
    hdrs = [
        "ext/transport/chttp2/transport/ping_rate_policy.h",
    ],
    external_deps = [
        "absl/strings",
    ],
    deps = [
        "channel_args",
        "experiments",
        "match",
        "time",
        "//:channel_arg_names",
        "//:gpr_platform",
    ],
)

grpc_cc_library(
    name = "huffsyms",
    srcs = [
        "ext/transport/chttp2/transport/huffsyms.cc",
    ],
    hdrs = [
        "ext/transport/chttp2/transport/huffsyms.h",
    ],
    deps = ["//:gpr_platform"],
)

grpc_cc_library(
    name = "decode_huff",
    srcs = [
        "ext/transport/chttp2/transport/decode_huff.cc",
    ],
    hdrs = [
        "ext/transport/chttp2/transport/decode_huff.h",
    ],
    deps = ["//:gpr_platform"],
)

grpc_cc_library(
    name = "http2_settings",
    srcs = [
        "ext/transport/chttp2/transport/http2_settings.cc",
    ],
    hdrs = [
        "ext/transport/chttp2/transport/http2_settings.h",
    ],
    external_deps = [
        "absl/functional:function_ref",
        "absl/strings",
    ],
    deps = [
        "http2_errors",
        "useful",
        "//:chttp2_frame",
        "//:gpr_platform",
    ],
)

grpc_cc_library(
    name = "http2_client_transport",
    srcs = [
        "ext/transport/chttp2/transport/http2_client_transport.cc",
    ],
    hdrs = [
        "ext/transport/chttp2/transport/http2_client_transport.h",
    ],
    external_deps = [],
    language = "c++",
    deps = [
        "//:grpc_base",
        "//:hpack_encoder",
        "//:hpack_parser",
        "//src/core:grpc_promise_endpoint",
    ],
)

grpc_cc_library(
    name = "http2_server_transport",
    srcs = [
        "ext/transport/chttp2/transport/http2_server_transport.cc",
    ],
    hdrs = [
        "ext/transport/chttp2/transport/http2_server_transport.h",
    ],
    external_deps = [],
    language = "c++",
    deps = [
        "//:grpc_base",
        "//:hpack_encoder",
        "//:hpack_parser",
        "//src/core:grpc_promise_endpoint",
    ],
)

grpc_cc_library(
    name = "grpc_transport_chttp2_alpn",
    srcs = [
        "ext/transport/chttp2/alpn/alpn.cc",
    ],
    hdrs = [
        "ext/transport/chttp2/alpn/alpn.h",
    ],
    external_deps = [
        "absl/log:check",
    ],
    language = "c++",
    deps = [
        "useful",
        "//:gpr",
    ],
)

grpc_cc_library(
    name = "grpc_transport_chttp2_client_connector",
    srcs = [
        "ext/transport/chttp2/client/chttp2_connector.cc",
    ],
    hdrs = [
        "ext/transport/chttp2/client/chttp2_connector.h",
    ],
    external_deps = [
        "absl/base:core_headers",
        "absl/log:check",
        "absl/log:log",
        "absl/status",
        "absl/status:statusor",
        "absl/strings:str_format",
    ],
    language = "c++",
    deps = [
        "channel_args",
        "channel_args_endpoint_config",
        "channel_args_preconditioning",
        "channel_stack_type",
        "closure",
        "error",
        "error_utils",
        "grpc_insecure_credentials",
        "handshaker_registry",
        "resolved_address",
        "status_helper",
        "subchannel_connector",
        "tcp_connect_handshaker",
        "time",
        "unique_type_name",
        "//:channel",
        "//:channel_arg_names",
        "//:channel_create",
        "//:channelz",
        "//:config",
        "//:debug_location",
        "//:exec_ctx",
        "//:gpr",
        "//:grpc_base",
        "//:grpc_client_channel",
        "//:grpc_public_hdrs",
        "//:grpc_resolver",
        "//:grpc_security_base",
        "//:grpc_trace",
        "//:grpc_transport_chttp2",
        "//:handshaker",
        "//:iomgr",
        "//:orphanable",
        "//:ref_counted_ptr",
        "//:sockaddr_utils",
    ],
)

grpc_cc_library(
    name = "grpc_transport_chttp2_server",
    srcs = [
        "ext/transport/chttp2/server/chttp2_server.cc",
    ],
    hdrs = [
        "ext/transport/chttp2/server/chttp2_server.h",
    ],
    external_deps = [
        "absl/base:core_headers",
        "absl/log:check",
        "absl/log:log",
        "absl/status",
        "absl/status:statusor",
        "absl/strings",
        "absl/strings:str_format",
    ],
    language = "c++",
    deps = [
        "channel_args",
        "channel_args_endpoint_config",
        "closure",
        "connection_quota",
        "error",
        "error_utils",
        "event_engine_common",
        "event_engine_extensions",
        "event_engine_query_extensions",
        "event_engine_tcp_socket_utils",
        "event_engine_utils",
        "grpc_insecure_credentials",
        "handshaker_registry",
        "iomgr_fwd",
        "match",
        "memory_quota",
        "pollset_set",
        "resolved_address",
        "resource_quota",
        "status_helper",
        "time",
        "unique_type_name",
        "//:channel_arg_names",
        "//:channelz",
        "//:chttp2_legacy_frame",
        "//:config",
        "//:debug_location",
        "//:exec_ctx",
        "//:gpr",
        "//:grpc_base",
        "//:grpc_security_base",
        "//:grpc_trace",
        "//:grpc_transport_chttp2",
        "//:handshaker",
        "//:iomgr",
        "//:orphanable",
        "//:ref_counted_ptr",
        "//:server",
        "//:sockaddr_utils",
        "//:uri",
    ],
)

grpc_cc_library(
    name = "grpc_transport_inproc",
    srcs = [
        "ext/transport/inproc/inproc_transport.cc",
        "ext/transport/inproc/legacy_inproc_transport.cc",
    ],
    hdrs = [
        "ext/transport/inproc/inproc_transport.h",
        "ext/transport/inproc/legacy_inproc_transport.h",
    ],
    external_deps = [
        "absl/log:log",
        "absl/log:check",
        "absl/status",
        "absl/status:statusor",
        "absl/strings",
    ],
    language = "c++",
    deps = [
        "arena",
        "channel_args",
        "channel_args_preconditioning",
        "channel_stack_type",
        "closure",
        "connectivity_state",
        "error",
        "event_engine_context",
        "experiments",
        "iomgr_fwd",
        "metadata",
        "metadata_batch",
        "resource_quota",
        "slice",
        "slice_buffer",
        "status_helper",
        "time",
        "try_seq",
        "//:channel",
        "//:channel_arg_names",
        "//:channel_create",
        "//:channelz",
        "//:config",
        "//:debug_location",
        "//:exec_ctx",
        "//:gpr",
        "//:grpc_base",
        "//:grpc_public_hdrs",
        "//:grpc_trace",
        "//:iomgr",
        "//:promise",
        "//:ref_counted_ptr",
        "//:server",
    ],
)

grpc_internal_proto_library(
    name = "chaotic_good_frame_proto",
    srcs = ["ext/transport/chaotic_good/chaotic_good_frame.proto"],
    has_services = False,
)

grpc_cc_proto_library(
    name = "chaotic_good_frame_cc_proto",
    deps = ["chaotic_good_frame_proto"],
)

grpc_cc_library(
    name = "chaotic_good_frame",
    srcs = [
        "ext/transport/chaotic_good/frame.cc",
    ],
    hdrs = [
        "ext/transport/chaotic_good/frame.h",
    ],
    external_deps = [
        "absl/log:check",
        "absl/random:bit_gen_ref",
        "absl/status",
        "absl/status:statusor",
    ],
    deps = [
        "arena",
        "bitset",
        "chaotic_good_frame_cc_proto",
        "chaotic_good_frame_header",
        "context",
        "match",
        "message",
        "metadata",
        "no_destruct",
        "slice",
        "slice_buffer",
        "status_helper",
        "switch",
        "//:gpr_platform",
        "//:grpc_base",
    ],
)

grpc_cc_library(
    name = "chaotic_good_frame_header",
    srcs = [
        "ext/transport/chaotic_good/frame_header.cc",
    ],
    hdrs = [
        "ext/transport/chaotic_good/frame_header.h",
    ],
    external_deps = [
        "absl/status",
        "absl/status:statusor",
        "absl/strings",
    ],
    deps = [
        "bitset",
        "//:gpr",
        "//:gpr_platform",
    ],
)

grpc_cc_library(
    name = "gcp_metadata_query",
    srcs = [
        "util/gcp_metadata_query.cc",
    ],
    hdrs = [
        "util/gcp_metadata_query.h",
    ],
    external_deps = [
        "absl/functional:any_invocable",
        "absl/log:check",
        "absl/log:log",
        "absl/status",
        "absl/status:statusor",
        "absl/strings",
        "absl/strings:str_format",
    ],
    deps = [
        "closure",
        "error",
        "status_helper",
        "time",
        "//:gpr",
        "//:gpr_platform",
        "//:grpc_base",
        "//:grpc_core_credentials_header",
        "//:grpc_security_base",
        "//:grpc_trace",
        "//:httpcli",
        "//:iomgr",
        "//:orphanable",
        "//:ref_counted_ptr",
        "//:uri",
    ],
)

grpc_cc_library(
    name = "logging_sink",
    hdrs = [
        "ext/filters/logging/logging_sink.h",
    ],
    external_deps = [
        "absl/numeric:int128",
        "absl/strings",
    ],
    language = "c++",
    visibility = [
        "//src/cpp/ext/gcp:__subpackages__",
        "//test:__subpackages__",
    ],
    deps = [
        "time",
        "//:gpr_platform",
    ],
)

grpc_cc_library(
    name = "logging_filter",
    srcs = [
        "ext/filters/logging/logging_filter.cc",
    ],
    hdrs = [
        "ext/filters/logging/logging_filter.h",
    ],
    external_deps = [
        "absl/log:log",
        "absl/numeric:int128",
        "absl/random",
        "absl/random:distributions",
        "absl/status:statusor",
        "absl/strings",
    ],
    language = "c++",
    deps = [
        "arena",
        "arena_promise",
        "cancel_callback",
        "channel_args",
        "channel_fwd",
        "channel_stack_type",
        "context",
        "latent_see",
        "logging_sink",
        "map",
        "metadata_batch",
        "pipe",
        "slice",
        "slice_buffer",
        "time",
        "//:call_tracer",
        "//:channel_arg_names",
        "//:config",
        "//:gpr",
        "//:gpr_platform",
        "//:grpc_base",
        "//:grpc_client_channel",
        "//:grpc_public_hdrs",
        "//:grpc_resolver",
        "//:uri",
    ],
)

grpc_cc_library(
    name = "grpc_promise_endpoint",
    srcs = [
        "lib/transport/promise_endpoint.cc",
    ],
    external_deps = [
        "absl/base:core_headers",
        "absl/log:check",
        "absl/status",
        "absl/status:statusor",
    ],
    language = "c++",
    public_hdrs = [
        "lib/transport/promise_endpoint.h",
    ],
    deps = [
        "activity",
        "cancel_callback",
        "event_engine_common",
        "event_engine_extensions",
        "event_engine_query_extensions",
        "if",
        "map",
        "poll",
        "slice",
        "slice_buffer",
        "//:event_engine_base_hdrs",
        "//:exec_ctx",
        "//:gpr",
    ],
)

grpc_cc_library(
    name = "chaotic_good_config",
    hdrs = [
        "ext/transport/chaotic_good/config.h",
    ],
    external_deps = [
        "absl/container:flat_hash_set",
    ],
    deps = [
        "channel_args",
        "chaotic_good_frame_cc_proto",
        "chaotic_good_message_chunker",
        "chaotic_good_pending_connection",
        "chaotic_good_tcp_frame_transport",
        "event_engine_extensions",
    ],
)

grpc_cc_library(
    name = "chaotic_good_message_chunker",
    hdrs = [
        "ext/transport/chaotic_good/message_chunker.h",
    ],
    deps = [
        "chaotic_good_frame",
        "if",
        "loop",
        "map",
        "seq",
    ],
)

grpc_cc_library(
    name = "chaotic_good_message_reassembly",
    hdrs = [
        "ext/transport/chaotic_good/message_reassembly.h",
    ],
    external_deps = ["absl/log"],
    deps = [
        "call_spine",
        "chaotic_good_frame",
    ],
)

grpc_cc_library(
    name = "chaotic_good_control_endpoint",
    srcs = [
        "ext/transport/chaotic_good/control_endpoint.cc",
    ],
    hdrs = [
        "ext/transport/chaotic_good/control_endpoint.h",
    ],
    external_deps = ["absl/cleanup"],
    deps = [
        "1999",
        "event_engine_context",
        "event_engine_tcp_socket_utils",
        "grpc_promise_endpoint",
        "loop",
        "try_seq",
        "//:gpr",
    ],
)

grpc_cc_library(
    name = "chaotic_good_pending_connection",
    hdrs = [
        "ext/transport/chaotic_good/pending_connection.h",
    ],
    external_deps = ["absl/status:statusor"],
    deps = [
        "dual_ref_counted",
        "grpc_promise_endpoint",
        "//:promise",
    ],
)

grpc_cc_library(
    name = "chaotic_good_data_endpoints",
    srcs = [
        "ext/transport/chaotic_good/data_endpoints.cc",
    ],
    hdrs = [
        "ext/transport/chaotic_good/data_endpoints.h",
    ],
    external_deps = [
        "absl/cleanup",
        "absl/strings",
    ],
    deps = [
        "1999",
        "chaotic_good_pending_connection",
        "event_engine_context",
        "event_engine_extensions",
        "event_engine_query_extensions",
        "event_engine_tcp_socket_utils",
        "grpc_promise_endpoint",
        "loop",
        "seq",
        "slice_buffer",
        "try_seq",
        "//:promise",
    ],
)

grpc_cc_library(
    name = "chaotic_good_frame_transport",
    hdrs = [
        "ext/transport/chaotic_good/frame_transport.h",
    ],
    language = "c++",
    deps = [
        "1999",
        "chaotic_good_frame",
        "inter_activity_pipe",
        "map",
        "match_promise",
        "mpsc",
        "pipe",
        "//:promise",
    ],
)

grpc_cc_library(
    name = "chaotic_good_tcp_frame_transport",
    srcs = [
        "ext/transport/chaotic_good/tcp_frame_transport.cc",
    ],
    hdrs = [
        "ext/transport/chaotic_good/tcp_frame_transport.h",
    ],
    language = "c++",
    deps = [
        "chaotic_good_control_endpoint",
        "chaotic_good_data_endpoints",
        "chaotic_good_frame_header",
        "chaotic_good_frame_transport",
        "chaotic_good_pending_connection",
        "event_engine_tcp_socket_utils",
        "if",
        "loop",
        "seq",
        "try_seq",
    ],
)

grpc_cc_library(
    name = "chaotic_good_client_transport",
    srcs = [
        "ext/transport/chaotic_good/client_transport.cc",
    ],
    hdrs = [
        "ext/transport/chaotic_good/client_transport.h",
    ],
    external_deps = [
        "absl/base:core_headers",
        "absl/container:flat_hash_map",
        "absl/log",
        "absl/log:check",
        "absl/random",
        "absl/random:bit_gen_ref",
        "absl/status",
        "absl/status:statusor",
    ],
    language = "c++",
    deps = [
        "activity",
        "arena",
        "chaotic_good_config",
        "chaotic_good_frame",
        "chaotic_good_frame_header",
        "chaotic_good_frame_transport",
        "chaotic_good_message_reassembly",
        "chaotic_good_pending_connection",
        "context",
        "event_engine_context",
        "event_engine_query_extensions",
        "for_each",
        "grpc_promise_endpoint",
        "if",
        "inter_activity_pipe",
        "loop",
        "map",
        "memory_quota",
        "metadata_batch",
        "mpsc",
        "pipe",
        "poll",
        "resource_quota",
        "slice",
        "slice_buffer",
        "switch",
        "try_join",
        "try_seq",
        "//:exec_ctx",
        "//:gpr",
        "//:gpr_platform",
        "//:grpc_base",
        "//:ref_counted_ptr",
    ],
)

grpc_cc_library(
    name = "chaotic_good_server_transport",
    srcs = [
        "ext/transport/chaotic_good/server_transport.cc",
    ],
    hdrs = [
        "ext/transport/chaotic_good/server_transport.h",
    ],
    external_deps = [
        "absl/base:core_headers",
        "absl/cleanup",
        "absl/container:flat_hash_map",
        "absl/functional:any_invocable",
        "absl/log",
        "absl/log:check",
        "absl/random",
        "absl/random:bit_gen_ref",
        "absl/status",
        "absl/status:statusor",
    ],
    language = "c++",
    deps = [
        "1999",
        "activity",
        "arena",
        "chaotic_good_config",
        "chaotic_good_frame",
        "chaotic_good_frame_header",
        "chaotic_good_frame_transport",
        "chaotic_good_message_chunker",
        "chaotic_good_message_reassembly",
        "chaotic_good_pending_connection",
        "context",
        "default_event_engine",
        "event_engine_context",
        "event_engine_wakeup_scheduler",
        "for_each",
        "grpc_promise_endpoint",
        "if",
        "inter_activity_latch",
        "inter_activity_pipe",
        "loop",
        "memory_quota",
        "metadata_batch",
        "mpsc",
        "pipe",
        "poll",
        "resource_quota",
        "seq",
        "slice",
        "slice_buffer",
        "switch",
        "try_join",
        "try_seq",
        "//:exec_ctx",
        "//:gpr",
        "//:gpr_platform",
        "//:grpc_base",
        "//:ref_counted_ptr",
    ],
)

grpc_cc_library(
    name = "call_final_info",
    srcs = [
        "lib/transport/call_final_info.cc",
    ],
    hdrs = [
        "lib/transport/call_final_info.h",
    ],
    deps = [
        "//:gpr",
        "//:grpc_public_hdrs",
    ],
)

grpc_cc_library(
    name = "call_finalization",
    hdrs = [
        "lib/channel/call_finalization.h",
    ],
    language = "c++",
    visibility = ["@grpc:alt_grpc_base_legacy"],
    deps = [
        "arena",
        "call_final_info",
        "context",
        "//:gpr_platform",
    ],
)

grpc_cc_library(
    name = "call_state",
    srcs = [
        "lib/transport/call_state.cc",
    ],
    hdrs = [
        "lib/transport/call_state.h",
    ],
    deps = [
        "activity",
        "poll",
        "status_flag",
        "//:gpr",
        "//:grpc_trace",
    ],
)

grpc_cc_library(
    name = "call_filters",
    srcs = [
        "lib/transport/call_filters.cc",
    ],
    hdrs = [
        "lib/transport/call_filters.h",
    ],
    external_deps = [
        "absl/log:check",
        "absl/log:log",
    ],
    deps = [
        "call_final_info",
        "call_state",
        "dump_args",
        "for_each",
        "if",
        "latch",
        "map",
        "message",
        "metadata",
        "ref_counted",
        "seq",
        "status_flag",
        "try_seq",
        "//:gpr",
        "//:promise",
        "//:ref_counted_ptr",
    ],
)

grpc_cc_library(
    name = "interception_chain",
    srcs = [
        "lib/transport/interception_chain.cc",
    ],
    hdrs = [
        "lib/transport/interception_chain.h",
    ],
    deps = [
        "call_destination",
        "call_filters",
        "call_spine",
        "match",
        "metadata",
        "ref_counted",
        "//:gpr_platform",
        "//:grpc_trace",
    ],
)

grpc_cc_library(
    name = "call_destination",
    hdrs = [
        "lib/transport/call_destination.h",
    ],
    deps = [
        "call_spine",
        "//:gpr_platform",
        "//:orphanable",
    ],
)

grpc_cc_library(
    name = "parsed_metadata",
    srcs = [
        "lib/transport/parsed_metadata.cc",
    ],
    hdrs = [
        "lib/transport/parsed_metadata.h",
    ],
    external_deps = [
        "absl/functional:function_ref",
        "absl/meta:type_traits",
        "absl/strings",
    ],
    deps = [
        "slice",
        "time",
        "//:gpr_platform",
    ],
)

grpc_cc_library(
    name = "metadata",
    srcs = [
        "lib/transport/metadata.cc",
    ],
    hdrs = [
        "lib/transport/metadata.h",
    ],
    deps = [
        "error_utils",
        "metadata_batch",
        "//:gpr_platform",
    ],
)

grpc_cc_library(
    name = "message",
    srcs = [
        "lib/transport/message.cc",
    ],
    hdrs = [
        "lib/transport/message.h",
    ],
    external_deps = [
        "absl/strings",
    ],
    deps = [
        "arena",
        "slice_buffer",
        "//:gpr_platform",
        "//:grpc_public_hdrs",
    ],
)

grpc_cc_library(
    name = "call_spine",
    srcs = [
        "lib/transport/call_spine.cc",
    ],
    hdrs = [
        "lib/transport/call_spine.h",
    ],
    external_deps = [
        "absl/functional:any_invocable",
        "absl/log:check",
    ],
    deps = [
        "1999",
        "call_arena_allocator",
        "call_filters",
        "dual_ref_counted",
        "event_engine_context",
        "for_each",
        "if",
        "latch",
        "message",
        "metadata",
        "pipe",
        "prioritized_race",
        "promise_status",
        "status_flag",
        "try_seq",
        "//:gpr",
        "//:promise",
    ],
)

grpc_cc_library(
    name = "direct_channel",
    srcs = [
        "client_channel/direct_channel.cc",
    ],
    hdrs = [
        "client_channel/direct_channel.h",
    ],
    deps = [
        "channel_stack_type",
        "event_engine_context",
        "interception_chain",
        "//:channel",
        "//:config",
        "//:grpc_base",
        "//:orphanable",
    ],
)

grpc_cc_library(
    name = "metadata_batch",
    srcs = [
        "lib/transport/metadata_batch.cc",
    ],
    hdrs = [
        "lib/transport/custom_metadata.h",
        "lib/transport/metadata_batch.h",
        "lib/transport/simple_slice_based_metadata.h",
    ],
    external_deps = [
        "absl/base:no_destructor",
        "absl/container:flat_hash_set",
        "absl/container:inlined_vector",
        "absl/functional:function_ref",
        "absl/log:check",
        "absl/meta:type_traits",
        "absl/strings",
        "absl/strings:str_format",
    ],
    deps = [
        "arena",
        "chunked_vector",
        "compression",
        "experiments",
        "if_list",
        "metadata_compression_traits",
        "packed_table",
        "parsed_metadata",
        "poll",
        "slice",
        "time",
        "timeout_encoding",
        "type_list",
        "//:gpr",
        "//:grpc_public_hdrs",
    ],
)

grpc_cc_library(
    name = "timeout_encoding",
    srcs = [
        "lib/transport/timeout_encoding.cc",
    ],
    hdrs = [
        "lib/transport/timeout_encoding.h",
    ],
    external_deps = [
        "absl/base:core_headers",
        "absl/log:check",
    ],
    deps = [
        "slice",
        "time",
        "//:gpr",
    ],
)

grpc_cc_library(
    name = "call_arena_allocator",
    srcs = [
        "lib/transport/call_arena_allocator.cc",
    ],
    hdrs = [
        "lib/transport/call_arena_allocator.h",
    ],
    deps = [
        "arena",
        "memory_quota",
        "ref_counted",
        "//:gpr_platform",
    ],
)

grpc_cc_library(
    name = "compression",
    srcs = [
        "lib/compression/compression.cc",
        "lib/compression/compression_internal.cc",
    ],
    hdrs = [
        "lib/compression/compression_internal.h",
    ],
    external_deps = [
        "absl/container:inlined_vector",
        "absl/log:check",
        "absl/strings",
        "absl/strings:str_format",
    ],
    deps = [
        "bitset",
        "channel_args",
        "ref_counted_string",
        "slice",
        "useful",
        "//:gpr",
        "//:grpc_public_hdrs",
        "//:grpc_trace",
        "//:ref_counted_ptr",
    ],
)

grpc_cc_library(
    name = "chaotic_good_server",
    srcs = [
        "ext/transport/chaotic_good/server/chaotic_good_server.cc",
    ],
    hdrs = [
        "ext/transport/chaotic_good/server/chaotic_good_server.h",
    ],
    external_deps = [
        "absl/container:flat_hash_map",
        "absl/log",
        "absl/log:check",
        "absl/random",
        "absl/random:bit_gen_ref",
        "absl/status",
        "absl/status:statusor",
    ],
    language = "c++",
    deps = [
        "activity",
        "arena",
        "channel_args",
        "channel_args_endpoint_config",
        "chaotic_good_config",
        "chaotic_good_frame",
        "chaotic_good_frame_header",
        "chaotic_good_pending_connection",
        "chaotic_good_server_transport",
        "chaotic_good_tcp_frame_transport",
        "closure",
        "context",
        "error",
        "error_utils",
        "event_engine_common",
        "event_engine_context",
        "event_engine_extensions",
        "event_engine_query_extensions",
        "event_engine_tcp_socket_utils",
        "event_engine_utils",
        "event_engine_wakeup_scheduler",
        "grpc_promise_endpoint",
        "if",
        "inter_activity_latch",
        "iomgr_fwd",
        "join",
        "latch",
        "memory_quota",
        "metadata",
        "metadata_batch",
        "race",
        "resource_quota",
        "sleep",
        "slice",
        "slice_buffer",
        "status_helper",
        "time",
        "try_seq",
        "//:channelz",
        "//:gpr",
        "//:gpr_platform",
        "//:grpc_base",
        "//:handshaker",
        "//:iomgr",
        "//:orphanable",
        "//:ref_counted_ptr",
        "//:server",
    ],
)

grpc_cc_library(
    name = "chaotic_good_connector",
    srcs = [
        "ext/transport/chaotic_good/client/chaotic_good_connector.cc",
    ],
    hdrs = [
        "ext/transport/chaotic_good/client/chaotic_good_connector.h",
    ],
    external_deps = [
        "absl/log",
        "absl/log:check",
        "absl/random",
        "absl/random:bit_gen_ref",
        "absl/status",
        "absl/status:statusor",
    ],
    language = "c++",
    deps = [
        "activity",
        "all_ok",
        "arena",
        "channel_args",
        "channel_args_endpoint_config",
        "chaotic_good_client_transport",
        "chaotic_good_config",
        "chaotic_good_frame",
        "chaotic_good_frame_cc_proto",
        "chaotic_good_frame_header",
<<<<<<< HEAD
        "chaotic_good_legacy_connector",
        "chaotic_good_tcp_frame_transport",
=======
        "chaotic_good_transport",
>>>>>>> f3c32fea
        "closure",
        "context",
        "error",
        "error_utils",
        "event_engine_context",
        "event_engine_extensions",
        "event_engine_query_extensions",
        "event_engine_tcp_socket_utils",
        "event_engine_wakeup_scheduler",
        "grpc_promise_endpoint",
        "inter_activity_latch",
        "latch",
        "memory_quota",
        "no_destruct",
        "notification",
        "race",
        "resource_quota",
        "sleep",
        "slice",
        "slice_buffer",
        "subchannel_connector",
        "time",
        "try_seq",
        "wait_for_callback",
        "//:channel",
        "//:channel_create",
        "//:config",
        "//:debug_location",
        "//:exec_ctx",
        "//:gpr",
        "//:gpr_platform",
        "//:grpc_base",
        "//:grpc_client_channel",
        "//:handshaker",
        "//:iomgr",
        "//:ref_counted_ptr",
    ],
)

grpc_cc_library(
    name = "metrics",
    srcs = [
        "telemetry/metrics.cc",
    ],
    hdrs = [
        "telemetry/metrics.h",
    ],
    external_deps = [
        "absl/container:flat_hash_map",
        "absl/functional:any_invocable",
        "absl/functional:function_ref",
        "absl/log:check",
        "absl/strings",
        "absl/types:span",
    ],
    language = "c++",
    deps = [
        "arena",
        "channel_args",
        "no_destruct",
        "slice",
        "time",
        "//:call_tracer",
        "//:gpr",
    ],
)

grpc_cc_library(
    name = "wait_for_single_owner",
    hdrs = ["util/wait_for_single_owner.h"],
    external_deps = ["absl/log"],
    deps = [
        "time",
        "//:gpr",
    ],
)

### UPB Targets

grpc_upb_proto_library(
    name = "envoy_admin_upb",
    deps = ["@envoy_api//envoy/admin/v3:pkg"],
)

grpc_upb_proto_library(
    name = "envoy_config_cluster_upb",
    deps = ["@envoy_api//envoy/config/cluster/v3:pkg"],
)

grpc_upb_proto_reflection_library(
    name = "envoy_config_cluster_upbdefs",
    deps = ["@envoy_api//envoy/config/cluster/v3:pkg"],
)

grpc_upb_proto_library(
    name = "envoy_config_core_upb",
    deps = ["@envoy_api//envoy/config/core/v3:pkg"],
)

grpc_upb_proto_reflection_library(
    name = "envoy_config_core_upbdefs",
    deps = ["@envoy_api//envoy/config/core/v3:pkg"],
)

grpc_upb_proto_library(
    name = "envoy_config_endpoint_upb",
    deps = ["@envoy_api//envoy/config/endpoint/v3:pkg"],
)

grpc_upb_proto_reflection_library(
    name = "envoy_config_endpoint_upbdefs",
    deps = ["@envoy_api//envoy/config/endpoint/v3:pkg"],
)

grpc_upb_proto_library(
    name = "envoy_config_listener_upb",
    deps = ["@envoy_api//envoy/config/listener/v3:pkg"],
)

grpc_upb_proto_reflection_library(
    name = "envoy_config_listener_upbdefs",
    deps = ["@envoy_api//envoy/config/listener/v3:pkg"],
)

grpc_upb_proto_library(
    name = "envoy_config_rbac_upb",
    deps = ["@envoy_api//envoy/config/rbac/v3:pkg"],
)

grpc_upb_proto_library(
    name = "envoy_config_route_upb",
    deps = ["@envoy_api//envoy/config/route/v3:pkg"],
)

grpc_upb_proto_reflection_library(
    name = "envoy_config_route_upbdefs",
    deps = ["@envoy_api//envoy/config/route/v3:pkg"],
)

grpc_upb_proto_library(
    name = "envoy_extensions_clusters_aggregate_upb",
    deps = ["@envoy_api//envoy/extensions/clusters/aggregate/v3:pkg"],
)

grpc_upb_proto_reflection_library(
    name = "envoy_extensions_clusters_aggregate_upbdefs",
    deps = ["@envoy_api//envoy/extensions/clusters/aggregate/v3:pkg"],
)

grpc_upb_proto_library(
    name = "envoy_extensions_filters_common_fault_upb",
    deps = ["@envoy_api//envoy/extensions/filters/common/fault/v3:pkg"],
)

grpc_upb_proto_library(
    name = "envoy_extensions_filters_http_fault_upb",
    deps = ["@envoy_api//envoy/extensions/filters/http/fault/v3:pkg"],
)

grpc_upb_proto_reflection_library(
    name = "envoy_extensions_filters_http_fault_upbdefs",
    deps = ["@envoy_api//envoy/extensions/filters/http/fault/v3:pkg"],
)

grpc_upb_proto_library(
    name = "envoy_extensions_filters_http_gcp_authn_upb",
    deps = ["@envoy_api//envoy/extensions/filters/http/gcp_authn/v3:pkg"],
)

grpc_upb_proto_reflection_library(
    name = "envoy_extensions_filters_http_gcp_authn_upbdefs",
    deps = ["@envoy_api//envoy/extensions/filters/http/gcp_authn/v3:pkg"],
)

grpc_upb_proto_library(
    name = "envoy_extensions_filters_http_rbac_upb",
    deps = ["@envoy_api//envoy/extensions/filters/http/rbac/v3:pkg"],
)

grpc_upb_proto_reflection_library(
    name = "envoy_extensions_filters_http_rbac_upbdefs",
    deps = ["@envoy_api//envoy/extensions/filters/http/rbac/v3:pkg"],
)

grpc_upb_proto_library(
    name = "envoy_extensions_filters_http_router_upb",
    deps = ["@envoy_api//envoy/extensions/filters/http/router/v3:pkg"],
)

grpc_upb_proto_reflection_library(
    name = "envoy_extensions_filters_http_router_upbdefs",
    deps = ["@envoy_api//envoy/extensions/filters/http/router/v3:pkg"],
)

grpc_upb_proto_library(
    name = "envoy_extensions_filters_http_stateful_session_upb",
    deps = ["@envoy_api//envoy/extensions/filters/http/stateful_session/v3:pkg"],
)

grpc_upb_proto_reflection_library(
    name = "envoy_extensions_filters_http_stateful_session_upbdefs",
    deps = ["@envoy_api//envoy/extensions/filters/http/stateful_session/v3:pkg"],
)

grpc_upb_proto_library(
    name = "envoy_extensions_http_stateful_session_cookie_upb",
    deps = ["@envoy_api//envoy/extensions/http/stateful_session/cookie/v3:pkg"],
)

grpc_upb_proto_reflection_library(
    name = "envoy_extensions_http_stateful_session_cookie_upbdefs",
    deps = ["@envoy_api//envoy/extensions/http/stateful_session/cookie/v3:pkg"],
)

grpc_upb_proto_library(
    name = "envoy_type_http_upb",
    deps = ["@envoy_api//envoy/type/http/v3:pkg"],
)

grpc_upb_proto_library(
    name = "envoy_extensions_load_balancing_policies_client_side_weighted_round_robin_upb",
    deps = [
        "@envoy_api//envoy/extensions/load_balancing_policies/client_side_weighted_round_robin/v3:pkg",
    ],
)

grpc_upb_proto_library(
    name = "envoy_extensions_load_balancing_policies_ring_hash_upb",
    deps = ["@envoy_api//envoy/extensions/load_balancing_policies/ring_hash/v3:pkg"],
)

grpc_upb_proto_library(
    name = "envoy_extensions_load_balancing_policies_wrr_locality_upb",
    deps = ["@envoy_api//envoy/extensions/load_balancing_policies/wrr_locality/v3:pkg"],
)

grpc_upb_proto_library(
    name = "envoy_extensions_load_balancing_policies_pick_first_upb",
    deps = ["@envoy_api//envoy/extensions/load_balancing_policies/pick_first/v3:pkg"],
)

grpc_upb_proto_library(
    name = "envoy_extensions_filters_network_http_connection_manager_upb",
    deps = [
        "@envoy_api//envoy/extensions/filters/network/http_connection_manager/v3:pkg",
    ],
)

grpc_upb_proto_reflection_library(
    name = "envoy_extensions_filters_network_http_connection_manager_upbdefs",
    deps = [
        "@envoy_api//envoy/extensions/filters/network/http_connection_manager/v3:pkg",
    ],
)

grpc_upb_proto_library(
    name = "envoy_extensions_transport_sockets_tls_upb",
    deps = ["@envoy_api//envoy/extensions/transport_sockets/tls/v3:pkg"],
)

grpc_upb_proto_reflection_library(
    name = "envoy_extensions_transport_sockets_tls_upbdefs",
    deps = ["@envoy_api//envoy/extensions/transport_sockets/tls/v3:pkg"],
)

grpc_upb_proto_library(
    name = "envoy_extensions_transport_sockets_http_11_proxy_upb",
    deps = ["@envoy_api//envoy/extensions/transport_sockets/http_11_proxy/v3:pkg"],
)

grpc_upb_proto_reflection_library(
    name = "envoy_extensions_transport_sockets_http_11_proxy_upbdefs",
    deps = ["@envoy_api//envoy/extensions/transport_sockets/http_11_proxy/v3:pkg"],
)

grpc_upb_proto_library(
    name = "envoy_extensions_upstreams_http_upb",
    deps = ["@envoy_api//envoy/extensions/upstreams/http/v3:pkg"],
)

grpc_upb_proto_reflection_library(
    name = "envoy_extensions_upstreams_http_upbdefs",
    deps = ["@envoy_api//envoy/extensions/upstreams/http/v3:pkg"],
)

grpc_upb_proto_library(
    name = "envoy_service_discovery_upb",
    deps = ["@envoy_api//envoy/service/discovery/v3:pkg"],
)

grpc_upb_proto_reflection_library(
    name = "envoy_service_discovery_upbdefs",
    deps = ["@envoy_api//envoy/service/discovery/v3:pkg"],
)

grpc_upb_proto_library(
    name = "envoy_service_load_stats_upb",
    deps = ["@envoy_api//envoy/service/load_stats/v3:pkg"],
)

grpc_upb_proto_reflection_library(
    name = "envoy_service_load_stats_upbdefs",
    deps = ["@envoy_api//envoy/service/load_stats/v3:pkg"],
)

grpc_upb_proto_library(
    name = "envoy_service_status_upb",
    deps = ["@envoy_api//envoy/service/status/v3:pkg"],
)

grpc_upb_proto_reflection_library(
    name = "envoy_service_status_upbdefs",
    deps = ["@envoy_api//envoy/service/status/v3:pkg"],
)

grpc_upb_proto_library(
    name = "envoy_type_matcher_upb",
    deps = ["@envoy_api//envoy/type/matcher/v3:pkg"],
)

grpc_upb_proto_library(
    name = "envoy_type_upb",
    deps = ["@envoy_api//envoy/type/v3:pkg"],
)

grpc_upb_proto_library(
    name = "xds_type_upb",
    deps = ["@com_github_cncf_xds//xds/type/v3:pkg"],
)

grpc_upb_proto_reflection_library(
    name = "xds_type_upbdefs",
    deps = ["@com_github_cncf_xds//xds/type/v3:pkg"],
)

grpc_upb_proto_library(
    name = "xds_orca_upb",
    deps = ["@com_github_cncf_xds//xds/data/orca/v3:pkg"],
)

grpc_upb_proto_library(
    name = "xds_orca_service_upb",
    deps = ["@com_github_cncf_xds//xds/service/orca/v3:pkg"],
)

grpc_upb_proto_library(
    name = "grpc_health_upb",
    deps = ["//src/proto/grpc/health/v1:health_proto"],
)

grpc_upb_proto_library(
    name = "google_rpc_status_upb",
    deps = ["@com_google_googleapis//google/rpc:status_proto"],
)

grpc_upb_proto_reflection_library(
    name = "google_rpc_status_upbdefs",
    deps = ["@com_google_googleapis//google/rpc:status_proto"],
)

grpc_upb_proto_library(
    name = "google_type_expr_upb",
    deps = ["@com_google_googleapis//google/type:expr_proto"],
)

grpc_upb_proto_library(
    name = "grpc_lb_upb",
    deps = ["//src/proto/grpc/lb/v1:load_balancer_proto"],
)

grpc_upb_proto_library(
    name = "alts_upb",
    deps = ["//src/proto/grpc/gcp:alts_handshaker_proto"],
)

grpc_upb_proto_library(
    name = "rls_upb",
    deps = ["//src/proto/grpc/lookup/v1:rls_proto"],
)

grpc_upb_proto_library(
    name = "rls_config_upb",
    deps = ["//src/proto/grpc/lookup/v1:rls_config_proto"],
)

grpc_upb_proto_reflection_library(
    name = "rls_config_upbdefs",
    deps = ["//src/proto/grpc/lookup/v1:rls_config_proto"],
)

WELL_KNOWN_PROTO_TARGETS = [
    "any",
    "duration",
    "empty",
    "struct",
    "timestamp",
    "wrappers",
]

[
    grpc_upb_proto_library(
        name = "protobuf_" + target + "_upb",
        deps = ["@com_google_protobuf//:" + target + "_proto"],
    )
    for target in WELL_KNOWN_PROTO_TARGETS
]

[
    grpc_upb_proto_reflection_library(
        name = "protobuf_" + target + "_upbdefs",
        deps = ["@com_google_protobuf//:" + target + "_proto"],
    )
    for target in WELL_KNOWN_PROTO_TARGETS
]

grpc_generate_one_off_internal_targets()<|MERGE_RESOLUTION|>--- conflicted
+++ resolved
@@ -8680,12 +8680,8 @@
         "chaotic_good_frame",
         "chaotic_good_frame_cc_proto",
         "chaotic_good_frame_header",
-<<<<<<< HEAD
         "chaotic_good_legacy_connector",
         "chaotic_good_tcp_frame_transport",
-=======
-        "chaotic_good_transport",
->>>>>>> f3c32fea
         "closure",
         "context",
         "error",
