# Copyright 2022 gRPC authors.
#
# Licensed under the Apache License, Version 2.0 (the "License");
# you may not use this file except in compliance with the License.
# You may obtain a copy of the License at
#
#     http://www.apache.org/licenses/LICENSE-2.0
#
# Unless required by applicable law or agreed to in writing, software
# distributed under the License is distributed on an "AS IS" BASIS,
# WITHOUT WARRANTIES OR CONDITIONS OF ANY KIND, either express or implied.
# See the License for the specific language governing permissions and
# limitations under the License.

load("@bazel_skylib//lib:selects.bzl", "selects")
load(
    "//bazel:grpc_build_system.bzl",
    "grpc_add_well_known_proto_upb_targets",
    "grpc_cc_library",
    "grpc_cc_proto_library",
    "grpc_generate_one_off_internal_targets",
    "grpc_internal_proto_library",
    "grpc_upb_proto_library",
    "grpc_upb_proto_reflection_library",
)

licenses(["reciprocal"])

package(
    default_visibility = ["//:__subpackages__"],
    features = [
        "layering_check",
    ],
)

config_setting(
    name = "disable_latent_see",
    values = {"define": "GRPC_LATENT_SEE=none"},
)

config_setting(
    name = "extra_latent_see",
    values = {"define": "GRPC_LATENT_SEE=extra"},
)

config_setting(
    name = "default_latent_see",
    values = {"define": "GRPC_LATENT_SEE=default"},
)

config_setting(
    name = "force_unsecure_getenv",
    values = {"define": "GRPC_FORCE_UNSECURE_GETENV=1"},
)

# This is needed as a transitionary mechanism to build the src/core targets in
# the top-level BUILD file that have not yet been moved here. Should go away
# once the transition is complete.
exports_files(
    glob(["**"]),
    visibility = ["//:__subpackages__"],
)

config_setting(
    name = "maximize_threadyness",
    values = {"define": "GRPC_MAXIMIZE_THREADYNESS=1"},
)

config_setting(
    name = "minimize_threadyness",
    values = {"define": "GRPC_MINIMIZE_THREADYNESS=1"},
)

config_setting(
    name = "grpc_no_filter_fusion_define",
    values = {"define": "grpc_no_filter_fusion=true"},
)

selects.config_setting_group(
    name = "grpc_no_filter_fusion",
    match_any = [
        ":grpc_no_filter_fusion_define",  # --define=grpc_no_filter_fusion=true
        "//:grpc_small_clients",
    ],
)

grpc_cc_library(
    name = "channel_fwd",
    hdrs = [
        "lib/channel/channel_fwd.h",
    ],
)

grpc_cc_library(
    name = "dump_args",
    srcs = [
        "util/dump_args.cc",
    ],
    hdrs = [
        "util/dump_args.h",
    ],
    external_deps = [
        "absl/functional:any_invocable",
        "absl/log:check",
        "absl/strings",
        "absl/strings:str_format",
    ],
)

grpc_cc_library(
    name = "trie_lookup",
    hdrs = [
        "util/trie_lookup.h",
    ],
    external_deps = [
        "absl/container:flat_hash_map",
        "absl/types:optional",
    ],
)

grpc_cc_library(
    name = "slice_cast",
    hdrs = [
        "//:include/grpc/event_engine/internal/slice_cast.h",
    ],
)

grpc_cc_library(
    name = "memory_usage",
    hdrs = [
        "util/memory_usage.h",
    ],
    external_deps = [
        "absl/status",
        "absl/status:statusor",
        "absl/time",
        "absl/strings:string_view",
        "absl/log",
    ],
    deps = [
        "slice",
        "slice_buffer",
        "//src/core:time",
    ],
)

grpc_cc_library(
    name = "postmortem",
    srcs = ["util/postmortem_emit.cc"],
    hdrs = [
        "util/postmortem_emit.h",
    ],
    deps = [
        "//:channelz",
        "//:stats",
    ],
)

grpc_cc_library(
    name = "grpc_check",
    srcs = ["util/grpc_check.cc"],
    hdrs = ["util/grpc_check.h"],
    external_deps = [
        "absl/log:check",
        "absl/log",
    ],
    deps = [
        "postmortem",
    ],
)

grpc_cc_library(
    name = "event_engine_extensions",
    hdrs = [
        "lib/event_engine/extensions/blocking_dns.h",
        "lib/event_engine/extensions/can_track_errors.h",
        "lib/event_engine/extensions/channelz.h",
        "lib/event_engine/extensions/chaotic_good_extension.h",
        "lib/event_engine/extensions/iomgr_compatible.h",
        "lib/event_engine/extensions/supports_fd.h",
        "lib/event_engine/extensions/supports_win_sockets.h",
        "lib/event_engine/extensions/tcp_trace.h",
    ],
    external_deps = [
        "absl/functional:any_invocable",
        "absl/status:statusor",
        "absl/strings",
    ],
    visibility = [
        "//bazel:event_engine_base_hdrs",
    ],
    deps = [
        "memory_quota",
        "tcp_tracer",
        "//:channelz",
        "//:event_engine_base_hdrs",
        "//:gpr_platform",
        "//:ref_counted_ptr",
    ],
)

grpc_cc_library(
    name = "event_engine_common",
    srcs = [
        "lib/event_engine/event_engine.cc",
        "lib/event_engine/resolved_address.cc",
        "lib/event_engine/slice.cc",
        "lib/event_engine/slice_buffer.cc",
    ],
    hdrs = [
        "lib/event_engine/extensions/can_track_errors.h",
        "lib/event_engine/handle_containers.h",
        "lib/event_engine/resolved_address_internal.h",
        "//:include/grpc/event_engine/slice.h",
        "//:include/grpc/event_engine/slice_buffer.h",
    ],
    external_deps = [
        "absl/container:flat_hash_set",
        "absl/hash",
        "absl/strings",
        "absl/utility",
    ],
    deps = [
        "context_list_entry",
        "grpc_check",
        "resolved_address",
        "slice",
        "slice_buffer",
        "slice_cast",
        "slice_refcount",
        "//:event_engine_base_hdrs",
        "//:gpr_platform",
    ],
)

grpc_cc_library(
    name = "transport_framing_endpoint_extension",
    hdrs = [
        "lib/transport/transport_framing_endpoint_extension.h",
    ],
    external_deps = [
        "absl/functional:any_invocable",
        "absl/strings",
    ],
    deps = [
        "slice_buffer",
        "//:gpr_platform",
    ],
)

grpc_cc_library(
    name = "latent_see",
    srcs = [
        "util/latent_see.cc",
    ],
    hdrs = [
        "util/latent_see.h",
    ],
    defines = select({
        ":disable_latent_see": ["GRPC_DISABLE_LATENT_SEE"],
        ":extra_latent_see": ["GRPC_EXTRA_LATENT_SEE"],
        ":default_latent_see": [],
        "//conditions:default": [],
    }),
    external_deps = [
        "absl/base:core_headers",
        "absl/functional:any_invocable",
        "absl/functional:function_ref",
        "absl/log",
        "absl/strings",
        "absl/strings:str_format",
        "absl/container:flat_hash_map",
        "absl/time",
    ],
    visibility = ["//bazel:latent_see"],
    deps = [
        "notification",
        "sync",
        "//:backoff",
        "//:gpr",
    ],
)

grpc_cc_library(
    name = "ring_buffer",
    srcs = [],
    hdrs = [
        "util/ring_buffer.h",
    ],
    deps = ["//:gpr_platform"],
)

grpc_cc_library(
    name = "transport_fwd",
    hdrs = [
        "lib/transport/transport_fwd.h",
    ],
)

grpc_cc_library(
    name = "server_call_tracer_filter",
    srcs = [
        "server/server_call_tracer_filter.cc",
    ],
    hdrs = [
        "server/server_call_tracer_filter.h",
    ],
    external_deps = [
        "absl/status",
        "absl/status:statusor",
    ],
    visibility = ["//bazel:alt_grpc_base_legacy"],
    deps = [
        "arena_promise",
        "call_finalization",
        "cancel_callback",
        "channel_args",
        "channel_fwd",
        "channel_stack_type",
        "context",
        "latent_see",
        "map",
        "pipe",
        "//:call_tracer",
        "//:config",
        "//:gpr_platform",
        "//:grpc_base",
    ],
)

grpc_cc_library(
    name = "atomic_utils",
    public_hdrs = ["util/atomic_utils.h"],
    deps = ["//:gpr"],
)

grpc_cc_library(
    name = "metadata_compression_traits",
    hdrs = [
        "call/metadata_compression_traits.h",
    ],
    deps = ["//:gpr_platform"],
)

grpc_cc_library(
    name = "metadata_info",
    srcs = ["call/metadata_info.cc"],
    hdrs = ["call/metadata_info.h"],
    external_deps = [
        "absl/strings",
    ],
    deps = [
        "channel_args",
        "hpack_constants",
        "metadata_batch",
        "slice",
        "//:call_tracer",
        "//:gpr_platform",
    ],
)

grpc_cc_library(
    name = "experiments",
    srcs = [
        "lib/experiments/config.cc",
        "lib/experiments/experiments.cc",
    ],
    hdrs = [
        "lib/experiments/config.h",
        "lib/experiments/experiments.h",
    ],
    defines = select(
        {
            "//:grpc_experiments_are_final": ["GRPC_EXPERIMENTS_ARE_FINAL"],
            "//conditions:default": [],
        },
    ),
    external_deps = [
        "absl/functional:any_invocable",
        "absl/log:check",
        "absl/log:log",
        "absl/strings",
    ],
    tags = ["nofixdeps"],
    visibility = ["//bazel:grpc_experiments"],
    deps = [
        "no_destruct",
        "//:config_vars",
        "//:gpr",
    ],
)

grpc_cc_library(
    name = "init_internally",
    srcs = ["lib/surface/init_internally.cc"],
    hdrs = ["lib/surface/init_internally.h"],
    deps = ["//:gpr_platform"],
)

grpc_cc_library(
    name = "useful",
    hdrs = ["util/useful.h"],
    external_deps = [
        "absl/log:check",
        "absl/numeric:bits",
        "absl/strings",
    ],
    visibility = ["//bazel:useful"],
    deps = ["//:gpr_platform"],
)

grpc_cc_library(
    name = "unique_ptr_with_bitset",
    hdrs = ["util/unique_ptr_with_bitset.h"],
    external_deps = [
        "absl/numeric:bits",
    ],
    deps = [
        "grpc_check",
    ],
)

grpc_cc_library(
    name = "examine_stack",
    srcs = [
        "util/examine_stack.cc",
    ],
    hdrs = [
        "util/examine_stack.h",
    ],
    deps = ["//:gpr_platform"],
)

grpc_cc_library(
    name = "gpr_atm",
    public_hdrs = [
        "//:include/grpc/support/atm.h",
        "//:include/grpc/support/atm_gcc_atomic.h",
        "//:include/grpc/support/atm_gcc_sync.h",
        "//:include/grpc/support/atm_windows.h",
        "//:include/grpc/impl/codegen/atm.h",
        "//:include/grpc/impl/codegen/atm_gcc_atomic.h",
        "//:include/grpc/impl/codegen/atm_gcc_sync.h",
        "//:include/grpc/impl/codegen/atm_windows.h",
    ],
    deps = ["//:gpr_platform"],
)

grpc_cc_library(
    name = "gpr_manual_constructor",
    srcs = [],
    hdrs = [
        "util/manual_constructor.h",
    ],
    deps = [
        "construct_destruct",
        "//:gpr_platform",
    ],
)

grpc_cc_library(
    name = "gpr_spinlock",
    srcs = [],
    hdrs = [
        "util/spinlock.h",
    ],
    deps = [
        "gpr_atm",
        "//:gpr_platform",
    ],
)

grpc_cc_library(
    name = "gpr_time",
    srcs = [
        "util/gpr_time.cc",
        "util/posix/time.cc",
        "util/windows/time.cc",
    ],
    hdrs = [
    ],
    external_deps = ["absl/log:check"],
    tags = [
        "nofixdeps",
    ],
    deps = [
        "gpr_atm",
        "time_precise",
        "//:gpr_platform",
        "//:gpr_public_hdrs",
    ],
)

grpc_cc_library(
    name = "time_precise",
    srcs = ["util/time_precise.cc"],
    hdrs = [
        "util/time_precise.h",
    ],
    external_deps = ["absl/log"],
    tags = [
        "nofixdeps",
    ],
    deps = [
        "//:gpr_platform",
        "//:gpr_public_hdrs",
    ],
)

grpc_cc_library(
    name = "time_util",
    srcs = [
        "util/time_util.cc",
    ],
    hdrs = [
        "util/time_util.h",
    ],
    external_deps = [
        "absl/log:check",
        "absl/time",
    ],
    tags = [
        "nofixdeps",
    ],
    deps = [
        "//:gpr_platform",
        "//:gpr_public_hdrs",
        "//src/core:gpr_time",
    ],
)

grpc_cc_library(
    name = "sync",
    srcs = [
        "//src/core:util/posix/sync.cc",
        "//src/core:util/sync.cc",
        "//src/core:util/sync_abseil.cc",
        "//src/core:util/windows/sync.cc",
    ],
    hdrs = [
        "util/sync.h",
    ],
    external_deps = [
        "absl/base",
        "absl/base:core_headers",
        "absl/cleanup",
        "absl/log:check",
        "absl/synchronization",
        "absl/time",
    ],
    tags = [
        "nofixdeps",
    ],
    deps = [
        "gpr_atm",
        "time_util",
        "//:gpr_platform",
        "//:gpr_public_hdrs",
    ],
)

grpc_cc_library(
    name = "env",
    srcs = [
        "util/linux/env.cc",
        "util/posix/env.cc",
        "util/windows/env.cc",
    ],
    hdrs = [
        "util/env.h",
    ],
    defines = select({
        ":force_unsecure_getenv": ["GRPC_FORCE_UNSECURE_GETENV"],
        "//conditions:default": [],
    }),
    deps = [
        "tchar",
        "//:gpr_platform",
    ],
)

grpc_cc_library(
    name = "directory_reader",
    srcs = [
        "util/posix/directory_reader.cc",
        "util/windows/directory_reader.cc",
    ],
    hdrs = [
        "util/directory_reader.h",
    ],
    external_deps = [
        "absl/functional:function_ref",
        "absl/status",
        "absl/status:statusor",
        "absl/strings",
    ],
    deps = ["//:gpr_platform"],
)

grpc_cc_library(
    name = "chunked_vector",
    hdrs = ["util/chunked_vector.h"],
    deps = [
        "arena",
        "gpr_manual_constructor",
        "grpc_check",
        "//:gpr",
    ],
)

grpc_cc_library(
    name = "construct_destruct",
    public_hdrs = ["util/construct_destruct.h"],
    deps = ["//:gpr_platform"],
)

grpc_cc_library(
    name = "status_helper",
    srcs = [
        "util/status_helper.cc",
    ],
    hdrs = [
        "util/status_helper.h",
    ],
    external_deps = [
        "@com_google_protobuf//upb/base",
        "@com_google_protobuf//upb/mem",
        "absl/log:check",
        "absl/status",
        "absl/strings",
        "absl/strings:cord",
        "absl/time",
    ],
    deps = [
        "experiments",
        "percent_encoding",
        "slice",
        "status_conversion",
        "time",
        "//:debug_location",
        "//:google_rpc_status_upb",
        "//:gpr",
        "//:grpc_public_hdrs",
        "//:protobuf_any_upb",
    ],
)

grpc_cc_library(
    name = "unique_type_name",
    hdrs = ["util/unique_type_name.h"],
    external_deps = ["absl/strings"],
    visibility = ["//bazel:core_credentials"],
    deps = [
        "useful",
        "//:gpr_platform",
    ],
)

grpc_cc_library(
    name = "validation_errors",
    srcs = [
        "util/validation_errors.cc",
    ],
    hdrs = [
        "util/validation_errors.h",
    ],
    external_deps = [
        "absl/log",
        "absl/status",
        "absl/strings",
    ],
    deps = ["//:gpr"],
)

grpc_cc_library(
    name = "overload",
    public_hdrs = ["util/overload.h"],
    deps = ["//:gpr_platform"],
)

grpc_cc_library(
    name = "match",
    public_hdrs = ["util/match.h"],
    deps = [
        "overload",
        "//:gpr_platform",
    ],
)

grpc_cc_library(
    name = "table",
    external_deps = [
        "absl/meta:type_traits",
        "absl/utility",
    ],
    public_hdrs = ["util/table.h"],
    deps = [
        "bitset",
        "//:gpr_platform",
    ],
)

grpc_cc_library(
    name = "packed_table",
    hdrs = ["util/packed_table.h"],
    deps = [
        "sorted_pack",
        "table",
        "//:gpr_platform",
    ],
)

grpc_cc_library(
    name = "bitset",
    public_hdrs = ["util/bitset.h"],
    deps = [
        "useful",
        "//:gpr_platform",
    ],
)

grpc_cc_library(
    name = "seq_bit_set",
    srcs = ["util/seq_bit_set.cc"],
    hdrs = ["util/seq_bit_set.h"],
    external_deps = [
        "absl/strings",
    ],
)

grpc_cc_library(
    name = "no_destruct",
    public_hdrs = ["util/no_destruct.h"],
    deps = [
        "construct_destruct",
        "//:gpr_platform",
    ],
)

grpc_cc_library(
    name = "tchar",
    srcs = [
        "util/tchar.cc",
    ],
    hdrs = [
        "util/tchar.h",
    ],
    deps = ["//:gpr_platform"],
)

grpc_cc_library(
    name = "poll",
    external_deps = [
        "absl/strings:str_format",
        "absl/strings",
    ],
    public_hdrs = [
        "lib/promise/poll.h",
    ],
    visibility = ["//bazel:core_credentials"],
    deps = [
        "construct_destruct",
        "grpc_check",
        "//:gpr_platform",
    ],
)

grpc_cc_library(
    name = "status_flag",
    external_deps = [
        "absl/status",
        "absl/status:statusor",
        "absl/strings",
    ],
    public_hdrs = [
        "lib/promise/status_flag.h",
    ],
    deps = [
        "grpc_check",
        "promise_status",
        "//:gpr_platform",
    ],
)

grpc_cc_library(
    name = "map_pipe",
    external_deps = [
        "absl/log",
        "absl/status",
    ],
    public_hdrs = [
        "lib/promise/map_pipe.h",
    ],
    deps = [
        "for_each",
        "map",
        "pipe",
        "poll",
        "promise_factory",
        "try_seq",
        "//:gpr_platform",
    ],
)

grpc_cc_library(
    name = "1999",
    srcs = [
        "lib/promise/party.cc",
    ],
    hdrs = [
        "lib/promise/party.h",
    ],
    defines = select({
        ":maximize_threadyness": ["GRPC_MAXIMIZE_THREADYNESS"],
        "//conditions:default": [],
    }),
    external_deps = [
        "absl/base:core_headers",
        "absl/log",
        "absl/random",
        "absl/functional:any_invocable",
        "absl/strings",
        "absl/strings:str_format",
    ],
    deps = [
        "activity",
        "arena",
        "channelz_property_list",
        "check_class_size",
        "construct_destruct",
        "context",
        "event_engine_context",
        "grpc_check",
        "json_writer",
        "latent_see",
        "poll",
        "promise_factory",
        "ref_counted",
        "sync",
        "//:channelz",
        "//:event_engine_base_hdrs",
        "//:exec_ctx",
        "//:gpr",
        "//:grpc_trace",
        "//:ref_counted_ptr",
    ],
)

grpc_cc_library(
    name = "context",
    external_deps = [
        "absl/meta:type_traits",
    ],
    public_hdrs = [
        "lib/promise/context.h",
    ],
    visibility = ["//bazel:core_credentials"],
    deps = [
        "down_cast",
        "grpc_check",
        "//:gpr",
    ],
)

grpc_cc_library(
    name = "map",
    external_deps = [
        "absl/status",
        "absl/status:statusor",
        "absl/strings",
    ],
    public_hdrs = ["lib/promise/map.h"],
    visibility = ["//bazel:core_credentials"],
    deps = [
        "poll",
        "promise_like",
        "//:gpr_platform",
    ],
)

grpc_cc_library(
    name = "promise_variant",
    public_hdrs = ["lib/promise/detail/promise_variant.h"],
)

grpc_cc_library(
    name = "match_promise",
    public_hdrs = ["lib/promise/match_promise.h"],
    deps = [
        "overload",
        "promise_factory",
        "promise_like",
        "promise_variant",
    ],
)

grpc_cc_library(
    name = "sleep",
    srcs = [
        "lib/promise/sleep.cc",
    ],
    hdrs = [
        "lib/promise/sleep.h",
    ],
    external_deps = ["absl/status"],
    deps = [
        "activity",
        "context",
        "event_engine_context",
        "poll",
        "time",
        "//:event_engine_base_hdrs",
        "//:exec_ctx",
        "//:gpr",
    ],
)

grpc_cc_library(
    name = "wait_for_callback",
    hdrs = [
        "lib/promise/wait_for_callback.h",
    ],
    external_deps = ["absl/base:core_headers"],
    deps = [
        "activity",
        "poll",
        "sync",
        "//:gpr",
    ],
)

grpc_cc_library(
    name = "arena_promise",
    external_deps = ["absl/meta:type_traits"],
    public_hdrs = [
        "lib/promise/arena_promise.h",
    ],
    visibility = ["//bazel:core_credentials"],
    deps = [
        "arena",
        "construct_destruct",
        "context",
        "poll",
        "//:gpr_platform",
    ],
)

grpc_cc_library(
    name = "promise_like",
    external_deps = [
        "absl/functional:any_invocable",
        "absl/meta:type_traits",
        "absl/strings",
        "@com_google_protobuf//upb/reflection",
    ],
    public_hdrs = [
        "lib/promise/detail/promise_like.h",
    ],
    deps = [
        "channelz_property_list",
        "poll",
        "upb_utils",
        "//:gpr_platform",
        "//:promise_upb",
        "//:promise_upbdefs",
        "//src/core:function_signature",
        "//src/core:json",
    ],
)

grpc_cc_library(
    name = "cancel_callback",
    public_hdrs = [
        "lib/promise/cancel_callback.h",
    ],
    deps = [
        "arena",
        "context",
        "promise_like",
        "//:gpr_platform",
    ],
)

grpc_cc_library(
    name = "promise_factory",
    external_deps = ["absl/meta:type_traits"],
    public_hdrs = [
        "lib/promise/detail/promise_factory.h",
    ],
    deps = [
        "promise_like",
        "//:gpr_platform",
    ],
)

grpc_cc_library(
    name = "if",
    external_deps = ["absl/status:statusor"],
    public_hdrs = ["lib/promise/if.h"],
    deps = [
        "construct_destruct",
        "poll",
        "promise_factory",
        "promise_like",
        "//:gpr_platform",
    ],
)

grpc_cc_library(
    name = "switch",
    public_hdrs = ["lib/promise/switch.h"],
    deps = [
        "if",
        "promise_factory",
        "promise_variant",
        "//:gpr",
        "//:gpr_platform",
    ],
)

grpc_cc_library(
    name = "promise_status",
    external_deps = [
        "absl/status",
        "absl/status:statusor",
    ],
    public_hdrs = [
        "lib/promise/detail/status.h",
    ],
    deps = ["//:gpr_platform"],
)

grpc_cc_library(
    name = "race",
    public_hdrs = ["lib/promise/race.h"],
    deps = [
        "grpc_check",
        "json",
        "//:gpr_platform",
        "//:promise_upb",
    ],
)

grpc_cc_library(
    name = "prioritized_race",
    public_hdrs = ["lib/promise/prioritized_race.h"],
    deps = [
        "promise_like",
        "//:gpr_platform",
    ],
)

grpc_cc_library(
    name = "loop",
    external_deps = [
        "absl/status",
        "absl/status:statusor",
    ],
    public_hdrs = [
        "lib/promise/loop.h",
    ],
    deps = [
        "activity",
        "construct_destruct",
        "poll",
        "promise_factory",
        "seq",
        "//:gpr_platform",
        "//:grpc_trace",
    ],
)

grpc_cc_library(
    name = "join_state",
    external_deps = [
        "absl/log",
    ],
    public_hdrs = [
        "lib/promise/detail/join_state.h",
    ],
    deps = [
        "bitset",
        "construct_destruct",
        "grpc_check",
        "poll",
        "promise_like",
        "//:gpr",
        "//:grpc_trace",
    ],
)

grpc_cc_library(
    name = "join",
    external_deps = ["absl/meta:type_traits"],
    public_hdrs = [
        "lib/promise/join.h",
    ],
    deps = [
        "join_state",
        "map",
        "promise_factory",
        "//:gpr_platform",
    ],
)

grpc_cc_library(
    name = "try_join",
    external_deps = [
        "absl/meta:type_traits",
        "absl/status",
        "absl/status:statusor",
    ],
    public_hdrs = [
        "lib/promise/try_join.h",
    ],
    deps = [
        "grpc_check",
        "join_state",
        "map",
        "poll",
        "status_flag",
        "//:gpr_platform",
    ],
)

grpc_cc_library(
    name = "all_ok",
    external_deps = [
        "absl/meta:type_traits",
        "absl/status",
        "absl/status:statusor",
    ],
    public_hdrs = [
        "lib/promise/all_ok.h",
    ],
    deps = [
        "join_state",
        "map",
        "poll",
        "promise_factory",
        "status_flag",
        "//:gpr_platform",
    ],
)

grpc_cc_library(
    name = "basic_seq",
    public_hdrs = [
        "lib/promise/detail/basic_seq.h",
    ],
    deps = [
        "construct_destruct",
        "poll",
        "promise_factory",
        "//:gpr_platform",
    ],
)

grpc_cc_library(
    name = "seq_state",
    external_deps = [
        "absl/base:core_headers",
        "absl/log",
        "absl/strings",
    ],
    public_hdrs = [
        "lib/promise/detail/seq_state.h",
    ],
    deps = [
        "construct_destruct",
        "grpc_check",
        "json",
        "poll",
        "promise_factory",
        "promise_like",
        "//:debug_location",
        "//:gpr",
        "//:grpc_trace",
        "//:promise",
    ],
)

grpc_cc_library(
    name = "seq",
    public_hdrs = [
        "lib/promise/seq.h",
    ],
    visibility = ["//bazel:core_credentials"],
    deps = [
        "basic_seq",
        "poll",
        "promise_like",
        "seq_state",
        "//:debug_location",
        "//:gpr_platform",
    ],
)

grpc_cc_library(
    name = "try_seq",
    external_deps = [
        "absl/meta:type_traits",
        "absl/status",
        "absl/status:statusor",
    ],
    public_hdrs = [
        "lib/promise/try_seq.h",
    ],
    deps = [
        "basic_seq",
        "grpc_check",
        "poll",
        "promise_like",
        "promise_status",
        "seq_state",
        "status_flag",
        "//:gpr_platform",
    ],
)

grpc_cc_library(
    name = "activity",
    srcs = [
        "lib/promise/activity.cc",
    ],
    external_deps = [
        "absl/base:core_headers",
        "absl/status",
        "absl/strings",
        "absl/strings:str_format",
    ],
    public_hdrs = [
        "lib/promise/activity.h",
    ],
    visibility = ["//bazel:core_credentials"],
    deps = [
        "atomic_utils",
        "construct_destruct",
        "context",
        "dump_args",
        "grpc_check",
        "latent_see",
        "no_destruct",
        "poll",
        "promise_factory",
        "promise_status",
        "sync",
        "//:gpr",
        "//:grpc_trace",
        "//:orphanable",
    ],
)

grpc_cc_library(
    name = "exec_ctx_wakeup_scheduler",
    hdrs = [
        "lib/promise/exec_ctx_wakeup_scheduler.h",
    ],
    external_deps = ["absl/status"],
    visibility = ["//bazel:core_credentials"],
    deps = [
        "closure",
        "error",
        "//:debug_location",
        "//:exec_ctx",
        "//:gpr_platform",
    ],
)

grpc_cc_library(
    name = "event_engine_wakeup_scheduler",
    hdrs = [
        "lib/promise/event_engine_wakeup_scheduler.h",
    ],
    deps = [
        "grpc_check",
        "//:event_engine_base_hdrs",
        "//:exec_ctx",
        "//:gpr_platform",
    ],
)

grpc_cc_library(
    name = "wait_set",
    srcs = [
        "lib/promise/wait_set.cc",
    ],
    hdrs = [
        "lib/promise/wait_set.h",
    ],
    external_deps = [
        "absl/container:flat_hash_set",
        "absl/strings",
        "absl/hash",
    ],
    deps = [
        "activity",
        "poll",
        "//:gpr_platform",
    ],
)

grpc_cc_library(
    name = "latch",
    external_deps = [
        "absl/log",
        "absl/strings",
    ],
    public_hdrs = [
        "lib/promise/latch.h",
    ],
    deps = [
        "activity",
        "grpc_check",
        "poll",
        "//:gpr",
        "//:grpc_trace",
    ],
)

grpc_cc_library(
    name = "inter_activity_latch",
    external_deps = [
        "absl/base:core_headers",
        "absl/log",
        "absl/strings",
    ],
    public_hdrs = [
        "lib/promise/inter_activity_latch.h",
    ],
    deps = [
        "activity",
        "poll",
        "sync",
        "wait_set",
        "//:gpr",
        "//:grpc_trace",
    ],
)

grpc_cc_library(
    name = "interceptor_list",
    hdrs = [
        "lib/promise/interceptor_list.h",
    ],
    external_deps = [
        "absl/log",
        "absl/strings",
        "absl/strings:str_format",
    ],
    deps = [
        "arena",
        "construct_destruct",
        "context",
        "grpc_check",
        "poll",
        "promise_factory",
        "//:debug_location",
        "//:gpr",
    ],
)

grpc_cc_library(
    name = "pipe",
    hdrs = [
        "lib/promise/pipe.h",
    ],
    external_deps = [
        "absl/log",
        "absl/strings",
    ],
    deps = [
        "activity",
        "arena",
        "context",
        "grpc_check",
        "if",
        "interceptor_list",
        "map",
        "poll",
        "seq",
        "//:debug_location",
        "//:gpr",
        "//:ref_counted_ptr",
    ],
)

grpc_cc_library(
    name = "promise_mutex",
    hdrs = [
        "lib/promise/promise_mutex.h",
    ],
    deps = [
        "activity",
        "grpc_check",
        "poll",
        "//:gpr",
    ],
)

grpc_cc_library(
    name = "inter_activity_mutex",
    hdrs = [
        "lib/promise/inter_activity_mutex.h",
    ],
    external_deps = [
        "absl/log",
    ],
    deps = [
        "activity",
        "dump_args",
        "grpc_check",
        "poll",
        "//:grpc_trace",
    ],
)

grpc_cc_library(
    name = "inter_activity_pipe",
    hdrs = [
        "lib/promise/inter_activity_pipe.h",
    ],
    external_deps = ["absl/base:core_headers"],
    deps = [
        "activity",
        "gpr_manual_constructor",
        "poll",
        "ref_counted",
        "sync",
        "//:gpr",
        "//:ref_counted_ptr",
    ],
)

grpc_cc_library(
    name = "mpsc",
    srcs = [
        "lib/promise/mpsc.cc",
    ],
    hdrs = [
        "lib/promise/mpsc.h",
    ],
    external_deps = [
        "absl/base:core_headers",
    ],
    deps = [
        "activity",
        "channelz_property_list",
        "dump_args",
        "grpc_check",
        "map",
        "poll",
        "ref_counted",
        "status_flag",
        "sync",
        "wait_set",
        "//:gpr",
        "//:ref_counted_ptr",
    ],
)

grpc_cc_library(
    name = "lock_based_mpsc",
    hdrs = [
        "lib/promise/lock_based_mpsc.h",
    ],
    external_deps = [
        "absl/base:core_headers",
    ],
    deps = [
        "activity",
        "dump_args",
        "grpc_check",
        "poll",
        "ref_counted",
        "status_flag",
        "sync",
        "wait_set",
        "//:gpr",
        "//:ref_counted_ptr",
    ],
)

grpc_cc_library(
    name = "observable",
    hdrs = [
        "lib/promise/observable.h",
    ],
    external_deps = [
        "absl/container:flat_hash_set",
        "absl/functional:any_invocable",
    ],
    deps = [
        "activity",
        "grpc_check",
        "poll",
        "sync",
        "//:gpr",
    ],
)

grpc_cc_library(
    name = "for_each",
    external_deps = [
        "absl/log",
        "absl/status",
        "absl/strings",
    ],
    public_hdrs = ["lib/promise/for_each.h"],
    deps = [
        "activity",
        "construct_destruct",
        "grpc_check",
        "poll",
        "promise_factory",
        "promise_status",
        "status_flag",
        "//:gpr_platform",
        "//:grpc_trace",
    ],
)

grpc_cc_library(
    name = "ref_counted",
    external_deps = [
        "absl/log",
        "absl/log:check",
    ],
    public_hdrs = ["util/ref_counted.h"],
    visibility = ["//bazel:ref_counted_ptr"],
    deps = [
        "atomic_utils",
        "down_cast",
        "//:debug_location",
        "//:gpr",
        "//:ref_counted_ptr",
    ],
)

grpc_cc_library(
    name = "dual_ref_counted",
    external_deps = [
        "absl/log",
        "absl/log:check",
    ],
    public_hdrs = ["util/dual_ref_counted.h"],
    deps = [
        "down_cast",
        "ref_counted",
        "//:debug_location",
        "//:gpr",
        "//:orphanable",
        "//:ref_counted_ptr",
    ],
)

grpc_cc_library(
    name = "ref_counted_string",
    srcs = [
        "util/ref_counted_string.cc",
    ],
    hdrs = [
        "util/ref_counted_string.h",
    ],
    external_deps = ["absl/strings"],
    deps = [
        "ref_counted",
        "//:gpr",
        "//:ref_counted_ptr",
    ],
)

grpc_cc_library(
    name = "uuid_v4",
    srcs = ["util/uuid_v4.cc"],
    external_deps = ["absl/strings:str_format"],
    public_hdrs = ["util/uuid_v4.h"],
    deps = ["//:gpr"],
)

grpc_cc_library(
    name = "handshaker_factory",
    public_hdrs = [
        "handshaker/handshaker_factory.h",
    ],
    visibility = ["//bazel:alt_grpc_base_legacy"],
    deps = [
        "channel_args",
        "iomgr_fwd",
        "//:gpr_platform",
    ],
)

grpc_cc_library(
    name = "handshaker_registry",
    srcs = [
        "handshaker/handshaker_registry.cc",
    ],
    public_hdrs = [
        "handshaker/handshaker_registry.h",
    ],
    visibility = ["//bazel:alt_grpc_base_legacy"],
    deps = [
        "channel_args",
        "handshaker_factory",
        "iomgr_fwd",
        "//:gpr_platform",
    ],
)

grpc_cc_library(
    name = "tcp_connect_handshaker",
    srcs = [
        "handshaker/tcp_connect/tcp_connect_handshaker.cc",
    ],
    external_deps = [
        "absl/base:core_headers",
        "absl/functional:any_invocable",
        "absl/status",
        "absl/status:statusor",
    ],
    public_hdrs = [
        "handshaker/tcp_connect/tcp_connect_handshaker.h",
    ],
    deps = [
        "channel_args",
        "channel_args_endpoint_config",
        "closure",
        "error",
        "grpc_check",
        "handshaker_factory",
        "handshaker_registry",
        "iomgr_fwd",
        "pollset_set",
        "resolved_address",
        "slice",
        "sync",
        "//:config",
        "//:debug_location",
        "//:exec_ctx",
        "//:gpr",
        "//:grpc_base",
        "//:handshaker",
        "//:iomgr",
        "//:parse_address",
        "//:ref_counted_ptr",
        "//:uri",
    ],
)

grpc_cc_library(
    name = "endpoint_info_handshaker",
    srcs = [
        "handshaker/endpoint_info/endpoint_info_handshaker.cc",
    ],
    hdrs = [
        "handshaker/endpoint_info/endpoint_info_handshaker.h",
    ],
    external_deps = [
        "absl/functional:any_invocable",
        "absl/status",
    ],
    deps = [
        "channel_args",
        "closure",
        "handshaker_factory",
        "handshaker_registry",
        "//:config",
        "//:debug_location",
        "//:exec_ctx",
        "//:gpr",
        "//:handshaker",
        "//:iomgr",
        "//:ref_counted_ptr",
    ],
)

grpc_cc_library(
    name = "channel_creds_registry",
    hdrs = [
        "credentials/transport/channel_creds_registry.h",
    ],
    external_deps = ["absl/strings"],
    deps = [
        "json",
        "json_args",
        "ref_counted",
        "validation_errors",
        "//:gpr_platform",
        "//:ref_counted_ptr",
    ],
)

grpc_cc_library(
    name = "call_creds_registry",
    hdrs = [
        "credentials/call/call_creds_registry.h",
    ],
    external_deps = ["absl/strings"],
    deps = [
        "json",
        "json_args",
        "ref_counted",
        "validation_errors",
        "//:gpr_platform",
        "//:ref_counted_ptr",
    ],
)

grpc_cc_library(
    name = "event_engine_memory_allocator",
    hdrs = [
        "//:include/grpc/event_engine/internal/memory_allocator_impl.h",
        "//:include/grpc/event_engine/memory_allocator.h",
        "//:include/grpc/event_engine/memory_request.h",
    ],
    external_deps = ["absl/strings"],
    deps = [
        "slice",
        "//:gpr_platform",
    ],
)

grpc_cc_library(
    name = "event_engine_memory_allocator_factory",
    hdrs = [
        "lib/event_engine/memory_allocator_factory.h",
    ],
    external_deps = ["absl/strings"],
    deps = [
        "event_engine_memory_allocator",
        "memory_quota",
        "//:gpr_platform",
    ],
)

grpc_cc_library(
    name = "memory_quota",
    srcs = [
        "lib/resource_quota/memory_quota.cc",
    ],
    hdrs = [
        "lib/resource_quota/memory_quota.h",
    ],
    external_deps = [
        "absl/base:core_headers",
        "absl/container:flat_hash_set",
        "absl/log",
        "absl/status",
        "absl/status:statusor",
        "absl/strings",
    ],
    deps = [
        "activity",
        "channelz_property_list",
        "event_engine_memory_allocator",
        "exec_ctx_wakeup_scheduler",
        "experiments",
        "grpc_check",
        "loop",
        "map",
        "periodic_update",
        "poll",
        "race",
        "resource_quota_telemetry",
        "seq",
        "slice_refcount",
        "sync",
        "time",
        "useful",
        ":resource_tracker",
        "//:channelz",
        "//:gpr",
        "//:grpc_trace",
        "//:orphanable",
        "//:ref_counted_ptr",
    ],
)

grpc_cc_library(
    name = "periodic_update",
    srcs = [
        "lib/resource_quota/periodic_update.cc",
    ],
    hdrs = [
        "lib/resource_quota/periodic_update.h",
    ],
    external_deps = ["absl/functional:function_ref"],
    deps = [
        "time",
        "useful",
        "//:gpr_platform",
    ],
)

grpc_cc_library(
    name = "arena",
    srcs = [
        "lib/resource_quota/arena.cc",
    ],
    hdrs = [
        "lib/resource_quota/arena.h",
    ],
    external_deps = ["absl/log"],
    visibility = [
        "//bazel:alt_grpc_base_legacy",
    ],
    deps = [
        "construct_destruct",
        "context",
        "event_engine_memory_allocator",
        "memory_quota",
        "resource_quota",
        "//:gpr",
    ],
)

grpc_cc_library(
    name = "thread_quota",
    srcs = [
        "lib/resource_quota/thread_quota.cc",
    ],
    hdrs = [
        "lib/resource_quota/thread_quota.h",
    ],
    external_deps = [
        "absl/base:core_headers",
    ],
    deps = [
        "grpc_check",
        "ref_counted",
        "sync",
        "//:gpr",
        "//:ref_counted_ptr",
    ],
)

grpc_cc_library(
    name = "connection_quota",
    srcs = [
        "lib/resource_quota/connection_quota.cc",
    ],
    hdrs = [
        "lib/resource_quota/connection_quota.h",
    ],
    external_deps = [
        "absl/base:core_headers",
    ],
    deps = [
        "grpc_check",
        "memory_quota",
        "ref_counted",
        "sync",
        "//:gpr",
        "//:ref_counted_ptr",
    ],
)

grpc_cc_library(
    name = "resource_quota_telemetry",
    hdrs = [
        "lib/resource_quota/telemetry.h",
    ],
    deps = [
        "instrument",
    ],
)

grpc_cc_library(
    name = "resource_tracker",
    srcs = ["lib/resource_tracker/resource_tracker.cc"],
    hdrs = ["lib/resource_tracker/resource_tracker.h"],
    external_deps = [
        "absl/status:statusor",
    ],
    deps = [
        "//:gpr_platform",
    ],
)

grpc_cc_library(
    name = "resource_quota",
    srcs = [
        "lib/resource_quota/resource_quota.cc",
    ],
    hdrs = [
        "lib/resource_quota/resource_quota.h",
    ],
    external_deps = ["absl/strings"],
    visibility = [
        "//bazel:alt_grpc_base_legacy",
    ],
    deps = [
        "memory_quota",
        "no_destruct",
        "ref_counted",
        "resource_quota_telemetry",
        "single_set_ptr",
        "thread_quota",
        "useful",
        "//:channel_arg_names",
        "//:channelz",
        "//:cpp_impl_of",
        "//:event_engine_base_hdrs",
        "//:gpr_platform",
        "//:ref_counted_ptr",
    ],
)

grpc_cc_library(
    name = "request_buffer",
    srcs = [
        "call/request_buffer.cc",
    ],
    hdrs = [
        "call/request_buffer.h",
    ],
    external_deps = ["absl/strings"],
    deps = [
        "call_spine",
        "match",
        "message",
        "metadata",
    ],
)

grpc_cc_library(
    name = "slice_refcount",
    hdrs = [
        "lib/slice/slice_refcount.h",
    ],
    public_hdrs = [
        "//:include/grpc/slice.h",
    ],
    deps = [
        "//:debug_location",
        "//:event_engine_base_hdrs",
        "//:gpr",
        "//:grpc_trace",
    ],
)

grpc_cc_library(
    name = "slice",
    srcs = [
        "lib/slice/slice.cc",
        "lib/slice/slice_string_helpers.cc",
    ],
    hdrs = [
        "lib/slice/slice.h",
        "lib/slice/slice_internal.h",
        "lib/slice/slice_string_helpers.h",
        "//:include/grpc/slice.h",
    ],
    external_deps = [
        "absl/hash",
        "absl/log:check",
        "absl/strings",
    ],
    visibility = ["//bazel:alt_grpc_base_legacy"],
    deps = [
        "slice_cast",
        "slice_refcount",
        "//:debug_location",
        "//:event_engine_base_hdrs",
        "//:gpr",
    ],
)

grpc_cc_library(
    name = "slice_buffer",
    srcs = [
        "lib/slice/slice_buffer.cc",
    ],
    hdrs = [
        "lib/slice/slice_buffer.h",
        "//:include/grpc/slice_buffer.h",
    ],
    deps = [
        "grpc_check",
        "slice",
        "slice_refcount",
        "//:gpr",
    ],
)

grpc_cc_library(
    name = "error",
    srcs = [
        "lib/iomgr/error.cc",
    ],
    hdrs = [
        "lib/iomgr/error.h",
    ],
    external_deps = [
        "absl/log",
        "absl/log:check",
        "absl/status",
        "absl/strings",
        "absl/strings:str_format",
    ],
    visibility = ["//bazel:alt_grpc_base_legacy"],
    deps = [
        "experiments",
        "gpr_spinlock",
        "slice",
        "slice_refcount",
        "status_helper",
        "strerror",
        "useful",
        "//:gpr",
        "//:grpc_public_hdrs",
        "//:grpc_trace",
    ],
)

grpc_cc_library(
    name = "closure",
    srcs = [
        "lib/iomgr/closure.cc",
    ],
    hdrs = [
        "lib/iomgr/closure.h",
    ],
    external_deps = [
        "absl/log",
        "absl/log:check",
        "absl/strings:str_format",
    ],
    visibility = ["//bazel:alt_grpc_base_legacy"],
    deps = [
        "error",
        "gpr_manual_constructor",
        "//:debug_location",
        "//:gpr",
    ],
)

grpc_cc_library(
    name = "time",
    srcs = [
        "util/time.cc",
    ],
    hdrs = [
        "util/time.h",
    ],
    external_deps = [
        "absl/log",
        "absl/log:check",
        "absl/strings:str_format",
    ],
    visibility = ["//bazel:core_credentials"],
    deps = [
        "no_destruct",
        "time_precise",
        "useful",
        "//:event_engine_base_hdrs",
        "//:gpr",
    ],
)

grpc_cc_library(
    name = "iomgr_port",
    hdrs = [
        "lib/iomgr/port.h",
    ],
    deps = ["//:gpr_platform"],
)

grpc_cc_library(
    name = "iomgr_fwd",
    hdrs = [
        "lib/iomgr/iomgr_fwd.h",
    ],
    visibility = ["//bazel:alt_grpc_base_legacy"],
    deps = ["//:gpr_platform"],
)

grpc_cc_library(
    name = "grpc_sockaddr",
    srcs = [
        "lib/iomgr/sockaddr_utils_posix.cc",
        "lib/iomgr/socket_utils_windows.cc",
    ],
    hdrs = [
        "lib/iomgr/sockaddr.h",
        "lib/iomgr/sockaddr_posix.h",
        "lib/iomgr/sockaddr_windows.h",
        "lib/iomgr/socket_utils.h",
    ],
    external_deps = ["absl/log:check"],
    deps = [
        "iomgr_port",
        "//:gpr",
    ],
)

grpc_cc_library(
    name = "avl",
    hdrs = [
        "util/avl.h",
    ],
    deps = [
        "ref_counted",
        "useful",
        "//:gpr_platform",
        "//:ref_counted_ptr",
    ],
)

grpc_cc_library(
    name = "time_averaged_stats",
    srcs = ["util/time_averaged_stats.cc"],
    hdrs = [
        "util/time_averaged_stats.h",
    ],
    deps = ["//:gpr"],
)

grpc_cc_library(
    name = "event_engine_poller",
    hdrs = [
        "lib/event_engine/poller.h",
    ],
    external_deps = ["absl/functional:function_ref"],
    deps = [
        "//:event_engine_base_hdrs",
        "//:gpr_platform",
    ],
)

grpc_cc_library(
    name = "event_engine_time_util",
    srcs = ["lib/event_engine/time_util.cc"],
    hdrs = ["lib/event_engine/time_util.h"],
    deps = [
        "//:event_engine_base_hdrs",
        "//:gpr_platform",
    ],
)

grpc_cc_library(
    name = "event_engine_query_extensions",
    hdrs = [
        "lib/event_engine/query_extensions.h",
    ],
    external_deps = ["absl/strings"],
    deps = [
        "event_engine_common",
        "//:event_engine_base_hdrs",
        "//:gpr_platform",
    ],
)

grpc_cc_library(
    name = "event_engine_work_queue",
    hdrs = [
        "lib/event_engine/work_queue/work_queue.h",
    ],
    external_deps = ["absl/functional:any_invocable"],
    deps = [
        "//:event_engine_base_hdrs",
        "//:gpr",
    ],
)

grpc_cc_library(
    name = "event_engine_basic_work_queue",
    srcs = [
        "lib/event_engine/work_queue/basic_work_queue.cc",
    ],
    hdrs = [
        "lib/event_engine/work_queue/basic_work_queue.h",
    ],
    external_deps = [
        "absl/base:core_headers",
        "absl/functional:any_invocable",
    ],
    deps = [
        "common_event_engine_closures",
        "event_engine_work_queue",
        "sync",
        "//:event_engine_base_hdrs",
        "//:gpr",
    ],
)

grpc_cc_library(
    name = "common_event_engine_closures",
    hdrs = ["lib/event_engine/common_closures.h"],
    external_deps = ["absl/functional:any_invocable"],
    deps = [
        "//:event_engine_base_hdrs",
        "//:gpr_platform",
    ],
)

grpc_cc_library(
    name = "posix_event_engine_timer",
    srcs = [
        "lib/event_engine/posix_engine/timer.cc",
        "lib/event_engine/posix_engine/timer_heap.cc",
    ],
    hdrs = [
        "lib/event_engine/posix_engine/timer.h",
        "lib/event_engine/posix_engine/timer_heap.h",
    ],
    external_deps = ["absl/base:core_headers"],
    deps = [
        "sync",
        "time",
        "time_averaged_stats",
        "useful",
        "//:event_engine_base_hdrs",
        "//:gpr",
    ],
)

grpc_cc_library(
    name = "event_engine_thread_local",
    srcs = ["lib/event_engine/thread_local.cc"],
    hdrs = ["lib/event_engine/thread_local.h"],
    deps = ["//:gpr_platform"],
)

grpc_cc_library(
    name = "event_engine_thread_count",
    srcs = [
        "lib/event_engine/thread_pool/thread_count.cc",
    ],
    hdrs = ["lib/event_engine/thread_pool/thread_count.h"],
    external_deps = [
        "absl/base:core_headers",
        "absl/log",
        "absl/status",
        "absl/strings:str_format",
        "absl/time",
    ],
    deps = [
        "sync",
        "time",
        "useful",
        "//:gpr",
    ],
)

grpc_cc_library(
    name = "event_engine_thread_pool",
    srcs = [
        "lib/event_engine/thread_pool/thread_pool_factory.cc",
        "lib/event_engine/thread_pool/work_stealing_thread_pool.cc",
    ],
    hdrs = [
        "lib/event_engine/thread_pool/thread_pool.h",
        "lib/event_engine/thread_pool/work_stealing_thread_pool.h",
    ],
    external_deps = [
        "absl/base:core_headers",
        "absl/container:flat_hash_set",
        "absl/functional:any_invocable",
        "absl/log",
        "absl/time",
    ],
    deps = [
        "common_event_engine_closures",
        "env",
        "event_engine_basic_work_queue",
        "event_engine_thread_count",
        "event_engine_thread_local",
        "event_engine_work_queue",
        "examine_stack",
        "grpc_check",
        "no_destruct",
        "notification",
        "sync",
        "time",
        "//:backoff",
        "//:event_engine_base_hdrs",
        "//:gpr",
        "//:grpc_trace",
    ],
)

grpc_cc_library(
    name = "posix_event_engine_base_hdrs",
    srcs = [],
    hdrs = [
        "lib/event_engine/posix.h",
    ],
    deps = [
        "event_engine_extensions",
        "event_engine_query_extensions",
        "//:event_engine_base_hdrs",
        "//:gpr",
    ],
)

grpc_cc_library(
    name = "posix_event_engine_timer_manager",
    srcs = ["lib/event_engine/posix_engine/timer_manager.cc"],
    hdrs = [
        "lib/event_engine/posix_engine/timer_manager.h",
    ],
    external_deps = [
        "absl/base:core_headers",
        "absl/log",
        "absl/time",
    ],
    deps = [
        "event_engine_thread_pool",
        "grpc_check",
        "notification",
        "posix_event_engine_timer",
        "sync",
        "time",
        "//:event_engine_base_hdrs",
        "//:gpr",
        "//:grpc_trace",
    ],
)

grpc_cc_library(
    name = "posix_event_engine_posix_interface",
    srcs = [
        "lib/event_engine/posix_engine/posix_interface_posix.cc",
        "lib/event_engine/posix_engine/posix_interface_windows.cc",
    ],
    hdrs = [
        "lib/event_engine/posix_engine/posix_interface.h",
    ],
    external_deps = [
        "absl/cleanup",
        "absl/functional:any_invocable",
        "absl/log:log",
        "absl/status",
        "absl/strings",
        "absl/strings:str_format",
    ],
    deps = [
        "event_engine_tcp_socket_utils",
        "experiments",
        "grpc_check",
        "iomgr_port",
        "posix_event_engine_file_descriptor_collection",
        "posix_event_engine_tcp_socket_utils",
        "status_helper",
        "strerror",
        "sync",
        "//:event_engine_base_hdrs",
        "//:gpr",
        "//:gpr_platform",
    ],
)

grpc_cc_library(
    name = "posix_event_engine_file_descriptor_collection",
    srcs = [
        "lib/event_engine/posix_engine/file_descriptor_collection.cc",
    ],
    hdrs = [
        "lib/event_engine/posix_engine/file_descriptor_collection.h",
    ],
    external_deps = [
        "absl/cleanup",
        "absl/container:flat_hash_set",
        "absl/functional:any_invocable",
        "absl/log:log",
        "absl/status",
        "absl/strings",
        "absl/strings:str_format",
    ],
    deps = [
        "event_engine_tcp_socket_utils",
        "experiments",
        "grpc_check",
        "iomgr_port",
        "posix_event_engine_tcp_socket_utils",
        "status_helper",
        "strerror",
        "sync",
        "//:event_engine_base_hdrs",
        "//:gpr",
        "//:gpr_platform",
    ],
)

grpc_cc_library(
    name = "posix_event_engine_event_poller",
    srcs = [],
    hdrs = [
        "lib/event_engine/posix_engine/event_poller.h",
    ],
    external_deps = [
        "absl/functional:any_invocable",
        "absl/status",
        "absl/strings",
    ],
    deps = [
        "event_engine_poller",
        "posix_event_engine_closure",
        "posix_event_engine_posix_interface",
        "//:event_engine_base_hdrs",
        "//:gpr_platform",
    ],
)

grpc_cc_library(
    name = "posix_event_engine_closure",
    srcs = [],
    hdrs = [
        "lib/event_engine/posix_engine/posix_engine_closure.h",
    ],
    external_deps = [
        "absl/functional:any_invocable",
        "absl/status",
    ],
    deps = [
        "//:event_engine_base_hdrs",
        "//:gpr_platform",
    ],
)

grpc_cc_library(
    name = "posix_event_engine_lockfree_event",
    srcs = [
        "lib/event_engine/posix_engine/lockfree_event.cc",
    ],
    hdrs = [
        "lib/event_engine/posix_engine/lockfree_event.h",
    ],
    external_deps = [
        "absl/status",
    ],
    deps = [
        "event_engine_thread_pool",
        "gpr_atm",
        "grpc_check",
        "posix_event_engine_closure",
        "posix_event_engine_event_poller",
        "status_helper",
        "//:gpr",
    ],
)

grpc_cc_library(
    name = "posix_event_engine_wakeup_fd_posix",
    hdrs = [
        "lib/event_engine/posix_engine/wakeup_fd_posix.h",
    ],
    external_deps = ["absl/status"],
    deps = [
        "posix_event_engine_posix_interface",
        "//:gpr_platform",
    ],
)

grpc_cc_library(
    name = "posix_event_engine_wakeup_fd_posix_pipe",
    srcs = [
        "lib/event_engine/posix_engine/wakeup_fd_pipe.cc",
    ],
    hdrs = [
        "lib/event_engine/posix_engine/wakeup_fd_pipe.h",
    ],
    external_deps = [
        "absl/status",
        "absl/status:statusor",
        "absl/strings",
    ],
    deps = [
        "iomgr_port",
        "posix_event_engine_posix_interface",
        "posix_event_engine_wakeup_fd_posix",
        "strerror",
        "//:gpr",
    ],
)

grpc_cc_library(
    name = "posix_event_engine_wakeup_fd_posix_eventfd",
    srcs = [
        "lib/event_engine/posix_engine/wakeup_fd_eventfd.cc",
    ],
    hdrs = [
        "lib/event_engine/posix_engine/wakeup_fd_eventfd.h",
    ],
    external_deps = [
        "absl/status",
        "absl/status:statusor",
        "absl/strings",
    ],
    deps = [
        "iomgr_port",
        "posix_event_engine_posix_interface",
        "posix_event_engine_wakeup_fd_posix",
        "strerror",
        "//:gpr",
    ],
)

grpc_cc_library(
    name = "posix_event_engine_wakeup_fd_posix_default",
    srcs = [
        "lib/event_engine/posix_engine/wakeup_fd_posix_default.cc",
    ],
    hdrs = [
        "lib/event_engine/posix_engine/wakeup_fd_posix_default.h",
    ],
    external_deps = [
        "absl/status",
        "absl/status:statusor",
    ],
    deps = [
        "iomgr_port",
        "posix_event_engine_posix_interface",
        "posix_event_engine_wakeup_fd_posix",
        "posix_event_engine_wakeup_fd_posix_eventfd",
        "posix_event_engine_wakeup_fd_posix_pipe",
        "//:gpr_platform",
    ],
)

grpc_cc_library(
    name = "posix_event_engine_poller_posix_epoll1",
    srcs = [
        "lib/event_engine/posix_engine/ev_epoll1_linux.cc",
    ],
    hdrs = [
        "lib/event_engine/posix_engine/ev_epoll1_linux.h",
    ],
    external_deps = [
        "absl/base:core_headers",
        "absl/container:flat_hash_set",
        "absl/container:inlined_vector",
        "absl/functional:function_ref",
        "absl/log",
        "absl/status",
        "absl/status:statusor",
        "absl/strings",
        "absl/strings:str_format",
    ],
    deps = [
        "event_engine_poller",
        "event_engine_thread_pool",
        "event_engine_time_util",
        "grpc_check",
        "iomgr_port",
        "posix_event_engine_closure",
        "posix_event_engine_event_poller",
        "posix_event_engine_internal_errqueue",
        "posix_event_engine_lockfree_event",
        "posix_event_engine_posix_interface",
        "posix_event_engine_wakeup_fd_posix",
        "posix_event_engine_wakeup_fd_posix_default",
        "status_helper",
        "strerror",
        "sync",
        "//:event_engine_base_hdrs",
        "//:gpr",
        "//:grpc_public_hdrs",
    ],
)

grpc_cc_library(
    name = "posix_event_engine_poller_posix_poll",
    srcs = [
        "lib/event_engine/posix_engine/ev_poll_posix.cc",
    ],
    hdrs = [
        "lib/event_engine/posix_engine/ev_poll_posix.h",
    ],
    external_deps = [
        "absl/base:core_headers",
        "absl/container:inlined_vector",
        "absl/functional:any_invocable",
        "absl/functional:function_ref",
        "absl/status",
        "absl/status:statusor",
        "absl/strings",
        "absl/strings:str_format",
    ],
    deps = [
        "common_event_engine_closures",
        "event_engine_poller",
        "event_engine_thread_pool",
        "event_engine_time_util",
        "grpc_check",
        "iomgr_port",
        "posix_event_engine_closure",
        "posix_event_engine_event_poller",
        "posix_event_engine_posix_interface",
        "posix_event_engine_wakeup_fd_posix",
        "posix_event_engine_wakeup_fd_posix_default",
        "status_helper",
        "strerror",
        "sync",
        "time",
        "//:event_engine_base_hdrs",
        "//:gpr",
        "//:grpc_public_hdrs",
    ],
)

grpc_cc_library(
    name = "posix_event_engine_poller_posix_default",
    srcs = [
        "lib/event_engine/posix_engine/event_poller_posix_default.cc",
    ],
    hdrs = [
        "lib/event_engine/posix_engine/event_poller_posix_default.h",
    ],
    external_deps = ["absl/strings"],
    deps = [
        "iomgr_port",
        "no_destruct",
        "posix_event_engine_event_poller",
        "posix_event_engine_poller_posix_epoll1",
        "posix_event_engine_poller_posix_poll",
        "//:config_vars",
        "//:gpr",
    ],
)

grpc_cc_library(
    name = "posix_event_engine_internal_errqueue",
    srcs = [
        "lib/event_engine/posix_engine/internal_errqueue.cc",
    ],
    hdrs = [
        "lib/event_engine/posix_engine/internal_errqueue.h",
    ],
    external_deps = ["absl/log"],
    deps = [
        "iomgr_port",
        "posix_event_engine_posix_interface",
        "strerror",
        "//:gpr",
    ],
)

grpc_cc_library(
    name = "posix_event_engine_traced_buffer_list",
    srcs = [
        "lib/event_engine/posix_engine/traced_buffer_list.cc",
    ],
    hdrs = [
        "lib/event_engine/posix_engine/traced_buffer_list.h",
    ],
    external_deps = [
        "absl/functional:any_invocable",
        "absl/log",
        "absl/status",
    ],
    deps = [
        "iomgr_port",
        "posix_event_engine_internal_errqueue",
        "posix_event_engine_posix_interface",
        "posix_write_event_sink",
        "sync",
        "//:event_engine_base_hdrs",
        "//:gpr",
    ],
)

grpc_cc_library(
    name = "posix_write_event_sink",
    srcs = [
        "lib/event_engine/posix_engine/posix_write_event_sink.cc",
    ],
    hdrs = [
        "lib/event_engine/posix_engine/posix_write_event_sink.h",
    ],
    external_deps = [
        "absl/base:no_destructor",
        "absl/functional:any_invocable",
    ],
    deps = [
        "bitset",
        "event_engine_common",
        "//:event_engine_base_hdrs",
    ],
)

grpc_cc_library(
    name = "posix_event_engine_endpoint",
    srcs = [
        "lib/event_engine/posix_engine/posix_endpoint.cc",
    ],
    hdrs = [
        "lib/event_engine/posix_engine/posix_endpoint.h",
    ],
    external_deps = [
        "absl/base:core_headers",
        "absl/container:flat_hash_map",
        "absl/functional:any_invocable",
        "absl/hash",
        "absl/log",
        "absl/status",
        "absl/status:statusor",
        "absl/strings",
    ],
    deps = [
        "event_engine_common",
        "event_engine_extensions",
        "event_engine_tcp_socket_utils",
        "experiments",
        "grpc_check",
        "iomgr_port",
        "load_file",
        "memory_quota",
        "posix_event_engine_base_hdrs",
        "posix_event_engine_closure",
        "posix_event_engine_event_poller",
        "posix_event_engine_internal_errqueue",
        "posix_event_engine_posix_interface",
        "posix_event_engine_tcp_socket_utils",
        "posix_event_engine_traced_buffer_list",
        "ref_counted",
        "resource_quota",
        "slice",
        "status_helper",
        "strerror",
        "sync",
        "time",
        "//:debug_location",
        "//:event_engine_base_hdrs",
        "//:exec_ctx",
        "//:gpr",
        "//:grpc_public_hdrs",
        "//:grpc_trace",
        "//:ref_counted_ptr",
        "//:stats",
    ],
)

grpc_cc_library(
    name = "event_engine_utils",
    srcs = ["lib/event_engine/utils.cc"],
    hdrs = ["lib/event_engine/utils.h"],
    external_deps = [
        "absl/log",
        "absl/status:statusor",
        "absl/strings",
    ],
    deps = [
        "event_engine_extensions",
        "event_engine_query_extensions",
        "notification",
        "time",
        "//:event_engine_base_hdrs",
        "//:gpr_platform",
    ],
)

grpc_cc_library(
    name = "posix_event_engine_tcp_socket_utils",
    srcs = [
        "lib/event_engine/posix_engine/set_socket_dualstack.cc",
        "lib/event_engine/posix_engine/tcp_socket_utils.cc",
    ],
    hdrs = [
        "lib/event_engine/posix_engine/tcp_socket_utils.h",
    ],
    external_deps = [
        "absl/cleanup",
        "absl/log",
        "absl/status",
        "absl/status:statusor",
        "absl/strings",
    ],
    deps = [
        "event_engine_tcp_socket_utils",
        "grpc_check",
        "iomgr_port",
        "resource_quota",
        "socket_mutator",
        "status_helper",
        "strerror",
        "time",
        "useful",
        "//:channel_arg_names",
        "//:event_engine_base_hdrs",
        "//:gpr",
        "//:ref_counted_ptr",
    ],
)

grpc_cc_library(
    name = "posix_event_engine_listener_utils",
    srcs = [
        "lib/event_engine/posix_engine/posix_engine_listener_utils.cc",
    ],
    hdrs = [
        "lib/event_engine/posix_engine/posix_engine_listener_utils.h",
    ],
    external_deps = [
        "absl/cleanup",
        "absl/log",
        "absl/status",
        "absl/status:statusor",
        "absl/strings",
    ],
    deps = [
        "event_engine_tcp_socket_utils",
        "grpc_check",
        "iomgr_port",
        "posix_event_engine_posix_interface",
        "posix_event_engine_tcp_socket_utils",
        "socket_mutator",
        "status_helper",
        "//:event_engine_base_hdrs",
        "//:gpr",
    ],
)

grpc_cc_library(
    name = "posix_event_engine_listener",
    srcs = [
        "lib/event_engine/posix_engine/posix_engine_listener.cc",
    ],
    hdrs = [
        "lib/event_engine/posix_engine/posix_engine_listener.h",
    ],
    external_deps = [
        "absl/base:core_headers",
        "absl/functional:any_invocable",
        "absl/log",
        "absl/status",
        "absl/status:statusor",
        "absl/strings",
    ],
    deps = [
        "event_engine_tcp_socket_utils",
        "grpc_check",
        "iomgr_port",
        "posix_event_engine_base_hdrs",
        "posix_event_engine_closure",
        "posix_event_engine_endpoint",
        "posix_event_engine_event_poller",
        "posix_event_engine_listener_utils",
        "posix_event_engine_posix_interface",
        "posix_event_engine_tcp_socket_utils",
        "socket_mutator",
        "status_helper",
        "strerror",
        "sync",
        "time",
        "//:event_engine_base_hdrs",
        "//:exec_ctx",
        "//:gpr",
        "//:grpc_trace",
    ],
)

grpc_cc_library(
    name = "posix_event_engine",
    srcs = ["lib/event_engine/posix_engine/posix_engine.cc"],
    hdrs = ["lib/event_engine/posix_engine/posix_engine.h"],
    external_deps = [
        "absl/base:core_headers",
        "absl/base:no_destructor",
        "absl/cleanup",
        "absl/container:flat_hash_map",
        "absl/container:inlined_vector",
        "absl/functional:any_invocable",
        "absl/hash",
        "absl/log",
        "absl/status",
        "absl/status:statusor",
        "absl/strings",
    ],
    deps = [
        "ares_resolver",
        "event_engine_common",
        "event_engine_poller",
        "event_engine_tcp_socket_utils",
        "event_engine_thread_pool",
        "event_engine_utils",
        "experiments",
        "grpc_check",
        "iomgr_port",
        "native_posix_dns_resolver",
        "no_destruct",
        "posix_event_engine_base_hdrs",
        "posix_event_engine_closure",
        "posix_event_engine_endpoint",
        "posix_event_engine_event_poller",
        "posix_event_engine_listener",
        "posix_event_engine_poller_posix_default",
        "posix_event_engine_posix_interface",
        "posix_event_engine_tcp_socket_utils",
        "posix_event_engine_timer",
        "posix_event_engine_timer_manager",
        "ref_counted_dns_resolver_interface",
        "sync",
        "useful",
        "//:event_engine_base_hdrs",
        "//:gpr",
        "//:grpc_trace",
        "//:orphanable",
    ],
)

grpc_cc_library(
    name = "windows_event_engine",
    srcs = ["lib/event_engine/windows/windows_engine.cc"],
    hdrs = ["lib/event_engine/windows/windows_engine.h"],
    external_deps = [
        "absl/log",
        "absl/status",
        "absl/status:statusor",
        "absl/strings",
    ],
    deps = [
        "ares_resolver",
        "channel_args_endpoint_config",
        "common_event_engine_closures",
        "dump_args",
        "error",
        "event_engine_common",
        "event_engine_extensions",
        "event_engine_query_extensions",
        "event_engine_tcp_socket_utils",
        "event_engine_thread_pool",
        "event_engine_utils",
        "grpc_check",
        "iomgr_port",
        "posix_event_engine_timer_manager",
        "sync",
        "time",
        "windows_endpoint",
        "windows_event_engine_listener",
        "windows_iocp",
        "windows_native_resolver",
        "//:event_engine_base_hdrs",
        "//:gpr",
    ],
)

grpc_cc_library(
    name = "windows_native_resolver",
    srcs = ["lib/event_engine/windows/native_windows_dns_resolver.cc"],
    hdrs = ["lib/event_engine/windows/native_windows_dns_resolver.h"],
    external_deps = [
        "absl/strings",
        "absl/strings:str_format",
    ],
    deps = [
        "error",
        "status_helper",
        "//:event_engine_base_hdrs",
        "//:gpr",
    ],
)

grpc_cc_library(
    name = "windows_iocp",
    srcs = [
        "lib/event_engine/windows/iocp.cc",
        "lib/event_engine/windows/win_socket.cc",
    ],
    hdrs = [
        "lib/event_engine/windows/iocp.h",
        "lib/event_engine/windows/win_socket.h",
    ],
    external_deps = [
        "absl/base:core_headers",
        "absl/functional:any_invocable",
        "absl/log",
        "absl/status",
        "absl/strings:str_format",
    ],
    deps = [
        "error",
        "event_engine_poller",
        "event_engine_tcp_socket_utils",
        "event_engine_thread_pool",
        "event_engine_time_util",
        "grpc_check",
        "sync",
        "//:debug_location",
        "//:event_engine_base_hdrs",
        "//:gpr",
        "//:gpr_platform",
    ],
)

grpc_cc_library(
    name = "windows_endpoint",
    srcs = [
        "lib/event_engine/windows/windows_endpoint.cc",
    ],
    hdrs = [
        "lib/event_engine/windows/windows_endpoint.h",
    ],
    external_deps = [
        "absl/cleanup",
        "absl/functional:any_invocable",
        "absl/log",
        "absl/status",
        "absl/strings:str_format",
    ],
    deps = [
        "error",
        "event_engine_tcp_socket_utils",
        "event_engine_thread_pool",
        "grpc_check",
        "status_helper",
        "windows_iocp",
        "//:debug_location",
        "//:event_engine_base_hdrs",
        "//:gpr",
        "//:gpr_platform",
    ],
)

grpc_cc_library(
    name = "windows_event_engine_listener",
    srcs = [
        "lib/event_engine/windows/windows_listener.cc",
    ],
    hdrs = [
        "lib/event_engine/windows/windows_listener.h",
    ],
    external_deps = [
        "absl/base:core_headers",
        "absl/log",
        "absl/status",
        "absl/status:statusor",
        "absl/strings:str_format",
    ],
    deps = [
        "common_event_engine_closures",
        "error",
        "event_engine_extensions",
        "event_engine_query_extensions",
        "event_engine_tcp_socket_utils",
        "event_engine_thread_pool",
        "grpc_check",
        "iomgr_port",
        "sync",
        "windows_endpoint",
        "windows_iocp",
        "//:event_engine_base_hdrs",
        "//:gpr",
        "//:gpr_platform",
    ],
)

grpc_cc_library(
    name = "cf_event_engine",
    srcs = [
        "lib/event_engine/cf_engine/cf_engine.cc",
        "lib/event_engine/cf_engine/cfsocket_listener.cc",
        "lib/event_engine/cf_engine/cfstream_endpoint.cc",
        "lib/event_engine/cf_engine/dns_service_resolver.cc",
    ],
    hdrs = [
        "lib/event_engine/cf_engine/cf_engine.h",
        "lib/event_engine/cf_engine/cfsocket_listener.h",
        "lib/event_engine/cf_engine/cfstream_endpoint.h",
        "lib/event_engine/cf_engine/cftype_unique_ref.h",
        "lib/event_engine/cf_engine/dns_service_resolver.h",
    ],
    defines = select({
        ":maximize_threadyness": ["GRPC_CFSTREAM_MAX_THREADPOOL_SIZE=16u"],
        ":minimize_threadyness": ["GRPC_CFSTREAM_MAX_THREADPOOL_SIZE=2u"],
        "//conditions:default": [],
    }),
    external_deps = [
        "absl/container:flat_hash_map",
        "absl/log",
        "absl/status",
        "absl/strings",
        "absl/strings:str_format",
    ],
    deps = [
        "event_engine_common",
        "event_engine_tcp_socket_utils",
        "event_engine_thread_pool",
        "event_engine_utils",
        "grpc_check",
        "posix_event_engine_closure",
        "posix_event_engine_event_poller",
        "posix_event_engine_lockfree_event",
        "posix_event_engine_timer_manager",
        "ref_counted",
        "strerror",
        "sync",
        "useful",
        "//:event_engine_base_hdrs",
        "//:gpr",
        "//:parse_address",
        "//:ref_counted_ptr",
        "//:sockaddr_utils",
    ],
)

grpc_cc_library(
    name = "event_engine_tcp_socket_utils",
    srcs = [
        "lib/event_engine/tcp_socket_utils.cc",
    ],
    hdrs = [
        "lib/event_engine/tcp_socket_utils.h",
    ],
    external_deps = [
        "absl/log",
        "absl/status",
        "absl/status:statusor",
        "absl/strings",
        "absl/strings:str_format",
    ],
    deps = [
        "event_engine_common",
        "grpc_check",
        "iomgr_port",
        "resolved_address",
        "status_helper",
        "//:event_engine_base_hdrs",
        "//:gpr",
        "//:gpr_platform",
        "//:parse_address",
        "//:uri",
    ],
)

grpc_cc_library(
    name = "event_engine_shim",
    srcs = [
        "lib/event_engine/shim.cc",
    ],
    hdrs = [
        "lib/event_engine/shim.h",
    ],
    deps = [
        "experiments",
        "iomgr_port",
        "//:gpr_platform",
    ],
)

# NOTE: this target gets replaced inside Google's build system to be one that
# integrates with other internal systems better. Please do not rename or fold
# this into other targets.
grpc_cc_library(
    name = "default_event_engine_factory",
    srcs = ["lib/event_engine/default_event_engine_factory.cc"],
    hdrs = ["lib/event_engine/default_event_engine_factory.h"],
    external_deps = ["absl/memory"],
    select_deps = [
        {
            "//:windows": ["windows_event_engine"],
            "//:mac": [
                "posix_event_engine",
                "cf_event_engine",
            ],
            "//:ios": ["cf_event_engine"],
            "//:tvos": ["cf_event_engine"],
            "//:visionos": ["cf_event_engine"],
            "//:watchos": ["cf_event_engine"],
            "//conditions:default": ["posix_event_engine"],
        },
    ],
    deps = [
        "//:event_engine_base_hdrs",
        "//:gpr_platform",
    ],
)

grpc_cc_library(
    name = "channel_args_endpoint_config",
    srcs = [
        "lib/event_engine/channel_args_endpoint_config.cc",
    ],
    hdrs = [
        "lib/event_engine/channel_args_endpoint_config.h",
    ],
    external_deps = ["absl/strings"],
    visibility = ["//bazel:alt_grpc_base_legacy"],
    deps = [
        "channel_args",
        "//:event_engine_base_hdrs",
        "//:gpr_platform",
    ],
)

grpc_cc_library(
    name = "thready_event_engine",
    srcs = ["lib/event_engine/thready_event_engine/thready_event_engine.cc"],
    hdrs = ["lib/event_engine/thready_event_engine/thready_event_engine.h"],
    external_deps = [
        "absl/functional:any_invocable",
        "absl/status",
        "absl/status:statusor",
        "absl/strings",
    ],
    deps = [
        "sync",
        "//:event_engine_base_hdrs",
        "//:gpr",
    ],
)

grpc_cc_library(
    name = "event_engine_context",
    hdrs = [
        "lib/event_engine/event_engine_context.h",
    ],
    visibility = [
        "//bazel:alt_grpc_base_legacy",
    ],
    deps = [
        "arena",
        "//:event_engine_base_hdrs",
        "//:gpr",
    ],
)

grpc_cc_library(
    name = "default_event_engine",
    srcs = [
        "lib/event_engine/default_event_engine.cc",
    ],
    hdrs = [
        "lib/event_engine/default_event_engine.h",
    ],
    defines = select({
        ":maximize_threadyness": ["GRPC_MAXIMIZE_THREADYNESS"],
        "//conditions:default": [],
    }),
    external_deps = ["absl/functional:any_invocable"],
    visibility = [
        "//bazel:alt_grpc_base_legacy",
    ],
    deps = [
        "channel_args",
        "default_event_engine_factory",
        "match",
        "no_destruct",
        "sync",
        "thready_event_engine",
        "wait_for_single_owner",
        "//:config",
        "//:debug_location",
        "//:event_engine_base_hdrs",
        "//:gpr",
    ],
)

grpc_cc_library(
    name = "endpoint_channel_arg_wrapper",
    srcs = ["lib/event_engine/endpoint_channel_arg_wrapper.cc"],
    hdrs = ["lib/event_engine/endpoint_channel_arg_wrapper.h"],
    deps = [
        "ref_counted",
        "useful",
        "//:grpc_public_hdrs",
    ],
)

grpc_cc_library(
    name = "ref_counted_dns_resolver_interface",
    hdrs = ["lib/event_engine/ref_counted_dns_resolver_interface.h"],
    external_deps = ["absl/strings"],
    deps = [
        "//:event_engine_base_hdrs",
        "//:gpr_platform",
        "//:orphanable",
    ],
)

grpc_cc_library(
    name = "native_posix_dns_resolver",
    srcs = [
        "lib/event_engine/posix_engine/native_posix_dns_resolver.cc",
    ],
    hdrs = [
        "lib/event_engine/posix_engine/native_posix_dns_resolver.h",
    ],
    external_deps = [
        "absl/functional:any_invocable",
        "absl/status",
        "absl/status:statusor",
        "absl/strings",
        "absl/strings:str_format",
    ],
    deps = [
        "iomgr_port",
        "useful",
        "//:event_engine_base_hdrs",
        "//:gpr",
    ],
)

grpc_cc_library(
    name = "ares_resolver",
    srcs = [
        "lib/event_engine/ares_resolver.cc",
        "lib/event_engine/windows/grpc_polled_fd_windows.cc",
    ],
    hdrs = [
        "lib/event_engine/ares_resolver.h",
        "lib/event_engine/grpc_polled_fd.h",
        "lib/event_engine/nameser.h",
        "lib/event_engine/posix_engine/grpc_polled_fd_posix.h",
        "lib/event_engine/windows/grpc_polled_fd_windows.h",
    ],
    external_deps = [
        "absl/base:core_headers",
        "absl/container:flat_hash_map",
        "absl/functional:any_invocable",
        "absl/hash",
        "absl/log",
        "absl/status",
        "absl/status:statusor",
        "absl/strings",
        "absl/strings:str_format",
        "address_sorting",
        "cares",
    ],
    deps = [
        "common_event_engine_closures",
        "error",
        "event_engine_time_util",
        "grpc_check",
        "grpc_sockaddr",
        "iomgr_port",
        "posix_event_engine_closure",
        "posix_event_engine_event_poller",
        "posix_event_engine_file_descriptor_collection",
        "posix_event_engine_posix_interface",
        "posix_event_engine_tcp_socket_utils",
        "ref_counted_dns_resolver_interface",
        "resolved_address",
        "slice",
        "sync",
        "windows_iocp",
        "//:config_vars",
        "//:debug_location",
        "//:event_engine_base_hdrs",
        "//:gpr",
        "//:grpc_trace",
        "//:orphanable",
        "//:parse_address",
        "//:ref_counted_ptr",
        "//:sockaddr_utils",
    ],
)

grpc_cc_library(
    name = "channel_args_preconditioning",
    srcs = [
        "lib/channel/channel_args_preconditioning.cc",
    ],
    hdrs = [
        "lib/channel/channel_args_preconditioning.h",
    ],
    deps = [
        "channel_args",
        "//:event_engine_base_hdrs",
        "//:gpr_platform",
    ],
)

grpc_cc_library(
    name = "bdp_estimator",
    srcs = [
        "lib/transport/bdp_estimator.cc",
    ],
    hdrs = ["lib/transport/bdp_estimator.h"],
    external_deps = [
        "absl/log",
        "absl/strings",
    ],
    deps = [
        "grpc_check",
        "time",
        "//:gpr",
        "//:grpc_trace",
    ],
)

grpc_cc_library(
    name = "percent_encoding",
    srcs = [
        "lib/slice/percent_encoding.cc",
    ],
    hdrs = [
        "lib/slice/percent_encoding.h",
    ],
    external_deps = ["absl/log:check"],
    deps = [
        "bitset",
        "slice",
        "//:gpr",
    ],
)

grpc_cc_library(
    name = "socket_mutator",
    srcs = [
        "lib/iomgr/socket_mutator.cc",
        "net/socket_mutator.cc",
    ],
    hdrs = [
        "lib/iomgr/socket_mutator.h",
        "net/socket_mutator.h",
    ],
    visibility = ["//bazel:socket_mutator"],
    deps = [
        "channel_args",
        "useful",
        "//:event_engine_base_hdrs",
        "//:gpr",
    ],
)

grpc_cc_library(
    name = "pollset_set",
    srcs = [
        "lib/iomgr/pollset_set.cc",
    ],
    hdrs = [
        "lib/iomgr/pollset_set.h",
    ],
    visibility = ["//bazel:alt_grpc_base_legacy"],
    deps = [
        "iomgr_fwd",
        "//:gpr",
    ],
)

grpc_cc_library(
    name = "histogram_view",
    srcs = [
        "telemetry/histogram_view.cc",
    ],
    hdrs = [
        "telemetry/histogram_view.h",
    ],
    deps = ["//:gpr"],
)

grpc_cc_library(
    name = "stats_data",
    srcs = ["telemetry/stats_data.cc"],
    hdrs = ["telemetry/stats_data.h"],
    external_deps = ["absl/strings"],
    deps = [
        "histogram_view",
        "no_destruct",
        "per_cpu",
        "//:gpr_platform",
    ],
)

grpc_cc_library(
    name = "per_cpu",
    srcs = [
        "util/per_cpu.cc",
    ],
    hdrs = [
        "util/per_cpu.h",
    ],
    deps = [
        "useful",
        "//:gpr",
    ],
)

grpc_cc_library(
    name = "event_log",
    srcs = [
        "util/event_log.cc",
    ],
    hdrs = [
        "util/event_log.h",
    ],
    external_deps = [
        "absl/base:core_headers",
        "absl/strings",
        "absl/types:span",
    ],
    deps = [
        "grpc_check",
        "per_cpu",
        "sync",
        "time_precise",
        "//:gpr",
    ],
)

grpc_cc_library(
    name = "load_file",
    srcs = [
        "util/load_file.cc",
    ],
    hdrs = [
        "util/load_file.h",
    ],
    external_deps = [
        "absl/cleanup",
        "absl/status",
        "absl/status:statusor",
        "absl/strings",
    ],
    deps = [
        "slice",
        "strerror",
        "//:gpr",
    ],
)

grpc_cc_library(
    name = "channel_stack_type",
    srcs = [
        "lib/surface/channel_stack_type.cc",
    ],
    hdrs = [
        "lib/surface/channel_stack_type.h",
    ],
    deps = ["//:gpr_platform"],
)

grpc_cc_library(
    name = "channel_init",
    srcs = [
        "lib/surface/channel_init.cc",
    ],
    hdrs = [
        "lib/surface/channel_init.h",
    ],
    external_deps = [
        "absl/functional:any_invocable",
        "absl/log",
        "absl/strings",
    ],
    deps = [
        "call_filters",
        "channel_args",
        "channel_fwd",
        "channel_stack_type",
<<<<<<< HEAD
        "grpc_check",
=======
        "channelz_property_list",
>>>>>>> fa502592
        "interception_chain",
        "sync",
        "unique_type_name",
        "//:channel_stack_builder",
        "//:channelz",
        "//:debug_location",
        "//:gpr",
        "//:gpr_platform",
        "//:grpc_trace",
    ],
)

grpc_cc_library(
    name = "server_interface",
    hdrs = [
        "server/server_interface.h",
    ],
    deps = [
        "channel_args",
        "//:channelz",
        "//:event_engine_base_hdrs",
        "//:gpr_platform",
    ],
)

grpc_cc_library(
    name = "single_set_ptr",
    hdrs = [
        "util/single_set_ptr.h",
    ],
    external_deps = ["absl/log:check"],
    deps = [
        "//:gpr",
        "//:ref_counted_ptr",
    ],
)

grpc_cc_library(
    name = "grpc_service_config",
    hdrs = [
        "service_config/service_config.h",
        "service_config/service_config_call_data.h",
    ],
    external_deps = ["absl/strings"],
    deps = [
        "arena",
        "chunked_vector",
        "down_cast",
        "ref_counted",
        "service_config_parser",
        "slice_refcount",
        "unique_type_name",
        "useful",
        "//:gpr_platform",
        "//:ref_counted_ptr",
    ],
)

grpc_cc_library(
    name = "service_config_parser",
    srcs = [
        "service_config/service_config_parser.cc",
    ],
    hdrs = [
        "service_config/service_config_parser.h",
    ],
    external_deps = [
        "absl/log",
        "absl/strings",
    ],
    deps = [
        "channel_args",
        "json",
        "validation_errors",
        "//:gpr",
    ],
)

grpc_cc_library(
    name = "notification",
    hdrs = [
        "util/notification.h",
    ],
    external_deps = ["absl/time"],
    deps = [
        "sync",
        "//:gpr",
    ],
)

grpc_cc_library(
    name = "channel_args",
    srcs = [
        "lib/channel/channel_args.cc",
    ],
    hdrs = [
        "lib/channel/channel_args.h",
    ],
    external_deps = [
        "absl/log",
        "absl/log:check",
        "absl/meta:type_traits",
        "absl/strings",
        "absl/strings:str_format",
    ],
    visibility = [
        "//bazel:alt_grpc_base_legacy",
    ],
    deps = [
        "avl",
        "channel_stack_type",
        "channelz_property_list",
        "dual_ref_counted",
        "ref_counted",
        "ref_counted_string",
        "time",
        "useful",
        "//:channel_arg_names",
        "//:debug_location",
        "//:event_engine_base_hdrs",
        "//:gpr",
        "//:ref_counted_ptr",
    ],
)

grpc_cc_library(
    name = "resolved_address",
    hdrs = ["lib/iomgr/resolved_address.h"],
    deps = [
        "iomgr_port",
        "//:gpr_platform",
    ],
)

grpc_cc_library(
    name = "client_channel_internal_header",
    hdrs = [
        "client_channel/client_channel_internal.h",
    ],
    external_deps = [
        "absl/functional:any_invocable",
    ],
    deps = [
        "arena",
        "call_destination",
        "down_cast",
        "grpc_check",
        "grpc_service_config",
        "lb_policy",
        "unique_type_name",
        "//:call_tracer",
        "//:gpr",
    ],
)

grpc_cc_library(
    name = "blackboard",
    srcs = [
        "filter/blackboard.cc",
    ],
    hdrs = [
        "filter/blackboard.h",
    ],
    external_deps = [
        "absl/container:flat_hash_map",
        "absl/strings",
    ],
    deps = [
        "ref_counted",
        "unique_type_name",
        "useful",
        "//:debug_location",
        "//:endpoint_addresses",
        "//:ref_counted_ptr",
    ],
)

grpc_cc_library(
    name = "filter_args",
    hdrs = [
        "filter/filter_args.h",
    ],
    deps = [
        "blackboard",
        "channel_fwd",
        "match",
    ],
)

grpc_cc_library(
    name = "fused_filters",
    srcs = [
        "filter/fused_filters.cc",
    ],
    defines = select({
        ":grpc_no_filter_fusion": ["GRPC_NO_FILTER_FUSION"],
        "//conditions:default": [],
    }),
    select_deps = [{
        ":grpc_no_filter_fusion": [],
        "//conditions:default": [
            "experiments",
            "filter_fusion",
            "grpc_authorization_base",
            "grpc_client_authority_filter",
            "grpc_lb_policy_grpclb",
            "grpc_message_size_filter",
            "server_call_tracer_filter",
            "service_config_channel_arg_filter",
            "//:grpc_http_filters",
            "//:grpc_security_base",
        ],
    }],
    deps = [
        "//:config",
        "//:gpr",
        "//:grpc_public_hdrs",
    ],
)

grpc_cc_library(
    name = "subchannel_connector",
    hdrs = [
        "client_channel/connector.h",
    ],
    deps = [
        "channel_args",
        "closure",
        "error",
        "iomgr_fwd",
        "resolved_address",
        "time",
        "//:channelz",
        "//:gpr_platform",
        "//:grpc_base",
        "//:orphanable",
        "//:ref_counted_ptr",
    ],
)

grpc_cc_library(
    name = "subchannel_pool_interface",
    srcs = [
        "client_channel/subchannel_pool_interface.cc",
    ],
    hdrs = [
        "client_channel/subchannel_pool_interface.h",
    ],
    external_deps = [
        "absl/status",
        "absl/status:statusor",
        "absl/strings",
    ],
    deps = [
        "channel_args",
        "ref_counted",
        "resolved_address",
        "useful",
        "//:gpr_platform",
        "//:grpc_trace",
        "//:ref_counted_ptr",
        "//:sockaddr_utils",
    ],
)

grpc_cc_library(
    name = "config_selector",
    hdrs = [
        "client_channel/config_selector.h",
    ],
    external_deps = [
        "absl/status",
        "absl/strings",
    ],
    deps = [
        "arena",
        "blackboard",
        "channel_fwd",
        "client_channel_internal_header",
        "grpc_check",
        "grpc_service_config",
        "interception_chain",
        "metadata_batch",
        "ref_counted",
        "slice",
        "unique_type_name",
        "useful",
        "//:gpr_platform",
        "//:grpc_public_hdrs",
        "//:ref_counted_ptr",
    ],
)

grpc_cc_library(
    name = "client_channel_service_config",
    srcs = [
        "client_channel/client_channel_service_config.cc",
    ],
    hdrs = [
        "client_channel/client_channel_service_config.h",
    ],
    external_deps = [
        "absl/status",
        "absl/status:statusor",
        "absl/strings",
    ],
    deps = [
        "channel_args",
        "json",
        "json_args",
        "json_object_loader",
        "lb_policy",
        "lb_policy_registry",
        "service_config_parser",
        "time",
        "validation_errors",
        "//:config",
        "//:gpr_platform",
        "//:ref_counted_ptr",
    ],
)

grpc_cc_library(
    name = "client_channel_args",
    hdrs = [
        "client_channel/client_channel_args.h",
    ],
)

grpc_cc_library(
    name = "retry_interceptor",
    srcs = [
        "client_channel/retry_interceptor.cc",
    ],
    hdrs = [
        "client_channel/retry_interceptor.h",
    ],
    deps = [
        "cancel_callback",
        "client_channel_args",
        "filter_args",
        "for_each",
        "grpc_service_config",
        "interception_chain",
        "map",
        "request_buffer",
        "retry_service_config",
        "retry_throttle",
        "sleep",
        "//:backoff",
    ],
)

grpc_cc_library(
    name = "retry_service_config",
    srcs = [
        "client_channel/retry_service_config.cc",
    ],
    hdrs = [
        "client_channel/retry_service_config.h",
    ],
    external_deps = [
        "absl/log",
        "absl/strings",
    ],
    deps = [
        "channel_args",
        "json",
        "json_args",
        "json_channel_args",
        "json_object_loader",
        "service_config_parser",
        "time",
        "validation_errors",
        "//:channel_arg_names",
        "//:config",
        "//:gpr",
        "//:grpc_base",
        "//:grpc_public_hdrs",
    ],
)

grpc_cc_library(
    name = "retry_throttle",
    srcs = [
        "client_channel/retry_throttle.cc",
    ],
    hdrs = [
        "client_channel/retry_throttle.h",
    ],
    external_deps = ["absl/base:core_headers"],
    deps = [
        "blackboard",
        "ref_counted",
        "sync",
        "useful",
        "//:gpr",
        "//:ref_counted_ptr",
    ],
)

grpc_cc_library(
    name = "client_channel_backup_poller",
    srcs = [
        "client_channel/backup_poller.cc",
    ],
    hdrs = [
        "client_channel/backup_poller.h",
    ],
    external_deps = [
        "absl/log",
        "absl/status",
    ],
    deps = [
        "closure",
        "error",
        "iomgr_fwd",
        "pollset_set",
        "time",
        "//:config_vars",
        "//:gpr",
        "//:gpr_platform",
        "//:iomgr",
        "//:iomgr_timer",
    ],
)

grpc_cc_library(
    name = "service_config_channel_arg_filter",
    srcs = [
        "service_config/service_config_channel_arg_filter.cc",
    ],
    hdrs = ["service_config/service_config_channel_arg_filter.h"],
    external_deps = [
        "absl/log",
        "absl/status",
        "absl/status:statusor",
    ],
    deps = [
        "arena",
        "arena_promise",
        "channel_args",
        "channel_fwd",
        "channel_stack_type",
        "context",
        "grpc_message_size_filter",
        "grpc_service_config",
        "latent_see",
        "metadata_batch",
        "service_config_parser",
        "//:channel_arg_names",
        "//:config",
        "//:gpr_platform",
        "//:grpc_base",
        "//:grpc_service_config_impl",
        "//:ref_counted_ptr",
    ],
)

grpc_cc_library(
    name = "lb_policy",
    srcs = ["load_balancing/lb_policy.cc"],
    hdrs = ["load_balancing/lb_policy.h"],
    external_deps = [
        "absl/base:core_headers",
        "absl/container:inlined_vector",
        "absl/status",
        "absl/status:statusor",
        "absl/strings",
    ],
    deps = [
        "channel_args",
        "closure",
        "dual_ref_counted",
        "error",
        "grpc_backend_metric_data",
        "iomgr_fwd",
        "metrics",
        "pollset_set",
        "ref_counted",
        "resolved_address",
        "subchannel_interface",
        "sync",
        "//:debug_location",
        "//:endpoint_addresses",
        "//:event_engine_base_hdrs",
        "//:exec_ctx",
        "//:gpr_platform",
        "//:grpc_trace",
        "//:orphanable",
        "//:ref_counted_ptr",
        "//:work_serializer",
    ],
)

grpc_cc_library(
    name = "lb_policy_factory",
    hdrs = ["load_balancing/lb_policy_factory.h"],
    external_deps = [
        "absl/status:statusor",
        "absl/strings",
    ],
    deps = [
        "json",
        "lb_policy",
        "//:gpr_platform",
        "//:orphanable",
        "//:ref_counted_ptr",
    ],
)

grpc_cc_library(
    name = "lb_policy_registry",
    srcs = ["load_balancing/lb_policy_registry.cc"],
    hdrs = ["load_balancing/lb_policy_registry.h"],
    external_deps = [
        "absl/log",
        "absl/status",
        "absl/status:statusor",
        "absl/strings",
        "absl/strings:str_format",
    ],
    deps = [
        "grpc_check",
        "json",
        "lb_policy",
        "lb_policy_factory",
        "//:gpr",
        "//:orphanable",
        "//:ref_counted_ptr",
    ],
)

grpc_cc_library(
    name = "lb_metadata",
    srcs = ["client_channel/lb_metadata.cc"],
    hdrs = ["client_channel/lb_metadata.h"],
    external_deps = [
        "absl/log",
        "absl/strings",
    ],
    deps = [
        "event_engine_common",
        "lb_policy",
        "metadata_batch",
    ],
)

grpc_cc_library(
    name = "connection_context",
    srcs = ["lib/surface/connection_context.cc"],
    hdrs = ["lib/surface/connection_context.h"],
    deps = [
        "no_destruct",
        "//:gpr",
        "//:gpr_platform",
        "//:orphanable",
    ],
)

grpc_cc_library(
    name = "subchannel_interface",
    hdrs = ["load_balancing/subchannel_interface.h"],
    external_deps = [
        "absl/status",
        "absl/strings",
    ],
    deps = [
        "dual_ref_counted",
        "iomgr_fwd",
        "//:event_engine_base_hdrs",
        "//:gpr_platform",
        "//:ref_counted_ptr",
    ],
)

grpc_cc_library(
    name = "delegating_helper",
    hdrs = ["load_balancing/delegating_helper.h"],
    external_deps = [
        "absl/status",
        "absl/strings",
    ],
    deps = [
        "channel_args",
        "lb_policy",
        "resolved_address",
        "subchannel_interface",
        "//:debug_location",
        "//:event_engine_base_hdrs",
        "//:gpr_platform",
        "//:grpc_security_base",
        "//:ref_counted_ptr",
        "//:transport_auth_context",
    ],
)

grpc_cc_library(
    name = "backend_metric_parser",
    srcs = [
        "load_balancing/backend_metric_parser.cc",
    ],
    hdrs = [
        "load_balancing/backend_metric_parser.h",
    ],
    external_deps = [
        "@com_google_protobuf//upb/base",
        "@com_google_protobuf//upb/mem",
        "@com_google_protobuf//upb/message",
        "absl/strings",
    ],
    deps = [
        "grpc_backend_metric_data",
        "//:gpr_platform",
        "//:xds_orca_upb",
    ],
)

grpc_cc_library(
    name = "proxy_mapper",
    hdrs = ["handshaker/proxy_mapper.h"],
    external_deps = ["absl/strings"],
    deps = [
        "channel_args",
        "resolved_address",
        "//:gpr_platform",
    ],
)

grpc_cc_library(
    name = "proxy_mapper_registry",
    srcs = ["handshaker/proxy_mapper_registry.cc"],
    hdrs = ["handshaker/proxy_mapper_registry.h"],
    external_deps = ["absl/strings"],
    deps = [
        "channel_args",
        "proxy_mapper",
        "resolved_address",
        "//:gpr_platform",
    ],
)

grpc_cc_library(
    name = "http_proxy_mapper",
    srcs = [
        "handshaker/http_connect/http_proxy_mapper.cc",
    ],
    hdrs = [
        "handshaker/http_connect/http_proxy_mapper.h",
    ],
    external_deps = [
        "absl/log",
        "absl/status",
        "absl/status:statusor",
        "absl/strings",
    ],
    deps = [
        "channel_args",
        "env",
        "grpc_check",
        "proxy_mapper",
        "resolved_address",
        "//:channel_arg_names",
        "//:config",
        "//:gpr",
        "//:http_connect_handshaker",
        "//:iomgr",
        "//:parse_address",
        "//:sockaddr_utils",
        "//:uri",
    ],
)

grpc_cc_library(
    name = "xds_http_proxy_mapper",
    srcs = [
        "handshaker/http_connect/xds_http_proxy_mapper.cc",
    ],
    hdrs = [
        "handshaker/http_connect/xds_http_proxy_mapper.h",
    ],
    external_deps = [
        "absl/log",
        "absl/strings",
    ],
    deps = [
        "channel_args",
        "proxy_mapper",
        "resolved_address",
        "xds_endpoint",
        "//:config",
        "//:http_connect_handshaker",
        "//:parse_address",
        "//:sockaddr_utils",
    ],
)

grpc_cc_library(
    name = "grpc_server_config_selector",
    hdrs = [
        "server/server_config_selector.h",
    ],
    external_deps = [
        "absl/status:statusor",
        "absl/strings",
    ],
    deps = [
        "dual_ref_counted",
        "grpc_service_config",
        "metadata_batch",
        "ref_counted",
        "service_config_parser",
        "useful",
        "//:gpr_platform",
        "//:ref_counted_ptr",
    ],
)

grpc_cc_library(
    name = "grpc_server_config_selector_filter",
    srcs = [
        "server/server_config_selector_filter.cc",
    ],
    hdrs = [
        "server/server_config_selector_filter.h",
    ],
    external_deps = [
        "absl/base:core_headers",
        "absl/status",
        "absl/status:statusor",
    ],
    deps = [
        "arena",
        "arena_promise",
        "channel_args",
        "channel_fwd",
        "context",
        "event_engine_context",
        "grpc_check",
        "grpc_server_config_selector",
        "grpc_service_config",
        "latent_see",
        "metadata_batch",
        "status_helper",
        "sync",
        "//:gpr",
        "//:grpc_base",
        "//:promise",
        "//:ref_counted_ptr",
    ],
)

grpc_cc_library(
    name = "sorted_pack",
    hdrs = [
        "util/sorted_pack.h",
    ],
    deps = [
        "type_list",
        "//:gpr_platform",
    ],
)

grpc_cc_library(
    name = "type_list",
    hdrs = [
        "util/type_list.h",
    ],
)

grpc_cc_library(
    name = "if_list",
    hdrs = [
        "util/if_list.h",
    ],
    deps = ["//:gpr_platform"],
)

grpc_cc_library(
    name = "tdigest",
    srcs = [
        "util/tdigest.cc",
    ],
    hdrs = [
        "util/tdigest.h",
    ],
    external_deps = [
        "absl/log",
        "absl/status",
        "absl/strings",
    ],
    deps = [
        "grpc_check",
    ],
)

grpc_cc_library(
    name = "certificate_provider_factory",
    hdrs = [
        "credentials/transport/tls/certificate_provider_factory.h",
    ],
    external_deps = ["absl/strings"],
    deps = [
        "grpc_check",
        "json",
        "json_args",
        "ref_counted",
        "validation_errors",
        "//:alts_util",
        "//:gpr",
        "//:grpc_core_credentials_header",
        "//:ref_counted_ptr",
    ],
)

grpc_cc_library(
    name = "certificate_provider_registry",
    srcs = [
        "credentials/transport/tls/certificate_provider_registry.cc",
    ],
    hdrs = [
        "credentials/transport/tls/certificate_provider_registry.h",
    ],
    external_deps = [
        "absl/log",
        "absl/strings",
    ],
    deps = [
        "certificate_provider_factory",
        "grpc_check",
        "//:gpr",
    ],
)

grpc_cc_library(
    name = "grpc_audit_logging",
    srcs = [
        "lib/security/authorization/audit_logging.cc",
        "lib/security/authorization/stdout_logger.cc",
    ],
    hdrs = [
        "lib/security/authorization/audit_logging.h",
        "lib/security/authorization/stdout_logger.h",
    ],
    external_deps = [
        "absl/base:core_headers",
        "absl/status",
        "absl/status:statusor",
        "absl/strings",
        "absl/strings:str_format",
        "absl/time",
    ],
    deps = [
        "grpc_check",
        "sync",
        "//:gpr",
        "//:grpc_base",
    ],
)

grpc_cc_library(
    name = "grpc_authorization_base",
    srcs = [
        "lib/security/authorization/authorization_policy_provider_vtable.cc",
        "lib/security/authorization/evaluate_args.cc",
        "lib/security/authorization/grpc_server_authz_filter.cc",
    ],
    hdrs = [
        "lib/security/authorization/authorization_engine.h",
        "lib/security/authorization/authorization_policy_provider.h",
        "lib/security/authorization/evaluate_args.h",
        "lib/security/authorization/grpc_server_authz_filter.h",
    ],
    external_deps = [
        "absl/log",
        "absl/status",
        "absl/status:statusor",
        "absl/strings",
    ],
    deps = [
        "arena_promise",
        "channel_args",
        "channel_fwd",
        "dual_ref_counted",
        "endpoint_info_handshaker",
        "latent_see",
        "metadata_batch",
        "ref_counted",
        "resolved_address",
        "slice",
        "useful",
        "//:channel_arg_names",
        "//:gpr",
        "//:grpc_base",
        "//:grpc_credentials_util",
        "//:grpc_security_base",
        "//:grpc_trace",
        "//:parse_address",
        "//:promise",
        "//:ref_counted_ptr",
        "//:transport_auth_context",
        "//:uri",
    ],
)

grpc_cc_library(
    name = "grpc_crl_provider",
    srcs = [
        "credentials/transport/tls/grpc_tls_crl_provider.cc",
    ],
    hdrs = [
        "credentials/transport/tls/grpc_tls_crl_provider.h",
    ],
    external_deps = [
        "absl/base:core_headers",
        "absl/container:flat_hash_map",
        "absl/log",
        "absl/status",
        "absl/status:statusor",
        "absl/strings",
        "absl/types:span",
        "libcrypto",
        "libssl",
    ],
    deps = [
        "default_event_engine",
        "directory_reader",
        "load_file",
        "slice",
        "sync",
        "time",
        "//:exec_ctx",
        "//:gpr",
        "//:grpc_base",
    ],
)

grpc_cc_library(
    name = "grpc_fake_credentials",
    srcs = [
        "credentials/transport/fake/fake_credentials.cc",
        "credentials/transport/fake/fake_security_connector.cc",
    ],
    hdrs = [
        "credentials/transport/fake/fake_credentials.h",
        "credentials/transport/fake/fake_security_connector.h",
        "load_balancing/grpclb/grpclb.h",
    ],
    external_deps = [
        "absl/log",
        "absl/status",
        "absl/status:statusor",
        "absl/strings",
        "absl/strings:str_format",
    ],
    deps = [
        "arena_promise",
        "channel_args",
        "closure",
        "error",
        "grpc_check",
        "iomgr_fwd",
        "metadata_batch",
        "slice",
        "unique_type_name",
        "useful",
        "//:channel_arg_names",
        "//:debug_location",
        "//:exec_ctx",
        "//:gpr",
        "//:grpc_base",
        "//:grpc_core_credentials_header",
        "//:grpc_security_base",
        "//:handshaker",
        "//:iomgr",
        "//:promise",
        "//:ref_counted_ptr",
        "//:transport_auth_context",
        "//:tsi_base",
        "//:tsi_fake_credentials",
    ],
)

grpc_cc_library(
    name = "grpc_insecure_credentials",
    srcs = [
        "credentials/transport/insecure/insecure_credentials.cc",
        "credentials/transport/insecure/insecure_security_connector.cc",
    ],
    hdrs = [
        "credentials/transport/insecure/insecure_credentials.h",
        "credentials/transport/insecure/insecure_security_connector.h",
    ],
    external_deps = [
        "absl/status",
        "absl/strings",
    ],
    deps = [
        "arena_promise",
        "channel_args",
        "closure",
        "error",
        "grpc_check",
        "iomgr_fwd",
        "tsi_local_credentials",
        "unique_type_name",
        "//:debug_location",
        "//:exec_ctx",
        "//:gpr",
        "//:grpc_base",
        "//:grpc_core_credentials_header",
        "//:grpc_security_base",
        "//:handshaker",
        "//:iomgr",
        "//:promise",
        "//:ref_counted_ptr",
        "//:transport_auth_context",
        "//:tsi_base",
    ],
)

grpc_cc_library(
    name = "tsi_local_credentials",
    srcs = [
        "tsi/local_transport_security.cc",
    ],
    hdrs = [
        "tsi/local_transport_security.h",
    ],
    external_deps = ["absl/log"],
    deps = [
        "//:event_engine_base_hdrs",
        "//:exec_ctx",
        "//:gpr",
        "//:tsi_base",
    ],
)

grpc_cc_library(
    name = "grpc_local_credentials",
    srcs = [
        "credentials/transport/local/local_credentials.cc",
        "credentials/transport/local/local_security_connector.cc",
    ],
    hdrs = [
        "credentials/transport/local/local_credentials.h",
        "credentials/transport/local/local_security_connector.h",
    ],
    external_deps = [
        "absl/log",
        "absl/status",
        "absl/status:statusor",
        "absl/strings",
    ],
    deps = [
        "arena_promise",
        "channel_args",
        "closure",
        "error",
        "experiments",
        "grpc_check",
        "grpc_sockaddr",
        "iomgr_fwd",
        "resolved_address",
        "tsi_local_credentials",
        "unique_type_name",
        "useful",
        "//:debug_location",
        "//:exec_ctx",
        "//:gpr",
        "//:grpc_base",
        "//:grpc_client_channel",
        "//:grpc_core_credentials_header",
        "//:grpc_security_base",
        "//:handshaker",
        "//:iomgr",
        "//:parse_address",
        "//:promise",
        "//:ref_counted_ptr",
        "//:sockaddr_utils",
        "//:transport_auth_context",
        "//:tsi_base",
        "//:uri",
    ],
)

grpc_cc_library(
    name = "grpc_ssl_credentials",
    srcs = [
        "credentials/transport/ssl/ssl_credentials.cc",
        "credentials/transport/ssl/ssl_security_connector.cc",
    ],
    hdrs = [
        "credentials/transport/ssl/ssl_credentials.h",
        "credentials/transport/ssl/ssl_security_connector.h",
    ],
    external_deps = [
        "absl/log",
        "absl/status",
        "absl/strings",
        "absl/strings:str_format",
    ],
    deps = [
        "arena_promise",
        "channel_args",
        "closure",
        "error",
        "grpc_check",
        "iomgr_fwd",
        "ssl_transport_security_utils",
        "sync",
        "unique_type_name",
        "useful",
        "//:channel_arg_names",
        "//:debug_location",
        "//:exec_ctx",
        "//:gpr",
        "//:grpc_base",
        "//:grpc_core_credentials_header",
        "//:grpc_security_base",
        "//:grpc_trace",
        "//:handshaker",
        "//:iomgr",
        "//:promise",
        "//:ref_counted_ptr",
        "//:transport_auth_context",
        "//:tsi_base",
        "//:tsi_ssl_credentials",
        "//:tsi_ssl_session_cache",
    ],
)

grpc_cc_library(
    name = "grpc_google_default_credentials",
    srcs = [
        "credentials/transport/google_default/credentials_generic.cc",
        "credentials/transport/google_default/google_default_credentials.cc",
    ],
    hdrs = [
        "credentials/transport/google_default/google_default_credentials.h",
        "load_balancing/grpclb/grpclb.h",
    ],
    external_deps = [
        "absl/log:log",
        "absl/status:statusor",
        "absl/strings",
    ],
    tags = ["nofixdeps"],
    deps = [
        "channel_args",
        "closure",
        "env",
        "error",
        "error_utils",
        "event_engine_shim",
        "grpc_check",
        "grpc_external_account_credentials",
        "grpc_lb_xds_channel_args",
        "grpc_oauth2_credentials",
        "grpc_ssl_credentials",
        "iomgr_fwd",
        "json",
        "json_reader",
        "load_file",
        "notification",
        "slice",
        "slice_refcount",
        "status_helper",
        "sync",
        "time",
        "unique_type_name",
        "useful",
        "//:alts_util",
        "//:channel_arg_names",
        "//:exec_ctx",
        "//:gpr",
        "//:grpc_alts_credentials",
        "//:grpc_base",
        "//:grpc_core_credentials_header",
        "//:grpc_jwt_credentials",
        "//:grpc_public_hdrs",
        "//:grpc_security_base",
        "//:grpc_trace",
        "//:httpcli",
        "//:iomgr",
        "//:orphanable",
        "//:ref_counted_ptr",
        "//:transport_auth_context",
        "//:uri",
    ],
)

grpc_cc_library(
    name = "strerror",
    srcs = [
        "util/strerror.cc",
    ],
    hdrs = [
        "util/strerror.h",
    ],
    external_deps = ["absl/strings:str_format"],
    deps = ["//:gpr_platform"],
)

grpc_cc_library(
    name = "grpc_tls_credentials",
    srcs = [
        "credentials/transport/tls/grpc_tls_certificate_distributor.cc",
        "credentials/transport/tls/grpc_tls_certificate_match.cc",
        "credentials/transport/tls/grpc_tls_certificate_provider.cc",
        "credentials/transport/tls/grpc_tls_certificate_verifier.cc",
        "credentials/transport/tls/grpc_tls_credentials_options.cc",
        "credentials/transport/tls/tls_credentials.cc",
        "credentials/transport/tls/tls_security_connector.cc",
    ],
    hdrs = [
        "credentials/transport/tls/grpc_tls_certificate_distributor.h",
        "credentials/transport/tls/grpc_tls_certificate_provider.h",
        "credentials/transport/tls/grpc_tls_certificate_verifier.h",
        "credentials/transport/tls/grpc_tls_credentials_options.h",
        "credentials/transport/tls/tls_credentials.h",
        "credentials/transport/tls/tls_security_connector.h",
    ],
    external_deps = [
        "absl/base:core_headers",
        "absl/container:inlined_vector",
        "absl/functional:bind_front",
        "absl/log",
        "absl/status",
        "absl/status:statusor",
        "absl/strings",
        "libcrypto",
        "libssl",
    ],
    deps = [
        "arena_promise",
        "channel_args",
        "closure",
        "error",
        "grpc_check",
        "iomgr_fwd",
        "load_file",
        "match",
        "ref_counted",
        "slice",
        "slice_refcount",
        "spiffe_utils",
        "ssl_key_logging",
        "ssl_transport_security_utils",
        "status_helper",
        "sync",
        "unique_type_name",
        "useful",
        "//:channel_arg_names",
        "//:debug_location",
        "//:exec_ctx",
        "//:gpr",
        "//:grpc_base",
        "//:grpc_core_credentials_header",
        "//:grpc_credentials_util",
        "//:grpc_public_hdrs",
        "//:grpc_security_base",
        "//:grpc_trace",
        "//:handshaker",
        "//:iomgr",
        "//:promise",
        "//:ref_counted_ptr",
        "//:transport_auth_context",
        "//:tsi_base",
        "//:tsi_ssl_credentials",
        "//:tsi_ssl_session_cache",
    ],
)

grpc_cc_library(
    name = "grpc_iam_credentials",
    srcs = [
        "credentials/call/iam/iam_credentials.cc",
    ],
    hdrs = [
        "credentials/call/iam/iam_credentials.h",
    ],
    external_deps = [
        "absl/status:statusor",
        "absl/strings",
        "absl/strings:str_format",
    ],
    deps = [
        "arena_promise",
        "grpc_check",
        "metadata_batch",
        "slice",
        "unique_type_name",
        "useful",
        "//:exec_ctx",
        "//:gpr",
        "//:grpc_base",
        "//:grpc_core_credentials_header",
        "//:grpc_security_base",
        "//:grpc_trace",
        "//:promise",
        "//:ref_counted_ptr",
        "//:transport_auth_context",
    ],
)

grpc_cc_library(
    name = "token_fetcher_credentials",
    srcs = [
        "credentials/call/token_fetcher/token_fetcher_credentials.cc",
    ],
    hdrs = [
        "credentials/call/token_fetcher/token_fetcher_credentials.h",
    ],
    external_deps = [
        "absl/container:flat_hash_set",
        "absl/functional:any_invocable",
        "absl/status:statusor",
    ],
    visibility = ["//bazel:core_credentials"],
    deps = [
        "arena_promise",
        "context",
        "default_event_engine",
        "metadata",
        "poll",
        "pollset_set",
        "ref_counted",
        "sync",
        "time",
        "useful",
        "//:backoff",
        "//:grpc_security_base",
        "//:grpc_trace",
        "//:httpcli",
        "//:iomgr",
        "//:orphanable",
        "//:promise",
        "//:ref_counted_ptr",
        "//:transport_auth_context",
    ],
)

grpc_cc_library(
    name = "jwt_util",
    srcs = ["credentials/call/jwt_util.cc"],
    hdrs = ["credentials/call/jwt_util.h"],
    external_deps = [
        "absl/status",
        "absl/status:statusor",
        "absl/strings",
    ],
    deps = [
        "json",
        "json_args",
        "json_object_loader",
        "json_reader",
        "time",
        "//:gpr",
    ],
)

grpc_cc_library(
    name = "gcp_service_account_identity_credentials",
    srcs = [
        "credentials/call/gcp_service_account_identity/gcp_service_account_identity_credentials.cc",
    ],
    hdrs = [
        "credentials/call/gcp_service_account_identity/gcp_service_account_identity_credentials.h",
    ],
    external_deps = [
        "absl/functional:any_invocable",
        "absl/status",
        "absl/status:statusor",
        "absl/strings",
    ],
    deps = [
        "closure",
        "error",
        "jwt_util",
        "metadata",
        "slice",
        "status_conversion",
        "status_helper",
        "time",
        "token_fetcher_credentials",
        "unique_type_name",
        "//:gpr",
        "//:grpc_base",
        "//:grpc_core_credentials_header",
        "//:grpc_security_base",
        "//:httpcli",
        "//:iomgr",
        "//:orphanable",
        "//:ref_counted_ptr",
        "//:transport_auth_context",
        "//:uri",
    ],
)

grpc_cc_library(
    name = "jwt_token_file_call_credentials",
    srcs = [
        "credentials/call/jwt_token_file/jwt_token_file_call_credentials.cc",
    ],
    hdrs = [
        "credentials/call/jwt_token_file/jwt_token_file_call_credentials.h",
    ],
    external_deps = [
        "absl/functional:any_invocable",
        "absl/status",
        "absl/status:statusor",
        "absl/strings",
    ],
    deps = [
        "jwt_util",
        "load_file",
        "time",
        "token_fetcher_credentials",
        "unique_type_name",
        "//:gpr",
        "//:grpc_base",
        "//:grpc_core_credentials_header",
        "//:grpc_security_base",
        "//:orphanable",
        "//:ref_counted_ptr",
    ],
)

grpc_cc_library(
    name = "grpc_oauth2_credentials",
    srcs = [
        "credentials/call/oauth2/oauth2_credentials.cc",
    ],
    hdrs = [
        "credentials/call/oauth2/oauth2_credentials.h",
    ],
    external_deps = [
        "absl/log",
        "absl/status",
        "absl/status:statusor",
        "absl/strings",
        "absl/strings:str_format",
    ],
    deps = [
        "activity",
        "arena_promise",
        "closure",
        "context",
        "error",
        "error_utils",
        "grpc_check",
        "httpcli_ssl_credentials",
        "json",
        "json_reader",
        "load_file",
        "metadata_batch",
        "poll",
        "pollset_set",
        "ref_counted",
        "slice",
        "slice_refcount",
        "status_helper",
        "time",
        "token_fetcher_credentials",
        "unique_type_name",
        "useful",
        "//:gpr",
        "//:grpc_base",
        "//:grpc_core_credentials_header",
        "//:grpc_credentials_util",
        "//:grpc_security_base",
        "//:grpc_trace",
        "//:httpcli",
        "//:iomgr",
        "//:orphanable",
        "//:promise",
        "//:ref_counted_ptr",
        "//:transport_auth_context",
        "//:uri",
    ],
)

grpc_cc_library(
    name = "grpc_external_account_credentials",
    srcs = [
        "credentials/call/external/aws_external_account_credentials.cc",
        "credentials/call/external/aws_request_signer.cc",
        "credentials/call/external/external_account_credentials.cc",
        "credentials/call/external/file_external_account_credentials.cc",
        "credentials/call/external/url_external_account_credentials.cc",
    ],
    hdrs = [
        "credentials/call/external/aws_external_account_credentials.h",
        "credentials/call/external/aws_request_signer.h",
        "credentials/call/external/external_account_credentials.h",
        "credentials/call/external/file_external_account_credentials.h",
        "credentials/call/external/url_external_account_credentials.h",
    ],
    external_deps = [
        "absl/log",
        "absl/status",
        "absl/status:statusor",
        "absl/strings",
        "absl/strings:str_format",
        "absl/time",
        "libcrypto",
    ],
    deps = [
        "closure",
        "env",
        "error",
        "error_utils",
        "grpc_check",
        "grpc_oauth2_credentials",
        "httpcli_ssl_credentials",
        "json",
        "json_reader",
        "json_writer",
        "load_file",
        "slice",
        "slice_refcount",
        "status_helper",
        "time",
        "token_fetcher_credentials",
        "//:gpr",
        "//:grpc_base",
        "//:grpc_core_credentials_header",
        "//:grpc_credentials_util",
        "//:grpc_security_base",
        "//:httpcli",
        "//:iomgr",
        "//:orphanable",
        "//:ref_counted_ptr",
        "//:transport_auth_context",
        "//:uri",
    ],
)

grpc_cc_library(
    name = "httpcli_ssl_credentials",
    srcs = [
        "util/http_client/httpcli_security_connector.cc",
    ],
    hdrs = [
        "util/http_client/httpcli_ssl_credentials.h",
    ],
    external_deps = [
        "absl/log",
        "absl/status",
        "absl/strings",
    ],
    deps = [
        "arena_promise",
        "channel_args",
        "closure",
        "error",
        "iomgr_fwd",
        "ssl_key_logging",
        "ssl_transport_security_utils",
        "unique_type_name",
        "//:channel_arg_names",
        "//:debug_location",
        "//:exec_ctx",
        "//:gpr",
        "//:grpc_base",
        "//:grpc_core_credentials_header",
        "//:grpc_security_base",
        "//:handshaker",
        "//:iomgr",
        "//:promise",
        "//:ref_counted_ptr",
        "//:transport_auth_context",
        "//:tsi_base",
        "//:tsi_ssl_credentials",
    ],
)

grpc_cc_library(
    name = "tsi_ssl_types",
    hdrs = [
        "tsi/ssl_types.h",
    ],
    external_deps = ["libssl"],
    deps = ["//:gpr_platform"],
)

# This target depends on RE2 and should not be linked into grpc by default for binary-size reasons.
grpc_cc_library(
    name = "grpc_matchers",
    srcs = [
        "util/matchers.cc",
    ],
    hdrs = [
        "util/matchers.h",
    ],
    external_deps = [
        "absl/status",
        "absl/status:statusor",
        "absl/strings",
        "absl/strings:str_format",
        "re2",
    ],
    deps = ["//:gpr"],
)

# This target pulls in a dependency on RE2 and should not be linked into grpc by default for binary-size reasons.
grpc_cc_library(
    name = "grpc_rbac_engine",
    srcs = [
        "lib/security/authorization/grpc_authorization_engine.cc",
        "lib/security/authorization/matchers.cc",
        "lib/security/authorization/rbac_policy.cc",
    ],
    hdrs = [
        "lib/security/authorization/grpc_authorization_engine.h",
        "lib/security/authorization/matchers.h",
        "lib/security/authorization/rbac_policy.h",
    ],
    external_deps = [
        "absl/log",
        "absl/status",
        "absl/status:statusor",
        "absl/strings",
        "absl/strings:str_format",
    ],
    deps = [
        "grpc_audit_logging",
        "grpc_authorization_base",
        "grpc_check",
        "grpc_matchers",
        "resolved_address",
        "//:gpr",
        "//:grpc_base",
        "//:parse_address",
        "//:sockaddr_utils",
    ],
)

grpc_cc_library(
    name = "json",
    hdrs = [
        "util/json/json.h",
    ],
    deps = ["//:gpr"],
)

grpc_cc_library(
    name = "json_reader",
    srcs = [
        "util/json/json_reader.cc",
    ],
    hdrs = [
        "util/json/json_reader.h",
    ],
    external_deps = [
        "absl/base:core_headers",
        "absl/log:check",
        "absl/status",
        "absl/status:statusor",
        "absl/strings",
        "absl/strings:str_format",
    ],
    visibility = ["//bazel:json_reader_legacy"],
    deps = [
        "json",
        "match",
        "//:gpr",
    ],
)

grpc_cc_library(
    name = "json_writer",
    srcs = [
        "util/json/json_writer.cc",
    ],
    hdrs = [
        "util/json/json_writer.h",
    ],
    external_deps = ["absl/strings"],
    deps = [
        "json",
        "//:gpr",
    ],
)

grpc_cc_library(
    name = "json_util",
    srcs = ["util/json/json_util.cc"],
    hdrs = ["util/json/json_util.h"],
    external_deps = ["absl/strings"],
    deps = [
        "error",
        "json",
        "json_args",
        "json_object_loader",
        "no_destruct",
        "time",
        "validation_errors",
        "//:gpr",
    ],
)

grpc_cc_library(
    name = "json_args",
    hdrs = ["util/json/json_args.h"],
    external_deps = ["absl/strings"],
    deps = ["//:gpr"],
)

grpc_cc_library(
    name = "json_object_loader",
    srcs = ["util/json/json_object_loader.cc"],
    hdrs = ["util/json/json_object_loader.h"],
    external_deps = [
        "absl/meta:type_traits",
        "absl/status",
        "absl/status:statusor",
        "absl/strings",
    ],
    deps = [
        "json",
        "json_args",
        "no_destruct",
        "time",
        "validation_errors",
        "//:gpr",
        "//:ref_counted_ptr",
    ],
)

grpc_cc_library(
    name = "json_channel_args",
    hdrs = ["util/json/json_channel_args.h"],
    external_deps = ["absl/strings"],
    deps = [
        "channel_args",
        "json_args",
        "//:gpr",
    ],
)

grpc_cc_library(
    name = "idle_filter_state",
    srcs = [
        "ext/filters/channel_idle/idle_filter_state.cc",
    ],
    hdrs = [
        "ext/filters/channel_idle/idle_filter_state.h",
    ],
    deps = ["//:gpr_platform"],
)

grpc_cc_library(
    name = "grpc_channel_idle_filter",
    srcs = [
        "ext/filters/channel_idle/legacy_channel_idle_filter.cc",
    ],
    hdrs = [
        "ext/filters/channel_idle/legacy_channel_idle_filter.h",
    ],
    external_deps = [
        "absl/base:core_headers",
        "absl/meta:type_traits",
        "absl/random",
        "absl/status",
        "absl/status:statusor",
    ],
    deps = [
        "activity",
        "arena",
        "arena_promise",
        "channel_args",
        "channel_fwd",
        "channel_stack_type",
        "closure",
        "connectivity_state",
        "error",
        "exec_ctx_wakeup_scheduler",
        "experiments",
        "http2_status",
        "idle_filter_state",
        "loop",
        "metadata_batch",
        "no_destruct",
        "per_cpu",
        "poll",
        "shared_bit_gen",
        "single_set_ptr",
        "sleep",
        "status_helper",
        "sync",
        "time",
        "try_seq",
        "//:channel_arg_names",
        "//:config",
        "//:debug_location",
        "//:exec_ctx",
        "//:gpr",
        "//:grpc_base",
        "//:grpc_trace",
        "//:orphanable",
        "//:promise",
        "//:ref_counted_ptr",
    ],
)

grpc_cc_library(
    name = "grpc_client_authority_filter",
    srcs = [
        "ext/filters/http/client_authority_filter.cc",
    ],
    hdrs = [
        "ext/filters/http/client_authority_filter.h",
    ],
    external_deps = [
        "absl/status",
        "absl/status:statusor",
        "absl/strings",
    ],
    deps = [
        "arena_promise",
        "channel_args",
        "channel_fwd",
        "channel_stack_type",
        "latent_see",
        "metadata_batch",
        "slice",
        "//:channel_arg_names",
        "//:config",
        "//:gpr_platform",
        "//:grpc_base",
        "//:grpc_security_base",
        "//:transport_auth_context",
    ],
)

grpc_cc_library(
    name = "grpc_message_size_filter",
    srcs = [
        "ext/filters/message_size/message_size_filter.cc",
    ],
    hdrs = [
        "ext/filters/message_size/message_size_filter.h",
    ],
    external_deps = [
        "absl/log",
        "absl/status:statusor",
        "absl/strings",
        "absl/strings:str_format",
    ],
    deps = [
        "activity",
        "arena",
        "arena_promise",
        "channel_args",
        "channel_fwd",
        "channel_stack_type",
        "context",
        "grpc_service_config",
        "json",
        "json_args",
        "json_object_loader",
        "latch",
        "latent_see",
        "metadata_batch",
        "race",
        "service_config_parser",
        "slice",
        "slice_buffer",
        "validation_errors",
        "//:channel_arg_names",
        "//:config",
        "//:gpr",
        "//:grpc_base",
        "//:grpc_public_hdrs",
        "//:grpc_trace",
    ],
)

grpc_cc_library(
    name = "grpc_fault_injection_filter",
    srcs = [
        "ext/filters/fault_injection/fault_injection_filter.cc",
        "ext/filters/fault_injection/fault_injection_service_config_parser.cc",
    ],
    hdrs = [
        "ext/filters/fault_injection/fault_injection_filter.h",
        "ext/filters/fault_injection/fault_injection_service_config_parser.h",
    ],
    external_deps = [
        "absl/base:core_headers",
        "absl/log",
        "absl/meta:type_traits",
        "absl/random",
        "absl/status",
        "absl/status:statusor",
        "absl/strings",
    ],
    deps = [
        "arena_promise",
        "channel_args",
        "channel_fwd",
        "context",
        "grpc_service_config",
        "json",
        "json_args",
        "json_object_loader",
        "metadata_batch",
        "service_config_parser",
        "sleep",
        "sync",
        "time",
        "try_seq",
        "validation_errors",
        "//:config",
        "//:gpr",
        "//:grpc_base",
        "//:grpc_public_hdrs",
        "//:grpc_trace",
    ],
)

grpc_cc_library(
    name = "grpc_rbac_filter",
    srcs = [
        "ext/filters/rbac/rbac_filter.cc",
        "ext/filters/rbac/rbac_service_config_parser.cc",
    ],
    hdrs = [
        "ext/filters/rbac/rbac_filter.h",
        "ext/filters/rbac/rbac_service_config_parser.h",
    ],
    external_deps = [
        "absl/status",
        "absl/status:statusor",
        "absl/strings",
    ],
    deps = [
        "arena_promise",
        "channel_args",
        "channel_fwd",
        "context",
        "error",
        "grpc_audit_logging",
        "grpc_authorization_base",
        "grpc_matchers",
        "grpc_rbac_engine",
        "grpc_service_config",
        "json",
        "json_args",
        "json_object_loader",
        "latent_see",
        "metadata_batch",
        "service_config_parser",
        "validation_errors",
        "//:config",
        "//:gpr",
        "//:grpc_base",
        "//:grpc_security_base",
        "//:promise",
        "//:transport_auth_context",
    ],
)

grpc_cc_library(
    name = "grpc_stateful_session_filter",
    srcs = [
        "ext/filters/stateful_session/stateful_session_filter.cc",
        "ext/filters/stateful_session/stateful_session_service_config_parser.cc",
    ],
    hdrs = [
        "ext/filters/stateful_session/stateful_session_filter.h",
        "ext/filters/stateful_session/stateful_session_service_config_parser.h",
    ],
    external_deps = [
        "absl/status:statusor",
        "absl/strings",
    ],
    deps = [
        "arena",
        "arena_promise",
        "channel_args",
        "channel_fwd",
        "context",
        "grpc_check",
        "grpc_resolver_xds_attributes",
        "grpc_service_config",
        "json",
        "json_args",
        "json_object_loader",
        "latent_see",
        "map",
        "metadata_batch",
        "pipe",
        "ref_counted_string",
        "service_config_parser",
        "slice",
        "time",
        "unique_type_name",
        "validation_errors",
        "//:config",
        "//:gpr",
        "//:grpc_base",
        "//:grpc_trace",
    ],
)

grpc_cc_library(
    name = "gcp_authentication_filter",
    srcs = [
        "ext/filters/gcp_authentication/gcp_authentication_filter.cc",
        "ext/filters/gcp_authentication/gcp_authentication_service_config_parser.cc",
    ],
    hdrs = [
        "ext/filters/gcp_authentication/gcp_authentication_filter.h",
        "ext/filters/gcp_authentication/gcp_authentication_service_config_parser.h",
    ],
    external_deps = [
        "absl/status",
        "absl/status:statusor",
        "absl/strings",
    ],
    deps = [
        "arena",
        "blackboard",
        "channel_args",
        "channel_fwd",
        "context",
        "gcp_service_account_identity_credentials",
        "grpc_check",
        "grpc_resolver_xds_attributes",
        "grpc_service_config",
        "json",
        "json_args",
        "json_object_loader",
        "lru_cache",
        "service_config_parser",
        "sync",
        "validation_errors",
        "xds_config",
        "//:config",
        "//:gpr",
        "//:grpc_base",
        "//:grpc_security_base",
        "//:ref_counted_ptr",
        "//:transport_auth_context",
    ],
)

grpc_cc_library(
    name = "grpc_lb_policy_grpclb",
    srcs = [
        "load_balancing/grpclb/client_load_reporting_filter.cc",
        "load_balancing/grpclb/grpclb.cc",
        "load_balancing/grpclb/grpclb_client_stats.cc",
        "load_balancing/grpclb/load_balancer_api.cc",
    ],
    hdrs = [
        "load_balancing/grpclb/client_load_reporting_filter.h",
        "load_balancing/grpclb/grpclb.h",
        "load_balancing/grpclb/grpclb_client_stats.h",
        "load_balancing/grpclb/load_balancer_api.h",
    ],
    external_deps = [
        "@com_google_protobuf//upb/base",
        "@com_google_protobuf//upb/mem",
        "absl/base:core_headers",
        "absl/container:inlined_vector",
        "absl/functional:function_ref",
        "absl/log",
        "absl/log:globals",
        "absl/status",
        "absl/status:statusor",
        "absl/strings",
        "absl/strings:str_format",
    ],
    deps = [
        "arena",
        "arena_promise",
        "channel_args",
        "channel_fwd",
        "channel_stack_type",
        "closure",
        "connectivity_state",
        "context",
        "delegating_helper",
        "error",
        "experiments",
        "gpr_atm",
        "grpc_check",
        "grpc_sockaddr",
        "json",
        "json_args",
        "json_object_loader",
        "latent_see",
        "lb_policy",
        "lb_policy_factory",
        "lb_policy_registry",
        "map",
        "metadata_batch",
        "pipe",
        "pollset_set",
        "ref_counted",
        "resolved_address",
        "slice",
        "slice_refcount",
        "status_helper",
        "subchannel_interface",
        "sync",
        "time",
        "useful",
        "validation_errors",
        "//:backoff",
        "//:channel",
        "//:channel_arg_names",
        "//:channelz",
        "//:config",
        "//:debug_location",
        "//:endpoint_addresses",
        "//:exec_ctx",
        "//:gpr",
        "//:grpc_base",
        "//:grpc_client_channel",
        "//:grpc_grpclb_balancer_addresses",
        "//:grpc_lb_upb",
        "//:grpc_public_hdrs",
        "//:grpc_resolver",
        "//:grpc_resolver_fake",
        "//:grpc_security_base",
        "//:grpc_trace",
        "//:lb_child_policy_handler",
        "//:orphanable",
        "//:protobuf_duration_upb",
        "//:protobuf_timestamp_upb",
        "//:ref_counted_ptr",
        "//:sockaddr_utils",
        "//:transport_auth_context",
        "//:work_serializer",
    ],
)

grpc_cc_library(
    name = "random_early_detection",
    srcs = [
        "util/random_early_detection.cc",
    ],
    hdrs = [
        "util/random_early_detection.h",
    ],
    external_deps = [
        "absl/random:bit_gen_ref",
        "absl/random:distributions",
    ],
    deps = ["//:gpr_platform"],
)

grpc_cc_library(
    name = "grpc_backend_metric_data",
    hdrs = [
        "load_balancing/backend_metric_data.h",
    ],
    external_deps = ["absl/strings"],
    deps = ["//:gpr_platform"],
)

grpc_cc_library(
    name = "grpc_backend_metric_provider",
    hdrs = [
        "ext/filters/backend_metrics/backend_metric_provider.h",
    ],
    deps = ["arena"],
)

grpc_cc_library(
    name = "grpc_lb_policy_rls",
    srcs = [
        "load_balancing/rls/rls.cc",
    ],
    hdrs = [
        "load_balancing/rls/rls.h",
    ],
    external_deps = [
        "@com_google_protobuf//upb/base",
        "@com_google_protobuf//upb/mem",
        "absl/base:core_headers",
        "absl/hash",
        "absl/log",
        "absl/random",
        "absl/status",
        "absl/status:statusor",
        "absl/strings",
        "absl/strings:str_format",
    ],
    deps = [
        "channel_args",
        "closure",
        "connectivity_state",
        "delegating_helper",
        "dual_ref_counted",
        "error",
        "error_utils",
        "grpc_check",
        "grpc_fake_credentials",
        "json",
        "json_args",
        "json_object_loader",
        "json_writer",
        "lb_policy",
        "lb_policy_factory",
        "lb_policy_registry",
        "match",
        "metrics",
        "pollset_set",
        "shared_bit_gen",
        "slice",
        "slice_refcount",
        "status_helper",
        "sync",
        "time",
        "upb_utils",
        "uuid_v4",
        "validation_errors",
        "//:backoff",
        "//:channel",
        "//:channel_arg_names",
        "//:channelz",
        "//:config",
        "//:debug_location",
        "//:endpoint_addresses",
        "//:exec_ctx",
        "//:gpr",
        "//:grpc_base",
        "//:grpc_client_channel",
        "//:grpc_public_hdrs",
        "//:grpc_resolver",
        "//:grpc_security_base",
        "//:grpc_service_config_impl",
        "//:grpc_trace",
        "//:lb_child_policy_handler",
        "//:orphanable",
        "//:ref_counted_ptr",
        "//:rls_upb",
        "//:transport_auth_context",
        "//:work_serializer",
    ],
)

grpc_cc_library(
    name = "lru_cache",
    hdrs = [
        "util/lru_cache.h",
    ],
    external_deps = [
        "absl/container:flat_hash_map",
        "absl/functional:any_invocable",
    ],
    deps = [
        "grpc_check",
    ],
)

grpc_cc_library(
    name = "upb_utils",
    hdrs = [
        "util/upb_utils.h",
    ],
    external_deps = [
        "@com_google_protobuf//upb/base",
        "@com_google_protobuf//upb/mem",
        "absl/strings",
    ],
    deps = [
        "//:gpr",
        "//:protobuf_duration_upb",
        "//:protobuf_timestamp_upb",
    ],
)

grpc_cc_library(
    name = "xds_enabled_server",
    hdrs = [
        "xds/grpc/xds_enabled_server.h",
    ],
)

grpc_cc_library(
    name = "xds_certificate_provider",
    srcs = [
        "xds/grpc/xds_certificate_provider.cc",
    ],
    hdrs = [
        "xds/grpc/xds_certificate_provider.h",
    ],
    external_deps = [
        "absl/base:core_headers",
        "absl/functional:bind_front",
        "absl/log:log",
        "absl/strings",
    ],
    tags = ["nofixdeps"],
    deps = [
        "channel_args",
        "error",
        "grpc_check",
        "grpc_matchers",
        "grpc_tls_credentials",
        "ssl_transport_security_utils",
        "sync",
        "unique_type_name",
        "useful",
        "//:gpr",
        "//:grpc_base",
        "//:ref_counted_ptr",
        "//:tsi_ssl_credentials",
    ],
)

grpc_cc_library(
    name = "xds_certificate_provider_store",
    srcs = [
        "xds/grpc/certificate_provider_store.cc",
    ],
    hdrs = [
        "xds/grpc/certificate_provider_store.h",
    ],
    external_deps = [
        "absl/base:core_headers",
        "absl/log:log",
        "absl/strings",
    ],
    tags = ["nofixdeps"],
    deps = [
        "certificate_provider_factory",
        "certificate_provider_registry",
        "grpc_tls_credentials",
        "json",
        "json_args",
        "json_object_loader",
        "sync",
        "unique_type_name",
        "useful",
        "validation_errors",
        "//:config",
        "//:gpr",
        "//:grpc_base",
        "//:orphanable",
        "//:ref_counted_ptr",
    ],
)

grpc_cc_library(
    name = "xds_credentials",
    srcs = [
        "credentials/transport/xds/xds_credentials.cc",
    ],
    hdrs = [
        "credentials/transport/xds/xds_credentials.h",
    ],
    external_deps = [
        "absl/status",
        "absl/log:log",
    ],
    tags = ["nofixdeps"],
    deps = [
        "channel_args",
        "grpc_check",
        "grpc_lb_xds_channel_args",
        "grpc_matchers",
        "grpc_tls_credentials",
        "unique_type_name",
        "useful",
        "xds_certificate_provider",
        "//:channel_arg_names",
        "//:gpr",
        "//:grpc_base",
        "//:grpc_core_credentials_header",
        "//:grpc_credentials_util",
        "//:grpc_security_base",
        "//:ref_counted_ptr",
        "//:transport_auth_context",
    ],
)

grpc_cc_library(
    name = "xds_file_watcher_certificate_provider_factory",
    srcs = [
        "xds/grpc/file_watcher_certificate_provider_factory.cc",
    ],
    hdrs = [
        "xds/grpc/file_watcher_certificate_provider_factory.h",
    ],
    external_deps = [
        "absl/log:log",
        "absl/strings",
        "absl/strings:str_format",
    ],
    tags = ["nofixdeps"],
    deps = [
        "certificate_provider_factory",
        "down_cast",
        "env",
        "grpc_tls_credentials",
        "json",
        "json_args",
        "json_object_loader",
        "time",
        "validation_errors",
        "//:config",
        "//:gpr",
        "//:grpc_base",
        "//:ref_counted_ptr",
    ],
)

grpc_cc_library(
    name = "xds_common_types",
    srcs = [
        "xds/grpc/xds_common_types.cc",
    ],
    hdrs = [
        "xds/grpc/xds_common_types.h",
    ],
    external_deps = [
        "absl/strings",
        "absl/strings:str_format",
    ],
    tags = ["nofixdeps"],
    deps = [
        "grpc_matchers",
        "json",
        "match",
        "validation_errors",
    ],
)

grpc_cc_library(
    name = "xds_http_filter",
    hdrs = [
        "xds/grpc/xds_http_filter.h",
    ],
    external_deps = [
        "absl/status:statusor",
        "absl/strings",
        "@com_google_protobuf//upb/reflection",
    ],
    tags = ["nofixdeps"],
    deps = [
        "blackboard",
        "channel_args",
        "channel_fwd",
        "interception_chain",
        "json",
        "json_writer",
        "validation_errors",
        "xds_common_types",
        "//:xds_client",
    ],
)

grpc_cc_library(
    name = "xds_route_config",
    srcs = [
        "xds/grpc/xds_route_config.cc",
    ],
    hdrs = [
        "xds/grpc/xds_route_config.h",
    ],
    external_deps = [
        "absl/strings",
        "absl/strings:str_format",
        "re2",
    ],
    tags = ["nofixdeps"],
    deps = [
        "grpc_matchers",
        "match",
        "time",
        "xds_http_filter",
        "//:grpc_base",
        "//:xds_client",
    ],
)

grpc_cc_library(
    name = "xds_listener",
    srcs = [
        "xds/grpc/xds_listener.cc",
    ],
    hdrs = [
        "xds/grpc/xds_listener.h",
    ],
    external_deps = [
        "absl/strings",
        "absl/strings:str_format",
    ],
    tags = ["nofixdeps"],
    deps = [
        "match",
        "resolved_address",
        "time",
        "xds_common_types",
        "xds_http_filter",
        "xds_route_config",
        "//:sockaddr_utils",
        "//:xds_client",
    ],
)

grpc_cc_library(
    name = "xds_health_status",
    srcs = [
        "xds/grpc/xds_health_status.cc",
    ],
    hdrs = [
        "xds/grpc/xds_health_status.h",
    ],
    external_deps = [
        "absl/strings",
        "absl/types:span",
    ],
    tags = ["nofixdeps"],
    deps = [
        "envoy_config_core_upb",
        "//:endpoint_addresses",
    ],
)

grpc_cc_library(
    name = "xds_server_grpc_interface",
    hdrs = [
        "xds/grpc/xds_server_grpc_interface.h",
    ],
    tags = ["nofixdeps"],
    visibility = ["//bazel:xds_client_core"],
    deps = [
        "call_creds_registry",
        "channel_creds_registry",
        "//:ref_counted_ptr",
        "//:xds_client",
    ],
)

grpc_cc_library(
    name = "xds_server_grpc",
    srcs = [
        "xds/grpc/xds_server_grpc.cc",
    ],
    hdrs = [
        "xds/grpc/xds_server_grpc.h",
    ],
    external_deps = [
        "absl/strings",
    ],
    tags = ["nofixdeps"],
    deps = [
        "call_creds_registry",
        "channel_creds_registry",
        "down_cast",
        "env",
        "json",
        "json_args",
        "json_object_loader",
        "json_reader",
        "json_writer",
        "validation_errors",
        "xds_server_grpc_interface",
        "//:config",
        "//:ref_counted_ptr",
        "//:xds_client",
    ],
)

grpc_cc_library(
    name = "xds_metadata",
    srcs = [
        "xds/grpc/xds_metadata.cc",
    ],
    hdrs = [
        "xds/grpc/xds_metadata.h",
    ],
    external_deps = [
        "absl/container:flat_hash_map",
        "absl/strings",
    ],
    tags = ["nofixdeps"],
    deps = [
        "down_cast",
        "grpc_check",
        "json",
        "json_writer",
        "validation_errors",
    ],
)

grpc_cc_library(
    name = "xds_cluster",
    srcs = [
        "xds/grpc/xds_cluster.cc",
    ],
    hdrs = [
        "xds/grpc/xds_cluster.h",
    ],
    external_deps = [
        "absl/container:flat_hash_map",
        "absl/strings",
    ],
    tags = ["nofixdeps"],
    deps = [
        "grpc_outlier_detection_header",
        "json",
        "json_writer",
        "match",
        "time",
        "xds_backend_metric_propagation",
        "xds_common_types",
        "xds_health_status",
        "xds_metadata",
        "xds_server_grpc",
        "//:xds_client",
    ],
)

grpc_cc_library(
    name = "xds_endpoint",
    srcs = [
        "xds/grpc/xds_endpoint.cc",
    ],
    hdrs = [
        "xds/grpc/xds_endpoint.h",
    ],
    external_deps = [
        "absl/base:core_headers",
        "absl/random",
        "absl/strings",
    ],
    tags = ["nofixdeps"],
    deps = [
        "ref_counted",
        "sync",
        "//:endpoint_addresses",
        "//:gpr",
        "//:ref_counted_ptr",
        "//:xds_client",
    ],
)

grpc_cc_library(
    name = "xds_backend_metric_propagation",
    srcs = [
        "xds/xds_client/xds_backend_metric_propagation.cc",
    ],
    hdrs = [
        "xds/xds_client/xds_backend_metric_propagation.h",
    ],
    external_deps = [
        "absl/container:flat_hash_set",
        "absl/strings",
    ],
    tags = ["nofixdeps"],
    visibility = ["//bazel:xds_client_core"],
    deps = [
        "ref_counted",
        "useful",
        "//:ref_counted_ptr",
    ],
)

# TODO(roth): Split this up into individual targets.
grpc_cc_library(
    name = "grpc_xds_client",
    srcs = [
        "xds/grpc/xds_audit_logger_registry.cc",
        "xds/grpc/xds_bootstrap_grpc.cc",
        "xds/grpc/xds_client_grpc.cc",
        "xds/grpc/xds_cluster_parser.cc",
        "xds/grpc/xds_cluster_specifier_plugin.cc",
        "xds/grpc/xds_common_types_parser.cc",
        "xds/grpc/xds_endpoint_parser.cc",
        "xds/grpc/xds_http_fault_filter.cc",
        "xds/grpc/xds_http_filter_registry.cc",
        "xds/grpc/xds_http_gcp_authn_filter.cc",
        "xds/grpc/xds_http_rbac_filter.cc",
        "xds/grpc/xds_http_stateful_session_filter.cc",
        "xds/grpc/xds_lb_policy_registry.cc",
        "xds/grpc/xds_listener_parser.cc",
        "xds/grpc/xds_matcher.cc",
        "xds/grpc/xds_matcher_action.cc",
        "xds/grpc/xds_matcher_context.cc",
        "xds/grpc/xds_matcher_input.cc",
        "xds/grpc/xds_matcher_parse.cc",
        "xds/grpc/xds_metadata_parser.cc",
        "xds/grpc/xds_route_config_parser.cc",
        "xds/grpc/xds_routing.cc",
    ],
    hdrs = [
        "xds/grpc/xds_audit_logger_registry.h",
        "xds/grpc/xds_bootstrap_grpc.h",
        "xds/grpc/xds_client_grpc.h",
        "xds/grpc/xds_cluster_parser.h",
        "xds/grpc/xds_cluster_specifier_plugin.h",
        "xds/grpc/xds_common_types_parser.h",
        "xds/grpc/xds_endpoint_parser.h",
        "xds/grpc/xds_http_fault_filter.h",
        "xds/grpc/xds_http_filter_registry.h",
        "xds/grpc/xds_http_gcp_authn_filter.h",
        "xds/grpc/xds_http_rbac_filter.h",
        "xds/grpc/xds_http_stateful_session_filter.h",
        "xds/grpc/xds_lb_policy_registry.h",
        "xds/grpc/xds_listener_parser.h",
        "xds/grpc/xds_matcher.h",
        "xds/grpc/xds_matcher_action.h",
        "xds/grpc/xds_matcher_context.h",
        "xds/grpc/xds_matcher_input.h",
        "xds/grpc/xds_matcher_parse.h",
        "xds/grpc/xds_metadata_parser.h",
        "xds/grpc/xds_route_config_parser.h",
        "xds/grpc/xds_routing.h",
    ],
    external_deps = [
        "absl/base:core_headers",
        "absl/cleanup",
        "absl/container:flat_hash_map",
        "absl/container:inlined_vector",
        "absl/functional:bind_front",
        "absl/log:log",
        "absl/memory",
        "absl/random",
        "absl/status",
        "absl/status:statusor",
        "absl/strings",
        "absl/strings:str_format",
        "absl/synchronization",
        "absl/types:span",
        "@com_google_protobuf//upb/base",
        "@com_google_protobuf//upb/mem",
        "@com_google_protobuf//upb/text",
        "@com_google_protobuf//upb/json",
        "re2",
        "@com_google_protobuf//upb/reflection",
        "@com_google_protobuf//upb/message",
    ],
    tags = ["nofixdeps"],
    visibility = ["//bazel:xds_client_grpc"],
    deps = [
        "certificate_provider_factory",
        "certificate_provider_registry",
        "channel_args",
        "channel_args_endpoint_config",
        "channel_creds_registry",
        "channel_fwd",
        "closure",
        "connectivity_state",
        "default_event_engine",
        "down_cast",
        "env",
        "envoy_admin_upb",
        "envoy_config_cluster_upb",
        "envoy_config_cluster_upbdefs",
        "envoy_config_core_upb",
        "envoy_config_core_upbdefs",
        "envoy_config_endpoint_upb",
        "envoy_config_endpoint_upbdefs",
        "envoy_config_listener_upb",
        "envoy_config_listener_upbdefs",
        "envoy_config_rbac_upb",
        "envoy_config_route_upb",
        "envoy_config_route_upbdefs",
        "envoy_extensions_clusters_aggregate_upb",
        "envoy_extensions_clusters_aggregate_upbdefs",
        "envoy_extensions_filters_common_fault_upb",
        "envoy_extensions_filters_http_fault_upb",
        "envoy_extensions_filters_http_fault_upbdefs",
        "envoy_extensions_filters_http_gcp_authn_upb",
        "envoy_extensions_filters_http_gcp_authn_upbdefs",
        "envoy_extensions_filters_http_rbac_upb",
        "envoy_extensions_filters_http_rbac_upbdefs",
        "envoy_extensions_filters_http_router_upb",
        "envoy_extensions_filters_http_router_upbdefs",
        "envoy_extensions_filters_http_stateful_session_upb",
        "envoy_extensions_filters_http_stateful_session_upbdefs",
        "envoy_extensions_filters_network_http_connection_manager_upb",
        "envoy_extensions_filters_network_http_connection_manager_upbdefs",
        "envoy_extensions_http_stateful_session_cookie_upb",
        "envoy_extensions_http_stateful_session_cookie_upbdefs",
        "envoy_extensions_load_balancing_policies_client_side_weighted_round_robin_upb",
        "envoy_extensions_load_balancing_policies_pick_first_upb",
        "envoy_extensions_load_balancing_policies_ring_hash_upb",
        "envoy_extensions_load_balancing_policies_wrr_locality_upb",
        "envoy_extensions_transport_sockets_http_11_proxy_upb",
        "envoy_extensions_transport_sockets_http_11_proxy_upbdefs",
        "envoy_extensions_transport_sockets_tls_upb",
        "envoy_extensions_transport_sockets_tls_upbdefs",
        "envoy_extensions_upstreams_http_upb",
        "envoy_extensions_upstreams_http_upbdefs",
        "envoy_service_discovery_upb",
        "envoy_service_discovery_upbdefs",
        "envoy_service_load_stats_upb",
        "envoy_service_load_stats_upbdefs",
        "envoy_service_status_upb",
        "envoy_service_status_upbdefs",
        "envoy_type_http_upb",
        "envoy_type_matcher_upb",
        "envoy_type_upb",
        "error",
        "error_utils",
        "gcp_authentication_filter",
        "google_rpc_status_upb",
        "grpc_audit_logging",
        "grpc_check",
        "grpc_fake_credentials",
        "grpc_fault_injection_filter",
        "grpc_lb_policy_pick_first",
        "grpc_lb_policy_ring_hash",
        "grpc_lb_xds_channel_args",
        "grpc_matchers",
        "grpc_outlier_detection_header",
        "grpc_rbac_filter",
        "grpc_sockaddr",
        "grpc_stateful_session_filter",
        "grpc_tls_credentials",
        "grpc_transport_chttp2_client_connector",
        "init_internally",
        "interception_chain",
        "iomgr_fwd",
        "json",
        "json_args",
        "json_object_loader",
        "json_reader",
        "json_util",
        "json_writer",
        "lb_policy_registry",
        "load_file",
        "match",
        "metadata_batch",
        "metrics",
        "pollset_set",
        "protobuf_any_upb",
        "protobuf_duration_upb",
        "protobuf_struct_upb",
        "protobuf_struct_upbdefs",
        "protobuf_timestamp_upb",
        "protobuf_wrappers_upb",
        "ref_counted",
        "resolved_address",
        "rls_config_upb",
        "rls_config_upbdefs",
        "slice",
        "slice_refcount",
        "ssl_transport_security_utils",
        "status_conversion",
        "status_helper",
        "sync",
        "time",
        "trie_lookup",
        "unique_type_name",
        "upb_utils",
        "useful",
        "validation_errors",
        "xds_backend_metric_propagation",
        "xds_certificate_provider",
        "xds_certificate_provider_store",
        "xds_cluster",
        "xds_common_types",
        "xds_credentials",
        "xds_endpoint",
        "xds_extension_upb",
        "xds_file_watcher_certificate_provider_factory",
        "xds_health_status",
        "xds_http_filter",
        "xds_listener",
        "xds_matcher_upb",
        "xds_metadata",
        "xds_route_config",
        "xds_server_grpc",
        "xds_transport_grpc",
        "xds_type_matcher_upb",
        "xds_type_upb",
        "xds_type_upbdefs",
        "//:channel",
        "//:channel_arg_names",
        "//:channel_create",
        "//:config",
        "//:debug_location",
        "//:endpoint_addresses",
        "//:exec_ctx",
        "//:gpr",
        "//:grpc_base",
        "//:grpc_client_channel",
        "//:grpc_core_credentials_header",
        "//:grpc_credentials_util",
        "//:grpc_public_hdrs",
        "//:grpc_security_base",
        "//:grpc_trace",
        "//:iomgr",
        "//:iomgr_timer",
        "//:orphanable",
        "//:parse_address",
        "//:ref_counted_ptr",
        "//:sockaddr_utils",
        "//:transport_auth_context",
        "//:tsi_ssl_credentials",
        "//:uri",
        "//:work_serializer",
        "//:xds_client",
    ],
)

grpc_cc_library(
    name = "xds_transport_grpc",
    srcs = [
        "xds/grpc/xds_transport_grpc.cc",
    ],
    hdrs = [
        "xds/grpc/xds_transport_grpc.h",
    ],
    external_deps = [
        "absl/base:core_headers",
        "absl/container:flat_hash_map",
        "absl/status",
        "absl/strings",
    ],
    tags = ["nofixdeps"],
    visibility = ["//bazel:xds_client_core"],
    deps = [
        "call_creds_registry",
        "channel_args",
        "channel_creds_registry",
        "channel_fwd",
        "closure",
        "connectivity_state",
        "default_event_engine",
        "down_cast",
        "error",
        "grpc_check",
        "init_internally",
        "iomgr_fwd",
        "metadata_batch",
        "pollset_set",
        "slice",
        "slice_refcount",
        "sync",
        "time",
        "useful",
        "xds_server_grpc_interface",
        "//:channel",
        "//:channel_arg_names",
        "//:config",
        "//:debug_location",
        "//:exec_ctx",
        "//:gpr",
        "//:grpc_base",
        "//:grpc_client_channel",
        "//:grpc_core_credentials_header",
        "//:grpc_public_hdrs",
        "//:grpc_security_base",
        "//:grpc_trace",
        "//:iomgr",
        "//:iomgr_timer",
        "//:orphanable",
        "//:ref_counted_ptr",
        "//:transport_auth_context",
        "//:xds_client",
    ],
)

grpc_cc_library(
    name = "grpc_xds_channel_stack_modifier",
    srcs = [
        "server/xds_channel_stack_modifier.cc",
    ],
    hdrs = [
        "server/xds_channel_stack_modifier.h",
    ],
    external_deps = ["absl/strings"],
    deps = [
        "channel_args",
        "channel_fwd",
        "channel_init",
        "channel_stack_type",
        "ref_counted",
        "useful",
        "//:channel_stack_builder",
        "//:config",
        "//:gpr_platform",
        "//:grpc_base",
        "//:ref_counted_ptr",
    ],
)

grpc_cc_library(
    name = "grpc_xds_server_config_fetcher",
    srcs = [
        "server/xds_server_config_fetcher.cc",
    ],
    external_deps = [
        "absl/base:core_headers",
        "absl/log",
        "absl/status",
        "absl/status:statusor",
        "absl/strings",
    ],
    deps = [
        "channel_args",
        "channel_args_preconditioning",
        "channel_fwd",
        "down_cast",
        "grpc_check",
        "grpc_server_config_selector",
        "grpc_server_config_selector_filter",
        "grpc_service_config",
        "grpc_sockaddr",
        "grpc_tls_credentials",
        "grpc_xds_channel_stack_modifier",
        "grpc_xds_client",
        "iomgr_fwd",
        "match",
        "metadata_batch",
        "resolved_address",
        "slice_refcount",
        "sync",
        "unique_type_name",
        "xds_certificate_provider",
        "xds_certificate_provider_store",
        "xds_common_types",
        "xds_credentials",
        "xds_http_filter",
        "xds_listener",
        "xds_route_config",
        "//:config",
        "//:debug_location",
        "//:exec_ctx",
        "//:gpr",
        "//:grpc_base",
        "//:grpc_core_credentials_header",
        "//:grpc_public_hdrs",
        "//:grpc_security_base",
        "//:grpc_service_config_impl",
        "//:grpc_trace",
        "//:iomgr",
        "//:parse_address",
        "//:ref_counted_ptr",
        "//:server",
        "//:sockaddr_utils",
        "//:transport_auth_context",
        "//:uri",
        "//:xds_client",
    ],
)

grpc_cc_library(
    name = "channel_creds_registry_init",
    srcs = [
        "credentials/transport/channel_creds_registry_init.cc",
    ],
    external_deps = ["absl/strings"],
    deps = [
        "channel_creds_registry",
        "grpc_fake_credentials",
        "grpc_google_default_credentials",
        "grpc_tls_credentials",
        "json",
        "json_args",
        "json_object_loader",
        "time",
        "validation_errors",
        "//:config",
        "//:gpr",
        "//:gpr_platform",
        "//:grpc_core_credentials_header",
        "//:grpc_security_base",
        "//:ref_counted_ptr",
        "//:transport_auth_context",
    ],
)

grpc_cc_library(
    name = "call_creds_registry_init",
    srcs = [
        "credentials/call/call_creds_registry_init.cc",
    ],
    external_deps = ["absl/strings"],
    deps = [
        "call_creds_registry",
        "down_cast",
        "json",
        "json_args",
        "json_object_loader",
        "jwt_token_file_call_credentials",
        "time",
        "validation_errors",
        "//:config",
        "//:gpr",
        "//:gpr_platform",
        "//:grpc_core_credentials_header",
        "//:grpc_security_base",
        "//:ref_counted_ptr",
    ],
)

grpc_cc_library(
    name = "grpc_lb_policy_cds",
    srcs = [
        "load_balancing/xds/cds.cc",
    ],
    external_deps = [
        "absl/log",
        "absl/status",
        "absl/status:statusor",
        "absl/strings",
    ],
    deps = [
        "channel_args",
        "client_channel_internal_header",
        "delegating_helper",
        "env",
        "grpc_check",
        "grpc_lb_address_filtering",
        "grpc_lb_xds_channel_args",
        "grpc_outlier_detection_header",
        "json",
        "json_args",
        "json_object_loader",
        "json_writer",
        "lb_policy",
        "lb_policy_factory",
        "lb_policy_registry",
        "match",
        "pollset_set",
        "time",
        "unique_type_name",
        "xds_cluster",
        "xds_common_types",
        "xds_dependency_manager",
        "xds_health_status",
        "//:config",
        "//:debug_location",
        "//:gpr",
        "//:grpc_base",
        "//:grpc_security_base",
        "//:grpc_trace",
        "//:orphanable",
        "//:ref_counted_ptr",
        "//:transport_auth_context",
        "//:work_serializer",
    ],
)

grpc_cc_library(
    name = "grpc_lb_xds_channel_args",
    hdrs = [
        "load_balancing/xds/xds_channel_args.h",
    ],
    deps = [
        "//:endpoint_addresses",
        "//:gpr_platform",
    ],
)

config_setting(
    name = "grpc_cpu_intensive_bitgen_setting",
    values = {"define": "grpc_bitgen_implementation=cpu_intensive"},
)

config_setting(
    name = "grpc_mem_intensive_bitgen_setting",
    values = {"define": "grpc_bitgen_implementation=mem_intensive"},
)

grpc_cc_library(
    name = "shared_bit_gen",
    srcs = ["util/shared_bit_gen.cc"],
    hdrs = [
        "util/shared_bit_gen.h",
    ],
    # Select the appropriate SharedBitGen implementation based on the build flag.
    defines = select({
        ":grpc_cpu_intensive_bitgen_setting": ["GRPC_CPU_INTENSIVE_BITGEN"],
        ":grpc_mem_intensive_bitgen_setting": ["GRPC_MEM_INTENSIVE_BITGEN"],
        "//conditions:default": [],
    }),
    external_deps = [
        "absl/random",
    ],
)

grpc_cc_library(
    name = "grpc_lb_policy_xds_cluster_impl",
    srcs = [
        "load_balancing/xds/xds_cluster_impl.cc",
    ],
    external_deps = [
        "absl/base:core_headers",
        "absl/log",
        "absl/status",
        "absl/status:statusor",
        "absl/strings",
    ],
    deps = [
        "channel_args",
        "client_channel_internal_header",
        "connectivity_state",
        "delegating_helper",
        "grpc_backend_metric_data",
        "grpc_check",
        "grpc_lb_xds_channel_args",
        "grpc_resolver_xds_attributes",
        "grpc_xds_client",
        "json",
        "json_args",
        "json_object_loader",
        "lb_policy",
        "lb_policy_factory",
        "lb_policy_registry",
        "match",
        "pollset_set",
        "ref_counted",
        "ref_counted_string",
        "resolved_address",
        "subchannel_interface",
        "sync",
        "validation_errors",
        "xds_config",
        "xds_credentials",
        "xds_endpoint",
        "//:call_tracer",
        "//:config",
        "//:debug_location",
        "//:endpoint_addresses",
        "//:gpr",
        "//:grpc_base",
        "//:grpc_trace",
        "//:lb_child_policy_handler",
        "//:orphanable",
        "//:ref_counted_ptr",
        "//:xds_client",
    ],
)

grpc_cc_library(
    name = "grpc_lb_policy_xds_cluster_manager",
    srcs = [
        "load_balancing/xds/xds_cluster_manager.cc",
    ],
    external_deps = [
        "absl/log",
        "absl/status",
        "absl/status:statusor",
        "absl/strings",
    ],
    deps = [
        "channel_args",
        "client_channel_internal_header",
        "connectivity_state",
        "delegating_helper",
        "grpc_resolver_xds_attributes",
        "json",
        "json_args",
        "json_object_loader",
        "lb_policy",
        "lb_policy_factory",
        "lb_policy_registry",
        "pollset_set",
        "time",
        "validation_errors",
        "//:config",
        "//:debug_location",
        "//:endpoint_addresses",
        "//:exec_ctx",
        "//:gpr_platform",
        "//:grpc_base",
        "//:grpc_trace",
        "//:lb_child_policy_handler",
        "//:orphanable",
        "//:ref_counted_ptr",
        "//:work_serializer",
    ],
)

grpc_cc_library(
    name = "grpc_lb_policy_xds_wrr_locality",
    srcs = [
        "load_balancing/xds/xds_wrr_locality.cc",
    ],
    external_deps = [
        "absl/log",
        "absl/status",
        "absl/status:statusor",
        "absl/strings",
    ],
    deps = [
        "channel_args",
        "delegating_helper",
        "grpc_lb_xds_channel_args",
        "json",
        "json_args",
        "json_object_loader",
        "json_writer",
        "lb_policy",
        "lb_policy_factory",
        "lb_policy_registry",
        "pollset_set",
        "ref_counted_string",
        "validation_errors",
        "//:config",
        "//:debug_location",
        "//:endpoint_addresses",
        "//:gpr",
        "//:grpc_base",
        "//:grpc_trace",
        "//:orphanable",
        "//:ref_counted_ptr",
        "//:xds_client",
    ],
)

grpc_cc_library(
    name = "grpc_lb_address_filtering",
    srcs = [
        "load_balancing/address_filtering.cc",
    ],
    hdrs = [
        "load_balancing/address_filtering.h",
    ],
    external_deps = [
        "absl/functional:function_ref",
        "absl/status:statusor",
        "absl/strings",
    ],
    deps = [
        "channel_args",
        "ref_counted",
        "ref_counted_string",
        "resolved_address",
        "//:endpoint_addresses",
        "//:gpr_platform",
        "//:ref_counted_ptr",
    ],
)

grpc_cc_library(
    name = "health_check_client",
    srcs = [
        "load_balancing/health_check_client.cc",
    ],
    hdrs = [
        "load_balancing/health_check_client.h",
        "load_balancing/health_check_client_internal.h",
    ],
    external_deps = [
        "@com_google_protobuf//upb/base",
        "@com_google_protobuf//upb/mem",
        "absl/base:core_headers",
        "absl/log",
        "absl/status",
        "absl/status:statusor",
        "absl/strings",
    ],
    deps = [
        "channel_args",
        "client_channel_internal_header",
        "closure",
        "connectivity_state",
        "error",
        "grpc_check",
        "iomgr_fwd",
        "pollset_set",
        "slice",
        "subchannel_interface",
        "sync",
        "unique_type_name",
        "//:channel_arg_names",
        "//:channelz",
        "//:debug_location",
        "//:exec_ctx",
        "//:gpr",
        "//:grpc_base",
        "//:grpc_client_channel",
        "//:grpc_health_upb",
        "//:grpc_public_hdrs",
        "//:grpc_trace",
        "//:orphanable",
        "//:ref_counted_ptr",
        "//:sockaddr_utils",
        "//:work_serializer",
    ],
)

grpc_cc_library(
    name = "lb_endpoint_list",
    srcs = [
        "load_balancing/endpoint_list.cc",
    ],
    hdrs = [
        "load_balancing/endpoint_list.h",
    ],
    external_deps = [
        "absl/functional:function_ref",
        "absl/log",
<<<<<<< HEAD
=======
        "absl/log:check",
        "absl/random",
>>>>>>> fa502592
        "absl/status",
        "absl/status:statusor",
    ],
    deps = [
        "channel_args",
        "delegating_helper",
        "down_cast",
<<<<<<< HEAD
        "grpc_check",
=======
        "experiments",
>>>>>>> fa502592
        "grpc_lb_policy_pick_first",
        "json",
        "lb_policy",
        "lb_policy_registry",
        "pollset_set",
        "resolved_address",
        "shared_bit_gen",
        "subchannel_interface",
        "//:config",
        "//:debug_location",
        "//:endpoint_addresses",
        "//:gpr",
        "//:grpc_base",
        "//:orphanable",
        "//:ref_counted_ptr",
        "//:work_serializer",
    ],
)

grpc_cc_library(
    name = "grpc_lb_policy_pick_first",
    srcs = [
        "load_balancing/pick_first/pick_first.cc",
    ],
    hdrs = [
        "load_balancing/pick_first/pick_first.h",
    ],
    external_deps = [
        "absl/algorithm:container",
        "absl/log",
        "absl/random",
        "absl/status",
        "absl/status:statusor",
        "absl/strings",
    ],
    deps = [
        "channel_args",
        "connectivity_state",
        "experiments",
        "grpc_check",
        "health_check_client",
        "iomgr_fwd",
        "json",
        "json_args",
        "json_object_loader",
        "lb_policy",
        "lb_policy_factory",
        "metrics",
        "resolved_address",
        "shared_bit_gen",
        "subchannel_interface",
        "time",
        "useful",
        "//:channel_arg_names",
        "//:config",
        "//:debug_location",
        "//:endpoint_addresses",
        "//:exec_ctx",
        "//:gpr",
        "//:grpc_base",
        "//:grpc_trace",
        "//:orphanable",
        "//:ref_counted_ptr",
        "//:sockaddr_utils",
        "//:work_serializer",
    ],
)

grpc_cc_library(
    name = "down_cast",
    hdrs = ["util/down_cast.h"],
    external_deps = [
        "absl/base:config",
    ],
    deps = ["//:gpr"],
)

grpc_cc_library(
    name = "glob",
    srcs = ["util/glob.cc"],
    hdrs = ["util/glob.h"],
    external_deps = ["absl/strings"],
)

grpc_cc_library(
    name = "status_conversion",
    srcs = ["lib/transport/status_conversion.cc"],
    hdrs = ["lib/transport/status_conversion.h"],
    deps = [
        "http2_status",
        "time",
        "//:gpr_platform",
        "//:grpc_public_hdrs",
    ],
)

grpc_cc_library(
    name = "error_utils",
    srcs = ["lib/transport/error_utils.cc"],
    hdrs = [
        "lib/transport/error_utils.h",
    ],
    external_deps = ["absl/status"],
    deps = [
        "error",
        "experiments",
        "http2_status",
        "status_conversion",
        "status_helper",
        "time",
        "//:gpr",
        "//:grpc_public_hdrs",
    ],
)

grpc_cc_library(
    name = "connectivity_state",
    srcs = [
        "lib/transport/connectivity_state.cc",
    ],
    hdrs = [
        "lib/transport/connectivity_state.h",
    ],
    external_deps = [
        "absl/container:flat_hash_set",
        "absl/log",
        "absl/status",
    ],
    deps = [
        "closure",
        "error",
        "//:debug_location",
        "//:exec_ctx",
        "//:gpr",
        "//:grpc_public_hdrs",
        "//:grpc_trace",
        "//:orphanable",
        "//:ref_counted_ptr",
        "//:work_serializer",
    ],
)

grpc_cc_library(
    name = "xxhash_inline",
    hdrs = ["util/xxhash_inline.h"],
    external_deps = ["xxhash"],
    deps = ["//:gpr_platform"],
)

grpc_cc_library(
    name = "grpc_lb_policy_ring_hash",
    srcs = [
        "load_balancing/ring_hash/ring_hash.cc",
    ],
    hdrs = [
        "load_balancing/ring_hash/ring_hash.h",
    ],
    external_deps = [
        "absl/base:core_headers",
        "absl/container:inlined_vector",
        "absl/log",
        "absl/random",
        "absl/status",
        "absl/status:statusor",
        "absl/strings",
    ],
    deps = [
        "channel_args",
        "client_channel_internal_header",
        "closure",
        "connectivity_state",
        "delegating_helper",
        "env",
        "error",
        "grpc_check",
        "grpc_lb_policy_pick_first",
        "grpc_service_config",
        "json",
        "json_args",
        "json_object_loader",
        "lb_policy",
        "lb_policy_factory",
        "lb_policy_registry",
        "pollset_set",
        "ref_counted",
        "ref_counted_string",
        "resolved_address",
        "unique_type_name",
        "validation_errors",
        "xxhash_inline",
        "//:channel_arg_names",
        "//:config",
        "//:debug_location",
        "//:endpoint_addresses",
        "//:exec_ctx",
        "//:gpr",
        "//:grpc_base",
        "//:grpc_trace",
        "//:orphanable",
        "//:ref_counted_ptr",
        "//:sockaddr_utils",
        "//:work_serializer",
    ],
)

grpc_cc_library(
    name = "grpc_lb_policy_round_robin",
    srcs = [
        "load_balancing/round_robin/round_robin.cc",
    ],
    external_deps = [
        "absl/log",
        "absl/meta:type_traits",
        "absl/random",
        "absl/status",
        "absl/status:statusor",
        "absl/strings",
    ],
    deps = [
        "channel_args",
        "connectivity_state",
        "grpc_check",
        "json",
        "lb_endpoint_list",
        "lb_policy",
        "lb_policy_factory",
        "shared_bit_gen",
        "//:config",
        "//:debug_location",
        "//:endpoint_addresses",
        "//:gpr",
        "//:grpc_base",
        "//:grpc_trace",
        "//:orphanable",
        "//:ref_counted_ptr",
        "//:work_serializer",
    ],
)

grpc_cc_library(
    name = "static_stride_scheduler",
    srcs = [
        "load_balancing/weighted_round_robin/static_stride_scheduler.cc",
    ],
    hdrs = [
        "load_balancing/weighted_round_robin/static_stride_scheduler.h",
    ],
    external_deps = [
        "absl/functional:any_invocable",
        "absl/types:span",
    ],
    deps = [
        "grpc_check",
        "//:gpr",
    ],
)

grpc_cc_library(
    name = "grpc_lb_policy_weighted_round_robin",
    srcs = [
        "load_balancing/weighted_round_robin/weighted_round_robin.cc",
    ],
    external_deps = [
        "absl/base:core_headers",
        "absl/log",
        "absl/meta:type_traits",
        "absl/random",
        "absl/status",
        "absl/status:statusor",
        "absl/strings",
    ],
    deps = [
        "channel_args",
        "connectivity_state",
        "experiments",
        "grpc_backend_metric_data",
        "grpc_check",
        "grpc_lb_policy_weighted_target",
        "json",
        "json_args",
        "json_object_loader",
        "lb_endpoint_list",
        "lb_policy",
        "lb_policy_factory",
        "metrics",
        "ref_counted",
        "resolved_address",
        "shared_bit_gen",
        "static_stride_scheduler",
        "stats_data",
        "subchannel_interface",
        "sync",
        "time",
        "validation_errors",
        "//:config",
        "//:debug_location",
        "//:endpoint_addresses",
        "//:exec_ctx",
        "//:gpr",
        "//:grpc_base",
        "//:grpc_trace",
        "//:oob_backend_metric",
        "//:orphanable",
        "//:ref_counted_ptr",
        "//:stats",
        "//:work_serializer",
    ],
)

grpc_cc_library(
    name = "grpc_outlier_detection_header",
    hdrs = [
        "load_balancing/outlier_detection/outlier_detection.h",
    ],
    deps = [
        "json",
        "json_args",
        "json_object_loader",
        "time",
        "validation_errors",
        "//:gpr_platform",
    ],
)

grpc_cc_library(
    name = "grpc_lb_policy_outlier_detection",
    srcs = [
        "load_balancing/outlier_detection/outlier_detection.cc",
    ],
    external_deps = [
        "absl/base:core_headers",
        "absl/log",
        "absl/meta:type_traits",
        "absl/random",
        "absl/status",
        "absl/status:statusor",
        "absl/strings",
    ],
    deps = [
        "channel_args",
        "connectivity_state",
        "delegating_helper",
        "experiments",
        "grpc_check",
        "grpc_outlier_detection_header",
        "health_check_client",
        "iomgr_fwd",
        "json",
        "lb_policy",
        "lb_policy_factory",
        "lb_policy_registry",
        "pollset_set",
        "ref_counted",
        "resolved_address",
        "shared_bit_gen",
        "subchannel_interface",
        "sync",
        "unique_type_name",
        "validation_errors",
        "//:config",
        "//:debug_location",
        "//:endpoint_addresses",
        "//:exec_ctx",
        "//:gpr",
        "//:grpc_base",
        "//:grpc_client_channel",
        "//:grpc_trace",
        "//:lb_child_policy_handler",
        "//:orphanable",
        "//:ref_counted_ptr",
        "//:sockaddr_utils",
        "//:work_serializer",
    ],
)

grpc_cc_library(
    name = "grpc_lb_policy_priority",
    srcs = [
        "load_balancing/priority/priority.cc",
    ],
    external_deps = [
        "absl/log",
        "absl/status",
        "absl/status:statusor",
        "absl/strings",
    ],
    deps = [
        "channel_args",
        "connectivity_state",
        "delegating_helper",
        "grpc_check",
        "grpc_lb_address_filtering",
        "json",
        "json_args",
        "json_object_loader",
        "lb_policy",
        "lb_policy_factory",
        "lb_policy_registry",
        "pollset_set",
        "ref_counted_string",
        "time",
        "validation_errors",
        "//:channel_arg_names",
        "//:config",
        "//:debug_location",
        "//:endpoint_addresses",
        "//:exec_ctx",
        "//:gpr",
        "//:grpc_base",
        "//:grpc_trace",
        "//:lb_child_policy_handler",
        "//:orphanable",
        "//:ref_counted_ptr",
        "//:work_serializer",
    ],
)

grpc_cc_library(
    name = "grpc_lb_policy_weighted_target",
    srcs = [
        "load_balancing/weighted_target/weighted_target.cc",
    ],
    hdrs = [
        "load_balancing/weighted_target/weighted_target.h",
    ],
    external_deps = [
        "absl/base:core_headers",
        "absl/log",
        "absl/meta:type_traits",
        "absl/random",
        "absl/status",
        "absl/status:statusor",
        "absl/strings",
    ],
    deps = [
        "channel_args",
        "connectivity_state",
        "delegating_helper",
        "grpc_check",
        "grpc_lb_address_filtering",
        "json",
        "json_args",
        "json_object_loader",
        "lb_policy",
        "lb_policy_factory",
        "lb_policy_registry",
        "pollset_set",
        "shared_bit_gen",
        "sync",
        "time",
        "validation_errors",
        "//:config",
        "//:debug_location",
        "//:endpoint_addresses",
        "//:exec_ctx",
        "//:gpr",
        "//:grpc_base",
        "//:grpc_trace",
        "//:lb_child_policy_handler",
        "//:orphanable",
        "//:ref_counted_ptr",
        "//:work_serializer",
    ],
)

grpc_cc_library(
    name = "grpc_lb_policy_xds_override_host",
    srcs = [
        "load_balancing/xds/xds_override_host.cc",
    ],
    hdrs = [
        "load_balancing/xds/xds_override_host.h",
    ],
    external_deps = [
        "absl/base:core_headers",
        "absl/functional:function_ref",
        "absl/log",
        "absl/status",
        "absl/status:statusor",
        "absl/strings",
        "absl/types:span",
    ],
    deps = [
        "channel_args",
        "client_channel_internal_header",
        "closure",
        "connectivity_state",
        "delegating_helper",
        "error",
        "experiments",
        "grpc_check",
        "grpc_stateful_session_filter",
        "iomgr_fwd",
        "json",
        "json_args",
        "json_object_loader",
        "lb_policy",
        "lb_policy_factory",
        "lb_policy_registry",
        "match",
        "pollset_set",
        "ref_counted_string",
        "resolved_address",
        "subchannel_interface",
        "sync",
        "validation_errors",
        "xds_config",
        "xds_health_status",
        "//:config",
        "//:debug_location",
        "//:endpoint_addresses",
        "//:exec_ctx",
        "//:gpr",
        "//:grpc_base",
        "//:grpc_trace",
        "//:lb_child_policy_handler",
        "//:orphanable",
        "//:parse_address",
        "//:ref_counted_ptr",
        "//:sockaddr_utils",
        "//:work_serializer",
    ],
)

grpc_cc_library(
    name = "lb_server_load_reporting_filter",
    srcs = [
        "ext/filters/load_reporting/server_load_reporting_filter.cc",
    ],
    hdrs = [
        "ext/filters/load_reporting/registered_opencensus_objects.h",
        "ext/filters/load_reporting/server_load_reporting_filter.h",
        "//:src/cpp/server/load_reporter/constants.h",
    ],
    external_deps = [
        "absl/container:inlined_vector",
        "absl/log",
        "absl/status",
        "absl/status:statusor",
        "absl/strings",
        "absl/strings:str_format",
        "opencensus-stats",
        "opencensus-tags",
    ],
    tags = [
        "grpc:broken-internally",
    ],
    deps = [
        "arena_promise",
        "call_finalization",
        "channel_args",
        "channel_fwd",
        "channel_stack_type",
        "context",
        "grpc_sockaddr",
        "latent_see",
        "metadata_batch",
        "resolved_address",
        "seq",
        "slice",
        "//:channel_arg_names",
        "//:config",
        "//:gpr",
        "//:gpr_platform",
        "//:grpc_base",
        "//:grpc_public_hdrs",
        "//:grpc_security_base",
        "//:parse_address",
        "//:promise",
        "//:transport_auth_context",
        "//:uri",
    ],
    alwayslink = 1,
)

grpc_cc_library(
    name = "grpc_backend_metric_filter",
    srcs = [
        "ext/filters/backend_metrics/backend_metric_filter.cc",
    ],
    hdrs = [
        "ext/filters/backend_metrics/backend_metric_filter.h",
    ],
    external_deps = [
        "@com_google_protobuf//upb/base",
        "@com_google_protobuf//upb/mem",
        "absl/log",
        "absl/status:statusor",
        "absl/strings",
    ],
    deps = [
        "arena_promise",
        "channel_args",
        "channel_fwd",
        "channel_stack_type",
        "context",
        "experiments",
        "grpc_backend_metric_data",
        "grpc_backend_metric_provider",
        "latent_see",
        "map",
        "metadata_batch",
        "slice",
        "//:channel_arg_names",
        "//:config",
        "//:gpr_platform",
        "//:grpc_base",
        "//:grpc_trace",
        "//:xds_orca_upb",
    ],
)

grpc_cc_library(
    name = "polling_resolver",
    srcs = [
        "resolver/polling_resolver.cc",
    ],
    hdrs = [
        "resolver/polling_resolver.h",
    ],
    external_deps = [
        "absl/log",
        "absl/status",
        "absl/status:statusor",
        "absl/strings",
    ],
    deps = [
        "channel_args",
        "grpc_check",
        "grpc_service_config",
        "iomgr_fwd",
        "time",
        "//:backoff",
        "//:debug_location",
        "//:endpoint_addresses",
        "//:event_engine_base_hdrs",
        "//:exec_ctx",
        "//:gpr",
        "//:grpc_resolver",
        "//:grpc_trace",
        "//:orphanable",
        "//:ref_counted_ptr",
        "//:uri",
        "//:work_serializer",
    ],
)

grpc_cc_library(
    name = "service_config_helper",
    srcs = [
        "resolver/dns/event_engine/service_config_helper.cc",
    ],
    hdrs = [
        "resolver/dns/event_engine/service_config_helper.h",
    ],
    external_deps = [
        "absl/status:statusor",
        "absl/strings",
    ],
    deps = [
        "json",
        "json_args",
        "json_object_loader",
        "json_reader",
        "json_writer",
        "status_helper",
        "//:gpr_platform",
        "//:iomgr",
    ],
)

grpc_cc_library(
    name = "grpc_resolver_dns_event_engine",
    srcs = [
        "resolver/dns/event_engine/event_engine_client_channel_resolver.cc",
    ],
    hdrs = [
        "resolver/dns/event_engine/event_engine_client_channel_resolver.h",
    ],
    external_deps = [
        "absl/base:core_headers",
        "absl/cleanup",
        "absl/log",
        "absl/status",
        "absl/status:statusor",
        "absl/strings",
    ],
    deps = [
        "channel_args",
        "event_engine_common",
        "grpc_check",
        "grpc_service_config",
        "polling_resolver",
        "service_config_helper",
        "sync",
        "time",
        "validation_errors",
        "//:backoff",
        "//:channel_arg_names",
        "//:debug_location",
        "//:endpoint_addresses",
        "//:exec_ctx",
        "//:gpr_platform",
        "//:grpc_base",
        "//:grpc_grpclb_balancer_addresses",
        "//:grpc_resolver",
        "//:grpc_service_config_impl",
        "//:grpc_trace",
        "//:iomgr",
        "//:orphanable",
        "//:ref_counted_ptr",
        "//:uri",
    ],
)

grpc_cc_library(
    name = "grpc_resolver_dns_plugin",
    srcs = [
        "resolver/dns/dns_resolver_plugin.cc",
    ],
    hdrs = [
        "resolver/dns/dns_resolver_plugin.h",
    ],
    external_deps = [
        "absl/log",
        "absl/strings",
    ],
    deps = [
        "experiments",
        "grpc_resolver_dns_event_engine",
        "grpc_resolver_dns_native",
        "//:config",
        "//:config_vars",
        "//:gpr",
        "//:grpc_resolver",
        "//:grpc_resolver_dns_ares",
    ],
)

grpc_cc_library(
    name = "grpc_resolver_dns_native",
    srcs = [
        "resolver/dns/native/dns_resolver.cc",
    ],
    hdrs = [
        "resolver/dns/native/dns_resolver.h",
    ],
    external_deps = [
        "absl/functional:bind_front",
        "absl/log",
        "absl/status",
        "absl/status:statusor",
        "absl/strings",
    ],
    deps = [
        "channel_args",
        "polling_resolver",
        "resolved_address",
        "time",
        "//:backoff",
        "//:channel_arg_names",
        "//:config",
        "//:debug_location",
        "//:endpoint_addresses",
        "//:gpr",
        "//:grpc_resolver",
        "//:grpc_trace",
        "//:iomgr",
        "//:orphanable",
        "//:ref_counted_ptr",
        "//:uri",
    ],
)

grpc_cc_library(
    name = "grpc_resolver_sockaddr",
    srcs = [
        "resolver/sockaddr/sockaddr_resolver.cc",
    ],
    external_deps = [
        "absl/log",
        "absl/status:statusor",
        "absl/strings",
    ],
    deps = [
        "channel_args",
        "iomgr_port",
        "resolved_address",
        "//:config",
        "//:endpoint_addresses",
        "//:gpr",
        "//:grpc_resolver",
        "//:orphanable",
        "//:parse_address",
        "//:uri",
    ],
)

grpc_cc_library(
    name = "grpc_resolver_xds_attributes",
    hdrs = [
        "resolver/xds/xds_resolver_attributes.h",
    ],
    external_deps = ["absl/strings"],
    deps = [
        "grpc_service_config",
        "unique_type_name",
        "xds_route_config",
        "//:gpr_platform",
    ],
)

grpc_cc_library(
    name = "context_list_entry",
    srcs = [
        "telemetry/context_list_entry.cc",
    ],
    hdrs = [
        "telemetry/context_list_entry.h",
    ],
    deps = [
        "//:gpr",
    ],
)

grpc_cc_library(
    name = "tcp_tracer",
    srcs = [
        "//src/core:telemetry/tcp_tracer.cc",
    ],
    hdrs = [
        "//src/core:telemetry/tcp_tracer.h",
    ],
    external_deps = [
        "absl/strings",
        "absl/time",
    ],
    visibility = ["//bazel:tcp_tracer"],
    deps = [
        "//:event_engine_base_hdrs",
        "//:gpr",
    ],
)

grpc_cc_library(
    name = "default_tcp_tracer",
    srcs = [
        "telemetry/default_tcp_tracer.cc",
    ],
    hdrs = [
        "telemetry/default_tcp_tracer.h",
    ],
    external_deps = [
        "absl/base:core_headers",
        "absl/log",
        "absl/time",
        "absl/strings",
        "absl/types:optional",
    ],
    deps = [
        "channel_args_endpoint_config",
        "metrics",
        "sync",
        "tcp_tracer",
        "//:gpr",
    ],
)

grpc_cc_library(
    name = "xds_config",
    srcs = [
        "resolver/xds/xds_config.cc",
    ],
    hdrs = [
        "resolver/xds/xds_config.h",
    ],
    external_deps = [
        "absl/container:flat_hash_map",
        "absl/status:statusor",
        "absl/strings",
    ],
    deps = [
        "match",
        "ref_counted",
        "xds_cluster",
        "xds_endpoint",
        "xds_listener",
        "xds_route_config",
    ],
)

grpc_cc_library(
    name = "xds_dependency_manager",
    srcs = [
        "resolver/xds/xds_dependency_manager.cc",
    ],
    hdrs = [
        "resolver/xds/xds_dependency_manager.h",
    ],
    external_deps = [
        "absl/container:flat_hash_map",
        "absl/container:flat_hash_set",
        "absl/log",
        "absl/strings",
    ],
    deps = [
        "grpc_check",
        "grpc_lb_xds_channel_args",
        "grpc_xds_client",
        "match",
        "ref_counted",
        "xds_cluster",
        "xds_config",
        "xds_endpoint",
        "xds_listener",
        "xds_route_config",
        "//:config",
        "//:grpc_resolver",
        "//:grpc_resolver_fake",
    ],
)

grpc_cc_library(
    name = "grpc_resolver_xds",
    srcs = [
        "resolver/xds/xds_resolver.cc",
    ],
    external_deps = [
        "absl/log",
        "absl/meta:type_traits",
        "absl/random",
        "absl/status",
        "absl/status:statusor",
        "absl/strings",
        "absl/strings:str_format",
        "re2",
    ],
    deps = [
        "arena",
        "arena_promise",
        "blackboard",
        "channel_args",
        "channel_fwd",
        "client_channel_internal_header",
        "config_selector",
        "context",
        "dual_ref_counted",
        "experiments",
        "grpc_check",
        "grpc_lb_policy_ring_hash",
        "grpc_resolver_xds_attributes",
        "grpc_service_config",
        "grpc_xds_client",
        "iomgr_fwd",
        "match",
        "metadata_batch",
        "pollset_set",
        "ref_counted",
        "shared_bit_gen",
        "slice",
        "time",
        "xds_dependency_manager",
        "xds_http_filter",
        "xds_listener",
        "xds_route_config",
        "xxhash_inline",
        "//:channel_arg_names",
        "//:config",
        "//:debug_location",
        "//:endpoint_addresses",
        "//:gpr",
        "//:grpc_base",
        "//:grpc_public_hdrs",
        "//:grpc_resolver",
        "//:grpc_service_config_impl",
        "//:grpc_trace",
        "//:orphanable",
        "//:ref_counted_ptr",
        "//:uri",
        "//:work_serializer",
        "//:xds_client",
    ],
)

grpc_cc_library(
    name = "grpc_resolver_c2p",
    srcs = [
        "resolver/google_c2p/google_c2p_resolver.cc",
    ],
    external_deps = [
        "absl/log",
        "absl/status:statusor",
        "absl/strings",
    ],
    deps = [
        "channel_args",
        "env",
        "gcp_metadata_query",
        "grpc_check",
        "grpc_xds_client",
        "json",
        "json_writer",
        "resource_quota",
        "time",
        "//:alts_util",
        "//:config",
        "//:debug_location",
        "//:gpr",
        "//:grpc_resolver",
        "//:iomgr",
        "//:orphanable",
        "//:ref_counted_ptr",
        "//:uri",
        "//:work_serializer",
        "//:xds_client",
    ],
)

grpc_cc_library(
    name = "hpack_constants",
    hdrs = [
        "ext/transport/chttp2/transport/hpack_constants.h",
    ],
    deps = ["//:gpr_platform"],
)

grpc_cc_library(
    name = "hpack_encoder_table",
    srcs = [
        "ext/transport/chttp2/transport/hpack_encoder_table.cc",
    ],
    hdrs = [
        "ext/transport/chttp2/transport/hpack_encoder_table.h",
    ],
    deps = [
        "grpc_check",
        "hpack_constants",
        "//:gpr",
    ],
)

grpc_cc_library(
    name = "chttp2_flow_control",
    srcs = [
        "ext/transport/chttp2/transport/flow_control.cc",
    ],
    hdrs = [
        "ext/transport/chttp2/transport/flow_control.h",
    ],
    external_deps = [
        "absl/functional:function_ref",
        "absl/log",
        "absl/status",
        "absl/strings",
        "absl/strings:str_format",
    ],
    deps = [
        "bdp_estimator",
        "channelz_property_list",
        "experiments",
        "grpc_check",
        "http2_settings",
        "http2_settings_manager",
        "memory_quota",
        "time",
        "useful",
        "//:gpr",
        "//:grpc_trace",
    ],
)

grpc_cc_library(
    name = "flow_control_manager",
    hdrs = [
        "ext/transport/chttp2/transport/flow_control_manager.h",
    ],
    external_deps = [
        "absl/container:flat_hash_map",
        "absl/log",
        "absl/log:check",
    ],
    deps = [
        ":chttp2_flow_control",
        ":http2_settings",
        "//:chttp2_frame",
    ],
)

grpc_cc_library(
    name = "ping_abuse_policy",
    srcs = [
        "ext/transport/chttp2/transport/ping_abuse_policy.cc",
    ],
    hdrs = [
        "ext/transport/chttp2/transport/ping_abuse_policy.h",
    ],
    external_deps = ["absl/strings"],
    deps = [
        "channel_args",
        "time",
        "//:channel_arg_names",
        "//:gpr_platform",
    ],
)

grpc_cc_library(
    name = "ping_callbacks",
    srcs = [
        "ext/transport/chttp2/transport/ping_callbacks.cc",
    ],
    hdrs = [
        "ext/transport/chttp2/transport/ping_callbacks.h",
    ],
    external_deps = [
        "absl/container:flat_hash_map",
        "absl/functional:any_invocable",
        "absl/hash",
        "absl/meta:type_traits",
        "absl/random:bit_gen_ref",
        "absl/random:distributions",
    ],
    deps = [
        "channelz_property_list",
        "grpc_check",
        "time",
        "//:event_engine_base_hdrs",
        "//:gpr_platform",
        "//:grpc_trace",
    ],
)

grpc_cc_library(
    name = "write_size_policy",
    srcs = [
        "ext/transport/chttp2/transport/write_size_policy.cc",
    ],
    hdrs = [
        "ext/transport/chttp2/transport/write_size_policy.h",
    ],
    deps = [
        "grpc_check",
        "time",
        "//:gpr_platform",
    ],
)

grpc_cc_library(
    name = "ping_rate_policy",
    srcs = [
        "ext/transport/chttp2/transport/ping_rate_policy.cc",
    ],
    hdrs = [
        "ext/transport/chttp2/transport/ping_rate_policy.h",
    ],
    external_deps = ["absl/strings"],
    deps = [
        "channel_args",
        "channelz_property_list",
        "experiments",
        "match",
        "time",
        "//:channel_arg_names",
        "//:gpr",
        "//:gpr_platform",
    ],
)

grpc_cc_library(
    name = "huffsyms",
    srcs = [
        "ext/transport/chttp2/transport/huffsyms.cc",
    ],
    hdrs = [
        "ext/transport/chttp2/transport/huffsyms.h",
    ],
    deps = ["//:gpr_platform"],
)

grpc_cc_library(
    name = "decode_huff",
    srcs = [
        "ext/transport/chttp2/transport/decode_huff.cc",
    ],
    hdrs = [
        "ext/transport/chttp2/transport/decode_huff.h",
    ],
    deps = ["//:gpr_platform"],
)

grpc_cc_library(
    name = "http2_settings",
    srcs = [
        "ext/transport/chttp2/transport/http2_settings.cc",
    ],
    hdrs = [
        "ext/transport/chttp2/transport/http2_settings.h",
    ],
    external_deps = [
        "absl/functional:function_ref",
        "absl/log",
        "absl/strings",
    ],
    deps = [
        "channelz_property_list",
        "http2_status",
        "useful",
        "//:gpr_platform",
    ],
)

grpc_cc_library(
    name = "http2_settings_manager",
    srcs = [
        "ext/transport/chttp2/transport/http2_settings_manager.cc",
    ],
    hdrs = [
        "ext/transport/chttp2/transport/http2_settings_manager.h",
    ],
    external_deps = [
        "absl/functional:function_ref",
        "absl/log:check",
        "absl/log",
        "absl/strings",
    ],
    deps = [
        "channel_args",
        "channelz_property_list",
        "http2_settings",
        "http2_status",
        "useful",
        "//:chttp2_frame",
        "//:gpr_platform",
    ],
)

grpc_cc_library(
    name = "http2_settings_promises",
    hdrs = [
        "ext/transport/chttp2/transport/http2_settings_promises.h",
    ],
    external_deps = [
        "absl/functional:function_ref",
        "absl/log:check",
        "absl/log",
        "absl/strings",
    ],
    deps = [
        "channel_args",
        "channelz_property_list",
        "http2_settings",
        "http2_settings_manager",
        "http2_status",
        "poll",
        "race",
        "sleep",
        "time",
        "try_seq",
        "useful",
        "//:chttp2_frame",
        "//:gpr_platform",
    ],
)

grpc_cc_library(
    name = "http2_status",
    hdrs = [
        "ext/transport/chttp2/transport/http2_status.h",
    ],
    external_deps = [
        "absl/log",
        "absl/log:check",
        "absl/status",
        "absl/strings",
    ],
    deps = [
        "time",
        "//:gpr_platform",
    ],
)

grpc_cc_library(
    name = "internal_channel_arg_names",
    hdrs = [
        "ext/transport/chttp2/transport/internal_channel_arg_names.h",
    ],
)

grpc_cc_library(
    name = "header_assembler",
    hdrs = [
        "ext/transport/chttp2/transport/header_assembler.h",
    ],
    external_deps = [
        "absl/log",
    ],
    deps = [
        "grpc_check",
        "http2_status",
        "metadata_batch",
        "shared_bit_gen",
        ":slice",
        ":slice_buffer",
        "//:chttp2_frame",
        "//:gpr_platform",
        "//:hpack_encoder",
        "//:hpack_parser",
        "//:ref_counted_ptr",
    ],
)

grpc_cc_library(
    name = "message_assembler",
    hdrs = [
        "ext/transport/chttp2/transport/message_assembler.h",
    ],
    external_deps = [
        "absl/log",
    ],
    deps = [
        "arena",
        "grpc_check",
        "http2_status",
        "message",
        ":slice",
        ":slice_buffer",
        "//:chttp2_frame",
        "//:ref_counted_ptr",
    ],
)

grpc_cc_library(
<<<<<<< HEAD
    name = "writable_stream_list",
    hdrs = [
        "ext/transport/chttp2/transport/writable_stream_list.h",
    ],
    external_deps = [
        "absl/log",
    ],
    deps = [
        "grpc_check",
    ],
)

grpc_cc_library(
=======
>>>>>>> fa502592
    name = "stream_data_queue",
    hdrs = [
        "ext/transport/chttp2/transport/stream_data_queue.h",
    ],
    external_deps = [
        "absl/log",
    ],
    deps = [
        "arena",
        "grpc_check",
        "header_assembler",
        "http2_status",
        "message",
        "message_assembler",
        "metadata_batch",
        "writable_streams",
    ],
)

grpc_cc_library(
    name = "http2_client_transport",
    srcs = [
        "ext/transport/chttp2/transport/http2_client_transport.cc",
    ],
    hdrs = [
        "ext/transport/chttp2/transport/http2_client_transport.h",
    ],
    external_deps = [
        "absl/container:flat_hash_map",
        "absl/log",
        "absl/status",
        "absl/status:statusor",
    ],
    deps = [
        "1999",
        "arena",
        "call_spine",
        "channel_args",
        "check_class_size",
        "connectivity_state",
        "flow_control_manager",
        "for_each",
        "grpc_check",
        "grpc_promise_endpoint",
        "header_assembler",
        "http2_settings",
        "http2_settings_manager",
        "http2_settings_promises",
        "http2_status",
        "http2_transport",
        "inter_activity_mutex",
        "internal_channel_arg_names",
        "keepalive",
        "latent_see",
        "loop",
        "map",
        "memory_quota",
        "message",
        "message_assembler",
        "metadata",
        "metadata_batch",
        "mpsc",
        "ping_promise",
        "resource_quota",
        "stream_data_queue",
        "sync",
        "transport_common",
        "writable_streams",
        ":chttp2_flow_control",
        ":match_promise",
        ":poll",
        ":slice",
        ":slice_buffer",
        ":try_seq",
        "//:chttp2_frame",
        "//:gpr_platform",
        "//:grpc_base",
        "//:grpc_trace",
        "//:hpack_encoder",
        "//:hpack_parser",
        "//:orphanable",
        "//:promise",
        "//:ref_counted_ptr",
    ],
)

grpc_cc_library(
    name = "http2_server_transport",
    srcs = [
        "ext/transport/chttp2/transport/http2_server_transport.cc",
    ],
    hdrs = [
        "ext/transport/chttp2/transport/http2_server_transport.h",
    ],
    external_deps = [
        "absl/container:flat_hash_map",
        "absl/log",
        "absl/status",
        "absl/status:statusor",
    ],
    deps = [
        "1999",
        "arena",
        "call_destination",
        "call_spine",
        "channel_args",
        "check_class_size",
        "grpc_check",
        "grpc_promise_endpoint",
        "http2_settings",
        "http2_settings_manager",
        "http2_status",
        "loop",
        "map",
        "message",
        "metadata",
        "mpsc",
        "ref_counted",
        "sync",
        ":match_promise",
        ":poll",
        ":slice",
        ":slice_buffer",
        ":try_seq",
        "//:chttp2_frame",
        "//:gpr_platform",
        "//:grpc_base",
        "//:grpc_trace",
        "//:hpack_encoder",
        "//:hpack_parser",
        "//:promise",
        "//:ref_counted_ptr",
    ],
)

grpc_cc_library(
    name = "http2_stats_collector",
    srcs = [
        "ext/transport/chttp2/transport/http2_stats_collector.cc",
    ],
    hdrs = [
        "ext/transport/chttp2/transport/http2_stats_collector.h",
    ],
    deps = [
        "stats_data",
        "//:grpc_core_credentials_header",
        "//:grpc_public_hdrs",
    ],
)

grpc_cc_library(
    name = "transport_common",
    srcs = [
        "ext/transport/chttp2/transport/transport_common.cc",
    ],
    hdrs = [
        "ext/transport/chttp2/transport/transport_common.h",
    ],
    external_deps = [
        "absl/random",
    ],
    deps = [
        ":shared_bit_gen",
        ":time",
    ],
)

grpc_cc_library(
    name = "http2_transport",
    srcs = [
        "ext/transport/chttp2/transport/http2_transport.cc",
    ],
    hdrs = [
        "ext/transport/chttp2/transport/http2_transport.h",
    ],
    external_deps = [
        "absl/log",
        "absl/status",
        "absl/status:statusor",
    ],
    deps = [
        "1999",
        "arena",
        "call_spine",
        "channel_args",
<<<<<<< HEAD
        "grpc_check",
=======
        "chttp2_flow_control",
>>>>>>> fa502592
        "grpc_promise_endpoint",
        "http2_settings",
        "loop",
        "map",
        "metadata_info",
        "mpsc",
        "sync",
        ":match_promise",
        ":poll",
        ":slice",
        ":slice_buffer",
        ":try_seq",
        "//:chttp2_frame",
        "//:gpr_platform",
        "//:grpc_base",
        "//:grpc_trace",
        "//:hpack_encoder",
        "//:hpack_parser",
        "//:promise",
        "//:ref_counted_ptr",
    ],
)

grpc_cc_library(
    name = "grpc_transport_chttp2_alpn",
    srcs = [
        "ext/transport/chttp2/alpn/alpn.cc",
    ],
    hdrs = [
        "ext/transport/chttp2/alpn/alpn.h",
    ],
    deps = [
        "grpc_check",
        "useful",
        "//:gpr",
    ],
)

grpc_cc_library(
    name = "grpc_transport_chttp2_plugin",
    srcs = [
        "ext/transport/chttp2/chttp2_plugin.cc",
    ],
    deps = [
        "endpoint_transport",
        "grpc_transport_chttp2_client_connector",
        "grpc_transport_chttp2_server",
        "//:config",
    ],
)

grpc_cc_library(
    name = "grpc_transport_chttp2_client_connector",
    srcs = [
        "ext/transport/chttp2/client/chttp2_connector.cc",
    ],
    hdrs = [
        "ext/transport/chttp2/client/chttp2_connector.h",
    ],
    external_deps = [
        "absl/base:core_headers",
        "absl/log",
        "absl/status",
        "absl/status:statusor",
        "absl/strings:str_format",
    ],
    deps = [
        "channel_args",
        "channel_args_endpoint_config",
        "channel_args_preconditioning",
        "channel_stack_type",
        "closure",
        "endpoint_channel_arg_wrapper",
        "endpoint_transport_client_channel_factory",
        "error",
        "error_utils",
        "grpc_check",
        "grpc_insecure_credentials",
        "handshaker_registry",
        "http2_client_transport",
        "resolved_address",
        "status_helper",
        "subchannel_connector",
        "sync",
        "tcp_connect_handshaker",
        "time",
        "unique_type_name",
        "//:channel",
        "//:channel_arg_names",
        "//:channel_create",
        "//:channelz",
        "//:config",
        "//:debug_location",
        "//:exec_ctx",
        "//:gpr",
        "//:grpc_base",
        "//:grpc_client_channel",
        "//:grpc_public_hdrs",
        "//:grpc_resolver",
        "//:grpc_security_base",
        "//:grpc_trace",
        "//:grpc_transport_chttp2",
        "//:handshaker",
        "//:iomgr",
        "//:orphanable",
        "//:ref_counted_ptr",
        "//:sockaddr_utils",
        "//:transport_auth_context",
    ],
)

grpc_cc_library(
    name = "grpc_transport_chttp2_server",
    srcs = [
        "ext/transport/chttp2/server/chttp2_server.cc",
    ],
    hdrs = [
        "ext/transport/chttp2/server/chttp2_server.h",
    ],
    external_deps = [
        "absl/base:core_headers",
        "absl/log",
        "absl/status",
        "absl/status:statusor",
        "absl/strings",
        "absl/strings:str_format",
    ],
    deps = [
        "channel_args",
        "channel_args_endpoint_config",
        "closure",
        "connection_quota",
        "error",
        "error_utils",
        "event_engine_common",
        "event_engine_extensions",
        "event_engine_query_extensions",
        "event_engine_shim",
        "event_engine_tcp_socket_utils",
        "event_engine_utils",
        "grpc_check",
        "grpc_insecure_credentials",
        "handshaker_registry",
        "iomgr_fwd",
        "match",
        "memory_quota",
        "pollset_set",
        "resolved_address",
        "resource_quota",
        "status_helper",
        "sync",
        "time",
        "unique_type_name",
        "//:channel_arg_names",
        "//:channelz",
        "//:chttp2_legacy_frame",
        "//:config",
        "//:debug_location",
        "//:exec_ctx",
        "//:gpr",
        "//:grpc_base",
        "//:grpc_security_base",
        "//:grpc_trace",
        "//:grpc_transport_chttp2",
        "//:handshaker",
        "//:iomgr",
        "//:orphanable",
        "//:ref_counted_ptr",
        "//:server",
        "//:sockaddr_utils",
        "//:transport_auth_context",
        "//:uri",
    ],
)

grpc_cc_library(
    name = "grpc_transport_inproc",
    srcs = [
        "ext/transport/inproc/inproc_transport.cc",
        "ext/transport/inproc/legacy_inproc_transport.cc",
    ],
    hdrs = [
        "ext/transport/inproc/inproc_transport.h",
        "ext/transport/inproc/legacy_inproc_transport.h",
    ],
    external_deps = [
        "absl/log",
        "absl/status",
        "absl/status:statusor",
        "absl/strings",
    ],
    deps = [
        "arena",
        "channel_args",
        "channel_args_preconditioning",
        "channel_stack_type",
        "closure",
        "connectivity_state",
        "error",
        "event_engine_context",
        "experiments",
        "grpc_check",
        "iomgr_fwd",
        "metadata",
        "metadata_batch",
        "resource_quota",
        "slice",
        "slice_buffer",
        "status_helper",
        "time",
        "try_seq",
        "//:channel",
        "//:channel_arg_names",
        "//:channel_create",
        "//:channelz",
        "//:config",
        "//:debug_location",
        "//:exec_ctx",
        "//:gpr",
        "//:grpc_base",
        "//:grpc_public_hdrs",
        "//:grpc_trace",
        "//:iomgr",
        "//:promise",
        "//:ref_counted_ptr",
        "//:server",
    ],
)

grpc_internal_proto_library(
    name = "chaotic_good_frame_proto",
    srcs = ["ext/transport/chaotic_good/chaotic_good_frame.proto"],
    has_services = False,
)

grpc_cc_proto_library(
    name = "chaotic_good_frame_cc_proto",
    deps = ["chaotic_good_frame_proto"],
)

grpc_cc_library(
    name = "chaotic_good_frame",
    srcs = [
        "ext/transport/chaotic_good/frame.cc",
    ],
    hdrs = [
        "ext/transport/chaotic_good/frame.h",
    ],
    external_deps = [
        "absl/random:bit_gen_ref",
        "absl/status",
        "absl/status:statusor",
    ],
    deps = [
        "arena",
        "bitset",
        "chaotic_good_frame_cc_proto",
        "chaotic_good_frame_header",
        "context",
        "grpc_check",
        "match",
        "message",
        "metadata",
        "no_destruct",
        "slice",
        "slice_buffer",
        "status_flag",
        "status_helper",
        "switch",
        "//:gpr_platform",
        "//:grpc_base",
    ],
)

grpc_cc_library(
    name = "chaotic_good_frame_header",
    srcs = [
        "ext/transport/chaotic_good/frame_header.cc",
    ],
    hdrs = [
        "ext/transport/chaotic_good/frame_header.h",
    ],
    external_deps = [
        "absl/status",
        "absl/status:statusor",
        "absl/strings",
    ],
    deps = [
        "bitset",
        "channelz_property_list",
        "//:gpr_platform",
    ],
)

grpc_cc_library(
    name = "chaotic_good",
    srcs = [
        "ext/transport/chaotic_good/chaotic_good.cc",
    ],
    hdrs = [
        "ext/transport/chaotic_good/chaotic_good.h",
    ],
    external_deps = [
        "absl/strings",
    ],
    visibility = ["//bazel:chaotic_good"],
    deps = [
        "chaotic_good_connector",
        "chaotic_good_server",
        "//:config",
    ],
)

grpc_cc_library(
    name = "chaotic_good_config",
    hdrs = [
        "ext/transport/chaotic_good/config.h",
    ],
    external_deps = ["absl/container:flat_hash_set"],
    deps = [
        "channel_args",
        "chaotic_good_frame_cc_proto",
        "chaotic_good_message_chunker",
        "chaotic_good_pending_connection",
        "chaotic_good_tcp_frame_transport",
        "event_engine_extensions",
    ],
)

grpc_cc_library(
    name = "chaotic_good_tcp_frame_header",
    srcs = [
        "ext/transport/chaotic_good/tcp_frame_header.cc",
    ],
    hdrs = [
        "ext/transport/chaotic_good/tcp_frame_header.h",
    ],
    external_deps = [
        "absl/strings",
        "absl/log",
    ],
    deps = [
        "channelz_property_list",
        "chaotic_good_frame_header",
        "chaotic_good_serialize_little_endian",
    ],
)

grpc_cc_library(
    name = "chaotic_good_tcp_ztrace_collector",
    srcs = [
        "ext/transport/chaotic_good/tcp_ztrace_collector.cc",
    ],
    hdrs = [
        "ext/transport/chaotic_good/tcp_ztrace_collector.h",
    ],
    deps = [
        "chaotic_good_frame_header",
        "chaotic_good_tcp_frame_header",
        "event_engine_utils",
        "ztrace_collector",
        "//:gpr",
    ],
)

grpc_cc_library(
    name = "chaotic_good_message_chunker",
    hdrs = [
        "ext/transport/chaotic_good/message_chunker.h",
    ],
    deps = [
        "chaotic_good_frame",
        "chaotic_good_frame_transport",
        "if",
        "loop",
        "map",
        "seq",
        "status_flag",
    ],
)

grpc_cc_library(
    name = "chaotic_good_message_reassembly",
    hdrs = [
        "ext/transport/chaotic_good/message_reassembly.h",
    ],
    external_deps = ["absl/log"],
    deps = [
        "call_spine",
        "chaotic_good_frame",
    ],
)

grpc_cc_library(
    name = "chaotic_good_control_endpoint",
    srcs = [
        "ext/transport/chaotic_good/control_endpoint.cc",
    ],
    hdrs = [
        "ext/transport/chaotic_good/control_endpoint.h",
    ],
    external_deps = ["absl/cleanup"],
    deps = [
        "1999",
        "chaotic_good_tcp_ztrace_collector",
        "chaotic_good_transport_context",
        "event_engine_context",
        "event_engine_extensions",
        "event_engine_query_extensions",
        "event_engine_tcp_socket_utils",
        "grpc_promise_endpoint",
        "loop",
        "sync",
        "try_seq",
        "//:ref_counted_ptr",
    ],
)

grpc_cc_library(
    name = "chaotic_good_pending_connection",
    hdrs = [
        "ext/transport/chaotic_good/pending_connection.h",
    ],
    external_deps = ["absl/status:statusor"],
    deps = [
        "dual_ref_counted",
        "grpc_promise_endpoint",
        "//:promise",
    ],
)

grpc_cc_library(
    name = "chaotic_good_data_endpoints",
    srcs = [
        "ext/transport/chaotic_good/data_endpoints.cc",
    ],
    hdrs = [
        "ext/transport/chaotic_good/data_endpoints.h",
    ],
    external_deps = [
        "absl/cleanup",
        "absl/container:inlined_vector",
        "absl/strings",
        "absl/time",
        "absl/log",
    ],
    deps = [
        "1999",
        "channelz_property_list",
        "chaotic_good_frame_transport",
        "chaotic_good_pending_connection",
        "chaotic_good_scheduler",
        "chaotic_good_serialize_little_endian",
        "chaotic_good_tcp_frame_header",
        "chaotic_good_tcp_ztrace_collector",
        "chaotic_good_transport_context",
        "default_tcp_tracer",
        "dump_args",
        "event_engine_context",
        "event_engine_extensions",
        "event_engine_query_extensions",
        "event_engine_tcp_socket_utils",
        "grpc_promise_endpoint",
        "latent_see",
        "loop",
        "map",
        "metrics",
        "mpsc",
        "race",
        "ref_counted",
        "seq",
        "seq_bit_set",
        "shared_bit_gen",
        "slice_buffer",
        "status_flag",
        "time",
        "transport_framing_endpoint_extension",
        "try_seq",
        "//:channelz",
        "//:event_engine_base_hdrs",
        "//:gpr",
        "//:promise",
    ],
)

grpc_cc_library(
    name = "chaotic_good_frame_transport",
    hdrs = [
        "ext/transport/chaotic_good/frame_transport.h",
    ],
    external_deps = ["absl/strings"],
    deps = [
        "1999",
        "chaotic_good_frame",
        "chaotic_good_frame_header",
        "chaotic_good_transport_context",
        "event_engine_context",
        "event_engine_tcp_socket_utils",
        "grpc_promise_endpoint",
        "inter_activity_pipe",
        "loop",
        "map",
        "match_promise",
        "mpsc",
        "pipe",
        "tcp_tracer",
        "//:promise",
    ],
)

grpc_cc_library(
    name = "chaotic_good_serialize_little_endian",
    hdrs = [
        "ext/transport/chaotic_good/serialize_little_endian.h",
    ],
)

grpc_cc_library(
    name = "chaotic_good_scheduler",
    srcs = [
        "ext/transport/chaotic_good/scheduler.cc",
    ],
    hdrs = [
        "ext/transport/chaotic_good/scheduler.h",
    ],
    external_deps = [
        "absl/log",
        "absl/strings",
    ],
    deps = [
        "chaotic_good_tcp_ztrace_collector",
        "shared_bit_gen",
    ],
)

grpc_cc_library(
    name = "chaotic_good_tcp_frame_transport",
    srcs = [
        "ext/transport/chaotic_good/tcp_frame_transport.cc",
    ],
    hdrs = [
        "ext/transport/chaotic_good/tcp_frame_transport.h",
    ],
    deps = [
        "chaotic_good_control_endpoint",
        "chaotic_good_data_endpoints",
        "chaotic_good_frame_header",
        "chaotic_good_frame_transport",
        "chaotic_good_pending_connection",
        "chaotic_good_serialize_little_endian",
        "chaotic_good_tcp_frame_header",
        "chaotic_good_tcp_ztrace_collector",
        "chaotic_good_transport_context",
        "event_engine_tcp_socket_utils",
        "if",
        "inter_activity_latch",
        "join",
        "loop",
        "race",
        "seq",
        "transport_framing_endpoint_extension",
        "try_seq",
    ],
)

grpc_cc_library(
    name = "chaotic_good_transport_context",
    hdrs = [
        "ext/transport/chaotic_good/transport_context.h",
    ],
    deps = [
        "channel_args",
        "metrics",
        "ref_counted",
        "//:channelz",
        "//:event_engine_base_hdrs",
        "//:ref_counted_ptr",
    ],
)

grpc_cc_library(
    name = "chaotic_good_client_transport",
    srcs = [
        "ext/transport/chaotic_good/client_transport.cc",
    ],
    hdrs = [
        "ext/transport/chaotic_good/client_transport.h",
    ],
    external_deps = [
        "absl/base:core_headers",
        "absl/container:flat_hash_map",
        "absl/log",
        "absl/random",
        "absl/random:bit_gen_ref",
        "absl/status",
        "absl/status:statusor",
    ],
    deps = [
        "activity",
        "arena",
        "chaotic_good_config",
        "chaotic_good_frame",
        "chaotic_good_frame_header",
        "chaotic_good_frame_transport",
        "chaotic_good_message_reassembly",
        "chaotic_good_pending_connection",
        "chaotic_good_transport_context",
        "context",
        "event_engine_context",
        "event_engine_query_extensions",
        "for_each",
        "grpc_check",
        "grpc_promise_endpoint",
        "if",
        "inter_activity_pipe",
        "loop",
        "map",
        "memory_quota",
        "metadata_batch",
        "mpsc",
        "pipe",
        "poll",
        "resource_quota",
        "slice",
        "slice_buffer",
        "switch",
        "sync",
        "try_join",
        "try_seq",
        "//:exec_ctx",
        "//:gpr_platform",
        "//:grpc_base",
        "//:ref_counted_ptr",
    ],
)

grpc_cc_library(
    name = "chaotic_good_server_transport",
    srcs = [
        "ext/transport/chaotic_good/server_transport.cc",
    ],
    hdrs = [
        "ext/transport/chaotic_good/server_transport.h",
    ],
    external_deps = [
        "absl/base:core_headers",
        "absl/cleanup",
        "absl/container:flat_hash_map",
        "absl/functional:any_invocable",
        "absl/log",
        "absl/random",
        "absl/random:bit_gen_ref",
        "absl/status",
        "absl/status:statusor",
    ],
    deps = [
        "1999",
        "activity",
        "arena",
        "channelz_property_list",
        "chaotic_good_config",
        "chaotic_good_frame",
        "chaotic_good_frame_header",
        "chaotic_good_frame_transport",
        "chaotic_good_message_chunker",
        "chaotic_good_message_reassembly",
        "chaotic_good_pending_connection",
        "chaotic_good_transport_context",
        "context",
        "default_event_engine",
        "event_engine_context",
        "event_engine_wakeup_scheduler",
        "for_each",
        "grpc_check",
        "grpc_promise_endpoint",
        "if",
        "inter_activity_latch",
        "inter_activity_pipe",
        "loop",
        "memory_quota",
        "metadata_batch",
        "mpsc",
        "pipe",
        "poll",
        "resource_quota",
        "seq",
        "slice",
        "slice_buffer",
        "switch",
        "sync",
        "try_join",
        "try_seq",
        "//:exec_ctx",
        "//:gpr_platform",
        "//:grpc_base",
        "//:ref_counted_ptr",
    ],
)

grpc_cc_library(
    name = "chaotic_good_server",
    srcs = [
        "ext/transport/chaotic_good/server/chaotic_good_server.cc",
    ],
    hdrs = [
        "ext/transport/chaotic_good/server/chaotic_good_server.h",
    ],
    external_deps = [
        "absl/container:flat_hash_map",
        "absl/log",
        "absl/random",
        "absl/random:bit_gen_ref",
        "absl/status",
        "absl/status:statusor",
    ],
    deps = [
        "activity",
        "arena",
        "channel_args",
        "channel_args_endpoint_config",
        "chaotic_good_config",
        "chaotic_good_frame",
        "chaotic_good_frame_header",
        "chaotic_good_legacy_server",
        "chaotic_good_pending_connection",
        "chaotic_good_server_transport",
        "chaotic_good_tcp_frame_transport",
        "closure",
        "context",
        "error",
        "error_utils",
        "event_engine_common",
        "event_engine_context",
        "event_engine_extensions",
        "event_engine_query_extensions",
        "event_engine_shim",
        "event_engine_tcp_socket_utils",
        "event_engine_utils",
        "event_engine_wakeup_scheduler",
        "grpc_check",
        "grpc_promise_endpoint",
        "if",
        "inter_activity_latch",
        "iomgr_fwd",
        "join",
        "latch",
        "memory_quota",
        "metadata",
        "metadata_batch",
        "metrics",
        "posix_event_engine_base_hdrs",
        "race",
        "resource_quota",
        "shared_bit_gen",
        "sleep",
        "slice",
        "slice_buffer",
        "status_helper",
        "sync",
        "time",
        "try_seq",
        "//:channelz",
        "//:config",
        "//:gpr_platform",
        "//:grpc_base",
        "//:handshaker",
        "//:iomgr",
        "//:orphanable",
        "//:ref_counted_ptr",
        "//:server",
    ],
)

grpc_cc_library(
    name = "chaotic_good_connector",
    srcs = [
        "ext/transport/chaotic_good/client/chaotic_good_connector.cc",
    ],
    hdrs = [
        "ext/transport/chaotic_good/client/chaotic_good_connector.h",
    ],
    external_deps = [
        "absl/log",
        "absl/random",
        "absl/random:bit_gen_ref",
        "absl/status",
        "absl/status:statusor",
    ],
    deps = [
        "activity",
        "all_ok",
        "arena",
        "channel_args",
        "channel_args_endpoint_config",
        "chaotic_good_client_transport",
        "chaotic_good_config",
        "chaotic_good_frame",
        "chaotic_good_frame_cc_proto",
        "chaotic_good_frame_header",
        "chaotic_good_legacy_connector",
        "chaotic_good_tcp_frame_transport",
        "closure",
        "context",
        "endpoint_transport_client_channel_factory",
        "error",
        "error_utils",
        "event_engine_context",
        "event_engine_extensions",
        "event_engine_query_extensions",
        "event_engine_tcp_socket_utils",
        "event_engine_wakeup_scheduler",
        "grpc_check",
        "grpc_promise_endpoint",
        "inter_activity_latch",
        "latch",
        "memory_quota",
        "metrics",
        "no_destruct",
        "notification",
        "race",
        "resource_quota",
        "sleep",
        "slice",
        "slice_buffer",
        "subchannel_connector",
        "sync",
        "tcp_connect_handshaker",
        "time",
        "try_seq",
        "wait_for_callback",
        "//:channel",
        "//:channel_create",
        "//:config",
        "//:debug_location",
        "//:exec_ctx",
        "//:gpr_platform",
        "//:grpc_base",
        "//:grpc_client_channel",
        "//:handshaker",
        "//:iomgr",
        "//:ref_counted_ptr",
    ],
)

grpc_cc_library(
    name = "chaotic_good_legacy_frame",
    srcs = [
        "ext/transport/chaotic_good_legacy/frame.cc",
    ],
    hdrs = [
        "ext/transport/chaotic_good_legacy/frame.h",
    ],
    external_deps = [
        "absl/random:bit_gen_ref",
        "absl/status",
        "absl/status:statusor",
    ],
    deps = [
        "arena",
        "bitset",
        "chaotic_good_frame_cc_proto",
        "chaotic_good_legacy_frame_header",
        "context",
        "grpc_check",
        "match",
        "message",
        "metadata",
        "no_destruct",
        "slice",
        "slice_buffer",
        "status_helper",
        "//:gpr_platform",
        "//:grpc_base",
    ],
)

grpc_cc_library(
    name = "chaotic_good_legacy_frame_header",
    srcs = [
        "ext/transport/chaotic_good_legacy/frame_header.cc",
    ],
    hdrs = [
        "ext/transport/chaotic_good_legacy/frame_header.h",
    ],
    external_deps = [
        "absl/status",
        "absl/status:statusor",
        "absl/strings",
    ],
    deps = [
        "bitset",
        "channelz_property_list",
        "//:gpr_platform",
    ],
)

grpc_cc_library(
    name = "chaotic_good_legacy_config",
    hdrs = [
        "ext/transport/chaotic_good_legacy/config.h",
    ],
    external_deps = ["absl/container:flat_hash_set"],
    deps = [
        "channel_args",
        "chaotic_good_frame_cc_proto",
        "chaotic_good_legacy_message_chunker",
        "chaotic_good_legacy_pending_connection",
        "chaotic_good_legacy_transport",
        "event_engine_extensions",
    ],
)

grpc_cc_library(
    name = "chaotic_good_legacy_message_chunker",
    hdrs = [
        "ext/transport/chaotic_good_legacy/message_chunker.h",
    ],
    deps = [
        "chaotic_good_legacy_frame",
        "if",
        "loop",
        "map",
        "seq",
        "status_flag",
    ],
)

grpc_cc_library(
    name = "chaotic_good_legacy_message_reassembly",
    hdrs = [
        "ext/transport/chaotic_good_legacy/message_reassembly.h",
    ],
    external_deps = ["absl/log"],
    deps = [
        "call_spine",
        "chaotic_good_legacy_frame",
    ],
)

grpc_cc_library(
    name = "chaotic_good_legacy_control_endpoint",
    srcs = [
        "ext/transport/chaotic_good_legacy/control_endpoint.cc",
    ],
    hdrs = [
        "ext/transport/chaotic_good_legacy/control_endpoint.h",
    ],
    external_deps = ["absl/cleanup"],
    deps = [
        "1999",
        "chaotic_good_legacy_ztrace_collector",
        "event_engine_context",
        "event_engine_tcp_socket_utils",
        "grpc_promise_endpoint",
        "loop",
        "map",
        "sync",
        "try_seq",
    ],
)

grpc_cc_library(
    name = "chaotic_good_legacy_ztrace_collector",
    hdrs = [
        "ext/transport/chaotic_good_legacy/legacy_ztrace_collector.h",
    ],
    external_deps = ["absl/log"],
    deps = [
        "channelz_property_list",
        "chaotic_good_legacy_frame_header",
        "ztrace_collector",
    ],
)

grpc_cc_library(
    name = "chaotic_good_legacy_pending_connection",
    hdrs = [
        "ext/transport/chaotic_good_legacy/pending_connection.h",
    ],
    external_deps = ["absl/status:statusor"],
    deps = [
        "dual_ref_counted",
        "grpc_promise_endpoint",
        "//:promise",
    ],
)

grpc_cc_library(
    name = "chaotic_good_legacy_data_endpoints",
    srcs = [
        "ext/transport/chaotic_good_legacy/data_endpoints.cc",
    ],
    hdrs = [
        "ext/transport/chaotic_good_legacy/data_endpoints.h",
    ],
    external_deps = [
        "absl/cleanup",
        "absl/strings",
    ],
    deps = [
        "1999",
        "channelz_property_list",
        "chaotic_good_legacy_pending_connection",
        "chaotic_good_legacy_ztrace_collector",
        "default_tcp_tracer",
        "event_engine_context",
        "event_engine_extensions",
        "event_engine_query_extensions",
        "event_engine_tcp_socket_utils",
        "grpc_promise_endpoint",
        "loop",
        "metrics",
        "seq",
        "slice_buffer",
        "try_seq",
        "//:promise",
    ],
)

grpc_cc_library(
    name = "chaotic_good_legacy_transport",
    hdrs = [
        "ext/transport/chaotic_good_legacy/chaotic_good_transport.h",
    ],
    external_deps = ["absl/strings"],
    deps = [
        "call_spine",
        "channelz_property_list",
        "chaotic_good_legacy_control_endpoint",
        "chaotic_good_legacy_data_endpoints",
        "chaotic_good_legacy_frame",
        "chaotic_good_legacy_frame_header",
        "chaotic_good_legacy_ztrace_collector",
        "event_engine_context",
        "event_engine_tcp_socket_utils",
        "grpc_promise_endpoint",
        "lock_based_mpsc",
        "loop",
        "match_promise",
        "seq",
        "try_join",
        "try_seq",
        "//:gpr_platform",
        "//:grpc_trace",
    ],
)

grpc_cc_library(
    name = "chaotic_good_legacy_client_transport",
    srcs = [
        "ext/transport/chaotic_good_legacy/client_transport.cc",
    ],
    hdrs = [
        "ext/transport/chaotic_good_legacy/client_transport.h",
    ],
    external_deps = [
        "absl/base:core_headers",
        "absl/container:flat_hash_map",
        "absl/log",
        "absl/random",
        "absl/random:bit_gen_ref",
        "absl/status",
        "absl/status:statusor",
    ],
    deps = [
        "activity",
        "arena",
        "channelz_property_list",
        "chaotic_good_legacy_config",
        "chaotic_good_legacy_frame",
        "chaotic_good_legacy_frame_header",
        "chaotic_good_legacy_message_reassembly",
        "chaotic_good_legacy_pending_connection",
        "chaotic_good_legacy_transport",
        "context",
        "event_engine_context",
        "event_engine_query_extensions",
        "for_each",
        "grpc_check",
        "grpc_promise_endpoint",
        "if",
        "inter_activity_pipe",
        "lock_based_mpsc",
        "loop",
        "map",
        "memory_quota",
        "metadata_batch",
        "metrics",
        "pipe",
        "poll",
        "resource_quota",
        "slice",
        "slice_buffer",
        "switch",
        "sync",
        "try_join",
        "try_seq",
        "//:exec_ctx",
        "//:gpr_platform",
        "//:grpc_base",
        "//:ref_counted_ptr",
    ],
)

grpc_cc_library(
    name = "chaotic_good_legacy_server_transport",
    srcs = [
        "ext/transport/chaotic_good_legacy/server_transport.cc",
    ],
    hdrs = [
        "ext/transport/chaotic_good_legacy/server_transport.h",
    ],
    external_deps = [
        "absl/base:core_headers",
        "absl/cleanup",
        "absl/container:flat_hash_map",
        "absl/functional:any_invocable",
        "absl/log",
        "absl/random",
        "absl/random:bit_gen_ref",
        "absl/status",
        "absl/status:statusor",
    ],
    deps = [
        "1999",
        "activity",
        "arena",
        "chaotic_good_legacy_config",
        "chaotic_good_legacy_frame",
        "chaotic_good_legacy_frame_header",
        "chaotic_good_legacy_message_reassembly",
        "chaotic_good_legacy_pending_connection",
        "chaotic_good_legacy_transport",
        "context",
        "default_event_engine",
        "event_engine_context",
        "event_engine_wakeup_scheduler",
        "for_each",
        "grpc_check",
        "grpc_promise_endpoint",
        "if",
        "inter_activity_latch",
        "inter_activity_pipe",
        "lock_based_mpsc",
        "loop",
        "memory_quota",
        "metadata_batch",
        "metrics",
        "pipe",
        "poll",
        "resource_quota",
        "seq",
        "slice",
        "slice_buffer",
        "switch",
        "sync",
        "try_join",
        "try_seq",
        "//:exec_ctx",
        "//:gpr_platform",
        "//:grpc_base",
        "//:ref_counted_ptr",
    ],
)

grpc_cc_library(
    name = "chaotic_good_legacy_server",
    srcs = [
        "ext/transport/chaotic_good_legacy/server/chaotic_good_server.cc",
    ],
    hdrs = [
        "ext/transport/chaotic_good_legacy/server/chaotic_good_server.h",
    ],
    external_deps = [
        "absl/container:flat_hash_map",
        "absl/log",
        "absl/random",
        "absl/random:bit_gen_ref",
        "absl/status",
        "absl/status:statusor",
    ],
    deps = [
        "activity",
        "arena",
        "channel_args",
        "channel_args_endpoint_config",
        "chaotic_good_legacy_config",
        "chaotic_good_legacy_frame",
        "chaotic_good_legacy_frame_header",
        "chaotic_good_legacy_pending_connection",
        "chaotic_good_legacy_server_transport",
        "closure",
        "context",
        "error",
        "error_utils",
        "event_engine_common",
        "event_engine_context",
        "event_engine_extensions",
        "event_engine_query_extensions",
        "event_engine_shim",
        "event_engine_tcp_socket_utils",
        "event_engine_utils",
        "event_engine_wakeup_scheduler",
        "grpc_check",
        "grpc_promise_endpoint",
        "if",
        "inter_activity_latch",
        "iomgr_fwd",
        "join",
        "latch",
        "memory_quota",
        "metadata",
        "metadata_batch",
        "race",
        "resource_quota",
        "shared_bit_gen",
        "sleep",
        "slice",
        "slice_buffer",
        "status_helper",
        "sync",
        "time",
        "try_seq",
        "//:channelz",
        "//:config",
        "//:gpr_platform",
        "//:grpc_base",
        "//:handshaker",
        "//:iomgr",
        "//:orphanable",
        "//:ref_counted_ptr",
        "//:server",
    ],
)

grpc_cc_library(
    name = "chaotic_good_legacy_connector",
    srcs = [
        "ext/transport/chaotic_good_legacy/client/chaotic_good_connector.cc",
    ],
    hdrs = [
        "ext/transport/chaotic_good_legacy/client/chaotic_good_connector.h",
    ],
    external_deps = [
        "absl/log",
        "absl/random",
        "absl/random:bit_gen_ref",
        "absl/status",
        "absl/status:statusor",
    ],
    deps = [
        "activity",
        "all_ok",
        "arena",
        "channel_args",
        "channel_args_endpoint_config",
        "chaotic_good_frame_cc_proto",
        "chaotic_good_legacy_client_transport",
        "chaotic_good_legacy_config",
        "chaotic_good_legacy_frame",
        "chaotic_good_legacy_frame_header",
        "closure",
        "context",
        "error",
        "error_utils",
        "event_engine_context",
        "event_engine_extensions",
        "event_engine_query_extensions",
        "event_engine_tcp_socket_utils",
        "event_engine_wakeup_scheduler",
        "grpc_check",
        "grpc_promise_endpoint",
        "inter_activity_latch",
        "latch",
        "memory_quota",
        "no_destruct",
        "notification",
        "race",
        "resource_quota",
        "sleep",
        "slice",
        "slice_buffer",
        "subchannel_connector",
        "sync",
        "time",
        "try_seq",
        "wait_for_callback",
        "//:channel",
        "//:channel_create",
        "//:config",
        "//:debug_location",
        "//:exec_ctx",
        "//:gpr_platform",
        "//:grpc_base",
        "//:grpc_client_channel",
        "//:handshaker",
        "//:iomgr",
        "//:ref_counted_ptr",
    ],
)

grpc_cc_library(
    name = "gcp_metadata_query",
    srcs = [
        "util/gcp_metadata_query.cc",
    ],
    hdrs = [
        "util/gcp_metadata_query.h",
    ],
    external_deps = [
        "absl/functional:any_invocable",
        "absl/log",
        "absl/status",
        "absl/status:statusor",
        "absl/strings",
        "absl/strings:str_format",
    ],
    deps = [
        "closure",
        "error",
        "grpc_check",
        "status_helper",
        "time",
        "//:gpr_platform",
        "//:grpc_base",
        "//:grpc_core_credentials_header",
        "//:grpc_security_base",
        "//:grpc_trace",
        "//:httpcli",
        "//:iomgr",
        "//:orphanable",
        "//:ref_counted_ptr",
        "//:transport_auth_context",
        "//:uri",
    ],
)

grpc_cc_library(
    name = "check_class_size",
    hdrs = [
        "util/check_class_size.h",
    ],
    deps = [
        "//:gpr_platform",
    ],
)

grpc_cc_library(
    name = "logging_sink",
    hdrs = [
        "ext/filters/logging/logging_sink.h",
    ],
    external_deps = [
        "absl/numeric:int128",
        "absl/strings",
    ],
    visibility = [
        "//src/cpp/ext/gcp:__subpackages__",
        "//test:__subpackages__",
    ],
    deps = [
        "time",
        "//:gpr_platform",
    ],
)

grpc_cc_library(
    name = "logging_filter",
    srcs = [
        "ext/filters/logging/logging_filter.cc",
    ],
    hdrs = [
        "ext/filters/logging/logging_filter.h",
    ],
    external_deps = [
        "absl/log",
        "absl/numeric:int128",
        "absl/random",
        "absl/random:distributions",
        "absl/status:statusor",
        "absl/strings",
    ],
    deps = [
        "arena",
        "arena_promise",
        "cancel_callback",
        "channel_args",
        "channel_fwd",
        "channel_stack_type",
        "context",
        "latent_see",
        "logging_sink",
        "map",
        "metadata_batch",
        "pipe",
        "slice",
        "slice_buffer",
        "time",
        "//:call_tracer",
        "//:channel_arg_names",
        "//:config",
        "//:gpr",
        "//:gpr_platform",
        "//:grpc_base",
        "//:grpc_client_channel",
        "//:grpc_public_hdrs",
        "//:grpc_resolver",
        "//:uri",
    ],
)

grpc_cc_library(
    name = "grpc_promise_endpoint",
    srcs = [
        "lib/transport/promise_endpoint.cc",
    ],
    external_deps = [
        "absl/base:core_headers",
        "absl/log",
        "absl/status",
        "absl/status:statusor",
    ],
    public_hdrs = [
        "lib/transport/promise_endpoint.h",
    ],
    deps = [
        "activity",
        "cancel_callback",
        "dump_args",
        "event_engine_common",
        "event_engine_extensions",
        "event_engine_query_extensions",
        "grpc_check",
        "if",
        "map",
        "poll",
        "slice",
        "slice_buffer",
        "sync",
        "//:event_engine_base_hdrs",
        "//:exec_ctx",
        "//:gpr",
    ],
)

grpc_cc_library(
    name = "call_final_info",
    srcs = [
        "lib/transport/call_final_info.cc",
    ],
    hdrs = [
        "lib/transport/call_final_info.h",
    ],
    deps = [
        "//:gpr",
        "//:grpc_public_hdrs",
    ],
)

grpc_cc_library(
    name = "function_signature",
    hdrs = [
        "util/function_signature.h",
    ],
    external_deps = [
        "absl/strings",
    ],
)

grpc_cc_library(
    name = "call_finalization",
    hdrs = [
        "call/call_finalization.h",
    ],
    visibility = ["//bazel:alt_grpc_base_legacy"],
    deps = [
        "arena",
        "call_final_info",
        "context",
        "//:gpr_platform",
    ],
)

grpc_cc_library(
    name = "call_state",
    srcs = [
        "call/call_state.cc",
    ],
    hdrs = [
        "call/call_state.h",
    ],
    deps = [
        "activity",
        "poll",
        "status_flag",
        "//:gpr",
        "//:grpc_trace",
    ],
)

grpc_cc_library(
    name = "call_filters",
    srcs = [
        "call/call_filters.cc",
    ],
    hdrs = [
        "call/call_filters.h",
    ],
    external_deps = [
        "absl/log",
    ],
    deps = [
        "call_final_info",
        "call_state",
        "dump_args",
        "for_each",
        "grpc_check",
        "if",
        "latch",
        "map",
        "message",
        "metadata",
        "ref_counted",
        "seq",
        "status_flag",
        "try_seq",
        "//:gpr",
        "//:promise",
        "//:ref_counted_ptr",
    ],
)

grpc_cc_library(
    name = "filter_fusion",
    hdrs = [
        "call/filter_fusion.h",
    ],
    external_deps = [
        "absl/status",
        "absl/strings",
        "absl/log",
        "absl/memory",
    ],
    deps = [
        "call_filters",
        "call_final_info",
        "channel_args",
        "gpr_manual_constructor",
        "grpc_check",
        "metadata",
        "status_helper",
        "type_list",
        "//:grpc_base",
        "//:grpc_public_hdrs",
        "//:promise",
    ],
)

grpc_cc_library(
    name = "interception_chain",
    srcs = [
        "call/interception_chain.cc",
    ],
    hdrs = [
        "call/interception_chain.h",
    ],
    deps = [
        "call_destination",
        "call_filters",
        "call_spine",
        "match",
        "metadata",
        "ref_counted",
        "//:gpr_platform",
        "//:grpc_trace",
    ],
)

grpc_cc_library(
    name = "call_destination",
    hdrs = [
        "call/call_destination.h",
    ],
    deps = [
        "call_spine",
        "//:gpr_platform",
        "//:orphanable",
    ],
)

grpc_cc_library(
    name = "parsed_metadata",
    srcs = [
        "call/parsed_metadata.cc",
    ],
    hdrs = [
        "call/parsed_metadata.h",
    ],
    external_deps = [
        "absl/functional:function_ref",
        "absl/meta:type_traits",
        "absl/strings",
    ],
    deps = [
        "slice",
        "time",
        "//:gpr_platform",
    ],
)

grpc_cc_library(
    name = "metadata",
    srcs = [
        "call/metadata.cc",
    ],
    hdrs = [
        "call/metadata.h",
    ],
    visibility = ["//bazel:core_credentials"],
    deps = [
        "error_utils",
        "metadata_batch",
        "try_seq",
        "//:gpr_platform",
    ],
)

grpc_cc_library(
    name = "message",
    srcs = [
        "call/message.cc",
    ],
    hdrs = [
        "call/message.h",
    ],
    external_deps = ["absl/strings"],
    deps = [
        "arena",
        "slice_buffer",
        "//:gpr_platform",
        "//:grpc_public_hdrs",
    ],
)

grpc_cc_library(
    name = "call_spine",
    srcs = [
        "call/call_spine.cc",
    ],
    hdrs = [
        "call/call_spine.h",
    ],
    external_deps = [
        "absl/functional:any_invocable",
        "absl/log",
    ],
    deps = [
        "1999",
        "call_arena_allocator",
        "call_filters",
        "dual_ref_counted",
        "event_engine_context",
        "for_each",
        "grpc_check",
        "if",
        "latch",
        "message",
        "metadata",
        "pipe",
        "prioritized_race",
        "promise_status",
        "status_flag",
        "try_seq",
        "//:gpr",
        "//:promise",
    ],
)

grpc_cc_library(
    name = "direct_channel",
    srcs = [
        "client_channel/direct_channel.cc",
    ],
    hdrs = [
        "client_channel/direct_channel.h",
    ],
    deps = [
        "channel_stack_type",
        "event_engine_context",
        "interception_chain",
        "//:channel",
        "//:config",
        "//:grpc_base",
        "//:orphanable",
    ],
)

grpc_cc_library(
    name = "metadata_batch",
    srcs = [
        "call/metadata_batch.cc",
    ],
    hdrs = [
        "call/custom_metadata.h",
        "call/metadata_batch.h",
        "call/simple_slice_based_metadata.h",
    ],
    external_deps = [
        "absl/base:no_destructor",
        "absl/container:flat_hash_set",
        "absl/container:inlined_vector",
        "absl/functional:function_ref",
        "absl/log",
        "absl/meta:type_traits",
        "absl/strings",
        "absl/strings:str_format",
    ],
    deps = [
        "chunked_vector",
        "compression",
        "experiments",
        "grpc_check",
        "if_list",
        "metadata_compression_traits",
        "packed_table",
        "parsed_metadata",
        "poll",
        "slice",
        "time",
        "timeout_encoding",
        "type_list",
        "//:gpr",
        "//:grpc_public_hdrs",
    ],
)

grpc_cc_library(
    name = "endpoint_transport",
    hdrs = [
        "transport/endpoint_transport.h",
    ],
    external_deps = [
        "absl/strings",
    ],
    visibility = ["//bazel:chaotic_good"],
    deps = [
        "channel_args",
        "//:grpc_public_hdrs",
    ],
)

grpc_cc_library(
    name = "auth_context_comparator_registry",
    hdrs = [
        "transport/auth_context_comparator_registry.h",
    ],
    external_deps = [
        "absl/functional:any_invocable",
        "absl/strings",
    ],
    visibility = ["//transport_auth_context:__subpackages__"],
    deps = [
        "channel_args",
        "//:grpc_public_hdrs",
    ],
)

grpc_cc_library(
    name = "endpoint_transport_client_channel_factory",
    srcs = [
        "transport/endpoint_transport_client_channel_factory.cc",
    ],
    hdrs = [
        "transport/endpoint_transport_client_channel_factory.h",
    ],
    deps = [
        "channel_args",
        "no_destruct",
        "//:grpc_client_channel",
        "//:grpc_security_base",
    ],
)

grpc_cc_library(
    name = "timeout_encoding",
    srcs = [
        "lib/transport/timeout_encoding.cc",
    ],
    hdrs = [
        "lib/transport/timeout_encoding.h",
    ],
    external_deps = [
        "absl/base:core_headers",
    ],
    deps = [
        "grpc_check",
        "slice",
        "time",
        "//:gpr",
    ],
)

grpc_cc_library(
    name = "call_arena_allocator",
    srcs = [
        "call/call_arena_allocator.cc",
    ],
    hdrs = [
        "call/call_arena_allocator.h",
    ],
    deps = [
        "arena",
        "memory_quota",
        "ref_counted",
        "//:gpr_platform",
    ],
)

grpc_cc_library(
    name = "compression",
    srcs = [
        "lib/compression/compression.cc",
        "lib/compression/compression_internal.cc",
    ],
    hdrs = [
        "lib/compression/compression_internal.h",
    ],
    external_deps = [
        "absl/container:inlined_vector",
        "absl/strings",
        "absl/strings:str_format",
    ],
    deps = [
        "bitset",
        "channel_args",
        "grpc_check",
        "ref_counted_string",
        "slice",
        "useful",
        "//:gpr",
        "//:grpc_public_hdrs",
        "//:grpc_trace",
        "//:ref_counted_ptr",
    ],
)

grpc_cc_library(
    name = "metrics",
    srcs = [
        "telemetry/metrics.cc",
    ],
    hdrs = [
        "telemetry/metrics.h",
    ],
    external_deps = [
        "absl/functional:any_invocable",
        "absl/functional:function_ref",
        "absl/strings",
        "absl/types:span",
    ],
    deps = [
        "channel_args",
        "grpc_check",
        "no_destruct",
        "slice",
        "sync",
        "time",
        "//:call_tracer",
        "//:gpr",
    ],
)

grpc_cc_library(
    name = "instrument",
    srcs = [
        "telemetry/instrument.cc",
    ],
    hdrs = [
        "telemetry/instrument.h",
    ],
    external_deps = [
        "absl/base:core_headers",
        "absl/functional:any_invocable",
        "absl/functional:function_ref",
        "absl/log:check",
        "absl/log",
        "absl/strings",
        "absl/types:span",
        "absl/container:flat_hash_set",
        "absl/container:flat_hash_map",
        "absl/container:node_hash_map",
        "absl/hash",
    ],
    deps = [
        "avl",
        "dual_ref_counted",
        "histogram",
        "match",
        "per_cpu",
        "ref_counted",
        "sync",
        "//:gpr",
        "//:ref_counted_ptr",
    ],
)

grpc_cc_library(
    name = "histogram",
    hdrs = [
        "telemetry/histogram.h",
    ],
    external_deps = [
        "absl/log:check",
        "absl/log",
        "absl/strings",
        "absl/types:span",
    ],
)

grpc_cc_library(
    name = "wait_for_single_owner",
    srcs = ["util/wait_for_single_owner.cc"],
    hdrs = ["util/wait_for_single_owner.h"],
    external_deps = [
        "absl/log",
        "absl/functional:any_invocable",
    ],
    deps = [
        "no_destruct",
        "time",
        "//:gpr",
    ],
)

grpc_cc_library(
    name = "ping_promise",
    srcs = [
        "ext/transport/chttp2/transport/ping_promise.cc",
    ],
    hdrs = [
        "ext/transport/chttp2/transport/ping_promise.h",
    ],
    external_deps = [
        "absl/log",
        "absl/status",
    ],
    deps = [
        "1999",
        "if",
        "inter_activity_latch",
        "latch",
        "map",
        "match",
        "ping_abuse_policy",
        "ping_callbacks",
        "ping_rate_policy",
        "race",
        "shared_bit_gen",
        "sleep",
        "time",
        "try_seq",
        ":slice_buffer",
        "//:chttp2_frame",
        "//:promise",
    ],
)

grpc_cc_library(
    name = "keepalive",
    srcs = [
        "ext/transport/chttp2/transport/keepalive.cc",
    ],
    hdrs = [
        "ext/transport/chttp2/transport/keepalive.h",
    ],
    external_deps = [
        "absl/log",
        "absl/status",
    ],
    deps = [
        "1999",
        "all_ok",
        "if",
        "latch",
        "loop",
        "race",
        "sleep",
        "try_seq",
        "//:promise",
    ],
)

grpc_cc_library(
    name = "spiffe_utils",
    srcs = [
        "//src/core:credentials/transport/tls/spiffe_utils.cc",
    ],
    hdrs = [
        "//src/core:credentials/transport/tls/spiffe_utils.h",
    ],
    external_deps = [
        "absl/base:core_headers",
        "absl/log:log",
        "absl/status",
        "absl/status:statusor",
        "absl/strings",
        "absl/strings:str_format",
        "libcrypto",
        "libssl",
    ],
    deps = [
        "grpc_check",
        "json",
        "json_args",
        "json_object_loader",
        "json_reader",
        "load_file",
        "ssl_transport_security_utils",
        "status_helper",
    ],
)

grpc_cc_library(
    name = "ztrace_collector",
    hdrs = ["channelz/ztrace_collector.h"],
    defines = select({
        "//:grpc_no_ztrace": ["GRPC_NO_ZTRACE"],
        "//conditions:default": [],
    }),
    external_deps = [
        "absl/container:flat_hash_set",
        "absl/status",
        "@com_google_protobuf//upb/mem",
    ],
    deps = [
        "channelz_text_encode",
        "function_signature",
        "json_writer",
        "memory_usage",
        "single_set_ptr",
        "sync",
        "time",
        "//:channelz",
        "//:channelz_service_upb",
        "//:channelz_upb",
        "//:gpr",
        "//:grpc_trace",
        "//:protobuf_any_upb",
        "//:protobuf_any_upbdefs",
        "//:protobuf_timestamp_upb",
    ],
)

grpc_cc_library(
    name = "http2_ztrace_collector",
    hdrs = ["ext/transport/chttp2/transport/http2_ztrace_collector.h"],
    external_deps = [
        "absl/container:flat_hash_set",
    ],
    deps = [
        "ztrace_collector",
        "//:chttp2_frame",
    ],
)

grpc_cc_library(
    name = "channelz_property_list",
    srcs = ["channelz/property_list.cc"],
    hdrs = ["channelz/property_list.h"],
    external_deps = [
        "absl/strings",
        "absl/status",
        "absl/container:flat_hash_map",
        "absl/time",
        "@com_google_protobuf//upb/mem",
        "@com_google_protobuf//upb/text",
    ],
    deps = [
        "json",
        "match",
        "time",
        "upb_utils",
        "//:channelz_property_list_upb",
        "//:channelz_upb",
        "//:gpr",
        "//:protobuf_any_upb",
        "//:protobuf_empty_upb",
    ],
)

grpc_cc_library(
    name = "channelz_text_encode",
    srcs = ["channelz/text_encode.cc"],
    hdrs = ["channelz/text_encode.h"],
    external_deps = [
        "@com_google_protobuf//upb/mem",
        "@com_google_protobuf//upb/reflection",
        "@com_google_protobuf//upb/text",
    ],
    deps = [
        "no_destruct",
        "//:channelz_property_list_upbdefs",
        "//:channelz_service_upbdefs",
        "//:channelz_upbdefs",
    ],
)

grpc_cc_library(
    name = "ssl_transport_security_utils",
    srcs = [
        "//src/core:tsi/ssl_transport_security_utils.cc",
    ],
    hdrs = [
        "//src/core:tsi/ssl_transport_security_utils.h",
    ],
    external_deps = [
        "absl/base:core_headers",
        "absl/log:log",
        "absl/status",
        "absl/status:statusor",
        "absl/strings",
        "libcrypto",
        "libssl",
    ],
    deps = [
        "channel_args",
        "env",
        "error",
        "grpc_check",
        "grpc_transport_chttp2_alpn",
        "load_file",
        "ref_counted",
        "slice",
        "ssl_key_logging",
        "sync",
        "tsi_ssl_types",
        "useful",
        "//:channel_arg_names",
        "//:config_vars",
        "//:gpr",
        "//:grpc_base",
        "//:grpc_core_credentials_header",
        "//:grpc_credentials_util",
        "//:grpc_public_hdrs",
        "//:grpc_security_base",
        "//:ref_counted_ptr",
        "//:transport_auth_context",
        "//:tsi_base",
        "//:tsi_ssl_session_cache",
    ],
)

grpc_cc_library(
    name = "ssl_key_logging",
    srcs = [
        "//src/core:tsi/ssl/key_logging/ssl_key_logging.cc",
    ],
    hdrs = [
        "//src/core:tsi/ssl/key_logging/ssl_key_logging.h",
    ],
    external_deps = [
        "absl/base:core_headers",
        "absl/log:log",
        "absl/status",
        "absl/status:statusor",
        "absl/strings",
        "libcrypto",
        "libssl",
    ],
    visibility = ["//visibility:public"],
    deps = [
        "channel_args",
        "env",
        "error",
        "grpc_check",
        "grpc_transport_chttp2_alpn",
        "load_file",
        "ref_counted",
        "slice",
        "sync",
        "tsi_ssl_types",
        "useful",
        "//:channel_arg_names",
        "//:config_vars",
        "//:gpr",
        "//:grpc_base",
        "//:grpc_core_credentials_header",
        "//:grpc_credentials_util",
        "//:grpc_public_hdrs",
        "//:grpc_security_base",
        "//:ref_counted_ptr",
        "//:transport_auth_context",
        "//:tsi_base",
        "//:tsi_ssl_session_cache",
    ],
)

grpc_cc_library(
    name = "zviz_strings",
    srcs = [
        "channelz/zviz/strings.cc",
    ],
    hdrs = ["channelz/zviz/strings.h"],
    external_deps = [
        "absl/strings",
    ],
)

grpc_cc_library(
    name = "zviz_environment",
    srcs = [
        "channelz/zviz/environment.cc",
    ],
    hdrs = ["channelz/zviz/environment.h"],
    external_deps = [
        "absl/strings",
        "absl/status:statusor",
    ],
    deps = [
        "zviz_strings",
        "//src/proto/grpc/channelz/v2:channelz_cc_proto",
    ],
)

grpc_cc_library(
    name = "zviz_layout",
    srcs = [
        "channelz/zviz/layout.cc",
    ],
    hdrs = ["channelz/zviz/layout.h"],
    external_deps = [
        "absl/strings",
    ],
    deps = [
        "zviz_environment",
        "//src/proto/grpc/channelz/v2:channelz_cc_proto",
        "@com_google_protobuf//:duration_cc_proto",
        "@com_google_protobuf//:timestamp_cc_proto",
    ],
)

grpc_cc_library(
    name = "zviz_data",
    srcs = [
        "channelz/zviz/data.cc",
    ],
    hdrs = ["channelz/zviz/data.h"],
    external_deps = [
        "absl/container:flat_hash_map",
        "absl/strings",
        "absl/types:span",
    ],
    deps = [
        "no_destruct",
        "zviz_environment",
        "zviz_layout",
        "//src/proto/grpc/channelz/v2:channelz_cc_proto",
        "//src/proto/grpc/channelz/v2:property_list_cc_proto",
    ],
)

grpc_cc_library(
    name = "zviz_trace",
    srcs = [
        "channelz/zviz/trace.cc",
    ],
    hdrs = ["channelz/zviz/trace.h"],
    external_deps = [
        "absl/container:flat_hash_map",
        "absl/strings",
        "absl/types:span",
    ],
    deps = [
        "zviz_data",
        "zviz_environment",
        "zviz_layout",
        "//src/proto/grpc/channelz/v2:channelz_cc_proto",
    ],
)

grpc_cc_library(
    name = "zviz_property_list",
    srcs = [
        "channelz/zviz/property_list.cc",
    ],
    hdrs = ["channelz/zviz/property_list.h"],
    external_deps = [
        "absl/strings",
        "absl/time",
    ],
    deps = [
        "//src/proto/grpc/channelz/v2:channelz_cc_proto",
        "//src/proto/grpc/channelz/v2:property_list_cc_proto",
    ],
)

grpc_cc_library(
    name = "zviz_style",
    srcs = [
        "channelz/zviz/style.cc",
    ],
    hdrs = ["channelz/zviz/style.h"],
    external_deps = [
        "absl/strings:string_view",
    ],
)

grpc_cc_library(
    name = "zviz_entity",
    srcs = [
        "channelz/zviz/entity.cc",
    ],
    hdrs = ["channelz/zviz/entity.h"],
    external_deps = [
        "absl/container:flat_hash_map",
        "absl/strings",
        "absl/types:span",
    ],
    deps = [
        "zviz_data",
        "zviz_environment",
        "zviz_layout",
        "zviz_strings",
        "zviz_style",
        "zviz_trace",
        "//src/proto/grpc/channelz/v2:channelz_cc_proto",
    ],
)

grpc_cc_library(
    name = "zviz_html",
    srcs = [
        "channelz/zviz/html.cc",
    ],
    hdrs = ["channelz/zviz/html.h"],
    external_deps = [
        "absl/container:flat_hash_map",
        "absl/strings",
        "absl/strings:string_view",
        "absl/types:span",
        "absl/functional:function_ref",
        "absl/log:check",
    ],
)

grpc_cc_library(
    name = "zviz_layout_html",
    srcs = [
        "channelz/zviz/layout_html.cc",
    ],
    hdrs = ["channelz/zviz/layout_html.h"],
    external_deps = [
        "absl/container:flat_hash_map",
        "absl/strings",
        "absl/strings:string_view",
        "absl/types:span",
        "absl/functional:function_ref",
    ],
    deps = [
        "zviz_environment",
        "zviz_html",
        "zviz_layout",
    ],
)

grpc_cc_library(
    name = "zviz_layout_text",
    srcs = [
        "channelz/zviz/layout_text.cc",
    ],
    hdrs = ["channelz/zviz/layout_text.h"],
    external_deps = [
        "absl/strings",
        "absl/strings:str_format",
    ],
    deps = [
        "zviz_layout",
    ],
)

grpc_cc_library(
    name = "zviz_format_entity_list",
    srcs = [
        "channelz/zviz/format_entity_list.cc",
    ],
    hdrs = ["channelz/zviz/format_entity_list.h"],
    external_deps = [
        "absl/strings",
        "absl/types:optional",
        "absl/types:span",
    ],
    deps = [
        "time",
        "zviz_environment",
        "zviz_layout",
        "zviz_property_list",
        "//src/proto/grpc/channelz/v2:channelz_cc_proto",
        "//src/proto/grpc/channelz/v2:property_list_cc_proto",
        "@com_google_protobuf//:any_cc_proto",
    ],
)

grpc_cc_library(
    name = "channelz_v2tov1_property_list",
    srcs = ["channelz/v2tov1/property_list.cc"],
    hdrs = ["channelz/v2tov1/property_list.h"],
    external_deps = [
        "absl/strings:string_view",
        "@com_google_protobuf//upb/mem",
    ],
    deps = [
        ":upb_utils",
        "//:channelz_property_list_upb",
        "//:protobuf_any_upb",
        "//:protobuf_duration_upb",
        "//:protobuf_timestamp_upb",
    ],
)

grpc_cc_library(
    name = "channelz_v2tov1_convert",
    srcs = ["channelz/v2tov1/convert.cc"],
    hdrs = ["channelz/v2tov1/convert.h"],
    external_deps = [
        "absl/cleanup",
        "absl/status",
        "absl/status:statusor",
        "absl/strings",
        "@com_google_protobuf//upb/base",
        "@com_google_protobuf//upb/mem",
        "@com_google_protobuf//upb/json",
        "@com_google_protobuf//upb/reflection",
    ],
    deps = [
        "json",
        "json_writer",
        ":channelz_v2tov1_property_list",
        ":protobuf_wrappers_upb",
        ":upb_utils",
        "//:channelz_property_list_upb",
        "//:channelz_upb",
        "//:channelz_v1_upb",
        "//:channelz_v1_upbdefs",
        "//:parse_address",
        "//:protobuf_any_upb",
        "//:protobuf_duration_upb",
        "//:protobuf_timestamp_upb",
        "//:protobuf_wrappers_upb",
        "//:sockaddr_utils",
        "//:uri",
    ],
)

grpc_cc_library(
    name = "channelz_v2tov1_legacy_api",
    srcs = ["channelz/v2tov1/legacy_api.cc"],
    hdrs = ["channelz/v2tov1/legacy_api.h"],
    external_deps = [
        "absl/log",
        "absl/status:statusor",
        "absl/strings",
        "absl/time",
    ],
    deps = [
        ":channelz_v2tov1_convert",
        ":experiments",
        ":json",
        ":json_reader",
        ":json_writer",
        "//:channelz",
        "//:exec_ctx",
        "//:gpr",
        "//:grpc_public_hdrs",
    ],
)

grpc_cc_library(
    name = "writable_streams",
    hdrs = ["ext/transport/chttp2/transport/writable_streams.h"],
    external_deps = [
        "absl/log",
        "absl/log:check",
    ],
    deps = [
        "if",
        "mpsc",
        "race",
        "try_seq",
    ],
)

### UPB Targets

grpc_upb_proto_library(
    name = "envoy_admin_upb",
    deps = ["@envoy_api//envoy/admin/v3:pkg"],
)

grpc_upb_proto_library(
    name = "envoy_config_cluster_upb",
    deps = ["@envoy_api//envoy/config/cluster/v3:pkg"],
)

grpc_upb_proto_reflection_library(
    name = "envoy_config_cluster_upbdefs",
    deps = ["@envoy_api//envoy/config/cluster/v3:pkg"],
)

grpc_upb_proto_library(
    name = "envoy_config_core_upb",
    deps = ["@envoy_api//envoy/config/core/v3:pkg"],
)

grpc_upb_proto_reflection_library(
    name = "envoy_config_core_upbdefs",
    deps = ["@envoy_api//envoy/config/core/v3:pkg"],
)

grpc_upb_proto_library(
    name = "envoy_config_endpoint_upb",
    deps = ["@envoy_api//envoy/config/endpoint/v3:pkg"],
)

grpc_upb_proto_reflection_library(
    name = "envoy_config_endpoint_upbdefs",
    deps = ["@envoy_api//envoy/config/endpoint/v3:pkg"],
)

grpc_upb_proto_library(
    name = "envoy_config_listener_upb",
    deps = ["@envoy_api//envoy/config/listener/v3:pkg"],
)

grpc_upb_proto_reflection_library(
    name = "envoy_config_listener_upbdefs",
    deps = ["@envoy_api//envoy/config/listener/v3:pkg"],
)

grpc_upb_proto_library(
    name = "envoy_config_rbac_upb",
    deps = ["@envoy_api//envoy/config/rbac/v3:pkg"],
)

grpc_upb_proto_library(
    name = "envoy_config_route_upb",
    deps = ["@envoy_api//envoy/config/route/v3:pkg"],
)

grpc_upb_proto_reflection_library(
    name = "envoy_config_route_upbdefs",
    deps = ["@envoy_api//envoy/config/route/v3:pkg"],
)

grpc_upb_proto_library(
    name = "envoy_extensions_clusters_aggregate_upb",
    deps = ["@envoy_api//envoy/extensions/clusters/aggregate/v3:pkg"],
)

grpc_upb_proto_reflection_library(
    name = "envoy_extensions_clusters_aggregate_upbdefs",
    deps = ["@envoy_api//envoy/extensions/clusters/aggregate/v3:pkg"],
)

grpc_upb_proto_library(
    name = "envoy_extensions_filters_common_fault_upb",
    deps = ["@envoy_api//envoy/extensions/filters/common/fault/v3:pkg"],
)

grpc_upb_proto_library(
    name = "envoy_extensions_filters_http_fault_upb",
    deps = ["@envoy_api//envoy/extensions/filters/http/fault/v3:pkg"],
)

grpc_upb_proto_reflection_library(
    name = "envoy_extensions_filters_http_fault_upbdefs",
    deps = ["@envoy_api//envoy/extensions/filters/http/fault/v3:pkg"],
)

grpc_upb_proto_library(
    name = "envoy_extensions_filters_http_gcp_authn_upb",
    deps = ["@envoy_api//envoy/extensions/filters/http/gcp_authn/v3:pkg"],
)

grpc_upb_proto_reflection_library(
    name = "envoy_extensions_filters_http_gcp_authn_upbdefs",
    deps = ["@envoy_api//envoy/extensions/filters/http/gcp_authn/v3:pkg"],
)

grpc_upb_proto_library(
    name = "envoy_extensions_filters_http_rbac_upb",
    deps = ["@envoy_api//envoy/extensions/filters/http/rbac/v3:pkg"],
)

grpc_upb_proto_reflection_library(
    name = "envoy_extensions_filters_http_rbac_upbdefs",
    deps = ["@envoy_api//envoy/extensions/filters/http/rbac/v3:pkg"],
)

grpc_upb_proto_library(
    name = "envoy_extensions_filters_http_router_upb",
    deps = ["@envoy_api//envoy/extensions/filters/http/router/v3:pkg"],
)

grpc_upb_proto_reflection_library(
    name = "envoy_extensions_filters_http_router_upbdefs",
    deps = ["@envoy_api//envoy/extensions/filters/http/router/v3:pkg"],
)

grpc_upb_proto_library(
    name = "envoy_extensions_filters_http_stateful_session_upb",
    deps = ["@envoy_api//envoy/extensions/filters/http/stateful_session/v3:pkg"],
)

grpc_upb_proto_reflection_library(
    name = "envoy_extensions_filters_http_stateful_session_upbdefs",
    deps = ["@envoy_api//envoy/extensions/filters/http/stateful_session/v3:pkg"],
)

grpc_upb_proto_library(
    name = "envoy_extensions_http_stateful_session_cookie_upb",
    deps = ["@envoy_api//envoy/extensions/http/stateful_session/cookie/v3:pkg"],
)

grpc_upb_proto_reflection_library(
    name = "envoy_extensions_http_stateful_session_cookie_upbdefs",
    deps = ["@envoy_api//envoy/extensions/http/stateful_session/cookie/v3:pkg"],
)

grpc_upb_proto_library(
    name = "envoy_type_http_upb",
    deps = ["@envoy_api//envoy/type/http/v3:pkg"],
)

grpc_upb_proto_library(
    name = "envoy_extensions_load_balancing_policies_client_side_weighted_round_robin_upb",
    deps = [
        "@envoy_api//envoy/extensions/load_balancing_policies/client_side_weighted_round_robin/v3:pkg",
    ],
)

grpc_upb_proto_library(
    name = "envoy_extensions_load_balancing_policies_ring_hash_upb",
    deps = ["@envoy_api//envoy/extensions/load_balancing_policies/ring_hash/v3:pkg"],
)

grpc_upb_proto_library(
    name = "envoy_extensions_load_balancing_policies_wrr_locality_upb",
    deps = ["@envoy_api//envoy/extensions/load_balancing_policies/wrr_locality/v3:pkg"],
)

grpc_upb_proto_library(
    name = "envoy_extensions_load_balancing_policies_pick_first_upb",
    deps = ["@envoy_api//envoy/extensions/load_balancing_policies/pick_first/v3:pkg"],
)

grpc_upb_proto_library(
    name = "envoy_extensions_filters_network_http_connection_manager_upb",
    deps = [
        "@envoy_api//envoy/extensions/filters/network/http_connection_manager/v3:pkg",
    ],
)

grpc_upb_proto_reflection_library(
    name = "envoy_extensions_filters_network_http_connection_manager_upbdefs",
    deps = [
        "@envoy_api//envoy/extensions/filters/network/http_connection_manager/v3:pkg",
    ],
)

grpc_upb_proto_library(
    name = "envoy_extensions_transport_sockets_tls_upb",
    deps = ["@envoy_api//envoy/extensions/transport_sockets/tls/v3:pkg"],
)

grpc_upb_proto_reflection_library(
    name = "envoy_extensions_transport_sockets_tls_upbdefs",
    deps = ["@envoy_api//envoy/extensions/transport_sockets/tls/v3:pkg"],
)

grpc_upb_proto_library(
    name = "envoy_extensions_transport_sockets_http_11_proxy_upb",
    deps = ["@envoy_api//envoy/extensions/transport_sockets/http_11_proxy/v3:pkg"],
)

grpc_upb_proto_reflection_library(
    name = "envoy_extensions_transport_sockets_http_11_proxy_upbdefs",
    deps = ["@envoy_api//envoy/extensions/transport_sockets/http_11_proxy/v3:pkg"],
)

grpc_upb_proto_library(
    name = "envoy_extensions_upstreams_http_upb",
    deps = ["@envoy_api//envoy/extensions/upstreams/http/v3:pkg"],
)

grpc_upb_proto_reflection_library(
    name = "envoy_extensions_upstreams_http_upbdefs",
    deps = ["@envoy_api//envoy/extensions/upstreams/http/v3:pkg"],
)

grpc_upb_proto_library(
    name = "envoy_service_discovery_upb",
    deps = ["@envoy_api//envoy/service/discovery/v3:pkg"],
)

grpc_upb_proto_reflection_library(
    name = "envoy_service_discovery_upbdefs",
    deps = ["@envoy_api//envoy/service/discovery/v3:pkg"],
)

grpc_upb_proto_library(
    name = "envoy_service_load_stats_upb",
    deps = ["@envoy_api//envoy/service/load_stats/v3:pkg"],
)

grpc_upb_proto_reflection_library(
    name = "envoy_service_load_stats_upbdefs",
    deps = ["@envoy_api//envoy/service/load_stats/v3:pkg"],
)

grpc_upb_proto_library(
    name = "envoy_service_status_upb",
    deps = ["@envoy_api//envoy/service/status/v3:pkg"],
)

grpc_upb_proto_reflection_library(
    name = "envoy_service_status_upbdefs",
    deps = ["@envoy_api//envoy/service/status/v3:pkg"],
)

grpc_upb_proto_library(
    name = "envoy_type_matcher_upb",
    deps = ["@envoy_api//envoy/type/matcher/v3:pkg"],
)

grpc_upb_proto_library(
    name = "envoy_common_config_matcher_upb",
    deps = ["@envoy_api//envoy/config/common/matcher/v3:pkg"],
)

grpc_upb_proto_library(
    name = "envoy_type_upb",
    deps = ["@envoy_api//envoy/type/v3:pkg"],
)

grpc_upb_proto_library(
    name = "xds_type_upb",
    deps = ["@com_github_cncf_xds//xds/type/v3:pkg"],
)

grpc_upb_proto_reflection_library(
    name = "xds_type_upbdefs",
    deps = ["@com_github_cncf_xds//xds/type/v3:pkg"],
)

grpc_upb_proto_library(
    name = "xds_type_matcher_upb",
    deps = ["@com_github_cncf_xds//xds/type/matcher/v3:pkg"],
)

grpc_upb_proto_library(
    name = "xds_orca_upb",
    deps = ["@com_github_cncf_xds//xds/data/orca/v3:pkg"],
)

grpc_upb_proto_library(
    name = "xds_matcher_upb",
    deps = ["@com_github_cncf_xds//xds/type/matcher/v3:pkg"],
)

grpc_upb_proto_library(
    name = "xds_extension_upb",
    deps = ["@com_github_cncf_xds//xds/core/v3:pkg"],
)

grpc_upb_proto_library(
    name = "xds_orca_service_upb",
    deps = ["@com_github_cncf_xds//xds/service/orca/v3:pkg"],
)

grpc_upb_proto_library(
    name = "grpc_health_upb",
    deps = ["//src/proto/grpc/health/v1:health_proto"],
)

grpc_upb_proto_library(
    name = "google_rpc_status_upb",
    deps = ["@com_google_googleapis//google/rpc:status_proto"],
)

grpc_upb_proto_reflection_library(
    name = "google_rpc_status_upbdefs",
    deps = ["@com_google_googleapis//google/rpc:status_proto"],
)

grpc_upb_proto_library(
    name = "google_type_expr_upb",
    deps = ["@com_google_googleapis//google/type:expr_proto"],
)

grpc_upb_proto_library(
    name = "grpc_lb_upb",
    deps = ["//src/proto/grpc/lb/v1:load_balancer_proto"],
)

grpc_upb_proto_library(
    name = "alts_upb",
    deps = ["//src/proto/grpc/gcp:alts_handshaker_proto"],
)

grpc_upb_proto_library(
    name = "rls_upb",
    deps = ["//src/proto/grpc/lookup/v1:rls_proto"],
)

grpc_upb_proto_library(
    name = "rls_config_upb",
    deps = ["//src/proto/grpc/lookup/v1:rls_config_proto"],
)

grpc_upb_proto_reflection_library(
    name = "rls_config_upbdefs",
    deps = ["//src/proto/grpc/lookup/v1:rls_config_proto"],
)

WELL_KNOWN_PROTO_TARGETS = [
    "any",
    "duration",
    "empty",
    "struct",
    "timestamp",
    "wrappers",
]

grpc_add_well_known_proto_upb_targets(targets = WELL_KNOWN_PROTO_TARGETS)

grpc_generate_one_off_internal_targets()<|MERGE_RESOLUTION|>--- conflicted
+++ resolved
@@ -1976,8 +1976,8 @@
         "lib/slice/slice_buffer.h",
         "//:include/grpc/slice_buffer.h",
     ],
-    deps = [
-        "grpc_check",
+    external_deps = ["absl/log:check"],
+    deps = [
         "slice",
         "slice_refcount",
         "//:gpr",
@@ -3541,11 +3541,8 @@
         "channel_args",
         "channel_fwd",
         "channel_stack_type",
-<<<<<<< HEAD
-        "grpc_check",
-=======
         "channelz_property_list",
->>>>>>> fa502592
+        "grpc_check",
         "interception_chain",
         "sync",
         "unique_type_name",
@@ -6945,11 +6942,7 @@
     external_deps = [
         "absl/functional:function_ref",
         "absl/log",
-<<<<<<< HEAD
-=======
-        "absl/log:check",
         "absl/random",
->>>>>>> fa502592
         "absl/status",
         "absl/status:statusor",
     ],
@@ -6957,11 +6950,8 @@
         "channel_args",
         "delegating_helper",
         "down_cast",
-<<<<<<< HEAD
-        "grpc_check",
-=======
         "experiments",
->>>>>>> fa502592
+        "grpc_check",
         "grpc_lb_policy_pick_first",
         "json",
         "lb_policy",
@@ -8293,22 +8283,6 @@
 )
 
 grpc_cc_library(
-<<<<<<< HEAD
-    name = "writable_stream_list",
-    hdrs = [
-        "ext/transport/chttp2/transport/writable_stream_list.h",
-    ],
-    external_deps = [
-        "absl/log",
-    ],
-    deps = [
-        "grpc_check",
-    ],
-)
-
-grpc_cc_library(
-=======
->>>>>>> fa502592
     name = "stream_data_queue",
     hdrs = [
         "ext/transport/chttp2/transport/stream_data_queue.h",
@@ -8494,11 +8468,8 @@
         "arena",
         "call_spine",
         "channel_args",
-<<<<<<< HEAD
-        "grpc_check",
-=======
         "chttp2_flow_control",
->>>>>>> fa502592
+        "grpc_check",
         "grpc_promise_endpoint",
         "http2_settings",
         "loop",
@@ -10383,7 +10354,6 @@
         "absl/base:core_headers",
         "absl/functional:any_invocable",
         "absl/functional:function_ref",
-        "absl/log:check",
         "absl/log",
         "absl/strings",
         "absl/types:span",
@@ -10395,6 +10365,7 @@
     deps = [
         "avl",
         "dual_ref_counted",
+        "grpc_check",
         "histogram",
         "match",
         "per_cpu",
@@ -10411,10 +10382,12 @@
         "telemetry/histogram.h",
     ],
     external_deps = [
-        "absl/log:check",
         "absl/log",
         "absl/strings",
         "absl/types:span",
+    ],
+    deps = [
+        "grpc_check",
     ],
 )
 
@@ -10842,6 +10815,7 @@
         "absl/functional:function_ref",
         "absl/log:check",
     ],
+    deps = ["grpc_check"],
 )
 
 grpc_cc_library(
