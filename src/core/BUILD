# Copyright 2022 gRPC authors.
#
# Licensed under the Apache License, Version 2.0 (the "License");
# you may not use this file except in compliance with the License.
# You may obtain a copy of the License at
#
#     http://www.apache.org/licenses/LICENSE-2.0
#
# Unless required by applicable law or agreed to in writing, software
# distributed under the License is distributed on an "AS IS" BASIS,
# WITHOUT WARRANTIES OR CONDITIONS OF ANY KIND, either express or implied.
# See the License for the specific language governing permissions and
# limitations under the License.

load("@bazel_skylib//lib:selects.bzl", "selects")
load(
    "//bazel:grpc_build_system.bzl",
    "grpc_add_well_known_proto_upb_targets",
    "grpc_cc_library",
    "grpc_cc_proto_library",
    "grpc_generate_one_off_internal_targets",
    "grpc_internal_proto_library",
    "grpc_upb_proto_library",
    "grpc_upb_proto_reflection_library",
)

licenses(["reciprocal"])

package(
    default_visibility = ["//:__subpackages__"],
    features = [
        "layering_check",
    ],
)

config_setting(
    name = "disable_latent_see",
    values = {"define": "GRPC_LATENT_SEE=none"},
)

config_setting(
    name = "extra_latent_see",
    values = {"define": "GRPC_LATENT_SEE=extra"},
)

config_setting(
    name = "default_latent_see",
    values = {"define": "GRPC_LATENT_SEE=default"},
)

config_setting(
    name = "force_unsecure_getenv",
    values = {"define": "GRPC_FORCE_UNSECURE_GETENV=1"},
)

# This is needed as a transitionary mechanism to build the src/core targets in
# the top-level BUILD file that have not yet been moved here. Should go away
# once the transition is complete.
exports_files(
    glob(["**"]),
    visibility = ["//:__subpackages__"],
)

config_setting(
    name = "maximize_threadyness",
    values = {"define": "GRPC_MAXIMIZE_THREADYNESS=1"},
)

config_setting(
    name = "minimize_threadyness",
    values = {"define": "GRPC_MINIMIZE_THREADYNESS=1"},
)

config_setting(
    name = "grpc_no_filter_fusion_define",
    values = {"define": "grpc_no_filter_fusion=true"},
)

selects.config_setting_group(
    name = "grpc_no_filter_fusion",
    match_any = [
        ":grpc_no_filter_fusion_define",  # --define=grpc_no_filter_fusion=true
        "//:grpc_small_clients",
    ],
)

grpc_cc_library(
    name = "channel_fwd",
    hdrs = [
        "lib/channel/channel_fwd.h",
    ],
)

grpc_cc_library(
    name = "dump_args",
    srcs = [
        "util/dump_args.cc",
    ],
    hdrs = [
        "util/dump_args.h",
    ],
    external_deps = [
        "absl/functional:any_invocable",
        "absl/log:check",
        "absl/strings",
        "absl/strings:str_format",
    ],
)

grpc_cc_library(
    name = "trie_lookup",
    hdrs = [
        "util/trie_lookup.h",
    ],
    external_deps = [
        "absl/container:flat_hash_map",
        "absl/types:optional",
    ],
)

grpc_cc_library(
    name = "slice_cast",
    hdrs = [
        "//:include/grpc/event_engine/internal/slice_cast.h",
    ],
)

grpc_cc_library(
    name = "memory_usage",
    hdrs = [
        "util/memory_usage.h",
    ],
    external_deps = [
        "absl/status",
        "absl/status:statusor",
        "absl/time",
        "absl/strings:string_view",
        "absl/log",
    ],
    deps = [
        "slice",
        "slice_buffer",
        "//src/core:time",
    ],
)

grpc_cc_library(
    name = "postmortem",
    srcs = ["util/postmortem_emit.cc"],
    hdrs = [
        "util/postmortem_emit.h",
    ],
    deps = [
        "//:channelz",
        "//:stats",
    ],
)

grpc_cc_library(
    name = "grpc_check",
    srcs = ["util/grpc_check.cc"],
    hdrs = ["util/grpc_check.h"],
    external_deps = [
        "absl/log:check",
        "absl/log",
    ],
    deps = [
        "postmortem",
    ],
)

grpc_cc_library(
    name = "event_engine_extensions",
    hdrs = [
        "lib/event_engine/extensions/blocking_dns.h",
        "lib/event_engine/extensions/can_track_errors.h",
        "lib/event_engine/extensions/channelz.h",
        "lib/event_engine/extensions/chaotic_good_extension.h",
        "lib/event_engine/extensions/iomgr_compatible.h",
        "lib/event_engine/extensions/supports_fd.h",
        "lib/event_engine/extensions/supports_win_sockets.h",
        "lib/event_engine/extensions/tcp_trace.h",
    ],
    external_deps = [
        "absl/functional:any_invocable",
        "absl/status:statusor",
        "absl/strings",
    ],
    visibility = [
        "//bazel:event_engine_base_hdrs",
    ],
    deps = [
        "memory_quota",
        "tcp_tracer",
        "//:channelz",
        "//:event_engine_base_hdrs",
        "//:gpr_platform",
        "//:ref_counted_ptr",
    ],
)

grpc_cc_library(
    name = "event_engine_common",
    srcs = [
        "lib/event_engine/event_engine.cc",
        "lib/event_engine/resolved_address.cc",
        "lib/event_engine/slice.cc",
        "lib/event_engine/slice_buffer.cc",
    ],
    hdrs = [
        "lib/event_engine/extensions/can_track_errors.h",
        "lib/event_engine/handle_containers.h",
        "lib/event_engine/resolved_address_internal.h",
        "//:include/grpc/event_engine/slice.h",
        "//:include/grpc/event_engine/slice_buffer.h",
    ],
    external_deps = [
        "absl/container:flat_hash_set",
        "absl/hash",
        "absl/strings",
        "absl/utility",
    ],
    deps = [
        "context_list_entry",
        "grpc_check",
        "resolved_address",
        "slice",
        "slice_buffer",
        "slice_cast",
        "slice_refcount",
        "//:event_engine_base_hdrs",
        "//:gpr_platform",
    ],
)

grpc_cc_library(
    name = "transport_framing_endpoint_extension",
    hdrs = [
        "lib/transport/transport_framing_endpoint_extension.h",
    ],
    external_deps = [
        "absl/functional:any_invocable",
        "absl/strings",
    ],
    deps = [
        "slice_buffer",
        "//:gpr_platform",
    ],
)

grpc_cc_library(
    name = "latent_see",
    srcs = [
        "util/latent_see.cc",
    ],
    hdrs = [
        "util/latent_see.h",
    ],
    defines = select({
        ":disable_latent_see": ["GRPC_DISABLE_LATENT_SEE"],
        ":extra_latent_see": ["GRPC_EXTRA_LATENT_SEE"],
        ":default_latent_see": [],
        "//conditions:default": [],
    }),
    external_deps = [
        "absl/base:core_headers",
        "absl/functional:any_invocable",
        "absl/functional:function_ref",
        "absl/log",
        "absl/strings",
        "absl/strings:str_format",
        "absl/container:flat_hash_map",
        "absl/time",
    ],
    visibility = ["//bazel:latent_see"],
    deps = [
        "channelz_property_list",
        "function_signature",
        "json",
        "json_writer",
        "notification",
        "sync",
        "//:backoff",
        "//:gpr",
    ],
)

grpc_cc_library(
    name = "ring_buffer",
    srcs = [],
    hdrs = [
        "util/ring_buffer.h",
    ],
    deps = ["//:gpr_platform"],
)

grpc_cc_library(
    name = "transport_fwd",
    hdrs = [
        "lib/transport/transport_fwd.h",
    ],
)

grpc_cc_library(
    name = "server_call_tracer_filter",
    srcs = [
        "server/server_call_tracer_filter.cc",
    ],
    hdrs = [
        "server/server_call_tracer_filter.h",
    ],
    external_deps = [
        "absl/status",
        "absl/status:statusor",
    ],
    visibility = ["//bazel:alt_grpc_base_legacy"],
    deps = [
        "arena_promise",
        "call_finalization",
        "cancel_callback",
        "channel_args",
        "channel_fwd",
        "channel_stack_type",
        "context",
        "latent_see",
        "map",
        "pipe",
        "//:call_tracer",
        "//:config",
        "//:gpr_platform",
        "//:grpc_base",
    ],
)

grpc_cc_library(
    name = "atomic_utils",
    public_hdrs = ["util/atomic_utils.h"],
    deps = ["//:gpr"],
)

grpc_cc_library(
    name = "metadata_compression_traits",
    hdrs = [
        "call/metadata_compression_traits.h",
    ],
    deps = ["//:gpr_platform"],
)

grpc_cc_library(
    name = "metadata_info",
    srcs = ["call/metadata_info.cc"],
    hdrs = ["call/metadata_info.h"],
    external_deps = [
        "absl/strings",
    ],
    deps = [
        "channel_args",
        "hpack_constants",
        "metadata_batch",
        "slice",
        "//:call_tracer",
        "//:gpr_platform",
    ],
)

grpc_cc_library(
    name = "experiments",
    srcs = [
        "lib/experiments/config.cc",
        "lib/experiments/experiments.cc",
    ],
    hdrs = [
        "lib/experiments/config.h",
        "lib/experiments/experiments.h",
    ],
    defines = select(
        {
            "//:grpc_experiments_are_final": ["GRPC_EXPERIMENTS_ARE_FINAL"],
            "//conditions:default": [],
        },
    ),
    external_deps = [
        "absl/functional:any_invocable",
        "absl/log:check",
        "absl/log:log",
        "absl/strings",
    ],
    tags = ["nofixdeps"],
    visibility = ["//bazel:grpc_experiments"],
    deps = [
        "no_destruct",
        "//:config_vars",
        "//:gpr",
    ],
)

grpc_cc_library(
    name = "init_internally",
    srcs = ["lib/surface/init_internally.cc"],
    hdrs = ["lib/surface/init_internally.h"],
    deps = ["//:gpr_platform"],
)

grpc_cc_library(
    name = "useful",
    hdrs = ["util/useful.h"],
    external_deps = [
        "absl/log:check",
        "absl/numeric:bits",
        "absl/strings",
    ],
    visibility = ["//bazel:useful"],
    deps = ["//:gpr_platform"],
)

grpc_cc_library(
    name = "unique_ptr_with_bitset",
    hdrs = ["util/unique_ptr_with_bitset.h"],
    external_deps = [
        "absl/numeric:bits",
    ],
    deps = [
        "grpc_check",
    ],
)

grpc_cc_library(
    name = "examine_stack",
    srcs = [
        "util/examine_stack.cc",
    ],
    hdrs = [
        "util/examine_stack.h",
    ],
    deps = ["//:gpr_platform"],
)

grpc_cc_library(
    name = "gpr_atm",
    public_hdrs = [
        "//:include/grpc/support/atm.h",
        "//:include/grpc/support/atm_gcc_atomic.h",
        "//:include/grpc/support/atm_gcc_sync.h",
        "//:include/grpc/support/atm_windows.h",
        "//:include/grpc/impl/codegen/atm.h",
        "//:include/grpc/impl/codegen/atm_gcc_atomic.h",
        "//:include/grpc/impl/codegen/atm_gcc_sync.h",
        "//:include/grpc/impl/codegen/atm_windows.h",
    ],
    deps = ["//:gpr_platform"],
)

grpc_cc_library(
    name = "gpr_manual_constructor",
    srcs = [],
    hdrs = [
        "util/manual_constructor.h",
    ],
    deps = [
        "construct_destruct",
        "//:gpr_platform",
    ],
)

grpc_cc_library(
    name = "gpr_spinlock",
    srcs = [],
    hdrs = [
        "util/spinlock.h",
    ],
    deps = [
        "gpr_atm",
        "//:gpr_platform",
    ],
)

grpc_cc_library(
    name = "gpr_time",
    srcs = [
        "util/gpr_time.cc",
        "util/posix/time.cc",
        "util/windows/time.cc",
    ],
    hdrs = [
    ],
    external_deps = ["absl/log:check"],
    tags = [
        "nofixdeps",
    ],
    deps = [
        "gpr_atm",
        "time_precise",
        "//:gpr_platform",
        "//:gpr_public_hdrs",
        "//:grpc_support_time",
    ],
)

grpc_cc_library(
    name = "time_precise",
    srcs = ["util/time_precise.cc"],
    hdrs = [
        "util/time_precise.h",
    ],
    external_deps = ["absl/log"],
    tags = [
        "nofixdeps",
    ],
    deps = [
        "//:gpr_platform",
        "//:gpr_public_hdrs",
        "//:grpc_support_time",
    ],
)

grpc_cc_library(
    name = "time_util",
    srcs = [
        "util/time_util.cc",
    ],
    hdrs = [
        "util/time_util.h",
    ],
    external_deps = [
        "absl/log:check",
        "absl/time",
    ],
    tags = [
        "nofixdeps",
    ],
    deps = [
        ":gpr_time",
        "//:gpr_platform",
        "//:gpr_public_hdrs",
        "//:grpc_support_time",
    ],
)

grpc_cc_library(
    name = "sync",
    srcs = [
        "//src/core:util/posix/sync.cc",
        "//src/core:util/sync.cc",
        "//src/core:util/sync_abseil.cc",
        "//src/core:util/windows/sync.cc",
    ],
    hdrs = [
        "util/sync.h",
    ],
    external_deps = [
        "absl/base",
        "absl/base:core_headers",
        "absl/cleanup",
        "absl/log:check",
        "absl/synchronization",
        "absl/time",
    ],
    tags = [
        "nofixdeps",
    ],
    deps = [
        "gpr_atm",
        "time_util",
        "//:gpr_platform",
        "//:gpr_public_hdrs",
        "//:grpc_support_time",
    ],
)

grpc_cc_library(
    name = "env",
    srcs = [
        "util/linux/env.cc",
        "util/posix/env.cc",
        "util/windows/env.cc",
    ],
    hdrs = [
        "util/env.h",
    ],
    defines = select({
        ":force_unsecure_getenv": ["GRPC_FORCE_UNSECURE_GETENV"],
        "//conditions:default": [],
    }),
    deps = [
        "tchar",
        "//:gpr_platform",
    ],
)

grpc_cc_library(
    name = "directory_reader",
    srcs = [
        "util/posix/directory_reader.cc",
        "util/windows/directory_reader.cc",
    ],
    hdrs = [
        "util/directory_reader.h",
    ],
    external_deps = [
        "absl/functional:function_ref",
        "absl/status",
        "absl/status:statusor",
        "absl/strings",
    ],
    deps = ["//:gpr_platform"],
)

grpc_cc_library(
    name = "chunked_vector",
    hdrs = ["util/chunked_vector.h"],
    deps = [
        "arena",
        "gpr_manual_constructor",
        "grpc_check",
        "//:gpr",
    ],
)

grpc_cc_library(
    name = "construct_destruct",
    public_hdrs = ["util/construct_destruct.h"],
    deps = ["//:gpr_platform"],
)

grpc_cc_library(
    name = "status_helper",
    srcs = [
        "util/status_helper.cc",
    ],
    hdrs = [
        "util/status_helper.h",
    ],
    external_deps = [
        "@com_google_protobuf//upb/base",
        "@com_google_protobuf//upb/mem",
        "absl/log:check",
        "absl/status",
        "absl/strings",
        "absl/strings:cord",
        "absl/time",
    ],
    deps = [
        "experiments",
        "percent_encoding",
        "slice",
        "status_conversion",
        "time",
        "//:debug_location",
        "//:google_rpc_status_upb",
        "//:gpr",
        "//:grpc_public_hdrs",
        "//:protobuf_any_upb",
    ],
)

grpc_cc_library(
    name = "unique_type_name",
    hdrs = ["util/unique_type_name.h"],
    external_deps = ["absl/strings"],
    visibility = ["//bazel:core_credentials"],
    deps = [
        "useful",
        "//:gpr_platform",
    ],
)

grpc_cc_library(
    name = "validation_errors",
    srcs = [
        "util/validation_errors.cc",
    ],
    hdrs = [
        "util/validation_errors.h",
    ],
    external_deps = [
        "absl/log",
        "absl/status",
        "absl/strings",
    ],
    deps = ["//:gpr"],
)

grpc_cc_library(
    name = "overload",
    public_hdrs = ["util/overload.h"],
    deps = ["//:gpr_platform"],
)

grpc_cc_library(
    name = "match",
    public_hdrs = ["util/match.h"],
    deps = [
        "overload",
        "//:gpr_platform",
    ],
)

grpc_cc_library(
    name = "table",
    external_deps = [
        "absl/meta:type_traits",
        "absl/utility",
    ],
    public_hdrs = ["util/table.h"],
    deps = [
        "bitset",
        "//:gpr_platform",
    ],
)

grpc_cc_library(
    name = "packed_table",
    hdrs = ["util/packed_table.h"],
    deps = [
        "sorted_pack",
        "table",
        "//:gpr_platform",
    ],
)

grpc_cc_library(
    name = "bitset",
    public_hdrs = ["util/bitset.h"],
    deps = [
        "useful",
        "//:gpr_platform",
    ],
)

grpc_cc_library(
    name = "seq_bit_set",
    srcs = ["util/seq_bit_set.cc"],
    hdrs = ["util/seq_bit_set.h"],
    external_deps = [
        "absl/strings",
    ],
)

grpc_cc_library(
    name = "no_destruct",
    public_hdrs = ["util/no_destruct.h"],
    deps = [
        "construct_destruct",
        "//:gpr_platform",
    ],
)

grpc_cc_library(
    name = "tchar",
    srcs = [
        "util/tchar.cc",
    ],
    hdrs = [
        "util/tchar.h",
    ],
    deps = ["//:gpr_platform"],
)

grpc_cc_library(
    name = "poll",
    external_deps = [
        "absl/status:statusor",
        "absl/strings:str_format",
        "absl/strings",
    ],
    public_hdrs = [
        "lib/promise/poll.h",
    ],
    visibility = ["//bazel:core_credentials"],
    deps = [
        "construct_destruct",
        "grpc_check",
        "//:gpr_platform",
    ],
)

grpc_cc_library(
    name = "status_flag",
    external_deps = [
        "absl/status",
        "absl/status:statusor",
        "absl/strings",
    ],
    public_hdrs = [
        "lib/promise/status_flag.h",
    ],
    deps = [
        "grpc_check",
        "promise_status",
        "//:gpr_platform",
    ],
)

grpc_cc_library(
    name = "map_pipe",
    external_deps = [
        "absl/log",
        "absl/status",
    ],
    public_hdrs = [
        "lib/promise/map_pipe.h",
    ],
    deps = [
        "for_each",
        "map",
        "pipe",
        "poll",
        "promise_factory",
        "try_seq",
        "//:gpr_platform",
    ],
)

grpc_cc_library(
    name = "1999",
    srcs = [
        "lib/promise/party.cc",
    ],
    hdrs = [
        "lib/promise/party.h",
    ],
    defines = select({
        ":maximize_threadyness": ["GRPC_MAXIMIZE_THREADYNESS"],
        "//conditions:default": [],
    }),
    external_deps = [
        "absl/base:core_headers",
        "absl/log",
        "absl/random",
        "absl/functional:any_invocable",
        "absl/strings",
        "absl/strings:str_format",
    ],
    deps = [
        "activity",
        "arena",
        "channelz_property_list",
        "check_class_size",
        "construct_destruct",
        "context",
        "event_engine_context",
        "grpc_check",
        "json_writer",
        "latent_see",
        "poll",
        "promise_factory",
        "ref_counted",
        "sync",
        "//:channelz",
        "//:event_engine_base_hdrs",
        "//:exec_ctx",
        "//:gpr",
        "//:grpc_trace",
        "//:ref_counted_ptr",
    ],
)

grpc_cc_library(
    name = "context",
    external_deps = [
        "absl/meta:type_traits",
    ],
    public_hdrs = [
        "lib/promise/context.h",
    ],
    visibility = ["//bazel:core_credentials"],
    deps = [
        "down_cast",
        "grpc_check",
        "//:gpr",
    ],
)

grpc_cc_library(
    name = "map",
    external_deps = [
        "absl/status",
        "absl/status:statusor",
        "absl/strings",
    ],
    public_hdrs = ["lib/promise/map.h"],
    visibility = ["//bazel:core_credentials"],
    deps = [
        "poll",
        "promise_like",
        "//:gpr_platform",
    ],
)

grpc_cc_library(
    name = "promise_variant",
    public_hdrs = ["lib/promise/detail/promise_variant.h"],
)

grpc_cc_library(
    name = "match_promise",
    public_hdrs = ["lib/promise/match_promise.h"],
    deps = [
        "overload",
        "promise_factory",
        "promise_like",
        "promise_variant",
    ],
)

grpc_cc_library(
    name = "sleep",
    srcs = [
        "lib/promise/sleep.cc",
    ],
    hdrs = [
        "lib/promise/sleep.h",
    ],
    external_deps = ["absl/status"],
    deps = [
        "activity",
        "context",
        "event_engine_context",
        "poll",
        "time",
        "//:event_engine_base_hdrs",
        "//:exec_ctx",
        "//:gpr",
    ],
)

grpc_cc_library(
    name = "wait_for_callback",
    hdrs = [
        "lib/promise/wait_for_callback.h",
    ],
    external_deps = ["absl/base:core_headers"],
    deps = [
        "activity",
        "poll",
        "sync",
        "//:gpr",
    ],
)

grpc_cc_library(
    name = "arena_promise",
    external_deps = ["absl/meta:type_traits"],
    public_hdrs = [
        "lib/promise/arena_promise.h",
    ],
    visibility = ["//bazel:core_credentials"],
    deps = [
        "arena",
        "construct_destruct",
        "context",
        "poll",
        "//:gpr_platform",
    ],
)

grpc_cc_library(
    name = "promise_like",
    external_deps = [
        "absl/functional:any_invocable",
        "absl/meta:type_traits",
        "absl/strings",
        "@com_google_protobuf//upb/reflection",
    ],
    public_hdrs = [
        "lib/promise/detail/promise_like.h",
    ],
    deps = [
        "channelz_property_list",
        "poll",
        "upb_utils",
        "//:gpr_platform",
        "//:promise_upb",
        "//:promise_upbdefs",
        "//src/core:function_signature",
        "//src/core:json",
    ],
)

grpc_cc_library(
    name = "cancel_callback",
    public_hdrs = [
        "lib/promise/cancel_callback.h",
    ],
    deps = [
        "arena",
        "context",
        "promise_like",
        "//:gpr_platform",
    ],
)

grpc_cc_library(
    name = "promise_factory",
    external_deps = ["absl/meta:type_traits"],
    public_hdrs = [
        "lib/promise/detail/promise_factory.h",
    ],
    deps = [
        "promise_like",
        "//:gpr_platform",
    ],
)

grpc_cc_library(
    name = "if",
    external_deps = ["absl/status:statusor"],
    public_hdrs = ["lib/promise/if.h"],
    deps = [
        "construct_destruct",
        "poll",
        "promise_factory",
        "promise_like",
        "//:gpr_platform",
    ],
)

grpc_cc_library(
    name = "switch",
    public_hdrs = ["lib/promise/switch.h"],
    deps = [
        "if",
        "promise_factory",
        "promise_variant",
        "//:gpr",
        "//:gpr_platform",
    ],
)

grpc_cc_library(
    name = "promise_status",
    external_deps = [
        "absl/status",
        "absl/status:statusor",
    ],
    public_hdrs = [
        "lib/promise/detail/status.h",
    ],
    deps = [
        "grpc_check",
        "//:gpr_platform",
    ],
)

grpc_cc_library(
    name = "race",
    public_hdrs = ["lib/promise/race.h"],
    deps = [
        "grpc_check",
        "json",
        "//:gpr_platform",
        "//:promise_upb",
    ],
)

grpc_cc_library(
    name = "prioritized_race",
    public_hdrs = ["lib/promise/prioritized_race.h"],
    deps = [
        "promise_like",
        "//:gpr_platform",
    ],
)

grpc_cc_library(
    name = "loop",
    external_deps = [
        "absl/status",
        "absl/status:statusor",
    ],
    public_hdrs = [
        "lib/promise/loop.h",
    ],
    deps = [
        "activity",
        "construct_destruct",
        "poll",
        "promise_factory",
        "seq",
        "//:gpr_platform",
        "//:grpc_trace",
    ],
)

grpc_cc_library(
    name = "join_state",
    external_deps = [
        "absl/log",
    ],
    public_hdrs = [
        "lib/promise/detail/join_state.h",
    ],
    deps = [
        "bitset",
        "construct_destruct",
        "grpc_check",
        "poll",
        "promise_like",
        "//:gpr",
        "//:grpc_trace",
    ],
)

grpc_cc_library(
    name = "join",
    external_deps = ["absl/meta:type_traits"],
    public_hdrs = [
        "lib/promise/join.h",
    ],
    deps = [
        "join_state",
        "map",
        "promise_factory",
        "//:gpr_platform",
    ],
)

grpc_cc_library(
    name = "try_join",
    external_deps = [
        "absl/meta:type_traits",
        "absl/status",
        "absl/status:statusor",
    ],
    public_hdrs = [
        "lib/promise/try_join.h",
    ],
    deps = [
        "grpc_check",
        "join_state",
        "map",
        "poll",
        "status_flag",
        "//:gpr_platform",
    ],
)

grpc_cc_library(
    name = "all_ok",
    external_deps = [
        "absl/meta:type_traits",
        "absl/status",
        "absl/status:statusor",
    ],
    public_hdrs = [
        "lib/promise/all_ok.h",
    ],
    deps = [
        "join_state",
        "map",
        "poll",
        "promise_factory",
        "status_flag",
        "//:gpr_platform",
    ],
)

grpc_cc_library(
    name = "basic_seq",
    public_hdrs = [
        "lib/promise/detail/basic_seq.h",
    ],
    deps = [
        "construct_destruct",
        "poll",
        "promise_factory",
        "//:gpr_platform",
    ],
)

grpc_cc_library(
    name = "seq_state",
    external_deps = [
        "absl/base:core_headers",
        "absl/log",
        "absl/strings",
    ],
    public_hdrs = [
        "lib/promise/detail/seq_state.h",
    ],
    deps = [
        "construct_destruct",
        "grpc_check",
        "json",
        "poll",
        "promise_factory",
        "promise_like",
        "//:debug_location",
        "//:gpr",
        "//:grpc_trace",
        "//:promise",
    ],
)

grpc_cc_library(
    name = "seq",
    public_hdrs = [
        "lib/promise/seq.h",
    ],
    visibility = ["//bazel:core_credentials"],
    deps = [
        "basic_seq",
        "poll",
        "promise_like",
        "seq_state",
        "//:debug_location",
        "//:gpr_platform",
    ],
)

grpc_cc_library(
    name = "try_seq",
    external_deps = [
        "absl/meta:type_traits",
        "absl/status",
        "absl/status:statusor",
    ],
    public_hdrs = [
        "lib/promise/try_seq.h",
    ],
    deps = [
        "basic_seq",
        "grpc_check",
        "poll",
        "promise_like",
        "promise_status",
        "seq_state",
        "status_flag",
        "//:gpr_platform",
    ],
)

grpc_cc_library(
    name = "activity",
    srcs = [
        "lib/promise/activity.cc",
    ],
    external_deps = [
        "absl/base:core_headers",
        "absl/status",
        "absl/strings",
        "absl/strings:str_format",
    ],
    public_hdrs = [
        "lib/promise/activity.h",
    ],
    visibility = ["//bazel:core_credentials"],
    deps = [
        "atomic_utils",
        "construct_destruct",
        "context",
        "dump_args",
        "grpc_check",
        "latent_see",
        "no_destruct",
        "poll",
        "promise_factory",
        "promise_status",
        "sync",
        "//:gpr",
        "//:grpc_trace",
        "//:orphanable",
    ],
)

grpc_cc_library(
    name = "exec_ctx_wakeup_scheduler",
    hdrs = [
        "lib/promise/exec_ctx_wakeup_scheduler.h",
    ],
    external_deps = ["absl/status"],
    visibility = ["//bazel:core_credentials"],
    deps = [
        "closure",
        "error",
        "//:debug_location",
        "//:exec_ctx",
        "//:gpr_platform",
    ],
)

grpc_cc_library(
    name = "event_engine_wakeup_scheduler",
    hdrs = [
        "lib/promise/event_engine_wakeup_scheduler.h",
    ],
    deps = [
        "grpc_check",
        "//:event_engine_base_hdrs",
        "//:exec_ctx",
        "//:gpr_platform",
    ],
)

grpc_cc_library(
    name = "wait_set",
    srcs = [
        "lib/promise/wait_set.cc",
    ],
    hdrs = [
        "lib/promise/wait_set.h",
    ],
    external_deps = [
        "absl/container:flat_hash_set",
        "absl/strings",
        "absl/hash",
    ],
    deps = [
        "activity",
        "poll",
        "//:gpr_platform",
    ],
)

grpc_cc_library(
    name = "latch",
    external_deps = [
        "absl/log",
        "absl/strings",
    ],
    public_hdrs = [
        "lib/promise/latch.h",
    ],
    deps = [
        "activity",
        "grpc_check",
        "poll",
        "//:gpr",
        "//:grpc_trace",
    ],
)

grpc_cc_library(
    name = "inter_activity_latch",
    external_deps = [
        "absl/base:core_headers",
        "absl/log",
        "absl/strings",
    ],
    public_hdrs = [
        "lib/promise/inter_activity_latch.h",
    ],
    deps = [
        "activity",
        "poll",
        "sync",
        "wait_set",
        "//:gpr",
        "//:grpc_trace",
    ],
)

grpc_cc_library(
    name = "interceptor_list",
    hdrs = [
        "lib/promise/interceptor_list.h",
    ],
    external_deps = [
        "absl/log",
        "absl/strings",
        "absl/strings:str_format",
    ],
    deps = [
        "arena",
        "construct_destruct",
        "context",
        "grpc_check",
        "poll",
        "promise_factory",
        "//:debug_location",
        "//:gpr",
    ],
)

grpc_cc_library(
    name = "pipe",
    hdrs = [
        "lib/promise/pipe.h",
    ],
    external_deps = [
        "absl/log",
        "absl/strings",
    ],
    deps = [
        "activity",
        "arena",
        "context",
        "grpc_check",
        "if",
        "interceptor_list",
        "map",
        "poll",
        "seq",
        "//:debug_location",
        "//:gpr",
        "//:ref_counted_ptr",
    ],
)

grpc_cc_library(
    name = "promise_mutex",
    hdrs = [
        "lib/promise/promise_mutex.h",
    ],
    deps = [
        "activity",
        "grpc_check",
        "poll",
        "//:gpr",
    ],
)

grpc_cc_library(
    name = "inter_activity_mutex",
    hdrs = [
        "lib/promise/inter_activity_mutex.h",
    ],
    external_deps = [
        "absl/log",
    ],
    deps = [
        "activity",
        "dump_args",
        "grpc_check",
        "poll",
        "//:grpc_trace",
    ],
)

grpc_cc_library(
    name = "inter_activity_pipe",
    hdrs = [
        "lib/promise/inter_activity_pipe.h",
    ],
    external_deps = ["absl/base:core_headers"],
    deps = [
        "activity",
        "gpr_manual_constructor",
        "poll",
        "ref_counted",
        "sync",
        "//:gpr",
        "//:ref_counted_ptr",
    ],
)

grpc_cc_library(
    name = "mpsc",
    srcs = [
        "lib/promise/mpsc.cc",
    ],
    hdrs = [
        "lib/promise/mpsc.h",
    ],
    external_deps = [
        "absl/base:core_headers",
    ],
    deps = [
        "activity",
        "channelz_property_list",
        "dump_args",
        "grpc_check",
        "map",
        "poll",
        "ref_counted",
        "status_flag",
        "sync",
        "wait_set",
        "//:gpr",
        "//:ref_counted_ptr",
    ],
)

grpc_cc_library(
    name = "lock_based_mpsc",
    hdrs = [
        "lib/promise/lock_based_mpsc.h",
    ],
    external_deps = [
        "absl/base:core_headers",
    ],
    deps = [
        "activity",
        "dump_args",
        "grpc_check",
        "poll",
        "ref_counted",
        "status_flag",
        "sync",
        "wait_set",
        "//:gpr",
        "//:ref_counted_ptr",
    ],
)

grpc_cc_library(
    name = "observable",
    hdrs = [
        "lib/promise/observable.h",
    ],
    external_deps = [
        "absl/container:flat_hash_set",
        "absl/functional:any_invocable",
    ],
    deps = [
        "activity",
        "grpc_check",
        "poll",
        "sync",
        "//:gpr",
    ],
)

grpc_cc_library(
    name = "for_each",
    external_deps = [
        "absl/log",
        "absl/status",
        "absl/strings",
    ],
    public_hdrs = ["lib/promise/for_each.h"],
    deps = [
        "activity",
        "construct_destruct",
        "grpc_check",
        "poll",
        "promise_factory",
        "promise_status",
        "status_flag",
        "//:gpr_platform",
        "//:grpc_trace",
    ],
)

grpc_cc_library(
    name = "ref_counted",
    external_deps = [
        "absl/log",
        "absl/log:check",
    ],
    public_hdrs = ["util/ref_counted.h"],
    visibility = ["//bazel:ref_counted_ptr"],
    deps = [
        "atomic_utils",
        "down_cast",
        "//:debug_location",
        "//:gpr",
        "//:ref_counted_ptr",
    ],
)

grpc_cc_library(
    name = "dual_ref_counted",
    external_deps = [
        "absl/log",
        "absl/log:check",
    ],
    public_hdrs = ["util/dual_ref_counted.h"],
    deps = [
        "down_cast",
        "ref_counted",
        "//:debug_location",
        "//:gpr",
        "//:orphanable",
        "//:ref_counted_ptr",
    ],
)

grpc_cc_library(
    name = "ref_counted_string",
    srcs = [
        "util/ref_counted_string.cc",
    ],
    hdrs = [
        "util/ref_counted_string.h",
    ],
    external_deps = ["absl/strings"],
    deps = [
        "ref_counted",
        "//:gpr",
        "//:ref_counted_ptr",
    ],
)

grpc_cc_library(
    name = "uuid_v4",
    srcs = ["util/uuid_v4.cc"],
    external_deps = ["absl/strings:str_format"],
    public_hdrs = ["util/uuid_v4.h"],
    deps = ["//:gpr"],
)

grpc_cc_library(
    name = "handshaker_factory",
    public_hdrs = [
        "handshaker/handshaker_factory.h",
    ],
    visibility = ["//bazel:alt_grpc_base_legacy"],
    deps = [
        "channel_args",
        "iomgr_fwd",
        "//:gpr_platform",
    ],
)

grpc_cc_library(
    name = "handshaker_registry",
    srcs = [
        "handshaker/handshaker_registry.cc",
    ],
    public_hdrs = [
        "handshaker/handshaker_registry.h",
    ],
    visibility = ["//bazel:alt_grpc_base_legacy"],
    deps = [
        "channel_args",
        "handshaker_factory",
        "iomgr_fwd",
        "//:gpr_platform",
    ],
)

grpc_cc_library(
    name = "tcp_connect_handshaker",
    srcs = [
        "handshaker/tcp_connect/tcp_connect_handshaker.cc",
    ],
    external_deps = [
        "absl/base:core_headers",
        "absl/functional:any_invocable",
        "absl/status",
        "absl/status:statusor",
    ],
    public_hdrs = [
        "handshaker/tcp_connect/tcp_connect_handshaker.h",
    ],
    deps = [
        "channel_args",
        "channel_args_endpoint_config",
        "closure",
        "error",
        "grpc_check",
        "handshaker_factory",
        "handshaker_registry",
        "iomgr_fwd",
        "pollset_set",
        "resolved_address",
        "slice",
        "sync",
        "//:config",
        "//:debug_location",
        "//:exec_ctx",
        "//:gpr",
        "//:grpc_base",
        "//:handshaker",
        "//:iomgr",
        "//:parse_address",
        "//:ref_counted_ptr",
        "//:uri",
    ],
)

grpc_cc_library(
    name = "endpoint_info_handshaker",
    srcs = [
        "handshaker/endpoint_info/endpoint_info_handshaker.cc",
    ],
    hdrs = [
        "handshaker/endpoint_info/endpoint_info_handshaker.h",
    ],
    external_deps = [
        "absl/functional:any_invocable",
        "absl/status",
    ],
    deps = [
        "channel_args",
        "closure",
        "handshaker_factory",
        "handshaker_registry",
        "//:config",
        "//:debug_location",
        "//:exec_ctx",
        "//:gpr",
        "//:handshaker",
        "//:iomgr",
        "//:ref_counted_ptr",
    ],
)

grpc_cc_library(
    name = "channel_creds_registry",
    hdrs = [
        "credentials/transport/channel_creds_registry.h",
    ],
    external_deps = ["absl/strings"],
    deps = [
        "json",
        "json_args",
        "ref_counted",
        "validation_errors",
        "//:gpr_platform",
        "//:ref_counted_ptr",
    ],
)

grpc_cc_library(
    name = "call_creds_registry",
    hdrs = [
        "credentials/call/call_creds_registry.h",
    ],
    external_deps = ["absl/strings"],
    deps = [
        "json",
        "json_args",
        "ref_counted",
        "validation_errors",
        "//:gpr_platform",
        "//:ref_counted_ptr",
    ],
)

grpc_cc_library(
    name = "event_engine_memory_allocator",
    hdrs = [
        "//:include/grpc/event_engine/internal/memory_allocator_impl.h",
        "//:include/grpc/event_engine/memory_allocator.h",
        "//:include/grpc/event_engine/memory_request.h",
    ],
    external_deps = ["absl/strings"],
    deps = [
        "slice",
        "//:gpr_platform",
    ],
)

grpc_cc_library(
    name = "event_engine_memory_allocator_factory",
    hdrs = [
        "lib/event_engine/memory_allocator_factory.h",
    ],
    external_deps = ["absl/strings"],
    deps = [
        "event_engine_memory_allocator",
        "memory_quota",
        "//:gpr_platform",
    ],
)

grpc_cc_library(
    name = "memory_quota",
    srcs = [
        "lib/resource_quota/memory_quota.cc",
    ],
    hdrs = [
        "lib/resource_quota/memory_quota.h",
    ],
    external_deps = [
        "absl/base:core_headers",
        "absl/container:flat_hash_set",
        "absl/log",
        "absl/status",
        "absl/status:statusor",
        "absl/strings",
    ],
    deps = [
        "activity",
        "channelz_property_list",
        "event_engine_memory_allocator",
        "exec_ctx_wakeup_scheduler",
        "experiments",
        "grpc_check",
        "loop",
        "map",
        "periodic_update",
        "poll",
        "race",
        "resource_quota_telemetry",
        "seq",
        "slice_refcount",
        "sync",
        "time",
        "useful",
        ":resource_tracker",
        "//:channelz",
        "//:config_vars",
        "//:gpr",
        "//:grpc_trace",
        "//:orphanable",
        "//:ref_counted_ptr",
    ],
)

grpc_cc_library(
    name = "periodic_update",
    srcs = [
        "lib/resource_quota/periodic_update.cc",
    ],
    hdrs = [
        "lib/resource_quota/periodic_update.h",
    ],
    external_deps = ["absl/functional:function_ref"],
    deps = [
        "time",
        "useful",
        "//:gpr_platform",
    ],
)

grpc_cc_library(
    name = "arena",
    srcs = [
        "lib/resource_quota/arena.cc",
    ],
    hdrs = [
        "lib/resource_quota/arena.h",
    ],
    external_deps = ["absl/log"],
    visibility = [
        "//bazel:alt_grpc_base_legacy",
    ],
    deps = [
        "construct_destruct",
        "context",
        "event_engine_memory_allocator",
        "memory_quota",
        "resource_quota",
        "//:gpr",
    ],
)

grpc_cc_library(
    name = "thread_quota",
    srcs = [
        "lib/resource_quota/thread_quota.cc",
    ],
    hdrs = [
        "lib/resource_quota/thread_quota.h",
    ],
    external_deps = [
        "absl/base:core_headers",
    ],
    deps = [
        "grpc_check",
        "ref_counted",
        "sync",
        "//:gpr",
        "//:ref_counted_ptr",
    ],
)

grpc_cc_library(
    name = "connection_quota",
    srcs = [
        "lib/resource_quota/connection_quota.cc",
    ],
    hdrs = [
        "lib/resource_quota/connection_quota.h",
    ],
    external_deps = [
        "absl/base:core_headers",
    ],
    deps = [
        "grpc_check",
        "memory_quota",
        "ref_counted",
        "sync",
        "//:gpr",
        "//:ref_counted_ptr",
    ],
)

grpc_cc_library(
    name = "resource_quota_telemetry",
    hdrs = [
        "lib/resource_quota/telemetry.h",
    ],
    deps = [
        "instrument",
    ],
)

grpc_cc_library(
    name = "resource_tracker",
    srcs = ["lib/resource_tracker/resource_tracker.cc"],
    hdrs = ["lib/resource_tracker/resource_tracker.h"],
    external_deps = [
        "absl/status:statusor",
    ],
    deps = [
        "//:gpr_platform",
    ],
)

grpc_cc_library(
    name = "resource_quota",
    srcs = [
        "lib/resource_quota/resource_quota.cc",
    ],
    hdrs = [
        "lib/resource_quota/resource_quota.h",
    ],
    external_deps = ["absl/strings"],
    visibility = [
        "//bazel:alt_grpc_base_legacy",
    ],
    deps = [
        "memory_quota",
        "no_destruct",
        "ref_counted",
        "resource_quota_telemetry",
        "single_set_ptr",
        "thread_quota",
        "useful",
        "//:channel_arg_names",
        "//:channelz",
        "//:cpp_impl_of",
        "//:event_engine_base_hdrs",
        "//:gpr_platform",
        "//:ref_counted_ptr",
    ],
)

grpc_cc_library(
    name = "request_buffer",
    srcs = [
        "call/request_buffer.cc",
    ],
    hdrs = [
        "call/request_buffer.h",
    ],
    external_deps = ["absl/strings"],
    deps = [
        "call_spine",
        "match",
        "message",
        "metadata",
    ],
)

grpc_cc_library(
    name = "slice_refcount",
    hdrs = [
        "lib/slice/slice_refcount.h",
    ],
    public_hdrs = [
        "//:include/grpc/slice.h",
        "//:include/grpc/impl/slice_type.h",
    ],
    deps = [
        "//:debug_location",
        "//:gpr",
        "//:grpc_trace",
    ],
)

grpc_cc_library(
    name = "slice",
    srcs = [
        "lib/slice/slice.cc",
        "lib/slice/slice_string_helpers.cc",
    ],
    hdrs = [
        "lib/slice/slice.h",
        "lib/slice/slice_internal.h",
        "lib/slice/slice_string_helpers.h",
        "//:include/grpc/slice.h",
    ],
    external_deps = [
        "absl/hash",
        "absl/log:check",
        "absl/strings",
    ],
    visibility = ["//bazel:alt_grpc_base_legacy"],
    deps = [
        "slice_cast",
        "slice_refcount",
        "//:debug_location",
        "//:gpr",
        "//:grpc_event_engine_slice",
    ],
)

grpc_cc_library(
    name = "slice_buffer",
    srcs = [
        "lib/slice/slice_buffer.cc",
    ],
    hdrs = [
        "lib/slice/slice_buffer.h",
        "//:include/grpc/slice_buffer.h",
    ],
    external_deps = ["absl/log:check"],
    deps = [
        "slice",
        "//:gpr",
        "//:gpr_platform",
        "//:grpc_slice",
    ],
)

grpc_cc_library(
    name = "error",
    srcs = [
        "lib/iomgr/error.cc",
    ],
    hdrs = [
        "lib/iomgr/error.h",
    ],
    external_deps = [
        "absl/log",
        "absl/log:check",
        "absl/status",
        "absl/strings",
        "absl/strings:str_format",
    ],
    visibility = ["//bazel:alt_grpc_base_legacy"],
    deps = [
        "experiments",
        "gpr_spinlock",
        "slice",
        "slice_refcount",
        "status_helper",
        "strerror",
        "useful",
        "//:gpr",
        "//:grpc_public_hdrs",
        "//:grpc_support_time",
        "//:grpc_trace",
    ],
)

grpc_cc_library(
    name = "closure",
    srcs = [
        "lib/iomgr/closure.cc",
    ],
    hdrs = [
        "lib/iomgr/closure.h",
    ],
    external_deps = [
        "absl/log",
        "absl/log:check",
        "absl/strings:str_format",
    ],
    visibility = ["//bazel:alt_grpc_base_legacy"],
    deps = [
        "error",
        "gpr_manual_constructor",
        "//:debug_location",
        "//:gpr",
    ],
)

grpc_cc_library(
    name = "time",
    srcs = [
        "util/time.cc",
    ],
    hdrs = [
        "util/time.h",
    ],
    external_deps = [
        "absl/log",
        "absl/log:check",
        "absl/strings:str_format",
    ],
    visibility = ["//bazel:core_credentials"],
    deps = [
        "no_destruct",
        "time_precise",
        "useful",
        "//:event_engine_base_hdrs",
        "//:gpr",
        "//:grpc_support_time",
    ],
)

grpc_cc_library(
    name = "iomgr_port",
    hdrs = [
        "lib/iomgr/port.h",
    ],
    deps = ["//:gpr_platform"],
)

grpc_cc_library(
    name = "iomgr_fwd",
    hdrs = [
        "lib/iomgr/iomgr_fwd.h",
    ],
    visibility = ["//bazel:alt_grpc_base_legacy"],
    deps = ["//:gpr_platform"],
)

grpc_cc_library(
    name = "grpc_sockaddr",
    srcs = [
        "lib/iomgr/sockaddr_utils_posix.cc",
        "lib/iomgr/socket_utils_windows.cc",
    ],
    hdrs = [
        "lib/iomgr/sockaddr.h",
        "lib/iomgr/sockaddr_posix.h",
        "lib/iomgr/sockaddr_windows.h",
        "lib/iomgr/socket_utils.h",
    ],
    external_deps = ["absl/log:check"],
    deps = [
        "iomgr_port",
        "//:gpr",
    ],
)

grpc_cc_library(
    name = "avl",
    hdrs = [
        "util/avl.h",
    ],
    deps = [
        "ref_counted",
        "useful",
        "//:gpr_platform",
        "//:ref_counted_ptr",
    ],
)

grpc_cc_library(
    name = "time_averaged_stats",
    srcs = ["util/time_averaged_stats.cc"],
    hdrs = [
        "util/time_averaged_stats.h",
    ],
    deps = ["//:gpr"],
)

grpc_cc_library(
    name = "event_engine_poller",
    hdrs = [
        "lib/event_engine/poller.h",
    ],
    external_deps = ["absl/functional:function_ref"],
    deps = [
        "//:event_engine_base_hdrs",
        "//:gpr_platform",
    ],
)

grpc_cc_library(
    name = "event_engine_time_util",
    srcs = ["lib/event_engine/time_util.cc"],
    hdrs = ["lib/event_engine/time_util.h"],
    deps = [
        "//:event_engine_base_hdrs",
        "//:gpr_platform",
    ],
)

grpc_cc_library(
    name = "event_engine_query_extensions",
    hdrs = [
        "lib/event_engine/query_extensions.h",
    ],
    external_deps = ["absl/strings"],
    deps = [
        "event_engine_common",
        "//:event_engine_base_hdrs",
        "//:gpr_platform",
    ],
)

grpc_cc_library(
    name = "event_engine_work_queue",
    hdrs = [
        "lib/event_engine/work_queue/work_queue.h",
    ],
    external_deps = ["absl/functional:any_invocable"],
    deps = [
        "//:event_engine_base_hdrs",
        "//:gpr",
    ],
)

grpc_cc_library(
    name = "event_engine_basic_work_queue",
    srcs = [
        "lib/event_engine/work_queue/basic_work_queue.cc",
    ],
    hdrs = [
        "lib/event_engine/work_queue/basic_work_queue.h",
    ],
    external_deps = [
        "absl/base:core_headers",
        "absl/functional:any_invocable",
    ],
    deps = [
        "common_event_engine_closures",
        "event_engine_work_queue",
        "sync",
        "//:event_engine_base_hdrs",
        "//:gpr",
    ],
)

grpc_cc_library(
    name = "common_event_engine_closures",
    hdrs = ["lib/event_engine/common_closures.h"],
    external_deps = ["absl/functional:any_invocable"],
    deps = [
        "//:event_engine_base_hdrs",
        "//:gpr_platform",
    ],
)

grpc_cc_library(
    name = "posix_event_engine_timer",
    srcs = [
        "lib/event_engine/posix_engine/timer.cc",
        "lib/event_engine/posix_engine/timer_heap.cc",
    ],
    hdrs = [
        "lib/event_engine/posix_engine/timer.h",
        "lib/event_engine/posix_engine/timer_heap.h",
    ],
    external_deps = ["absl/base:core_headers"],
    deps = [
        "sync",
        "time",
        "time_averaged_stats",
        "useful",
        "//:event_engine_base_hdrs",
        "//:gpr",
    ],
)

grpc_cc_library(
    name = "event_engine_thread_local",
    srcs = ["lib/event_engine/thread_local.cc"],
    hdrs = ["lib/event_engine/thread_local.h"],
    deps = ["//:gpr_platform"],
)

grpc_cc_library(
    name = "event_engine_thread_count",
    srcs = [
        "lib/event_engine/thread_pool/thread_count.cc",
    ],
    hdrs = ["lib/event_engine/thread_pool/thread_count.h"],
    external_deps = [
        "absl/base:core_headers",
        "absl/log",
        "absl/status",
        "absl/strings:str_format",
        "absl/time",
    ],
    deps = [
        "sync",
        "time",
        "useful",
        "//:gpr",
    ],
)

grpc_cc_library(
    name = "event_engine_thread_pool",
    srcs = [
        "lib/event_engine/thread_pool/thread_pool_factory.cc",
        "lib/event_engine/thread_pool/work_stealing_thread_pool.cc",
    ],
    hdrs = [
        "lib/event_engine/thread_pool/thread_pool.h",
        "lib/event_engine/thread_pool/work_stealing_thread_pool.h",
    ],
    external_deps = [
        "absl/base:core_headers",
        "absl/container:flat_hash_set",
        "absl/functional:any_invocable",
        "absl/log",
        "absl/time",
    ],
    deps = [
        "common_event_engine_closures",
        "env",
        "event_engine_basic_work_queue",
        "event_engine_thread_count",
        "event_engine_thread_local",
        "event_engine_work_queue",
        "examine_stack",
        "grpc_check",
        "no_destruct",
        "notification",
        "sync",
        "time",
        "//:backoff",
        "//:event_engine_base_hdrs",
        "//:gpr",
        "//:grpc_trace",
    ],
)

grpc_cc_library(
    name = "posix_event_engine_base_hdrs",
    srcs = [],
    hdrs = [
        "lib/event_engine/posix.h",
    ],
    deps = [
        "event_engine_extensions",
        "event_engine_query_extensions",
        "//:event_engine_base_hdrs",
        "//:gpr",
    ],
)

grpc_cc_library(
    name = "posix_event_engine_timer_manager",
    srcs = ["lib/event_engine/posix_engine/timer_manager.cc"],
    hdrs = [
        "lib/event_engine/posix_engine/timer_manager.h",
    ],
    external_deps = [
        "absl/base:core_headers",
        "absl/log",
        "absl/time",
    ],
    deps = [
        "event_engine_thread_pool",
        "grpc_check",
        "notification",
        "posix_event_engine_timer",
        "sync",
        "time",
        "//:event_engine_base_hdrs",
        "//:gpr",
        "//:grpc_support_time",
        "//:grpc_trace",
    ],
)

grpc_cc_library(
    name = "posix_event_engine_posix_interface",
    srcs = [
        "lib/event_engine/posix_engine/posix_interface_posix.cc",
        "lib/event_engine/posix_engine/posix_interface_windows.cc",
    ],
    hdrs = [
        "lib/event_engine/posix_engine/posix_interface.h",
    ],
    external_deps = [
        "absl/cleanup",
        "absl/functional:any_invocable",
        "absl/log:log",
        "absl/status",
        "absl/strings",
        "absl/strings:str_format",
    ],
    deps = [
        "event_engine_tcp_socket_utils",
        "experiments",
        "grpc_check",
        "iomgr_port",
        "posix_event_engine_file_descriptor_collection",
        "posix_event_engine_tcp_socket_utils",
        "status_helper",
        "strerror",
        "sync",
        "//:event_engine_base_hdrs",
        "//:gpr",
        "//:gpr_platform",
    ],
)

grpc_cc_library(
    name = "posix_event_engine_file_descriptor_collection",
    srcs = [
        "lib/event_engine/posix_engine/file_descriptor_collection.cc",
    ],
    hdrs = [
        "lib/event_engine/posix_engine/file_descriptor_collection.h",
    ],
    external_deps = [
        "absl/cleanup",
        "absl/container:flat_hash_set",
        "absl/functional:any_invocable",
        "absl/log:log",
        "absl/status",
        "absl/strings",
        "absl/strings:str_format",
    ],
    deps = [
        "event_engine_tcp_socket_utils",
        "experiments",
        "grpc_check",
        "iomgr_port",
        "posix_event_engine_tcp_socket_utils",
        "status_helper",
        "strerror",
        "sync",
        "//:event_engine_base_hdrs",
        "//:gpr",
        "//:gpr_platform",
    ],
)

grpc_cc_library(
    name = "posix_event_engine_event_poller",
    srcs = [],
    hdrs = [
        "lib/event_engine/posix_engine/event_poller.h",
    ],
    external_deps = [
        "absl/functional:any_invocable",
        "absl/status",
        "absl/strings",
    ],
    deps = [
        "event_engine_poller",
        "posix_event_engine_closure",
        "posix_event_engine_posix_interface",
        "//:event_engine_base_hdrs",
        "//:gpr_platform",
    ],
)

grpc_cc_library(
    name = "posix_event_engine_closure",
    srcs = [],
    hdrs = [
        "lib/event_engine/posix_engine/posix_engine_closure.h",
    ],
    external_deps = [
        "absl/functional:any_invocable",
        "absl/status",
    ],
    deps = [
        "//:event_engine_base_hdrs",
        "//:gpr_platform",
    ],
)

grpc_cc_library(
    name = "posix_event_engine_lockfree_event",
    srcs = [
        "lib/event_engine/posix_engine/lockfree_event.cc",
    ],
    hdrs = [
        "lib/event_engine/posix_engine/lockfree_event.h",
    ],
    external_deps = [
        "absl/status",
    ],
    deps = [
        "event_engine_thread_pool",
        "gpr_atm",
        "grpc_check",
        "posix_event_engine_closure",
        "posix_event_engine_event_poller",
        "status_helper",
        "//:gpr",
    ],
)

grpc_cc_library(
    name = "posix_event_engine_wakeup_fd_posix",
    hdrs = [
        "lib/event_engine/posix_engine/wakeup_fd_posix.h",
    ],
    external_deps = ["absl/status"],
    deps = [
        "posix_event_engine_posix_interface",
        "//:gpr_platform",
    ],
)

grpc_cc_library(
    name = "posix_event_engine_wakeup_fd_posix_pipe",
    srcs = [
        "lib/event_engine/posix_engine/wakeup_fd_pipe.cc",
    ],
    hdrs = [
        "lib/event_engine/posix_engine/wakeup_fd_pipe.h",
    ],
    external_deps = [
        "absl/status",
        "absl/status:statusor",
        "absl/strings",
    ],
    deps = [
        "iomgr_port",
        "posix_event_engine_posix_interface",
        "posix_event_engine_wakeup_fd_posix",
        "strerror",
        "//:gpr",
    ],
)

grpc_cc_library(
    name = "posix_event_engine_wakeup_fd_posix_eventfd",
    srcs = [
        "lib/event_engine/posix_engine/wakeup_fd_eventfd.cc",
    ],
    hdrs = [
        "lib/event_engine/posix_engine/wakeup_fd_eventfd.h",
    ],
    external_deps = [
        "absl/status",
        "absl/status:statusor",
        "absl/strings",
    ],
    deps = [
        "iomgr_port",
        "posix_event_engine_posix_interface",
        "posix_event_engine_wakeup_fd_posix",
        "strerror",
        "//:gpr",
    ],
)

grpc_cc_library(
    name = "posix_event_engine_wakeup_fd_posix_default",
    srcs = [
        "lib/event_engine/posix_engine/wakeup_fd_posix_default.cc",
    ],
    hdrs = [
        "lib/event_engine/posix_engine/wakeup_fd_posix_default.h",
    ],
    external_deps = [
        "absl/status",
        "absl/status:statusor",
    ],
    deps = [
        "iomgr_port",
        "posix_event_engine_posix_interface",
        "posix_event_engine_wakeup_fd_posix",
        "posix_event_engine_wakeup_fd_posix_eventfd",
        "posix_event_engine_wakeup_fd_posix_pipe",
        "//:gpr_platform",
    ],
)

grpc_cc_library(
    name = "posix_event_engine_poller_posix_epoll1",
    srcs = [
        "lib/event_engine/posix_engine/ev_epoll1_linux.cc",
    ],
    hdrs = [
        "lib/event_engine/posix_engine/ev_epoll1_linux.h",
    ],
    external_deps = [
        "absl/base:core_headers",
        "absl/container:flat_hash_set",
        "absl/container:inlined_vector",
        "absl/functional:function_ref",
        "absl/log",
        "absl/status",
        "absl/status:statusor",
        "absl/strings",
        "absl/strings:str_format",
    ],
    deps = [
        "event_engine_poller",
        "event_engine_thread_pool",
        "event_engine_time_util",
        "grpc_check",
        "iomgr_port",
        "posix_event_engine_closure",
        "posix_event_engine_event_poller",
        "posix_event_engine_internal_errqueue",
        "posix_event_engine_lockfree_event",
        "posix_event_engine_posix_interface",
        "posix_event_engine_wakeup_fd_posix",
        "posix_event_engine_wakeup_fd_posix_default",
        "status_helper",
        "strerror",
        "sync",
        "//:event_engine_base_hdrs",
        "//:gpr",
        "//:grpc_public_hdrs",
    ],
)

grpc_cc_library(
    name = "posix_event_engine_poller_posix_poll",
    srcs = [
        "lib/event_engine/posix_engine/ev_poll_posix.cc",
    ],
    hdrs = [
        "lib/event_engine/posix_engine/ev_poll_posix.h",
    ],
    external_deps = [
        "absl/base:core_headers",
        "absl/container:inlined_vector",
        "absl/functional:any_invocable",
        "absl/functional:function_ref",
        "absl/status",
        "absl/status:statusor",
        "absl/strings",
        "absl/strings:str_format",
    ],
    deps = [
        "common_event_engine_closures",
        "event_engine_poller",
        "event_engine_thread_pool",
        "event_engine_time_util",
        "grpc_check",
        "iomgr_port",
        "posix_event_engine_closure",
        "posix_event_engine_event_poller",
        "posix_event_engine_posix_interface",
        "posix_event_engine_wakeup_fd_posix",
        "posix_event_engine_wakeup_fd_posix_default",
        "status_helper",
        "strerror",
        "sync",
        "time",
        "//:event_engine_base_hdrs",
        "//:gpr",
        "//:grpc_public_hdrs",
    ],
)

grpc_cc_library(
    name = "posix_event_engine_poller_posix_default",
    srcs = [
        "lib/event_engine/posix_engine/event_poller_posix_default.cc",
    ],
    hdrs = [
        "lib/event_engine/posix_engine/event_poller_posix_default.h",
    ],
    external_deps = ["absl/strings"],
    deps = [
        "iomgr_port",
        "no_destruct",
        "posix_event_engine_event_poller",
        "posix_event_engine_poller_posix_epoll1",
        "posix_event_engine_poller_posix_poll",
        "//:config_vars",
        "//:gpr",
    ],
)

grpc_cc_library(
    name = "posix_event_engine_internal_errqueue",
    srcs = [
        "lib/event_engine/posix_engine/internal_errqueue.cc",
    ],
    hdrs = [
        "lib/event_engine/posix_engine/internal_errqueue.h",
    ],
    external_deps = ["absl/log"],
    deps = [
        "iomgr_port",
        "posix_event_engine_posix_interface",
        "strerror",
        "//:gpr",
    ],
)

grpc_cc_library(
    name = "posix_event_engine_traced_buffer_list",
    srcs = [
        "lib/event_engine/posix_engine/traced_buffer_list.cc",
    ],
    hdrs = [
        "lib/event_engine/posix_engine/traced_buffer_list.h",
    ],
    external_deps = [
        "absl/functional:any_invocable",
        "absl/log",
        "absl/status",
    ],
    deps = [
        "iomgr_port",
        "posix_event_engine_internal_errqueue",
        "posix_event_engine_posix_interface",
        "posix_write_event_sink",
        "sync",
        "//:event_engine_base_hdrs",
        "//:gpr",
        "//:grpc_support_time",
    ],
)

grpc_cc_library(
    name = "posix_write_event_sink",
    srcs = [
        "lib/event_engine/posix_engine/posix_write_event_sink.cc",
    ],
    hdrs = [
        "lib/event_engine/posix_engine/posix_write_event_sink.h",
    ],
    external_deps = [
        "absl/base:no_destructor",
        "absl/functional:any_invocable",
    ],
    deps = [
        "bitset",
        "event_engine_common",
        "//:event_engine_base_hdrs",
    ],
)

grpc_cc_library(
    name = "posix_event_engine_endpoint",
    srcs = [
        "lib/event_engine/posix_engine/posix_endpoint.cc",
    ],
    hdrs = [
        "lib/event_engine/posix_engine/posix_endpoint.h",
    ],
    external_deps = [
        "absl/base:core_headers",
        "absl/container:flat_hash_map",
        "absl/functional:any_invocable",
        "absl/hash",
        "absl/log",
        "absl/status",
        "absl/status:statusor",
        "absl/strings",
    ],
    deps = [
        "event_engine_common",
        "event_engine_extensions",
        "event_engine_tcp_socket_utils",
        "experiments",
        "grpc_check",
        "iomgr_port",
        "load_file",
        "memory_quota",
        "posix_event_engine_base_hdrs",
        "posix_event_engine_closure",
        "posix_event_engine_event_poller",
        "posix_event_engine_internal_errqueue",
        "posix_event_engine_posix_interface",
        "posix_event_engine_tcp_socket_utils",
        "posix_event_engine_traced_buffer_list",
        "ref_counted",
        "resource_quota",
        "slice",
        "status_helper",
        "strerror",
        "sync",
        "time",
        "//:debug_location",
        "//:event_engine_base_hdrs",
        "//:exec_ctx",
        "//:gpr",
        "//:grpc_public_hdrs",
        "//:grpc_trace",
        "//:ref_counted_ptr",
        "//:stats",
    ],
)

grpc_cc_library(
    name = "event_engine_utils",
    srcs = ["lib/event_engine/utils.cc"],
    hdrs = ["lib/event_engine/utils.h"],
    external_deps = [
        "absl/log",
        "absl/status:statusor",
        "absl/strings",
    ],
    deps = [
        "event_engine_extensions",
        "event_engine_query_extensions",
        "notification",
        "time",
        "//:event_engine_base_hdrs",
        "//:gpr_platform",
    ],
)

grpc_cc_library(
    name = "posix_event_engine_tcp_socket_utils",
    srcs = [
        "lib/event_engine/posix_engine/set_socket_dualstack.cc",
        "lib/event_engine/posix_engine/tcp_socket_utils.cc",
    ],
    hdrs = [
        "lib/event_engine/posix_engine/tcp_socket_utils.h",
    ],
    external_deps = [
        "absl/cleanup",
        "absl/log",
        "absl/status",
        "absl/status:statusor",
        "absl/strings",
    ],
    deps = [
        "event_engine_tcp_socket_utils",
        "grpc_check",
        "iomgr_port",
        "resource_quota",
        "socket_mutator",
        "status_helper",
        "strerror",
        "time",
        "useful",
        "//:channel_arg_names",
        "//:event_engine_base_hdrs",
        "//:gpr",
        "//:ref_counted_ptr",
    ],
)

grpc_cc_library(
    name = "posix_event_engine_listener_utils",
    srcs = [
        "lib/event_engine/posix_engine/posix_engine_listener_utils.cc",
    ],
    hdrs = [
        "lib/event_engine/posix_engine/posix_engine_listener_utils.h",
    ],
    external_deps = [
        "absl/cleanup",
        "absl/log",
        "absl/status",
        "absl/status:statusor",
        "absl/strings",
    ],
    deps = [
        "event_engine_tcp_socket_utils",
        "grpc_check",
        "iomgr_port",
        "posix_event_engine_posix_interface",
        "posix_event_engine_tcp_socket_utils",
        "socket_mutator",
        "status_helper",
        "//:event_engine_base_hdrs",
        "//:gpr",
    ],
)

grpc_cc_library(
    name = "posix_event_engine_listener",
    srcs = [
        "lib/event_engine/posix_engine/posix_engine_listener.cc",
    ],
    hdrs = [
        "lib/event_engine/posix_engine/posix_engine_listener.h",
    ],
    external_deps = [
        "absl/base:core_headers",
        "absl/functional:any_invocable",
        "absl/log",
        "absl/status",
        "absl/status:statusor",
        "absl/strings",
    ],
    deps = [
        "event_engine_tcp_socket_utils",
        "grpc_check",
        "iomgr_port",
        "posix_event_engine_base_hdrs",
        "posix_event_engine_closure",
        "posix_event_engine_endpoint",
        "posix_event_engine_event_poller",
        "posix_event_engine_listener_utils",
        "posix_event_engine_posix_interface",
        "posix_event_engine_tcp_socket_utils",
        "socket_mutator",
        "status_helper",
        "strerror",
        "sync",
        "time",
        "//:event_engine_base_hdrs",
        "//:exec_ctx",
        "//:gpr",
        "//:grpc_trace",
    ],
)

grpc_cc_library(
    name = "posix_event_engine",
    srcs = ["lib/event_engine/posix_engine/posix_engine.cc"],
    hdrs = ["lib/event_engine/posix_engine/posix_engine.h"],
    external_deps = [
        "absl/base:core_headers",
        "absl/base:no_destructor",
        "absl/cleanup",
        "absl/container:flat_hash_map",
        "absl/container:inlined_vector",
        "absl/functional:any_invocable",
        "absl/hash",
        "absl/log",
        "absl/status",
        "absl/status:statusor",
        "absl/strings",
    ],
    deps = [
        "ares_resolver",
        "event_engine_common",
        "event_engine_poller",
        "event_engine_tcp_socket_utils",
        "event_engine_thread_pool",
        "event_engine_utils",
        "experiments",
        "grpc_check",
        "iomgr_port",
        "native_posix_dns_resolver",
        "no_destruct",
        "posix_event_engine_base_hdrs",
        "posix_event_engine_closure",
        "posix_event_engine_endpoint",
        "posix_event_engine_event_poller",
        "posix_event_engine_listener",
        "posix_event_engine_poller_posix_default",
        "posix_event_engine_posix_interface",
        "posix_event_engine_tcp_socket_utils",
        "posix_event_engine_timer",
        "posix_event_engine_timer_manager",
        "ref_counted_dns_resolver_interface",
        "sync",
        "useful",
        "//:event_engine_base_hdrs",
        "//:gpr",
        "//:grpc_trace",
        "//:orphanable",
    ],
)

grpc_cc_library(
    name = "windows_event_engine",
    srcs = ["lib/event_engine/windows/windows_engine.cc"],
    hdrs = ["lib/event_engine/windows/windows_engine.h"],
    external_deps = [
        "absl/log",
        "absl/status",
        "absl/status:statusor",
        "absl/strings",
    ],
    deps = [
        "ares_resolver",
        "channel_args_endpoint_config",
        "common_event_engine_closures",
        "dump_args",
        "error",
        "event_engine_common",
        "event_engine_extensions",
        "event_engine_query_extensions",
        "event_engine_tcp_socket_utils",
        "event_engine_thread_pool",
        "event_engine_utils",
        "grpc_check",
        "iomgr_port",
        "posix_event_engine_timer_manager",
        "sync",
        "time",
        "windows_endpoint",
        "windows_event_engine_listener",
        "windows_iocp",
        "windows_native_resolver",
        "//:event_engine_base_hdrs",
        "//:gpr",
    ],
)

grpc_cc_library(
    name = "windows_native_resolver",
    srcs = ["lib/event_engine/windows/native_windows_dns_resolver.cc"],
    hdrs = ["lib/event_engine/windows/native_windows_dns_resolver.h"],
    external_deps = [
        "absl/strings",
        "absl/strings:str_format",
    ],
    deps = [
        "error",
        "status_helper",
        "//:event_engine_base_hdrs",
        "//:gpr",
    ],
)

grpc_cc_library(
    name = "windows_iocp",
    srcs = [
        "lib/event_engine/windows/iocp.cc",
        "lib/event_engine/windows/win_socket.cc",
    ],
    hdrs = [
        "lib/event_engine/windows/iocp.h",
        "lib/event_engine/windows/win_socket.h",
    ],
    external_deps = [
        "absl/base:core_headers",
        "absl/functional:any_invocable",
        "absl/log",
        "absl/status",
        "absl/strings:str_format",
    ],
    deps = [
        "error",
        "event_engine_poller",
        "event_engine_tcp_socket_utils",
        "event_engine_thread_pool",
        "event_engine_time_util",
        "grpc_check",
        "sync",
        "//:debug_location",
        "//:event_engine_base_hdrs",
        "//:gpr",
        "//:gpr_platform",
    ],
)

grpc_cc_library(
    name = "windows_endpoint",
    srcs = [
        "lib/event_engine/windows/windows_endpoint.cc",
    ],
    hdrs = [
        "lib/event_engine/windows/windows_endpoint.h",
    ],
    external_deps = [
        "absl/cleanup",
        "absl/functional:any_invocable",
        "absl/log",
        "absl/status",
        "absl/strings:str_format",
    ],
    deps = [
        "error",
        "event_engine_tcp_socket_utils",
        "event_engine_thread_pool",
        "grpc_check",
        "status_helper",
        "windows_iocp",
        "//:debug_location",
        "//:event_engine_base_hdrs",
        "//:gpr",
        "//:gpr_platform",
    ],
)

grpc_cc_library(
    name = "windows_event_engine_listener",
    srcs = [
        "lib/event_engine/windows/windows_listener.cc",
    ],
    hdrs = [
        "lib/event_engine/windows/windows_listener.h",
    ],
    external_deps = [
        "absl/base:core_headers",
        "absl/log",
        "absl/status",
        "absl/status:statusor",
        "absl/strings:str_format",
    ],
    deps = [
        "common_event_engine_closures",
        "error",
        "event_engine_extensions",
        "event_engine_query_extensions",
        "event_engine_tcp_socket_utils",
        "event_engine_thread_pool",
        "grpc_check",
        "iomgr_port",
        "sync",
        "windows_endpoint",
        "windows_iocp",
        "//:event_engine_base_hdrs",
        "//:gpr",
        "//:gpr_platform",
    ],
)

grpc_cc_library(
    name = "cf_event_engine",
    srcs = [
        "lib/event_engine/cf_engine/cf_engine.cc",
        "lib/event_engine/cf_engine/cfsocket_listener.cc",
        "lib/event_engine/cf_engine/cfstream_endpoint.cc",
        "lib/event_engine/cf_engine/dns_service_resolver.cc",
    ],
    hdrs = [
        "lib/event_engine/cf_engine/cf_engine.h",
        "lib/event_engine/cf_engine/cfsocket_listener.h",
        "lib/event_engine/cf_engine/cfstream_endpoint.h",
        "lib/event_engine/cf_engine/cftype_unique_ref.h",
        "lib/event_engine/cf_engine/dns_service_resolver.h",
    ],
    defines = select({
        ":maximize_threadyness": ["GRPC_CFSTREAM_MAX_THREADPOOL_SIZE=16u"],
        ":minimize_threadyness": ["GRPC_CFSTREAM_MAX_THREADPOOL_SIZE=2u"],
        "//conditions:default": [],
    }),
    external_deps = [
        "absl/container:flat_hash_map",
        "absl/log",
        "absl/status",
        "absl/strings",
        "absl/strings:str_format",
    ],
    deps = [
        "event_engine_common",
        "event_engine_tcp_socket_utils",
        "event_engine_thread_pool",
        "event_engine_utils",
        "grpc_check",
        "posix_event_engine_closure",
        "posix_event_engine_event_poller",
        "posix_event_engine_lockfree_event",
        "posix_event_engine_timer_manager",
        "ref_counted",
        "strerror",
        "sync",
        "useful",
        "//:event_engine_base_hdrs",
        "//:gpr",
        "//:grpc_trace",
        "//:parse_address",
        "//:ref_counted_ptr",
        "//:sockaddr_utils",
    ],
)

grpc_cc_library(
    name = "event_engine_tcp_socket_utils",
    srcs = [
        "lib/event_engine/tcp_socket_utils.cc",
    ],
    hdrs = [
        "lib/event_engine/tcp_socket_utils.h",
    ],
    external_deps = [
        "absl/log",
        "absl/status",
        "absl/status:statusor",
        "absl/strings",
        "absl/strings:str_format",
    ],
    deps = [
        "event_engine_common",
        "grpc_check",
        "iomgr_port",
        "resolved_address",
        "status_helper",
        "//:event_engine_base_hdrs",
        "//:gpr",
        "//:gpr_platform",
        "//:parse_address",
        "//:uri",
    ],
)

grpc_cc_library(
    name = "event_engine_shim",
    srcs = [
        "lib/event_engine/shim.cc",
    ],
    hdrs = [
        "lib/event_engine/shim.h",
    ],
    deps = [
        "experiments",
        "iomgr_port",
        "//:gpr_platform",
    ],
)

# NOTE: this target gets replaced inside Google's build system to be one that
# integrates with other internal systems better. Please do not rename or fold
# this into other targets.
grpc_cc_library(
    name = "default_event_engine_factory",
    srcs = ["lib/event_engine/default_event_engine_factory.cc"],
    hdrs = ["lib/event_engine/default_event_engine_factory.h"],
    external_deps = ["absl/memory"],
    select_deps = [
        {
            "//:windows": ["windows_event_engine"],
            "//:mac": [
                "posix_event_engine",
                "cf_event_engine",
            ],
            "//:ios": ["cf_event_engine"],
            "//:tvos": ["cf_event_engine"],
            "//:visionos": ["cf_event_engine"],
            "//:watchos": ["cf_event_engine"],
            "//conditions:default": ["posix_event_engine"],
        },
    ],
    deps = [
        "//:event_engine_base_hdrs",
        "//:gpr_platform",
    ],
)

grpc_cc_library(
    name = "channel_args_endpoint_config",
    srcs = [
        "lib/event_engine/channel_args_endpoint_config.cc",
    ],
    hdrs = [
        "lib/event_engine/channel_args_endpoint_config.h",
    ],
    external_deps = ["absl/strings"],
    visibility = ["//bazel:alt_grpc_base_legacy"],
    deps = [
        "channel_args",
        "//:event_engine_base_hdrs",
        "//:gpr_platform",
    ],
)

grpc_cc_library(
    name = "thready_event_engine",
    srcs = ["lib/event_engine/thready_event_engine/thready_event_engine.cc"],
    hdrs = ["lib/event_engine/thready_event_engine/thready_event_engine.h"],
    external_deps = [
        "absl/functional:any_invocable",
        "absl/status",
        "absl/status:statusor",
        "absl/strings",
    ],
    deps = [
        "sync",
        "//:event_engine_base_hdrs",
        "//:gpr",
    ],
)

grpc_cc_library(
    name = "event_engine_context",
    hdrs = [
        "lib/event_engine/event_engine_context.h",
    ],
    visibility = [
        "//bazel:alt_grpc_base_legacy",
    ],
    deps = [
        "arena",
        "//:event_engine_base_hdrs",
        "//:gpr",
    ],
)

grpc_cc_library(
    name = "default_event_engine",
    srcs = [
        "lib/event_engine/default_event_engine.cc",
    ],
    hdrs = [
        "lib/event_engine/default_event_engine.h",
    ],
    defines = select({
        ":maximize_threadyness": ["GRPC_MAXIMIZE_THREADYNESS"],
        "//conditions:default": [],
    }),
    external_deps = ["absl/functional:any_invocable"],
    visibility = [
        "//bazel:alt_grpc_base_legacy",
    ],
    deps = [
        "channel_args",
        "default_event_engine_factory",
        "match",
        "no_destruct",
        "sync",
        "thready_event_engine",
        "wait_for_single_owner",
        "//:config",
        "//:debug_location",
        "//:event_engine_base_hdrs",
        "//:gpr",
    ],
)

grpc_cc_library(
    name = "endpoint_channel_arg_wrapper",
    srcs = ["lib/event_engine/endpoint_channel_arg_wrapper.cc"],
    hdrs = ["lib/event_engine/endpoint_channel_arg_wrapper.h"],
    deps = [
        "ref_counted",
        "useful",
        "//:grpc_public_hdrs",
    ],
)

grpc_cc_library(
    name = "ref_counted_dns_resolver_interface",
    hdrs = ["lib/event_engine/ref_counted_dns_resolver_interface.h"],
    external_deps = ["absl/strings"],
    deps = [
        "//:event_engine_base_hdrs",
        "//:gpr_platform",
        "//:orphanable",
    ],
)

grpc_cc_library(
    name = "native_posix_dns_resolver",
    srcs = [
        "lib/event_engine/posix_engine/native_posix_dns_resolver.cc",
    ],
    hdrs = [
        "lib/event_engine/posix_engine/native_posix_dns_resolver.h",
    ],
    external_deps = [
        "absl/functional:any_invocable",
        "absl/status",
        "absl/status:statusor",
        "absl/strings",
        "absl/strings:str_format",
    ],
    deps = [
        "iomgr_port",
        "useful",
        "//:event_engine_base_hdrs",
        "//:gpr",
    ],
)

grpc_cc_library(
    name = "ares_resolver",
    srcs = [
        "lib/event_engine/ares_resolver.cc",
        "lib/event_engine/windows/grpc_polled_fd_windows.cc",
    ],
    hdrs = [
        "lib/event_engine/ares_resolver.h",
        "lib/event_engine/grpc_polled_fd.h",
        "lib/event_engine/nameser.h",
        "lib/event_engine/posix_engine/grpc_polled_fd_posix.h",
        "lib/event_engine/windows/grpc_polled_fd_windows.h",
    ],
    external_deps = [
        "absl/base:core_headers",
        "absl/container:flat_hash_map",
        "absl/functional:any_invocable",
        "absl/hash",
        "absl/log",
        "absl/status",
        "absl/status:statusor",
        "absl/strings",
        "absl/strings:str_format",
        "cares",
    ],
    deps = [
        "common_event_engine_closures",
        "error",
        "event_engine_time_util",
        "grpc_check",
        "grpc_sockaddr",
        "iomgr_port",
        "posix_event_engine_closure",
        "posix_event_engine_event_poller",
        "posix_event_engine_file_descriptor_collection",
        "posix_event_engine_posix_interface",
        "posix_event_engine_tcp_socket_utils",
        "ref_counted_dns_resolver_interface",
        "resolved_address",
        "slice",
        "sync",
        "windows_iocp",
        "//:config_vars",
        "//:debug_location",
        "//:event_engine_base_hdrs",
        "//:gpr",
        "//:grpc_trace",
        "//:orphanable",
        "//:parse_address",
        "//:ref_counted_ptr",
        "//:sockaddr_utils",
        "//third_party/address_sorting",
    ],
)

grpc_cc_library(
    name = "channel_args_preconditioning",
    srcs = [
        "lib/channel/channel_args_preconditioning.cc",
    ],
    hdrs = [
        "lib/channel/channel_args_preconditioning.h",
    ],
    deps = [
        "channel_args",
        "//:event_engine_base_hdrs",
        "//:gpr_platform",
    ],
)

grpc_cc_library(
    name = "bdp_estimator",
    srcs = [
        "lib/transport/bdp_estimator.cc",
    ],
    hdrs = ["lib/transport/bdp_estimator.h"],
    external_deps = [
        "absl/log",
        "absl/strings",
    ],
    deps = [
        "grpc_check",
        "time",
        "//:gpr",
        "//:grpc_support_time",
        "//:grpc_trace",
    ],
)

grpc_cc_library(
    name = "percent_encoding",
    srcs = [
        "lib/slice/percent_encoding.cc",
    ],
    hdrs = [
        "lib/slice/percent_encoding.h",
    ],
    external_deps = ["absl/log:check"],
    deps = [
        "bitset",
        "slice",
        "//:gpr",
    ],
)

grpc_cc_library(
    name = "socket_mutator",
    srcs = [
        "lib/iomgr/socket_mutator.cc",
        "net/socket_mutator.cc",
    ],
    hdrs = [
        "lib/iomgr/socket_mutator.h",
        "net/socket_mutator.h",
    ],
    visibility = ["//bazel:socket_mutator"],
    deps = [
        "channel_args",
        "useful",
        "//:event_engine_base_hdrs",
        "//:gpr",
    ],
)

grpc_cc_library(
    name = "pollset_set",
    srcs = [
        "lib/iomgr/pollset_set.cc",
    ],
    hdrs = [
        "lib/iomgr/pollset_set.h",
    ],
    visibility = ["//bazel:alt_grpc_base_legacy"],
    deps = [
        "iomgr_fwd",
        "//:gpr",
    ],
)

grpc_cc_library(
    name = "histogram_view",
    srcs = [
        "telemetry/histogram_view.cc",
    ],
    hdrs = [
        "telemetry/histogram_view.h",
    ],
    deps = ["//:gpr"],
)

grpc_cc_library(
    name = "stats_data",
    srcs = ["telemetry/stats_data.cc"],
    hdrs = ["telemetry/stats_data.h"],
    external_deps = ["absl/strings"],
    deps = [
        "histogram_view",
        "no_destruct",
        "per_cpu",
        "//:gpr_platform",
    ],
)

grpc_cc_library(
    name = "per_cpu",
    srcs = [
        "util/per_cpu.cc",
    ],
    hdrs = [
        "util/per_cpu.h",
    ],
    deps = [
        "useful",
        "//:gpr",
    ],
)

grpc_cc_library(
    name = "event_log",
    srcs = [
        "util/event_log.cc",
    ],
    hdrs = [
        "util/event_log.h",
    ],
    external_deps = [
        "absl/base:core_headers",
        "absl/strings",
        "absl/types:span",
    ],
    deps = [
        "grpc_check",
        "per_cpu",
        "sync",
        "time_precise",
        "//:gpr",
    ],
)

grpc_cc_library(
    name = "load_file",
    srcs = [
        "util/load_file.cc",
    ],
    hdrs = [
        "util/load_file.h",
    ],
    external_deps = [
        "absl/cleanup",
        "absl/status",
        "absl/status:statusor",
        "absl/strings",
    ],
    deps = [
        "slice",
        "strerror",
        "//:gpr",
    ],
)

grpc_cc_library(
    name = "channel_stack_type",
    srcs = [
        "lib/surface/channel_stack_type.cc",
    ],
    hdrs = [
        "lib/surface/channel_stack_type.h",
    ],
    deps = ["//:gpr_platform"],
)

grpc_cc_library(
    name = "channel_init",
    srcs = [
        "lib/surface/channel_init.cc",
    ],
    hdrs = [
        "lib/surface/channel_init.h",
    ],
    external_deps = [
        "absl/functional:any_invocable",
        "absl/log",
        "absl/strings",
    ],
    deps = [
        "call_filters",
        "channel_args",
        "channel_fwd",
        "channel_stack_type",
        "channelz_property_list",
        "grpc_check",
        "interception_chain",
        "sync",
        "unique_type_name",
        "//:channel_stack_builder",
        "//:channelz",
        "//:debug_location",
        "//:gpr",
        "//:gpr_platform",
        "//:grpc_trace",
    ],
)

grpc_cc_library(
    name = "server_interface",
    hdrs = [
        "server/server_interface.h",
    ],
    deps = [
        "channel_args",
        "//:channelz",
        "//:event_engine_base_hdrs",
        "//:gpr_platform",
    ],
)

grpc_cc_library(
    name = "single_set_ptr",
    hdrs = [
        "util/single_set_ptr.h",
    ],
    external_deps = ["absl/log:check"],
    deps = [
        "//:gpr",
        "//:ref_counted_ptr",
    ],
)

grpc_cc_library(
    name = "grpc_service_config",
    hdrs = [
        "service_config/service_config.h",
        "service_config/service_config_call_data.h",
    ],
    external_deps = ["absl/strings"],
    deps = [
        "arena",
        "chunked_vector",
        "down_cast",
        "ref_counted",
        "service_config_parser",
        "slice_refcount",
        "unique_type_name",
        "useful",
        "//:gpr_platform",
        "//:ref_counted_ptr",
    ],
)

grpc_cc_library(
    name = "service_config_parser",
    srcs = [
        "service_config/service_config_parser.cc",
    ],
    hdrs = [
        "service_config/service_config_parser.h",
    ],
    external_deps = [
        "absl/log",
        "absl/strings",
    ],
    deps = [
        "channel_args",
        "json",
        "validation_errors",
        "//:gpr",
    ],
)

grpc_cc_library(
    name = "notification",
    hdrs = [
        "util/notification.h",
    ],
    external_deps = ["absl/time"],
    deps = [
        "sync",
        "//:gpr",
    ],
)

grpc_cc_library(
    name = "channel_args",
    srcs = [
        "lib/channel/channel_args.cc",
    ],
    hdrs = [
        "lib/channel/channel_args.h",
    ],
    external_deps = [
        "absl/log",
        "absl/log:check",
        "absl/meta:type_traits",
        "absl/strings",
        "absl/strings:str_format",
    ],
    visibility = [
        "//bazel:alt_grpc_base_legacy",
    ],
    deps = [
        "avl",
        "channel_stack_type",
        "channelz_property_list",
        "dual_ref_counted",
        "ref_counted",
        "ref_counted_string",
        "time",
        "useful",
        "//:channel_arg_names",
        "//:debug_location",
        "//:event_engine_base_hdrs",
        "//:gpr",
        "//:ref_counted_ptr",
    ],
)

grpc_cc_library(
    name = "resolved_address",
    hdrs = ["lib/iomgr/resolved_address.h"],
    deps = [
        "iomgr_port",
        "//:gpr_platform",
    ],
)

grpc_cc_library(
    name = "client_channel_internal_header",
    hdrs = [
        "client_channel/client_channel_internal.h",
    ],
    external_deps = [
        "absl/functional:any_invocable",
    ],
    deps = [
        "arena",
        "call_destination",
        "down_cast",
        "grpc_check",
        "grpc_service_config",
        "lb_policy",
        "unique_type_name",
        "//:call_tracer",
        "//:gpr",
    ],
)

grpc_cc_library(
    name = "blackboard",
    srcs = [
        "filter/blackboard.cc",
    ],
    hdrs = [
        "filter/blackboard.h",
    ],
    external_deps = [
        "absl/container:flat_hash_map",
        "absl/strings",
    ],
    deps = [
        "ref_counted",
        "unique_type_name",
        "useful",
        "//:debug_location",
        "//:endpoint_addresses",
        "//:ref_counted_ptr",
    ],
)

grpc_cc_library(
    name = "filter_args",
    hdrs = [
        "filter/filter_args.h",
    ],
    deps = [
        "blackboard",
        "channel_fwd",
        "match",
        "ref_counted",
        "unique_type_name",
        "//:ref_counted_ptr",
<<<<<<< HEAD
    ],
)

grpc_cc_library(
    name = "filter_chain",
    hdrs = [
        "filter/filter_chain.h",
    ],
    deps = [
        "filter_args",
        "interception_chain",
        "ref_counted",
        "//:ref_counted_ptr",
=======
>>>>>>> 3fc6afed
    ],
)

grpc_cc_library(
    name = "fused_filters",
    srcs = [
        "filter/fused_filters.cc",
    ],
    defines = select({
        ":grpc_no_filter_fusion": ["GRPC_NO_FILTER_FUSION"],
        "//conditions:default": [],
    }),
    select_deps = [{
        ":grpc_no_filter_fusion": [],
        "//conditions:default": [
            "experiments",
            "filter_fusion",
            "grpc_authorization_base",
            "grpc_client_authority_filter",
            "grpc_lb_policy_grpclb",
            "grpc_message_size_filter",
            "server_call_tracer_filter",
            "service_config_channel_arg_filter",
            "//:grpc_http_filters",
            "//:grpc_security_base",
        ],
    }],
    deps = [
        "//:config",
        "//:gpr",
        "//:grpc_public_hdrs",
    ],
)

grpc_cc_library(
    name = "subchannel_connector",
    hdrs = [
        "client_channel/connector.h",
    ],
    deps = [
        "channel_args",
        "closure",
        "error",
        "iomgr_fwd",
        "resolved_address",
        "time",
        "//:channelz",
        "//:gpr_platform",
        "//:grpc_base",
        "//:orphanable",
        "//:ref_counted_ptr",
    ],
)

grpc_cc_library(
    name = "subchannel_pool_interface",
    srcs = [
        "client_channel/subchannel_pool_interface.cc",
    ],
    hdrs = [
        "client_channel/subchannel_pool_interface.h",
    ],
    external_deps = [
        "absl/status",
        "absl/status:statusor",
        "absl/strings",
    ],
    deps = [
        "channel_args",
        "ref_counted",
        "resolved_address",
        "useful",
        "//:gpr_platform",
        "//:grpc_trace",
        "//:ref_counted_ptr",
        "//:sockaddr_utils",
    ],
)

grpc_cc_library(
    name = "config_selector",
    hdrs = [
        "client_channel/config_selector.h",
    ],
    external_deps = [
        "absl/status",
        "absl/strings",
    ],
    deps = [
        "arena",
        "blackboard",
        "channel_fwd",
        "client_channel_internal_header",
        "filter_chain",
        "grpc_check",
        "grpc_service_config",
        "interception_chain",
        "metadata_batch",
        "ref_counted",
        "slice",
        "unique_type_name",
        "useful",
        "//:gpr_platform",
        "//:grpc_public_hdrs",
        "//:ref_counted_ptr",
    ],
)

grpc_cc_library(
    name = "client_channel_service_config",
    srcs = [
        "client_channel/client_channel_service_config.cc",
    ],
    hdrs = [
        "client_channel/client_channel_service_config.h",
    ],
    external_deps = [
        "absl/status",
        "absl/status:statusor",
        "absl/strings",
    ],
    deps = [
        "channel_args",
        "json",
        "json_args",
        "json_object_loader",
        "lb_policy",
        "lb_policy_registry",
        "service_config_parser",
        "time",
        "validation_errors",
        "//:config",
        "//:gpr_platform",
        "//:ref_counted_ptr",
    ],
)

grpc_cc_library(
    name = "client_channel_args",
    hdrs = [
        "client_channel/client_channel_args.h",
    ],
)

grpc_cc_library(
    name = "retry_interceptor",
    srcs = [
        "client_channel/retry_interceptor.cc",
    ],
    hdrs = [
        "client_channel/retry_interceptor.h",
    ],
    deps = [
        "cancel_callback",
        "client_channel_args",
        "filter_args",
        "for_each",
        "grpc_service_config",
        "interception_chain",
        "map",
        "request_buffer",
        "retry_service_config",
        "retry_throttle",
        "sleep",
        "//:backoff",
    ],
)

grpc_cc_library(
    name = "retry_service_config",
    srcs = [
        "client_channel/retry_service_config.cc",
    ],
    hdrs = [
        "client_channel/retry_service_config.h",
    ],
    external_deps = [
        "absl/log",
        "absl/strings",
    ],
    deps = [
        "channel_args",
        "json",
        "json_args",
        "json_channel_args",
        "json_object_loader",
        "service_config_parser",
        "time",
        "validation_errors",
        "//:channel_arg_names",
        "//:config",
        "//:gpr",
        "//:grpc_base",
        "//:grpc_public_hdrs",
    ],
)

grpc_cc_library(
    name = "retry_throttle",
    srcs = [
        "client_channel/retry_throttle.cc",
    ],
    hdrs = [
        "client_channel/retry_throttle.h",
    ],
    external_deps = ["absl/base:core_headers"],
    deps = [
        "blackboard",
        "ref_counted",
        "sync",
        "useful",
        "//:gpr",
        "//:ref_counted_ptr",
    ],
)

grpc_cc_library(
    name = "client_channel_backup_poller",
    srcs = [
        "client_channel/backup_poller.cc",
    ],
    hdrs = [
        "client_channel/backup_poller.h",
    ],
    external_deps = [
        "absl/log",
        "absl/status",
    ],
    deps = [
        "closure",
        "error",
        "iomgr_fwd",
        "pollset_set",
        "time",
        "//:config_vars",
        "//:gpr",
        "//:gpr_platform",
        "//:iomgr",
        "//:iomgr_timer",
    ],
)

grpc_cc_library(
    name = "service_config_channel_arg_filter",
    srcs = [
        "service_config/service_config_channel_arg_filter.cc",
    ],
    hdrs = ["service_config/service_config_channel_arg_filter.h"],
    external_deps = [
        "absl/log",
        "absl/status",
        "absl/status:statusor",
    ],
    deps = [
        "arena",
        "arena_promise",
        "channel_args",
        "channel_fwd",
        "channel_stack_type",
        "context",
        "grpc_message_size_filter",
        "grpc_service_config",
        "latent_see",
        "metadata_batch",
        "service_config_parser",
        "//:channel_arg_names",
        "//:config",
        "//:gpr_platform",
        "//:grpc_base",
        "//:grpc_service_config_impl",
        "//:ref_counted_ptr",
    ],
)

grpc_cc_library(
    name = "lb_policy",
    srcs = ["load_balancing/lb_policy.cc"],
    hdrs = ["load_balancing/lb_policy.h"],
    external_deps = [
        "absl/base:core_headers",
        "absl/container:inlined_vector",
        "absl/status",
        "absl/status:statusor",
        "absl/strings",
    ],
    deps = [
        "channel_args",
        "closure",
        "dual_ref_counted",
        "error",
        "grpc_backend_metric_data",
        "iomgr_fwd",
        "metrics",
        "pollset_set",
        "ref_counted",
        "resolved_address",
        "subchannel_interface",
        "sync",
        "//:debug_location",
        "//:endpoint_addresses",
        "//:event_engine_base_hdrs",
        "//:exec_ctx",
        "//:gpr_platform",
        "//:grpc_trace",
        "//:orphanable",
        "//:ref_counted_ptr",
        "//:work_serializer",
    ],
)

grpc_cc_library(
    name = "lb_policy_factory",
    hdrs = ["load_balancing/lb_policy_factory.h"],
    external_deps = [
        "absl/status:statusor",
        "absl/strings",
    ],
    deps = [
        "json",
        "lb_policy",
        "//:gpr_platform",
        "//:orphanable",
        "//:ref_counted_ptr",
    ],
)

grpc_cc_library(
    name = "lb_policy_registry",
    srcs = ["load_balancing/lb_policy_registry.cc"],
    hdrs = ["load_balancing/lb_policy_registry.h"],
    external_deps = [
        "absl/log",
        "absl/status",
        "absl/status:statusor",
        "absl/strings",
        "absl/strings:str_format",
    ],
    deps = [
        "grpc_check",
        "json",
        "lb_policy",
        "lb_policy_factory",
        "//:gpr",
        "//:orphanable",
        "//:ref_counted_ptr",
    ],
)

grpc_cc_library(
    name = "lb_metadata",
    srcs = ["client_channel/lb_metadata.cc"],
    hdrs = ["client_channel/lb_metadata.h"],
    external_deps = [
        "absl/log",
        "absl/strings",
    ],
    deps = [
        "event_engine_common",
        "lb_policy",
        "metadata_batch",
    ],
)

grpc_cc_library(
    name = "connection_context",
    srcs = ["lib/surface/connection_context.cc"],
    hdrs = ["lib/surface/connection_context.h"],
    deps = [
        "no_destruct",
        "//:gpr",
        "//:gpr_platform",
        "//:orphanable",
    ],
)

grpc_cc_library(
    name = "subchannel_interface",
    hdrs = ["load_balancing/subchannel_interface.h"],
    external_deps = [
        "absl/status",
        "absl/strings",
    ],
    deps = [
        "dual_ref_counted",
        "iomgr_fwd",
        "//:event_engine_base_hdrs",
        "//:gpr_platform",
        "//:ref_counted_ptr",
    ],
)

grpc_cc_library(
    name = "delegating_helper",
    hdrs = ["load_balancing/delegating_helper.h"],
    external_deps = [
        "absl/status",
        "absl/strings",
    ],
    deps = [
        "channel_args",
        "lb_policy",
        "resolved_address",
        "subchannel_interface",
        "//:debug_location",
        "//:event_engine_base_hdrs",
        "//:gpr_platform",
        "//:grpc_security_base",
        "//:ref_counted_ptr",
        "//:transport_auth_context",
    ],
)

grpc_cc_library(
    name = "backend_metric_parser",
    srcs = [
        "load_balancing/backend_metric_parser.cc",
    ],
    hdrs = [
        "load_balancing/backend_metric_parser.h",
    ],
    external_deps = [
        "@com_google_protobuf//upb/base",
        "@com_google_protobuf//upb/mem",
        "@com_google_protobuf//upb/message",
        "absl/strings",
    ],
    deps = [
        "grpc_backend_metric_data",
        "//:gpr_platform",
        "//:xds_orca_upb",
    ],
)

grpc_cc_library(
    name = "proxy_mapper",
    hdrs = ["handshaker/proxy_mapper.h"],
    external_deps = ["absl/strings"],
    deps = [
        "channel_args",
        "resolved_address",
        "//:gpr_platform",
    ],
)

grpc_cc_library(
    name = "proxy_mapper_registry",
    srcs = ["handshaker/proxy_mapper_registry.cc"],
    hdrs = ["handshaker/proxy_mapper_registry.h"],
    external_deps = ["absl/strings"],
    deps = [
        "channel_args",
        "proxy_mapper",
        "resolved_address",
        "//:gpr_platform",
    ],
)

grpc_cc_library(
    name = "http_proxy_mapper",
    srcs = [
        "handshaker/http_connect/http_proxy_mapper.cc",
    ],
    hdrs = [
        "handshaker/http_connect/http_proxy_mapper.h",
    ],
    external_deps = [
        "absl/log",
        "absl/status",
        "absl/status:statusor",
        "absl/strings",
    ],
    deps = [
        "channel_args",
        "env",
        "grpc_check",
        "proxy_mapper",
        "resolved_address",
        "//:channel_arg_names",
        "//:config",
        "//:gpr",
        "//:http_connect_handshaker",
        "//:iomgr",
        "//:parse_address",
        "//:sockaddr_utils",
        "//:uri",
    ],
)

grpc_cc_library(
    name = "xds_http_proxy_mapper",
    srcs = [
        "handshaker/http_connect/xds_http_proxy_mapper.cc",
    ],
    hdrs = [
        "handshaker/http_connect/xds_http_proxy_mapper.h",
    ],
    external_deps = [
        "absl/log",
        "absl/strings",
    ],
    deps = [
        "channel_args",
        "proxy_mapper",
        "resolved_address",
        "xds_endpoint",
        "//:config",
        "//:http_connect_handshaker",
        "//:parse_address",
        "//:sockaddr_utils",
    ],
)

grpc_cc_library(
    name = "grpc_server_config_selector",
    hdrs = [
        "server/server_config_selector.h",
    ],
    external_deps = [
        "absl/status:statusor",
        "absl/strings",
    ],
    deps = [
        "dual_ref_counted",
        "grpc_service_config",
        "metadata_batch",
        "ref_counted",
        "service_config_parser",
        "useful",
        "//:gpr_platform",
        "//:ref_counted_ptr",
    ],
)

grpc_cc_library(
    name = "grpc_server_config_selector_filter",
    srcs = [
        "server/server_config_selector_filter.cc",
    ],
    hdrs = [
        "server/server_config_selector_filter.h",
    ],
    external_deps = [
        "absl/base:core_headers",
        "absl/status",
        "absl/status:statusor",
    ],
    deps = [
        "arena",
        "arena_promise",
        "channel_args",
        "channel_fwd",
        "context",
        "event_engine_context",
        "grpc_check",
        "grpc_server_config_selector",
        "grpc_service_config",
        "latent_see",
        "metadata_batch",
        "status_helper",
        "sync",
        "//:gpr",
        "//:grpc_base",
        "//:promise",
        "//:ref_counted_ptr",
    ],
)

grpc_cc_library(
    name = "sorted_pack",
    hdrs = [
        "util/sorted_pack.h",
    ],
    deps = [
        "type_list",
        "//:gpr_platform",
    ],
)

grpc_cc_library(
    name = "type_list",
    hdrs = [
        "util/type_list.h",
    ],
)

grpc_cc_library(
    name = "if_list",
    hdrs = [
        "util/if_list.h",
    ],
    deps = ["//:gpr_platform"],
)

grpc_cc_library(
    name = "tdigest",
    srcs = [
        "util/tdigest.cc",
    ],
    hdrs = [
        "util/tdigest.h",
    ],
    external_deps = [
        "absl/log",
        "absl/status",
        "absl/strings",
    ],
    deps = [
        "grpc_check",
    ],
)

grpc_cc_library(
    name = "certificate_provider_factory",
    hdrs = [
        "credentials/transport/tls/certificate_provider_factory.h",
    ],
    external_deps = ["absl/strings"],
    deps = [
        "grpc_check",
        "json",
        "json_args",
        "ref_counted",
        "validation_errors",
        "//:alts_util",
        "//:gpr",
        "//:grpc_core_credentials_header",
        "//:ref_counted_ptr",
    ],
)

grpc_cc_library(
    name = "certificate_provider_registry",
    srcs = [
        "credentials/transport/tls/certificate_provider_registry.cc",
    ],
    hdrs = [
        "credentials/transport/tls/certificate_provider_registry.h",
    ],
    external_deps = [
        "absl/log",
        "absl/strings",
    ],
    deps = [
        "certificate_provider_factory",
        "grpc_check",
        "//:gpr",
    ],
)

grpc_cc_library(
    name = "grpc_audit_logging",
    srcs = [
        "lib/security/authorization/audit_logging.cc",
        "lib/security/authorization/stdout_logger.cc",
    ],
    hdrs = [
        "lib/security/authorization/audit_logging.h",
        "lib/security/authorization/stdout_logger.h",
    ],
    external_deps = [
        "absl/base:core_headers",
        "absl/status",
        "absl/status:statusor",
        "absl/strings",
        "absl/strings:str_format",
        "absl/time",
    ],
    deps = [
        "grpc_check",
        "sync",
        "//:gpr",
        "//:grpc_base",
    ],
)

grpc_cc_library(
    name = "grpc_authorization_base",
    srcs = [
        "lib/security/authorization/authorization_policy_provider_vtable.cc",
        "lib/security/authorization/evaluate_args.cc",
        "lib/security/authorization/grpc_server_authz_filter.cc",
    ],
    hdrs = [
        "lib/security/authorization/authorization_engine.h",
        "lib/security/authorization/authorization_policy_provider.h",
        "lib/security/authorization/evaluate_args.h",
        "lib/security/authorization/grpc_server_authz_filter.h",
    ],
    external_deps = [
        "absl/log",
        "absl/status",
        "absl/status:statusor",
        "absl/strings",
    ],
    deps = [
        "arena_promise",
        "channel_args",
        "channel_fwd",
        "dual_ref_counted",
        "endpoint_info_handshaker",
        "latent_see",
        "metadata_batch",
        "ref_counted",
        "resolved_address",
        "slice",
        "useful",
        "//:channel_arg_names",
        "//:gpr",
        "//:grpc_base",
        "//:grpc_credentials_util",
        "//:grpc_security_base",
        "//:grpc_trace",
        "//:parse_address",
        "//:promise",
        "//:ref_counted_ptr",
        "//:transport_auth_context",
        "//:uri",
    ],
)

grpc_cc_library(
    name = "grpc_crl_provider",
    srcs = [
        "credentials/transport/tls/grpc_tls_crl_provider.cc",
    ],
    hdrs = [
        "credentials/transport/tls/grpc_tls_crl_provider.h",
    ],
    external_deps = [
        "absl/base:core_headers",
        "absl/container:flat_hash_map",
        "absl/log",
        "absl/status",
        "absl/status:statusor",
        "absl/strings",
        "absl/types:span",
        "libcrypto",
        "libssl",
    ],
    deps = [
        "default_event_engine",
        "directory_reader",
        "load_file",
        "slice",
        "sync",
        "time",
        "//:exec_ctx",
        "//:gpr",
        "//:grpc_base",
    ],
)

grpc_cc_library(
    name = "grpc_fake_credentials",
    srcs = [
        "credentials/transport/fake/fake_credentials.cc",
        "credentials/transport/fake/fake_security_connector.cc",
    ],
    hdrs = [
        "credentials/transport/fake/fake_credentials.h",
        "credentials/transport/fake/fake_security_connector.h",
        "load_balancing/grpclb/grpclb.h",
    ],
    external_deps = [
        "absl/log",
        "absl/status",
        "absl/status:statusor",
        "absl/strings",
        "absl/strings:str_format",
    ],
    deps = [
        "arena_promise",
        "channel_args",
        "closure",
        "error",
        "grpc_check",
        "iomgr_fwd",
        "metadata_batch",
        "slice",
        "unique_type_name",
        "useful",
        "//:channel_arg_names",
        "//:debug_location",
        "//:exec_ctx",
        "//:gpr",
        "//:grpc_base",
        "//:grpc_core_credentials_header",
        "//:grpc_security_base",
        "//:handshaker",
        "//:iomgr",
        "//:promise",
        "//:ref_counted_ptr",
        "//:transport_auth_context",
        "//:tsi_base",
        "//:tsi_fake_credentials",
    ],
)

grpc_cc_library(
    name = "grpc_insecure_credentials",
    srcs = [
        "credentials/transport/insecure/insecure_credentials.cc",
        "credentials/transport/insecure/insecure_security_connector.cc",
    ],
    hdrs = [
        "credentials/transport/insecure/insecure_credentials.h",
        "credentials/transport/insecure/insecure_security_connector.h",
    ],
    external_deps = [
        "absl/status",
        "absl/strings",
    ],
    deps = [
        "arena_promise",
        "channel_args",
        "closure",
        "error",
        "grpc_check",
        "iomgr_fwd",
        "tsi_local_credentials",
        "unique_type_name",
        "//:debug_location",
        "//:exec_ctx",
        "//:gpr",
        "//:grpc_base",
        "//:grpc_core_credentials_header",
        "//:grpc_security_base",
        "//:handshaker",
        "//:iomgr",
        "//:promise",
        "//:ref_counted_ptr",
        "//:transport_auth_context",
        "//:tsi_base",
    ],
)

grpc_cc_library(
    name = "tsi_local_credentials",
    srcs = [
        "tsi/local_transport_security.cc",
    ],
    hdrs = [
        "tsi/local_transport_security.h",
    ],
    external_deps = ["absl/log"],
    deps = [
        "//:event_engine_base_hdrs",
        "//:exec_ctx",
        "//:gpr",
        "//:tsi_base",
    ],
)

grpc_cc_library(
    name = "grpc_local_credentials",
    srcs = [
        "credentials/transport/local/local_credentials.cc",
        "credentials/transport/local/local_security_connector.cc",
    ],
    hdrs = [
        "credentials/transport/local/local_credentials.h",
        "credentials/transport/local/local_security_connector.h",
    ],
    external_deps = [
        "absl/log",
        "absl/status",
        "absl/status:statusor",
        "absl/strings",
    ],
    deps = [
        "arena_promise",
        "channel_args",
        "closure",
        "error",
        "experiments",
        "grpc_check",
        "grpc_sockaddr",
        "iomgr_fwd",
        "resolved_address",
        "tsi_local_credentials",
        "unique_type_name",
        "useful",
        "//:debug_location",
        "//:exec_ctx",
        "//:gpr",
        "//:grpc_base",
        "//:grpc_client_channel",
        "//:grpc_core_credentials_header",
        "//:grpc_security_base",
        "//:handshaker",
        "//:iomgr",
        "//:parse_address",
        "//:promise",
        "//:ref_counted_ptr",
        "//:sockaddr_utils",
        "//:transport_auth_context",
        "//:tsi_base",
        "//:uri",
    ],
)

grpc_cc_library(
    name = "grpc_ssl_credentials",
    srcs = [
        "credentials/transport/ssl/ssl_credentials.cc",
        "credentials/transport/ssl/ssl_security_connector.cc",
    ],
    hdrs = [
        "credentials/transport/ssl/ssl_credentials.h",
        "credentials/transport/ssl/ssl_security_connector.h",
    ],
    external_deps = [
        "absl/log",
        "absl/status",
        "absl/strings",
        "absl/strings:str_format",
    ],
    deps = [
        "arena_promise",
        "channel_args",
        "closure",
        "error",
        "grpc_check",
        "iomgr_fwd",
        "ssl_transport_security_utils",
        "sync",
        "unique_type_name",
        "useful",
        "//:channel_arg_names",
        "//:debug_location",
        "//:exec_ctx",
        "//:gpr",
        "//:grpc_base",
        "//:grpc_core_credentials_header",
        "//:grpc_security_base",
        "//:grpc_trace",
        "//:handshaker",
        "//:iomgr",
        "//:promise",
        "//:ref_counted_ptr",
        "//:transport_auth_context",
        "//:tsi_base",
        "//:tsi_ssl_credentials",
        "//:tsi_ssl_session_cache",
    ],
)

grpc_cc_library(
    name = "grpc_google_default_credentials",
    srcs = [
        "credentials/transport/google_default/credentials_generic.cc",
        "credentials/transport/google_default/google_default_credentials.cc",
    ],
    hdrs = [
        "credentials/transport/google_default/google_default_credentials.h",
        "load_balancing/grpclb/grpclb.h",
    ],
    external_deps = [
        "absl/log:log",
        "absl/status:statusor",
        "absl/strings",
    ],
    tags = ["nofixdeps"],
    deps = [
        "channel_args",
        "closure",
        "env",
        "error",
        "error_utils",
        "event_engine_shim",
        "grpc_check",
        "grpc_external_account_credentials",
        "grpc_lb_xds_channel_args",
        "grpc_oauth2_credentials",
        "grpc_ssl_credentials",
        "iomgr_fwd",
        "json",
        "json_reader",
        "load_file",
        "notification",
        "slice",
        "slice_refcount",
        "status_helper",
        "sync",
        "time",
        "unique_type_name",
        "useful",
        "//:alts_util",
        "//:channel_arg_names",
        "//:exec_ctx",
        "//:gpr",
        "//:grpc_alts_credentials",
        "//:grpc_base",
        "//:grpc_core_credentials_header",
        "//:grpc_jwt_credentials",
        "//:grpc_public_hdrs",
        "//:grpc_security_base",
        "//:grpc_trace",
        "//:httpcli",
        "//:iomgr",
        "//:orphanable",
        "//:ref_counted_ptr",
        "//:transport_auth_context",
        "//:uri",
    ],
)

grpc_cc_library(
    name = "strerror",
    srcs = [
        "util/strerror.cc",
    ],
    hdrs = [
        "util/strerror.h",
    ],
    external_deps = ["absl/strings:str_format"],
    deps = ["//:gpr_platform"],
)

grpc_cc_library(
    name = "grpc_tls_credentials",
    srcs = [
        "credentials/transport/tls/grpc_tls_certificate_distributor.cc",
        "credentials/transport/tls/grpc_tls_certificate_match.cc",
        "credentials/transport/tls/grpc_tls_certificate_provider.cc",
        "credentials/transport/tls/grpc_tls_certificate_verifier.cc",
        "credentials/transport/tls/grpc_tls_credentials_options.cc",
        "credentials/transport/tls/tls_credentials.cc",
        "credentials/transport/tls/tls_security_connector.cc",
    ],
    hdrs = [
        "credentials/transport/tls/grpc_tls_certificate_distributor.h",
        "credentials/transport/tls/grpc_tls_certificate_provider.h",
        "credentials/transport/tls/grpc_tls_certificate_verifier.h",
        "credentials/transport/tls/grpc_tls_credentials_options.h",
        "credentials/transport/tls/tls_credentials.h",
        "credentials/transport/tls/tls_security_connector.h",
    ],
    external_deps = [
        "absl/base:core_headers",
        "absl/container:inlined_vector",
        "absl/functional:bind_front",
        "absl/log",
        "absl/status",
        "absl/status:statusor",
        "absl/strings",
        "libcrypto",
        "libssl",
    ],
    deps = [
        "arena_promise",
        "channel_args",
        "closure",
        "error",
        "grpc_check",
        "iomgr_fwd",
        "load_file",
        "match",
        "ref_counted",
        "slice",
        "slice_refcount",
        "spiffe_utils",
        "ssl_key_logging",
        "ssl_transport_security_utils",
        "status_helper",
        "sync",
        "unique_type_name",
        "useful",
        "//:channel_arg_names",
        "//:debug_location",
        "//:exec_ctx",
        "//:gpr",
        "//:grpc_base",
        "//:grpc_core_credentials_header",
        "//:grpc_credentials_util",
        "//:grpc_public_hdrs",
        "//:grpc_security_base",
        "//:grpc_trace",
        "//:handshaker",
        "//:iomgr",
        "//:promise",
        "//:ref_counted_ptr",
        "//:transport_auth_context",
        "//:tsi_base",
        "//:tsi_ssl_credentials",
        "//:tsi_ssl_session_cache",
    ],
)

grpc_cc_library(
    name = "grpc_iam_credentials",
    srcs = [
        "credentials/call/iam/iam_credentials.cc",
    ],
    hdrs = [
        "credentials/call/iam/iam_credentials.h",
    ],
    external_deps = [
        "absl/status:statusor",
        "absl/strings",
        "absl/strings:str_format",
    ],
    deps = [
        "arena_promise",
        "grpc_check",
        "metadata_batch",
        "slice",
        "unique_type_name",
        "useful",
        "//:exec_ctx",
        "//:gpr",
        "//:grpc_base",
        "//:grpc_core_credentials_header",
        "//:grpc_security_base",
        "//:grpc_trace",
        "//:promise",
        "//:ref_counted_ptr",
        "//:transport_auth_context",
    ],
)

grpc_cc_library(
    name = "token_fetcher_credentials",
    srcs = [
        "credentials/call/token_fetcher/token_fetcher_credentials.cc",
    ],
    hdrs = [
        "credentials/call/token_fetcher/token_fetcher_credentials.h",
    ],
    external_deps = [
        "absl/container:flat_hash_set",
        "absl/functional:any_invocable",
        "absl/status:statusor",
    ],
    visibility = ["//bazel:core_credentials"],
    deps = [
        "arena_promise",
        "context",
        "default_event_engine",
        "metadata",
        "poll",
        "pollset_set",
        "ref_counted",
        "sync",
        "time",
        "useful",
        "//:backoff",
        "//:grpc_security_base",
        "//:grpc_trace",
        "//:httpcli",
        "//:iomgr",
        "//:orphanable",
        "//:promise",
        "//:ref_counted_ptr",
        "//:transport_auth_context",
    ],
)

grpc_cc_library(
    name = "jwt_util",
    srcs = ["credentials/call/jwt_util.cc"],
    hdrs = ["credentials/call/jwt_util.h"],
    external_deps = [
        "absl/status",
        "absl/status:statusor",
        "absl/strings",
    ],
    deps = [
        "json",
        "json_args",
        "json_object_loader",
        "json_reader",
        "time",
        "//:gpr",
    ],
)

grpc_cc_library(
    name = "gcp_service_account_identity_credentials",
    srcs = [
        "credentials/call/gcp_service_account_identity/gcp_service_account_identity_credentials.cc",
    ],
    hdrs = [
        "credentials/call/gcp_service_account_identity/gcp_service_account_identity_credentials.h",
    ],
    external_deps = [
        "absl/functional:any_invocable",
        "absl/status",
        "absl/status:statusor",
        "absl/strings",
    ],
    deps = [
        "closure",
        "error",
        "jwt_util",
        "metadata",
        "slice",
        "status_conversion",
        "status_helper",
        "time",
        "token_fetcher_credentials",
        "unique_type_name",
        "//:gpr",
        "//:grpc_base",
        "//:grpc_core_credentials_header",
        "//:grpc_security_base",
        "//:httpcli",
        "//:iomgr",
        "//:orphanable",
        "//:ref_counted_ptr",
        "//:transport_auth_context",
        "//:uri",
    ],
)

grpc_cc_library(
    name = "jwt_token_file_call_credentials",
    srcs = [
        "credentials/call/jwt_token_file/jwt_token_file_call_credentials.cc",
    ],
    hdrs = [
        "credentials/call/jwt_token_file/jwt_token_file_call_credentials.h",
    ],
    external_deps = [
        "absl/functional:any_invocable",
        "absl/status",
        "absl/status:statusor",
        "absl/strings",
    ],
    deps = [
        "jwt_util",
        "load_file",
        "time",
        "token_fetcher_credentials",
        "unique_type_name",
        "//:gpr",
        "//:grpc_base",
        "//:grpc_core_credentials_header",
        "//:grpc_security_base",
        "//:orphanable",
        "//:ref_counted_ptr",
    ],
)

grpc_cc_library(
    name = "grpc_oauth2_credentials",
    srcs = [
        "credentials/call/oauth2/oauth2_credentials.cc",
    ],
    hdrs = [
        "credentials/call/oauth2/oauth2_credentials.h",
    ],
    external_deps = [
        "absl/log",
        "absl/status",
        "absl/status:statusor",
        "absl/strings",
        "absl/strings:str_format",
    ],
    deps = [
        "activity",
        "arena_promise",
        "closure",
        "context",
        "error",
        "error_utils",
        "grpc_check",
        "httpcli_ssl_credentials",
        "json",
        "json_reader",
        "load_file",
        "metadata_batch",
        "poll",
        "pollset_set",
        "ref_counted",
        "slice",
        "slice_refcount",
        "status_helper",
        "time",
        "token_fetcher_credentials",
        "unique_type_name",
        "useful",
        "//:gpr",
        "//:grpc_base",
        "//:grpc_core_credentials_header",
        "//:grpc_credentials_util",
        "//:grpc_security_base",
        "//:grpc_trace",
        "//:httpcli",
        "//:iomgr",
        "//:orphanable",
        "//:promise",
        "//:ref_counted_ptr",
        "//:transport_auth_context",
        "//:uri",
    ],
)

grpc_cc_library(
    name = "grpc_external_account_credentials",
    srcs = [
        "credentials/call/external/aws_external_account_credentials.cc",
        "credentials/call/external/aws_request_signer.cc",
        "credentials/call/external/external_account_credentials.cc",
        "credentials/call/external/file_external_account_credentials.cc",
        "credentials/call/external/url_external_account_credentials.cc",
    ],
    hdrs = [
        "credentials/call/external/aws_external_account_credentials.h",
        "credentials/call/external/aws_request_signer.h",
        "credentials/call/external/external_account_credentials.h",
        "credentials/call/external/file_external_account_credentials.h",
        "credentials/call/external/url_external_account_credentials.h",
    ],
    external_deps = [
        "absl/log",
        "absl/status",
        "absl/status:statusor",
        "absl/strings",
        "absl/strings:str_format",
        "absl/time",
        "libcrypto",
    ],
    deps = [
        "closure",
        "env",
        "error",
        "error_utils",
        "grpc_check",
        "grpc_oauth2_credentials",
        "httpcli_ssl_credentials",
        "json",
        "json_reader",
        "json_writer",
        "load_file",
        "slice",
        "slice_refcount",
        "status_helper",
        "time",
        "token_fetcher_credentials",
        "//:gpr",
        "//:grpc_base",
        "//:grpc_core_credentials_header",
        "//:grpc_credentials_util",
        "//:grpc_security_base",
        "//:httpcli",
        "//:iomgr",
        "//:orphanable",
        "//:ref_counted_ptr",
        "//:transport_auth_context",
        "//:uri",
    ],
)

grpc_cc_library(
    name = "httpcli_ssl_credentials",
    srcs = [
        "util/http_client/httpcli_security_connector.cc",
    ],
    hdrs = [
        "util/http_client/httpcli_ssl_credentials.h",
    ],
    external_deps = [
        "absl/log",
        "absl/status",
        "absl/strings",
    ],
    deps = [
        "arena_promise",
        "channel_args",
        "closure",
        "error",
        "iomgr_fwd",
        "ssl_key_logging",
        "ssl_transport_security_utils",
        "unique_type_name",
        "//:channel_arg_names",
        "//:debug_location",
        "//:exec_ctx",
        "//:gpr",
        "//:grpc_base",
        "//:grpc_core_credentials_header",
        "//:grpc_security_base",
        "//:handshaker",
        "//:iomgr",
        "//:promise",
        "//:ref_counted_ptr",
        "//:transport_auth_context",
        "//:tsi_base",
        "//:tsi_ssl_credentials",
    ],
)

grpc_cc_library(
    name = "tsi_ssl_types",
    hdrs = [
        "tsi/ssl_types.h",
    ],
    external_deps = ["libssl"],
    deps = ["//:gpr_platform"],
)

# This target depends on RE2 and should not be linked into grpc by default for binary-size reasons.
grpc_cc_library(
    name = "grpc_matchers",
    srcs = [
        "util/matchers.cc",
    ],
    hdrs = [
        "util/matchers.h",
    ],
    external_deps = [
        "absl/status",
        "absl/status:statusor",
        "absl/strings",
        "absl/strings:str_format",
        "re2",
    ],
    deps = ["//:gpr"],
)

# This target pulls in a dependency on RE2 and should not be linked into grpc by default for binary-size reasons.
grpc_cc_library(
    name = "grpc_rbac_engine",
    srcs = [
        "lib/security/authorization/grpc_authorization_engine.cc",
        "lib/security/authorization/matchers.cc",
        "lib/security/authorization/rbac_policy.cc",
    ],
    hdrs = [
        "lib/security/authorization/grpc_authorization_engine.h",
        "lib/security/authorization/matchers.h",
        "lib/security/authorization/rbac_policy.h",
    ],
    external_deps = [
        "absl/log",
        "absl/status",
        "absl/status:statusor",
        "absl/strings",
        "absl/strings:str_format",
    ],
    deps = [
        "grpc_audit_logging",
        "grpc_authorization_base",
        "grpc_check",
        "grpc_matchers",
        "resolved_address",
        "//:gpr",
        "//:grpc_base",
        "//:parse_address",
        "//:sockaddr_utils",
    ],
)

grpc_cc_library(
    name = "json",
    hdrs = [
        "util/json/json.h",
    ],
    deps = ["//:gpr"],
)

grpc_cc_library(
    name = "json_reader",
    srcs = [
        "util/json/json_reader.cc",
    ],
    hdrs = [
        "util/json/json_reader.h",
    ],
    external_deps = [
        "absl/base:core_headers",
        "absl/log:check",
        "absl/status",
        "absl/status:statusor",
        "absl/strings",
        "absl/strings:str_format",
    ],
    visibility = ["//bazel:json_reader_legacy"],
    deps = [
        "json",
        "match",
        "//:gpr",
    ],
)

grpc_cc_library(
    name = "json_writer",
    srcs = [
        "util/json/json_writer.cc",
    ],
    hdrs = [
        "util/json/json_writer.h",
    ],
    external_deps = ["absl/strings"],
    deps = [
        "json",
        "//:gpr",
    ],
)

grpc_cc_library(
    name = "json_util",
    srcs = ["util/json/json_util.cc"],
    hdrs = ["util/json/json_util.h"],
    external_deps = ["absl/strings"],
    deps = [
        "error",
        "json",
        "json_args",
        "json_object_loader",
        "no_destruct",
        "time",
        "validation_errors",
        "//:gpr",
    ],
)

grpc_cc_library(
    name = "json_args",
    hdrs = ["util/json/json_args.h"],
    external_deps = ["absl/strings"],
    deps = ["//:gpr"],
)

grpc_cc_library(
    name = "json_object_loader",
    srcs = ["util/json/json_object_loader.cc"],
    hdrs = ["util/json/json_object_loader.h"],
    external_deps = [
        "absl/meta:type_traits",
        "absl/status",
        "absl/status:statusor",
        "absl/strings",
    ],
    deps = [
        "json",
        "json_args",
        "no_destruct",
        "time",
        "validation_errors",
        "//:gpr",
        "//:ref_counted_ptr",
    ],
)

grpc_cc_library(
    name = "json_channel_args",
    hdrs = ["util/json/json_channel_args.h"],
    external_deps = ["absl/strings"],
    deps = [
        "channel_args",
        "json_args",
        "//:gpr",
    ],
)

grpc_cc_library(
    name = "idle_filter_state",
    srcs = [
        "ext/filters/channel_idle/idle_filter_state.cc",
    ],
    hdrs = [
        "ext/filters/channel_idle/idle_filter_state.h",
    ],
    deps = ["//:gpr_platform"],
)

grpc_cc_library(
    name = "grpc_channel_idle_filter",
    srcs = [
        "ext/filters/channel_idle/legacy_channel_idle_filter.cc",
    ],
    hdrs = [
        "ext/filters/channel_idle/legacy_channel_idle_filter.h",
    ],
    external_deps = [
        "absl/base:core_headers",
        "absl/meta:type_traits",
        "absl/random",
        "absl/status",
        "absl/status:statusor",
    ],
    deps = [
        "activity",
        "arena",
        "arena_promise",
        "channel_args",
        "channel_fwd",
        "channel_stack_type",
        "closure",
        "connectivity_state",
        "error",
        "exec_ctx_wakeup_scheduler",
        "experiments",
        "http2_status",
        "idle_filter_state",
        "loop",
        "metadata_batch",
        "no_destruct",
        "per_cpu",
        "poll",
        "shared_bit_gen",
        "single_set_ptr",
        "sleep",
        "status_helper",
        "sync",
        "time",
        "try_seq",
        "//:channel_arg_names",
        "//:config",
        "//:debug_location",
        "//:exec_ctx",
        "//:gpr",
        "//:grpc_base",
        "//:grpc_trace",
        "//:orphanable",
        "//:promise",
        "//:ref_counted_ptr",
    ],
)

grpc_cc_library(
    name = "grpc_client_authority_filter",
    srcs = [
        "ext/filters/http/client_authority_filter.cc",
    ],
    hdrs = [
        "ext/filters/http/client_authority_filter.h",
    ],
    external_deps = [
        "absl/status",
        "absl/status:statusor",
        "absl/strings",
    ],
    deps = [
        "arena_promise",
        "channel_args",
        "channel_fwd",
        "channel_stack_type",
        "latent_see",
        "metadata_batch",
        "slice",
        "//:channel_arg_names",
        "//:config",
        "//:gpr_platform",
        "//:grpc_base",
        "//:grpc_security_base",
        "//:transport_auth_context",
    ],
)

grpc_cc_library(
    name = "grpc_message_size_filter",
    srcs = [
        "ext/filters/message_size/message_size_filter.cc",
    ],
    hdrs = [
        "ext/filters/message_size/message_size_filter.h",
    ],
    external_deps = [
        "absl/log",
        "absl/status:statusor",
        "absl/strings",
        "absl/strings:str_format",
    ],
    deps = [
        "activity",
        "arena",
        "arena_promise",
        "channel_args",
        "channel_fwd",
        "channel_stack_type",
        "context",
        "grpc_service_config",
        "json",
        "json_args",
        "json_object_loader",
        "latch",
        "latent_see",
        "metadata_batch",
        "race",
        "service_config_parser",
        "slice",
        "slice_buffer",
        "validation_errors",
        "//:channel_arg_names",
        "//:config",
        "//:gpr",
        "//:grpc_base",
        "//:grpc_public_hdrs",
        "//:grpc_trace",
    ],
)

grpc_cc_library(
    name = "grpc_fault_injection_filter",
    srcs = [
        "ext/filters/fault_injection/fault_injection_filter.cc",
        "ext/filters/fault_injection/fault_injection_service_config_parser.cc",
    ],
    hdrs = [
        "ext/filters/fault_injection/fault_injection_filter.h",
        "ext/filters/fault_injection/fault_injection_service_config_parser.h",
    ],
    external_deps = [
        "absl/base:core_headers",
        "absl/log",
        "absl/meta:type_traits",
        "absl/random",
        "absl/status",
        "absl/status:statusor",
        "absl/strings",
    ],
    deps = [
        "arena_promise",
        "channel_args",
        "channel_fwd",
        "context",
        "grpc_service_config",
        "json",
        "json_args",
        "json_object_loader",
        "metadata_batch",
        "service_config_parser",
        "sleep",
        "sync",
        "time",
        "try_seq",
        "validation_errors",
        "//:config",
        "//:gpr",
        "//:grpc_base",
        "//:grpc_public_hdrs",
        "//:grpc_trace",
    ],
)

grpc_cc_library(
    name = "grpc_rbac_filter",
    srcs = [
        "ext/filters/rbac/rbac_filter.cc",
        "ext/filters/rbac/rbac_service_config_parser.cc",
    ],
    hdrs = [
        "ext/filters/rbac/rbac_filter.h",
        "ext/filters/rbac/rbac_service_config_parser.h",
    ],
    external_deps = [
        "absl/status",
        "absl/status:statusor",
        "absl/strings",
    ],
    deps = [
        "arena_promise",
        "channel_args",
        "channel_fwd",
        "context",
        "error",
        "grpc_audit_logging",
        "grpc_authorization_base",
        "grpc_matchers",
        "grpc_rbac_engine",
        "grpc_service_config",
        "json",
        "json_args",
        "json_object_loader",
        "latent_see",
        "metadata_batch",
        "service_config_parser",
        "validation_errors",
        "//:config",
        "//:gpr",
        "//:grpc_base",
        "//:grpc_security_base",
        "//:promise",
        "//:transport_auth_context",
    ],
)

grpc_cc_library(
    name = "grpc_stateful_session_filter",
    srcs = [
        "ext/filters/stateful_session/stateful_session_filter.cc",
        "ext/filters/stateful_session/stateful_session_service_config_parser.cc",
    ],
    hdrs = [
        "ext/filters/stateful_session/stateful_session_filter.h",
        "ext/filters/stateful_session/stateful_session_service_config_parser.h",
    ],
    external_deps = [
        "absl/status:statusor",
        "absl/strings",
    ],
    deps = [
        "arena",
        "arena_promise",
        "channel_args",
        "channel_fwd",
        "context",
        "grpc_check",
        "grpc_resolver_xds_attributes",
        "grpc_service_config",
        "json",
        "json_args",
        "json_object_loader",
        "latent_see",
        "map",
        "metadata_batch",
        "pipe",
        "ref_counted_string",
        "service_config_parser",
        "slice",
        "time",
        "unique_type_name",
        "validation_errors",
        "//:config",
        "//:gpr",
        "//:grpc_base",
        "//:grpc_trace",
    ],
)

grpc_cc_library(
    name = "gcp_authentication_filter",
    srcs = [
        "ext/filters/gcp_authentication/gcp_authentication_filter.cc",
        "ext/filters/gcp_authentication/gcp_authentication_service_config_parser.cc",
    ],
    hdrs = [
        "ext/filters/gcp_authentication/gcp_authentication_filter.h",
        "ext/filters/gcp_authentication/gcp_authentication_service_config_parser.h",
    ],
    external_deps = [
        "absl/status",
        "absl/status:statusor",
        "absl/strings",
    ],
    deps = [
        "arena",
        "blackboard",
        "channel_args",
        "channel_fwd",
        "context",
        "gcp_service_account_identity_credentials",
        "grpc_check",
        "grpc_resolver_xds_attributes",
        "grpc_service_config",
        "json",
        "json_args",
        "json_object_loader",
        "lru_cache",
        "service_config_parser",
        "sync",
        "validation_errors",
        "xds_config",
        "//:config",
        "//:gpr",
        "//:grpc_base",
        "//:grpc_security_base",
        "//:ref_counted_ptr",
        "//:transport_auth_context",
    ],
)

grpc_cc_library(
    name = "grpc_lb_policy_grpclb",
    srcs = [
        "load_balancing/grpclb/client_load_reporting_filter.cc",
        "load_balancing/grpclb/grpclb.cc",
        "load_balancing/grpclb/grpclb_client_stats.cc",
        "load_balancing/grpclb/load_balancer_api.cc",
    ],
    hdrs = [
        "load_balancing/grpclb/client_load_reporting_filter.h",
        "load_balancing/grpclb/grpclb.h",
        "load_balancing/grpclb/grpclb_client_stats.h",
        "load_balancing/grpclb/load_balancer_api.h",
    ],
    external_deps = [
        "@com_google_protobuf//upb/base",
        "@com_google_protobuf//upb/mem",
        "absl/base:core_headers",
        "absl/container:inlined_vector",
        "absl/functional:function_ref",
        "absl/log",
        "absl/log:globals",
        "absl/status",
        "absl/status:statusor",
        "absl/strings",
        "absl/strings:str_format",
    ],
    deps = [
        "arena",
        "arena_promise",
        "channel_args",
        "channel_fwd",
        "channel_stack_type",
        "closure",
        "connectivity_state",
        "context",
        "delegating_helper",
        "error",
        "experiments",
        "gpr_atm",
        "grpc_check",
        "grpc_sockaddr",
        "json",
        "json_args",
        "json_object_loader",
        "latent_see",
        "lb_policy",
        "lb_policy_factory",
        "lb_policy_registry",
        "map",
        "metadata_batch",
        "pipe",
        "pollset_set",
        "ref_counted",
        "resolved_address",
        "slice",
        "slice_refcount",
        "status_helper",
        "subchannel_interface",
        "sync",
        "time",
        "useful",
        "validation_errors",
        "//:backoff",
        "//:channel",
        "//:channel_arg_names",
        "//:channelz",
        "//:config",
        "//:debug_location",
        "//:endpoint_addresses",
        "//:exec_ctx",
        "//:gpr",
        "//:grpc_base",
        "//:grpc_client_channel",
        "//:grpc_grpclb_balancer_addresses",
        "//:grpc_lb_upb",
        "//:grpc_public_hdrs",
        "//:grpc_resolver",
        "//:grpc_resolver_fake",
        "//:grpc_security_base",
        "//:grpc_support_time",
        "//:grpc_trace",
        "//:lb_child_policy_handler",
        "//:orphanable",
        "//:protobuf_duration_upb",
        "//:protobuf_timestamp_upb",
        "//:ref_counted_ptr",
        "//:sockaddr_utils",
        "//:transport_auth_context",
        "//:work_serializer",
    ],
)

grpc_cc_library(
    name = "random_early_detection",
    srcs = [
        "util/random_early_detection.cc",
    ],
    hdrs = [
        "util/random_early_detection.h",
    ],
    external_deps = [
        "absl/random:bit_gen_ref",
        "absl/random:distributions",
    ],
    deps = ["//:gpr_platform"],
)

grpc_cc_library(
    name = "grpc_backend_metric_data",
    hdrs = [
        "load_balancing/backend_metric_data.h",
    ],
    external_deps = ["absl/strings"],
    deps = ["//:gpr_platform"],
)

grpc_cc_library(
    name = "grpc_backend_metric_provider",
    hdrs = [
        "ext/filters/backend_metrics/backend_metric_provider.h",
    ],
    deps = ["arena"],
)

grpc_cc_library(
    name = "grpc_lb_policy_rls",
    srcs = [
        "load_balancing/rls/rls.cc",
    ],
    hdrs = [
        "load_balancing/rls/rls.h",
    ],
    external_deps = [
        "@com_google_protobuf//upb/base",
        "@com_google_protobuf//upb/mem",
        "absl/base:core_headers",
        "absl/hash",
        "absl/log",
        "absl/random",
        "absl/status",
        "absl/status:statusor",
        "absl/strings",
        "absl/strings:str_format",
    ],
    deps = [
        "channel_args",
        "closure",
        "connectivity_state",
        "delegating_helper",
        "dual_ref_counted",
        "error",
        "error_utils",
        "grpc_check",
        "grpc_fake_credentials",
        "json",
        "json_args",
        "json_object_loader",
        "json_writer",
        "lb_policy",
        "lb_policy_factory",
        "lb_policy_registry",
        "match",
        "metrics",
        "pollset_set",
        "shared_bit_gen",
        "slice",
        "slice_refcount",
        "status_helper",
        "sync",
        "time",
        "upb_utils",
        "uuid_v4",
        "validation_errors",
        "//:backoff",
        "//:channel",
        "//:channel_arg_names",
        "//:channelz",
        "//:config",
        "//:debug_location",
        "//:endpoint_addresses",
        "//:exec_ctx",
        "//:gpr",
        "//:grpc_base",
        "//:grpc_client_channel",
        "//:grpc_public_hdrs",
        "//:grpc_resolver",
        "//:grpc_security_base",
        "//:grpc_service_config_impl",
        "//:grpc_trace",
        "//:lb_child_policy_handler",
        "//:orphanable",
        "//:ref_counted_ptr",
        "//:rls_upb",
        "//:transport_auth_context",
        "//:work_serializer",
    ],
)

grpc_cc_library(
    name = "lru_cache",
    hdrs = [
        "util/lru_cache.h",
    ],
    external_deps = [
        "absl/container:flat_hash_map",
        "absl/functional:any_invocable",
    ],
    deps = [
        "grpc_check",
    ],
)

grpc_cc_library(
    name = "upb_utils",
    hdrs = [
        "util/upb_utils.h",
    ],
    external_deps = [
        "@com_google_protobuf//upb/base",
        "@com_google_protobuf//upb/mem",
        "absl/strings",
    ],
    deps = [
        "//:gpr",
        "//:grpc_support_time",
        "//:protobuf_duration_upb",
        "//:protobuf_timestamp_upb",
    ],
)

grpc_cc_library(
    name = "xds_enabled_server",
    hdrs = [
        "xds/grpc/xds_enabled_server.h",
    ],
)

grpc_cc_library(
    name = "xds_certificate_provider",
    srcs = [
        "xds/grpc/xds_certificate_provider.cc",
    ],
    hdrs = [
        "xds/grpc/xds_certificate_provider.h",
    ],
    external_deps = [
        "absl/base:core_headers",
        "absl/functional:bind_front",
        "absl/log:log",
        "absl/strings",
    ],
    tags = ["nofixdeps"],
    deps = [
        "channel_args",
        "error",
        "grpc_check",
        "grpc_matchers",
        "grpc_tls_credentials",
        "ssl_transport_security_utils",
        "sync",
        "unique_type_name",
        "useful",
        "//:gpr",
        "//:grpc_base",
        "//:ref_counted_ptr",
        "//:tsi_ssl_credentials",
    ],
)

grpc_cc_library(
    name = "xds_certificate_provider_store",
    srcs = [
        "xds/grpc/certificate_provider_store.cc",
    ],
    hdrs = [
        "xds/grpc/certificate_provider_store.h",
    ],
    external_deps = [
        "absl/base:core_headers",
        "absl/log:log",
        "absl/strings",
    ],
    tags = ["nofixdeps"],
    deps = [
        "certificate_provider_factory",
        "certificate_provider_registry",
        "grpc_tls_credentials",
        "json",
        "json_args",
        "json_object_loader",
        "sync",
        "unique_type_name",
        "useful",
        "validation_errors",
        "//:config",
        "//:gpr",
        "//:grpc_base",
        "//:orphanable",
        "//:ref_counted_ptr",
    ],
)

grpc_cc_library(
    name = "xds_credentials",
    srcs = [
        "credentials/transport/xds/xds_credentials.cc",
    ],
    hdrs = [
        "credentials/transport/xds/xds_credentials.h",
    ],
    external_deps = [
        "absl/status",
        "absl/log:log",
    ],
    tags = ["nofixdeps"],
    deps = [
        "channel_args",
        "grpc_check",
        "grpc_lb_xds_channel_args",
        "grpc_matchers",
        "grpc_tls_credentials",
        "unique_type_name",
        "useful",
        "xds_certificate_provider",
        "//:channel_arg_names",
        "//:gpr",
        "//:grpc_base",
        "//:grpc_core_credentials_header",
        "//:grpc_credentials_util",
        "//:grpc_security_base",
        "//:ref_counted_ptr",
        "//:transport_auth_context",
    ],
)

grpc_cc_library(
    name = "xds_file_watcher_certificate_provider_factory",
    srcs = [
        "xds/grpc/file_watcher_certificate_provider_factory.cc",
    ],
    hdrs = [
        "xds/grpc/file_watcher_certificate_provider_factory.h",
    ],
    external_deps = [
        "absl/log:log",
        "absl/strings",
        "absl/strings:str_format",
    ],
    tags = ["nofixdeps"],
    deps = [
        "certificate_provider_factory",
        "down_cast",
        "env",
        "grpc_tls_credentials",
        "json",
        "json_args",
        "json_object_loader",
        "time",
        "validation_errors",
        "//:config",
        "//:gpr",
        "//:grpc_base",
        "//:ref_counted_ptr",
    ],
)

grpc_cc_library(
    name = "xds_common_types",
    srcs = [
        "xds/grpc/xds_common_types.cc",
    ],
    hdrs = [
        "xds/grpc/xds_common_types.h",
    ],
    external_deps = [
        "absl/strings",
        "absl/strings:str_format",
    ],
    tags = ["nofixdeps"],
    deps = [
        "grpc_matchers",
        "json",
        "match",
        "validation_errors",
    ],
)

grpc_cc_library(
    name = "xds_http_filter",
    srcs = [
        "xds/grpc/xds_http_filter.cc",
    ],
    hdrs = [
        "xds/grpc/xds_http_filter.h",
    ],
    external_deps = [
        "absl/status:statusor",
        "absl/strings",
        "@com_google_protobuf//upb/reflection",
    ],
    tags = ["nofixdeps"],
    deps = [
        "blackboard",
        "channel_args",
        "channel_fwd",
        "filter_chain",
        "interception_chain",
        "json",
        "json_writer",
        "validation_errors",
        "xds_common_types",
        "//:xds_client",
    ],
)

grpc_cc_library(
    name = "xds_route_config",
    srcs = [
        "xds/grpc/xds_route_config.cc",
    ],
    hdrs = [
        "xds/grpc/xds_route_config.h",
    ],
    external_deps = [
        "absl/strings",
        "absl/strings:str_format",
        "re2",
    ],
    tags = ["nofixdeps"],
    deps = [
        "grpc_matchers",
        "match",
        "time",
        "xds_http_filter",
        "//:grpc_base",
        "//:xds_client",
    ],
)

grpc_cc_library(
    name = "xds_listener",
    srcs = [
        "xds/grpc/xds_listener.cc",
    ],
    hdrs = [
        "xds/grpc/xds_listener.h",
    ],
    external_deps = [
        "absl/strings",
        "absl/strings:str_format",
    ],
    tags = ["nofixdeps"],
    deps = [
        "filter_args",
        "match",
        "resolved_address",
        "time",
        "xds_common_types",
        "xds_http_filter",
        "xds_route_config",
        "//:sockaddr_utils",
        "//:xds_client",
    ],
)

grpc_cc_library(
    name = "xds_health_status",
    srcs = [
        "xds/grpc/xds_health_status.cc",
    ],
    hdrs = [
        "xds/grpc/xds_health_status.h",
    ],
    external_deps = [
        "absl/strings",
        "absl/types:span",
    ],
    tags = ["nofixdeps"],
    deps = [
        "envoy_config_core_upb",
        "//:endpoint_addresses",
    ],
)

grpc_cc_library(
    name = "xds_server_grpc_interface",
    hdrs = [
        "xds/grpc/xds_server_grpc_interface.h",
    ],
    tags = ["nofixdeps"],
    visibility = ["//bazel:xds_client_core"],
    deps = [
        "call_creds_registry",
        "channel_creds_registry",
        "//:ref_counted_ptr",
        "//:xds_client",
    ],
)

grpc_cc_library(
    name = "xds_server_grpc",
    srcs = [
        "xds/grpc/xds_server_grpc.cc",
    ],
    hdrs = [
        "xds/grpc/xds_server_grpc.h",
    ],
    external_deps = [
        "absl/strings",
    ],
    tags = ["nofixdeps"],
    deps = [
        "call_creds_registry",
        "channel_creds_registry",
        "down_cast",
        "env",
        "json",
        "json_args",
        "json_object_loader",
        "json_reader",
        "json_writer",
        "validation_errors",
        "xds_server_grpc_interface",
        "//:config",
        "//:ref_counted_ptr",
        "//:xds_client",
    ],
)

grpc_cc_library(
    name = "xds_metadata",
    srcs = [
        "xds/grpc/xds_metadata.cc",
    ],
    hdrs = [
        "xds/grpc/xds_metadata.h",
    ],
    external_deps = [
        "absl/container:flat_hash_map",
        "absl/strings",
    ],
    tags = ["nofixdeps"],
    deps = [
        "down_cast",
        "grpc_check",
        "json",
        "json_writer",
        "validation_errors",
    ],
)

grpc_cc_library(
    name = "xds_cluster",
    srcs = [
        "xds/grpc/xds_cluster.cc",
    ],
    hdrs = [
        "xds/grpc/xds_cluster.h",
    ],
    external_deps = [
        "absl/container:flat_hash_map",
        "absl/strings",
    ],
    tags = ["nofixdeps"],
    deps = [
        "grpc_outlier_detection_header",
        "json",
        "json_writer",
        "match",
        "time",
        "xds_backend_metric_propagation",
        "xds_common_types",
        "xds_health_status",
        "xds_metadata",
        "xds_server_grpc",
        "//:xds_client",
    ],
)

grpc_cc_library(
    name = "xds_endpoint",
    srcs = [
        "xds/grpc/xds_endpoint.cc",
    ],
    hdrs = [
        "xds/grpc/xds_endpoint.h",
    ],
    external_deps = [
        "absl/base:core_headers",
        "absl/random",
        "absl/strings",
    ],
    tags = ["nofixdeps"],
    deps = [
        "ref_counted",
        "sync",
        "//:endpoint_addresses",
        "//:gpr",
        "//:ref_counted_ptr",
        "//:xds_client",
    ],
)

grpc_cc_library(
    name = "xds_backend_metric_propagation",
    srcs = [
        "xds/xds_client/xds_backend_metric_propagation.cc",
    ],
    hdrs = [
        "xds/xds_client/xds_backend_metric_propagation.h",
    ],
    external_deps = [
        "absl/container:flat_hash_set",
        "absl/strings",
    ],
    tags = ["nofixdeps"],
    visibility = ["//bazel:xds_client_core"],
    deps = [
        "ref_counted",
        "useful",
        "//:ref_counted_ptr",
    ],
)

# TODO(roth): Split this up into individual targets.
grpc_cc_library(
    name = "grpc_xds_client",
    srcs = [
        "xds/grpc/xds_audit_logger_registry.cc",
        "xds/grpc/xds_bootstrap_grpc.cc",
        "xds/grpc/xds_client_grpc.cc",
        "xds/grpc/xds_cluster_parser.cc",
        "xds/grpc/xds_cluster_specifier_plugin.cc",
        "xds/grpc/xds_common_types_parser.cc",
        "xds/grpc/xds_endpoint_parser.cc",
        "xds/grpc/xds_http_fault_filter.cc",
        "xds/grpc/xds_http_filter_registry.cc",
        "xds/grpc/xds_http_gcp_authn_filter.cc",
        "xds/grpc/xds_http_rbac_filter.cc",
        "xds/grpc/xds_http_stateful_session_filter.cc",
        "xds/grpc/xds_lb_policy_registry.cc",
        "xds/grpc/xds_listener_parser.cc",
        "xds/grpc/xds_matcher.cc",
        "xds/grpc/xds_matcher_action.cc",
        "xds/grpc/xds_matcher_context.cc",
        "xds/grpc/xds_matcher_input.cc",
        "xds/grpc/xds_matcher_parse.cc",
        "xds/grpc/xds_metadata_parser.cc",
        "xds/grpc/xds_route_config_parser.cc",
        "xds/grpc/xds_routing.cc",
    ],
    hdrs = [
        "xds/grpc/xds_audit_logger_registry.h",
        "xds/grpc/xds_bootstrap_grpc.h",
        "xds/grpc/xds_client_grpc.h",
        "xds/grpc/xds_cluster_parser.h",
        "xds/grpc/xds_cluster_specifier_plugin.h",
        "xds/grpc/xds_common_types_parser.h",
        "xds/grpc/xds_endpoint_parser.h",
        "xds/grpc/xds_http_fault_filter.h",
        "xds/grpc/xds_http_filter_registry.h",
        "xds/grpc/xds_http_gcp_authn_filter.h",
        "xds/grpc/xds_http_rbac_filter.h",
        "xds/grpc/xds_http_stateful_session_filter.h",
        "xds/grpc/xds_lb_policy_registry.h",
        "xds/grpc/xds_listener_parser.h",
        "xds/grpc/xds_matcher.h",
        "xds/grpc/xds_matcher_action.h",
        "xds/grpc/xds_matcher_context.h",
        "xds/grpc/xds_matcher_input.h",
        "xds/grpc/xds_matcher_parse.h",
        "xds/grpc/xds_metadata_parser.h",
        "xds/grpc/xds_route_config_parser.h",
        "xds/grpc/xds_routing.h",
    ],
    external_deps = [
        "absl/base:core_headers",
        "absl/cleanup",
        "absl/container:flat_hash_map",
        "absl/container:inlined_vector",
        "absl/functional:bind_front",
        "absl/log:log",
        "absl/memory",
        "absl/random",
        "absl/status",
        "absl/status:statusor",
        "absl/strings",
        "absl/strings:str_format",
        "absl/synchronization",
        "absl/types:span",
        "@com_google_protobuf//upb/base",
        "@com_google_protobuf//upb/mem",
        "@com_google_protobuf//upb/text",
        "@com_google_protobuf//upb/json",
        "re2",
        "@com_google_protobuf//upb/reflection",
        "@com_google_protobuf//upb/message",
    ],
    tags = ["nofixdeps"],
    visibility = ["//bazel:xds_client_grpc"],
    deps = [
        "certificate_provider_factory",
        "certificate_provider_registry",
        "channel_args",
        "channel_args_endpoint_config",
        "channel_creds_registry",
        "channel_fwd",
        "closure",
        "connectivity_state",
        "default_event_engine",
        "down_cast",
        "env",
        "envoy_admin_upb",
        "envoy_config_cluster_upb",
        "envoy_config_cluster_upbdefs",
        "envoy_config_core_upb",
        "envoy_config_core_upbdefs",
        "envoy_config_endpoint_upb",
        "envoy_config_endpoint_upbdefs",
        "envoy_config_listener_upb",
        "envoy_config_listener_upbdefs",
        "envoy_config_rbac_upb",
        "envoy_config_route_upb",
        "envoy_config_route_upbdefs",
        "envoy_extensions_clusters_aggregate_upb",
        "envoy_extensions_clusters_aggregate_upbdefs",
        "envoy_extensions_filters_common_fault_upb",
        "envoy_extensions_filters_http_fault_upb",
        "envoy_extensions_filters_http_fault_upbdefs",
        "envoy_extensions_filters_http_gcp_authn_upb",
        "envoy_extensions_filters_http_gcp_authn_upbdefs",
        "envoy_extensions_filters_http_rbac_upb",
        "envoy_extensions_filters_http_rbac_upbdefs",
        "envoy_extensions_filters_http_router_upb",
        "envoy_extensions_filters_http_router_upbdefs",
        "envoy_extensions_filters_http_stateful_session_upb",
        "envoy_extensions_filters_http_stateful_session_upbdefs",
        "envoy_extensions_filters_network_http_connection_manager_upb",
        "envoy_extensions_filters_network_http_connection_manager_upbdefs",
        "envoy_extensions_http_stateful_session_cookie_upb",
        "envoy_extensions_http_stateful_session_cookie_upbdefs",
        "envoy_extensions_load_balancing_policies_client_side_weighted_round_robin_upb",
        "envoy_extensions_load_balancing_policies_pick_first_upb",
        "envoy_extensions_load_balancing_policies_ring_hash_upb",
        "envoy_extensions_load_balancing_policies_wrr_locality_upb",
        "envoy_extensions_transport_sockets_http_11_proxy_upb",
        "envoy_extensions_transport_sockets_http_11_proxy_upbdefs",
        "envoy_extensions_transport_sockets_tls_upb",
        "envoy_extensions_transport_sockets_tls_upbdefs",
        "envoy_extensions_upstreams_http_upb",
        "envoy_extensions_upstreams_http_upbdefs",
        "envoy_service_discovery_upb",
        "envoy_service_discovery_upbdefs",
        "envoy_service_load_stats_upb",
        "envoy_service_load_stats_upbdefs",
        "envoy_service_status_upb",
        "envoy_service_status_upbdefs",
        "envoy_type_http_upb",
        "envoy_type_matcher_upb",
        "envoy_type_upb",
        "error",
        "error_utils",
        "gcp_authentication_filter",
        "google_rpc_status_upb",
        "grpc_audit_logging",
        "grpc_check",
        "grpc_fake_credentials",
        "grpc_fault_injection_filter",
        "grpc_lb_policy_pick_first",
        "grpc_lb_policy_ring_hash",
        "grpc_lb_xds_channel_args",
        "grpc_matchers",
        "grpc_outlier_detection_header",
        "grpc_rbac_filter",
        "grpc_sockaddr",
        "grpc_stateful_session_filter",
        "grpc_tls_credentials",
        "grpc_transport_chttp2_client_connector",
        "init_internally",
        "interception_chain",
        "iomgr_fwd",
        "json",
        "json_args",
        "json_object_loader",
        "json_reader",
        "json_util",
        "json_writer",
        "lb_policy_registry",
        "load_file",
        "match",
        "metadata_batch",
        "metrics",
        "pollset_set",
        "protobuf_any_upb",
        "protobuf_duration_upb",
        "protobuf_struct_upb",
        "protobuf_struct_upbdefs",
        "protobuf_timestamp_upb",
        "protobuf_wrappers_upb",
        "ref_counted",
        "resolved_address",
        "rls_config_upb",
        "rls_config_upbdefs",
        "slice",
        "slice_refcount",
        "ssl_transport_security_utils",
        "status_conversion",
        "status_helper",
        "sync",
        "time",
        "trie_lookup",
        "unique_type_name",
        "upb_utils",
        "useful",
        "validation_errors",
        "xds_backend_metric_propagation",
        "xds_certificate_provider",
        "xds_certificate_provider_store",
        "xds_cluster",
        "xds_common_types",
        "xds_credentials",
        "xds_endpoint",
        "xds_extension_upb",
        "xds_file_watcher_certificate_provider_factory",
        "xds_health_status",
        "xds_http_filter",
        "xds_listener",
        "xds_matcher_upb",
        "xds_metadata",
        "xds_route_config",
        "xds_server_grpc",
        "xds_transport_grpc",
        "xds_type_matcher_upb",
        "xds_type_upb",
        "xds_type_upbdefs",
        "//:channel",
        "//:channel_arg_names",
        "//:channel_create",
        "//:config",
        "//:debug_location",
        "//:endpoint_addresses",
        "//:exec_ctx",
        "//:gpr",
        "//:grpc_base",
        "//:grpc_client_channel",
        "//:grpc_core_credentials_header",
        "//:grpc_credentials_util",
        "//:grpc_public_hdrs",
        "//:grpc_security_base",
        "//:grpc_trace",
        "//:iomgr",
        "//:iomgr_timer",
        "//:orphanable",
        "//:parse_address",
        "//:ref_counted_ptr",
        "//:sockaddr_utils",
        "//:transport_auth_context",
        "//:tsi_ssl_credentials",
        "//:uri",
        "//:work_serializer",
        "//:xds_client",
    ],
)

grpc_cc_library(
    name = "xds_transport_grpc",
    srcs = [
        "xds/grpc/xds_transport_grpc.cc",
    ],
    hdrs = [
        "xds/grpc/xds_transport_grpc.h",
    ],
    external_deps = [
        "absl/base:core_headers",
        "absl/container:flat_hash_map",
        "absl/status",
        "absl/strings",
    ],
    tags = ["nofixdeps"],
    visibility = ["//bazel:xds_client_core"],
    deps = [
        "call_creds_registry",
        "channel_args",
        "channel_creds_registry",
        "channel_fwd",
        "closure",
        "connectivity_state",
        "default_event_engine",
        "down_cast",
        "error",
        "grpc_check",
        "init_internally",
        "iomgr_fwd",
        "metadata_batch",
        "pollset_set",
        "slice",
        "slice_refcount",
        "sync",
        "time",
        "useful",
        "xds_server_grpc_interface",
        "//:channel",
        "//:channel_arg_names",
        "//:config",
        "//:debug_location",
        "//:exec_ctx",
        "//:gpr",
        "//:grpc_base",
        "//:grpc_client_channel",
        "//:grpc_core_credentials_header",
        "//:grpc_public_hdrs",
        "//:grpc_security_base",
        "//:grpc_trace",
        "//:iomgr",
        "//:iomgr_timer",
        "//:orphanable",
        "//:ref_counted_ptr",
        "//:transport_auth_context",
        "//:xds_client",
    ],
)

grpc_cc_library(
    name = "grpc_xds_channel_stack_modifier",
    srcs = [
        "server/xds_channel_stack_modifier.cc",
    ],
    hdrs = [
        "server/xds_channel_stack_modifier.h",
    ],
    external_deps = ["absl/strings"],
    deps = [
        "channel_args",
        "channel_fwd",
        "channel_init",
        "channel_stack_type",
        "ref_counted",
        "useful",
        "//:channel_stack_builder",
        "//:config",
        "//:gpr_platform",
        "//:grpc_base",
        "//:ref_counted_ptr",
    ],
)

grpc_cc_library(
    name = "grpc_xds_server_config_fetcher",
    srcs = [
        "server/xds_server_config_fetcher.cc",
    ],
    external_deps = [
        "absl/base:core_headers",
        "absl/log",
        "absl/status",
        "absl/status:statusor",
        "absl/strings",
    ],
    deps = [
        "channel_args",
        "channel_args_preconditioning",
        "channel_fwd",
        "down_cast",
        "grpc_check",
        "grpc_server_config_selector",
        "grpc_server_config_selector_filter",
        "grpc_service_config",
        "grpc_sockaddr",
        "grpc_tls_credentials",
        "grpc_xds_channel_stack_modifier",
        "grpc_xds_client",
        "iomgr_fwd",
        "match",
        "metadata_batch",
        "resolved_address",
        "slice_refcount",
        "sync",
        "unique_type_name",
        "xds_certificate_provider",
        "xds_certificate_provider_store",
        "xds_common_types",
        "xds_credentials",
        "xds_http_filter",
        "xds_listener",
        "xds_route_config",
        "//:config",
        "//:debug_location",
        "//:exec_ctx",
        "//:gpr",
        "//:grpc_base",
        "//:grpc_core_credentials_header",
        "//:grpc_public_hdrs",
        "//:grpc_security_base",
        "//:grpc_service_config_impl",
        "//:grpc_trace",
        "//:iomgr",
        "//:parse_address",
        "//:ref_counted_ptr",
        "//:server",
        "//:sockaddr_utils",
        "//:transport_auth_context",
        "//:uri",
        "//:xds_client",
    ],
)

grpc_cc_library(
    name = "channel_creds_registry_init",
    srcs = [
        "credentials/transport/channel_creds_registry_init.cc",
    ],
    external_deps = ["absl/strings"],
    deps = [
        "channel_creds_registry",
        "grpc_fake_credentials",
        "grpc_google_default_credentials",
        "grpc_tls_credentials",
        "json",
        "json_args",
        "json_object_loader",
        "time",
        "validation_errors",
        "//:config",
        "//:gpr",
        "//:gpr_platform",
        "//:grpc_core_credentials_header",
        "//:grpc_security_base",
        "//:ref_counted_ptr",
        "//:transport_auth_context",
    ],
)

grpc_cc_library(
    name = "call_creds_registry_init",
    srcs = [
        "credentials/call/call_creds_registry_init.cc",
    ],
    external_deps = ["absl/strings"],
    deps = [
        "call_creds_registry",
        "down_cast",
        "json",
        "json_args",
        "json_object_loader",
        "jwt_token_file_call_credentials",
        "time",
        "validation_errors",
        "//:config",
        "//:gpr",
        "//:gpr_platform",
        "//:grpc_core_credentials_header",
        "//:grpc_security_base",
        "//:ref_counted_ptr",
    ],
)

grpc_cc_library(
    name = "grpc_lb_policy_cds",
    srcs = [
        "load_balancing/xds/cds.cc",
    ],
    external_deps = [
        "absl/log",
        "absl/status",
        "absl/status:statusor",
        "absl/strings",
    ],
    deps = [
        "channel_args",
        "client_channel_internal_header",
        "delegating_helper",
        "env",
        "grpc_check",
        "grpc_lb_address_filtering",
        "grpc_lb_xds_channel_args",
        "grpc_outlier_detection_header",
        "json",
        "json_args",
        "json_object_loader",
        "json_writer",
        "lb_policy",
        "lb_policy_factory",
        "lb_policy_registry",
        "match",
        "pollset_set",
        "time",
        "unique_type_name",
        "xds_cluster",
        "xds_common_types",
        "xds_dependency_manager",
        "xds_health_status",
        "//:config",
        "//:debug_location",
        "//:gpr",
        "//:grpc_base",
        "//:grpc_security_base",
        "//:grpc_trace",
        "//:orphanable",
        "//:ref_counted_ptr",
        "//:transport_auth_context",
        "//:work_serializer",
    ],
)

grpc_cc_library(
    name = "grpc_lb_xds_channel_args",
    hdrs = [
        "load_balancing/xds/xds_channel_args.h",
    ],
    deps = [
        "//:endpoint_addresses",
        "//:gpr_platform",
    ],
)

config_setting(
    name = "grpc_cpu_intensive_bitgen_setting",
    values = {"define": "grpc_bitgen_implementation=cpu_intensive"},
)

config_setting(
    name = "grpc_mem_intensive_bitgen_setting",
    values = {"define": "grpc_bitgen_implementation=mem_intensive"},
)

grpc_cc_library(
    name = "shared_bit_gen",
    srcs = ["util/shared_bit_gen.cc"],
    hdrs = [
        "util/shared_bit_gen.h",
    ],
    # Select the appropriate SharedBitGen implementation based on the build flag.
    defines = select({
        ":grpc_cpu_intensive_bitgen_setting": ["GRPC_CPU_INTENSIVE_BITGEN"],
        ":grpc_mem_intensive_bitgen_setting": ["GRPC_MEM_INTENSIVE_BITGEN"],
        "//conditions:default": [],
    }),
    external_deps = [
        "absl/random",
    ],
)

grpc_cc_library(
    name = "grpc_lb_policy_xds_cluster_impl",
    srcs = [
        "load_balancing/xds/xds_cluster_impl.cc",
    ],
    external_deps = [
        "absl/base:core_headers",
        "absl/log",
        "absl/status",
        "absl/status:statusor",
        "absl/strings",
    ],
    deps = [
        "channel_args",
        "client_channel_internal_header",
        "connectivity_state",
        "delegating_helper",
        "grpc_backend_metric_data",
        "grpc_check",
        "grpc_lb_xds_channel_args",
        "grpc_resolver_xds_attributes",
        "grpc_xds_client",
        "json",
        "json_args",
        "json_object_loader",
        "lb_policy",
        "lb_policy_factory",
        "lb_policy_registry",
        "match",
        "pollset_set",
        "ref_counted",
        "ref_counted_string",
        "resolved_address",
        "subchannel_interface",
        "sync",
        "validation_errors",
        "xds_config",
        "xds_credentials",
        "xds_endpoint",
        "//:call_tracer",
        "//:config",
        "//:debug_location",
        "//:endpoint_addresses",
        "//:gpr",
        "//:grpc_base",
        "//:grpc_trace",
        "//:lb_child_policy_handler",
        "//:orphanable",
        "//:ref_counted_ptr",
        "//:xds_client",
    ],
)

grpc_cc_library(
    name = "grpc_lb_policy_xds_cluster_manager",
    srcs = [
        "load_balancing/xds/xds_cluster_manager.cc",
    ],
    external_deps = [
        "absl/log",
        "absl/status",
        "absl/status:statusor",
        "absl/strings",
    ],
    deps = [
        "channel_args",
        "client_channel_internal_header",
        "connectivity_state",
        "delegating_helper",
        "grpc_resolver_xds_attributes",
        "json",
        "json_args",
        "json_object_loader",
        "lb_policy",
        "lb_policy_factory",
        "lb_policy_registry",
        "pollset_set",
        "time",
        "validation_errors",
        "//:config",
        "//:debug_location",
        "//:endpoint_addresses",
        "//:exec_ctx",
        "//:gpr_platform",
        "//:grpc_base",
        "//:grpc_trace",
        "//:lb_child_policy_handler",
        "//:orphanable",
        "//:ref_counted_ptr",
        "//:work_serializer",
    ],
)

grpc_cc_library(
    name = "grpc_lb_policy_xds_wrr_locality",
    srcs = [
        "load_balancing/xds/xds_wrr_locality.cc",
    ],
    external_deps = [
        "absl/log",
        "absl/status",
        "absl/status:statusor",
        "absl/strings",
    ],
    deps = [
        "channel_args",
        "delegating_helper",
        "grpc_lb_xds_channel_args",
        "json",
        "json_args",
        "json_object_loader",
        "json_writer",
        "lb_policy",
        "lb_policy_factory",
        "lb_policy_registry",
        "pollset_set",
        "ref_counted_string",
        "validation_errors",
        "//:config",
        "//:debug_location",
        "//:endpoint_addresses",
        "//:gpr",
        "//:grpc_base",
        "//:grpc_trace",
        "//:orphanable",
        "//:ref_counted_ptr",
        "//:xds_client",
    ],
)

grpc_cc_library(
    name = "grpc_lb_address_filtering",
    srcs = [
        "load_balancing/address_filtering.cc",
    ],
    hdrs = [
        "load_balancing/address_filtering.h",
    ],
    external_deps = [
        "absl/functional:function_ref",
        "absl/status:statusor",
        "absl/strings",
    ],
    deps = [
        "channel_args",
        "ref_counted",
        "ref_counted_string",
        "resolved_address",
        "//:endpoint_addresses",
        "//:gpr_platform",
        "//:ref_counted_ptr",
    ],
)

grpc_cc_library(
    name = "health_check_client",
    srcs = [
        "load_balancing/health_check_client.cc",
    ],
    hdrs = [
        "load_balancing/health_check_client.h",
        "load_balancing/health_check_client_internal.h",
    ],
    external_deps = [
        "@com_google_protobuf//upb/base",
        "@com_google_protobuf//upb/mem",
        "absl/base:core_headers",
        "absl/log",
        "absl/status",
        "absl/status:statusor",
        "absl/strings",
    ],
    deps = [
        "channel_args",
        "client_channel_internal_header",
        "closure",
        "connectivity_state",
        "error",
        "grpc_check",
        "iomgr_fwd",
        "pollset_set",
        "slice",
        "subchannel_interface",
        "sync",
        "unique_type_name",
        "//:channel_arg_names",
        "//:channelz",
        "//:debug_location",
        "//:exec_ctx",
        "//:gpr",
        "//:grpc_base",
        "//:grpc_client_channel",
        "//:grpc_health_upb",
        "//:grpc_public_hdrs",
        "//:grpc_trace",
        "//:orphanable",
        "//:ref_counted_ptr",
        "//:sockaddr_utils",
        "//:work_serializer",
    ],
)

grpc_cc_library(
    name = "lb_endpoint_list",
    srcs = [
        "load_balancing/endpoint_list.cc",
    ],
    hdrs = [
        "load_balancing/endpoint_list.h",
    ],
    external_deps = [
        "absl/functional:function_ref",
        "absl/log",
        "absl/random",
        "absl/status",
        "absl/status:statusor",
    ],
    deps = [
        "channel_args",
        "delegating_helper",
        "down_cast",
        "experiments",
        "grpc_check",
        "grpc_lb_policy_pick_first",
        "json",
        "lb_policy",
        "lb_policy_registry",
        "pollset_set",
        "resolved_address",
        "shared_bit_gen",
        "subchannel_interface",
        "//:config",
        "//:debug_location",
        "//:endpoint_addresses",
        "//:gpr",
        "//:grpc_base",
        "//:orphanable",
        "//:ref_counted_ptr",
        "//:work_serializer",
    ],
)

grpc_cc_library(
    name = "grpc_lb_policy_pick_first",
    srcs = [
        "load_balancing/pick_first/pick_first.cc",
    ],
    hdrs = [
        "load_balancing/pick_first/pick_first.h",
    ],
    external_deps = [
        "absl/algorithm:container",
        "absl/log",
        "absl/random",
        "absl/status",
        "absl/status:statusor",
        "absl/strings",
    ],
    deps = [
        "channel_args",
        "connectivity_state",
        "experiments",
        "grpc_check",
        "health_check_client",
        "iomgr_fwd",
        "json",
        "json_args",
        "json_object_loader",
        "lb_policy",
        "lb_policy_factory",
        "metrics",
        "resolved_address",
        "shared_bit_gen",
        "subchannel_interface",
        "time",
        "useful",
        "//:channel_arg_names",
        "//:config",
        "//:debug_location",
        "//:endpoint_addresses",
        "//:exec_ctx",
        "//:gpr",
        "//:grpc_base",
        "//:grpc_trace",
        "//:orphanable",
        "//:ref_counted_ptr",
        "//:sockaddr_utils",
        "//:work_serializer",
    ],
)

grpc_cc_library(
    name = "down_cast",
    hdrs = ["util/down_cast.h"],
    external_deps = [
        "absl/base:config",
        "absl/log:check",
    ],
    deps = ["//:gpr"],
)

grpc_cc_library(
    name = "glob",
    srcs = ["util/glob.cc"],
    hdrs = ["util/glob.h"],
    external_deps = ["absl/strings"],
)

grpc_cc_library(
    name = "status_conversion",
    srcs = ["lib/transport/status_conversion.cc"],
    hdrs = ["lib/transport/status_conversion.h"],
    deps = [
        "http2_status",
        "time",
        "//:gpr_platform",
        "//:grpc_public_hdrs",
    ],
)

grpc_cc_library(
    name = "error_utils",
    srcs = ["lib/transport/error_utils.cc"],
    hdrs = [
        "lib/transport/error_utils.h",
    ],
    external_deps = ["absl/status"],
    deps = [
        "error",
        "experiments",
        "http2_status",
        "status_conversion",
        "status_helper",
        "time",
        "//:gpr",
        "//:grpc_public_hdrs",
    ],
)

grpc_cc_library(
    name = "connectivity_state",
    srcs = [
        "lib/transport/connectivity_state.cc",
    ],
    hdrs = [
        "lib/transport/connectivity_state.h",
    ],
    external_deps = [
        "absl/container:flat_hash_set",
        "absl/log",
        "absl/status",
    ],
    deps = [
        "closure",
        "error",
        "//:debug_location",
        "//:exec_ctx",
        "//:gpr",
        "//:grpc_public_hdrs",
        "//:grpc_trace",
        "//:orphanable",
        "//:ref_counted_ptr",
        "//:work_serializer",
    ],
)

grpc_cc_library(
    name = "xxhash_inline",
    hdrs = ["util/xxhash_inline.h"],
    external_deps = ["xxhash"],
    deps = ["//:gpr_platform"],
)

grpc_cc_library(
    name = "grpc_lb_policy_ring_hash",
    srcs = [
        "load_balancing/ring_hash/ring_hash.cc",
    ],
    hdrs = [
        "load_balancing/ring_hash/ring_hash.h",
    ],
    external_deps = [
        "absl/base:core_headers",
        "absl/container:inlined_vector",
        "absl/log",
        "absl/random",
        "absl/status",
        "absl/status:statusor",
        "absl/strings",
    ],
    deps = [
        "channel_args",
        "client_channel_internal_header",
        "closure",
        "connectivity_state",
        "delegating_helper",
        "env",
        "error",
        "grpc_check",
        "grpc_lb_policy_pick_first",
        "grpc_service_config",
        "json",
        "json_args",
        "json_object_loader",
        "lb_policy",
        "lb_policy_factory",
        "lb_policy_registry",
        "pollset_set",
        "ref_counted",
        "ref_counted_string",
        "resolved_address",
        "unique_type_name",
        "validation_errors",
        "xxhash_inline",
        "//:channel_arg_names",
        "//:config",
        "//:debug_location",
        "//:endpoint_addresses",
        "//:exec_ctx",
        "//:gpr",
        "//:grpc_base",
        "//:grpc_trace",
        "//:orphanable",
        "//:ref_counted_ptr",
        "//:sockaddr_utils",
        "//:work_serializer",
    ],
)

grpc_cc_library(
    name = "grpc_lb_policy_round_robin",
    srcs = [
        "load_balancing/round_robin/round_robin.cc",
    ],
    external_deps = [
        "absl/log",
        "absl/meta:type_traits",
        "absl/random",
        "absl/status",
        "absl/status:statusor",
        "absl/strings",
    ],
    deps = [
        "channel_args",
        "connectivity_state",
        "grpc_check",
        "json",
        "lb_endpoint_list",
        "lb_policy",
        "lb_policy_factory",
        "shared_bit_gen",
        "//:config",
        "//:debug_location",
        "//:endpoint_addresses",
        "//:gpr",
        "//:grpc_base",
        "//:grpc_trace",
        "//:orphanable",
        "//:ref_counted_ptr",
        "//:work_serializer",
    ],
)

grpc_cc_library(
    name = "static_stride_scheduler",
    srcs = [
        "load_balancing/weighted_round_robin/static_stride_scheduler.cc",
    ],
    hdrs = [
        "load_balancing/weighted_round_robin/static_stride_scheduler.h",
    ],
    external_deps = [
        "absl/functional:any_invocable",
        "absl/types:span",
    ],
    deps = [
        "grpc_check",
        "//:gpr",
    ],
)

grpc_cc_library(
    name = "grpc_lb_policy_weighted_round_robin",
    srcs = [
        "load_balancing/weighted_round_robin/weighted_round_robin.cc",
    ],
    external_deps = [
        "absl/base:core_headers",
        "absl/log",
        "absl/meta:type_traits",
        "absl/random",
        "absl/status",
        "absl/status:statusor",
        "absl/strings",
    ],
    deps = [
        "channel_args",
        "connectivity_state",
        "experiments",
        "grpc_backend_metric_data",
        "grpc_check",
        "grpc_lb_policy_weighted_target",
        "json",
        "json_args",
        "json_object_loader",
        "lb_endpoint_list",
        "lb_policy",
        "lb_policy_factory",
        "metrics",
        "ref_counted",
        "resolved_address",
        "shared_bit_gen",
        "static_stride_scheduler",
        "stats_data",
        "subchannel_interface",
        "sync",
        "time",
        "validation_errors",
        "//:config",
        "//:debug_location",
        "//:endpoint_addresses",
        "//:exec_ctx",
        "//:gpr",
        "//:grpc_base",
        "//:grpc_trace",
        "//:oob_backend_metric",
        "//:orphanable",
        "//:ref_counted_ptr",
        "//:stats",
        "//:work_serializer",
    ],
)

grpc_cc_library(
    name = "grpc_outlier_detection_header",
    hdrs = [
        "load_balancing/outlier_detection/outlier_detection.h",
    ],
    deps = [
        "json",
        "json_args",
        "json_object_loader",
        "time",
        "validation_errors",
        "//:gpr_platform",
    ],
)

grpc_cc_library(
    name = "grpc_lb_policy_outlier_detection",
    srcs = [
        "load_balancing/outlier_detection/outlier_detection.cc",
    ],
    external_deps = [
        "absl/base:core_headers",
        "absl/log",
        "absl/meta:type_traits",
        "absl/random",
        "absl/status",
        "absl/status:statusor",
        "absl/strings",
    ],
    deps = [
        "channel_args",
        "connectivity_state",
        "delegating_helper",
        "experiments",
        "grpc_check",
        "grpc_outlier_detection_header",
        "health_check_client",
        "iomgr_fwd",
        "json",
        "lb_policy",
        "lb_policy_factory",
        "lb_policy_registry",
        "pollset_set",
        "ref_counted",
        "resolved_address",
        "shared_bit_gen",
        "subchannel_interface",
        "sync",
        "unique_type_name",
        "validation_errors",
        "//:config",
        "//:debug_location",
        "//:endpoint_addresses",
        "//:exec_ctx",
        "//:gpr",
        "//:grpc_base",
        "//:grpc_client_channel",
        "//:grpc_trace",
        "//:lb_child_policy_handler",
        "//:orphanable",
        "//:ref_counted_ptr",
        "//:sockaddr_utils",
        "//:work_serializer",
    ],
)

grpc_cc_library(
    name = "grpc_lb_policy_priority",
    srcs = [
        "load_balancing/priority/priority.cc",
    ],
    external_deps = [
        "absl/log",
        "absl/status",
        "absl/status:statusor",
        "absl/strings",
    ],
    deps = [
        "channel_args",
        "connectivity_state",
        "delegating_helper",
        "grpc_check",
        "grpc_lb_address_filtering",
        "json",
        "json_args",
        "json_object_loader",
        "lb_policy",
        "lb_policy_factory",
        "lb_policy_registry",
        "pollset_set",
        "ref_counted_string",
        "time",
        "validation_errors",
        "//:channel_arg_names",
        "//:config",
        "//:debug_location",
        "//:endpoint_addresses",
        "//:exec_ctx",
        "//:gpr",
        "//:grpc_base",
        "//:grpc_trace",
        "//:lb_child_policy_handler",
        "//:orphanable",
        "//:ref_counted_ptr",
        "//:work_serializer",
    ],
)

grpc_cc_library(
    name = "grpc_lb_policy_weighted_target",
    srcs = [
        "load_balancing/weighted_target/weighted_target.cc",
    ],
    hdrs = [
        "load_balancing/weighted_target/weighted_target.h",
    ],
    external_deps = [
        "absl/base:core_headers",
        "absl/log",
        "absl/meta:type_traits",
        "absl/random",
        "absl/status",
        "absl/status:statusor",
        "absl/strings",
    ],
    deps = [
        "channel_args",
        "connectivity_state",
        "delegating_helper",
        "grpc_check",
        "grpc_lb_address_filtering",
        "json",
        "json_args",
        "json_object_loader",
        "lb_policy",
        "lb_policy_factory",
        "lb_policy_registry",
        "pollset_set",
        "shared_bit_gen",
        "sync",
        "time",
        "validation_errors",
        "//:config",
        "//:debug_location",
        "//:endpoint_addresses",
        "//:exec_ctx",
        "//:gpr",
        "//:grpc_base",
        "//:grpc_trace",
        "//:lb_child_policy_handler",
        "//:orphanable",
        "//:ref_counted_ptr",
        "//:work_serializer",
    ],
)

grpc_cc_library(
    name = "grpc_lb_policy_xds_override_host",
    srcs = [
        "load_balancing/xds/xds_override_host.cc",
    ],
    hdrs = [
        "load_balancing/xds/xds_override_host.h",
    ],
    external_deps = [
        "absl/base:core_headers",
        "absl/functional:function_ref",
        "absl/log",
        "absl/status",
        "absl/status:statusor",
        "absl/strings",
        "absl/types:span",
    ],
    deps = [
        "channel_args",
        "client_channel_internal_header",
        "closure",
        "connectivity_state",
        "delegating_helper",
        "error",
        "experiments",
        "grpc_check",
        "grpc_stateful_session_filter",
        "iomgr_fwd",
        "json",
        "json_args",
        "json_object_loader",
        "lb_policy",
        "lb_policy_factory",
        "lb_policy_registry",
        "match",
        "pollset_set",
        "ref_counted_string",
        "resolved_address",
        "subchannel_interface",
        "sync",
        "validation_errors",
        "xds_config",
        "xds_health_status",
        "//:config",
        "//:debug_location",
        "//:endpoint_addresses",
        "//:exec_ctx",
        "//:gpr",
        "//:grpc_base",
        "//:grpc_trace",
        "//:lb_child_policy_handler",
        "//:orphanable",
        "//:parse_address",
        "//:ref_counted_ptr",
        "//:sockaddr_utils",
        "//:work_serializer",
    ],
)

grpc_cc_library(
    name = "lb_server_load_reporting_filter",
    srcs = [
        "ext/filters/load_reporting/server_load_reporting_filter.cc",
    ],
    hdrs = [
        "ext/filters/load_reporting/registered_opencensus_objects.h",
        "ext/filters/load_reporting/server_load_reporting_filter.h",
        "//:src/cpp/server/load_reporter/constants.h",
    ],
    external_deps = [
        "absl/container:inlined_vector",
        "absl/log",
        "absl/status",
        "absl/status:statusor",
        "absl/strings",
        "absl/strings:str_format",
        "opencensus-stats",
        "opencensus-tags",
    ],
    tags = [
        "grpc:broken-internally",
    ],
    deps = [
        "arena_promise",
        "call_finalization",
        "channel_args",
        "channel_fwd",
        "channel_stack_type",
        "context",
        "grpc_sockaddr",
        "latent_see",
        "metadata_batch",
        "resolved_address",
        "seq",
        "slice",
        "//:channel_arg_names",
        "//:config",
        "//:gpr",
        "//:gpr_platform",
        "//:grpc_base",
        "//:grpc_public_hdrs",
        "//:grpc_security_base",
        "//:parse_address",
        "//:promise",
        "//:transport_auth_context",
        "//:uri",
    ],
    alwayslink = 1,
)

grpc_cc_library(
    name = "grpc_backend_metric_filter",
    srcs = [
        "ext/filters/backend_metrics/backend_metric_filter.cc",
    ],
    hdrs = [
        "ext/filters/backend_metrics/backend_metric_filter.h",
    ],
    external_deps = [
        "@com_google_protobuf//upb/base",
        "@com_google_protobuf//upb/mem",
        "absl/log",
        "absl/status:statusor",
        "absl/strings",
    ],
    deps = [
        "arena_promise",
        "channel_args",
        "channel_fwd",
        "channel_stack_type",
        "context",
        "experiments",
        "grpc_backend_metric_data",
        "grpc_backend_metric_provider",
        "latent_see",
        "map",
        "metadata_batch",
        "slice",
        "//:channel_arg_names",
        "//:config",
        "//:gpr_platform",
        "//:grpc_base",
        "//:grpc_trace",
        "//:xds_orca_upb",
    ],
)

grpc_cc_library(
    name = "polling_resolver",
    srcs = [
        "resolver/polling_resolver.cc",
    ],
    hdrs = [
        "resolver/polling_resolver.h",
    ],
    external_deps = [
        "absl/log",
        "absl/status",
        "absl/status:statusor",
        "absl/strings",
    ],
    deps = [
        "channel_args",
        "grpc_check",
        "grpc_service_config",
        "iomgr_fwd",
        "time",
        "//:backoff",
        "//:debug_location",
        "//:endpoint_addresses",
        "//:event_engine_base_hdrs",
        "//:exec_ctx",
        "//:gpr",
        "//:grpc_resolver",
        "//:grpc_trace",
        "//:orphanable",
        "//:ref_counted_ptr",
        "//:uri",
        "//:work_serializer",
    ],
)

grpc_cc_library(
    name = "service_config_helper",
    srcs = [
        "resolver/dns/event_engine/service_config_helper.cc",
    ],
    hdrs = [
        "resolver/dns/event_engine/service_config_helper.h",
    ],
    external_deps = [
        "absl/status:statusor",
        "absl/strings",
    ],
    deps = [
        "json",
        "json_args",
        "json_object_loader",
        "json_reader",
        "json_writer",
        "status_helper",
        "//:gpr_platform",
        "//:iomgr",
    ],
)

grpc_cc_library(
    name = "grpc_resolver_dns_event_engine",
    srcs = [
        "resolver/dns/event_engine/event_engine_client_channel_resolver.cc",
    ],
    hdrs = [
        "resolver/dns/event_engine/event_engine_client_channel_resolver.h",
    ],
    external_deps = [
        "absl/base:core_headers",
        "absl/cleanup",
        "absl/log",
        "absl/status",
        "absl/status:statusor",
        "absl/strings",
    ],
    deps = [
        "channel_args",
        "event_engine_common",
        "grpc_check",
        "grpc_service_config",
        "polling_resolver",
        "service_config_helper",
        "sync",
        "time",
        "validation_errors",
        "//:backoff",
        "//:channel_arg_names",
        "//:debug_location",
        "//:endpoint_addresses",
        "//:exec_ctx",
        "//:gpr_platform",
        "//:grpc_base",
        "//:grpc_grpclb_balancer_addresses",
        "//:grpc_resolver",
        "//:grpc_service_config_impl",
        "//:grpc_trace",
        "//:iomgr",
        "//:orphanable",
        "//:ref_counted_ptr",
        "//:uri",
    ],
)

grpc_cc_library(
    name = "grpc_resolver_dns_plugin",
    srcs = [
        "resolver/dns/dns_resolver_plugin.cc",
    ],
    hdrs = [
        "resolver/dns/dns_resolver_plugin.h",
    ],
    external_deps = [
        "absl/log",
        "absl/strings",
    ],
    deps = [
        "experiments",
        "grpc_resolver_dns_event_engine",
        "grpc_resolver_dns_native",
        "//:config",
        "//:config_vars",
        "//:gpr",
        "//:grpc_resolver",
        "//:grpc_resolver_dns_ares",
    ],
)

grpc_cc_library(
    name = "grpc_resolver_dns_native",
    srcs = [
        "resolver/dns/native/dns_resolver.cc",
    ],
    hdrs = [
        "resolver/dns/native/dns_resolver.h",
    ],
    external_deps = [
        "absl/functional:bind_front",
        "absl/log",
        "absl/status",
        "absl/status:statusor",
        "absl/strings",
    ],
    deps = [
        "channel_args",
        "polling_resolver",
        "resolved_address",
        "time",
        "//:backoff",
        "//:channel_arg_names",
        "//:config",
        "//:debug_location",
        "//:endpoint_addresses",
        "//:gpr",
        "//:grpc_resolver",
        "//:grpc_trace",
        "//:iomgr",
        "//:orphanable",
        "//:ref_counted_ptr",
        "//:uri",
    ],
)

grpc_cc_library(
    name = "grpc_resolver_sockaddr",
    srcs = [
        "resolver/sockaddr/sockaddr_resolver.cc",
    ],
    external_deps = [
        "absl/log",
        "absl/status:statusor",
        "absl/strings",
    ],
    deps = [
        "channel_args",
        "iomgr_port",
        "resolved_address",
        "//:config",
        "//:endpoint_addresses",
        "//:gpr",
        "//:grpc_resolver",
        "//:orphanable",
        "//:parse_address",
        "//:uri",
    ],
)

grpc_cc_library(
    name = "grpc_resolver_xds_attributes",
    hdrs = [
        "resolver/xds/xds_resolver_attributes.h",
    ],
    external_deps = ["absl/strings"],
    deps = [
        "grpc_service_config",
        "unique_type_name",
        "xds_route_config",
        "//:gpr_platform",
    ],
)

grpc_cc_library(
    name = "context_list_entry",
    srcs = [
        "telemetry/context_list_entry.cc",
    ],
    hdrs = [
        "telemetry/context_list_entry.h",
    ],
    deps = [
        "//:gpr",
    ],
)

grpc_cc_library(
    name = "tcp_tracer",
    srcs = [
        "//src/core:telemetry/tcp_tracer.cc",
    ],
    hdrs = [
        "//src/core:telemetry/tcp_tracer.h",
    ],
    external_deps = [
        "absl/strings",
        "absl/time",
    ],
    visibility = ["//bazel:tcp_tracer"],
    deps = [
        "//:event_engine_base_hdrs",
        "//:gpr",
    ],
)

grpc_cc_library(
    name = "default_tcp_tracer",
    srcs = [
        "telemetry/default_tcp_tracer.cc",
    ],
    hdrs = [
        "telemetry/default_tcp_tracer.h",
    ],
    external_deps = [
        "absl/base:core_headers",
        "absl/log",
        "absl/time",
        "absl/strings",
        "absl/types:optional",
    ],
    deps = [
        "channel_args_endpoint_config",
        "metrics",
        "sync",
        "tcp_tracer",
        "//:gpr",
    ],
)

grpc_cc_library(
    name = "xds_config",
    srcs = [
        "resolver/xds/xds_config.cc",
    ],
    hdrs = [
        "resolver/xds/xds_config.h",
    ],
    external_deps = [
        "absl/container:flat_hash_map",
        "absl/status:statusor",
        "absl/strings",
    ],
    deps = [
        "match",
        "ref_counted",
        "xds_cluster",
        "xds_endpoint",
        "xds_listener",
        "xds_route_config",
    ],
)

grpc_cc_library(
    name = "xds_dependency_manager",
    srcs = [
        "resolver/xds/xds_dependency_manager.cc",
    ],
    hdrs = [
        "resolver/xds/xds_dependency_manager.h",
    ],
    external_deps = [
        "absl/container:flat_hash_map",
        "absl/container:flat_hash_set",
        "absl/log",
        "absl/strings",
    ],
    deps = [
        "grpc_check",
        "grpc_lb_xds_channel_args",
        "grpc_xds_client",
        "match",
        "ref_counted",
        "xds_cluster",
        "xds_config",
        "xds_endpoint",
        "xds_listener",
        "xds_route_config",
        "//:config",
        "//:grpc_resolver",
        "//:grpc_resolver_fake",
    ],
)

grpc_cc_library(
    name = "grpc_resolver_xds",
    srcs = [
        "resolver/xds/xds_resolver.cc",
    ],
    external_deps = [
        "absl/log",
        "absl/meta:type_traits",
        "absl/random",
        "absl/status",
        "absl/status:statusor",
        "absl/strings",
        "absl/strings:str_format",
        "re2",
    ],
    deps = [
        "arena",
        "arena_promise",
        "blackboard",
        "channel_args",
        "channel_fwd",
        "client_channel_internal_header",
        "config_selector",
        "context",
        "dual_ref_counted",
        "experiments",
        "grpc_check",
        "grpc_lb_policy_ring_hash",
        "grpc_resolver_xds_attributes",
        "grpc_service_config",
        "grpc_xds_client",
        "iomgr_fwd",
        "match",
        "metadata_batch",
        "pollset_set",
        "ref_counted",
        "shared_bit_gen",
        "slice",
        "time",
        "xds_dependency_manager",
        "xds_http_filter",
        "xds_listener",
        "xds_route_config",
        "xxhash_inline",
        "//:channel_arg_names",
        "//:config",
        "//:debug_location",
        "//:endpoint_addresses",
        "//:gpr",
        "//:grpc_base",
        "//:grpc_public_hdrs",
        "//:grpc_resolver",
        "//:grpc_service_config_impl",
        "//:grpc_trace",
        "//:orphanable",
        "//:ref_counted_ptr",
        "//:uri",
        "//:work_serializer",
        "//:xds_client",
    ],
)

grpc_cc_library(
    name = "grpc_resolver_c2p",
    srcs = [
        "resolver/google_c2p/google_c2p_resolver.cc",
    ],
    external_deps = [
        "absl/log",
        "absl/status:statusor",
        "absl/strings",
    ],
    deps = [
        "channel_args",
        "env",
        "gcp_metadata_query",
        "grpc_check",
        "grpc_xds_client",
        "json",
        "json_writer",
        "resource_quota",
        "time",
        "//:alts_util",
        "//:config",
        "//:debug_location",
        "//:gpr",
        "//:grpc_resolver",
        "//:iomgr",
        "//:orphanable",
        "//:ref_counted_ptr",
        "//:uri",
        "//:work_serializer",
        "//:xds_client",
    ],
)

grpc_cc_library(
    name = "hpack_constants",
    hdrs = [
        "ext/transport/chttp2/transport/hpack_constants.h",
    ],
    deps = ["//:gpr_platform"],
)

grpc_cc_library(
    name = "hpack_encoder_table",
    srcs = [
        "ext/transport/chttp2/transport/hpack_encoder_table.cc",
    ],
    hdrs = [
        "ext/transport/chttp2/transport/hpack_encoder_table.h",
    ],
    deps = [
        "grpc_check",
        "hpack_constants",
        "//:gpr",
    ],
)

grpc_cc_library(
    name = "chttp2_flow_control",
    srcs = [
        "ext/transport/chttp2/transport/flow_control.cc",
    ],
    hdrs = [
        "ext/transport/chttp2/transport/flow_control.h",
    ],
    external_deps = [
        "absl/functional:function_ref",
        "absl/log",
        "absl/status",
        "absl/strings",
        "absl/strings:str_format",
    ],
    deps = [
        "bdp_estimator",
        "channelz_property_list",
        "experiments",
        "grpc_check",
        "http2_settings",
        "http2_settings_manager",
        "memory_quota",
        "time",
        "useful",
        "//:gpr",
        "//:grpc_trace",
    ],
)

grpc_cc_library(
    name = "flow_control_manager",
    hdrs = [
        "ext/transport/chttp2/transport/flow_control_manager.h",
    ],
    external_deps = [
        "absl/container:flat_hash_map",
        "absl/log",
        "absl/log:check",
    ],
    deps = [
        ":chttp2_flow_control",
        ":http2_settings",
        "//:chttp2_frame",
    ],
)

grpc_cc_library(
    name = "ping_abuse_policy",
    srcs = [
        "ext/transport/chttp2/transport/ping_abuse_policy.cc",
    ],
    hdrs = [
        "ext/transport/chttp2/transport/ping_abuse_policy.h",
    ],
    external_deps = ["absl/strings"],
    deps = [
        "channel_args",
        "time",
        "//:channel_arg_names",
        "//:gpr_platform",
    ],
)

grpc_cc_library(
    name = "ping_callbacks",
    srcs = [
        "ext/transport/chttp2/transport/ping_callbacks.cc",
    ],
    hdrs = [
        "ext/transport/chttp2/transport/ping_callbacks.h",
    ],
    external_deps = [
        "absl/container:flat_hash_map",
        "absl/functional:any_invocable",
        "absl/hash",
        "absl/meta:type_traits",
        "absl/random:bit_gen_ref",
        "absl/random:distributions",
    ],
    deps = [
        "channelz_property_list",
        "grpc_check",
        "time",
        "//:event_engine_base_hdrs",
        "//:gpr_platform",
        "//:grpc_trace",
    ],
)

grpc_cc_library(
    name = "write_size_policy",
    srcs = [
        "ext/transport/chttp2/transport/write_size_policy.cc",
    ],
    hdrs = [
        "ext/transport/chttp2/transport/write_size_policy.h",
    ],
    deps = [
        "grpc_check",
        "time",
        "//:gpr_platform",
    ],
)

grpc_cc_library(
    name = "ping_rate_policy",
    srcs = [
        "ext/transport/chttp2/transport/ping_rate_policy.cc",
    ],
    hdrs = [
        "ext/transport/chttp2/transport/ping_rate_policy.h",
    ],
    external_deps = ["absl/strings"],
    deps = [
        "channel_args",
        "channelz_property_list",
        "experiments",
        "match",
        "time",
        "//:channel_arg_names",
        "//:gpr",
        "//:gpr_platform",
    ],
)

grpc_cc_library(
    name = "huffsyms",
    srcs = [
        "ext/transport/chttp2/transport/huffsyms.cc",
    ],
    hdrs = [
        "ext/transport/chttp2/transport/huffsyms.h",
    ],
    deps = ["//:gpr_platform"],
)

grpc_cc_library(
    name = "decode_huff",
    srcs = [
        "ext/transport/chttp2/transport/decode_huff.cc",
    ],
    hdrs = [
        "ext/transport/chttp2/transport/decode_huff.h",
    ],
    deps = ["//:gpr_platform"],
)

grpc_cc_library(
    name = "http2_settings",
    srcs = [
        "ext/transport/chttp2/transport/http2_settings.cc",
    ],
    hdrs = [
        "ext/transport/chttp2/transport/http2_settings.h",
    ],
    external_deps = [
        "absl/functional:function_ref",
        "absl/log",
        "absl/strings",
    ],
    deps = [
        "channelz_property_list",
        "http2_status",
        "useful",
        "//:gpr_platform",
    ],
)

grpc_cc_library(
    name = "http2_settings_manager",
    srcs = [
        "ext/transport/chttp2/transport/http2_settings_manager.cc",
    ],
    hdrs = [
        "ext/transport/chttp2/transport/http2_settings_manager.h",
    ],
    external_deps = [
        "absl/functional:function_ref",
        "absl/log:check",
        "absl/log",
        "absl/strings",
    ],
    deps = [
        "channel_args",
        "channelz_property_list",
        "http2_settings",
        "http2_status",
        "useful",
        "//:chttp2_frame",
        "//:gpr_platform",
    ],
)

grpc_cc_library(
    name = "http2_settings_promises",
    hdrs = [
        "ext/transport/chttp2/transport/http2_settings_promises.h",
    ],
    external_deps = [
        "absl/functional:function_ref",
        "absl/log:check",
        "absl/log",
        "absl/strings",
    ],
    deps = [
        "channel_args",
        "channelz_property_list",
        "grpc_check",
        "http2_settings",
        "http2_settings_manager",
        "http2_status",
        "poll",
        "race",
        "sleep",
        "time",
        "try_seq",
        "useful",
        "//:chttp2_frame",
        "//:gpr_platform",
    ],
)

grpc_cc_library(
    name = "http2_status",
    hdrs = [
        "ext/transport/chttp2/transport/http2_status.h",
    ],
    external_deps = [
        "absl/log",
        "absl/log:check",
        "absl/status",
        "absl/strings",
    ],
    deps = [
        "time",
        "//:gpr_platform",
    ],
)

grpc_cc_library(
    name = "internal_channel_arg_names",
    hdrs = [
        "ext/transport/chttp2/transport/internal_channel_arg_names.h",
    ],
)

grpc_cc_library(
    name = "header_assembler",
    hdrs = [
        "ext/transport/chttp2/transport/header_assembler.h",
    ],
    external_deps = [
        "absl/log",
    ],
    deps = [
        "grpc_check",
        "http2_status",
        "metadata_batch",
        "shared_bit_gen",
        ":slice",
        ":slice_buffer",
        "//:chttp2_frame",
        "//:gpr_platform",
        "//:hpack_encoder",
        "//:hpack_parser",
        "//:ref_counted_ptr",
    ],
)

grpc_cc_library(
    name = "message_assembler",
    hdrs = [
        "ext/transport/chttp2/transport/message_assembler.h",
    ],
    external_deps = [
        "absl/log",
    ],
    deps = [
        "arena",
        "grpc_check",
        "http2_status",
        "message",
        ":slice",
        ":slice_buffer",
        "//:chttp2_frame",
        "//:ref_counted_ptr",
    ],
)

grpc_cc_library(
    name = "stream_data_queue",
    hdrs = [
        "ext/transport/chttp2/transport/stream_data_queue.h",
    ],
    external_deps = [
        "absl/log",
    ],
    deps = [
        "arena",
        "grpc_check",
        "header_assembler",
        "http2_status",
        "message",
        "message_assembler",
        "metadata_batch",
        "transport_common",
    ],
)

grpc_cc_library(
    name = "ph2_stream",
    hdrs = [
        "ext/transport/chttp2/transport/stream.h",
    ],
    external_deps = [
        "absl/log",
    ],
    deps = [
        "call_spine",
        "stream_data_queue",
        ":chttp2_flow_control",
        "//:ref_counted_ptr",
    ],
)

grpc_cc_library(
    name = "http2_client_transport",
    srcs = [
        "ext/transport/chttp2/transport/http2_client_transport.cc",
    ],
    hdrs = [
        "ext/transport/chttp2/transport/http2_client_transport.h",
    ],
    external_deps = [
        "absl/container:flat_hash_map",
        "absl/container:flat_hash_set",
        "absl/functional:any_invocable",
        "absl/log",
        "absl/status",
        "absl/status:statusor",
        "absl/strings",
        "absl/types:span",
    ],
    deps = [
        "1999",
        "arena",
        "call_spine",
        "channel_args",
        "check_class_size",
        "closure",
        "connectivity_state",
        "flow_control_manager",
        "for_each",
        "goaway",
        "grpc_check",
        "grpc_promise_endpoint",
        "header_assembler",
        "http2_settings",
        "http2_settings_manager",
        "http2_settings_promises",
        "http2_status",
        "http2_transport",
        "http2_ztrace_collector",
        "if",
        "inter_activity_mutex",
        "internal_channel_arg_names",
        "iomgr_fwd",
        "keepalive",
        "latent_see",
        "loop",
        "map",
        "memory_quota",
        "message",
        "message_assembler",
        "metadata",
        "metadata_batch",
        "metadata_info",
        "mpsc",
        "ph2_stream",
        "ping_promise",
        "race",
        "resource_quota",
        "sleep",
        "stream_data_queue",
        "sync",
        "time",
        "transport_common",
        "writable_streams",
        ":chttp2_flow_control",
        ":match_promise",
        ":poll",
        ":slice",
        ":slice_buffer",
        ":try_seq",
        "//:channelz",
        "//:chttp2_frame",
        "//:debug_location",
        "//:exec_ctx",
        "//:gpr_platform",
        "//:grpc_base",
        "//:grpc_trace",
        "//:hpack_encoder",
        "//:hpack_parser",
        "//:orphanable",
        "//:promise",
        "//:ref_counted_ptr",
    ],
)

grpc_cc_library(
    name = "http2_server_transport",
    srcs = [
        "ext/transport/chttp2/transport/http2_server_transport.cc",
    ],
    hdrs = [
        "ext/transport/chttp2/transport/http2_server_transport.h",
    ],
    external_deps = [
        "absl/container:flat_hash_map",
        "absl/log",
        "absl/status",
        "absl/status:statusor",
    ],
    deps = [
        "1999",
        "arena",
        "call_destination",
        "call_spine",
        "channel_args",
        "check_class_size",
        "grpc_check",
        "grpc_promise_endpoint",
        "http2_settings",
        "http2_settings_manager",
        "http2_status",
        "loop",
        "map",
        "message",
        "metadata",
        "mpsc",
        "ref_counted",
        "sync",
        ":match_promise",
        ":poll",
        ":slice",
        ":slice_buffer",
        ":try_seq",
        "//:chttp2_frame",
        "//:gpr_platform",
        "//:grpc_base",
        "//:grpc_trace",
        "//:hpack_encoder",
        "//:hpack_parser",
        "//:promise",
        "//:ref_counted_ptr",
    ],
)

grpc_cc_library(
    name = "http2_stats_collector",
    srcs = [
        "ext/transport/chttp2/transport/http2_stats_collector.cc",
    ],
    hdrs = [
        "ext/transport/chttp2/transport/http2_stats_collector.h",
    ],
    deps = [
        "stats_data",
        "//:grpc_core_credentials_header",
        "//:grpc_public_hdrs",
    ],
)

grpc_cc_library(
    name = "transport_common",
    srcs = [
        "ext/transport/chttp2/transport/transport_common.cc",
    ],
    hdrs = [
        "ext/transport/chttp2/transport/transport_common.h",
    ],
    external_deps = [
        "absl/random",
    ],
    visibility = [
        "//:__subpackages__",
        "//bazel:transport_common",
    ],
    deps = [
        ":shared_bit_gen",
        ":time",
    ],
)

grpc_cc_library(
    name = "http2_transport",
    srcs = [
        "ext/transport/chttp2/transport/http2_transport.cc",
    ],
    hdrs = [
        "ext/transport/chttp2/transport/http2_transport.h",
    ],
    external_deps = [
        "absl/log",
        "absl/status",
        "absl/status:statusor",
    ],
    deps = [
        "1999",
        "arena",
        "call_spine",
        "channel_args",
        "chttp2_flow_control",
        "grpc_check",
        "grpc_promise_endpoint",
        "http2_settings",
        "http2_status",
        "loop",
        "map",
        "metadata_info",
        "mpsc",
        "ph2_stream",
        "sync",
        ":event_engine_tcp_socket_utils",
        ":match_promise",
        ":poll",
        ":slice",
        ":slice_buffer",
        ":try_seq",
        "//:channelz",
        "//:chttp2_frame",
        "//:gpr_platform",
        "//:grpc_base",
        "//:grpc_trace",
        "//:hpack_encoder",
        "//:hpack_parser",
        "//:promise",
        "//:ref_counted_ptr",
    ],
)

grpc_cc_library(
    name = "grpc_transport_chttp2_alpn",
    srcs = [
        "ext/transport/chttp2/alpn/alpn.cc",
    ],
    hdrs = [
        "ext/transport/chttp2/alpn/alpn.h",
    ],
    deps = [
        "grpc_check",
        "useful",
        "//:gpr",
    ],
)

grpc_cc_library(
    name = "grpc_transport_chttp2_plugin",
    srcs = [
        "ext/transport/chttp2/chttp2_plugin.cc",
    ],
    deps = [
        "endpoint_transport",
        "grpc_transport_chttp2_client_connector",
        "grpc_transport_chttp2_server",
        "//:config",
    ],
)

grpc_cc_library(
    name = "grpc_transport_chttp2_client_connector",
    srcs = [
        "ext/transport/chttp2/client/chttp2_connector.cc",
    ],
    hdrs = [
        "ext/transport/chttp2/client/chttp2_connector.h",
    ],
    external_deps = [
        "absl/base:core_headers",
        "absl/log",
        "absl/status",
        "absl/status:statusor",
        "absl/strings",
        "absl/strings:str_format",
    ],
    deps = [
        "channel_args",
        "channel_args_endpoint_config",
        "channel_args_preconditioning",
        "channel_stack_type",
        "closure",
        "endpoint_channel_arg_wrapper",
        "endpoint_transport_client_channel_factory",
        "error",
        "error_utils",
        "event_engine_tcp_socket_utils",
        "grpc_check",
        "grpc_insecure_credentials",
        "handshaker_registry",
        "http2_client_transport",
        "resolved_address",
        "status_helper",
        "subchannel_connector",
        "sync",
        "tcp_connect_handshaker",
        "time",
        "unique_type_name",
        "//:channel",
        "//:channel_arg_names",
        "//:channel_create",
        "//:channelz",
        "//:config",
        "//:debug_location",
        "//:exec_ctx",
        "//:gpr",
        "//:grpc_base",
        "//:grpc_client_channel",
        "//:grpc_public_hdrs",
        "//:grpc_resolver",
        "//:grpc_security_base",
        "//:grpc_trace",
        "//:grpc_transport_chttp2",
        "//:handshaker",
        "//:iomgr",
        "//:orphanable",
        "//:ref_counted_ptr",
        "//:sockaddr_utils",
        "//:transport_auth_context",
    ],
)

grpc_cc_library(
    name = "grpc_transport_chttp2_server",
    srcs = [
        "ext/transport/chttp2/server/chttp2_server.cc",
    ],
    hdrs = [
        "ext/transport/chttp2/server/chttp2_server.h",
    ],
    external_deps = [
        "absl/base:core_headers",
        "absl/log",
        "absl/status",
        "absl/status:statusor",
        "absl/strings",
        "absl/strings:str_format",
    ],
    deps = [
        "channel_args",
        "channel_args_endpoint_config",
        "closure",
        "connection_quota",
        "error",
        "error_utils",
        "event_engine_common",
        "event_engine_extensions",
        "event_engine_query_extensions",
        "event_engine_shim",
        "event_engine_tcp_socket_utils",
        "event_engine_utils",
        "grpc_check",
        "grpc_insecure_credentials",
        "handshaker_registry",
        "iomgr_fwd",
        "match",
        "memory_quota",
        "pollset_set",
        "resolved_address",
        "resource_quota",
        "status_helper",
        "sync",
        "time",
        "unique_type_name",
        "//:channel_arg_names",
        "//:channelz",
        "//:chttp2_legacy_frame",
        "//:config",
        "//:debug_location",
        "//:exec_ctx",
        "//:gpr",
        "//:grpc_base",
        "//:grpc_security_base",
        "//:grpc_trace",
        "//:grpc_transport_chttp2",
        "//:handshaker",
        "//:iomgr",
        "//:orphanable",
        "//:ref_counted_ptr",
        "//:server",
        "//:sockaddr_utils",
        "//:transport_auth_context",
        "//:uri",
    ],
)

grpc_cc_library(
    name = "grpc_transport_inproc",
    srcs = [
        "ext/transport/inproc/inproc_transport.cc",
        "ext/transport/inproc/legacy_inproc_transport.cc",
    ],
    hdrs = [
        "ext/transport/inproc/inproc_transport.h",
        "ext/transport/inproc/legacy_inproc_transport.h",
    ],
    external_deps = [
        "absl/log",
        "absl/status",
        "absl/status:statusor",
        "absl/strings",
    ],
    deps = [
        "arena",
        "channel_args",
        "channel_args_preconditioning",
        "channel_stack_type",
        "closure",
        "connectivity_state",
        "error",
        "event_engine_context",
        "experiments",
        "grpc_check",
        "iomgr_fwd",
        "metadata",
        "metadata_batch",
        "resource_quota",
        "slice",
        "slice_buffer",
        "status_helper",
        "time",
        "try_seq",
        "//:channel",
        "//:channel_arg_names",
        "//:channel_create",
        "//:channelz",
        "//:config",
        "//:debug_location",
        "//:exec_ctx",
        "//:gpr",
        "//:grpc_base",
        "//:grpc_public_hdrs",
        "//:grpc_trace",
        "//:iomgr",
        "//:promise",
        "//:ref_counted_ptr",
        "//:server",
    ],
)

grpc_internal_proto_library(
    name = "chaotic_good_frame_proto",
    srcs = ["ext/transport/chaotic_good/chaotic_good_frame.proto"],
    has_services = False,
)

grpc_cc_proto_library(
    name = "chaotic_good_frame_cc_proto",
    deps = ["chaotic_good_frame_proto"],
)

grpc_cc_library(
    name = "chaotic_good_frame",
    srcs = [
        "ext/transport/chaotic_good/frame.cc",
    ],
    hdrs = [
        "ext/transport/chaotic_good/frame.h",
    ],
    external_deps = [
        "absl/random:bit_gen_ref",
        "absl/status",
        "absl/status:statusor",
    ],
    deps = [
        "arena",
        "bitset",
        "chaotic_good_frame_cc_proto",
        "chaotic_good_frame_header",
        "context",
        "grpc_check",
        "match",
        "message",
        "metadata",
        "no_destruct",
        "slice",
        "slice_buffer",
        "status_flag",
        "status_helper",
        "switch",
        "//:gpr_platform",
        "//:grpc_base",
    ],
)

grpc_cc_library(
    name = "chaotic_good_frame_header",
    srcs = [
        "ext/transport/chaotic_good/frame_header.cc",
    ],
    hdrs = [
        "ext/transport/chaotic_good/frame_header.h",
    ],
    external_deps = [
        "absl/status",
        "absl/status:statusor",
        "absl/strings",
    ],
    deps = [
        "bitset",
        "channelz_property_list",
        "//:gpr_platform",
    ],
)

grpc_cc_library(
    name = "chaotic_good",
    srcs = [
        "ext/transport/chaotic_good/chaotic_good.cc",
    ],
    hdrs = [
        "ext/transport/chaotic_good/chaotic_good.h",
    ],
    external_deps = [
        "absl/strings",
    ],
    visibility = ["//bazel:chaotic_good"],
    deps = [
        "chaotic_good_connector",
        "chaotic_good_server",
        "//:config",
    ],
)

grpc_cc_library(
    name = "chaotic_good_config",
    hdrs = [
        "ext/transport/chaotic_good/config.h",
    ],
    external_deps = ["absl/container:flat_hash_set"],
    deps = [
        "channel_args",
        "chaotic_good_frame_cc_proto",
        "chaotic_good_message_chunker",
        "chaotic_good_pending_connection",
        "chaotic_good_tcp_frame_transport",
        "event_engine_extensions",
    ],
)

grpc_cc_library(
    name = "chaotic_good_tcp_frame_header",
    srcs = [
        "ext/transport/chaotic_good/tcp_frame_header.cc",
    ],
    hdrs = [
        "ext/transport/chaotic_good/tcp_frame_header.h",
    ],
    external_deps = [
        "absl/strings",
        "absl/log",
    ],
    deps = [
        "channelz_property_list",
        "chaotic_good_frame_header",
        "chaotic_good_serialize_little_endian",
    ],
)

grpc_cc_library(
    name = "chaotic_good_tcp_ztrace_collector",
    srcs = [
        "ext/transport/chaotic_good/tcp_ztrace_collector.cc",
    ],
    hdrs = [
        "ext/transport/chaotic_good/tcp_ztrace_collector.h",
    ],
    deps = [
        "chaotic_good_frame_header",
        "chaotic_good_tcp_frame_header",
        "event_engine_utils",
        "ztrace_collector",
        "//:gpr",
    ],
)

grpc_cc_library(
    name = "chaotic_good_message_chunker",
    hdrs = [
        "ext/transport/chaotic_good/message_chunker.h",
    ],
    deps = [
        "chaotic_good_frame",
        "chaotic_good_frame_transport",
        "if",
        "loop",
        "map",
        "seq",
        "status_flag",
    ],
)

grpc_cc_library(
    name = "chaotic_good_message_reassembly",
    hdrs = [
        "ext/transport/chaotic_good/message_reassembly.h",
    ],
    external_deps = ["absl/log"],
    deps = [
        "call_spine",
        "chaotic_good_frame",
    ],
)

grpc_cc_library(
    name = "chaotic_good_control_endpoint",
    srcs = [
        "ext/transport/chaotic_good/control_endpoint.cc",
    ],
    hdrs = [
        "ext/transport/chaotic_good/control_endpoint.h",
    ],
    external_deps = ["absl/cleanup"],
    deps = [
        "1999",
        "chaotic_good_tcp_ztrace_collector",
        "chaotic_good_transport_context",
        "event_engine_context",
        "event_engine_extensions",
        "event_engine_query_extensions",
        "event_engine_tcp_socket_utils",
        "grpc_promise_endpoint",
        "loop",
        "sync",
        "try_seq",
        "//:ref_counted_ptr",
    ],
)

grpc_cc_library(
    name = "chaotic_good_pending_connection",
    hdrs = [
        "ext/transport/chaotic_good/pending_connection.h",
    ],
    external_deps = ["absl/status:statusor"],
    deps = [
        "dual_ref_counted",
        "grpc_promise_endpoint",
        "//:promise",
    ],
)

grpc_cc_library(
    name = "chaotic_good_data_endpoints",
    srcs = [
        "ext/transport/chaotic_good/data_endpoints.cc",
    ],
    hdrs = [
        "ext/transport/chaotic_good/data_endpoints.h",
    ],
    external_deps = [
        "absl/cleanup",
        "absl/container:inlined_vector",
        "absl/strings",
        "absl/time",
        "absl/log",
    ],
    deps = [
        "1999",
        "channelz_property_list",
        "chaotic_good_frame_transport",
        "chaotic_good_pending_connection",
        "chaotic_good_scheduler",
        "chaotic_good_send_rate",
        "chaotic_good_serialize_little_endian",
        "chaotic_good_tcp_frame_header",
        "chaotic_good_tcp_ztrace_collector",
        "chaotic_good_transport_context",
        "default_tcp_tracer",
        "dump_args",
        "event_engine_context",
        "event_engine_extensions",
        "event_engine_query_extensions",
        "event_engine_tcp_socket_utils",
        "grpc_promise_endpoint",
        "latent_see",
        "loop",
        "map",
        "metrics",
        "mpsc",
        "race",
        "ref_counted",
        "seq",
        "seq_bit_set",
        "shared_bit_gen",
        "slice_buffer",
        "status_flag",
        "time",
        "transport_framing_endpoint_extension",
        "try_seq",
        "//:channelz",
        "//:event_engine_base_hdrs",
        "//:gpr",
        "//:promise",
    ],
)

grpc_cc_library(
    name = "chaotic_good_frame_transport",
    hdrs = [
        "ext/transport/chaotic_good/frame_transport.h",
    ],
    external_deps = ["absl/strings"],
    deps = [
        "1999",
        "chaotic_good_frame",
        "chaotic_good_frame_header",
        "chaotic_good_transport_context",
        "event_engine_context",
        "event_engine_tcp_socket_utils",
        "grpc_promise_endpoint",
        "inter_activity_pipe",
        "loop",
        "map",
        "match_promise",
        "mpsc",
        "pipe",
        "tcp_tracer",
        "//:promise",
    ],
)

grpc_cc_library(
    name = "chaotic_good_serialize_little_endian",
    hdrs = [
        "ext/transport/chaotic_good/serialize_little_endian.h",
    ],
)

grpc_cc_library(
    name = "chaotic_good_send_rate",
    srcs = [
        "ext/transport/chaotic_good/send_rate.cc",
    ],
    hdrs = [
        "ext/transport/chaotic_good/send_rate.h",
    ],
    external_deps = [
        "absl/log",
    ],
    deps = [
        "channelz_property_list",
        "grpc_check",
    ],
)

grpc_cc_library(
    name = "chaotic_good_scheduler",
    srcs = [
        "ext/transport/chaotic_good/scheduler.cc",
    ],
    hdrs = [
        "ext/transport/chaotic_good/scheduler.h",
    ],
    external_deps = [
        "absl/log",
        "absl/strings",
    ],
    deps = [
        "chaotic_good_send_rate",
        "chaotic_good_tcp_ztrace_collector",
        "shared_bit_gen",
    ],
)

grpc_cc_library(
    name = "chaotic_good_tcp_frame_transport",
    srcs = [
        "ext/transport/chaotic_good/tcp_frame_transport.cc",
    ],
    hdrs = [
        "ext/transport/chaotic_good/tcp_frame_transport.h",
    ],
    deps = [
        "chaotic_good_control_endpoint",
        "chaotic_good_data_endpoints",
        "chaotic_good_frame_header",
        "chaotic_good_frame_transport",
        "chaotic_good_pending_connection",
        "chaotic_good_serialize_little_endian",
        "chaotic_good_tcp_frame_header",
        "chaotic_good_tcp_ztrace_collector",
        "chaotic_good_transport_context",
        "event_engine_tcp_socket_utils",
        "if",
        "inter_activity_latch",
        "join",
        "loop",
        "race",
        "seq",
        "transport_framing_endpoint_extension",
        "try_seq",
    ],
)

grpc_cc_library(
    name = "chaotic_good_transport_context",
    hdrs = [
        "ext/transport/chaotic_good/transport_context.h",
    ],
    deps = [
        "channel_args",
        "metrics",
        "ref_counted",
        "//:channelz",
        "//:event_engine_base_hdrs",
        "//:ref_counted_ptr",
    ],
)

grpc_cc_library(
    name = "chaotic_good_client_transport",
    srcs = [
        "ext/transport/chaotic_good/client_transport.cc",
    ],
    hdrs = [
        "ext/transport/chaotic_good/client_transport.h",
    ],
    external_deps = [
        "absl/base:core_headers",
        "absl/container:flat_hash_map",
        "absl/log",
        "absl/random",
        "absl/random:bit_gen_ref",
        "absl/status",
        "absl/status:statusor",
    ],
    deps = [
        "activity",
        "arena",
        "chaotic_good_config",
        "chaotic_good_frame",
        "chaotic_good_frame_header",
        "chaotic_good_frame_transport",
        "chaotic_good_message_reassembly",
        "chaotic_good_pending_connection",
        "chaotic_good_transport_context",
        "context",
        "event_engine_context",
        "event_engine_query_extensions",
        "for_each",
        "grpc_check",
        "grpc_promise_endpoint",
        "if",
        "inter_activity_pipe",
        "loop",
        "map",
        "memory_quota",
        "metadata_batch",
        "mpsc",
        "pipe",
        "poll",
        "resource_quota",
        "slice",
        "slice_buffer",
        "switch",
        "sync",
        "try_join",
        "try_seq",
        "//:exec_ctx",
        "//:gpr_platform",
        "//:grpc_base",
        "//:ref_counted_ptr",
    ],
)

grpc_cc_library(
    name = "chaotic_good_server_transport",
    srcs = [
        "ext/transport/chaotic_good/server_transport.cc",
    ],
    hdrs = [
        "ext/transport/chaotic_good/server_transport.h",
    ],
    external_deps = [
        "absl/base:core_headers",
        "absl/cleanup",
        "absl/container:flat_hash_map",
        "absl/functional:any_invocable",
        "absl/log",
        "absl/random",
        "absl/random:bit_gen_ref",
        "absl/status",
        "absl/status:statusor",
    ],
    deps = [
        "1999",
        "activity",
        "arena",
        "channelz_property_list",
        "chaotic_good_config",
        "chaotic_good_frame",
        "chaotic_good_frame_header",
        "chaotic_good_frame_transport",
        "chaotic_good_message_chunker",
        "chaotic_good_message_reassembly",
        "chaotic_good_pending_connection",
        "chaotic_good_transport_context",
        "context",
        "default_event_engine",
        "event_engine_context",
        "event_engine_wakeup_scheduler",
        "for_each",
        "grpc_check",
        "grpc_promise_endpoint",
        "if",
        "inter_activity_latch",
        "inter_activity_pipe",
        "loop",
        "memory_quota",
        "metadata_batch",
        "mpsc",
        "pipe",
        "poll",
        "resource_quota",
        "seq",
        "slice",
        "slice_buffer",
        "switch",
        "sync",
        "try_join",
        "try_seq",
        "//:exec_ctx",
        "//:gpr_platform",
        "//:grpc_base",
        "//:ref_counted_ptr",
    ],
)

grpc_cc_library(
    name = "chaotic_good_server",
    srcs = [
        "ext/transport/chaotic_good/server/chaotic_good_server.cc",
    ],
    hdrs = [
        "ext/transport/chaotic_good/server/chaotic_good_server.h",
    ],
    external_deps = [
        "absl/container:flat_hash_map",
        "absl/log",
        "absl/random",
        "absl/random:bit_gen_ref",
        "absl/status",
        "absl/status:statusor",
    ],
    deps = [
        "activity",
        "arena",
        "channel_args",
        "channel_args_endpoint_config",
        "chaotic_good_config",
        "chaotic_good_frame",
        "chaotic_good_frame_header",
        "chaotic_good_legacy_server",
        "chaotic_good_pending_connection",
        "chaotic_good_server_transport",
        "chaotic_good_tcp_frame_transport",
        "closure",
        "context",
        "error",
        "error_utils",
        "event_engine_common",
        "event_engine_context",
        "event_engine_extensions",
        "event_engine_query_extensions",
        "event_engine_shim",
        "event_engine_tcp_socket_utils",
        "event_engine_utils",
        "event_engine_wakeup_scheduler",
        "grpc_check",
        "grpc_promise_endpoint",
        "if",
        "inter_activity_latch",
        "iomgr_fwd",
        "join",
        "latch",
        "memory_quota",
        "metadata",
        "metadata_batch",
        "metrics",
        "posix_event_engine_base_hdrs",
        "race",
        "resource_quota",
        "shared_bit_gen",
        "sleep",
        "slice",
        "slice_buffer",
        "status_helper",
        "sync",
        "time",
        "try_seq",
        "//:channelz",
        "//:config",
        "//:gpr_platform",
        "//:grpc_base",
        "//:handshaker",
        "//:iomgr",
        "//:orphanable",
        "//:ref_counted_ptr",
        "//:server",
    ],
)

grpc_cc_library(
    name = "chaotic_good_connector",
    srcs = [
        "ext/transport/chaotic_good/client/chaotic_good_connector.cc",
    ],
    hdrs = [
        "ext/transport/chaotic_good/client/chaotic_good_connector.h",
    ],
    external_deps = [
        "absl/log",
        "absl/random",
        "absl/random:bit_gen_ref",
        "absl/status",
        "absl/status:statusor",
    ],
    deps = [
        "activity",
        "all_ok",
        "arena",
        "channel_args",
        "channel_args_endpoint_config",
        "chaotic_good_client_transport",
        "chaotic_good_config",
        "chaotic_good_frame",
        "chaotic_good_frame_cc_proto",
        "chaotic_good_frame_header",
        "chaotic_good_legacy_connector",
        "chaotic_good_tcp_frame_transport",
        "closure",
        "context",
        "endpoint_transport_client_channel_factory",
        "error",
        "error_utils",
        "event_engine_context",
        "event_engine_extensions",
        "event_engine_query_extensions",
        "event_engine_tcp_socket_utils",
        "event_engine_wakeup_scheduler",
        "grpc_check",
        "grpc_promise_endpoint",
        "inter_activity_latch",
        "latch",
        "memory_quota",
        "metrics",
        "no_destruct",
        "notification",
        "race",
        "resource_quota",
        "sleep",
        "slice",
        "slice_buffer",
        "subchannel_connector",
        "sync",
        "tcp_connect_handshaker",
        "time",
        "try_seq",
        "wait_for_callback",
        "//:channel",
        "//:channel_create",
        "//:config",
        "//:debug_location",
        "//:exec_ctx",
        "//:gpr_platform",
        "//:grpc_base",
        "//:grpc_client_channel",
        "//:handshaker",
        "//:iomgr",
        "//:ref_counted_ptr",
    ],
)

grpc_cc_library(
    name = "chaotic_good_legacy_frame",
    srcs = [
        "ext/transport/chaotic_good_legacy/frame.cc",
    ],
    hdrs = [
        "ext/transport/chaotic_good_legacy/frame.h",
    ],
    external_deps = [
        "absl/random:bit_gen_ref",
        "absl/status",
        "absl/status:statusor",
    ],
    deps = [
        "arena",
        "bitset",
        "chaotic_good_frame_cc_proto",
        "chaotic_good_legacy_frame_header",
        "context",
        "grpc_check",
        "match",
        "message",
        "metadata",
        "no_destruct",
        "slice",
        "slice_buffer",
        "status_helper",
        "//:gpr_platform",
        "//:grpc_base",
    ],
)

grpc_cc_library(
    name = "chaotic_good_legacy_frame_header",
    srcs = [
        "ext/transport/chaotic_good_legacy/frame_header.cc",
    ],
    hdrs = [
        "ext/transport/chaotic_good_legacy/frame_header.h",
    ],
    external_deps = [
        "absl/status",
        "absl/status:statusor",
        "absl/strings",
    ],
    deps = [
        "bitset",
        "channelz_property_list",
        "//:gpr_platform",
    ],
)

grpc_cc_library(
    name = "chaotic_good_legacy_config",
    hdrs = [
        "ext/transport/chaotic_good_legacy/config.h",
    ],
    external_deps = ["absl/container:flat_hash_set"],
    deps = [
        "channel_args",
        "chaotic_good_frame_cc_proto",
        "chaotic_good_legacy_message_chunker",
        "chaotic_good_legacy_pending_connection",
        "chaotic_good_legacy_transport",
        "event_engine_extensions",
    ],
)

grpc_cc_library(
    name = "chaotic_good_legacy_message_chunker",
    hdrs = [
        "ext/transport/chaotic_good_legacy/message_chunker.h",
    ],
    deps = [
        "chaotic_good_legacy_frame",
        "if",
        "loop",
        "map",
        "seq",
        "status_flag",
    ],
)

grpc_cc_library(
    name = "chaotic_good_legacy_message_reassembly",
    hdrs = [
        "ext/transport/chaotic_good_legacy/message_reassembly.h",
    ],
    external_deps = ["absl/log"],
    deps = [
        "call_spine",
        "chaotic_good_legacy_frame",
    ],
)

grpc_cc_library(
    name = "chaotic_good_legacy_control_endpoint",
    srcs = [
        "ext/transport/chaotic_good_legacy/control_endpoint.cc",
    ],
    hdrs = [
        "ext/transport/chaotic_good_legacy/control_endpoint.h",
    ],
    external_deps = ["absl/cleanup"],
    deps = [
        "1999",
        "chaotic_good_legacy_ztrace_collector",
        "event_engine_context",
        "event_engine_extensions",
        "event_engine_tcp_socket_utils",
        "grpc_promise_endpoint",
        "loop",
        "map",
        "sync",
        "try_seq",
    ],
)

grpc_cc_library(
    name = "chaotic_good_legacy_ztrace_collector",
    hdrs = [
        "ext/transport/chaotic_good_legacy/legacy_ztrace_collector.h",
    ],
    external_deps = ["absl/log"],
    deps = [
        "channelz_property_list",
        "chaotic_good_legacy_frame_header",
        "ztrace_collector",
    ],
)

grpc_cc_library(
    name = "chaotic_good_legacy_pending_connection",
    hdrs = [
        "ext/transport/chaotic_good_legacy/pending_connection.h",
    ],
    external_deps = ["absl/status:statusor"],
    deps = [
        "dual_ref_counted",
        "grpc_promise_endpoint",
        "//:promise",
    ],
)

grpc_cc_library(
    name = "chaotic_good_legacy_data_endpoints",
    srcs = [
        "ext/transport/chaotic_good_legacy/data_endpoints.cc",
    ],
    hdrs = [
        "ext/transport/chaotic_good_legacy/data_endpoints.h",
    ],
    external_deps = [
        "absl/cleanup",
        "absl/strings",
    ],
    deps = [
        "1999",
        "channelz_property_list",
        "chaotic_good_legacy_pending_connection",
        "chaotic_good_legacy_ztrace_collector",
        "default_tcp_tracer",
        "event_engine_context",
        "event_engine_extensions",
        "event_engine_query_extensions",
        "event_engine_tcp_socket_utils",
        "grpc_promise_endpoint",
        "loop",
        "metrics",
        "seq",
        "slice_buffer",
        "try_seq",
        "//:promise",
    ],
)

grpc_cc_library(
    name = "chaotic_good_legacy_transport",
    hdrs = [
        "ext/transport/chaotic_good_legacy/chaotic_good_transport.h",
    ],
    external_deps = ["absl/strings"],
    deps = [
        "call_spine",
        "channelz_property_list",
        "chaotic_good_legacy_control_endpoint",
        "chaotic_good_legacy_data_endpoints",
        "chaotic_good_legacy_frame",
        "chaotic_good_legacy_frame_header",
        "chaotic_good_legacy_ztrace_collector",
        "event_engine_context",
        "event_engine_tcp_socket_utils",
        "grpc_promise_endpoint",
        "lock_based_mpsc",
        "loop",
        "match_promise",
        "seq",
        "try_join",
        "try_seq",
        "//:gpr_platform",
        "//:grpc_trace",
    ],
)

grpc_cc_library(
    name = "chaotic_good_legacy_client_transport",
    srcs = [
        "ext/transport/chaotic_good_legacy/client_transport.cc",
    ],
    hdrs = [
        "ext/transport/chaotic_good_legacy/client_transport.h",
    ],
    external_deps = [
        "absl/base:core_headers",
        "absl/container:flat_hash_map",
        "absl/log",
        "absl/random",
        "absl/random:bit_gen_ref",
        "absl/status",
        "absl/status:statusor",
    ],
    deps = [
        "activity",
        "arena",
        "channelz_property_list",
        "chaotic_good_legacy_config",
        "chaotic_good_legacy_frame",
        "chaotic_good_legacy_frame_header",
        "chaotic_good_legacy_message_reassembly",
        "chaotic_good_legacy_pending_connection",
        "chaotic_good_legacy_transport",
        "context",
        "event_engine_context",
        "event_engine_query_extensions",
        "for_each",
        "grpc_check",
        "grpc_promise_endpoint",
        "if",
        "inter_activity_pipe",
        "lock_based_mpsc",
        "loop",
        "map",
        "memory_quota",
        "metadata_batch",
        "metrics",
        "pipe",
        "poll",
        "resource_quota",
        "slice",
        "slice_buffer",
        "switch",
        "sync",
        "try_join",
        "try_seq",
        "//:exec_ctx",
        "//:gpr_platform",
        "//:grpc_base",
        "//:ref_counted_ptr",
    ],
)

grpc_cc_library(
    name = "chaotic_good_legacy_server_transport",
    srcs = [
        "ext/transport/chaotic_good_legacy/server_transport.cc",
    ],
    hdrs = [
        "ext/transport/chaotic_good_legacy/server_transport.h",
    ],
    external_deps = [
        "absl/base:core_headers",
        "absl/cleanup",
        "absl/container:flat_hash_map",
        "absl/functional:any_invocable",
        "absl/log",
        "absl/random",
        "absl/random:bit_gen_ref",
        "absl/status",
        "absl/status:statusor",
    ],
    deps = [
        "1999",
        "activity",
        "arena",
        "chaotic_good_legacy_config",
        "chaotic_good_legacy_frame",
        "chaotic_good_legacy_frame_header",
        "chaotic_good_legacy_message_reassembly",
        "chaotic_good_legacy_pending_connection",
        "chaotic_good_legacy_transport",
        "context",
        "default_event_engine",
        "event_engine_context",
        "event_engine_wakeup_scheduler",
        "for_each",
        "grpc_check",
        "grpc_promise_endpoint",
        "if",
        "inter_activity_latch",
        "inter_activity_pipe",
        "lock_based_mpsc",
        "loop",
        "memory_quota",
        "metadata_batch",
        "metrics",
        "pipe",
        "poll",
        "resource_quota",
        "seq",
        "slice",
        "slice_buffer",
        "switch",
        "sync",
        "try_join",
        "try_seq",
        "//:exec_ctx",
        "//:gpr_platform",
        "//:grpc_base",
        "//:ref_counted_ptr",
    ],
)

grpc_cc_library(
    name = "chaotic_good_legacy_server",
    srcs = [
        "ext/transport/chaotic_good_legacy/server/chaotic_good_server.cc",
    ],
    hdrs = [
        "ext/transport/chaotic_good_legacy/server/chaotic_good_server.h",
    ],
    external_deps = [
        "absl/container:flat_hash_map",
        "absl/log",
        "absl/random",
        "absl/random:bit_gen_ref",
        "absl/status",
        "absl/status:statusor",
    ],
    deps = [
        "activity",
        "arena",
        "channel_args",
        "channel_args_endpoint_config",
        "chaotic_good_legacy_config",
        "chaotic_good_legacy_frame",
        "chaotic_good_legacy_frame_header",
        "chaotic_good_legacy_pending_connection",
        "chaotic_good_legacy_server_transport",
        "closure",
        "context",
        "error",
        "error_utils",
        "event_engine_common",
        "event_engine_context",
        "event_engine_extensions",
        "event_engine_query_extensions",
        "event_engine_shim",
        "event_engine_tcp_socket_utils",
        "event_engine_utils",
        "event_engine_wakeup_scheduler",
        "grpc_check",
        "grpc_promise_endpoint",
        "if",
        "inter_activity_latch",
        "iomgr_fwd",
        "join",
        "latch",
        "memory_quota",
        "metadata",
        "metadata_batch",
        "race",
        "resource_quota",
        "shared_bit_gen",
        "sleep",
        "slice",
        "slice_buffer",
        "status_helper",
        "sync",
        "time",
        "try_seq",
        "//:channelz",
        "//:config",
        "//:gpr_platform",
        "//:grpc_base",
        "//:handshaker",
        "//:iomgr",
        "//:orphanable",
        "//:ref_counted_ptr",
        "//:server",
    ],
)

grpc_cc_library(
    name = "chaotic_good_legacy_connector",
    srcs = [
        "ext/transport/chaotic_good_legacy/client/chaotic_good_connector.cc",
    ],
    hdrs = [
        "ext/transport/chaotic_good_legacy/client/chaotic_good_connector.h",
    ],
    external_deps = [
        "absl/log",
        "absl/random",
        "absl/random:bit_gen_ref",
        "absl/status",
        "absl/status:statusor",
    ],
    deps = [
        "activity",
        "all_ok",
        "arena",
        "channel_args",
        "channel_args_endpoint_config",
        "chaotic_good_frame_cc_proto",
        "chaotic_good_legacy_client_transport",
        "chaotic_good_legacy_config",
        "chaotic_good_legacy_frame",
        "chaotic_good_legacy_frame_header",
        "closure",
        "context",
        "error",
        "error_utils",
        "event_engine_context",
        "event_engine_extensions",
        "event_engine_query_extensions",
        "event_engine_tcp_socket_utils",
        "event_engine_wakeup_scheduler",
        "grpc_check",
        "grpc_promise_endpoint",
        "inter_activity_latch",
        "latch",
        "memory_quota",
        "no_destruct",
        "notification",
        "race",
        "resource_quota",
        "sleep",
        "slice",
        "slice_buffer",
        "subchannel_connector",
        "sync",
        "time",
        "try_seq",
        "wait_for_callback",
        "//:channel",
        "//:channel_create",
        "//:config",
        "//:debug_location",
        "//:exec_ctx",
        "//:gpr_platform",
        "//:grpc_base",
        "//:grpc_client_channel",
        "//:handshaker",
        "//:iomgr",
        "//:ref_counted_ptr",
    ],
)

grpc_cc_library(
    name = "gcp_metadata_query",
    srcs = [
        "util/gcp_metadata_query.cc",
    ],
    hdrs = [
        "util/gcp_metadata_query.h",
    ],
    external_deps = [
        "absl/functional:any_invocable",
        "absl/log",
        "absl/status",
        "absl/status:statusor",
        "absl/strings",
        "absl/strings:str_format",
    ],
    deps = [
        "closure",
        "error",
        "grpc_check",
        "status_helper",
        "time",
        "//:gpr_platform",
        "//:grpc_base",
        "//:grpc_core_credentials_header",
        "//:grpc_security_base",
        "//:grpc_trace",
        "//:httpcli",
        "//:iomgr",
        "//:orphanable",
        "//:ref_counted_ptr",
        "//:transport_auth_context",
        "//:uri",
    ],
)

grpc_cc_library(
    name = "check_class_size",
    hdrs = [
        "util/check_class_size.h",
    ],
    deps = [
        "//:gpr_platform",
    ],
)

grpc_cc_library(
    name = "logging_sink",
    hdrs = [
        "ext/filters/logging/logging_sink.h",
    ],
    external_deps = [
        "absl/numeric:int128",
        "absl/strings",
    ],
    visibility = [
        "//src/cpp/ext/gcp:__subpackages__",
        "//test:__subpackages__",
    ],
    deps = [
        "time",
        "//:gpr_platform",
    ],
)

grpc_cc_library(
    name = "logging_filter",
    srcs = [
        "ext/filters/logging/logging_filter.cc",
    ],
    hdrs = [
        "ext/filters/logging/logging_filter.h",
    ],
    external_deps = [
        "absl/log",
        "absl/numeric:int128",
        "absl/random",
        "absl/random:distributions",
        "absl/status:statusor",
        "absl/strings",
    ],
    deps = [
        "arena",
        "arena_promise",
        "cancel_callback",
        "channel_args",
        "channel_fwd",
        "channel_stack_type",
        "context",
        "latent_see",
        "logging_sink",
        "map",
        "metadata_batch",
        "pipe",
        "slice",
        "slice_buffer",
        "time",
        "//:call_tracer",
        "//:channel_arg_names",
        "//:config",
        "//:gpr",
        "//:gpr_platform",
        "//:grpc_base",
        "//:grpc_client_channel",
        "//:grpc_public_hdrs",
        "//:grpc_resolver",
        "//:uri",
    ],
)

grpc_cc_library(
    name = "grpc_promise_endpoint",
    srcs = [
        "lib/transport/promise_endpoint.cc",
    ],
    external_deps = [
        "absl/base:core_headers",
        "absl/log",
        "absl/status",
        "absl/status:statusor",
    ],
    public_hdrs = [
        "lib/transport/promise_endpoint.h",
    ],
    deps = [
        "activity",
        "cancel_callback",
        "dump_args",
        "event_engine_common",
        "event_engine_extensions",
        "event_engine_query_extensions",
        "grpc_check",
        "if",
        "map",
        "poll",
        "slice",
        "slice_buffer",
        "sync",
        "//:event_engine_base_hdrs",
        "//:exec_ctx",
        "//:gpr",
    ],
)

grpc_cc_library(
    name = "call_final_info",
    srcs = [
        "lib/transport/call_final_info.cc",
    ],
    hdrs = [
        "lib/transport/call_final_info.h",
    ],
    deps = [
        "//:gpr",
        "//:grpc_public_hdrs",
        "//:grpc_support_time",
    ],
)

grpc_cc_library(
    name = "function_signature",
    hdrs = [
        "util/function_signature.h",
    ],
    external_deps = [
        "absl/strings",
    ],
)

grpc_cc_library(
    name = "call_finalization",
    hdrs = [
        "call/call_finalization.h",
    ],
    visibility = ["//bazel:alt_grpc_base_legacy"],
    deps = [
        "arena",
        "call_final_info",
        "context",
        "//:gpr_platform",
    ],
)

grpc_cc_library(
    name = "call_state",
    srcs = [
        "call/call_state.cc",
    ],
    hdrs = [
        "call/call_state.h",
    ],
    deps = [
        "activity",
        "poll",
        "status_flag",
        "//:gpr",
        "//:grpc_trace",
    ],
)

grpc_cc_library(
    name = "call_filters",
    srcs = [
        "call/call_filters.cc",
    ],
    hdrs = [
        "call/call_filters.h",
    ],
    external_deps = [
        "absl/log",
    ],
    deps = [
        "call_final_info",
        "call_state",
        "dump_args",
        "for_each",
        "grpc_check",
        "if",
        "latch",
        "map",
        "message",
        "metadata",
        "ref_counted",
        "seq",
        "status_flag",
        "try_seq",
        "//:gpr",
        "//:promise",
        "//:ref_counted_ptr",
    ],
)

grpc_cc_library(
    name = "filter_fusion",
    hdrs = [
        "call/filter_fusion.h",
    ],
    external_deps = [
        "absl/status",
        "absl/strings",
        "absl/log",
        "absl/memory",
    ],
    deps = [
        "call_filters",
        "call_final_info",
        "channel_args",
        "gpr_manual_constructor",
        "grpc_check",
        "metadata",
        "status_helper",
        "type_list",
        "//:grpc_base",
        "//:grpc_public_hdrs",
        "//:promise",
    ],
)

grpc_cc_library(
    name = "interception_chain",
    srcs = [
        "call/interception_chain.cc",
    ],
    hdrs = [
        "call/interception_chain.h",
    ],
    deps = [
        "call_destination",
        "call_filters",
        "call_spine",
        "filter_args",
        "match",
        "metadata",
        "ref_counted",
        "//:gpr_platform",
        "//:grpc_trace",
    ],
)

grpc_cc_library(
    name = "call_destination",
    hdrs = [
        "call/call_destination.h",
    ],
    deps = [
        "call_spine",
        "//:gpr_platform",
        "//:orphanable",
    ],
)

grpc_cc_library(
    name = "parsed_metadata",
    srcs = [
        "call/parsed_metadata.cc",
    ],
    hdrs = [
        "call/parsed_metadata.h",
    ],
    external_deps = [
        "absl/functional:function_ref",
        "absl/meta:type_traits",
        "absl/strings",
    ],
    deps = [
        "slice",
        "time",
        "//:gpr_platform",
    ],
)

grpc_cc_library(
    name = "metadata",
    srcs = [
        "call/metadata.cc",
    ],
    hdrs = [
        "call/metadata.h",
    ],
    visibility = ["//bazel:core_credentials"],
    deps = [
        "error_utils",
        "metadata_batch",
        "try_seq",
        "//:gpr_platform",
    ],
)

grpc_cc_library(
    name = "message",
    srcs = [
        "call/message.cc",
    ],
    hdrs = [
        "call/message.h",
    ],
    external_deps = ["absl/strings"],
    deps = [
        "arena",
        "slice_buffer",
        "//:gpr_platform",
        "//:grpc_public_hdrs",
    ],
)

grpc_cc_library(
    name = "call_spine",
    srcs = [
        "call/call_spine.cc",
    ],
    hdrs = [
        "call/call_spine.h",
    ],
    external_deps = [
        "absl/functional:any_invocable",
        "absl/log",
    ],
    deps = [
        "1999",
        "call_arena_allocator",
        "call_filters",
        "dual_ref_counted",
        "event_engine_context",
        "for_each",
        "grpc_check",
        "if",
        "latch",
        "message",
        "metadata",
        "pipe",
        "prioritized_race",
        "promise_status",
        "status_flag",
        "try_seq",
        "//:gpr",
        "//:promise",
    ],
)

grpc_cc_library(
    name = "direct_channel",
    srcs = [
        "client_channel/direct_channel.cc",
    ],
    hdrs = [
        "client_channel/direct_channel.h",
    ],
    deps = [
        "channel_stack_type",
        "event_engine_context",
        "interception_chain",
        "//:channel",
        "//:config",
        "//:grpc_base",
        "//:orphanable",
    ],
)

grpc_cc_library(
    name = "metadata_batch",
    srcs = [
        "call/metadata_batch.cc",
    ],
    hdrs = [
        "call/custom_metadata.h",
        "call/metadata_batch.h",
        "call/simple_slice_based_metadata.h",
    ],
    external_deps = [
        "absl/base:no_destructor",
        "absl/container:flat_hash_set",
        "absl/container:inlined_vector",
        "absl/functional:function_ref",
        "absl/log",
        "absl/meta:type_traits",
        "absl/strings",
        "absl/strings:str_format",
    ],
    deps = [
        "chunked_vector",
        "compression",
        "experiments",
        "grpc_check",
        "if_list",
        "metadata_compression_traits",
        "packed_table",
        "parsed_metadata",
        "poll",
        "slice",
        "time",
        "timeout_encoding",
        "type_list",
        "//:gpr",
        "//:grpc_public_hdrs",
    ],
)

grpc_cc_library(
    name = "endpoint_transport",
    hdrs = [
        "transport/endpoint_transport.h",
    ],
    external_deps = [
        "absl/strings",
    ],
    visibility = ["//bazel:chaotic_good"],
    deps = [
        "channel_args",
        "//:grpc_public_hdrs",
    ],
)

grpc_cc_library(
    name = "auth_context_comparator_registry",
    hdrs = [
        "transport/auth_context_comparator_registry.h",
    ],
    external_deps = [
        "absl/functional:any_invocable",
        "absl/strings",
    ],
    visibility = ["//transport_auth_context:__subpackages__"],
    deps = [
        "channel_args",
        "//:grpc_public_hdrs",
    ],
)

grpc_cc_library(
    name = "endpoint_transport_client_channel_factory",
    srcs = [
        "transport/endpoint_transport_client_channel_factory.cc",
    ],
    hdrs = [
        "transport/endpoint_transport_client_channel_factory.h",
    ],
    deps = [
        "channel_args",
        "no_destruct",
        "//:grpc_client_channel",
        "//:grpc_security_base",
    ],
)

grpc_cc_library(
    name = "timeout_encoding",
    srcs = [
        "lib/transport/timeout_encoding.cc",
    ],
    hdrs = [
        "lib/transport/timeout_encoding.h",
    ],
    external_deps = [
        "absl/base:core_headers",
    ],
    deps = [
        "grpc_check",
        "slice",
        "time",
        "//:gpr",
        "//:grpc_support_time",
    ],
)

grpc_cc_library(
    name = "call_arena_allocator",
    srcs = [
        "call/call_arena_allocator.cc",
    ],
    hdrs = [
        "call/call_arena_allocator.h",
    ],
    deps = [
        "arena",
        "memory_quota",
        "ref_counted",
        "//:gpr_platform",
    ],
)

grpc_cc_library(
    name = "compression",
    srcs = [
        "lib/compression/compression.cc",
        "lib/compression/compression_internal.cc",
    ],
    hdrs = [
        "lib/compression/compression_internal.h",
    ],
    external_deps = [
        "absl/container:inlined_vector",
        "absl/strings",
        "absl/strings:str_format",
    ],
    deps = [
        "bitset",
        "channel_args",
        "grpc_check",
        "ref_counted_string",
        "slice",
        "useful",
        "//:gpr",
        "//:grpc_public_hdrs",
        "//:grpc_trace",
        "//:ref_counted_ptr",
    ],
)

grpc_cc_library(
    name = "metrics",
    srcs = [
        "telemetry/metrics.cc",
    ],
    hdrs = [
        "telemetry/metrics.h",
    ],
    external_deps = [
        "absl/functional:any_invocable",
        "absl/functional:function_ref",
        "absl/strings",
        "absl/types:span",
    ],
    deps = [
        "channel_args",
        "grpc_check",
        "no_destruct",
        "slice",
        "sync",
        "time",
        "//:call_tracer",
        "//:gpr",
    ],
)

grpc_cc_library(
    name = "instrument",
    srcs = [
        "telemetry/instrument.cc",
    ],
    hdrs = [
        "telemetry/instrument.h",
    ],
    external_deps = [
        "absl/base:core_headers",
        "absl/functional:any_invocable",
        "absl/functional:function_ref",
        "absl/log:check",
        "absl/log",
        "absl/strings",
        "absl/types:span",
        "absl/container:flat_hash_set",
        "absl/container:flat_hash_map",
        "absl/container:node_hash_map",
        "absl/hash",
    ],
    deps = [
        "avl",
        "channelz_property_list",
        "dual_ref_counted",
        "grpc_check",
        "histogram",
        "match",
        "no_destruct",
        "per_cpu",
        "ref_counted",
        "single_set_ptr",
        "sync",
        "//:channelz",
        "//:gpr",
        "//:ref_counted_ptr",
    ],
)

grpc_cc_library(
    name = "histogram",
    hdrs = [
        "telemetry/histogram.h",
    ],
    external_deps = [
        "absl/log",
        "absl/strings",
        "absl/types:span",
    ],
    deps = [
        "grpc_check",
    ],
)

grpc_cc_library(
    name = "wait_for_single_owner",
    srcs = ["util/wait_for_single_owner.cc"],
    hdrs = ["util/wait_for_single_owner.h"],
    external_deps = [
        "absl/log",
        "absl/functional:any_invocable",
    ],
    deps = [
        "no_destruct",
        "time",
        "//:gpr",
    ],
)

grpc_cc_library(
    name = "ping_promise",
    srcs = [
        "ext/transport/chttp2/transport/ping_promise.cc",
    ],
    hdrs = [
        "ext/transport/chttp2/transport/ping_promise.h",
    ],
    external_deps = [
        "absl/log",
        "absl/status",
    ],
    deps = [
        "1999",
        "grpc_check",
        "if",
        "inter_activity_latch",
        "latch",
        "map",
        "match",
        "ping_abuse_policy",
        "ping_callbacks",
        "ping_rate_policy",
        "race",
        "shared_bit_gen",
        "sleep",
        "time",
        "try_seq",
        ":slice_buffer",
        "//:chttp2_frame",
        "//:promise",
    ],
)

grpc_cc_library(
    name = "keepalive",
    srcs = [
        "ext/transport/chttp2/transport/keepalive.cc",
    ],
    hdrs = [
        "ext/transport/chttp2/transport/keepalive.h",
    ],
    external_deps = [
        "absl/log",
        "absl/status",
    ],
    deps = [
        "1999",
        "all_ok",
        "grpc_check",
        "if",
        "latch",
        "loop",
        "race",
        "sleep",
        "try_seq",
        "//:promise",
    ],
)

grpc_cc_library(
    name = "goaway",
    srcs = [
        "ext/transport/chttp2/transport/goaway.cc",
    ],
    hdrs = [
        "ext/transport/chttp2/transport/goaway.h",
    ],
    external_deps = [
        "absl/log",
        "absl/status",
    ],
    deps = [
        "activity",
        "grpc_check",
        "http2_status",
        "if",
        "race",
        "slice_buffer",
        "try_seq",
        "wait_set",
        "//:chttp2_frame",
        "//:promise",
        "//:ref_counted_ptr",
    ],
)

grpc_cc_library(
    name = "spiffe_utils",
    srcs = [
        "//src/core:credentials/transport/tls/spiffe_utils.cc",
    ],
    hdrs = [
        "//src/core:credentials/transport/tls/spiffe_utils.h",
    ],
    external_deps = [
        "absl/base:core_headers",
        "absl/log:log",
        "absl/status",
        "absl/status:statusor",
        "absl/strings",
        "absl/strings:str_format",
        "libcrypto",
        "libssl",
    ],
    deps = [
        "grpc_check",
        "json",
        "json_args",
        "json_object_loader",
        "json_reader",
        "load_file",
        "ssl_transport_security_utils",
        "status_helper",
    ],
)

grpc_cc_library(
    name = "ztrace_collector",
    hdrs = ["channelz/ztrace_collector.h"],
    defines = select({
        "//:grpc_no_ztrace": ["GRPC_NO_ZTRACE"],
        "//conditions:default": [],
    }),
    external_deps = [
        "absl/container:flat_hash_set",
        "absl/meta:type_traits",
        "absl/status",
        "@com_google_protobuf//upb/mem",
    ],
    deps = [
        "channelz_text_encode",
        "function_signature",
        "json_writer",
        "latent_see",
        "memory_usage",
        "single_set_ptr",
        "sync",
        "time",
        "//:channelz",
        "//:channelz_service_upb",
        "//:channelz_upb",
        "//:gpr",
        "//:grpc_support_time",
        "//:grpc_trace",
        "//:protobuf_any_upb",
        "//:protobuf_any_upbdefs",
        "//:protobuf_timestamp_upb",
    ],
)

grpc_cc_library(
    name = "http2_ztrace_collector",
    hdrs = ["ext/transport/chttp2/transport/http2_ztrace_collector.h"],
    external_deps = [
        "absl/container:flat_hash_set",
    ],
    deps = [
        "channelz_property_list",
        "ztrace_collector",
        "//:chttp2_frame",
    ],
)

grpc_cc_library(
    name = "channelz_property_list",
    srcs = ["channelz/property_list.cc"],
    hdrs = ["channelz/property_list.h"],
    external_deps = [
        "absl/strings",
        "absl/status",
        "absl/container:flat_hash_map",
        "absl/time",
        "@com_google_protobuf//upb/mem",
        "@com_google_protobuf//upb/text",
    ],
    deps = [
        "json",
        "match",
        "time",
        "upb_utils",
        "//:channelz_property_list_upb",
        "//:channelz_property_list_upbdefs",
        "//:channelz_upb",
        "//:gpr",
        "//:protobuf_any_upb",
        "//:protobuf_empty_upb",
    ],
)

grpc_cc_library(
    name = "channelz_text_encode",
    srcs = ["channelz/text_encode.cc"],
    hdrs = ["channelz/text_encode.h"],
    external_deps = [
        "@com_google_protobuf//upb/mem",
        "@com_google_protobuf//upb/reflection",
        "@com_google_protobuf//upb/text",
    ],
    deps = [
        "no_destruct",
        "//:channelz_property_list_upbdefs",
        "//:channelz_service_upbdefs",
        "//:channelz_upbdefs",
    ],
)

grpc_cc_library(
    name = "ssl_transport_security_utils",
    srcs = [
        "//src/core:tsi/ssl_transport_security_utils.cc",
    ],
    hdrs = [
        "//src/core:tsi/ssl_transport_security_utils.h",
    ],
    external_deps = [
        "absl/base:core_headers",
        "absl/log:log",
        "absl/status",
        "absl/status:statusor",
        "absl/strings",
        "libcrypto",
        "libssl",
    ],
    deps = [
        "channel_args",
        "env",
        "error",
        "grpc_check",
        "grpc_transport_chttp2_alpn",
        "load_file",
        "ref_counted",
        "slice",
        "ssl_key_logging",
        "sync",
        "tsi_ssl_types",
        "useful",
        "//:channel_arg_names",
        "//:config_vars",
        "//:gpr",
        "//:grpc_base",
        "//:grpc_core_credentials_header",
        "//:grpc_credentials_util",
        "//:grpc_public_hdrs",
        "//:grpc_security_base",
        "//:ref_counted_ptr",
        "//:transport_auth_context",
        "//:tsi_base",
        "//:tsi_ssl_session_cache",
    ],
)

grpc_cc_library(
    name = "ssl_key_logging",
    srcs = [
        "//src/core:tsi/ssl/key_logging/ssl_key_logging.cc",
    ],
    hdrs = [
        "//src/core:tsi/ssl/key_logging/ssl_key_logging.h",
    ],
    external_deps = [
        "absl/base:core_headers",
        "absl/log:log",
        "absl/status",
        "absl/status:statusor",
        "absl/strings",
        "libcrypto",
        "libssl",
    ],
    visibility = ["//visibility:public"],
    deps = [
        "channel_args",
        "env",
        "error",
        "grpc_check",
        "grpc_transport_chttp2_alpn",
        "load_file",
        "ref_counted",
        "slice",
        "sync",
        "tsi_ssl_types",
        "useful",
        "//:channel_arg_names",
        "//:config_vars",
        "//:gpr",
        "//:grpc_base",
        "//:grpc_core_credentials_header",
        "//:grpc_credentials_util",
        "//:grpc_public_hdrs",
        "//:grpc_security_base",
        "//:ref_counted_ptr",
        "//:transport_auth_context",
        "//:tsi_base",
        "//:tsi_ssl_session_cache",
    ],
)

grpc_cc_library(
    name = "zviz_strings",
    srcs = [
        "channelz/zviz/strings.cc",
    ],
    hdrs = ["channelz/zviz/strings.h"],
    external_deps = [
        "absl/strings",
    ],
)

grpc_cc_library(
    name = "zviz_environment",
    srcs = [
        "channelz/zviz/environment.cc",
    ],
    hdrs = ["channelz/zviz/environment.h"],
    external_deps = [
        "absl/strings",
        "absl/status:statusor",
    ],
    deps = [
        "zviz_strings",
        "//src/proto/grpc/channelz/v2:channelz_cc_proto",
    ],
)

grpc_cc_library(
    name = "zviz_layout",
    srcs = [
        "channelz/zviz/layout.cc",
    ],
    hdrs = ["channelz/zviz/layout.h"],
    external_deps = [
        "absl/strings",
    ],
    deps = [
        "zviz_environment",
        "//src/proto/grpc/channelz/v2:channelz_cc_proto",
        "@com_google_protobuf//:duration_cc_proto",
        "@com_google_protobuf//:timestamp_cc_proto",
    ],
)

grpc_cc_library(
    name = "zviz_data",
    srcs = [
        "channelz/zviz/data.cc",
    ],
    hdrs = ["channelz/zviz/data.h"],
    external_deps = [
        "absl/container:flat_hash_map",
        "absl/strings",
        "absl/types:span",
    ],
    deps = [
        "no_destruct",
        "zviz_environment",
        "zviz_layout",
        "//src/proto/grpc/channelz/v2:channelz_cc_proto",
        "//src/proto/grpc/channelz/v2:promise_cc_proto",
        "//src/proto/grpc/channelz/v2:property_list_cc_proto",
    ],
)

grpc_cc_library(
    name = "zviz_trace",
    srcs = [
        "channelz/zviz/trace.cc",
    ],
    hdrs = ["channelz/zviz/trace.h"],
    external_deps = [
        "absl/container:flat_hash_map",
        "absl/strings",
        "absl/types:span",
    ],
    deps = [
        "zviz_data",
        "zviz_environment",
        "zviz_layout",
        "//src/proto/grpc/channelz/v2:channelz_cc_proto",
    ],
)

grpc_cc_library(
    name = "zviz_property_list",
    srcs = [
        "channelz/zviz/property_list.cc",
    ],
    hdrs = ["channelz/zviz/property_list.h"],
    external_deps = [
        "absl/strings",
        "absl/time",
    ],
    deps = [
        "//src/proto/grpc/channelz/v2:channelz_cc_proto",
        "//src/proto/grpc/channelz/v2:property_list_cc_proto",
    ],
)

grpc_cc_library(
    name = "zviz_style",
    srcs = [
        "channelz/zviz/style.cc",
    ],
    hdrs = ["channelz/zviz/style.h"],
    external_deps = [
        "absl/strings:string_view",
    ],
)

grpc_cc_library(
    name = "zviz_entity",
    srcs = [
        "channelz/zviz/entity.cc",
    ],
    hdrs = ["channelz/zviz/entity.h"],
    external_deps = [
        "absl/container:flat_hash_map",
        "absl/strings",
        "absl/types:span",
    ],
    deps = [
        "zviz_data",
        "zviz_environment",
        "zviz_layout",
        "zviz_strings",
        "zviz_style",
        "zviz_trace",
        "//src/proto/grpc/channelz/v2:channelz_cc_proto",
    ],
)

grpc_cc_library(
    name = "zviz_html",
    srcs = [
        "channelz/zviz/html.cc",
    ],
    hdrs = ["channelz/zviz/html.h"],
    external_deps = [
        "absl/container:flat_hash_map",
        "absl/strings",
        "absl/strings:string_view",
        "absl/types:span",
        "absl/functional:function_ref",
        "absl/log:check",
    ],
    deps = ["grpc_check"],
)

grpc_cc_library(
    name = "zviz_layout_html",
    srcs = [
        "channelz/zviz/layout_html.cc",
    ],
    hdrs = ["channelz/zviz/layout_html.h"],
    external_deps = [
        "absl/container:flat_hash_map",
        "absl/strings",
        "absl/strings:string_view",
        "absl/types:span",
        "absl/functional:function_ref",
    ],
    deps = [
        "zviz_environment",
        "zviz_html",
        "zviz_layout",
    ],
)

grpc_cc_library(
    name = "zviz_layout_text",
    srcs = [
        "channelz/zviz/layout_text.cc",
    ],
    hdrs = ["channelz/zviz/layout_text.h"],
    external_deps = [
        "absl/strings",
        "absl/strings:str_format",
    ],
    deps = [
        "zviz_layout",
    ],
)

grpc_cc_library(
    name = "zviz_format_entity_list",
    srcs = [
        "channelz/zviz/format_entity_list.cc",
    ],
    hdrs = ["channelz/zviz/format_entity_list.h"],
    external_deps = [
        "absl/strings",
        "absl/types:optional",
        "absl/types:span",
    ],
    deps = [
        "time",
        "zviz_environment",
        "zviz_layout",
        "zviz_property_list",
        "//src/proto/grpc/channelz/v2:channelz_cc_proto",
        "//src/proto/grpc/channelz/v2:property_list_cc_proto",
        "@com_google_protobuf//:any_cc_proto",
    ],
)

grpc_cc_library(
    name = "channelz_v2tov1_property_list",
    srcs = ["channelz/v2tov1/property_list.cc"],
    hdrs = ["channelz/v2tov1/property_list.h"],
    external_deps = [
        "absl/strings:string_view",
        "@com_google_protobuf//upb/mem",
    ],
    deps = [
        ":upb_utils",
        "//:channelz_property_list_upb",
        "//:protobuf_any_upb",
        "//:protobuf_duration_upb",
        "//:protobuf_timestamp_upb",
    ],
)

grpc_cc_library(
    name = "channelz_v2tov1_convert",
    srcs = ["channelz/v2tov1/convert.cc"],
    hdrs = ["channelz/v2tov1/convert.h"],
    external_deps = [
        "absl/cleanup",
        "absl/status",
        "absl/status:statusor",
        "absl/strings",
        "@com_google_protobuf//upb/base",
        "@com_google_protobuf//upb/mem",
        "@com_google_protobuf//upb/json",
        "@com_google_protobuf//upb/reflection",
    ],
    deps = [
        "json",
        "json_writer",
        ":channelz_v2tov1_property_list",
        ":protobuf_wrappers_upb",
        ":upb_utils",
        "//:channelz_property_list_upb",
        "//:channelz_upb",
        "//:channelz_v1_upb",
        "//:channelz_v1_upbdefs",
        "//:parse_address",
        "//:protobuf_any_upb",
        "//:protobuf_duration_upb",
        "//:protobuf_timestamp_upb",
        "//:protobuf_wrappers_upb",
        "//:sockaddr_utils",
        "//:uri",
    ],
)

grpc_cc_library(
    name = "channelz_v2tov1_legacy_api",
    srcs = ["channelz/v2tov1/legacy_api.cc"],
    hdrs = ["channelz/v2tov1/legacy_api.h"],
    external_deps = [
        "absl/log",
        "absl/status:statusor",
        "absl/strings",
        "absl/time",
    ],
    deps = [
        ":channelz_v2tov1_convert",
        ":experiments",
        ":json",
        ":json_reader",
        ":json_writer",
        "//:channelz",
        "//:exec_ctx",
        "//:gpr",
        "//:grpc_public_hdrs",
    ],
)

grpc_cc_library(
    name = "writable_streams",
    hdrs = ["ext/transport/chttp2/transport/writable_streams.h"],
    external_deps = [
        "absl/log",
        "absl/log:check",
    ],
    deps = [
        "grpc_check",
        "if",
        "mpsc",
        "race",
        "transport_common",
        "try_seq",
    ],
)

### UPB Targets

grpc_upb_proto_library(
    name = "envoy_admin_upb",
    deps = ["@envoy_api//envoy/admin/v3:pkg"],
)

grpc_upb_proto_library(
    name = "envoy_config_cluster_upb",
    deps = ["@envoy_api//envoy/config/cluster/v3:pkg"],
)

grpc_upb_proto_reflection_library(
    name = "envoy_config_cluster_upbdefs",
    deps = ["@envoy_api//envoy/config/cluster/v3:pkg"],
)

grpc_upb_proto_library(
    name = "envoy_config_core_upb",
    deps = ["@envoy_api//envoy/config/core/v3:pkg"],
)

grpc_upb_proto_reflection_library(
    name = "envoy_config_core_upbdefs",
    deps = ["@envoy_api//envoy/config/core/v3:pkg"],
)

grpc_upb_proto_library(
    name = "envoy_config_endpoint_upb",
    deps = ["@envoy_api//envoy/config/endpoint/v3:pkg"],
)

grpc_upb_proto_reflection_library(
    name = "envoy_config_endpoint_upbdefs",
    deps = ["@envoy_api//envoy/config/endpoint/v3:pkg"],
)

grpc_upb_proto_library(
    name = "envoy_config_listener_upb",
    deps = ["@envoy_api//envoy/config/listener/v3:pkg"],
)

grpc_upb_proto_reflection_library(
    name = "envoy_config_listener_upbdefs",
    deps = ["@envoy_api//envoy/config/listener/v3:pkg"],
)

grpc_upb_proto_library(
    name = "envoy_config_rbac_upb",
    deps = ["@envoy_api//envoy/config/rbac/v3:pkg"],
)

grpc_upb_proto_library(
    name = "envoy_config_route_upb",
    deps = ["@envoy_api//envoy/config/route/v3:pkg"],
)

grpc_upb_proto_reflection_library(
    name = "envoy_config_route_upbdefs",
    deps = ["@envoy_api//envoy/config/route/v3:pkg"],
)

grpc_upb_proto_library(
    name = "envoy_extensions_clusters_aggregate_upb",
    deps = ["@envoy_api//envoy/extensions/clusters/aggregate/v3:pkg"],
)

grpc_upb_proto_reflection_library(
    name = "envoy_extensions_clusters_aggregate_upbdefs",
    deps = ["@envoy_api//envoy/extensions/clusters/aggregate/v3:pkg"],
)

grpc_upb_proto_library(
    name = "envoy_extensions_filters_common_fault_upb",
    deps = ["@envoy_api//envoy/extensions/filters/common/fault/v3:pkg"],
)

grpc_upb_proto_library(
    name = "envoy_extensions_filters_http_fault_upb",
    deps = ["@envoy_api//envoy/extensions/filters/http/fault/v3:pkg"],
)

grpc_upb_proto_reflection_library(
    name = "envoy_extensions_filters_http_fault_upbdefs",
    deps = ["@envoy_api//envoy/extensions/filters/http/fault/v3:pkg"],
)

grpc_upb_proto_library(
    name = "envoy_extensions_filters_http_gcp_authn_upb",
    deps = ["@envoy_api//envoy/extensions/filters/http/gcp_authn/v3:pkg"],
)

grpc_upb_proto_reflection_library(
    name = "envoy_extensions_filters_http_gcp_authn_upbdefs",
    deps = ["@envoy_api//envoy/extensions/filters/http/gcp_authn/v3:pkg"],
)

grpc_upb_proto_library(
    name = "envoy_extensions_filters_http_rbac_upb",
    deps = ["@envoy_api//envoy/extensions/filters/http/rbac/v3:pkg"],
)

grpc_upb_proto_reflection_library(
    name = "envoy_extensions_filters_http_rbac_upbdefs",
    deps = ["@envoy_api//envoy/extensions/filters/http/rbac/v3:pkg"],
)

grpc_upb_proto_library(
    name = "envoy_extensions_filters_http_router_upb",
    deps = ["@envoy_api//envoy/extensions/filters/http/router/v3:pkg"],
)

grpc_upb_proto_reflection_library(
    name = "envoy_extensions_filters_http_router_upbdefs",
    deps = ["@envoy_api//envoy/extensions/filters/http/router/v3:pkg"],
)

grpc_upb_proto_library(
    name = "envoy_extensions_filters_http_stateful_session_upb",
    deps = ["@envoy_api//envoy/extensions/filters/http/stateful_session/v3:pkg"],
)

grpc_upb_proto_reflection_library(
    name = "envoy_extensions_filters_http_stateful_session_upbdefs",
    deps = ["@envoy_api//envoy/extensions/filters/http/stateful_session/v3:pkg"],
)

grpc_upb_proto_library(
    name = "envoy_extensions_http_stateful_session_cookie_upb",
    deps = ["@envoy_api//envoy/extensions/http/stateful_session/cookie/v3:pkg"],
)

grpc_upb_proto_reflection_library(
    name = "envoy_extensions_http_stateful_session_cookie_upbdefs",
    deps = ["@envoy_api//envoy/extensions/http/stateful_session/cookie/v3:pkg"],
)

grpc_upb_proto_library(
    name = "envoy_type_http_upb",
    deps = ["@envoy_api//envoy/type/http/v3:pkg"],
)

grpc_upb_proto_library(
    name = "envoy_extensions_load_balancing_policies_client_side_weighted_round_robin_upb",
    deps = [
        "@envoy_api//envoy/extensions/load_balancing_policies/client_side_weighted_round_robin/v3:pkg",
    ],
)

grpc_upb_proto_library(
    name = "envoy_extensions_load_balancing_policies_ring_hash_upb",
    deps = ["@envoy_api//envoy/extensions/load_balancing_policies/ring_hash/v3:pkg"],
)

grpc_upb_proto_library(
    name = "envoy_extensions_load_balancing_policies_wrr_locality_upb",
    deps = ["@envoy_api//envoy/extensions/load_balancing_policies/wrr_locality/v3:pkg"],
)

grpc_upb_proto_library(
    name = "envoy_extensions_load_balancing_policies_pick_first_upb",
    deps = ["@envoy_api//envoy/extensions/load_balancing_policies/pick_first/v3:pkg"],
)

grpc_upb_proto_library(
    name = "envoy_extensions_filters_network_http_connection_manager_upb",
    deps = [
        "@envoy_api//envoy/extensions/filters/network/http_connection_manager/v3:pkg",
    ],
)

grpc_upb_proto_reflection_library(
    name = "envoy_extensions_filters_network_http_connection_manager_upbdefs",
    deps = [
        "@envoy_api//envoy/extensions/filters/network/http_connection_manager/v3:pkg",
    ],
)

grpc_upb_proto_library(
    name = "envoy_extensions_transport_sockets_tls_upb",
    deps = ["@envoy_api//envoy/extensions/transport_sockets/tls/v3:pkg"],
)

grpc_upb_proto_reflection_library(
    name = "envoy_extensions_transport_sockets_tls_upbdefs",
    deps = ["@envoy_api//envoy/extensions/transport_sockets/tls/v3:pkg"],
)

grpc_upb_proto_library(
    name = "envoy_extensions_transport_sockets_http_11_proxy_upb",
    deps = ["@envoy_api//envoy/extensions/transport_sockets/http_11_proxy/v3:pkg"],
)

grpc_upb_proto_reflection_library(
    name = "envoy_extensions_transport_sockets_http_11_proxy_upbdefs",
    deps = ["@envoy_api//envoy/extensions/transport_sockets/http_11_proxy/v3:pkg"],
)

grpc_upb_proto_library(
    name = "envoy_extensions_upstreams_http_upb",
    deps = ["@envoy_api//envoy/extensions/upstreams/http/v3:pkg"],
)

grpc_upb_proto_reflection_library(
    name = "envoy_extensions_upstreams_http_upbdefs",
    deps = ["@envoy_api//envoy/extensions/upstreams/http/v3:pkg"],
)

grpc_upb_proto_library(
    name = "envoy_service_discovery_upb",
    deps = ["@envoy_api//envoy/service/discovery/v3:pkg"],
)

grpc_upb_proto_reflection_library(
    name = "envoy_service_discovery_upbdefs",
    deps = ["@envoy_api//envoy/service/discovery/v3:pkg"],
)

grpc_upb_proto_library(
    name = "envoy_service_load_stats_upb",
    deps = ["@envoy_api//envoy/service/load_stats/v3:pkg"],
)

grpc_upb_proto_reflection_library(
    name = "envoy_service_load_stats_upbdefs",
    deps = ["@envoy_api//envoy/service/load_stats/v3:pkg"],
)

grpc_upb_proto_library(
    name = "envoy_service_status_upb",
    deps = ["@envoy_api//envoy/service/status/v3:pkg"],
)

grpc_upb_proto_reflection_library(
    name = "envoy_service_status_upbdefs",
    deps = ["@envoy_api//envoy/service/status/v3:pkg"],
)

grpc_upb_proto_library(
    name = "envoy_type_matcher_upb",
    deps = ["@envoy_api//envoy/type/matcher/v3:pkg"],
)

grpc_upb_proto_library(
    name = "envoy_common_config_matcher_upb",
    deps = ["@envoy_api//envoy/config/common/matcher/v3:pkg"],
)

grpc_upb_proto_library(
    name = "envoy_type_upb",
    deps = ["@envoy_api//envoy/type/v3:pkg"],
)

grpc_upb_proto_library(
    name = "xds_type_upb",
    deps = ["@com_github_cncf_xds//xds/type/v3:pkg"],
)

grpc_upb_proto_reflection_library(
    name = "xds_type_upbdefs",
    deps = ["@com_github_cncf_xds//xds/type/v3:pkg"],
)

grpc_upb_proto_library(
    name = "xds_type_matcher_upb",
    deps = ["@com_github_cncf_xds//xds/type/matcher/v3:pkg"],
)

grpc_upb_proto_library(
    name = "xds_orca_upb",
    deps = ["@com_github_cncf_xds//xds/data/orca/v3:pkg"],
)

grpc_upb_proto_library(
    name = "xds_matcher_upb",
    deps = ["@com_github_cncf_xds//xds/type/matcher/v3:pkg"],
)

grpc_upb_proto_library(
    name = "xds_extension_upb",
    deps = ["@com_github_cncf_xds//xds/core/v3:pkg"],
)

grpc_upb_proto_library(
    name = "xds_orca_service_upb",
    deps = ["@com_github_cncf_xds//xds/service/orca/v3:pkg"],
)

grpc_upb_proto_library(
    name = "grpc_health_upb",
    deps = ["//src/proto/grpc/health/v1:health_proto"],
)

grpc_upb_proto_library(
    name = "google_rpc_status_upb",
    deps = ["@com_google_googleapis//google/rpc:status_proto"],
)

grpc_upb_proto_reflection_library(
    name = "google_rpc_status_upbdefs",
    deps = ["@com_google_googleapis//google/rpc:status_proto"],
)

grpc_upb_proto_library(
    name = "google_type_expr_upb",
    deps = ["@com_google_googleapis//google/type:expr_proto"],
)

grpc_upb_proto_library(
    name = "grpc_lb_upb",
    deps = ["//src/proto/grpc/lb/v1:load_balancer_proto"],
)

grpc_upb_proto_library(
    name = "alts_upb",
    deps = ["//src/proto/grpc/gcp:alts_handshaker_proto"],
)

grpc_upb_proto_library(
    name = "rls_upb",
    deps = ["//src/proto/grpc/lookup/v1:rls_proto"],
)

grpc_upb_proto_library(
    name = "rls_config_upb",
    deps = ["//src/proto/grpc/lookup/v1:rls_config_proto"],
)

grpc_upb_proto_reflection_library(
    name = "rls_config_upbdefs",
    deps = ["//src/proto/grpc/lookup/v1:rls_config_proto"],
)

WELL_KNOWN_PROTO_TARGETS = [
    "any",
    "duration",
    "empty",
    "struct",
    "timestamp",
    "wrappers",
]

grpc_add_well_known_proto_upb_targets(targets = WELL_KNOWN_PROTO_TARGETS)

grpc_generate_one_off_internal_targets()<|MERGE_RESOLUTION|>--- conflicted
+++ resolved
@@ -3752,7 +3752,6 @@
         "ref_counted",
         "unique_type_name",
         "//:ref_counted_ptr",
-<<<<<<< HEAD
     ],
 )
 
@@ -3766,8 +3765,6 @@
         "interception_chain",
         "ref_counted",
         "//:ref_counted_ptr",
-=======
->>>>>>> 3fc6afed
     ],
 )
 
