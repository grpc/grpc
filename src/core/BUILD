# Copyright 2022 gRPC authors.
#
# Licensed under the Apache License, Version 2.0 (the "License");
# you may not use this file except in compliance with the License.
# You may obtain a copy of the License at
#
#     http://www.apache.org/licenses/LICENSE-2.0
#
# Unless required by applicable law or agreed to in writing, software
# distributed under the License is distributed on an "AS IS" BASIS,
# WITHOUT WARRANTIES OR CONDITIONS OF ANY KIND, either express or implied.
# See the License for the specific language governing permissions and
# limitations under the License.

load(
    "//bazel:grpc_build_system.bzl",
    "grpc_cc_library",
    "grpc_generate_one_off_internal_targets",
    "grpc_upb_proto_library",
    "grpc_upb_proto_reflection_library",
)

licenses(["reciprocal"])

package(
    default_visibility = ["//:__subpackages__"],
    features = [
        "layering_check",
    ],
)

# This is needed as a transitionary mechanism to build the src/core targets in
# the top-level BUILD file that have not yet been moved here. Should go away
# once the transition is complete.
exports_files(
    glob(["**"]),
    visibility = ["//:__subpackages__"],
)

grpc_cc_library(
    name = "channel_fwd",
    hdrs = [
        "lib/channel/channel_fwd.h",
    ],
    language = "c++",
)

grpc_cc_library(
    name = "slice_cast",
    hdrs = [
        "//:include/grpc/event_engine/internal/slice_cast.h",
    ],
)

grpc_cc_library(
    name = "event_engine_common",
    srcs = [
        "lib/event_engine/event_engine.cc",
        "lib/event_engine/resolved_address.cc",
        "lib/event_engine/slice.cc",
        "lib/event_engine/slice_buffer.cc",
    ],
    hdrs = [
        "lib/event_engine/handle_containers.h",
        "lib/event_engine/resolved_address_internal.h",
        "//:include/grpc/event_engine/slice.h",
        "//:include/grpc/event_engine/slice_buffer.h",
    ],
    external_deps = [
        "absl/container:flat_hash_set",
        "absl/hash",
        "absl/strings",
        "absl/utility",
    ],
    deps = [
        "resolved_address",
        "slice",
        "slice_buffer",
        "slice_cast",
        "slice_refcount",
        "//:event_engine_base_hdrs",
        "//:gpr",
        "//:gpr_platform",
    ],
)

grpc_cc_library(
    name = "transport_fwd",
    hdrs = [
        "lib/transport/transport_fwd.h",
    ],
    language = "c++",
)

grpc_cc_library(
    name = "atomic_utils",
    language = "c++",
    public_hdrs = ["lib/gprpp/atomic_utils.h"],
    deps = ["//:gpr"],
)

grpc_cc_library(
    name = "metadata_compression_traits",
    hdrs = [
        "lib/transport/metadata_compression_traits.h",
    ],
    deps = ["//:gpr_platform"],
)

grpc_cc_library(
    name = "experiments",
    srcs = [
        "lib/experiments/config.cc",
        "lib/experiments/experiments.cc",
    ],
    hdrs = [
        "lib/experiments/config.h",
        "lib/experiments/experiments.h",
    ],
    defines = select({
        "//:grpc_experiments_are_final": ["GRPC_EXPERIMENTS_ARE_FINAL"],
        "//conditions:default": [],
    }),
    external_deps = [
        "absl/functional:any_invocable",
        "absl/strings",
    ],
    language = "c++",
    tags = ["nofixdeps"],
    visibility = ["@grpc:grpc_experiments"],
    deps = [
        "no_destruct",
        "//:config_vars",
        "//:gpr",
    ],
)

grpc_cc_library(
    name = "init_internally",
    srcs = ["lib/surface/init_internally.cc"],
    hdrs = ["lib/surface/init_internally.h"],
    deps = ["//:gpr_platform"],
)

grpc_cc_library(
    name = "useful",
    hdrs = ["lib/gpr/useful.h"],
    external_deps = [
        "absl/strings",
        "absl/types:variant",
    ],
    language = "c++",
    deps = ["//:gpr_platform"],
)

grpc_cc_library(
    name = "examine_stack",
    srcs = [
        "lib/gprpp/examine_stack.cc",
    ],
    hdrs = [
        "lib/gprpp/examine_stack.h",
    ],
    external_deps = ["absl/types:optional"],
    deps = ["//:gpr_platform"],
)

grpc_cc_library(
    name = "gpr_atm",
    srcs = [
        "lib/gpr/atm.cc",
    ],
    language = "c++",
    public_hdrs = [
        "//:include/grpc/support/atm.h",
        "//:include/grpc/support/atm_gcc_atomic.h",
        "//:include/grpc/support/atm_gcc_sync.h",
        "//:include/grpc/support/atm_windows.h",
        "//:include/grpc/impl/codegen/atm.h",
        "//:include/grpc/impl/codegen/atm_gcc_atomic.h",
        "//:include/grpc/impl/codegen/atm_gcc_sync.h",
        "//:include/grpc/impl/codegen/atm_windows.h",
    ],
    deps = [
        "useful",
        "//:gpr_platform",
    ],
)

grpc_cc_library(
    name = "gpr_manual_constructor",
    srcs = [],
    hdrs = [
        "lib/gprpp/manual_constructor.h",
    ],
    language = "c++",
    deps = [
        "construct_destruct",
        "//:gpr_platform",
    ],
)

grpc_cc_library(
    name = "gpr_spinlock",
    srcs = [],
    hdrs = [
        "lib/gpr/spinlock.h",
    ],
    language = "c++",
    deps = [
        "gpr_atm",
        "//:gpr_platform",
    ],
)

grpc_cc_library(
    name = "gpr_log_internal",
    hdrs = [
        "lib/gpr/log_internal.h",
    ],
    language = "c++",
    deps = ["//:gpr_platform"],
)

grpc_cc_library(
    name = "env",
    srcs = [
        "lib/gprpp/linux/env.cc",
        "lib/gprpp/posix/env.cc",
        "lib/gprpp/windows/env.cc",
    ],
    hdrs = [
        "lib/gprpp/env.h",
    ],
    external_deps = ["absl/types:optional"],
    deps = [
        "tchar",
        "//:gpr_platform",
    ],
)

grpc_cc_library(
    name = "chunked_vector",
    hdrs = ["lib/gprpp/chunked_vector.h"],
    deps = [
        "arena",
        "gpr_manual_constructor",
        "//:gpr",
    ],
)

grpc_cc_library(
    name = "construct_destruct",
    language = "c++",
    public_hdrs = ["lib/gprpp/construct_destruct.h"],
    deps = ["//:gpr_platform"],
)

grpc_cc_library(
    name = "status_helper",
    srcs = [
        "lib/gprpp/status_helper.cc",
    ],
    hdrs = [
        "lib/gprpp/status_helper.h",
    ],
    external_deps = [
        "absl/status",
        "absl/strings",
        "absl/strings:cord",
        "absl/time",
        "absl/types:optional",
        "upb_lib",
    ],
    language = "c++",
    deps = [
        "percent_encoding",
        "slice",
        "//:debug_location",
        "//:google_rpc_status_upb",
        "//:gpr",
        "//:protobuf_any_upb",
    ],
)

grpc_cc_library(
    name = "unique_type_name",
    hdrs = ["lib/gprpp/unique_type_name.h"],
    external_deps = ["absl/strings"],
    language = "c++",
    deps = [
        "useful",
        "//:gpr_platform",
    ],
)

grpc_cc_library(
    name = "validation_errors",
    srcs = [
        "lib/gprpp/validation_errors.cc",
    ],
    hdrs = [
        "lib/gprpp/validation_errors.h",
    ],
    external_deps = [
        "absl/status",
        "absl/strings",
    ],
    language = "c++",
    deps = ["//:gpr_platform"],
)

grpc_cc_library(
    name = "overload",
    language = "c++",
    public_hdrs = ["lib/gprpp/overload.h"],
    deps = ["//:gpr_platform"],
)

grpc_cc_library(
    name = "match",
    external_deps = ["absl/types:variant"],
    language = "c++",
    public_hdrs = ["lib/gprpp/match.h"],
    deps = [
        "overload",
        "//:gpr_platform",
    ],
)

grpc_cc_library(
    name = "table",
    external_deps = [
        "absl/meta:type_traits",
        "absl/utility",
    ],
    language = "c++",
    public_hdrs = ["lib/gprpp/table.h"],
    deps = [
        "bitset",
        "//:gpr_platform",
    ],
)

grpc_cc_library(
    name = "packed_table",
    hdrs = ["lib/gprpp/packed_table.h"],
    language = "c++",
    deps = [
        "sorted_pack",
        "table",
        "//:gpr_platform",
    ],
)

grpc_cc_library(
    name = "bitset",
    language = "c++",
    public_hdrs = ["lib/gprpp/bitset.h"],
    deps = [
        "useful",
        "//:gpr_platform",
    ],
)

grpc_cc_library(
    name = "no_destruct",
    language = "c++",
    public_hdrs = ["lib/gprpp/no_destruct.h"],
    deps = [
        "construct_destruct",
        "//:gpr_platform",
    ],
)

grpc_cc_library(
    name = "tchar",
    srcs = [
        "lib/gprpp/tchar.cc",
    ],
    hdrs = [
        "lib/gprpp/tchar.h",
    ],
    deps = ["//:gpr_platform"],
)

grpc_cc_library(
    name = "poll",
    language = "c++",
    public_hdrs = [
        "lib/promise/poll.h",
    ],
    deps = [
        "construct_destruct",
        "//:gpr",
        "//:gpr_platform",
    ],
)

grpc_cc_library(
    name = "map_pipe",
    external_deps = ["absl/status"],
    language = "c++",
    public_hdrs = [
        "lib/promise/map_pipe.h",
    ],
    deps = [
        "for_each",
        "map",
        "pipe",
        "poll",
        "promise_factory",
        "promise_trace",
        "try_seq",
        "//:gpr",
        "//:gpr_platform",
    ],
)

grpc_cc_library(
    name = "1999",
    srcs = [
        "lib/promise/party.cc",
    ],
    hdrs = [
        "lib/promise/party.h",
    ],
    external_deps = [
        "absl/base:core_headers",
        "absl/strings",
        "absl/strings:str_format",
    ],
    language = "c++",
    deps = [
        "activity",
        "arena",
        "construct_destruct",
        "context",
        "promise_factory",
        "promise_trace",
        "ref_counted",
        "//:event_engine_base_hdrs",
        "//:exec_ctx",
        "//:gpr",
        "//:ref_counted_ptr",
    ],
)

grpc_cc_library(
    name = "context",
    language = "c++",
    public_hdrs = [
        "lib/promise/context.h",
    ],
    deps = ["//:gpr"],
)

grpc_cc_library(
    name = "map",
    language = "c++",
    public_hdrs = ["lib/promise/map.h"],
    deps = [
        "poll",
        "promise_like",
        "//:gpr_platform",
    ],
)

grpc_cc_library(
    name = "sleep",
    srcs = [
        "lib/promise/sleep.cc",
    ],
    hdrs = [
        "lib/promise/sleep.h",
    ],
    external_deps = ["absl/status"],
    deps = [
        "activity",
        "context",
        "default_event_engine",
        "poll",
        "time",
        "//:event_engine_base_hdrs",
        "//:exec_ctx",
        "//:gpr",
    ],
)

grpc_cc_library(
    name = "wait_for_callback",
    hdrs = [
        "lib/promise/wait_for_callback.h",
    ],
    external_deps = ["absl/base:core_headers"],
    deps = [
        "activity",
        "poll",
        "//:gpr",
    ],
)

grpc_cc_library(
    name = "arena_promise",
    external_deps = ["absl/meta:type_traits"],
    language = "c++",
    public_hdrs = [
        "lib/promise/arena_promise.h",
    ],
    deps = [
        "arena",
        "construct_destruct",
        "context",
        "poll",
        "//:gpr_platform",
    ],
)

grpc_cc_library(
    name = "promise_like",
    external_deps = ["absl/meta:type_traits"],
    language = "c++",
    public_hdrs = [
        "lib/promise/detail/promise_like.h",
    ],
    deps = [
        "poll",
        "//:gpr_platform",
    ],
)

grpc_cc_library(
    name = "cancel_callback",
    language = "c++",
    public_hdrs = [
        "lib/promise/cancel_callback.h",
    ],
    deps = [
        "promise_like",
        "//:gpr_platform",
    ],
)

grpc_cc_library(
    name = "promise_factory",
    external_deps = ["absl/meta:type_traits"],
    language = "c++",
    public_hdrs = [
        "lib/promise/detail/promise_factory.h",
    ],
    deps = [
        "promise_like",
        "//:gpr_platform",
    ],
)

grpc_cc_library(
    name = "if",
    external_deps = [
        "absl/status:statusor",
        "absl/types:variant",
    ],
    language = "c++",
    public_hdrs = ["lib/promise/if.h"],
    deps = [
        "construct_destruct",
        "poll",
        "promise_factory",
        "promise_like",
        "//:gpr_platform",
    ],
)

grpc_cc_library(
    name = "promise_status",
    external_deps = [
        "absl/status",
        "absl/status:statusor",
    ],
    language = "c++",
    public_hdrs = [
        "lib/promise/detail/status.h",
    ],
    deps = ["//:gpr_platform"],
)

grpc_cc_library(
    name = "race",
    language = "c++",
    public_hdrs = ["lib/promise/race.h"],
    deps = ["//:gpr_platform"],
)

grpc_cc_library(
    name = "prioritized_race",
    language = "c++",
    public_hdrs = ["lib/promise/prioritized_race.h"],
    deps = ["//:gpr_platform"],
)

grpc_cc_library(
    name = "loop",
    external_deps = [
        "absl/status",
        "absl/status:statusor",
        "absl/types:variant",
    ],
    language = "c++",
    public_hdrs = [
        "lib/promise/loop.h",
    ],
    deps = [
        "construct_destruct",
        "poll",
        "promise_factory",
        "//:gpr_platform",
    ],
)

grpc_cc_library(
    name = "join_state",
    language = "c++",
    public_hdrs = [
        "lib/promise/detail/join_state.h",
    ],
    deps = [
        "bitset",
        "construct_destruct",
        "poll",
        "promise_like",
        "promise_trace",
        "//:gpr",
        "//:gpr_platform",
    ],
)

grpc_cc_library(
    name = "join",
    external_deps = ["absl/meta:type_traits"],
    language = "c++",
    public_hdrs = [
        "lib/promise/join.h",
    ],
    deps = [
        "join_state",
        "map",
        "//:gpr_platform",
    ],
)

grpc_cc_library(
    name = "try_join",
    external_deps = [
        "absl/meta:type_traits",
        "absl/status",
        "absl/status:statusor",
    ],
    language = "c++",
    public_hdrs = [
        "lib/promise/try_join.h",
    ],
    deps = [
        "join_state",
        "map",
        "poll",
        "//:gpr_platform",
    ],
)

grpc_cc_library(
    name = "switch",
    language = "c++",
    public_hdrs = [
        "lib/promise/detail/switch.h",
    ],
    deps = ["//:gpr_platform"],
)

grpc_cc_library(
    name = "basic_seq",
    language = "c++",
    public_hdrs = [
        "lib/promise/detail/basic_seq.h",
    ],
    deps = [
        "construct_destruct",
        "poll",
        "//:gpr_platform",
    ],
)

grpc_cc_library(
    name = "seq_state",
    external_deps = ["absl/base:core_headers"],
    language = "c++",
    public_hdrs = [
        "lib/promise/detail/seq_state.h",
    ],
    deps = [
        "construct_destruct",
        "poll",
        "promise_factory",
        "promise_like",
        "promise_trace",
        "//:gpr",
    ],
)

grpc_cc_library(
    name = "seq",
    language = "c++",
    public_hdrs = [
        "lib/promise/seq.h",
    ],
    deps = [
        "basic_seq",
        "poll",
        "promise_like",
        "seq_state",
        "//:gpr_platform",
    ],
)

grpc_cc_library(
    name = "try_seq",
    external_deps = [
        "absl/meta:type_traits",
        "absl/status",
        "absl/status:statusor",
    ],
    language = "c++",
    public_hdrs = [
        "lib/promise/try_seq.h",
    ],
    deps = [
        "basic_seq",
        "poll",
        "promise_like",
        "promise_status",
        "seq_state",
        "//:gpr_platform",
    ],
)

grpc_cc_library(
    name = "activity",
    srcs = [
        "lib/promise/activity.cc",
    ],
    external_deps = [
        "absl/base:core_headers",
        "absl/status",
        "absl/strings",
        "absl/strings:str_format",
        "absl/types:optional",
    ],
    language = "c++",
    public_hdrs = [
        "lib/promise/activity.h",
    ],
    deps = [
        "atomic_utils",
        "construct_destruct",
        "context",
        "no_destruct",
        "poll",
        "promise_factory",
        "promise_status",
        "//:gpr",
        "//:orphanable",
    ],
)

grpc_cc_library(
    name = "exec_ctx_wakeup_scheduler",
    hdrs = [
        "lib/promise/exec_ctx_wakeup_scheduler.h",
    ],
    external_deps = ["absl/status"],
    language = "c++",
    deps = [
        "closure",
        "error",
        "//:debug_location",
        "//:exec_ctx",
        "//:gpr_platform",
    ],
)

grpc_cc_library(
    name = "event_engine_wakeup_scheduler",
    hdrs = [
        "lib/promise/event_engine_wakeup_scheduler.h",
    ],
    language = "c++",
    deps = [
        "//:event_engine_base_hdrs",
        "//:exec_ctx",
        "//:gpr_platform",
    ],
)

grpc_cc_library(
    name = "wait_set",
    external_deps = [
        "absl/container:flat_hash_set",
        "absl/hash",
    ],
    language = "c++",
    public_hdrs = [
        "lib/promise/wait_set.h",
    ],
    deps = [
        "activity",
        "poll",
        "//:gpr_platform",
    ],
)

grpc_cc_library(
    name = "latch",
    external_deps = ["absl/strings"],
    language = "c++",
    public_hdrs = [
        "lib/promise/latch.h",
    ],
    deps = [
        "activity",
        "poll",
        "promise_trace",
        "//:gpr",
    ],
)

grpc_cc_library(
    name = "interceptor_list",
    hdrs = [
        "lib/promise/interceptor_list.h",
    ],
    external_deps = [
        "absl/strings",
        "absl/strings:str_format",
        "absl/types:optional",
    ],
    deps = [
        "arena",
        "construct_destruct",
        "context",
        "poll",
        "promise_factory",
        "promise_trace",
        "//:debug_location",
        "//:gpr",
    ],
)

grpc_cc_library(
    name = "pipe",
    hdrs = [
        "lib/promise/pipe.h",
    ],
    external_deps = [
        "absl/strings",
        "absl/types:optional",
        "absl/types:variant",
    ],
    language = "c++",
    deps = [
        "activity",
        "arena",
        "context",
        "if",
        "interceptor_list",
        "map",
        "poll",
        "promise_trace",
        "seq",
        "//:debug_location",
        "//:gpr",
        "//:ref_counted_ptr",
    ],
)

grpc_cc_library(
    name = "inter_activity_pipe",
    hdrs = [
        "lib/promise/inter_activity_pipe.h",
    ],
    external_deps = [
        "absl/base:core_headers",
        "absl/types:optional",
    ],
    language = "c++",
    deps = [
        "activity",
        "poll",
        "ref_counted",
        "//:gpr",
        "//:ref_counted_ptr",
    ],
)

grpc_cc_library(
    name = "promise_trace",
    srcs = [
        "lib/promise/trace.cc",
    ],
    hdrs = [
        "lib/promise/trace.h",
    ],
    language = "c++",
    deps = [
        "//:gpr_platform",
        "//:grpc_trace",
    ],
)

grpc_cc_library(
    name = "mpsc",
    hdrs = [
        "lib/promise/mpsc.h",
    ],
    external_deps = ["absl/base:core_headers"],
    language = "c++",
    deps = [
        "activity",
        "poll",
        "ref_counted",
        "wait_set",
        "//:gpr",
        "//:ref_counted_ptr",
    ],
)

grpc_cc_library(
    name = "for_each",
    external_deps = [
        "absl/status",
        "absl/strings",
    ],
    language = "c++",
    public_hdrs = ["lib/promise/for_each.h"],
    deps = [
        "activity",
        "construct_destruct",
        "poll",
        "promise_factory",
        "promise_trace",
        "//:gpr",
        "//:gpr_platform",
    ],
)

grpc_cc_library(
    name = "ref_counted",
    language = "c++",
    public_hdrs = ["lib/gprpp/ref_counted.h"],
    deps = [
        "atomic_utils",
        "//:debug_location",
        "//:gpr",
        "//:ref_counted_ptr",
    ],
)

grpc_cc_library(
    name = "dual_ref_counted",
    language = "c++",
    public_hdrs = ["lib/gprpp/dual_ref_counted.h"],
    deps = [
        "//:debug_location",
        "//:gpr",
        "//:orphanable",
        "//:ref_counted_ptr",
    ],
)

grpc_cc_library(
    name = "ref_counted_string",
    srcs = [
        "lib/gprpp/ref_counted_string.cc",
    ],
    hdrs = [
        "lib/gprpp/ref_counted_string.h",
    ],
    external_deps = ["absl/strings"],
    language = "c++",
    deps = [
        "ref_counted",
        "//:gpr",
        "//:ref_counted_ptr",
    ],
)

grpc_cc_library(
    name = "uuid_v4",
    srcs = ["lib/gprpp/uuid_v4.cc"],
    external_deps = ["absl/strings:str_format"],
    language = "c++",
    public_hdrs = ["lib/gprpp/uuid_v4.h"],
    deps = ["//:gpr"],
)

grpc_cc_library(
    name = "handshaker_factory",
    language = "c++",
    public_hdrs = [
        "lib/transport/handshaker_factory.h",
    ],
    deps = [
        "channel_args",
        "iomgr_fwd",
        "//:gpr_platform",
    ],
)

grpc_cc_library(
    name = "handshaker_registry",
    srcs = [
        "lib/transport/handshaker_registry.cc",
    ],
    language = "c++",
    public_hdrs = [
        "lib/transport/handshaker_registry.h",
    ],
    deps = [
        "channel_args",
        "handshaker_factory",
        "iomgr_fwd",
        "//:gpr_platform",
    ],
)

grpc_cc_library(
    name = "tcp_connect_handshaker",
    srcs = [
        "lib/transport/tcp_connect_handshaker.cc",
    ],
    external_deps = [
        "absl/base:core_headers",
        "absl/status",
        "absl/status:statusor",
        "absl/types:optional",
    ],
    language = "c++",
    public_hdrs = [
        "lib/transport/tcp_connect_handshaker.h",
    ],
    deps = [
        "channel_args",
        "channel_args_endpoint_config",
        "closure",
        "error",
        "handshaker_factory",
        "handshaker_registry",
        "iomgr_fwd",
        "pollset_set",
        "resolved_address",
        "slice",
        "//:config",
        "//:debug_location",
        "//:exec_ctx",
        "//:gpr",
        "//:grpc_base",
        "//:handshaker",
        "//:parse_address",
        "//:ref_counted_ptr",
        "//:uri_parser",
    ],
)

grpc_cc_library(
    name = "channel_creds_registry",
    hdrs = [
        "lib/security/credentials/channel_creds_registry.h",
    ],
    external_deps = ["absl/strings"],
    language = "c++",
    deps = [
        "json",
        "json_args",
        "ref_counted",
        "validation_errors",
        "//:gpr_platform",
        "//:ref_counted_ptr",
    ],
)

grpc_cc_library(
    name = "event_engine_memory_allocator",
    srcs = [
        "lib/event_engine/memory_allocator.cc",
    ],
    hdrs = [
        "//:include/grpc/event_engine/internal/memory_allocator_impl.h",
        "//:include/grpc/event_engine/memory_allocator.h",
        "//:include/grpc/event_engine/memory_request.h",
    ],
    external_deps = ["absl/strings"],
    language = "c++",
    deps = [
        "slice",
        "slice_refcount",
        "//:gpr_platform",
    ],
)

grpc_cc_library(
    name = "event_engine_memory_allocator_factory",
    hdrs = [
        "lib/event_engine/memory_allocator_factory.h",
    ],
    external_deps = ["absl/strings"],
    language = "c++",
    deps = [
        "event_engine_memory_allocator",
        "memory_quota",
        "//:gpr_platform",
    ],
)

grpc_cc_library(
    name = "memory_quota",
    srcs = [
        "lib/resource_quota/memory_quota.cc",
    ],
    hdrs = [
        "lib/resource_quota/memory_quota.h",
    ],
    external_deps = [
        "absl/base:core_headers",
        "absl/container:flat_hash_set",
        "absl/status",
        "absl/strings",
        "absl/types:optional",
    ],
    deps = [
        "activity",
        "event_engine_memory_allocator",
        "exec_ctx_wakeup_scheduler",
        "experiments",
        "loop",
        "map",
        "periodic_update",
        "poll",
        "race",
        "resource_quota_trace",
        "seq",
        "time",
        "useful",
        "//:gpr",
        "//:grpc_trace",
        "//:orphanable",
        "//:ref_counted_ptr",
    ],
)

grpc_cc_library(
    name = "periodic_update",
    srcs = [
        "lib/resource_quota/periodic_update.cc",
    ],
    hdrs = [
        "lib/resource_quota/periodic_update.h",
    ],
    external_deps = ["absl/functional:function_ref"],
    deps = [
        "time",
        "useful",
        "//:gpr_platform",
    ],
)

grpc_cc_library(
    name = "arena",
    srcs = [
        "lib/resource_quota/arena.cc",
    ],
    hdrs = [
        "lib/resource_quota/arena.h",
    ],
    visibility = [
        "@grpc:alt_grpc_base_legacy",
    ],
    deps = [
        "construct_destruct",
        "context",
        "event_engine_memory_allocator",
        "memory_quota",
        "//:gpr",
    ],
)

grpc_cc_library(
    name = "thread_quota",
    srcs = [
        "lib/resource_quota/thread_quota.cc",
    ],
    hdrs = [
        "lib/resource_quota/thread_quota.h",
    ],
    external_deps = ["absl/base:core_headers"],
    deps = [
        "ref_counted",
        "//:gpr",
        "//:ref_counted_ptr",
    ],
)

grpc_cc_library(
    name = "resource_quota_trace",
    srcs = [
        "lib/resource_quota/trace.cc",
    ],
    hdrs = [
        "lib/resource_quota/trace.h",
    ],
    deps = [
        "//:gpr_platform",
        "//:grpc_trace",
    ],
)

grpc_cc_library(
    name = "resource_quota",
    srcs = [
        "lib/resource_quota/resource_quota.cc",
    ],
    hdrs = [
        "lib/resource_quota/resource_quota.h",
    ],
    external_deps = ["absl/strings"],
    visibility = [
        "@grpc:alt_grpc_base_legacy",
    ],
    deps = [
        "memory_quota",
        "ref_counted",
        "thread_quota",
        "useful",
        "//:channel_arg_names",
        "//:cpp_impl_of",
        "//:event_engine_base_hdrs",
        "//:gpr_platform",
        "//:ref_counted_ptr",
    ],
)

grpc_cc_library(
    name = "slice_refcount",
    srcs = [
        "lib/slice/slice_refcount.cc",
    ],
    hdrs = [
        "lib/slice/slice_refcount.h",
    ],
    public_hdrs = [
        "//:include/grpc/slice.h",
    ],
    deps = [
        "//:debug_location",
        "//:event_engine_base_hdrs",
        "//:gpr",
        "//:grpc_trace",
    ],
)

grpc_cc_library(
    name = "slice",
    srcs = [
        "lib/slice/slice.cc",
        "lib/slice/slice_string_helpers.cc",
    ],
    hdrs = [
        "lib/slice/slice.h",
        "lib/slice/slice_internal.h",
        "lib/slice/slice_string_helpers.h",
        "//:include/grpc/slice.h",
    ],
    external_deps = [
        "absl/hash",
        "absl/strings",
    ],
    visibility = ["@grpc:alt_grpc_base_legacy"],
    deps = [
        "slice_cast",
        "slice_refcount",
        "//:debug_location",
        "//:event_engine_base_hdrs",
        "//:gpr",
    ],
)

grpc_cc_library(
    name = "slice_buffer",
    srcs = [
        "lib/slice/slice_buffer.cc",
    ],
    hdrs = [
        "lib/slice/slice_buffer.h",
        "//:include/grpc/slice_buffer.h",
    ],
    deps = [
        "slice",
        "slice_refcount",
        "//:gpr",
    ],
)

grpc_cc_library(
    name = "error",
    srcs = [
        "lib/iomgr/error.cc",
    ],
    hdrs = [
        "lib/iomgr/error.h",
    ],
    external_deps = [
        "absl/status",
        "absl/strings:str_format",
    ],
    visibility = ["@grpc:alt_grpc_base_legacy"],
    deps = [
        "gpr_spinlock",
        "slice",
        "slice_refcount",
        "status_helper",
        "strerror",
        "useful",
        "//:gpr",
        "//:grpc_public_hdrs",
        "//:grpc_trace",
    ],
)

grpc_cc_library(
    name = "closure",
    srcs = [
        "lib/iomgr/closure.cc",
    ],
    hdrs = [
        "lib/iomgr/closure.h",
    ],
    external_deps = ["absl/strings:str_format"],
    visibility = ["@grpc:alt_grpc_base_legacy"],
    deps = [
        "error",
        "gpr_manual_constructor",
        "//:debug_location",
        "//:gpr",
    ],
)

grpc_cc_library(
    name = "time",
    srcs = [
        "lib/gprpp/time.cc",
    ],
    hdrs = [
        "lib/gprpp/time.h",
    ],
    external_deps = [
        "absl/strings:str_format",
        "absl/types:optional",
    ],
    deps = [
        "no_destruct",
        "useful",
        "//:event_engine_base_hdrs",
        "//:gpr",
    ],
)

grpc_cc_library(
    name = "iomgr_port",
    hdrs = [
        "lib/iomgr/port.h",
    ],
    deps = ["//:gpr_platform"],
)

grpc_cc_library(
    name = "iomgr_fwd",
    hdrs = [
        "lib/iomgr/iomgr_fwd.h",
    ],
    deps = ["//:gpr_platform"],
)

grpc_cc_library(
    name = "grpc_sockaddr",
    srcs = [
        "lib/iomgr/sockaddr_utils_posix.cc",
        "lib/iomgr/socket_utils_windows.cc",
    ],
    hdrs = [
        "lib/iomgr/sockaddr.h",
        "lib/iomgr/sockaddr_posix.h",
        "lib/iomgr/sockaddr_windows.h",
        "lib/iomgr/socket_utils.h",
    ],
    deps = [
        "iomgr_port",
        "//:gpr",
    ],
)

grpc_cc_library(
    name = "avl",
    hdrs = [
        "lib/avl/avl.h",
    ],
    deps = [
        "ref_counted",
        "useful",
        "//:gpr_platform",
        "//:ref_counted_ptr",
    ],
)

grpc_cc_library(
    name = "time_averaged_stats",
    srcs = ["lib/gprpp/time_averaged_stats.cc"],
    hdrs = [
        "lib/gprpp/time_averaged_stats.h",
    ],
    deps = ["//:gpr"],
)

grpc_cc_library(
    name = "forkable",
    srcs = [
        "lib/event_engine/forkable.cc",
    ],
    hdrs = [
        "lib/event_engine/forkable.h",
    ],
    external_deps = ["absl/base:core_headers"],
    deps = [
        "no_destruct",
        "//:config_vars",
        "//:gpr",
        "//:gpr_platform",
        "//:grpc_trace",
    ],
)

grpc_cc_library(
    name = "event_engine_poller",
    hdrs = [
        "lib/event_engine/poller.h",
    ],
    external_deps = ["absl/functional:function_ref"],
    deps = [
        "//:event_engine_base_hdrs",
        "//:gpr_platform",
    ],
)

grpc_cc_library(
    name = "event_engine_time_util",
    srcs = ["lib/event_engine/time_util.cc"],
    hdrs = ["lib/event_engine/time_util.h"],
    deps = [
        "//:event_engine_base_hdrs",
        "//:gpr_platform",
    ],
)

grpc_cc_library(
    name = "event_engine_work_queue",
    hdrs = [
        "lib/event_engine/work_queue/work_queue.h",
    ],
    external_deps = ["absl/functional:any_invocable"],
    deps = [
        "//:event_engine_base_hdrs",
        "//:gpr",
    ],
)

grpc_cc_library(
    name = "event_engine_basic_work_queue",
    srcs = [
        "lib/event_engine/work_queue/basic_work_queue.cc",
    ],
    hdrs = [
        "lib/event_engine/work_queue/basic_work_queue.h",
    ],
    external_deps = [
        "absl/base:core_headers",
        "absl/functional:any_invocable",
    ],
    deps = [
        "common_event_engine_closures",
        "event_engine_work_queue",
        "//:event_engine_base_hdrs",
        "//:gpr",
    ],
)

grpc_cc_library(
    name = "common_event_engine_closures",
    hdrs = ["lib/event_engine/common_closures.h"],
    external_deps = ["absl/functional:any_invocable"],
    deps = [
        "//:event_engine_base_hdrs",
        "//:gpr_platform",
    ],
)

grpc_cc_library(
    name = "posix_event_engine_timer",
    srcs = [
        "lib/event_engine/posix_engine/timer.cc",
        "lib/event_engine/posix_engine/timer_heap.cc",
    ],
    hdrs = [
        "lib/event_engine/posix_engine/timer.h",
        "lib/event_engine/posix_engine/timer_heap.h",
    ],
    external_deps = [
        "absl/base:core_headers",
        "absl/types:optional",
    ],
    deps = [
        "time",
        "time_averaged_stats",
        "useful",
        "//:event_engine_base_hdrs",
        "//:gpr",
    ],
)

grpc_cc_library(
    name = "event_engine_thread_local",
    srcs = ["lib/event_engine/thread_local.cc"],
    hdrs = ["lib/event_engine/thread_local.h"],
    deps = ["//:gpr_platform"],
)

grpc_cc_library(
    name = "event_engine_thread_count",
    srcs = [
        "lib/event_engine/thread_pool/thread_count.cc",
    ],
    hdrs = ["lib/event_engine/thread_pool/thread_count.h"],
    external_deps = [
        "absl/base:core_headers",
        "absl/time",
    ],
    deps = [
        "time",
        "useful",
        "//:gpr",
    ],
)

grpc_cc_library(
    name = "event_engine_thread_pool",
    srcs = [
        "lib/event_engine/thread_pool/thread_pool_factory.cc",
        "lib/event_engine/thread_pool/work_stealing_thread_pool.cc",
    ],
    hdrs = [
        "lib/event_engine/thread_pool/thread_pool.h",
        "lib/event_engine/thread_pool/work_stealing_thread_pool.h",
    ],
    external_deps = [
        "absl/base:core_headers",
        "absl/container:flat_hash_set",
        "absl/functional:any_invocable",
        "absl/time",
    ],
    deps = [
        "common_event_engine_closures",
        "event_engine_basic_work_queue",
        "event_engine_thread_count",
        "event_engine_thread_local",
        "event_engine_trace",
        "event_engine_work_queue",
        "forkable",
        "notification",
        "time",
        "useful",
        "//:backoff",
        "//:event_engine_base_hdrs",
        "//:gpr",
        "//:grpc_trace",
    ],
)

grpc_cc_library(
    name = "posix_event_engine_base_hdrs",
    srcs = [],
    hdrs = [
        "lib/event_engine/posix.h",
    ],
    external_deps = [
        "absl/functional:any_invocable",
        "absl/status",
        "absl/status:statusor",
    ],
    deps = [
        "//:event_engine_base_hdrs",
        "//:gpr",
    ],
)

grpc_cc_library(
    name = "posix_event_engine_timer_manager",
    srcs = ["lib/event_engine/posix_engine/timer_manager.cc"],
    hdrs = [
        "lib/event_engine/posix_engine/timer_manager.h",
    ],
    external_deps = [
        "absl/base:core_headers",
        "absl/time",
        "absl/types:optional",
    ],
    deps = [
        "event_engine_thread_pool",
        "forkable",
        "notification",
        "posix_event_engine_timer",
        "time",
        "//:event_engine_base_hdrs",
        "//:gpr",
        "//:grpc_trace",
    ],
)

grpc_cc_library(
    name = "posix_event_engine_event_poller",
    srcs = [],
    hdrs = [
        "lib/event_engine/posix_engine/event_poller.h",
    ],
    external_deps = [
        "absl/functional:any_invocable",
        "absl/status",
        "absl/strings",
    ],
    deps = [
        "event_engine_poller",
        "posix_event_engine_closure",
        "//:event_engine_base_hdrs",
        "//:gpr_platform",
    ],
)

grpc_cc_library(
    name = "posix_event_engine_closure",
    srcs = [],
    hdrs = [
        "lib/event_engine/posix_engine/posix_engine_closure.h",
    ],
    external_deps = [
        "absl/functional:any_invocable",
        "absl/status",
    ],
    deps = [
        "//:event_engine_base_hdrs",
        "//:gpr_platform",
    ],
)

grpc_cc_library(
    name = "posix_event_engine_lockfree_event",
    srcs = [
        "lib/event_engine/posix_engine/lockfree_event.cc",
    ],
    hdrs = [
        "lib/event_engine/posix_engine/lockfree_event.h",
    ],
    external_deps = ["absl/status"],
    deps = [
        "gpr_atm",
        "posix_event_engine_closure",
        "posix_event_engine_event_poller",
        "status_helper",
        "//:gpr",
    ],
)

grpc_cc_library(
    name = "posix_event_engine_wakeup_fd_posix",
    hdrs = [
        "lib/event_engine/posix_engine/wakeup_fd_posix.h",
    ],
    external_deps = ["absl/status"],
    deps = ["//:gpr_platform"],
)

grpc_cc_library(
    name = "posix_event_engine_wakeup_fd_posix_pipe",
    srcs = [
        "lib/event_engine/posix_engine/wakeup_fd_pipe.cc",
    ],
    hdrs = [
        "lib/event_engine/posix_engine/wakeup_fd_pipe.h",
    ],
    external_deps = [
        "absl/status",
        "absl/status:statusor",
        "absl/strings",
    ],
    deps = [
        "iomgr_port",
        "posix_event_engine_wakeup_fd_posix",
        "strerror",
        "//:gpr",
    ],
)

grpc_cc_library(
    name = "posix_event_engine_wakeup_fd_posix_eventfd",
    srcs = [
        "lib/event_engine/posix_engine/wakeup_fd_eventfd.cc",
    ],
    hdrs = [
        "lib/event_engine/posix_engine/wakeup_fd_eventfd.h",
    ],
    external_deps = [
        "absl/status",
        "absl/status:statusor",
        "absl/strings",
    ],
    deps = [
        "iomgr_port",
        "posix_event_engine_wakeup_fd_posix",
        "strerror",
        "//:gpr",
    ],
)

grpc_cc_library(
    name = "posix_event_engine_wakeup_fd_posix_default",
    srcs = [
        "lib/event_engine/posix_engine/wakeup_fd_posix_default.cc",
    ],
    hdrs = [
        "lib/event_engine/posix_engine/wakeup_fd_posix_default.h",
    ],
    external_deps = [
        "absl/status",
        "absl/status:statusor",
    ],
    deps = [
        "iomgr_port",
        "posix_event_engine_wakeup_fd_posix",
        "posix_event_engine_wakeup_fd_posix_eventfd",
        "posix_event_engine_wakeup_fd_posix_pipe",
        "//:gpr_platform",
    ],
)

grpc_cc_library(
    name = "posix_event_engine_poller_posix_epoll1",
    srcs = [
        "lib/event_engine/posix_engine/ev_epoll1_linux.cc",
    ],
    hdrs = [
        "lib/event_engine/posix_engine/ev_epoll1_linux.h",
    ],
    external_deps = [
        "absl/base:core_headers",
        "absl/container:inlined_vector",
        "absl/functional:function_ref",
        "absl/status",
        "absl/status:statusor",
        "absl/strings",
        "absl/strings:str_format",
    ],
    deps = [
        "event_engine_poller",
        "event_engine_time_util",
        "forkable",
        "iomgr_port",
        "posix_event_engine_closure",
        "posix_event_engine_event_poller",
        "posix_event_engine_internal_errqueue",
        "posix_event_engine_lockfree_event",
        "posix_event_engine_wakeup_fd_posix",
        "posix_event_engine_wakeup_fd_posix_default",
        "status_helper",
        "strerror",
        "//:event_engine_base_hdrs",
        "//:gpr",
        "//:grpc_public_hdrs",
    ],
)

grpc_cc_library(
    name = "posix_event_engine_poller_posix_poll",
    srcs = [
        "lib/event_engine/posix_engine/ev_poll_posix.cc",
    ],
    hdrs = [
        "lib/event_engine/posix_engine/ev_poll_posix.h",
    ],
    external_deps = [
        "absl/base:core_headers",
        "absl/container:inlined_vector",
        "absl/functional:any_invocable",
        "absl/functional:function_ref",
        "absl/status",
        "absl/status:statusor",
        "absl/strings",
        "absl/strings:str_format",
    ],
    deps = [
        "common_event_engine_closures",
        "event_engine_poller",
        "event_engine_time_util",
        "forkable",
        "iomgr_port",
        "posix_event_engine_closure",
        "posix_event_engine_event_poller",
        "posix_event_engine_wakeup_fd_posix",
        "posix_event_engine_wakeup_fd_posix_default",
        "status_helper",
        "strerror",
        "time",
        "//:event_engine_base_hdrs",
        "//:gpr",
        "//:grpc_public_hdrs",
    ],
)

grpc_cc_library(
    name = "posix_event_engine_poller_posix_default",
    srcs = [
        "lib/event_engine/posix_engine/event_poller_posix_default.cc",
    ],
    hdrs = [
        "lib/event_engine/posix_engine/event_poller_posix_default.h",
    ],
    external_deps = ["absl/strings"],
    deps = [
        "iomgr_port",
        "posix_event_engine_event_poller",
        "posix_event_engine_poller_posix_epoll1",
        "posix_event_engine_poller_posix_poll",
        "//:config_vars",
        "//:gpr",
    ],
)

grpc_cc_library(
    name = "posix_event_engine_internal_errqueue",
    srcs = [
        "lib/event_engine/posix_engine/internal_errqueue.cc",
    ],
    hdrs = [
        "lib/event_engine/posix_engine/internal_errqueue.h",
    ],
    deps = [
        "iomgr_port",
        "strerror",
        "//:gpr",
    ],
)

grpc_cc_library(
    name = "posix_event_engine_traced_buffer_list",
    srcs = [
        "lib/event_engine/posix_engine/traced_buffer_list.cc",
    ],
    hdrs = [
        "lib/event_engine/posix_engine/traced_buffer_list.h",
    ],
    external_deps = [
        "absl/functional:any_invocable",
        "absl/status",
        "absl/types:optional",
    ],
    deps = [
        "iomgr_port",
        "posix_event_engine_internal_errqueue",
        "//:gpr",
    ],
)

grpc_cc_library(
    name = "posix_event_engine_endpoint",
    srcs = [
        "lib/event_engine/posix_engine/posix_endpoint.cc",
    ],
    hdrs = [
        "lib/event_engine/posix_engine/posix_endpoint.h",
    ],
    external_deps = [
        "absl/base:core_headers",
        "absl/container:flat_hash_map",
        "absl/functional:any_invocable",
        "absl/hash",
        "absl/status",
        "absl/status:statusor",
        "absl/strings",
        "absl/types:optional",
    ],
    deps = [
        "event_engine_common",
        "event_engine_tcp_socket_utils",
        "experiments",
        "iomgr_port",
        "load_file",
        "memory_quota",
        "posix_event_engine_base_hdrs",
        "posix_event_engine_closure",
        "posix_event_engine_event_poller",
        "posix_event_engine_internal_errqueue",
        "posix_event_engine_tcp_socket_utils",
        "posix_event_engine_traced_buffer_list",
        "ref_counted",
        "resource_quota",
        "slice",
        "status_helper",
        "strerror",
        "time",
        "//:debug_location",
        "//:event_engine_base_hdrs",
        "//:exec_ctx",
        "//:gpr",
        "//:grpc_public_hdrs",
        "//:ref_counted_ptr",
    ],
)

grpc_cc_library(
    name = "event_engine_utils",
    srcs = ["lib/event_engine/utils.cc"],
    hdrs = ["lib/event_engine/utils.h"],
    external_deps = ["absl/strings"],
    deps = [
        "time",
        "//:event_engine_base_hdrs",
        "//:gpr_platform",
    ],
)

grpc_cc_library(
    name = "posix_event_engine_tcp_socket_utils",
    srcs = [
        "lib/event_engine/posix_engine/tcp_socket_utils.cc",
    ],
    hdrs = [
        "lib/event_engine/posix_engine/tcp_socket_utils.h",
    ],
    external_deps = [
        "absl/cleanup",
        "absl/status",
        "absl/status:statusor",
        "absl/strings",
        "absl/types:optional",
    ],
    deps = [
        "event_engine_tcp_socket_utils",
        "iomgr_port",
        "resource_quota",
        "socket_mutator",
        "status_helper",
        "strerror",
        "time",
        "useful",
        "//:channel_arg_names",
        "//:event_engine_base_hdrs",
        "//:gpr",
        "//:ref_counted_ptr",
    ],
)

grpc_cc_library(
    name = "posix_event_engine_listener_utils",
    srcs = [
        "lib/event_engine/posix_engine/posix_engine_listener_utils.cc",
    ],
    hdrs = [
        "lib/event_engine/posix_engine/posix_engine_listener_utils.h",
    ],
    external_deps = [
        "absl/cleanup",
        "absl/status",
        "absl/status:statusor",
        "absl/strings",
    ],
    deps = [
        "event_engine_tcp_socket_utils",
        "iomgr_port",
        "posix_event_engine_tcp_socket_utils",
        "socket_mutator",
        "status_helper",
        "//:event_engine_base_hdrs",
        "//:gpr",
    ],
)

grpc_cc_library(
    name = "posix_event_engine_listener",
    srcs = [
        "lib/event_engine/posix_engine/posix_engine_listener.cc",
    ],
    hdrs = [
        "lib/event_engine/posix_engine/posix_engine_listener.h",
    ],
    external_deps = [
        "absl/base:core_headers",
        "absl/functional:any_invocable",
        "absl/status",
        "absl/status:statusor",
        "absl/strings",
        "absl/types:optional",
    ],
    deps = [
        "event_engine_tcp_socket_utils",
        "iomgr_port",
        "posix_event_engine_base_hdrs",
        "posix_event_engine_closure",
        "posix_event_engine_endpoint",
        "posix_event_engine_event_poller",
        "posix_event_engine_listener_utils",
        "posix_event_engine_tcp_socket_utils",
        "socket_mutator",
        "status_helper",
        "time",
        "//:event_engine_base_hdrs",
        "//:exec_ctx",
        "//:gpr",
    ],
)

grpc_cc_library(
    name = "posix_event_engine",
    srcs = ["lib/event_engine/posix_engine/posix_engine.cc"],
    hdrs = ["lib/event_engine/posix_engine/posix_engine.h"],
    external_deps = [
        "absl/base:core_headers",
        "absl/cleanup",
        "absl/container:flat_hash_map",
        "absl/functional:any_invocable",
        "absl/hash",
        "absl/status",
        "absl/status:statusor",
        "absl/strings",
    ],
    deps = [
        "ares_resolver",
        "event_engine_common",
        "event_engine_poller",
        "event_engine_tcp_socket_utils",
        "event_engine_thread_pool",
        "event_engine_trace",
        "event_engine_utils",
        "init_internally",
        "iomgr_port",
        "posix_event_engine_base_hdrs",
        "posix_event_engine_closure",
        "posix_event_engine_endpoint",
        "posix_event_engine_event_poller",
        "posix_event_engine_listener",
        "posix_event_engine_poller_posix_default",
        "posix_event_engine_tcp_socket_utils",
        "posix_event_engine_timer",
        "posix_event_engine_timer_manager",
        "useful",
        "//:event_engine_base_hdrs",
        "//:gpr",
        "//:grpc_trace",
        "//:orphanable",
    ],
)

grpc_cc_library(
    name = "windows_event_engine",
    srcs = ["lib/event_engine/windows/windows_engine.cc"],
    hdrs = ["lib/event_engine/windows/windows_engine.h"],
    external_deps = [
        "absl/status",
        "absl/status:statusor",
        "absl/strings",
    ],
    deps = [
        "channel_args_endpoint_config",
        "common_event_engine_closures",
        "error",
        "event_engine_common",
        "event_engine_tcp_socket_utils",
        "event_engine_thread_pool",
        "event_engine_trace",
        "event_engine_utils",
        "init_internally",
        "posix_event_engine_timer_manager",
        "time",
        "windows_endpoint",
        "windows_event_engine_listener",
        "windows_iocp",
        "//:event_engine_base_hdrs",
        "//:gpr",
    ],
)

grpc_cc_library(
    name = "windows_iocp",
    srcs = [
        "lib/event_engine/windows/iocp.cc",
        "lib/event_engine/windows/win_socket.cc",
    ],
    hdrs = [
        "lib/event_engine/windows/iocp.h",
        "lib/event_engine/windows/win_socket.h",
    ],
    external_deps = [
        "absl/base:core_headers",
        "absl/functional:any_invocable",
        "absl/status",
        "absl/strings:str_format",
    ],
    deps = [
        "error",
        "event_engine_poller",
        "event_engine_tcp_socket_utils",
        "event_engine_thread_pool",
        "event_engine_time_util",
        "event_engine_trace",
        "//:debug_location",
        "//:event_engine_base_hdrs",
        "//:gpr",
        "//:gpr_platform",
    ],
)

grpc_cc_library(
    name = "windows_endpoint",
    srcs = [
        "lib/event_engine/windows/windows_endpoint.cc",
    ],
    hdrs = [
        "lib/event_engine/windows/windows_endpoint.h",
    ],
    external_deps = [
        "absl/cleanup",
        "absl/functional:any_invocable",
        "absl/status",
        "absl/strings:str_format",
    ],
    deps = [
        "error",
        "event_engine_tcp_socket_utils",
        "event_engine_thread_pool",
        "event_engine_trace",
        "status_helper",
        "windows_iocp",
        "//:debug_location",
        "//:event_engine_base_hdrs",
        "//:gpr",
        "//:gpr_platform",
    ],
)

grpc_cc_library(
    name = "windows_event_engine_listener",
    srcs = [
        "lib/event_engine/windows/windows_listener.cc",
    ],
    hdrs = [
        "lib/event_engine/windows/windows_listener.h",
    ],
    external_deps = [
        "absl/base:core_headers",
        "absl/status",
        "absl/status:statusor",
        "absl/strings:str_format",
    ],
    deps = [
        "common_event_engine_closures",
        "error",
        "event_engine_tcp_socket_utils",
        "event_engine_thread_pool",
        "event_engine_trace",
        "windows_endpoint",
        "windows_iocp",
        "//:event_engine_base_hdrs",
        "//:gpr",
        "//:gpr_platform",
    ],
)

grpc_cc_library(
    name = "cf_event_engine",
    srcs = [
        "lib/event_engine/cf_engine/cf_engine.cc",
        "lib/event_engine/cf_engine/cfstream_endpoint.cc",
        "lib/event_engine/cf_engine/dns_service_resolver.cc",
    ],
    hdrs = [
        "lib/event_engine/cf_engine/cf_engine.h",
        "lib/event_engine/cf_engine/cfstream_endpoint.h",
        "lib/event_engine/cf_engine/cftype_unique_ref.h",
        "lib/event_engine/cf_engine/dns_service_resolver.h",
    ],
    external_deps = [
        "absl/container:flat_hash_map",
        "absl/strings:str_format",
    ],
    deps = [
        "event_engine_common",
        "event_engine_tcp_socket_utils",
        "event_engine_thread_pool",
        "event_engine_trace",
        "event_engine_utils",
        "init_internally",
        "posix_event_engine_closure",
        "posix_event_engine_event_poller",
        "posix_event_engine_lockfree_event",
        "posix_event_engine_timer_manager",
        "ref_counted",
        "strerror",
        "//:event_engine_base_hdrs",
        "//:gpr",
        "//:parse_address",
        "//:ref_counted_ptr",
        "//:sockaddr_utils",
    ],
)

grpc_cc_library(
    name = "event_engine_tcp_socket_utils",
    srcs = [
        "lib/event_engine/tcp_socket_utils.cc",
    ],
    hdrs = [
        "lib/event_engine/tcp_socket_utils.h",
    ],
    external_deps = [
        "absl/status",
        "absl/status:statusor",
        "absl/strings",
        "absl/strings:str_format",
        "absl/types:optional",
    ],
    deps = [
        "iomgr_port",
        "resolved_address",
        "status_helper",
        "//:event_engine_base_hdrs",
        "//:gpr",
        "//:gpr_platform",
        "//:parse_address",
        "//:uri_parser",
    ],
)

grpc_cc_library(
    name = "event_engine_trace",
    srcs = [
        "lib/event_engine/trace.cc",
    ],
    hdrs = [
        "lib/event_engine/trace.h",
    ],
    deps = [
        "//:gpr",
        "//:gpr_platform",
        "//:grpc_trace",
    ],
)

grpc_cc_library(
    name = "event_engine_shim",
    srcs = [
        "lib/event_engine/shim.cc",
    ],
    hdrs = [
        "lib/event_engine/shim.h",
    ],
    deps = [
        "experiments",
        "iomgr_port",
        "//:gpr_platform",
    ],
)

# NOTE: this target gets replaced inside Google's build system to be one that
# integrates with other internal systems better. Please do not rename or fold
# this into other targets.
grpc_cc_library(
    name = "default_event_engine_factory",
    srcs = ["lib/event_engine/default_event_engine_factory.cc"],
    hdrs = ["lib/event_engine/default_event_engine_factory.h"],
    external_deps = ["absl/memory"],
    select_deps = [{
        "//:windows": ["windows_event_engine"],
        "//:windows_msvc": ["windows_event_engine"],
        "//:windows_other": ["windows_event_engine"],
        "//:mac": [
            "posix_event_engine",
            "cf_event_engine",
        ],
        "//:mac_x86_64": [
            "posix_event_engine",
            "cf_event_engine",
        ],
        "//:mac_arm64": [
            "posix_event_engine",
            "cf_event_engine",
        ],
        "//:ios": ["cf_event_engine"],
        "//:tvos": ["cf_event_engine"],
        "//:watchos": ["cf_event_engine"],
        "//conditions:default": ["posix_event_engine"],
    }],
    deps = [
        "//:event_engine_base_hdrs",
        "//:gpr_platform",
    ],
)

grpc_cc_library(
    name = "channel_args_endpoint_config",
    srcs = [
        "//src/core:lib/event_engine/channel_args_endpoint_config.cc",
    ],
    hdrs = [
        "//src/core:lib/event_engine/channel_args_endpoint_config.h",
    ],
    external_deps = [
        "absl/strings",
        "absl/types:optional",
    ],
    visibility = ["@grpc:alt_grpc_base_legacy"],
    deps = [
        "channel_args",
        "//:event_engine_base_hdrs",
        "//:gpr_platform",
    ],
)

grpc_cc_library(
    name = "thready_event_engine",
    srcs = ["lib/event_engine/thready_event_engine/thready_event_engine.cc"],
    hdrs = ["lib/event_engine/thready_event_engine/thready_event_engine.h"],
    external_deps = [
        "absl/functional:any_invocable",
        "absl/status",
        "absl/status:statusor",
        "absl/strings",
    ],
    deps = [
        "//:event_engine_base_hdrs",
        "//:gpr",
    ],
)

grpc_cc_library(
    name = "default_event_engine",
    srcs = [
        "lib/event_engine/default_event_engine.cc",
    ],
    hdrs = [
        "lib/event_engine/default_event_engine.h",
    ],
    external_deps = ["absl/functional:any_invocable"],
    visibility = [
        "@grpc:alt_grpc_base_legacy",
    ],
    deps = [
        "channel_args",
        "context",
        "default_event_engine_factory",
        "event_engine_trace",
        "no_destruct",
        "thready_event_engine",
        "//:config",
        "//:debug_location",
        "//:event_engine_base_hdrs",
        "//:gpr",
        "//:grpc_trace",
    ],
)

grpc_cc_library(
    name = "ares_resolver",
    srcs = [
        "lib/event_engine/ares_resolver.cc",
    ],
    hdrs = [
        "lib/event_engine/ares_resolver.h",
        "lib/event_engine/grpc_polled_fd.h",
        "lib/event_engine/nameser.h",
        "lib/event_engine/posix_engine/grpc_polled_fd_posix.h",
    ],
    external_deps = [
        "absl/base:core_headers",
        "absl/container:flat_hash_map",
        "absl/functional:any_invocable",
        "absl/hash",
        "absl/status",
        "absl/status:statusor",
        "absl/strings",
        "absl/strings:str_format",
        "absl/types:optional",
        "absl/types:variant",
        "cares",
    ],
    deps = [
        "error",
        "event_engine_time_util",
        "grpc_sockaddr",
        "iomgr_port",
        "posix_event_engine_closure",
        "posix_event_engine_event_poller",
        "posix_event_engine_tcp_socket_utils",
        "resolved_address",
        "//:debug_location",
        "//:event_engine_base_hdrs",
        "//:gpr",
        "//:grpc_trace",
        "//:orphanable",
        "//:parse_address",
        "//:ref_counted_ptr",
        "//:sockaddr_utils",
    ],
)

grpc_cc_library(
    name = "channel_args_preconditioning",
    srcs = [
        "lib/channel/channel_args_preconditioning.cc",
    ],
    hdrs = [
        "lib/channel/channel_args_preconditioning.h",
    ],
    deps = [
        "channel_args",
        "//:event_engine_base_hdrs",
        "//:gpr_platform",
    ],
)

grpc_cc_library(
    name = "pid_controller",
    srcs = [
        "lib/transport/pid_controller.cc",
    ],
    hdrs = [
        "lib/transport/pid_controller.h",
    ],
    deps = [
        "useful",
        "//:gpr_platform",
    ],
)

grpc_cc_library(
    name = "bdp_estimator",
    srcs = [
        "lib/transport/bdp_estimator.cc",
    ],
    hdrs = ["lib/transport/bdp_estimator.h"],
    external_deps = ["absl/strings"],
    deps = [
        "time",
        "//:gpr",
        "//:grpc_trace",
    ],
)

grpc_cc_library(
    name = "percent_encoding",
    srcs = [
        "lib/slice/percent_encoding.cc",
    ],
    hdrs = [
        "lib/slice/percent_encoding.h",
    ],
    deps = [
        "bitset",
        "slice",
        "//:gpr",
    ],
)

grpc_cc_library(
    name = "socket_mutator",
    srcs = [
        "lib/iomgr/socket_mutator.cc",
    ],
    hdrs = [
        "lib/iomgr/socket_mutator.h",
    ],
    visibility = ["@grpc:alt_grpc_base_legacy"],
    deps = [
        "channel_args",
        "useful",
        "//:event_engine_base_hdrs",
        "//:gpr",
    ],
)

grpc_cc_library(
    name = "pollset_set",
    srcs = [
        "lib/iomgr/pollset_set.cc",
    ],
    hdrs = [
        "lib/iomgr/pollset_set.h",
    ],
    deps = [
        "iomgr_fwd",
        "//:gpr",
    ],
)

grpc_cc_library(
    name = "histogram_view",
    srcs = [
        "lib/debug/histogram_view.cc",
    ],
    hdrs = [
        "lib/debug/histogram_view.h",
    ],
    deps = ["//:gpr"],
)

grpc_cc_library(
    name = "stats_data",
    srcs = [
        "lib/debug/stats_data.cc",
    ],
    hdrs = [
        "lib/debug/stats_data.h",
    ],
    external_deps = ["absl/strings"],
    deps = [
        "histogram_view",
        "per_cpu",
        "//:gpr_platform",
    ],
)

grpc_cc_library(
    name = "per_cpu",
    srcs = [
        "lib/gprpp/per_cpu.cc",
    ],
    hdrs = [
        "lib/gprpp/per_cpu.h",
    ],
    deps = [
        "useful",
        "//:gpr",
    ],
)

grpc_cc_library(
    name = "event_log",
    srcs = [
        "lib/debug/event_log.cc",
    ],
    hdrs = [
        "lib/debug/event_log.h",
    ],
    external_deps = [
        "absl/base:core_headers",
        "absl/strings",
        "absl/types:span",
    ],
    deps = [
        "per_cpu",
        "//:gpr",
    ],
)

grpc_cc_library(
    name = "load_file",
    srcs = [
        "lib/gprpp/load_file.cc",
    ],
    hdrs = [
        "lib/gprpp/load_file.h",
    ],
    external_deps = [
        "absl/cleanup",
        "absl/status",
        "absl/status:statusor",
        "absl/strings",
    ],
    language = "c++",
    deps = [
        "slice",
        "//:gpr",
    ],
)

grpc_cc_library(
    name = "http2_errors",
    hdrs = [
        "lib/transport/http2_errors.h",
    ],
)

grpc_cc_library(
    name = "channel_stack_type",
    srcs = [
        "lib/surface/channel_stack_type.cc",
    ],
    hdrs = [
        "lib/surface/channel_stack_type.h",
    ],
    language = "c++",
    deps = ["//:gpr_platform"],
)

grpc_cc_library(
    name = "channel_init",
    srcs = [
        "lib/surface/channel_init.cc",
    ],
    hdrs = [
        "lib/surface/channel_init.h",
    ],
    external_deps = ["absl/functional:any_invocable"],
    language = "c++",
    deps = [
        "channel_stack_type",
        "//:channel_stack_builder",
        "//:gpr_platform",
    ],
)

grpc_cc_library(
    name = "single_set_ptr",
    hdrs = [
        "lib/gprpp/single_set_ptr.h",
    ],
    language = "c++",
    deps = ["//:gpr"],
)

grpc_cc_library(
    name = "grpc_service_config",
    hdrs = [
        "lib/service_config/service_config.h",
        "lib/service_config/service_config_call_data.h",
    ],
    external_deps = ["absl/strings"],
    language = "c++",
    deps = [
        "arena",
        "chunked_vector",
        "ref_counted",
        "service_config_parser",
        "slice_refcount",
        "unique_type_name",
        "useful",
        "//:gpr_platform",
        "//:legacy_context",
        "//:ref_counted_ptr",
    ],
)

grpc_cc_library(
    name = "service_config_parser",
    srcs = [
        "lib/service_config/service_config_parser.cc",
    ],
    hdrs = [
        "lib/service_config/service_config_parser.h",
    ],
    external_deps = ["absl/strings"],
    language = "c++",
    deps = [
        "channel_args",
        "json",
        "validation_errors",
        "//:gpr",
    ],
)

grpc_cc_library(
    name = "notification",
    hdrs = [
        "lib/gprpp/notification.h",
    ],
    external_deps = ["absl/time"],
    deps = ["//:gpr"],
)

grpc_cc_library(
    name = "channel_args",
    srcs = [
        "lib/channel/channel_args.cc",
    ],
    hdrs = [
        "lib/channel/channel_args.h",
    ],
    external_deps = [
        "absl/meta:type_traits",
        "absl/strings",
        "absl/strings:str_format",
        "absl/types:optional",
    ],
    language = "c++",
    visibility = [
        "@grpc:alt_grpc_base_legacy",
    ],
    deps = [
        "avl",
        "channel_stack_type",
        "dual_ref_counted",
        "ref_counted",
        "ref_counted_string",
        "time",
        "useful",
        "//:channel_arg_names",
        "//:debug_location",
        "//:event_engine_base_hdrs",
        "//:gpr",
        "//:ref_counted_ptr",
    ],
)

grpc_cc_library(
    name = "resolved_address",
    hdrs = ["lib/iomgr/resolved_address.h"],
    language = "c++",
    deps = [
        "iomgr_port",
        "//:gpr_platform",
    ],
)

grpc_cc_library(
    name = "lb_policy",
    srcs = ["lib/load_balancing/lb_policy.cc"],
    hdrs = ["lib/load_balancing/lb_policy.h"],
    external_deps = [
        "absl/base:core_headers",
        "absl/status",
        "absl/status:statusor",
        "absl/strings",
        "absl/types:optional",
        "absl/types:variant",
    ],
    deps = [
        "channel_args",
        "closure",
        "dual_ref_counted",
        "error",
        "grpc_backend_metric_data",
        "iomgr_fwd",
        "pollset_set",
        "ref_counted",
        "resolved_address",
        "subchannel_interface",
        "//:debug_location",
        "//:endpoint_addresses",
        "//:event_engine_base_hdrs",
        "//:exec_ctx",
        "//:gpr",
        "//:gpr_platform",
        "//:grpc_trace",
        "//:orphanable",
        "//:ref_counted_ptr",
        "//:work_serializer",
    ],
)

grpc_cc_library(
    name = "lb_policy_factory",
    hdrs = ["lib/load_balancing/lb_policy_factory.h"],
    external_deps = [
        "absl/status:statusor",
        "absl/strings",
    ],
    deps = [
        "json",
        "lb_policy",
        "//:gpr_platform",
        "//:orphanable",
        "//:ref_counted_ptr",
    ],
)

grpc_cc_library(
    name = "lb_policy_registry",
    srcs = ["lib/load_balancing/lb_policy_registry.cc"],
    hdrs = ["lib/load_balancing/lb_policy_registry.h"],
    external_deps = [
        "absl/status",
        "absl/status:statusor",
        "absl/strings",
        "absl/strings:str_format",
    ],
    deps = [
        "json",
        "lb_policy",
        "lb_policy_factory",
        "//:gpr",
        "//:orphanable",
        "//:ref_counted_ptr",
    ],
)

grpc_cc_library(
    name = "subchannel_interface",
    hdrs = ["lib/load_balancing/subchannel_interface.h"],
    external_deps = ["absl/status"],
    deps = [
        "dual_ref_counted",
        "iomgr_fwd",
        "//:event_engine_base_hdrs",
        "//:gpr_platform",
        "//:ref_counted_ptr",
    ],
)

grpc_cc_library(
    name = "delegating_helper",
    hdrs = ["lib/load_balancing/delegating_helper.h"],
    external_deps = [
        "absl/status",
        "absl/strings",
    ],
    deps = [
        "channel_args",
        "lb_policy",
        "resolved_address",
        "subchannel_interface",
        "//:debug_location",
        "//:event_engine_base_hdrs",
        "//:gpr_platform",
        "//:grpc_security_base",
        "//:ref_counted_ptr",
    ],
)

grpc_cc_library(
    name = "proxy_mapper",
    hdrs = ["lib/handshaker/proxy_mapper.h"],
    external_deps = [
        "absl/strings",
        "absl/types:optional",
    ],
    deps = [
        "channel_args",
        "resolved_address",
        "//:gpr_platform",
    ],
)

grpc_cc_library(
    name = "proxy_mapper_registry",
    srcs = ["lib/handshaker/proxy_mapper_registry.cc"],
    hdrs = ["lib/handshaker/proxy_mapper_registry.h"],
    external_deps = [
        "absl/strings",
        "absl/types:optional",
    ],
    deps = [
        "channel_args",
        "proxy_mapper",
        "resolved_address",
        "//:gpr_platform",
    ],
)

grpc_cc_library(
    name = "grpc_server_config_selector",
    hdrs = [
        "ext/filters/server_config_selector/server_config_selector.h",
    ],
    external_deps = [
        "absl/status:statusor",
        "absl/strings",
    ],
    language = "c++",
    deps = [
        "dual_ref_counted",
        "grpc_service_config",
        "ref_counted",
        "service_config_parser",
        "useful",
        "//:gpr_platform",
        "//:grpc_base",
        "//:ref_counted_ptr",
    ],
)

grpc_cc_library(
    name = "grpc_server_config_selector_filter",
    srcs = [
        "ext/filters/server_config_selector/server_config_selector_filter.cc",
    ],
    hdrs = [
        "ext/filters/server_config_selector/server_config_selector_filter.h",
    ],
    external_deps = [
        "absl/base:core_headers",
        "absl/status",
        "absl/status:statusor",
        "absl/types:optional",
    ],
    language = "c++",
    deps = [
        "arena",
        "arena_promise",
        "channel_args",
        "channel_fwd",
        "context",
        "grpc_server_config_selector",
        "grpc_service_config",
        "status_helper",
        "//:gpr",
        "//:grpc_base",
        "//:legacy_context",
        "//:promise",
        "//:ref_counted_ptr",
    ],
)

grpc_cc_library(
    name = "sorted_pack",
    hdrs = [
        "lib/gprpp/sorted_pack.h",
    ],
    language = "c++",
    deps = [
        "type_list",
        "//:gpr_platform",
    ],
)

grpc_cc_library(
    name = "type_list",
    hdrs = [
        "lib/gprpp/type_list.h",
    ],
    language = "c++",
)

grpc_cc_library(
    name = "if_list",
    hdrs = [
        "lib/gprpp/if_list.h",
    ],
    language = "c++",
    deps = ["//:gpr_platform"],
)

grpc_cc_library(
    name = "certificate_provider_factory",
    hdrs = [
        "lib/security/certificate_provider/certificate_provider_factory.h",
    ],
    external_deps = ["absl/strings"],
    deps = [
        "json",
        "json_args",
        "ref_counted",
        "validation_errors",
        "//:alts_util",
        "//:gpr",
        "//:ref_counted_ptr",
    ],
)

grpc_cc_library(
    name = "certificate_provider_registry",
    srcs = [
        "lib/security/certificate_provider/certificate_provider_registry.cc",
    ],
    hdrs = [
        "lib/security/certificate_provider/certificate_provider_registry.h",
    ],
    external_deps = ["absl/strings"],
    deps = [
        "certificate_provider_factory",
        "//:gpr",
    ],
)

grpc_cc_library(
    name = "grpc_audit_logging",
    srcs = [
        "lib/security/authorization/audit_logging.cc",
        "lib/security/authorization/stdout_logger.cc",
    ],
    hdrs = [
        "lib/security/authorization/audit_logging.h",
        "lib/security/authorization/stdout_logger.h",
    ],
    external_deps = [
        "absl/base:core_headers",
        "absl/status",
        "absl/status:statusor",
        "absl/strings",
        "absl/strings:str_format",
        "absl/time",
    ],
    deps = [
        "//:gpr",
        "//:grpc_base",
    ],
)

grpc_cc_library(
    name = "grpc_authorization_base",
    srcs = [
        "lib/security/authorization/authorization_policy_provider_vtable.cc",
        "lib/security/authorization/evaluate_args.cc",
        "lib/security/authorization/grpc_server_authz_filter.cc",
    ],
    hdrs = [
        "lib/security/authorization/authorization_engine.h",
        "lib/security/authorization/authorization_policy_provider.h",
        "lib/security/authorization/evaluate_args.h",
        "lib/security/authorization/grpc_server_authz_filter.h",
    ],
    external_deps = [
        "absl/status",
        "absl/status:statusor",
        "absl/strings",
        "absl/types:optional",
    ],
    language = "c++",
    deps = [
        "arena_promise",
        "channel_args",
        "channel_fwd",
        "dual_ref_counted",
        "ref_counted",
        "resolved_address",
        "slice",
        "useful",
        "//:channel_arg_names",
        "//:gpr",
        "//:grpc_base",
        "//:grpc_credentials_util",
        "//:grpc_security_base",
        "//:grpc_trace",
        "//:parse_address",
        "//:promise",
        "//:ref_counted_ptr",
        "//:uri_parser",
    ],
)

grpc_cc_library(
    name = "grpc_fake_credentials",
    srcs = [
        "lib/security/credentials/fake/fake_credentials.cc",
        "lib/security/security_connector/fake/fake_security_connector.cc",
    ],
    hdrs = [
        "ext/filters/client_channel/lb_policy/grpclb/grpclb.h",
        "lib/security/credentials/fake/fake_credentials.h",
        "lib/security/security_connector/fake/fake_security_connector.h",
    ],
    external_deps = [
        "absl/status",
        "absl/status:statusor",
        "absl/strings",
        "absl/strings:str_format",
        "absl/types:optional",
    ],
    language = "c++",
    deps = [
        "arena_promise",
        "channel_args",
        "closure",
        "error",
        "iomgr_fwd",
        "slice",
        "unique_type_name",
        "useful",
        "//:channel_arg_names",
        "//:debug_location",
        "//:exec_ctx",
        "//:gpr",
        "//:grpc_base",
        "//:grpc_security_base",
        "//:handshaker",
        "//:promise",
        "//:ref_counted_ptr",
        "//:tsi_base",
        "//:tsi_fake_credentials",
    ],
)

grpc_cc_library(
    name = "grpc_insecure_credentials",
    srcs = [
        "lib/security/credentials/insecure/insecure_credentials.cc",
        "lib/security/security_connector/insecure/insecure_security_connector.cc",
    ],
    hdrs = [
        "lib/security/credentials/insecure/insecure_credentials.h",
        "lib/security/security_connector/insecure/insecure_security_connector.h",
    ],
    external_deps = [
        "absl/status",
        "absl/strings",
    ],
    language = "c++",
    deps = [
        "arena_promise",
        "channel_args",
        "closure",
        "error",
        "iomgr_fwd",
        "tsi_local_credentials",
        "unique_type_name",
        "//:debug_location",
        "//:exec_ctx",
        "//:gpr",
        "//:grpc_base",
        "//:grpc_security_base",
        "//:handshaker",
        "//:promise",
        "//:ref_counted_ptr",
        "//:tsi_base",
    ],
)

grpc_cc_library(
    name = "tsi_local_credentials",
    srcs = [
        "tsi/local_transport_security.cc",
    ],
    hdrs = [
        "tsi/local_transport_security.h",
    ],
    language = "c++",
    deps = [
        "//:event_engine_base_hdrs",
        "//:exec_ctx",
        "//:gpr",
        "//:tsi_base",
    ],
)

grpc_cc_library(
    name = "grpc_local_credentials",
    srcs = [
        "lib/security/credentials/local/local_credentials.cc",
        "lib/security/security_connector/local/local_security_connector.cc",
    ],
    hdrs = [
        "lib/security/credentials/local/local_credentials.h",
        "lib/security/security_connector/local/local_security_connector.h",
    ],
    external_deps = [
        "absl/status",
        "absl/status:statusor",
        "absl/strings",
        "absl/types:optional",
    ],
    language = "c++",
    deps = [
        "arena_promise",
        "channel_args",
        "closure",
        "error",
        "grpc_sockaddr",
        "iomgr_fwd",
        "resolved_address",
        "tsi_local_credentials",
        "unique_type_name",
        "useful",
        "//:debug_location",
        "//:exec_ctx",
        "//:gpr",
        "//:grpc_base",
        "//:grpc_client_channel",
        "//:grpc_security_base",
        "//:handshaker",
        "//:parse_address",
        "//:promise",
        "//:ref_counted_ptr",
        "//:sockaddr_utils",
        "//:tsi_base",
        "//:uri_parser",
    ],
)

grpc_cc_library(
    name = "grpc_ssl_credentials",
    srcs = [
        "lib/security/credentials/ssl/ssl_credentials.cc",
        "lib/security/security_connector/ssl/ssl_security_connector.cc",
    ],
    hdrs = [
        "lib/security/credentials/ssl/ssl_credentials.h",
        "lib/security/security_connector/ssl/ssl_security_connector.h",
    ],
    external_deps = [
        "absl/status",
        "absl/strings",
        "absl/strings:str_format",
        "absl/types:optional",
    ],
    language = "c++",
    deps = [
        "arena_promise",
        "channel_args",
        "closure",
        "error",
        "iomgr_fwd",
        "unique_type_name",
        "useful",
        "//:channel_arg_names",
        "//:debug_location",
        "//:exec_ctx",
        "//:gpr",
        "//:grpc_base",
        "//:grpc_security_base",
        "//:grpc_trace",
        "//:handshaker",
        "//:promise",
        "//:ref_counted_ptr",
        "//:tsi_base",
        "//:tsi_ssl_credentials",
        "//:tsi_ssl_session_cache",
    ],
)

grpc_cc_library(
    name = "grpc_google_default_credentials",
    srcs = [
        "lib/security/credentials/google_default/credentials_generic.cc",
        "lib/security/credentials/google_default/google_default_credentials.cc",
    ],
    hdrs = [
        "ext/filters/client_channel/lb_policy/grpclb/grpclb.h",
        "lib/security/credentials/google_default/google_default_credentials.h",
    ],
    external_deps = [
        "absl/status:statusor",
        "absl/strings",
        "absl/types:optional",
    ],
    language = "c++",
    tags = ["nofixdeps"],
    deps = [
        "channel_args",
        "closure",
        "env",
        "error",
        "grpc_external_account_credentials",
        "grpc_lb_xds_channel_args",
        "grpc_oauth2_credentials",
        "grpc_ssl_credentials",
        "iomgr_fwd",
        "json",
        "json_reader",
        "slice",
        "slice_refcount",
        "status_helper",
        "time",
        "unique_type_name",
        "useful",
        "//:alts_util",
        "//:channel_arg_names",
        "//:exec_ctx",
        "//:gpr",
        "//:grpc_alts_credentials",
        "//:grpc_base",
        "//:grpc_jwt_credentials",
        "//:grpc_public_hdrs",
        "//:grpc_security_base",
        "//:grpc_trace",
        "//:httpcli",
        "//:orphanable",
        "//:ref_counted_ptr",
        "//:uri_parser",
    ],
)

grpc_cc_library(
    name = "strerror",
    srcs = [
        "lib/gprpp/strerror.cc",
    ],
    hdrs = [
        "lib/gprpp/strerror.h",
    ],
    external_deps = ["absl/strings:str_format"],
    deps = ["//:gpr_platform"],
)

grpc_cc_library(
    name = "grpc_tls_credentials",
    srcs = [
        "lib/security/credentials/tls/grpc_tls_certificate_distributor.cc",
        "lib/security/credentials/tls/grpc_tls_certificate_match.cc",
        "lib/security/credentials/tls/grpc_tls_certificate_provider.cc",
        "lib/security/credentials/tls/grpc_tls_certificate_verifier.cc",
        "lib/security/credentials/tls/grpc_tls_credentials_options.cc",
        "lib/security/credentials/tls/tls_credentials.cc",
        "lib/security/security_connector/tls/tls_security_connector.cc",
    ],
    hdrs = [
        "lib/security/credentials/tls/grpc_tls_certificate_distributor.h",
        "lib/security/credentials/tls/grpc_tls_certificate_provider.h",
        "lib/security/credentials/tls/grpc_tls_certificate_verifier.h",
        "lib/security/credentials/tls/grpc_tls_credentials_options.h",
        "lib/security/credentials/tls/tls_credentials.h",
        "lib/security/security_connector/tls/tls_security_connector.h",
    ],
    external_deps = [
        "absl/base:core_headers",
        "absl/container:inlined_vector",
        "absl/functional:bind_front",
        "absl/status",
        "absl/status:statusor",
        "absl/strings",
        "absl/types:optional",
        "libcrypto",
        "libssl",
    ],
    language = "c++",
    deps = [
        "arena_promise",
        "channel_args",
        "closure",
        "error",
        "iomgr_fwd",
        "ref_counted",
        "slice",
        "slice_refcount",
        "status_helper",
        "unique_type_name",
        "useful",
        "//:channel_arg_names",
        "//:debug_location",
        "//:exec_ctx",
        "//:gpr",
        "//:grpc_base",
        "//:grpc_credentials_util",
        "//:grpc_public_hdrs",
        "//:grpc_security_base",
        "//:grpc_trace",
        "//:handshaker",
        "//:promise",
        "//:ref_counted_ptr",
        "//:tsi_base",
        "//:tsi_ssl_credentials",
        "//:tsi_ssl_session_cache",
    ],
)

grpc_cc_library(
    name = "grpc_iam_credentials",
    srcs = [
        "lib/security/credentials/iam/iam_credentials.cc",
    ],
    hdrs = [
        "lib/security/credentials/iam/iam_credentials.h",
    ],
    external_deps = [
        "absl/status:statusor",
        "absl/strings",
        "absl/strings:str_format",
        "absl/types:optional",
    ],
    language = "c++",
    deps = [
        "arena_promise",
        "slice",
        "unique_type_name",
        "useful",
        "//:exec_ctx",
        "//:gpr",
        "//:grpc_base",
        "//:grpc_security_base",
        "//:grpc_trace",
        "//:promise",
        "//:ref_counted_ptr",
    ],
)

grpc_cc_library(
    name = "grpc_oauth2_credentials",
    srcs = [
        "lib/security/credentials/oauth2/oauth2_credentials.cc",
    ],
    hdrs = [
        "lib/security/credentials/oauth2/oauth2_credentials.h",
    ],
    external_deps = [
        "absl/status",
        "absl/status:statusor",
        "absl/strings",
        "absl/strings:str_format",
        "absl/types:optional",
    ],
    language = "c++",
    deps = [
        "activity",
        "arena_promise",
        "closure",
        "context",
        "error",
        "httpcli_ssl_credentials",
        "json",
        "json_reader",
        "poll",
        "pollset_set",
        "ref_counted",
        "slice",
        "slice_refcount",
        "status_helper",
        "time",
        "unique_type_name",
        "useful",
        "//:gpr",
        "//:grpc_base",
        "//:grpc_credentials_util",
        "//:grpc_security_base",
        "//:grpc_trace",
        "//:httpcli",
        "//:orphanable",
        "//:promise",
        "//:ref_counted_ptr",
        "//:uri_parser",
    ],
)

grpc_cc_library(
    name = "grpc_external_account_credentials",
    srcs = [
        "lib/security/credentials/external/aws_external_account_credentials.cc",
        "lib/security/credentials/external/aws_request_signer.cc",
        "lib/security/credentials/external/external_account_credentials.cc",
        "lib/security/credentials/external/file_external_account_credentials.cc",
        "lib/security/credentials/external/url_external_account_credentials.cc",
    ],
    hdrs = [
        "lib/security/credentials/external/aws_external_account_credentials.h",
        "lib/security/credentials/external/aws_request_signer.h",
        "lib/security/credentials/external/external_account_credentials.h",
        "lib/security/credentials/external/file_external_account_credentials.h",
        "lib/security/credentials/external/url_external_account_credentials.h",
    ],
    external_deps = [
        "absl/status",
        "absl/status:statusor",
        "absl/strings",
        "absl/strings:str_format",
        "absl/time",
        "absl/types:optional",
        "libcrypto",
    ],
    language = "c++",
    deps = [
        "closure",
        "env",
        "error",
        "grpc_oauth2_credentials",
        "httpcli_ssl_credentials",
        "json",
        "json_reader",
        "json_writer",
        "slice",
        "slice_refcount",
        "status_helper",
        "time",
        "//:gpr",
        "//:grpc_base",
        "//:grpc_credentials_util",
        "//:grpc_security_base",
        "//:httpcli",
        "//:orphanable",
        "//:ref_counted_ptr",
        "//:uri_parser",
    ],
)

grpc_cc_library(
    name = "httpcli_ssl_credentials",
    srcs = [
        "lib/http/httpcli_security_connector.cc",
    ],
    hdrs = [
        "lib/http/httpcli_ssl_credentials.h",
    ],
    external_deps = [
        "absl/status",
        "absl/strings",
        "absl/types:optional",
    ],
    language = "c++",
    deps = [
        "arena_promise",
        "channel_args",
        "closure",
        "error",
        "iomgr_fwd",
        "unique_type_name",
        "//:channel_arg_names",
        "//:debug_location",
        "//:exec_ctx",
        "//:gpr",
        "//:grpc_base",
        "//:grpc_security_base",
        "//:handshaker",
        "//:promise",
        "//:ref_counted_ptr",
        "//:tsi_base",
        "//:tsi_ssl_credentials",
    ],
)

grpc_cc_library(
    name = "tsi_ssl_types",
    hdrs = [
        "tsi/ssl_types.h",
    ],
    external_deps = ["libssl"],
    language = "c++",
    deps = ["//:gpr_platform"],
)

# This target depends on RE2 and should not be linked into grpc by default for binary-size reasons.
grpc_cc_library(
    name = "grpc_matchers",
    srcs = [
        "lib/matchers/matchers.cc",
    ],
    hdrs = [
        "lib/matchers/matchers.h",
    ],
    external_deps = [
        "absl/status",
        "absl/status:statusor",
        "absl/strings",
        "absl/strings:str_format",
        "absl/types:optional",
        "re2",
    ],
    language = "c++",
    deps = ["//:gpr"],
)

# This target pulls in a dependency on RE2 and should not be linked into grpc by default for binary-size reasons.
grpc_cc_library(
    name = "grpc_rbac_engine",
    srcs = [
        "lib/security/authorization/grpc_authorization_engine.cc",
        "lib/security/authorization/matchers.cc",
        "lib/security/authorization/rbac_policy.cc",
    ],
    hdrs = [
        "lib/security/authorization/grpc_authorization_engine.h",
        "lib/security/authorization/matchers.h",
        "lib/security/authorization/rbac_policy.h",
    ],
    external_deps = [
        "absl/status",
        "absl/status:statusor",
        "absl/strings",
        "absl/strings:str_format",
        "absl/types:optional",
    ],
    language = "c++",
    deps = [
        "grpc_audit_logging",
        "grpc_authorization_base",
        "grpc_matchers",
        "resolved_address",
        "//:gpr",
        "//:grpc_base",
        "//:parse_address",
        "//:sockaddr_utils",
    ],
)

grpc_cc_library(
    name = "json",
    hdrs = [
        "lib/json/json.h",
    ],
    deps = ["//:gpr"],
)

grpc_cc_library(
    name = "json_reader",
    srcs = [
        "lib/json/json_reader.cc",
    ],
    hdrs = [
        "lib/json/json_reader.h",
    ],
    external_deps = [
        "absl/base:core_headers",
        "absl/status",
        "absl/status:statusor",
        "absl/strings",
        "absl/strings:str_format",
        "absl/types:variant",
    ],
    visibility = ["@grpc:json_reader_legacy"],
    deps = [
        "json",
        "match",
        "//:gpr",
    ],
)

grpc_cc_library(
    name = "json_writer",
    srcs = [
        "lib/json/json_writer.cc",
    ],
    hdrs = [
        "lib/json/json_writer.h",
    ],
    external_deps = ["absl/strings"],
    deps = [
        "json",
        "//:gpr",
    ],
)

grpc_cc_library(
    name = "json_util",
    srcs = ["lib/json/json_util.cc"],
    hdrs = ["lib/json/json_util.h"],
    external_deps = ["absl/strings"],
    deps = [
        "error",
        "json",
        "json_args",
        "json_object_loader",
        "no_destruct",
        "time",
        "validation_errors",
        "//:gpr",
    ],
)

grpc_cc_library(
    name = "json_args",
    hdrs = ["lib/json/json_args.h"],
    external_deps = ["absl/strings"],
    deps = ["//:gpr"],
)

grpc_cc_library(
    name = "json_object_loader",
    srcs = ["lib/json/json_object_loader.cc"],
    hdrs = ["lib/json/json_object_loader.h"],
    external_deps = [
        "absl/meta:type_traits",
        "absl/status",
        "absl/status:statusor",
        "absl/strings",
        "absl/types:optional",
    ],
    deps = [
        "json",
        "json_args",
        "no_destruct",
        "time",
        "validation_errors",
        "//:gpr",
        "//:ref_counted_ptr",
    ],
)

grpc_cc_library(
    name = "json_channel_args",
    hdrs = ["lib/json/json_channel_args.h"],
    external_deps = [
        "absl/strings",
        "absl/types:optional",
    ],
    deps = [
        "channel_args",
        "json_args",
        "//:gpr",
    ],
)

grpc_cc_library(
    name = "idle_filter_state",
    srcs = [
        "ext/filters/channel_idle/idle_filter_state.cc",
    ],
    hdrs = [
        "ext/filters/channel_idle/idle_filter_state.h",
    ],
    language = "c++",
    deps = ["//:gpr_platform"],
)

grpc_cc_library(
    name = "grpc_channel_idle_filter",
    srcs = [
        "ext/filters/channel_idle/channel_idle_filter.cc",
    ],
    hdrs = [
        "ext/filters/channel_idle/channel_idle_filter.h",
    ],
    external_deps = [
        "absl/base:core_headers",
        "absl/meta:type_traits",
        "absl/random",
        "absl/status",
        "absl/status:statusor",
        "absl/types:optional",
    ],
    deps = [
        "activity",
        "arena_promise",
        "channel_args",
        "channel_fwd",
        "channel_init",
        "channel_stack_type",
        "closure",
        "error",
        "exec_ctx_wakeup_scheduler",
        "experiments",
        "http2_errors",
        "idle_filter_state",
        "loop",
        "no_destruct",
        "per_cpu",
        "poll",
        "single_set_ptr",
        "sleep",
        "status_helper",
        "time",
        "try_seq",
        "//:channel_arg_names",
        "//:channel_stack_builder",
        "//:config",
        "//:debug_location",
        "//:exec_ctx",
        "//:gpr",
        "//:grpc_base",
        "//:grpc_trace",
        "//:orphanable",
        "//:promise",
        "//:ref_counted_ptr",
    ],
)

grpc_cc_library(
    name = "grpc_deadline_filter",
    srcs = [
        "ext/filters/deadline/deadline_filter.cc",
    ],
    hdrs = [
        "ext/filters/deadline/deadline_filter.h",
    ],
    external_deps = [
        "absl/status",
        "absl/types:optional",
    ],
    language = "c++",
    deps = [
        "arena",
        "arena_promise",
        "channel_args",
        "channel_fwd",
        "channel_init",
        "channel_stack_type",
        "closure",
        "context",
        "error",
        "status_helper",
        "time",
        "//:channel_arg_names",
        "//:channel_stack_builder",
        "//:config",
        "//:debug_location",
        "//:exec_ctx",
        "//:gpr",
        "//:grpc_base",
        "//:grpc_public_hdrs",
        "//:iomgr_timer",
    ],
)

grpc_cc_library(
    name = "grpc_client_authority_filter",
    srcs = [
        "ext/filters/http/client_authority_filter.cc",
    ],
    hdrs = [
        "ext/filters/http/client_authority_filter.h",
    ],
    external_deps = [
        "absl/status",
        "absl/status:statusor",
        "absl/strings",
        "absl/types:optional",
    ],
    language = "c++",
    deps = [
        "arena_promise",
        "channel_args",
        "channel_fwd",
        "channel_stack_type",
        "slice",
        "//:channel_arg_names",
        "//:channel_stack_builder",
        "//:config",
        "//:gpr_platform",
        "//:grpc_base",
    ],
)

grpc_cc_library(
    name = "grpc_message_size_filter",
    srcs = [
        "ext/filters/message_size/message_size_filter.cc",
    ],
    hdrs = [
        "ext/filters/message_size/message_size_filter.h",
    ],
    external_deps = [
        "absl/status:statusor",
        "absl/strings",
        "absl/strings:str_format",
        "absl/types:optional",
    ],
    language = "c++",
    deps = [
        "activity",
        "arena",
        "arena_promise",
        "channel_args",
        "channel_fwd",
        "channel_init",
        "channel_stack_type",
        "context",
        "grpc_service_config",
        "json",
        "json_args",
        "json_object_loader",
        "latch",
        "race",
        "service_config_parser",
        "slice",
        "slice_buffer",
        "validation_errors",
        "//:channel_arg_names",
        "//:channel_stack_builder",
        "//:config",
        "//:gpr",
        "//:grpc_base",
        "//:grpc_public_hdrs",
        "//:grpc_trace",
        "//:legacy_context",
    ],
)

grpc_cc_library(
    name = "grpc_fault_injection_filter",
    srcs = [
        "ext/filters/fault_injection/fault_injection_filter.cc",
        "ext/filters/fault_injection/fault_injection_service_config_parser.cc",
    ],
    hdrs = [
        "ext/filters/fault_injection/fault_injection_filter.h",
        "ext/filters/fault_injection/fault_injection_service_config_parser.h",
    ],
    external_deps = [
        "absl/base:core_headers",
        "absl/meta:type_traits",
        "absl/random",
        "absl/status",
        "absl/status:statusor",
        "absl/strings",
        "absl/types:optional",
    ],
    language = "c++",
    deps = [
        "arena_promise",
        "channel_args",
        "channel_fwd",
        "context",
        "grpc_service_config",
        "json",
        "json_args",
        "json_object_loader",
        "service_config_parser",
        "sleep",
        "time",
        "try_seq",
        "validation_errors",
        "//:config",
        "//:gpr",
        "//:grpc_base",
        "//:grpc_public_hdrs",
        "//:grpc_trace",
        "//:legacy_context",
    ],
)

grpc_cc_library(
    name = "grpc_rbac_filter",
    srcs = [
        "ext/filters/rbac/rbac_filter.cc",
        "ext/filters/rbac/rbac_service_config_parser.cc",
    ],
    hdrs = [
        "ext/filters/rbac/rbac_filter.h",
        "ext/filters/rbac/rbac_service_config_parser.h",
    ],
    external_deps = [
        "absl/status",
        "absl/status:statusor",
        "absl/strings",
        "absl/types:optional",
    ],
    language = "c++",
    deps = [
        "arena_promise",
        "channel_args",
        "channel_fwd",
        "context",
        "error",
        "grpc_audit_logging",
        "grpc_authorization_base",
        "grpc_matchers",
        "grpc_rbac_engine",
        "grpc_service_config",
        "json",
        "json_args",
        "json_object_loader",
        "service_config_parser",
        "transport_fwd",
        "validation_errors",
        "//:config",
        "//:gpr",
        "//:grpc_base",
        "//:grpc_security_base",
        "//:legacy_context",
        "//:promise",
    ],
)

grpc_cc_library(
    name = "grpc_stateful_session_filter",
    srcs = [
        "ext/filters/stateful_session/stateful_session_filter.cc",
        "ext/filters/stateful_session/stateful_session_service_config_parser.cc",
    ],
    hdrs = [
        "ext/filters/stateful_session/stateful_session_filter.h",
        "ext/filters/stateful_session/stateful_session_service_config_parser.h",
    ],
    external_deps = [
        "absl/status:statusor",
        "absl/strings",
        "absl/types:optional",
    ],
    language = "c++",
    deps = [
        "arena",
        "arena_promise",
        "channel_args",
        "channel_fwd",
        "context",
        "grpc_resolver_xds_header",
        "grpc_service_config",
        "json",
        "json_args",
        "json_object_loader",
        "map",
        "pipe",
<<<<<<< HEAD
=======
        "poll",
        "ref_counted_string",
>>>>>>> bb6a6faa
        "service_config_parser",
        "slice",
        "time",
        "unique_type_name",
        "validation_errors",
        "//:config",
        "//:gpr",
        "//:grpc_base",
        "//:grpc_trace",
        "//:legacy_context",
    ],
)

grpc_cc_library(
    name = "grpc_lb_policy_grpclb",
    srcs = [
        "ext/filters/client_channel/lb_policy/grpclb/client_load_reporting_filter.cc",
        "ext/filters/client_channel/lb_policy/grpclb/grpclb.cc",
        "ext/filters/client_channel/lb_policy/grpclb/grpclb_client_stats.cc",
        "ext/filters/client_channel/lb_policy/grpclb/load_balancer_api.cc",
    ],
    hdrs = [
        "ext/filters/client_channel/lb_policy/grpclb/client_load_reporting_filter.h",
        "ext/filters/client_channel/lb_policy/grpclb/grpclb.h",
        "ext/filters/client_channel/lb_policy/grpclb/grpclb_client_stats.h",
        "ext/filters/client_channel/lb_policy/grpclb/load_balancer_api.h",
    ],
    external_deps = [
        "absl/base:core_headers",
        "absl/container:inlined_vector",
        "absl/status",
        "absl/status:statusor",
        "absl/strings",
        "absl/strings:str_format",
        "absl/types:optional",
        "absl/types:variant",
        "upb_lib",
    ],
    language = "c++",
    deps = [
        "arena",
        "arena_promise",
        "channel_args",
        "channel_fwd",
        "channel_init",
        "channel_stack_type",
        "closure",
        "context",
        "delegating_helper",
        "error",
        "experiments",
        "gpr_atm",
        "grpc_sockaddr",
        "json",
        "json_args",
        "json_object_loader",
        "lb_policy",
        "lb_policy_factory",
        "lb_policy_registry",
        "map",
        "pipe",
        "pollset_set",
        "ref_counted",
        "resolved_address",
        "slice",
        "slice_refcount",
        "status_helper",
        "subchannel_interface",
        "time",
        "useful",
        "validation_errors",
        "//:backoff",
        "//:channel_arg_names",
        "//:channel_stack_builder",
        "//:config",
        "//:debug_location",
        "//:endpoint_addresses",
        "//:exec_ctx",
        "//:gpr",
        "//:grpc_base",
        "//:grpc_client_channel",
        "//:grpc_grpclb_balancer_addresses",
        "//:grpc_lb_upb",
        "//:grpc_public_hdrs",
        "//:grpc_resolver",
        "//:grpc_resolver_fake",
        "//:grpc_security_base",
        "//:grpc_trace",
        "//:orphanable",
        "//:protobuf_duration_upb",
        "//:protobuf_timestamp_upb",
        "//:ref_counted_ptr",
        "//:sockaddr_utils",
        "//:work_serializer",
    ],
)

grpc_cc_library(
    name = "random_early_detection",
    srcs = [
        "lib/backoff/random_early_detection.cc",
    ],
    hdrs = [
        "lib/backoff/random_early_detection.h",
    ],
    external_deps = [
        "absl/random:bit_gen_ref",
        "absl/random:distributions",
    ],
    deps = ["//:gpr_platform"],
)

grpc_cc_library(
    name = "grpc_backend_metric_data",
    hdrs = [
        "ext/filters/client_channel/lb_policy/backend_metric_data.h",
    ],
    external_deps = ["absl/strings"],
    language = "c++",
    deps = ["//:gpr_platform"],
)

grpc_cc_library(
    name = "grpc_backend_metric_provider",
    hdrs = [
        "ext/filters/backend_metrics/backend_metric_provider.h",
    ],
    language = "c++",
)

grpc_cc_library(
    name = "grpc_lb_policy_rls",
    srcs = [
        "ext/filters/client_channel/lb_policy/rls/rls.cc",
    ],
    external_deps = [
        "absl/base:core_headers",
        "absl/hash",
        "absl/status",
        "absl/status:statusor",
        "absl/strings",
        "absl/strings:str_format",
        "absl/types:optional",
        "upb_lib",
    ],
    language = "c++",
    deps = [
        "channel_args",
        "closure",
        "delegating_helper",
        "dual_ref_counted",
        "error",
        "grpc_fake_credentials",
        "json",
        "json_args",
        "json_object_loader",
        "json_writer",
        "lb_policy",
        "lb_policy_factory",
        "lb_policy_registry",
        "pollset_set",
        "slice",
        "slice_refcount",
        "status_helper",
        "time",
        "validation_errors",
        "//:backoff",
        "//:channel_arg_names",
        "//:config",
        "//:debug_location",
        "//:endpoint_addresses",
        "//:exec_ctx",
        "//:gpr",
        "//:grpc_base",
        "//:grpc_client_channel",
        "//:grpc_public_hdrs",
        "//:grpc_resolver",
        "//:grpc_security_base",
        "//:grpc_service_config_impl",
        "//:grpc_trace",
        "//:orphanable",
        "//:ref_counted_ptr",
        "//:rls_upb",
        "//:work_serializer",
    ],
)

grpc_cc_library(
    name = "upb_utils",
    hdrs = [
        "ext/xds/upb_utils.h",
    ],
    external_deps = [
        "absl/strings",
        "upb_lib",
    ],
    language = "c++",
    deps = ["//:gpr_platform"],
)

grpc_cc_library(
    name = "xds_enabled_server",
    hdrs = [
        "ext/xds/xds_enabled_server.h",
    ],
    language = "c++",
)

grpc_cc_library(
    name = "grpc_xds_client",
    srcs = [
        "ext/xds/certificate_provider_store.cc",
        "ext/xds/file_watcher_certificate_provider_factory.cc",
        "ext/xds/xds_audit_logger_registry.cc",
        "ext/xds/xds_bootstrap_grpc.cc",
        "ext/xds/xds_certificate_provider.cc",
        "ext/xds/xds_client_grpc.cc",
        "ext/xds/xds_cluster.cc",
        "ext/xds/xds_cluster_specifier_plugin.cc",
        "ext/xds/xds_common_types.cc",
        "ext/xds/xds_endpoint.cc",
        "ext/xds/xds_health_status.cc",
        "ext/xds/xds_http_fault_filter.cc",
        "ext/xds/xds_http_filters.cc",
        "ext/xds/xds_http_rbac_filter.cc",
        "ext/xds/xds_http_stateful_session_filter.cc",
        "ext/xds/xds_lb_policy_registry.cc",
        "ext/xds/xds_listener.cc",
        "ext/xds/xds_route_config.cc",
        "ext/xds/xds_routing.cc",
        "ext/xds/xds_transport_grpc.cc",
        "lib/security/credentials/xds/xds_credentials.cc",
    ],
    hdrs = [
        "ext/xds/certificate_provider_store.h",
        "ext/xds/file_watcher_certificate_provider_factory.h",
        "ext/xds/xds_audit_logger_registry.h",
        "ext/xds/xds_bootstrap_grpc.h",
        "ext/xds/xds_certificate_provider.h",
        "ext/xds/xds_client_grpc.h",
        "ext/xds/xds_cluster.h",
        "ext/xds/xds_cluster_specifier_plugin.h",
        "ext/xds/xds_common_types.h",
        "ext/xds/xds_endpoint.h",
        "ext/xds/xds_health_status.h",
        "ext/xds/xds_http_fault_filter.h",
        "ext/xds/xds_http_filters.h",
        "ext/xds/xds_http_rbac_filter.h",
        "ext/xds/xds_http_stateful_session_filter.h",
        "ext/xds/xds_lb_policy_registry.h",
        "ext/xds/xds_listener.h",
        "ext/xds/xds_route_config.h",
        "ext/xds/xds_routing.h",
        "ext/xds/xds_transport_grpc.h",
        "lib/security/credentials/xds/xds_credentials.h",
    ],
    external_deps = [
        "absl/base:core_headers",
        "absl/functional:bind_front",
        "absl/memory",
        "absl/random",
        "absl/status",
        "absl/status:statusor",
        "absl/strings",
        "absl/strings:str_format",
        "absl/synchronization",
        "absl/types:optional",
        "absl/types:span",
        "absl/types:variant",
        "upb_lib",
        "upb_textformat_lib",
        "upb_json_lib",
        "re2",
        "upb_reflection",
        "upb_collections_lib",
    ],
    language = "c++",
    tags = ["nofixdeps"],
    deps = [
        "certificate_provider_factory",
        "certificate_provider_registry",
        "channel_args",
        "channel_creds_registry",
        "channel_fwd",
        "closure",
        "default_event_engine",
        "env",
        "envoy_admin_upb",
        "envoy_config_cluster_upb",
        "envoy_config_cluster_upbdefs",
        "envoy_config_core_upb",
        "envoy_config_endpoint_upb",
        "envoy_config_endpoint_upbdefs",
        "envoy_config_listener_upb",
        "envoy_config_listener_upbdefs",
        "envoy_config_rbac_upb",
        "envoy_config_route_upb",
        "envoy_config_route_upbdefs",
        "envoy_extensions_clusters_aggregate_upb",
        "envoy_extensions_clusters_aggregate_upbdefs",
        "envoy_extensions_filters_common_fault_upb",
        "envoy_extensions_filters_http_fault_upb",
        "envoy_extensions_filters_http_fault_upbdefs",
        "envoy_extensions_filters_http_rbac_upb",
        "envoy_extensions_filters_http_rbac_upbdefs",
        "envoy_extensions_filters_http_router_upb",
        "envoy_extensions_filters_http_router_upbdefs",
        "envoy_extensions_filters_http_stateful_session_upb",
        "envoy_extensions_filters_http_stateful_session_upbdefs",
        "envoy_extensions_filters_network_http_connection_manager_upb",
        "envoy_extensions_filters_network_http_connection_manager_upbdefs",
        "envoy_extensions_http_stateful_session_cookie_upb",
        "envoy_extensions_http_stateful_session_cookie_upbdefs",
        "envoy_extensions_load_balancing_policies_client_side_weighted_round_robin_upb",
        "envoy_extensions_load_balancing_policies_pick_first_upb",
        "envoy_extensions_load_balancing_policies_ring_hash_upb",
        "envoy_extensions_load_balancing_policies_wrr_locality_upb",
        "envoy_extensions_transport_sockets_tls_upb",
        "envoy_extensions_transport_sockets_tls_upbdefs",
        "envoy_service_discovery_upb",
        "envoy_service_discovery_upbdefs",
        "envoy_service_load_stats_upb",
        "envoy_service_load_stats_upbdefs",
        "envoy_service_status_upb",
        "envoy_service_status_upbdefs",
        "envoy_type_http_upb",
        "envoy_type_matcher_upb",
        "envoy_type_upb",
        "error",
        "google_rpc_status_upb",
        "grpc_audit_logging",
        "grpc_fake_credentials",
        "grpc_fault_injection_filter",
        "grpc_lb_policy_pick_first",
        "grpc_lb_xds_channel_args",
        "grpc_matchers",
        "grpc_outlier_detection_header",
        "grpc_rbac_filter",
        "grpc_sockaddr",
        "grpc_stateful_session_filter",
        "grpc_tls_credentials",
        "grpc_transport_chttp2_client_connector",
        "init_internally",
        "iomgr_fwd",
        "json",
        "json_args",
        "json_object_loader",
        "json_reader",
        "json_util",
        "json_writer",
        "lb_policy_registry",
        "match",
        "pollset_set",
        "protobuf_any_upb",
        "protobuf_duration_upb",
        "protobuf_struct_upb",
        "protobuf_struct_upbdefs",
        "protobuf_timestamp_upb",
        "protobuf_wrappers_upb",
        "ref_counted",
        "resolved_address",
        "rls_config_upb",
        "rls_config_upbdefs",
        "slice",
        "slice_refcount",
        "status_helper",
        "time",
        "unique_type_name",
        "upb_utils",
        "useful",
        "validation_errors",
        "xds_type_upb",
        "xds_type_upbdefs",
        "//:channel_arg_names",
        "//:config",
        "//:debug_location",
        "//:endpoint_addresses",
        "//:exec_ctx",
        "//:gpr",
        "//:grpc_base",
        "//:grpc_client_channel",
        "//:grpc_credentials_util",
        "//:grpc_public_hdrs",
        "//:grpc_security_base",
        "//:grpc_trace",
        "//:iomgr_timer",
        "//:orphanable",
        "//:parse_address",
        "//:ref_counted_ptr",
        "//:sockaddr_utils",
        "//:tsi_ssl_credentials",
        "//:uri_parser",
        "//:work_serializer",
        "//:xds_client",
    ],
)

grpc_cc_library(
    name = "grpc_xds_channel_stack_modifier",
    srcs = [
        "ext/xds/xds_channel_stack_modifier.cc",
    ],
    hdrs = [
        "ext/xds/xds_channel_stack_modifier.h",
    ],
    external_deps = ["absl/strings"],
    language = "c++",
    deps = [
        "channel_args",
        "channel_fwd",
        "channel_stack_type",
        "ref_counted",
        "useful",
        "//:channel_stack_builder",
        "//:config",
        "//:gpr_platform",
        "//:grpc_base",
        "//:ref_counted_ptr",
    ],
)

grpc_cc_library(
    name = "grpc_xds_server_config_fetcher",
    srcs = [
        "ext/xds/xds_server_config_fetcher.cc",
    ],
    external_deps = [
        "absl/base:core_headers",
        "absl/status",
        "absl/status:statusor",
        "absl/strings",
        "absl/types:optional",
        "absl/types:variant",
    ],
    language = "c++",
    deps = [
        "channel_args",
        "channel_args_preconditioning",
        "channel_fwd",
        "grpc_server_config_selector",
        "grpc_server_config_selector_filter",
        "grpc_service_config",
        "grpc_sockaddr",
        "grpc_tls_credentials",
        "grpc_xds_channel_stack_modifier",
        "grpc_xds_client",
        "iomgr_fwd",
        "match",
        "resolved_address",
        "slice_refcount",
        "unique_type_name",
        "//:config",
        "//:debug_location",
        "//:exec_ctx",
        "//:gpr",
        "//:grpc_base",
        "//:grpc_public_hdrs",
        "//:grpc_security_base",
        "//:grpc_service_config_impl",
        "//:grpc_trace",
        "//:parse_address",
        "//:ref_counted_ptr",
        "//:sockaddr_utils",
        "//:uri_parser",
    ],
)

grpc_cc_library(
    name = "channel_creds_registry_init",
    srcs = [
        "lib/security/credentials/channel_creds_registry_init.cc",
    ],
    external_deps = ["absl/strings"],
    language = "c++",
    deps = [
        "channel_creds_registry",
        "grpc_fake_credentials",
        "grpc_google_default_credentials",
        "grpc_tls_credentials",
        "json",
        "json_args",
        "json_object_loader",
        "time",
        "validation_errors",
        "//:config",
        "//:gpr",
        "//:gpr_platform",
        "//:grpc_security_base",
        "//:ref_counted_ptr",
    ],
)

grpc_cc_library(
    name = "grpc_lb_policy_cds",
    srcs = [
        "ext/filters/client_channel/lb_policy/xds/cds.cc",
    ],
    external_deps = [
        "absl/status",
        "absl/status:statusor",
        "absl/strings",
        "absl/types:optional",
        "absl/types:variant",
    ],
    language = "c++",
    deps = [
        "channel_args",
        "delegating_helper",
        "grpc_matchers",
        "grpc_outlier_detection_header",
        "grpc_tls_credentials",
        "grpc_xds_client",
        "json",
        "json_args",
        "json_object_loader",
        "json_writer",
        "lb_policy",
        "lb_policy_factory",
        "lb_policy_registry",
        "match",
        "pollset_set",
        "time",
        "unique_type_name",
        "//:config",
        "//:debug_location",
        "//:gpr",
        "//:grpc_base",
        "//:grpc_security_base",
        "//:grpc_trace",
        "//:orphanable",
        "//:ref_counted_ptr",
        "//:work_serializer",
    ],
)

grpc_cc_library(
    name = "grpc_lb_xds_channel_args",
    hdrs = [
        "ext/filters/client_channel/lb_policy/xds/xds_channel_args.h",
    ],
    language = "c++",
    deps = [
        "//:endpoint_addresses",
        "//:gpr_platform",
    ],
)

grpc_cc_library(
    name = "grpc_lb_policy_xds_cluster_resolver",
    srcs = [
        "ext/filters/client_channel/lb_policy/xds/xds_cluster_resolver.cc",
    ],
    external_deps = [
        "absl/status",
        "absl/status:statusor",
        "absl/strings",
        "absl/types:optional",
    ],
    language = "c++",
    deps = [
        "channel_args",
        "delegating_helper",
        "grpc_lb_address_filtering",
        "grpc_lb_xds_channel_args",
        "grpc_xds_client",
        "json",
        "json_args",
        "json_object_loader",
        "json_writer",
        "lb_policy",
        "lb_policy_factory",
        "lb_policy_registry",
        "no_destruct",
        "pollset_set",
        "ref_counted_string",
        "validation_errors",
        "//:channel_arg_names",
        "//:config",
        "//:debug_location",
        "//:endpoint_addresses",
        "//:gpr",
        "//:grpc_base",
        "//:grpc_client_channel",
        "//:grpc_resolver",
        "//:grpc_resolver_fake",
        "//:grpc_trace",
        "//:orphanable",
        "//:ref_counted_ptr",
        "//:work_serializer",
        "//:xds_client",
    ],
)

grpc_cc_library(
    name = "grpc_lb_policy_xds_cluster_impl",
    srcs = [
        "ext/filters/client_channel/lb_policy/xds/xds_cluster_impl.cc",
    ],
    external_deps = [
        "absl/base:core_headers",
        "absl/status",
        "absl/status:statusor",
        "absl/strings",
        "absl/types:optional",
        "absl/types:variant",
    ],
    language = "c++",
    deps = [
        "channel_args",
        "delegating_helper",
        "grpc_backend_metric_data",
        "grpc_lb_xds_channel_args",
        "grpc_xds_client",
        "json",
        "json_args",
        "json_object_loader",
        "lb_policy",
        "lb_policy_factory",
        "lb_policy_registry",
        "pollset_set",
        "ref_counted",
        "resolved_address",
        "subchannel_interface",
        "validation_errors",
        "//:config",
        "//:debug_location",
        "//:endpoint_addresses",
        "//:gpr",
        "//:grpc_base",
        "//:grpc_client_channel",
        "//:grpc_trace",
        "//:orphanable",
        "//:ref_counted_ptr",
        "//:xds_client",
    ],
)

grpc_cc_library(
    name = "grpc_lb_policy_xds_cluster_manager",
    srcs = [
        "ext/filters/client_channel/lb_policy/xds/xds_cluster_manager.cc",
    ],
    external_deps = [
        "absl/status",
        "absl/status:statusor",
        "absl/strings",
        "absl/types:optional",
    ],
    language = "c++",
    deps = [
        "channel_args",
        "delegating_helper",
        "grpc_resolver_xds_header",
        "json",
        "json_args",
        "json_object_loader",
        "lb_policy",
        "lb_policy_factory",
        "lb_policy_registry",
        "pollset_set",
        "time",
        "validation_errors",
        "//:config",
        "//:debug_location",
        "//:endpoint_addresses",
        "//:exec_ctx",
        "//:gpr",
        "//:gpr_platform",
        "//:grpc_base",
        "//:grpc_client_channel",
        "//:grpc_trace",
        "//:orphanable",
        "//:ref_counted_ptr",
        "//:work_serializer",
    ],
)

grpc_cc_library(
    name = "grpc_lb_policy_xds_wrr_locality",
    srcs = [
        "ext/filters/client_channel/lb_policy/xds/xds_wrr_locality.cc",
    ],
    external_deps = [
        "absl/status",
        "absl/status:statusor",
        "absl/strings",
        "absl/types:optional",
    ],
    language = "c++",
    deps = [
        "channel_args",
        "delegating_helper",
        "grpc_lb_xds_channel_args",
        "json",
        "json_args",
        "json_object_loader",
        "json_writer",
        "lb_policy",
        "lb_policy_factory",
        "lb_policy_registry",
        "pollset_set",
        "validation_errors",
        "//:config",
        "//:debug_location",
        "//:endpoint_addresses",
        "//:gpr",
        "//:grpc_base",
        "//:grpc_trace",
        "//:orphanable",
        "//:ref_counted_ptr",
        "//:xds_client",
    ],
)

grpc_cc_library(
    name = "grpc_lb_address_filtering",
    srcs = [
        "ext/filters/client_channel/lb_policy/address_filtering.cc",
    ],
    hdrs = [
        "ext/filters/client_channel/lb_policy/address_filtering.h",
    ],
    external_deps = [
        "absl/status:statusor",
        "absl/strings",
    ],
    language = "c++",
    deps = [
        "channel_args",
        "ref_counted",
        "ref_counted_string",
        "//:endpoint_addresses",
        "//:gpr_platform",
        "//:ref_counted_ptr",
    ],
)

grpc_cc_library(
    name = "health_check_client",
    srcs = [
        "ext/filters/client_channel/lb_policy/health_check_client.cc",
    ],
    hdrs = [
        "ext/filters/client_channel/lb_policy/health_check_client.h",
        "ext/filters/client_channel/lb_policy/health_check_client_internal.h",
    ],
    external_deps = [
        "absl/base:core_headers",
        "absl/status",
        "absl/status:statusor",
        "absl/strings",
        "absl/types:optional",
        "upb_lib",
    ],
    language = "c++",
    deps = [
        "channel_args",
        "closure",
        "error",
        "iomgr_fwd",
        "pollset_set",
        "slice",
        "subchannel_interface",
        "unique_type_name",
        "//:channel_arg_names",
        "//:debug_location",
        "//:exec_ctx",
        "//:gpr",
        "//:grpc_base",
        "//:grpc_client_channel",
        "//:grpc_health_upb",
        "//:grpc_public_hdrs",
        "//:grpc_trace",
        "//:orphanable",
        "//:ref_counted_ptr",
        "//:sockaddr_utils",
        "//:work_serializer",
    ],
)

grpc_cc_library(
    name = "grpc_lb_subchannel_list",
    hdrs = [
        "ext/filters/client_channel/lb_policy/subchannel_list.h",
    ],
    external_deps = [
        "absl/status",
        "absl/types:optional",
    ],
    language = "c++",
    deps = [
        "channel_args",
        "dual_ref_counted",
        "gpr_manual_constructor",
        "health_check_client",
        "iomgr_fwd",
        "lb_policy",
        "subchannel_interface",
        "//:debug_location",
        "//:gpr",
        "//:grpc_base",
        "//:ref_counted_ptr",
        "//:server_address",
        "//:work_serializer",
    ],
)

grpc_cc_library(
    name = "lb_endpoint_list",
    srcs = [
        "ext/filters/client_channel/lb_policy/endpoint_list.cc",
    ],
    hdrs = [
        "ext/filters/client_channel/lb_policy/endpoint_list.h",
    ],
    external_deps = [
        "absl/functional:any_invocable",
        "absl/status",
        "absl/status:statusor",
        "absl/types:optional",
    ],
    language = "c++",
    deps = [
        "channel_args",
        "delegating_helper",
        "grpc_lb_policy_pick_first",
        "json",
        "lb_policy",
        "lb_policy_registry",
        "pollset_set",
        "resolved_address",
        "subchannel_interface",
        "//:config",
        "//:debug_location",
        "//:endpoint_addresses",
        "//:gpr",
        "//:grpc_base",
        "//:orphanable",
        "//:ref_counted_ptr",
        "//:work_serializer",
    ],
)

grpc_cc_library(
    name = "grpc_lb_policy_pick_first",
    srcs = [
        "ext/filters/client_channel/lb_policy/pick_first/pick_first.cc",
    ],
    hdrs = [
        "ext/filters/client_channel/lb_policy/pick_first/pick_first.h",
    ],
    external_deps = [
        "absl/algorithm:container",
        "absl/random",
        "absl/status",
        "absl/status:statusor",
        "absl/strings",
        "absl/types:optional",
    ],
    language = "c++",
    deps = [
        "channel_args",
        "experiments",
        "health_check_client",
        "iomgr_fwd",
        "json",
        "json_args",
        "json_object_loader",
        "lb_policy",
        "lb_policy_factory",
        "resolved_address",
        "subchannel_interface",
        "time",
        "useful",
        "//:channel_arg_names",
        "//:config",
        "//:debug_location",
        "//:endpoint_addresses",
        "//:exec_ctx",
        "//:gpr",
        "//:grpc_base",
        "//:grpc_trace",
        "//:orphanable",
        "//:ref_counted_ptr",
        "//:work_serializer",
    ],
)

grpc_cc_library(
    name = "grpc_lb_policy_ring_hash",
    srcs = [
        "ext/filters/client_channel/lb_policy/ring_hash/ring_hash.cc",
    ],
    hdrs = [
        "ext/filters/client_channel/lb_policy/ring_hash/ring_hash.h",
    ],
    external_deps = [
        "absl/base:core_headers",
        "absl/container:inlined_vector",
        "absl/status",
        "absl/status:statusor",
        "absl/strings",
        "absl/types:optional",
        "xxhash",
    ],
    language = "c++",
    deps = [
        "channel_args",
        "closure",
        "delegating_helper",
        "error",
        "grpc_lb_policy_pick_first",
        "grpc_service_config",
        "json",
        "json_args",
        "json_object_loader",
        "lb_policy",
        "lb_policy_factory",
        "lb_policy_registry",
        "pollset_set",
        "ref_counted",
        "resolved_address",
        "unique_type_name",
        "validation_errors",
        "//:channel_arg_names",
        "//:config",
        "//:debug_location",
        "//:endpoint_addresses",
        "//:exec_ctx",
        "//:gpr",
        "//:grpc_base",
        "//:grpc_client_channel",
        "//:grpc_trace",
        "//:orphanable",
        "//:ref_counted_ptr",
        "//:sockaddr_utils",
        "//:work_serializer",
    ],
)

grpc_cc_library(
    name = "grpc_lb_policy_round_robin",
    srcs = [
        "ext/filters/client_channel/lb_policy/round_robin/round_robin.cc",
    ],
    external_deps = [
        "absl/meta:type_traits",
        "absl/random",
        "absl/status",
        "absl/status:statusor",
        "absl/strings",
        "absl/types:optional",
    ],
    language = "c++",
    deps = [
        "channel_args",
        "experiments",
        "grpc_lb_subchannel_list",
        "json",
        "lb_endpoint_list",
        "lb_policy",
        "lb_policy_factory",
        "subchannel_interface",
        "//:config",
        "//:debug_location",
        "//:endpoint_addresses",
        "//:gpr",
        "//:grpc_base",
        "//:grpc_trace",
        "//:orphanable",
        "//:ref_counted_ptr",
        "//:server_address",
        "//:work_serializer",
    ],
)

grpc_cc_library(
    name = "static_stride_scheduler",
    srcs = [
        "ext/filters/client_channel/lb_policy/weighted_round_robin/static_stride_scheduler.cc",
    ],
    hdrs = [
        "ext/filters/client_channel/lb_policy/weighted_round_robin/static_stride_scheduler.h",
    ],
    external_deps = [
        "absl/functional:any_invocable",
        "absl/types:optional",
        "absl/types:span",
    ],
    language = "c++",
    deps = ["//:gpr"],
)

grpc_cc_library(
    name = "grpc_lb_policy_weighted_round_robin",
    srcs = [
        "ext/filters/client_channel/lb_policy/weighted_round_robin/weighted_round_robin.cc",
    ],
    external_deps = [
        "absl/base:core_headers",
        "absl/meta:type_traits",
        "absl/random",
        "absl/status",
        "absl/status:statusor",
        "absl/strings",
        "absl/types:optional",
        "absl/types:variant",
    ],
    language = "c++",
    deps = [
        "channel_args",
        "experiments",
        "grpc_backend_metric_data",
        "grpc_lb_subchannel_list",
        "json",
        "json_args",
        "json_object_loader",
        "lb_endpoint_list",
        "lb_policy",
        "lb_policy_factory",
        "ref_counted",
        "resolved_address",
        "static_stride_scheduler",
        "stats_data",
        "subchannel_interface",
        "time",
        "validation_errors",
        "//:config",
        "//:debug_location",
        "//:endpoint_addresses",
        "//:exec_ctx",
        "//:gpr",
        "//:grpc_base",
        "//:grpc_client_channel",
        "//:grpc_trace",
        "//:orphanable",
        "//:ref_counted_ptr",
        "//:server_address",
        "//:sockaddr_utils",
        "//:stats",
        "//:work_serializer",
    ],
)

grpc_cc_library(
    name = "grpc_outlier_detection_header",
    hdrs = [
        "ext/filters/client_channel/lb_policy/outlier_detection/outlier_detection.h",
    ],
    external_deps = ["absl/types:optional"],
    language = "c++",
    deps = [
        "json",
        "json_args",
        "json_object_loader",
        "time",
        "validation_errors",
        "//:gpr_platform",
    ],
)

grpc_cc_library(
    name = "grpc_lb_policy_outlier_detection",
    srcs = [
        "ext/filters/client_channel/lb_policy/outlier_detection/outlier_detection.cc",
    ],
    external_deps = [
        "absl/base:core_headers",
        "absl/meta:type_traits",
        "absl/random",
        "absl/status",
        "absl/status:statusor",
        "absl/strings",
        "absl/types:variant",
    ],
    language = "c++",
    deps = [
        "channel_args",
        "delegating_helper",
        "experiments",
        "grpc_outlier_detection_header",
        "health_check_client",
        "iomgr_fwd",
        "json",
        "lb_policy",
        "lb_policy_factory",
        "lb_policy_registry",
        "pollset_set",
        "ref_counted",
        "resolved_address",
        "subchannel_interface",
        "unique_type_name",
        "validation_errors",
        "//:config",
        "//:debug_location",
        "//:endpoint_addresses",
        "//:exec_ctx",
        "//:gpr",
        "//:grpc_base",
        "//:grpc_client_channel",
        "//:grpc_trace",
        "//:orphanable",
        "//:ref_counted_ptr",
        "//:sockaddr_utils",
        "//:work_serializer",
    ],
)

grpc_cc_library(
    name = "grpc_lb_policy_priority",
    srcs = [
        "ext/filters/client_channel/lb_policy/priority/priority.cc",
    ],
    external_deps = [
        "absl/status",
        "absl/status:statusor",
        "absl/strings",
        "absl/types:optional",
    ],
    language = "c++",
    deps = [
        "channel_args",
        "delegating_helper",
        "grpc_lb_address_filtering",
        "json",
        "json_args",
        "json_object_loader",
        "lb_policy",
        "lb_policy_factory",
        "lb_policy_registry",
        "pollset_set",
        "ref_counted_string",
        "time",
        "validation_errors",
        "//:channel_arg_names",
        "//:config",
        "//:debug_location",
        "//:endpoint_addresses",
        "//:exec_ctx",
        "//:gpr",
        "//:grpc_base",
        "//:grpc_client_channel",
        "//:grpc_trace",
        "//:orphanable",
        "//:ref_counted_ptr",
        "//:work_serializer",
    ],
)

grpc_cc_library(
    name = "grpc_lb_policy_weighted_target",
    srcs = [
        "ext/filters/client_channel/lb_policy/weighted_target/weighted_target.cc",
    ],
    external_deps = [
        "absl/base:core_headers",
        "absl/meta:type_traits",
        "absl/random",
        "absl/status",
        "absl/status:statusor",
        "absl/strings",
        "absl/types:optional",
    ],
    language = "c++",
    deps = [
        "channel_args",
        "delegating_helper",
        "grpc_lb_address_filtering",
        "json",
        "json_args",
        "json_object_loader",
        "lb_policy",
        "lb_policy_factory",
        "lb_policy_registry",
        "pollset_set",
        "time",
        "validation_errors",
        "//:config",
        "//:debug_location",
        "//:endpoint_addresses",
        "//:exec_ctx",
        "//:gpr",
        "//:grpc_base",
        "//:grpc_client_channel",
        "//:grpc_trace",
        "//:orphanable",
        "//:ref_counted_ptr",
        "//:work_serializer",
    ],
)

grpc_cc_library(
    name = "grpc_lb_policy_xds_override_host",
    srcs = [
        "ext/filters/client_channel/lb_policy/xds/xds_override_host.cc",
    ],
    hdrs = [
        "ext/filters/client_channel/lb_policy/xds/xds_override_host.h",
    ],
    external_deps = [
        "absl/base:core_headers",
        "absl/status",
        "absl/status:statusor",
        "absl/strings",
        "absl/types:optional",
        "absl/types:span",
        "absl/types:variant",
    ],
    language = "c++",
    deps = [
        "channel_args",
        "closure",
        "delegating_helper",
        "error",
        "experiments",
        "grpc_stateful_session_filter",
        "grpc_xds_client",
        "iomgr_fwd",
        "json",
        "json_args",
        "json_object_loader",
        "lb_policy",
        "lb_policy_factory",
        "lb_policy_registry",
        "match",
        "pollset_set",
        "ref_counted_string",
        "resolved_address",
        "subchannel_interface",
        "validation_errors",
        "//:config",
        "//:debug_location",
        "//:endpoint_addresses",
        "//:exec_ctx",
        "//:gpr",
        "//:grpc_base",
        "//:grpc_client_channel",
        "//:grpc_trace",
        "//:orphanable",
        "//:ref_counted_ptr",
        "//:sockaddr_utils",
        "//:work_serializer",
    ],
)

grpc_cc_library(
    name = "lb_server_load_reporting_filter",
    srcs = [
        "ext/filters/load_reporting/server_load_reporting_filter.cc",
    ],
    hdrs = [
        "ext/filters/load_reporting/registered_opencensus_objects.h",
        "ext/filters/load_reporting/server_load_reporting_filter.h",
        "//:src/cpp/server/load_reporter/constants.h",
    ],
    external_deps = [
        "absl/container:inlined_vector",
        "absl/status",
        "absl/status:statusor",
        "absl/strings",
        "absl/strings:str_format",
        "absl/types:optional",
        "opencensus-stats",
        "opencensus-tags",
    ],
    language = "c++",
    deps = [
        "arena_promise",
        "channel_args",
        "channel_fwd",
        "channel_stack_type",
        "context",
        "grpc_sockaddr",
        "resolved_address",
        "seq",
        "slice",
        "//:channel_arg_names",
        "//:channel_stack_builder",
        "//:config",
        "//:gpr",
        "//:gpr_platform",
        "//:grpc_base",
        "//:grpc_public_hdrs",
        "//:grpc_security_base",
        "//:parse_address",
        "//:promise",
        "//:uri_parser",
    ],
    alwayslink = 1,
)

grpc_cc_library(
    name = "grpc_backend_metric_filter",
    srcs = [
        "ext/filters/backend_metrics/backend_metric_filter.cc",
    ],
    hdrs = [
        "ext/filters/backend_metrics/backend_metric_filter.h",
    ],
    external_deps = [
        "absl/status:statusor",
        "absl/strings",
        "absl/types:optional",
        "upb_lib",
    ],
    language = "c++",
    deps = [
        "arena_promise",
        "channel_args",
        "channel_fwd",
        "channel_stack_type",
        "context",
        "grpc_backend_metric_data",
        "grpc_backend_metric_provider",
        "map",
        "slice",
        "//:channel_arg_names",
        "//:channel_stack_builder",
        "//:config",
        "//:gpr",
        "//:gpr_platform",
        "//:grpc_base",
        "//:grpc_trace",
        "//:legacy_context",
        "//:xds_orca_upb",
    ],
)

grpc_cc_library(
    name = "polling_resolver",
    srcs = [
        "ext/filters/client_channel/resolver/polling_resolver.cc",
    ],
    hdrs = [
        "ext/filters/client_channel/resolver/polling_resolver.h",
    ],
    external_deps = [
        "absl/status",
        "absl/status:statusor",
        "absl/strings",
        "absl/types:optional",
    ],
    language = "c++",
    deps = [
        "channel_args",
        "grpc_service_config",
        "iomgr_fwd",
        "time",
        "//:backoff",
        "//:debug_location",
        "//:endpoint_addresses",
        "//:event_engine_base_hdrs",
        "//:exec_ctx",
        "//:gpr",
        "//:grpc_resolver",
        "//:grpc_trace",
        "//:orphanable",
        "//:ref_counted_ptr",
        "//:uri_parser",
        "//:work_serializer",
    ],
)

grpc_cc_library(
    name = "service_config_helper",
    srcs = ["ext/filters/client_channel/resolver/dns/event_engine/service_config_helper.cc"],
    hdrs = ["ext/filters/client_channel/resolver/dns/event_engine/service_config_helper.h"],
    external_deps = [
        "absl/status:statusor",
        "absl/strings",
    ],
    language = "c++",
    deps = [
        "json",
        "json_args",
        "json_object_loader",
        "json_reader",
        "json_writer",
        "status_helper",
        "//:gpr_platform",
        "//:grpc_base",
    ],
)

grpc_cc_library(
    name = "grpc_resolver_dns_event_engine",
    srcs = ["ext/filters/client_channel/resolver/dns/event_engine/event_engine_client_channel_resolver.cc"],
    hdrs = ["ext/filters/client_channel/resolver/dns/event_engine/event_engine_client_channel_resolver.h"],
    external_deps = [
        "absl/base:core_headers",
        "absl/cleanup",
        "absl/status",
        "absl/status:statusor",
        "absl/strings",
        "absl/types:optional",
    ],
    language = "c++",
    deps = [
        "channel_args",
        "event_engine_common",
        "grpc_service_config",
        "polling_resolver",
        "service_config_helper",
        "time",
        "validation_errors",
        "//:backoff",
        "//:channel_arg_names",
        "//:debug_location",
        "//:endpoint_addresses",
        "//:exec_ctx",
        "//:gpr",
        "//:gpr_platform",
        "//:grpc_base",
        "//:grpc_grpclb_balancer_addresses",
        "//:grpc_resolver",
        "//:grpc_service_config_impl",
        "//:grpc_trace",
        "//:orphanable",
        "//:ref_counted_ptr",
        "//:uri_parser",
    ],
)

grpc_cc_library(
    name = "grpc_resolver_dns_plugin",
    srcs = [
        "ext/filters/client_channel/resolver/dns/dns_resolver_plugin.cc",
    ],
    hdrs = [
        "ext/filters/client_channel/resolver/dns/dns_resolver_plugin.h",
    ],
    external_deps = ["absl/strings"],
    language = "c++",
    deps = [
        "experiments",
        "grpc_resolver_dns_event_engine",
        "grpc_resolver_dns_native",
        "//:config",
        "//:config_vars",
        "//:gpr",
        "//:grpc_resolver",
        "//:grpc_resolver_dns_ares",
    ],
)

grpc_cc_library(
    name = "grpc_resolver_dns_native",
    srcs = [
        "ext/filters/client_channel/resolver/dns/native/dns_resolver.cc",
    ],
    hdrs = [
        "ext/filters/client_channel/resolver/dns/native/dns_resolver.h",
    ],
    external_deps = [
        "absl/functional:bind_front",
        "absl/status",
        "absl/status:statusor",
        "absl/strings",
        "absl/types:optional",
    ],
    language = "c++",
    deps = [
        "channel_args",
        "polling_resolver",
        "resolved_address",
        "time",
        "//:backoff",
        "//:channel_arg_names",
        "//:config",
        "//:debug_location",
        "//:endpoint_addresses",
        "//:gpr",
        "//:grpc_base",
        "//:grpc_resolver",
        "//:grpc_trace",
        "//:orphanable",
        "//:ref_counted_ptr",
        "//:uri_parser",
    ],
)

grpc_cc_library(
    name = "grpc_resolver_sockaddr",
    srcs = [
        "ext/filters/client_channel/resolver/sockaddr/sockaddr_resolver.cc",
    ],
    external_deps = [
        "absl/status:statusor",
        "absl/strings",
    ],
    language = "c++",
    deps = [
        "channel_args",
        "iomgr_port",
        "resolved_address",
        "//:config",
        "//:endpoint_addresses",
        "//:gpr",
        "//:grpc_resolver",
        "//:orphanable",
        "//:parse_address",
        "//:uri_parser",
    ],
)

grpc_cc_library(
    name = "grpc_resolver_binder",
    srcs = [
        "ext/filters/client_channel/resolver/binder/binder_resolver.cc",
    ],
    external_deps = [
        "absl/status",
        "absl/status:statusor",
        "absl/strings",
    ],
    language = "c++",
    deps = [
        "channel_args",
        "error",
        "iomgr_port",
        "resolved_address",
        "status_helper",
        "//:config",
        "//:endpoint_addresses",
        "//:gpr",
        "//:grpc_resolver",
        "//:orphanable",
        "//:uri_parser",
    ],
)

grpc_cc_library(
    name = "grpc_resolver_xds_header",
    hdrs = [
        "ext/filters/client_channel/resolver/xds/xds_resolver.h",
    ],
    external_deps = ["absl/strings"],
    language = "c++",
    deps = [
        "grpc_service_config",
        "unique_type_name",
        "//:gpr_platform",
    ],
)

grpc_cc_library(
    name = "grpc_resolver_xds",
    srcs = [
        "ext/filters/client_channel/resolver/xds/xds_resolver.cc",
    ],
    external_deps = [
        "absl/meta:type_traits",
        "absl/random",
        "absl/status",
        "absl/status:statusor",
        "absl/strings",
        "absl/strings:str_format",
        "absl/types:optional",
        "absl/types:variant",
        "re2",
        "xxhash",
    ],
    language = "c++",
    deps = [
        "arena",
        "arena_promise",
        "channel_args",
        "channel_fwd",
        "context",
        "dual_ref_counted",
        "experiments",
        "grpc_lb_policy_ring_hash",
        "grpc_resolver_xds_header",
        "grpc_service_config",
        "grpc_xds_client",
        "iomgr_fwd",
        "match",
        "pollset_set",
        "ref_counted",
        "slice",
        "time",
        "//:channel_arg_names",
        "//:config",
        "//:debug_location",
        "//:endpoint_addresses",
        "//:gpr",
        "//:grpc_base",
        "//:grpc_client_channel",
        "//:grpc_public_hdrs",
        "//:grpc_resolver",
        "//:grpc_service_config_impl",
        "//:grpc_trace",
        "//:legacy_context",
        "//:orphanable",
        "//:ref_counted_ptr",
        "//:uri_parser",
        "//:work_serializer",
        "//:xds_client",
    ],
)

grpc_cc_library(
    name = "grpc_resolver_c2p",
    srcs = [
        "ext/filters/client_channel/resolver/google_c2p/google_c2p_resolver.cc",
    ],
    external_deps = [
        "absl/status:statusor",
        "absl/strings",
        "absl/types:optional",
    ],
    language = "c++",
    deps = [
        "channel_args",
        "env",
        "gcp_metadata_query",
        "grpc_xds_client",
        "json",
        "json_writer",
        "resource_quota",
        "time",
        "//:alts_util",
        "//:config",
        "//:debug_location",
        "//:gpr",
        "//:grpc_base",
        "//:grpc_resolver",
        "//:orphanable",
        "//:ref_counted_ptr",
        "//:uri_parser",
        "//:work_serializer",
        "//:xds_client",
    ],
)

grpc_cc_library(
    name = "hpack_constants",
    hdrs = [
        "ext/transport/chttp2/transport/hpack_constants.h",
    ],
    language = "c++",
    deps = ["//:gpr_platform"],
)

grpc_cc_library(
    name = "hpack_encoder_table",
    srcs = [
        "ext/transport/chttp2/transport/hpack_encoder_table.cc",
    ],
    hdrs = [
        "ext/transport/chttp2/transport/hpack_encoder_table.h",
    ],
    external_deps = ["absl/container:inlined_vector"],
    language = "c++",
    deps = [
        "hpack_constants",
        "//:gpr",
    ],
)

grpc_cc_library(
    name = "chttp2_flow_control",
    srcs = [
        "ext/transport/chttp2/transport/flow_control.cc",
    ],
    hdrs = [
        "ext/transport/chttp2/transport/flow_control.h",
    ],
    external_deps = [
        "absl/functional:function_ref",
        "absl/status",
        "absl/strings",
        "absl/strings:str_format",
        "absl/types:optional",
    ],
    deps = [
        "bdp_estimator",
        "experiments",
        "http2_settings",
        "memory_quota",
        "pid_controller",
        "time",
        "useful",
        "//:gpr",
        "//:grpc_trace",
    ],
)

grpc_cc_library(
    name = "ping_abuse_policy",
    srcs = [
        "ext/transport/chttp2/transport/ping_abuse_policy.cc",
    ],
    hdrs = [
        "ext/transport/chttp2/transport/ping_abuse_policy.h",
    ],
    external_deps = [
        "absl/strings",
        "absl/types:optional",
    ],
    deps = [
        "channel_args",
        "time",
        "//:channel_arg_names",
        "//:gpr_platform",
    ],
)

grpc_cc_library(
    name = "ping_callbacks",
    srcs = [
        "ext/transport/chttp2/transport/ping_callbacks.cc",
    ],
    hdrs = [
        "ext/transport/chttp2/transport/ping_callbacks.h",
    ],
    external_deps = [
        "absl/container:flat_hash_map",
        "absl/functional:any_invocable",
        "absl/hash",
        "absl/meta:type_traits",
        "absl/random:bit_gen_ref",
        "absl/random:distributions",
    ],
    deps = [
        "time",
        "//:event_engine_base_hdrs",
        "//:gpr",
        "//:gpr_platform",
    ],
)

grpc_cc_library(
    name = "ping_rate_policy",
    srcs = [
        "ext/transport/chttp2/transport/ping_rate_policy.cc",
    ],
    hdrs = [
        "ext/transport/chttp2/transport/ping_rate_policy.h",
    ],
    external_deps = [
        "absl/strings",
        "absl/types:optional",
        "absl/types:variant",
    ],
    deps = [
        "channel_args",
        "experiments",
        "match",
        "time",
        "//:channel_arg_names",
        "//:gpr_platform",
    ],
)

grpc_cc_library(
    name = "huffsyms",
    srcs = [
        "ext/transport/chttp2/transport/huffsyms.cc",
    ],
    hdrs = [
        "ext/transport/chttp2/transport/huffsyms.h",
    ],
    deps = ["//:gpr_platform"],
)

grpc_cc_library(
    name = "decode_huff",
    srcs = [
        "ext/transport/chttp2/transport/decode_huff.cc",
    ],
    hdrs = [
        "ext/transport/chttp2/transport/decode_huff.h",
    ],
    deps = ["//:gpr_platform"],
)

grpc_cc_library(
    name = "http2_settings",
    srcs = [
        "ext/transport/chttp2/transport/http2_settings.cc",
    ],
    hdrs = [
        "ext/transport/chttp2/transport/http2_settings.h",
    ],
    deps = [
        "http2_errors",
        "useful",
        "//:gpr_platform",
    ],
)

grpc_cc_library(
    name = "grpc_transport_chttp2_alpn",
    srcs = [
        "ext/transport/chttp2/alpn/alpn.cc",
    ],
    hdrs = [
        "ext/transport/chttp2/alpn/alpn.h",
    ],
    language = "c++",
    deps = [
        "useful",
        "//:gpr",
    ],
)

grpc_cc_library(
    name = "grpc_transport_chttp2_client_connector",
    srcs = [
        "ext/transport/chttp2/client/chttp2_connector.cc",
    ],
    hdrs = [
        "ext/transport/chttp2/client/chttp2_connector.h",
    ],
    external_deps = [
        "absl/base:core_headers",
        "absl/status",
        "absl/status:statusor",
        "absl/strings:str_format",
        "absl/types:optional",
    ],
    language = "c++",
    deps = [
        "channel_args",
        "channel_args_endpoint_config",
        "channel_args_preconditioning",
        "channel_stack_type",
        "closure",
        "error",
        "grpc_insecure_credentials",
        "handshaker_registry",
        "resolved_address",
        "status_helper",
        "tcp_connect_handshaker",
        "time",
        "transport_fwd",
        "unique_type_name",
        "//:channel_arg_names",
        "//:config",
        "//:debug_location",
        "//:exec_ctx",
        "//:gpr",
        "//:grpc_base",
        "//:grpc_client_channel",
        "//:grpc_public_hdrs",
        "//:grpc_resolver",
        "//:grpc_security_base",
        "//:grpc_trace",
        "//:grpc_transport_chttp2",
        "//:handshaker",
        "//:orphanable",
        "//:ref_counted_ptr",
        "//:sockaddr_utils",
    ],
)

grpc_cc_library(
    name = "grpc_transport_chttp2_server",
    srcs = [
        "ext/transport/chttp2/server/chttp2_server.cc",
    ],
    hdrs = [
        "ext/transport/chttp2/server/chttp2_server.h",
    ],
    external_deps = [
        "absl/base:core_headers",
        "absl/status",
        "absl/status:statusor",
        "absl/strings",
        "absl/strings:str_format",
        "absl/types:optional",
    ],
    language = "c++",
    deps = [
        "channel_args",
        "channel_args_endpoint_config",
        "closure",
        "error",
        "grpc_insecure_credentials",
        "handshaker_registry",
        "iomgr_fwd",
        "memory_quota",
        "pollset_set",
        "resolved_address",
        "resource_quota",
        "status_helper",
        "time",
        "transport_fwd",
        "unique_type_name",
        "//:channel_arg_names",
        "//:chttp2_legacy_frame",
        "//:config",
        "//:debug_location",
        "//:exec_ctx",
        "//:gpr",
        "//:grpc_base",
        "//:grpc_security_base",
        "//:grpc_trace",
        "//:grpc_transport_chttp2",
        "//:handshaker",
        "//:orphanable",
        "//:ref_counted_ptr",
        "//:sockaddr_utils",
        "//:uri_parser",
    ],
)

grpc_cc_library(
    name = "grpc_transport_inproc",
    srcs = [
        "ext/transport/inproc/inproc_plugin.cc",
        "ext/transport/inproc/inproc_transport.cc",
    ],
    hdrs = [
        "ext/transport/inproc/inproc_transport.h",
    ],
    external_deps = [
        "absl/status",
        "absl/status:statusor",
        "absl/strings",
        "absl/types:optional",
    ],
    language = "c++",
    deps = [
        "arena",
        "channel_args",
        "channel_args_preconditioning",
        "channel_stack_type",
        "closure",
        "error",
        "iomgr_fwd",
        "slice",
        "slice_buffer",
        "status_helper",
        "time",
        "transport_fwd",
        "//:channel_arg_names",
        "//:config",
        "//:debug_location",
        "//:exec_ctx",
        "//:gpr",
        "//:grpc_base",
        "//:grpc_public_hdrs",
        "//:grpc_trace",
        "//:ref_counted_ptr",
    ],
)

grpc_cc_library(
    name = "chaotic_good_frame",
    srcs = [
        "ext/transport/chaotic_good/frame.cc",
    ],
    hdrs = [
        "ext/transport/chaotic_good/frame.h",
    ],
    external_deps = [
        "absl/random:bit_gen_ref",
        "absl/status",
        "absl/status:statusor",
        "absl/types:variant",
    ],
    deps = [
        "arena",
        "bitset",
        "chaotic_good_frame_header",
        "no_destruct",
        "slice",
        "slice_buffer",
        "status_helper",
        "//:gpr",
        "//:gpr_platform",
        "//:grpc_base",
        "//:hpack_encoder",
        "//:hpack_parser",
    ],
)

grpc_cc_library(
    name = "chaotic_good_frame_header",
    srcs = [
        "ext/transport/chaotic_good/frame_header.cc",
    ],
    hdrs = [
        "ext/transport/chaotic_good/frame_header.h",
    ],
    external_deps = [
        "absl/status",
        "absl/status:statusor",
    ],
    deps = [
        "bitset",
        "//:gpr_platform",
    ],
)

grpc_cc_library(
    name = "gcp_metadata_query",
    srcs = [
        "ext/gcp/metadata_query.cc",
    ],
    hdrs = [
        "ext/gcp/metadata_query.h",
    ],
    external_deps = [
        "absl/functional:any_invocable",
        "absl/status",
        "absl/status:statusor",
        "absl/strings",
        "absl/strings:str_format",
    ],
    deps = [
        "closure",
        "error",
        "status_helper",
        "time",
        "//:gpr",
        "//:gpr_platform",
        "//:grpc_base",
        "//:grpc_security_base",
        "//:grpc_trace",
        "//:httpcli",
        "//:orphanable",
        "//:ref_counted_ptr",
        "//:uri_parser",
    ],
)

grpc_cc_library(
    name = "logging_sink",
    hdrs = [
        "ext/filters/logging/logging_sink.h",
    ],
    external_deps = [
        "absl/numeric:int128",
        "absl/strings",
    ],
    language = "c++",
    visibility = [
        "//src/cpp/ext/gcp:__subpackages__",
        "//test:__subpackages__",
    ],
    deps = [
        "time",
        "//:gpr_platform",
    ],
)

grpc_cc_library(
    name = "logging_filter",
    srcs = [
        "ext/filters/logging/logging_filter.cc",
    ],
    hdrs = [
        "ext/filters/logging/logging_filter.h",
    ],
    external_deps = [
        "absl/numeric:int128",
        "absl/random",
        "absl/random:distributions",
        "absl/status:statusor",
        "absl/strings",
        "absl/types:optional",
    ],
    language = "c++",
    visibility = [
        "//src/cpp/ext/gcp:__subpackages__",
        "//test:__subpackages__",
    ],
    deps = [
        "arena",
        "arena_promise",
        "cancel_callback",
        "channel_args",
        "channel_fwd",
        "channel_stack_type",
        "context",
        "logging_sink",
        "map",
        "pipe",
        "slice",
        "slice_buffer",
        "time",
        "//:channel_arg_names",
        "//:channel_stack_builder",
        "//:config",
        "//:gpr",
        "//:gpr_platform",
        "//:grpc_base",
        "//:grpc_client_channel",
        "//:grpc_public_hdrs",
        "//:grpc_resolver",
        "//:legacy_context",
        "//:uri_parser",
    ],
)

grpc_cc_library(
    name = "grpc_promise_endpoint",
    srcs = [
        "lib/transport/promise_endpoint.cc",
    ],
    external_deps = [
        "absl/base:core_headers",
        "absl/status",
        "absl/status:statusor",
        "absl/types:optional",
    ],
    language = "c++",
    public_hdrs = [
        "lib/transport/promise_endpoint.h",
    ],
    deps = [
        "activity",
        "event_engine_common",
        "poll",
        "slice",
        "slice_buffer",
        "//:event_engine_base_hdrs",
        "//:gpr",
    ],
)

grpc_cc_library(
    name = "chaotic_good_client_transport",
    srcs = [
        "ext/transport/chaotic_good/client_transport.cc",
    ],
    hdrs = [
        "ext/transport/chaotic_good/client_transport.h",
    ],
    external_deps = [
        "absl/base:core_headers",
        "absl/status",
        "absl/status:statusor",
        "absl/types:variant",
    ],
    language = "c++",
    deps = [
        "activity",
        "chaotic_good_frame",
        "chaotic_good_frame_header",
        "event_engine_wakeup_scheduler",
        "for_each",
        "grpc_promise_endpoint",
        "join",
        "loop",
        "match",
        "mpsc",
        "pipe",
        "seq",
        "slice",
        "slice_buffer",
        "//:gpr",
        "//:gpr_platform",
        "//:grpc_base",
        "//:hpack_encoder",
    ],
)

### UPB Targets

grpc_upb_proto_library(
    name = "envoy_admin_upb",
    deps = ["@envoy_api//envoy/admin/v3:pkg"],
)

grpc_upb_proto_library(
    name = "envoy_config_cluster_upb",
    deps = ["@envoy_api//envoy/config/cluster/v3:pkg"],
)

grpc_upb_proto_reflection_library(
    name = "envoy_config_cluster_upbdefs",
    deps = ["@envoy_api//envoy/config/cluster/v3:pkg"],
)

grpc_upb_proto_library(
    name = "envoy_config_core_upb",
    deps = ["@envoy_api//envoy/config/core/v3:pkg"],
)

grpc_upb_proto_library(
    name = "envoy_config_endpoint_upb",
    deps = ["@envoy_api//envoy/config/endpoint/v3:pkg"],
)

grpc_upb_proto_reflection_library(
    name = "envoy_config_endpoint_upbdefs",
    deps = ["@envoy_api//envoy/config/endpoint/v3:pkg"],
)

grpc_upb_proto_library(
    name = "envoy_config_listener_upb",
    deps = ["@envoy_api//envoy/config/listener/v3:pkg"],
)

grpc_upb_proto_reflection_library(
    name = "envoy_config_listener_upbdefs",
    deps = ["@envoy_api//envoy/config/listener/v3:pkg"],
)

grpc_upb_proto_library(
    name = "envoy_config_rbac_upb",
    deps = ["@envoy_api//envoy/config/rbac/v3:pkg"],
)

grpc_upb_proto_library(
    name = "envoy_config_route_upb",
    deps = ["@envoy_api//envoy/config/route/v3:pkg"],
)

grpc_upb_proto_reflection_library(
    name = "envoy_config_route_upbdefs",
    deps = ["@envoy_api//envoy/config/route/v3:pkg"],
)

grpc_upb_proto_library(
    name = "envoy_extensions_clusters_aggregate_upb",
    deps = ["@envoy_api//envoy/extensions/clusters/aggregate/v3:pkg"],
)

grpc_upb_proto_reflection_library(
    name = "envoy_extensions_clusters_aggregate_upbdefs",
    deps = ["@envoy_api//envoy/extensions/clusters/aggregate/v3:pkg"],
)

grpc_upb_proto_library(
    name = "envoy_extensions_filters_common_fault_upb",
    deps = ["@envoy_api//envoy/extensions/filters/common/fault/v3:pkg"],
)

grpc_upb_proto_library(
    name = "envoy_extensions_filters_http_fault_upb",
    deps = ["@envoy_api//envoy/extensions/filters/http/fault/v3:pkg"],
)

grpc_upb_proto_reflection_library(
    name = "envoy_extensions_filters_http_fault_upbdefs",
    deps = ["@envoy_api//envoy/extensions/filters/http/fault/v3:pkg"],
)

grpc_upb_proto_library(
    name = "envoy_extensions_filters_http_rbac_upb",
    deps = ["@envoy_api//envoy/extensions/filters/http/rbac/v3:pkg"],
)

grpc_upb_proto_reflection_library(
    name = "envoy_extensions_filters_http_rbac_upbdefs",
    deps = ["@envoy_api//envoy/extensions/filters/http/rbac/v3:pkg"],
)

grpc_upb_proto_library(
    name = "envoy_extensions_filters_http_router_upb",
    deps = ["@envoy_api//envoy/extensions/filters/http/router/v3:pkg"],
)

grpc_upb_proto_reflection_library(
    name = "envoy_extensions_filters_http_router_upbdefs",
    deps = ["@envoy_api//envoy/extensions/filters/http/router/v3:pkg"],
)

grpc_upb_proto_library(
    name = "envoy_extensions_filters_http_stateful_session_upb",
    deps = ["@envoy_api//envoy/extensions/filters/http/stateful_session/v3:pkg"],
)

grpc_upb_proto_reflection_library(
    name = "envoy_extensions_filters_http_stateful_session_upbdefs",
    deps = ["@envoy_api//envoy/extensions/filters/http/stateful_session/v3:pkg"],
)

grpc_upb_proto_library(
    name = "envoy_extensions_http_stateful_session_cookie_upb",
    deps = ["@envoy_api//envoy/extensions/http/stateful_session/cookie/v3:pkg"],
)

grpc_upb_proto_reflection_library(
    name = "envoy_extensions_http_stateful_session_cookie_upbdefs",
    deps = ["@envoy_api//envoy/extensions/http/stateful_session/cookie/v3:pkg"],
)

grpc_upb_proto_library(
    name = "envoy_type_http_upb",
    deps = ["@envoy_api//envoy/type/http/v3:pkg"],
)

grpc_upb_proto_library(
    name = "envoy_extensions_load_balancing_policies_client_side_weighted_round_robin_upb",
    deps = ["@envoy_api//envoy/extensions/load_balancing_policies/client_side_weighted_round_robin/v3:pkg"],
)

grpc_upb_proto_library(
    name = "envoy_extensions_load_balancing_policies_ring_hash_upb",
    deps = ["@envoy_api//envoy/extensions/load_balancing_policies/ring_hash/v3:pkg"],
)

grpc_upb_proto_library(
    name = "envoy_extensions_load_balancing_policies_wrr_locality_upb",
    deps = ["@envoy_api//envoy/extensions/load_balancing_policies/wrr_locality/v3:pkg"],
)

grpc_upb_proto_library(
    name = "envoy_extensions_load_balancing_policies_pick_first_upb",
    deps = ["@envoy_api//envoy/extensions/load_balancing_policies/pick_first/v3:pkg"],
)

grpc_upb_proto_library(
    name = "envoy_extensions_filters_network_http_connection_manager_upb",
    deps = ["@envoy_api//envoy/extensions/filters/network/http_connection_manager/v3:pkg"],
)

grpc_upb_proto_reflection_library(
    name = "envoy_extensions_filters_network_http_connection_manager_upbdefs",
    deps = ["@envoy_api//envoy/extensions/filters/network/http_connection_manager/v3:pkg"],
)

grpc_upb_proto_library(
    name = "envoy_extensions_transport_sockets_tls_upb",
    deps = ["@envoy_api//envoy/extensions/transport_sockets/tls/v3:pkg"],
)

grpc_upb_proto_reflection_library(
    name = "envoy_extensions_transport_sockets_tls_upbdefs",
    deps = ["@envoy_api//envoy/extensions/transport_sockets/tls/v3:pkg"],
)

grpc_upb_proto_library(
    name = "envoy_service_discovery_upb",
    deps = ["@envoy_api//envoy/service/discovery/v3:pkg"],
)

grpc_upb_proto_reflection_library(
    name = "envoy_service_discovery_upbdefs",
    deps = ["@envoy_api//envoy/service/discovery/v3:pkg"],
)

grpc_upb_proto_library(
    name = "envoy_service_load_stats_upb",
    deps = ["@envoy_api//envoy/service/load_stats/v3:pkg"],
)

grpc_upb_proto_reflection_library(
    name = "envoy_service_load_stats_upbdefs",
    deps = ["@envoy_api//envoy/service/load_stats/v3:pkg"],
)

grpc_upb_proto_library(
    name = "envoy_service_status_upb",
    deps = ["@envoy_api//envoy/service/status/v3:pkg"],
)

grpc_upb_proto_reflection_library(
    name = "envoy_service_status_upbdefs",
    deps = ["@envoy_api//envoy/service/status/v3:pkg"],
)

grpc_upb_proto_library(
    name = "envoy_type_matcher_upb",
    deps = ["@envoy_api//envoy/type/matcher/v3:pkg"],
)

grpc_upb_proto_library(
    name = "envoy_type_upb",
    deps = ["@envoy_api//envoy/type/v3:pkg"],
)

grpc_upb_proto_library(
    name = "xds_type_upb",
    deps = ["@com_github_cncf_udpa//xds/type/v3:pkg"],
)

grpc_upb_proto_reflection_library(
    name = "xds_type_upbdefs",
    deps = ["@com_github_cncf_udpa//xds/type/v3:pkg"],
)

grpc_upb_proto_library(
    name = "xds_orca_upb",
    deps = ["@com_github_cncf_udpa//xds/data/orca/v3:pkg"],
)

grpc_upb_proto_library(
    name = "xds_orca_service_upb",
    deps = ["@com_github_cncf_udpa//xds/service/orca/v3:pkg"],
)

grpc_upb_proto_library(
    name = "grpc_health_upb",
    deps = ["//src/proto/grpc/health/v1:health_proto_descriptor"],
)

grpc_upb_proto_library(
    name = "google_rpc_status_upb",
    deps = ["@com_google_googleapis//google/rpc:status_proto"],
)

grpc_upb_proto_reflection_library(
    name = "google_rpc_status_upbdefs",
    deps = ["@com_google_googleapis//google/rpc:status_proto"],
)

grpc_upb_proto_library(
    name = "google_type_expr_upb",
    deps = ["@com_google_googleapis//google/type:expr_proto"],
)

grpc_upb_proto_library(
    name = "grpc_lb_upb",
    deps = ["//src/proto/grpc/lb/v1:load_balancer_proto_descriptor"],
)

grpc_upb_proto_library(
    name = "alts_upb",
    deps = ["//src/proto/grpc/gcp:alts_handshaker_proto"],
)

grpc_upb_proto_library(
    name = "rls_upb",
    deps = ["//src/proto/grpc/lookup/v1:rls_proto_descriptor"],
)

grpc_upb_proto_library(
    name = "rls_config_upb",
    deps = ["//src/proto/grpc/lookup/v1:rls_config_proto_descriptor"],
)

grpc_upb_proto_reflection_library(
    name = "rls_config_upbdefs",
    deps = ["//src/proto/grpc/lookup/v1:rls_config_proto_descriptor"],
)

WELL_KNOWN_PROTO_TARGETS = [
    "any",
    "duration",
    "empty",
    "struct",
    "timestamp",
    "wrappers",
]

[grpc_upb_proto_library(
    name = "protobuf_" + target + "_upb",
    deps = ["@com_google_protobuf//:" + target + "_proto"],
) for target in WELL_KNOWN_PROTO_TARGETS]

[grpc_upb_proto_reflection_library(
    name = "protobuf_" + target + "_upbdefs",
    deps = ["@com_google_protobuf//:" + target + "_proto"],
) for target in WELL_KNOWN_PROTO_TARGETS]

grpc_generate_one_off_internal_targets()<|MERGE_RESOLUTION|>--- conflicted
+++ resolved
@@ -3974,11 +3974,8 @@
         "json_object_loader",
         "map",
         "pipe",
-<<<<<<< HEAD
-=======
         "poll",
         "ref_counted_string",
->>>>>>> bb6a6faa
         "service_config_parser",
         "slice",
         "time",
