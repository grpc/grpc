# Copyright 2022 gRPC authors.
#
# Licensed under the Apache License, Version 2.0 (the "License");
# you may not use this file except in compliance with the License.
# You may obtain a copy of the License at
#
#     http://www.apache.org/licenses/LICENSE-2.0
#
# Unless required by applicable law or agreed to in writing, software
# distributed under the License is distributed on an "AS IS" BASIS,
# WITHOUT WARRANTIES OR CONDITIONS OF ANY KIND, either express or implied.
# See the License for the specific language governing permissions and
# limitations under the License.

load(
    "//bazel:grpc_build_system.bzl",
    "grpc_cc_library",
    "grpc_cc_proto_library",
    "grpc_generate_one_off_internal_targets",
    "grpc_internal_proto_library",
    "grpc_upb_proto_library",
    "grpc_upb_proto_reflection_library",
)

licenses(["reciprocal"])

package(
    default_visibility = ["//:__subpackages__"],
    features = [
        "layering_check",
    ],
)

config_setting(
    name = "enable_latent_see",
    values = {"define": "GRPC_ENABLE_LATENT_SEE=1"},
)

# This is needed as a transitionary mechanism to build the src/core targets in
# the top-level BUILD file that have not yet been moved here. Should go away
# once the transition is complete.
exports_files(
    glob(["**"]),
    visibility = ["//:__subpackages__"],
)

grpc_cc_library(
    name = "channel_fwd",
    hdrs = [
        "lib/channel/channel_fwd.h",
    ],
)

grpc_cc_library(
    name = "dump_args",
    srcs = [
        "util/dump_args.cc",
    ],
    hdrs = [
        "util/dump_args.h",
    ],
    external_deps = [
        "absl/functional:any_invocable",
        "absl/log:check",
        "absl/strings",
        "absl/strings:str_format",
    ],
)

grpc_cc_library(
    name = "slice_cast",
    hdrs = [
        "//:include/grpc/event_engine/internal/slice_cast.h",
    ],
)

grpc_cc_library(
    name = "event_engine_extensions",
    hdrs = [
        "lib/event_engine/extensions/can_track_errors.h",
        "lib/event_engine/extensions/chaotic_good_extension.h",
        "lib/event_engine/extensions/supports_fd.h",
        "lib/event_engine/extensions/tcp_trace.h",
    ],
    external_deps = [
        "absl/functional:any_invocable",
        "absl/status:statusor",
        "absl/strings",
    ],
    visibility = [
        "@grpc:event_engine_base_hdrs",
    ],
    deps = [
        "memory_quota",
        "//:event_engine_base_hdrs",
        "//:gpr_platform",
        "//:tcp_tracer",
    ],
)

grpc_cc_library(
    name = "event_engine_common",
    srcs = [
        "lib/event_engine/event_engine.cc",
        "lib/event_engine/resolved_address.cc",
        "lib/event_engine/slice.cc",
        "lib/event_engine/slice_buffer.cc",
    ],
    hdrs = [
        "lib/event_engine/extensions/can_track_errors.h",
        "lib/event_engine/handle_containers.h",
        "lib/event_engine/resolved_address_internal.h",
        "//:include/grpc/event_engine/slice.h",
        "//:include/grpc/event_engine/slice_buffer.h",
    ],
    external_deps = [
        "absl/container:flat_hash_set",
        "absl/hash",
        "absl/log:check",
        "absl/strings",
        "absl/utility",
    ],
    deps = [
        "resolved_address",
        "slice",
        "slice_buffer",
        "slice_cast",
        "slice_refcount",
        "//:event_engine_base_hdrs",
        "//:gpr_platform",
    ],
)

grpc_cc_library(
    name = "transport_framing_endpoint_extension",
    hdrs = [
        "lib/transport/transport_framing_endpoint_extension.h",
    ],
    external_deps = [
        "absl/functional:any_invocable",
        "absl/strings",
    ],
    deps = [
        "slice_buffer",
        "//:gpr_platform",
    ],
)

grpc_cc_library(
    name = "latent_see",
    srcs = [
        "util/latent_see.cc",
    ],
    hdrs = [
        "util/latent_see.h",
    ],
    defines = select({
        ":enable_latent_see": ["GRPC_ENABLE_LATENT_SEE"],
        "//conditions:default": [],
    }),
    external_deps = [
        "absl/base:core_headers",
        "absl/functional:any_invocable",
        "absl/functional:function_ref",
        "absl/log",
        "absl/strings",
    ],
    visibility = ["@grpc:latent_see"],
    deps = [
        "per_cpu",
        "ring_buffer",
        "sync",
        "//:gpr",
    ],
)

grpc_cc_library(
    name = "ring_buffer",
    srcs = [],
    hdrs = [
        "util/ring_buffer.h",
    ],
    deps = ["//:gpr_platform"],
)

grpc_cc_library(
    name = "transport_fwd",
    hdrs = [
        "lib/transport/transport_fwd.h",
    ],
)

grpc_cc_library(
    name = "server_call_tracer_filter",
    srcs = [
        "server/server_call_tracer_filter.cc",
    ],
    hdrs = [
        "server/server_call_tracer_filter.h",
    ],
    external_deps = [
        "absl/status",
        "absl/status:statusor",
    ],
    visibility = ["@grpc:alt_grpc_base_legacy"],
    deps = [
        "arena_promise",
        "call_finalization",
        "cancel_callback",
        "channel_args",
        "channel_fwd",
        "channel_stack_type",
        "context",
        "latent_see",
        "map",
        "pipe",
        "//:call_tracer",
        "//:config",
        "//:gpr_platform",
        "//:grpc_base",
    ],
)

grpc_cc_library(
    name = "atomic_utils",
    public_hdrs = ["util/atomic_utils.h"],
    deps = ["//:gpr"],
)

grpc_cc_library(
    name = "metadata_compression_traits",
    hdrs = [
        "lib/transport/metadata_compression_traits.h",
    ],
    deps = ["//:gpr_platform"],
)

grpc_cc_library(
    name = "metadata_info",
    srcs = ["lib/transport/metadata_info.cc"],
    hdrs = ["lib/transport/metadata_info.h"],
    deps = [
        "channel_args",
        "hpack_constants",
        "metadata_batch",
        "slice",
        "//:call_tracer",
        "//:gpr_platform",
    ],
)

grpc_cc_library(
    name = "experiments",
    srcs = [
        "lib/experiments/config.cc",
        "lib/experiments/experiments.cc",
    ],
    hdrs = [
        "lib/experiments/config.h",
        "lib/experiments/experiments.h",
    ],
    defines = select(
        {
            "//:grpc_experiments_are_final": ["GRPC_EXPERIMENTS_ARE_FINAL"],
            "//conditions:default": [],
        },
    ),
    external_deps = [
        "absl/functional:any_invocable",
        "absl/log:check",
        "absl/log:log",
        "absl/strings",
    ],
    tags = ["nofixdeps"],
    visibility = ["@grpc:grpc_experiments"],
    deps = [
        "no_destruct",
        "//:config_vars",
        "//:gpr",
    ],
)

grpc_cc_library(
    name = "init_internally",
    srcs = ["lib/surface/init_internally.cc"],
    hdrs = ["lib/surface/init_internally.h"],
    deps = ["//:gpr_platform"],
)

grpc_cc_library(
    name = "useful",
    hdrs = ["util/useful.h"],
    external_deps = [
        "absl/log:check",
        "absl/numeric:bits",
        "absl/strings",
    ],
    visibility = ["@grpc:useful"],
    deps = ["//:gpr_platform"],
)

grpc_cc_library(
    name = "unique_ptr_with_bitset",
    hdrs = ["util/unique_ptr_with_bitset.h"],
    external_deps = [
        "absl/log:check",
        "absl/numeric:bits",
    ],
)

grpc_cc_library(
    name = "examine_stack",
    srcs = [
        "util/examine_stack.cc",
    ],
    hdrs = [
        "util/examine_stack.h",
    ],
    deps = ["//:gpr_platform"],
)

grpc_cc_library(
    name = "gpr_atm",
    public_hdrs = [
        "//:include/grpc/support/atm.h",
        "//:include/grpc/support/atm_gcc_atomic.h",
        "//:include/grpc/support/atm_gcc_sync.h",
        "//:include/grpc/support/atm_windows.h",
        "//:include/grpc/impl/codegen/atm.h",
        "//:include/grpc/impl/codegen/atm_gcc_atomic.h",
        "//:include/grpc/impl/codegen/atm_gcc_sync.h",
        "//:include/grpc/impl/codegen/atm_windows.h",
    ],
    deps = ["//:gpr_platform"],
)

grpc_cc_library(
    name = "gpr_manual_constructor",
    srcs = [],
    hdrs = [
        "util/manual_constructor.h",
    ],
    deps = [
        "construct_destruct",
        "//:gpr_platform",
    ],
)

grpc_cc_library(
    name = "gpr_spinlock",
    srcs = [],
    hdrs = [
        "util/spinlock.h",
    ],
    deps = [
        "gpr_atm",
        "//:gpr_platform",
    ],
)

grpc_cc_library(
    name = "gpr_time",
    srcs = [
        "util/gpr_time.cc",
        "util/posix/time.cc",
        "util/windows/time.cc",
    ],
    hdrs = [
    ],
    external_deps = ["absl/log:check"],
    tags = [
        "nofixdeps",
    ],
    deps = [
        "gpr_atm",
        "time_precise",
        "//:gpr_platform",
        "//:gpr_public_hdrs",
    ],
)

grpc_cc_library(
    name = "time_precise",
    srcs = [
        "util/time_precise.cc",
    ],
    hdrs = [
        "util/time_precise.h",
    ],
    external_deps = ["absl/log"],
    tags = [
        "nofixdeps",
    ],
    deps = [
        "//:gpr_platform",
        "//:gpr_public_hdrs",
    ],
)

grpc_cc_library(
    name = "time_util",
    srcs = [
        "util/time_util.cc",
    ],
    hdrs = [
        "util/time_util.h",
    ],
    external_deps = [
        "absl/log:check",
        "absl/time",
    ],
    tags = [
        "nofixdeps",
    ],
    deps = [
        "//:gpr_platform",
        "//:gpr_public_hdrs",
    ],
)

grpc_cc_library(
    name = "sync",
    srcs = [
        "//src/core:util/posix/sync.cc",
        "//src/core:util/sync.cc",
        "//src/core:util/sync_abseil.cc",
        "//src/core:util/windows/sync.cc",
    ],
    hdrs = [
        "util/sync.h",
    ],
    external_deps = [
        "absl/base",
        "absl/base:core_headers",
        "absl/cleanup",
        "absl/log:check",
        "absl/synchronization",
        "absl/time",
    ],
    tags = [
        "nofixdeps",
    ],
    deps = [
        "gpr_atm",
        "time_util",
        "//:gpr_platform",
        "//:gpr_public_hdrs",
    ],
)

grpc_cc_library(
    name = "env",
    srcs = [
        "util/linux/env.cc",
        "util/posix/env.cc",
        "util/windows/env.cc",
    ],
    hdrs = [
        "util/env.h",
    ],
    deps = [
        "tchar",
        "//:gpr_platform",
    ],
)

grpc_cc_library(
    name = "directory_reader",
    srcs = [
        "util/posix/directory_reader.cc",
        "util/windows/directory_reader.cc",
    ],
    hdrs = [
        "util/directory_reader.h",
    ],
    external_deps = [
        "absl/functional:function_ref",
        "absl/status",
        "absl/status:statusor",
        "absl/strings",
    ],
    deps = ["//:gpr_platform"],
)

grpc_cc_library(
    name = "chunked_vector",
    hdrs = ["util/chunked_vector.h"],
    external_deps = ["absl/log:check"],
    deps = [
        "arena",
        "gpr_manual_constructor",
        "//:gpr",
    ],
)

grpc_cc_library(
    name = "construct_destruct",
    public_hdrs = ["util/construct_destruct.h"],
    deps = ["//:gpr_platform"],
)

grpc_cc_library(
    name = "status_helper",
    srcs = [
        "util/status_helper.cc",
    ],
    hdrs = [
        "util/status_helper.h",
    ],
    external_deps = [
        "@com_google_protobuf//upb:base",
        "@com_google_protobuf//upb:mem",
        "absl/log:check",
        "absl/status",
        "absl/strings",
        "absl/strings:cord",
        "absl/time",
    ],
    deps = [
        "percent_encoding",
        "slice",
        "//:debug_location",
        "//:google_rpc_status_upb",
        "//:gpr",
        "//:protobuf_any_upb",
    ],
)

grpc_cc_library(
    name = "unique_type_name",
    hdrs = ["util/unique_type_name.h"],
    external_deps = ["absl/strings"],
    deps = [
        "useful",
        "//:gpr_platform",
    ],
)

grpc_cc_library(
    name = "validation_errors",
    srcs = [
        "util/validation_errors.cc",
    ],
    hdrs = [
        "util/validation_errors.h",
    ],
    external_deps = [
        "absl/log",
        "absl/status",
        "absl/strings",
    ],
    deps = ["//:gpr"],
)

grpc_cc_library(
    name = "overload",
    public_hdrs = ["util/overload.h"],
    deps = ["//:gpr_platform"],
)

grpc_cc_library(
    name = "match",
    public_hdrs = ["util/match.h"],
    deps = [
        "overload",
        "//:gpr_platform",
    ],
)

grpc_cc_library(
    name = "table",
    external_deps = [
        "absl/meta:type_traits",
        "absl/utility",
    ],
    public_hdrs = ["util/table.h"],
    deps = [
        "bitset",
        "//:gpr_platform",
    ],
)

grpc_cc_library(
    name = "packed_table",
    hdrs = ["util/packed_table.h"],
    deps = [
        "sorted_pack",
        "table",
        "//:gpr_platform",
    ],
)

grpc_cc_library(
    name = "bitset",
    public_hdrs = ["util/bitset.h"],
    deps = [
        "useful",
        "//:gpr_platform",
    ],
)

grpc_cc_library(
    name = "no_destruct",
    public_hdrs = ["util/no_destruct.h"],
    deps = [
        "construct_destruct",
        "//:gpr_platform",
    ],
)

grpc_cc_library(
    name = "tchar",
    srcs = [
        "util/tchar.cc",
    ],
    hdrs = [
        "util/tchar.h",
    ],
    deps = ["//:gpr_platform"],
)

grpc_cc_library(
    name = "poll",
    external_deps = [
        "absl/log:check",
        "absl/strings:str_format",
        "absl/strings",
    ],
    public_hdrs = [
        "lib/promise/poll.h",
    ],
    deps = [
        "construct_destruct",
        "//:gpr_platform",
    ],
)

grpc_cc_library(
    name = "status_flag",
    external_deps = [
        "absl/log:check",
        "absl/status",
        "absl/status:statusor",
        "absl/strings",
    ],
    public_hdrs = [
        "lib/promise/status_flag.h",
    ],
    deps = [
        "promise_status",
        "//:gpr_platform",
    ],
)

grpc_cc_library(
    name = "map_pipe",
    external_deps = [
        "absl/log",
        "absl/status",
    ],
    public_hdrs = [
        "lib/promise/map_pipe.h",
    ],
    deps = [
        "for_each",
        "map",
        "pipe",
        "poll",
        "promise_factory",
        "try_seq",
        "//:gpr_platform",
    ],
)

grpc_cc_library(
    name = "1999",
    srcs = [
        "lib/promise/party.cc",
    ],
    hdrs = [
        "lib/promise/party.h",
    ],
    external_deps = [
        "absl/base:core_headers",
        "absl/log",
        "absl/log:check",
        "absl/random",
        "absl/strings",
        "absl/strings:str_format",
    ],
    deps = [
        "activity",
        "arena",
        "check_class_size",
        "construct_destruct",
        "context",
        "event_engine_context",
        "latent_see",
        "poll",
        "promise_factory",
        "ref_counted",
        "sync",
        "//:event_engine_base_hdrs",
        "//:exec_ctx",
        "//:gpr",
        "//:grpc_trace",
        "//:ref_counted_ptr",
    ],
)

grpc_cc_library(
    name = "context",
    external_deps = [
        "absl/log:check",
        "absl/meta:type_traits",
    ],
    public_hdrs = [
        "lib/promise/context.h",
    ],
    deps = [
        "down_cast",
        "//:gpr",
    ],
)

grpc_cc_library(
    name = "map",
    external_deps = [
        "absl/status",
        "absl/status:statusor",
        "absl/strings",
    ],
    public_hdrs = ["lib/promise/map.h"],
    deps = [
        "poll",
        "promise_like",
        "//:gpr_platform",
    ],
)

grpc_cc_library(
    name = "promise_variant",
    public_hdrs = ["lib/promise/detail/promise_variant.h"],
)

grpc_cc_library(
    name = "match_promise",
    public_hdrs = ["lib/promise/match_promise.h"],
    deps = [
        "overload",
        "promise_factory",
        "promise_like",
        "promise_variant",
    ],
)

grpc_cc_library(
    name = "sleep",
    srcs = [
        "lib/promise/sleep.cc",
    ],
    hdrs = [
        "lib/promise/sleep.h",
    ],
    external_deps = ["absl/status"],
    deps = [
        "activity",
        "context",
        "event_engine_context",
        "poll",
        "time",
        "//:event_engine_base_hdrs",
        "//:exec_ctx",
        "//:gpr",
    ],
)

grpc_cc_library(
    name = "wait_for_callback",
    hdrs = [
        "lib/promise/wait_for_callback.h",
    ],
    external_deps = ["absl/base:core_headers"],
    deps = [
        "activity",
        "poll",
        "sync",
        "//:gpr",
    ],
)

grpc_cc_library(
    name = "arena_promise",
    external_deps = ["absl/meta:type_traits"],
    public_hdrs = [
        "lib/promise/arena_promise.h",
    ],
    deps = [
        "arena",
        "construct_destruct",
        "context",
        "poll",
        "//:gpr_platform",
    ],
)

grpc_cc_library(
    name = "promise_like",
    external_deps = [
        "absl/functional:any_invocable",
        "absl/meta:type_traits",
    ],
    public_hdrs = [
        "lib/promise/detail/promise_like.h",
    ],
    deps = [
        "poll",
        "//:gpr_platform",
    ],
)

grpc_cc_library(
    name = "cancel_callback",
    public_hdrs = [
        "lib/promise/cancel_callback.h",
    ],
    deps = [
        "arena",
        "context",
        "promise_like",
        "//:gpr_platform",
    ],
)

grpc_cc_library(
    name = "promise_factory",
    external_deps = ["absl/meta:type_traits"],
    public_hdrs = [
        "lib/promise/detail/promise_factory.h",
    ],
    deps = [
        "promise_like",
        "//:gpr_platform",
    ],
)

grpc_cc_library(
    name = "if",
    external_deps = ["absl/status:statusor"],
    public_hdrs = ["lib/promise/if.h"],
    deps = [
        "construct_destruct",
        "poll",
        "promise_factory",
        "promise_like",
        "//:gpr_platform",
    ],
)

grpc_cc_library(
    name = "switch",
    public_hdrs = ["lib/promise/switch.h"],
    deps = [
        "if",
        "promise_factory",
        "promise_variant",
        "//:gpr",
        "//:gpr_platform",
    ],
)

grpc_cc_library(
    name = "promise_status",
    external_deps = [
        "absl/log:check",
        "absl/status",
        "absl/status:statusor",
    ],
    public_hdrs = [
        "lib/promise/detail/status.h",
    ],
    deps = ["//:gpr_platform"],
)

grpc_cc_library(
    name = "race",
    public_hdrs = ["lib/promise/race.h"],
    deps = ["//:gpr_platform"],
)

grpc_cc_library(
    name = "prioritized_race",
    public_hdrs = ["lib/promise/prioritized_race.h"],
    deps = [
        "promise_like",
        "//:gpr_platform",
    ],
)

grpc_cc_library(
    name = "loop",
    external_deps = [
        "absl/status",
        "absl/status:statusor",
    ],
    public_hdrs = [
        "lib/promise/loop.h",
    ],
    deps = [
        "construct_destruct",
        "poll",
        "promise_factory",
        "//:gpr_platform",
        "//:grpc_trace",
    ],
)

grpc_cc_library(
    name = "join_state",
    external_deps = [
        "absl/log",
        "absl/log:check",
    ],
    public_hdrs = [
        "lib/promise/detail/join_state.h",
    ],
    deps = [
        "bitset",
        "construct_destruct",
        "poll",
        "promise_like",
        "//:gpr",
        "//:grpc_trace",
    ],
)

grpc_cc_library(
    name = "join",
    external_deps = ["absl/meta:type_traits"],
    public_hdrs = [
        "lib/promise/join.h",
    ],
    deps = [
        "join_state",
        "map",
        "promise_factory",
        "//:gpr_platform",
    ],
)

grpc_cc_library(
    name = "try_join",
    external_deps = [
        "absl/log:check",
        "absl/meta:type_traits",
        "absl/status",
        "absl/status:statusor",
    ],
    public_hdrs = [
        "lib/promise/try_join.h",
    ],
    deps = [
        "join_state",
        "map",
        "poll",
        "status_flag",
        "//:gpr_platform",
    ],
)

grpc_cc_library(
    name = "all_ok",
    external_deps = [
        "absl/meta:type_traits",
        "absl/status",
        "absl/status:statusor",
    ],
    public_hdrs = [
        "lib/promise/all_ok.h",
    ],
    deps = [
        "join_state",
        "map",
        "poll",
        "promise_factory",
        "status_flag",
        "//:gpr_platform",
    ],
)

grpc_cc_library(
    name = "basic_seq",
    public_hdrs = [
        "lib/promise/detail/basic_seq.h",
    ],
    deps = [
        "construct_destruct",
        "poll",
        "promise_factory",
        "//:gpr_platform",
    ],
)

grpc_cc_library(
    name = "seq_state",
    external_deps = [
        "absl/base:core_headers",
        "absl/log",
        "absl/log:check",
        "absl/strings",
    ],
    public_hdrs = [
        "lib/promise/detail/seq_state.h",
    ],
    deps = [
        "construct_destruct",
        "poll",
        "promise_factory",
        "promise_like",
        "//:debug_location",
        "//:gpr",
        "//:grpc_trace",
    ],
)

grpc_cc_library(
    name = "seq",
    public_hdrs = [
        "lib/promise/seq.h",
    ],
    deps = [
        "basic_seq",
        "poll",
        "promise_like",
        "seq_state",
        "//:debug_location",
        "//:gpr_platform",
    ],
)

grpc_cc_library(
    name = "try_seq",
    external_deps = [
        "absl/log:check",
        "absl/meta:type_traits",
        "absl/status",
        "absl/status:statusor",
    ],
    public_hdrs = [
        "lib/promise/try_seq.h",
    ],
    deps = [
        "basic_seq",
        "poll",
        "promise_like",
        "promise_status",
        "seq_state",
        "status_flag",
        "//:gpr_platform",
    ],
)

grpc_cc_library(
    name = "activity",
    srcs = [
        "lib/promise/activity.cc",
    ],
    external_deps = [
        "absl/base:core_headers",
        "absl/log:check",
        "absl/status",
        "absl/strings",
        "absl/strings:str_format",
    ],
    public_hdrs = [
        "lib/promise/activity.h",
    ],
    deps = [
        "atomic_utils",
        "construct_destruct",
        "context",
        "dump_args",
        "latent_see",
        "no_destruct",
        "poll",
        "promise_factory",
        "promise_status",
        "sync",
        "//:gpr",
        "//:grpc_trace",
        "//:orphanable",
    ],
)

grpc_cc_library(
    name = "exec_ctx_wakeup_scheduler",
    hdrs = [
        "lib/promise/exec_ctx_wakeup_scheduler.h",
    ],
    external_deps = ["absl/status"],
    deps = [
        "closure",
        "error",
        "//:debug_location",
        "//:exec_ctx",
        "//:gpr_platform",
    ],
)

grpc_cc_library(
    name = "event_engine_wakeup_scheduler",
    hdrs = [
        "lib/promise/event_engine_wakeup_scheduler.h",
    ],
    external_deps = ["absl/log:check"],
    deps = [
        "//:event_engine_base_hdrs",
        "//:exec_ctx",
        "//:gpr_platform",
    ],
)

grpc_cc_library(
    name = "wait_set",
    external_deps = [
        "absl/container:flat_hash_set",
        "absl/hash",
    ],
    public_hdrs = [
        "lib/promise/wait_set.h",
    ],
    deps = [
        "activity",
        "poll",
        "//:gpr_platform",
    ],
)

grpc_cc_library(
    name = "latch",
    external_deps = [
        "absl/log",
        "absl/log:check",
        "absl/strings",
    ],
    public_hdrs = [
        "lib/promise/latch.h",
    ],
    deps = [
        "activity",
        "poll",
        "//:gpr",
        "//:grpc_trace",
    ],
)

grpc_cc_library(
    name = "inter_activity_latch",
    external_deps = [
        "absl/base:core_headers",
        "absl/log",
        "absl/strings",
    ],
    public_hdrs = [
        "lib/promise/inter_activity_latch.h",
    ],
    deps = [
        "activity",
        "poll",
        "sync",
        "wait_set",
        "//:gpr",
        "//:grpc_trace",
    ],
)

grpc_cc_library(
    name = "interceptor_list",
    hdrs = [
        "lib/promise/interceptor_list.h",
    ],
    external_deps = [
        "absl/log",
        "absl/log:check",
        "absl/strings",
        "absl/strings:str_format",
    ],
    deps = [
        "arena",
        "construct_destruct",
        "context",
        "poll",
        "promise_factory",
        "//:debug_location",
        "//:gpr",
    ],
)

grpc_cc_library(
    name = "pipe",
    hdrs = [
        "lib/promise/pipe.h",
    ],
    external_deps = [
        "absl/log",
        "absl/log:check",
        "absl/strings",
    ],
    deps = [
        "activity",
        "arena",
        "context",
        "if",
        "interceptor_list",
        "map",
        "poll",
        "seq",
        "//:debug_location",
        "//:gpr",
        "//:ref_counted_ptr",
    ],
)

grpc_cc_library(
    name = "promise_mutex",
    hdrs = [
        "lib/promise/promise_mutex.h",
    ],
    external_deps = ["absl/log:check"],
    deps = [
        "activity",
        "poll",
        "//:gpr",
    ],
)

grpc_cc_library(
    name = "inter_activity_mutex",
    hdrs = [
        "lib/promise/inter_activity_mutex.h",
    ],
    external_deps = [
        "absl/log:check",
        "absl/log",
    ],
    deps = [
        "activity",
        "dump_args",
        "poll",
        "//:grpc_trace",
    ],
)

grpc_cc_library(
    name = "inter_activity_pipe",
    hdrs = [
        "lib/promise/inter_activity_pipe.h",
    ],
    external_deps = ["absl/base:core_headers"],
    deps = [
        "activity",
        "poll",
        "ref_counted",
        "sync",
        "//:gpr",
        "//:ref_counted_ptr",
    ],
)

grpc_cc_library(
    name = "mpsc",
    hdrs = [
        "lib/promise/mpsc.h",
    ],
    external_deps = [
        "absl/base:core_headers",
        "absl/log:check",
    ],
    deps = [
        "activity",
        "dump_args",
        "poll",
        "ref_counted",
        "status_flag",
        "sync",
        "wait_set",
        "//:gpr",
        "//:ref_counted_ptr",
    ],
)

grpc_cc_library(
    name = "observable",
    hdrs = [
        "lib/promise/observable.h",
    ],
    external_deps = [
        "absl/container:flat_hash_set",
        "absl/functional:any_invocable",
        "absl/log:check",
    ],
    deps = [
        "activity",
        "poll",
        "sync",
        "//:gpr",
    ],
)

grpc_cc_library(
    name = "for_each",
    external_deps = [
        "absl/log",
        "absl/log:check",
        "absl/status",
        "absl/strings",
    ],
    public_hdrs = ["lib/promise/for_each.h"],
    deps = [
        "activity",
        "construct_destruct",
        "poll",
        "promise_factory",
        "promise_status",
        "status_flag",
        "//:gpr_platform",
        "//:grpc_trace",
    ],
)

grpc_cc_library(
    name = "ref_counted",
    external_deps = [
        "absl/log",
        "absl/log:check",
    ],
    public_hdrs = ["util/ref_counted.h"],
    deps = [
        "atomic_utils",
        "down_cast",
        "//:debug_location",
        "//:gpr",
        "//:ref_counted_ptr",
    ],
)

grpc_cc_library(
    name = "dual_ref_counted",
    external_deps = [
        "absl/log",
        "absl/log:check",
    ],
    public_hdrs = ["util/dual_ref_counted.h"],
    deps = [
        "down_cast",
        "ref_counted",
        "//:debug_location",
        "//:gpr",
        "//:orphanable",
        "//:ref_counted_ptr",
    ],
)

grpc_cc_library(
    name = "ref_counted_string",
    srcs = [
        "util/ref_counted_string.cc",
    ],
    hdrs = [
        "util/ref_counted_string.h",
    ],
    external_deps = ["absl/strings"],
    deps = [
        "ref_counted",
        "//:gpr",
        "//:ref_counted_ptr",
    ],
)

grpc_cc_library(
    name = "uuid_v4",
    srcs = ["util/uuid_v4.cc"],
    external_deps = ["absl/strings:str_format"],
    public_hdrs = ["util/uuid_v4.h"],
    deps = ["//:gpr"],
)

grpc_cc_library(
    name = "handshaker_factory",
    public_hdrs = [
        "handshaker/handshaker_factory.h",
    ],
    visibility = ["@grpc:alt_grpc_base_legacy"],
    deps = [
        "channel_args",
        "iomgr_fwd",
        "//:gpr_platform",
    ],
)

grpc_cc_library(
    name = "handshaker_registry",
    srcs = [
        "handshaker/handshaker_registry.cc",
    ],
    public_hdrs = [
        "handshaker/handshaker_registry.h",
    ],
    visibility = ["@grpc:alt_grpc_base_legacy"],
    deps = [
        "channel_args",
        "handshaker_factory",
        "iomgr_fwd",
        "//:gpr_platform",
    ],
)

grpc_cc_library(
    name = "tcp_connect_handshaker",
    srcs = [
        "handshaker/tcp_connect/tcp_connect_handshaker.cc",
    ],
    external_deps = [
        "absl/base:core_headers",
        "absl/functional:any_invocable",
        "absl/log:check",
        "absl/status",
        "absl/status:statusor",
    ],
    public_hdrs = [
        "handshaker/tcp_connect/tcp_connect_handshaker.h",
    ],
    deps = [
        "channel_args",
        "channel_args_endpoint_config",
        "closure",
        "error",
        "handshaker_factory",
        "handshaker_registry",
        "iomgr_fwd",
        "pollset_set",
        "resolved_address",
        "slice",
        "sync",
        "//:config",
        "//:debug_location",
        "//:exec_ctx",
        "//:gpr",
        "//:grpc_base",
        "//:handshaker",
        "//:iomgr",
        "//:parse_address",
        "//:ref_counted_ptr",
        "//:uri",
    ],
)

grpc_cc_library(
    name = "endpoint_info_handshaker",
    srcs = [
        "handshaker/endpoint_info/endpoint_info_handshaker.cc",
    ],
    hdrs = [
        "handshaker/endpoint_info/endpoint_info_handshaker.h",
    ],
    external_deps = [
        "absl/functional:any_invocable",
        "absl/status",
    ],
    deps = [
        "channel_args",
        "closure",
        "handshaker_factory",
        "handshaker_registry",
        "//:config",
        "//:debug_location",
        "//:exec_ctx",
        "//:gpr",
        "//:handshaker",
        "//:iomgr",
        "//:ref_counted_ptr",
    ],
)

grpc_cc_library(
    name = "channel_creds_registry",
    hdrs = [
        "credentials/transport/channel_creds_registry.h",
    ],
    external_deps = ["absl/strings"],
    deps = [
        "json",
        "json_args",
        "ref_counted",
        "validation_errors",
        "//:gpr_platform",
        "//:ref_counted_ptr",
    ],
)

grpc_cc_library(
    name = "event_engine_memory_allocator",
    hdrs = [
        "//:include/grpc/event_engine/internal/memory_allocator_impl.h",
        "//:include/grpc/event_engine/memory_allocator.h",
        "//:include/grpc/event_engine/memory_request.h",
    ],
    external_deps = ["absl/strings"],
    deps = [
        "slice",
        "//:gpr_platform",
    ],
)

grpc_cc_library(
    name = "event_engine_memory_allocator_factory",
    hdrs = [
        "lib/event_engine/memory_allocator_factory.h",
    ],
    external_deps = ["absl/strings"],
    deps = [
        "event_engine_memory_allocator",
        "memory_quota",
        "//:gpr_platform",
    ],
)

grpc_cc_library(
    name = "memory_quota",
    srcs = [
        "lib/resource_quota/memory_quota.cc",
    ],
    hdrs = [
        "lib/resource_quota/memory_quota.h",
    ],
    external_deps = [
        "absl/base:core_headers",
        "absl/container:flat_hash_set",
        "absl/log",
        "absl/log:check",
        "absl/status",
        "absl/strings",
    ],
    deps = [
        "activity",
        "event_engine_memory_allocator",
        "exec_ctx_wakeup_scheduler",
        "experiments",
        "loop",
        "map",
        "periodic_update",
        "poll",
        "race",
        "seq",
        "slice_refcount",
        "sync",
        "time",
        "useful",
        "//:gpr",
        "//:grpc_trace",
        "//:orphanable",
        "//:ref_counted_ptr",
    ],
)

grpc_cc_library(
    name = "periodic_update",
    srcs = [
        "lib/resource_quota/periodic_update.cc",
    ],
    hdrs = [
        "lib/resource_quota/periodic_update.h",
    ],
    external_deps = ["absl/functional:function_ref"],
    deps = [
        "time",
        "useful",
        "//:gpr_platform",
    ],
)

grpc_cc_library(
    name = "arena",
    srcs = [
        "lib/resource_quota/arena.cc",
    ],
    hdrs = [
        "lib/resource_quota/arena.h",
    ],
    external_deps = ["absl/log"],
    visibility = [
        "@grpc:alt_grpc_base_legacy",
    ],
    deps = [
        "construct_destruct",
        "context",
        "event_engine_memory_allocator",
        "memory_quota",
        "resource_quota",
        "//:gpr",
    ],
)

grpc_cc_library(
    name = "thread_quota",
    srcs = [
        "lib/resource_quota/thread_quota.cc",
    ],
    hdrs = [
        "lib/resource_quota/thread_quota.h",
    ],
    external_deps = [
        "absl/base:core_headers",
        "absl/log:check",
    ],
    deps = [
        "ref_counted",
        "sync",
        "//:gpr",
        "//:ref_counted_ptr",
    ],
)

grpc_cc_library(
    name = "connection_quota",
    srcs = [
        "lib/resource_quota/connection_quota.cc",
    ],
    hdrs = [
        "lib/resource_quota/connection_quota.h",
    ],
    external_deps = [
        "absl/base:core_headers",
        "absl/log:check",
    ],
    deps = [
        "memory_quota",
        "ref_counted",
        "sync",
        "//:gpr",
        "//:ref_counted_ptr",
    ],
)

grpc_cc_library(
    name = "resource_quota",
    srcs = [
        "lib/resource_quota/resource_quota.cc",
    ],
    hdrs = [
        "lib/resource_quota/resource_quota.h",
    ],
    external_deps = ["absl/strings"],
    visibility = [
        "@grpc:alt_grpc_base_legacy",
    ],
    deps = [
        "memory_quota",
        "ref_counted",
        "thread_quota",
        "useful",
        "//:channel_arg_names",
        "//:cpp_impl_of",
        "//:event_engine_base_hdrs",
        "//:gpr_platform",
        "//:ref_counted_ptr",
    ],
)

grpc_cc_library(
    name = "request_buffer",
    srcs = [
        "call/request_buffer.cc",
    ],
    hdrs = [
        "call/request_buffer.h",
    ],
    external_deps = ["absl/strings"],
    deps = [
        "call_spine",
        "match",
        "message",
        "metadata",
    ],
)

grpc_cc_library(
    name = "slice_refcount",
    hdrs = [
        "lib/slice/slice_refcount.h",
    ],
    public_hdrs = [
        "//:include/grpc/slice.h",
    ],
    deps = [
        "//:debug_location",
        "//:event_engine_base_hdrs",
        "//:gpr",
        "//:grpc_trace",
    ],
)

grpc_cc_library(
    name = "slice",
    srcs = [
        "lib/slice/slice.cc",
        "lib/slice/slice_string_helpers.cc",
    ],
    hdrs = [
        "lib/slice/slice.h",
        "lib/slice/slice_internal.h",
        "lib/slice/slice_string_helpers.h",
        "//:include/grpc/slice.h",
    ],
    external_deps = [
        "absl/hash",
        "absl/log:check",
        "absl/strings",
    ],
    visibility = ["@grpc:alt_grpc_base_legacy"],
    deps = [
        "slice_cast",
        "slice_refcount",
        "//:debug_location",
        "//:event_engine_base_hdrs",
        "//:gpr",
    ],
)

grpc_cc_library(
    name = "slice_buffer",
    srcs = [
        "lib/slice/slice_buffer.cc",
    ],
    hdrs = [
        "lib/slice/slice_buffer.h",
        "//:include/grpc/slice_buffer.h",
    ],
    external_deps = ["absl/log:check"],
    deps = [
        "slice",
        "slice_refcount",
        "//:gpr",
    ],
)

grpc_cc_library(
    name = "error",
    srcs = [
        "lib/iomgr/error.cc",
    ],
    hdrs = [
        "lib/iomgr/error.h",
    ],
    external_deps = [
        "absl/log",
        "absl/log:check",
        "absl/status",
        "absl/strings",
        "absl/strings:str_format",
    ],
    visibility = ["@grpc:alt_grpc_base_legacy"],
    deps = [
        "gpr_spinlock",
        "slice",
        "slice_refcount",
        "status_helper",
        "strerror",
        "useful",
        "//:gpr",
        "//:grpc_public_hdrs",
        "//:grpc_trace",
    ],
)

grpc_cc_library(
    name = "closure",
    srcs = [
        "lib/iomgr/closure.cc",
    ],
    hdrs = [
        "lib/iomgr/closure.h",
    ],
    external_deps = [
        "absl/log",
        "absl/log:check",
        "absl/strings:str_format",
    ],
    visibility = ["@grpc:alt_grpc_base_legacy"],
    deps = [
        "error",
        "gpr_manual_constructor",
        "//:debug_location",
        "//:gpr",
    ],
)

grpc_cc_library(
    name = "time",
    srcs = [
        "util/time.cc",
    ],
    hdrs = [
        "util/time.h",
    ],
    external_deps = [
        "absl/log",
        "absl/log:check",
        "absl/strings:str_format",
    ],
    deps = [
        "no_destruct",
        "time_precise",
        "useful",
        "//:event_engine_base_hdrs",
        "//:gpr",
    ],
)

grpc_cc_library(
    name = "iomgr_port",
    hdrs = [
        "lib/iomgr/port.h",
    ],
    deps = ["//:gpr_platform"],
)

grpc_cc_library(
    name = "iomgr_fwd",
    hdrs = [
        "lib/iomgr/iomgr_fwd.h",
    ],
    visibility = ["@grpc:alt_grpc_base_legacy"],
    deps = ["//:gpr_platform"],
)

grpc_cc_library(
    name = "grpc_sockaddr",
    srcs = [
        "lib/iomgr/sockaddr_utils_posix.cc",
        "lib/iomgr/socket_utils_windows.cc",
    ],
    hdrs = [
        "lib/iomgr/sockaddr.h",
        "lib/iomgr/sockaddr_posix.h",
        "lib/iomgr/sockaddr_windows.h",
        "lib/iomgr/socket_utils.h",
    ],
    external_deps = ["absl/log:check"],
    deps = [
        "iomgr_port",
        "//:gpr",
    ],
)

grpc_cc_library(
    name = "avl",
    hdrs = [
        "util/avl.h",
    ],
    deps = [
        "ref_counted",
        "useful",
        "//:gpr_platform",
        "//:ref_counted_ptr",
    ],
)

grpc_cc_library(
    name = "time_averaged_stats",
    srcs = ["util/time_averaged_stats.cc"],
    hdrs = [
        "util/time_averaged_stats.h",
    ],
    deps = ["//:gpr"],
)

grpc_cc_library(
    name = "forkable",
    srcs = [
        "lib/event_engine/forkable.cc",
    ],
    hdrs = [
        "lib/event_engine/forkable.h",
    ],
    external_deps = ["absl/log:check"],
    deps = [
        "//:config_vars",
        "//:gpr_platform",
        "//:grpc_trace",
    ],
)

grpc_cc_library(
    name = "event_engine_poller",
    hdrs = [
        "lib/event_engine/poller.h",
    ],
    external_deps = ["absl/functional:function_ref"],
    deps = [
        "//:event_engine_base_hdrs",
        "//:gpr_platform",
    ],
)

grpc_cc_library(
    name = "event_engine_time_util",
    srcs = ["lib/event_engine/time_util.cc"],
    hdrs = ["lib/event_engine/time_util.h"],
    deps = [
        "//:event_engine_base_hdrs",
        "//:gpr_platform",
    ],
)

grpc_cc_library(
    name = "event_engine_query_extensions",
    hdrs = [
        "lib/event_engine/query_extensions.h",
    ],
    external_deps = ["absl/strings"],
    deps = [
        "//:event_engine_base_hdrs",
        "//:gpr_platform",
    ],
)

grpc_cc_library(
    name = "event_engine_work_queue",
    hdrs = [
        "lib/event_engine/work_queue/work_queue.h",
    ],
    external_deps = ["absl/functional:any_invocable"],
    deps = [
        "//:event_engine_base_hdrs",
        "//:gpr",
    ],
)

grpc_cc_library(
    name = "event_engine_basic_work_queue",
    srcs = [
        "lib/event_engine/work_queue/basic_work_queue.cc",
    ],
    hdrs = [
        "lib/event_engine/work_queue/basic_work_queue.h",
    ],
    external_deps = [
        "absl/base:core_headers",
        "absl/functional:any_invocable",
    ],
    deps = [
        "common_event_engine_closures",
        "event_engine_work_queue",
        "sync",
        "//:event_engine_base_hdrs",
        "//:gpr",
    ],
)

grpc_cc_library(
    name = "common_event_engine_closures",
    hdrs = ["lib/event_engine/common_closures.h"],
    external_deps = ["absl/functional:any_invocable"],
    deps = [
        "//:event_engine_base_hdrs",
        "//:gpr_platform",
    ],
)

grpc_cc_library(
    name = "posix_event_engine_timer",
    srcs = [
        "lib/event_engine/posix_engine/timer.cc",
        "lib/event_engine/posix_engine/timer_heap.cc",
    ],
    hdrs = [
        "lib/event_engine/posix_engine/timer.h",
        "lib/event_engine/posix_engine/timer_heap.h",
    ],
    external_deps = ["absl/base:core_headers"],
    deps = [
        "sync",
        "time",
        "time_averaged_stats",
        "useful",
        "//:event_engine_base_hdrs",
        "//:gpr",
    ],
)

grpc_cc_library(
    name = "event_engine_thread_local",
    srcs = ["lib/event_engine/thread_local.cc"],
    hdrs = ["lib/event_engine/thread_local.h"],
    deps = ["//:gpr_platform"],
)

grpc_cc_library(
    name = "event_engine_thread_count",
    srcs = [
        "lib/event_engine/thread_pool/thread_count.cc",
    ],
    hdrs = ["lib/event_engine/thread_pool/thread_count.h"],
    external_deps = [
        "absl/base:core_headers",
        "absl/log",
        "absl/status",
        "absl/strings:str_format",
        "absl/time",
    ],
    deps = [
        "sync",
        "time",
        "useful",
        "//:gpr",
    ],
)

grpc_cc_library(
    name = "event_engine_thread_pool",
    srcs = [
        "lib/event_engine/thread_pool/thread_pool_factory.cc",
        "lib/event_engine/thread_pool/work_stealing_thread_pool.cc",
    ],
    hdrs = [
        "lib/event_engine/thread_pool/thread_pool.h",
        "lib/event_engine/thread_pool/work_stealing_thread_pool.h",
    ],
    external_deps = [
        "absl/base:core_headers",
        "absl/container:flat_hash_set",
        "absl/functional:any_invocable",
        "absl/log",
        "absl/log:check",
        "absl/time",
    ],
    deps = [
        "common_event_engine_closures",
        "env",
        "event_engine_basic_work_queue",
        "event_engine_thread_count",
        "event_engine_thread_local",
        "event_engine_work_queue",
        "examine_stack",
        "forkable",
        "no_destruct",
        "notification",
        "sync",
        "time",
        "//:backoff",
        "//:event_engine_base_hdrs",
        "//:gpr",
        "//:grpc_trace",
    ],
)

grpc_cc_library(
    name = "posix_event_engine_base_hdrs",
    srcs = [],
    hdrs = [
        "lib/event_engine/posix.h",
    ],
    deps = [
        "event_engine_extensions",
        "event_engine_query_extensions",
        "//:event_engine_base_hdrs",
        "//:gpr",
    ],
)

grpc_cc_library(
    name = "posix_event_engine_timer_manager",
    srcs = ["lib/event_engine/posix_engine/timer_manager.cc"],
    hdrs = [
        "lib/event_engine/posix_engine/timer_manager.h",
    ],
    external_deps = [
        "absl/base:core_headers",
        "absl/log",
        "absl/log:check",
        "absl/time",
    ],
    deps = [
        "event_engine_thread_pool",
        "forkable",
        "notification",
        "posix_event_engine_timer",
        "sync",
        "time",
        "//:event_engine_base_hdrs",
        "//:gpr",
        "//:grpc_trace",
    ],
)

grpc_cc_library(
    name = "posix_event_engine_event_poller",
    srcs = [],
    hdrs = [
        "lib/event_engine/posix_engine/event_poller.h",
    ],
    external_deps = [
        "absl/functional:any_invocable",
        "absl/status",
        "absl/strings",
    ],
    deps = [
        "event_engine_poller",
        "forkable",
        "posix_event_engine_closure",
        "//:event_engine_base_hdrs",
        "//:gpr_platform",
    ],
)

grpc_cc_library(
    name = "posix_event_engine_closure",
    srcs = [],
    hdrs = [
        "lib/event_engine/posix_engine/posix_engine_closure.h",
    ],
    external_deps = [
        "absl/functional:any_invocable",
        "absl/status",
    ],
    deps = [
        "//:event_engine_base_hdrs",
        "//:gpr_platform",
    ],
)

grpc_cc_library(
    name = "posix_event_engine_lockfree_event",
    srcs = [
        "lib/event_engine/posix_engine/lockfree_event.cc",
    ],
    hdrs = [
        "lib/event_engine/posix_engine/lockfree_event.h",
    ],
    external_deps = [
        "absl/log:check",
        "absl/status",
    ],
    deps = [
        "gpr_atm",
        "posix_event_engine_closure",
        "posix_event_engine_event_poller",
        "status_helper",
        "//:gpr",
    ],
)

grpc_cc_library(
    name = "posix_event_engine_wakeup_fd_posix",
    hdrs = [
        "lib/event_engine/posix_engine/wakeup_fd_posix.h",
    ],
    external_deps = ["absl/status"],
    deps = ["//:gpr_platform"],
)

grpc_cc_library(
    name = "posix_event_engine_wakeup_fd_posix_pipe",
    srcs = [
        "lib/event_engine/posix_engine/wakeup_fd_pipe.cc",
    ],
    hdrs = [
        "lib/event_engine/posix_engine/wakeup_fd_pipe.h",
    ],
    external_deps = [
        "absl/status",
        "absl/status:statusor",
        "absl/strings",
    ],
    deps = [
        "iomgr_port",
        "posix_event_engine_wakeup_fd_posix",
        "strerror",
        "//:gpr",
    ],
)

grpc_cc_library(
    name = "posix_event_engine_wakeup_fd_posix_eventfd",
    srcs = [
        "lib/event_engine/posix_engine/wakeup_fd_eventfd.cc",
    ],
    hdrs = [
        "lib/event_engine/posix_engine/wakeup_fd_eventfd.h",
    ],
    external_deps = [
        "absl/status",
        "absl/status:statusor",
        "absl/strings",
    ],
    deps = [
        "iomgr_port",
        "posix_event_engine_wakeup_fd_posix",
        "strerror",
        "//:gpr",
    ],
)

grpc_cc_library(
    name = "posix_event_engine_wakeup_fd_posix_default",
    srcs = [
        "lib/event_engine/posix_engine/wakeup_fd_posix_default.cc",
    ],
    hdrs = [
        "lib/event_engine/posix_engine/wakeup_fd_posix_default.h",
    ],
    external_deps = [
        "absl/status",
        "absl/status:statusor",
    ],
    deps = [
        "iomgr_port",
        "posix_event_engine_wakeup_fd_posix",
        "posix_event_engine_wakeup_fd_posix_eventfd",
        "posix_event_engine_wakeup_fd_posix_pipe",
        "//:gpr_platform",
    ],
)

grpc_cc_library(
    name = "posix_event_engine_poller_posix_epoll1",
    srcs = [
        "lib/event_engine/posix_engine/ev_epoll1_linux.cc",
    ],
    hdrs = [
        "lib/event_engine/posix_engine/ev_epoll1_linux.h",
    ],
    external_deps = [
        "absl/base:core_headers",
        "absl/container:inlined_vector",
        "absl/functional:function_ref",
        "absl/log",
        "absl/log:check",
        "absl/status",
        "absl/status:statusor",
        "absl/strings",
        "absl/strings:str_format",
    ],
    deps = [
        "event_engine_poller",
        "event_engine_time_util",
        "iomgr_port",
        "posix_event_engine_closure",
        "posix_event_engine_event_poller",
        "posix_event_engine_internal_errqueue",
        "posix_event_engine_lockfree_event",
        "posix_event_engine_wakeup_fd_posix",
        "posix_event_engine_wakeup_fd_posix_default",
        "status_helper",
        "strerror",
        "sync",
        "//:event_engine_base_hdrs",
        "//:gpr",
        "//:grpc_public_hdrs",
    ],
)

grpc_cc_library(
    name = "posix_event_engine_poller_posix_poll",
    srcs = [
        "lib/event_engine/posix_engine/ev_poll_posix.cc",
    ],
    hdrs = [
        "lib/event_engine/posix_engine/ev_poll_posix.h",
    ],
    external_deps = [
        "absl/base:core_headers",
        "absl/container:inlined_vector",
        "absl/functional:any_invocable",
        "absl/functional:function_ref",
        "absl/log:check",
        "absl/status",
        "absl/status:statusor",
        "absl/strings",
        "absl/strings:str_format",
    ],
    deps = [
        "common_event_engine_closures",
        "event_engine_poller",
        "event_engine_time_util",
        "iomgr_port",
        "posix_event_engine_closure",
        "posix_event_engine_event_poller",
        "posix_event_engine_wakeup_fd_posix",
        "posix_event_engine_wakeup_fd_posix_default",
        "status_helper",
        "strerror",
        "sync",
        "time",
        "//:event_engine_base_hdrs",
        "//:gpr",
        "//:grpc_public_hdrs",
    ],
)

grpc_cc_library(
    name = "posix_event_engine_poller_posix_default",
    srcs = [
        "lib/event_engine/posix_engine/event_poller_posix_default.cc",
    ],
    hdrs = [
        "lib/event_engine/posix_engine/event_poller_posix_default.h",
    ],
    external_deps = ["absl/strings"],
    deps = [
        "forkable",
        "iomgr_port",
        "no_destruct",
        "posix_event_engine_event_poller",
        "posix_event_engine_poller_posix_epoll1",
        "posix_event_engine_poller_posix_poll",
        "//:config_vars",
        "//:gpr",
    ],
)

grpc_cc_library(
    name = "posix_event_engine_internal_errqueue",
    srcs = [
        "lib/event_engine/posix_engine/internal_errqueue.cc",
    ],
    hdrs = [
        "lib/event_engine/posix_engine/internal_errqueue.h",
    ],
    external_deps = ["absl/log"],
    deps = [
        "iomgr_port",
        "strerror",
        "//:gpr",
    ],
)

grpc_cc_library(
    name = "posix_event_engine_traced_buffer_list",
    srcs = [
        "lib/event_engine/posix_engine/traced_buffer_list.cc",
    ],
    hdrs = [
        "lib/event_engine/posix_engine/traced_buffer_list.h",
    ],
    external_deps = [
        "absl/functional:any_invocable",
        "absl/log",
        "absl/status",
    ],
    deps = [
        "iomgr_port",
        "posix_event_engine_internal_errqueue",
        "sync",
        "//:gpr",
    ],
)

grpc_cc_library(
    name = "posix_event_engine_endpoint",
    srcs = [
        "lib/event_engine/posix_engine/posix_endpoint.cc",
    ],
    hdrs = [
        "lib/event_engine/posix_engine/posix_endpoint.h",
    ],
    external_deps = [
        "absl/base:core_headers",
        "absl/container:flat_hash_map",
        "absl/functional:any_invocable",
        "absl/hash",
        "absl/log",
        "absl/log:check",
        "absl/status",
        "absl/status:statusor",
        "absl/strings",
    ],
    deps = [
        "event_engine_common",
        "event_engine_extensions",
        "event_engine_tcp_socket_utils",
        "experiments",
        "iomgr_port",
        "load_file",
        "memory_quota",
        "posix_event_engine_base_hdrs",
        "posix_event_engine_closure",
        "posix_event_engine_event_poller",
        "posix_event_engine_internal_errqueue",
        "posix_event_engine_tcp_socket_utils",
        "posix_event_engine_traced_buffer_list",
        "ref_counted",
        "resource_quota",
        "slice",
        "status_helper",
        "strerror",
        "sync",
        "time",
        "//:debug_location",
        "//:event_engine_base_hdrs",
        "//:exec_ctx",
        "//:gpr",
        "//:grpc_public_hdrs",
        "//:grpc_trace",
        "//:ref_counted_ptr",
        "//:stats",
    ],
)

grpc_cc_library(
    name = "event_engine_utils",
    srcs = ["lib/event_engine/utils.cc"],
    hdrs = ["lib/event_engine/utils.h"],
    external_deps = [
        "absl/status:statusor",
        "absl/strings",
    ],
    deps = [
        "notification",
        "time",
        "//:event_engine_base_hdrs",
        "//:gpr_platform",
    ],
)

grpc_cc_library(
    name = "posix_event_engine_tcp_socket_utils",
    srcs = [
        "lib/event_engine/posix_engine/tcp_socket_utils.cc",
    ],
    hdrs = [
        "lib/event_engine/posix_engine/tcp_socket_utils.h",
    ],
    external_deps = [
        "absl/cleanup",
        "absl/log",
        "absl/log:check",
        "absl/status",
        "absl/status:statusor",
        "absl/strings",
    ],
    deps = [
        "event_engine_tcp_socket_utils",
        "iomgr_port",
        "resource_quota",
        "socket_mutator",
        "status_helper",
        "strerror",
        "time",
        "useful",
        "//:channel_arg_names",
        "//:event_engine_base_hdrs",
        "//:gpr",
        "//:ref_counted_ptr",
    ],
)

grpc_cc_library(
    name = "posix_event_engine_listener_utils",
    srcs = [
        "lib/event_engine/posix_engine/posix_engine_listener_utils.cc",
    ],
    hdrs = [
        "lib/event_engine/posix_engine/posix_engine_listener_utils.h",
    ],
    external_deps = [
        "absl/cleanup",
        "absl/log",
        "absl/log:check",
        "absl/status",
        "absl/status:statusor",
        "absl/strings",
    ],
    deps = [
        "event_engine_tcp_socket_utils",
        "iomgr_port",
        "posix_event_engine_tcp_socket_utils",
        "socket_mutator",
        "status_helper",
        "//:event_engine_base_hdrs",
        "//:gpr",
    ],
)

grpc_cc_library(
    name = "posix_event_engine_listener",
    srcs = [
        "lib/event_engine/posix_engine/posix_engine_listener.cc",
    ],
    hdrs = [
        "lib/event_engine/posix_engine/posix_engine_listener.h",
    ],
    external_deps = [
        "absl/base:core_headers",
        "absl/functional:any_invocable",
        "absl/log",
        "absl/log:check",
        "absl/status",
        "absl/status:statusor",
        "absl/strings",
    ],
    deps = [
        "event_engine_tcp_socket_utils",
        "iomgr_port",
        "posix_event_engine_base_hdrs",
        "posix_event_engine_closure",
        "posix_event_engine_endpoint",
        "posix_event_engine_event_poller",
        "posix_event_engine_listener_utils",
        "posix_event_engine_tcp_socket_utils",
        "socket_mutator",
        "status_helper",
        "strerror",
        "sync",
        "time",
        "//:event_engine_base_hdrs",
        "//:exec_ctx",
        "//:gpr",
        "//:grpc_trace",
    ],
)

grpc_cc_library(
    name = "posix_event_engine",
    srcs = ["lib/event_engine/posix_engine/posix_engine.cc"],
    hdrs = ["lib/event_engine/posix_engine/posix_engine.h"],
    external_deps = [
        "absl/base:core_headers",
        "absl/cleanup",
        "absl/container:flat_hash_map",
        "absl/functional:any_invocable",
        "absl/hash",
        "absl/log",
        "absl/log:check",
        "absl/status",
        "absl/status:statusor",
        "absl/strings",
    ],
    deps = [
        "ares_resolver",
        "event_engine_common",
        "event_engine_poller",
        "event_engine_tcp_socket_utils",
        "event_engine_thread_pool",
        "event_engine_utils",
        "experiments",
        "forkable",
        "init_internally",
        "iomgr_port",
        "native_posix_dns_resolver",
        "no_destruct",
        "posix_event_engine_base_hdrs",
        "posix_event_engine_closure",
        "posix_event_engine_endpoint",
        "posix_event_engine_event_poller",
        "posix_event_engine_listener",
        "posix_event_engine_poller_posix_default",
        "posix_event_engine_tcp_socket_utils",
        "posix_event_engine_timer",
        "posix_event_engine_timer_manager",
        "ref_counted_dns_resolver_interface",
        "sync",
        "useful",
        "//:event_engine_base_hdrs",
        "//:gpr",
        "//:grpc_trace",
        "//:orphanable",
    ],
)

grpc_cc_library(
    name = "windows_event_engine",
    srcs = ["lib/event_engine/windows/windows_engine.cc"],
    hdrs = ["lib/event_engine/windows/windows_engine.h"],
    external_deps = [
        "absl/log",
        "absl/log:check",
        "absl/status",
        "absl/status:statusor",
        "absl/strings",
    ],
    deps = [
        "ares_resolver",
        "channel_args_endpoint_config",
        "common_event_engine_closures",
        "dump_args",
        "error",
        "event_engine_common",
        "event_engine_tcp_socket_utils",
        "event_engine_thread_pool",
        "event_engine_utils",
        "init_internally",
        "iomgr_port",
        "posix_event_engine_timer_manager",
        "sync",
        "time",
        "windows_endpoint",
        "windows_event_engine_listener",
        "windows_iocp",
        "windows_native_resolver",
        "//:event_engine_base_hdrs",
        "//:gpr",
    ],
)

grpc_cc_library(
    name = "windows_native_resolver",
    srcs = ["lib/event_engine/windows/native_windows_dns_resolver.cc"],
    hdrs = ["lib/event_engine/windows/native_windows_dns_resolver.h"],
    external_deps = [
        "absl/strings",
        "absl/strings:str_format",
    ],
    deps = [
        "error",
        "status_helper",
        "//:event_engine_base_hdrs",
        "//:gpr",
    ],
)

grpc_cc_library(
    name = "windows_iocp",
    srcs = [
        "lib/event_engine/windows/iocp.cc",
        "lib/event_engine/windows/win_socket.cc",
    ],
    hdrs = [
        "lib/event_engine/windows/iocp.h",
        "lib/event_engine/windows/win_socket.h",
    ],
    external_deps = [
        "absl/base:core_headers",
        "absl/functional:any_invocable",
        "absl/log",
        "absl/log:check",
        "absl/status",
        "absl/strings:str_format",
    ],
    deps = [
        "error",
        "event_engine_poller",
        "event_engine_tcp_socket_utils",
        "event_engine_thread_pool",
        "event_engine_time_util",
        "sync",
        "//:debug_location",
        "//:event_engine_base_hdrs",
        "//:gpr",
        "//:gpr_platform",
    ],
)

grpc_cc_library(
    name = "windows_endpoint",
    srcs = [
        "lib/event_engine/windows/windows_endpoint.cc",
    ],
    hdrs = [
        "lib/event_engine/windows/windows_endpoint.h",
    ],
    external_deps = [
        "absl/cleanup",
        "absl/functional:any_invocable",
        "absl/log",
        "absl/log:check",
        "absl/status",
        "absl/strings:str_format",
    ],
    deps = [
        "error",
        "event_engine_tcp_socket_utils",
        "event_engine_thread_pool",
        "status_helper",
        "windows_iocp",
        "//:debug_location",
        "//:event_engine_base_hdrs",
        "//:gpr",
        "//:gpr_platform",
    ],
)

grpc_cc_library(
    name = "windows_event_engine_listener",
    srcs = [
        "lib/event_engine/windows/windows_listener.cc",
    ],
    hdrs = [
        "lib/event_engine/windows/windows_listener.h",
    ],
    external_deps = [
        "absl/base:core_headers",
        "absl/log",
        "absl/log:check",
        "absl/status",
        "absl/status:statusor",
        "absl/strings:str_format",
    ],
    deps = [
        "common_event_engine_closures",
        "error",
        "event_engine_tcp_socket_utils",
        "event_engine_thread_pool",
        "iomgr_port",
        "sync",
        "windows_endpoint",
        "windows_iocp",
        "//:event_engine_base_hdrs",
        "//:gpr",
        "//:gpr_platform",
    ],
)

grpc_cc_library(
    name = "cf_event_engine",
    srcs = [
        "lib/event_engine/cf_engine/cf_engine.cc",
        "lib/event_engine/cf_engine/cfstream_endpoint.cc",
        "lib/event_engine/cf_engine/dns_service_resolver.cc",
    ],
    hdrs = [
        "lib/event_engine/cf_engine/cf_engine.h",
        "lib/event_engine/cf_engine/cfstream_endpoint.h",
        "lib/event_engine/cf_engine/cftype_unique_ref.h",
        "lib/event_engine/cf_engine/dns_service_resolver.h",
    ],
    external_deps = [
        "absl/container:flat_hash_map",
        "absl/log",
        "absl/log:check",
        "absl/status",
        "absl/strings",
        "absl/strings:str_format",
    ],
    deps = [
        "event_engine_common",
        "event_engine_tcp_socket_utils",
        "event_engine_thread_pool",
        "event_engine_utils",
        "init_internally",
        "posix_event_engine_closure",
        "posix_event_engine_event_poller",
        "posix_event_engine_lockfree_event",
        "posix_event_engine_timer_manager",
        "ref_counted",
        "strerror",
        "sync",
        "//:event_engine_base_hdrs",
        "//:gpr",
        "//:parse_address",
        "//:ref_counted_ptr",
        "//:sockaddr_utils",
    ],
)

grpc_cc_library(
    name = "event_engine_tcp_socket_utils",
    srcs = [
        "lib/event_engine/tcp_socket_utils.cc",
    ],
    hdrs = [
        "lib/event_engine/tcp_socket_utils.h",
    ],
    external_deps = [
        "absl/log",
        "absl/log:check",
        "absl/status",
        "absl/status:statusor",
        "absl/strings",
        "absl/strings:str_format",
    ],
    deps = [
        "iomgr_port",
        "resolved_address",
        "status_helper",
        "//:event_engine_base_hdrs",
        "//:gpr",
        "//:gpr_platform",
        "//:parse_address",
        "//:uri",
    ],
)

grpc_cc_library(
    name = "event_engine_shim",
    srcs = [
        "lib/event_engine/shim.cc",
    ],
    hdrs = [
        "lib/event_engine/shim.h",
    ],
    deps = [
        "experiments",
        "iomgr_port",
        "//:gpr_platform",
    ],
)

# NOTE: this target gets replaced inside Google's build system to be one that
# integrates with other internal systems better. Please do not rename or fold
# this into other targets.
grpc_cc_library(
    name = "default_event_engine_factory",
    srcs = ["lib/event_engine/default_event_engine_factory.cc"],
    hdrs = ["lib/event_engine/default_event_engine_factory.h"],
    external_deps = ["absl/memory"],
    select_deps = [
        {
            "//:windows": ["windows_event_engine"],
            "//:mac": [
                "posix_event_engine",
                "cf_event_engine",
            ],
            "//:ios": ["cf_event_engine"],
            "//:tvos": ["cf_event_engine"],
            "//:visionos": ["cf_event_engine"],
            "//:watchos": ["cf_event_engine"],
            "//conditions:default": ["posix_event_engine"],
        },
    ],
    deps = [
        "//:event_engine_base_hdrs",
        "//:gpr_platform",
    ],
)

grpc_cc_library(
    name = "channel_args_endpoint_config",
    srcs = [
        "lib/event_engine/channel_args_endpoint_config.cc",
    ],
    hdrs = [
        "lib/event_engine/channel_args_endpoint_config.h",
    ],
    external_deps = ["absl/strings"],
    visibility = ["@grpc:alt_grpc_base_legacy"],
    deps = [
        "channel_args",
        "//:event_engine_base_hdrs",
        "//:gpr_platform",
    ],
)

grpc_cc_library(
    name = "thready_event_engine",
    srcs = ["lib/event_engine/thready_event_engine/thready_event_engine.cc"],
    hdrs = ["lib/event_engine/thready_event_engine/thready_event_engine.h"],
    external_deps = [
        "absl/functional:any_invocable",
        "absl/status",
        "absl/status:statusor",
        "absl/strings",
    ],
    deps = [
        "sync",
        "//:event_engine_base_hdrs",
        "//:gpr",
    ],
)

grpc_cc_library(
    name = "event_engine_context",
    hdrs = [
        "lib/event_engine/event_engine_context.h",
    ],
    visibility = [
        "@grpc:alt_grpc_base_legacy",
    ],
    deps = [
        "arena",
        "//:event_engine_base_hdrs",
        "//:gpr",
    ],
)

grpc_cc_library(
    name = "default_event_engine",
    srcs = [
        "lib/event_engine/default_event_engine.cc",
    ],
    hdrs = [
        "lib/event_engine/default_event_engine.h",
    ],
    external_deps = ["absl/functional:any_invocable"],
    visibility = [
        "@grpc:alt_grpc_base_legacy",
    ],
    deps = [
        "channel_args",
        "default_event_engine_factory",
        "match",
        "no_destruct",
        "sync",
        "thready_event_engine",
        "wait_for_single_owner",
        "//:config",
        "//:debug_location",
        "//:event_engine_base_hdrs",
        "//:gpr",
    ],
)

grpc_cc_library(
    name = "ref_counted_dns_resolver_interface",
    hdrs = ["lib/event_engine/ref_counted_dns_resolver_interface.h"],
    external_deps = ["absl/strings"],
    deps = [
        "//:event_engine_base_hdrs",
        "//:gpr_platform",
        "//:orphanable",
    ],
)

grpc_cc_library(
    name = "native_posix_dns_resolver",
    srcs = [
        "lib/event_engine/posix_engine/native_posix_dns_resolver.cc",
    ],
    hdrs = [
        "lib/event_engine/posix_engine/native_posix_dns_resolver.h",
    ],
    external_deps = [
        "absl/functional:any_invocable",
        "absl/status",
        "absl/status:statusor",
        "absl/strings",
        "absl/strings:str_format",
    ],
    deps = [
        "iomgr_port",
        "useful",
        "//:event_engine_base_hdrs",
        "//:gpr",
    ],
)

grpc_cc_library(
    name = "ares_resolver",
    srcs = [
        "lib/event_engine/ares_resolver.cc",
        "lib/event_engine/windows/grpc_polled_fd_windows.cc",
    ],
    hdrs = [
        "lib/event_engine/ares_resolver.h",
        "lib/event_engine/grpc_polled_fd.h",
        "lib/event_engine/nameser.h",
        "lib/event_engine/posix_engine/grpc_polled_fd_posix.h",
        "lib/event_engine/windows/grpc_polled_fd_windows.h",
    ],
    external_deps = [
        "absl/base:core_headers",
        "absl/container:flat_hash_map",
        "absl/functional:any_invocable",
        "absl/hash",
        "absl/log",
        "absl/log:check",
        "absl/status",
        "absl/status:statusor",
        "absl/strings",
        "absl/strings:str_format",
        "address_sorting",
        "cares",
    ],
    deps = [
        "common_event_engine_closures",
        "error",
        "event_engine_time_util",
        "grpc_sockaddr",
        "iomgr_port",
        "posix_event_engine_closure",
        "posix_event_engine_event_poller",
        "posix_event_engine_tcp_socket_utils",
        "ref_counted_dns_resolver_interface",
        "resolved_address",
        "slice",
        "sync",
        "windows_iocp",
        "//:config_vars",
        "//:debug_location",
        "//:event_engine_base_hdrs",
        "//:gpr",
        "//:grpc_trace",
        "//:orphanable",
        "//:parse_address",
        "//:ref_counted_ptr",
        "//:sockaddr_utils",
    ],
)

grpc_cc_library(
    name = "channel_args_preconditioning",
    srcs = [
        "lib/channel/channel_args_preconditioning.cc",
    ],
    hdrs = [
        "lib/channel/channel_args_preconditioning.h",
    ],
    deps = [
        "channel_args",
        "//:event_engine_base_hdrs",
        "//:gpr_platform",
    ],
)

grpc_cc_library(
    name = "bdp_estimator",
    srcs = [
        "lib/transport/bdp_estimator.cc",
    ],
    hdrs = ["lib/transport/bdp_estimator.h"],
    external_deps = [
        "absl/log",
        "absl/log:check",
        "absl/strings",
    ],
    deps = [
        "time",
        "//:gpr",
        "//:grpc_trace",
    ],
)

grpc_cc_library(
    name = "percent_encoding",
    srcs = [
        "lib/slice/percent_encoding.cc",
    ],
    hdrs = [
        "lib/slice/percent_encoding.h",
    ],
    external_deps = ["absl/log:check"],
    deps = [
        "bitset",
        "slice",
        "//:gpr",
    ],
)

grpc_cc_library(
    name = "socket_mutator",
    srcs = [
        "lib/iomgr/socket_mutator.cc",
    ],
    hdrs = [
        "lib/iomgr/socket_mutator.h",
    ],
    visibility = ["@grpc:alt_grpc_base_legacy"],
    deps = [
        "channel_args",
        "useful",
        "//:event_engine_base_hdrs",
        "//:gpr",
    ],
)

grpc_cc_library(
    name = "pollset_set",
    srcs = [
        "lib/iomgr/pollset_set.cc",
    ],
    hdrs = [
        "lib/iomgr/pollset_set.h",
    ],
    deps = [
        "iomgr_fwd",
        "//:gpr",
    ],
)

grpc_cc_library(
    name = "histogram_view",
    srcs = [
        "telemetry/histogram_view.cc",
    ],
    hdrs = [
        "telemetry/histogram_view.h",
    ],
    deps = ["//:gpr"],
)

grpc_cc_library(
    name = "stats_data",
    srcs = [
        "telemetry/stats_data.cc",
    ],
    hdrs = [
        "telemetry/stats_data.h",
    ],
    external_deps = ["absl/strings"],
    deps = [
        "histogram_view",
        "per_cpu",
        "//:gpr_platform",
    ],
)

grpc_cc_library(
    name = "per_cpu",
    srcs = [
        "util/per_cpu.cc",
    ],
    hdrs = [
        "util/per_cpu.h",
    ],
    deps = [
        "useful",
        "//:gpr",
    ],
)

grpc_cc_library(
    name = "event_log",
    srcs = [
        "util/event_log.cc",
    ],
    hdrs = [
        "util/event_log.h",
    ],
    external_deps = [
        "absl/base:core_headers",
        "absl/log:check",
        "absl/strings",
        "absl/types:span",
    ],
    deps = [
        "per_cpu",
        "sync",
        "time_precise",
        "//:gpr",
    ],
)

grpc_cc_library(
    name = "load_file",
    srcs = [
        "util/load_file.cc",
    ],
    hdrs = [
        "util/load_file.h",
    ],
    external_deps = [
        "absl/cleanup",
        "absl/status",
        "absl/status:statusor",
        "absl/strings",
    ],
    deps = [
        "slice",
        "//:gpr",
    ],
)

grpc_cc_library(
    name = "http2_errors",
    hdrs = [
        "lib/transport/http2_errors.h",
    ],
)

grpc_cc_library(
    name = "channel_stack_type",
    srcs = [
        "lib/surface/channel_stack_type.cc",
    ],
    hdrs = [
        "lib/surface/channel_stack_type.h",
    ],
    deps = ["//:gpr_platform"],
)

grpc_cc_library(
    name = "channel_init",
    srcs = [
        "lib/surface/channel_init.cc",
    ],
    hdrs = [
        "lib/surface/channel_init.h",
    ],
    external_deps = [
        "absl/functional:any_invocable",
        "absl/log",
        "absl/log:check",
        "absl/strings",
    ],
    deps = [
        "call_filters",
        "channel_args",
        "channel_fwd",
        "channel_stack_type",
        "interception_chain",
        "sync",
        "unique_type_name",
        "//:channel_stack_builder",
        "//:debug_location",
        "//:gpr",
        "//:gpr_platform",
        "//:grpc_trace",
    ],
)

grpc_cc_library(
    name = "server_interface",
    hdrs = [
        "server/server_interface.h",
    ],
    deps = [
        "channel_args",
        "//:channelz",
        "//:event_engine_base_hdrs",
        "//:gpr_platform",
    ],
)

grpc_cc_library(
    name = "single_set_ptr",
    hdrs = [
        "util/single_set_ptr.h",
    ],
    external_deps = ["absl/log:check"],
    deps = ["//:gpr"],
)

grpc_cc_library(
    name = "grpc_service_config",
    hdrs = [
        "service_config/service_config.h",
        "service_config/service_config_call_data.h",
    ],
    external_deps = ["absl/strings"],
    deps = [
        "arena",
        "chunked_vector",
        "down_cast",
        "ref_counted",
        "service_config_parser",
        "slice_refcount",
        "unique_type_name",
        "useful",
        "//:gpr_platform",
        "//:ref_counted_ptr",
    ],
)

grpc_cc_library(
    name = "service_config_parser",
    srcs = [
        "service_config/service_config_parser.cc",
    ],
    hdrs = [
        "service_config/service_config_parser.h",
    ],
    external_deps = [
        "absl/log",
        "absl/strings",
    ],
    deps = [
        "channel_args",
        "json",
        "validation_errors",
        "//:gpr",
    ],
)

grpc_cc_library(
    name = "notification",
    hdrs = [
        "util/notification.h",
    ],
    external_deps = ["absl/time"],
    deps = [
        "sync",
        "//:gpr",
    ],
)

grpc_cc_library(
    name = "channel_args",
    srcs = [
        "lib/channel/channel_args.cc",
    ],
    hdrs = [
        "lib/channel/channel_args.h",
    ],
    external_deps = [
        "absl/log",
        "absl/log:check",
        "absl/meta:type_traits",
        "absl/strings",
        "absl/strings:str_format",
    ],
    visibility = [
        "@grpc:alt_grpc_base_legacy",
    ],
    deps = [
        "avl",
        "channel_stack_type",
        "dual_ref_counted",
        "ref_counted",
        "ref_counted_string",
        "time",
        "useful",
        "//:channel_arg_names",
        "//:debug_location",
        "//:event_engine_base_hdrs",
        "//:gpr",
        "//:ref_counted_ptr",
    ],
)

grpc_cc_library(
    name = "resolved_address",
    hdrs = ["lib/iomgr/resolved_address.h"],
    deps = [
        "iomgr_port",
        "//:gpr_platform",
    ],
)

grpc_cc_library(
    name = "client_channel_internal_header",
    hdrs = [
        "client_channel/client_channel_internal.h",
    ],
    external_deps = [
        "absl/functional:any_invocable",
        "absl/log:check",
    ],
    deps = [
        "arena",
        "call_destination",
        "down_cast",
        "grpc_service_config",
        "lb_policy",
        "unique_type_name",
        "//:call_tracer",
        "//:gpr",
    ],
)

grpc_cc_library(
    name = "blackboard",
    srcs = [
        "filter/blackboard.cc",
    ],
    hdrs = [
        "filter/blackboard.h",
    ],
    external_deps = [
        "absl/container:flat_hash_map",
        "absl/strings",
    ],
    deps = [
        "ref_counted",
        "unique_type_name",
        "useful",
        "//:debug_location",
        "//:endpoint_addresses",
        "//:ref_counted_ptr",
    ],
)

grpc_cc_library(
    name = "filter_args",
    hdrs = [
        "filter/filter_args.h",
    ],
    deps = [
        "blackboard",
        "channel_fwd",
        "match",
    ],
)

grpc_cc_library(
    name = "subchannel_connector",
    hdrs = [
        "client_channel/connector.h",
    ],
    deps = [
        "channel_args",
        "closure",
        "error",
        "iomgr_fwd",
        "resolved_address",
        "time",
        "//:channelz",
        "//:gpr_platform",
        "//:grpc_base",
        "//:orphanable",
        "//:ref_counted_ptr",
    ],
)

grpc_cc_library(
    name = "subchannel_pool_interface",
    srcs = [
        "client_channel/subchannel_pool_interface.cc",
    ],
    hdrs = [
        "client_channel/subchannel_pool_interface.h",
    ],
    external_deps = [
        "absl/status",
        "absl/status:statusor",
        "absl/strings",
    ],
    deps = [
        "channel_args",
        "ref_counted",
        "resolved_address",
        "useful",
        "//:gpr_platform",
        "//:grpc_trace",
        "//:ref_counted_ptr",
        "//:sockaddr_utils",
    ],
)

grpc_cc_library(
    name = "config_selector",
    hdrs = [
        "client_channel/config_selector.h",
    ],
    external_deps = [
        "absl/log:check",
        "absl/status",
        "absl/strings",
    ],
    deps = [
        "arena",
        "channel_fwd",
        "client_channel_internal_header",
        "grpc_service_config",
        "interception_chain",
        "metadata_batch",
        "ref_counted",
        "slice",
        "unique_type_name",
        "useful",
        "//:gpr_platform",
        "//:grpc_public_hdrs",
        "//:ref_counted_ptr",
    ],
)

grpc_cc_library(
    name = "client_channel_service_config",
    srcs = [
        "client_channel/client_channel_service_config.cc",
    ],
    hdrs = [
        "client_channel/client_channel_service_config.h",
    ],
    external_deps = [
        "absl/status",
        "absl/status:statusor",
        "absl/strings",
    ],
    deps = [
        "channel_args",
        "json",
        "json_args",
        "json_object_loader",
        "lb_policy",
        "lb_policy_registry",
        "service_config_parser",
        "time",
        "validation_errors",
        "//:config",
        "//:gpr_platform",
        "//:ref_counted_ptr",
    ],
)

grpc_cc_library(
    name = "client_channel_args",
    hdrs = [
        "client_channel/client_channel_args.h",
    ],
)

grpc_cc_library(
    name = "retry_interceptor",
    srcs = [
        "client_channel/retry_interceptor.cc",
    ],
    hdrs = [
        "client_channel/retry_interceptor.h",
    ],
    deps = [
        "cancel_callback",
        "client_channel_args",
        "filter_args",
        "for_each",
        "grpc_service_config",
        "interception_chain",
        "map",
        "request_buffer",
        "retry_service_config",
        "retry_throttle",
        "sleep",
        "//:backoff",
    ],
)

grpc_cc_library(
    name = "retry_service_config",
    srcs = [
        "client_channel/retry_service_config.cc",
    ],
    hdrs = [
        "client_channel/retry_service_config.h",
    ],
    external_deps = [
        "absl/log",
        "absl/strings",
    ],
    deps = [
        "channel_args",
        "json",
        "json_args",
        "json_channel_args",
        "json_object_loader",
        "service_config_parser",
        "time",
        "validation_errors",
        "//:channel_arg_names",
        "//:config",
        "//:gpr",
        "//:grpc_base",
        "//:grpc_public_hdrs",
    ],
)

grpc_cc_library(
    name = "retry_throttle",
    srcs = [
        "client_channel/retry_throttle.cc",
    ],
    hdrs = [
        "client_channel/retry_throttle.h",
    ],
    external_deps = ["absl/base:core_headers"],
    deps = [
        "ref_counted",
        "sync",
        "useful",
        "//:gpr",
        "//:ref_counted_ptr",
    ],
)

grpc_cc_library(
    name = "client_channel_backup_poller",
    srcs = [
        "client_channel/backup_poller.cc",
    ],
    hdrs = [
        "client_channel/backup_poller.h",
    ],
    external_deps = [
        "absl/log",
        "absl/status",
    ],
    deps = [
        "closure",
        "error",
        "iomgr_fwd",
        "pollset_set",
        "time",
        "//:config_vars",
        "//:gpr",
        "//:gpr_platform",
        "//:iomgr",
        "//:iomgr_timer",
    ],
)

grpc_cc_library(
    name = "service_config_channel_arg_filter",
    srcs = [
        "service_config/service_config_channel_arg_filter.cc",
    ],
    external_deps = [
        "absl/log",
        "absl/status",
        "absl/status:statusor",
    ],
    deps = [
        "arena",
        "arena_promise",
        "channel_args",
        "channel_fwd",
        "channel_stack_type",
        "context",
        "grpc_message_size_filter",
        "grpc_service_config",
        "latent_see",
        "metadata_batch",
        "service_config_parser",
        "//:channel_arg_names",
        "//:config",
        "//:gpr_platform",
        "//:grpc_base",
        "//:grpc_service_config_impl",
        "//:ref_counted_ptr",
    ],
)

grpc_cc_library(
    name = "lb_policy",
    srcs = ["load_balancing/lb_policy.cc"],
    hdrs = ["load_balancing/lb_policy.h"],
    external_deps = [
        "absl/base:core_headers",
        "absl/container:inlined_vector",
        "absl/status",
        "absl/status:statusor",
        "absl/strings",
    ],
    deps = [
        "channel_args",
        "closure",
        "dual_ref_counted",
        "error",
        "grpc_backend_metric_data",
        "iomgr_fwd",
        "metrics",
        "pollset_set",
        "ref_counted",
        "resolved_address",
        "subchannel_interface",
        "sync",
        "//:debug_location",
        "//:endpoint_addresses",
        "//:event_engine_base_hdrs",
        "//:exec_ctx",
        "//:gpr_platform",
        "//:grpc_trace",
        "//:orphanable",
        "//:ref_counted_ptr",
        "//:work_serializer",
    ],
)

grpc_cc_library(
    name = "lb_policy_factory",
    hdrs = ["load_balancing/lb_policy_factory.h"],
    external_deps = [
        "absl/status:statusor",
        "absl/strings",
    ],
    deps = [
        "json",
        "lb_policy",
        "//:gpr_platform",
        "//:orphanable",
        "//:ref_counted_ptr",
    ],
)

grpc_cc_library(
    name = "lb_policy_registry",
    srcs = ["load_balancing/lb_policy_registry.cc"],
    hdrs = ["load_balancing/lb_policy_registry.h"],
    external_deps = [
        "absl/log",
        "absl/log:check",
        "absl/status",
        "absl/status:statusor",
        "absl/strings",
        "absl/strings:str_format",
    ],
    deps = [
        "json",
        "lb_policy",
        "lb_policy_factory",
        "//:gpr",
        "//:orphanable",
        "//:ref_counted_ptr",
    ],
)

grpc_cc_library(
    name = "lb_metadata",
    srcs = ["client_channel/lb_metadata.cc"],
    hdrs = ["client_channel/lb_metadata.h"],
    external_deps = [
        "absl/log",
        "absl/strings",
    ],
    deps = [
        "event_engine_common",
        "lb_policy",
        "metadata_batch",
    ],
)

grpc_cc_library(
    name = "connection_context",
    srcs = ["lib/surface/connection_context.cc"],
    hdrs = ["lib/surface/connection_context.h"],
    deps = [
        "no_destruct",
        "//:gpr",
        "//:gpr_platform",
        "//:orphanable",
    ],
)

grpc_cc_library(
    name = "subchannel_interface",
    hdrs = ["load_balancing/subchannel_interface.h"],
    external_deps = [
        "absl/status",
        "absl/strings",
    ],
    deps = [
        "dual_ref_counted",
        "iomgr_fwd",
        "//:event_engine_base_hdrs",
        "//:gpr_platform",
        "//:ref_counted_ptr",
    ],
)

grpc_cc_library(
    name = "delegating_helper",
    hdrs = ["load_balancing/delegating_helper.h"],
    external_deps = [
        "absl/status",
        "absl/strings",
    ],
    deps = [
        "channel_args",
        "lb_policy",
        "resolved_address",
        "subchannel_interface",
        "//:debug_location",
        "//:event_engine_base_hdrs",
        "//:gpr_platform",
        "//:grpc_security_base",
        "//:ref_counted_ptr",
    ],
)

grpc_cc_library(
    name = "backend_metric_parser",
    srcs = [
        "load_balancing/backend_metric_parser.cc",
    ],
    hdrs = [
        "load_balancing/backend_metric_parser.h",
    ],
    external_deps = [
        "@com_google_protobuf//upb:base",
        "@com_google_protobuf//upb:mem",
        "@com_google_protobuf//upb:message",
        "absl/strings",
    ],
    deps = [
        "grpc_backend_metric_data",
        "//:gpr_platform",
        "//:xds_orca_upb",
    ],
)

grpc_cc_library(
    name = "proxy_mapper",
    hdrs = ["handshaker/proxy_mapper.h"],
    external_deps = ["absl/strings"],
    deps = [
        "channel_args",
        "resolved_address",
        "//:gpr_platform",
    ],
)

grpc_cc_library(
    name = "proxy_mapper_registry",
    srcs = ["handshaker/proxy_mapper_registry.cc"],
    hdrs = ["handshaker/proxy_mapper_registry.h"],
    external_deps = ["absl/strings"],
    deps = [
        "channel_args",
        "proxy_mapper",
        "resolved_address",
        "//:gpr_platform",
    ],
)

grpc_cc_library(
    name = "http_proxy_mapper",
    srcs = [
        "handshaker/http_connect/http_proxy_mapper.cc",
    ],
    hdrs = [
        "handshaker/http_connect/http_proxy_mapper.h",
    ],
    external_deps = [
        "absl/log",
        "absl/log:check",
        "absl/status",
        "absl/status:statusor",
        "absl/strings",
    ],
    deps = [
        "channel_args",
        "env",
        "proxy_mapper",
        "resolved_address",
        "//:channel_arg_names",
        "//:config",
        "//:gpr",
        "//:http_connect_handshaker",
        "//:iomgr",
        "//:parse_address",
        "//:sockaddr_utils",
        "//:uri",
    ],
)

grpc_cc_library(
    name = "xds_http_proxy_mapper",
    srcs = [
        "handshaker/http_connect/xds_http_proxy_mapper.cc",
    ],
    hdrs = [
        "handshaker/http_connect/xds_http_proxy_mapper.h",
    ],
    external_deps = [
        "absl/log",
        "absl/strings",
    ],
    deps = [
        "channel_args",
        "proxy_mapper",
        "resolved_address",
        "xds_endpoint",
        "//:config",
        "//:http_connect_handshaker",
        "//:parse_address",
        "//:sockaddr_utils",
    ],
)

grpc_cc_library(
    name = "grpc_server_config_selector",
    hdrs = [
        "server/server_config_selector.h",
    ],
    external_deps = [
        "absl/status:statusor",
        "absl/strings",
    ],
    deps = [
        "dual_ref_counted",
        "grpc_service_config",
        "metadata_batch",
        "ref_counted",
        "service_config_parser",
        "useful",
        "//:gpr_platform",
        "//:ref_counted_ptr",
    ],
)

grpc_cc_library(
    name = "grpc_server_config_selector_filter",
    srcs = [
        "server/server_config_selector_filter.cc",
    ],
    hdrs = [
        "server/server_config_selector_filter.h",
    ],
    external_deps = [
        "absl/base:core_headers",
        "absl/log:check",
        "absl/status",
        "absl/status:statusor",
    ],
    deps = [
        "arena",
        "arena_promise",
        "channel_args",
        "channel_fwd",
        "context",
        "event_engine_context",
        "grpc_server_config_selector",
        "grpc_service_config",
        "latent_see",
        "metadata_batch",
        "status_helper",
        "sync",
        "//:gpr",
        "//:grpc_base",
        "//:promise",
        "//:ref_counted_ptr",
    ],
)

grpc_cc_library(
    name = "sorted_pack",
    hdrs = [
        "util/sorted_pack.h",
    ],
    deps = [
        "type_list",
        "//:gpr_platform",
    ],
)

grpc_cc_library(
    name = "type_list",
    hdrs = [
        "util/type_list.h",
    ],
)

grpc_cc_library(
    name = "if_list",
    hdrs = [
        "util/if_list.h",
    ],
    deps = ["//:gpr_platform"],
)

grpc_cc_library(
    name = "tdigest",
    srcs = [
        "util/tdigest.cc",
    ],
    hdrs = [
        "util/tdigest.h",
    ],
    external_deps = [
        "absl/log",
        "absl/log:check",
        "absl/status",
        "absl/strings",
    ],
)

grpc_cc_library(
    name = "certificate_provider_factory",
    hdrs = [
        "credentials/transport/tls/certificate_provider_factory.h",
    ],
    external_deps = ["absl/strings"],
    deps = [
        "json",
        "json_args",
        "ref_counted",
        "validation_errors",
        "//:alts_util",
        "//:gpr",
        "//:grpc_core_credentials_header",
        "//:ref_counted_ptr",
    ],
)

grpc_cc_library(
    name = "certificate_provider_registry",
    srcs = [
        "credentials/transport/tls/certificate_provider_registry.cc",
    ],
    hdrs = [
        "credentials/transport/tls/certificate_provider_registry.h",
    ],
    external_deps = [
        "absl/log",
        "absl/log:check",
        "absl/strings",
    ],
    deps = [
        "certificate_provider_factory",
        "//:gpr",
    ],
)

grpc_cc_library(
    name = "grpc_audit_logging",
    srcs = [
        "lib/security/authorization/audit_logging.cc",
        "lib/security/authorization/stdout_logger.cc",
    ],
    hdrs = [
        "lib/security/authorization/audit_logging.h",
        "lib/security/authorization/stdout_logger.h",
    ],
    external_deps = [
        "absl/base:core_headers",
        "absl/log:check",
        "absl/status",
        "absl/status:statusor",
        "absl/strings",
        "absl/strings:str_format",
        "absl/time",
    ],
    deps = [
        "sync",
        "//:gpr",
        "//:grpc_base",
    ],
)

grpc_cc_library(
    name = "grpc_authorization_base",
    srcs = [
        "lib/security/authorization/authorization_policy_provider_vtable.cc",
        "lib/security/authorization/evaluate_args.cc",
        "lib/security/authorization/grpc_server_authz_filter.cc",
    ],
    hdrs = [
        "lib/security/authorization/authorization_engine.h",
        "lib/security/authorization/authorization_policy_provider.h",
        "lib/security/authorization/evaluate_args.h",
        "lib/security/authorization/grpc_server_authz_filter.h",
    ],
    external_deps = [
        "absl/log",
        "absl/status",
        "absl/status:statusor",
        "absl/strings",
    ],
    deps = [
        "arena_promise",
        "channel_args",
        "channel_fwd",
        "dual_ref_counted",
        "endpoint_info_handshaker",
        "latent_see",
        "metadata_batch",
        "ref_counted",
        "resolved_address",
        "slice",
        "useful",
        "//:channel_arg_names",
        "//:gpr",
        "//:grpc_base",
        "//:grpc_credentials_util",
        "//:grpc_security_base",
        "//:grpc_trace",
        "//:parse_address",
        "//:promise",
        "//:ref_counted_ptr",
        "//:uri",
    ],
)

grpc_cc_library(
    name = "grpc_crl_provider",
    srcs = [
        "credentials/transport/tls/grpc_tls_crl_provider.cc",
    ],
    hdrs = [
        "credentials/transport/tls/grpc_tls_crl_provider.h",
    ],
    external_deps = [
        "absl/base:core_headers",
        "absl/container:flat_hash_map",
        "absl/log",
        "absl/status",
        "absl/status:statusor",
        "absl/strings",
        "absl/types:span",
        "libcrypto",
        "libssl",
    ],
    deps = [
        "default_event_engine",
        "directory_reader",
        "load_file",
        "slice",
        "sync",
        "time",
        "//:exec_ctx",
        "//:gpr",
        "//:grpc_base",
    ],
)

grpc_cc_library(
    name = "grpc_fake_credentials",
    srcs = [
        "credentials/transport/fake/fake_credentials.cc",
        "credentials/transport/fake/fake_security_connector.cc",
    ],
    hdrs = [
        "credentials/transport/fake/fake_credentials.h",
        "credentials/transport/fake/fake_security_connector.h",
        "load_balancing/grpclb/grpclb.h",
    ],
    external_deps = [
        "absl/log",
        "absl/log:check",
        "absl/status",
        "absl/status:statusor",
        "absl/strings",
        "absl/strings:str_format",
    ],
    deps = [
        "arena_promise",
        "channel_args",
        "closure",
        "error",
        "iomgr_fwd",
        "metadata_batch",
        "slice",
        "unique_type_name",
        "useful",
        "//:channel_arg_names",
        "//:debug_location",
        "//:exec_ctx",
        "//:gpr",
        "//:grpc_base",
        "//:grpc_core_credentials_header",
        "//:grpc_security_base",
        "//:handshaker",
        "//:iomgr",
        "//:promise",
        "//:ref_counted_ptr",
        "//:tsi_base",
        "//:tsi_fake_credentials",
    ],
)

grpc_cc_library(
    name = "grpc_insecure_credentials",
    srcs = [
        "credentials/transport/insecure/insecure_credentials.cc",
        "credentials/transport/insecure/insecure_security_connector.cc",
    ],
    hdrs = [
        "credentials/transport/insecure/insecure_credentials.h",
        "credentials/transport/insecure/insecure_security_connector.h",
    ],
    external_deps = [
        "absl/log:check",
        "absl/status",
        "absl/strings",
    ],
    deps = [
        "arena_promise",
        "channel_args",
        "closure",
        "error",
        "iomgr_fwd",
        "tsi_local_credentials",
        "unique_type_name",
        "//:debug_location",
        "//:exec_ctx",
        "//:gpr",
        "//:grpc_base",
        "//:grpc_core_credentials_header",
        "//:grpc_security_base",
        "//:handshaker",
        "//:iomgr",
        "//:promise",
        "//:ref_counted_ptr",
        "//:tsi_base",
    ],
)

grpc_cc_library(
    name = "tsi_local_credentials",
    srcs = [
        "tsi/local_transport_security.cc",
    ],
    hdrs = [
        "tsi/local_transport_security.h",
    ],
    external_deps = ["absl/log"],
    deps = [
        "//:event_engine_base_hdrs",
        "//:exec_ctx",
        "//:gpr",
        "//:tsi_base",
    ],
)

grpc_cc_library(
    name = "grpc_local_credentials",
    srcs = [
        "credentials/transport/local/local_credentials.cc",
        "credentials/transport/local/local_security_connector.cc",
    ],
    hdrs = [
        "credentials/transport/local/local_credentials.h",
        "credentials/transport/local/local_security_connector.h",
    ],
    external_deps = [
        "absl/log",
        "absl/log:check",
        "absl/status",
        "absl/status:statusor",
        "absl/strings",
    ],
    deps = [
        "arena_promise",
        "channel_args",
        "closure",
        "error",
        "experiments",
        "grpc_sockaddr",
        "iomgr_fwd",
        "resolved_address",
        "tsi_local_credentials",
        "unique_type_name",
        "useful",
        "//:debug_location",
        "//:exec_ctx",
        "//:gpr",
        "//:grpc_base",
        "//:grpc_client_channel",
        "//:grpc_core_credentials_header",
        "//:grpc_security_base",
        "//:handshaker",
        "//:iomgr",
        "//:parse_address",
        "//:promise",
        "//:ref_counted_ptr",
        "//:sockaddr_utils",
        "//:tsi_base",
        "//:uri",
    ],
)

grpc_cc_library(
    name = "grpc_ssl_credentials",
    srcs = [
        "credentials/transport/ssl/ssl_credentials.cc",
        "credentials/transport/ssl/ssl_security_connector.cc",
    ],
    hdrs = [
        "credentials/transport/ssl/ssl_credentials.h",
        "credentials/transport/ssl/ssl_security_connector.h",
    ],
    external_deps = [
        "absl/log",
        "absl/log:check",
        "absl/status",
        "absl/strings",
        "absl/strings:str_format",
    ],
    deps = [
        "arena_promise",
        "channel_args",
        "closure",
        "error",
        "iomgr_fwd",
        "sync",
        "unique_type_name",
        "useful",
        "//:channel_arg_names",
        "//:debug_location",
        "//:exec_ctx",
        "//:gpr",
        "//:grpc_base",
        "//:grpc_core_credentials_header",
        "//:grpc_security_base",
        "//:grpc_trace",
        "//:handshaker",
        "//:iomgr",
        "//:promise",
        "//:ref_counted_ptr",
        "//:tsi_base",
        "//:tsi_ssl_credentials",
        "//:tsi_ssl_session_cache",
    ],
)

grpc_cc_library(
    name = "grpc_google_default_credentials",
    srcs = [
        "credentials/transport/google_default/credentials_generic.cc",
        "credentials/transport/google_default/google_default_credentials.cc",
    ],
    hdrs = [
        "credentials/transport/google_default/google_default_credentials.h",
        "load_balancing/grpclb/grpclb.h",
    ],
    external_deps = [
        "absl/log:check",
        "absl/log:log",
        "absl/status:statusor",
        "absl/strings",
    ],
    tags = ["nofixdeps"],
    deps = [
        "channel_args",
        "closure",
        "env",
        "error",
        "error_utils",
        "grpc_external_account_credentials",
        "grpc_lb_xds_channel_args",
        "grpc_oauth2_credentials",
        "grpc_ssl_credentials",
        "iomgr_fwd",
        "json",
        "json_reader",
        "load_file",
        "slice",
        "slice_refcount",
        "status_helper",
        "sync",
        "time",
        "unique_type_name",
        "useful",
        "//:alts_util",
        "//:channel_arg_names",
        "//:exec_ctx",
        "//:gpr",
        "//:grpc_alts_credentials",
        "//:grpc_base",
        "//:grpc_core_credentials_header",
        "//:grpc_jwt_credentials",
        "//:grpc_public_hdrs",
        "//:grpc_security_base",
        "//:grpc_trace",
        "//:httpcli",
        "//:iomgr",
        "//:orphanable",
        "//:ref_counted_ptr",
        "//:uri",
    ],
)

grpc_cc_library(
    name = "strerror",
    srcs = [
        "util/strerror.cc",
    ],
    hdrs = [
        "util/strerror.h",
    ],
    external_deps = ["absl/strings:str_format"],
    deps = ["//:gpr_platform"],
)

grpc_cc_library(
    name = "grpc_tls_credentials",
    srcs = [
        "credentials/transport/tls/grpc_tls_certificate_distributor.cc",
        "credentials/transport/tls/grpc_tls_certificate_match.cc",
        "credentials/transport/tls/grpc_tls_certificate_provider.cc",
        "credentials/transport/tls/grpc_tls_certificate_verifier.cc",
        "credentials/transport/tls/grpc_tls_credentials_options.cc",
        "credentials/transport/tls/tls_credentials.cc",
        "credentials/transport/tls/tls_security_connector.cc",
    ],
    hdrs = [
        "credentials/transport/tls/grpc_tls_certificate_distributor.h",
        "credentials/transport/tls/grpc_tls_certificate_provider.h",
        "credentials/transport/tls/grpc_tls_certificate_verifier.h",
        "credentials/transport/tls/grpc_tls_credentials_options.h",
        "credentials/transport/tls/tls_credentials.h",
        "credentials/transport/tls/tls_security_connector.h",
    ],
    external_deps = [
        "absl/base:core_headers",
        "absl/container:inlined_vector",
        "absl/functional:bind_front",
        "absl/log",
        "absl/log:check",
        "absl/status",
        "absl/status:statusor",
        "absl/strings",
        "libcrypto",
        "libssl",
    ],
    deps = [
        "arena_promise",
        "channel_args",
        "closure",
        "error",
        "iomgr_fwd",
        "load_file",
        "ref_counted",
        "slice",
        "slice_refcount",
        "status_helper",
        "sync",
        "unique_type_name",
        "useful",
        "//:channel_arg_names",
        "//:debug_location",
        "//:exec_ctx",
        "//:gpr",
        "//:grpc_base",
        "//:grpc_core_credentials_header",
        "//:grpc_credentials_util",
        "//:grpc_public_hdrs",
        "//:grpc_security_base",
        "//:grpc_trace",
        "//:handshaker",
        "//:iomgr",
        "//:promise",
        "//:ref_counted_ptr",
        "//:tsi_base",
        "//:tsi_ssl_credentials",
        "//:tsi_ssl_session_cache",
    ],
)

grpc_cc_library(
    name = "grpc_iam_credentials",
    srcs = [
        "credentials/call/iam/iam_credentials.cc",
    ],
    hdrs = [
        "credentials/call/iam/iam_credentials.h",
    ],
    external_deps = [
        "absl/log:check",
        "absl/status:statusor",
        "absl/strings",
        "absl/strings:str_format",
    ],
    deps = [
        "arena_promise",
        "metadata_batch",
        "slice",
        "unique_type_name",
        "useful",
        "//:exec_ctx",
        "//:gpr",
        "//:grpc_base",
        "//:grpc_core_credentials_header",
        "//:grpc_security_base",
        "//:grpc_trace",
        "//:promise",
        "//:ref_counted_ptr",
    ],
)

grpc_cc_library(
    name = "token_fetcher_credentials",
    srcs = [
        "credentials/call/token_fetcher/token_fetcher_credentials.cc",
    ],
    hdrs = [
        "credentials/call/token_fetcher/token_fetcher_credentials.h",
    ],
    external_deps = [
        "absl/container:flat_hash_set",
        "absl/functional:any_invocable",
        "absl/status:statusor",
    ],
    deps = [
        "arena_promise",
        "context",
        "default_event_engine",
        "metadata",
        "poll",
        "pollset_set",
        "ref_counted",
        "sync",
        "time",
        "useful",
        "//:backoff",
        "//:grpc_security_base",
        "//:grpc_trace",
        "//:httpcli",
        "//:iomgr",
        "//:orphanable",
        "//:promise",
        "//:ref_counted_ptr",
    ],
)

grpc_cc_library(
    name = "gcp_service_account_identity_credentials",
    srcs = [
        "credentials/call/gcp_service_account_identity/gcp_service_account_identity_credentials.cc",
    ],
    hdrs = [
        "credentials/call/gcp_service_account_identity/gcp_service_account_identity_credentials.h",
    ],
    external_deps = [
        "absl/functional:any_invocable",
        "absl/status",
        "absl/status:statusor",
        "absl/strings",
    ],
    deps = [
        "closure",
        "error",
        "json",
        "json_args",
        "json_object_loader",
        "json_reader",
        "metadata",
        "slice",
        "status_conversion",
        "status_helper",
        "time",
        "token_fetcher_credentials",
        "unique_type_name",
        "//:gpr",
        "//:grpc_base",
        "//:grpc_core_credentials_header",
        "//:grpc_security_base",
        "//:httpcli",
        "//:iomgr",
        "//:orphanable",
        "//:ref_counted_ptr",
        "//:uri",
    ],
)

grpc_cc_library(
    name = "grpc_oauth2_credentials",
    srcs = [
        "credentials/call/oauth2/oauth2_credentials.cc",
    ],
    hdrs = [
        "credentials/call/oauth2/oauth2_credentials.h",
    ],
    external_deps = [
        "absl/log",
        "absl/log:check",
        "absl/status",
        "absl/status:statusor",
        "absl/strings",
        "absl/strings:str_format",
    ],
    deps = [
        "activity",
        "arena_promise",
        "closure",
        "context",
        "error",
        "error_utils",
        "httpcli_ssl_credentials",
        "json",
        "json_reader",
        "load_file",
        "metadata_batch",
        "poll",
        "pollset_set",
        "ref_counted",
        "slice",
        "slice_refcount",
        "status_helper",
        "time",
        "token_fetcher_credentials",
        "unique_type_name",
        "useful",
        "//:gpr",
        "//:grpc_base",
        "//:grpc_core_credentials_header",
        "//:grpc_credentials_util",
        "//:grpc_security_base",
        "//:grpc_trace",
        "//:httpcli",
        "//:iomgr",
        "//:orphanable",
        "//:promise",
        "//:ref_counted_ptr",
        "//:uri",
    ],
)

grpc_cc_library(
    name = "grpc_external_account_credentials",
    srcs = [
        "credentials/call/external/aws_external_account_credentials.cc",
        "credentials/call/external/aws_request_signer.cc",
        "credentials/call/external/external_account_credentials.cc",
        "credentials/call/external/file_external_account_credentials.cc",
        "credentials/call/external/url_external_account_credentials.cc",
    ],
    hdrs = [
        "credentials/call/external/aws_external_account_credentials.h",
        "credentials/call/external/aws_request_signer.h",
        "credentials/call/external/external_account_credentials.h",
        "credentials/call/external/file_external_account_credentials.h",
        "credentials/call/external/url_external_account_credentials.h",
    ],
    external_deps = [
        "absl/log",
        "absl/log:check",
        "absl/status",
        "absl/status:statusor",
        "absl/strings",
        "absl/strings:str_format",
        "absl/time",
        "libcrypto",
    ],
    deps = [
        "closure",
        "env",
        "error",
        "error_utils",
        "grpc_oauth2_credentials",
        "httpcli_ssl_credentials",
        "json",
        "json_reader",
        "json_writer",
        "load_file",
        "slice",
        "slice_refcount",
        "status_helper",
        "time",
        "token_fetcher_credentials",
        "//:gpr",
        "//:grpc_base",
        "//:grpc_core_credentials_header",
        "//:grpc_credentials_util",
        "//:grpc_security_base",
        "//:httpcli",
        "//:iomgr",
        "//:orphanable",
        "//:ref_counted_ptr",
        "//:uri",
    ],
)

grpc_cc_library(
    name = "httpcli_ssl_credentials",
    srcs = [
        "util/http_client/httpcli_security_connector.cc",
    ],
    hdrs = [
        "util/http_client/httpcli_ssl_credentials.h",
    ],
    external_deps = [
        "absl/log",
        "absl/status",
        "absl/strings",
    ],
    deps = [
        "arena_promise",
        "channel_args",
        "closure",
        "error",
        "iomgr_fwd",
        "unique_type_name",
        "//:channel_arg_names",
        "//:debug_location",
        "//:exec_ctx",
        "//:gpr",
        "//:grpc_base",
        "//:grpc_core_credentials_header",
        "//:grpc_security_base",
        "//:handshaker",
        "//:iomgr",
        "//:promise",
        "//:ref_counted_ptr",
        "//:tsi_base",
        "//:tsi_ssl_credentials",
    ],
)

grpc_cc_library(
    name = "tsi_ssl_types",
    hdrs = [
        "tsi/ssl_types.h",
    ],
    external_deps = ["libssl"],
    deps = ["//:gpr_platform"],
)

# This target depends on RE2 and should not be linked into grpc by default for binary-size reasons.
grpc_cc_library(
    name = "grpc_matchers",
    srcs = [
        "util/matchers.cc",
    ],
    hdrs = [
        "util/matchers.h",
    ],
    external_deps = [
        "absl/status",
        "absl/status:statusor",
        "absl/strings",
        "absl/strings:str_format",
        "re2",
    ],
    deps = ["//:gpr"],
)

# This target pulls in a dependency on RE2 and should not be linked into grpc by default for binary-size reasons.
grpc_cc_library(
    name = "grpc_rbac_engine",
    srcs = [
        "lib/security/authorization/grpc_authorization_engine.cc",
        "lib/security/authorization/matchers.cc",
        "lib/security/authorization/rbac_policy.cc",
    ],
    hdrs = [
        "lib/security/authorization/grpc_authorization_engine.h",
        "lib/security/authorization/matchers.h",
        "lib/security/authorization/rbac_policy.h",
    ],
    external_deps = [
        "absl/log",
        "absl/log:check",
        "absl/status",
        "absl/status:statusor",
        "absl/strings",
        "absl/strings:str_format",
    ],
    deps = [
        "grpc_audit_logging",
        "grpc_authorization_base",
        "grpc_matchers",
        "resolved_address",
        "//:gpr",
        "//:grpc_base",
        "//:parse_address",
        "//:sockaddr_utils",
    ],
)

grpc_cc_library(
    name = "json",
    hdrs = [
        "util/json/json.h",
    ],
    deps = ["//:gpr"],
)

grpc_cc_library(
    name = "json_reader",
    srcs = [
        "util/json/json_reader.cc",
    ],
    hdrs = [
        "util/json/json_reader.h",
    ],
    external_deps = [
        "absl/base:core_headers",
        "absl/log:check",
        "absl/status",
        "absl/status:statusor",
        "absl/strings",
        "absl/strings:str_format",
    ],
    visibility = ["@grpc:json_reader_legacy"],
    deps = [
        "json",
        "match",
        "//:gpr",
    ],
)

grpc_cc_library(
    name = "json_writer",
    srcs = [
        "util/json/json_writer.cc",
    ],
    hdrs = [
        "util/json/json_writer.h",
    ],
    external_deps = ["absl/strings"],
    deps = [
        "json",
        "//:gpr",
    ],
)

grpc_cc_library(
    name = "json_util",
    srcs = ["util/json/json_util.cc"],
    hdrs = ["util/json/json_util.h"],
    external_deps = ["absl/strings"],
    deps = [
        "error",
        "json",
        "json_args",
        "json_object_loader",
        "no_destruct",
        "time",
        "validation_errors",
        "//:gpr",
    ],
)

grpc_cc_library(
    name = "json_args",
    hdrs = ["util/json/json_args.h"],
    external_deps = ["absl/strings"],
    deps = ["//:gpr"],
)

grpc_cc_library(
    name = "json_object_loader",
    srcs = ["util/json/json_object_loader.cc"],
    hdrs = ["util/json/json_object_loader.h"],
    external_deps = [
        "absl/meta:type_traits",
        "absl/status",
        "absl/status:statusor",
        "absl/strings",
    ],
    deps = [
        "json",
        "json_args",
        "no_destruct",
        "time",
        "validation_errors",
        "//:gpr",
        "//:ref_counted_ptr",
    ],
)

grpc_cc_library(
    name = "json_channel_args",
    hdrs = ["util/json/json_channel_args.h"],
    external_deps = ["absl/strings"],
    deps = [
        "channel_args",
        "json_args",
        "//:gpr",
    ],
)

grpc_cc_library(
    name = "idle_filter_state",
    srcs = [
        "ext/filters/channel_idle/idle_filter_state.cc",
    ],
    hdrs = [
        "ext/filters/channel_idle/idle_filter_state.h",
    ],
    deps = ["//:gpr_platform"],
)

grpc_cc_library(
    name = "grpc_channel_idle_filter",
    srcs = [
        "ext/filters/channel_idle/legacy_channel_idle_filter.cc",
    ],
    hdrs = [
        "ext/filters/channel_idle/legacy_channel_idle_filter.h",
    ],
    external_deps = [
        "absl/base:core_headers",
        "absl/meta:type_traits",
        "absl/random",
        "absl/status",
        "absl/status:statusor",
    ],
    deps = [
        "activity",
        "arena",
        "arena_promise",
        "channel_args",
        "channel_fwd",
        "channel_stack_type",
        "closure",
        "connectivity_state",
        "error",
        "exec_ctx_wakeup_scheduler",
        "experiments",
        "http2_errors",
        "idle_filter_state",
        "loop",
        "metadata_batch",
        "no_destruct",
        "per_cpu",
        "poll",
        "single_set_ptr",
        "sleep",
        "status_helper",
        "sync",
        "time",
        "try_seq",
        "//:channel_arg_names",
        "//:config",
        "//:debug_location",
        "//:exec_ctx",
        "//:gpr",
        "//:grpc_base",
        "//:grpc_trace",
        "//:orphanable",
        "//:promise",
        "//:ref_counted_ptr",
    ],
)

grpc_cc_library(
    name = "grpc_client_authority_filter",
    srcs = [
        "ext/filters/http/client_authority_filter.cc",
    ],
    hdrs = [
        "ext/filters/http/client_authority_filter.h",
    ],
    external_deps = [
        "absl/status",
        "absl/status:statusor",
        "absl/strings",
    ],
    deps = [
        "arena_promise",
        "channel_args",
        "channel_fwd",
        "channel_stack_type",
        "latent_see",
        "metadata_batch",
        "slice",
        "//:channel_arg_names",
        "//:config",
        "//:gpr_platform",
        "//:grpc_base",
        "//:grpc_security_base",
    ],
)

grpc_cc_library(
    name = "grpc_message_size_filter",
    srcs = [
        "ext/filters/message_size/message_size_filter.cc",
    ],
    hdrs = [
        "ext/filters/message_size/message_size_filter.h",
    ],
    external_deps = [
        "absl/log",
        "absl/status:statusor",
        "absl/strings",
        "absl/strings:str_format",
    ],
    deps = [
        "activity",
        "arena",
        "arena_promise",
        "channel_args",
        "channel_fwd",
        "channel_stack_type",
        "context",
        "grpc_service_config",
        "json",
        "json_args",
        "json_object_loader",
        "latch",
        "latent_see",
        "metadata_batch",
        "race",
        "service_config_parser",
        "slice",
        "slice_buffer",
        "validation_errors",
        "//:channel_arg_names",
        "//:config",
        "//:gpr",
        "//:grpc_base",
        "//:grpc_public_hdrs",
        "//:grpc_trace",
    ],
)

grpc_cc_library(
    name = "grpc_fault_injection_filter",
    srcs = [
        "ext/filters/fault_injection/fault_injection_filter.cc",
        "ext/filters/fault_injection/fault_injection_service_config_parser.cc",
    ],
    hdrs = [
        "ext/filters/fault_injection/fault_injection_filter.h",
        "ext/filters/fault_injection/fault_injection_service_config_parser.h",
    ],
    external_deps = [
        "absl/base:core_headers",
        "absl/log",
        "absl/meta:type_traits",
        "absl/random",
        "absl/status",
        "absl/status:statusor",
        "absl/strings",
    ],
    deps = [
        "arena_promise",
        "channel_args",
        "channel_fwd",
        "context",
        "grpc_service_config",
        "json",
        "json_args",
        "json_object_loader",
        "metadata_batch",
        "service_config_parser",
        "sleep",
        "sync",
        "time",
        "try_seq",
        "validation_errors",
        "//:config",
        "//:gpr",
        "//:grpc_base",
        "//:grpc_public_hdrs",
        "//:grpc_trace",
    ],
)

grpc_cc_library(
    name = "grpc_rbac_filter",
    srcs = [
        "ext/filters/rbac/rbac_filter.cc",
        "ext/filters/rbac/rbac_service_config_parser.cc",
    ],
    hdrs = [
        "ext/filters/rbac/rbac_filter.h",
        "ext/filters/rbac/rbac_service_config_parser.h",
    ],
    external_deps = [
        "absl/status",
        "absl/status:statusor",
        "absl/strings",
    ],
    deps = [
        "arena_promise",
        "channel_args",
        "channel_fwd",
        "context",
        "error",
        "grpc_audit_logging",
        "grpc_authorization_base",
        "grpc_matchers",
        "grpc_rbac_engine",
        "grpc_service_config",
        "json",
        "json_args",
        "json_object_loader",
        "latent_see",
        "metadata_batch",
        "service_config_parser",
        "validation_errors",
        "//:config",
        "//:gpr",
        "//:grpc_base",
        "//:grpc_security_base",
        "//:promise",
    ],
)

grpc_cc_library(
    name = "grpc_stateful_session_filter",
    srcs = [
        "ext/filters/stateful_session/stateful_session_filter.cc",
        "ext/filters/stateful_session/stateful_session_service_config_parser.cc",
    ],
    hdrs = [
        "ext/filters/stateful_session/stateful_session_filter.h",
        "ext/filters/stateful_session/stateful_session_service_config_parser.h",
    ],
    external_deps = [
        "absl/log:check",
        "absl/status:statusor",
        "absl/strings",
    ],
    deps = [
        "arena",
        "arena_promise",
        "channel_args",
        "channel_fwd",
        "context",
        "grpc_resolver_xds_attributes",
        "grpc_service_config",
        "json",
        "json_args",
        "json_object_loader",
        "latent_see",
        "map",
        "metadata_batch",
        "pipe",
        "ref_counted_string",
        "service_config_parser",
        "slice",
        "time",
        "unique_type_name",
        "validation_errors",
        "//:config",
        "//:gpr",
        "//:grpc_base",
        "//:grpc_trace",
    ],
)

grpc_cc_library(
    name = "gcp_authentication_filter",
    srcs = [
        "ext/filters/gcp_authentication/gcp_authentication_filter.cc",
        "ext/filters/gcp_authentication/gcp_authentication_service_config_parser.cc",
    ],
    hdrs = [
        "ext/filters/gcp_authentication/gcp_authentication_filter.h",
        "ext/filters/gcp_authentication/gcp_authentication_service_config_parser.h",
    ],
    external_deps = [
        "absl/log:check",
        "absl/status",
        "absl/status:statusor",
        "absl/strings",
    ],
    deps = [
        "arena",
        "blackboard",
        "channel_args",
        "channel_fwd",
        "context",
        "gcp_service_account_identity_credentials",
        "grpc_resolver_xds_attributes",
        "grpc_service_config",
        "json",
        "json_args",
        "json_object_loader",
        "lru_cache",
        "service_config_parser",
        "sync",
        "validation_errors",
        "xds_config",
        "//:config",
        "//:gpr",
        "//:grpc_base",
        "//:grpc_security_base",
        "//:ref_counted_ptr",
    ],
)

grpc_cc_library(
    name = "grpc_lb_policy_grpclb",
    srcs = [
        "load_balancing/grpclb/client_load_reporting_filter.cc",
        "load_balancing/grpclb/grpclb.cc",
        "load_balancing/grpclb/grpclb_client_stats.cc",
        "load_balancing/grpclb/load_balancer_api.cc",
    ],
    hdrs = [
        "load_balancing/grpclb/client_load_reporting_filter.h",
        "load_balancing/grpclb/grpclb.h",
        "load_balancing/grpclb/grpclb_client_stats.h",
        "load_balancing/grpclb/load_balancer_api.h",
    ],
    external_deps = [
        "@com_google_protobuf//upb:base",
        "@com_google_protobuf//upb:mem",
        "absl/base:core_headers",
        "absl/container:inlined_vector",
        "absl/functional:function_ref",
        "absl/log",
        "absl/log:check",
        "absl/log:globals",
        "absl/status",
        "absl/status:statusor",
        "absl/strings",
        "absl/strings:str_format",
    ],
    deps = [
        "arena",
        "arena_promise",
        "channel_args",
        "channel_fwd",
        "channel_stack_type",
        "closure",
        "connectivity_state",
        "context",
        "delegating_helper",
        "error",
        "experiments",
        "gpr_atm",
        "grpc_sockaddr",
        "json",
        "json_args",
        "json_object_loader",
        "latent_see",
        "lb_policy",
        "lb_policy_factory",
        "lb_policy_registry",
        "map",
        "metadata_batch",
        "pipe",
        "pollset_set",
        "ref_counted",
        "resolved_address",
        "slice",
        "slice_refcount",
        "status_helper",
        "subchannel_interface",
        "sync",
        "time",
        "useful",
        "validation_errors",
        "//:backoff",
        "//:channel",
        "//:channel_arg_names",
        "//:channelz",
        "//:config",
        "//:debug_location",
        "//:endpoint_addresses",
        "//:exec_ctx",
        "//:gpr",
        "//:grpc_base",
        "//:grpc_client_channel",
        "//:grpc_grpclb_balancer_addresses",
        "//:grpc_lb_upb",
        "//:grpc_public_hdrs",
        "//:grpc_resolver",
        "//:grpc_resolver_fake",
        "//:grpc_security_base",
        "//:grpc_trace",
        "//:lb_child_policy_handler",
        "//:orphanable",
        "//:protobuf_duration_upb",
        "//:protobuf_timestamp_upb",
        "//:ref_counted_ptr",
        "//:sockaddr_utils",
        "//:work_serializer",
    ],
)

grpc_cc_library(
    name = "random_early_detection",
    srcs = [
        "util/random_early_detection.cc",
    ],
    hdrs = [
        "util/random_early_detection.h",
    ],
    external_deps = [
        "absl/random:bit_gen_ref",
        "absl/random:distributions",
    ],
    deps = ["//:gpr_platform"],
)

grpc_cc_library(
    name = "grpc_backend_metric_data",
    hdrs = [
        "load_balancing/backend_metric_data.h",
    ],
    external_deps = ["absl/strings"],
    deps = ["//:gpr_platform"],
)

grpc_cc_library(
    name = "grpc_backend_metric_provider",
    hdrs = [
        "ext/filters/backend_metrics/backend_metric_provider.h",
    ],
    deps = ["arena"],
)

grpc_cc_library(
    name = "grpc_lb_policy_rls",
    srcs = [
        "load_balancing/rls/rls.cc",
    ],
    hdrs = [
        "load_balancing/rls/rls.h",
    ],
    external_deps = [
        "@com_google_protobuf//upb:base",
        "@com_google_protobuf//upb:mem",
        "absl/base:core_headers",
        "absl/hash",
        "absl/log",
        "absl/log:check",
        "absl/random",
        "absl/status",
        "absl/status:statusor",
        "absl/strings",
        "absl/strings:str_format",
    ],
    deps = [
        "channel_args",
        "closure",
        "connectivity_state",
        "delegating_helper",
        "dual_ref_counted",
        "error",
        "error_utils",
        "grpc_fake_credentials",
        "json",
        "json_args",
        "json_object_loader",
        "json_writer",
        "lb_policy",
        "lb_policy_factory",
        "lb_policy_registry",
        "match",
        "metrics",
        "pollset_set",
        "slice",
        "slice_refcount",
        "status_helper",
        "sync",
        "time",
        "upb_utils",
        "uuid_v4",
        "validation_errors",
        "//:backoff",
        "//:channel",
        "//:channel_arg_names",
        "//:channelz",
        "//:config",
        "//:debug_location",
        "//:endpoint_addresses",
        "//:exec_ctx",
        "//:gpr",
        "//:grpc_base",
        "//:grpc_client_channel",
        "//:grpc_public_hdrs",
        "//:grpc_resolver",
        "//:grpc_security_base",
        "//:grpc_service_config_impl",
        "//:grpc_trace",
        "//:lb_child_policy_handler",
        "//:orphanable",
        "//:ref_counted_ptr",
        "//:rls_upb",
        "//:work_serializer",
    ],
)

grpc_cc_library(
    name = "lru_cache",
    hdrs = [
        "util/lru_cache.h",
    ],
    external_deps = [
        "absl/container:flat_hash_map",
        "absl/functional:any_invocable",
        "absl/log:check",
    ],
)

grpc_cc_library(
    name = "upb_utils",
    hdrs = [
        "util/upb_utils.h",
    ],
    external_deps = [
        "@com_google_protobuf//upb:base",
        "absl/strings",
    ],
)

grpc_cc_library(
    name = "xds_enabled_server",
    hdrs = [
        "xds/grpc/xds_enabled_server.h",
    ],
)

grpc_cc_library(
    name = "xds_certificate_provider",
    srcs = [
        "xds/grpc/xds_certificate_provider.cc",
    ],
    hdrs = [
        "xds/grpc/xds_certificate_provider.h",
    ],
    external_deps = [
        "absl/base:core_headers",
        "absl/functional:bind_front",
        "absl/log:check",
        "absl/log:log",
        "absl/strings",
    ],
    tags = ["nofixdeps"],
    deps = [
        "channel_args",
        "error",
        "grpc_matchers",
        "grpc_tls_credentials",
        "sync",
        "unique_type_name",
        "useful",
        "//:gpr",
        "//:grpc_base",
        "//:ref_counted_ptr",
        "//:tsi_ssl_credentials",
    ],
)

grpc_cc_library(
    name = "xds_certificate_provider_store",
    srcs = [
        "xds/grpc/certificate_provider_store.cc",
    ],
    hdrs = [
        "xds/grpc/certificate_provider_store.h",
    ],
    external_deps = [
        "absl/base:core_headers",
        "absl/log:log",
        "absl/strings",
    ],
    tags = ["nofixdeps"],
    deps = [
        "certificate_provider_factory",
        "certificate_provider_registry",
        "grpc_tls_credentials",
        "json",
        "json_args",
        "json_object_loader",
        "sync",
        "unique_type_name",
        "useful",
        "validation_errors",
        "//:config",
        "//:gpr",
        "//:grpc_base",
        "//:orphanable",
        "//:ref_counted_ptr",
    ],
)

grpc_cc_library(
    name = "xds_credentials",
    srcs = [
        "credentials/transport/xds/xds_credentials.cc",
    ],
    hdrs = [
        "credentials/transport/xds/xds_credentials.h",
    ],
    external_deps = [
        "absl/status",
        "absl/log:check",
        "absl/log:log",
    ],
    tags = ["nofixdeps"],
    deps = [
        "channel_args",
        "grpc_lb_xds_channel_args",
        "grpc_matchers",
        "grpc_tls_credentials",
        "unique_type_name",
        "useful",
        "xds_certificate_provider",
        "//:channel_arg_names",
        "//:gpr",
        "//:grpc_base",
        "//:grpc_core_credentials_header",
        "//:grpc_credentials_util",
        "//:grpc_security_base",
        "//:ref_counted_ptr",
    ],
)

grpc_cc_library(
    name = "xds_file_watcher_certificate_provider_factory",
    srcs = [
        "xds/grpc/file_watcher_certificate_provider_factory.cc",
    ],
    hdrs = [
        "xds/grpc/file_watcher_certificate_provider_factory.h",
    ],
    external_deps = [
        "absl/log:log",
        "absl/strings",
        "absl/strings:str_format",
    ],
    tags = ["nofixdeps"],
    deps = [
        "certificate_provider_factory",
        "down_cast",
        "grpc_tls_credentials",
        "json",
        "json_args",
        "json_object_loader",
        "time",
        "validation_errors",
        "//:config",
        "//:gpr",
        "//:grpc_base",
        "//:ref_counted_ptr",
    ],
)

grpc_cc_library(
    name = "xds_common_types",
    srcs = [
        "xds/grpc/xds_common_types.cc",
    ],
    hdrs = [
        "xds/grpc/xds_common_types.h",
    ],
    external_deps = [
        "absl/strings",
        "absl/strings:str_format",
    ],
    tags = ["nofixdeps"],
    deps = [
        "grpc_matchers",
        "json",
        "match",
        "validation_errors",
    ],
)

grpc_cc_library(
    name = "xds_http_filter",
    hdrs = [
        "xds/grpc/xds_http_filter.h",
    ],
    external_deps = [
        "absl/status:statusor",
        "absl/strings",
        "@com_google_protobuf//upb:reflection",
    ],
    tags = ["nofixdeps"],
    deps = [
        "channel_args",
        "channel_fwd",
        "interception_chain",
        "json",
        "json_writer",
        "validation_errors",
        "xds_common_types",
        "//:xds_client",
    ],
)

grpc_cc_library(
    name = "xds_route_config",
    srcs = [
        "xds/grpc/xds_route_config.cc",
    ],
    hdrs = [
        "xds/grpc/xds_route_config.h",
    ],
    external_deps = [
        "absl/strings",
        "absl/strings:str_format",
        "re2",
    ],
    tags = ["nofixdeps"],
    deps = [
        "grpc_matchers",
        "match",
        "time",
        "xds_http_filter",
        "//:grpc_base",
        "//:xds_client",
    ],
)

grpc_cc_library(
    name = "xds_listener",
    srcs = [
        "xds/grpc/xds_listener.cc",
    ],
    hdrs = [
        "xds/grpc/xds_listener.h",
    ],
    external_deps = [
        "absl/strings",
        "absl/strings:str_format",
    ],
    tags = ["nofixdeps"],
    deps = [
        "match",
        "resolved_address",
        "time",
        "xds_common_types",
        "xds_http_filter",
        "xds_route_config",
        "//:sockaddr_utils",
        "//:xds_client",
    ],
)

grpc_cc_library(
    name = "xds_health_status",
    srcs = [
        "xds/grpc/xds_health_status.cc",
    ],
    hdrs = [
        "xds/grpc/xds_health_status.h",
    ],
    external_deps = [
        "absl/strings",
        "absl/types:span",
    ],
    tags = ["nofixdeps"],
    deps = [
        "envoy_config_core_upb",
        "//:endpoint_addresses",
    ],
)

grpc_cc_library(
    name = "xds_server_grpc_interface",
    hdrs = [
        "xds/grpc/xds_server_grpc_interface.h",
    ],
    tags = ["nofixdeps"],
    visibility = ["@grpc:xds_client_core"],
    deps = [
        "channel_creds_registry",
        "//:ref_counted_ptr",
        "//:xds_client",
    ],
)

grpc_cc_library(
    name = "xds_server_grpc",
    srcs = [
        "xds/grpc/xds_server_grpc.cc",
    ],
    hdrs = [
        "xds/grpc/xds_server_grpc.h",
    ],
    external_deps = [
        "absl/strings",
    ],
    tags = ["nofixdeps"],
    deps = [
        "channel_creds_registry",
        "down_cast",
        "json",
        "json_args",
        "json_object_loader",
        "json_reader",
        "json_writer",
        "validation_errors",
        "xds_server_grpc_interface",
        "//:config",
        "//:ref_counted_ptr",
        "//:xds_client",
    ],
)

grpc_cc_library(
    name = "xds_metadata",
    srcs = [
        "xds/grpc/xds_metadata.cc",
    ],
    hdrs = [
        "xds/grpc/xds_metadata.h",
    ],
    external_deps = [
        "absl/log:check",
        "absl/container:flat_hash_map",
        "absl/strings",
    ],
    tags = ["nofixdeps"],
    deps = [
        "down_cast",
        "json",
        "json_writer",
        "validation_errors",
    ],
)

grpc_cc_library(
    name = "xds_cluster",
    srcs = [
        "xds/grpc/xds_cluster.cc",
    ],
    hdrs = [
        "xds/grpc/xds_cluster.h",
    ],
    external_deps = [
        "absl/container:flat_hash_map",
        "absl/strings",
    ],
    tags = ["nofixdeps"],
    deps = [
        "grpc_outlier_detection_header",
        "json",
        "json_writer",
        "match",
        "time",
        "xds_backend_metric_propagation",
        "xds_common_types",
        "xds_health_status",
        "xds_metadata",
        "xds_server_grpc",
        "//:xds_client",
    ],
)

grpc_cc_library(
    name = "xds_endpoint",
    srcs = [
        "xds/grpc/xds_endpoint.cc",
    ],
    hdrs = [
        "xds/grpc/xds_endpoint.h",
    ],
    external_deps = [
        "absl/base:core_headers",
        "absl/random",
        "absl/strings",
    ],
    tags = ["nofixdeps"],
    deps = [
        "ref_counted",
        "sync",
        "//:endpoint_addresses",
        "//:gpr",
        "//:ref_counted_ptr",
        "//:xds_client",
    ],
)

grpc_cc_library(
    name = "xds_backend_metric_propagation",
    srcs = [
        "xds/xds_client/xds_backend_metric_propagation.cc",
    ],
    hdrs = [
        "xds/xds_client/xds_backend_metric_propagation.h",
    ],
    external_deps = [
        "absl/container:flat_hash_set",
        "absl/strings",
    ],
    tags = ["nofixdeps"],
    visibility = ["@grpc:xds_client_core"],
    deps = [
        "ref_counted",
        "useful",
        "//:ref_counted_ptr",
    ],
)

# TODO(roth): Split this up into individual targets.
grpc_cc_library(
    name = "grpc_xds_client",
    srcs = [
        "xds/grpc/xds_audit_logger_registry.cc",
        "xds/grpc/xds_bootstrap_grpc.cc",
        "xds/grpc/xds_client_grpc.cc",
        "xds/grpc/xds_cluster_parser.cc",
        "xds/grpc/xds_cluster_specifier_plugin.cc",
        "xds/grpc/xds_common_types_parser.cc",
        "xds/grpc/xds_endpoint_parser.cc",
        "xds/grpc/xds_http_fault_filter.cc",
        "xds/grpc/xds_http_filter_registry.cc",
        "xds/grpc/xds_http_gcp_authn_filter.cc",
        "xds/grpc/xds_http_rbac_filter.cc",
        "xds/grpc/xds_http_stateful_session_filter.cc",
        "xds/grpc/xds_lb_policy_registry.cc",
        "xds/grpc/xds_listener_parser.cc",
        "xds/grpc/xds_metadata_parser.cc",
        "xds/grpc/xds_route_config_parser.cc",
        "xds/grpc/xds_routing.cc",
    ],
    hdrs = [
        "xds/grpc/xds_audit_logger_registry.h",
        "xds/grpc/xds_bootstrap_grpc.h",
        "xds/grpc/xds_client_grpc.h",
        "xds/grpc/xds_cluster_parser.h",
        "xds/grpc/xds_cluster_specifier_plugin.h",
        "xds/grpc/xds_common_types_parser.h",
        "xds/grpc/xds_endpoint_parser.h",
        "xds/grpc/xds_http_fault_filter.h",
        "xds/grpc/xds_http_filter_registry.h",
        "xds/grpc/xds_http_gcp_authn_filter.h",
        "xds/grpc/xds_http_rbac_filter.h",
        "xds/grpc/xds_http_stateful_session_filter.h",
        "xds/grpc/xds_lb_policy_registry.h",
        "xds/grpc/xds_listener_parser.h",
        "xds/grpc/xds_metadata_parser.h",
        "xds/grpc/xds_route_config_parser.h",
        "xds/grpc/xds_routing.h",
    ],
    external_deps = [
        "absl/base:core_headers",
        "absl/cleanup",
        "absl/container:flat_hash_map",
        "absl/functional:bind_front",
        "absl/log:check",
        "absl/log:log",
        "absl/memory",
        "absl/random",
        "absl/status",
        "absl/status:statusor",
        "absl/strings",
        "absl/strings:str_format",
        "absl/synchronization",
        "absl/types:span",
        "@com_google_protobuf//upb:base",
        "@com_google_protobuf//upb:mem",
        "@com_google_protobuf//upb:text",
        "@com_google_protobuf//upb:json",
        "re2",
        "@com_google_protobuf//upb:reflection",
        "@com_google_protobuf//upb:message",
    ],
    tags = ["nofixdeps"],
    deps = [
        "certificate_provider_factory",
        "certificate_provider_registry",
        "channel_args",
        "channel_args_endpoint_config",
        "channel_creds_registry",
        "channel_fwd",
        "closure",
        "connectivity_state",
        "default_event_engine",
        "down_cast",
        "env",
        "envoy_admin_upb",
        "envoy_config_cluster_upb",
        "envoy_config_cluster_upbdefs",
        "envoy_config_core_upb",
        "envoy_config_core_upbdefs",
        "envoy_config_endpoint_upb",
        "envoy_config_endpoint_upbdefs",
        "envoy_config_listener_upb",
        "envoy_config_listener_upbdefs",
        "envoy_config_rbac_upb",
        "envoy_config_route_upb",
        "envoy_config_route_upbdefs",
        "envoy_extensions_clusters_aggregate_upb",
        "envoy_extensions_clusters_aggregate_upbdefs",
        "envoy_extensions_filters_common_fault_upb",
        "envoy_extensions_filters_http_fault_upb",
        "envoy_extensions_filters_http_fault_upbdefs",
        "envoy_extensions_filters_http_gcp_authn_upb",
        "envoy_extensions_filters_http_gcp_authn_upbdefs",
        "envoy_extensions_filters_http_rbac_upb",
        "envoy_extensions_filters_http_rbac_upbdefs",
        "envoy_extensions_filters_http_router_upb",
        "envoy_extensions_filters_http_router_upbdefs",
        "envoy_extensions_filters_http_stateful_session_upb",
        "envoy_extensions_filters_http_stateful_session_upbdefs",
        "envoy_extensions_filters_network_http_connection_manager_upb",
        "envoy_extensions_filters_network_http_connection_manager_upbdefs",
        "envoy_extensions_http_stateful_session_cookie_upb",
        "envoy_extensions_http_stateful_session_cookie_upbdefs",
        "envoy_extensions_load_balancing_policies_client_side_weighted_round_robin_upb",
        "envoy_extensions_load_balancing_policies_pick_first_upb",
        "envoy_extensions_load_balancing_policies_ring_hash_upb",
        "envoy_extensions_load_balancing_policies_wrr_locality_upb",
        "envoy_extensions_transport_sockets_http_11_proxy_upb",
        "envoy_extensions_transport_sockets_http_11_proxy_upbdefs",
        "envoy_extensions_transport_sockets_tls_upb",
        "envoy_extensions_transport_sockets_tls_upbdefs",
        "envoy_extensions_upstreams_http_upb",
        "envoy_extensions_upstreams_http_upbdefs",
        "envoy_service_discovery_upb",
        "envoy_service_discovery_upbdefs",
        "envoy_service_load_stats_upb",
        "envoy_service_load_stats_upbdefs",
        "envoy_service_status_upb",
        "envoy_service_status_upbdefs",
        "envoy_type_http_upb",
        "envoy_type_matcher_upb",
        "envoy_type_upb",
        "error",
        "error_utils",
        "gcp_authentication_filter",
        "google_rpc_status_upb",
        "grpc_audit_logging",
        "grpc_fake_credentials",
        "grpc_fault_injection_filter",
        "grpc_lb_policy_pick_first",
        "grpc_lb_policy_ring_hash",
        "grpc_lb_xds_channel_args",
        "grpc_matchers",
        "grpc_outlier_detection_header",
        "grpc_rbac_filter",
        "grpc_sockaddr",
        "grpc_stateful_session_filter",
        "grpc_tls_credentials",
        "grpc_transport_chttp2_client_connector",
        "init_internally",
        "interception_chain",
        "iomgr_fwd",
        "json",
        "json_args",
        "json_object_loader",
        "json_reader",
        "json_util",
        "json_writer",
        "lb_policy_registry",
        "load_file",
        "match",
        "metadata_batch",
        "metrics",
        "pollset_set",
        "protobuf_any_upb",
        "protobuf_duration_upb",
        "protobuf_struct_upb",
        "protobuf_struct_upbdefs",
        "protobuf_timestamp_upb",
        "protobuf_wrappers_upb",
        "ref_counted",
        "resolved_address",
        "rls_config_upb",
        "rls_config_upbdefs",
        "slice",
        "slice_refcount",
        "status_conversion",
        "status_helper",
        "sync",
        "time",
        "unique_type_name",
        "upb_utils",
        "useful",
        "validation_errors",
        "xds_backend_metric_propagation",
        "xds_certificate_provider",
        "xds_certificate_provider_store",
        "xds_cluster",
        "xds_common_types",
        "xds_credentials",
        "xds_endpoint",
        "xds_file_watcher_certificate_provider_factory",
        "xds_health_status",
        "xds_http_filter",
        "xds_listener",
        "xds_metadata",
        "xds_route_config",
        "xds_server_grpc",
        "xds_transport_grpc",
        "xds_type_upb",
        "xds_type_upbdefs",
        "//:channel",
        "//:channel_arg_names",
        "//:channel_create",
        "//:config",
        "//:debug_location",
        "//:endpoint_addresses",
        "//:exec_ctx",
        "//:gpr",
        "//:grpc_base",
        "//:grpc_client_channel",
        "//:grpc_core_credentials_header",
        "//:grpc_credentials_util",
        "//:grpc_public_hdrs",
        "//:grpc_security_base",
        "//:grpc_trace",
        "//:iomgr",
        "//:iomgr_timer",
        "//:orphanable",
        "//:parse_address",
        "//:ref_counted_ptr",
        "//:sockaddr_utils",
        "//:tsi_ssl_credentials",
        "//:uri",
        "//:work_serializer",
        "//:xds_client",
    ],
)

grpc_cc_library(
    name = "xds_transport_grpc",
    srcs = [
        "xds/grpc/xds_transport_grpc.cc",
    ],
    hdrs = [
        "xds/grpc/xds_transport_grpc.h",
    ],
    external_deps = [
        "absl/base:core_headers",
        "absl/container:flat_hash_map",
        "absl/log:check",
        "absl/status",
        "absl/strings",
    ],
    tags = ["nofixdeps"],
    visibility = ["@grpc:xds_client_core"],
    deps = [
        "channel_args",
        "channel_creds_registry",
        "channel_fwd",
        "closure",
        "connectivity_state",
        "default_event_engine",
        "down_cast",
        "error",
        "init_internally",
        "iomgr_fwd",
        "metadata_batch",
        "pollset_set",
        "slice",
        "slice_refcount",
        "sync",
        "time",
        "useful",
        "xds_server_grpc_interface",
        "//:channel",
        "//:channel_arg_names",
        "//:config",
        "//:debug_location",
        "//:exec_ctx",
        "//:gpr",
        "//:grpc_base",
        "//:grpc_client_channel",
        "//:grpc_core_credentials_header",
        "//:grpc_public_hdrs",
        "//:grpc_security_base",
        "//:grpc_trace",
        "//:iomgr",
        "//:iomgr_timer",
        "//:orphanable",
        "//:ref_counted_ptr",
        "//:xds_client",
    ],
)

grpc_cc_library(
    name = "grpc_xds_channel_stack_modifier",
    srcs = [
        "server/xds_channel_stack_modifier.cc",
    ],
    hdrs = [
        "server/xds_channel_stack_modifier.h",
    ],
    external_deps = ["absl/strings"],
    deps = [
        "channel_args",
        "channel_fwd",
        "channel_init",
        "channel_stack_type",
        "ref_counted",
        "useful",
        "//:channel_stack_builder",
        "//:config",
        "//:gpr_platform",
        "//:grpc_base",
        "//:ref_counted_ptr",
    ],
)

grpc_cc_library(
    name = "grpc_xds_server_config_fetcher",
    srcs = [
        "server/xds_server_config_fetcher.cc",
    ],
    external_deps = [
        "absl/base:core_headers",
        "absl/log",
        "absl/log:check",
        "absl/status",
        "absl/status:statusor",
        "absl/strings",
    ],
    deps = [
        "channel_args",
        "channel_args_preconditioning",
        "channel_fwd",
        "grpc_server_config_selector",
        "grpc_server_config_selector_filter",
        "grpc_service_config",
        "grpc_sockaddr",
        "grpc_tls_credentials",
        "grpc_xds_channel_stack_modifier",
        "grpc_xds_client",
        "iomgr_fwd",
        "match",
        "metadata_batch",
        "resolved_address",
        "slice_refcount",
        "sync",
        "unique_type_name",
        "xds_certificate_provider",
        "xds_certificate_provider_store",
        "xds_common_types",
        "xds_credentials",
        "xds_http_filter",
        "xds_listener",
        "xds_route_config",
        "//:config",
        "//:debug_location",
        "//:exec_ctx",
        "//:gpr",
        "//:grpc_base",
        "//:grpc_core_credentials_header",
        "//:grpc_public_hdrs",
        "//:grpc_security_base",
        "//:grpc_service_config_impl",
        "//:grpc_trace",
        "//:iomgr",
        "//:parse_address",
        "//:ref_counted_ptr",
        "//:server",
        "//:sockaddr_utils",
        "//:uri",
        "//:xds_client",
    ],
)

grpc_cc_library(
    name = "channel_creds_registry_init",
    srcs = [
        "credentials/transport/channel_creds_registry_init.cc",
    ],
    external_deps = ["absl/strings"],
    deps = [
        "channel_creds_registry",
        "grpc_fake_credentials",
        "grpc_google_default_credentials",
        "grpc_tls_credentials",
        "json",
        "json_args",
        "json_object_loader",
        "time",
        "validation_errors",
        "//:config",
        "//:gpr",
        "//:gpr_platform",
        "//:grpc_core_credentials_header",
        "//:grpc_security_base",
        "//:ref_counted_ptr",
    ],
)

grpc_cc_library(
    name = "grpc_lb_policy_cds",
    srcs = [
        "load_balancing/xds/cds.cc",
    ],
    external_deps = [
        "absl/log",
        "absl/log:check",
        "absl/status",
        "absl/status:statusor",
        "absl/strings",
    ],
    deps = [
        "channel_args",
        "delegating_helper",
        "env",
        "grpc_lb_address_filtering",
        "grpc_lb_xds_channel_args",
        "grpc_outlier_detection_header",
        "json",
        "json_args",
        "json_object_loader",
        "json_writer",
        "lb_policy",
        "lb_policy_factory",
        "lb_policy_registry",
        "match",
        "pollset_set",
        "time",
        "unique_type_name",
        "xds_cluster",
        "xds_common_types",
        "xds_dependency_manager",
        "xds_health_status",
        "//:config",
        "//:debug_location",
        "//:gpr",
        "//:grpc_base",
        "//:grpc_security_base",
        "//:grpc_trace",
        "//:orphanable",
        "//:ref_counted_ptr",
        "//:work_serializer",
    ],
)

grpc_cc_library(
    name = "grpc_lb_xds_channel_args",
    hdrs = [
        "load_balancing/xds/xds_channel_args.h",
    ],
    deps = [
        "//:endpoint_addresses",
        "//:gpr_platform",
    ],
)

grpc_cc_library(
    name = "grpc_lb_policy_xds_cluster_impl",
    srcs = [
        "load_balancing/xds/xds_cluster_impl.cc",
    ],
    external_deps = [
        "absl/base:core_headers",
        "absl/log",
        "absl/log:check",
        "absl/status",
        "absl/status:statusor",
        "absl/strings",
    ],
    deps = [
        "channel_args",
        "client_channel_internal_header",
        "connectivity_state",
        "delegating_helper",
        "grpc_backend_metric_data",
        "grpc_lb_xds_channel_args",
        "grpc_resolver_xds_attributes",
        "grpc_xds_client",
        "json",
        "json_args",
        "json_object_loader",
        "lb_policy",
        "lb_policy_factory",
        "lb_policy_registry",
        "match",
        "pollset_set",
        "ref_counted",
        "ref_counted_string",
        "resolved_address",
        "subchannel_interface",
        "sync",
        "validation_errors",
        "xds_config",
        "xds_credentials",
        "xds_endpoint",
        "//:call_tracer",
        "//:config",
        "//:debug_location",
        "//:endpoint_addresses",
        "//:gpr",
        "//:grpc_base",
        "//:grpc_trace",
        "//:lb_child_policy_handler",
        "//:orphanable",
        "//:ref_counted_ptr",
        "//:xds_client",
    ],
)

grpc_cc_library(
    name = "grpc_lb_policy_xds_cluster_manager",
    srcs = [
        "load_balancing/xds/xds_cluster_manager.cc",
    ],
    external_deps = [
        "absl/log",
        "absl/status",
        "absl/status:statusor",
        "absl/strings",
    ],
    deps = [
        "channel_args",
        "client_channel_internal_header",
        "connectivity_state",
        "delegating_helper",
        "grpc_resolver_xds_attributes",
        "json",
        "json_args",
        "json_object_loader",
        "lb_policy",
        "lb_policy_factory",
        "lb_policy_registry",
        "pollset_set",
        "time",
        "validation_errors",
        "//:config",
        "//:debug_location",
        "//:endpoint_addresses",
        "//:exec_ctx",
        "//:gpr_platform",
        "//:grpc_base",
        "//:grpc_trace",
        "//:lb_child_policy_handler",
        "//:orphanable",
        "//:ref_counted_ptr",
        "//:work_serializer",
    ],
)

grpc_cc_library(
    name = "grpc_lb_policy_xds_wrr_locality",
    srcs = [
        "load_balancing/xds/xds_wrr_locality.cc",
    ],
    external_deps = [
        "absl/log",
        "absl/status",
        "absl/status:statusor",
        "absl/strings",
    ],
    deps = [
        "channel_args",
        "delegating_helper",
        "grpc_lb_xds_channel_args",
        "json",
        "json_args",
        "json_object_loader",
        "json_writer",
        "lb_policy",
        "lb_policy_factory",
        "lb_policy_registry",
        "pollset_set",
        "ref_counted_string",
        "validation_errors",
        "//:config",
        "//:debug_location",
        "//:endpoint_addresses",
        "//:gpr",
        "//:grpc_base",
        "//:grpc_trace",
        "//:orphanable",
        "//:ref_counted_ptr",
        "//:xds_client",
    ],
)

grpc_cc_library(
    name = "grpc_lb_address_filtering",
    srcs = [
        "load_balancing/address_filtering.cc",
    ],
    hdrs = [
        "load_balancing/address_filtering.h",
    ],
    external_deps = [
        "absl/functional:function_ref",
        "absl/status:statusor",
        "absl/strings",
    ],
    deps = [
        "channel_args",
        "ref_counted",
        "ref_counted_string",
        "resolved_address",
        "//:endpoint_addresses",
        "//:gpr_platform",
        "//:ref_counted_ptr",
    ],
)

grpc_cc_library(
    name = "health_check_client",
    srcs = [
        "load_balancing/health_check_client.cc",
    ],
    hdrs = [
        "load_balancing/health_check_client.h",
        "load_balancing/health_check_client_internal.h",
    ],
    external_deps = [
        "@com_google_protobuf//upb:base",
        "@com_google_protobuf//upb:mem",
        "absl/base:core_headers",
        "absl/log",
        "absl/log:check",
        "absl/status",
        "absl/status:statusor",
        "absl/strings",
    ],
    deps = [
        "channel_args",
        "client_channel_internal_header",
        "closure",
        "connectivity_state",
        "error",
        "iomgr_fwd",
        "pollset_set",
        "slice",
        "subchannel_interface",
        "sync",
        "unique_type_name",
        "//:channel_arg_names",
        "//:channelz",
        "//:debug_location",
        "//:exec_ctx",
        "//:gpr",
        "//:grpc_base",
        "//:grpc_client_channel",
        "//:grpc_health_upb",
        "//:grpc_public_hdrs",
        "//:grpc_trace",
        "//:orphanable",
        "//:ref_counted_ptr",
        "//:sockaddr_utils",
        "//:work_serializer",
    ],
)

grpc_cc_library(
    name = "lb_endpoint_list",
    srcs = [
        "load_balancing/endpoint_list.cc",
    ],
    hdrs = [
        "load_balancing/endpoint_list.h",
    ],
    external_deps = [
        "absl/functional:function_ref",
        "absl/log",
        "absl/log:check",
        "absl/status",
        "absl/status:statusor",
    ],
    deps = [
        "channel_args",
        "delegating_helper",
        "down_cast",
        "grpc_lb_policy_pick_first",
        "json",
        "lb_policy",
        "lb_policy_registry",
        "pollset_set",
        "resolved_address",
        "subchannel_interface",
        "//:config",
        "//:debug_location",
        "//:endpoint_addresses",
        "//:gpr",
        "//:grpc_base",
        "//:orphanable",
        "//:ref_counted_ptr",
        "//:work_serializer",
    ],
)

grpc_cc_library(
    name = "grpc_lb_policy_pick_first",
    srcs = [
        "load_balancing/pick_first/pick_first.cc",
    ],
    hdrs = [
        "load_balancing/pick_first/pick_first.h",
    ],
    external_deps = [
        "absl/algorithm:container",
        "absl/log",
        "absl/log:check",
        "absl/random",
        "absl/status",
        "absl/status:statusor",
        "absl/strings",
    ],
    deps = [
        "channel_args",
        "connectivity_state",
        "experiments",
        "health_check_client",
        "iomgr_fwd",
        "json",
        "json_args",
        "json_object_loader",
        "lb_policy",
        "lb_policy_factory",
        "metrics",
        "resolved_address",
        "subchannel_interface",
        "time",
        "useful",
        "//:channel_arg_names",
        "//:config",
        "//:debug_location",
        "//:endpoint_addresses",
        "//:exec_ctx",
        "//:gpr",
        "//:grpc_base",
        "//:grpc_trace",
        "//:orphanable",
        "//:ref_counted_ptr",
        "//:sockaddr_utils",
        "//:work_serializer",
    ],
)

grpc_cc_library(
    name = "down_cast",
    hdrs = ["util/down_cast.h"],
    external_deps = [
        "absl/base:config",
        "absl/log:check",
    ],
    deps = ["//:gpr"],
)

grpc_cc_library(
    name = "glob",
    srcs = ["util/glob.cc"],
    hdrs = ["util/glob.h"],
    external_deps = ["absl/strings"],
)

grpc_cc_library(
    name = "status_conversion",
    srcs = ["lib/transport/status_conversion.cc"],
    hdrs = ["lib/transport/status_conversion.h"],
    deps = [
        "http2_errors",
        "time",
        "//:gpr_platform",
        "//:grpc_public_hdrs",
    ],
)

grpc_cc_library(
    name = "error_utils",
    srcs = ["lib/transport/error_utils.cc"],
    hdrs = [
        "lib/transport/error_utils.h",
    ],
    external_deps = ["absl/status"],
    deps = [
        "error",
        "http2_errors",
        "status_conversion",
        "status_helper",
        "time",
        "//:gpr",
        "//:grpc_public_hdrs",
    ],
)

grpc_cc_library(
    name = "connectivity_state",
    srcs = [
        "lib/transport/connectivity_state.cc",
    ],
    hdrs = [
        "lib/transport/connectivity_state.h",
    ],
    external_deps = [
        "absl/container:flat_hash_set",
        "absl/log",
        "absl/status",
    ],
    deps = [
        "closure",
        "error",
        "//:debug_location",
        "//:exec_ctx",
        "//:gpr",
        "//:grpc_public_hdrs",
        "//:grpc_trace",
        "//:orphanable",
        "//:ref_counted_ptr",
        "//:work_serializer",
    ],
)

grpc_cc_library(
    name = "xxhash_inline",
    hdrs = ["util/xxhash_inline.h"],
    external_deps = ["xxhash"],
    deps = ["//:gpr_platform"],
)

grpc_cc_library(
    name = "grpc_lb_policy_ring_hash",
    srcs = [
        "load_balancing/ring_hash/ring_hash.cc",
    ],
    hdrs = [
        "load_balancing/ring_hash/ring_hash.h",
    ],
    external_deps = [
        "absl/base:core_headers",
        "absl/container:inlined_vector",
        "absl/log",
        "absl/log:check",
        "absl/random",
        "absl/status",
        "absl/status:statusor",
        "absl/strings",
    ],
    deps = [
        "channel_args",
        "client_channel_internal_header",
        "closure",
        "connectivity_state",
        "delegating_helper",
        "env",
        "error",
        "grpc_lb_policy_pick_first",
        "grpc_service_config",
        "json",
        "json_args",
        "json_object_loader",
        "lb_policy",
        "lb_policy_factory",
        "lb_policy_registry",
        "pollset_set",
        "ref_counted",
        "ref_counted_string",
        "resolved_address",
        "unique_type_name",
        "validation_errors",
        "xxhash_inline",
        "//:channel_arg_names",
        "//:config",
        "//:debug_location",
        "//:endpoint_addresses",
        "//:exec_ctx",
        "//:gpr",
        "//:grpc_base",
        "//:grpc_trace",
        "//:orphanable",
        "//:ref_counted_ptr",
        "//:sockaddr_utils",
        "//:work_serializer",
    ],
)

grpc_cc_library(
    name = "grpc_lb_policy_round_robin",
    srcs = [
        "load_balancing/round_robin/round_robin.cc",
    ],
    external_deps = [
        "absl/log",
        "absl/log:check",
        "absl/meta:type_traits",
        "absl/random",
        "absl/status",
        "absl/status:statusor",
        "absl/strings",
    ],
    deps = [
        "channel_args",
        "connectivity_state",
        "json",
        "lb_endpoint_list",
        "lb_policy",
        "lb_policy_factory",
        "//:config",
        "//:debug_location",
        "//:endpoint_addresses",
        "//:gpr",
        "//:grpc_base",
        "//:grpc_trace",
        "//:orphanable",
        "//:ref_counted_ptr",
        "//:work_serializer",
    ],
)

grpc_cc_library(
    name = "static_stride_scheduler",
    srcs = [
        "load_balancing/weighted_round_robin/static_stride_scheduler.cc",
    ],
    hdrs = [
        "load_balancing/weighted_round_robin/static_stride_scheduler.h",
    ],
    external_deps = [
        "absl/functional:any_invocable",
        "absl/log:check",
        "absl/types:span",
    ],
    deps = ["//:gpr"],
)

grpc_cc_library(
    name = "grpc_lb_policy_weighted_round_robin",
    srcs = [
        "load_balancing/weighted_round_robin/weighted_round_robin.cc",
    ],
    external_deps = [
        "absl/base:core_headers",
        "absl/log",
        "absl/log:check",
        "absl/meta:type_traits",
        "absl/random",
        "absl/status",
        "absl/status:statusor",
        "absl/strings",
    ],
    deps = [
        "channel_args",
        "connectivity_state",
        "experiments",
        "grpc_backend_metric_data",
        "grpc_lb_policy_weighted_target",
        "json",
        "json_args",
        "json_object_loader",
        "lb_endpoint_list",
        "lb_policy",
        "lb_policy_factory",
        "metrics",
        "ref_counted",
        "resolved_address",
        "static_stride_scheduler",
        "stats_data",
        "subchannel_interface",
        "sync",
        "time",
        "validation_errors",
        "//:config",
        "//:debug_location",
        "//:endpoint_addresses",
        "//:exec_ctx",
        "//:gpr",
        "//:grpc_base",
        "//:grpc_trace",
        "//:oob_backend_metric",
        "//:orphanable",
        "//:ref_counted_ptr",
        "//:stats",
        "//:work_serializer",
    ],
)

grpc_cc_library(
    name = "grpc_outlier_detection_header",
    hdrs = [
        "load_balancing/outlier_detection/outlier_detection.h",
    ],
    deps = [
        "json",
        "json_args",
        "json_object_loader",
        "time",
        "validation_errors",
        "//:gpr_platform",
    ],
)

grpc_cc_library(
    name = "grpc_lb_policy_outlier_detection",
    srcs = [
        "load_balancing/outlier_detection/outlier_detection.cc",
    ],
    external_deps = [
        "absl/base:core_headers",
        "absl/log",
        "absl/log:check",
        "absl/meta:type_traits",
        "absl/random",
        "absl/status",
        "absl/status:statusor",
        "absl/strings",
    ],
    deps = [
        "channel_args",
        "connectivity_state",
        "delegating_helper",
        "experiments",
        "grpc_outlier_detection_header",
        "health_check_client",
        "iomgr_fwd",
        "json",
        "lb_policy",
        "lb_policy_factory",
        "lb_policy_registry",
        "pollset_set",
        "ref_counted",
        "resolved_address",
        "subchannel_interface",
        "sync",
        "unique_type_name",
        "validation_errors",
        "//:config",
        "//:debug_location",
        "//:endpoint_addresses",
        "//:exec_ctx",
        "//:gpr",
        "//:grpc_base",
        "//:grpc_client_channel",
        "//:grpc_trace",
        "//:lb_child_policy_handler",
        "//:orphanable",
        "//:ref_counted_ptr",
        "//:sockaddr_utils",
        "//:work_serializer",
    ],
)

grpc_cc_library(
    name = "grpc_lb_policy_priority",
    srcs = [
        "load_balancing/priority/priority.cc",
    ],
    external_deps = [
        "absl/log",
        "absl/log:check",
        "absl/status",
        "absl/status:statusor",
        "absl/strings",
    ],
    deps = [
        "channel_args",
        "connectivity_state",
        "delegating_helper",
        "grpc_lb_address_filtering",
        "json",
        "json_args",
        "json_object_loader",
        "lb_policy",
        "lb_policy_factory",
        "lb_policy_registry",
        "pollset_set",
        "ref_counted_string",
        "time",
        "validation_errors",
        "//:channel_arg_names",
        "//:config",
        "//:debug_location",
        "//:endpoint_addresses",
        "//:exec_ctx",
        "//:gpr",
        "//:grpc_base",
        "//:grpc_trace",
        "//:lb_child_policy_handler",
        "//:orphanable",
        "//:ref_counted_ptr",
        "//:work_serializer",
    ],
)

grpc_cc_library(
    name = "grpc_lb_policy_weighted_target",
    srcs = [
        "load_balancing/weighted_target/weighted_target.cc",
    ],
    hdrs = [
        "load_balancing/weighted_target/weighted_target.h",
    ],
    external_deps = [
        "absl/base:core_headers",
        "absl/log",
        "absl/log:check",
        "absl/meta:type_traits",
        "absl/random",
        "absl/status",
        "absl/status:statusor",
        "absl/strings",
    ],
    deps = [
        "channel_args",
        "connectivity_state",
        "delegating_helper",
        "grpc_lb_address_filtering",
        "json",
        "json_args",
        "json_object_loader",
        "lb_policy",
        "lb_policy_factory",
        "lb_policy_registry",
        "pollset_set",
        "sync",
        "time",
        "validation_errors",
        "//:config",
        "//:debug_location",
        "//:endpoint_addresses",
        "//:exec_ctx",
        "//:gpr",
        "//:grpc_base",
        "//:grpc_trace",
        "//:lb_child_policy_handler",
        "//:orphanable",
        "//:ref_counted_ptr",
        "//:work_serializer",
    ],
)

grpc_cc_library(
    name = "grpc_lb_policy_xds_override_host",
    srcs = [
        "load_balancing/xds/xds_override_host.cc",
    ],
    hdrs = [
        "load_balancing/xds/xds_override_host.h",
    ],
    external_deps = [
        "absl/base:core_headers",
        "absl/functional:function_ref",
        "absl/log",
        "absl/log:check",
        "absl/status",
        "absl/status:statusor",
        "absl/strings",
        "absl/types:span",
    ],
    deps = [
        "channel_args",
        "client_channel_internal_header",
        "closure",
        "connectivity_state",
        "delegating_helper",
        "error",
        "experiments",
        "grpc_stateful_session_filter",
        "iomgr_fwd",
        "json",
        "json_args",
        "json_object_loader",
        "lb_policy",
        "lb_policy_factory",
        "lb_policy_registry",
        "match",
        "pollset_set",
        "ref_counted_string",
        "resolved_address",
        "subchannel_interface",
        "sync",
        "validation_errors",
        "xds_config",
        "xds_health_status",
        "//:config",
        "//:debug_location",
        "//:endpoint_addresses",
        "//:exec_ctx",
        "//:gpr",
        "//:grpc_base",
        "//:grpc_trace",
        "//:lb_child_policy_handler",
        "//:orphanable",
        "//:parse_address",
        "//:ref_counted_ptr",
        "//:sockaddr_utils",
        "//:work_serializer",
    ],
)

grpc_cc_library(
    name = "lb_server_load_reporting_filter",
    srcs = [
        "ext/filters/load_reporting/server_load_reporting_filter.cc",
    ],
    hdrs = [
        "ext/filters/load_reporting/registered_opencensus_objects.h",
        "ext/filters/load_reporting/server_load_reporting_filter.h",
        "//:src/cpp/server/load_reporter/constants.h",
    ],
    external_deps = [
        "absl/container:inlined_vector",
        "absl/log",
        "absl/status",
        "absl/status:statusor",
        "absl/strings",
        "absl/strings:str_format",
        "opencensus-stats",
        "opencensus-tags",
    ],
    tags = [
        "grpc:broken-internally",
    ],
    deps = [
        "arena_promise",
        "call_finalization",
        "channel_args",
        "channel_fwd",
        "channel_stack_type",
        "context",
        "grpc_sockaddr",
        "latent_see",
        "metadata_batch",
        "resolved_address",
        "seq",
        "slice",
        "//:channel_arg_names",
        "//:config",
        "//:gpr",
        "//:gpr_platform",
        "//:grpc_base",
        "//:grpc_public_hdrs",
        "//:grpc_security_base",
        "//:parse_address",
        "//:promise",
        "//:uri",
    ],
    alwayslink = 1,
)

grpc_cc_library(
    name = "grpc_backend_metric_filter",
    srcs = [
        "ext/filters/backend_metrics/backend_metric_filter.cc",
    ],
    hdrs = [
        "ext/filters/backend_metrics/backend_metric_filter.h",
    ],
    external_deps = [
        "@com_google_protobuf//upb:base",
        "@com_google_protobuf//upb:mem",
        "absl/log",
        "absl/status:statusor",
        "absl/strings",
    ],
    deps = [
        "arena_promise",
        "channel_args",
        "channel_fwd",
        "channel_stack_type",
        "context",
        "experiments",
        "grpc_backend_metric_data",
        "grpc_backend_metric_provider",
        "latent_see",
        "map",
        "metadata_batch",
        "slice",
        "//:channel_arg_names",
        "//:config",
        "//:gpr_platform",
        "//:grpc_base",
        "//:grpc_trace",
        "//:xds_orca_upb",
    ],
)

grpc_cc_library(
    name = "polling_resolver",
    srcs = [
        "resolver/polling_resolver.cc",
    ],
    hdrs = [
        "resolver/polling_resolver.h",
    ],
    external_deps = [
        "absl/log",
        "absl/log:check",
        "absl/status",
        "absl/status:statusor",
        "absl/strings",
    ],
    deps = [
        "channel_args",
        "grpc_service_config",
        "iomgr_fwd",
        "time",
        "//:backoff",
        "//:debug_location",
        "//:endpoint_addresses",
        "//:event_engine_base_hdrs",
        "//:exec_ctx",
        "//:gpr",
        "//:grpc_resolver",
        "//:grpc_trace",
        "//:orphanable",
        "//:ref_counted_ptr",
        "//:uri",
        "//:work_serializer",
    ],
)

grpc_cc_library(
    name = "service_config_helper",
    srcs = [
        "resolver/dns/event_engine/service_config_helper.cc",
    ],
    hdrs = [
        "resolver/dns/event_engine/service_config_helper.h",
    ],
    external_deps = [
        "absl/status:statusor",
        "absl/strings",
    ],
    deps = [
        "json",
        "json_args",
        "json_object_loader",
        "json_reader",
        "json_writer",
        "status_helper",
        "//:gpr_platform",
        "//:iomgr",
    ],
)

grpc_cc_library(
    name = "grpc_resolver_dns_event_engine",
    srcs = [
        "resolver/dns/event_engine/event_engine_client_channel_resolver.cc",
    ],
    hdrs = [
        "resolver/dns/event_engine/event_engine_client_channel_resolver.h",
    ],
    external_deps = [
        "absl/base:core_headers",
        "absl/cleanup",
        "absl/log",
        "absl/log:check",
        "absl/status",
        "absl/status:statusor",
        "absl/strings",
    ],
    deps = [
        "channel_args",
        "event_engine_common",
        "grpc_service_config",
        "polling_resolver",
        "service_config_helper",
        "sync",
        "time",
        "validation_errors",
        "//:backoff",
        "//:channel_arg_names",
        "//:debug_location",
        "//:endpoint_addresses",
        "//:exec_ctx",
        "//:gpr_platform",
        "//:grpc_base",
        "//:grpc_grpclb_balancer_addresses",
        "//:grpc_resolver",
        "//:grpc_service_config_impl",
        "//:grpc_trace",
        "//:iomgr",
        "//:orphanable",
        "//:ref_counted_ptr",
        "//:uri",
    ],
)

grpc_cc_library(
    name = "grpc_resolver_dns_plugin",
    srcs = [
        "resolver/dns/dns_resolver_plugin.cc",
    ],
    hdrs = [
        "resolver/dns/dns_resolver_plugin.h",
    ],
    external_deps = [
        "absl/log",
        "absl/strings",
    ],
    deps = [
        "experiments",
        "grpc_resolver_dns_event_engine",
        "grpc_resolver_dns_native",
        "//:config",
        "//:config_vars",
        "//:gpr",
        "//:grpc_resolver",
        "//:grpc_resolver_dns_ares",
    ],
)

grpc_cc_library(
    name = "grpc_resolver_dns_native",
    srcs = [
        "resolver/dns/native/dns_resolver.cc",
    ],
    hdrs = [
        "resolver/dns/native/dns_resolver.h",
    ],
    external_deps = [
        "absl/functional:bind_front",
        "absl/log",
        "absl/status",
        "absl/status:statusor",
        "absl/strings",
    ],
    deps = [
        "channel_args",
        "polling_resolver",
        "resolved_address",
        "time",
        "//:backoff",
        "//:channel_arg_names",
        "//:config",
        "//:debug_location",
        "//:endpoint_addresses",
        "//:gpr",
        "//:grpc_resolver",
        "//:grpc_trace",
        "//:iomgr",
        "//:orphanable",
        "//:ref_counted_ptr",
        "//:uri",
    ],
)

grpc_cc_library(
    name = "grpc_resolver_sockaddr",
    srcs = [
        "resolver/sockaddr/sockaddr_resolver.cc",
    ],
    external_deps = [
        "absl/log",
        "absl/status:statusor",
        "absl/strings",
    ],
    deps = [
        "channel_args",
        "iomgr_port",
        "resolved_address",
        "//:config",
        "//:endpoint_addresses",
        "//:gpr",
        "//:grpc_resolver",
        "//:orphanable",
        "//:parse_address",
        "//:uri",
    ],
)

grpc_cc_library(
    name = "grpc_resolver_xds_attributes",
    hdrs = [
        "resolver/xds/xds_resolver_attributes.h",
    ],
    external_deps = ["absl/strings"],
    deps = [
        "grpc_service_config",
        "unique_type_name",
        "xds_route_config",
        "//:gpr_platform",
    ],
)

grpc_cc_library(
    name = "xds_config",
    srcs = [
        "resolver/xds/xds_config.cc",
    ],
    hdrs = [
        "resolver/xds/xds_config.h",
    ],
    external_deps = [
        "absl/container:flat_hash_map",
        "absl/status:statusor",
        "absl/strings",
    ],
    deps = [
        "match",
        "ref_counted",
        "xds_cluster",
        "xds_endpoint",
        "xds_listener",
        "xds_route_config",
    ],
)

grpc_cc_library(
    name = "xds_dependency_manager",
    srcs = [
        "resolver/xds/xds_dependency_manager.cc",
    ],
    hdrs = [
        "resolver/xds/xds_dependency_manager.h",
    ],
    external_deps = [
        "absl/container:flat_hash_map",
        "absl/container:flat_hash_set",
        "absl/log",
        "absl/log:check",
        "absl/strings",
    ],
    deps = [
        "grpc_lb_xds_channel_args",
        "grpc_xds_client",
        "match",
        "ref_counted",
        "xds_cluster",
        "xds_config",
        "xds_endpoint",
        "xds_listener",
        "xds_route_config",
        "//:config",
        "//:grpc_resolver",
        "//:grpc_resolver_fake",
    ],
)

grpc_cc_library(
    name = "grpc_resolver_xds",
    srcs = [
        "resolver/xds/xds_resolver.cc",
    ],
    external_deps = [
        "absl/log",
        "absl/log:check",
        "absl/meta:type_traits",
        "absl/random",
        "absl/status",
        "absl/status:statusor",
        "absl/strings",
        "absl/strings:str_format",
        "re2",
    ],
    deps = [
        "arena",
        "arena_promise",
        "channel_args",
        "channel_fwd",
        "client_channel_internal_header",
        "config_selector",
        "context",
        "dual_ref_counted",
        "experiments",
        "grpc_lb_policy_ring_hash",
        "grpc_resolver_xds_attributes",
        "grpc_service_config",
        "grpc_xds_client",
        "iomgr_fwd",
        "match",
        "metadata_batch",
        "pollset_set",
        "ref_counted",
        "slice",
        "time",
        "xds_dependency_manager",
        "xds_http_filter",
        "xds_listener",
        "xds_route_config",
        "xxhash_inline",
        "//:channel_arg_names",
        "//:config",
        "//:debug_location",
        "//:endpoint_addresses",
        "//:gpr",
        "//:grpc_base",
        "//:grpc_public_hdrs",
        "//:grpc_resolver",
        "//:grpc_service_config_impl",
        "//:grpc_trace",
        "//:orphanable",
        "//:ref_counted_ptr",
        "//:uri",
        "//:work_serializer",
        "//:xds_client",
    ],
)

grpc_cc_library(
    name = "grpc_resolver_c2p",
    srcs = [
        "resolver/google_c2p/google_c2p_resolver.cc",
    ],
    external_deps = [
        "absl/log",
        "absl/log:check",
        "absl/status:statusor",
        "absl/strings",
    ],
    deps = [
        "channel_args",
        "env",
        "gcp_metadata_query",
        "grpc_xds_client",
        "json",
        "json_writer",
        "resource_quota",
        "time",
        "//:alts_util",
        "//:config",
        "//:debug_location",
        "//:gpr",
        "//:grpc_resolver",
        "//:iomgr",
        "//:orphanable",
        "//:ref_counted_ptr",
        "//:uri",
        "//:work_serializer",
        "//:xds_client",
    ],
)

grpc_cc_library(
    name = "hpack_constants",
    hdrs = [
        "ext/transport/chttp2/transport/hpack_constants.h",
    ],
    deps = ["//:gpr_platform"],
)

grpc_cc_library(
    name = "hpack_encoder_table",
    srcs = [
        "ext/transport/chttp2/transport/hpack_encoder_table.cc",
    ],
    hdrs = [
        "ext/transport/chttp2/transport/hpack_encoder_table.h",
    ],
    external_deps = ["absl/log:check"],
    deps = [
        "hpack_constants",
        "//:gpr",
    ],
)

grpc_cc_library(
    name = "chttp2_flow_control",
    srcs = [
        "ext/transport/chttp2/transport/flow_control.cc",
    ],
    hdrs = [
        "ext/transport/chttp2/transport/flow_control.h",
    ],
    external_deps = [
        "absl/functional:function_ref",
        "absl/log",
        "absl/log:check",
        "absl/status",
        "absl/strings",
        "absl/strings:str_format",
    ],
    deps = [
        "bdp_estimator",
        "experiments",
        "http2_settings",
        "memory_quota",
        "time",
        "useful",
        "//:gpr",
        "//:grpc_trace",
    ],
)

grpc_cc_library(
    name = "ping_abuse_policy",
    srcs = [
        "ext/transport/chttp2/transport/ping_abuse_policy.cc",
    ],
    hdrs = [
        "ext/transport/chttp2/transport/ping_abuse_policy.h",
    ],
    external_deps = ["absl/strings"],
    deps = [
        "channel_args",
        "time",
        "//:channel_arg_names",
        "//:gpr_platform",
    ],
)

grpc_cc_library(
    name = "ping_callbacks",
    srcs = [
        "ext/transport/chttp2/transport/ping_callbacks.cc",
    ],
    hdrs = [
        "ext/transport/chttp2/transport/ping_callbacks.h",
    ],
    external_deps = [
        "absl/container:flat_hash_map",
        "absl/functional:any_invocable",
        "absl/hash",
        "absl/log:check",
        "absl/meta:type_traits",
        "absl/random:bit_gen_ref",
        "absl/random:distributions",
    ],
    deps = [
        "time",
        "//:event_engine_base_hdrs",
        "//:gpr_platform",
        "//:grpc_trace",
    ],
)

grpc_cc_library(
    name = "write_size_policy",
    srcs = [
        "ext/transport/chttp2/transport/write_size_policy.cc",
    ],
    hdrs = [
        "ext/transport/chttp2/transport/write_size_policy.h",
    ],
    external_deps = ["absl/log:check"],
    deps = [
        "time",
        "//:gpr_platform",
    ],
)

grpc_cc_library(
    name = "ping_rate_policy",
    srcs = [
        "ext/transport/chttp2/transport/ping_rate_policy.cc",
    ],
    hdrs = [
        "ext/transport/chttp2/transport/ping_rate_policy.h",
    ],
    external_deps = ["absl/strings"],
    deps = [
        "channel_args",
        "experiments",
        "match",
        "time",
        "//:channel_arg_names",
        "//:gpr_platform",
    ],
)

grpc_cc_library(
    name = "huffsyms",
    srcs = [
        "ext/transport/chttp2/transport/huffsyms.cc",
    ],
    hdrs = [
        "ext/transport/chttp2/transport/huffsyms.h",
    ],
    deps = ["//:gpr_platform"],
)

grpc_cc_library(
    name = "decode_huff",
    srcs = [
        "ext/transport/chttp2/transport/decode_huff.cc",
    ],
    hdrs = [
        "ext/transport/chttp2/transport/decode_huff.h",
    ],
    deps = ["//:gpr_platform"],
)

grpc_cc_library(
    name = "http2_settings",
    srcs = [
        "ext/transport/chttp2/transport/http2_settings.cc",
    ],
    hdrs = [
        "ext/transport/chttp2/transport/http2_settings.h",
    ],
    external_deps = [
        "absl/functional:function_ref",
        "absl/log",
        "absl/strings",
    ],
    deps = [
        "http2_errors",
        "useful",
        "//:chttp2_frame",
        "//:gpr_platform",
    ],
)

grpc_cc_library(
    name = "http2_client_transport",
    srcs = [
        "ext/transport/chttp2/transport/http2_client_transport.cc",
    ],
    hdrs = [
        "ext/transport/chttp2/transport/http2_client_transport.h",
    ],
    external_deps = [
        "absl/container:flat_hash_map",
        "absl/log",
        "absl/log:check",
        "absl/status",
        "absl/status:statusor",
    ],
    deps = [
        "1999",
        "arena",
        "call_spine",
        "channel_args",
        "check_class_size",
        "grpc_promise_endpoint",
        "http2_settings",
        "http2_transport",
        "loop",
        "map",
        "mpsc",
        "sync",
        ":match_promise",
        ":poll",
        ":slice",
        ":slice_buffer",
        ":try_seq",
        "//:chttp2_frame",
        "//:gpr_platform",
        "//:grpc_base",
        "//:grpc_trace",
        "//:hpack_encoder",
        "//:hpack_parser",
        "//:promise",
        "//:ref_counted_ptr",
    ],
)

grpc_cc_library(
    name = "http2_server_transport",
    srcs = [
        "ext/transport/chttp2/transport/http2_server_transport.cc",
    ],
    hdrs = [
        "ext/transport/chttp2/transport/http2_server_transport.h",
    ],
    external_deps = [
        "absl/container:flat_hash_map",
        "absl/log",
        "absl/log:check",
        "absl/status",
        "absl/status:statusor",
    ],
    deps = [
<<<<<<< HEAD
        "check_class_size",
=======
        "1999",
        "arena",
        "call_destination",
        "call_spine",
        "channel_args",
>>>>>>> e71ebd03
        "grpc_promise_endpoint",
        "http2_settings",
        "loop",
        "map",
        "mpsc",
        "ref_counted",
        "sync",
        ":match_promise",
        ":poll",
        ":slice",
        ":slice_buffer",
        ":try_seq",
        "//:chttp2_frame",
        "//:gpr_platform",
        "//:grpc_base",
        "//:grpc_trace",
        "//:hpack_encoder",
        "//:hpack_parser",
        "//:promise",
        "//:ref_counted_ptr",
    ],
)

grpc_cc_library(
    name = "http2_transport",
    srcs = [
        "ext/transport/chttp2/transport/http2_transport.cc",
    ],
    hdrs = [
        "ext/transport/chttp2/transport/http2_transport.h",
    ],
    external_deps = [
        "absl/log",
        "absl/log:check",
        "absl/status",
        "absl/status:statusor",
    ],
    deps = [
        "1999",
        "arena",
        "call_spine",
        "channel_args",
        "grpc_promise_endpoint",
        "http2_settings",
        "loop",
        "map",
        "mpsc",
        "sync",
        ":match_promise",
        ":poll",
        ":slice",
        ":slice_buffer",
        ":try_seq",
        "//:chttp2_frame",
        "//:gpr_platform",
        "//:grpc_base",
        "//:grpc_trace",
        "//:hpack_encoder",
        "//:hpack_parser",
        "//:promise",
        "//:ref_counted_ptr",
    ],
)

grpc_cc_library(
    name = "grpc_transport_chttp2_alpn",
    srcs = [
        "ext/transport/chttp2/alpn/alpn.cc",
    ],
    hdrs = [
        "ext/transport/chttp2/alpn/alpn.h",
    ],
    external_deps = ["absl/log:check"],
    deps = [
        "useful",
        "//:gpr",
    ],
)

grpc_cc_library(
    name = "grpc_transport_chttp2_client_connector",
    srcs = [
        "ext/transport/chttp2/client/chttp2_connector.cc",
    ],
    hdrs = [
        "ext/transport/chttp2/client/chttp2_connector.h",
    ],
    external_deps = [
        "absl/base:core_headers",
        "absl/log",
        "absl/log:check",
        "absl/status",
        "absl/status:statusor",
        "absl/strings:str_format",
    ],
    deps = [
        "channel_args",
        "channel_args_endpoint_config",
        "channel_args_preconditioning",
        "channel_stack_type",
        "closure",
        "error",
        "error_utils",
        "grpc_insecure_credentials",
        "handshaker_registry",
        "resolved_address",
        "status_helper",
        "subchannel_connector",
        "sync",
        "tcp_connect_handshaker",
        "time",
        "unique_type_name",
        "//:channel",
        "//:channel_arg_names",
        "//:channel_create",
        "//:channelz",
        "//:config",
        "//:debug_location",
        "//:exec_ctx",
        "//:gpr",
        "//:grpc_base",
        "//:grpc_client_channel",
        "//:grpc_public_hdrs",
        "//:grpc_resolver",
        "//:grpc_security_base",
        "//:grpc_trace",
        "//:grpc_transport_chttp2",
        "//:handshaker",
        "//:iomgr",
        "//:orphanable",
        "//:ref_counted_ptr",
        "//:sockaddr_utils",
    ],
)

grpc_cc_library(
    name = "grpc_transport_chttp2_server",
    srcs = [
        "ext/transport/chttp2/server/chttp2_server.cc",
    ],
    hdrs = [
        "ext/transport/chttp2/server/chttp2_server.h",
    ],
    external_deps = [
        "absl/base:core_headers",
        "absl/log",
        "absl/log:check",
        "absl/status",
        "absl/status:statusor",
        "absl/strings",
        "absl/strings:str_format",
    ],
    deps = [
        "channel_args",
        "channel_args_endpoint_config",
        "closure",
        "connection_quota",
        "error",
        "error_utils",
        "event_engine_common",
        "event_engine_extensions",
        "event_engine_query_extensions",
        "event_engine_tcp_socket_utils",
        "event_engine_utils",
        "grpc_insecure_credentials",
        "handshaker_registry",
        "iomgr_fwd",
        "match",
        "memory_quota",
        "pollset_set",
        "resolved_address",
        "resource_quota",
        "status_helper",
        "sync",
        "time",
        "unique_type_name",
        "//:channel_arg_names",
        "//:channelz",
        "//:chttp2_legacy_frame",
        "//:config",
        "//:debug_location",
        "//:exec_ctx",
        "//:gpr",
        "//:grpc_base",
        "//:grpc_security_base",
        "//:grpc_trace",
        "//:grpc_transport_chttp2",
        "//:handshaker",
        "//:iomgr",
        "//:orphanable",
        "//:ref_counted_ptr",
        "//:server",
        "//:sockaddr_utils",
        "//:uri",
    ],
)

grpc_cc_library(
    name = "grpc_transport_inproc",
    srcs = [
        "ext/transport/inproc/inproc_transport.cc",
        "ext/transport/inproc/legacy_inproc_transport.cc",
    ],
    hdrs = [
        "ext/transport/inproc/inproc_transport.h",
        "ext/transport/inproc/legacy_inproc_transport.h",
    ],
    external_deps = [
        "absl/log",
        "absl/log:check",
        "absl/status",
        "absl/status:statusor",
        "absl/strings",
    ],
    deps = [
        "arena",
        "channel_args",
        "channel_args_preconditioning",
        "channel_stack_type",
        "closure",
        "connectivity_state",
        "error",
        "event_engine_context",
        "experiments",
        "iomgr_fwd",
        "metadata",
        "metadata_batch",
        "resource_quota",
        "slice",
        "slice_buffer",
        "status_helper",
        "time",
        "try_seq",
        "//:channel",
        "//:channel_arg_names",
        "//:channel_create",
        "//:channelz",
        "//:config",
        "//:debug_location",
        "//:exec_ctx",
        "//:gpr",
        "//:grpc_base",
        "//:grpc_public_hdrs",
        "//:grpc_trace",
        "//:iomgr",
        "//:promise",
        "//:ref_counted_ptr",
        "//:server",
    ],
)

grpc_internal_proto_library(
    name = "chaotic_good_frame_proto",
    srcs = ["ext/transport/chaotic_good/chaotic_good_frame.proto"],
    has_services = False,
)

grpc_cc_proto_library(
    name = "chaotic_good_frame_cc_proto",
    deps = ["chaotic_good_frame_proto"],
)

grpc_cc_library(
    name = "chaotic_good_frame",
    srcs = [
        "ext/transport/chaotic_good/frame.cc",
    ],
    hdrs = [
        "ext/transport/chaotic_good/frame.h",
    ],
    external_deps = [
        "absl/log:check",
        "absl/random:bit_gen_ref",
        "absl/status",
        "absl/status:statusor",
    ],
    deps = [
        "arena",
        "bitset",
        "chaotic_good_frame_cc_proto",
        "chaotic_good_frame_header",
        "context",
        "match",
        "message",
        "metadata",
        "no_destruct",
        "slice",
        "slice_buffer",
        "status_helper",
        "//:gpr_platform",
        "//:grpc_base",
    ],
)

grpc_cc_library(
    name = "chaotic_good_frame_header",
    srcs = [
        "ext/transport/chaotic_good/frame_header.cc",
    ],
    hdrs = [
        "ext/transport/chaotic_good/frame_header.h",
    ],
    external_deps = [
        "absl/status",
        "absl/status:statusor",
        "absl/strings",
    ],
    deps = [
        "bitset",
        "//:gpr_platform",
    ],
)

grpc_cc_library(
    name = "chaotic_good_config",
    hdrs = [
        "ext/transport/chaotic_good/config.h",
    ],
    external_deps = ["absl/container:flat_hash_set"],
    deps = [
        "channel_args",
        "chaotic_good_frame_cc_proto",
        "chaotic_good_message_chunker",
        "chaotic_good_pending_connection",
        "chaotic_good_transport",
        "event_engine_extensions",
    ],
)

grpc_cc_library(
    name = "chaotic_good_message_chunker",
    hdrs = [
        "ext/transport/chaotic_good/message_chunker.h",
    ],
    deps = [
        "chaotic_good_frame",
        "if",
        "loop",
        "map",
        "seq",
    ],
)

grpc_cc_library(
    name = "chaotic_good_message_reassembly",
    hdrs = [
        "ext/transport/chaotic_good/message_reassembly.h",
    ],
    external_deps = ["absl/log"],
    deps = [
        "call_spine",
        "chaotic_good_frame",
    ],
)

grpc_cc_library(
    name = "chaotic_good_control_endpoint",
    srcs = [
        "ext/transport/chaotic_good/control_endpoint.cc",
    ],
    hdrs = [
        "ext/transport/chaotic_good/control_endpoint.h",
    ],
    external_deps = ["absl/cleanup"],
    deps = [
        "1999",
        "event_engine_context",
        "event_engine_tcp_socket_utils",
        "grpc_promise_endpoint",
        "loop",
        "sync",
        "try_seq",
    ],
)

grpc_cc_library(
    name = "chaotic_good_pending_connection",
    hdrs = [
        "ext/transport/chaotic_good/pending_connection.h",
    ],
    external_deps = ["absl/status:statusor"],
    deps = [
        "dual_ref_counted",
        "grpc_promise_endpoint",
        "//:promise",
    ],
)

grpc_cc_library(
    name = "chaotic_good_data_endpoints",
    srcs = [
        "ext/transport/chaotic_good/data_endpoints.cc",
    ],
    hdrs = [
        "ext/transport/chaotic_good/data_endpoints.h",
    ],
    external_deps = [
        "absl/cleanup",
        "absl/strings",
    ],
    deps = [
        "1999",
        "chaotic_good_pending_connection",
        "event_engine_context",
        "event_engine_extensions",
        "event_engine_query_extensions",
        "event_engine_tcp_socket_utils",
        "grpc_promise_endpoint",
        "loop",
        "seq",
        "slice_buffer",
        "try_seq",
        "//:promise",
    ],
)

grpc_cc_library(
    name = "chaotic_good_transport",
    hdrs = [
        "ext/transport/chaotic_good/chaotic_good_transport.h",
    ],
    external_deps = ["absl/strings"],
    deps = [
        "call_spine",
        "chaotic_good_control_endpoint",
        "chaotic_good_data_endpoints",
        "chaotic_good_frame",
        "chaotic_good_frame_header",
        "event_engine_context",
        "event_engine_tcp_socket_utils",
        "grpc_promise_endpoint",
        "loop",
        "match_promise",
        "mpsc",
        "seq",
        "try_join",
        "try_seq",
        "//:gpr_platform",
        "//:grpc_trace",
    ],
)

grpc_cc_library(
    name = "chaotic_good_client_transport",
    srcs = [
        "ext/transport/chaotic_good/client_transport.cc",
    ],
    hdrs = [
        "ext/transport/chaotic_good/client_transport.h",
    ],
    external_deps = [
        "absl/base:core_headers",
        "absl/container:flat_hash_map",
        "absl/log",
        "absl/log:check",
        "absl/random",
        "absl/random:bit_gen_ref",
        "absl/status",
        "absl/status:statusor",
    ],
    deps = [
        "activity",
        "arena",
        "chaotic_good_config",
        "chaotic_good_frame",
        "chaotic_good_frame_header",
        "chaotic_good_message_reassembly",
        "chaotic_good_pending_connection",
        "chaotic_good_transport",
        "context",
        "event_engine_context",
        "event_engine_query_extensions",
        "for_each",
        "grpc_promise_endpoint",
        "if",
        "inter_activity_pipe",
        "loop",
        "map",
        "memory_quota",
        "metadata_batch",
        "mpsc",
        "pipe",
        "poll",
        "resource_quota",
        "slice",
        "slice_buffer",
        "switch",
        "sync",
        "try_join",
        "try_seq",
        "//:exec_ctx",
        "//:gpr_platform",
        "//:grpc_base",
        "//:ref_counted_ptr",
    ],
)

grpc_cc_library(
    name = "chaotic_good_server_transport",
    srcs = [
        "ext/transport/chaotic_good/server_transport.cc",
    ],
    hdrs = [
        "ext/transport/chaotic_good/server_transport.h",
    ],
    external_deps = [
        "absl/base:core_headers",
        "absl/cleanup",
        "absl/container:flat_hash_map",
        "absl/functional:any_invocable",
        "absl/log",
        "absl/log:check",
        "absl/random",
        "absl/random:bit_gen_ref",
        "absl/status",
        "absl/status:statusor",
    ],
    deps = [
        "1999",
        "activity",
        "arena",
        "chaotic_good_config",
        "chaotic_good_frame",
        "chaotic_good_frame_header",
        "chaotic_good_message_reassembly",
        "chaotic_good_pending_connection",
        "chaotic_good_transport",
        "context",
        "default_event_engine",
        "event_engine_context",
        "event_engine_wakeup_scheduler",
        "for_each",
        "grpc_promise_endpoint",
        "if",
        "inter_activity_latch",
        "inter_activity_pipe",
        "loop",
        "memory_quota",
        "metadata_batch",
        "mpsc",
        "pipe",
        "poll",
        "resource_quota",
        "seq",
        "slice",
        "slice_buffer",
        "switch",
        "sync",
        "try_join",
        "try_seq",
        "//:exec_ctx",
        "//:gpr_platform",
        "//:grpc_base",
        "//:ref_counted_ptr",
    ],
)

grpc_cc_library(
    name = "chaotic_good_server",
    srcs = [
        "ext/transport/chaotic_good/server/chaotic_good_server.cc",
    ],
    hdrs = [
        "ext/transport/chaotic_good/server/chaotic_good_server.h",
    ],
    external_deps = [
        "absl/container:flat_hash_map",
        "absl/log",
        "absl/log:check",
        "absl/random",
        "absl/random:bit_gen_ref",
        "absl/status",
        "absl/status:statusor",
    ],
    deps = [
        "activity",
        "arena",
        "channel_args",
        "channel_args_endpoint_config",
        "chaotic_good_config",
        "chaotic_good_frame",
        "chaotic_good_frame_header",
        "chaotic_good_legacy_server",
        "chaotic_good_pending_connection",
        "chaotic_good_server_transport",
        "closure",
        "context",
        "error",
        "error_utils",
        "event_engine_common",
        "event_engine_context",
        "event_engine_extensions",
        "event_engine_query_extensions",
        "event_engine_tcp_socket_utils",
        "event_engine_utils",
        "event_engine_wakeup_scheduler",
        "grpc_promise_endpoint",
        "if",
        "inter_activity_latch",
        "iomgr_fwd",
        "join",
        "latch",
        "memory_quota",
        "metadata",
        "metadata_batch",
        "race",
        "resource_quota",
        "sleep",
        "slice",
        "slice_buffer",
        "status_helper",
        "sync",
        "time",
        "try_seq",
        "//:channelz",
        "//:gpr_platform",
        "//:grpc_base",
        "//:handshaker",
        "//:iomgr",
        "//:orphanable",
        "//:ref_counted_ptr",
        "//:server",
    ],
)

grpc_cc_library(
    name = "chaotic_good_connector",
    srcs = [
        "ext/transport/chaotic_good/client/chaotic_good_connector.cc",
    ],
    hdrs = [
        "ext/transport/chaotic_good/client/chaotic_good_connector.h",
    ],
    external_deps = [
        "absl/log",
        "absl/log:check",
        "absl/random",
        "absl/random:bit_gen_ref",
        "absl/status",
        "absl/status:statusor",
    ],
    deps = [
        "activity",
        "all_ok",
        "arena",
        "channel_args",
        "channel_args_endpoint_config",
        "chaotic_good_client_transport",
        "chaotic_good_config",
        "chaotic_good_frame",
        "chaotic_good_frame_cc_proto",
        "chaotic_good_frame_header",
        "chaotic_good_legacy_connector",
        "closure",
        "context",
        "error",
        "error_utils",
        "event_engine_context",
        "event_engine_extensions",
        "event_engine_query_extensions",
        "event_engine_tcp_socket_utils",
        "event_engine_wakeup_scheduler",
        "grpc_promise_endpoint",
        "inter_activity_latch",
        "latch",
        "memory_quota",
        "no_destruct",
        "notification",
        "race",
        "resource_quota",
        "sleep",
        "slice",
        "slice_buffer",
        "subchannel_connector",
        "sync",
        "time",
        "try_seq",
        "wait_for_callback",
        "//:channel",
        "//:channel_create",
        "//:config",
        "//:debug_location",
        "//:exec_ctx",
        "//:gpr_platform",
        "//:grpc_base",
        "//:grpc_client_channel",
        "//:handshaker",
        "//:iomgr",
        "//:ref_counted_ptr",
    ],
)

grpc_cc_library(
    name = "chaotic_good_legacy_frame",
    srcs = [
        "ext/transport/chaotic_good_legacy/frame.cc",
    ],
    hdrs = [
        "ext/transport/chaotic_good_legacy/frame.h",
    ],
    external_deps = [
        "absl/log:check",
        "absl/random:bit_gen_ref",
        "absl/status",
        "absl/status:statusor",
    ],
    deps = [
        "arena",
        "bitset",
        "chaotic_good_frame_cc_proto",
        "chaotic_good_legacy_frame_header",
        "context",
        "match",
        "message",
        "metadata",
        "no_destruct",
        "slice",
        "slice_buffer",
        "status_helper",
        "//:gpr_platform",
        "//:grpc_base",
    ],
)

grpc_cc_library(
    name = "chaotic_good_legacy_frame_header",
    srcs = [
        "ext/transport/chaotic_good_legacy/frame_header.cc",
    ],
    hdrs = [
        "ext/transport/chaotic_good_legacy/frame_header.h",
    ],
    external_deps = [
        "absl/status",
        "absl/status:statusor",
        "absl/strings",
    ],
    deps = [
        "bitset",
        "//:gpr_platform",
    ],
)

grpc_cc_library(
    name = "chaotic_good_legacy_config",
    hdrs = [
        "ext/transport/chaotic_good_legacy/config.h",
    ],
    external_deps = ["absl/container:flat_hash_set"],
    deps = [
        "channel_args",
        "chaotic_good_frame_cc_proto",
        "chaotic_good_legacy_message_chunker",
        "chaotic_good_legacy_pending_connection",
        "chaotic_good_legacy_transport",
        "event_engine_extensions",
    ],
)

grpc_cc_library(
    name = "chaotic_good_legacy_message_chunker",
    hdrs = [
        "ext/transport/chaotic_good_legacy/message_chunker.h",
    ],
    deps = [
        "chaotic_good_legacy_frame",
        "if",
        "loop",
        "map",
        "seq",
    ],
)

grpc_cc_library(
    name = "chaotic_good_legacy_message_reassembly",
    hdrs = [
        "ext/transport/chaotic_good_legacy/message_reassembly.h",
    ],
    external_deps = ["absl/log"],
    deps = [
        "call_spine",
        "chaotic_good_legacy_frame",
    ],
)

grpc_cc_library(
    name = "chaotic_good_legacy_control_endpoint",
    srcs = [
        "ext/transport/chaotic_good_legacy/control_endpoint.cc",
    ],
    hdrs = [
        "ext/transport/chaotic_good_legacy/control_endpoint.h",
    ],
    external_deps = ["absl/cleanup"],
    deps = [
        "1999",
        "event_engine_context",
        "event_engine_tcp_socket_utils",
        "grpc_promise_endpoint",
        "loop",
        "sync",
        "try_seq",
    ],
)

grpc_cc_library(
    name = "chaotic_good_legacy_pending_connection",
    hdrs = [
        "ext/transport/chaotic_good_legacy/pending_connection.h",
    ],
    external_deps = ["absl/status:statusor"],
    deps = [
        "dual_ref_counted",
        "grpc_promise_endpoint",
        "//:promise",
    ],
)

grpc_cc_library(
    name = "chaotic_good_legacy_data_endpoints",
    srcs = [
        "ext/transport/chaotic_good_legacy/data_endpoints.cc",
    ],
    hdrs = [
        "ext/transport/chaotic_good_legacy/data_endpoints.h",
    ],
    external_deps = [
        "absl/cleanup",
        "absl/strings",
    ],
    deps = [
        "1999",
        "chaotic_good_legacy_pending_connection",
        "event_engine_context",
        "event_engine_extensions",
        "event_engine_query_extensions",
        "event_engine_tcp_socket_utils",
        "grpc_promise_endpoint",
        "loop",
        "seq",
        "slice_buffer",
        "try_seq",
        "//:promise",
    ],
)

grpc_cc_library(
    name = "chaotic_good_legacy_transport",
    hdrs = [
        "ext/transport/chaotic_good_legacy/chaotic_good_transport.h",
    ],
    external_deps = ["absl/strings"],
    deps = [
        "call_spine",
        "chaotic_good_legacy_control_endpoint",
        "chaotic_good_legacy_data_endpoints",
        "chaotic_good_legacy_frame",
        "chaotic_good_legacy_frame_header",
        "event_engine_context",
        "event_engine_tcp_socket_utils",
        "grpc_promise_endpoint",
        "loop",
        "match_promise",
        "mpsc",
        "seq",
        "try_join",
        "try_seq",
        "//:gpr_platform",
        "//:grpc_trace",
    ],
)

grpc_cc_library(
    name = "chaotic_good_legacy_client_transport",
    srcs = [
        "ext/transport/chaotic_good_legacy/client_transport.cc",
    ],
    hdrs = [
        "ext/transport/chaotic_good_legacy/client_transport.h",
    ],
    external_deps = [
        "absl/base:core_headers",
        "absl/container:flat_hash_map",
        "absl/log",
        "absl/log:check",
        "absl/random",
        "absl/random:bit_gen_ref",
        "absl/status",
        "absl/status:statusor",
    ],
    deps = [
        "activity",
        "arena",
        "chaotic_good_legacy_config",
        "chaotic_good_legacy_frame",
        "chaotic_good_legacy_frame_header",
        "chaotic_good_legacy_message_reassembly",
        "chaotic_good_legacy_pending_connection",
        "chaotic_good_legacy_transport",
        "context",
        "event_engine_context",
        "event_engine_query_extensions",
        "for_each",
        "grpc_promise_endpoint",
        "if",
        "inter_activity_pipe",
        "loop",
        "map",
        "memory_quota",
        "metadata_batch",
        "mpsc",
        "pipe",
        "poll",
        "resource_quota",
        "slice",
        "slice_buffer",
        "switch",
        "sync",
        "try_join",
        "try_seq",
        "//:exec_ctx",
        "//:gpr_platform",
        "//:grpc_base",
        "//:ref_counted_ptr",
    ],
)

grpc_cc_library(
    name = "chaotic_good_legacy_server_transport",
    srcs = [
        "ext/transport/chaotic_good_legacy/server_transport.cc",
    ],
    hdrs = [
        "ext/transport/chaotic_good_legacy/server_transport.h",
    ],
    external_deps = [
        "absl/base:core_headers",
        "absl/cleanup",
        "absl/container:flat_hash_map",
        "absl/functional:any_invocable",
        "absl/log",
        "absl/log:check",
        "absl/random",
        "absl/random:bit_gen_ref",
        "absl/status",
        "absl/status:statusor",
    ],
    deps = [
        "1999",
        "activity",
        "arena",
        "chaotic_good_legacy_config",
        "chaotic_good_legacy_frame",
        "chaotic_good_legacy_frame_header",
        "chaotic_good_legacy_message_reassembly",
        "chaotic_good_legacy_pending_connection",
        "chaotic_good_legacy_transport",
        "context",
        "default_event_engine",
        "event_engine_context",
        "event_engine_wakeup_scheduler",
        "for_each",
        "grpc_promise_endpoint",
        "if",
        "inter_activity_latch",
        "inter_activity_pipe",
        "loop",
        "memory_quota",
        "metadata_batch",
        "mpsc",
        "pipe",
        "poll",
        "resource_quota",
        "seq",
        "slice",
        "slice_buffer",
        "switch",
        "sync",
        "try_join",
        "try_seq",
        "//:exec_ctx",
        "//:gpr_platform",
        "//:grpc_base",
        "//:ref_counted_ptr",
    ],
)

grpc_cc_library(
    name = "chaotic_good_legacy_server",
    srcs = [
        "ext/transport/chaotic_good_legacy/server/chaotic_good_server.cc",
    ],
    hdrs = [
        "ext/transport/chaotic_good_legacy/server/chaotic_good_server.h",
    ],
    external_deps = [
        "absl/container:flat_hash_map",
        "absl/log",
        "absl/log:check",
        "absl/random",
        "absl/random:bit_gen_ref",
        "absl/status",
        "absl/status:statusor",
    ],
    deps = [
        "activity",
        "arena",
        "channel_args",
        "channel_args_endpoint_config",
        "chaotic_good_legacy_config",
        "chaotic_good_legacy_frame",
        "chaotic_good_legacy_frame_header",
        "chaotic_good_legacy_pending_connection",
        "chaotic_good_legacy_server_transport",
        "closure",
        "context",
        "error",
        "error_utils",
        "event_engine_common",
        "event_engine_context",
        "event_engine_extensions",
        "event_engine_query_extensions",
        "event_engine_tcp_socket_utils",
        "event_engine_utils",
        "event_engine_wakeup_scheduler",
        "grpc_promise_endpoint",
        "if",
        "inter_activity_latch",
        "iomgr_fwd",
        "join",
        "latch",
        "memory_quota",
        "metadata",
        "metadata_batch",
        "race",
        "resource_quota",
        "sleep",
        "slice",
        "slice_buffer",
        "status_helper",
        "sync",
        "time",
        "try_seq",
        "//:channelz",
        "//:gpr_platform",
        "//:grpc_base",
        "//:handshaker",
        "//:iomgr",
        "//:orphanable",
        "//:ref_counted_ptr",
        "//:server",
    ],
)

grpc_cc_library(
    name = "chaotic_good_legacy_connector",
    srcs = [
        "ext/transport/chaotic_good_legacy/client/chaotic_good_connector.cc",
    ],
    hdrs = [
        "ext/transport/chaotic_good_legacy/client/chaotic_good_connector.h",
    ],
    external_deps = [
        "absl/log",
        "absl/log:check",
        "absl/random",
        "absl/random:bit_gen_ref",
        "absl/status",
        "absl/status:statusor",
    ],
    deps = [
        "activity",
        "all_ok",
        "arena",
        "channel_args",
        "channel_args_endpoint_config",
        "chaotic_good_frame_cc_proto",
        "chaotic_good_legacy_client_transport",
        "chaotic_good_legacy_config",
        "chaotic_good_legacy_frame",
        "chaotic_good_legacy_frame_header",
        "closure",
        "context",
        "error",
        "error_utils",
        "event_engine_context",
        "event_engine_extensions",
        "event_engine_query_extensions",
        "event_engine_tcp_socket_utils",
        "event_engine_wakeup_scheduler",
        "grpc_promise_endpoint",
        "inter_activity_latch",
        "latch",
        "memory_quota",
        "no_destruct",
        "notification",
        "race",
        "resource_quota",
        "sleep",
        "slice",
        "slice_buffer",
        "subchannel_connector",
        "sync",
        "time",
        "try_seq",
        "wait_for_callback",
        "//:channel",
        "//:channel_create",
        "//:config",
        "//:debug_location",
        "//:exec_ctx",
        "//:gpr_platform",
        "//:grpc_base",
        "//:grpc_client_channel",
        "//:handshaker",
        "//:iomgr",
        "//:ref_counted_ptr",
    ],
)

grpc_cc_library(
    name = "gcp_metadata_query",
    srcs = [
        "util/gcp_metadata_query.cc",
    ],
    hdrs = [
        "util/gcp_metadata_query.h",
    ],
    external_deps = [
        "absl/functional:any_invocable",
        "absl/log",
        "absl/log:check",
        "absl/status",
        "absl/status:statusor",
        "absl/strings",
        "absl/strings:str_format",
    ],
    deps = [
        "closure",
        "error",
        "status_helper",
        "time",
        "//:gpr_platform",
        "//:grpc_base",
        "//:grpc_core_credentials_header",
        "//:grpc_security_base",
        "//:grpc_trace",
        "//:httpcli",
        "//:iomgr",
        "//:orphanable",
        "//:ref_counted_ptr",
        "//:uri",
    ],
)

grpc_cc_library(
    name = "check_class_size",
    hdrs = [
        "core/util/check_class_size.h",
    ],
)

grpc_cc_library(
    name = "logging_sink",
    hdrs = [
        "ext/filters/logging/logging_sink.h",
    ],
    external_deps = [
        "absl/numeric:int128",
        "absl/strings",
    ],
    visibility = [
        "//src/cpp/ext/gcp:__subpackages__",
        "//test:__subpackages__",
    ],
    deps = [
        "time",
        "//:gpr_platform",
    ],
)

grpc_cc_library(
    name = "logging_filter",
    srcs = [
        "ext/filters/logging/logging_filter.cc",
    ],
    hdrs = [
        "ext/filters/logging/logging_filter.h",
    ],
    external_deps = [
        "absl/log",
        "absl/numeric:int128",
        "absl/random",
        "absl/random:distributions",
        "absl/status:statusor",
        "absl/strings",
    ],
    deps = [
        "arena",
        "arena_promise",
        "cancel_callback",
        "channel_args",
        "channel_fwd",
        "channel_stack_type",
        "context",
        "latent_see",
        "logging_sink",
        "map",
        "metadata_batch",
        "pipe",
        "slice",
        "slice_buffer",
        "time",
        "//:call_tracer",
        "//:channel_arg_names",
        "//:config",
        "//:gpr",
        "//:gpr_platform",
        "//:grpc_base",
        "//:grpc_client_channel",
        "//:grpc_public_hdrs",
        "//:grpc_resolver",
        "//:uri",
    ],
)

grpc_cc_library(
    name = "grpc_promise_endpoint",
    srcs = [
        "lib/transport/promise_endpoint.cc",
    ],
    external_deps = [
        "absl/base:core_headers",
        "absl/log",
        "absl/log:check",
        "absl/status",
        "absl/status:statusor",
    ],
    public_hdrs = [
        "lib/transport/promise_endpoint.h",
    ],
    deps = [
        "activity",
        "cancel_callback",
        "event_engine_common",
        "event_engine_extensions",
        "event_engine_query_extensions",
        "if",
        "map",
        "poll",
        "slice",
        "slice_buffer",
        "sync",
        "//:event_engine_base_hdrs",
        "//:exec_ctx",
        "//:gpr",
    ],
)

grpc_cc_library(
    name = "call_final_info",
    srcs = [
        "lib/transport/call_final_info.cc",
    ],
    hdrs = [
        "lib/transport/call_final_info.h",
    ],
    deps = [
        "//:gpr",
        "//:grpc_public_hdrs",
    ],
)

grpc_cc_library(
    name = "call_finalization",
    hdrs = [
        "lib/channel/call_finalization.h",
    ],
    visibility = ["@grpc:alt_grpc_base_legacy"],
    deps = [
        "arena",
        "call_final_info",
        "context",
        "//:gpr_platform",
    ],
)

grpc_cc_library(
    name = "call_state",
    srcs = [
        "lib/transport/call_state.cc",
    ],
    hdrs = [
        "lib/transport/call_state.h",
    ],
    deps = [
        "activity",
        "poll",
        "status_flag",
        "//:gpr",
        "//:grpc_trace",
    ],
)

grpc_cc_library(
    name = "call_filters",
    srcs = [
        "lib/transport/call_filters.cc",
    ],
    hdrs = [
        "lib/transport/call_filters.h",
    ],
    external_deps = [
        "absl/log",
        "absl/log:check",
    ],
    deps = [
        "call_final_info",
        "call_state",
        "dump_args",
        "for_each",
        "if",
        "latch",
        "map",
        "message",
        "metadata",
        "ref_counted",
        "seq",
        "status_flag",
        "try_seq",
        "//:gpr",
        "//:promise",
        "//:ref_counted_ptr",
    ],
)

grpc_cc_library(
    name = "filter_fusion",
    hdrs = [
        "call/filter_fusion.h",
    ],
    deps = [
        "call_filters",
        "call_final_info",
        "metadata",
        "type_list",
        "//:grpc_public_hdrs",
    ],
)

grpc_cc_library(
    name = "interception_chain",
    srcs = [
        "lib/transport/interception_chain.cc",
    ],
    hdrs = [
        "lib/transport/interception_chain.h",
    ],
    deps = [
        "call_destination",
        "call_filters",
        "call_spine",
        "match",
        "metadata",
        "ref_counted",
        "//:gpr_platform",
        "//:grpc_trace",
    ],
)

grpc_cc_library(
    name = "call_destination",
    hdrs = [
        "lib/transport/call_destination.h",
    ],
    deps = [
        "call_spine",
        "//:gpr_platform",
        "//:orphanable",
    ],
)

grpc_cc_library(
    name = "parsed_metadata",
    srcs = [
        "lib/transport/parsed_metadata.cc",
    ],
    hdrs = [
        "lib/transport/parsed_metadata.h",
    ],
    external_deps = [
        "absl/functional:function_ref",
        "absl/meta:type_traits",
        "absl/strings",
    ],
    deps = [
        "slice",
        "time",
        "//:gpr_platform",
    ],
)

grpc_cc_library(
    name = "metadata",
    srcs = [
        "lib/transport/metadata.cc",
    ],
    hdrs = [
        "lib/transport/metadata.h",
    ],
    deps = [
        "error_utils",
        "metadata_batch",
        "try_seq",
        "//:gpr_platform",
    ],
)

grpc_cc_library(
    name = "message",
    srcs = [
        "lib/transport/message.cc",
    ],
    hdrs = [
        "lib/transport/message.h",
    ],
    external_deps = ["absl/strings"],
    deps = [
        "arena",
        "slice_buffer",
        "//:gpr_platform",
        "//:grpc_public_hdrs",
    ],
)

grpc_cc_library(
    name = "call_spine",
    srcs = [
        "lib/transport/call_spine.cc",
    ],
    hdrs = [
        "lib/transport/call_spine.h",
    ],
    external_deps = [
        "absl/functional:any_invocable",
        "absl/log",
        "absl/log:check",
    ],
    deps = [
        "1999",
        "call_arena_allocator",
        "call_filters",
        "dual_ref_counted",
        "event_engine_context",
        "for_each",
        "if",
        "latch",
        "message",
        "metadata",
        "pipe",
        "prioritized_race",
        "promise_status",
        "status_flag",
        "try_seq",
        "//:gpr",
        "//:promise",
    ],
)

grpc_cc_library(
    name = "direct_channel",
    srcs = [
        "client_channel/direct_channel.cc",
    ],
    hdrs = [
        "client_channel/direct_channel.h",
    ],
    deps = [
        "channel_stack_type",
        "event_engine_context",
        "interception_chain",
        "//:channel",
        "//:config",
        "//:grpc_base",
        "//:orphanable",
    ],
)

grpc_cc_library(
    name = "metadata_batch",
    srcs = [
        "lib/transport/metadata_batch.cc",
    ],
    hdrs = [
        "lib/transport/custom_metadata.h",
        "lib/transport/metadata_batch.h",
        "lib/transport/simple_slice_based_metadata.h",
    ],
    external_deps = [
        "absl/base:no_destructor",
        "absl/container:flat_hash_set",
        "absl/container:inlined_vector",
        "absl/functional:function_ref",
        "absl/log",
        "absl/log:check",
        "absl/meta:type_traits",
        "absl/strings",
        "absl/strings:str_format",
    ],
    deps = [
        "chunked_vector",
        "compression",
        "experiments",
        "if_list",
        "metadata_compression_traits",
        "packed_table",
        "parsed_metadata",
        "poll",
        "slice",
        "time",
        "timeout_encoding",
        "type_list",
        "//:gpr",
        "//:grpc_public_hdrs",
    ],
)

grpc_cc_library(
    name = "timeout_encoding",
    srcs = [
        "lib/transport/timeout_encoding.cc",
    ],
    hdrs = [
        "lib/transport/timeout_encoding.h",
    ],
    external_deps = [
        "absl/base:core_headers",
        "absl/log:check",
    ],
    deps = [
        "slice",
        "time",
        "//:gpr",
    ],
)

grpc_cc_library(
    name = "call_arena_allocator",
    srcs = [
        "lib/transport/call_arena_allocator.cc",
    ],
    hdrs = [
        "lib/transport/call_arena_allocator.h",
    ],
    deps = [
        "arena",
        "memory_quota",
        "ref_counted",
        "//:gpr_platform",
    ],
)

grpc_cc_library(
    name = "compression",
    srcs = [
        "lib/compression/compression.cc",
        "lib/compression/compression_internal.cc",
    ],
    hdrs = [
        "lib/compression/compression_internal.h",
    ],
    external_deps = [
        "absl/container:inlined_vector",
        "absl/log:check",
        "absl/strings",
        "absl/strings:str_format",
    ],
    deps = [
        "bitset",
        "channel_args",
        "ref_counted_string",
        "slice",
        "useful",
        "//:gpr",
        "//:grpc_public_hdrs",
        "//:grpc_trace",
        "//:ref_counted_ptr",
    ],
)

grpc_cc_library(
    name = "metrics",
    srcs = [
        "telemetry/metrics.cc",
    ],
    hdrs = [
        "telemetry/metrics.h",
    ],
    external_deps = [
        "absl/functional:any_invocable",
        "absl/functional:function_ref",
        "absl/log:check",
        "absl/strings",
        "absl/types:span",
    ],
    deps = [
        "channel_args",
        "no_destruct",
        "slice",
        "sync",
        "time",
        "//:call_tracer",
        "//:gpr",
    ],
)

grpc_cc_library(
    name = "wait_for_single_owner",
    hdrs = ["util/wait_for_single_owner.h"],
    external_deps = ["absl/log"],
    deps = [
        "time",
        "//:gpr",
    ],
)

### UPB Targets

grpc_upb_proto_library(
    name = "envoy_admin_upb",
    deps = ["@envoy_api//envoy/admin/v3:pkg"],
)

grpc_upb_proto_library(
    name = "envoy_config_cluster_upb",
    deps = ["@envoy_api//envoy/config/cluster/v3:pkg"],
)

grpc_upb_proto_reflection_library(
    name = "envoy_config_cluster_upbdefs",
    deps = ["@envoy_api//envoy/config/cluster/v3:pkg"],
)

grpc_upb_proto_library(
    name = "envoy_config_core_upb",
    deps = ["@envoy_api//envoy/config/core/v3:pkg"],
)

grpc_upb_proto_reflection_library(
    name = "envoy_config_core_upbdefs",
    deps = ["@envoy_api//envoy/config/core/v3:pkg"],
)

grpc_upb_proto_library(
    name = "envoy_config_endpoint_upb",
    deps = ["@envoy_api//envoy/config/endpoint/v3:pkg"],
)

grpc_upb_proto_reflection_library(
    name = "envoy_config_endpoint_upbdefs",
    deps = ["@envoy_api//envoy/config/endpoint/v3:pkg"],
)

grpc_upb_proto_library(
    name = "envoy_config_listener_upb",
    deps = ["@envoy_api//envoy/config/listener/v3:pkg"],
)

grpc_upb_proto_reflection_library(
    name = "envoy_config_listener_upbdefs",
    deps = ["@envoy_api//envoy/config/listener/v3:pkg"],
)

grpc_upb_proto_library(
    name = "envoy_config_rbac_upb",
    deps = ["@envoy_api//envoy/config/rbac/v3:pkg"],
)

grpc_upb_proto_library(
    name = "envoy_config_route_upb",
    deps = ["@envoy_api//envoy/config/route/v3:pkg"],
)

grpc_upb_proto_reflection_library(
    name = "envoy_config_route_upbdefs",
    deps = ["@envoy_api//envoy/config/route/v3:pkg"],
)

grpc_upb_proto_library(
    name = "envoy_extensions_clusters_aggregate_upb",
    deps = ["@envoy_api//envoy/extensions/clusters/aggregate/v3:pkg"],
)

grpc_upb_proto_reflection_library(
    name = "envoy_extensions_clusters_aggregate_upbdefs",
    deps = ["@envoy_api//envoy/extensions/clusters/aggregate/v3:pkg"],
)

grpc_upb_proto_library(
    name = "envoy_extensions_filters_common_fault_upb",
    deps = ["@envoy_api//envoy/extensions/filters/common/fault/v3:pkg"],
)

grpc_upb_proto_library(
    name = "envoy_extensions_filters_http_fault_upb",
    deps = ["@envoy_api//envoy/extensions/filters/http/fault/v3:pkg"],
)

grpc_upb_proto_reflection_library(
    name = "envoy_extensions_filters_http_fault_upbdefs",
    deps = ["@envoy_api//envoy/extensions/filters/http/fault/v3:pkg"],
)

grpc_upb_proto_library(
    name = "envoy_extensions_filters_http_gcp_authn_upb",
    deps = ["@envoy_api//envoy/extensions/filters/http/gcp_authn/v3:pkg"],
)

grpc_upb_proto_reflection_library(
    name = "envoy_extensions_filters_http_gcp_authn_upbdefs",
    deps = ["@envoy_api//envoy/extensions/filters/http/gcp_authn/v3:pkg"],
)

grpc_upb_proto_library(
    name = "envoy_extensions_filters_http_rbac_upb",
    deps = ["@envoy_api//envoy/extensions/filters/http/rbac/v3:pkg"],
)

grpc_upb_proto_reflection_library(
    name = "envoy_extensions_filters_http_rbac_upbdefs",
    deps = ["@envoy_api//envoy/extensions/filters/http/rbac/v3:pkg"],
)

grpc_upb_proto_library(
    name = "envoy_extensions_filters_http_router_upb",
    deps = ["@envoy_api//envoy/extensions/filters/http/router/v3:pkg"],
)

grpc_upb_proto_reflection_library(
    name = "envoy_extensions_filters_http_router_upbdefs",
    deps = ["@envoy_api//envoy/extensions/filters/http/router/v3:pkg"],
)

grpc_upb_proto_library(
    name = "envoy_extensions_filters_http_stateful_session_upb",
    deps = ["@envoy_api//envoy/extensions/filters/http/stateful_session/v3:pkg"],
)

grpc_upb_proto_reflection_library(
    name = "envoy_extensions_filters_http_stateful_session_upbdefs",
    deps = ["@envoy_api//envoy/extensions/filters/http/stateful_session/v3:pkg"],
)

grpc_upb_proto_library(
    name = "envoy_extensions_http_stateful_session_cookie_upb",
    deps = ["@envoy_api//envoy/extensions/http/stateful_session/cookie/v3:pkg"],
)

grpc_upb_proto_reflection_library(
    name = "envoy_extensions_http_stateful_session_cookie_upbdefs",
    deps = ["@envoy_api//envoy/extensions/http/stateful_session/cookie/v3:pkg"],
)

grpc_upb_proto_library(
    name = "envoy_type_http_upb",
    deps = ["@envoy_api//envoy/type/http/v3:pkg"],
)

grpc_upb_proto_library(
    name = "envoy_extensions_load_balancing_policies_client_side_weighted_round_robin_upb",
    deps = [
        "@envoy_api//envoy/extensions/load_balancing_policies/client_side_weighted_round_robin/v3:pkg",
    ],
)

grpc_upb_proto_library(
    name = "envoy_extensions_load_balancing_policies_ring_hash_upb",
    deps = ["@envoy_api//envoy/extensions/load_balancing_policies/ring_hash/v3:pkg"],
)

grpc_upb_proto_library(
    name = "envoy_extensions_load_balancing_policies_wrr_locality_upb",
    deps = ["@envoy_api//envoy/extensions/load_balancing_policies/wrr_locality/v3:pkg"],
)

grpc_upb_proto_library(
    name = "envoy_extensions_load_balancing_policies_pick_first_upb",
    deps = ["@envoy_api//envoy/extensions/load_balancing_policies/pick_first/v3:pkg"],
)

grpc_upb_proto_library(
    name = "envoy_extensions_filters_network_http_connection_manager_upb",
    deps = [
        "@envoy_api//envoy/extensions/filters/network/http_connection_manager/v3:pkg",
    ],
)

grpc_upb_proto_reflection_library(
    name = "envoy_extensions_filters_network_http_connection_manager_upbdefs",
    deps = [
        "@envoy_api//envoy/extensions/filters/network/http_connection_manager/v3:pkg",
    ],
)

grpc_upb_proto_library(
    name = "envoy_extensions_transport_sockets_tls_upb",
    deps = ["@envoy_api//envoy/extensions/transport_sockets/tls/v3:pkg"],
)

grpc_upb_proto_reflection_library(
    name = "envoy_extensions_transport_sockets_tls_upbdefs",
    deps = ["@envoy_api//envoy/extensions/transport_sockets/tls/v3:pkg"],
)

grpc_upb_proto_library(
    name = "envoy_extensions_transport_sockets_http_11_proxy_upb",
    deps = ["@envoy_api//envoy/extensions/transport_sockets/http_11_proxy/v3:pkg"],
)

grpc_upb_proto_reflection_library(
    name = "envoy_extensions_transport_sockets_http_11_proxy_upbdefs",
    deps = ["@envoy_api//envoy/extensions/transport_sockets/http_11_proxy/v3:pkg"],
)

grpc_upb_proto_library(
    name = "envoy_extensions_upstreams_http_upb",
    deps = ["@envoy_api//envoy/extensions/upstreams/http/v3:pkg"],
)

grpc_upb_proto_reflection_library(
    name = "envoy_extensions_upstreams_http_upbdefs",
    deps = ["@envoy_api//envoy/extensions/upstreams/http/v3:pkg"],
)

grpc_upb_proto_library(
    name = "envoy_service_discovery_upb",
    deps = ["@envoy_api//envoy/service/discovery/v3:pkg"],
)

grpc_upb_proto_reflection_library(
    name = "envoy_service_discovery_upbdefs",
    deps = ["@envoy_api//envoy/service/discovery/v3:pkg"],
)

grpc_upb_proto_library(
    name = "envoy_service_load_stats_upb",
    deps = ["@envoy_api//envoy/service/load_stats/v3:pkg"],
)

grpc_upb_proto_reflection_library(
    name = "envoy_service_load_stats_upbdefs",
    deps = ["@envoy_api//envoy/service/load_stats/v3:pkg"],
)

grpc_upb_proto_library(
    name = "envoy_service_status_upb",
    deps = ["@envoy_api//envoy/service/status/v3:pkg"],
)

grpc_upb_proto_reflection_library(
    name = "envoy_service_status_upbdefs",
    deps = ["@envoy_api//envoy/service/status/v3:pkg"],
)

grpc_upb_proto_library(
    name = "envoy_type_matcher_upb",
    deps = ["@envoy_api//envoy/type/matcher/v3:pkg"],
)

grpc_upb_proto_library(
    name = "envoy_type_upb",
    deps = ["@envoy_api//envoy/type/v3:pkg"],
)

grpc_upb_proto_library(
    name = "xds_type_upb",
    deps = ["@com_github_cncf_xds//xds/type/v3:pkg"],
)

grpc_upb_proto_reflection_library(
    name = "xds_type_upbdefs",
    deps = ["@com_github_cncf_xds//xds/type/v3:pkg"],
)

grpc_upb_proto_library(
    name = "xds_orca_upb",
    deps = ["@com_github_cncf_xds//xds/data/orca/v3:pkg"],
)

grpc_upb_proto_library(
    name = "xds_orca_service_upb",
    deps = ["@com_github_cncf_xds//xds/service/orca/v3:pkg"],
)

grpc_upb_proto_library(
    name = "grpc_health_upb",
    deps = ["//src/proto/grpc/health/v1:health_proto"],
)

grpc_upb_proto_library(
    name = "google_rpc_status_upb",
    deps = ["@com_google_googleapis//google/rpc:status_proto"],
)

grpc_upb_proto_reflection_library(
    name = "google_rpc_status_upbdefs",
    deps = ["@com_google_googleapis//google/rpc:status_proto"],
)

grpc_upb_proto_library(
    name = "google_type_expr_upb",
    deps = ["@com_google_googleapis//google/type:expr_proto"],
)

grpc_upb_proto_library(
    name = "grpc_lb_upb",
    deps = ["//src/proto/grpc/lb/v1:load_balancer_proto"],
)

grpc_upb_proto_library(
    name = "alts_upb",
    deps = ["//src/proto/grpc/gcp:alts_handshaker_proto"],
)

grpc_upb_proto_library(
    name = "rls_upb",
    deps = ["//src/proto/grpc/lookup/v1:rls_proto"],
)

grpc_upb_proto_library(
    name = "rls_config_upb",
    deps = ["//src/proto/grpc/lookup/v1:rls_config_proto"],
)

grpc_upb_proto_reflection_library(
    name = "rls_config_upbdefs",
    deps = ["//src/proto/grpc/lookup/v1:rls_config_proto"],
)

WELL_KNOWN_PROTO_TARGETS = [
    "any",
    "duration",
    "empty",
    "struct",
    "timestamp",
    "wrappers",
]

[
    grpc_upb_proto_library(
        name = "protobuf_" + target + "_upb",
        deps = ["@com_google_protobuf//:" + target + "_proto"],
    )
    for target in WELL_KNOWN_PROTO_TARGETS
]

[
    grpc_upb_proto_reflection_library(
        name = "protobuf_" + target + "_upbdefs",
        deps = ["@com_google_protobuf//:" + target + "_proto"],
    )
    for target in WELL_KNOWN_PROTO_TARGETS
]

grpc_generate_one_off_internal_targets()<|MERGE_RESOLUTION|>--- conflicted
+++ resolved
@@ -7567,15 +7567,12 @@
         "absl/status:statusor",
     ],
     deps = [
-<<<<<<< HEAD
-        "check_class_size",
-=======
         "1999",
         "arena",
         "call_destination",
         "call_spine",
         "channel_args",
->>>>>>> e71ebd03
+        "check_class_size",
         "grpc_promise_endpoint",
         "http2_settings",
         "loop",
