--- conflicted
+++ resolved
@@ -4250,7 +4250,6 @@
 )
 
 grpc_cc_library(
-<<<<<<< HEAD
     name = "grpc_lb_policy_weighted_round_robin",
     srcs = [
         "ext/filters/client_channel/lb_policy/weighted_round_robin/weighted_round_robin.cc",
@@ -4287,8 +4286,6 @@
 )
 
 grpc_cc_library(
-=======
->>>>>>> f3419430
     name = "grpc_outlier_detection_header",
     hdrs = [
         "ext/filters/client_channel/lb_policy/outlier_detection/outlier_detection.h",
