# Copyright 2022 gRPC authors.
#
# Licensed under the Apache License, Version 2.0 (the "License");
# you may not use this file except in compliance with the License.
# You may obtain a copy of the License at
#
#     http://www.apache.org/licenses/LICENSE-2.0
#
# Unless required by applicable law or agreed to in writing, software
# distributed under the License is distributed on an "AS IS" BASIS,
# WITHOUT WARRANTIES OR CONDITIONS OF ANY KIND, either express or implied.
# See the License for the specific language governing permissions and
# limitations under the License.

load(
    "//bazel:grpc_build_system.bzl",
    "grpc_cc_library",
    "grpc_generate_one_off_internal_targets",
    "grpc_upb_proto_library",
    "grpc_upb_proto_reflection_library",
)

licenses(["reciprocal"])

package(
    default_visibility = ["//:__subpackages__"],
    features = [
        "layering_check",
    ],
)

# This is needed as a transitionary mechanism to build the src/core targets in
# the top-level BUILD file that have not yet been moved here. Should go away
# once the transition is complete.
exports_files(
    glob(["**"]),
    visibility = ["//:__subpackages__"],
)

grpc_cc_library(
    name = "channel_fwd",
    hdrs = [
        "lib/channel/channel_fwd.h",
    ],
    language = "c++",
)

grpc_cc_library(
    name = "slice_cast",
    hdrs = [
        "//:include/grpc/event_engine/internal/slice_cast.h",
    ],
)

grpc_cc_library(
    name = "event_engine_common",
    srcs = [
        "lib/event_engine/event_engine.cc",
        "lib/event_engine/resolved_address.cc",
        "lib/event_engine/slice.cc",
        "lib/event_engine/slice_buffer.cc",
    ],
    hdrs = [
        "lib/event_engine/handle_containers.h",
        "lib/event_engine/resolved_address_internal.h",
        "//:include/grpc/event_engine/slice.h",
        "//:include/grpc/event_engine/slice_buffer.h",
    ],
    external_deps = [
        "absl/container:flat_hash_set",
        "absl/hash",
        "absl/strings",
        "absl/utility",
    ],
    deps = [
        "resolved_address",
        "slice",
        "slice_buffer",
        "slice_cast",
        "slice_refcount",
        "//:event_engine_base_hdrs",
        "//:gpr",
        "//:gpr_platform",
    ],
)

grpc_cc_library(
    name = "transport_fwd",
    hdrs = [
        "lib/transport/transport_fwd.h",
    ],
    language = "c++",
)

grpc_cc_library(
    name = "atomic_utils",
    language = "c++",
    public_hdrs = ["lib/gprpp/atomic_utils.h"],
    deps = ["//:gpr"],
)

grpc_cc_library(
    name = "metadata_compression_traits",
    hdrs = [
        "lib/transport/metadata_compression_traits.h",
    ],
    deps = ["//:gpr_platform"],
)

grpc_cc_library(
    name = "experiments",
    srcs = [
        "lib/experiments/config.cc",
        "lib/experiments/experiments.cc",
    ],
    hdrs = [
        "lib/experiments/config.h",
        "lib/experiments/experiments.h",
    ],
    defines = select({
        "//:grpc_experiments_are_final": ["GRPC_EXPERIMENTS_ARE_FINAL"],
        "//conditions:default": [],
    }),
    external_deps = [
        "absl/functional:any_invocable",
        "absl/strings",
    ],
    language = "c++",
    tags = ["nofixdeps"],
    visibility = ["@grpc:grpc_experiments"],
    deps = [
        "no_destruct",
        "//:config_vars",
        "//:gpr",
    ],
)

grpc_cc_library(
    name = "init_internally",
    srcs = ["lib/surface/init_internally.cc"],
    hdrs = ["lib/surface/init_internally.h"],
    deps = ["//:gpr_platform"],
)

grpc_cc_library(
    name = "useful",
    hdrs = ["lib/gpr/useful.h"],
    external_deps = [
        "absl/strings",
        "absl/types:variant",
    ],
    language = "c++",
    deps = ["//:gpr_platform"],
)

grpc_cc_library(
    name = "examine_stack",
    srcs = [
        "lib/gprpp/examine_stack.cc",
    ],
    hdrs = [
        "lib/gprpp/examine_stack.h",
    ],
    external_deps = ["absl/types:optional"],
    deps = ["//:gpr_platform"],
)

grpc_cc_library(
    name = "gpr_atm",
    srcs = [
        "lib/gpr/atm.cc",
    ],
    language = "c++",
    public_hdrs = [
        "//:include/grpc/support/atm.h",
        "//:include/grpc/support/atm_gcc_atomic.h",
        "//:include/grpc/support/atm_gcc_sync.h",
        "//:include/grpc/support/atm_windows.h",
        "//:include/grpc/impl/codegen/atm.h",
        "//:include/grpc/impl/codegen/atm_gcc_atomic.h",
        "//:include/grpc/impl/codegen/atm_gcc_sync.h",
        "//:include/grpc/impl/codegen/atm_windows.h",
    ],
    deps = [
        "useful",
        "//:gpr_platform",
    ],
)

grpc_cc_library(
    name = "gpr_manual_constructor",
    srcs = [],
    hdrs = [
        "lib/gprpp/manual_constructor.h",
    ],
    language = "c++",
    deps = [
        "construct_destruct",
        "//:gpr_platform",
    ],
)

grpc_cc_library(
    name = "gpr_spinlock",
    srcs = [],
    hdrs = [
        "lib/gpr/spinlock.h",
    ],
    language = "c++",
    deps = [
        "gpr_atm",
        "//:gpr_platform",
    ],
)

grpc_cc_library(
    name = "gpr_log_internal",
    hdrs = [
        "lib/gpr/log_internal.h",
    ],
    language = "c++",
    deps = ["//:gpr_platform"],
)

grpc_cc_library(
    name = "env",
    srcs = [
        "lib/gprpp/linux/env.cc",
        "lib/gprpp/posix/env.cc",
        "lib/gprpp/windows/env.cc",
    ],
    hdrs = [
        "lib/gprpp/env.h",
    ],
    external_deps = ["absl/types:optional"],
    deps = [
        "tchar",
        "//:gpr_platform",
    ],
)

grpc_cc_library(
    name = "chunked_vector",
    hdrs = ["lib/gprpp/chunked_vector.h"],
    deps = [
        "arena",
        "gpr_manual_constructor",
        "//:gpr",
    ],
)

grpc_cc_library(
    name = "construct_destruct",
    language = "c++",
    public_hdrs = ["lib/gprpp/construct_destruct.h"],
    deps = ["//:gpr_platform"],
)

grpc_cc_library(
    name = "status_helper",
    srcs = [
        "lib/gprpp/status_helper.cc",
    ],
    hdrs = [
        "lib/gprpp/status_helper.h",
    ],
    external_deps = [
        "absl/status",
        "absl/strings",
        "absl/strings:cord",
        "absl/time",
        "absl/types:optional",
        "upb_lib",
    ],
    language = "c++",
    deps = [
        "percent_encoding",
        "slice",
        "//:debug_location",
        "//:google_rpc_status_upb",
        "//:gpr",
        "//:protobuf_any_upb",
    ],
)

grpc_cc_library(
    name = "unique_type_name",
    hdrs = ["lib/gprpp/unique_type_name.h"],
    external_deps = ["absl/strings"],
    language = "c++",
    deps = [
        "useful",
        "//:gpr_platform",
    ],
)

grpc_cc_library(
    name = "validation_errors",
    srcs = [
        "lib/gprpp/validation_errors.cc",
    ],
    hdrs = [
        "lib/gprpp/validation_errors.h",
    ],
    external_deps = [
        "absl/status",
        "absl/strings",
    ],
    language = "c++",
    deps = ["//:gpr_platform"],
)

grpc_cc_library(
    name = "overload",
    language = "c++",
    public_hdrs = ["lib/gprpp/overload.h"],
    deps = ["//:gpr_platform"],
)

grpc_cc_library(
    name = "match",
    external_deps = ["absl/types:variant"],
    language = "c++",
    public_hdrs = ["lib/gprpp/match.h"],
    deps = [
        "overload",
        "//:gpr_platform",
    ],
)

grpc_cc_library(
    name = "table",
    external_deps = [
        "absl/meta:type_traits",
        "absl/utility",
    ],
    language = "c++",
    public_hdrs = ["lib/gprpp/table.h"],
    deps = [
        "bitset",
        "//:gpr_platform",
    ],
)

grpc_cc_library(
    name = "packed_table",
    hdrs = ["lib/gprpp/packed_table.h"],
    language = "c++",
    deps = [
        "sorted_pack",
        "table",
        "//:gpr_platform",
    ],
)

grpc_cc_library(
    name = "bitset",
    language = "c++",
    public_hdrs = ["lib/gprpp/bitset.h"],
    deps = [
        "useful",
        "//:gpr_platform",
    ],
)

grpc_cc_library(
    name = "no_destruct",
    language = "c++",
    public_hdrs = ["lib/gprpp/no_destruct.h"],
    deps = [
        "construct_destruct",
        "//:gpr_platform",
    ],
)

grpc_cc_library(
    name = "tchar",
    srcs = [
        "lib/gprpp/tchar.cc",
    ],
    hdrs = [
        "lib/gprpp/tchar.h",
    ],
    deps = ["//:gpr_platform"],
)

grpc_cc_library(
    name = "poll",
    language = "c++",
    public_hdrs = [
        "lib/promise/poll.h",
    ],
    deps = [
        "construct_destruct",
        "//:gpr",
        "//:gpr_platform",
    ],
)

grpc_cc_library(
    name = "map_pipe",
    external_deps = ["absl/status"],
    language = "c++",
    public_hdrs = [
        "lib/promise/map_pipe.h",
    ],
    deps = [
        "for_each",
        "map",
        "pipe",
        "poll",
        "promise_factory",
        "promise_trace",
        "try_seq",
        "//:gpr",
        "//:gpr_platform",
        "//:grpc_trace",
    ],
)

grpc_cc_library(
    name = "1999",
    srcs = [
        "lib/promise/party.cc",
    ],
    hdrs = [
        "lib/promise/party.h",
    ],
    external_deps = [
        "absl/base:core_headers",
        "absl/strings",
        "absl/strings:str_format",
    ],
    language = "c++",
    deps = [
        "activity",
        "arena",
        "construct_destruct",
        "context",
        "promise_factory",
        "promise_trace",
        "ref_counted",
        "//:event_engine_base_hdrs",
        "//:exec_ctx",
        "//:gpr",
        "//:grpc_trace",
        "//:ref_counted_ptr",
    ],
)

grpc_cc_library(
    name = "context",
    language = "c++",
    public_hdrs = [
        "lib/promise/context.h",
    ],
    deps = ["//:gpr"],
)

grpc_cc_library(
    name = "map",
    language = "c++",
    public_hdrs = ["lib/promise/map.h"],
    deps = [
        "poll",
        "promise_like",
        "//:gpr_platform",
    ],
)

grpc_cc_library(
    name = "sleep",
    srcs = [
        "lib/promise/sleep.cc",
    ],
    hdrs = [
        "lib/promise/sleep.h",
    ],
    external_deps = ["absl/status"],
    deps = [
        "activity",
        "context",
        "default_event_engine",
        "poll",
        "time",
        "//:event_engine_base_hdrs",
        "//:exec_ctx",
        "//:gpr",
    ],
)

grpc_cc_library(
    name = "wait_for_callback",
    hdrs = [
        "lib/promise/wait_for_callback.h",
    ],
    external_deps = ["absl/base:core_headers"],
    deps = [
        "activity",
        "poll",
        "//:gpr",
    ],
)

grpc_cc_library(
    name = "arena_promise",
    external_deps = ["absl/meta:type_traits"],
    language = "c++",
    public_hdrs = [
        "lib/promise/arena_promise.h",
    ],
    deps = [
        "arena",
        "construct_destruct",
        "context",
        "poll",
        "//:gpr_platform",
    ],
)

grpc_cc_library(
    name = "promise_like",
    external_deps = ["absl/meta:type_traits"],
    language = "c++",
    public_hdrs = [
        "lib/promise/detail/promise_like.h",
    ],
    deps = [
        "poll",
        "//:gpr_platform",
    ],
)

grpc_cc_library(
    name = "cancel_callback",
    language = "c++",
    public_hdrs = [
        "lib/promise/cancel_callback.h",
    ],
    deps = [
        "promise_like",
        "//:gpr_platform",
    ],
)

grpc_cc_library(
    name = "promise_factory",
    external_deps = ["absl/meta:type_traits"],
    language = "c++",
    public_hdrs = [
        "lib/promise/detail/promise_factory.h",
    ],
    deps = [
        "promise_like",
        "//:gpr_platform",
    ],
)

grpc_cc_library(
    name = "if",
    external_deps = [
        "absl/status:statusor",
        "absl/types:variant",
    ],
    language = "c++",
    public_hdrs = ["lib/promise/if.h"],
    deps = [
        "construct_destruct",
        "poll",
        "promise_factory",
        "promise_like",
        "//:gpr_platform",
    ],
)

grpc_cc_library(
    name = "promise_status",
    external_deps = [
        "absl/status",
        "absl/status:statusor",
    ],
    language = "c++",
    public_hdrs = [
        "lib/promise/detail/status.h",
    ],
    deps = ["//:gpr_platform"],
)

grpc_cc_library(
    name = "race",
    language = "c++",
    public_hdrs = ["lib/promise/race.h"],
    deps = ["//:gpr_platform"],
)

grpc_cc_library(
    name = "prioritized_race",
    language = "c++",
    public_hdrs = ["lib/promise/prioritized_race.h"],
    deps = ["//:gpr_platform"],
)

grpc_cc_library(
    name = "loop",
    external_deps = [
        "absl/status",
        "absl/status:statusor",
        "absl/types:variant",
    ],
    language = "c++",
    public_hdrs = [
        "lib/promise/loop.h",
    ],
    deps = [
        "construct_destruct",
        "poll",
        "promise_factory",
        "//:gpr_platform",
    ],
)

grpc_cc_library(
    name = "join_state",
    language = "c++",
    public_hdrs = [
        "lib/promise/detail/join_state.h",
    ],
    deps = [
        "bitset",
        "construct_destruct",
        "poll",
        "promise_like",
        "//:gpr",
        "//:gpr_platform",
    ],
)

grpc_cc_library(
    name = "join",
    external_deps = ["absl/meta:type_traits"],
    language = "c++",
    public_hdrs = [
        "lib/promise/join.h",
    ],
    deps = [
        "join_state",
        "map",
        "//:gpr_platform",
    ],
)

grpc_cc_library(
    name = "try_join",
    external_deps = [
        "absl/meta:type_traits",
        "absl/status",
        "absl/status:statusor",
    ],
    language = "c++",
    public_hdrs = [
        "lib/promise/try_join.h",
    ],
    deps = [
        "join_state",
        "map",
        "poll",
        "//:gpr_platform",
    ],
)

grpc_cc_library(
    name = "switch",
    language = "c++",
    public_hdrs = [
        "lib/promise/detail/switch.h",
    ],
    deps = ["//:gpr_platform"],
)

grpc_cc_library(
    name = "basic_seq",
    language = "c++",
    public_hdrs = [
        "lib/promise/detail/basic_seq.h",
    ],
    deps = [
        "construct_destruct",
        "poll",
        "//:gpr_platform",
    ],
)

grpc_cc_library(
    name = "seq_state",
    external_deps = ["absl/base:core_headers"],
    language = "c++",
    public_hdrs = [
        "lib/promise/detail/seq_state.h",
    ],
    deps = [
        "construct_destruct",
        "poll",
        "promise_factory",
        "promise_like",
        "//:gpr",
    ],
)

grpc_cc_library(
    name = "seq",
    language = "c++",
    public_hdrs = [
        "lib/promise/seq.h",
    ],
    deps = [
        "basic_seq",
        "poll",
        "promise_like",
        "seq_state",
        "//:gpr_platform",
    ],
)

grpc_cc_library(
    name = "try_seq",
    external_deps = [
        "absl/meta:type_traits",
        "absl/status",
        "absl/status:statusor",
    ],
    language = "c++",
    public_hdrs = [
        "lib/promise/try_seq.h",
    ],
    deps = [
        "basic_seq",
        "poll",
        "promise_like",
        "promise_status",
        "seq_state",
        "//:gpr_platform",
    ],
)

grpc_cc_library(
    name = "activity",
    srcs = [
        "lib/promise/activity.cc",
    ],
    external_deps = [
        "absl/base:core_headers",
        "absl/status",
        "absl/strings",
        "absl/strings:str_format",
        "absl/types:optional",
    ],
    language = "c++",
    public_hdrs = [
        "lib/promise/activity.h",
    ],
    deps = [
        "atomic_utils",
        "construct_destruct",
        "context",
        "no_destruct",
        "poll",
        "promise_factory",
        "promise_status",
        "//:gpr",
        "//:orphanable",
    ],
)

grpc_cc_library(
    name = "exec_ctx_wakeup_scheduler",
    hdrs = [
        "lib/promise/exec_ctx_wakeup_scheduler.h",
    ],
    external_deps = ["absl/status"],
    language = "c++",
    deps = [
        "closure",
        "error",
        "//:debug_location",
        "//:exec_ctx",
        "//:gpr_platform",
    ],
)

grpc_cc_library(
    name = "event_engine_wakeup_scheduler",
    hdrs = [
        "lib/promise/event_engine_wakeup_scheduler.h",
    ],
    language = "c++",
    deps = [
        "//:event_engine_base_hdrs",
        "//:exec_ctx",
        "//:gpr_platform",
    ],
)

grpc_cc_library(
    name = "wait_set",
    external_deps = [
        "absl/container:flat_hash_set",
        "absl/hash",
    ],
    language = "c++",
    public_hdrs = [
        "lib/promise/wait_set.h",
    ],
    deps = [
        "activity",
        "poll",
        "//:gpr_platform",
    ],
)

grpc_cc_library(
    name = "latch",
    external_deps = ["absl/strings"],
    language = "c++",
    public_hdrs = [
        "lib/promise/latch.h",
    ],
    deps = [
        "activity",
        "poll",
        "promise_trace",
        "//:gpr",
        "//:grpc_trace",
    ],
)

grpc_cc_library(
    name = "interceptor_list",
    hdrs = [
        "lib/promise/interceptor_list.h",
    ],
    external_deps = [
        "absl/strings",
        "absl/strings:str_format",
        "absl/types:optional",
    ],
    deps = [
        "arena",
        "construct_destruct",
        "context",
        "poll",
        "promise_factory",
        "promise_trace",
        "//:debug_location",
        "//:gpr",
        "//:grpc_trace",
    ],
)

grpc_cc_library(
    name = "pipe",
    hdrs = [
        "lib/promise/pipe.h",
    ],
    external_deps = [
        "absl/strings",
        "absl/types:optional",
        "absl/types:variant",
    ],
    language = "c++",
    deps = [
        "activity",
        "arena",
        "context",
        "if",
        "interceptor_list",
        "map",
        "poll",
        "promise_trace",
        "seq",
        "//:debug_location",
        "//:gpr",
        "//:grpc_trace",
        "//:ref_counted_ptr",
    ],
)

grpc_cc_library(
    name = "promise_trace",
    srcs = [
        "lib/promise/trace.cc",
    ],
    hdrs = [
        "lib/promise/trace.h",
    ],
    language = "c++",
    deps = [
        "//:gpr_platform",
        "//:grpc_trace",
    ],
)

grpc_cc_library(
    name = "mpsc",
    hdrs = [
        "lib/promise/mpsc.h",
    ],
    external_deps = ["absl/base:core_headers"],
    language = "c++",
    deps = [
        "activity",
        "poll",
        "ref_counted",
        "wait_set",
        "//:gpr",
        "//:ref_counted_ptr",
    ],
)

grpc_cc_library(
    name = "for_each",
    external_deps = [
        "absl/status",
        "absl/strings",
    ],
    language = "c++",
    public_hdrs = ["lib/promise/for_each.h"],
    deps = [
        "activity",
        "construct_destruct",
        "poll",
        "promise_factory",
        "promise_trace",
        "//:gpr",
        "//:gpr_platform",
        "//:grpc_trace",
    ],
)

grpc_cc_library(
    name = "ref_counted",
    language = "c++",
    public_hdrs = ["lib/gprpp/ref_counted.h"],
    deps = [
        "atomic_utils",
        "//:debug_location",
        "//:gpr",
        "//:ref_counted_ptr",
    ],
)

grpc_cc_library(
    name = "dual_ref_counted",
    language = "c++",
    public_hdrs = ["lib/gprpp/dual_ref_counted.h"],
    deps = [
        "//:debug_location",
        "//:gpr",
        "//:orphanable",
        "//:ref_counted_ptr",
    ],
)

grpc_cc_library(
    name = "uuid_v4",
    srcs = ["lib/gprpp/uuid_v4.cc"],
    external_deps = ["absl/strings:str_format"],
    language = "c++",
    public_hdrs = ["lib/gprpp/uuid_v4.h"],
    deps = ["//:gpr"],
)

grpc_cc_library(
    name = "handshaker_factory",
    language = "c++",
    public_hdrs = [
        "lib/transport/handshaker_factory.h",
    ],
    deps = [
        "channel_args",
        "iomgr_fwd",
        "//:gpr_platform",
    ],
)

grpc_cc_library(
    name = "handshaker_registry",
    srcs = [
        "lib/transport/handshaker_registry.cc",
    ],
    language = "c++",
    public_hdrs = [
        "lib/transport/handshaker_registry.h",
    ],
    deps = [
        "channel_args",
        "handshaker_factory",
        "iomgr_fwd",
        "//:gpr_platform",
    ],
)

grpc_cc_library(
    name = "tcp_connect_handshaker",
    srcs = [
        "lib/transport/tcp_connect_handshaker.cc",
    ],
    external_deps = [
        "absl/base:core_headers",
        "absl/status",
        "absl/status:statusor",
        "absl/strings",
        "absl/types:optional",
    ],
    language = "c++",
    public_hdrs = [
        "lib/transport/tcp_connect_handshaker.h",
    ],
    deps = [
        "channel_args",
        "channel_args_endpoint_config",
        "closure",
        "error",
        "handshaker_factory",
        "handshaker_registry",
        "iomgr_fwd",
        "pollset_set",
        "resolved_address",
        "slice",
        "//:config",
        "//:debug_location",
        "//:exec_ctx",
        "//:gpr",
        "//:grpc_base",
        "//:handshaker",
        "//:parse_address",
        "//:ref_counted_ptr",
        "//:uri_parser",
    ],
)

grpc_cc_library(
    name = "channel_creds_registry",
    hdrs = [
        "lib/security/credentials/channel_creds_registry.h",
    ],
    external_deps = ["absl/strings"],
    language = "c++",
    deps = [
        "json",
        "json_args",
        "ref_counted",
        "validation_errors",
        "//:gpr_platform",
        "//:ref_counted_ptr",
    ],
)

grpc_cc_library(
    name = "event_engine_memory_allocator",
    srcs = [
        "lib/event_engine/memory_allocator.cc",
    ],
    hdrs = [
        "//:include/grpc/event_engine/internal/memory_allocator_impl.h",
        "//:include/grpc/event_engine/memory_allocator.h",
        "//:include/grpc/event_engine/memory_request.h",
    ],
    external_deps = ["absl/strings"],
    language = "c++",
    deps = [
        "slice",
        "slice_refcount",
        "//:gpr_platform",
    ],
)

grpc_cc_library(
    name = "event_engine_memory_allocator_factory",
    hdrs = [
        "lib/event_engine/memory_allocator_factory.h",
    ],
    external_deps = ["absl/strings"],
    language = "c++",
    deps = [
        "event_engine_memory_allocator",
        "memory_quota",
        "//:gpr_platform",
    ],
)

grpc_cc_library(
    name = "memory_quota",
    srcs = [
        "lib/resource_quota/memory_quota.cc",
    ],
    hdrs = [
        "lib/resource_quota/memory_quota.h",
    ],
    external_deps = [
        "absl/base:core_headers",
        "absl/container:flat_hash_set",
        "absl/status",
        "absl/strings",
        "absl/types:optional",
    ],
    deps = [
        "activity",
        "event_engine_memory_allocator",
        "exec_ctx_wakeup_scheduler",
        "experiments",
        "loop",
        "map",
        "periodic_update",
        "poll",
        "race",
        "resource_quota_trace",
        "seq",
        "time",
        "useful",
        "//:gpr",
        "//:grpc_trace",
        "//:orphanable",
        "//:ref_counted_ptr",
    ],
)

grpc_cc_library(
    name = "periodic_update",
    srcs = [
        "lib/resource_quota/periodic_update.cc",
    ],
    hdrs = [
        "lib/resource_quota/periodic_update.h",
    ],
    external_deps = ["absl/functional:function_ref"],
    deps = [
        "time",
        "useful",
        "//:gpr_platform",
    ],
)

grpc_cc_library(
    name = "arena",
    srcs = [
        "lib/resource_quota/arena.cc",
    ],
    hdrs = [
        "lib/resource_quota/arena.h",
    ],
    visibility = [
        "@grpc:alt_grpc_base_legacy",
    ],
    deps = [
        "construct_destruct",
        "context",
        "event_engine_memory_allocator",
        "memory_quota",
        "//:gpr",
    ],
)

grpc_cc_library(
    name = "thread_quota",
    srcs = [
        "lib/resource_quota/thread_quota.cc",
    ],
    hdrs = [
        "lib/resource_quota/thread_quota.h",
    ],
    external_deps = ["absl/base:core_headers"],
    deps = [
        "ref_counted",
        "//:gpr",
        "//:ref_counted_ptr",
    ],
)

grpc_cc_library(
    name = "resource_quota_trace",
    srcs = [
        "lib/resource_quota/trace.cc",
    ],
    hdrs = [
        "lib/resource_quota/trace.h",
    ],
    deps = [
        "//:gpr_platform",
        "//:grpc_trace",
    ],
)

grpc_cc_library(
    name = "resource_quota",
    srcs = [
        "lib/resource_quota/resource_quota.cc",
    ],
    hdrs = [
        "lib/resource_quota/resource_quota.h",
    ],
    external_deps = ["absl/strings"],
    visibility = [
        "@grpc:alt_grpc_base_legacy",
    ],
    deps = [
        "memory_quota",
        "ref_counted",
        "thread_quota",
        "useful",
        "//:channel_arg_names",
        "//:cpp_impl_of",
        "//:event_engine_base_hdrs",
        "//:gpr_platform",
        "//:ref_counted_ptr",
    ],
)

grpc_cc_library(
    name = "slice_refcount",
    srcs = [
        "lib/slice/slice_refcount.cc",
    ],
    hdrs = [
        "lib/slice/slice_refcount.h",
    ],
    public_hdrs = [
        "//:include/grpc/slice.h",
    ],
    deps = [
        "//:debug_location",
        "//:event_engine_base_hdrs",
        "//:gpr",
        "//:grpc_trace",
    ],
)

grpc_cc_library(
    name = "slice",
    srcs = [
        "lib/slice/slice.cc",
        "lib/slice/slice_string_helpers.cc",
    ],
    hdrs = [
        "lib/slice/slice.h",
        "lib/slice/slice_internal.h",
        "lib/slice/slice_string_helpers.h",
        "//:include/grpc/slice.h",
    ],
    external_deps = [
        "absl/hash",
        "absl/strings",
    ],
    visibility = ["@grpc:alt_grpc_base_legacy"],
    deps = [
        "slice_cast",
        "slice_refcount",
        "//:debug_location",
        "//:event_engine_base_hdrs",
        "//:gpr",
    ],
)

grpc_cc_library(
    name = "slice_buffer",
    srcs = [
        "lib/slice/slice_buffer.cc",
    ],
    hdrs = [
        "lib/slice/slice_buffer.h",
        "//:include/grpc/slice_buffer.h",
    ],
    deps = [
        "slice",
        "slice_refcount",
        "//:gpr",
    ],
)

grpc_cc_library(
    name = "error",
    srcs = [
        "lib/iomgr/error.cc",
    ],
    hdrs = [
        "lib/iomgr/error.h",
    ],
    external_deps = [
        "absl/status",
        "absl/strings:str_format",
    ],
    visibility = ["@grpc:alt_grpc_base_legacy"],
    deps = [
        "gpr_spinlock",
        "slice",
        "slice_refcount",
        "status_helper",
        "strerror",
        "useful",
        "//:gpr",
        "//:grpc_public_hdrs",
        "//:grpc_trace",
    ],
)

grpc_cc_library(
    name = "closure",
    srcs = [
        "lib/iomgr/closure.cc",
    ],
    hdrs = [
        "lib/iomgr/closure.h",
    ],
    external_deps = ["absl/strings:str_format"],
    visibility = ["@grpc:alt_grpc_base_legacy"],
    deps = [
        "error",
        "gpr_manual_constructor",
        "//:debug_location",
        "//:gpr",
    ],
)

grpc_cc_library(
    name = "time",
    srcs = [
        "lib/gprpp/time.cc",
    ],
    hdrs = [
        "lib/gprpp/time.h",
    ],
    external_deps = [
        "absl/strings:str_format",
        "absl/types:optional",
    ],
    deps = [
        "no_destruct",
        "useful",
        "//:event_engine_base_hdrs",
        "//:gpr",
    ],
)

grpc_cc_library(
    name = "iomgr_port",
    hdrs = [
        "lib/iomgr/port.h",
    ],
    deps = ["//:gpr_platform"],
)

grpc_cc_library(
    name = "iomgr_fwd",
    hdrs = [
        "lib/iomgr/iomgr_fwd.h",
    ],
    deps = ["//:gpr_platform"],
)

grpc_cc_library(
    name = "grpc_sockaddr",
    srcs = [
        "lib/iomgr/sockaddr_utils_posix.cc",
        "lib/iomgr/socket_utils_windows.cc",
    ],
    hdrs = [
        "lib/iomgr/sockaddr.h",
        "lib/iomgr/sockaddr_posix.h",
        "lib/iomgr/sockaddr_windows.h",
        "lib/iomgr/socket_utils.h",
    ],
    deps = [
        "iomgr_port",
        "//:gpr",
    ],
)

grpc_cc_library(
    name = "avl",
    hdrs = [
        "lib/avl/avl.h",
    ],
    deps = [
        "ref_counted",
        "useful",
        "//:gpr_platform",
        "//:ref_counted_ptr",
    ],
)

grpc_cc_library(
    name = "time_averaged_stats",
    srcs = ["lib/gprpp/time_averaged_stats.cc"],
    hdrs = [
        "lib/gprpp/time_averaged_stats.h",
    ],
    deps = ["//:gpr"],
)

grpc_cc_library(
    name = "forkable",
    srcs = [
        "lib/event_engine/forkable.cc",
    ],
    hdrs = [
        "lib/event_engine/forkable.h",
    ],
    external_deps = ["absl/base:core_headers"],
    deps = [
        "no_destruct",
        "//:config_vars",
        "//:gpr",
        "//:gpr_platform",
        "//:grpc_trace",
    ],
)

grpc_cc_library(
    name = "event_engine_poller",
    hdrs = [
        "lib/event_engine/poller.h",
    ],
    external_deps = ["absl/functional:function_ref"],
    deps = [
        "//:event_engine_base_hdrs",
        "//:gpr_platform",
    ],
)

grpc_cc_library(
    name = "event_engine_time_util",
    srcs = ["lib/event_engine/time_util.cc"],
    hdrs = ["lib/event_engine/time_util.h"],
    deps = [
        "//:event_engine_base_hdrs",
        "//:gpr_platform",
    ],
)

grpc_cc_library(
    name = "event_engine_work_queue",
    hdrs = [
        "lib/event_engine/work_queue/work_queue.h",
    ],
    external_deps = ["absl/functional:any_invocable"],
    deps = [
        "//:event_engine_base_hdrs",
        "//:gpr",
    ],
)

grpc_cc_library(
    name = "event_engine_basic_work_queue",
    srcs = [
        "lib/event_engine/work_queue/basic_work_queue.cc",
    ],
    hdrs = [
        "lib/event_engine/work_queue/basic_work_queue.h",
    ],
    external_deps = [
        "absl/base:core_headers",
        "absl/functional:any_invocable",
    ],
    deps = [
        "common_event_engine_closures",
        "event_engine_work_queue",
        "//:event_engine_base_hdrs",
        "//:gpr",
    ],
)

grpc_cc_library(
    name = "common_event_engine_closures",
    hdrs = ["lib/event_engine/common_closures.h"],
    external_deps = ["absl/functional:any_invocable"],
    deps = [
        "//:event_engine_base_hdrs",
        "//:gpr_platform",
    ],
)

grpc_cc_library(
    name = "posix_event_engine_timer",
    srcs = [
        "lib/event_engine/posix_engine/timer.cc",
        "lib/event_engine/posix_engine/timer_heap.cc",
    ],
    hdrs = [
        "lib/event_engine/posix_engine/timer.h",
        "lib/event_engine/posix_engine/timer_heap.h",
    ],
    external_deps = [
        "absl/base:core_headers",
        "absl/types:optional",
    ],
    deps = [
        "time",
        "time_averaged_stats",
        "useful",
        "//:event_engine_base_hdrs",
        "//:gpr",
    ],
)

grpc_cc_library(
    name = "event_engine_thread_local",
    srcs = ["lib/event_engine/thread_local.cc"],
    hdrs = ["lib/event_engine/thread_local.h"],
    deps = ["//:gpr_platform"],
)

grpc_cc_library(
    name = "event_engine_thread_count",
    srcs = [
        "lib/event_engine/thread_pool/thread_count.cc",
    ],
    hdrs = ["lib/event_engine/thread_pool/thread_count.h"],
    external_deps = [
        "absl/base:core_headers",
        "absl/time",
    ],
    deps = [
        "time",
        "useful",
        "//:gpr",
    ],
)

grpc_cc_library(
    name = "event_engine_thread_pool",
    srcs = [
        "lib/event_engine/thread_pool/original_thread_pool.cc",
        "lib/event_engine/thread_pool/thread_pool_factory.cc",
        "lib/event_engine/thread_pool/work_stealing_thread_pool.cc",
    ],
    hdrs = [
        "lib/event_engine/thread_pool/original_thread_pool.h",
        "lib/event_engine/thread_pool/thread_pool.h",
        "lib/event_engine/thread_pool/work_stealing_thread_pool.h",
    ],
    external_deps = [
        "absl/base:core_headers",
        "absl/container:flat_hash_set",
        "absl/functional:any_invocable",
        "absl/time",
    ],
    deps = [
        "common_event_engine_closures",
        "event_engine_basic_work_queue",
        "event_engine_thread_count",
        "event_engine_thread_local",
        "event_engine_trace",
        "event_engine_work_queue",
        "experiments",
        "forkable",
        "notification",
        "time",
        "useful",
        "//:backoff",
        "//:event_engine_base_hdrs",
        "//:gpr",
        "//:grpc_trace",
    ],
)

grpc_cc_library(
    name = "posix_event_engine_base_hdrs",
    srcs = [],
    hdrs = [
        "lib/event_engine/posix.h",
    ],
    external_deps = [
        "absl/functional:any_invocable",
        "absl/status",
        "absl/status:statusor",
    ],
    deps = [
        "//:event_engine_base_hdrs",
        "//:gpr",
    ],
)

grpc_cc_library(
    name = "posix_event_engine_timer_manager",
    srcs = ["lib/event_engine/posix_engine/timer_manager.cc"],
    hdrs = [
        "lib/event_engine/posix_engine/timer_manager.h",
    ],
    external_deps = [
        "absl/base:core_headers",
        "absl/time",
        "absl/types:optional",
    ],
    deps = [
        "event_engine_thread_pool",
        "forkable",
        "notification",
        "posix_event_engine_timer",
        "time",
        "//:event_engine_base_hdrs",
        "//:gpr",
        "//:grpc_trace",
    ],
)

grpc_cc_library(
    name = "posix_event_engine_event_poller",
    srcs = [],
    hdrs = [
        "lib/event_engine/posix_engine/event_poller.h",
    ],
    external_deps = [
        "absl/functional:any_invocable",
        "absl/status",
        "absl/strings",
    ],
    deps = [
        "event_engine_poller",
        "posix_event_engine_closure",
        "//:event_engine_base_hdrs",
        "//:gpr_platform",
    ],
)

grpc_cc_library(
    name = "posix_event_engine_closure",
    srcs = [],
    hdrs = [
        "lib/event_engine/posix_engine/posix_engine_closure.h",
    ],
    external_deps = [
        "absl/functional:any_invocable",
        "absl/status",
    ],
    deps = [
        "//:event_engine_base_hdrs",
        "//:gpr_platform",
    ],
)

grpc_cc_library(
    name = "posix_event_engine_lockfree_event",
    srcs = [
        "lib/event_engine/posix_engine/lockfree_event.cc",
    ],
    hdrs = [
        "lib/event_engine/posix_engine/lockfree_event.h",
    ],
    external_deps = ["absl/status"],
    deps = [
        "gpr_atm",
        "posix_event_engine_closure",
        "posix_event_engine_event_poller",
        "status_helper",
        "//:gpr",
    ],
)

grpc_cc_library(
    name = "posix_event_engine_wakeup_fd_posix",
    hdrs = [
        "lib/event_engine/posix_engine/wakeup_fd_posix.h",
    ],
    external_deps = ["absl/status"],
    deps = ["//:gpr_platform"],
)

grpc_cc_library(
    name = "posix_event_engine_wakeup_fd_posix_pipe",
    srcs = [
        "lib/event_engine/posix_engine/wakeup_fd_pipe.cc",
    ],
    hdrs = [
        "lib/event_engine/posix_engine/wakeup_fd_pipe.h",
    ],
    external_deps = [
        "absl/status",
        "absl/status:statusor",
        "absl/strings",
    ],
    deps = [
        "iomgr_port",
        "posix_event_engine_wakeup_fd_posix",
        "strerror",
        "//:gpr",
    ],
)

grpc_cc_library(
    name = "posix_event_engine_wakeup_fd_posix_eventfd",
    srcs = [
        "lib/event_engine/posix_engine/wakeup_fd_eventfd.cc",
    ],
    hdrs = [
        "lib/event_engine/posix_engine/wakeup_fd_eventfd.h",
    ],
    external_deps = [
        "absl/status",
        "absl/status:statusor",
        "absl/strings",
    ],
    deps = [
        "iomgr_port",
        "posix_event_engine_wakeup_fd_posix",
        "strerror",
        "//:gpr",
    ],
)

grpc_cc_library(
    name = "posix_event_engine_wakeup_fd_posix_default",
    srcs = [
        "lib/event_engine/posix_engine/wakeup_fd_posix_default.cc",
    ],
    hdrs = [
        "lib/event_engine/posix_engine/wakeup_fd_posix_default.h",
    ],
    external_deps = [
        "absl/status",
        "absl/status:statusor",
    ],
    deps = [
        "iomgr_port",
        "posix_event_engine_wakeup_fd_posix",
        "posix_event_engine_wakeup_fd_posix_eventfd",
        "posix_event_engine_wakeup_fd_posix_pipe",
        "//:gpr_platform",
    ],
)

grpc_cc_library(
    name = "posix_event_engine_poller_posix_epoll1",
    srcs = [
        "lib/event_engine/posix_engine/ev_epoll1_linux.cc",
    ],
    hdrs = [
        "lib/event_engine/posix_engine/ev_epoll1_linux.h",
    ],
    external_deps = [
        "absl/base:core_headers",
        "absl/container:inlined_vector",
        "absl/functional:function_ref",
        "absl/status",
        "absl/status:statusor",
        "absl/strings",
        "absl/strings:str_format",
    ],
    deps = [
        "event_engine_poller",
        "event_engine_time_util",
        "forkable",
        "iomgr_port",
        "posix_event_engine_closure",
        "posix_event_engine_event_poller",
        "posix_event_engine_internal_errqueue",
        "posix_event_engine_lockfree_event",
        "posix_event_engine_wakeup_fd_posix",
        "posix_event_engine_wakeup_fd_posix_default",
        "status_helper",
        "strerror",
        "//:event_engine_base_hdrs",
        "//:gpr",
        "//:grpc_public_hdrs",
    ],
)

grpc_cc_library(
    name = "posix_event_engine_poller_posix_poll",
    srcs = [
        "lib/event_engine/posix_engine/ev_poll_posix.cc",
    ],
    hdrs = [
        "lib/event_engine/posix_engine/ev_poll_posix.h",
    ],
    external_deps = [
        "absl/base:core_headers",
        "absl/container:inlined_vector",
        "absl/functional:any_invocable",
        "absl/functional:function_ref",
        "absl/status",
        "absl/status:statusor",
        "absl/strings",
        "absl/strings:str_format",
    ],
    deps = [
        "common_event_engine_closures",
        "event_engine_poller",
        "event_engine_time_util",
        "forkable",
        "iomgr_port",
        "posix_event_engine_closure",
        "posix_event_engine_event_poller",
        "posix_event_engine_wakeup_fd_posix",
        "posix_event_engine_wakeup_fd_posix_default",
        "status_helper",
        "strerror",
        "time",
        "//:event_engine_base_hdrs",
        "//:gpr",
        "//:grpc_public_hdrs",
    ],
)

grpc_cc_library(
    name = "posix_event_engine_poller_posix_default",
    srcs = [
        "lib/event_engine/posix_engine/event_poller_posix_default.cc",
    ],
    hdrs = [
        "lib/event_engine/posix_engine/event_poller_posix_default.h",
    ],
    external_deps = ["absl/strings"],
    deps = [
        "iomgr_port",
        "posix_event_engine_event_poller",
        "posix_event_engine_poller_posix_epoll1",
        "posix_event_engine_poller_posix_poll",
        "//:config_vars",
        "//:gpr",
    ],
)

grpc_cc_library(
    name = "posix_event_engine_internal_errqueue",
    srcs = [
        "lib/event_engine/posix_engine/internal_errqueue.cc",
    ],
    hdrs = [
        "lib/event_engine/posix_engine/internal_errqueue.h",
    ],
    deps = [
        "iomgr_port",
        "strerror",
        "//:gpr",
    ],
)

grpc_cc_library(
    name = "posix_event_engine_traced_buffer_list",
    srcs = [
        "lib/event_engine/posix_engine/traced_buffer_list.cc",
    ],
    hdrs = [
        "lib/event_engine/posix_engine/traced_buffer_list.h",
    ],
    external_deps = [
        "absl/functional:any_invocable",
        "absl/status",
        "absl/types:optional",
    ],
    deps = [
        "iomgr_port",
        "posix_event_engine_internal_errqueue",
        "//:gpr",
    ],
)

grpc_cc_library(
    name = "posix_event_engine_endpoint",
    srcs = [
        "lib/event_engine/posix_engine/posix_endpoint.cc",
    ],
    hdrs = [
        "lib/event_engine/posix_engine/posix_endpoint.h",
    ],
    external_deps = [
        "absl/base:core_headers",
        "absl/container:flat_hash_map",
        "absl/functional:any_invocable",
        "absl/hash",
        "absl/meta:type_traits",
        "absl/status",
        "absl/status:statusor",
        "absl/strings",
        "absl/types:optional",
    ],
    deps = [
        "event_engine_common",
        "event_engine_tcp_socket_utils",
        "experiments",
        "iomgr_port",
        "load_file",
        "memory_quota",
        "posix_event_engine_base_hdrs",
        "posix_event_engine_closure",
        "posix_event_engine_event_poller",
        "posix_event_engine_internal_errqueue",
        "posix_event_engine_tcp_socket_utils",
        "posix_event_engine_traced_buffer_list",
        "ref_counted",
        "resource_quota",
        "slice",
        "status_helper",
        "strerror",
        "time",
        "//:debug_location",
        "//:event_engine_base_hdrs",
        "//:exec_ctx",
        "//:gpr",
        "//:grpc_public_hdrs",
        "//:ref_counted_ptr",
    ],
)

grpc_cc_library(
    name = "event_engine_utils",
    srcs = ["lib/event_engine/utils.cc"],
    hdrs = ["lib/event_engine/utils.h"],
    external_deps = ["absl/strings"],
    deps = [
        "time",
        "//:event_engine_base_hdrs",
        "//:gpr_platform",
    ],
)

grpc_cc_library(
    name = "posix_event_engine_tcp_socket_utils",
    srcs = [
        "lib/event_engine/posix_engine/tcp_socket_utils.cc",
    ],
    hdrs = [
        "lib/event_engine/posix_engine/tcp_socket_utils.h",
    ],
    external_deps = [
        "absl/cleanup",
        "absl/status",
        "absl/status:statusor",
        "absl/strings",
        "absl/types:optional",
    ],
    deps = [
        "event_engine_tcp_socket_utils",
        "iomgr_port",
        "resource_quota",
        "socket_mutator",
        "status_helper",
        "strerror",
        "time",
        "useful",
        "//:channel_arg_names",
        "//:event_engine_base_hdrs",
        "//:gpr",
        "//:ref_counted_ptr",
    ],
)

grpc_cc_library(
    name = "posix_event_engine_listener_utils",
    srcs = [
        "lib/event_engine/posix_engine/posix_engine_listener_utils.cc",
    ],
    hdrs = [
        "lib/event_engine/posix_engine/posix_engine_listener_utils.h",
    ],
    external_deps = [
        "absl/cleanup",
        "absl/status",
        "absl/status:statusor",
        "absl/strings",
    ],
    deps = [
        "event_engine_tcp_socket_utils",
        "iomgr_port",
        "posix_event_engine_tcp_socket_utils",
        "socket_mutator",
        "status_helper",
        "//:event_engine_base_hdrs",
        "//:gpr",
    ],
)

grpc_cc_library(
    name = "posix_event_engine_listener",
    srcs = [
        "lib/event_engine/posix_engine/posix_engine_listener.cc",
    ],
    hdrs = [
        "lib/event_engine/posix_engine/posix_engine_listener.h",
    ],
    external_deps = [
        "absl/base:core_headers",
        "absl/functional:any_invocable",
        "absl/status",
        "absl/status:statusor",
        "absl/strings",
        "absl/types:optional",
    ],
    deps = [
        "event_engine_tcp_socket_utils",
        "iomgr_port",
        "posix_event_engine_base_hdrs",
        "posix_event_engine_closure",
        "posix_event_engine_endpoint",
        "posix_event_engine_event_poller",
        "posix_event_engine_listener_utils",
        "posix_event_engine_tcp_socket_utils",
        "socket_mutator",
        "status_helper",
        "time",
        "//:event_engine_base_hdrs",
        "//:exec_ctx",
        "//:gpr",
    ],
)

grpc_cc_library(
    name = "posix_event_engine",
    srcs = ["lib/event_engine/posix_engine/posix_engine.cc"],
    hdrs = ["lib/event_engine/posix_engine/posix_engine.h"],
    external_deps = [
        "absl/base:core_headers",
        "absl/cleanup",
        "absl/container:flat_hash_map",
        "absl/functional:any_invocable",
        "absl/hash",
        "absl/meta:type_traits",
        "absl/status",
        "absl/status:statusor",
        "absl/strings",
    ],
    deps = [
        "ares_resolver",
        "event_engine_common",
        "event_engine_poller",
        "event_engine_tcp_socket_utils",
        "event_engine_thread_pool",
        "event_engine_trace",
        "event_engine_utils",
        "init_internally",
        "iomgr_port",
        "posix_event_engine_base_hdrs",
        "posix_event_engine_closure",
        "posix_event_engine_endpoint",
        "posix_event_engine_event_poller",
        "posix_event_engine_listener",
        "posix_event_engine_poller_posix_default",
        "posix_event_engine_tcp_socket_utils",
        "posix_event_engine_timer",
        "posix_event_engine_timer_manager",
        "useful",
        "//:event_engine_base_hdrs",
        "//:gpr",
        "//:grpc_trace",
        "//:orphanable",
    ],
)

grpc_cc_library(
    name = "windows_event_engine",
    srcs = ["lib/event_engine/windows/windows_engine.cc"],
    hdrs = ["lib/event_engine/windows/windows_engine.h"],
    external_deps = [
        "absl/status",
        "absl/status:statusor",
        "absl/strings",
    ],
    deps = [
        "channel_args_endpoint_config",
        "common_event_engine_closures",
        "error",
        "event_engine_common",
        "event_engine_tcp_socket_utils",
        "event_engine_thread_pool",
        "event_engine_trace",
        "event_engine_utils",
        "init_internally",
        "posix_event_engine_timer_manager",
        "time",
        "windows_endpoint",
        "windows_event_engine_listener",
        "windows_iocp",
        "//:event_engine_base_hdrs",
        "//:gpr",
    ],
)

grpc_cc_library(
    name = "windows_iocp",
    srcs = [
        "lib/event_engine/windows/iocp.cc",
        "lib/event_engine/windows/win_socket.cc",
    ],
    hdrs = [
        "lib/event_engine/windows/iocp.h",
        "lib/event_engine/windows/win_socket.h",
    ],
    external_deps = [
        "absl/base:core_headers",
        "absl/functional:any_invocable",
        "absl/status",
        "absl/strings:str_format",
    ],
    deps = [
        "error",
        "event_engine_poller",
        "event_engine_tcp_socket_utils",
        "event_engine_thread_pool",
        "event_engine_time_util",
        "event_engine_trace",
        "//:debug_location",
        "//:event_engine_base_hdrs",
        "//:gpr",
        "//:gpr_platform",
    ],
)

grpc_cc_library(
    name = "windows_endpoint",
    srcs = [
        "lib/event_engine/windows/windows_endpoint.cc",
    ],
    hdrs = [
        "lib/event_engine/windows/windows_endpoint.h",
    ],
    external_deps = [
        "absl/cleanup",
        "absl/functional:any_invocable",
        "absl/status",
        "absl/strings:str_format",
    ],
    deps = [
        "error",
        "event_engine_tcp_socket_utils",
        "event_engine_thread_pool",
        "event_engine_trace",
        "status_helper",
        "windows_iocp",
        "//:debug_location",
        "//:event_engine_base_hdrs",
        "//:gpr",
        "//:gpr_platform",
    ],
)

grpc_cc_library(
    name = "windows_event_engine_listener",
    srcs = [
        "lib/event_engine/windows/windows_listener.cc",
    ],
    hdrs = [
        "lib/event_engine/windows/windows_listener.h",
    ],
    external_deps = [
        "absl/base:core_headers",
        "absl/status",
        "absl/status:statusor",
        "absl/strings:str_format",
    ],
    deps = [
        "common_event_engine_closures",
        "error",
        "event_engine_tcp_socket_utils",
        "event_engine_thread_pool",
        "event_engine_trace",
        "windows_endpoint",
        "windows_iocp",
        "//:event_engine_base_hdrs",
        "//:gpr",
        "//:gpr_platform",
    ],
)

grpc_cc_library(
    name = "cf_event_engine",
    srcs = [
        "lib/event_engine/cf_engine/cf_engine.cc",
        "lib/event_engine/cf_engine/cfstream_endpoint.cc",
        "lib/event_engine/cf_engine/dns_service_resolver.cc",
    ],
    hdrs = [
        "lib/event_engine/cf_engine/cf_engine.h",
        "lib/event_engine/cf_engine/cfstream_endpoint.h",
        "lib/event_engine/cf_engine/cftype_unique_ref.h",
        "lib/event_engine/cf_engine/dns_service_resolver.h",
    ],
    external_deps = [
        "absl/container:flat_hash_map",
        "absl/strings:str_format",
    ],
    deps = [
        "event_engine_common",
        "event_engine_tcp_socket_utils",
        "event_engine_thread_pool",
        "event_engine_trace",
        "event_engine_utils",
        "init_internally",
        "posix_event_engine_closure",
        "posix_event_engine_event_poller",
        "posix_event_engine_lockfree_event",
        "posix_event_engine_timer_manager",
        "ref_counted",
        "strerror",
        "//:event_engine_base_hdrs",
        "//:gpr",
        "//:parse_address",
        "//:ref_counted_ptr",
        "//:sockaddr_utils",
    ],
)

grpc_cc_library(
    name = "event_engine_tcp_socket_utils",
    srcs = [
        "lib/event_engine/tcp_socket_utils.cc",
    ],
    hdrs = [
        "lib/event_engine/tcp_socket_utils.h",
    ],
    external_deps = [
        "absl/status",
        "absl/status:statusor",
        "absl/strings",
        "absl/strings:str_format",
        "absl/types:optional",
    ],
    deps = [
        "iomgr_port",
        "resolved_address",
        "status_helper",
        "//:event_engine_base_hdrs",
        "//:gpr",
        "//:gpr_platform",
        "//:parse_address",
        "//:uri_parser",
    ],
)

grpc_cc_library(
    name = "event_engine_trace",
    srcs = [
        "lib/event_engine/trace.cc",
    ],
    hdrs = [
        "lib/event_engine/trace.h",
    ],
    deps = [
        "//:gpr",
        "//:gpr_platform",
        "//:grpc_trace",
    ],
)

grpc_cc_library(
    name = "event_engine_shim",
    srcs = [
        "lib/event_engine/shim.cc",
    ],
    hdrs = [
        "lib/event_engine/shim.h",
    ],
    deps = [
        "experiments",
        "iomgr_port",
        "//:gpr_platform",
    ],
)

# NOTE: this target gets replaced inside Google's build system to be one that
# integrates with other internal systems better. Please do not rename or fold
# this into other targets.
grpc_cc_library(
    name = "default_event_engine_factory",
    srcs = ["lib/event_engine/default_event_engine_factory.cc"],
    hdrs = ["lib/event_engine/default_event_engine_factory.h"],
    external_deps = ["absl/memory"],
    select_deps = [{
        "//:windows": ["windows_event_engine"],
        "//:windows_msvc": ["windows_event_engine"],
        "//:windows_other": ["windows_event_engine"],
        "//:mac": [
            "posix_event_engine",
            "cf_event_engine",
        ],
        "//:mac_x86_64": [
            "posix_event_engine",
            "cf_event_engine",
        ],
        "//:mac_arm64": [
            "posix_event_engine",
            "cf_event_engine",
        ],
        "//:ios": ["cf_event_engine"],
        "//:tvos": ["cf_event_engine"],
        "//:watchos": ["cf_event_engine"],
        "//conditions:default": ["posix_event_engine"],
    }],
    deps = [
        "//:event_engine_base_hdrs",
        "//:gpr_platform",
    ],
)

grpc_cc_library(
    name = "channel_args_endpoint_config",
    srcs = [
        "//src/core:lib/event_engine/channel_args_endpoint_config.cc",
    ],
    hdrs = [
        "//src/core:lib/event_engine/channel_args_endpoint_config.h",
    ],
    external_deps = [
        "absl/strings",
        "absl/types:optional",
    ],
    visibility = ["@grpc:alt_grpc_base_legacy"],
    deps = [
        "channel_args",
        "//:event_engine_base_hdrs",
        "//:gpr_platform",
    ],
)

grpc_cc_library(
    name = "thready_event_engine",
    srcs = ["lib/event_engine/thready_event_engine/thready_event_engine.cc"],
    hdrs = ["lib/event_engine/thready_event_engine/thready_event_engine.h"],
    external_deps = [
        "absl/functional:any_invocable",
        "absl/status",
        "absl/status:statusor",
        "absl/strings",
    ],
    deps = [
        "//:event_engine_base_hdrs",
        "//:gpr",
    ],
)

grpc_cc_library(
    name = "default_event_engine",
    srcs = [
        "lib/event_engine/default_event_engine.cc",
    ],
    hdrs = [
        "lib/event_engine/default_event_engine.h",
    ],
    external_deps = ["absl/functional:any_invocable"],
    deps = [
        "channel_args",
        "context",
        "default_event_engine_factory",
        "event_engine_trace",
        "no_destruct",
        "thready_event_engine",
        "//:config",
        "//:debug_location",
        "//:event_engine_base_hdrs",
        "//:gpr",
        "//:grpc_trace",
    ],
)

grpc_cc_library(
    name = "ares_resolver",
    srcs = [
        "lib/event_engine/ares_resolver.cc",
    ],
    hdrs = [
        "lib/event_engine/ares_resolver.h",
        "lib/event_engine/grpc_polled_fd.h",
        "lib/event_engine/posix_engine/grpc_polled_fd_posix.h",
    ],
    external_deps = [
        "absl/base:core_headers",
        "absl/container:flat_hash_map",
        "absl/functional:any_invocable",
        "absl/hash",
        "absl/status",
        "absl/status:statusor",
        "absl/strings",
        "absl/strings:str_format",
        "absl/types:optional",
        "absl/types:variant",
        "cares",
    ],
    deps = [
        "error",
        "event_engine_time_util",
        "grpc_sockaddr",
        "iomgr_port",
        "posix_event_engine_closure",
        "posix_event_engine_event_poller",
        "posix_event_engine_tcp_socket_utils",
        "resolved_address",
        "//:debug_location",
        "//:event_engine_base_hdrs",
        "//:gpr",
        "//:grpc_trace",
        "//:orphanable",
        "//:parse_address",
        "//:ref_counted_ptr",
        "//:sockaddr_utils",
    ],
)

grpc_cc_library(
    name = "channel_args_preconditioning",
    srcs = [
        "lib/channel/channel_args_preconditioning.cc",
    ],
    hdrs = [
        "lib/channel/channel_args_preconditioning.h",
    ],
    deps = [
        "channel_args",
        "//:event_engine_base_hdrs",
        "//:gpr_platform",
    ],
)

grpc_cc_library(
    name = "pid_controller",
    srcs = [
        "lib/transport/pid_controller.cc",
    ],
    hdrs = [
        "lib/transport/pid_controller.h",
    ],
    deps = [
        "useful",
        "//:gpr_platform",
    ],
)

grpc_cc_library(
    name = "bdp_estimator",
    srcs = [
        "lib/transport/bdp_estimator.cc",
    ],
    hdrs = ["lib/transport/bdp_estimator.h"],
    external_deps = ["absl/strings"],
    deps = [
        "time",
        "//:gpr",
        "//:grpc_trace",
    ],
)

grpc_cc_library(
    name = "percent_encoding",
    srcs = [
        "lib/slice/percent_encoding.cc",
    ],
    hdrs = [
        "lib/slice/percent_encoding.h",
    ],
    deps = [
        "bitset",
        "slice",
        "//:gpr",
    ],
)

grpc_cc_library(
    name = "socket_mutator",
    srcs = [
        "lib/iomgr/socket_mutator.cc",
    ],
    hdrs = [
        "lib/iomgr/socket_mutator.h",
    ],
    visibility = ["@grpc:alt_grpc_base_legacy"],
    deps = [
        "channel_args",
        "useful",
        "//:event_engine_base_hdrs",
        "//:gpr",
    ],
)

grpc_cc_library(
    name = "pollset_set",
    srcs = [
        "lib/iomgr/pollset_set.cc",
    ],
    hdrs = [
        "lib/iomgr/pollset_set.h",
    ],
    deps = [
        "iomgr_fwd",
        "//:gpr",
    ],
)

grpc_cc_library(
    name = "histogram_view",
    srcs = [
        "lib/debug/histogram_view.cc",
    ],
    hdrs = [
        "lib/debug/histogram_view.h",
    ],
    deps = ["//:gpr"],
)

grpc_cc_library(
    name = "stats_data",
    srcs = [
        "lib/debug/stats_data.cc",
    ],
    hdrs = [
        "lib/debug/stats_data.h",
    ],
    external_deps = ["absl/strings"],
    deps = [
        "histogram_view",
        "per_cpu",
        "//:gpr_platform",
    ],
)

grpc_cc_library(
    name = "per_cpu",
    srcs = [
        "lib/gprpp/per_cpu.cc",
    ],
    hdrs = [
        "lib/gprpp/per_cpu.h",
    ],
    deps = [
        "useful",
        "//:exec_ctx",
        "//:gpr",
    ],
)

grpc_cc_library(
    name = "event_log",
    srcs = [
        "lib/debug/event_log.cc",
    ],
    hdrs = [
        "lib/debug/event_log.h",
    ],
    external_deps = [
        "absl/base:core_headers",
        "absl/strings",
        "absl/types:span",
    ],
    deps = [
        "per_cpu",
        "//:gpr",
    ],
)

grpc_cc_library(
    name = "load_file",
    srcs = [
        "lib/gprpp/load_file.cc",
    ],
    hdrs = [
        "lib/gprpp/load_file.h",
    ],
    external_deps = [
        "absl/cleanup",
        "absl/status",
        "absl/status:statusor",
        "absl/strings",
    ],
    language = "c++",
    deps = [
        "slice",
        "//:gpr",
    ],
)

grpc_cc_library(
    name = "http2_errors",
    hdrs = [
        "lib/transport/http2_errors.h",
    ],
)

grpc_cc_library(
    name = "channel_stack_type",
    srcs = [
        "lib/surface/channel_stack_type.cc",
    ],
    hdrs = [
        "lib/surface/channel_stack_type.h",
    ],
    language = "c++",
    deps = ["//:gpr_platform"],
)

grpc_cc_library(
    name = "channel_init",
    srcs = [
        "lib/surface/channel_init.cc",
    ],
    hdrs = [
        "lib/surface/channel_init.h",
    ],
    language = "c++",
    deps = [
        "channel_stack_type",
        "//:channel_stack_builder",
        "//:gpr_platform",
    ],
)

grpc_cc_library(
    name = "single_set_ptr",
    hdrs = [
        "lib/gprpp/single_set_ptr.h",
    ],
    language = "c++",
    deps = ["//:gpr"],
)

grpc_cc_library(
    name = "grpc_service_config",
    hdrs = [
        "lib/service_config/service_config.h",
        "lib/service_config/service_config_call_data.h",
    ],
    external_deps = ["absl/strings"],
    language = "c++",
    deps = [
        "arena",
        "chunked_vector",
        "ref_counted",
        "service_config_parser",
        "slice_refcount",
        "unique_type_name",
        "useful",
        "//:gpr_platform",
        "//:legacy_context",
        "//:ref_counted_ptr",
    ],
)

grpc_cc_library(
    name = "service_config_parser",
    srcs = [
        "lib/service_config/service_config_parser.cc",
    ],
    hdrs = [
        "lib/service_config/service_config_parser.h",
    ],
    external_deps = ["absl/strings"],
    language = "c++",
    deps = [
        "channel_args",
        "json",
        "validation_errors",
        "//:gpr",
    ],
)

grpc_cc_library(
    name = "notification",
    hdrs = [
        "lib/gprpp/notification.h",
    ],
    external_deps = ["absl/time"],
    deps = ["//:gpr"],
)

grpc_cc_library(
    name = "channel_args",
    srcs = [
        "lib/channel/channel_args.cc",
    ],
    hdrs = [
        "lib/channel/channel_args.h",
    ],
    external_deps = [
        "absl/meta:type_traits",
        "absl/strings",
        "absl/strings:str_format",
        "absl/types:optional",
    ],
    language = "c++",
    visibility = [
        "@grpc:alt_grpc_base_legacy",
    ],
    deps = [
        "avl",
        "channel_stack_type",
        "dual_ref_counted",
        "ref_counted",
        "time",
        "useful",
        "//:channel_arg_names",
        "//:debug_location",
        "//:event_engine_base_hdrs",
        "//:gpr",
        "//:ref_counted_ptr",
    ],
)

grpc_cc_library(
    name = "resolved_address",
    hdrs = ["lib/iomgr/resolved_address.h"],
    language = "c++",
    deps = [
        "iomgr_port",
        "//:gpr_platform",
    ],
)

grpc_cc_library(
    name = "lb_policy",
    srcs = ["lib/load_balancing/lb_policy.cc"],
    hdrs = ["lib/load_balancing/lb_policy.h"],
    external_deps = [
        "absl/base:core_headers",
        "absl/status",
        "absl/status:statusor",
        "absl/strings",
        "absl/types:optional",
        "absl/types:variant",
    ],
    deps = [
        "channel_args",
        "closure",
        "dual_ref_counted",
        "error",
        "grpc_backend_metric_data",
        "iomgr_fwd",
        "pollset_set",
        "ref_counted",
        "subchannel_interface",
        "//:debug_location",
        "//:event_engine_base_hdrs",
        "//:exec_ctx",
        "//:gpr",
        "//:gpr_platform",
        "//:grpc_trace",
        "//:orphanable",
        "//:ref_counted_ptr",
        "//:server_address",
        "//:work_serializer",
    ],
)

grpc_cc_library(
    name = "lb_policy_factory",
    hdrs = ["lib/load_balancing/lb_policy_factory.h"],
    external_deps = [
        "absl/status:statusor",
        "absl/strings",
    ],
    deps = [
        "json",
        "lb_policy",
        "//:gpr_platform",
        "//:orphanable",
        "//:ref_counted_ptr",
    ],
)

grpc_cc_library(
    name = "lb_policy_registry",
    srcs = ["lib/load_balancing/lb_policy_registry.cc"],
    hdrs = ["lib/load_balancing/lb_policy_registry.h"],
    external_deps = [
        "absl/status",
        "absl/status:statusor",
        "absl/strings",
        "absl/strings:str_format",
    ],
    deps = [
        "json",
        "lb_policy",
        "lb_policy_factory",
        "//:gpr",
        "//:orphanable",
        "//:ref_counted_ptr",
    ],
)

grpc_cc_library(
    name = "subchannel_interface",
    hdrs = ["lib/load_balancing/subchannel_interface.h"],
    external_deps = ["absl/status"],
    deps = [
        "dual_ref_counted",
        "iomgr_fwd",
        "//:event_engine_base_hdrs",
        "//:gpr_platform",
        "//:ref_counted_ptr",
    ],
)

grpc_cc_library(
    name = "delegating_helper",
    hdrs = ["lib/load_balancing/delegating_helper.h"],
    external_deps = [
        "absl/status",
        "absl/strings",
    ],
    deps = [
        "channel_args",
        "lb_policy",
        "subchannel_interface",
        "//:debug_location",
        "//:event_engine_base_hdrs",
        "//:gpr_platform",
        "//:grpc_security_base",
        "//:ref_counted_ptr",
        "//:server_address",
    ],
)

grpc_cc_library(
    name = "proxy_mapper",
    hdrs = ["lib/handshaker/proxy_mapper.h"],
    external_deps = [
        "absl/strings",
        "absl/types:optional",
    ],
    deps = [
        "channel_args",
        "resolved_address",
        "//:gpr_platform",
    ],
)

grpc_cc_library(
    name = "proxy_mapper_registry",
    srcs = ["lib/handshaker/proxy_mapper_registry.cc"],
    hdrs = ["lib/handshaker/proxy_mapper_registry.h"],
    external_deps = [
        "absl/strings",
        "absl/types:optional",
    ],
    deps = [
        "channel_args",
        "proxy_mapper",
        "resolved_address",
        "//:gpr_platform",
    ],
)

grpc_cc_library(
    name = "grpc_server_config_selector",
    hdrs = [
        "ext/filters/server_config_selector/server_config_selector.h",
    ],
    external_deps = [
        "absl/status:statusor",
        "absl/strings",
    ],
    language = "c++",
    deps = [
        "dual_ref_counted",
        "grpc_service_config",
        "ref_counted",
        "service_config_parser",
        "useful",
        "//:gpr_platform",
        "//:grpc_base",
        "//:ref_counted_ptr",
    ],
)

grpc_cc_library(
    name = "grpc_server_config_selector_filter",
    srcs = [
        "ext/filters/server_config_selector/server_config_selector_filter.cc",
    ],
    hdrs = [
        "ext/filters/server_config_selector/server_config_selector_filter.h",
    ],
    external_deps = [
        "absl/base:core_headers",
        "absl/status",
        "absl/status:statusor",
        "absl/types:optional",
    ],
    language = "c++",
    deps = [
        "arena",
        "arena_promise",
        "channel_args",
        "channel_fwd",
        "context",
        "grpc_server_config_selector",
        "grpc_service_config",
        "status_helper",
        "//:gpr",
        "//:grpc_base",
        "//:legacy_context",
        "//:promise",
        "//:ref_counted_ptr",
    ],
)

grpc_cc_library(
    name = "sorted_pack",
    hdrs = [
        "lib/gprpp/sorted_pack.h",
    ],
    language = "c++",
    deps = [
        "type_list",
        "//:gpr_platform",
    ],
)

grpc_cc_library(
    name = "type_list",
    hdrs = [
        "lib/gprpp/type_list.h",
    ],
    language = "c++",
)

grpc_cc_library(
    name = "if_list",
    hdrs = [
        "lib/gprpp/if_list.h",
    ],
    language = "c++",
    deps = ["//:gpr_platform"],
)

grpc_cc_library(
    name = "certificate_provider_factory",
    hdrs = [
        "lib/security/certificate_provider/certificate_provider_factory.h",
    ],
    external_deps = ["absl/strings"],
    deps = [
        "json",
        "json_args",
        "ref_counted",
        "validation_errors",
        "//:alts_util",
        "//:gpr",
        "//:ref_counted_ptr",
    ],
)

grpc_cc_library(
    name = "certificate_provider_registry",
    srcs = [
        "lib/security/certificate_provider/certificate_provider_registry.cc",
    ],
    hdrs = [
        "lib/security/certificate_provider/certificate_provider_registry.h",
    ],
    external_deps = ["absl/strings"],
    deps = [
        "certificate_provider_factory",
        "//:gpr",
    ],
)

grpc_cc_library(
    name = "grpc_audit_logging",
    srcs = [
        "lib/security/authorization/audit_logging.cc",
        "lib/security/authorization/stdout_logger.cc",
    ],
    hdrs = [
        "lib/security/authorization/audit_logging.h",
        "lib/security/authorization/stdout_logger.h",
    ],
    external_deps = [
        "absl/base:core_headers",
        "absl/status",
        "absl/status:statusor",
        "absl/strings",
        "absl/strings:str_format",
        "absl/time",
    ],
    deps = [
        "//:gpr",
        "//:grpc_base",
    ],
)

grpc_cc_library(
    name = "grpc_authorization_base",
    srcs = [
        "lib/security/authorization/authorization_policy_provider_vtable.cc",
        "lib/security/authorization/evaluate_args.cc",
        "lib/security/authorization/grpc_server_authz_filter.cc",
    ],
    hdrs = [
        "lib/security/authorization/authorization_engine.h",
        "lib/security/authorization/authorization_policy_provider.h",
        "lib/security/authorization/evaluate_args.h",
        "lib/security/authorization/grpc_server_authz_filter.h",
    ],
    external_deps = [
        "absl/status",
        "absl/status:statusor",
        "absl/strings",
        "absl/types:optional",
    ],
    language = "c++",
    deps = [
        "arena_promise",
        "channel_args",
        "channel_fwd",
        "dual_ref_counted",
        "ref_counted",
        "resolved_address",
        "slice",
        "useful",
        "//:channel_arg_names",
        "//:gpr",
        "//:grpc_base",
        "//:grpc_credentials_util",
        "//:grpc_security_base",
        "//:grpc_trace",
        "//:parse_address",
        "//:promise",
        "//:ref_counted_ptr",
        "//:uri_parser",
    ],
)

grpc_cc_library(
    name = "grpc_fake_credentials",
    srcs = [
        "lib/security/credentials/fake/fake_credentials.cc",
        "lib/security/security_connector/fake/fake_security_connector.cc",
    ],
    hdrs = [
        "ext/filters/client_channel/lb_policy/grpclb/grpclb.h",
        "lib/security/credentials/fake/fake_credentials.h",
        "lib/security/security_connector/fake/fake_security_connector.h",
    ],
    external_deps = [
        "absl/status",
        "absl/status:statusor",
        "absl/strings",
        "absl/strings:str_format",
        "absl/types:optional",
    ],
    language = "c++",
    deps = [
        "arena_promise",
        "channel_args",
        "closure",
        "error",
        "iomgr_fwd",
        "slice",
        "unique_type_name",
        "useful",
        "//:channel_arg_names",
        "//:debug_location",
        "//:exec_ctx",
        "//:gpr",
        "//:grpc_base",
        "//:grpc_security_base",
        "//:handshaker",
        "//:promise",
        "//:ref_counted_ptr",
        "//:tsi_base",
        "//:tsi_fake_credentials",
    ],
)

grpc_cc_library(
    name = "grpc_insecure_credentials",
    srcs = [
        "lib/security/credentials/insecure/insecure_credentials.cc",
        "lib/security/security_connector/insecure/insecure_security_connector.cc",
    ],
    hdrs = [
        "lib/security/credentials/insecure/insecure_credentials.h",
        "lib/security/security_connector/insecure/insecure_security_connector.h",
    ],
    external_deps = [
        "absl/status",
        "absl/strings",
    ],
    language = "c++",
    deps = [
        "arena_promise",
        "channel_args",
        "closure",
        "error",
        "iomgr_fwd",
        "tsi_local_credentials",
        "unique_type_name",
        "//:debug_location",
        "//:exec_ctx",
        "//:gpr",
        "//:grpc_base",
        "//:grpc_security_base",
        "//:handshaker",
        "//:promise",
        "//:ref_counted_ptr",
        "//:tsi_base",
    ],
)

grpc_cc_library(
    name = "tsi_local_credentials",
    srcs = [
        "tsi/local_transport_security.cc",
    ],
    hdrs = [
        "tsi/local_transport_security.h",
    ],
    language = "c++",
    deps = [
        "//:event_engine_base_hdrs",
        "//:exec_ctx",
        "//:gpr",
        "//:tsi_base",
    ],
)

grpc_cc_library(
    name = "grpc_local_credentials",
    srcs = [
        "lib/security/credentials/local/local_credentials.cc",
        "lib/security/security_connector/local/local_security_connector.cc",
    ],
    hdrs = [
        "lib/security/credentials/local/local_credentials.h",
        "lib/security/security_connector/local/local_security_connector.h",
    ],
    external_deps = [
        "absl/status",
        "absl/status:statusor",
        "absl/strings",
        "absl/types:optional",
    ],
    language = "c++",
    deps = [
        "arena_promise",
        "channel_args",
        "closure",
        "error",
        "grpc_sockaddr",
        "iomgr_fwd",
        "resolved_address",
        "tsi_local_credentials",
        "unique_type_name",
        "useful",
        "//:debug_location",
        "//:exec_ctx",
        "//:gpr",
        "//:grpc_base",
        "//:grpc_client_channel",
        "//:grpc_security_base",
        "//:handshaker",
        "//:parse_address",
        "//:promise",
        "//:ref_counted_ptr",
        "//:sockaddr_utils",
        "//:tsi_base",
        "//:uri_parser",
    ],
)

grpc_cc_library(
    name = "grpc_ssl_credentials",
    srcs = [
        "lib/security/credentials/ssl/ssl_credentials.cc",
        "lib/security/security_connector/ssl/ssl_security_connector.cc",
    ],
    hdrs = [
        "lib/security/credentials/ssl/ssl_credentials.h",
        "lib/security/security_connector/ssl/ssl_security_connector.h",
    ],
    external_deps = [
        "absl/status",
        "absl/strings",
        "absl/strings:str_format",
        "absl/types:optional",
    ],
    language = "c++",
    deps = [
        "arena_promise",
        "channel_args",
        "closure",
        "error",
        "iomgr_fwd",
        "unique_type_name",
        "useful",
        "//:channel_arg_names",
        "//:debug_location",
        "//:exec_ctx",
        "//:gpr",
        "//:grpc_base",
        "//:grpc_security_base",
        "//:grpc_trace",
        "//:handshaker",
        "//:promise",
        "//:ref_counted_ptr",
        "//:tsi_base",
        "//:tsi_ssl_credentials",
        "//:tsi_ssl_session_cache",
    ],
)

grpc_cc_library(
    name = "grpc_google_default_credentials",
    srcs = [
        "lib/security/credentials/google_default/credentials_generic.cc",
        "lib/security/credentials/google_default/google_default_credentials.cc",
    ],
    hdrs = [
        "ext/filters/client_channel/lb_policy/grpclb/grpclb.h",
        "lib/security/credentials/google_default/google_default_credentials.h",
    ],
    external_deps = [
        "absl/status:statusor",
        "absl/strings",
        "absl/types:optional",
    ],
    language = "c++",
    tags = ["nofixdeps"],
    deps = [
        "channel_args",
        "closure",
        "env",
        "error",
        "grpc_external_account_credentials",
        "grpc_lb_xds_channel_args",
        "grpc_oauth2_credentials",
        "grpc_ssl_credentials",
        "iomgr_fwd",
        "json",
        "json_reader",
        "slice",
        "slice_refcount",
        "status_helper",
        "time",
        "unique_type_name",
        "useful",
        "//:alts_util",
        "//:channel_arg_names",
        "//:exec_ctx",
        "//:gpr",
        "//:grpc_alts_credentials",
        "//:grpc_base",
        "//:grpc_jwt_credentials",
        "//:grpc_public_hdrs",
        "//:grpc_security_base",
        "//:grpc_trace",
        "//:httpcli",
        "//:orphanable",
        "//:ref_counted_ptr",
        "//:uri_parser",
    ],
)

grpc_cc_library(
    name = "strerror",
    srcs = [
        "lib/gprpp/strerror.cc",
    ],
    hdrs = [
        "lib/gprpp/strerror.h",
    ],
    external_deps = ["absl/strings:str_format"],
    deps = ["//:gpr_platform"],
)

grpc_cc_library(
    name = "grpc_tls_credentials",
    srcs = [
        "lib/security/credentials/tls/grpc_tls_certificate_distributor.cc",
        "lib/security/credentials/tls/grpc_tls_certificate_provider.cc",
        "lib/security/credentials/tls/grpc_tls_certificate_verifier.cc",
        "lib/security/credentials/tls/grpc_tls_credentials_options.cc",
        "lib/security/credentials/tls/tls_credentials.cc",
        "lib/security/security_connector/tls/tls_security_connector.cc",
    ],
    hdrs = [
        "lib/security/credentials/tls/grpc_tls_certificate_distributor.h",
        "lib/security/credentials/tls/grpc_tls_certificate_provider.h",
        "lib/security/credentials/tls/grpc_tls_certificate_verifier.h",
        "lib/security/credentials/tls/grpc_tls_credentials_options.h",
        "lib/security/credentials/tls/tls_credentials.h",
        "lib/security/security_connector/tls/tls_security_connector.h",
    ],
    external_deps = [
        "absl/base:core_headers",
        "absl/container:inlined_vector",
        "absl/functional:bind_front",
        "absl/status",
        "absl/status:statusor",
        "absl/strings",
        "absl/types:optional",
        "libcrypto",
        "libssl",
    ],
    language = "c++",
    deps = [
        "arena_promise",
        "channel_args",
        "closure",
        "error",
        "iomgr_fwd",
        "ref_counted",
        "slice",
        "slice_refcount",
        "status_helper",
        "unique_type_name",
        "useful",
        "//:channel_arg_names",
        "//:debug_location",
        "//:exec_ctx",
        "//:gpr",
        "//:grpc_base",
        "//:grpc_credentials_util",
        "//:grpc_public_hdrs",
        "//:grpc_security_base",
        "//:grpc_trace",
        "//:handshaker",
        "//:promise",
        "//:ref_counted_ptr",
        "//:tsi_base",
        "//:tsi_ssl_credentials",
        "//:tsi_ssl_session_cache",
    ],
)

grpc_cc_library(
    name = "grpc_iam_credentials",
    srcs = [
        "lib/security/credentials/iam/iam_credentials.cc",
    ],
    hdrs = [
        "lib/security/credentials/iam/iam_credentials.h",
    ],
    external_deps = [
        "absl/status:statusor",
        "absl/strings",
        "absl/strings:str_format",
        "absl/types:optional",
    ],
    language = "c++",
    deps = [
        "arena_promise",
        "slice",
        "unique_type_name",
        "useful",
        "//:exec_ctx",
        "//:gpr",
        "//:grpc_base",
        "//:grpc_security_base",
        "//:grpc_trace",
        "//:promise",
        "//:ref_counted_ptr",
    ],
)

grpc_cc_library(
    name = "grpc_oauth2_credentials",
    srcs = [
        "lib/security/credentials/oauth2/oauth2_credentials.cc",
    ],
    hdrs = [
        "lib/security/credentials/oauth2/oauth2_credentials.h",
    ],
    external_deps = [
        "absl/status",
        "absl/status:statusor",
        "absl/strings",
        "absl/strings:str_format",
        "absl/types:optional",
    ],
    language = "c++",
    deps = [
        "activity",
        "arena_promise",
        "closure",
        "context",
        "error",
        "httpcli_ssl_credentials",
        "json",
        "json_reader",
        "poll",
        "pollset_set",
        "ref_counted",
        "slice",
        "slice_refcount",
        "status_helper",
        "time",
        "unique_type_name",
        "useful",
        "//:gpr",
        "//:grpc_base",
        "//:grpc_credentials_util",
        "//:grpc_security_base",
        "//:grpc_trace",
        "//:httpcli",
        "//:orphanable",
        "//:promise",
        "//:ref_counted_ptr",
        "//:uri_parser",
    ],
)

grpc_cc_library(
    name = "grpc_external_account_credentials",
    srcs = [
        "lib/security/credentials/external/aws_external_account_credentials.cc",
        "lib/security/credentials/external/aws_request_signer.cc",
        "lib/security/credentials/external/external_account_credentials.cc",
        "lib/security/credentials/external/file_external_account_credentials.cc",
        "lib/security/credentials/external/url_external_account_credentials.cc",
    ],
    hdrs = [
        "lib/security/credentials/external/aws_external_account_credentials.h",
        "lib/security/credentials/external/aws_request_signer.h",
        "lib/security/credentials/external/external_account_credentials.h",
        "lib/security/credentials/external/file_external_account_credentials.h",
        "lib/security/credentials/external/url_external_account_credentials.h",
    ],
    external_deps = [
        "absl/status",
        "absl/status:statusor",
        "absl/strings",
        "absl/strings:str_format",
        "absl/time",
        "absl/types:optional",
        "libcrypto",
    ],
    language = "c++",
    deps = [
        "closure",
        "env",
        "error",
        "grpc_oauth2_credentials",
        "httpcli_ssl_credentials",
        "json",
        "json_reader",
        "json_writer",
        "slice",
        "slice_refcount",
        "status_helper",
        "time",
        "//:gpr",
        "//:grpc_base",
        "//:grpc_credentials_util",
        "//:grpc_security_base",
        "//:httpcli",
        "//:orphanable",
        "//:ref_counted_ptr",
        "//:uri_parser",
    ],
)

grpc_cc_library(
    name = "httpcli_ssl_credentials",
    srcs = [
        "lib/http/httpcli_security_connector.cc",
    ],
    hdrs = [
        "lib/http/httpcli_ssl_credentials.h",
    ],
    external_deps = [
        "absl/status",
        "absl/strings",
        "absl/types:optional",
    ],
    language = "c++",
    deps = [
        "arena_promise",
        "channel_args",
        "closure",
        "error",
        "iomgr_fwd",
        "unique_type_name",
        "//:channel_arg_names",
        "//:debug_location",
        "//:exec_ctx",
        "//:gpr",
        "//:grpc_base",
        "//:grpc_security_base",
        "//:handshaker",
        "//:promise",
        "//:ref_counted_ptr",
        "//:tsi_base",
        "//:tsi_ssl_credentials",
    ],
)

grpc_cc_library(
    name = "tsi_ssl_types",
    hdrs = [
        "tsi/ssl_types.h",
    ],
    external_deps = ["libssl"],
    language = "c++",
    deps = ["//:gpr_platform"],
)

# This target depends on RE2 and should not be linked into grpc by default for binary-size reasons.
grpc_cc_library(
    name = "grpc_matchers",
    srcs = [
        "lib/matchers/matchers.cc",
    ],
    hdrs = [
        "lib/matchers/matchers.h",
    ],
    external_deps = [
        "absl/status",
        "absl/status:statusor",
        "absl/strings",
        "absl/strings:str_format",
        "absl/types:optional",
        "re2",
    ],
    language = "c++",
    deps = ["//:gpr"],
)

# This target pulls in a dependency on RE2 and should not be linked into grpc by default for binary-size reasons.
grpc_cc_library(
    name = "grpc_rbac_engine",
    srcs = [
        "lib/security/authorization/grpc_authorization_engine.cc",
        "lib/security/authorization/matchers.cc",
        "lib/security/authorization/rbac_policy.cc",
    ],
    hdrs = [
        "lib/security/authorization/grpc_authorization_engine.h",
        "lib/security/authorization/matchers.h",
        "lib/security/authorization/rbac_policy.h",
    ],
    external_deps = [
        "absl/status",
        "absl/status:statusor",
        "absl/strings",
        "absl/strings:str_format",
        "absl/types:optional",
    ],
    language = "c++",
    deps = [
        "grpc_audit_logging",
        "grpc_authorization_base",
        "grpc_matchers",
        "resolved_address",
        "//:gpr",
        "//:grpc_base",
        "//:parse_address",
        "//:sockaddr_utils",
    ],
)

grpc_cc_library(
    name = "json",
    hdrs = [
        "lib/json/json.h",
    ],
    deps = ["//:gpr"],
)

grpc_cc_library(
    name = "json_reader",
    srcs = [
        "lib/json/json_reader.cc",
    ],
    hdrs = [
        "lib/json/json_reader.h",
    ],
    external_deps = [
        "absl/base:core_headers",
        "absl/status",
        "absl/status:statusor",
        "absl/strings",
        "absl/strings:str_format",
        "absl/types:variant",
    ],
    visibility = ["@grpc:json_reader_legacy"],
    deps = [
        "json",
        "match",
        "//:gpr",
    ],
)

grpc_cc_library(
    name = "json_writer",
    srcs = [
        "lib/json/json_writer.cc",
    ],
    hdrs = [
        "lib/json/json_writer.h",
    ],
    external_deps = ["absl/strings"],
    deps = [
        "json",
        "//:gpr",
    ],
)

grpc_cc_library(
    name = "json_util",
    srcs = ["lib/json/json_util.cc"],
    hdrs = ["lib/json/json_util.h"],
    external_deps = ["absl/strings"],
    deps = [
        "error",
        "json",
        "json_args",
        "json_object_loader",
        "no_destruct",
        "time",
        "validation_errors",
        "//:gpr",
    ],
)

grpc_cc_library(
    name = "json_args",
    hdrs = ["lib/json/json_args.h"],
    external_deps = ["absl/strings"],
    deps = ["//:gpr"],
)

grpc_cc_library(
    name = "json_object_loader",
    srcs = ["lib/json/json_object_loader.cc"],
    hdrs = ["lib/json/json_object_loader.h"],
    external_deps = [
        "absl/meta:type_traits",
        "absl/status",
        "absl/status:statusor",
        "absl/strings",
        "absl/types:optional",
    ],
    deps = [
        "json",
        "json_args",
        "no_destruct",
        "time",
        "validation_errors",
        "//:gpr",
        "//:ref_counted_ptr",
    ],
)

grpc_cc_library(
    name = "json_channel_args",
    hdrs = ["lib/json/json_channel_args.h"],
    external_deps = [
        "absl/strings",
        "absl/types:optional",
    ],
    deps = [
        "channel_args",
        "json_args",
        "//:gpr",
    ],
)

grpc_cc_library(
    name = "idle_filter_state",
    srcs = [
        "ext/filters/channel_idle/idle_filter_state.cc",
    ],
    hdrs = [
        "ext/filters/channel_idle/idle_filter_state.h",
    ],
    language = "c++",
    deps = ["//:gpr_platform"],
)

grpc_cc_library(
    name = "grpc_channel_idle_filter",
    srcs = [
        "ext/filters/channel_idle/channel_idle_filter.cc",
    ],
    hdrs = [
        "ext/filters/channel_idle/channel_idle_filter.h",
    ],
    external_deps = [
        "absl/status",
        "absl/status:statusor",
        "absl/types:optional",
    ],
    deps = [
        "activity",
        "arena_promise",
        "channel_args",
        "channel_fwd",
        "channel_init",
        "channel_stack_type",
        "closure",
        "error",
        "exec_ctx_wakeup_scheduler",
        "http2_errors",
        "idle_filter_state",
        "loop",
        "poll",
        "single_set_ptr",
        "sleep",
        "status_helper",
        "time",
        "try_seq",
        "//:channel_arg_names",
        "//:channel_stack_builder",
        "//:config",
        "//:debug_location",
        "//:exec_ctx",
        "//:gpr",
        "//:grpc_base",
        "//:grpc_trace",
        "//:orphanable",
        "//:promise",
        "//:ref_counted_ptr",
    ],
)

grpc_cc_library(
    name = "grpc_deadline_filter",
    srcs = [
        "ext/filters/deadline/deadline_filter.cc",
    ],
    hdrs = [
        "ext/filters/deadline/deadline_filter.h",
    ],
    external_deps = [
        "absl/status",
        "absl/types:optional",
    ],
    language = "c++",
    deps = [
        "arena",
        "arena_promise",
        "channel_args",
        "channel_fwd",
        "channel_init",
        "channel_stack_type",
        "closure",
        "context",
        "error",
        "status_helper",
        "time",
        "//:channel_arg_names",
        "//:channel_stack_builder",
        "//:config",
        "//:debug_location",
        "//:exec_ctx",
        "//:gpr",
        "//:grpc_base",
        "//:grpc_public_hdrs",
        "//:iomgr_timer",
    ],
)

grpc_cc_library(
    name = "grpc_client_authority_filter",
    srcs = [
        "ext/filters/http/client_authority_filter.cc",
    ],
    hdrs = [
        "ext/filters/http/client_authority_filter.h",
    ],
    external_deps = [
        "absl/status",
        "absl/status:statusor",
        "absl/strings",
        "absl/types:optional",
    ],
    language = "c++",
    deps = [
        "arena_promise",
        "channel_args",
        "channel_fwd",
        "channel_stack_type",
        "slice",
        "//:channel_arg_names",
        "//:channel_stack_builder",
        "//:config",
        "//:gpr_platform",
        "//:grpc_base",
    ],
)

grpc_cc_library(
    name = "grpc_message_size_filter",
    srcs = [
        "ext/filters/message_size/message_size_filter.cc",
    ],
    hdrs = [
        "ext/filters/message_size/message_size_filter.h",
    ],
    external_deps = [
        "absl/status:statusor",
        "absl/strings",
        "absl/strings:str_format",
        "absl/types:optional",
    ],
    language = "c++",
    deps = [
        "activity",
        "arena",
        "arena_promise",
        "channel_args",
        "channel_fwd",
        "channel_init",
        "channel_stack_type",
        "context",
        "grpc_service_config",
        "json",
        "json_args",
        "json_object_loader",
        "latch",
        "poll",
        "race",
        "service_config_parser",
        "slice",
        "slice_buffer",
        "validation_errors",
        "//:channel_arg_names",
        "//:channel_stack_builder",
        "//:config",
        "//:gpr",
        "//:grpc_base",
        "//:grpc_public_hdrs",
        "//:grpc_trace",
        "//:legacy_context",
    ],
)

grpc_cc_library(
    name = "grpc_fault_injection_filter",
    srcs = [
        "ext/filters/fault_injection/fault_injection_filter.cc",
        "ext/filters/fault_injection/fault_injection_service_config_parser.cc",
    ],
    hdrs = [
        "ext/filters/fault_injection/fault_injection_filter.h",
        "ext/filters/fault_injection/fault_injection_service_config_parser.h",
    ],
    external_deps = [
        "absl/base:core_headers",
        "absl/random",
        "absl/status",
        "absl/status:statusor",
        "absl/strings",
        "absl/types:optional",
    ],
    language = "c++",
    deps = [
        "arena_promise",
        "channel_args",
        "channel_fwd",
        "context",
        "grpc_service_config",
        "json",
        "json_args",
        "json_object_loader",
        "service_config_parser",
        "sleep",
        "time",
        "try_seq",
        "validation_errors",
        "//:config",
        "//:gpr",
        "//:grpc_base",
        "//:grpc_public_hdrs",
        "//:grpc_trace",
        "//:legacy_context",
    ],
)

grpc_cc_library(
    name = "grpc_rbac_filter",
    srcs = [
        "ext/filters/rbac/rbac_filter.cc",
        "ext/filters/rbac/rbac_service_config_parser.cc",
    ],
    hdrs = [
        "ext/filters/rbac/rbac_filter.h",
        "ext/filters/rbac/rbac_service_config_parser.h",
    ],
    external_deps = [
        "absl/status",
        "absl/status:statusor",
        "absl/strings",
        "absl/types:optional",
    ],
    language = "c++",
    deps = [
        "arena_promise",
        "channel_args",
        "channel_fwd",
        "context",
        "error",
        "grpc_audit_logging",
        "grpc_authorization_base",
        "grpc_matchers",
        "grpc_rbac_engine",
        "grpc_service_config",
        "json",
        "json_args",
        "json_object_loader",
        "service_config_parser",
        "transport_fwd",
        "validation_errors",
        "//:config",
        "//:gpr",
        "//:grpc_base",
        "//:grpc_security_base",
        "//:legacy_context",
        "//:promise",
    ],
)

grpc_cc_library(
    name = "grpc_stateful_session_filter",
    srcs = [
        "ext/filters/stateful_session/stateful_session_filter.cc",
        "ext/filters/stateful_session/stateful_session_service_config_parser.cc",
    ],
    hdrs = [
        "ext/filters/stateful_session/stateful_session_filter.h",
        "ext/filters/stateful_session/stateful_session_service_config_parser.h",
    ],
    external_deps = [
        "absl/status:statusor",
        "absl/strings",
        "absl/types:optional",
    ],
    language = "c++",
    deps = [
        "arena",
        "arena_promise",
        "channel_args",
        "channel_fwd",
        "context",
        "grpc_resolver_xds_header",
        "grpc_service_config",
        "json",
        "json_args",
        "json_object_loader",
        "map",
        "pipe",
        "poll",
        "service_config_parser",
        "slice",
        "time",
        "unique_type_name",
        "validation_errors",
        "//:config",
        "//:gpr",
        "//:grpc_base",
        "//:grpc_trace",
        "//:legacy_context",
    ],
)

grpc_cc_library(
    name = "grpc_lb_policy_grpclb",
    srcs = [
        "ext/filters/client_channel/lb_policy/grpclb/client_load_reporting_filter.cc",
        "ext/filters/client_channel/lb_policy/grpclb/grpclb.cc",
        "ext/filters/client_channel/lb_policy/grpclb/grpclb_client_stats.cc",
        "ext/filters/client_channel/lb_policy/grpclb/load_balancer_api.cc",
    ],
    hdrs = [
        "ext/filters/client_channel/lb_policy/grpclb/client_load_reporting_filter.h",
        "ext/filters/client_channel/lb_policy/grpclb/grpclb.h",
        "ext/filters/client_channel/lb_policy/grpclb/grpclb_client_stats.h",
        "ext/filters/client_channel/lb_policy/grpclb/load_balancer_api.h",
    ],
    external_deps = [
        "absl/base:core_headers",
        "absl/container:inlined_vector",
        "absl/meta:type_traits",
        "absl/status",
        "absl/status:statusor",
        "absl/strings",
        "absl/strings:str_format",
        "absl/types:optional",
        "absl/types:variant",
        "upb_lib",
    ],
    language = "c++",
    deps = [
        "arena",
        "arena_promise",
        "channel_args",
        "channel_fwd",
        "channel_init",
        "channel_stack_type",
        "closure",
        "context",
        "delegating_helper",
        "error",
        "gpr_atm",
        "grpc_sockaddr",
        "json",
        "json_args",
        "json_object_loader",
        "lb_policy",
        "lb_policy_factory",
        "lb_policy_registry",
        "map",
        "pipe",
        "poll",
        "pollset_set",
        "ref_counted",
        "resolved_address",
        "slice",
        "slice_refcount",
        "status_helper",
        "subchannel_interface",
        "time",
        "useful",
        "validation_errors",
        "//:backoff",
        "//:channel_arg_names",
        "//:channel_stack_builder",
        "//:config",
        "//:debug_location",
        "//:exec_ctx",
        "//:gpr",
        "//:grpc_base",
        "//:grpc_client_channel",
        "//:grpc_grpclb_balancer_addresses",
        "//:grpc_lb_upb",
        "//:grpc_public_hdrs",
        "//:grpc_resolver",
        "//:grpc_resolver_fake",
        "//:grpc_security_base",
        "//:grpc_trace",
        "//:orphanable",
        "//:protobuf_duration_upb",
        "//:protobuf_timestamp_upb",
        "//:ref_counted_ptr",
        "//:server_address",
        "//:sockaddr_utils",
        "//:work_serializer",
    ],
)

grpc_cc_library(
    name = "random_early_detection",
    srcs = [
        "lib/backoff/random_early_detection.cc",
    ],
    hdrs = [
        "lib/backoff/random_early_detection.h",
    ],
    external_deps = ["absl/random"],
    deps = ["//:gpr_platform"],
)

grpc_cc_library(
    name = "grpc_backend_metric_data",
    hdrs = [
        "ext/filters/client_channel/lb_policy/backend_metric_data.h",
    ],
    external_deps = ["absl/strings"],
    language = "c++",
    deps = ["//:gpr_platform"],
)

grpc_cc_library(
    name = "grpc_backend_metric_provider",
    hdrs = [
        "ext/filters/backend_metrics/backend_metric_provider.h",
    ],
    language = "c++",
)

grpc_cc_library(
    name = "grpc_lb_policy_rls",
    srcs = [
        "ext/filters/client_channel/lb_policy/rls/rls.cc",
    ],
    external_deps = [
        "absl/base:core_headers",
        "absl/hash",
        "absl/status",
        "absl/status:statusor",
        "absl/strings",
        "absl/strings:str_format",
        "absl/types:optional",
        "upb_lib",
    ],
    language = "c++",
    deps = [
        "channel_args",
        "closure",
        "delegating_helper",
        "dual_ref_counted",
        "error",
        "grpc_fake_credentials",
        "json",
        "json_args",
        "json_object_loader",
        "json_writer",
        "lb_policy",
        "lb_policy_factory",
        "lb_policy_registry",
        "pollset_set",
        "slice",
        "slice_refcount",
        "status_helper",
        "time",
        "validation_errors",
        "//:backoff",
        "//:channel_arg_names",
        "//:config",
        "//:debug_location",
        "//:exec_ctx",
        "//:gpr",
        "//:grpc_base",
        "//:grpc_client_channel",
        "//:grpc_public_hdrs",
        "//:grpc_resolver",
        "//:grpc_security_base",
        "//:grpc_service_config_impl",
        "//:grpc_trace",
        "//:orphanable",
        "//:ref_counted_ptr",
        "//:rls_upb",
        "//:server_address",
        "//:work_serializer",
    ],
)

grpc_cc_library(
    name = "upb_utils",
    hdrs = [
        "ext/xds/upb_utils.h",
    ],
    external_deps = [
        "absl/strings",
        "upb_lib",
    ],
    language = "c++",
    deps = ["//:gpr_platform"],
)

grpc_cc_library(
    name = "grpc_xds_client",
    srcs = [
        "ext/xds/certificate_provider_store.cc",
        "ext/xds/file_watcher_certificate_provider_factory.cc",
        "ext/xds/xds_audit_logger_registry.cc",
        "ext/xds/xds_bootstrap_grpc.cc",
        "ext/xds/xds_certificate_provider.cc",
        "ext/xds/xds_client_grpc.cc",
        "ext/xds/xds_cluster.cc",
        "ext/xds/xds_cluster_specifier_plugin.cc",
        "ext/xds/xds_common_types.cc",
        "ext/xds/xds_endpoint.cc",
        "ext/xds/xds_health_status.cc",
        "ext/xds/xds_http_fault_filter.cc",
        "ext/xds/xds_http_filters.cc",
        "ext/xds/xds_http_rbac_filter.cc",
        "ext/xds/xds_http_stateful_session_filter.cc",
        "ext/xds/xds_lb_policy_registry.cc",
        "ext/xds/xds_listener.cc",
        "ext/xds/xds_route_config.cc",
        "ext/xds/xds_routing.cc",
        "ext/xds/xds_transport_grpc.cc",
        "lib/security/credentials/xds/xds_credentials.cc",
    ],
    hdrs = [
        "ext/xds/certificate_provider_store.h",
        "ext/xds/file_watcher_certificate_provider_factory.h",
        "ext/xds/xds_audit_logger_registry.h",
        "ext/xds/xds_bootstrap_grpc.h",
        "ext/xds/xds_certificate_provider.h",
        "ext/xds/xds_client_grpc.h",
        "ext/xds/xds_cluster.h",
        "ext/xds/xds_cluster_specifier_plugin.h",
        "ext/xds/xds_common_types.h",
        "ext/xds/xds_endpoint.h",
        "ext/xds/xds_health_status.h",
        "ext/xds/xds_http_fault_filter.h",
        "ext/xds/xds_http_filters.h",
        "ext/xds/xds_http_rbac_filter.h",
        "ext/xds/xds_http_stateful_session_filter.h",
        "ext/xds/xds_lb_policy_registry.h",
        "ext/xds/xds_listener.h",
        "ext/xds/xds_route_config.h",
        "ext/xds/xds_routing.h",
        "ext/xds/xds_transport_grpc.h",
        "lib/security/credentials/xds/xds_credentials.h",
    ],
    external_deps = [
        "absl/base:core_headers",
        "absl/functional:bind_front",
        "absl/memory",
        "absl/random",
        "absl/status",
        "absl/status:statusor",
        "absl/strings",
        "absl/strings:str_format",
        "absl/synchronization",
        "absl/types:optional",
        "absl/types:span",
        "absl/types:variant",
        "upb_lib",
        "upb_textformat_lib",
        "upb_json_lib",
        "re2",
        "upb_reflection",
        "upb_collections_lib",
    ],
    language = "c++",
    tags = ["nofixdeps"],
    deps = [
        "certificate_provider_factory",
        "certificate_provider_registry",
        "channel_args",
        "channel_creds_registry",
        "channel_fwd",
        "closure",
        "default_event_engine",
        "env",
        "envoy_admin_upb",
        "envoy_config_cluster_upb",
        "envoy_config_cluster_upbdefs",
        "envoy_config_core_upb",
        "envoy_config_endpoint_upb",
        "envoy_config_endpoint_upbdefs",
        "envoy_config_listener_upb",
        "envoy_config_listener_upbdefs",
        "envoy_config_rbac_upb",
        "envoy_config_route_upb",
        "envoy_config_route_upbdefs",
        "envoy_extensions_clusters_aggregate_upb",
        "envoy_extensions_clusters_aggregate_upbdefs",
        "envoy_extensions_filters_common_fault_upb",
        "envoy_extensions_filters_http_fault_upb",
        "envoy_extensions_filters_http_fault_upbdefs",
        "envoy_extensions_filters_http_rbac_upb",
        "envoy_extensions_filters_http_rbac_upbdefs",
        "envoy_extensions_filters_http_router_upb",
        "envoy_extensions_filters_http_router_upbdefs",
        "envoy_extensions_filters_http_stateful_session_upb",
        "envoy_extensions_filters_http_stateful_session_upbdefs",
        "envoy_extensions_filters_network_http_connection_manager_upb",
        "envoy_extensions_filters_network_http_connection_manager_upbdefs",
        "envoy_extensions_http_stateful_session_cookie_upb",
        "envoy_extensions_http_stateful_session_cookie_upbdefs",
        "envoy_extensions_load_balancing_policies_client_side_weighted_round_robin_upb",
        "envoy_extensions_load_balancing_policies_pick_first_upb",
        "envoy_extensions_load_balancing_policies_ring_hash_upb",
        "envoy_extensions_load_balancing_policies_wrr_locality_upb",
        "envoy_extensions_transport_sockets_tls_upb",
        "envoy_extensions_transport_sockets_tls_upbdefs",
        "envoy_service_discovery_upb",
        "envoy_service_discovery_upbdefs",
        "envoy_service_load_stats_upb",
        "envoy_service_load_stats_upbdefs",
        "envoy_service_status_upb",
        "envoy_service_status_upbdefs",
        "envoy_type_http_upb",
        "envoy_type_matcher_upb",
        "envoy_type_upb",
        "error",
        "google_rpc_status_upb",
        "grpc_audit_logging",
        "grpc_fake_credentials",
        "grpc_fault_injection_filter",
        "grpc_lb_policy_pick_first",
        "grpc_lb_xds_channel_args",
        "grpc_matchers",
        "grpc_outlier_detection_header",
        "grpc_rbac_filter",
        "grpc_sockaddr",
        "grpc_stateful_session_filter",
        "grpc_tls_credentials",
        "grpc_transport_chttp2_client_connector",
        "init_internally",
        "iomgr_fwd",
        "json",
        "json_args",
        "json_object_loader",
        "json_reader",
        "json_util",
        "json_writer",
        "lb_policy_registry",
        "match",
        "pollset_set",
        "protobuf_any_upb",
        "protobuf_duration_upb",
        "protobuf_struct_upb",
        "protobuf_struct_upbdefs",
        "protobuf_timestamp_upb",
        "protobuf_wrappers_upb",
        "ref_counted",
        "resolved_address",
        "rls_config_upb",
        "rls_config_upbdefs",
        "slice",
        "slice_refcount",
        "status_helper",
        "time",
        "unique_type_name",
        "upb_utils",
        "useful",
        "validation_errors",
        "xds_type_upb",
        "xds_type_upbdefs",
        "//:channel_arg_names",
        "//:config",
        "//:debug_location",
        "//:exec_ctx",
        "//:gpr",
        "//:grpc_base",
        "//:grpc_client_channel",
        "//:grpc_credentials_util",
        "//:grpc_public_hdrs",
        "//:grpc_security_base",
        "//:grpc_trace",
        "//:iomgr_timer",
        "//:orphanable",
        "//:parse_address",
        "//:ref_counted_ptr",
        "//:server_address",
        "//:sockaddr_utils",
        "//:tsi_ssl_credentials",
        "//:uri_parser",
        "//:work_serializer",
        "//:xds_client",
    ],
)

grpc_cc_library(
    name = "grpc_xds_channel_stack_modifier",
    srcs = [
        "ext/xds/xds_channel_stack_modifier.cc",
    ],
    hdrs = [
        "ext/xds/xds_channel_stack_modifier.h",
    ],
    external_deps = ["absl/strings"],
    language = "c++",
    deps = [
        "channel_args",
        "channel_fwd",
        "channel_stack_type",
        "ref_counted",
        "useful",
        "//:channel_stack_builder",
        "//:config",
        "//:gpr_platform",
        "//:grpc_base",
        "//:ref_counted_ptr",
    ],
)

grpc_cc_library(
    name = "grpc_xds_server_config_fetcher",
    srcs = [
        "ext/xds/xds_server_config_fetcher.cc",
    ],
    external_deps = [
        "absl/base:core_headers",
        "absl/status",
        "absl/status:statusor",
        "absl/strings",
        "absl/types:optional",
        "absl/types:variant",
    ],
    language = "c++",
    deps = [
        "channel_args",
        "channel_args_preconditioning",
        "channel_fwd",
        "grpc_server_config_selector",
        "grpc_server_config_selector_filter",
        "grpc_service_config",
        "grpc_sockaddr",
        "grpc_tls_credentials",
        "grpc_xds_channel_stack_modifier",
        "grpc_xds_client",
        "iomgr_fwd",
        "match",
        "resolved_address",
        "slice_refcount",
        "unique_type_name",
        "//:config",
        "//:debug_location",
        "//:exec_ctx",
        "//:gpr",
        "//:grpc_base",
        "//:grpc_public_hdrs",
        "//:grpc_security_base",
        "//:grpc_service_config_impl",
        "//:grpc_trace",
        "//:parse_address",
        "//:ref_counted_ptr",
        "//:sockaddr_utils",
        "//:uri_parser",
    ],
)

grpc_cc_library(
    name = "channel_creds_registry_init",
    srcs = [
        "lib/security/credentials/channel_creds_registry_init.cc",
    ],
    external_deps = ["absl/strings"],
    language = "c++",
    deps = [
        "channel_creds_registry",
        "grpc_fake_credentials",
        "grpc_google_default_credentials",
        "grpc_tls_credentials",
        "json",
        "json_args",
        "json_object_loader",
        "time",
        "validation_errors",
        "//:config",
        "//:gpr",
        "//:gpr_platform",
        "//:grpc_security_base",
        "//:ref_counted_ptr",
    ],
)

grpc_cc_library(
    name = "grpc_lb_policy_cds",
    srcs = [
        "ext/filters/client_channel/lb_policy/xds/cds.cc",
    ],
    external_deps = [
        "absl/status",
        "absl/status:statusor",
        "absl/strings",
        "absl/types:optional",
        "absl/types:variant",
    ],
    language = "c++",
    deps = [
        "channel_args",
        "delegating_helper",
        "grpc_matchers",
        "grpc_outlier_detection_header",
        "grpc_tls_credentials",
        "grpc_xds_client",
        "json",
        "json_args",
        "json_object_loader",
        "json_writer",
        "lb_policy",
        "lb_policy_factory",
        "lb_policy_registry",
        "match",
        "pollset_set",
        "time",
        "unique_type_name",
        "//:config",
        "//:debug_location",
        "//:gpr",
        "//:grpc_base",
        "//:grpc_security_base",
        "//:grpc_trace",
        "//:orphanable",
        "//:ref_counted_ptr",
        "//:work_serializer",
    ],
)

grpc_cc_library(
    name = "grpc_lb_xds_channel_args",
    hdrs = [
        "ext/filters/client_channel/lb_policy/xds/xds_channel_args.h",
    ],
    language = "c++",
    deps = [
        "//:gpr_platform",
        "//:server_address",
    ],
)

grpc_cc_library(
    name = "grpc_lb_policy_xds_cluster_resolver",
    srcs = [
        "ext/filters/client_channel/lb_policy/xds/xds_cluster_resolver.cc",
    ],
    external_deps = [
        "absl/status",
        "absl/status:statusor",
        "absl/strings",
        "absl/types:optional",
    ],
    language = "c++",
    deps = [
        "channel_args",
        "delegating_helper",
        "grpc_lb_address_filtering",
        "grpc_lb_xds_channel_args",
        "grpc_xds_client",
        "json",
        "json_args",
        "json_object_loader",
        "json_writer",
        "lb_policy",
        "lb_policy_factory",
        "lb_policy_registry",
        "pollset_set",
        "validation_errors",
        "//:channel_arg_names",
        "//:config",
        "//:debug_location",
        "//:gpr",
        "//:grpc_base",
        "//:grpc_client_channel",
        "//:grpc_resolver",
        "//:grpc_resolver_fake",
        "//:grpc_trace",
        "//:orphanable",
        "//:ref_counted_ptr",
        "//:server_address",
        "//:work_serializer",
        "//:xds_client",
    ],
)

grpc_cc_library(
    name = "grpc_lb_policy_xds_cluster_impl",
    srcs = [
        "ext/filters/client_channel/lb_policy/xds/xds_cluster_impl.cc",
    ],
    external_deps = [
        "absl/base:core_headers",
        "absl/status",
        "absl/status:statusor",
        "absl/strings",
        "absl/types:optional",
        "absl/types:variant",
    ],
    language = "c++",
    deps = [
        "channel_args",
        "delegating_helper",
        "grpc_backend_metric_data",
        "grpc_lb_xds_channel_args",
        "grpc_xds_client",
        "json",
        "json_args",
        "json_object_loader",
        "lb_policy",
        "lb_policy_factory",
        "lb_policy_registry",
        "pollset_set",
        "ref_counted",
        "subchannel_interface",
        "validation_errors",
        "//:config",
        "//:debug_location",
        "//:gpr",
        "//:grpc_base",
        "//:grpc_client_channel",
        "//:grpc_trace",
        "//:orphanable",
        "//:ref_counted_ptr",
        "//:server_address",
        "//:xds_client",
    ],
)

grpc_cc_library(
    name = "grpc_lb_policy_xds_cluster_manager",
    srcs = [
        "ext/filters/client_channel/lb_policy/xds/xds_cluster_manager.cc",
    ],
    external_deps = [
        "absl/status",
        "absl/status:statusor",
        "absl/strings",
        "absl/types:optional",
    ],
    language = "c++",
    deps = [
        "channel_args",
        "delegating_helper",
        "grpc_resolver_xds_header",
        "json",
        "json_args",
        "json_object_loader",
        "lb_policy",
        "lb_policy_factory",
        "lb_policy_registry",
        "pollset_set",
        "time",
        "validation_errors",
        "//:config",
        "//:debug_location",
        "//:exec_ctx",
        "//:gpr",
        "//:gpr_platform",
        "//:grpc_base",
        "//:grpc_client_channel",
        "//:grpc_trace",
        "//:orphanable",
        "//:ref_counted_ptr",
        "//:server_address",
        "//:work_serializer",
    ],
)

grpc_cc_library(
    name = "grpc_lb_policy_xds_wrr_locality",
    srcs = [
        "ext/filters/client_channel/lb_policy/xds/xds_wrr_locality.cc",
    ],
    external_deps = [
        "absl/status",
        "absl/status:statusor",
        "absl/strings",
        "absl/types:optional",
    ],
    language = "c++",
    deps = [
        "channel_args",
        "delegating_helper",
        "grpc_lb_xds_channel_args",
        "json",
        "json_args",
        "json_object_loader",
        "json_writer",
        "lb_policy",
        "lb_policy_factory",
        "lb_policy_registry",
        "pollset_set",
        "validation_errors",
        "//:config",
        "//:debug_location",
        "//:gpr",
        "//:grpc_base",
        "//:grpc_trace",
        "//:orphanable",
        "//:ref_counted_ptr",
        "//:server_address",
        "//:xds_client",
    ],
)

grpc_cc_library(
    name = "grpc_lb_address_filtering",
    srcs = [
        "ext/filters/client_channel/lb_policy/address_filtering.cc",
    ],
    hdrs = [
        "ext/filters/client_channel/lb_policy/address_filtering.h",
    ],
    external_deps = [
        "absl/status:statusor",
        "absl/strings",
    ],
    language = "c++",
    deps = [
        "channel_args",
        "ref_counted",
        "//:gpr_platform",
        "//:ref_counted_ptr",
        "//:server_address",
    ],
)

grpc_cc_library(
    name = "health_check_client",
    srcs = [
        "ext/filters/client_channel/lb_policy/health_check_client.cc",
    ],
    hdrs = [
        "ext/filters/client_channel/lb_policy/health_check_client.h",
        "ext/filters/client_channel/lb_policy/health_check_client_internal.h",
    ],
    external_deps = [
        "absl/base:core_headers",
        "absl/status",
        "absl/status:statusor",
        "absl/strings",
        "absl/types:optional",
        "upb_lib",
    ],
    language = "c++",
    deps = [
        "channel_args",
        "closure",
        "error",
        "iomgr_fwd",
        "pollset_set",
        "slice",
        "subchannel_interface",
        "unique_type_name",
        "//:channel_arg_names",
        "//:debug_location",
        "//:exec_ctx",
        "//:gpr",
        "//:grpc_base",
        "//:grpc_client_channel",
        "//:grpc_health_upb",
        "//:grpc_public_hdrs",
        "//:grpc_trace",
        "//:orphanable",
        "//:ref_counted_ptr",
        "//:sockaddr_utils",
        "//:work_serializer",
    ],
)

grpc_cc_library(
    name = "lb_endpoint_list",
    srcs = [
        "ext/filters/client_channel/lb_policy/endpoint_list.cc",
    ],
    hdrs = [
        "ext/filters/client_channel/lb_policy/endpoint_list.h",
    ],
    external_deps = [
        "absl/functional:any_invocable",
        "absl/status",
        "absl/status:statusor",
        "absl/types:optional",
    ],
    language = "c++",
    deps = [
        "channel_args",
        "delegating_helper",
        "grpc_lb_policy_pick_first",
        "json",
        "lb_policy",
        "lb_policy_registry",
        "pollset_set",
        "subchannel_interface",
        "//:config",
        "//:debug_location",
        "//:gpr",
        "//:grpc_base",
        "//:orphanable",
        "//:ref_counted_ptr",
        "//:server_address",
        "//:work_serializer",
    ],
)

grpc_cc_library(
    name = "grpc_lb_policy_pick_first",
    srcs = [
        "ext/filters/client_channel/lb_policy/pick_first/pick_first.cc",
    ],
    hdrs = [
        "ext/filters/client_channel/lb_policy/pick_first/pick_first.h",
    ],
    external_deps = [
        "absl/algorithm:container",
        "absl/random",
        "absl/status",
        "absl/status:statusor",
        "absl/strings",
        "absl/types:optional",
    ],
    language = "c++",
    deps = [
        "channel_args",
<<<<<<< HEAD
        "env",
        "health_check_client",
        "iomgr_fwd",
=======
        "grpc_lb_subchannel_list",
        "grpc_outlier_detection_header",
>>>>>>> 72e79140
        "json",
        "json_args",
        "json_object_loader",
        "lb_policy",
        "lb_policy_factory",
        "subchannel_interface",
<<<<<<< HEAD
        "validation_errors",
=======
        "//:channel_arg_names",
>>>>>>> 72e79140
        "//:config",
        "//:debug_location",
        "//:gpr",
        "//:grpc_base",
        "//:grpc_trace",
        "//:orphanable",
        "//:ref_counted_ptr",
        "//:server_address",
    ],
)

grpc_cc_library(
    name = "grpc_lb_policy_ring_hash",
    srcs = [
        "ext/filters/client_channel/lb_policy/ring_hash/ring_hash.cc",
    ],
    hdrs = [
        "ext/filters/client_channel/lb_policy/ring_hash/ring_hash.h",
    ],
    external_deps = [
        "absl/base:core_headers",
        "absl/container:inlined_vector",
        "absl/status",
        "absl/status:statusor",
        "absl/strings",
        "absl/types:optional",
        "xxhash",
    ],
    language = "c++",
    deps = [
        "channel_args",
        "closure",
        "delegating_helper",
        "error",
        "grpc_lb_policy_pick_first",
        "grpc_service_config",
        "json",
        "json_args",
        "json_object_loader",
        "lb_policy",
        "lb_policy_factory",
        "lb_policy_registry",
        "pollset_set",
        "ref_counted",
        "unique_type_name",
        "validation_errors",
        "//:channel_arg_names",
        "//:config",
        "//:debug_location",
        "//:exec_ctx",
        "//:gpr",
        "//:grpc_base",
        "//:grpc_client_channel",
        "//:grpc_trace",
        "//:orphanable",
        "//:ref_counted_ptr",
        "//:server_address",
        "//:sockaddr_utils",
        "//:work_serializer",
    ],
)

grpc_cc_library(
    name = "grpc_lb_policy_round_robin",
    srcs = [
        "ext/filters/client_channel/lb_policy/round_robin/round_robin.cc",
    ],
    external_deps = [
        "absl/random",
        "absl/status",
        "absl/status:statusor",
        "absl/strings",
        "absl/types:optional",
    ],
    language = "c++",
    deps = [
        "channel_args",
        "json",
        "lb_endpoint_list",
        "lb_policy",
        "lb_policy_factory",
        "//:config",
        "//:debug_location",
        "//:gpr",
        "//:grpc_base",
        "//:grpc_trace",
        "//:orphanable",
        "//:ref_counted_ptr",
        "//:server_address",
        "//:work_serializer",
    ],
)

grpc_cc_library(
    name = "static_stride_scheduler",
    srcs = [
        "ext/filters/client_channel/lb_policy/weighted_round_robin/static_stride_scheduler.cc",
    ],
    hdrs = [
        "ext/filters/client_channel/lb_policy/weighted_round_robin/static_stride_scheduler.h",
    ],
    external_deps = [
        "absl/functional:any_invocable",
        "absl/types:optional",
        "absl/types:span",
    ],
    language = "c++",
    deps = ["//:gpr"],
)

grpc_cc_library(
    name = "grpc_lb_policy_weighted_round_robin",
    srcs = [
        "ext/filters/client_channel/lb_policy/weighted_round_robin/weighted_round_robin.cc",
    ],
    external_deps = [
        "absl/base:core_headers",
        "absl/random",
        "absl/status",
        "absl/status:statusor",
        "absl/strings",
        "absl/types:optional",
        "absl/types:variant",
    ],
    language = "c++",
    deps = [
        "channel_args",
        "grpc_backend_metric_data",
        "json",
        "json_args",
        "json_object_loader",
        "lb_endpoint_list",
        "lb_policy",
        "lb_policy_factory",
        "ref_counted",
        "resolved_address",
        "static_stride_scheduler",
        "stats_data",
        "subchannel_interface",
        "time",
        "validation_errors",
        "//:config",
        "//:debug_location",
        "//:exec_ctx",
        "//:gpr",
        "//:grpc_base",
        "//:grpc_client_channel",
        "//:grpc_trace",
        "//:orphanable",
        "//:ref_counted_ptr",
        "//:server_address",
        "//:sockaddr_utils",
        "//:stats",
        "//:work_serializer",
    ],
)

grpc_cc_library(
    name = "grpc_outlier_detection_header",
    hdrs = [
        "ext/filters/client_channel/lb_policy/outlier_detection/outlier_detection.h",
    ],
    external_deps = ["absl/types:optional"],
    language = "c++",
    deps = [
        "json",
        "json_args",
        "json_object_loader",
        "time",
        "validation_errors",
        "//:gpr_platform",
    ],
)

grpc_cc_library(
    name = "grpc_lb_policy_outlier_detection",
    srcs = [
        "ext/filters/client_channel/lb_policy/outlier_detection/outlier_detection.cc",
    ],
    external_deps = [
        "absl/random",
        "absl/status",
        "absl/status:statusor",
        "absl/strings",
        "absl/types:variant",
    ],
    language = "c++",
    deps = [
        "channel_args",
        "delegating_helper",
        "grpc_outlier_detection_header",
        "health_check_client",
        "iomgr_fwd",
        "json",
        "lb_policy",
        "lb_policy_factory",
        "lb_policy_registry",
        "pollset_set",
        "ref_counted",
        "subchannel_interface",
        "unique_type_name",
        "validation_errors",
        "//:config",
        "//:debug_location",
        "//:exec_ctx",
        "//:gpr",
        "//:grpc_base",
        "//:grpc_client_channel",
        "//:grpc_trace",
        "//:orphanable",
        "//:ref_counted_ptr",
        "//:server_address",
        "//:sockaddr_utils",
        "//:work_serializer",
    ],
)

grpc_cc_library(
    name = "grpc_lb_policy_priority",
    srcs = [
        "ext/filters/client_channel/lb_policy/priority/priority.cc",
    ],
    external_deps = [
        "absl/status",
        "absl/status:statusor",
        "absl/strings",
        "absl/types:optional",
    ],
    language = "c++",
    deps = [
        "channel_args",
        "delegating_helper",
        "grpc_lb_address_filtering",
        "json",
        "json_args",
        "json_object_loader",
        "lb_policy",
        "lb_policy_factory",
        "lb_policy_registry",
        "pollset_set",
        "time",
        "validation_errors",
        "//:channel_arg_names",
        "//:config",
        "//:debug_location",
        "//:exec_ctx",
        "//:gpr",
        "//:grpc_base",
        "//:grpc_client_channel",
        "//:grpc_trace",
        "//:orphanable",
        "//:ref_counted_ptr",
        "//:server_address",
        "//:work_serializer",
    ],
)

grpc_cc_library(
    name = "grpc_lb_policy_weighted_target",
    srcs = [
        "ext/filters/client_channel/lb_policy/weighted_target/weighted_target.cc",
    ],
    external_deps = [
        "absl/base:core_headers",
        "absl/random",
        "absl/status",
        "absl/status:statusor",
        "absl/strings",
        "absl/types:optional",
    ],
    language = "c++",
    deps = [
        "channel_args",
        "delegating_helper",
        "grpc_lb_address_filtering",
        "json",
        "json_args",
        "json_object_loader",
        "lb_policy",
        "lb_policy_factory",
        "lb_policy_registry",
        "pollset_set",
        "time",
        "validation_errors",
        "//:config",
        "//:debug_location",
        "//:exec_ctx",
        "//:gpr",
        "//:grpc_base",
        "//:grpc_client_channel",
        "//:grpc_trace",
        "//:orphanable",
        "//:ref_counted_ptr",
        "//:server_address",
        "//:work_serializer",
    ],
)

grpc_cc_library(
    name = "grpc_lb_policy_xds_override_host",
    srcs = [
        "ext/filters/client_channel/lb_policy/xds/xds_override_host.cc",
    ],
    hdrs = [
        "ext/filters/client_channel/lb_policy/xds/xds_override_host.h",
    ],
    external_deps = [
        "absl/base:core_headers",
        "absl/status",
        "absl/status:statusor",
        "absl/strings",
        "absl/types:optional",
        "absl/types:variant",
    ],
    language = "c++",
    deps = [
        "channel_args",
        "closure",
        "delegating_helper",
        "error",
        "grpc_stateful_session_filter",
        "grpc_xds_client",
        "iomgr_fwd",
        "json",
        "json_args",
        "json_object_loader",
        "lb_policy",
        "lb_policy_factory",
        "lb_policy_registry",
        "match",
        "pollset_set",
        "subchannel_interface",
        "validation_errors",
        "//:config",
        "//:debug_location",
        "//:exec_ctx",
        "//:gpr",
        "//:grpc_base",
        "//:grpc_client_channel",
        "//:grpc_trace",
        "//:orphanable",
        "//:ref_counted_ptr",
        "//:server_address",
        "//:sockaddr_utils",
        "//:work_serializer",
    ],
)

grpc_cc_library(
    name = "lb_server_load_reporting_filter",
    srcs = [
        "ext/filters/load_reporting/server_load_reporting_filter.cc",
    ],
    hdrs = [
        "ext/filters/load_reporting/registered_opencensus_objects.h",
        "ext/filters/load_reporting/server_load_reporting_filter.h",
        "//:src/cpp/server/load_reporter/constants.h",
    ],
    external_deps = [
        "absl/meta:type_traits",
        "absl/status",
        "absl/status:statusor",
        "absl/strings",
        "absl/strings:str_format",
        "absl/types:optional",
        "opencensus-stats",
        "opencensus-tags",
    ],
    language = "c++",
    deps = [
        "arena_promise",
        "channel_args",
        "channel_fwd",
        "channel_stack_type",
        "context",
        "grpc_sockaddr",
        "resolved_address",
        "seq",
        "slice",
        "//:channel_arg_names",
        "//:channel_stack_builder",
        "//:config",
        "//:gpr",
        "//:gpr_platform",
        "//:grpc_base",
        "//:grpc_public_hdrs",
        "//:grpc_security_base",
        "//:parse_address",
        "//:promise",
        "//:uri_parser",
    ],
    alwayslink = 1,
)

grpc_cc_library(
    name = "grpc_backend_metric_filter",
    srcs = [
        "ext/filters/backend_metrics/backend_metric_filter.cc",
    ],
    hdrs = [
        "ext/filters/backend_metrics/backend_metric_filter.h",
    ],
    external_deps = [
        "absl/status:statusor",
        "absl/strings",
        "absl/types:optional",
        "upb_lib",
    ],
    language = "c++",
    deps = [
        "arena_promise",
        "channel_args",
        "channel_fwd",
        "channel_stack_type",
        "context",
        "grpc_backend_metric_data",
        "grpc_backend_metric_provider",
        "map",
        "slice",
        "//:channel_arg_names",
        "//:channel_stack_builder",
        "//:config",
        "//:gpr",
        "//:gpr_platform",
        "//:grpc_base",
        "//:grpc_trace",
        "//:legacy_context",
        "//:xds_orca_upb",
    ],
)

grpc_cc_library(
    name = "polling_resolver",
    srcs = [
        "ext/filters/client_channel/resolver/polling_resolver.cc",
    ],
    hdrs = [
        "ext/filters/client_channel/resolver/polling_resolver.h",
    ],
    external_deps = [
        "absl/status",
        "absl/status:statusor",
        "absl/strings",
        "absl/types:optional",
    ],
    language = "c++",
    deps = [
        "channel_args",
        "grpc_service_config",
        "iomgr_fwd",
        "time",
        "//:backoff",
        "//:debug_location",
        "//:event_engine_base_hdrs",
        "//:exec_ctx",
        "//:gpr",
        "//:grpc_resolver",
        "//:grpc_trace",
        "//:orphanable",
        "//:ref_counted_ptr",
        "//:uri_parser",
        "//:work_serializer",
    ],
)

grpc_cc_library(
    name = "service_config_helper",
    srcs = ["ext/filters/client_channel/resolver/dns/event_engine/service_config_helper.cc"],
    hdrs = ["ext/filters/client_channel/resolver/dns/event_engine/service_config_helper.h"],
    external_deps = [
        "absl/status:statusor",
        "absl/strings",
    ],
    language = "c++",
    deps = [
        "json",
        "json_args",
        "json_object_loader",
        "json_reader",
        "json_writer",
        "status_helper",
        "//:gpr_platform",
        "//:grpc_base",
    ],
)

grpc_cc_library(
    name = "grpc_resolver_dns_event_engine",
    srcs = ["ext/filters/client_channel/resolver/dns/event_engine/event_engine_client_channel_resolver.cc"],
    hdrs = ["ext/filters/client_channel/resolver/dns/event_engine/event_engine_client_channel_resolver.h"],
    external_deps = [
        "absl/base:core_headers",
        "absl/cleanup",
        "absl/status",
        "absl/status:statusor",
        "absl/strings",
        "absl/types:optional",
    ],
    language = "c++",
    deps = [
        "channel_args",
        "event_engine_common",
        "grpc_service_config",
        "polling_resolver",
        "service_config_helper",
        "time",
        "validation_errors",
        "//:backoff",
        "//:channel_arg_names",
        "//:debug_location",
        "//:exec_ctx",
        "//:gpr",
        "//:gpr_platform",
        "//:grpc_base",
        "//:grpc_grpclb_balancer_addresses",
        "//:grpc_resolver",
        "//:grpc_service_config_impl",
        "//:grpc_trace",
        "//:orphanable",
        "//:ref_counted_ptr",
        "//:server_address",
        "//:uri_parser",
    ],
)

grpc_cc_library(
    name = "grpc_resolver_dns_plugin",
    srcs = [
        "ext/filters/client_channel/resolver/dns/dns_resolver_plugin.cc",
    ],
    hdrs = [
        "ext/filters/client_channel/resolver/dns/dns_resolver_plugin.h",
    ],
    external_deps = ["absl/strings"],
    language = "c++",
    deps = [
        "experiments",
        "grpc_resolver_dns_event_engine",
        "grpc_resolver_dns_native",
        "//:config",
        "//:config_vars",
        "//:gpr",
        "//:grpc_resolver",
        "//:grpc_resolver_dns_ares",
    ],
)

grpc_cc_library(
    name = "grpc_resolver_dns_native",
    srcs = [
        "ext/filters/client_channel/resolver/dns/native/dns_resolver.cc",
    ],
    hdrs = [
        "ext/filters/client_channel/resolver/dns/native/dns_resolver.h",
    ],
    external_deps = [
        "absl/functional:bind_front",
        "absl/status",
        "absl/status:statusor",
        "absl/strings",
        "absl/types:optional",
    ],
    language = "c++",
    deps = [
        "channel_args",
        "polling_resolver",
        "resolved_address",
        "time",
        "//:backoff",
        "//:channel_arg_names",
        "//:config",
        "//:debug_location",
        "//:gpr",
        "//:grpc_base",
        "//:grpc_resolver",
        "//:grpc_trace",
        "//:orphanable",
        "//:ref_counted_ptr",
        "//:server_address",
        "//:uri_parser",
    ],
)

grpc_cc_library(
    name = "grpc_resolver_sockaddr",
    srcs = [
        "ext/filters/client_channel/resolver/sockaddr/sockaddr_resolver.cc",
    ],
    external_deps = [
        "absl/status:statusor",
        "absl/strings",
    ],
    language = "c++",
    deps = [
        "channel_args",
        "iomgr_port",
        "resolved_address",
        "//:config",
        "//:gpr",
        "//:grpc_resolver",
        "//:orphanable",
        "//:parse_address",
        "//:server_address",
        "//:uri_parser",
    ],
)

grpc_cc_library(
    name = "grpc_resolver_binder",
    srcs = [
        "ext/filters/client_channel/resolver/binder/binder_resolver.cc",
    ],
    external_deps = [
        "absl/status",
        "absl/status:statusor",
        "absl/strings",
    ],
    language = "c++",
    deps = [
        "channel_args",
        "error",
        "iomgr_port",
        "resolved_address",
        "status_helper",
        "//:config",
        "//:gpr",
        "//:grpc_resolver",
        "//:orphanable",
        "//:server_address",
        "//:uri_parser",
    ],
)

grpc_cc_library(
    name = "grpc_resolver_xds_header",
    hdrs = [
        "ext/filters/client_channel/resolver/xds/xds_resolver.h",
    ],
    external_deps = ["absl/strings"],
    language = "c++",
    deps = [
        "grpc_service_config",
        "unique_type_name",
        "//:gpr_platform",
    ],
)

grpc_cc_library(
    name = "grpc_resolver_xds",
    srcs = [
        "ext/filters/client_channel/resolver/xds/xds_resolver.cc",
    ],
    external_deps = [
        "absl/meta:type_traits",
        "absl/random",
        "absl/status",
        "absl/status:statusor",
        "absl/strings",
        "absl/strings:str_format",
        "absl/types:optional",
        "absl/types:variant",
        "re2",
        "xxhash",
    ],
    language = "c++",
    deps = [
        "arena",
        "arena_promise",
        "channel_args",
        "channel_fwd",
        "context",
        "dual_ref_counted",
        "grpc_lb_policy_ring_hash",
        "grpc_resolver_xds_header",
        "grpc_service_config",
        "grpc_xds_client",
        "iomgr_fwd",
        "match",
        "pollset_set",
        "ref_counted",
        "slice",
        "time",
        "//:channel_arg_names",
        "//:config",
        "//:debug_location",
        "//:gpr",
        "//:grpc_base",
        "//:grpc_client_channel",
        "//:grpc_public_hdrs",
        "//:grpc_resolver",
        "//:grpc_service_config_impl",
        "//:grpc_trace",
        "//:legacy_context",
        "//:orphanable",
        "//:ref_counted_ptr",
        "//:server_address",
        "//:uri_parser",
        "//:work_serializer",
        "//:xds_client",
    ],
)

grpc_cc_library(
    name = "grpc_resolver_c2p",
    srcs = [
        "ext/filters/client_channel/resolver/google_c2p/google_c2p_resolver.cc",
    ],
    external_deps = [
        "absl/status:statusor",
        "absl/strings",
        "absl/types:optional",
    ],
    language = "c++",
    deps = [
        "channel_args",
        "env",
        "gcp_metadata_query",
        "grpc_xds_client",
        "json",
        "json_writer",
        "resource_quota",
        "time",
        "//:alts_util",
        "//:config",
        "//:debug_location",
        "//:gpr",
        "//:grpc_base",
        "//:grpc_resolver",
        "//:orphanable",
        "//:ref_counted_ptr",
        "//:uri_parser",
        "//:work_serializer",
        "//:xds_client",
    ],
)

grpc_cc_library(
    name = "hpack_constants",
    hdrs = [
        "ext/transport/chttp2/transport/hpack_constants.h",
    ],
    language = "c++",
    deps = ["//:gpr_platform"],
)

grpc_cc_library(
    name = "hpack_encoder_table",
    srcs = [
        "ext/transport/chttp2/transport/hpack_encoder_table.cc",
    ],
    hdrs = [
        "ext/transport/chttp2/transport/hpack_encoder_table.h",
    ],
    external_deps = ["absl/container:inlined_vector"],
    language = "c++",
    deps = [
        "hpack_constants",
        "//:gpr",
    ],
)

grpc_cc_library(
    name = "chttp2_flow_control",
    srcs = [
        "ext/transport/chttp2/transport/flow_control.cc",
    ],
    hdrs = [
        "ext/transport/chttp2/transport/flow_control.h",
    ],
    external_deps = [
        "absl/functional:function_ref",
        "absl/status",
        "absl/strings",
        "absl/strings:str_format",
        "absl/types:optional",
    ],
    deps = [
        "bdp_estimator",
        "experiments",
        "http2_settings",
        "memory_quota",
        "pid_controller",
        "time",
        "useful",
        "//:gpr",
        "//:grpc_trace",
    ],
)

grpc_cc_library(
    name = "ping_abuse_policy",
    srcs = [
        "ext/transport/chttp2/transport/ping_abuse_policy.cc",
    ],
    hdrs = [
        "ext/transport/chttp2/transport/ping_abuse_policy.h",
    ],
    external_deps = ["absl/types:optional"],
    deps = [
        "channel_args",
        "time",
        "//:channel_arg_names",
        "//:gpr_platform",
    ],
)

grpc_cc_library(
    name = "ping_rate_policy",
    srcs = [
        "ext/transport/chttp2/transport/ping_rate_policy.cc",
    ],
    hdrs = [
        "ext/transport/chttp2/transport/ping_rate_policy.h",
    ],
    external_deps = [
        "absl/strings",
        "absl/types:optional",
        "absl/types:variant",
    ],
    deps = [
        "channel_args",
        "match",
        "time",
        "//:channel_arg_names",
        "//:gpr_platform",
    ],
)

grpc_cc_library(
    name = "huffsyms",
    srcs = [
        "ext/transport/chttp2/transport/huffsyms.cc",
    ],
    hdrs = [
        "ext/transport/chttp2/transport/huffsyms.h",
    ],
    deps = ["//:gpr_platform"],
)

grpc_cc_library(
    name = "decode_huff",
    srcs = [
        "ext/transport/chttp2/transport/decode_huff.cc",
    ],
    hdrs = [
        "ext/transport/chttp2/transport/decode_huff.h",
    ],
    deps = ["//:gpr_platform"],
)

grpc_cc_library(
    name = "http2_settings",
    srcs = [
        "ext/transport/chttp2/transport/http2_settings.cc",
    ],
    hdrs = [
        "ext/transport/chttp2/transport/http2_settings.h",
    ],
    deps = [
        "http2_errors",
        "useful",
        "//:gpr_platform",
    ],
)

grpc_cc_library(
    name = "grpc_transport_chttp2_alpn",
    srcs = [
        "ext/transport/chttp2/alpn/alpn.cc",
    ],
    hdrs = [
        "ext/transport/chttp2/alpn/alpn.h",
    ],
    language = "c++",
    deps = [
        "useful",
        "//:gpr",
    ],
)

grpc_cc_library(
    name = "grpc_transport_chttp2_client_connector",
    srcs = [
        "ext/transport/chttp2/client/chttp2_connector.cc",
    ],
    hdrs = [
        "ext/transport/chttp2/client/chttp2_connector.h",
    ],
    external_deps = [
        "absl/base:core_headers",
        "absl/status",
        "absl/status:statusor",
        "absl/strings:str_format",
        "absl/types:optional",
    ],
    language = "c++",
    deps = [
        "channel_args",
        "channel_args_endpoint_config",
        "channel_args_preconditioning",
        "channel_stack_type",
        "closure",
        "error",
        "grpc_insecure_credentials",
        "handshaker_registry",
        "resolved_address",
        "status_helper",
        "tcp_connect_handshaker",
        "time",
        "transport_fwd",
        "unique_type_name",
        "//:channel_arg_names",
        "//:config",
        "//:debug_location",
        "//:exec_ctx",
        "//:gpr",
        "//:grpc_base",
        "//:grpc_client_channel",
        "//:grpc_public_hdrs",
        "//:grpc_resolver",
        "//:grpc_security_base",
        "//:grpc_trace",
        "//:grpc_transport_chttp2",
        "//:handshaker",
        "//:orphanable",
        "//:ref_counted_ptr",
        "//:sockaddr_utils",
    ],
)

grpc_cc_library(
    name = "grpc_transport_chttp2_server",
    srcs = [
        "ext/transport/chttp2/server/chttp2_server.cc",
    ],
    hdrs = [
        "ext/transport/chttp2/server/chttp2_server.h",
    ],
    external_deps = [
        "absl/base:core_headers",
        "absl/status",
        "absl/status:statusor",
        "absl/strings",
        "absl/strings:str_format",
        "absl/types:optional",
    ],
    language = "c++",
    deps = [
        "channel_args",
        "channel_args_endpoint_config",
        "closure",
        "error",
        "grpc_insecure_credentials",
        "handshaker_registry",
        "iomgr_fwd",
        "memory_quota",
        "pollset_set",
        "resolved_address",
        "resource_quota",
        "status_helper",
        "time",
        "transport_fwd",
        "unique_type_name",
        "//:channel_arg_names",
        "//:chttp2_frame",
        "//:config",
        "//:debug_location",
        "//:exec_ctx",
        "//:gpr",
        "//:grpc_base",
        "//:grpc_security_base",
        "//:grpc_trace",
        "//:grpc_transport_chttp2",
        "//:handshaker",
        "//:orphanable",
        "//:ref_counted_ptr",
        "//:sockaddr_utils",
        "//:uri_parser",
    ],
)

grpc_cc_library(
    name = "grpc_transport_inproc",
    srcs = [
        "ext/transport/inproc/inproc_plugin.cc",
        "ext/transport/inproc/inproc_transport.cc",
    ],
    hdrs = [
        "ext/transport/inproc/inproc_transport.h",
    ],
    external_deps = [
        "absl/status",
        "absl/status:statusor",
        "absl/strings",
        "absl/types:optional",
    ],
    language = "c++",
    deps = [
        "arena",
        "channel_args",
        "channel_args_preconditioning",
        "channel_stack_type",
        "closure",
        "error",
        "iomgr_fwd",
        "slice",
        "slice_buffer",
        "status_helper",
        "time",
        "transport_fwd",
        "//:channel_arg_names",
        "//:config",
        "//:debug_location",
        "//:exec_ctx",
        "//:gpr",
        "//:grpc_base",
        "//:grpc_public_hdrs",
        "//:grpc_trace",
        "//:ref_counted_ptr",
    ],
)

grpc_cc_library(
    name = "chaotic_good_frame",
    srcs = [
        "ext/transport/chaotic_good/frame.cc",
    ],
    hdrs = [
        "ext/transport/chaotic_good/frame.h",
    ],
    external_deps = [
        "absl/status",
        "absl/status:statusor",
        "absl/types:variant",
    ],
    deps = [
        "arena",
        "bitset",
        "chaotic_good_frame_header",
        "no_destruct",
        "slice",
        "slice_buffer",
        "status_helper",
        "//:gpr",
        "//:gpr_platform",
        "//:grpc_base",
        "//:hpack_encoder",
        "//:hpack_parser",
    ],
)

grpc_cc_library(
    name = "chaotic_good_frame_header",
    srcs = [
        "ext/transport/chaotic_good/frame_header.cc",
    ],
    hdrs = [
        "ext/transport/chaotic_good/frame_header.h",
    ],
    external_deps = [
        "absl/status",
        "absl/status:statusor",
    ],
    deps = [
        "bitset",
        "//:gpr_platform",
    ],
)

grpc_cc_library(
    name = "gcp_metadata_query",
    srcs = [
        "ext/gcp/metadata_query.cc",
    ],
    hdrs = [
        "ext/gcp/metadata_query.h",
    ],
    external_deps = [
        "absl/functional:any_invocable",
        "absl/status",
        "absl/status:statusor",
        "absl/strings",
        "absl/strings:str_format",
    ],
    deps = [
        "closure",
        "error",
        "status_helper",
        "time",
        "//:gpr",
        "//:gpr_platform",
        "//:grpc_base",
        "//:grpc_security_base",
        "//:grpc_trace",
        "//:httpcli",
        "//:orphanable",
        "//:ref_counted_ptr",
        "//:uri_parser",
    ],
)

grpc_cc_library(
    name = "logging_sink",
    hdrs = [
        "ext/filters/logging/logging_sink.h",
    ],
    external_deps = [
        "absl/numeric:int128",
        "absl/strings",
    ],
    language = "c++",
    visibility = [
        "//src/cpp/ext/gcp:__subpackages__",
        "//test:__subpackages__",
    ],
    deps = [
        "time",
        "//:gpr_platform",
    ],
)

grpc_cc_library(
    name = "logging_filter",
    srcs = [
        "ext/filters/logging/logging_filter.cc",
    ],
    hdrs = [
        "ext/filters/logging/logging_filter.h",
    ],
    external_deps = [
        "absl/numeric:int128",
        "absl/random",
        "absl/random:distributions",
        "absl/status:statusor",
        "absl/strings",
        "absl/types:optional",
    ],
    language = "c++",
    visibility = [
        "//src/cpp/ext/gcp:__subpackages__",
        "//test:__subpackages__",
    ],
    deps = [
        "arena",
        "arena_promise",
        "cancel_callback",
        "channel_args",
        "channel_fwd",
        "channel_stack_type",
        "context",
        "logging_sink",
        "map",
        "pipe",
        "poll",
        "slice",
        "slice_buffer",
        "time",
        "//:channel_arg_names",
        "//:channel_stack_builder",
        "//:config",
        "//:gpr",
        "//:gpr_platform",
        "//:grpc_base",
        "//:grpc_client_channel",
        "//:grpc_public_hdrs",
        "//:grpc_resolver",
        "//:legacy_context",
        "//:uri_parser",
    ],
)

grpc_cc_library(
    name = "grpc_promise_endpoint",
    srcs = [
        "lib/transport/promise_endpoint.cc",
    ],
    external_deps = [
        "absl/base:core_headers",
        "absl/status",
        "absl/status:statusor",
        "absl/types:optional",
    ],
    language = "c++",
    public_hdrs = [
        "lib/transport/promise_endpoint.h",
    ],
    deps = [
        "activity",
        "event_engine_common",
        "poll",
        "slice",
        "slice_buffer",
        "//:event_engine_base_hdrs",
        "//:gpr",
    ],
)

### UPB Targets

grpc_upb_proto_library(
    name = "envoy_admin_upb",
    deps = ["@envoy_api//envoy/admin/v3:pkg"],
)

grpc_upb_proto_library(
    name = "envoy_config_cluster_upb",
    deps = ["@envoy_api//envoy/config/cluster/v3:pkg"],
)

grpc_upb_proto_reflection_library(
    name = "envoy_config_cluster_upbdefs",
    deps = ["@envoy_api//envoy/config/cluster/v3:pkg"],
)

grpc_upb_proto_library(
    name = "envoy_config_core_upb",
    deps = ["@envoy_api//envoy/config/core/v3:pkg"],
)

grpc_upb_proto_library(
    name = "envoy_config_endpoint_upb",
    deps = ["@envoy_api//envoy/config/endpoint/v3:pkg"],
)

grpc_upb_proto_reflection_library(
    name = "envoy_config_endpoint_upbdefs",
    deps = ["@envoy_api//envoy/config/endpoint/v3:pkg"],
)

grpc_upb_proto_library(
    name = "envoy_config_listener_upb",
    deps = ["@envoy_api//envoy/config/listener/v3:pkg"],
)

grpc_upb_proto_reflection_library(
    name = "envoy_config_listener_upbdefs",
    deps = ["@envoy_api//envoy/config/listener/v3:pkg"],
)

grpc_upb_proto_library(
    name = "envoy_config_rbac_upb",
    deps = ["@envoy_api//envoy/config/rbac/v3:pkg"],
)

grpc_upb_proto_library(
    name = "envoy_config_route_upb",
    deps = ["@envoy_api//envoy/config/route/v3:pkg"],
)

grpc_upb_proto_reflection_library(
    name = "envoy_config_route_upbdefs",
    deps = ["@envoy_api//envoy/config/route/v3:pkg"],
)

grpc_upb_proto_library(
    name = "envoy_extensions_clusters_aggregate_upb",
    deps = ["@envoy_api//envoy/extensions/clusters/aggregate/v3:pkg"],
)

grpc_upb_proto_reflection_library(
    name = "envoy_extensions_clusters_aggregate_upbdefs",
    deps = ["@envoy_api//envoy/extensions/clusters/aggregate/v3:pkg"],
)

grpc_upb_proto_library(
    name = "envoy_extensions_filters_common_fault_upb",
    deps = ["@envoy_api//envoy/extensions/filters/common/fault/v3:pkg"],
)

grpc_upb_proto_library(
    name = "envoy_extensions_filters_http_fault_upb",
    deps = ["@envoy_api//envoy/extensions/filters/http/fault/v3:pkg"],
)

grpc_upb_proto_reflection_library(
    name = "envoy_extensions_filters_http_fault_upbdefs",
    deps = ["@envoy_api//envoy/extensions/filters/http/fault/v3:pkg"],
)

grpc_upb_proto_library(
    name = "envoy_extensions_filters_http_rbac_upb",
    deps = ["@envoy_api//envoy/extensions/filters/http/rbac/v3:pkg"],
)

grpc_upb_proto_reflection_library(
    name = "envoy_extensions_filters_http_rbac_upbdefs",
    deps = ["@envoy_api//envoy/extensions/filters/http/rbac/v3:pkg"],
)

grpc_upb_proto_library(
    name = "envoy_extensions_filters_http_router_upb",
    deps = ["@envoy_api//envoy/extensions/filters/http/router/v3:pkg"],
)

grpc_upb_proto_reflection_library(
    name = "envoy_extensions_filters_http_router_upbdefs",
    deps = ["@envoy_api//envoy/extensions/filters/http/router/v3:pkg"],
)

grpc_upb_proto_library(
    name = "envoy_extensions_filters_http_stateful_session_upb",
    deps = ["@envoy_api//envoy/extensions/filters/http/stateful_session/v3:pkg"],
)

grpc_upb_proto_reflection_library(
    name = "envoy_extensions_filters_http_stateful_session_upbdefs",
    deps = ["@envoy_api//envoy/extensions/filters/http/stateful_session/v3:pkg"],
)

grpc_upb_proto_library(
    name = "envoy_extensions_http_stateful_session_cookie_upb",
    deps = ["@envoy_api//envoy/extensions/http/stateful_session/cookie/v3:pkg"],
)

grpc_upb_proto_reflection_library(
    name = "envoy_extensions_http_stateful_session_cookie_upbdefs",
    deps = ["@envoy_api//envoy/extensions/http/stateful_session/cookie/v3:pkg"],
)

grpc_upb_proto_library(
    name = "envoy_type_http_upb",
    deps = ["@envoy_api//envoy/type/http/v3:pkg"],
)

grpc_upb_proto_library(
    name = "envoy_extensions_load_balancing_policies_client_side_weighted_round_robin_upb",
    deps = ["@envoy_api//envoy/extensions/load_balancing_policies/client_side_weighted_round_robin/v3:pkg"],
)

grpc_upb_proto_library(
    name = "envoy_extensions_load_balancing_policies_ring_hash_upb",
    deps = ["@envoy_api//envoy/extensions/load_balancing_policies/ring_hash/v3:pkg"],
)

grpc_upb_proto_library(
    name = "envoy_extensions_load_balancing_policies_wrr_locality_upb",
    deps = ["@envoy_api//envoy/extensions/load_balancing_policies/wrr_locality/v3:pkg"],
)

grpc_upb_proto_library(
    name = "envoy_extensions_load_balancing_policies_pick_first_upb",
    deps = ["@envoy_api//envoy/extensions/load_balancing_policies/pick_first/v3:pkg"],
)

grpc_upb_proto_library(
    name = "envoy_extensions_filters_network_http_connection_manager_upb",
    deps = ["@envoy_api//envoy/extensions/filters/network/http_connection_manager/v3:pkg"],
)

grpc_upb_proto_reflection_library(
    name = "envoy_extensions_filters_network_http_connection_manager_upbdefs",
    deps = ["@envoy_api//envoy/extensions/filters/network/http_connection_manager/v3:pkg"],
)

grpc_upb_proto_library(
    name = "envoy_extensions_transport_sockets_tls_upb",
    deps = ["@envoy_api//envoy/extensions/transport_sockets/tls/v3:pkg"],
)

grpc_upb_proto_reflection_library(
    name = "envoy_extensions_transport_sockets_tls_upbdefs",
    deps = ["@envoy_api//envoy/extensions/transport_sockets/tls/v3:pkg"],
)

grpc_upb_proto_library(
    name = "envoy_service_discovery_upb",
    deps = ["@envoy_api//envoy/service/discovery/v3:pkg"],
)

grpc_upb_proto_reflection_library(
    name = "envoy_service_discovery_upbdefs",
    deps = ["@envoy_api//envoy/service/discovery/v3:pkg"],
)

grpc_upb_proto_library(
    name = "envoy_service_load_stats_upb",
    deps = ["@envoy_api//envoy/service/load_stats/v3:pkg"],
)

grpc_upb_proto_reflection_library(
    name = "envoy_service_load_stats_upbdefs",
    deps = ["@envoy_api//envoy/service/load_stats/v3:pkg"],
)

grpc_upb_proto_library(
    name = "envoy_service_status_upb",
    deps = ["@envoy_api//envoy/service/status/v3:pkg"],
)

grpc_upb_proto_reflection_library(
    name = "envoy_service_status_upbdefs",
    deps = ["@envoy_api//envoy/service/status/v3:pkg"],
)

grpc_upb_proto_library(
    name = "envoy_type_matcher_upb",
    deps = ["@envoy_api//envoy/type/matcher/v3:pkg"],
)

grpc_upb_proto_library(
    name = "envoy_type_upb",
    deps = ["@envoy_api//envoy/type/v3:pkg"],
)

grpc_upb_proto_library(
    name = "xds_type_upb",
    deps = ["@com_github_cncf_udpa//xds/type/v3:pkg"],
)

grpc_upb_proto_reflection_library(
    name = "xds_type_upbdefs",
    deps = ["@com_github_cncf_udpa//xds/type/v3:pkg"],
)

grpc_upb_proto_library(
    name = "xds_orca_upb",
    deps = ["@com_github_cncf_udpa//xds/data/orca/v3:pkg"],
)

grpc_upb_proto_library(
    name = "xds_orca_service_upb",
    deps = ["@com_github_cncf_udpa//xds/service/orca/v3:pkg"],
)

grpc_upb_proto_library(
    name = "grpc_health_upb",
    deps = ["//src/proto/grpc/health/v1:health_proto_descriptor"],
)

grpc_upb_proto_library(
    name = "google_rpc_status_upb",
    deps = ["@com_google_googleapis//google/rpc:status_proto"],
)

grpc_upb_proto_reflection_library(
    name = "google_rpc_status_upbdefs",
    deps = ["@com_google_googleapis//google/rpc:status_proto"],
)

grpc_upb_proto_library(
    name = "google_type_expr_upb",
    deps = ["@com_google_googleapis//google/type:expr_proto"],
)

grpc_upb_proto_library(
    name = "grpc_lb_upb",
    deps = ["//src/proto/grpc/lb/v1:load_balancer_proto_descriptor"],
)

grpc_upb_proto_library(
    name = "alts_upb",
    deps = ["//src/proto/grpc/gcp:alts_handshaker_proto"],
)

grpc_upb_proto_library(
    name = "rls_upb",
    deps = ["//src/proto/grpc/lookup/v1:rls_proto_descriptor"],
)

grpc_upb_proto_library(
    name = "rls_config_upb",
    deps = ["//src/proto/grpc/lookup/v1:rls_config_proto_descriptor"],
)

grpc_upb_proto_reflection_library(
    name = "rls_config_upbdefs",
    deps = ["//src/proto/grpc/lookup/v1:rls_config_proto_descriptor"],
)

WELL_KNOWN_PROTO_TARGETS = [
    "any",
    "duration",
    "empty",
    "struct",
    "timestamp",
    "wrappers",
]

[grpc_upb_proto_library(
    name = "protobuf_" + target + "_upb",
    deps = ["@com_google_protobuf//:" + target + "_proto"],
) for target in WELL_KNOWN_PROTO_TARGETS]

[grpc_upb_proto_reflection_library(
    name = "protobuf_" + target + "_upbdefs",
    deps = ["@com_google_protobuf//:" + target + "_proto"],
) for target in WELL_KNOWN_PROTO_TARGETS]

grpc_generate_one_off_internal_targets()<|MERGE_RESOLUTION|>--- conflicted
+++ resolved
@@ -4756,25 +4756,14 @@
     language = "c++",
     deps = [
         "channel_args",
-<<<<<<< HEAD
-        "env",
         "health_check_client",
         "iomgr_fwd",
-=======
-        "grpc_lb_subchannel_list",
-        "grpc_outlier_detection_header",
->>>>>>> 72e79140
         "json",
         "json_args",
         "json_object_loader",
         "lb_policy",
         "lb_policy_factory",
         "subchannel_interface",
-<<<<<<< HEAD
-        "validation_errors",
-=======
-        "//:channel_arg_names",
->>>>>>> 72e79140
         "//:config",
         "//:debug_location",
         "//:gpr",
