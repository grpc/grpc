# Copyright 2022 gRPC authors.
#
# Licensed under the Apache License, Version 2.0 (the "License");
# you may not use this file except in compliance with the License.
# You may obtain a copy of the License at
#
#     http://www.apache.org/licenses/LICENSE-2.0
#
# Unless required by applicable law or agreed to in writing, software
# distributed under the License is distributed on an "AS IS" BASIS,
# WITHOUT WARRANTIES OR CONDITIONS OF ANY KIND, either express or implied.
# See the License for the specific language governing permissions and
# limitations under the License.

load(
    "//bazel:grpc_build_system.bzl",
    "grpc_cc_library",
    "grpc_upb_proto_library",
    "grpc_upb_proto_reflection_library",
)

licenses(["reciprocal"])

package(
    default_visibility = ["//:__subpackages__"],
    features = [
        "layering_check",
    ],
)

# This is needed as a transitionary mechanism to build the src/core targets in
# the top-level BUILD file that have not yet been moved here. Should go away
# once the transition is complete.
exports_files(
    glob(["**"]),
    visibility = ["//:__subpackages__"],
)

grpc_cc_library(
    name = "channel_fwd",
    hdrs = [
        "lib/channel/channel_fwd.h",
    ],
    language = "c++",
)

grpc_cc_library(
    name = "slice_cast",
    hdrs = [
        "//:include/grpc/event_engine/internal/slice_cast.h",
    ],
)

grpc_cc_library(
    name = "event_engine_common",
    srcs = [
        "lib/event_engine/resolved_address.cc",
        "lib/event_engine/slice.cc",
        "lib/event_engine/slice_buffer.cc",
    ],
    hdrs = [
        "lib/event_engine/handle_containers.h",
        "//:include/grpc/event_engine/slice.h",
        "//:include/grpc/event_engine/slice_buffer.h",
    ],
    external_deps = [
        "absl/container:flat_hash_set",
        "absl/hash",
        "absl/strings",
        "absl/utility",
    ],
    deps = [
        "slice",
        "slice_buffer",
        "slice_cast",
        "slice_refcount",
        "//:event_engine_base_hdrs",
        "//:gpr",
        "//:gpr_platform",
    ],
)

grpc_cc_library(
    name = "transport_fwd",
    hdrs = [
        "lib/transport/transport_fwd.h",
    ],
    language = "c++",
)

grpc_cc_library(
    name = "atomic_utils",
    language = "c++",
    public_hdrs = ["lib/gprpp/atomic_utils.h"],
    deps = ["//:gpr"],
)

grpc_cc_library(
    name = "experiments",
    srcs = [
        "lib/experiments/config.cc",
        "lib/experiments/experiments.cc",
    ],
    hdrs = [
        "lib/experiments/config.h",
        "lib/experiments/experiments.h",
    ],
    external_deps = ["absl/strings"],
    language = "c++",
    deps = [
        "no_destruct",
        "//:gpr",
    ],
)

grpc_cc_library(
    name = "init_internally",
    srcs = ["lib/surface/init_internally.cc"],
    hdrs = ["lib/surface/init_internally.h"],
    deps = ["//:gpr_platform"],
)

grpc_cc_library(
    name = "useful",
    hdrs = ["lib/gpr/useful.h"],
    external_deps = [
        "absl/strings",
        "absl/types:variant",
    ],
    language = "c++",
    deps = ["//:gpr_platform"],
)

grpc_cc_library(
    name = "examine_stack",
    srcs = [
        "lib/gprpp/examine_stack.cc",
    ],
    hdrs = [
        "lib/gprpp/examine_stack.h",
    ],
    external_deps = ["absl/types:optional"],
    deps = ["//:gpr_platform"],
)

grpc_cc_library(
    name = "gpr_atm",
    srcs = [
        "lib/gpr/atm.cc",
    ],
    language = "c++",
    public_hdrs = [
        "//:include/grpc/support/atm.h",
        "//:include/grpc/support/atm_gcc_atomic.h",
        "//:include/grpc/support/atm_gcc_sync.h",
        "//:include/grpc/support/atm_windows.h",
        "//:include/grpc/impl/codegen/atm.h",
        "//:include/grpc/impl/codegen/atm_gcc_atomic.h",
        "//:include/grpc/impl/codegen/atm_gcc_sync.h",
        "//:include/grpc/impl/codegen/atm_windows.h",
    ],
    deps = [
        "useful",
        "//:gpr_platform",
    ],
)

grpc_cc_library(
    name = "gpr_manual_constructor",
    srcs = [],
    hdrs = [
        "lib/gprpp/manual_constructor.h",
    ],
    language = "c++",
    deps = [
        "construct_destruct",
        "//:gpr_platform",
    ],
)

grpc_cc_library(
    name = "gpr_spinlock",
    srcs = [],
    hdrs = [
        "lib/gpr/spinlock.h",
    ],
    language = "c++",
    deps = [
        "gpr_atm",
        "//:gpr_platform",
    ],
)

grpc_cc_library(
    name = "gpr_log_internal",
    hdrs = [
        "lib/gpr/log_internal.h",
    ],
    language = "c++",
    deps = ["//:gpr_platform"],
)

grpc_cc_library(
    name = "env",
    srcs = [
        "lib/gprpp/env_linux.cc",
        "lib/gprpp/env_posix.cc",
        "lib/gprpp/env_windows.cc",
    ],
    hdrs = [
        "lib/gprpp/env.h",
    ],
    external_deps = ["absl/types:optional"],
    deps = [
        "tchar",
        "//:gpr_platform",
    ],
)

grpc_cc_library(
    name = "chunked_vector",
    hdrs = ["lib/gprpp/chunked_vector.h"],
    deps = [
        "arena",
        "gpr_manual_constructor",
        "//:gpr",
    ],
)

grpc_cc_library(
    name = "construct_destruct",
    language = "c++",
    public_hdrs = ["lib/gprpp/construct_destruct.h"],
    deps = ["//:gpr_platform"],
)

grpc_cc_library(
    name = "status_helper",
    srcs = [
        "lib/gprpp/status_helper.cc",
    ],
    hdrs = [
        "lib/gprpp/status_helper.h",
    ],
    external_deps = [
        "absl/status",
        "absl/strings",
        "absl/strings:cord",
        "absl/time",
        "absl/types:optional",
        "upb_lib",
    ],
    language = "c++",
    deps = [
        "percent_encoding",
        "slice",
        "//:debug_location",
        "//:google_rpc_status_upb",
        "//:gpr",
        "//:protobuf_any_upb",
    ],
)

grpc_cc_library(
    name = "unique_type_name",
    hdrs = ["lib/gprpp/unique_type_name.h"],
    external_deps = ["absl/strings"],
    language = "c++",
    deps = [
        "useful",
        "//:gpr_platform",
    ],
)

grpc_cc_library(
    name = "validation_errors",
    srcs = [
        "lib/gprpp/validation_errors.cc",
    ],
    hdrs = [
        "lib/gprpp/validation_errors.h",
    ],
    external_deps = [
        "absl/status",
        "absl/strings",
    ],
    language = "c++",
    deps = ["//:gpr_platform"],
)

grpc_cc_library(
    name = "overload",
    language = "c++",
    public_hdrs = ["lib/gprpp/overload.h"],
    deps = ["//:gpr_platform"],
)

grpc_cc_library(
    name = "match",
    external_deps = ["absl/types:variant"],
    language = "c++",
    public_hdrs = ["lib/gprpp/match.h"],
    deps = [
        "overload",
        "//:gpr_platform",
    ],
)

grpc_cc_library(
    name = "table",
    external_deps = [
        "absl/meta:type_traits",
        "absl/utility",
    ],
    language = "c++",
    public_hdrs = ["lib/gprpp/table.h"],
    deps = [
        "bitset",
        "//:gpr_platform",
    ],
)

grpc_cc_library(
    name = "packed_table",
    hdrs = ["lib/gprpp/packed_table.h"],
    language = "c++",
    deps = [
        "sorted_pack",
        "table",
        "//:gpr_platform",
    ],
)

grpc_cc_library(
    name = "bitset",
    language = "c++",
    public_hdrs = ["lib/gprpp/bitset.h"],
    deps = [
        "useful",
        "//:gpr_platform",
    ],
)

grpc_cc_library(
    name = "no_destruct",
    language = "c++",
    public_hdrs = ["lib/gprpp/no_destruct.h"],
    deps = [
        "construct_destruct",
        "//:gpr_platform",
    ],
)

grpc_cc_library(
    name = "tchar",
    srcs = [
        "lib/gprpp/tchar.cc",
    ],
    hdrs = [
        "lib/gprpp/tchar.h",
    ],
    deps = ["//:gpr_platform"],
)

grpc_cc_library(
    name = "poll",
    external_deps = ["absl/types:variant"],
    language = "c++",
    public_hdrs = [
        "lib/promise/poll.h",
    ],
    deps = ["//:gpr_platform"],
)

grpc_cc_library(
    name = "try_concurrently",
    hdrs = ["lib/promise/try_concurrently.h"],
    external_deps = [
        "absl/status",
        "absl/types:variant",
    ],
    language = "c++",
    public_hdrs = [
        "lib/promise/map_pipe.h",
    ],
    deps = [
        "construct_destruct",
        "for_each",
        "map",
        "pipe",
        "poll",
        "promise_factory",
        "promise_like",
        "promise_status",
        "try_seq",
        "//:gpr",
    ],
)

grpc_cc_library(
    name = "map_pipe",
    external_deps = ["absl/status"],
    language = "c++",
    public_hdrs = [
        "lib/promise/map_pipe.h",
    ],
    deps = [
        "for_each",
        "map",
        "pipe",
        "promise_factory",
        "try_seq",
        "//:gpr_platform",
    ],
)

grpc_cc_library(
    name = "context",
    language = "c++",
    public_hdrs = [
        "lib/promise/context.h",
    ],
    deps = ["//:gpr"],
)

grpc_cc_library(
    name = "map",
    external_deps = ["absl/types:variant"],
    language = "c++",
    public_hdrs = ["lib/promise/map.h"],
    deps = [
        "poll",
        "promise_like",
        "//:gpr_platform",
    ],
)

grpc_cc_library(
    name = "sleep",
    srcs = [
        "lib/promise/sleep.cc",
    ],
    hdrs = [
        "lib/promise/sleep.h",
    ],
    external_deps = ["absl/status"],
    deps = [
        "activity",
        "context",
        "default_event_engine",
        "poll",
        "time",
        "//:event_engine_base_hdrs",
        "//:exec_ctx",
        "//:gpr",
    ],
)

grpc_cc_library(
    name = "arena_promise",
    external_deps = ["absl/meta:type_traits"],
    language = "c++",
    public_hdrs = [
        "lib/promise/arena_promise.h",
    ],
    deps = [
        "arena",
        "construct_destruct",
        "context",
        "poll",
        "//:gpr_platform",
    ],
)

grpc_cc_library(
    name = "promise_like",
    external_deps = ["absl/meta:type_traits"],
    language = "c++",
    public_hdrs = [
        "lib/promise/detail/promise_like.h",
    ],
    deps = [
        "poll",
        "//:gpr_platform",
    ],
)

grpc_cc_library(
    name = "cancel_callback",
    external_deps = ["absl/types:variant"],
    language = "c++",
    public_hdrs = [
        "lib/promise/cancel_callback.h",
    ],
    deps = [
        "poll",
        "promise_like",
        "//:gpr_platform",
    ],
)

grpc_cc_library(
    name = "promise_factory",
    external_deps = ["absl/meta:type_traits"],
    language = "c++",
    public_hdrs = [
        "lib/promise/detail/promise_factory.h",
    ],
    deps = [
        "promise_like",
        "//:gpr_platform",
    ],
)

grpc_cc_library(
    name = "if",
    external_deps = [
        "absl/status:statusor",
        "absl/types:variant",
    ],
    language = "c++",
    public_hdrs = ["lib/promise/if.h"],
    deps = [
        "poll",
        "promise_factory",
        "promise_like",
        "//:gpr_platform",
    ],
)

grpc_cc_library(
    name = "promise_status",
    external_deps = [
        "absl/status",
        "absl/status:statusor",
    ],
    language = "c++",
    public_hdrs = [
        "lib/promise/detail/status.h",
    ],
    deps = ["//:gpr_platform"],
)

grpc_cc_library(
    name = "race",
    external_deps = ["absl/types:variant"],
    language = "c++",
    public_hdrs = ["lib/promise/race.h"],
    deps = [
        "poll",
        "//:gpr_platform",
    ],
)

grpc_cc_library(
    name = "loop",
    external_deps = [
        "absl/status",
        "absl/status:statusor",
        "absl/types:variant",
    ],
    language = "c++",
    public_hdrs = [
        "lib/promise/loop.h",
    ],
    deps = [
        "poll",
        "promise_factory",
        "//:gpr_platform",
    ],
)

grpc_cc_library(
    name = "basic_join",
    external_deps = [
        "absl/types:variant",
        "absl/utility",
    ],
    language = "c++",
    public_hdrs = [
        "lib/promise/detail/basic_join.h",
    ],
    deps = [
        "bitset",
        "construct_destruct",
        "poll",
        "promise_like",
        "//:gpr_platform",
    ],
)

grpc_cc_library(
    name = "join",
    external_deps = ["absl/meta:type_traits"],
    language = "c++",
    public_hdrs = [
        "lib/promise/join.h",
    ],
    deps = [
        "basic_join",
        "//:gpr_platform",
    ],
)

grpc_cc_library(
    name = "try_join",
    external_deps = [
        "absl/meta:type_traits",
        "absl/status",
        "absl/status:statusor",
    ],
    language = "c++",
    public_hdrs = [
        "lib/promise/try_join.h",
    ],
    deps = [
        "basic_join",
        "poll",
        "promise_status",
        "//:gpr_platform",
    ],
)

grpc_cc_library(
    name = "switch",
    language = "c++",
    public_hdrs = [
        "lib/promise/detail/switch.h",
    ],
    deps = ["//:gpr_platform"],
)

grpc_cc_library(
    name = "basic_seq",
    external_deps = [
        "absl/meta:type_traits",
        "absl/types:variant",
        "absl/utility",
    ],
    language = "c++",
    public_hdrs = [
        "lib/promise/detail/basic_seq.h",
    ],
    deps = [
        "construct_destruct",
        "poll",
        "promise_factory",
        "promise_like",
        "switch",
        "//:gpr_platform",
    ],
)

grpc_cc_library(
    name = "seq",
    language = "c++",
    public_hdrs = [
        "lib/promise/seq.h",
    ],
    deps = [
        "basic_seq",
        "poll",
        "promise_like",
        "//:gpr_platform",
    ],
)

grpc_cc_library(
    name = "try_seq",
    external_deps = [
        "absl/meta:type_traits",
        "absl/status",
        "absl/status:statusor",
    ],
    language = "c++",
    public_hdrs = [
        "lib/promise/try_seq.h",
    ],
    deps = [
        "basic_seq",
        "poll",
        "promise_like",
        "promise_status",
        "//:gpr_platform",
    ],
)

grpc_cc_library(
    name = "activity",
    srcs = [
        "lib/promise/activity.cc",
    ],
    external_deps = [
        "absl/base:core_headers",
        "absl/status",
        "absl/strings:str_format",
        "absl/types:optional",
        "absl/types:variant",
        "absl/utility",
    ],
    language = "c++",
    public_hdrs = [
        "lib/promise/activity.h",
    ],
    deps = [
        "atomic_utils",
        "construct_destruct",
        "context",
        "no_destruct",
        "poll",
        "promise_factory",
        "promise_status",
        "//:gpr",
        "//:orphanable",
    ],
)

grpc_cc_library(
    name = "exec_ctx_wakeup_scheduler",
    hdrs = [
        "lib/promise/exec_ctx_wakeup_scheduler.h",
    ],
    external_deps = ["absl/status"],
    language = "c++",
    deps = [
        "closure",
        "error",
        "//:debug_location",
        "//:exec_ctx",
        "//:gpr_platform",
    ],
)

grpc_cc_library(
    name = "wait_set",
    external_deps = [
        "absl/container:flat_hash_set",
        "absl/hash",
    ],
    language = "c++",
    public_hdrs = [
        "lib/promise/wait_set.h",
    ],
    deps = [
        "activity",
        "poll",
        "//:gpr_platform",
    ],
)

grpc_cc_library(
    name = "intra_activity_waiter",
    language = "c++",
    public_hdrs = [
        "lib/promise/intra_activity_waiter.h",
    ],
    deps = [
        "activity",
        "poll",
        "//:gpr_platform",
    ],
)

grpc_cc_library(
    name = "latch",
    language = "c++",
    public_hdrs = [
        "lib/promise/latch.h",
    ],
    deps = [
        "intra_activity_waiter",
        "poll",
        "//:gpr",
    ],
)

grpc_cc_library(
    name = "observable",
    external_deps = [
        "absl/base:core_headers",
        "absl/types:optional",
        "absl/types:variant",
    ],
    language = "c++",
    public_hdrs = [
        "lib/promise/observable.h",
    ],
    deps = [
        "activity",
        "poll",
        "promise_like",
        "wait_set",
        "//:gpr",
    ],
)

grpc_cc_library(
    name = "pipe",
    srcs = [
        "lib/promise/pipe.cc",
    ],
    hdrs = [
        "lib/promise/pipe.h",
    ],
    external_deps = [
        "absl/strings",
        "absl/types:optional",
        "absl/types:variant",
    ],
    language = "c++",
    deps = [
        "activity",
        "arena",
        "context",
        "intra_activity_waiter",
        "poll",
        "//:gpr",
        "//:grpc_trace",
    ],
)

grpc_cc_library(
    name = "for_each",
    external_deps = [
        "absl/status",
        "absl/types:variant",
    ],
    language = "c++",
    public_hdrs = ["lib/promise/for_each.h"],
    deps = [
        "construct_destruct",
        "poll",
        "promise_factory",
        "//:gpr",
        "//:gpr_platform",
    ],
)

grpc_cc_library(
    name = "ref_counted",
    language = "c++",
    public_hdrs = ["lib/gprpp/ref_counted.h"],
    deps = [
        "atomic_utils",
        "//:debug_location",
        "//:gpr",
        "//:ref_counted_ptr",
    ],
)

grpc_cc_library(
    name = "dual_ref_counted",
    language = "c++",
    public_hdrs = ["lib/gprpp/dual_ref_counted.h"],
    deps = [
        "//:debug_location",
        "//:gpr",
        "//:orphanable",
        "//:ref_counted_ptr",
    ],
)

grpc_cc_library(
    name = "handshaker_factory",
    language = "c++",
    public_hdrs = [
        "lib/transport/handshaker_factory.h",
    ],
    deps = [
        "channel_args",
        "iomgr_fwd",
        "//:gpr_platform",
    ],
)

grpc_cc_library(
    name = "handshaker_registry",
    srcs = [
        "lib/transport/handshaker_registry.cc",
    ],
    language = "c++",
    public_hdrs = [
        "lib/transport/handshaker_registry.h",
    ],
    deps = [
        "channel_args",
        "handshaker_factory",
        "iomgr_fwd",
        "//:gpr_platform",
    ],
)

grpc_cc_library(
    name = "tcp_connect_handshaker",
    srcs = [
        "lib/transport/tcp_connect_handshaker.cc",
    ],
    external_deps = [
        "absl/base:core_headers",
        "absl/status",
        "absl/status:statusor",
        "absl/strings",
        "absl/types:optional",
    ],
    language = "c++",
    public_hdrs = [
        "lib/transport/tcp_connect_handshaker.h",
    ],
    deps = [
        "channel_args",
        "closure",
        "error",
        "handshaker_factory",
        "handshaker_registry",
        "iomgr_fwd",
        "pollset_set",
        "resolved_address",
        "slice",
        "//:config",
        "//:debug_location",
        "//:exec_ctx",
        "//:gpr",
        "//:grpc_base",
        "//:handshaker",
        "//:ref_counted_ptr",
        "//:uri_parser",
    ],
)

grpc_cc_library(
    name = "channel_creds_registry",
    hdrs = [
        "lib/security/credentials/channel_creds_registry.h",
    ],
    external_deps = ["absl/strings"],
    language = "c++",
    deps = [
        "json",
        "//:gpr_platform",
        "//:ref_counted_ptr",
    ],
)

grpc_cc_library(
    name = "event_engine_memory_allocator",
    srcs = [
        "lib/event_engine/memory_allocator.cc",
    ],
    hdrs = [
        "//:include/grpc/event_engine/internal/memory_allocator_impl.h",
        "//:include/grpc/event_engine/memory_allocator.h",
        "//:include/grpc/event_engine/memory_request.h",
    ],
    external_deps = ["absl/strings"],
    language = "c++",
    deps = [
        "slice",
        "slice_refcount",
        "//:gpr_platform",
    ],
)

grpc_cc_library(
    name = "memory_quota",
    srcs = [
        "lib/resource_quota/memory_quota.cc",
    ],
    hdrs = [
        "lib/resource_quota/memory_quota.h",
    ],
    external_deps = [
        "absl/base:core_headers",
        "absl/container:flat_hash_set",
        "absl/status",
        "absl/strings",
        "absl/synchronization",
        "absl/types:optional",
    ],
    deps = [
        "activity",
        "basic_seq",
        "event_engine_memory_allocator",
        "exec_ctx_wakeup_scheduler",
        "experiments",
        "loop",
        "map",
        "periodic_update",
        "poll",
        "race",
        "resource_quota_trace",
        "seq",
        "time",
        "useful",
        "//:gpr",
        "//:grpc_trace",
        "//:orphanable",
        "//:ref_counted_ptr",
    ],
)

grpc_cc_library(
    name = "periodic_update",
    srcs = [
        "lib/resource_quota/periodic_update.cc",
    ],
    hdrs = [
        "lib/resource_quota/periodic_update.h",
    ],
    external_deps = ["absl/functional:function_ref"],
    deps = [
        "time",
        "useful",
        "//:gpr_platform",
    ],
)

grpc_cc_library(
    name = "arena",
    srcs = [
        "lib/resource_quota/arena.cc",
    ],
    hdrs = [
        "lib/resource_quota/arena.h",
    ],
    external_deps = [
        "absl/meta:type_traits",
        "absl/utility",
    ],
    deps = [
        "construct_destruct",
        "context",
        "event_engine_memory_allocator",
        "memory_quota",
        "//:gpr",
    ],
)

grpc_cc_library(
    name = "thread_quota",
    srcs = [
        "lib/resource_quota/thread_quota.cc",
    ],
    hdrs = [
        "lib/resource_quota/thread_quota.h",
    ],
    external_deps = ["absl/base:core_headers"],
    deps = [
        "ref_counted",
        "//:gpr",
        "//:ref_counted_ptr",
    ],
)

grpc_cc_library(
    name = "resource_quota_trace",
    srcs = [
        "lib/resource_quota/trace.cc",
    ],
    hdrs = [
        "lib/resource_quota/trace.h",
    ],
    deps = [
        "//:gpr_platform",
        "//:grpc_trace",
    ],
)

grpc_cc_library(
    name = "resource_quota",
    srcs = [
        "lib/resource_quota/resource_quota.cc",
    ],
    hdrs = [
        "lib/resource_quota/resource_quota.h",
    ],
    external_deps = ["absl/strings"],
    deps = [
        "memory_quota",
        "ref_counted",
        "thread_quota",
        "useful",
        "//:cpp_impl_of",
        "//:event_engine_base_hdrs",
        "//:gpr_platform",
        "//:ref_counted_ptr",
    ],
)

grpc_cc_library(
    name = "slice_refcount",
    hdrs = [
        "lib/slice/slice_refcount.h",
    ],
    public_hdrs = [
        "//:include/grpc/slice.h",
    ],
    deps = [
        "//:event_engine_base_hdrs",
        "//:gpr",
    ],
)

grpc_cc_library(
    name = "slice",
    srcs = [
        "lib/slice/slice.cc",
        "lib/slice/slice_string_helpers.cc",
    ],
    hdrs = [
        "lib/slice/slice.h",
        "lib/slice/slice_internal.h",
        "lib/slice/slice_string_helpers.h",
        "//:include/grpc/slice.h",
    ],
    external_deps = [
        "absl/hash",
        "absl/strings",
    ],
    visibility = ["@grpc:alt_grpc_base_legacy"],
    deps = [
        "slice_cast",
        "slice_refcount",
        "//:event_engine_base_hdrs",
        "//:gpr",
    ],
)

grpc_cc_library(
    name = "slice_buffer",
    srcs = [
        "lib/slice/slice_buffer.cc",
    ],
    hdrs = [
        "lib/slice/slice_buffer.h",
        "//:include/grpc/slice_buffer.h",
    ],
    deps = [
        "slice",
        "slice_refcount",
        "//:gpr",
    ],
)

grpc_cc_library(
    name = "error",
    srcs = [
        "lib/iomgr/error.cc",
    ],
    hdrs = [
        "lib/iomgr/error.h",
    ],
    external_deps = [
        "absl/status",
        "absl/strings:str_format",
    ],
    visibility = ["@grpc:alt_grpc_base_legacy"],
    deps = [
        "gpr_spinlock",
        "slice",
        "slice_refcount",
        "status_helper",
        "strerror",
        "useful",
        "//:gpr",
        "//:grpc_public_hdrs",
        "//:grpc_trace",
    ],
)

grpc_cc_library(
    name = "closure",
    hdrs = [
        "lib/iomgr/closure.h",
    ],
    visibility = ["@grpc:alt_grpc_base_legacy"],
    deps = [
        "error",
        "gpr_manual_constructor",
        "//:debug_location",
        "//:gpr",
    ],
)

grpc_cc_library(
    name = "time",
    srcs = [
        "lib/gprpp/time.cc",
    ],
    hdrs = [
        "lib/gprpp/time.h",
    ],
    external_deps = [
        "absl/strings:str_format",
        "absl/types:optional",
    ],
    deps = [
        "no_destruct",
        "useful",
        "//:event_engine_base_hdrs",
        "//:gpr",
    ],
)

grpc_cc_library(
    name = "iomgr_port",
    hdrs = [
        "lib/iomgr/port.h",
    ],
    deps = ["//:gpr_platform"],
)

grpc_cc_library(
    name = "iomgr_fwd",
    hdrs = [
        "lib/iomgr/iomgr_fwd.h",
    ],
    deps = ["//:gpr_platform"],
)

grpc_cc_library(
    name = "grpc_sockaddr",
    srcs = [
        "lib/iomgr/sockaddr_utils_posix.cc",
        "lib/iomgr/socket_utils_windows.cc",
    ],
    hdrs = [
        "lib/iomgr/sockaddr.h",
        "lib/iomgr/sockaddr_posix.h",
        "lib/iomgr/sockaddr_windows.h",
        "lib/iomgr/socket_utils.h",
    ],
    deps = [
        "iomgr_port",
        "//:gpr",
    ],
)

grpc_cc_library(
    name = "avl",
    hdrs = [
        "lib/avl/avl.h",
    ],
    deps = [
        "useful",
        "//:gpr_platform",
    ],
)

grpc_cc_library(
    name = "time_averaged_stats",
    srcs = ["lib/gprpp/time_averaged_stats.cc"],
    hdrs = [
        "lib/gprpp/time_averaged_stats.h",
    ],
    deps = ["//:gpr"],
)

grpc_cc_library(
    name = "forkable",
    srcs = [
        "lib/event_engine/forkable.cc",
    ],
    hdrs = [
        "lib/event_engine/forkable.h",
    ],
    external_deps = ["absl/container:flat_hash_set"],
    deps = [
        "no_destruct",
        "//:gpr",
        "//:gpr_platform",
    ],
)

grpc_cc_library(
    name = "event_engine_poller",
    hdrs = [
        "lib/event_engine/poller.h",
    ],
    external_deps = ["absl/functional:function_ref"],
    deps = [
        "//:event_engine_base_hdrs",
        "//:gpr_platform",
    ],
)

grpc_cc_library(
    name = "event_engine_executor",
    hdrs = [
        "lib/event_engine/executor/executor.h",
    ],
    external_deps = ["absl/functional:any_invocable"],
    deps = [
        "//:event_engine_base_hdrs",
        "//:gpr_platform",
    ],
)

grpc_cc_library(
    name = "event_engine_time_util",
    srcs = ["lib/event_engine/time_util.cc"],
    hdrs = ["lib/event_engine/time_util.h"],
    deps = [
        "//:event_engine_base_hdrs",
        "//:gpr_platform",
    ],
)

grpc_cc_library(
    name = "event_engine_work_queue",
    srcs = [
        "lib/event_engine/work_queue.cc",
    ],
    hdrs = [
        "lib/event_engine/work_queue.h",
    ],
    external_deps = [
        "absl/base:core_headers",
        "absl/functional:any_invocable",
        "absl/types:optional",
    ],
    deps = [
        "common_event_engine_closures",
        "time",
        "//:event_engine_base_hdrs",
        "//:gpr",
    ],
)

grpc_cc_library(
    name = "common_event_engine_closures",
    hdrs = ["lib/event_engine/common_closures.h"],
    external_deps = ["absl/functional:any_invocable"],
    deps = [
        "//:event_engine_base_hdrs",
        "//:gpr_platform",
    ],
)

grpc_cc_library(
    name = "posix_event_engine_timer",
    srcs = [
        "lib/event_engine/posix_engine/timer.cc",
        "lib/event_engine/posix_engine/timer_heap.cc",
    ],
    hdrs = [
        "lib/event_engine/posix_engine/timer.h",
        "lib/event_engine/posix_engine/timer_heap.h",
    ],
    external_deps = [
        "absl/base:core_headers",
        "absl/types:optional",
    ],
    deps = [
        "time",
        "time_averaged_stats",
        "useful",
        "//:event_engine_base_hdrs",
        "//:gpr",
    ],
)

grpc_cc_library(
    name = "event_engine_thread_pool",
    srcs = ["lib/event_engine/thread_pool.cc"],
    hdrs = [
        "lib/event_engine/thread_pool.h",
    ],
    external_deps = [
        "absl/base:core_headers",
        "absl/functional:any_invocable",
        "absl/time",
    ],
    deps = [
        "event_engine_executor",
        "forkable",
        "time",
        "useful",
        "//:event_engine_base_hdrs",
        "//:gpr",
    ],
)

grpc_cc_library(
    name = "posix_event_engine_base_hdrs",
    srcs = [],
    hdrs = [
        "lib/event_engine/posix.h",
    ],
    external_deps = [
        "absl/functional:any_invocable",
        "absl/status",
<<<<<<< HEAD
=======
        "absl/status:statusor",
>>>>>>> be0a04f4
    ],
    deps = [
        "//:event_engine_base_hdrs",
        "//:gpr",
    ],
)

grpc_cc_library(
    name = "posix_event_engine_timer_manager",
    srcs = ["lib/event_engine/posix_engine/timer_manager.cc"],
    hdrs = [
        "lib/event_engine/posix_engine/timer_manager.h",
    ],
    external_deps = [
        "absl/base:core_headers",
        "absl/time",
        "absl/types:optional",
    ],
    deps = [
        "event_engine_thread_pool",
        "forkable",
        "notification",
        "posix_event_engine_timer",
        "time",
        "//:event_engine_base_hdrs",
        "//:gpr",
        "//:grpc_trace",
    ],
)

grpc_cc_library(
    name = "posix_event_engine_event_poller",
    srcs = [],
    hdrs = [
        "lib/event_engine/posix_engine/event_poller.h",
    ],
    external_deps = [
        "absl/functional:any_invocable",
        "absl/status",
        "absl/strings",
    ],
    deps = [
        "event_engine_poller",
        "posix_event_engine_closure",
        "//:event_engine_base_hdrs",
        "//:gpr_platform",
    ],
)

grpc_cc_library(
    name = "posix_event_engine_closure",
    srcs = [],
    hdrs = [
        "lib/event_engine/posix_engine/posix_engine_closure.h",
    ],
    external_deps = [
        "absl/functional:any_invocable",
        "absl/status",
    ],
    deps = [
        "//:event_engine_base_hdrs",
        "//:gpr_platform",
    ],
)

grpc_cc_library(
    name = "posix_event_engine_lockfree_event",
    srcs = [
        "lib/event_engine/posix_engine/lockfree_event.cc",
    ],
    hdrs = [
        "lib/event_engine/posix_engine/lockfree_event.h",
    ],
    external_deps = [
        "absl/base:dynamic_annotations",
        "absl/status",
    ],
    deps = [
        "gpr_atm",
        "posix_event_engine_closure",
        "posix_event_engine_event_poller",
        "status_helper",
        "//:gpr",
    ],
)

grpc_cc_library(
    name = "posix_event_engine_wakeup_fd_posix",
    hdrs = [
        "lib/event_engine/posix_engine/wakeup_fd_posix.h",
    ],
    external_deps = ["absl/status"],
    deps = ["//:gpr_platform"],
)

grpc_cc_library(
    name = "posix_event_engine_wakeup_fd_posix_pipe",
    srcs = [
        "lib/event_engine/posix_engine/wakeup_fd_pipe.cc",
    ],
    hdrs = [
        "lib/event_engine/posix_engine/wakeup_fd_pipe.h",
    ],
    external_deps = [
        "absl/status",
        "absl/status:statusor",
        "absl/strings",
    ],
    deps = [
        "iomgr_port",
        "posix_event_engine_wakeup_fd_posix",
        "strerror",
        "//:gpr",
    ],
)

grpc_cc_library(
    name = "posix_event_engine_wakeup_fd_posix_eventfd",
    srcs = [
        "lib/event_engine/posix_engine/wakeup_fd_eventfd.cc",
    ],
    hdrs = [
        "lib/event_engine/posix_engine/wakeup_fd_eventfd.h",
    ],
    external_deps = [
        "absl/status",
        "absl/status:statusor",
        "absl/strings",
    ],
    deps = [
        "iomgr_port",
        "posix_event_engine_wakeup_fd_posix",
        "strerror",
        "//:gpr",
    ],
)

grpc_cc_library(
    name = "posix_event_engine_wakeup_fd_posix_default",
    srcs = [
        "lib/event_engine/posix_engine/wakeup_fd_posix_default.cc",
    ],
    hdrs = [
        "lib/event_engine/posix_engine/wakeup_fd_posix_default.h",
    ],
    external_deps = [
        "absl/status",
        "absl/status:statusor",
    ],
    deps = [
        "iomgr_port",
        "posix_event_engine_wakeup_fd_posix",
        "posix_event_engine_wakeup_fd_posix_eventfd",
        "posix_event_engine_wakeup_fd_posix_pipe",
        "//:gpr_platform",
    ],
)

grpc_cc_library(
    name = "posix_event_engine_poller_posix_epoll1",
    srcs = [
        "lib/event_engine/posix_engine/ev_epoll1_linux.cc",
    ],
    hdrs = [
        "lib/event_engine/posix_engine/ev_epoll1_linux.h",
    ],
    external_deps = [
        "absl/base:core_headers",
        "absl/container:inlined_vector",
        "absl/functional:function_ref",
        "absl/status",
        "absl/status:statusor",
        "absl/strings",
    ],
    deps = [
        "event_engine_poller",
        "event_engine_time_util",
        "iomgr_port",
        "posix_event_engine_closure",
        "posix_event_engine_event_poller",
        "posix_event_engine_internal_errqueue",
        "posix_event_engine_lockfree_event",
        "posix_event_engine_wakeup_fd_posix",
        "posix_event_engine_wakeup_fd_posix_default",
        "status_helper",
        "strerror",
        "//:event_engine_base_hdrs",
        "//:gpr",
        "//:grpc_public_hdrs",
    ],
)

grpc_cc_library(
    name = "posix_event_engine_poller_posix_poll",
    srcs = [
        "lib/event_engine/posix_engine/ev_poll_posix.cc",
    ],
    hdrs = [
        "lib/event_engine/posix_engine/ev_poll_posix.h",
    ],
    external_deps = [
        "absl/base:core_headers",
        "absl/container:inlined_vector",
        "absl/functional:any_invocable",
        "absl/functional:function_ref",
        "absl/status",
        "absl/status:statusor",
        "absl/strings",
    ],
    deps = [
        "common_event_engine_closures",
        "event_engine_poller",
        "event_engine_time_util",
        "iomgr_port",
        "posix_event_engine_closure",
        "posix_event_engine_event_poller",
        "posix_event_engine_wakeup_fd_posix",
        "posix_event_engine_wakeup_fd_posix_default",
        "status_helper",
        "strerror",
        "time",
        "//:event_engine_base_hdrs",
        "//:gpr",
        "//:grpc_public_hdrs",
    ],
)

grpc_cc_library(
    name = "posix_event_engine_poller_posix_default",
    srcs = [
        "lib/event_engine/posix_engine/event_poller_posix_default.cc",
    ],
    hdrs = [
        "lib/event_engine/posix_engine/event_poller_posix_default.h",
    ],
    external_deps = ["absl/strings"],
    deps = [
        "iomgr_port",
        "posix_event_engine_event_poller",
        "posix_event_engine_poller_posix_epoll1",
        "posix_event_engine_poller_posix_poll",
        "//:gpr",
    ],
)

grpc_cc_library(
    name = "posix_event_engine_internal_errqueue",
    srcs = [
        "lib/event_engine/posix_engine/internal_errqueue.cc",
    ],
    hdrs = [
        "lib/event_engine/posix_engine/internal_errqueue.h",
    ],
    deps = [
        "iomgr_port",
        "strerror",
        "//:gpr",
    ],
)

grpc_cc_library(
    name = "posix_event_engine_traced_buffer_list",
    srcs = [
        "lib/event_engine/posix_engine/traced_buffer_list.cc",
    ],
    hdrs = [
        "lib/event_engine/posix_engine/traced_buffer_list.h",
    ],
    external_deps = [
        "absl/functional:any_invocable",
        "absl/status",
        "absl/types:optional",
    ],
    deps = [
        "iomgr_port",
        "posix_event_engine_internal_errqueue",
        "//:gpr",
    ],
)

grpc_cc_library(
    name = "posix_event_engine_endpoint",
    srcs = [
        "lib/event_engine/posix_engine/posix_endpoint.cc",
    ],
    hdrs = [
        "lib/event_engine/posix_engine/posix_endpoint.h",
    ],
    external_deps = [
        "absl/base:core_headers",
        "absl/container:flat_hash_map",
        "absl/functional:any_invocable",
        "absl/hash",
        "absl/meta:type_traits",
        "absl/status",
        "absl/status:statusor",
        "absl/strings",
        "absl/types:optional",
    ],
    deps = [
        "event_engine_common",
        "event_engine_tcp_socket_utils",
        "experiments",
        "iomgr_port",
        "load_file",
        "memory_quota",
        "posix_event_engine_base_hdrs",
        "posix_event_engine_closure",
        "posix_event_engine_event_poller",
        "posix_event_engine_internal_errqueue",
        "posix_event_engine_tcp_socket_utils",
        "posix_event_engine_traced_buffer_list",
        "ref_counted",
        "resource_quota",
        "slice",
        "status_helper",
        "strerror",
        "time",
        "useful",
        "//:event_engine_base_hdrs",
        "//:exec_ctx",
        "//:gpr",
        "//:grpc_public_hdrs",
        "//:ref_counted_ptr",
    ],
)

grpc_cc_library(
    name = "event_engine_utils",
    srcs = ["lib/event_engine/utils.cc"],
    hdrs = ["lib/event_engine/utils.h"],
    external_deps = ["absl/strings"],
    deps = [
        "time",
        "//:event_engine_base_hdrs",
        "//:gpr_platform",
    ],
)

grpc_cc_library(
    name = "event_engine_socket_notifier",
    hdrs = ["lib/event_engine/socket_notifier.h"],
    external_deps = ["absl/status"],
    deps = [
        "//:event_engine_base_hdrs",
        "//:gpr_platform",
    ],
)

grpc_cc_library(
    name = "posix_event_engine_tcp_socket_utils",
    srcs = [
        "lib/event_engine/posix_engine/tcp_socket_utils.cc",
    ],
    hdrs = [
        "lib/event_engine/posix_engine/tcp_socket_utils.h",
    ],
    external_deps = [
        "absl/cleanup",
        "absl/status",
        "absl/status:statusor",
        "absl/strings",
        "absl/types:optional",
    ],
    deps = [
        "event_engine_tcp_socket_utils",
        "iomgr_port",
        "resource_quota",
        "socket_mutator",
        "status_helper",
        "strerror",
        "useful",
        "//:event_engine_base_hdrs",
        "//:gpr",
        "//:ref_counted_ptr",
    ],
)

grpc_cc_library(
    name = "posix_event_engine_listener_utils",
    srcs = [
        "lib/event_engine/posix_engine/posix_engine_listener_utils.cc",
    ],
    hdrs = [
        "lib/event_engine/posix_engine/posix_engine_listener_utils.h",
    ],
    external_deps = [
        "absl/cleanup",
        "absl/status",
        "absl/status:statusor",
        "absl/strings",
    ],
    deps = [
        "event_engine_tcp_socket_utils",
        "iomgr_port",
        "posix_event_engine_tcp_socket_utils",
        "socket_mutator",
        "status_helper",
        "//:event_engine_base_hdrs",
        "//:gpr",
    ],
)

grpc_cc_library(
    name = "posix_event_engine_listener",
    srcs = [
        "lib/event_engine/posix_engine/posix_engine_listener.cc",
    ],
    hdrs = [
        "lib/event_engine/posix_engine/posix_engine_listener.h",
    ],
    external_deps = [
        "absl/base:core_headers",
        "absl/functional:any_invocable",
        "absl/status",
        "absl/status:statusor",
        "absl/strings",
        "absl/synchronization",
        "absl/types:optional",
    ],
    deps = [
        "event_engine_tcp_socket_utils",
        "iomgr_port",
        "posix_event_engine_base_hdrs",
        "posix_event_engine_closure",
        "posix_event_engine_endpoint",
        "posix_event_engine_event_poller",
        "posix_event_engine_listener_utils",
        "posix_event_engine_tcp_socket_utils",
        "socket_mutator",
        "status_helper",
        "//:event_engine_base_hdrs",
        "//:gpr",
    ],
)

grpc_cc_library(
    name = "posix_event_engine",
    srcs = ["lib/event_engine/posix_engine/posix_engine.cc"],
    hdrs = ["lib/event_engine/posix_engine/posix_engine.h"],
    external_deps = [
        "absl/base:core_headers",
        "absl/cleanup",
        "absl/container:flat_hash_map",
        "absl/functional:any_invocable",
        "absl/hash",
        "absl/meta:type_traits",
        "absl/status",
        "absl/status:statusor",
        "absl/strings",
    ],
    deps = [
        "event_engine_common",
        "event_engine_poller",
        "event_engine_tcp_socket_utils",
        "event_engine_thread_pool",
        "event_engine_trace",
        "event_engine_utils",
        "experiments",
        "init_internally",
        "iomgr_port",
        "posix_event_engine_base_hdrs",
        "posix_event_engine_closure",
        "posix_event_engine_endpoint",
        "posix_event_engine_event_poller",
        "posix_event_engine_listener",
        "posix_event_engine_poller_posix_default",
        "posix_event_engine_tcp_socket_utils",
        "posix_event_engine_timer",
        "posix_event_engine_timer_manager",
        "//:event_engine_base_hdrs",
        "//:gpr",
        "//:grpc_trace",
    ],
)

grpc_cc_library(
    name = "windows_event_engine",
    srcs = ["lib/event_engine/windows/windows_engine.cc"],
    hdrs = ["lib/event_engine/windows/windows_engine.h"],
    external_deps = [
        "absl/status",
        "absl/status:statusor",
        "absl/strings",
    ],
    deps = [
        "event_engine_common",
        "event_engine_thread_pool",
        "event_engine_trace",
        "event_engine_utils",
        "init_internally",
        "posix_event_engine_timer_manager",
        "time",
        "windows_iocp",
        "//:event_engine_base_hdrs",
        "//:gpr",
    ],
)

grpc_cc_library(
    name = "windows_iocp",
    srcs = [
        "lib/event_engine/windows/iocp.cc",
        "lib/event_engine/windows/win_socket.cc",
    ],
    hdrs = [
        "lib/event_engine/windows/iocp.h",
        "lib/event_engine/windows/win_socket.h",
    ],
    external_deps = [
        "absl/base:core_headers",
        "absl/functional:any_invocable",
        "absl/status",
        "absl/strings:str_format",
    ],
    deps = [
        "error",
        "event_engine_executor",
        "event_engine_poller",
        "event_engine_socket_notifier",
        "event_engine_time_util",
        "event_engine_trace",
        "//:event_engine_base_hdrs",
        "//:gpr",
        "//:gpr_platform",
    ],
)

grpc_cc_library(
    name = "windows_endpoint",
    srcs = [
        "lib/event_engine/windows/windows_endpoint.cc",
    ],
    hdrs = [
        "lib/event_engine/windows/windows_endpoint.h",
    ],
    external_deps = [
        "absl/cleanup",
        "absl/functional:any_invocable",
        "absl/status",
        "absl/strings:str_format",
    ],
    deps = [
        "error",
        "event_engine_tcp_socket_utils",
        "event_engine_trace",
        "status_helper",
        "windows_iocp",
        "//:debug_location",
        "//:event_engine_base_hdrs",
        "//:gpr",
        "//:gpr_platform",
    ],
)

grpc_cc_library(
    name = "event_engine_tcp_socket_utils",
    srcs = [
        "lib/event_engine/tcp_socket_utils.cc",
    ],
    hdrs = [
        "lib/event_engine/tcp_socket_utils.h",
    ],
    external_deps = [
        "absl/status",
        "absl/status:statusor",
        "absl/strings",
        "absl/strings:str_format",
        "absl/types:optional",
    ],
    deps = [
        "iomgr_port",
        "status_helper",
        "//:event_engine_base_hdrs",
        "//:gpr",
        "//:gpr_platform",
        "//:uri_parser",
    ],
)

grpc_cc_library(
    name = "event_engine_trace",
    srcs = [
        "lib/event_engine/trace.cc",
    ],
    hdrs = [
        "lib/event_engine/trace.h",
    ],
    deps = [
        "//:gpr",
        "//:gpr_platform",
        "//:grpc_trace",
    ],
)

# NOTE: this target gets replaced inside Google's build system to be one that
# integrates with other internal systems better. Please do not rename or fold
# this into other targets.
grpc_cc_library(
    name = "default_event_engine_factory",
    srcs = ["lib/event_engine/default_event_engine_factory.cc"],
    hdrs = ["lib/event_engine/default_event_engine_factory.h"],
    external_deps = ["absl/memory"],
    select_deps = [{
        "//:windows": ["windows_event_engine"],
        "//:windows_msvc": ["windows_event_engine"],
        "//:windows_other": ["windows_event_engine"],
        "//conditions:default": [
            "posix_event_engine",
            "posix_event_engine_endpoint",
        ],
    }],
    deps = [
        "//:event_engine_base_hdrs",
        "//:gpr_platform",
    ],
)

grpc_cc_library(
    name = "default_event_engine",
    srcs = [
        "lib/event_engine/default_event_engine.cc",
    ],
    hdrs = [
        "lib/event_engine/default_event_engine.h",
    ],
    external_deps = ["absl/functional:any_invocable"],
    deps = [
        "channel_args",
        "context",
        "default_event_engine_factory",
        "event_engine_trace",
        "no_destruct",
        "//:config",
        "//:event_engine_base_hdrs",
        "//:gpr",
        "//:grpc_trace",
    ],
)

grpc_cc_library(
    name = "channel_args_preconditioning",
    srcs = [
        "lib/channel/channel_args_preconditioning.cc",
    ],
    hdrs = [
        "lib/channel/channel_args_preconditioning.h",
    ],
    deps = [
        "channel_args",
        "//:event_engine_base_hdrs",
        "//:gpr_platform",
    ],
)

grpc_cc_library(
    name = "pid_controller",
    srcs = [
        "lib/transport/pid_controller.cc",
    ],
    hdrs = [
        "lib/transport/pid_controller.h",
    ],
    deps = [
        "useful",
        "//:gpr_platform",
    ],
)

grpc_cc_library(
    name = "bdp_estimator",
    srcs = [
        "lib/transport/bdp_estimator.cc",
    ],
    hdrs = ["lib/transport/bdp_estimator.h"],
    deps = [
        "time",
        "//:gpr",
        "//:grpc_trace",
    ],
)

grpc_cc_library(
    name = "percent_encoding",
    srcs = [
        "lib/slice/percent_encoding.cc",
    ],
    hdrs = [
        "lib/slice/percent_encoding.h",
    ],
    deps = [
        "bitset",
        "slice",
        "//:gpr",
    ],
)

grpc_cc_library(
    name = "socket_mutator",
    srcs = [
        "lib/iomgr/socket_mutator.cc",
    ],
    hdrs = [
        "lib/iomgr/socket_mutator.h",
    ],
    visibility = ["@grpc:alt_grpc_base_legacy"],
    deps = [
        "channel_args",
        "useful",
        "//:event_engine_base_hdrs",
        "//:gpr",
    ],
)

grpc_cc_library(
    name = "pollset_set",
    srcs = [
        "lib/iomgr/pollset_set.cc",
    ],
    hdrs = [
        "lib/iomgr/pollset_set.h",
    ],
    deps = [
        "iomgr_fwd",
        "//:gpr",
    ],
)

grpc_cc_library(
    name = "histogram_view",
    srcs = [
        "lib/debug/histogram_view.cc",
    ],
    hdrs = [
        "lib/debug/histogram_view.h",
    ],
    deps = ["//:gpr"],
)

grpc_cc_library(
    name = "stats_data",
    srcs = [
        "lib/debug/stats_data.cc",
    ],
    hdrs = [
        "lib/debug/stats_data.h",
    ],
    external_deps = ["absl/strings"],
    deps = [
        "histogram_view",
        "per_cpu",
        "//:gpr_platform",
    ],
)

grpc_cc_library(
    name = "per_cpu",
    hdrs = [
        "lib/gprpp/per_cpu.h",
    ],
    deps = [
        "//:exec_ctx",
        "//:gpr",
    ],
)

grpc_cc_library(
    name = "event_log",
    srcs = [
        "lib/debug/event_log.cc",
    ],
    hdrs = [
        "lib/debug/event_log.h",
    ],
    external_deps = [
        "absl/base:core_headers",
        "absl/strings",
        "absl/types:span",
    ],
    deps = [
        "per_cpu",
        "//:gpr",
    ],
)

grpc_cc_library(
    name = "load_file",
    srcs = [
        "lib/gprpp/load_file.cc",
    ],
    hdrs = [
        "lib/gprpp/load_file.h",
    ],
    external_deps = [
        "absl/cleanup",
        "absl/status",
        "absl/status:statusor",
        "absl/strings",
    ],
    language = "c++",
    deps = [
        "slice",
        "//:gpr",
    ],
)

grpc_cc_library(
    name = "http2_errors",
    hdrs = [
        "lib/transport/http2_errors.h",
    ],
)

grpc_cc_library(
    name = "channel_stack_type",
    srcs = [
        "lib/surface/channel_stack_type.cc",
    ],
    hdrs = [
        "lib/surface/channel_stack_type.h",
    ],
    language = "c++",
    deps = ["//:gpr_platform"],
)

grpc_cc_library(
    name = "channel_init",
    srcs = [
        "lib/surface/channel_init.cc",
    ],
    hdrs = [
        "lib/surface/channel_init.h",
    ],
    language = "c++",
    deps = [
        "channel_stack_type",
        "//:channel_stack_builder",
        "//:gpr_platform",
    ],
)

grpc_cc_library(
    name = "single_set_ptr",
    hdrs = [
        "lib/gprpp/single_set_ptr.h",
    ],
    language = "c++",
    deps = ["//:gpr"],
)

grpc_cc_library(
    name = "grpc_service_config",
    hdrs = [
        "lib/service_config/service_config.h",
        "lib/service_config/service_config_call_data.h",
    ],
    external_deps = ["absl/strings"],
    language = "c++",
    deps = [
        "ref_counted",
        "service_config_parser",
        "slice_refcount",
        "unique_type_name",
        "useful",
        "//:gpr_platform",
        "//:ref_counted_ptr",
    ],
)

grpc_cc_library(
    name = "service_config_parser",
    srcs = [
        "lib/service_config/service_config_parser.cc",
    ],
    hdrs = [
        "lib/service_config/service_config_parser.h",
    ],
    external_deps = ["absl/strings"],
    language = "c++",
    deps = [
        "channel_args",
        "json",
        "validation_errors",
        "//:gpr",
    ],
)

grpc_cc_library(
    name = "notification",
    hdrs = [
        "lib/gprpp/notification.h",
    ],
    external_deps = ["absl/time"],
    deps = ["//:gpr"],
)

grpc_cc_library(
    name = "channel_args",
    srcs = [
        "lib/channel/channel_args.cc",
    ],
    hdrs = [
        "lib/channel/channel_args.h",
    ],
    external_deps = [
        "absl/meta:type_traits",
        "absl/strings",
        "absl/strings:str_format",
        "absl/types:optional",
        "absl/types:variant",
    ],
    language = "c++",
    visibility = [
        "@grpc:alt_grpc_base_legacy",
    ],
    deps = [
        "avl",
        "channel_stack_type",
        "dual_ref_counted",
        "match",
        "ref_counted",
        "time",
        "useful",
        "//:debug_location",
        "//:event_engine_base_hdrs",
        "//:gpr",
        "//:ref_counted_ptr",
    ],
)

grpc_cc_library(
    name = "resolved_address",
    hdrs = ["lib/iomgr/resolved_address.h"],
    language = "c++",
    deps = [
        "iomgr_port",
        "//:gpr_platform",
    ],
)

grpc_cc_library(
    name = "lb_policy",
    srcs = ["lib/load_balancing/lb_policy.cc"],
    hdrs = ["lib/load_balancing/lb_policy.h"],
    external_deps = [
        "absl/status",
        "absl/status:statusor",
        "absl/strings",
        "absl/types:optional",
        "absl/types:variant",
    ],
    deps = [
        "channel_args",
        "closure",
        "error",
        "grpc_backend_metric_data",
        "iomgr_fwd",
        "pollset_set",
        "ref_counted",
        "subchannel_interface",
        "//:debug_location",
        "//:event_engine_base_hdrs",
        "//:exec_ctx",
        "//:gpr_platform",
        "//:grpc_trace",
        "//:orphanable",
        "//:ref_counted_ptr",
        "//:server_address",
        "//:work_serializer",
    ],
)

grpc_cc_library(
    name = "lb_policy_factory",
    hdrs = ["lib/load_balancing/lb_policy_factory.h"],
    external_deps = [
        "absl/status:statusor",
        "absl/strings",
    ],
    deps = [
        "json",
        "lb_policy",
        "//:gpr_platform",
        "//:orphanable",
        "//:ref_counted_ptr",
    ],
)

grpc_cc_library(
    name = "lb_policy_registry",
    srcs = ["lib/load_balancing/lb_policy_registry.cc"],
    hdrs = ["lib/load_balancing/lb_policy_registry.h"],
    external_deps = [
        "absl/status",
        "absl/status:statusor",
        "absl/strings",
        "absl/strings:str_format",
    ],
    deps = [
        "json",
        "lb_policy",
        "lb_policy_factory",
        "//:gpr",
        "//:orphanable",
        "//:ref_counted_ptr",
    ],
)

grpc_cc_library(
    name = "subchannel_interface",
    hdrs = ["lib/load_balancing/subchannel_interface.h"],
    external_deps = ["absl/status"],
    deps = [
        "iomgr_fwd",
        "ref_counted",
        "//:event_engine_base_hdrs",
        "//:gpr_platform",
        "//:ref_counted_ptr",
    ],
)

grpc_cc_library(
    name = "proxy_mapper",
    hdrs = ["lib/handshaker/proxy_mapper.h"],
    external_deps = [
        "absl/strings",
        "absl/types:optional",
    ],
    deps = [
        "channel_args",
        "resolved_address",
        "//:gpr_platform",
    ],
)

grpc_cc_library(
    name = "proxy_mapper_registry",
    srcs = ["lib/handshaker/proxy_mapper_registry.cc"],
    hdrs = ["lib/handshaker/proxy_mapper_registry.h"],
    external_deps = [
        "absl/strings",
        "absl/types:optional",
    ],
    deps = [
        "channel_args",
        "proxy_mapper",
        "resolved_address",
        "//:gpr_platform",
    ],
)

grpc_cc_library(
    name = "grpc_server_config_selector",
    hdrs = [
        "ext/filters/server_config_selector/server_config_selector.h",
    ],
    external_deps = [
        "absl/status:statusor",
        "absl/strings",
    ],
    language = "c++",
    deps = [
        "dual_ref_counted",
        "grpc_service_config",
        "ref_counted",
        "service_config_parser",
        "useful",
        "//:gpr_platform",
        "//:grpc_base",
        "//:ref_counted_ptr",
    ],
)

grpc_cc_library(
    name = "grpc_server_config_selector_filter",
    srcs = [
        "ext/filters/server_config_selector/server_config_selector_filter.cc",
    ],
    hdrs = [
        "ext/filters/server_config_selector/server_config_selector_filter.h",
    ],
    external_deps = [
        "absl/base:core_headers",
        "absl/status",
        "absl/status:statusor",
        "absl/types:optional",
    ],
    language = "c++",
    deps = [
        "arena",
        "arena_promise",
        "channel_args",
        "channel_fwd",
        "context",
        "grpc_server_config_selector",
        "grpc_service_config",
        "status_helper",
        "//:gpr",
        "//:grpc_base",
        "//:promise",
        "//:ref_counted_ptr",
    ],
)

grpc_cc_library(
    name = "sorted_pack",
    hdrs = [
        "lib/gprpp/sorted_pack.h",
    ],
    language = "c++",
    deps = ["//:gpr_platform"],
)

grpc_cc_library(
    name = "certificate_provider_factory",
    hdrs = [
        "lib/security/certificate_provider/certificate_provider_factory.h",
    ],
    deps = [
        "error",
        "json",
        "ref_counted",
        "//:alts_util",
        "//:gpr",
        "//:ref_counted_ptr",
    ],
)

grpc_cc_library(
    name = "certificate_provider_registry",
    srcs = [
        "lib/security/certificate_provider/certificate_provider_registry.cc",
    ],
    hdrs = [
        "lib/security/certificate_provider/certificate_provider_registry.h",
    ],
    external_deps = ["absl/strings"],
    deps = [
        "certificate_provider_factory",
        "//:gpr",
    ],
)

grpc_cc_library(
    name = "grpc_authorization_base",
    srcs = [
        "lib/security/authorization/authorization_policy_provider_vtable.cc",
        "lib/security/authorization/evaluate_args.cc",
        "lib/security/authorization/grpc_server_authz_filter.cc",
    ],
    hdrs = [
        "lib/security/authorization/authorization_engine.h",
        "lib/security/authorization/authorization_policy_provider.h",
        "lib/security/authorization/evaluate_args.h",
        "lib/security/authorization/grpc_server_authz_filter.h",
    ],
    external_deps = [
        "absl/status",
        "absl/status:statusor",
        "absl/strings",
        "absl/types:optional",
    ],
    language = "c++",
    deps = [
        "arena_promise",
        "channel_args",
        "channel_fwd",
        "dual_ref_counted",
        "ref_counted",
        "resolved_address",
        "slice",
        "useful",
        "//:gpr",
        "//:grpc_base",
        "//:grpc_credentials_util",
        "//:grpc_security_base",
        "//:grpc_trace",
        "//:promise",
        "//:ref_counted_ptr",
        "//:uri_parser",
    ],
)

grpc_cc_library(
    name = "grpc_fake_credentials",
    srcs = [
        "lib/security/credentials/fake/fake_credentials.cc",
        "lib/security/security_connector/fake/fake_security_connector.cc",
    ],
    hdrs = [
        "ext/filters/client_channel/lb_policy/grpclb/grpclb.h",
        "lib/security/credentials/fake/fake_credentials.h",
        "lib/security/security_connector/fake/fake_security_connector.h",
    ],
    external_deps = [
        "absl/status",
        "absl/status:statusor",
        "absl/strings",
        "absl/types:optional",
    ],
    language = "c++",
    deps = [
        "arena_promise",
        "channel_args",
        "closure",
        "error",
        "iomgr_fwd",
        "slice",
        "unique_type_name",
        "useful",
        "//:debug_location",
        "//:exec_ctx",
        "//:gpr",
        "//:grpc_base",
        "//:grpc_security_base",
        "//:handshaker",
        "//:promise",
        "//:ref_counted_ptr",
        "//:tsi_base",
        "//:tsi_fake_credentials",
    ],
)

grpc_cc_library(
    name = "grpc_insecure_credentials",
    srcs = [
        "lib/security/credentials/insecure/insecure_credentials.cc",
        "lib/security/security_connector/insecure/insecure_security_connector.cc",
    ],
    hdrs = [
        "lib/security/credentials/insecure/insecure_credentials.h",
        "lib/security/security_connector/insecure/insecure_security_connector.h",
    ],
    external_deps = [
        "absl/status",
        "absl/strings",
    ],
    language = "c++",
    deps = [
        "arena_promise",
        "channel_args",
        "closure",
        "error",
        "iomgr_fwd",
        "tsi_local_credentials",
        "unique_type_name",
        "//:debug_location",
        "//:exec_ctx",
        "//:gpr",
        "//:grpc_base",
        "//:grpc_security_base",
        "//:handshaker",
        "//:promise",
        "//:ref_counted_ptr",
        "//:tsi_base",
    ],
)

grpc_cc_library(
    name = "tsi_local_credentials",
    srcs = [
        "tsi/local_transport_security.cc",
    ],
    hdrs = [
        "tsi/local_transport_security.h",
    ],
    language = "c++",
    deps = [
        "//:event_engine_base_hdrs",
        "//:exec_ctx",
        "//:gpr",
        "//:tsi_base",
    ],
)

grpc_cc_library(
    name = "grpc_local_credentials",
    srcs = [
        "lib/security/credentials/local/local_credentials.cc",
        "lib/security/security_connector/local/local_security_connector.cc",
    ],
    hdrs = [
        "lib/security/credentials/local/local_credentials.h",
        "lib/security/security_connector/local/local_security_connector.h",
    ],
    external_deps = [
        "absl/status",
        "absl/status:statusor",
        "absl/strings",
        "absl/types:optional",
    ],
    language = "c++",
    deps = [
        "arena_promise",
        "channel_args",
        "closure",
        "error",
        "grpc_sockaddr",
        "iomgr_fwd",
        "resolved_address",
        "tsi_local_credentials",
        "unique_type_name",
        "useful",
        "//:debug_location",
        "//:exec_ctx",
        "//:gpr",
        "//:grpc_base",
        "//:grpc_client_channel",
        "//:grpc_security_base",
        "//:handshaker",
        "//:promise",
        "//:ref_counted_ptr",
        "//:sockaddr_utils",
        "//:tsi_base",
        "//:uri_parser",
    ],
)

grpc_cc_library(
    name = "grpc_ssl_credentials",
    srcs = [
        "lib/security/credentials/ssl/ssl_credentials.cc",
        "lib/security/security_connector/ssl/ssl_security_connector.cc",
    ],
    hdrs = [
        "lib/security/credentials/ssl/ssl_credentials.h",
        "lib/security/security_connector/ssl/ssl_security_connector.h",
    ],
    external_deps = [
        "absl/status",
        "absl/strings",
        "absl/strings:str_format",
        "absl/types:optional",
    ],
    language = "c++",
    deps = [
        "arena_promise",
        "channel_args",
        "closure",
        "error",
        "iomgr_fwd",
        "unique_type_name",
        "useful",
        "//:debug_location",
        "//:exec_ctx",
        "//:gpr",
        "//:grpc_base",
        "//:grpc_security_base",
        "//:grpc_trace",
        "//:handshaker",
        "//:promise",
        "//:ref_counted_ptr",
        "//:tsi_base",
        "//:tsi_ssl_credentials",
        "//:tsi_ssl_session_cache",
    ],
)

grpc_cc_library(
    name = "grpc_google_default_credentials",
    srcs = [
        "lib/security/credentials/google_default/credentials_generic.cc",
        "lib/security/credentials/google_default/google_default_credentials.cc",
    ],
    hdrs = [
        "ext/filters/client_channel/lb_policy/grpclb/grpclb.h",
        "lib/security/credentials/google_default/google_default_credentials.h",
    ],
    external_deps = [
        "absl/status:statusor",
        "absl/strings",
        "absl/types:optional",
    ],
    language = "c++",
    tags = ["nofixdeps"],
    deps = [
        "channel_args",
        "closure",
        "env",
        "error",
        "grpc_external_account_credentials",
        "grpc_lb_xds_channel_args",
        "grpc_oauth2_credentials",
        "grpc_ssl_credentials",
        "iomgr_fwd",
        "json",
        "slice",
        "slice_refcount",
        "status_helper",
        "time",
        "unique_type_name",
        "useful",
        "//:alts_util",
        "//:exec_ctx",
        "//:gpr",
        "//:grpc_alts_credentials",
        "//:grpc_base",
        "//:grpc_jwt_credentials",
        "//:grpc_public_hdrs",
        "//:grpc_security_base",
        "//:grpc_trace",
        "//:httpcli",
        "//:orphanable",
        "//:ref_counted_ptr",
        "//:uri_parser",
    ],
)

grpc_cc_library(
    name = "strerror",
    srcs = [
        "lib/gprpp/strerror.cc",
    ],
    hdrs = [
        "lib/gprpp/strerror.h",
    ],
    external_deps = ["absl/strings:str_format"],
    deps = ["//:gpr_platform"],
)

grpc_cc_library(
    name = "grpc_tls_credentials",
    srcs = [
        "lib/security/credentials/tls/grpc_tls_certificate_distributor.cc",
        "lib/security/credentials/tls/grpc_tls_certificate_provider.cc",
        "lib/security/credentials/tls/grpc_tls_certificate_verifier.cc",
        "lib/security/credentials/tls/grpc_tls_credentials_options.cc",
        "lib/security/credentials/tls/tls_credentials.cc",
        "lib/security/security_connector/tls/tls_security_connector.cc",
    ],
    hdrs = [
        "lib/security/credentials/tls/grpc_tls_certificate_distributor.h",
        "lib/security/credentials/tls/grpc_tls_certificate_provider.h",
        "lib/security/credentials/tls/grpc_tls_certificate_verifier.h",
        "lib/security/credentials/tls/grpc_tls_credentials_options.h",
        "lib/security/credentials/tls/tls_credentials.h",
        "lib/security/security_connector/tls/tls_security_connector.h",
    ],
    external_deps = [
        "absl/base:core_headers",
        "absl/container:inlined_vector",
        "absl/functional:bind_front",
        "absl/status",
        "absl/status:statusor",
        "absl/strings",
        "absl/types:optional",
        "libcrypto",
        "libssl",
    ],
    language = "c++",
    deps = [
        "arena_promise",
        "channel_args",
        "closure",
        "error",
        "iomgr_fwd",
        "ref_counted",
        "slice",
        "slice_refcount",
        "status_helper",
        "unique_type_name",
        "useful",
        "//:debug_location",
        "//:exec_ctx",
        "//:gpr",
        "//:grpc_base",
        "//:grpc_credentials_util",
        "//:grpc_public_hdrs",
        "//:grpc_security_base",
        "//:grpc_trace",
        "//:handshaker",
        "//:promise",
        "//:ref_counted_ptr",
        "//:tsi_base",
        "//:tsi_ssl_credentials",
        "//:tsi_ssl_session_cache",
    ],
)

grpc_cc_library(
    name = "grpc_iam_credentials",
    srcs = [
        "lib/security/credentials/iam/iam_credentials.cc",
    ],
    hdrs = [
        "lib/security/credentials/iam/iam_credentials.h",
    ],
    external_deps = [
        "absl/status:statusor",
        "absl/strings",
        "absl/strings:str_format",
        "absl/types:optional",
    ],
    language = "c++",
    deps = [
        "arena_promise",
        "slice",
        "unique_type_name",
        "useful",
        "//:exec_ctx",
        "//:gpr",
        "//:grpc_base",
        "//:grpc_security_base",
        "//:grpc_trace",
        "//:promise",
        "//:ref_counted_ptr",
    ],
)

grpc_cc_library(
    name = "grpc_oauth2_credentials",
    srcs = [
        "lib/security/credentials/oauth2/oauth2_credentials.cc",
    ],
    hdrs = [
        "lib/security/credentials/oauth2/oauth2_credentials.h",
    ],
    external_deps = [
        "absl/status",
        "absl/status:statusor",
        "absl/strings",
        "absl/strings:str_format",
        "absl/types:optional",
    ],
    language = "c++",
    deps = [
        "activity",
        "arena_promise",
        "closure",
        "context",
        "error",
        "httpcli_ssl_credentials",
        "json",
        "poll",
        "pollset_set",
        "ref_counted",
        "slice",
        "slice_refcount",
        "status_helper",
        "time",
        "unique_type_name",
        "useful",
        "//:gpr",
        "//:grpc_base",
        "//:grpc_credentials_util",
        "//:grpc_security_base",
        "//:grpc_trace",
        "//:httpcli",
        "//:orphanable",
        "//:promise",
        "//:ref_counted_ptr",
        "//:uri_parser",
    ],
)

grpc_cc_library(
    name = "grpc_external_account_credentials",
    srcs = [
        "lib/security/credentials/external/aws_external_account_credentials.cc",
        "lib/security/credentials/external/aws_request_signer.cc",
        "lib/security/credentials/external/external_account_credentials.cc",
        "lib/security/credentials/external/file_external_account_credentials.cc",
        "lib/security/credentials/external/url_external_account_credentials.cc",
    ],
    hdrs = [
        "lib/security/credentials/external/aws_external_account_credentials.h",
        "lib/security/credentials/external/aws_request_signer.h",
        "lib/security/credentials/external/external_account_credentials.h",
        "lib/security/credentials/external/file_external_account_credentials.h",
        "lib/security/credentials/external/url_external_account_credentials.h",
    ],
    external_deps = [
        "absl/status",
        "absl/status:statusor",
        "absl/strings",
        "absl/strings:str_format",
        "absl/time",
        "absl/types:optional",
        "libcrypto",
    ],
    language = "c++",
    deps = [
        "closure",
        "env",
        "error",
        "grpc_oauth2_credentials",
        "httpcli_ssl_credentials",
        "json",
        "slice",
        "slice_refcount",
        "status_helper",
        "time",
        "//:gpr",
        "//:grpc_base",
        "//:grpc_credentials_util",
        "//:grpc_security_base",
        "//:httpcli",
        "//:orphanable",
        "//:ref_counted_ptr",
        "//:uri_parser",
    ],
)

grpc_cc_library(
    name = "httpcli_ssl_credentials",
    srcs = [
        "lib/http/httpcli_security_connector.cc",
    ],
    hdrs = [
        "lib/http/httpcli_ssl_credentials.h",
    ],
    external_deps = [
        "absl/status",
        "absl/strings",
        "absl/types:optional",
    ],
    language = "c++",
    deps = [
        "arena_promise",
        "channel_args",
        "closure",
        "error",
        "iomgr_fwd",
        "unique_type_name",
        "//:debug_location",
        "//:exec_ctx",
        "//:gpr",
        "//:grpc_base",
        "//:grpc_security_base",
        "//:handshaker",
        "//:promise",
        "//:ref_counted_ptr",
        "//:tsi_base",
        "//:tsi_ssl_credentials",
    ],
)

grpc_cc_library(
    name = "tsi_ssl_types",
    hdrs = [
        "tsi/ssl_types.h",
    ],
    external_deps = ["libssl"],
    language = "c++",
    deps = ["//:gpr_platform"],
)

# This target depends on RE2 and should not be linked into grpc by default for binary-size reasons.
grpc_cc_library(
    name = "grpc_matchers",
    srcs = [
        "lib/matchers/matchers.cc",
    ],
    hdrs = [
        "lib/matchers/matchers.h",
    ],
    external_deps = [
        "absl/status",
        "absl/status:statusor",
        "absl/strings",
        "absl/strings:str_format",
        "absl/types:optional",
        "re2",
    ],
    language = "c++",
    deps = ["//:gpr"],
)

# This target pulls in a dependency on RE2 and should not be linked into grpc by default for binary-size reasons.
grpc_cc_library(
    name = "grpc_rbac_engine",
    srcs = [
        "lib/security/authorization/grpc_authorization_engine.cc",
        "lib/security/authorization/matchers.cc",
        "lib/security/authorization/rbac_policy.cc",
    ],
    hdrs = [
        "lib/security/authorization/grpc_authorization_engine.h",
        "lib/security/authorization/matchers.h",
        "lib/security/authorization/rbac_policy.h",
    ],
    external_deps = [
        "absl/status",
        "absl/status:statusor",
        "absl/strings",
        "absl/strings:str_format",
        "absl/types:optional",
    ],
    language = "c++",
    deps = [
        "grpc_authorization_base",
        "grpc_matchers",
        "resolved_address",
        "//:gpr",
        "//:grpc_base",
        "//:sockaddr_utils",
    ],
)

grpc_cc_library(
    name = "json",
    srcs = [
        "lib/json/json_reader.cc",
        "lib/json/json_writer.cc",
    ],
    hdrs = [
        "lib/json/json.h",
    ],
    external_deps = [
        "absl/base:core_headers",
        "absl/status",
        "absl/status:statusor",
        "absl/strings",
        "absl/strings:str_format",
    ],
    deps = ["//:gpr"],
)

grpc_cc_library(
    name = "json_util",
    srcs = ["lib/json/json_util.cc"],
    hdrs = ["lib/json/json_util.h"],
    external_deps = ["absl/strings"],
    deps = [
        "error",
        "json",
        "json_args",
        "json_object_loader",
        "no_destruct",
        "time",
        "validation_errors",
        "//:gpr",
    ],
)

grpc_cc_library(
    name = "json_args",
    hdrs = ["lib/json/json_args.h"],
    external_deps = ["absl/strings"],
    deps = ["//:gpr"],
)

grpc_cc_library(
    name = "json_object_loader",
    srcs = ["lib/json/json_object_loader.cc"],
    hdrs = ["lib/json/json_object_loader.h"],
    external_deps = [
        "absl/meta:type_traits",
        "absl/status:statusor",
        "absl/strings",
        "absl/types:optional",
    ],
    deps = [
        "json",
        "json_args",
        "no_destruct",
        "time",
        "validation_errors",
        "//:gpr",
        "//:ref_counted_ptr",
    ],
)

grpc_cc_library(
    name = "json_channel_args",
    hdrs = ["lib/json/json_channel_args.h"],
    external_deps = [
        "absl/strings",
        "absl/types:optional",
    ],
    deps = [
        "channel_args",
        "json_args",
        "//:gpr",
    ],
)

grpc_cc_library(
    name = "idle_filter_state",
    srcs = [
        "ext/filters/channel_idle/idle_filter_state.cc",
    ],
    hdrs = [
        "ext/filters/channel_idle/idle_filter_state.h",
    ],
    language = "c++",
    deps = ["//:gpr_platform"],
)

grpc_cc_library(
    name = "grpc_channel_idle_filter",
    srcs = [
        "ext/filters/channel_idle/channel_idle_filter.cc",
    ],
    hdrs = [
        "ext/filters/channel_idle/channel_idle_filter.h",
    ],
    external_deps = [
        "absl/status",
        "absl/status:statusor",
        "absl/types:optional",
    ],
    deps = [
        "activity",
        "arena_promise",
        "channel_args",
        "channel_fwd",
        "channel_init",
        "channel_stack_type",
        "closure",
        "error",
        "exec_ctx_wakeup_scheduler",
        "http2_errors",
        "idle_filter_state",
        "loop",
        "poll",
        "single_set_ptr",
        "sleep",
        "status_helper",
        "time",
        "try_seq",
        "//:channel_stack_builder",
        "//:config",
        "//:debug_location",
        "//:exec_ctx",
        "//:gpr",
        "//:grpc_base",
        "//:grpc_trace",
        "//:orphanable",
        "//:promise",
        "//:ref_counted_ptr",
    ],
)

grpc_cc_library(
    name = "grpc_deadline_filter",
    srcs = [
        "ext/filters/deadline/deadline_filter.cc",
    ],
    hdrs = [
        "ext/filters/deadline/deadline_filter.h",
    ],
    external_deps = [
        "absl/status",
        "absl/types:optional",
    ],
    language = "c++",
    deps = [
        "arena",
        "arena_promise",
        "channel_args",
        "channel_fwd",
        "channel_init",
        "channel_stack_type",
        "closure",
        "context",
        "error",
        "status_helper",
        "time",
        "//:channel_stack_builder",
        "//:config",
        "//:debug_location",
        "//:exec_ctx",
        "//:gpr",
        "//:grpc_base",
        "//:grpc_public_hdrs",
        "//:iomgr_timer",
    ],
)

grpc_cc_library(
    name = "grpc_client_authority_filter",
    srcs = [
        "ext/filters/http/client_authority_filter.cc",
    ],
    hdrs = [
        "ext/filters/http/client_authority_filter.h",
    ],
    external_deps = [
        "absl/status",
        "absl/status:statusor",
        "absl/strings",
        "absl/types:optional",
    ],
    language = "c++",
    deps = [
        "arena_promise",
        "channel_args",
        "channel_fwd",
        "channel_stack_type",
        "slice",
        "//:channel_stack_builder",
        "//:config",
        "//:gpr_platform",
        "//:grpc_base",
    ],
)

grpc_cc_library(
    name = "grpc_message_size_filter",
    srcs = [
        "ext/filters/message_size/message_size_filter.cc",
    ],
    hdrs = [
        "ext/filters/message_size/message_size_filter.h",
    ],
    external_deps = [
        "absl/status",
        "absl/strings",
        "absl/strings:str_format",
        "absl/types:optional",
    ],
    language = "c++",
    deps = [
        "channel_args",
        "channel_fwd",
        "channel_init",
        "channel_stack_type",
        "closure",
        "error",
        "grpc_service_config",
        "json",
        "json_args",
        "json_object_loader",
        "service_config_parser",
        "slice_buffer",
        "status_helper",
        "validation_errors",
        "//:channel_stack_builder",
        "//:config",
        "//:debug_location",
        "//:gpr",
        "//:grpc_base",
        "//:grpc_public_hdrs",
    ],
)

grpc_cc_library(
    name = "grpc_fault_injection_filter",
    srcs = [
        "ext/filters/fault_injection/fault_injection_filter.cc",
        "ext/filters/fault_injection/fault_injection_service_config_parser.cc",
    ],
    hdrs = [
        "ext/filters/fault_injection/fault_injection_filter.h",
        "ext/filters/fault_injection/fault_injection_service_config_parser.h",
    ],
    external_deps = [
        "absl/base:core_headers",
        "absl/random",
        "absl/status",
        "absl/status:statusor",
        "absl/strings",
        "absl/types:optional",
    ],
    language = "c++",
    deps = [
        "arena_promise",
        "channel_args",
        "channel_fwd",
        "context",
        "grpc_service_config",
        "json",
        "json_args",
        "json_object_loader",
        "service_config_parser",
        "sleep",
        "time",
        "try_seq",
        "validation_errors",
        "//:config",
        "//:gpr",
        "//:grpc_base",
        "//:grpc_public_hdrs",
        "//:grpc_trace",
    ],
)

grpc_cc_library(
    name = "grpc_rbac_filter",
    srcs = [
        "ext/filters/rbac/rbac_filter.cc",
        "ext/filters/rbac/rbac_service_config_parser.cc",
    ],
    hdrs = [
        "ext/filters/rbac/rbac_filter.h",
        "ext/filters/rbac/rbac_service_config_parser.h",
    ],
    external_deps = [
        "absl/status",
        "absl/status:statusor",
        "absl/strings",
        "absl/types:optional",
    ],
    language = "c++",
    deps = [
        "channel_args",
        "channel_fwd",
        "closure",
        "error",
        "grpc_authorization_base",
        "grpc_matchers",
        "grpc_rbac_engine",
        "grpc_service_config",
        "json",
        "json_args",
        "json_object_loader",
        "service_config_parser",
        "status_helper",
        "transport_fwd",
        "validation_errors",
        "//:config",
        "//:debug_location",
        "//:gpr",
        "//:grpc_base",
        "//:grpc_public_hdrs",
        "//:grpc_security_base",
    ],
)

grpc_cc_library(
    name = "grpc_stateful_session_filter",
    srcs = [
        "ext/filters/stateful_session/stateful_session_filter.cc",
        "ext/filters/stateful_session/stateful_session_service_config_parser.cc",
    ],
    hdrs = [
        "ext/filters/stateful_session/stateful_session_filter.h",
        "ext/filters/stateful_session/stateful_session_service_config_parser.h",
    ],
    external_deps = [
        "absl/status",
        "absl/status:statusor",
        "absl/strings",
        "absl/types:optional",
    ],
    language = "c++",
    deps = [
        "arena",
        "arena_promise",
        "basic_seq",
        "channel_args",
        "channel_fwd",
        "context",
        "grpc_service_config",
        "json",
        "json_args",
        "json_object_loader",
        "latch",
        "seq",
        "service_config_parser",
        "slice",
        "time",
        "try_concurrently",
        "unique_type_name",
        "validation_errors",
        "//:config",
        "//:gpr",
        "//:grpc_base",
        "//:grpc_trace",
    ],
)

grpc_cc_library(
    name = "grpc_lb_policy_grpclb",
    srcs = [
        "ext/filters/client_channel/lb_policy/grpclb/client_load_reporting_filter.cc",
        "ext/filters/client_channel/lb_policy/grpclb/grpclb.cc",
        "ext/filters/client_channel/lb_policy/grpclb/grpclb_client_stats.cc",
        "ext/filters/client_channel/lb_policy/grpclb/load_balancer_api.cc",
    ],
    hdrs = [
        "ext/filters/client_channel/lb_policy/grpclb/client_load_reporting_filter.h",
        "ext/filters/client_channel/lb_policy/grpclb/grpclb.h",
        "ext/filters/client_channel/lb_policy/grpclb/grpclb_client_stats.h",
        "ext/filters/client_channel/lb_policy/grpclb/load_balancer_api.h",
    ],
    external_deps = [
        "absl/base:core_headers",
        "absl/container:inlined_vector",
        "absl/meta:type_traits",
        "absl/status",
        "absl/status:statusor",
        "absl/strings",
        "absl/strings:str_format",
        "absl/types:optional",
        "absl/types:variant",
        "upb_lib",
    ],
    language = "c++",
    deps = [
        "arena_promise",
        "channel_args",
        "channel_fwd",
        "channel_init",
        "channel_stack_type",
        "closure",
        "error",
        "gpr_atm",
        "grpc_sockaddr",
        "json",
        "json_args",
        "json_object_loader",
        "latch",
        "lb_policy",
        "lb_policy_factory",
        "lb_policy_registry",
        "pollset_set",
        "ref_counted",
        "resolved_address",
        "seq",
        "slice",
        "slice_refcount",
        "status_helper",
        "subchannel_interface",
        "time",
        "useful",
        "validation_errors",
        "//:backoff",
        "//:channel_stack_builder",
        "//:config",
        "//:debug_location",
        "//:exec_ctx",
        "//:gpr",
        "//:grpc_base",
        "//:grpc_client_channel",
        "//:grpc_grpclb_balancer_addresses",
        "//:grpc_lb_upb",
        "//:grpc_public_hdrs",
        "//:grpc_resolver",
        "//:grpc_resolver_fake",
        "//:grpc_security_base",
        "//:grpc_trace",
        "//:orphanable",
        "//:promise",
        "//:protobuf_duration_upb",
        "//:protobuf_timestamp_upb",
        "//:ref_counted_ptr",
        "//:server_address",
        "//:sockaddr_utils",
        "//:uri_parser",
        "//:work_serializer",
    ],
)

grpc_cc_library(
    name = "grpc_backend_metric_data",
    hdrs = [
        "ext/filters/client_channel/lb_policy/backend_metric_data.h",
    ],
    external_deps = ["absl/strings"],
    language = "c++",
    deps = ["//:gpr_platform"],
)

grpc_cc_library(
    name = "grpc_lb_policy_rls",
    srcs = [
        "ext/filters/client_channel/lb_policy/rls/rls.cc",
    ],
    external_deps = [
        "absl/base:core_headers",
        "absl/hash",
        "absl/status",
        "absl/status:statusor",
        "absl/strings",
        "absl/strings:str_format",
        "absl/types:optional",
        "upb_lib",
    ],
    language = "c++",
    deps = [
        "channel_args",
        "closure",
        "dual_ref_counted",
        "error",
        "grpc_fake_credentials",
        "json",
        "json_args",
        "json_object_loader",
        "lb_policy",
        "lb_policy_factory",
        "lb_policy_registry",
        "pollset_set",
        "slice",
        "slice_refcount",
        "status_helper",
        "subchannel_interface",
        "time",
        "validation_errors",
        "//:backoff",
        "//:config",
        "//:debug_location",
        "//:exec_ctx",
        "//:gpr",
        "//:grpc_base",
        "//:grpc_client_channel",
        "//:grpc_public_hdrs",
        "//:grpc_resolver",
        "//:grpc_security_base",
        "//:grpc_service_config_impl",
        "//:grpc_trace",
        "//:orphanable",
        "//:ref_counted_ptr",
        "//:rls_upb",
        "//:server_address",
        "//:uri_parser",
        "//:work_serializer",
    ],
)

grpc_cc_library(
    name = "upb_utils",
    hdrs = [
        "ext/xds/upb_utils.h",
    ],
    external_deps = [
        "absl/strings",
        "upb_lib",
    ],
    language = "c++",
    deps = ["//:gpr_platform"],
)

grpc_cc_library(
    name = "grpc_xds_client",
    srcs = [
        "ext/xds/certificate_provider_store.cc",
        "ext/xds/file_watcher_certificate_provider_factory.cc",
        "ext/xds/xds_bootstrap_grpc.cc",
        "ext/xds/xds_certificate_provider.cc",
        "ext/xds/xds_client_grpc.cc",
        "ext/xds/xds_cluster.cc",
        "ext/xds/xds_cluster_specifier_plugin.cc",
        "ext/xds/xds_common_types.cc",
        "ext/xds/xds_endpoint.cc",
        "ext/xds/xds_health_status.cc",
        "ext/xds/xds_http_fault_filter.cc",
        "ext/xds/xds_http_filters.cc",
        "ext/xds/xds_http_rbac_filter.cc",
        "ext/xds/xds_http_stateful_session_filter.cc",
        "ext/xds/xds_lb_policy_registry.cc",
        "ext/xds/xds_listener.cc",
        "ext/xds/xds_route_config.cc",
        "ext/xds/xds_routing.cc",
        "ext/xds/xds_transport_grpc.cc",
        "lib/security/credentials/xds/xds_credentials.cc",
    ],
    hdrs = [
        "ext/xds/certificate_provider_store.h",
        "ext/xds/file_watcher_certificate_provider_factory.h",
        "ext/xds/xds_bootstrap_grpc.h",
        "ext/xds/xds_certificate_provider.h",
        "ext/xds/xds_client_grpc.h",
        "ext/xds/xds_cluster.h",
        "ext/xds/xds_cluster_specifier_plugin.h",
        "ext/xds/xds_common_types.h",
        "ext/xds/xds_endpoint.h",
        "ext/xds/xds_health_status.h",
        "ext/xds/xds_http_fault_filter.h",
        "ext/xds/xds_http_filters.h",
        "ext/xds/xds_http_rbac_filter.h",
        "ext/xds/xds_http_stateful_session_filter.h",
        "ext/xds/xds_lb_policy_registry.h",
        "ext/xds/xds_listener.h",
        "ext/xds/xds_route_config.h",
        "ext/xds/xds_routing.h",
        "ext/xds/xds_transport_grpc.h",
        "lib/security/credentials/xds/xds_credentials.h",
    ],
    external_deps = [
        "absl/base:core_headers",
        "absl/functional:bind_front",
        "absl/memory",
        "absl/status",
        "absl/status:statusor",
        "absl/strings",
        "absl/strings:str_format",
        "absl/synchronization",
        "absl/types:optional",
        "absl/types:variant",
        "upb_lib",
        "upb_textformat_lib",
        "upb_json_lib",
        "re2",
        "upb_reflection",
    ],
    language = "c++",
    tags = ["nofixdeps"],
    deps = [
        "certificate_provider_factory",
        "certificate_provider_registry",
        "channel_args",
        "channel_creds_registry",
        "channel_fwd",
        "closure",
        "default_event_engine",
        "env",
        "envoy_admin_upb",
        "envoy_config_cluster_upb",
        "envoy_config_cluster_upbdefs",
        "envoy_config_core_upb",
        "envoy_config_endpoint_upb",
        "envoy_config_endpoint_upbdefs",
        "envoy_config_listener_upb",
        "envoy_config_listener_upbdefs",
        "envoy_config_rbac_upb",
        "envoy_config_route_upb",
        "envoy_config_route_upbdefs",
        "envoy_extensions_clusters_aggregate_upb",
        "envoy_extensions_clusters_aggregate_upbdefs",
        "envoy_extensions_filters_common_fault_upb",
        "envoy_extensions_filters_http_fault_upb",
        "envoy_extensions_filters_http_fault_upbdefs",
        "envoy_extensions_filters_http_rbac_upb",
        "envoy_extensions_filters_http_rbac_upbdefs",
        "envoy_extensions_filters_http_router_upb",
        "envoy_extensions_filters_http_router_upbdefs",
        "envoy_extensions_filters_http_stateful_session_upb",
        "envoy_extensions_filters_http_stateful_session_upbdefs",
        "envoy_extensions_filters_network_http_connection_manager_upb",
        "envoy_extensions_filters_network_http_connection_manager_upbdefs",
        "envoy_extensions_http_stateful_session_cookie_upb",
        "envoy_extensions_http_stateful_session_cookie_upbdefs",
        "envoy_extensions_load_balancing_policies_ring_hash_upb",
        "envoy_extensions_load_balancing_policies_wrr_locality_upb",
        "envoy_extensions_transport_sockets_tls_upb",
        "envoy_extensions_transport_sockets_tls_upbdefs",
        "envoy_service_discovery_upb",
        "envoy_service_discovery_upbdefs",
        "envoy_service_load_stats_upb",
        "envoy_service_load_stats_upbdefs",
        "envoy_service_status_upb",
        "envoy_service_status_upbdefs",
        "envoy_type_http_upb",
        "envoy_type_matcher_upb",
        "envoy_type_upb",
        "error",
        "google_rpc_status_upb",
        "grpc_fake_credentials",
        "grpc_fault_injection_filter",
        "grpc_lb_xds_channel_args",
        "grpc_matchers",
        "grpc_outlier_detection_header",
        "grpc_rbac_filter",
        "grpc_sockaddr",
        "grpc_stateful_session_filter",
        "grpc_tls_credentials",
        "grpc_transport_chttp2_client_connector",
        "init_internally",
        "iomgr_fwd",
        "json",
        "json_args",
        "json_object_loader",
        "json_util",
        "lb_policy_registry",
        "match",
        "pollset_set",
        "protobuf_any_upb",
        "protobuf_duration_upb",
        "protobuf_struct_upb",
        "protobuf_struct_upbdefs",
        "protobuf_timestamp_upb",
        "protobuf_wrappers_upb",
        "ref_counted",
        "resolved_address",
        "rls_config_upb",
        "rls_config_upbdefs",
        "slice",
        "slice_refcount",
        "status_helper",
        "time",
        "unique_type_name",
        "upb_utils",
        "useful",
        "validation_errors",
        "xds_type_upb",
        "xds_type_upbdefs",
        "//:config",
        "//:debug_location",
        "//:exec_ctx",
        "//:gpr",
        "//:grpc_base",
        "//:grpc_client_channel",
        "//:grpc_credentials_util",
        "//:grpc_public_hdrs",
        "//:grpc_security_base",
        "//:grpc_trace",
        "//:iomgr_timer",
        "//:orphanable",
        "//:ref_counted_ptr",
        "//:server_address",
        "//:sockaddr_utils",
        "//:tsi_ssl_credentials",
        "//:uri_parser",
        "//:work_serializer",
        "//:xds_client",
    ],
)

grpc_cc_library(
    name = "grpc_xds_channel_stack_modifier",
    srcs = [
        "ext/xds/xds_channel_stack_modifier.cc",
    ],
    hdrs = [
        "ext/xds/xds_channel_stack_modifier.h",
    ],
    external_deps = ["absl/strings"],
    language = "c++",
    deps = [
        "channel_args",
        "channel_fwd",
        "channel_stack_type",
        "ref_counted",
        "useful",
        "//:channel_stack_builder",
        "//:config",
        "//:gpr_platform",
        "//:grpc_base",
        "//:ref_counted_ptr",
    ],
)

grpc_cc_library(
    name = "grpc_xds_server_config_fetcher",
    srcs = [
        "ext/xds/xds_server_config_fetcher.cc",
    ],
    external_deps = [
        "absl/base:core_headers",
        "absl/status",
        "absl/status:statusor",
        "absl/strings",
        "absl/types:optional",
        "absl/types:variant",
    ],
    language = "c++",
    deps = [
        "channel_args",
        "channel_args_preconditioning",
        "channel_fwd",
        "grpc_server_config_selector",
        "grpc_server_config_selector_filter",
        "grpc_service_config",
        "grpc_sockaddr",
        "grpc_tls_credentials",
        "grpc_xds_channel_stack_modifier",
        "grpc_xds_client",
        "iomgr_fwd",
        "match",
        "resolved_address",
        "slice_refcount",
        "unique_type_name",
        "//:config",
        "//:debug_location",
        "//:exec_ctx",
        "//:gpr",
        "//:grpc_base",
        "//:grpc_public_hdrs",
        "//:grpc_security_base",
        "//:grpc_service_config_impl",
        "//:grpc_trace",
        "//:ref_counted_ptr",
        "//:sockaddr_utils",
        "//:uri_parser",
    ],
)

grpc_cc_library(
    name = "channel_creds_registry_init",
    srcs = [
        "lib/security/credentials/channel_creds_registry_init.cc",
    ],
    external_deps = ["absl/strings"],
    language = "c++",
    deps = [
        "channel_creds_registry",
        "grpc_fake_credentials",
        "grpc_google_default_credentials",
        "json",
        "//:config",
        "//:gpr_platform",
        "//:grpc_security_base",
        "//:ref_counted_ptr",
    ],
)

grpc_cc_library(
    name = "grpc_google_mesh_ca_certificate_provider_factory",
    srcs = [
        "ext/xds/google_mesh_ca_certificate_provider_factory.cc",
    ],
    hdrs = [
        "ext/xds/google_mesh_ca_certificate_provider_factory.h",
    ],
    language = "c++",
    deps = [
        "certificate_provider_factory",
        "error",
        "grpc_tls_credentials",
        "json",
        "json_util",
        "time",
        "//:alts_util",
        "//:gpr_platform",
        "//:ref_counted_ptr",
    ],
)

grpc_cc_library(
    name = "grpc_lb_policy_cds",
    srcs = [
        "ext/filters/client_channel/lb_policy/xds/cds.cc",
    ],
    external_deps = [
        "absl/status",
        "absl/status:statusor",
        "absl/strings",
        "absl/types:optional",
        "absl/types:variant",
    ],
    language = "c++",
    deps = [
        "channel_args",
        "error",
        "grpc_matchers",
        "grpc_outlier_detection_header",
        "grpc_tls_credentials",
        "grpc_xds_client",
        "json",
        "json_args",
        "json_object_loader",
        "lb_policy",
        "lb_policy_factory",
        "lb_policy_registry",
        "match",
        "pollset_set",
        "subchannel_interface",
        "time",
        "unique_type_name",
        "//:config",
        "//:debug_location",
        "//:gpr",
        "//:grpc_base",
        "//:grpc_security_base",
        "//:grpc_trace",
        "//:orphanable",
        "//:ref_counted_ptr",
        "//:server_address",
        "//:work_serializer",
    ],
)

grpc_cc_library(
    name = "grpc_lb_xds_channel_args",
    hdrs = [
        "ext/filters/client_channel/lb_policy/xds/xds_channel_args.h",
    ],
    language = "c++",
)

grpc_cc_library(
    name = "grpc_lb_xds_attributes",
    srcs = [
        "ext/filters/client_channel/lb_policy/xds/xds_attributes.cc",
    ],
    hdrs = [
        "ext/filters/client_channel/lb_policy/xds/xds_attributes.h",
    ],
    external_deps = ["absl/strings"],
    language = "c++",
    deps = [
        "useful",
        "//:gpr_platform",
        "//:ref_counted_ptr",
        "//:server_address",
        "//:xds_client",
    ],
)

grpc_cc_library(
    name = "grpc_lb_policy_xds_cluster_resolver",
    srcs = [
        "ext/filters/client_channel/lb_policy/xds/xds_cluster_resolver.cc",
    ],
    external_deps = [
        "absl/status",
        "absl/status:statusor",
        "absl/strings",
        "absl/types:optional",
    ],
    language = "c++",
    deps = [
        "channel_args",
        "grpc_lb_address_filtering",
        "grpc_lb_xds_attributes",
        "grpc_lb_xds_channel_args",
        "grpc_xds_client",
        "json",
        "json_args",
        "json_object_loader",
        "lb_policy",
        "lb_policy_factory",
        "lb_policy_registry",
        "pollset_set",
        "subchannel_interface",
        "validation_errors",
        "//:config",
        "//:debug_location",
        "//:gpr",
        "//:grpc_base",
        "//:grpc_client_channel",
        "//:grpc_resolver",
        "//:grpc_resolver_fake",
        "//:grpc_trace",
        "//:orphanable",
        "//:ref_counted_ptr",
        "//:server_address",
        "//:work_serializer",
        "//:xds_client",
    ],
)

grpc_cc_library(
    name = "grpc_lb_policy_xds_cluster_impl",
    srcs = [
        "ext/filters/client_channel/lb_policy/xds/xds_cluster_impl.cc",
    ],
    external_deps = [
        "absl/base:core_headers",
        "absl/status",
        "absl/status:statusor",
        "absl/strings",
        "absl/types:optional",
        "absl/types:variant",
    ],
    language = "c++",
    deps = [
        "channel_args",
        "grpc_lb_xds_attributes",
        "grpc_lb_xds_channel_args",
        "grpc_xds_client",
        "json",
        "json_args",
        "json_object_loader",
        "lb_policy",
        "lb_policy_factory",
        "lb_policy_registry",
        "pollset_set",
        "ref_counted",
        "subchannel_interface",
        "validation_errors",
        "//:config",
        "//:debug_location",
        "//:gpr",
        "//:grpc_base",
        "//:grpc_client_channel",
        "//:grpc_trace",
        "//:orphanable",
        "//:ref_counted_ptr",
        "//:server_address",
        "//:xds_client",
    ],
)

grpc_cc_library(
    name = "grpc_lb_policy_xds_cluster_manager",
    srcs = [
        "ext/filters/client_channel/lb_policy/xds/xds_cluster_manager.cc",
    ],
    external_deps = [
        "absl/status",
        "absl/status:statusor",
        "absl/strings",
        "absl/types:optional",
    ],
    language = "c++",
    deps = [
        "channel_args",
        "grpc_resolver_xds_header",
        "json",
        "json_args",
        "json_object_loader",
        "lb_policy",
        "lb_policy_factory",
        "lb_policy_registry",
        "pollset_set",
        "subchannel_interface",
        "time",
        "validation_errors",
        "//:config",
        "//:debug_location",
        "//:exec_ctx",
        "//:gpr",
        "//:gpr_platform",
        "//:grpc_base",
        "//:grpc_client_channel",
        "//:grpc_trace",
        "//:orphanable",
        "//:ref_counted_ptr",
        "//:server_address",
        "//:work_serializer",
    ],
)

grpc_cc_library(
    name = "grpc_lb_policy_xds_wrr_locality",
    srcs = [
        "ext/filters/client_channel/lb_policy/xds/xds_wrr_locality.cc",
    ],
    external_deps = [
        "absl/status",
        "absl/status:statusor",
        "absl/strings",
    ],
    language = "c++",
    deps = [
        "channel_args",
        "grpc_lb_xds_attributes",
        "json",
        "json_args",
        "json_object_loader",
        "lb_policy",
        "lb_policy_factory",
        "lb_policy_registry",
        "pollset_set",
        "subchannel_interface",
        "validation_errors",
        "//:config",
        "//:debug_location",
        "//:gpr",
        "//:grpc_base",
        "//:grpc_trace",
        "//:orphanable",
        "//:ref_counted_ptr",
        "//:server_address",
        "//:xds_client",
    ],
)

grpc_cc_library(
    name = "grpc_lb_address_filtering",
    srcs = [
        "ext/filters/client_channel/lb_policy/address_filtering.cc",
    ],
    hdrs = [
        "ext/filters/client_channel/lb_policy/address_filtering.h",
    ],
    external_deps = [
        "absl/status:statusor",
        "absl/strings",
    ],
    language = "c++",
    deps = [
        "//:gpr_platform",
        "//:server_address",
    ],
)

grpc_cc_library(
    name = "grpc_lb_subchannel_list",
    hdrs = [
        "ext/filters/client_channel/lb_policy/subchannel_list.h",
    ],
    external_deps = [
        "absl/status",
        "absl/types:optional",
    ],
    language = "c++",
    deps = [
        "channel_args",
        "dual_ref_counted",
        "gpr_manual_constructor",
        "iomgr_fwd",
        "lb_policy",
        "subchannel_interface",
        "//:debug_location",
        "//:gpr",
        "//:grpc_base",
        "//:ref_counted_ptr",
        "//:server_address",
    ],
)

grpc_cc_library(
    name = "grpc_lb_policy_pick_first",
    srcs = [
        "ext/filters/client_channel/lb_policy/pick_first/pick_first.cc",
    ],
    external_deps = [
        "absl/status",
        "absl/status:statusor",
        "absl/strings",
        "absl/types:optional",
    ],
    language = "c++",
    deps = [
        "channel_args",
        "grpc_lb_subchannel_list",
        "json",
        "lb_policy",
        "lb_policy_factory",
        "subchannel_interface",
        "//:config",
        "//:debug_location",
        "//:gpr",
        "//:grpc_base",
        "//:grpc_trace",
        "//:orphanable",
        "//:ref_counted_ptr",
        "//:server_address",
    ],
)

grpc_cc_library(
    name = "grpc_lb_policy_ring_hash",
    srcs = [
        "ext/filters/client_channel/lb_policy/ring_hash/ring_hash.cc",
    ],
    hdrs = [
        "ext/filters/client_channel/lb_policy/ring_hash/ring_hash.h",
    ],
    external_deps = [
        "absl/base:core_headers",
        "absl/container:inlined_vector",
        "absl/status",
        "absl/status:statusor",
        "absl/strings",
        "absl/types:optional",
        "xxhash",
    ],
    language = "c++",
    deps = [
        "channel_args",
        "closure",
        "error",
        "grpc_lb_subchannel_list",
        "json",
        "json_args",
        "json_object_loader",
        "lb_policy",
        "lb_policy_factory",
        "subchannel_interface",
        "unique_type_name",
        "validation_errors",
        "//:config",
        "//:debug_location",
        "//:exec_ctx",
        "//:gpr",
        "//:grpc_base",
        "//:grpc_client_channel",
        "//:grpc_trace",
        "//:orphanable",
        "//:ref_counted_ptr",
        "//:server_address",
        "//:sockaddr_utils",
        "//:work_serializer",
    ],
)

grpc_cc_library(
    name = "grpc_lb_policy_round_robin",
    srcs = [
        "ext/filters/client_channel/lb_policy/round_robin/round_robin.cc",
    ],
    external_deps = [
        "absl/status",
        "absl/status:statusor",
        "absl/strings",
        "absl/types:optional",
    ],
    language = "c++",
    deps = [
        "channel_args",
        "grpc_lb_subchannel_list",
        "json",
        "lb_policy",
        "lb_policy_factory",
        "subchannel_interface",
        "//:config",
        "//:debug_location",
        "//:gpr",
        "//:grpc_base",
        "//:grpc_trace",
        "//:orphanable",
        "//:ref_counted_ptr",
        "//:server_address",
    ],
)

grpc_cc_library(
    name = "static_stride_scheduler",
    srcs = [
        "ext/filters/client_channel/lb_policy/weighted_round_robin/static_stride_scheduler.cc",
    ],
    hdrs = [
        "ext/filters/client_channel/lb_policy/weighted_round_robin/static_stride_scheduler.h",
    ],
    external_deps = [
        "absl/functional:any_invocable",
        "absl/types:optional",
        "absl/types:span",
    ],
    language = "c++",
    deps = ["//:gpr"],
)

grpc_cc_library(
    name = "grpc_outlier_detection_header",
    hdrs = [
        "ext/filters/client_channel/lb_policy/outlier_detection/outlier_detection.h",
    ],
    external_deps = ["absl/types:optional"],
    language = "c++",
    deps = [
        "json",
        "json_args",
        "json_object_loader",
        "time",
        "validation_errors",
        "//:gpr_platform",
    ],
)

grpc_cc_library(
    name = "grpc_lb_policy_outlier_detection",
    srcs = [
        "ext/filters/client_channel/lb_policy/outlier_detection/outlier_detection.cc",
    ],
    external_deps = [
        "absl/random",
        "absl/status",
        "absl/status:statusor",
        "absl/strings",
        "absl/types:variant",
    ],
    language = "c++",
    deps = [
        "channel_args",
        "grpc_outlier_detection_header",
        "iomgr_fwd",
        "json",
        "lb_policy",
        "lb_policy_factory",
        "lb_policy_registry",
        "pollset_set",
        "ref_counted",
        "subchannel_interface",
        "validation_errors",
        "//:config",
        "//:debug_location",
        "//:exec_ctx",
        "//:gpr",
        "//:grpc_base",
        "//:grpc_client_channel",
        "//:grpc_trace",
        "//:orphanable",
        "//:ref_counted_ptr",
        "//:server_address",
        "//:sockaddr_utils",
        "//:work_serializer",
    ],
)

grpc_cc_library(
    name = "grpc_lb_policy_priority",
    srcs = [
        "ext/filters/client_channel/lb_policy/priority/priority.cc",
    ],
    external_deps = [
        "absl/status",
        "absl/status:statusor",
        "absl/strings",
        "absl/types:optional",
    ],
    language = "c++",
    deps = [
        "channel_args",
        "grpc_lb_address_filtering",
        "json",
        "json_args",
        "json_object_loader",
        "lb_policy",
        "lb_policy_factory",
        "lb_policy_registry",
        "pollset_set",
        "subchannel_interface",
        "time",
        "validation_errors",
        "//:config",
        "//:debug_location",
        "//:exec_ctx",
        "//:gpr",
        "//:grpc_base",
        "//:grpc_client_channel",
        "//:grpc_trace",
        "//:orphanable",
        "//:ref_counted_ptr",
        "//:server_address",
        "//:work_serializer",
    ],
)

grpc_cc_library(
    name = "grpc_lb_policy_weighted_target",
    srcs = [
        "ext/filters/client_channel/lb_policy/weighted_target/weighted_target.cc",
    ],
    external_deps = [
        "absl/random",
        "absl/status",
        "absl/status:statusor",
        "absl/strings",
        "absl/types:optional",
    ],
    language = "c++",
    deps = [
        "channel_args",
        "grpc_lb_address_filtering",
        "json",
        "json_args",
        "json_object_loader",
        "lb_policy",
        "lb_policy_factory",
        "lb_policy_registry",
        "pollset_set",
        "subchannel_interface",
        "time",
        "validation_errors",
        "//:config",
        "//:debug_location",
        "//:exec_ctx",
        "//:gpr",
        "//:grpc_base",
        "//:grpc_client_channel",
        "//:grpc_trace",
        "//:orphanable",
        "//:ref_counted_ptr",
        "//:server_address",
        "//:work_serializer",
    ],
)

grpc_cc_library(
    name = "grpc_lb_policy_xds_override_host",
    srcs = [
        "ext/filters/client_channel/lb_policy/xds/xds_override_host.cc",
    ],
    external_deps = [
        "absl/base:core_headers",
        "absl/status",
        "absl/status:statusor",
        "absl/strings",
        "absl/synchronization",
        "absl/types:optional",
        "absl/types:variant",
    ],
    language = "c++",
    deps = [
        "channel_args",
        "grpc_stateful_session_filter",
        "json",
        "json_args",
        "json_object_loader",
        "lb_policy",
        "lb_policy_factory",
        "lb_policy_registry",
        "pollset_set",
        "subchannel_interface",
        "validation_errors",
        "//:config",
        "//:debug_location",
        "//:gpr",
        "//:grpc_base",
        "//:grpc_client_channel",
        "//:grpc_trace",
        "//:orphanable",
        "//:ref_counted_ptr",
        "//:server_address",
        "//:sockaddr_utils",
    ],
)

grpc_cc_library(
    name = "lb_server_load_reporting_filter",
    srcs = [
        "ext/filters/load_reporting/server_load_reporting_filter.cc",
    ],
    hdrs = [
        "ext/filters/load_reporting/registered_opencensus_objects.h",
        "ext/filters/load_reporting/server_load_reporting_filter.h",
        "//:src/cpp/server/load_reporter/constants.h",
    ],
    external_deps = [
        "absl/meta:type_traits",
        "absl/status",
        "absl/status:statusor",
        "absl/strings",
        "absl/strings:str_format",
        "absl/types:optional",
        "opencensus-stats",
        "opencensus-tags",
    ],
    language = "c++",
    deps = [
        "arena_promise",
        "channel_args",
        "channel_fwd",
        "channel_stack_type",
        "context",
        "grpc_sockaddr",
        "resolved_address",
        "seq",
        "slice",
        "//:channel_stack_builder",
        "//:config",
        "//:gpr",
        "//:gpr_platform",
        "//:grpc_base",
        "//:grpc_public_hdrs",
        "//:grpc_security_base",
        "//:promise",
        "//:uri_parser",
    ],
    alwayslink = 1,
)

grpc_cc_library(
    name = "polling_resolver",
    srcs = [
        "ext/filters/client_channel/resolver/polling_resolver.cc",
    ],
    hdrs = [
        "ext/filters/client_channel/resolver/polling_resolver.h",
    ],
    external_deps = [
        "absl/status",
        "absl/status:statusor",
        "absl/strings",
        "absl/types:optional",
    ],
    language = "c++",
    deps = [
        "channel_args",
        "grpc_service_config",
        "iomgr_fwd",
        "time",
        "//:backoff",
        "//:debug_location",
        "//:event_engine_base_hdrs",
        "//:exec_ctx",
        "//:gpr",
        "//:grpc_resolver",
        "//:grpc_trace",
        "//:orphanable",
        "//:ref_counted_ptr",
        "//:uri_parser",
        "//:work_serializer",
    ],
)

grpc_cc_library(
    name = "grpc_resolver_dns_selection",
    srcs = [
        "ext/filters/client_channel/resolver/dns/dns_resolver_selection.cc",
    ],
    hdrs = [
        "ext/filters/client_channel/resolver/dns/dns_resolver_selection.h",
    ],
    language = "c++",
    deps = ["//:gpr"],
)

grpc_cc_library(
    name = "grpc_resolver_dns_native",
    srcs = [
        "ext/filters/client_channel/resolver/dns/native/dns_resolver.cc",
    ],
    external_deps = [
        "absl/functional:bind_front",
        "absl/status",
        "absl/status:statusor",
        "absl/strings",
        "absl/types:optional",
    ],
    language = "c++",
    deps = [
        "channel_args",
        "grpc_resolver_dns_selection",
        "polling_resolver",
        "resolved_address",
        "time",
        "//:backoff",
        "//:config",
        "//:debug_location",
        "//:gpr",
        "//:grpc_base",
        "//:grpc_resolver",
        "//:grpc_trace",
        "//:orphanable",
        "//:ref_counted_ptr",
        "//:server_address",
        "//:uri_parser",
    ],
)

grpc_cc_library(
    name = "grpc_resolver_sockaddr",
    srcs = [
        "ext/filters/client_channel/resolver/sockaddr/sockaddr_resolver.cc",
    ],
    external_deps = [
        "absl/status:statusor",
        "absl/strings",
    ],
    language = "c++",
    deps = [
        "channel_args",
        "iomgr_port",
        "resolved_address",
        "//:config",
        "//:gpr",
        "//:grpc_base",
        "//:grpc_resolver",
        "//:orphanable",
        "//:server_address",
        "//:uri_parser",
    ],
)

grpc_cc_library(
    name = "grpc_resolver_binder",
    srcs = [
        "ext/filters/client_channel/resolver/binder/binder_resolver.cc",
    ],
    external_deps = [
        "absl/status",
        "absl/status:statusor",
        "absl/strings",
    ],
    language = "c++",
    deps = [
        "channel_args",
        "error",
        "iomgr_port",
        "resolved_address",
        "status_helper",
        "//:config",
        "//:gpr",
        "//:grpc_resolver",
        "//:orphanable",
        "//:server_address",
        "//:uri_parser",
    ],
)

grpc_cc_library(
    name = "grpc_resolver_xds_header",
    hdrs = [
        "ext/filters/client_channel/resolver/xds/xds_resolver.h",
    ],
    language = "c++",
    deps = [
        "unique_type_name",
        "//:gpr_platform",
    ],
)

grpc_cc_library(
    name = "grpc_resolver_xds",
    srcs = [
        "ext/filters/client_channel/resolver/xds/xds_resolver.cc",
    ],
    external_deps = [
        "absl/meta:type_traits",
        "absl/random",
        "absl/status",
        "absl/status:statusor",
        "absl/strings",
        "absl/strings:str_format",
        "absl/types:optional",
        "absl/types:variant",
        "re2",
        "xxhash",
    ],
    language = "c++",
    deps = [
        "arena",
        "channel_args",
        "channel_fwd",
        "dual_ref_counted",
        "error",
        "grpc_lb_policy_ring_hash",
        "grpc_service_config",
        "grpc_xds_client",
        "iomgr_fwd",
        "match",
        "pollset_set",
        "slice",
        "time",
        "unique_type_name",
        "//:config",
        "//:debug_location",
        "//:gpr",
        "//:grpc_base",
        "//:grpc_client_channel",
        "//:grpc_public_hdrs",
        "//:grpc_resolver",
        "//:grpc_service_config_impl",
        "//:grpc_trace",
        "//:orphanable",
        "//:ref_counted_ptr",
        "//:server_address",
        "//:uri_parser",
        "//:work_serializer",
        "//:xds_client",
    ],
)

grpc_cc_library(
    name = "grpc_resolver_c2p",
    srcs = [
        "ext/filters/client_channel/resolver/google_c2p/google_c2p_resolver.cc",
    ],
    external_deps = [
        "absl/status",
        "absl/status:statusor",
        "absl/strings",
        "absl/strings:str_format",
        "absl/types:optional",
    ],
    language = "c++",
    deps = [
        "channel_args",
        "closure",
        "env",
        "error",
        "grpc_xds_client",
        "json",
        "resource_quota",
        "status_helper",
        "time",
        "//:alts_util",
        "//:config",
        "//:debug_location",
        "//:gpr",
        "//:grpc_base",
        "//:grpc_resolver",
        "//:grpc_security_base",
        "//:httpcli",
        "//:orphanable",
        "//:ref_counted_ptr",
        "//:uri_parser",
        "//:work_serializer",
        "//:xds_client",
    ],
)

grpc_cc_library(
    name = "hpack_constants",
    hdrs = [
        "ext/transport/chttp2/transport/hpack_constants.h",
    ],
    language = "c++",
    deps = ["//:gpr_platform"],
)

grpc_cc_library(
    name = "hpack_encoder_table",
    srcs = [
        "ext/transport/chttp2/transport/hpack_encoder_table.cc",
    ],
    hdrs = [
        "ext/transport/chttp2/transport/hpack_encoder_table.h",
    ],
    external_deps = ["absl/container:inlined_vector"],
    language = "c++",
    deps = [
        "hpack_constants",
        "//:gpr",
    ],
)

grpc_cc_library(
    name = "chttp2_flow_control",
    srcs = [
        "ext/transport/chttp2/transport/flow_control.cc",
    ],
    hdrs = [
        "ext/transport/chttp2/transport/flow_control.h",
    ],
    external_deps = [
        "absl/functional:function_ref",
        "absl/status",
        "absl/strings",
        "absl/strings:str_format",
        "absl/types:optional",
    ],
    deps = [
        "bdp_estimator",
        "experiments",
        "http2_settings",
        "memory_quota",
        "pid_controller",
        "time",
        "useful",
        "//:gpr",
        "//:grpc_trace",
    ],
)

grpc_cc_library(
    name = "huffsyms",
    srcs = [
        "ext/transport/chttp2/transport/huffsyms.cc",
    ],
    hdrs = [
        "ext/transport/chttp2/transport/huffsyms.h",
    ],
    deps = ["//:gpr_platform"],
)

grpc_cc_library(
    name = "decode_huff",
    srcs = [
        "ext/transport/chttp2/transport/decode_huff.cc",
    ],
    hdrs = [
        "ext/transport/chttp2/transport/decode_huff.h",
    ],
    deps = ["//:gpr_platform"],
)

grpc_cc_library(
    name = "http2_settings",
    srcs = [
        "ext/transport/chttp2/transport/http2_settings.cc",
    ],
    hdrs = [
        "ext/transport/chttp2/transport/http2_settings.h",
    ],
    deps = [
        "http2_errors",
        "useful",
        "//:gpr_platform",
    ],
)

grpc_cc_library(
    name = "grpc_transport_chttp2_alpn",
    srcs = [
        "ext/transport/chttp2/alpn/alpn.cc",
    ],
    hdrs = [
        "ext/transport/chttp2/alpn/alpn.h",
    ],
    language = "c++",
    deps = [
        "useful",
        "//:gpr",
    ],
)

grpc_cc_library(
    name = "grpc_transport_chttp2_client_connector",
    srcs = [
        "ext/transport/chttp2/client/chttp2_connector.cc",
    ],
    hdrs = [
        "ext/transport/chttp2/client/chttp2_connector.h",
    ],
    external_deps = [
        "absl/base:core_headers",
        "absl/status",
        "absl/status:statusor",
        "absl/strings:str_format",
        "absl/types:optional",
    ],
    language = "c++",
    deps = [
        "channel_args",
        "channel_args_preconditioning",
        "channel_stack_type",
        "closure",
        "error",
        "grpc_insecure_credentials",
        "handshaker_registry",
        "resolved_address",
        "status_helper",
        "tcp_connect_handshaker",
        "time",
        "transport_fwd",
        "unique_type_name",
        "//:config",
        "//:debug_location",
        "//:exec_ctx",
        "//:gpr",
        "//:grpc_base",
        "//:grpc_client_channel",
        "//:grpc_public_hdrs",
        "//:grpc_resolver",
        "//:grpc_security_base",
        "//:grpc_trace",
        "//:grpc_transport_chttp2",
        "//:handshaker",
        "//:orphanable",
        "//:ref_counted_ptr",
        "//:sockaddr_utils",
    ],
)

grpc_cc_library(
    name = "grpc_transport_chttp2_server",
    srcs = [
        "ext/transport/chttp2/server/chttp2_server.cc",
    ],
    hdrs = [
        "ext/transport/chttp2/server/chttp2_server.h",
    ],
    external_deps = [
        "absl/base:core_headers",
        "absl/status",
        "absl/status:statusor",
        "absl/strings",
        "absl/strings:str_format",
        "absl/types:optional",
    ],
    language = "c++",
    deps = [
        "channel_args",
        "closure",
        "error",
        "grpc_insecure_credentials",
        "handshaker_registry",
        "iomgr_fwd",
        "memory_quota",
        "pollset_set",
        "resolved_address",
        "resource_quota",
        "status_helper",
        "time",
        "transport_fwd",
        "unique_type_name",
        "//:chttp2_frame",
        "//:config",
        "//:debug_location",
        "//:exec_ctx",
        "//:gpr",
        "//:grpc_base",
        "//:grpc_security_base",
        "//:grpc_trace",
        "//:grpc_transport_chttp2",
        "//:handshaker",
        "//:iomgr_timer",
        "//:orphanable",
        "//:ref_counted_ptr",
        "//:sockaddr_utils",
        "//:uri_parser",
    ],
)

grpc_cc_library(
    name = "grpc_transport_inproc",
    srcs = [
        "ext/transport/inproc/inproc_plugin.cc",
        "ext/transport/inproc/inproc_transport.cc",
    ],
    hdrs = [
        "ext/transport/inproc/inproc_transport.h",
    ],
    external_deps = [
        "absl/status",
        "absl/status:statusor",
        "absl/strings",
        "absl/types:optional",
    ],
    language = "c++",
    deps = [
        "arena",
        "channel_args",
        "channel_args_preconditioning",
        "channel_stack_type",
        "closure",
        "error",
        "iomgr_fwd",
        "slice",
        "slice_buffer",
        "status_helper",
        "time",
        "transport_fwd",
        "//:config",
        "//:debug_location",
        "//:exec_ctx",
        "//:gpr",
        "//:grpc_base",
        "//:grpc_public_hdrs",
        "//:grpc_trace",
        "//:ref_counted_ptr",
    ],
)

grpc_cc_library(
    name = "chaotic_good_frame",
    srcs = [
        "ext/transport/chaotic_good/frame.cc",
    ],
    hdrs = [
        "ext/transport/chaotic_good/frame.h",
    ],
    external_deps = [
        "absl/status",
        "absl/status:statusor",
        "absl/types:variant",
    ],
    deps = [
        "arena",
        "bitset",
        "chaotic_good_frame_header",
        "context",
        "no_destruct",
        "slice",
        "slice_buffer",
        "status_helper",
        "//:gpr",
        "//:gpr_platform",
        "//:grpc_base",
        "//:hpack_encoder",
        "//:hpack_parser",
    ],
)

grpc_cc_library(
    name = "chaotic_good_frame_header",
    srcs = [
        "ext/transport/chaotic_good/frame_header.cc",
    ],
    hdrs = [
        "ext/transport/chaotic_good/frame_header.h",
    ],
    external_deps = [
        "absl/status",
        "absl/status:statusor",
    ],
    deps = [
        "bitset",
        "//:gpr_platform",
    ],
)

### UPB Targets

grpc_upb_proto_library(
    name = "envoy_admin_upb",
    deps = ["@envoy_api//envoy/admin/v3:pkg"],
)

grpc_upb_proto_library(
    name = "envoy_config_cluster_upb",
    deps = ["@envoy_api//envoy/config/cluster/v3:pkg"],
)

grpc_upb_proto_reflection_library(
    name = "envoy_config_cluster_upbdefs",
    deps = ["@envoy_api//envoy/config/cluster/v3:pkg"],
)

grpc_upb_proto_library(
    name = "envoy_config_core_upb",
    deps = ["@envoy_api//envoy/config/core/v3:pkg"],
)

grpc_upb_proto_library(
    name = "envoy_config_endpoint_upb",
    deps = ["@envoy_api//envoy/config/endpoint/v3:pkg"],
)

grpc_upb_proto_reflection_library(
    name = "envoy_config_endpoint_upbdefs",
    deps = ["@envoy_api//envoy/config/endpoint/v3:pkg"],
)

grpc_upb_proto_library(
    name = "envoy_config_listener_upb",
    deps = ["@envoy_api//envoy/config/listener/v3:pkg"],
)

grpc_upb_proto_reflection_library(
    name = "envoy_config_listener_upbdefs",
    deps = ["@envoy_api//envoy/config/listener/v3:pkg"],
)

grpc_upb_proto_library(
    name = "envoy_config_rbac_upb",
    deps = ["@envoy_api//envoy/config/rbac/v3:pkg"],
)

grpc_upb_proto_library(
    name = "envoy_config_route_upb",
    deps = ["@envoy_api//envoy/config/route/v3:pkg"],
)

grpc_upb_proto_reflection_library(
    name = "envoy_config_route_upbdefs",
    deps = ["@envoy_api//envoy/config/route/v3:pkg"],
)

grpc_upb_proto_library(
    name = "envoy_extensions_clusters_aggregate_upb",
    deps = ["@envoy_api//envoy/extensions/clusters/aggregate/v3:pkg"],
)

grpc_upb_proto_reflection_library(
    name = "envoy_extensions_clusters_aggregate_upbdefs",
    deps = ["@envoy_api//envoy/extensions/clusters/aggregate/v3:pkg"],
)

grpc_upb_proto_library(
    name = "envoy_extensions_filters_common_fault_upb",
    deps = ["@envoy_api//envoy/extensions/filters/common/fault/v3:pkg"],
)

grpc_upb_proto_library(
    name = "envoy_extensions_filters_http_fault_upb",
    deps = ["@envoy_api//envoy/extensions/filters/http/fault/v3:pkg"],
)

grpc_upb_proto_reflection_library(
    name = "envoy_extensions_filters_http_fault_upbdefs",
    deps = ["@envoy_api//envoy/extensions/filters/http/fault/v3:pkg"],
)

grpc_upb_proto_library(
    name = "envoy_extensions_filters_http_rbac_upb",
    deps = ["@envoy_api//envoy/extensions/filters/http/rbac/v3:pkg"],
)

grpc_upb_proto_reflection_library(
    name = "envoy_extensions_filters_http_rbac_upbdefs",
    deps = ["@envoy_api//envoy/extensions/filters/http/rbac/v3:pkg"],
)

grpc_upb_proto_library(
    name = "envoy_extensions_filters_http_router_upb",
    deps = ["@envoy_api//envoy/extensions/filters/http/router/v3:pkg"],
)

grpc_upb_proto_reflection_library(
    name = "envoy_extensions_filters_http_router_upbdefs",
    deps = ["@envoy_api//envoy/extensions/filters/http/router/v3:pkg"],
)

grpc_upb_proto_library(
    name = "envoy_extensions_filters_http_stateful_session_upb",
    deps = ["@envoy_api//envoy/extensions/filters/http/stateful_session/v3:pkg"],
)

grpc_upb_proto_reflection_library(
    name = "envoy_extensions_filters_http_stateful_session_upbdefs",
    deps = ["@envoy_api//envoy/extensions/filters/http/stateful_session/v3:pkg"],
)

grpc_upb_proto_library(
    name = "envoy_extensions_http_stateful_session_cookie_upb",
    deps = ["@envoy_api//envoy/extensions/http/stateful_session/cookie/v3:pkg"],
)

grpc_upb_proto_reflection_library(
    name = "envoy_extensions_http_stateful_session_cookie_upbdefs",
    deps = ["@envoy_api//envoy/extensions/http/stateful_session/cookie/v3:pkg"],
)

grpc_upb_proto_library(
    name = "envoy_type_http_upb",
    deps = ["@envoy_api//envoy/type/http/v3:pkg"],
)

grpc_upb_proto_library(
    name = "envoy_extensions_load_balancing_policies_ring_hash_upb",
    deps = ["@envoy_api//envoy/extensions/load_balancing_policies/ring_hash/v3:pkg"],
)

grpc_upb_proto_library(
    name = "envoy_extensions_load_balancing_policies_wrr_locality_upb",
    deps = ["@envoy_api//envoy/extensions/load_balancing_policies/wrr_locality/v3:pkg"],
)

grpc_upb_proto_library(
    name = "envoy_extensions_filters_network_http_connection_manager_upb",
    deps = ["@envoy_api//envoy/extensions/filters/network/http_connection_manager/v3:pkg"],
)

grpc_upb_proto_reflection_library(
    name = "envoy_extensions_filters_network_http_connection_manager_upbdefs",
    deps = ["@envoy_api//envoy/extensions/filters/network/http_connection_manager/v3:pkg"],
)

grpc_upb_proto_library(
    name = "envoy_extensions_transport_sockets_tls_upb",
    deps = ["@envoy_api//envoy/extensions/transport_sockets/tls/v3:pkg"],
)

grpc_upb_proto_reflection_library(
    name = "envoy_extensions_transport_sockets_tls_upbdefs",
    deps = ["@envoy_api//envoy/extensions/transport_sockets/tls/v3:pkg"],
)

grpc_upb_proto_library(
    name = "envoy_service_discovery_upb",
    deps = ["@envoy_api//envoy/service/discovery/v3:pkg"],
)

grpc_upb_proto_reflection_library(
    name = "envoy_service_discovery_upbdefs",
    deps = ["@envoy_api//envoy/service/discovery/v3:pkg"],
)

grpc_upb_proto_library(
    name = "envoy_service_load_stats_upb",
    deps = ["@envoy_api//envoy/service/load_stats/v3:pkg"],
)

grpc_upb_proto_reflection_library(
    name = "envoy_service_load_stats_upbdefs",
    deps = ["@envoy_api//envoy/service/load_stats/v3:pkg"],
)

grpc_upb_proto_library(
    name = "envoy_service_status_upb",
    deps = ["@envoy_api//envoy/service/status/v3:pkg"],
)

grpc_upb_proto_reflection_library(
    name = "envoy_service_status_upbdefs",
    deps = ["@envoy_api//envoy/service/status/v3:pkg"],
)

grpc_upb_proto_library(
    name = "envoy_type_matcher_upb",
    deps = ["@envoy_api//envoy/type/matcher/v3:pkg"],
)

grpc_upb_proto_library(
    name = "envoy_type_upb",
    deps = ["@envoy_api//envoy/type/v3:pkg"],
)

grpc_upb_proto_library(
    name = "xds_type_upb",
    deps = ["@com_github_cncf_udpa//xds/type/v3:pkg"],
)

grpc_upb_proto_reflection_library(
    name = "xds_type_upbdefs",
    deps = ["@com_github_cncf_udpa//xds/type/v3:pkg"],
)

grpc_upb_proto_library(
    name = "xds_orca_upb",
    deps = ["@com_github_cncf_udpa//xds/data/orca/v3:pkg"],
)

grpc_upb_proto_library(
    name = "xds_orca_service_upb",
    deps = ["@com_github_cncf_udpa//xds/service/orca/v3:pkg"],
)

grpc_upb_proto_library(
    name = "grpc_health_upb",
    deps = ["//src/proto/grpc/health/v1:health_proto_descriptor"],
)

grpc_upb_proto_library(
    name = "google_rpc_status_upb",
    deps = ["@com_google_googleapis//google/rpc:status_proto"],
)

grpc_upb_proto_reflection_library(
    name = "google_rpc_status_upbdefs",
    deps = ["@com_google_googleapis//google/rpc:status_proto"],
)

grpc_upb_proto_library(
    name = "google_type_expr_upb",
    deps = ["@com_google_googleapis//google/type:expr_proto"],
)

grpc_upb_proto_library(
    name = "grpc_lb_upb",
    deps = ["//src/proto/grpc/lb/v1:load_balancer_proto_descriptor"],
)

grpc_upb_proto_library(
    name = "alts_upb",
    deps = ["//src/proto/grpc/gcp:alts_handshaker_proto"],
)

grpc_upb_proto_library(
    name = "rls_upb",
    deps = ["//src/proto/grpc/lookup/v1:rls_proto_descriptor"],
)

grpc_upb_proto_library(
    name = "rls_config_upb",
    deps = ["//src/proto/grpc/lookup/v1:rls_config_proto_descriptor"],
)

grpc_upb_proto_reflection_library(
    name = "rls_config_upbdefs",
    deps = ["//src/proto/grpc/lookup/v1:rls_config_proto_descriptor"],
)

WELL_KNOWN_PROTO_TARGETS = [
    "any",
    "duration",
    "empty",
    "struct",
    "timestamp",
    "wrappers",
]

[grpc_upb_proto_library(
    name = "protobuf_" + target + "_upb",
    deps = ["@com_google_protobuf//:" + target + "_proto"],
) for target in WELL_KNOWN_PROTO_TARGETS]

[grpc_upb_proto_reflection_library(
    name = "protobuf_" + target + "_upbdefs",
    deps = ["@com_google_protobuf//:" + target + "_proto"],
) for target in WELL_KNOWN_PROTO_TARGETS]<|MERGE_RESOLUTION|>--- conflicted
+++ resolved
@@ -1389,10 +1389,7 @@
     external_deps = [
         "absl/functional:any_invocable",
         "absl/status",
-<<<<<<< HEAD
-=======
-        "absl/status:statusor",
->>>>>>> be0a04f4
+        "absl/status:statusor",
     ],
     deps = [
         "//:event_engine_base_hdrs",
