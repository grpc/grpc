# Copyright 2022 gRPC authors.
#
# Licensed under the Apache License, Version 2.0 (the "License");
# you may not use this file except in compliance with the License.
# You may obtain a copy of the License at
#
#     http://www.apache.org/licenses/LICENSE-2.0
#
# Unless required by applicable law or agreed to in writing, software
# distributed under the License is distributed on an "AS IS" BASIS,
# WITHOUT WARRANTIES OR CONDITIONS OF ANY KIND, either express or implied.
# See the License for the specific language governing permissions and
# limitations under the License.

load(
    "//bazel:grpc_build_system.bzl",
    "grpc_cc_library",
    "grpc_cc_proto_library",
    "grpc_generate_one_off_internal_targets",
    "grpc_internal_proto_library",
    "grpc_upb_proto_library",
    "grpc_upb_proto_reflection_library",
)

licenses(["reciprocal"])

package(
    default_visibility = ["//:__subpackages__"],
    features = [
        "layering_check",
    ],
)

config_setting(
    name = "enable_latent_see",
    values = {"define": "GRPC_ENABLE_LATENT_SEE=1"},
)

config_setting(
    name = "force_unsecure_getenv",
    values = {"define": "GRPC_FORCE_UNSECURE_GETENV=1"},
)

# This is needed as a transitionary mechanism to build the src/core targets in
# the top-level BUILD file that have not yet been moved here. Should go away
# once the transition is complete.
exports_files(
    glob(["**"]),
    visibility = ["//:__subpackages__"],
)

config_setting(
    name = "maximize_threadyness",
    values = {"define": "GRPC_MAXIMIZE_THREADYNESS=1"},
)

config_setting(
    name = "minimize_threadyness",
    values = {"define": "GRPC_MINIMIZE_THREADYNESS=1"},
)

grpc_cc_library(
    name = "channel_fwd",
    hdrs = [
        "lib/channel/channel_fwd.h",
    ],
)

grpc_cc_library(
    name = "dump_args",
    srcs = [
        "util/dump_args.cc",
    ],
    hdrs = [
        "util/dump_args.h",
    ],
    external_deps = [
        "absl/functional:any_invocable",
        "absl/log:check",
        "absl/strings",
        "absl/strings:str_format",
    ],
)

grpc_cc_library(
    name = "slice_cast",
    hdrs = [
        "//:include/grpc/event_engine/internal/slice_cast.h",
    ],
)

grpc_cc_library(
    name = "memory_usage",
    hdrs = [
        "util/memory_usage.h",
    ],
    external_deps = [
        "absl/status",
        "absl/status:statusor",
        "absl/time",
        "absl/strings:string_view",
        "absl/log",
    ],
    deps = [
        "//src/core:time",
    ],
)

grpc_cc_library(
    name = "postmortem",
    srcs = ["util/postmortem_emit.cc"],
    hdrs = [
        "util/postmortem_emit.h",
    ],
    deps = [
        "//:channelz",
        "//:stats",
    ],
)

grpc_cc_library(
    name = "grpc_check",
    srcs = ["util/grpc_check.cc"],
    hdrs = ["util/grpc_check.h"],
    external_deps = [
        "absl/log:check",
        "absl/log",
    ],
    deps = [
        "postmortem",
    ],
)

grpc_cc_library(
    name = "event_engine_extensions",
    hdrs = [
        "lib/event_engine/extensions/blocking_dns.h",
        "lib/event_engine/extensions/can_track_errors.h",
        "lib/event_engine/extensions/channelz.h",
        "lib/event_engine/extensions/chaotic_good_extension.h",
        "lib/event_engine/extensions/iomgr_compatible.h",
        "lib/event_engine/extensions/supports_fd.h",
        "lib/event_engine/extensions/supports_win_sockets.h",
        "lib/event_engine/extensions/tcp_trace.h",
    ],
    external_deps = [
        "absl/functional:any_invocable",
        "absl/status:statusor",
        "absl/strings",
    ],
    visibility = [
        "//bazel:event_engine_base_hdrs",
    ],
    deps = [
        "memory_quota",
        "tcp_tracer",
        "//:channelz",
        "//:event_engine_base_hdrs",
        "//:gpr_platform",
        "//:ref_counted_ptr",
    ],
)

grpc_cc_library(
    name = "event_engine_common",
    srcs = [
        "lib/event_engine/event_engine.cc",
        "lib/event_engine/resolved_address.cc",
        "lib/event_engine/slice.cc",
        "lib/event_engine/slice_buffer.cc",
    ],
    hdrs = [
        "lib/event_engine/extensions/can_track_errors.h",
        "lib/event_engine/handle_containers.h",
        "lib/event_engine/resolved_address_internal.h",
        "//:include/grpc/event_engine/slice.h",
        "//:include/grpc/event_engine/slice_buffer.h",
    ],
    external_deps = [
        "absl/container:flat_hash_set",
        "absl/hash",
        "absl/strings",
        "absl/utility",
    ],
    deps = [
        "context_list_entry",
        "grpc_check",
        "resolved_address",
        "slice",
        "slice_buffer",
        "slice_cast",
        "slice_refcount",
        "//:event_engine_base_hdrs",
        "//:gpr_platform",
    ],
)

grpc_cc_library(
    name = "transport_framing_endpoint_extension",
    hdrs = [
        "lib/transport/transport_framing_endpoint_extension.h",
    ],
    external_deps = [
        "absl/functional:any_invocable",
        "absl/strings",
    ],
    deps = [
        "slice_buffer",
        "//:gpr_platform",
    ],
)

grpc_cc_library(
    name = "latent_see",
    srcs = [
        "util/latent_see.cc",
    ],
    hdrs = [
        "util/latent_see.h",
    ],
    defines = select({
        ":enable_latent_see": ["GRPC_ENABLE_LATENT_SEE"],
        "//conditions:default": [],
    }),
    external_deps = [
        "absl/base:core_headers",
        "absl/functional:any_invocable",
        "absl/functional:function_ref",
        "absl/log",
        "absl/strings",
        "absl/strings:str_format",
    ],
    visibility = ["//bazel:latent_see"],
    deps = [
        "per_cpu",
        "ring_buffer",
        "sync",
        "//:gpr",
    ],
)

grpc_cc_library(
    name = "ring_buffer",
    srcs = [],
    hdrs = [
        "util/ring_buffer.h",
    ],
    deps = ["//:gpr_platform"],
)

grpc_cc_library(
    name = "transport_fwd",
    hdrs = [
        "lib/transport/transport_fwd.h",
    ],
)

grpc_cc_library(
    name = "server_call_tracer_filter",
    srcs = [
        "server/server_call_tracer_filter.cc",
    ],
    hdrs = [
        "server/server_call_tracer_filter.h",
    ],
    external_deps = [
        "absl/status",
        "absl/status:statusor",
    ],
    visibility = ["//bazel:alt_grpc_base_legacy"],
    deps = [
        "arena_promise",
        "call_finalization",
        "cancel_callback",
        "channel_args",
        "channel_fwd",
        "channel_stack_type",
        "context",
        "latent_see",
        "map",
        "pipe",
        "//:call_tracer",
        "//:config",
        "//:gpr_platform",
        "//:grpc_base",
    ],
)

grpc_cc_library(
    name = "atomic_utils",
    public_hdrs = ["util/atomic_utils.h"],
    deps = ["//:gpr"],
)

grpc_cc_library(
    name = "metadata_compression_traits",
    hdrs = [
        "call/metadata_compression_traits.h",
    ],
    deps = ["//:gpr_platform"],
)

grpc_cc_library(
    name = "metadata_info",
    srcs = ["call/metadata_info.cc"],
    hdrs = ["call/metadata_info.h"],
    external_deps = [
        "absl/strings",
    ],
    deps = [
        "channel_args",
        "hpack_constants",
        "metadata_batch",
        "slice",
        "//:call_tracer",
        "//:gpr_platform",
    ],
)

grpc_cc_library(
    name = "experiments",
    srcs = [
        "lib/experiments/config.cc",
        "lib/experiments/experiments.cc",
    ],
    hdrs = [
        "lib/experiments/config.h",
        "lib/experiments/experiments.h",
    ],
    defines = select(
        {
            "//:grpc_experiments_are_final": ["GRPC_EXPERIMENTS_ARE_FINAL"],
            "//conditions:default": [],
        },
    ),
    external_deps = [
        "absl/functional:any_invocable",
        "absl/log:check",
        "absl/log:log",
        "absl/strings",
    ],
    tags = ["nofixdeps"],
    visibility = ["//bazel:grpc_experiments"],
    deps = [
        "no_destruct",
        "//:config_vars",
        "//:gpr",
    ],
)

grpc_cc_library(
    name = "init_internally",
    srcs = ["lib/surface/init_internally.cc"],
    hdrs = ["lib/surface/init_internally.h"],
    deps = ["//:gpr_platform"],
)

grpc_cc_library(
    name = "useful",
    hdrs = ["util/useful.h"],
    external_deps = [
        "absl/log:check",
        "absl/numeric:bits",
        "absl/strings",
    ],
    visibility = ["//bazel:useful"],
    deps = ["//:gpr_platform"],
)

grpc_cc_library(
    name = "unique_ptr_with_bitset",
    hdrs = ["util/unique_ptr_with_bitset.h"],
    external_deps = [
        "absl/numeric:bits",
    ],
    deps = [
        "grpc_check",
    ],
)

grpc_cc_library(
    name = "examine_stack",
    srcs = [
        "util/examine_stack.cc",
    ],
    hdrs = [
        "util/examine_stack.h",
    ],
    deps = ["//:gpr_platform"],
)

grpc_cc_library(
    name = "gpr_atm",
    public_hdrs = [
        "//:include/grpc/support/atm.h",
        "//:include/grpc/support/atm_gcc_atomic.h",
        "//:include/grpc/support/atm_gcc_sync.h",
        "//:include/grpc/support/atm_windows.h",
        "//:include/grpc/impl/codegen/atm.h",
        "//:include/grpc/impl/codegen/atm_gcc_atomic.h",
        "//:include/grpc/impl/codegen/atm_gcc_sync.h",
        "//:include/grpc/impl/codegen/atm_windows.h",
    ],
    deps = ["//:gpr_platform"],
)

grpc_cc_library(
    name = "gpr_manual_constructor",
    srcs = [],
    hdrs = [
        "util/manual_constructor.h",
    ],
    deps = [
        "construct_destruct",
        "//:gpr_platform",
    ],
)

grpc_cc_library(
    name = "gpr_spinlock",
    srcs = [],
    hdrs = [
        "util/spinlock.h",
    ],
    deps = [
        "gpr_atm",
        "//:gpr_platform",
    ],
)

grpc_cc_library(
    name = "gpr_time",
    srcs = [
        "util/gpr_time.cc",
        "util/posix/time.cc",
        "util/windows/time.cc",
    ],
    hdrs = [
    ],
    external_deps = ["absl/log:check"],
    tags = [
        "nofixdeps",
    ],
    deps = [
        "gpr_atm",
        "time_precise",
        "//:gpr_platform",
        "//:gpr_public_hdrs",
    ],
)

grpc_cc_library(
    name = "time_precise",
    srcs = ["util/time_precise.cc"],
    hdrs = [
        "util/time_precise.h",
    ],
    external_deps = ["absl/log"],
    tags = [
        "nofixdeps",
    ],
    deps = [
        "//:gpr_platform",
        "//:gpr_public_hdrs",
    ],
)

grpc_cc_library(
    name = "time_util",
    srcs = [
        "util/time_util.cc",
    ],
    hdrs = [
        "util/time_util.h",
    ],
    external_deps = [
        "absl/log:check",
        "absl/time",
    ],
    tags = [
        "nofixdeps",
    ],
    deps = [
        "//:gpr_platform",
        "//:gpr_public_hdrs",
    ],
)

grpc_cc_library(
    name = "sync",
    srcs = [
        "//src/core:util/posix/sync.cc",
        "//src/core:util/sync.cc",
        "//src/core:util/sync_abseil.cc",
        "//src/core:util/windows/sync.cc",
    ],
    hdrs = [
        "util/sync.h",
    ],
    external_deps = [
        "absl/base",
        "absl/base:core_headers",
        "absl/cleanup",
        "absl/log:check",
        "absl/synchronization",
        "absl/time",
    ],
    tags = [
        "nofixdeps",
    ],
    deps = [
        "gpr_atm",
        "time_util",
        "//:gpr_platform",
        "//:gpr_public_hdrs",
    ],
)

grpc_cc_library(
    name = "env",
    srcs = [
        "util/linux/env.cc",
        "util/posix/env.cc",
        "util/windows/env.cc",
    ],
    hdrs = [
        "util/env.h",
    ],
    defines = select({
        ":force_unsecure_getenv": ["GRPC_FORCE_UNSECURE_GETENV"],
        "//conditions:default": [],
    }),
    deps = [
        "tchar",
        "//:gpr_platform",
    ],
)

grpc_cc_library(
    name = "directory_reader",
    srcs = [
        "util/posix/directory_reader.cc",
        "util/windows/directory_reader.cc",
    ],
    hdrs = [
        "util/directory_reader.h",
    ],
    external_deps = [
        "absl/functional:function_ref",
        "absl/status",
        "absl/status:statusor",
        "absl/strings",
    ],
    deps = ["//:gpr_platform"],
)

grpc_cc_library(
    name = "chunked_vector",
    hdrs = ["util/chunked_vector.h"],
    deps = [
        "arena",
        "gpr_manual_constructor",
        "grpc_check",
        "//:gpr",
    ],
)

grpc_cc_library(
    name = "construct_destruct",
    public_hdrs = ["util/construct_destruct.h"],
    deps = ["//:gpr_platform"],
)

grpc_cc_library(
    name = "status_helper",
    srcs = [
        "util/status_helper.cc",
    ],
    hdrs = [
        "util/status_helper.h",
    ],
    external_deps = [
        "@com_google_protobuf//upb/base",
        "@com_google_protobuf//upb/mem",
        "absl/log:check",
        "absl/status",
        "absl/strings",
        "absl/strings:cord",
        "absl/time",
    ],
    deps = [
        "experiments",
        "percent_encoding",
        "slice",
        "status_conversion",
        "time",
        "//:debug_location",
        "//:google_rpc_status_upb",
        "//:gpr",
        "//:grpc_public_hdrs",
        "//:protobuf_any_upb",
    ],
)

grpc_cc_library(
    name = "unique_type_name",
    hdrs = ["util/unique_type_name.h"],
    external_deps = ["absl/strings"],
    visibility = ["//bazel:core_credentials"],
    deps = [
        "useful",
        "//:gpr_platform",
    ],
)

grpc_cc_library(
    name = "validation_errors",
    srcs = [
        "util/validation_errors.cc",
    ],
    hdrs = [
        "util/validation_errors.h",
    ],
    external_deps = [
        "absl/log",
        "absl/status",
        "absl/strings",
    ],
    deps = ["//:gpr"],
)

grpc_cc_library(
    name = "overload",
    public_hdrs = ["util/overload.h"],
    deps = ["//:gpr_platform"],
)

grpc_cc_library(
    name = "match",
    public_hdrs = ["util/match.h"],
    deps = [
        "overload",
        "//:gpr_platform",
    ],
)

grpc_cc_library(
    name = "table",
    external_deps = [
        "absl/meta:type_traits",
        "absl/utility",
    ],
    public_hdrs = ["util/table.h"],
    deps = [
        "bitset",
        "//:gpr_platform",
    ],
)

grpc_cc_library(
    name = "packed_table",
    hdrs = ["util/packed_table.h"],
    deps = [
        "sorted_pack",
        "table",
        "//:gpr_platform",
    ],
)

grpc_cc_library(
    name = "bitset",
    public_hdrs = ["util/bitset.h"],
    deps = [
        "useful",
        "//:gpr_platform",
    ],
)

grpc_cc_library(
    name = "seq_bit_set",
    srcs = ["util/seq_bit_set.cc"],
    hdrs = ["util/seq_bit_set.h"],
    external_deps = [
        "absl/strings",
    ],
)

grpc_cc_library(
    name = "no_destruct",
    public_hdrs = ["util/no_destruct.h"],
    deps = [
        "construct_destruct",
        "//:gpr_platform",
    ],
)

grpc_cc_library(
    name = "tchar",
    srcs = [
        "util/tchar.cc",
    ],
    hdrs = [
        "util/tchar.h",
    ],
    deps = ["//:gpr_platform"],
)

grpc_cc_library(
    name = "poll",
    external_deps = [
        "absl/strings:str_format",
        "absl/strings",
    ],
    public_hdrs = [
        "lib/promise/poll.h",
    ],
    deps = [
        "construct_destruct",
        "grpc_check",
        "//:gpr_platform",
    ],
)

grpc_cc_library(
    name = "status_flag",
    external_deps = [
        "absl/status",
        "absl/status:statusor",
        "absl/strings",
    ],
    public_hdrs = [
        "lib/promise/status_flag.h",
    ],
    deps = [
        "grpc_check",
        "promise_status",
        "//:gpr_platform",
    ],
)

grpc_cc_library(
    name = "map_pipe",
    external_deps = [
        "absl/log",
        "absl/status",
    ],
    public_hdrs = [
        "lib/promise/map_pipe.h",
    ],
    deps = [
        "for_each",
        "map",
        "pipe",
        "poll",
        "promise_factory",
        "try_seq",
        "//:gpr_platform",
    ],
)

grpc_cc_library(
    name = "1999",
    srcs = [
        "lib/promise/party.cc",
    ],
    hdrs = [
        "lib/promise/party.h",
    ],
    defines = select({
        ":maximize_threadyness": ["GRPC_MAXIMIZE_THREADYNESS"],
        "//conditions:default": [],
    }),
    external_deps = [
        "absl/base:core_headers",
        "absl/log",
        "absl/random",
        "absl/functional:any_invocable",
        "absl/strings",
        "absl/strings:str_format",
    ],
    deps = [
        "activity",
        "arena",
        "channelz_property_list",
        "check_class_size",
        "construct_destruct",
        "context",
        "event_engine_context",
        "grpc_check",
        "json_writer",
        "latent_see",
        "poll",
        "promise_factory",
        "ref_counted",
        "sync",
        "//:channelz",
        "//:event_engine_base_hdrs",
        "//:exec_ctx",
        "//:gpr",
        "//:grpc_trace",
        "//:ref_counted_ptr",
    ],
)

grpc_cc_library(
    name = "context",
    external_deps = [
        "absl/meta:type_traits",
    ],
    public_hdrs = [
        "lib/promise/context.h",
    ],
    visibility = ["//bazel:core_credentials"],
    deps = [
        "down_cast",
        "grpc_check",
        "//:gpr",
    ],
)

grpc_cc_library(
    name = "map",
    external_deps = [
        "absl/status",
        "absl/status:statusor",
        "absl/strings",
    ],
    public_hdrs = ["lib/promise/map.h"],
    visibility = ["//bazel:core_credentials"],
    deps = [
        "poll",
        "promise_like",
        "//:gpr_platform",
    ],
)

grpc_cc_library(
    name = "promise_variant",
    public_hdrs = ["lib/promise/detail/promise_variant.h"],
)

grpc_cc_library(
    name = "match_promise",
    public_hdrs = ["lib/promise/match_promise.h"],
    deps = [
        "overload",
        "promise_factory",
        "promise_like",
        "promise_variant",
    ],
)

grpc_cc_library(
    name = "sleep",
    srcs = [
        "lib/promise/sleep.cc",
    ],
    hdrs = [
        "lib/promise/sleep.h",
    ],
    external_deps = ["absl/status"],
    deps = [
        "activity",
        "context",
        "event_engine_context",
        "poll",
        "time",
        "//:event_engine_base_hdrs",
        "//:exec_ctx",
        "//:gpr",
    ],
)

grpc_cc_library(
    name = "wait_for_callback",
    hdrs = [
        "lib/promise/wait_for_callback.h",
    ],
    external_deps = ["absl/base:core_headers"],
    deps = [
        "activity",
        "poll",
        "sync",
        "//:gpr",
    ],
)

grpc_cc_library(
    name = "arena_promise",
    external_deps = ["absl/meta:type_traits"],
    public_hdrs = [
        "lib/promise/arena_promise.h",
    ],
    visibility = ["//bazel:core_credentials"],
    deps = [
        "arena",
        "construct_destruct",
        "context",
        "poll",
        "//:gpr_platform",
    ],
)

grpc_cc_library(
    name = "promise_like",
    external_deps = [
        "absl/functional:any_invocable",
        "absl/meta:type_traits",
        "absl/strings",
        "@com_google_protobuf//upb/reflection",
    ],
    public_hdrs = [
        "lib/promise/detail/promise_like.h",
    ],
    deps = [
        "channelz_property_list",
        "poll",
        "upb_utils",
        "//:gpr_platform",
        "//:promise_upb",
        "//:promise_upbdefs",
        "//src/core:function_signature",
        "//src/core:json",
    ],
)

grpc_cc_library(
    name = "cancel_callback",
    public_hdrs = [
        "lib/promise/cancel_callback.h",
    ],
    deps = [
        "arena",
        "context",
        "promise_like",
        "//:gpr_platform",
    ],
)

grpc_cc_library(
    name = "promise_factory",
    external_deps = ["absl/meta:type_traits"],
    public_hdrs = [
        "lib/promise/detail/promise_factory.h",
    ],
    deps = [
        "promise_like",
        "//:gpr_platform",
    ],
)

grpc_cc_library(
    name = "if",
    external_deps = ["absl/status:statusor"],
    public_hdrs = ["lib/promise/if.h"],
    deps = [
        "construct_destruct",
        "poll",
        "promise_factory",
        "promise_like",
        "//:gpr_platform",
    ],
)

grpc_cc_library(
    name = "switch",
    public_hdrs = ["lib/promise/switch.h"],
    deps = [
        "if",
        "promise_factory",
        "promise_variant",
        "//:gpr",
        "//:gpr_platform",
    ],
)

grpc_cc_library(
    name = "promise_status",
    external_deps = [
        "absl/status",
        "absl/status:statusor",
    ],
    public_hdrs = [
        "lib/promise/detail/status.h",
    ],
    deps = ["//:gpr_platform"],
)

grpc_cc_library(
    name = "race",
    public_hdrs = ["lib/promise/race.h"],
    deps = [
        "grpc_check",
        "json",
        "//:gpr_platform",
        "//:promise_upb",
    ],
)

grpc_cc_library(
    name = "prioritized_race",
    public_hdrs = ["lib/promise/prioritized_race.h"],
    deps = [
        "promise_like",
        "//:gpr_platform",
    ],
)

grpc_cc_library(
    name = "loop",
    external_deps = [
        "absl/status",
        "absl/status:statusor",
    ],
    public_hdrs = [
        "lib/promise/loop.h",
    ],
    deps = [
        "activity",
        "construct_destruct",
        "poll",
        "promise_factory",
        "seq",
        "//:gpr_platform",
        "//:grpc_trace",
    ],
)

grpc_cc_library(
    name = "join_state",
    external_deps = [
        "absl/log",
    ],
    public_hdrs = [
        "lib/promise/detail/join_state.h",
    ],
    deps = [
        "bitset",
        "construct_destruct",
        "grpc_check",
        "poll",
        "promise_like",
        "//:gpr",
        "//:grpc_trace",
    ],
)

grpc_cc_library(
    name = "join",
    external_deps = ["absl/meta:type_traits"],
    public_hdrs = [
        "lib/promise/join.h",
    ],
    deps = [
        "join_state",
        "map",
        "promise_factory",
        "//:gpr_platform",
    ],
)

grpc_cc_library(
    name = "try_join",
    external_deps = [
        "absl/meta:type_traits",
        "absl/status",
        "absl/status:statusor",
    ],
    public_hdrs = [
        "lib/promise/try_join.h",
    ],
    deps = [
        "grpc_check",
        "join_state",
        "map",
        "poll",
        "status_flag",
        "//:gpr_platform",
    ],
)

grpc_cc_library(
    name = "all_ok",
    external_deps = [
        "absl/meta:type_traits",
        "absl/status",
        "absl/status:statusor",
    ],
    public_hdrs = [
        "lib/promise/all_ok.h",
    ],
    deps = [
        "join_state",
        "map",
        "poll",
        "promise_factory",
        "status_flag",
        "//:gpr_platform",
    ],
)

grpc_cc_library(
    name = "basic_seq",
    public_hdrs = [
        "lib/promise/detail/basic_seq.h",
    ],
    deps = [
        "construct_destruct",
        "poll",
        "promise_factory",
        "//:gpr_platform",
    ],
)

grpc_cc_library(
    name = "seq_state",
    external_deps = [
        "absl/base:core_headers",
        "absl/log",
        "absl/strings",
    ],
    public_hdrs = [
        "lib/promise/detail/seq_state.h",
    ],
    deps = [
        "construct_destruct",
        "grpc_check",
        "json",
        "poll",
        "promise_factory",
        "promise_like",
        "//:debug_location",
        "//:gpr",
        "//:grpc_trace",
        "//:promise",
    ],
)

grpc_cc_library(
    name = "seq",
    public_hdrs = [
        "lib/promise/seq.h",
    ],
    visibility = ["//bazel:core_credentials"],
    deps = [
        "basic_seq",
        "poll",
        "promise_like",
        "seq_state",
        "//:debug_location",
        "//:gpr_platform",
    ],
)

grpc_cc_library(
    name = "try_seq",
    external_deps = [
        "absl/meta:type_traits",
        "absl/status",
        "absl/status:statusor",
    ],
    public_hdrs = [
        "lib/promise/try_seq.h",
    ],
    deps = [
        "basic_seq",
        "grpc_check",
        "poll",
        "promise_like",
        "promise_status",
        "seq_state",
        "status_flag",
        "//:gpr_platform",
    ],
)

grpc_cc_library(
    name = "activity",
    srcs = [
        "lib/promise/activity.cc",
    ],
    external_deps = [
        "absl/base:core_headers",
        "absl/status",
        "absl/strings",
        "absl/strings:str_format",
    ],
    public_hdrs = [
        "lib/promise/activity.h",
    ],
    visibility = ["//bazel:core_credentials"],
    deps = [
        "atomic_utils",
        "construct_destruct",
        "context",
        "dump_args",
        "grpc_check",
        "latent_see",
        "no_destruct",
        "poll",
        "promise_factory",
        "promise_status",
        "sync",
        "//:gpr",
        "//:grpc_trace",
        "//:orphanable",
    ],
)

grpc_cc_library(
    name = "exec_ctx_wakeup_scheduler",
    hdrs = [
        "lib/promise/exec_ctx_wakeup_scheduler.h",
    ],
    external_deps = ["absl/status"],
    visibility = ["//bazel:core_credentials"],
    deps = [
        "closure",
        "error",
        "//:debug_location",
        "//:exec_ctx",
        "//:gpr_platform",
    ],
)

grpc_cc_library(
    name = "event_engine_wakeup_scheduler",
    hdrs = [
        "lib/promise/event_engine_wakeup_scheduler.h",
    ],
    deps = [
        "grpc_check",
        "//:event_engine_base_hdrs",
        "//:exec_ctx",
        "//:gpr_platform",
    ],
)

grpc_cc_library(
    name = "wait_set",
    srcs = [
        "lib/promise/wait_set.cc",
    ],
    hdrs = [
        "lib/promise/wait_set.h",
    ],
    external_deps = [
        "absl/container:flat_hash_set",
        "absl/strings",
        "absl/hash",
    ],
    deps = [
        "activity",
        "poll",
        "//:gpr_platform",
    ],
)

grpc_cc_library(
    name = "latch",
    external_deps = [
        "absl/log",
        "absl/strings",
    ],
    public_hdrs = [
        "lib/promise/latch.h",
    ],
    deps = [
        "activity",
        "grpc_check",
        "poll",
        "//:gpr",
        "//:grpc_trace",
    ],
)

grpc_cc_library(
    name = "inter_activity_latch",
    external_deps = [
        "absl/base:core_headers",
        "absl/log",
        "absl/strings",
    ],
    public_hdrs = [
        "lib/promise/inter_activity_latch.h",
    ],
    deps = [
        "activity",
        "poll",
        "sync",
        "wait_set",
        "//:gpr",
        "//:grpc_trace",
    ],
)

grpc_cc_library(
    name = "interceptor_list",
    hdrs = [
        "lib/promise/interceptor_list.h",
    ],
    external_deps = [
        "absl/log",
        "absl/strings",
        "absl/strings:str_format",
    ],
    deps = [
        "arena",
        "construct_destruct",
        "context",
        "grpc_check",
        "poll",
        "promise_factory",
        "//:debug_location",
        "//:gpr",
    ],
)

grpc_cc_library(
    name = "pipe",
    hdrs = [
        "lib/promise/pipe.h",
    ],
    external_deps = [
        "absl/log",
        "absl/strings",
    ],
    deps = [
        "activity",
        "arena",
        "context",
        "grpc_check",
        "if",
        "interceptor_list",
        "map",
        "poll",
        "seq",
        "//:debug_location",
        "//:gpr",
        "//:ref_counted_ptr",
    ],
)

grpc_cc_library(
    name = "promise_mutex",
    hdrs = [
        "lib/promise/promise_mutex.h",
    ],
    deps = [
        "activity",
        "grpc_check",
        "poll",
        "//:gpr",
    ],
)

grpc_cc_library(
    name = "inter_activity_mutex",
    hdrs = [
        "lib/promise/inter_activity_mutex.h",
    ],
    external_deps = [
        "absl/log",
    ],
    deps = [
        "activity",
        "dump_args",
        "grpc_check",
        "poll",
        "//:grpc_trace",
    ],
)

grpc_cc_library(
    name = "inter_activity_pipe",
    hdrs = [
        "lib/promise/inter_activity_pipe.h",
    ],
    external_deps = ["absl/base:core_headers"],
    deps = [
        "activity",
        "gpr_manual_constructor",
        "poll",
        "ref_counted",
        "sync",
        "//:gpr",
        "//:ref_counted_ptr",
    ],
)

grpc_cc_library(
    name = "mpsc",
    srcs = [
        "lib/promise/mpsc.cc",
    ],
    hdrs = [
        "lib/promise/mpsc.h",
    ],
    external_deps = [
        "absl/base:core_headers",
    ],
    deps = [
        "activity",
        "channelz_property_list",
        "dump_args",
        "grpc_check",
        "map",
        "poll",
        "ref_counted",
        "status_flag",
        "sync",
        "wait_set",
        "//:gpr",
        "//:ref_counted_ptr",
    ],
)

grpc_cc_library(
    name = "lock_based_mpsc",
    hdrs = [
        "lib/promise/lock_based_mpsc.h",
    ],
    external_deps = [
        "absl/base:core_headers",
    ],
    deps = [
        "activity",
        "dump_args",
        "grpc_check",
        "poll",
        "ref_counted",
        "status_flag",
        "sync",
        "wait_set",
        "//:gpr",
        "//:ref_counted_ptr",
    ],
)

grpc_cc_library(
    name = "observable",
    hdrs = [
        "lib/promise/observable.h",
    ],
    external_deps = [
        "absl/container:flat_hash_set",
        "absl/functional:any_invocable",
    ],
    deps = [
        "activity",
        "grpc_check",
        "poll",
        "sync",
        "//:gpr",
    ],
)

grpc_cc_library(
    name = "for_each",
    external_deps = [
        "absl/log",
        "absl/status",
        "absl/strings",
    ],
    public_hdrs = ["lib/promise/for_each.h"],
    deps = [
        "activity",
        "construct_destruct",
        "grpc_check",
        "poll",
        "promise_factory",
        "promise_status",
        "status_flag",
        "//:gpr_platform",
        "//:grpc_trace",
    ],
)

grpc_cc_library(
    name = "ref_counted",
    external_deps = [
        "absl/log",
        "absl/log:check",
    ],
    public_hdrs = ["util/ref_counted.h"],
    visibility = ["//bazel:ref_counted_ptr"],
    deps = [
        "atomic_utils",
        "down_cast",
        "//:debug_location",
        "//:gpr",
        "//:ref_counted_ptr",
    ],
)

grpc_cc_library(
    name = "dual_ref_counted",
    external_deps = [
        "absl/log",
        "absl/log:check",
    ],
    public_hdrs = ["util/dual_ref_counted.h"],
    deps = [
        "down_cast",
        "ref_counted",
        "//:debug_location",
        "//:gpr",
        "//:orphanable",
        "//:ref_counted_ptr",
    ],
)

grpc_cc_library(
    name = "ref_counted_string",
    srcs = [
        "util/ref_counted_string.cc",
    ],
    hdrs = [
        "util/ref_counted_string.h",
    ],
    external_deps = ["absl/strings"],
    deps = [
        "ref_counted",
        "//:gpr",
        "//:ref_counted_ptr",
    ],
)

grpc_cc_library(
    name = "uuid_v4",
    srcs = ["util/uuid_v4.cc"],
    external_deps = ["absl/strings:str_format"],
    public_hdrs = ["util/uuid_v4.h"],
    deps = ["//:gpr"],
)

grpc_cc_library(
    name = "handshaker_factory",
    public_hdrs = [
        "handshaker/handshaker_factory.h",
    ],
    visibility = ["//bazel:alt_grpc_base_legacy"],
    deps = [
        "channel_args",
        "iomgr_fwd",
        "//:gpr_platform",
    ],
)

grpc_cc_library(
    name = "handshaker_registry",
    srcs = [
        "handshaker/handshaker_registry.cc",
    ],
    public_hdrs = [
        "handshaker/handshaker_registry.h",
    ],
    visibility = ["//bazel:alt_grpc_base_legacy"],
    deps = [
        "channel_args",
        "handshaker_factory",
        "iomgr_fwd",
        "//:gpr_platform",
    ],
)

grpc_cc_library(
    name = "tcp_connect_handshaker",
    srcs = [
        "handshaker/tcp_connect/tcp_connect_handshaker.cc",
    ],
    external_deps = [
        "absl/base:core_headers",
        "absl/functional:any_invocable",
        "absl/status",
        "absl/status:statusor",
    ],
    public_hdrs = [
        "handshaker/tcp_connect/tcp_connect_handshaker.h",
    ],
    deps = [
        "channel_args",
        "channel_args_endpoint_config",
        "closure",
        "error",
        "grpc_check",
        "handshaker_factory",
        "handshaker_registry",
        "iomgr_fwd",
        "pollset_set",
        "resolved_address",
        "slice",
        "sync",
        "//:config",
        "//:debug_location",
        "//:exec_ctx",
        "//:gpr",
        "//:grpc_base",
        "//:handshaker",
        "//:iomgr",
        "//:parse_address",
        "//:ref_counted_ptr",
        "//:uri",
    ],
)

grpc_cc_library(
    name = "endpoint_info_handshaker",
    srcs = [
        "handshaker/endpoint_info/endpoint_info_handshaker.cc",
    ],
    hdrs = [
        "handshaker/endpoint_info/endpoint_info_handshaker.h",
    ],
    external_deps = [
        "absl/functional:any_invocable",
        "absl/status",
    ],
    deps = [
        "channel_args",
        "closure",
        "handshaker_factory",
        "handshaker_registry",
        "//:config",
        "//:debug_location",
        "//:exec_ctx",
        "//:gpr",
        "//:handshaker",
        "//:iomgr",
        "//:ref_counted_ptr",
    ],
)

grpc_cc_library(
    name = "channel_creds_registry",
    hdrs = [
        "credentials/transport/channel_creds_registry.h",
    ],
    external_deps = ["absl/strings"],
    deps = [
        "json",
        "json_args",
        "ref_counted",
        "validation_errors",
        "//:gpr_platform",
        "//:ref_counted_ptr",
    ],
)

grpc_cc_library(
    name = "call_creds_registry",
    hdrs = [
        "credentials/call/call_creds_registry.h",
    ],
    external_deps = ["absl/strings"],
    deps = [
        "json",
        "json_args",
        "ref_counted",
        "validation_errors",
        "//:gpr_platform",
        "//:ref_counted_ptr",
    ],
)

grpc_cc_library(
    name = "event_engine_memory_allocator",
    hdrs = [
        "//:include/grpc/event_engine/internal/memory_allocator_impl.h",
        "//:include/grpc/event_engine/memory_allocator.h",
        "//:include/grpc/event_engine/memory_request.h",
    ],
    external_deps = ["absl/strings"],
    deps = [
        "slice",
        "//:gpr_platform",
    ],
)

grpc_cc_library(
    name = "event_engine_memory_allocator_factory",
    hdrs = [
        "lib/event_engine/memory_allocator_factory.h",
    ],
    external_deps = ["absl/strings"],
    deps = [
        "event_engine_memory_allocator",
        "memory_quota",
        "//:gpr_platform",
    ],
)

grpc_cc_library(
    name = "memory_quota",
    srcs = [
        "lib/resource_quota/memory_quota.cc",
    ],
    hdrs = [
        "lib/resource_quota/memory_quota.h",
    ],
    external_deps = [
        "absl/base:core_headers",
        "absl/container:flat_hash_set",
        "absl/log",
        "absl/status",
        "absl/strings",
    ],
    deps = [
        "activity",
        "event_engine_memory_allocator",
        "exec_ctx_wakeup_scheduler",
        "experiments",
        "grpc_check",
        "loop",
        "map",
        "periodic_update",
        "poll",
        "race",
        "seq",
        "slice_refcount",
        "sync",
        "time",
        "useful",
        "//:gpr",
        "//:grpc_trace",
        "//:orphanable",
        "//:ref_counted_ptr",
    ],
)

grpc_cc_library(
    name = "periodic_update",
    srcs = [
        "lib/resource_quota/periodic_update.cc",
    ],
    hdrs = [
        "lib/resource_quota/periodic_update.h",
    ],
    external_deps = ["absl/functional:function_ref"],
    deps = [
        "time",
        "useful",
        "//:gpr_platform",
    ],
)

grpc_cc_library(
    name = "arena",
    srcs = [
        "lib/resource_quota/arena.cc",
    ],
    hdrs = [
        "lib/resource_quota/arena.h",
    ],
    external_deps = ["absl/log"],
    visibility = [
        "//bazel:alt_grpc_base_legacy",
    ],
    deps = [
        "construct_destruct",
        "context",
        "event_engine_memory_allocator",
        "memory_quota",
        "resource_quota",
        "//:gpr",
    ],
)

grpc_cc_library(
    name = "thread_quota",
    srcs = [
        "lib/resource_quota/thread_quota.cc",
    ],
    hdrs = [
        "lib/resource_quota/thread_quota.h",
    ],
    external_deps = [
        "absl/base:core_headers",
    ],
    deps = [
        "grpc_check",
        "ref_counted",
        "sync",
        "//:gpr",
        "//:ref_counted_ptr",
    ],
)

grpc_cc_library(
    name = "connection_quota",
    srcs = [
        "lib/resource_quota/connection_quota.cc",
    ],
    hdrs = [
        "lib/resource_quota/connection_quota.h",
    ],
    external_deps = [
        "absl/base:core_headers",
    ],
    deps = [
        "grpc_check",
        "memory_quota",
        "ref_counted",
        "sync",
        "//:gpr",
        "//:ref_counted_ptr",
    ],
)

grpc_cc_library(
    name = "resource_quota",
    srcs = [
        "lib/resource_quota/resource_quota.cc",
    ],
    hdrs = [
        "lib/resource_quota/resource_quota.h",
    ],
    external_deps = ["absl/strings"],
    visibility = [
        "//bazel:alt_grpc_base_legacy",
    ],
    deps = [
        "memory_quota",
        "ref_counted",
        "thread_quota",
        "useful",
        "//:channel_arg_names",
        "//:cpp_impl_of",
        "//:event_engine_base_hdrs",
        "//:gpr_platform",
        "//:ref_counted_ptr",
    ],
)

grpc_cc_library(
    name = "request_buffer",
    srcs = [
        "call/request_buffer.cc",
    ],
    hdrs = [
        "call/request_buffer.h",
    ],
    external_deps = ["absl/strings"],
    deps = [
        "call_spine",
        "match",
        "message",
        "metadata",
    ],
)

grpc_cc_library(
    name = "slice_refcount",
    hdrs = [
        "lib/slice/slice_refcount.h",
    ],
    public_hdrs = [
        "//:include/grpc/slice.h",
    ],
    deps = [
        "//:debug_location",
        "//:event_engine_base_hdrs",
        "//:gpr",
        "//:grpc_trace",
    ],
)

grpc_cc_library(
    name = "slice",
    srcs = [
        "lib/slice/slice.cc",
        "lib/slice/slice_string_helpers.cc",
    ],
    hdrs = [
        "lib/slice/slice.h",
        "lib/slice/slice_internal.h",
        "lib/slice/slice_string_helpers.h",
        "//:include/grpc/slice.h",
    ],
    external_deps = [
        "absl/hash",
        "absl/log:check",
        "absl/strings",
    ],
    visibility = ["//bazel:alt_grpc_base_legacy"],
    deps = [
        "slice_cast",
        "slice_refcount",
        "//:debug_location",
        "//:event_engine_base_hdrs",
        "//:gpr",
    ],
)

grpc_cc_library(
    name = "slice_buffer",
    srcs = [
        "lib/slice/slice_buffer.cc",
    ],
    hdrs = [
        "lib/slice/slice_buffer.h",
        "//:include/grpc/slice_buffer.h",
    ],
    deps = [
        "grpc_check",
        "slice",
        "slice_refcount",
        "//:gpr",
    ],
)

grpc_cc_library(
    name = "error",
    srcs = [
        "lib/iomgr/error.cc",
    ],
    hdrs = [
        "lib/iomgr/error.h",
    ],
    external_deps = [
        "absl/log",
        "absl/log:check",
        "absl/status",
        "absl/strings",
        "absl/strings:str_format",
    ],
    visibility = ["//bazel:alt_grpc_base_legacy"],
    deps = [
        "experiments",
        "gpr_spinlock",
        "slice",
        "slice_refcount",
        "status_helper",
        "strerror",
        "useful",
        "//:gpr",
        "//:grpc_public_hdrs",
        "//:grpc_trace",
    ],
)

grpc_cc_library(
    name = "closure",
    srcs = [
        "lib/iomgr/closure.cc",
    ],
    hdrs = [
        "lib/iomgr/closure.h",
    ],
    external_deps = [
        "absl/log",
        "absl/log:check",
        "absl/strings:str_format",
    ],
    visibility = ["//bazel:alt_grpc_base_legacy"],
    deps = [
        "error",
        "gpr_manual_constructor",
        "//:debug_location",
        "//:gpr",
    ],
)

grpc_cc_library(
    name = "time",
    srcs = [
        "util/time.cc",
    ],
    hdrs = [
        "util/time.h",
    ],
    external_deps = [
        "absl/log",
        "absl/log:check",
        "absl/strings:str_format",
    ],
    deps = [
        "no_destruct",
        "time_precise",
        "useful",
        "//:event_engine_base_hdrs",
        "//:gpr",
    ],
)

grpc_cc_library(
    name = "iomgr_port",
    hdrs = [
        "lib/iomgr/port.h",
    ],
    deps = ["//:gpr_platform"],
)

grpc_cc_library(
    name = "iomgr_fwd",
    hdrs = [
        "lib/iomgr/iomgr_fwd.h",
    ],
    visibility = ["//bazel:alt_grpc_base_legacy"],
    deps = ["//:gpr_platform"],
)

grpc_cc_library(
    name = "grpc_sockaddr",
    srcs = [
        "lib/iomgr/sockaddr_utils_posix.cc",
        "lib/iomgr/socket_utils_windows.cc",
    ],
    hdrs = [
        "lib/iomgr/sockaddr.h",
        "lib/iomgr/sockaddr_posix.h",
        "lib/iomgr/sockaddr_windows.h",
        "lib/iomgr/socket_utils.h",
    ],
    external_deps = ["absl/log:check"],
    deps = [
        "iomgr_port",
        "//:gpr",
    ],
)

grpc_cc_library(
    name = "avl",
    hdrs = [
        "util/avl.h",
    ],
    deps = [
        "ref_counted",
        "useful",
        "//:gpr_platform",
        "//:ref_counted_ptr",
    ],
)

grpc_cc_library(
    name = "time_averaged_stats",
    srcs = ["util/time_averaged_stats.cc"],
    hdrs = [
        "util/time_averaged_stats.h",
    ],
    deps = ["//:gpr"],
)

grpc_cc_library(
    name = "event_engine_poller",
    hdrs = [
        "lib/event_engine/poller.h",
    ],
    external_deps = ["absl/functional:function_ref"],
    deps = [
        "//:event_engine_base_hdrs",
        "//:gpr_platform",
    ],
)

grpc_cc_library(
    name = "event_engine_time_util",
    srcs = ["lib/event_engine/time_util.cc"],
    hdrs = ["lib/event_engine/time_util.h"],
    deps = [
        "//:event_engine_base_hdrs",
        "//:gpr_platform",
    ],
)

grpc_cc_library(
    name = "event_engine_query_extensions",
    hdrs = [
        "lib/event_engine/query_extensions.h",
    ],
    external_deps = ["absl/strings"],
    deps = [
        "event_engine_common",
        "//:event_engine_base_hdrs",
        "//:gpr_platform",
    ],
)

grpc_cc_library(
    name = "event_engine_work_queue",
    hdrs = [
        "lib/event_engine/work_queue/work_queue.h",
    ],
    external_deps = ["absl/functional:any_invocable"],
    deps = [
        "//:event_engine_base_hdrs",
        "//:gpr",
    ],
)

grpc_cc_library(
    name = "event_engine_basic_work_queue",
    srcs = [
        "lib/event_engine/work_queue/basic_work_queue.cc",
    ],
    hdrs = [
        "lib/event_engine/work_queue/basic_work_queue.h",
    ],
    external_deps = [
        "absl/base:core_headers",
        "absl/functional:any_invocable",
    ],
    deps = [
        "common_event_engine_closures",
        "event_engine_work_queue",
        "sync",
        "//:event_engine_base_hdrs",
        "//:gpr",
    ],
)

grpc_cc_library(
    name = "common_event_engine_closures",
    hdrs = ["lib/event_engine/common_closures.h"],
    external_deps = ["absl/functional:any_invocable"],
    deps = [
        "//:event_engine_base_hdrs",
        "//:gpr_platform",
    ],
)

grpc_cc_library(
    name = "posix_event_engine_timer",
    srcs = [
        "lib/event_engine/posix_engine/timer.cc",
        "lib/event_engine/posix_engine/timer_heap.cc",
    ],
    hdrs = [
        "lib/event_engine/posix_engine/timer.h",
        "lib/event_engine/posix_engine/timer_heap.h",
    ],
    external_deps = ["absl/base:core_headers"],
    deps = [
        "sync",
        "time",
        "time_averaged_stats",
        "useful",
        "//:event_engine_base_hdrs",
        "//:gpr",
    ],
)

grpc_cc_library(
    name = "event_engine_thread_local",
    srcs = ["lib/event_engine/thread_local.cc"],
    hdrs = ["lib/event_engine/thread_local.h"],
    deps = ["//:gpr_platform"],
)

grpc_cc_library(
    name = "event_engine_thread_count",
    srcs = [
        "lib/event_engine/thread_pool/thread_count.cc",
    ],
    hdrs = ["lib/event_engine/thread_pool/thread_count.h"],
    external_deps = [
        "absl/base:core_headers",
        "absl/log",
        "absl/status",
        "absl/strings:str_format",
        "absl/time",
    ],
    deps = [
        "sync",
        "time",
        "useful",
        "//:gpr",
    ],
)

grpc_cc_library(
    name = "event_engine_thread_pool",
    srcs = [
        "lib/event_engine/thread_pool/thread_pool_factory.cc",
        "lib/event_engine/thread_pool/work_stealing_thread_pool.cc",
    ],
    hdrs = [
        "lib/event_engine/thread_pool/thread_pool.h",
        "lib/event_engine/thread_pool/work_stealing_thread_pool.h",
    ],
    external_deps = [
        "absl/base:core_headers",
        "absl/container:flat_hash_set",
        "absl/functional:any_invocable",
        "absl/log",
        "absl/time",
    ],
    deps = [
        "common_event_engine_closures",
        "env",
        "event_engine_basic_work_queue",
        "event_engine_thread_count",
        "event_engine_thread_local",
        "event_engine_work_queue",
        "examine_stack",
        "grpc_check",
        "no_destruct",
        "notification",
        "sync",
        "time",
        "//:backoff",
        "//:event_engine_base_hdrs",
        "//:gpr",
        "//:grpc_trace",
    ],
)

grpc_cc_library(
    name = "posix_event_engine_base_hdrs",
    srcs = [],
    hdrs = [
        "lib/event_engine/posix.h",
    ],
    deps = [
        "event_engine_extensions",
        "event_engine_query_extensions",
        "//:event_engine_base_hdrs",
        "//:gpr",
    ],
)

grpc_cc_library(
    name = "posix_event_engine_timer_manager",
    srcs = ["lib/event_engine/posix_engine/timer_manager.cc"],
    hdrs = [
        "lib/event_engine/posix_engine/timer_manager.h",
    ],
    external_deps = [
        "absl/base:core_headers",
        "absl/log",
        "absl/time",
    ],
    deps = [
        "event_engine_thread_pool",
        "grpc_check",
        "notification",
        "posix_event_engine_timer",
        "sync",
        "time",
        "//:event_engine_base_hdrs",
        "//:gpr",
        "//:grpc_trace",
    ],
)

grpc_cc_library(
    name = "posix_event_engine_posix_interface",
    srcs = [
        "lib/event_engine/posix_engine/posix_interface_posix.cc",
        "lib/event_engine/posix_engine/posix_interface_windows.cc",
    ],
    hdrs = [
        "lib/event_engine/posix_engine/posix_interface.h",
    ],
    external_deps = [
        "absl/cleanup",
        "absl/functional:any_invocable",
        "absl/log:log",
        "absl/status",
        "absl/strings",
        "absl/strings:str_format",
    ],
    deps = [
        "event_engine_tcp_socket_utils",
        "experiments",
        "grpc_check",
        "iomgr_port",
        "posix_event_engine_file_descriptor_collection",
        "posix_event_engine_tcp_socket_utils",
        "status_helper",
        "strerror",
        "sync",
        "//:event_engine_base_hdrs",
        "//:gpr",
        "//:gpr_platform",
    ],
)

grpc_cc_library(
    name = "posix_event_engine_file_descriptor_collection",
    srcs = [
        "lib/event_engine/posix_engine/file_descriptor_collection.cc",
    ],
    hdrs = [
        "lib/event_engine/posix_engine/file_descriptor_collection.h",
    ],
    external_deps = [
        "absl/cleanup",
        "absl/container:flat_hash_set",
        "absl/functional:any_invocable",
        "absl/log:log",
        "absl/status",
        "absl/strings",
        "absl/strings:str_format",
    ],
    deps = [
        "event_engine_tcp_socket_utils",
        "experiments",
        "grpc_check",
        "iomgr_port",
        "posix_event_engine_tcp_socket_utils",
        "status_helper",
        "strerror",
        "sync",
        "//:event_engine_base_hdrs",
        "//:gpr",
        "//:gpr_platform",
    ],
)

grpc_cc_library(
    name = "posix_event_engine_event_poller",
    srcs = [],
    hdrs = [
        "lib/event_engine/posix_engine/event_poller.h",
    ],
    external_deps = [
        "absl/functional:any_invocable",
        "absl/status",
        "absl/strings",
    ],
    deps = [
        "event_engine_poller",
        "posix_event_engine_closure",
        "posix_event_engine_posix_interface",
        "//:event_engine_base_hdrs",
        "//:gpr_platform",
    ],
)

grpc_cc_library(
    name = "posix_event_engine_closure",
    srcs = [],
    hdrs = [
        "lib/event_engine/posix_engine/posix_engine_closure.h",
    ],
    external_deps = [
        "absl/functional:any_invocable",
        "absl/status",
    ],
    deps = [
        "//:event_engine_base_hdrs",
        "//:gpr_platform",
    ],
)

grpc_cc_library(
    name = "posix_event_engine_lockfree_event",
    srcs = [
        "lib/event_engine/posix_engine/lockfree_event.cc",
    ],
    hdrs = [
        "lib/event_engine/posix_engine/lockfree_event.h",
    ],
    external_deps = [
        "absl/status",
    ],
    deps = [
        "gpr_atm",
        "grpc_check",
        "posix_event_engine_closure",
        "posix_event_engine_event_poller",
        "status_helper",
        "//:gpr",
    ],
)

grpc_cc_library(
    name = "posix_event_engine_wakeup_fd_posix",
    hdrs = [
        "lib/event_engine/posix_engine/wakeup_fd_posix.h",
    ],
    external_deps = ["absl/status"],
    deps = [
        "posix_event_engine_posix_interface",
        "//:gpr_platform",
    ],
)

grpc_cc_library(
    name = "posix_event_engine_wakeup_fd_posix_pipe",
    srcs = [
        "lib/event_engine/posix_engine/wakeup_fd_pipe.cc",
    ],
    hdrs = [
        "lib/event_engine/posix_engine/wakeup_fd_pipe.h",
    ],
    external_deps = [
        "absl/status",
        "absl/status:statusor",
        "absl/strings",
    ],
    deps = [
        "iomgr_port",
        "posix_event_engine_posix_interface",
        "posix_event_engine_wakeup_fd_posix",
        "strerror",
        "//:gpr",
    ],
)

grpc_cc_library(
    name = "posix_event_engine_wakeup_fd_posix_eventfd",
    srcs = [
        "lib/event_engine/posix_engine/wakeup_fd_eventfd.cc",
    ],
    hdrs = [
        "lib/event_engine/posix_engine/wakeup_fd_eventfd.h",
    ],
    external_deps = [
        "absl/status",
        "absl/status:statusor",
        "absl/strings",
    ],
    deps = [
        "iomgr_port",
        "posix_event_engine_posix_interface",
        "posix_event_engine_wakeup_fd_posix",
        "strerror",
        "//:gpr",
    ],
)

grpc_cc_library(
    name = "posix_event_engine_wakeup_fd_posix_default",
    srcs = [
        "lib/event_engine/posix_engine/wakeup_fd_posix_default.cc",
    ],
    hdrs = [
        "lib/event_engine/posix_engine/wakeup_fd_posix_default.h",
    ],
    external_deps = [
        "absl/status",
        "absl/status:statusor",
    ],
    deps = [
        "iomgr_port",
        "posix_event_engine_posix_interface",
        "posix_event_engine_wakeup_fd_posix",
        "posix_event_engine_wakeup_fd_posix_eventfd",
        "posix_event_engine_wakeup_fd_posix_pipe",
        "//:gpr_platform",
    ],
)

grpc_cc_library(
    name = "posix_event_engine_poller_posix_epoll1",
    srcs = [
        "lib/event_engine/posix_engine/ev_epoll1_linux.cc",
    ],
    hdrs = [
        "lib/event_engine/posix_engine/ev_epoll1_linux.h",
    ],
    external_deps = [
        "absl/base:core_headers",
        "absl/container:flat_hash_set",
        "absl/container:inlined_vector",
        "absl/functional:function_ref",
        "absl/log",
        "absl/status",
        "absl/status:statusor",
        "absl/strings",
        "absl/strings:str_format",
    ],
    deps = [
        "event_engine_poller",
        "event_engine_time_util",
        "grpc_check",
        "iomgr_port",
        "posix_event_engine_closure",
        "posix_event_engine_event_poller",
        "posix_event_engine_internal_errqueue",
        "posix_event_engine_lockfree_event",
        "posix_event_engine_posix_interface",
        "posix_event_engine_wakeup_fd_posix",
        "posix_event_engine_wakeup_fd_posix_default",
        "status_helper",
        "strerror",
        "sync",
        "//:event_engine_base_hdrs",
        "//:gpr",
        "//:grpc_public_hdrs",
    ],
)

grpc_cc_library(
    name = "posix_event_engine_poller_posix_poll",
    srcs = [
        "lib/event_engine/posix_engine/ev_poll_posix.cc",
    ],
    hdrs = [
        "lib/event_engine/posix_engine/ev_poll_posix.h",
    ],
    external_deps = [
        "absl/base:core_headers",
        "absl/container:inlined_vector",
        "absl/functional:any_invocable",
        "absl/functional:function_ref",
        "absl/status",
        "absl/status:statusor",
        "absl/strings",
        "absl/strings:str_format",
    ],
    deps = [
        "common_event_engine_closures",
        "event_engine_poller",
        "event_engine_time_util",
        "grpc_check",
        "iomgr_port",
        "posix_event_engine_closure",
        "posix_event_engine_event_poller",
        "posix_event_engine_posix_interface",
        "posix_event_engine_wakeup_fd_posix",
        "posix_event_engine_wakeup_fd_posix_default",
        "status_helper",
        "strerror",
        "sync",
        "time",
        "//:event_engine_base_hdrs",
        "//:gpr",
        "//:grpc_public_hdrs",
    ],
)

grpc_cc_library(
    name = "posix_event_engine_poller_posix_default",
    srcs = [
        "lib/event_engine/posix_engine/event_poller_posix_default.cc",
    ],
    hdrs = [
        "lib/event_engine/posix_engine/event_poller_posix_default.h",
    ],
    external_deps = ["absl/strings"],
    deps = [
        "iomgr_port",
        "no_destruct",
        "posix_event_engine_event_poller",
        "posix_event_engine_poller_posix_epoll1",
        "posix_event_engine_poller_posix_poll",
        "//:config_vars",
        "//:gpr",
    ],
)

grpc_cc_library(
    name = "posix_event_engine_internal_errqueue",
    srcs = [
        "lib/event_engine/posix_engine/internal_errqueue.cc",
    ],
    hdrs = [
        "lib/event_engine/posix_engine/internal_errqueue.h",
    ],
    external_deps = ["absl/log"],
    deps = [
        "iomgr_port",
        "posix_event_engine_posix_interface",
        "strerror",
        "//:gpr",
    ],
)

grpc_cc_library(
    name = "posix_event_engine_traced_buffer_list",
    srcs = [
        "lib/event_engine/posix_engine/traced_buffer_list.cc",
    ],
    hdrs = [
        "lib/event_engine/posix_engine/traced_buffer_list.h",
    ],
    external_deps = [
        "absl/functional:any_invocable",
        "absl/log",
        "absl/status",
    ],
    deps = [
        "iomgr_port",
        "posix_event_engine_internal_errqueue",
        "posix_event_engine_posix_interface",
        "posix_write_event_sink",
        "sync",
        "//:event_engine_base_hdrs",
        "//:gpr",
    ],
)

grpc_cc_library(
    name = "posix_write_event_sink",
    srcs = [
        "lib/event_engine/posix_engine/posix_write_event_sink.cc",
    ],
    hdrs = [
        "lib/event_engine/posix_engine/posix_write_event_sink.h",
    ],
    external_deps = [
        "absl/base:no_destructor",
        "absl/functional:any_invocable",
    ],
    deps = [
        "bitset",
        "event_engine_common",
        "//:event_engine_base_hdrs",
    ],
)

grpc_cc_library(
    name = "posix_event_engine_endpoint",
    srcs = [
        "lib/event_engine/posix_engine/posix_endpoint.cc",
    ],
    hdrs = [
        "lib/event_engine/posix_engine/posix_endpoint.h",
    ],
    external_deps = [
        "absl/base:core_headers",
        "absl/container:flat_hash_map",
        "absl/functional:any_invocable",
        "absl/hash",
        "absl/log",
        "absl/status",
        "absl/status:statusor",
        "absl/strings",
    ],
    deps = [
        "event_engine_common",
        "event_engine_extensions",
        "event_engine_tcp_socket_utils",
        "experiments",
        "grpc_check",
        "iomgr_port",
        "load_file",
        "memory_quota",
        "posix_event_engine_base_hdrs",
        "posix_event_engine_closure",
        "posix_event_engine_event_poller",
        "posix_event_engine_internal_errqueue",
        "posix_event_engine_posix_interface",
        "posix_event_engine_tcp_socket_utils",
        "posix_event_engine_traced_buffer_list",
        "ref_counted",
        "resource_quota",
        "slice",
        "status_helper",
        "strerror",
        "sync",
        "time",
        "//:debug_location",
        "//:event_engine_base_hdrs",
        "//:exec_ctx",
        "//:gpr",
        "//:grpc_public_hdrs",
        "//:grpc_trace",
        "//:ref_counted_ptr",
        "//:stats",
    ],
)

grpc_cc_library(
    name = "event_engine_utils",
    srcs = ["lib/event_engine/utils.cc"],
    hdrs = ["lib/event_engine/utils.h"],
    external_deps = [
        "absl/log",
        "absl/status:statusor",
        "absl/strings",
    ],
    deps = [
        "event_engine_extensions",
        "event_engine_query_extensions",
        "notification",
        "time",
        "//:event_engine_base_hdrs",
        "//:gpr_platform",
    ],
)

grpc_cc_library(
    name = "posix_event_engine_tcp_socket_utils",
    srcs = [
        "lib/event_engine/posix_engine/set_socket_dualstack.cc",
        "lib/event_engine/posix_engine/tcp_socket_utils.cc",
    ],
    hdrs = [
        "lib/event_engine/posix_engine/tcp_socket_utils.h",
    ],
    external_deps = [
        "absl/cleanup",
        "absl/log",
        "absl/status",
        "absl/status:statusor",
        "absl/strings",
    ],
    deps = [
        "event_engine_tcp_socket_utils",
        "grpc_check",
        "iomgr_port",
        "resource_quota",
        "socket_mutator",
        "status_helper",
        "strerror",
        "time",
        "useful",
        "//:channel_arg_names",
        "//:event_engine_base_hdrs",
        "//:gpr",
        "//:ref_counted_ptr",
    ],
)

grpc_cc_library(
    name = "posix_event_engine_listener_utils",
    srcs = [
        "lib/event_engine/posix_engine/posix_engine_listener_utils.cc",
    ],
    hdrs = [
        "lib/event_engine/posix_engine/posix_engine_listener_utils.h",
    ],
    external_deps = [
        "absl/cleanup",
        "absl/log",
        "absl/status",
        "absl/status:statusor",
        "absl/strings",
    ],
    deps = [
        "event_engine_tcp_socket_utils",
        "grpc_check",
        "iomgr_port",
        "posix_event_engine_posix_interface",
        "posix_event_engine_tcp_socket_utils",
        "socket_mutator",
        "status_helper",
        "//:event_engine_base_hdrs",
        "//:gpr",
    ],
)

grpc_cc_library(
    name = "posix_event_engine_listener",
    srcs = [
        "lib/event_engine/posix_engine/posix_engine_listener.cc",
    ],
    hdrs = [
        "lib/event_engine/posix_engine/posix_engine_listener.h",
    ],
    external_deps = [
        "absl/base:core_headers",
        "absl/functional:any_invocable",
        "absl/log",
        "absl/status",
        "absl/status:statusor",
        "absl/strings",
    ],
    deps = [
        "event_engine_tcp_socket_utils",
        "grpc_check",
        "iomgr_port",
        "posix_event_engine_base_hdrs",
        "posix_event_engine_closure",
        "posix_event_engine_endpoint",
        "posix_event_engine_event_poller",
        "posix_event_engine_listener_utils",
        "posix_event_engine_posix_interface",
        "posix_event_engine_tcp_socket_utils",
        "socket_mutator",
        "status_helper",
        "strerror",
        "sync",
        "time",
        "//:event_engine_base_hdrs",
        "//:exec_ctx",
        "//:gpr",
        "//:grpc_trace",
    ],
)

grpc_cc_library(
    name = "posix_event_engine",
    srcs = ["lib/event_engine/posix_engine/posix_engine.cc"],
    hdrs = ["lib/event_engine/posix_engine/posix_engine.h"],
    external_deps = [
        "absl/base:core_headers",
        "absl/base:no_destructor",
        "absl/cleanup",
        "absl/container:flat_hash_map",
        "absl/container:inlined_vector",
        "absl/functional:any_invocable",
        "absl/hash",
        "absl/log",
        "absl/status",
        "absl/status:statusor",
        "absl/strings",
    ],
    deps = [
        "ares_resolver",
        "event_engine_common",
        "event_engine_poller",
        "event_engine_tcp_socket_utils",
        "event_engine_thread_pool",
        "event_engine_utils",
        "experiments",
        "grpc_check",
        "iomgr_port",
        "native_posix_dns_resolver",
        "no_destruct",
        "posix_event_engine_base_hdrs",
        "posix_event_engine_closure",
        "posix_event_engine_endpoint",
        "posix_event_engine_event_poller",
        "posix_event_engine_listener",
        "posix_event_engine_poller_posix_default",
        "posix_event_engine_posix_interface",
        "posix_event_engine_tcp_socket_utils",
        "posix_event_engine_timer",
        "posix_event_engine_timer_manager",
        "ref_counted_dns_resolver_interface",
        "sync",
        "useful",
        "//:event_engine_base_hdrs",
        "//:gpr",
        "//:grpc_trace",
        "//:orphanable",
    ],
)

grpc_cc_library(
    name = "windows_event_engine",
    srcs = ["lib/event_engine/windows/windows_engine.cc"],
    hdrs = ["lib/event_engine/windows/windows_engine.h"],
    external_deps = [
        "absl/log",
        "absl/status",
        "absl/status:statusor",
        "absl/strings",
    ],
    deps = [
        "ares_resolver",
        "channel_args_endpoint_config",
        "common_event_engine_closures",
        "dump_args",
        "error",
        "event_engine_common",
        "event_engine_extensions",
        "event_engine_query_extensions",
        "event_engine_tcp_socket_utils",
        "event_engine_thread_pool",
        "event_engine_utils",
        "grpc_check",
        "iomgr_port",
        "posix_event_engine_timer_manager",
        "sync",
        "time",
        "windows_endpoint",
        "windows_event_engine_listener",
        "windows_iocp",
        "windows_native_resolver",
        "//:event_engine_base_hdrs",
        "//:gpr",
    ],
)

grpc_cc_library(
    name = "windows_native_resolver",
    srcs = ["lib/event_engine/windows/native_windows_dns_resolver.cc"],
    hdrs = ["lib/event_engine/windows/native_windows_dns_resolver.h"],
    external_deps = [
        "absl/strings",
        "absl/strings:str_format",
    ],
    deps = [
        "error",
        "status_helper",
        "//:event_engine_base_hdrs",
        "//:gpr",
    ],
)

grpc_cc_library(
    name = "windows_iocp",
    srcs = [
        "lib/event_engine/windows/iocp.cc",
        "lib/event_engine/windows/win_socket.cc",
    ],
    hdrs = [
        "lib/event_engine/windows/iocp.h",
        "lib/event_engine/windows/win_socket.h",
    ],
    external_deps = [
        "absl/base:core_headers",
        "absl/functional:any_invocable",
        "absl/log",
        "absl/status",
        "absl/strings:str_format",
    ],
    deps = [
        "error",
        "event_engine_poller",
        "event_engine_tcp_socket_utils",
        "event_engine_thread_pool",
        "event_engine_time_util",
        "grpc_check",
        "sync",
        "//:debug_location",
        "//:event_engine_base_hdrs",
        "//:gpr",
        "//:gpr_platform",
    ],
)

grpc_cc_library(
    name = "windows_endpoint",
    srcs = [
        "lib/event_engine/windows/windows_endpoint.cc",
    ],
    hdrs = [
        "lib/event_engine/windows/windows_endpoint.h",
    ],
    external_deps = [
        "absl/cleanup",
        "absl/functional:any_invocable",
        "absl/log",
        "absl/status",
        "absl/strings:str_format",
    ],
    deps = [
        "error",
        "event_engine_tcp_socket_utils",
        "event_engine_thread_pool",
        "grpc_check",
        "status_helper",
        "windows_iocp",
        "//:debug_location",
        "//:event_engine_base_hdrs",
        "//:gpr",
        "//:gpr_platform",
    ],
)

grpc_cc_library(
    name = "windows_event_engine_listener",
    srcs = [
        "lib/event_engine/windows/windows_listener.cc",
    ],
    hdrs = [
        "lib/event_engine/windows/windows_listener.h",
    ],
    external_deps = [
        "absl/base:core_headers",
        "absl/log",
        "absl/status",
        "absl/status:statusor",
        "absl/strings:str_format",
    ],
    deps = [
        "common_event_engine_closures",
        "error",
        "event_engine_extensions",
        "event_engine_query_extensions",
        "event_engine_tcp_socket_utils",
        "event_engine_thread_pool",
        "grpc_check",
        "iomgr_port",
        "sync",
        "windows_endpoint",
        "windows_iocp",
        "//:event_engine_base_hdrs",
        "//:gpr",
        "//:gpr_platform",
    ],
)

grpc_cc_library(
    name = "cf_event_engine",
    srcs = [
        "lib/event_engine/cf_engine/cf_engine.cc",
        "lib/event_engine/cf_engine/cfstream_endpoint.cc",
        "lib/event_engine/cf_engine/dns_service_resolver.cc",
    ],
    hdrs = [
        "lib/event_engine/cf_engine/cf_engine.h",
        "lib/event_engine/cf_engine/cfstream_endpoint.h",
        "lib/event_engine/cf_engine/cftype_unique_ref.h",
        "lib/event_engine/cf_engine/dns_service_resolver.h",
    ],
    defines = select({
        ":maximize_threadyness": ["GRPC_CFSTREAM_MAX_THREADPOOL_SIZE=16u"],
        ":minimize_threadyness": ["GRPC_CFSTREAM_MAX_THREADPOOL_SIZE=2u"],
        "//conditions:default": [],
    }),
    external_deps = [
        "absl/container:flat_hash_map",
        "absl/log",
        "absl/status",
        "absl/strings",
        "absl/strings:str_format",
    ],
    deps = [
        "event_engine_common",
        "event_engine_tcp_socket_utils",
        "event_engine_thread_pool",
        "event_engine_utils",
        "grpc_check",
        "posix_event_engine_closure",
        "posix_event_engine_event_poller",
        "posix_event_engine_lockfree_event",
        "posix_event_engine_timer_manager",
        "ref_counted",
        "strerror",
        "sync",
        "//:event_engine_base_hdrs",
        "//:gpr",
        "//:parse_address",
        "//:ref_counted_ptr",
        "//:sockaddr_utils",
    ],
)

grpc_cc_library(
    name = "event_engine_tcp_socket_utils",
    srcs = [
        "lib/event_engine/tcp_socket_utils.cc",
    ],
    hdrs = [
        "lib/event_engine/tcp_socket_utils.h",
    ],
    external_deps = [
        "absl/log",
        "absl/status",
        "absl/status:statusor",
        "absl/strings",
        "absl/strings:str_format",
    ],
    deps = [
        "event_engine_common",
        "grpc_check",
        "iomgr_port",
        "resolved_address",
        "status_helper",
        "//:event_engine_base_hdrs",
        "//:gpr",
        "//:gpr_platform",
        "//:parse_address",
        "//:uri",
    ],
)

grpc_cc_library(
    name = "event_engine_shim",
    srcs = [
        "lib/event_engine/shim.cc",
    ],
    hdrs = [
        "lib/event_engine/shim.h",
    ],
    deps = [
        "experiments",
        "iomgr_port",
        "//:gpr_platform",
    ],
)

# NOTE: this target gets replaced inside Google's build system to be one that
# integrates with other internal systems better. Please do not rename or fold
# this into other targets.
grpc_cc_library(
    name = "default_event_engine_factory",
    srcs = ["lib/event_engine/default_event_engine_factory.cc"],
    hdrs = ["lib/event_engine/default_event_engine_factory.h"],
    external_deps = ["absl/memory"],
    select_deps = [
        {
            "//:windows": ["windows_event_engine"],
            "//:mac": [
                "posix_event_engine",
                "cf_event_engine",
            ],
            "//:ios": ["cf_event_engine"],
            "//:tvos": ["cf_event_engine"],
            "//:visionos": ["cf_event_engine"],
            "//:watchos": ["cf_event_engine"],
            "//conditions:default": ["posix_event_engine"],
        },
    ],
    deps = [
        "//:event_engine_base_hdrs",
        "//:gpr_platform",
    ],
)

grpc_cc_library(
    name = "channel_args_endpoint_config",
    srcs = [
        "lib/event_engine/channel_args_endpoint_config.cc",
    ],
    hdrs = [
        "lib/event_engine/channel_args_endpoint_config.h",
    ],
    external_deps = ["absl/strings"],
    visibility = ["//bazel:alt_grpc_base_legacy"],
    deps = [
        "channel_args",
        "//:event_engine_base_hdrs",
        "//:gpr_platform",
    ],
)

grpc_cc_library(
    name = "thready_event_engine",
    srcs = ["lib/event_engine/thready_event_engine/thready_event_engine.cc"],
    hdrs = ["lib/event_engine/thready_event_engine/thready_event_engine.h"],
    external_deps = [
        "absl/functional:any_invocable",
        "absl/status",
        "absl/status:statusor",
        "absl/strings",
    ],
    deps = [
        "sync",
        "//:event_engine_base_hdrs",
        "//:gpr",
    ],
)

grpc_cc_library(
    name = "event_engine_context",
    hdrs = [
        "lib/event_engine/event_engine_context.h",
    ],
    visibility = [
        "//bazel:alt_grpc_base_legacy",
    ],
    deps = [
        "arena",
        "//:event_engine_base_hdrs",
        "//:gpr",
    ],
)

grpc_cc_library(
    name = "default_event_engine",
    srcs = [
        "lib/event_engine/default_event_engine.cc",
    ],
    hdrs = [
        "lib/event_engine/default_event_engine.h",
    ],
    defines = select({
        ":maximize_threadyness": ["GRPC_MAXIMIZE_THREADYNESS"],
        "//conditions:default": [],
    }),
    external_deps = ["absl/functional:any_invocable"],
    visibility = [
        "//bazel:alt_grpc_base_legacy",
    ],
    deps = [
        "channel_args",
        "default_event_engine_factory",
        "match",
        "no_destruct",
        "sync",
        "thready_event_engine",
        "wait_for_single_owner",
        "//:config",
        "//:debug_location",
        "//:event_engine_base_hdrs",
        "//:gpr",
    ],
)

grpc_cc_library(
    name = "endpoint_channel_arg_wrapper",
    srcs = ["lib/event_engine/endpoint_channel_arg_wrapper.cc"],
    hdrs = ["lib/event_engine/endpoint_channel_arg_wrapper.h"],
    deps = [
        "ref_counted",
        "useful",
        "//:grpc_public_hdrs",
    ],
)

grpc_cc_library(
    name = "ref_counted_dns_resolver_interface",
    hdrs = ["lib/event_engine/ref_counted_dns_resolver_interface.h"],
    external_deps = ["absl/strings"],
    deps = [
        "//:event_engine_base_hdrs",
        "//:gpr_platform",
        "//:orphanable",
    ],
)

grpc_cc_library(
    name = "native_posix_dns_resolver",
    srcs = [
        "lib/event_engine/posix_engine/native_posix_dns_resolver.cc",
    ],
    hdrs = [
        "lib/event_engine/posix_engine/native_posix_dns_resolver.h",
    ],
    external_deps = [
        "absl/functional:any_invocable",
        "absl/status",
        "absl/status:statusor",
        "absl/strings",
        "absl/strings:str_format",
    ],
    deps = [
        "iomgr_port",
        "useful",
        "//:event_engine_base_hdrs",
        "//:gpr",
    ],
)

grpc_cc_library(
    name = "ares_resolver",
    srcs = [
        "lib/event_engine/ares_resolver.cc",
        "lib/event_engine/windows/grpc_polled_fd_windows.cc",
    ],
    hdrs = [
        "lib/event_engine/ares_resolver.h",
        "lib/event_engine/grpc_polled_fd.h",
        "lib/event_engine/nameser.h",
        "lib/event_engine/posix_engine/grpc_polled_fd_posix.h",
        "lib/event_engine/windows/grpc_polled_fd_windows.h",
    ],
    external_deps = [
        "absl/base:core_headers",
        "absl/container:flat_hash_map",
        "absl/functional:any_invocable",
        "absl/hash",
        "absl/log",
        "absl/status",
        "absl/status:statusor",
        "absl/strings",
        "absl/strings:str_format",
        "address_sorting",
        "cares",
    ],
    deps = [
        "common_event_engine_closures",
        "error",
        "event_engine_time_util",
        "grpc_check",
        "grpc_sockaddr",
        "iomgr_port",
        "posix_event_engine_closure",
        "posix_event_engine_event_poller",
        "posix_event_engine_file_descriptor_collection",
        "posix_event_engine_posix_interface",
        "posix_event_engine_tcp_socket_utils",
        "ref_counted_dns_resolver_interface",
        "resolved_address",
        "slice",
        "sync",
        "windows_iocp",
        "//:config_vars",
        "//:debug_location",
        "//:event_engine_base_hdrs",
        "//:gpr",
        "//:grpc_trace",
        "//:orphanable",
        "//:parse_address",
        "//:ref_counted_ptr",
        "//:sockaddr_utils",
    ],
)

grpc_cc_library(
    name = "channel_args_preconditioning",
    srcs = [
        "lib/channel/channel_args_preconditioning.cc",
    ],
    hdrs = [
        "lib/channel/channel_args_preconditioning.h",
    ],
    deps = [
        "channel_args",
        "//:event_engine_base_hdrs",
        "//:gpr_platform",
    ],
)

grpc_cc_library(
    name = "bdp_estimator",
    srcs = [
        "lib/transport/bdp_estimator.cc",
    ],
    hdrs = ["lib/transport/bdp_estimator.h"],
    external_deps = [
        "absl/log",
        "absl/strings",
    ],
    deps = [
        "grpc_check",
        "time",
        "//:gpr",
        "//:grpc_trace",
    ],
)

grpc_cc_library(
    name = "percent_encoding",
    srcs = [
        "lib/slice/percent_encoding.cc",
    ],
    hdrs = [
        "lib/slice/percent_encoding.h",
    ],
    external_deps = ["absl/log:check"],
    deps = [
        "bitset",
        "slice",
        "//:gpr",
    ],
)

grpc_cc_library(
    name = "socket_mutator",
    srcs = [
        "lib/iomgr/socket_mutator.cc",
    ],
    hdrs = [
        "lib/iomgr/socket_mutator.h",
    ],
    visibility = ["//bazel:alt_grpc_base_legacy"],
    deps = [
        "channel_args",
        "useful",
        "//:event_engine_base_hdrs",
        "//:gpr",
    ],
)

grpc_cc_library(
    name = "pollset_set",
    srcs = [
        "lib/iomgr/pollset_set.cc",
    ],
    hdrs = [
        "lib/iomgr/pollset_set.h",
    ],
    visibility = ["//bazel:alt_grpc_base_legacy"],
    deps = [
        "iomgr_fwd",
        "//:gpr",
    ],
)

grpc_cc_library(
    name = "histogram_view",
    srcs = [
        "telemetry/histogram_view.cc",
    ],
    hdrs = [
        "telemetry/histogram_view.h",
    ],
    deps = ["//:gpr"],
)

grpc_cc_library(
    name = "stats_data",
    srcs = ["telemetry/stats_data.cc"],
    hdrs = ["telemetry/stats_data.h"],
    external_deps = ["absl/strings"],
    deps = [
        "histogram_view",
        "no_destruct",
        "per_cpu",
        "//:gpr_platform",
    ],
)

grpc_cc_library(
    name = "per_cpu",
    srcs = [
        "util/per_cpu.cc",
    ],
    hdrs = [
        "util/per_cpu.h",
    ],
    deps = [
        "useful",
        "//:gpr",
    ],
)

grpc_cc_library(
    name = "event_log",
    srcs = [
        "util/event_log.cc",
    ],
    hdrs = [
        "util/event_log.h",
    ],
    external_deps = [
        "absl/base:core_headers",
        "absl/strings",
        "absl/types:span",
    ],
    deps = [
        "grpc_check",
        "per_cpu",
        "sync",
        "time_precise",
        "//:gpr",
    ],
)

grpc_cc_library(
    name = "load_file",
    srcs = [
        "util/load_file.cc",
    ],
    hdrs = [
        "util/load_file.h",
    ],
    external_deps = [
        "absl/cleanup",
        "absl/status",
        "absl/status:statusor",
        "absl/strings",
    ],
    deps = [
        "slice",
        "strerror",
        "//:gpr",
    ],
)

grpc_cc_library(
    name = "channel_stack_type",
    srcs = [
        "lib/surface/channel_stack_type.cc",
    ],
    hdrs = [
        "lib/surface/channel_stack_type.h",
    ],
    deps = ["//:gpr_platform"],
)

grpc_cc_library(
    name = "channel_init",
    srcs = [
        "lib/surface/channel_init.cc",
    ],
    hdrs = [
        "lib/surface/channel_init.h",
    ],
    external_deps = [
        "absl/functional:any_invocable",
        "absl/log",
        "absl/strings",
    ],
    deps = [
        "call_filters",
        "channel_args",
        "channel_fwd",
        "channel_stack_type",
        "grpc_check",
        "interception_chain",
        "sync",
        "unique_type_name",
        "//:channel_stack_builder",
        "//:debug_location",
        "//:gpr",
        "//:gpr_platform",
        "//:grpc_trace",
    ],
)

grpc_cc_library(
    name = "server_interface",
    hdrs = [
        "server/server_interface.h",
    ],
    deps = [
        "channel_args",
        "//:channelz",
        "//:event_engine_base_hdrs",
        "//:gpr_platform",
    ],
)

grpc_cc_library(
    name = "single_set_ptr",
    hdrs = [
        "util/single_set_ptr.h",
    ],
    external_deps = ["absl/log:check"],
    deps = [
        "//:gpr",
        "//:ref_counted_ptr",
    ],
)

grpc_cc_library(
    name = "grpc_service_config",
    hdrs = [
        "service_config/service_config.h",
        "service_config/service_config_call_data.h",
    ],
    external_deps = ["absl/strings"],
    deps = [
        "arena",
        "chunked_vector",
        "down_cast",
        "ref_counted",
        "service_config_parser",
        "slice_refcount",
        "unique_type_name",
        "useful",
        "//:gpr_platform",
        "//:ref_counted_ptr",
    ],
)

grpc_cc_library(
    name = "service_config_parser",
    srcs = [
        "service_config/service_config_parser.cc",
    ],
    hdrs = [
        "service_config/service_config_parser.h",
    ],
    external_deps = [
        "absl/log",
        "absl/strings",
    ],
    deps = [
        "channel_args",
        "json",
        "validation_errors",
        "//:gpr",
    ],
)

grpc_cc_library(
    name = "notification",
    hdrs = [
        "util/notification.h",
    ],
    external_deps = ["absl/time"],
    deps = [
        "sync",
        "//:gpr",
    ],
)

grpc_cc_library(
    name = "channel_args",
    srcs = [
        "lib/channel/channel_args.cc",
    ],
    hdrs = [
        "lib/channel/channel_args.h",
    ],
    external_deps = [
        "absl/log",
        "absl/log:check",
        "absl/meta:type_traits",
        "absl/strings",
        "absl/strings:str_format",
    ],
    visibility = [
        "//bazel:alt_grpc_base_legacy",
    ],
    deps = [
        "avl",
        "channel_stack_type",
        "dual_ref_counted",
        "ref_counted",
        "ref_counted_string",
        "time",
        "useful",
        "//:channel_arg_names",
        "//:debug_location",
        "//:event_engine_base_hdrs",
        "//:gpr",
        "//:ref_counted_ptr",
    ],
)

grpc_cc_library(
    name = "resolved_address",
    hdrs = ["lib/iomgr/resolved_address.h"],
    deps = [
        "iomgr_port",
        "//:gpr_platform",
    ],
)

grpc_cc_library(
    name = "client_channel_internal_header",
    hdrs = [
        "client_channel/client_channel_internal.h",
    ],
    external_deps = [
        "absl/functional:any_invocable",
    ],
    deps = [
        "arena",
        "call_destination",
        "down_cast",
        "grpc_check",
        "grpc_service_config",
        "lb_policy",
        "unique_type_name",
        "//:call_tracer",
        "//:gpr",
    ],
)

grpc_cc_library(
    name = "blackboard",
    srcs = [
        "filter/blackboard.cc",
    ],
    hdrs = [
        "filter/blackboard.h",
    ],
    external_deps = [
        "absl/container:flat_hash_map",
        "absl/strings",
    ],
    deps = [
        "ref_counted",
        "unique_type_name",
        "useful",
        "//:debug_location",
        "//:endpoint_addresses",
        "//:ref_counted_ptr",
    ],
)

grpc_cc_library(
    name = "filter_args",
    hdrs = [
        "filter/filter_args.h",
    ],
    deps = [
        "blackboard",
        "channel_fwd",
        "match",
    ],
)

grpc_cc_library(
    name = "subchannel_connector",
    hdrs = [
        "client_channel/connector.h",
    ],
    deps = [
        "channel_args",
        "closure",
        "error",
        "iomgr_fwd",
        "resolved_address",
        "time",
        "//:channelz",
        "//:gpr_platform",
        "//:grpc_base",
        "//:orphanable",
        "//:ref_counted_ptr",
    ],
)

grpc_cc_library(
    name = "subchannel_pool_interface",
    srcs = [
        "client_channel/subchannel_pool_interface.cc",
    ],
    hdrs = [
        "client_channel/subchannel_pool_interface.h",
    ],
    external_deps = [
        "absl/status",
        "absl/status:statusor",
        "absl/strings",
    ],
    deps = [
        "channel_args",
        "ref_counted",
        "resolved_address",
        "useful",
        "//:gpr_platform",
        "//:grpc_trace",
        "//:ref_counted_ptr",
        "//:sockaddr_utils",
    ],
)

grpc_cc_library(
    name = "config_selector",
    hdrs = [
        "client_channel/config_selector.h",
    ],
    external_deps = [
        "absl/status",
        "absl/strings",
    ],
    deps = [
        "arena",
        "blackboard",
        "channel_fwd",
        "client_channel_internal_header",
        "grpc_check",
        "grpc_service_config",
        "interception_chain",
        "metadata_batch",
        "ref_counted",
        "slice",
        "unique_type_name",
        "useful",
        "//:gpr_platform",
        "//:grpc_public_hdrs",
        "//:ref_counted_ptr",
    ],
)

grpc_cc_library(
    name = "client_channel_service_config",
    srcs = [
        "client_channel/client_channel_service_config.cc",
    ],
    hdrs = [
        "client_channel/client_channel_service_config.h",
    ],
    external_deps = [
        "absl/status",
        "absl/status:statusor",
        "absl/strings",
    ],
    deps = [
        "channel_args",
        "json",
        "json_args",
        "json_object_loader",
        "lb_policy",
        "lb_policy_registry",
        "service_config_parser",
        "time",
        "validation_errors",
        "//:config",
        "//:gpr_platform",
        "//:ref_counted_ptr",
    ],
)

grpc_cc_library(
    name = "client_channel_args",
    hdrs = [
        "client_channel/client_channel_args.h",
    ],
)

grpc_cc_library(
    name = "retry_interceptor",
    srcs = [
        "client_channel/retry_interceptor.cc",
    ],
    hdrs = [
        "client_channel/retry_interceptor.h",
    ],
    deps = [
        "cancel_callback",
        "client_channel_args",
        "filter_args",
        "for_each",
        "grpc_service_config",
        "interception_chain",
        "map",
        "request_buffer",
        "retry_service_config",
        "retry_throttle",
        "sleep",
        "//:backoff",
    ],
)

grpc_cc_library(
    name = "retry_service_config",
    srcs = [
        "client_channel/retry_service_config.cc",
    ],
    hdrs = [
        "client_channel/retry_service_config.h",
    ],
    external_deps = [
        "absl/log",
        "absl/strings",
    ],
    deps = [
        "channel_args",
        "json",
        "json_args",
        "json_channel_args",
        "json_object_loader",
        "service_config_parser",
        "time",
        "validation_errors",
        "//:channel_arg_names",
        "//:config",
        "//:gpr",
        "//:grpc_base",
        "//:grpc_public_hdrs",
    ],
)

grpc_cc_library(
    name = "retry_throttle",
    srcs = [
        "client_channel/retry_throttle.cc",
    ],
    hdrs = [
        "client_channel/retry_throttle.h",
    ],
    external_deps = ["absl/base:core_headers"],
    deps = [
        "blackboard",
        "ref_counted",
        "sync",
        "useful",
        "//:gpr",
        "//:ref_counted_ptr",
    ],
)

grpc_cc_library(
    name = "client_channel_backup_poller",
    srcs = [
        "client_channel/backup_poller.cc",
    ],
    hdrs = [
        "client_channel/backup_poller.h",
    ],
    external_deps = [
        "absl/log",
        "absl/status",
    ],
    deps = [
        "closure",
        "error",
        "iomgr_fwd",
        "pollset_set",
        "time",
        "//:config_vars",
        "//:gpr",
        "//:gpr_platform",
        "//:iomgr",
        "//:iomgr_timer",
    ],
)

grpc_cc_library(
    name = "service_config_channel_arg_filter",
    srcs = [
        "service_config/service_config_channel_arg_filter.cc",
    ],
    external_deps = [
        "absl/log",
        "absl/status",
        "absl/status:statusor",
    ],
    deps = [
        "arena",
        "arena_promise",
        "channel_args",
        "channel_fwd",
        "channel_stack_type",
        "context",
        "grpc_message_size_filter",
        "grpc_service_config",
        "latent_see",
        "metadata_batch",
        "service_config_parser",
        "//:channel_arg_names",
        "//:config",
        "//:gpr_platform",
        "//:grpc_base",
        "//:grpc_service_config_impl",
        "//:ref_counted_ptr",
    ],
)

grpc_cc_library(
    name = "lb_policy",
    srcs = ["load_balancing/lb_policy.cc"],
    hdrs = ["load_balancing/lb_policy.h"],
    external_deps = [
        "absl/base:core_headers",
        "absl/container:inlined_vector",
        "absl/status",
        "absl/status:statusor",
        "absl/strings",
    ],
    deps = [
        "channel_args",
        "closure",
        "dual_ref_counted",
        "error",
        "grpc_backend_metric_data",
        "iomgr_fwd",
        "metrics",
        "pollset_set",
        "ref_counted",
        "resolved_address",
        "subchannel_interface",
        "sync",
        "//:debug_location",
        "//:endpoint_addresses",
        "//:event_engine_base_hdrs",
        "//:exec_ctx",
        "//:gpr_platform",
        "//:grpc_trace",
        "//:orphanable",
        "//:ref_counted_ptr",
        "//:work_serializer",
    ],
)

grpc_cc_library(
    name = "lb_policy_factory",
    hdrs = ["load_balancing/lb_policy_factory.h"],
    external_deps = [
        "absl/status:statusor",
        "absl/strings",
    ],
    deps = [
        "json",
        "lb_policy",
        "//:gpr_platform",
        "//:orphanable",
        "//:ref_counted_ptr",
    ],
)

grpc_cc_library(
    name = "lb_policy_registry",
    srcs = ["load_balancing/lb_policy_registry.cc"],
    hdrs = ["load_balancing/lb_policy_registry.h"],
    external_deps = [
        "absl/log",
        "absl/status",
        "absl/status:statusor",
        "absl/strings",
        "absl/strings:str_format",
    ],
    deps = [
        "grpc_check",
        "json",
        "lb_policy",
        "lb_policy_factory",
        "//:gpr",
        "//:orphanable",
        "//:ref_counted_ptr",
    ],
)

grpc_cc_library(
    name = "lb_metadata",
    srcs = ["client_channel/lb_metadata.cc"],
    hdrs = ["client_channel/lb_metadata.h"],
    external_deps = [
        "absl/log",
        "absl/strings",
    ],
    deps = [
        "event_engine_common",
        "lb_policy",
        "metadata_batch",
    ],
)

grpc_cc_library(
    name = "connection_context",
    srcs = ["lib/surface/connection_context.cc"],
    hdrs = ["lib/surface/connection_context.h"],
    deps = [
        "no_destruct",
        "//:gpr",
        "//:gpr_platform",
        "//:orphanable",
    ],
)

grpc_cc_library(
    name = "subchannel_interface",
    hdrs = ["load_balancing/subchannel_interface.h"],
    external_deps = [
        "absl/status",
        "absl/strings",
    ],
    deps = [
        "dual_ref_counted",
        "iomgr_fwd",
        "//:event_engine_base_hdrs",
        "//:gpr_platform",
        "//:ref_counted_ptr",
    ],
)

grpc_cc_library(
    name = "delegating_helper",
    hdrs = ["load_balancing/delegating_helper.h"],
    external_deps = [
        "absl/status",
        "absl/strings",
    ],
    deps = [
        "channel_args",
        "lb_policy",
        "resolved_address",
        "subchannel_interface",
        "//:debug_location",
        "//:event_engine_base_hdrs",
        "//:gpr_platform",
        "//:grpc_security_base",
        "//:ref_counted_ptr",
        "//:transport_auth_context",
    ],
)

grpc_cc_library(
    name = "backend_metric_parser",
    srcs = [
        "load_balancing/backend_metric_parser.cc",
    ],
    hdrs = [
        "load_balancing/backend_metric_parser.h",
    ],
    external_deps = [
        "@com_google_protobuf//upb/base",
        "@com_google_protobuf//upb/mem",
        "@com_google_protobuf//upb/message",
        "absl/strings",
    ],
    deps = [
        "grpc_backend_metric_data",
        "//:gpr_platform",
        "//:xds_orca_upb",
    ],
)

grpc_cc_library(
    name = "proxy_mapper",
    hdrs = ["handshaker/proxy_mapper.h"],
    external_deps = ["absl/strings"],
    deps = [
        "channel_args",
        "resolved_address",
        "//:gpr_platform",
    ],
)

grpc_cc_library(
    name = "proxy_mapper_registry",
    srcs = ["handshaker/proxy_mapper_registry.cc"],
    hdrs = ["handshaker/proxy_mapper_registry.h"],
    external_deps = ["absl/strings"],
    deps = [
        "channel_args",
        "proxy_mapper",
        "resolved_address",
        "//:gpr_platform",
    ],
)

grpc_cc_library(
    name = "http_proxy_mapper",
    srcs = [
        "handshaker/http_connect/http_proxy_mapper.cc",
    ],
    hdrs = [
        "handshaker/http_connect/http_proxy_mapper.h",
    ],
    external_deps = [
        "absl/log",
        "absl/status",
        "absl/status:statusor",
        "absl/strings",
    ],
    deps = [
        "channel_args",
        "env",
        "grpc_check",
        "proxy_mapper",
        "resolved_address",
        "//:channel_arg_names",
        "//:config",
        "//:gpr",
        "//:http_connect_handshaker",
        "//:iomgr",
        "//:parse_address",
        "//:sockaddr_utils",
        "//:uri",
    ],
)

grpc_cc_library(
    name = "xds_http_proxy_mapper",
    srcs = [
        "handshaker/http_connect/xds_http_proxy_mapper.cc",
    ],
    hdrs = [
        "handshaker/http_connect/xds_http_proxy_mapper.h",
    ],
    external_deps = [
        "absl/log",
        "absl/strings",
    ],
    deps = [
        "channel_args",
        "proxy_mapper",
        "resolved_address",
        "xds_endpoint",
        "//:config",
        "//:http_connect_handshaker",
        "//:parse_address",
        "//:sockaddr_utils",
    ],
)

grpc_cc_library(
    name = "grpc_server_config_selector",
    hdrs = [
        "server/server_config_selector.h",
    ],
    external_deps = [
        "absl/status:statusor",
        "absl/strings",
    ],
    deps = [
        "dual_ref_counted",
        "grpc_service_config",
        "metadata_batch",
        "ref_counted",
        "service_config_parser",
        "useful",
        "//:gpr_platform",
        "//:ref_counted_ptr",
    ],
)

grpc_cc_library(
    name = "grpc_server_config_selector_filter",
    srcs = [
        "server/server_config_selector_filter.cc",
    ],
    hdrs = [
        "server/server_config_selector_filter.h",
    ],
    external_deps = [
        "absl/base:core_headers",
        "absl/status",
        "absl/status:statusor",
    ],
    deps = [
        "arena",
        "arena_promise",
        "channel_args",
        "channel_fwd",
        "context",
        "event_engine_context",
        "grpc_check",
        "grpc_server_config_selector",
        "grpc_service_config",
        "latent_see",
        "metadata_batch",
        "status_helper",
        "sync",
        "//:gpr",
        "//:grpc_base",
        "//:promise",
        "//:ref_counted_ptr",
    ],
)

grpc_cc_library(
    name = "sorted_pack",
    hdrs = [
        "util/sorted_pack.h",
    ],
    deps = [
        "type_list",
        "//:gpr_platform",
    ],
)

grpc_cc_library(
    name = "type_list",
    hdrs = [
        "util/type_list.h",
    ],
)

grpc_cc_library(
    name = "if_list",
    hdrs = [
        "util/if_list.h",
    ],
    deps = ["//:gpr_platform"],
)

grpc_cc_library(
    name = "tdigest",
    srcs = [
        "util/tdigest.cc",
    ],
    hdrs = [
        "util/tdigest.h",
    ],
    external_deps = [
        "absl/log",
        "absl/status",
        "absl/strings",
    ],
    deps = [
        "grpc_check",
    ],
)

grpc_cc_library(
    name = "certificate_provider_factory",
    hdrs = [
        "credentials/transport/tls/certificate_provider_factory.h",
    ],
    external_deps = ["absl/strings"],
    deps = [
        "grpc_check",
        "json",
        "json_args",
        "ref_counted",
        "validation_errors",
        "//:alts_util",
        "//:gpr",
        "//:grpc_core_credentials_header",
        "//:ref_counted_ptr",
    ],
)

grpc_cc_library(
    name = "certificate_provider_registry",
    srcs = [
        "credentials/transport/tls/certificate_provider_registry.cc",
    ],
    hdrs = [
        "credentials/transport/tls/certificate_provider_registry.h",
    ],
    external_deps = [
        "absl/log",
        "absl/strings",
    ],
    deps = [
        "certificate_provider_factory",
        "grpc_check",
        "//:gpr",
    ],
)

grpc_cc_library(
    name = "grpc_audit_logging",
    srcs = [
        "lib/security/authorization/audit_logging.cc",
        "lib/security/authorization/stdout_logger.cc",
    ],
    hdrs = [
        "lib/security/authorization/audit_logging.h",
        "lib/security/authorization/stdout_logger.h",
    ],
    external_deps = [
        "absl/base:core_headers",
        "absl/status",
        "absl/status:statusor",
        "absl/strings",
        "absl/strings:str_format",
        "absl/time",
    ],
    deps = [
        "grpc_check",
        "sync",
        "//:gpr",
        "//:grpc_base",
    ],
)

grpc_cc_library(
    name = "grpc_authorization_base",
    srcs = [
        "lib/security/authorization/authorization_policy_provider_vtable.cc",
        "lib/security/authorization/evaluate_args.cc",
        "lib/security/authorization/grpc_server_authz_filter.cc",
    ],
    hdrs = [
        "lib/security/authorization/authorization_engine.h",
        "lib/security/authorization/authorization_policy_provider.h",
        "lib/security/authorization/evaluate_args.h",
        "lib/security/authorization/grpc_server_authz_filter.h",
    ],
    external_deps = [
        "absl/log",
        "absl/status",
        "absl/status:statusor",
        "absl/strings",
    ],
    deps = [
        "arena_promise",
        "channel_args",
        "channel_fwd",
        "dual_ref_counted",
        "endpoint_info_handshaker",
        "latent_see",
        "metadata_batch",
        "ref_counted",
        "resolved_address",
        "slice",
        "useful",
        "//:channel_arg_names",
        "//:gpr",
        "//:grpc_base",
        "//:grpc_credentials_util",
        "//:grpc_security_base",
        "//:grpc_trace",
        "//:parse_address",
        "//:promise",
        "//:ref_counted_ptr",
        "//:transport_auth_context",
        "//:uri",
    ],
)

grpc_cc_library(
    name = "grpc_crl_provider",
    srcs = [
        "credentials/transport/tls/grpc_tls_crl_provider.cc",
    ],
    hdrs = [
        "credentials/transport/tls/grpc_tls_crl_provider.h",
    ],
    external_deps = [
        "absl/base:core_headers",
        "absl/container:flat_hash_map",
        "absl/log",
        "absl/status",
        "absl/status:statusor",
        "absl/strings",
        "absl/types:span",
        "libcrypto",
        "libssl",
    ],
    deps = [
        "default_event_engine",
        "directory_reader",
        "load_file",
        "slice",
        "sync",
        "time",
        "//:exec_ctx",
        "//:gpr",
        "//:grpc_base",
    ],
)

grpc_cc_library(
    name = "grpc_fake_credentials",
    srcs = [
        "credentials/transport/fake/fake_credentials.cc",
        "credentials/transport/fake/fake_security_connector.cc",
    ],
    hdrs = [
        "credentials/transport/fake/fake_credentials.h",
        "credentials/transport/fake/fake_security_connector.h",
        "load_balancing/grpclb/grpclb.h",
    ],
    external_deps = [
        "absl/log",
        "absl/status",
        "absl/status:statusor",
        "absl/strings",
        "absl/strings:str_format",
    ],
    deps = [
        "arena_promise",
        "channel_args",
        "closure",
        "error",
        "grpc_check",
        "iomgr_fwd",
        "metadata_batch",
        "slice",
        "unique_type_name",
        "useful",
        "//:channel_arg_names",
        "//:debug_location",
        "//:exec_ctx",
        "//:gpr",
        "//:grpc_base",
        "//:grpc_core_credentials_header",
        "//:grpc_security_base",
        "//:handshaker",
        "//:iomgr",
        "//:promise",
        "//:ref_counted_ptr",
        "//:transport_auth_context",
        "//:tsi_base",
        "//:tsi_fake_credentials",
    ],
)

grpc_cc_library(
    name = "grpc_insecure_credentials",
    srcs = [
        "credentials/transport/insecure/insecure_credentials.cc",
        "credentials/transport/insecure/insecure_security_connector.cc",
    ],
    hdrs = [
        "credentials/transport/insecure/insecure_credentials.h",
        "credentials/transport/insecure/insecure_security_connector.h",
    ],
    external_deps = [
        "absl/status",
        "absl/strings",
    ],
    deps = [
        "arena_promise",
        "channel_args",
        "closure",
        "error",
        "grpc_check",
        "iomgr_fwd",
        "tsi_local_credentials",
        "unique_type_name",
        "//:debug_location",
        "//:exec_ctx",
        "//:gpr",
        "//:grpc_base",
        "//:grpc_core_credentials_header",
        "//:grpc_security_base",
        "//:handshaker",
        "//:iomgr",
        "//:promise",
        "//:ref_counted_ptr",
        "//:transport_auth_context",
        "//:tsi_base",
    ],
)

grpc_cc_library(
    name = "tsi_local_credentials",
    srcs = [
        "tsi/local_transport_security.cc",
    ],
    hdrs = [
        "tsi/local_transport_security.h",
    ],
    external_deps = ["absl/log"],
    deps = [
        "//:event_engine_base_hdrs",
        "//:exec_ctx",
        "//:gpr",
        "//:tsi_base",
    ],
)

grpc_cc_library(
    name = "grpc_local_credentials",
    srcs = [
        "credentials/transport/local/local_credentials.cc",
        "credentials/transport/local/local_security_connector.cc",
    ],
    hdrs = [
        "credentials/transport/local/local_credentials.h",
        "credentials/transport/local/local_security_connector.h",
    ],
    external_deps = [
        "absl/log",
        "absl/status",
        "absl/status:statusor",
        "absl/strings",
    ],
    deps = [
        "arena_promise",
        "channel_args",
        "closure",
        "error",
        "experiments",
        "grpc_check",
        "grpc_sockaddr",
        "iomgr_fwd",
        "resolved_address",
        "tsi_local_credentials",
        "unique_type_name",
        "useful",
        "//:debug_location",
        "//:exec_ctx",
        "//:gpr",
        "//:grpc_base",
        "//:grpc_client_channel",
        "//:grpc_core_credentials_header",
        "//:grpc_security_base",
        "//:handshaker",
        "//:iomgr",
        "//:parse_address",
        "//:promise",
        "//:ref_counted_ptr",
        "//:sockaddr_utils",
        "//:transport_auth_context",
        "//:tsi_base",
        "//:uri",
    ],
)

grpc_cc_library(
    name = "grpc_ssl_credentials",
    srcs = [
        "credentials/transport/ssl/ssl_credentials.cc",
        "credentials/transport/ssl/ssl_security_connector.cc",
    ],
    hdrs = [
        "credentials/transport/ssl/ssl_credentials.h",
        "credentials/transport/ssl/ssl_security_connector.h",
    ],
    external_deps = [
        "absl/log",
        "absl/status",
        "absl/strings",
        "absl/strings:str_format",
    ],
    deps = [
        "arena_promise",
        "channel_args",
        "closure",
        "error",
        "grpc_check",
        "iomgr_fwd",
        "ssl_transport_security_utils",
        "sync",
        "unique_type_name",
        "useful",
        "//:channel_arg_names",
        "//:debug_location",
        "//:exec_ctx",
        "//:gpr",
        "//:grpc_base",
        "//:grpc_core_credentials_header",
        "//:grpc_security_base",
        "//:grpc_trace",
        "//:handshaker",
        "//:iomgr",
        "//:promise",
        "//:ref_counted_ptr",
        "//:transport_auth_context",
        "//:tsi_base",
        "//:tsi_ssl_credentials",
        "//:tsi_ssl_session_cache",
    ],
)

grpc_cc_library(
    name = "grpc_google_default_credentials",
    srcs = [
        "credentials/transport/google_default/credentials_generic.cc",
        "credentials/transport/google_default/google_default_credentials.cc",
    ],
    hdrs = [
        "credentials/transport/google_default/google_default_credentials.h",
        "load_balancing/grpclb/grpclb.h",
    ],
    external_deps = [
        "absl/log:log",
        "absl/status:statusor",
        "absl/strings",
    ],
    tags = ["nofixdeps"],
    deps = [
        "channel_args",
        "closure",
        "env",
        "error",
        "error_utils",
        "event_engine_shim",
        "grpc_check",
        "grpc_external_account_credentials",
        "grpc_lb_xds_channel_args",
        "grpc_oauth2_credentials",
        "grpc_ssl_credentials",
        "iomgr_fwd",
        "json",
        "json_reader",
        "load_file",
        "notification",
        "slice",
        "slice_refcount",
        "status_helper",
        "sync",
        "time",
        "unique_type_name",
        "useful",
        "//:alts_util",
        "//:channel_arg_names",
        "//:exec_ctx",
        "//:gpr",
        "//:grpc_alts_credentials",
        "//:grpc_base",
        "//:grpc_core_credentials_header",
        "//:grpc_jwt_credentials",
        "//:grpc_public_hdrs",
        "//:grpc_security_base",
        "//:grpc_trace",
        "//:httpcli",
        "//:iomgr",
        "//:orphanable",
        "//:ref_counted_ptr",
        "//:transport_auth_context",
        "//:uri",
    ],
)

grpc_cc_library(
    name = "strerror",
    srcs = [
        "util/strerror.cc",
    ],
    hdrs = [
        "util/strerror.h",
    ],
    external_deps = ["absl/strings:str_format"],
    deps = ["//:gpr_platform"],
)

grpc_cc_library(
    name = "grpc_tls_credentials",
    srcs = [
        "credentials/transport/tls/grpc_tls_certificate_distributor.cc",
        "credentials/transport/tls/grpc_tls_certificate_match.cc",
        "credentials/transport/tls/grpc_tls_certificate_provider.cc",
        "credentials/transport/tls/grpc_tls_certificate_verifier.cc",
        "credentials/transport/tls/grpc_tls_credentials_options.cc",
        "credentials/transport/tls/tls_credentials.cc",
        "credentials/transport/tls/tls_security_connector.cc",
    ],
    hdrs = [
        "credentials/transport/tls/grpc_tls_certificate_distributor.h",
        "credentials/transport/tls/grpc_tls_certificate_provider.h",
        "credentials/transport/tls/grpc_tls_certificate_verifier.h",
        "credentials/transport/tls/grpc_tls_credentials_options.h",
        "credentials/transport/tls/tls_credentials.h",
        "credentials/transport/tls/tls_security_connector.h",
    ],
    external_deps = [
        "absl/base:core_headers",
        "absl/container:inlined_vector",
        "absl/functional:bind_front",
        "absl/log",
        "absl/status",
        "absl/status:statusor",
        "absl/strings",
        "libcrypto",
        "libssl",
    ],
    deps = [
        "arena_promise",
        "channel_args",
        "closure",
        "error",
        "grpc_check",
        "iomgr_fwd",
        "load_file",
        "ref_counted",
        "slice",
        "slice_refcount",
        "ssl_key_logging",
        "ssl_transport_security_utils",
        "status_helper",
        "sync",
        "unique_type_name",
        "useful",
        "//:channel_arg_names",
        "//:debug_location",
        "//:exec_ctx",
        "//:gpr",
        "//:grpc_base",
        "//:grpc_core_credentials_header",
        "//:grpc_credentials_util",
        "//:grpc_public_hdrs",
        "//:grpc_security_base",
        "//:grpc_trace",
        "//:handshaker",
        "//:iomgr",
        "//:promise",
        "//:ref_counted_ptr",
        "//:transport_auth_context",
        "//:tsi_base",
        "//:tsi_ssl_credentials",
        "//:tsi_ssl_session_cache",
    ],
)

grpc_cc_library(
    name = "grpc_iam_credentials",
    srcs = [
        "credentials/call/iam/iam_credentials.cc",
    ],
    hdrs = [
        "credentials/call/iam/iam_credentials.h",
    ],
    external_deps = [
        "absl/status:statusor",
        "absl/strings",
        "absl/strings:str_format",
    ],
    deps = [
        "arena_promise",
        "grpc_check",
        "metadata_batch",
        "slice",
        "unique_type_name",
        "useful",
        "//:exec_ctx",
        "//:gpr",
        "//:grpc_base",
        "//:grpc_core_credentials_header",
        "//:grpc_security_base",
        "//:grpc_trace",
        "//:promise",
        "//:ref_counted_ptr",
        "//:transport_auth_context",
    ],
)

grpc_cc_library(
    name = "token_fetcher_credentials",
    srcs = [
        "credentials/call/token_fetcher/token_fetcher_credentials.cc",
    ],
    hdrs = [
        "credentials/call/token_fetcher/token_fetcher_credentials.h",
    ],
    external_deps = [
        "absl/container:flat_hash_set",
        "absl/functional:any_invocable",
        "absl/status:statusor",
    ],
    deps = [
        "arena_promise",
        "context",
        "default_event_engine",
        "metadata",
        "poll",
        "pollset_set",
        "ref_counted",
        "sync",
        "time",
        "useful",
        "//:backoff",
        "//:grpc_security_base",
        "//:grpc_trace",
        "//:httpcli",
        "//:iomgr",
        "//:orphanable",
        "//:promise",
        "//:ref_counted_ptr",
        "//:transport_auth_context",
    ],
)

grpc_cc_library(
    name = "jwt_util",
    srcs = ["credentials/call/jwt_util.cc"],
    hdrs = ["credentials/call/jwt_util.h"],
    external_deps = [
        "absl/status",
        "absl/status:statusor",
        "absl/strings",
    ],
    deps = [
        "json",
        "json_args",
        "json_object_loader",
        "json_reader",
        "time",
        "//:gpr",
    ],
)

grpc_cc_library(
    name = "gcp_service_account_identity_credentials",
    srcs = [
        "credentials/call/gcp_service_account_identity/gcp_service_account_identity_credentials.cc",
    ],
    hdrs = [
        "credentials/call/gcp_service_account_identity/gcp_service_account_identity_credentials.h",
    ],
    external_deps = [
        "absl/functional:any_invocable",
        "absl/status",
        "absl/status:statusor",
        "absl/strings",
    ],
    deps = [
        "closure",
        "error",
        "jwt_util",
        "metadata",
        "slice",
        "status_conversion",
        "status_helper",
        "time",
        "token_fetcher_credentials",
        "unique_type_name",
        "//:gpr",
        "//:grpc_base",
        "//:grpc_core_credentials_header",
        "//:grpc_security_base",
        "//:httpcli",
        "//:iomgr",
        "//:orphanable",
        "//:ref_counted_ptr",
        "//:transport_auth_context",
        "//:uri",
    ],
)

grpc_cc_library(
    name = "jwt_token_file_call_credentials",
    srcs = [
        "credentials/call/jwt_token_file/jwt_token_file_call_credentials.cc",
    ],
    hdrs = [
        "credentials/call/jwt_token_file/jwt_token_file_call_credentials.h",
    ],
    external_deps = [
        "absl/functional:any_invocable",
        "absl/status",
        "absl/status:statusor",
        "absl/strings",
    ],
    deps = [
        "jwt_util",
        "load_file",
        "time",
        "token_fetcher_credentials",
        "unique_type_name",
        "//:gpr",
        "//:grpc_base",
        "//:grpc_core_credentials_header",
        "//:grpc_security_base",
        "//:orphanable",
        "//:ref_counted_ptr",
    ],
)

grpc_cc_library(
    name = "grpc_oauth2_credentials",
    srcs = [
        "credentials/call/oauth2/oauth2_credentials.cc",
    ],
    hdrs = [
        "credentials/call/oauth2/oauth2_credentials.h",
    ],
    external_deps = [
        "absl/log",
        "absl/status",
        "absl/status:statusor",
        "absl/strings",
        "absl/strings:str_format",
    ],
    deps = [
        "activity",
        "arena_promise",
        "closure",
        "context",
        "error",
        "error_utils",
        "grpc_check",
        "httpcli_ssl_credentials",
        "json",
        "json_reader",
        "load_file",
        "metadata_batch",
        "poll",
        "pollset_set",
        "ref_counted",
        "slice",
        "slice_refcount",
        "status_helper",
        "time",
        "token_fetcher_credentials",
        "unique_type_name",
        "useful",
        "//:gpr",
        "//:grpc_base",
        "//:grpc_core_credentials_header",
        "//:grpc_credentials_util",
        "//:grpc_security_base",
        "//:grpc_trace",
        "//:httpcli",
        "//:iomgr",
        "//:orphanable",
        "//:promise",
        "//:ref_counted_ptr",
        "//:transport_auth_context",
        "//:uri",
    ],
)

grpc_cc_library(
    name = "grpc_external_account_credentials",
    srcs = [
        "credentials/call/external/aws_external_account_credentials.cc",
        "credentials/call/external/aws_request_signer.cc",
        "credentials/call/external/external_account_credentials.cc",
        "credentials/call/external/file_external_account_credentials.cc",
        "credentials/call/external/url_external_account_credentials.cc",
    ],
    hdrs = [
        "credentials/call/external/aws_external_account_credentials.h",
        "credentials/call/external/aws_request_signer.h",
        "credentials/call/external/external_account_credentials.h",
        "credentials/call/external/file_external_account_credentials.h",
        "credentials/call/external/url_external_account_credentials.h",
    ],
    external_deps = [
        "absl/log",
        "absl/status",
        "absl/status:statusor",
        "absl/strings",
        "absl/strings:str_format",
        "absl/time",
        "libcrypto",
    ],
    deps = [
        "closure",
        "env",
        "error",
        "error_utils",
        "grpc_check",
        "grpc_oauth2_credentials",
        "httpcli_ssl_credentials",
        "json",
        "json_reader",
        "json_writer",
        "load_file",
        "slice",
        "slice_refcount",
        "status_helper",
        "time",
        "token_fetcher_credentials",
        "//:gpr",
        "//:grpc_base",
        "//:grpc_core_credentials_header",
        "//:grpc_credentials_util",
        "//:grpc_security_base",
        "//:httpcli",
        "//:iomgr",
        "//:orphanable",
        "//:ref_counted_ptr",
        "//:transport_auth_context",
        "//:uri",
    ],
)

grpc_cc_library(
    name = "httpcli_ssl_credentials",
    srcs = [
        "util/http_client/httpcli_security_connector.cc",
    ],
    hdrs = [
        "util/http_client/httpcli_ssl_credentials.h",
    ],
    external_deps = [
        "absl/log",
        "absl/status",
        "absl/strings",
    ],
    deps = [
        "arena_promise",
        "channel_args",
        "closure",
        "error",
        "iomgr_fwd",
        "ssl_key_logging",
        "ssl_transport_security_utils",
        "unique_type_name",
        "//:channel_arg_names",
        "//:debug_location",
        "//:exec_ctx",
        "//:gpr",
        "//:grpc_base",
        "//:grpc_core_credentials_header",
        "//:grpc_security_base",
        "//:handshaker",
        "//:iomgr",
        "//:promise",
        "//:ref_counted_ptr",
        "//:transport_auth_context",
        "//:tsi_base",
        "//:tsi_ssl_credentials",
    ],
)

grpc_cc_library(
    name = "tsi_ssl_types",
    hdrs = [
        "tsi/ssl_types.h",
    ],
    external_deps = ["libssl"],
    deps = ["//:gpr_platform"],
)

# This target depends on RE2 and should not be linked into grpc by default for binary-size reasons.
grpc_cc_library(
    name = "grpc_matchers",
    srcs = [
        "util/matchers.cc",
    ],
    hdrs = [
        "util/matchers.h",
    ],
    external_deps = [
        "absl/status",
        "absl/status:statusor",
        "absl/strings",
        "absl/strings:str_format",
        "re2",
    ],
    deps = ["//:gpr"],
)

# This target pulls in a dependency on RE2 and should not be linked into grpc by default for binary-size reasons.
grpc_cc_library(
    name = "grpc_rbac_engine",
    srcs = [
        "lib/security/authorization/grpc_authorization_engine.cc",
        "lib/security/authorization/matchers.cc",
        "lib/security/authorization/rbac_policy.cc",
    ],
    hdrs = [
        "lib/security/authorization/grpc_authorization_engine.h",
        "lib/security/authorization/matchers.h",
        "lib/security/authorization/rbac_policy.h",
    ],
    external_deps = [
        "absl/log",
        "absl/status",
        "absl/status:statusor",
        "absl/strings",
        "absl/strings:str_format",
    ],
    deps = [
        "grpc_audit_logging",
        "grpc_authorization_base",
        "grpc_check",
        "grpc_matchers",
        "resolved_address",
        "//:gpr",
        "//:grpc_base",
        "//:parse_address",
        "//:sockaddr_utils",
    ],
)

grpc_cc_library(
    name = "json",
    hdrs = [
        "util/json/json.h",
    ],
    deps = ["//:gpr"],
)

grpc_cc_library(
    name = "json_reader",
    srcs = [
        "util/json/json_reader.cc",
    ],
    hdrs = [
        "util/json/json_reader.h",
    ],
    external_deps = [
        "absl/base:core_headers",
        "absl/log:check",
        "absl/status",
        "absl/status:statusor",
        "absl/strings",
        "absl/strings:str_format",
    ],
    visibility = ["//bazel:json_reader_legacy"],
    deps = [
        "json",
        "match",
        "//:gpr",
    ],
)

grpc_cc_library(
    name = "json_writer",
    srcs = [
        "util/json/json_writer.cc",
    ],
    hdrs = [
        "util/json/json_writer.h",
    ],
    external_deps = ["absl/strings"],
    deps = [
        "json",
        "//:gpr",
    ],
)

grpc_cc_library(
    name = "json_util",
    srcs = ["util/json/json_util.cc"],
    hdrs = ["util/json/json_util.h"],
    external_deps = ["absl/strings"],
    deps = [
        "error",
        "json",
        "json_args",
        "json_object_loader",
        "no_destruct",
        "time",
        "validation_errors",
        "//:gpr",
    ],
)

grpc_cc_library(
    name = "json_args",
    hdrs = ["util/json/json_args.h"],
    external_deps = ["absl/strings"],
    deps = ["//:gpr"],
)

grpc_cc_library(
    name = "json_object_loader",
    srcs = ["util/json/json_object_loader.cc"],
    hdrs = ["util/json/json_object_loader.h"],
    external_deps = [
        "absl/meta:type_traits",
        "absl/status",
        "absl/status:statusor",
        "absl/strings",
    ],
    deps = [
        "json",
        "json_args",
        "no_destruct",
        "time",
        "validation_errors",
        "//:gpr",
        "//:ref_counted_ptr",
    ],
)

grpc_cc_library(
    name = "json_channel_args",
    hdrs = ["util/json/json_channel_args.h"],
    external_deps = ["absl/strings"],
    deps = [
        "channel_args",
        "json_args",
        "//:gpr",
    ],
)

grpc_cc_library(
    name = "idle_filter_state",
    srcs = [
        "ext/filters/channel_idle/idle_filter_state.cc",
    ],
    hdrs = [
        "ext/filters/channel_idle/idle_filter_state.h",
    ],
    deps = ["//:gpr_platform"],
)

grpc_cc_library(
    name = "grpc_channel_idle_filter",
    srcs = [
        "ext/filters/channel_idle/legacy_channel_idle_filter.cc",
    ],
    hdrs = [
        "ext/filters/channel_idle/legacy_channel_idle_filter.h",
    ],
    external_deps = [
        "absl/base:core_headers",
        "absl/meta:type_traits",
        "absl/random",
        "absl/status",
        "absl/status:statusor",
    ],
    deps = [
        "activity",
        "arena",
        "arena_promise",
        "channel_args",
        "channel_fwd",
        "channel_stack_type",
        "closure",
        "connectivity_state",
        "error",
        "exec_ctx_wakeup_scheduler",
        "experiments",
        "http2_status",
        "idle_filter_state",
        "loop",
        "metadata_batch",
        "no_destruct",
        "per_cpu",
        "poll",
        "shared_bit_gen",
        "single_set_ptr",
        "sleep",
        "status_helper",
        "sync",
        "time",
        "try_seq",
        "//:channel_arg_names",
        "//:config",
        "//:debug_location",
        "//:exec_ctx",
        "//:gpr",
        "//:grpc_base",
        "//:grpc_trace",
        "//:orphanable",
        "//:promise",
        "//:ref_counted_ptr",
    ],
)

grpc_cc_library(
    name = "grpc_client_authority_filter",
    srcs = [
        "ext/filters/http/client_authority_filter.cc",
    ],
    hdrs = [
        "ext/filters/http/client_authority_filter.h",
    ],
    external_deps = [
        "absl/status",
        "absl/status:statusor",
        "absl/strings",
    ],
    deps = [
        "arena_promise",
        "channel_args",
        "channel_fwd",
        "channel_stack_type",
        "latent_see",
        "metadata_batch",
        "slice",
        "//:channel_arg_names",
        "//:config",
        "//:gpr_platform",
        "//:grpc_base",
        "//:grpc_security_base",
        "//:transport_auth_context",
    ],
)

grpc_cc_library(
    name = "grpc_message_size_filter",
    srcs = [
        "ext/filters/message_size/message_size_filter.cc",
    ],
    hdrs = [
        "ext/filters/message_size/message_size_filter.h",
    ],
    external_deps = [
        "absl/log",
        "absl/status:statusor",
        "absl/strings",
        "absl/strings:str_format",
    ],
    deps = [
        "activity",
        "arena",
        "arena_promise",
        "channel_args",
        "channel_fwd",
        "channel_stack_type",
        "context",
        "grpc_service_config",
        "json",
        "json_args",
        "json_object_loader",
        "latch",
        "latent_see",
        "metadata_batch",
        "race",
        "service_config_parser",
        "slice",
        "slice_buffer",
        "validation_errors",
        "//:channel_arg_names",
        "//:config",
        "//:gpr",
        "//:grpc_base",
        "//:grpc_public_hdrs",
        "//:grpc_trace",
    ],
)

grpc_cc_library(
    name = "grpc_fault_injection_filter",
    srcs = [
        "ext/filters/fault_injection/fault_injection_filter.cc",
        "ext/filters/fault_injection/fault_injection_service_config_parser.cc",
    ],
    hdrs = [
        "ext/filters/fault_injection/fault_injection_filter.h",
        "ext/filters/fault_injection/fault_injection_service_config_parser.h",
    ],
    external_deps = [
        "absl/base:core_headers",
        "absl/log",
        "absl/meta:type_traits",
        "absl/random",
        "absl/status",
        "absl/status:statusor",
        "absl/strings",
    ],
    deps = [
        "arena_promise",
        "channel_args",
        "channel_fwd",
        "context",
        "grpc_service_config",
        "json",
        "json_args",
        "json_object_loader",
        "metadata_batch",
        "service_config_parser",
        "sleep",
        "sync",
        "time",
        "try_seq",
        "validation_errors",
        "//:config",
        "//:gpr",
        "//:grpc_base",
        "//:grpc_public_hdrs",
        "//:grpc_trace",
    ],
)

grpc_cc_library(
    name = "grpc_rbac_filter",
    srcs = [
        "ext/filters/rbac/rbac_filter.cc",
        "ext/filters/rbac/rbac_service_config_parser.cc",
    ],
    hdrs = [
        "ext/filters/rbac/rbac_filter.h",
        "ext/filters/rbac/rbac_service_config_parser.h",
    ],
    external_deps = [
        "absl/status",
        "absl/status:statusor",
        "absl/strings",
    ],
    deps = [
        "arena_promise",
        "channel_args",
        "channel_fwd",
        "context",
        "error",
        "grpc_audit_logging",
        "grpc_authorization_base",
        "grpc_matchers",
        "grpc_rbac_engine",
        "grpc_service_config",
        "json",
        "json_args",
        "json_object_loader",
        "latent_see",
        "metadata_batch",
        "service_config_parser",
        "validation_errors",
        "//:config",
        "//:gpr",
        "//:grpc_base",
        "//:grpc_security_base",
        "//:promise",
        "//:transport_auth_context",
    ],
)

grpc_cc_library(
    name = "grpc_stateful_session_filter",
    srcs = [
        "ext/filters/stateful_session/stateful_session_filter.cc",
        "ext/filters/stateful_session/stateful_session_service_config_parser.cc",
    ],
    hdrs = [
        "ext/filters/stateful_session/stateful_session_filter.h",
        "ext/filters/stateful_session/stateful_session_service_config_parser.h",
    ],
    external_deps = [
        "absl/status:statusor",
        "absl/strings",
    ],
    deps = [
        "arena",
        "arena_promise",
        "channel_args",
        "channel_fwd",
        "context",
        "grpc_check",
        "grpc_resolver_xds_attributes",
        "grpc_service_config",
        "json",
        "json_args",
        "json_object_loader",
        "latent_see",
        "map",
        "metadata_batch",
        "pipe",
        "ref_counted_string",
        "service_config_parser",
        "slice",
        "time",
        "unique_type_name",
        "validation_errors",
        "//:config",
        "//:gpr",
        "//:grpc_base",
        "//:grpc_trace",
    ],
)

grpc_cc_library(
    name = "gcp_authentication_filter",
    srcs = [
        "ext/filters/gcp_authentication/gcp_authentication_filter.cc",
        "ext/filters/gcp_authentication/gcp_authentication_service_config_parser.cc",
    ],
    hdrs = [
        "ext/filters/gcp_authentication/gcp_authentication_filter.h",
        "ext/filters/gcp_authentication/gcp_authentication_service_config_parser.h",
    ],
    external_deps = [
        "absl/status",
        "absl/status:statusor",
        "absl/strings",
    ],
    deps = [
        "arena",
        "blackboard",
        "channel_args",
        "channel_fwd",
        "context",
        "gcp_service_account_identity_credentials",
        "grpc_check",
        "grpc_resolver_xds_attributes",
        "grpc_service_config",
        "json",
        "json_args",
        "json_object_loader",
        "lru_cache",
        "service_config_parser",
        "sync",
        "validation_errors",
        "xds_config",
        "//:config",
        "//:gpr",
        "//:grpc_base",
        "//:grpc_security_base",
        "//:ref_counted_ptr",
        "//:transport_auth_context",
    ],
)

grpc_cc_library(
    name = "grpc_lb_policy_grpclb",
    srcs = [
        "load_balancing/grpclb/client_load_reporting_filter.cc",
        "load_balancing/grpclb/grpclb.cc",
        "load_balancing/grpclb/grpclb_client_stats.cc",
        "load_balancing/grpclb/load_balancer_api.cc",
    ],
    hdrs = [
        "load_balancing/grpclb/client_load_reporting_filter.h",
        "load_balancing/grpclb/grpclb.h",
        "load_balancing/grpclb/grpclb_client_stats.h",
        "load_balancing/grpclb/load_balancer_api.h",
    ],
    external_deps = [
        "@com_google_protobuf//upb/base",
        "@com_google_protobuf//upb/mem",
        "absl/base:core_headers",
        "absl/container:inlined_vector",
        "absl/functional:function_ref",
        "absl/log",
        "absl/log:globals",
        "absl/status",
        "absl/status:statusor",
        "absl/strings",
        "absl/strings:str_format",
    ],
    deps = [
        "arena",
        "arena_promise",
        "channel_args",
        "channel_fwd",
        "channel_stack_type",
        "closure",
        "connectivity_state",
        "context",
        "delegating_helper",
        "error",
        "experiments",
        "gpr_atm",
        "grpc_check",
        "grpc_sockaddr",
        "json",
        "json_args",
        "json_object_loader",
        "latent_see",
        "lb_policy",
        "lb_policy_factory",
        "lb_policy_registry",
        "map",
        "metadata_batch",
        "pipe",
        "pollset_set",
        "ref_counted",
        "resolved_address",
        "slice",
        "slice_refcount",
        "status_helper",
        "subchannel_interface",
        "sync",
        "time",
        "useful",
        "validation_errors",
        "//:backoff",
        "//:channel",
        "//:channel_arg_names",
        "//:channelz",
        "//:config",
        "//:debug_location",
        "//:endpoint_addresses",
        "//:exec_ctx",
        "//:gpr",
        "//:grpc_base",
        "//:grpc_client_channel",
        "//:grpc_grpclb_balancer_addresses",
        "//:grpc_lb_upb",
        "//:grpc_public_hdrs",
        "//:grpc_resolver",
        "//:grpc_resolver_fake",
        "//:grpc_security_base",
        "//:grpc_trace",
        "//:lb_child_policy_handler",
        "//:orphanable",
        "//:protobuf_duration_upb",
        "//:protobuf_timestamp_upb",
        "//:ref_counted_ptr",
        "//:sockaddr_utils",
        "//:transport_auth_context",
        "//:work_serializer",
    ],
)

grpc_cc_library(
    name = "random_early_detection",
    srcs = [
        "util/random_early_detection.cc",
    ],
    hdrs = [
        "util/random_early_detection.h",
    ],
    external_deps = [
        "absl/random:bit_gen_ref",
        "absl/random:distributions",
    ],
    deps = ["//:gpr_platform"],
)

grpc_cc_library(
    name = "grpc_backend_metric_data",
    hdrs = [
        "load_balancing/backend_metric_data.h",
    ],
    external_deps = ["absl/strings"],
    deps = ["//:gpr_platform"],
)

grpc_cc_library(
    name = "grpc_backend_metric_provider",
    hdrs = [
        "ext/filters/backend_metrics/backend_metric_provider.h",
    ],
    deps = ["arena"],
)

grpc_cc_library(
    name = "grpc_lb_policy_rls",
    srcs = [
        "load_balancing/rls/rls.cc",
    ],
    hdrs = [
        "load_balancing/rls/rls.h",
    ],
    external_deps = [
        "@com_google_protobuf//upb/base",
        "@com_google_protobuf//upb/mem",
        "absl/base:core_headers",
        "absl/hash",
        "absl/log",
        "absl/random",
        "absl/status",
        "absl/status:statusor",
        "absl/strings",
        "absl/strings:str_format",
    ],
    deps = [
        "channel_args",
        "closure",
        "connectivity_state",
        "delegating_helper",
        "dual_ref_counted",
        "error",
        "error_utils",
        "grpc_check",
        "grpc_fake_credentials",
        "json",
        "json_args",
        "json_object_loader",
        "json_writer",
        "lb_policy",
        "lb_policy_factory",
        "lb_policy_registry",
        "match",
        "metrics",
        "pollset_set",
        "shared_bit_gen",
        "slice",
        "slice_refcount",
        "status_helper",
        "sync",
        "time",
        "upb_utils",
        "uuid_v4",
        "validation_errors",
        "//:backoff",
        "//:channel",
        "//:channel_arg_names",
        "//:channelz",
        "//:config",
        "//:debug_location",
        "//:endpoint_addresses",
        "//:exec_ctx",
        "//:gpr",
        "//:grpc_base",
        "//:grpc_client_channel",
        "//:grpc_public_hdrs",
        "//:grpc_resolver",
        "//:grpc_security_base",
        "//:grpc_service_config_impl",
        "//:grpc_trace",
        "//:lb_child_policy_handler",
        "//:orphanable",
        "//:ref_counted_ptr",
        "//:rls_upb",
        "//:transport_auth_context",
        "//:work_serializer",
    ],
)

grpc_cc_library(
    name = "lru_cache",
    hdrs = [
        "util/lru_cache.h",
    ],
    external_deps = [
        "absl/container:flat_hash_map",
        "absl/functional:any_invocable",
    ],
    deps = [
        "grpc_check",
    ],
)

grpc_cc_library(
    name = "upb_utils",
    hdrs = [
        "util/upb_utils.h",
    ],
    external_deps = [
        "@com_google_protobuf//upb/base",
        "@com_google_protobuf//upb/mem",
        "absl/strings",
    ],
    deps = [
        "//:gpr",
        "//:protobuf_duration_upb",
        "//:protobuf_timestamp_upb",
    ],
)

grpc_cc_library(
    name = "xds_enabled_server",
    hdrs = [
        "xds/grpc/xds_enabled_server.h",
    ],
)

grpc_cc_library(
    name = "xds_certificate_provider",
    srcs = [
        "xds/grpc/xds_certificate_provider.cc",
    ],
    hdrs = [
        "xds/grpc/xds_certificate_provider.h",
    ],
    external_deps = [
        "absl/base:core_headers",
        "absl/functional:bind_front",
        "absl/log:log",
        "absl/strings",
    ],
    tags = ["nofixdeps"],
    deps = [
        "channel_args",
        "error",
        "grpc_check",
        "grpc_matchers",
        "grpc_tls_credentials",
        "ssl_transport_security_utils",
        "sync",
        "unique_type_name",
        "useful",
        "//:gpr",
        "//:grpc_base",
        "//:ref_counted_ptr",
        "//:tsi_ssl_credentials",
    ],
)

grpc_cc_library(
    name = "xds_certificate_provider_store",
    srcs = [
        "xds/grpc/certificate_provider_store.cc",
    ],
    hdrs = [
        "xds/grpc/certificate_provider_store.h",
    ],
    external_deps = [
        "absl/base:core_headers",
        "absl/log:log",
        "absl/strings",
    ],
    tags = ["nofixdeps"],
    deps = [
        "certificate_provider_factory",
        "certificate_provider_registry",
        "grpc_tls_credentials",
        "json",
        "json_args",
        "json_object_loader",
        "sync",
        "unique_type_name",
        "useful",
        "validation_errors",
        "//:config",
        "//:gpr",
        "//:grpc_base",
        "//:orphanable",
        "//:ref_counted_ptr",
    ],
)

grpc_cc_library(
    name = "xds_credentials",
    srcs = [
        "credentials/transport/xds/xds_credentials.cc",
    ],
    hdrs = [
        "credentials/transport/xds/xds_credentials.h",
    ],
    external_deps = [
        "absl/status",
        "absl/log:log",
    ],
    tags = ["nofixdeps"],
    deps = [
        "channel_args",
        "grpc_check",
        "grpc_lb_xds_channel_args",
        "grpc_matchers",
        "grpc_tls_credentials",
        "unique_type_name",
        "useful",
        "xds_certificate_provider",
        "//:channel_arg_names",
        "//:gpr",
        "//:grpc_base",
        "//:grpc_core_credentials_header",
        "//:grpc_credentials_util",
        "//:grpc_security_base",
        "//:ref_counted_ptr",
        "//:transport_auth_context",
    ],
)

grpc_cc_library(
    name = "xds_file_watcher_certificate_provider_factory",
    srcs = [
        "xds/grpc/file_watcher_certificate_provider_factory.cc",
    ],
    hdrs = [
        "xds/grpc/file_watcher_certificate_provider_factory.h",
    ],
    external_deps = [
        "absl/log:log",
        "absl/strings",
        "absl/strings:str_format",
    ],
    tags = ["nofixdeps"],
    deps = [
        "certificate_provider_factory",
        "down_cast",
        "grpc_tls_credentials",
        "json",
        "json_args",
        "json_object_loader",
        "time",
        "validation_errors",
        "//:config",
        "//:gpr",
        "//:grpc_base",
        "//:ref_counted_ptr",
    ],
)

grpc_cc_library(
    name = "xds_common_types",
    srcs = [
        "xds/grpc/xds_common_types.cc",
    ],
    hdrs = [
        "xds/grpc/xds_common_types.h",
    ],
    external_deps = [
        "absl/strings",
        "absl/strings:str_format",
    ],
    tags = ["nofixdeps"],
    deps = [
        "grpc_matchers",
        "json",
        "match",
        "validation_errors",
    ],
)

grpc_cc_library(
    name = "xds_http_filter",
    hdrs = [
        "xds/grpc/xds_http_filter.h",
    ],
    external_deps = [
        "absl/status:statusor",
        "absl/strings",
        "@com_google_protobuf//upb/reflection",
    ],
    tags = ["nofixdeps"],
    deps = [
        "blackboard",
        "channel_args",
        "channel_fwd",
        "interception_chain",
        "json",
        "json_writer",
        "validation_errors",
        "xds_common_types",
        "//:xds_client",
    ],
)

grpc_cc_library(
    name = "xds_route_config",
    srcs = [
        "xds/grpc/xds_route_config.cc",
    ],
    hdrs = [
        "xds/grpc/xds_route_config.h",
    ],
    external_deps = [
        "absl/strings",
        "absl/strings:str_format",
        "re2",
    ],
    tags = ["nofixdeps"],
    deps = [
        "grpc_matchers",
        "match",
        "time",
        "xds_http_filter",
        "//:grpc_base",
        "//:xds_client",
    ],
)

grpc_cc_library(
    name = "xds_listener",
    srcs = [
        "xds/grpc/xds_listener.cc",
    ],
    hdrs = [
        "xds/grpc/xds_listener.h",
    ],
    external_deps = [
        "absl/strings",
        "absl/strings:str_format",
    ],
    tags = ["nofixdeps"],
    deps = [
        "match",
        "resolved_address",
        "time",
        "xds_common_types",
        "xds_http_filter",
        "xds_route_config",
        "//:sockaddr_utils",
        "//:xds_client",
    ],
)

grpc_cc_library(
    name = "xds_health_status",
    srcs = [
        "xds/grpc/xds_health_status.cc",
    ],
    hdrs = [
        "xds/grpc/xds_health_status.h",
    ],
    external_deps = [
        "absl/strings",
        "absl/types:span",
    ],
    tags = ["nofixdeps"],
    deps = [
        "envoy_config_core_upb",
        "//:endpoint_addresses",
    ],
)

grpc_cc_library(
    name = "xds_server_grpc_interface",
    hdrs = [
        "xds/grpc/xds_server_grpc_interface.h",
    ],
    tags = ["nofixdeps"],
    visibility = ["//bazel:xds_client_core"],
    deps = [
        "call_creds_registry",
        "channel_creds_registry",
        "//:ref_counted_ptr",
        "//:xds_client",
    ],
)

grpc_cc_library(
    name = "xds_server_grpc",
    srcs = [
        "xds/grpc/xds_server_grpc.cc",
    ],
    hdrs = [
        "xds/grpc/xds_server_grpc.h",
    ],
    external_deps = [
        "absl/strings",
    ],
    tags = ["nofixdeps"],
    deps = [
        "call_creds_registry",
        "channel_creds_registry",
        "down_cast",
        "env",
        "json",
        "json_args",
        "json_object_loader",
        "json_reader",
        "json_writer",
        "validation_errors",
        "xds_server_grpc_interface",
        "//:config",
        "//:ref_counted_ptr",
        "//:xds_client",
    ],
)

grpc_cc_library(
    name = "xds_metadata",
    srcs = [
        "xds/grpc/xds_metadata.cc",
    ],
    hdrs = [
        "xds/grpc/xds_metadata.h",
    ],
    external_deps = [
        "absl/container:flat_hash_map",
        "absl/strings",
    ],
    tags = ["nofixdeps"],
    deps = [
        "down_cast",
        "grpc_check",
        "json",
        "json_writer",
        "validation_errors",
    ],
)

grpc_cc_library(
    name = "xds_cluster",
    srcs = [
        "xds/grpc/xds_cluster.cc",
    ],
    hdrs = [
        "xds/grpc/xds_cluster.h",
    ],
    external_deps = [
        "absl/container:flat_hash_map",
        "absl/strings",
    ],
    tags = ["nofixdeps"],
    deps = [
        "grpc_outlier_detection_header",
        "json",
        "json_writer",
        "match",
        "time",
        "xds_backend_metric_propagation",
        "xds_common_types",
        "xds_health_status",
        "xds_metadata",
        "xds_server_grpc",
        "//:xds_client",
    ],
)

grpc_cc_library(
    name = "xds_endpoint",
    srcs = [
        "xds/grpc/xds_endpoint.cc",
    ],
    hdrs = [
        "xds/grpc/xds_endpoint.h",
    ],
    external_deps = [
        "absl/base:core_headers",
        "absl/random",
        "absl/strings",
    ],
    tags = ["nofixdeps"],
    deps = [
        "ref_counted",
        "sync",
        "//:endpoint_addresses",
        "//:gpr",
        "//:ref_counted_ptr",
        "//:xds_client",
    ],
)

grpc_cc_library(
    name = "xds_backend_metric_propagation",
    srcs = [
        "xds/xds_client/xds_backend_metric_propagation.cc",
    ],
    hdrs = [
        "xds/xds_client/xds_backend_metric_propagation.h",
    ],
    external_deps = [
        "absl/container:flat_hash_set",
        "absl/strings",
    ],
    tags = ["nofixdeps"],
    visibility = ["//bazel:xds_client_core"],
    deps = [
        "ref_counted",
        "useful",
        "//:ref_counted_ptr",
    ],
)

# TODO(roth): Split this up into individual targets.
grpc_cc_library(
    name = "grpc_xds_client",
    srcs = [
        "xds/grpc/xds_audit_logger_registry.cc",
        "xds/grpc/xds_bootstrap_grpc.cc",
        "xds/grpc/xds_client_grpc.cc",
        "xds/grpc/xds_cluster_parser.cc",
        "xds/grpc/xds_cluster_specifier_plugin.cc",
        "xds/grpc/xds_common_types_parser.cc",
        "xds/grpc/xds_endpoint_parser.cc",
        "xds/grpc/xds_http_fault_filter.cc",
        "xds/grpc/xds_http_filter_registry.cc",
        "xds/grpc/xds_http_gcp_authn_filter.cc",
        "xds/grpc/xds_http_rbac_filter.cc",
        "xds/grpc/xds_http_stateful_session_filter.cc",
        "xds/grpc/xds_lb_policy_registry.cc",
        "xds/grpc/xds_listener_parser.cc",
        "xds/grpc/xds_metadata_parser.cc",
        "xds/grpc/xds_route_config_parser.cc",
        "xds/grpc/xds_routing.cc",
    ],
    hdrs = [
        "xds/grpc/xds_audit_logger_registry.h",
        "xds/grpc/xds_bootstrap_grpc.h",
        "xds/grpc/xds_client_grpc.h",
        "xds/grpc/xds_cluster_parser.h",
        "xds/grpc/xds_cluster_specifier_plugin.h",
        "xds/grpc/xds_common_types_parser.h",
        "xds/grpc/xds_endpoint_parser.h",
        "xds/grpc/xds_http_fault_filter.h",
        "xds/grpc/xds_http_filter_registry.h",
        "xds/grpc/xds_http_gcp_authn_filter.h",
        "xds/grpc/xds_http_rbac_filter.h",
        "xds/grpc/xds_http_stateful_session_filter.h",
        "xds/grpc/xds_lb_policy_registry.h",
        "xds/grpc/xds_listener_parser.h",
        "xds/grpc/xds_metadata_parser.h",
        "xds/grpc/xds_route_config_parser.h",
        "xds/grpc/xds_routing.h",
    ],
    external_deps = [
        "absl/base:core_headers",
        "absl/cleanup",
        "absl/container:flat_hash_map",
        "absl/functional:bind_front",
        "absl/log:log",
        "absl/memory",
        "absl/random",
        "absl/status",
        "absl/status:statusor",
        "absl/strings",
        "absl/strings:str_format",
        "absl/synchronization",
        "absl/types:span",
        "@com_google_protobuf//upb/base",
        "@com_google_protobuf//upb/mem",
        "@com_google_protobuf//upb/text",
        "@com_google_protobuf//upb/json",
        "re2",
        "@com_google_protobuf//upb/reflection",
        "@com_google_protobuf//upb/message",
    ],
    tags = ["nofixdeps"],
    visibility = ["//bazel:xds_client_grpc"],
    deps = [
        "certificate_provider_factory",
        "certificate_provider_registry",
        "channel_args",
        "channel_args_endpoint_config",
        "channel_creds_registry",
        "channel_fwd",
        "closure",
        "connectivity_state",
        "default_event_engine",
        "down_cast",
        "env",
        "envoy_admin_upb",
        "envoy_config_cluster_upb",
        "envoy_config_cluster_upbdefs",
        "envoy_config_core_upb",
        "envoy_config_core_upbdefs",
        "envoy_config_endpoint_upb",
        "envoy_config_endpoint_upbdefs",
        "envoy_config_listener_upb",
        "envoy_config_listener_upbdefs",
        "envoy_config_rbac_upb",
        "envoy_config_route_upb",
        "envoy_config_route_upbdefs",
        "envoy_extensions_clusters_aggregate_upb",
        "envoy_extensions_clusters_aggregate_upbdefs",
        "envoy_extensions_filters_common_fault_upb",
        "envoy_extensions_filters_http_fault_upb",
        "envoy_extensions_filters_http_fault_upbdefs",
        "envoy_extensions_filters_http_gcp_authn_upb",
        "envoy_extensions_filters_http_gcp_authn_upbdefs",
        "envoy_extensions_filters_http_rbac_upb",
        "envoy_extensions_filters_http_rbac_upbdefs",
        "envoy_extensions_filters_http_router_upb",
        "envoy_extensions_filters_http_router_upbdefs",
        "envoy_extensions_filters_http_stateful_session_upb",
        "envoy_extensions_filters_http_stateful_session_upbdefs",
        "envoy_extensions_filters_network_http_connection_manager_upb",
        "envoy_extensions_filters_network_http_connection_manager_upbdefs",
        "envoy_extensions_http_stateful_session_cookie_upb",
        "envoy_extensions_http_stateful_session_cookie_upbdefs",
        "envoy_extensions_load_balancing_policies_client_side_weighted_round_robin_upb",
        "envoy_extensions_load_balancing_policies_pick_first_upb",
        "envoy_extensions_load_balancing_policies_ring_hash_upb",
        "envoy_extensions_load_balancing_policies_wrr_locality_upb",
        "envoy_extensions_transport_sockets_http_11_proxy_upb",
        "envoy_extensions_transport_sockets_http_11_proxy_upbdefs",
        "envoy_extensions_transport_sockets_tls_upb",
        "envoy_extensions_transport_sockets_tls_upbdefs",
        "envoy_extensions_upstreams_http_upb",
        "envoy_extensions_upstreams_http_upbdefs",
        "envoy_service_discovery_upb",
        "envoy_service_discovery_upbdefs",
        "envoy_service_load_stats_upb",
        "envoy_service_load_stats_upbdefs",
        "envoy_service_status_upb",
        "envoy_service_status_upbdefs",
        "envoy_type_http_upb",
        "envoy_type_matcher_upb",
        "envoy_type_upb",
        "error",
        "error_utils",
        "gcp_authentication_filter",
        "google_rpc_status_upb",
        "grpc_audit_logging",
        "grpc_check",
        "grpc_fake_credentials",
        "grpc_fault_injection_filter",
        "grpc_lb_policy_pick_first",
        "grpc_lb_policy_ring_hash",
        "grpc_lb_xds_channel_args",
        "grpc_matchers",
        "grpc_outlier_detection_header",
        "grpc_rbac_filter",
        "grpc_sockaddr",
        "grpc_stateful_session_filter",
        "grpc_tls_credentials",
        "grpc_transport_chttp2_client_connector",
        "init_internally",
        "interception_chain",
        "iomgr_fwd",
        "json",
        "json_args",
        "json_object_loader",
        "json_reader",
        "json_util",
        "json_writer",
        "lb_policy_registry",
        "load_file",
        "match",
        "metadata_batch",
        "metrics",
        "pollset_set",
        "protobuf_any_upb",
        "protobuf_duration_upb",
        "protobuf_struct_upb",
        "protobuf_struct_upbdefs",
        "protobuf_timestamp_upb",
        "protobuf_wrappers_upb",
        "ref_counted",
        "resolved_address",
        "rls_config_upb",
        "rls_config_upbdefs",
        "slice",
        "slice_refcount",
        "ssl_transport_security_utils",
        "status_conversion",
        "status_helper",
        "sync",
        "time",
        "unique_type_name",
        "upb_utils",
        "useful",
        "validation_errors",
        "xds_backend_metric_propagation",
        "xds_certificate_provider",
        "xds_certificate_provider_store",
        "xds_cluster",
        "xds_common_types",
        "xds_credentials",
        "xds_endpoint",
        "xds_file_watcher_certificate_provider_factory",
        "xds_health_status",
        "xds_http_filter",
        "xds_listener",
        "xds_metadata",
        "xds_route_config",
        "xds_server_grpc",
        "xds_transport_grpc",
        "xds_type_matcher_upb",
        "xds_type_upb",
        "xds_type_upbdefs",
        "//:channel",
        "//:channel_arg_names",
        "//:channel_create",
        "//:config",
        "//:debug_location",
        "//:endpoint_addresses",
        "//:exec_ctx",
        "//:gpr",
        "//:grpc_base",
        "//:grpc_client_channel",
        "//:grpc_core_credentials_header",
        "//:grpc_credentials_util",
        "//:grpc_public_hdrs",
        "//:grpc_security_base",
        "//:grpc_trace",
        "//:iomgr",
        "//:iomgr_timer",
        "//:orphanable",
        "//:parse_address",
        "//:ref_counted_ptr",
        "//:sockaddr_utils",
        "//:transport_auth_context",
        "//:tsi_ssl_credentials",
        "//:uri",
        "//:work_serializer",
        "//:xds_client",
    ],
)

grpc_cc_library(
    name = "xds_transport_grpc",
    srcs = [
        "xds/grpc/xds_transport_grpc.cc",
    ],
    hdrs = [
        "xds/grpc/xds_transport_grpc.h",
    ],
    external_deps = [
        "absl/base:core_headers",
        "absl/container:flat_hash_map",
        "absl/status",
        "absl/strings",
    ],
    tags = ["nofixdeps"],
    visibility = ["//bazel:xds_client_core"],
    deps = [
        "call_creds_registry",
        "channel_args",
        "channel_creds_registry",
        "channel_fwd",
        "closure",
        "connectivity_state",
        "default_event_engine",
        "down_cast",
        "error",
        "grpc_check",
        "init_internally",
        "iomgr_fwd",
        "metadata_batch",
        "pollset_set",
        "slice",
        "slice_refcount",
        "sync",
        "time",
        "useful",
        "xds_server_grpc_interface",
        "//:channel",
        "//:channel_arg_names",
        "//:config",
        "//:debug_location",
        "//:exec_ctx",
        "//:gpr",
        "//:grpc_base",
        "//:grpc_client_channel",
        "//:grpc_core_credentials_header",
        "//:grpc_public_hdrs",
        "//:grpc_security_base",
        "//:grpc_trace",
        "//:iomgr",
        "//:iomgr_timer",
        "//:orphanable",
        "//:ref_counted_ptr",
        "//:transport_auth_context",
        "//:xds_client",
    ],
)

grpc_cc_library(
    name = "grpc_xds_channel_stack_modifier",
    srcs = [
        "server/xds_channel_stack_modifier.cc",
    ],
    hdrs = [
        "server/xds_channel_stack_modifier.h",
    ],
    external_deps = ["absl/strings"],
    deps = [
        "channel_args",
        "channel_fwd",
        "channel_init",
        "channel_stack_type",
        "ref_counted",
        "useful",
        "//:channel_stack_builder",
        "//:config",
        "//:gpr_platform",
        "//:grpc_base",
        "//:ref_counted_ptr",
    ],
)

grpc_cc_library(
    name = "grpc_xds_server_config_fetcher",
    srcs = [
        "server/xds_server_config_fetcher.cc",
    ],
    external_deps = [
        "absl/base:core_headers",
        "absl/log",
        "absl/status",
        "absl/status:statusor",
        "absl/strings",
    ],
    deps = [
        "channel_args",
        "channel_args_preconditioning",
        "channel_fwd",
<<<<<<< HEAD
        "grpc_check",
=======
        "down_cast",
>>>>>>> 91b4edc9
        "grpc_server_config_selector",
        "grpc_server_config_selector_filter",
        "grpc_service_config",
        "grpc_sockaddr",
        "grpc_tls_credentials",
        "grpc_xds_channel_stack_modifier",
        "grpc_xds_client",
        "iomgr_fwd",
        "match",
        "metadata_batch",
        "resolved_address",
        "slice_refcount",
        "sync",
        "unique_type_name",
        "xds_certificate_provider",
        "xds_certificate_provider_store",
        "xds_common_types",
        "xds_credentials",
        "xds_http_filter",
        "xds_listener",
        "xds_route_config",
        "//:config",
        "//:debug_location",
        "//:exec_ctx",
        "//:gpr",
        "//:grpc_base",
        "//:grpc_core_credentials_header",
        "//:grpc_public_hdrs",
        "//:grpc_security_base",
        "//:grpc_service_config_impl",
        "//:grpc_trace",
        "//:iomgr",
        "//:parse_address",
        "//:ref_counted_ptr",
        "//:server",
        "//:sockaddr_utils",
        "//:transport_auth_context",
        "//:uri",
        "//:xds_client",
    ],
)

grpc_cc_library(
    name = "channel_creds_registry_init",
    srcs = [
        "credentials/transport/channel_creds_registry_init.cc",
    ],
    external_deps = ["absl/strings"],
    deps = [
        "channel_creds_registry",
        "grpc_fake_credentials",
        "grpc_google_default_credentials",
        "grpc_tls_credentials",
        "json",
        "json_args",
        "json_object_loader",
        "time",
        "validation_errors",
        "//:config",
        "//:gpr",
        "//:gpr_platform",
        "//:grpc_core_credentials_header",
        "//:grpc_security_base",
        "//:ref_counted_ptr",
        "//:transport_auth_context",
    ],
)

grpc_cc_library(
    name = "call_creds_registry_init",
    srcs = [
        "credentials/call/call_creds_registry_init.cc",
    ],
    external_deps = ["absl/strings"],
    deps = [
        "call_creds_registry",
        "down_cast",
        "json",
        "json_args",
        "json_object_loader",
        "jwt_token_file_call_credentials",
        "time",
        "validation_errors",
        "//:config",
        "//:gpr",
        "//:gpr_platform",
        "//:grpc_core_credentials_header",
        "//:grpc_security_base",
        "//:ref_counted_ptr",
    ],
)

grpc_cc_library(
    name = "grpc_lb_policy_cds",
    srcs = [
        "load_balancing/xds/cds.cc",
    ],
    external_deps = [
        "absl/log",
        "absl/status",
        "absl/status:statusor",
        "absl/strings",
    ],
    deps = [
        "channel_args",
        "delegating_helper",
        "env",
        "grpc_check",
        "grpc_lb_address_filtering",
        "grpc_lb_xds_channel_args",
        "grpc_outlier_detection_header",
        "json",
        "json_args",
        "json_object_loader",
        "json_writer",
        "lb_policy",
        "lb_policy_factory",
        "lb_policy_registry",
        "match",
        "pollset_set",
        "time",
        "unique_type_name",
        "xds_cluster",
        "xds_common_types",
        "xds_dependency_manager",
        "xds_health_status",
        "//:config",
        "//:debug_location",
        "//:gpr",
        "//:grpc_base",
        "//:grpc_security_base",
        "//:grpc_trace",
        "//:orphanable",
        "//:ref_counted_ptr",
        "//:transport_auth_context",
        "//:work_serializer",
    ],
)

grpc_cc_library(
    name = "grpc_lb_xds_channel_args",
    hdrs = [
        "load_balancing/xds/xds_channel_args.h",
    ],
    deps = [
        "//:endpoint_addresses",
        "//:gpr_platform",
    ],
)

config_setting(
    name = "grpc_cpu_intensive_bitgen_setting",
    values = {"define": "grpc_bitgen_implementation=cpu_intensive"},
)

config_setting(
    name = "grpc_mem_intensive_bitgen_setting",
    values = {"define": "grpc_bitgen_implementation=mem_intensive"},
)

grpc_cc_library(
    name = "shared_bit_gen",
    srcs = ["util/shared_bit_gen.cc"],
    hdrs = [
        "util/shared_bit_gen.h",
    ],
    # Select the appropriate SharedBitGen implementation based on the build flag.
    defines = select({
        ":grpc_cpu_intensive_bitgen_setting": ["GRPC_CPU_INTENSIVE_BITGEN"],
        ":grpc_mem_intensive_bitgen_setting": ["GRPC_MEM_INTENSIVE_BITGEN"],
        "//conditions:default": [],
    }),
    external_deps = [
        "absl/random",
    ],
)

grpc_cc_library(
    name = "grpc_lb_policy_xds_cluster_impl",
    srcs = [
        "load_balancing/xds/xds_cluster_impl.cc",
    ],
    external_deps = [
        "absl/base:core_headers",
        "absl/log",
        "absl/status",
        "absl/status:statusor",
        "absl/strings",
    ],
    deps = [
        "channel_args",
        "client_channel_internal_header",
        "connectivity_state",
        "delegating_helper",
        "grpc_backend_metric_data",
        "grpc_check",
        "grpc_lb_xds_channel_args",
        "grpc_resolver_xds_attributes",
        "grpc_xds_client",
        "json",
        "json_args",
        "json_object_loader",
        "lb_policy",
        "lb_policy_factory",
        "lb_policy_registry",
        "match",
        "pollset_set",
        "ref_counted",
        "ref_counted_string",
        "resolved_address",
        "subchannel_interface",
        "sync",
        "validation_errors",
        "xds_config",
        "xds_credentials",
        "xds_endpoint",
        "//:call_tracer",
        "//:config",
        "//:debug_location",
        "//:endpoint_addresses",
        "//:gpr",
        "//:grpc_base",
        "//:grpc_trace",
        "//:lb_child_policy_handler",
        "//:orphanable",
        "//:ref_counted_ptr",
        "//:xds_client",
    ],
)

grpc_cc_library(
    name = "grpc_lb_policy_xds_cluster_manager",
    srcs = [
        "load_balancing/xds/xds_cluster_manager.cc",
    ],
    external_deps = [
        "absl/log",
        "absl/status",
        "absl/status:statusor",
        "absl/strings",
    ],
    deps = [
        "channel_args",
        "client_channel_internal_header",
        "connectivity_state",
        "delegating_helper",
        "grpc_resolver_xds_attributes",
        "json",
        "json_args",
        "json_object_loader",
        "lb_policy",
        "lb_policy_factory",
        "lb_policy_registry",
        "pollset_set",
        "time",
        "validation_errors",
        "//:config",
        "//:debug_location",
        "//:endpoint_addresses",
        "//:exec_ctx",
        "//:gpr_platform",
        "//:grpc_base",
        "//:grpc_trace",
        "//:lb_child_policy_handler",
        "//:orphanable",
        "//:ref_counted_ptr",
        "//:work_serializer",
    ],
)

grpc_cc_library(
    name = "grpc_lb_policy_xds_wrr_locality",
    srcs = [
        "load_balancing/xds/xds_wrr_locality.cc",
    ],
    external_deps = [
        "absl/log",
        "absl/status",
        "absl/status:statusor",
        "absl/strings",
    ],
    deps = [
        "channel_args",
        "delegating_helper",
        "grpc_lb_xds_channel_args",
        "json",
        "json_args",
        "json_object_loader",
        "json_writer",
        "lb_policy",
        "lb_policy_factory",
        "lb_policy_registry",
        "pollset_set",
        "ref_counted_string",
        "validation_errors",
        "//:config",
        "//:debug_location",
        "//:endpoint_addresses",
        "//:gpr",
        "//:grpc_base",
        "//:grpc_trace",
        "//:orphanable",
        "//:ref_counted_ptr",
        "//:xds_client",
    ],
)

grpc_cc_library(
    name = "grpc_lb_address_filtering",
    srcs = [
        "load_balancing/address_filtering.cc",
    ],
    hdrs = [
        "load_balancing/address_filtering.h",
    ],
    external_deps = [
        "absl/functional:function_ref",
        "absl/status:statusor",
        "absl/strings",
    ],
    deps = [
        "channel_args",
        "ref_counted",
        "ref_counted_string",
        "resolved_address",
        "//:endpoint_addresses",
        "//:gpr_platform",
        "//:ref_counted_ptr",
    ],
)

grpc_cc_library(
    name = "health_check_client",
    srcs = [
        "load_balancing/health_check_client.cc",
    ],
    hdrs = [
        "load_balancing/health_check_client.h",
        "load_balancing/health_check_client_internal.h",
    ],
    external_deps = [
        "@com_google_protobuf//upb/base",
        "@com_google_protobuf//upb/mem",
        "absl/base:core_headers",
        "absl/log",
        "absl/status",
        "absl/status:statusor",
        "absl/strings",
    ],
    deps = [
        "channel_args",
        "client_channel_internal_header",
        "closure",
        "connectivity_state",
        "error",
        "grpc_check",
        "iomgr_fwd",
        "pollset_set",
        "slice",
        "subchannel_interface",
        "sync",
        "unique_type_name",
        "//:channel_arg_names",
        "//:channelz",
        "//:debug_location",
        "//:exec_ctx",
        "//:gpr",
        "//:grpc_base",
        "//:grpc_client_channel",
        "//:grpc_health_upb",
        "//:grpc_public_hdrs",
        "//:grpc_trace",
        "//:orphanable",
        "//:ref_counted_ptr",
        "//:sockaddr_utils",
        "//:work_serializer",
    ],
)

grpc_cc_library(
    name = "lb_endpoint_list",
    srcs = [
        "load_balancing/endpoint_list.cc",
    ],
    hdrs = [
        "load_balancing/endpoint_list.h",
    ],
    external_deps = [
        "absl/functional:function_ref",
        "absl/log",
        "absl/status",
        "absl/status:statusor",
    ],
    deps = [
        "channel_args",
        "delegating_helper",
        "down_cast",
        "grpc_check",
        "grpc_lb_policy_pick_first",
        "json",
        "lb_policy",
        "lb_policy_registry",
        "pollset_set",
        "resolved_address",
        "subchannel_interface",
        "//:config",
        "//:debug_location",
        "//:endpoint_addresses",
        "//:gpr",
        "//:grpc_base",
        "//:orphanable",
        "//:ref_counted_ptr",
        "//:work_serializer",
    ],
)

grpc_cc_library(
    name = "grpc_lb_policy_pick_first",
    srcs = [
        "load_balancing/pick_first/pick_first.cc",
    ],
    hdrs = [
        "load_balancing/pick_first/pick_first.h",
    ],
    external_deps = [
        "absl/algorithm:container",
        "absl/log",
        "absl/random",
        "absl/status",
        "absl/status:statusor",
        "absl/strings",
    ],
    deps = [
        "channel_args",
        "connectivity_state",
        "experiments",
        "grpc_check",
        "health_check_client",
        "iomgr_fwd",
        "json",
        "json_args",
        "json_object_loader",
        "lb_policy",
        "lb_policy_factory",
        "metrics",
        "resolved_address",
        "shared_bit_gen",
        "subchannel_interface",
        "time",
        "useful",
        "//:channel_arg_names",
        "//:config",
        "//:debug_location",
        "//:endpoint_addresses",
        "//:exec_ctx",
        "//:gpr",
        "//:grpc_base",
        "//:grpc_trace",
        "//:orphanable",
        "//:ref_counted_ptr",
        "//:sockaddr_utils",
        "//:work_serializer",
    ],
)

grpc_cc_library(
    name = "down_cast",
    hdrs = ["util/down_cast.h"],
    external_deps = [
        "absl/base:config",
    ],
    deps = ["//:gpr"],
)

grpc_cc_library(
    name = "glob",
    srcs = ["util/glob.cc"],
    hdrs = ["util/glob.h"],
    external_deps = ["absl/strings"],
)

grpc_cc_library(
    name = "status_conversion",
    srcs = ["lib/transport/status_conversion.cc"],
    hdrs = ["lib/transport/status_conversion.h"],
    deps = [
        "http2_status",
        "time",
        "//:gpr_platform",
        "//:grpc_public_hdrs",
    ],
)

grpc_cc_library(
    name = "error_utils",
    srcs = ["lib/transport/error_utils.cc"],
    hdrs = [
        "lib/transport/error_utils.h",
    ],
    external_deps = ["absl/status"],
    deps = [
        "error",
        "experiments",
        "http2_status",
        "status_conversion",
        "status_helper",
        "time",
        "//:gpr",
        "//:grpc_public_hdrs",
    ],
)

grpc_cc_library(
    name = "connectivity_state",
    srcs = [
        "lib/transport/connectivity_state.cc",
    ],
    hdrs = [
        "lib/transport/connectivity_state.h",
    ],
    external_deps = [
        "absl/container:flat_hash_set",
        "absl/log",
        "absl/status",
    ],
    deps = [
        "closure",
        "error",
        "//:debug_location",
        "//:exec_ctx",
        "//:gpr",
        "//:grpc_public_hdrs",
        "//:grpc_trace",
        "//:orphanable",
        "//:ref_counted_ptr",
        "//:work_serializer",
    ],
)

grpc_cc_library(
    name = "xxhash_inline",
    hdrs = ["util/xxhash_inline.h"],
    external_deps = ["xxhash"],
    deps = ["//:gpr_platform"],
)

grpc_cc_library(
    name = "grpc_lb_policy_ring_hash",
    srcs = [
        "load_balancing/ring_hash/ring_hash.cc",
    ],
    hdrs = [
        "load_balancing/ring_hash/ring_hash.h",
    ],
    external_deps = [
        "absl/base:core_headers",
        "absl/container:inlined_vector",
        "absl/log",
        "absl/random",
        "absl/status",
        "absl/status:statusor",
        "absl/strings",
    ],
    deps = [
        "channel_args",
        "client_channel_internal_header",
        "closure",
        "connectivity_state",
        "delegating_helper",
        "env",
        "error",
        "grpc_check",
        "grpc_lb_policy_pick_first",
        "grpc_service_config",
        "json",
        "json_args",
        "json_object_loader",
        "lb_policy",
        "lb_policy_factory",
        "lb_policy_registry",
        "pollset_set",
        "ref_counted",
        "ref_counted_string",
        "resolved_address",
        "unique_type_name",
        "validation_errors",
        "xxhash_inline",
        "//:channel_arg_names",
        "//:config",
        "//:debug_location",
        "//:endpoint_addresses",
        "//:exec_ctx",
        "//:gpr",
        "//:grpc_base",
        "//:grpc_trace",
        "//:orphanable",
        "//:ref_counted_ptr",
        "//:sockaddr_utils",
        "//:work_serializer",
    ],
)

grpc_cc_library(
    name = "grpc_lb_policy_round_robin",
    srcs = [
        "load_balancing/round_robin/round_robin.cc",
    ],
    external_deps = [
        "absl/log",
        "absl/meta:type_traits",
        "absl/random",
        "absl/status",
        "absl/status:statusor",
        "absl/strings",
    ],
    deps = [
        "channel_args",
        "connectivity_state",
        "grpc_check",
        "json",
        "lb_endpoint_list",
        "lb_policy",
        "lb_policy_factory",
        "shared_bit_gen",
        "//:config",
        "//:debug_location",
        "//:endpoint_addresses",
        "//:gpr",
        "//:grpc_base",
        "//:grpc_trace",
        "//:orphanable",
        "//:ref_counted_ptr",
        "//:work_serializer",
    ],
)

grpc_cc_library(
    name = "static_stride_scheduler",
    srcs = [
        "load_balancing/weighted_round_robin/static_stride_scheduler.cc",
    ],
    hdrs = [
        "load_balancing/weighted_round_robin/static_stride_scheduler.h",
    ],
    external_deps = [
        "absl/functional:any_invocable",
        "absl/log:check",
        "absl/types:span",
    ],
    deps = ["//:gpr"],
)

grpc_cc_library(
    name = "grpc_lb_policy_weighted_round_robin",
    srcs = [
        "load_balancing/weighted_round_robin/weighted_round_robin.cc",
    ],
    external_deps = [
        "absl/base:core_headers",
        "absl/log",
        "absl/meta:type_traits",
        "absl/random",
        "absl/status",
        "absl/status:statusor",
        "absl/strings",
    ],
    deps = [
        "channel_args",
        "connectivity_state",
        "experiments",
        "grpc_backend_metric_data",
        "grpc_check",
        "grpc_lb_policy_weighted_target",
        "json",
        "json_args",
        "json_object_loader",
        "lb_endpoint_list",
        "lb_policy",
        "lb_policy_factory",
        "metrics",
        "ref_counted",
        "resolved_address",
        "shared_bit_gen",
        "static_stride_scheduler",
        "stats_data",
        "subchannel_interface",
        "sync",
        "time",
        "validation_errors",
        "//:config",
        "//:debug_location",
        "//:endpoint_addresses",
        "//:exec_ctx",
        "//:gpr",
        "//:grpc_base",
        "//:grpc_trace",
        "//:oob_backend_metric",
        "//:orphanable",
        "//:ref_counted_ptr",
        "//:stats",
        "//:work_serializer",
    ],
)

grpc_cc_library(
    name = "grpc_outlier_detection_header",
    hdrs = [
        "load_balancing/outlier_detection/outlier_detection.h",
    ],
    deps = [
        "json",
        "json_args",
        "json_object_loader",
        "time",
        "validation_errors",
        "//:gpr_platform",
    ],
)

grpc_cc_library(
    name = "grpc_lb_policy_outlier_detection",
    srcs = [
        "load_balancing/outlier_detection/outlier_detection.cc",
    ],
    external_deps = [
        "absl/base:core_headers",
        "absl/log",
        "absl/meta:type_traits",
        "absl/random",
        "absl/status",
        "absl/status:statusor",
        "absl/strings",
    ],
    deps = [
        "channel_args",
        "connectivity_state",
        "delegating_helper",
        "experiments",
        "grpc_check",
        "grpc_outlier_detection_header",
        "health_check_client",
        "iomgr_fwd",
        "json",
        "lb_policy",
        "lb_policy_factory",
        "lb_policy_registry",
        "pollset_set",
        "ref_counted",
        "resolved_address",
        "shared_bit_gen",
        "subchannel_interface",
        "sync",
        "unique_type_name",
        "validation_errors",
        "//:config",
        "//:debug_location",
        "//:endpoint_addresses",
        "//:exec_ctx",
        "//:gpr",
        "//:grpc_base",
        "//:grpc_client_channel",
        "//:grpc_trace",
        "//:lb_child_policy_handler",
        "//:orphanable",
        "//:ref_counted_ptr",
        "//:sockaddr_utils",
        "//:work_serializer",
    ],
)

grpc_cc_library(
    name = "grpc_lb_policy_priority",
    srcs = [
        "load_balancing/priority/priority.cc",
    ],
    external_deps = [
        "absl/log",
        "absl/status",
        "absl/status:statusor",
        "absl/strings",
    ],
    deps = [
        "channel_args",
        "connectivity_state",
        "delegating_helper",
        "grpc_check",
        "grpc_lb_address_filtering",
        "json",
        "json_args",
        "json_object_loader",
        "lb_policy",
        "lb_policy_factory",
        "lb_policy_registry",
        "pollset_set",
        "ref_counted_string",
        "time",
        "validation_errors",
        "//:channel_arg_names",
        "//:config",
        "//:debug_location",
        "//:endpoint_addresses",
        "//:exec_ctx",
        "//:gpr",
        "//:grpc_base",
        "//:grpc_trace",
        "//:lb_child_policy_handler",
        "//:orphanable",
        "//:ref_counted_ptr",
        "//:work_serializer",
    ],
)

grpc_cc_library(
    name = "grpc_lb_policy_weighted_target",
    srcs = [
        "load_balancing/weighted_target/weighted_target.cc",
    ],
    hdrs = [
        "load_balancing/weighted_target/weighted_target.h",
    ],
    external_deps = [
        "absl/base:core_headers",
        "absl/log",
        "absl/meta:type_traits",
        "absl/random",
        "absl/status",
        "absl/status:statusor",
        "absl/strings",
    ],
    deps = [
        "channel_args",
        "connectivity_state",
        "delegating_helper",
        "grpc_check",
        "grpc_lb_address_filtering",
        "json",
        "json_args",
        "json_object_loader",
        "lb_policy",
        "lb_policy_factory",
        "lb_policy_registry",
        "pollset_set",
        "shared_bit_gen",
        "sync",
        "time",
        "validation_errors",
        "//:config",
        "//:debug_location",
        "//:endpoint_addresses",
        "//:exec_ctx",
        "//:gpr",
        "//:grpc_base",
        "//:grpc_trace",
        "//:lb_child_policy_handler",
        "//:orphanable",
        "//:ref_counted_ptr",
        "//:work_serializer",
    ],
)

grpc_cc_library(
    name = "grpc_lb_policy_xds_override_host",
    srcs = [
        "load_balancing/xds/xds_override_host.cc",
    ],
    hdrs = [
        "load_balancing/xds/xds_override_host.h",
    ],
    external_deps = [
        "absl/base:core_headers",
        "absl/functional:function_ref",
        "absl/log",
        "absl/status",
        "absl/status:statusor",
        "absl/strings",
        "absl/types:span",
    ],
    deps = [
        "channel_args",
        "client_channel_internal_header",
        "closure",
        "connectivity_state",
        "delegating_helper",
        "error",
        "experiments",
        "grpc_check",
        "grpc_stateful_session_filter",
        "iomgr_fwd",
        "json",
        "json_args",
        "json_object_loader",
        "lb_policy",
        "lb_policy_factory",
        "lb_policy_registry",
        "match",
        "pollset_set",
        "ref_counted_string",
        "resolved_address",
        "subchannel_interface",
        "sync",
        "validation_errors",
        "xds_config",
        "xds_health_status",
        "//:config",
        "//:debug_location",
        "//:endpoint_addresses",
        "//:exec_ctx",
        "//:gpr",
        "//:grpc_base",
        "//:grpc_trace",
        "//:lb_child_policy_handler",
        "//:orphanable",
        "//:parse_address",
        "//:ref_counted_ptr",
        "//:sockaddr_utils",
        "//:work_serializer",
    ],
)

grpc_cc_library(
    name = "lb_server_load_reporting_filter",
    srcs = [
        "ext/filters/load_reporting/server_load_reporting_filter.cc",
    ],
    hdrs = [
        "ext/filters/load_reporting/registered_opencensus_objects.h",
        "ext/filters/load_reporting/server_load_reporting_filter.h",
        "//:src/cpp/server/load_reporter/constants.h",
    ],
    external_deps = [
        "absl/container:inlined_vector",
        "absl/log",
        "absl/status",
        "absl/status:statusor",
        "absl/strings",
        "absl/strings:str_format",
        "opencensus-stats",
        "opencensus-tags",
    ],
    tags = [
        "grpc:broken-internally",
    ],
    deps = [
        "arena_promise",
        "call_finalization",
        "channel_args",
        "channel_fwd",
        "channel_stack_type",
        "context",
        "grpc_sockaddr",
        "latent_see",
        "metadata_batch",
        "resolved_address",
        "seq",
        "slice",
        "//:channel_arg_names",
        "//:config",
        "//:gpr",
        "//:gpr_platform",
        "//:grpc_base",
        "//:grpc_public_hdrs",
        "//:grpc_security_base",
        "//:parse_address",
        "//:promise",
        "//:transport_auth_context",
        "//:uri",
    ],
    alwayslink = 1,
)

grpc_cc_library(
    name = "grpc_backend_metric_filter",
    srcs = [
        "ext/filters/backend_metrics/backend_metric_filter.cc",
    ],
    hdrs = [
        "ext/filters/backend_metrics/backend_metric_filter.h",
    ],
    external_deps = [
        "@com_google_protobuf//upb/base",
        "@com_google_protobuf//upb/mem",
        "absl/log",
        "absl/status:statusor",
        "absl/strings",
    ],
    deps = [
        "arena_promise",
        "channel_args",
        "channel_fwd",
        "channel_stack_type",
        "context",
        "experiments",
        "grpc_backend_metric_data",
        "grpc_backend_metric_provider",
        "latent_see",
        "map",
        "metadata_batch",
        "slice",
        "//:channel_arg_names",
        "//:config",
        "//:gpr_platform",
        "//:grpc_base",
        "//:grpc_trace",
        "//:xds_orca_upb",
    ],
)

grpc_cc_library(
    name = "polling_resolver",
    srcs = [
        "resolver/polling_resolver.cc",
    ],
    hdrs = [
        "resolver/polling_resolver.h",
    ],
    external_deps = [
        "absl/log",
        "absl/status",
        "absl/status:statusor",
        "absl/strings",
    ],
    deps = [
        "channel_args",
        "grpc_check",
        "grpc_service_config",
        "iomgr_fwd",
        "time",
        "//:backoff",
        "//:debug_location",
        "//:endpoint_addresses",
        "//:event_engine_base_hdrs",
        "//:exec_ctx",
        "//:gpr",
        "//:grpc_resolver",
        "//:grpc_trace",
        "//:orphanable",
        "//:ref_counted_ptr",
        "//:uri",
        "//:work_serializer",
    ],
)

grpc_cc_library(
    name = "service_config_helper",
    srcs = [
        "resolver/dns/event_engine/service_config_helper.cc",
    ],
    hdrs = [
        "resolver/dns/event_engine/service_config_helper.h",
    ],
    external_deps = [
        "absl/status:statusor",
        "absl/strings",
    ],
    deps = [
        "json",
        "json_args",
        "json_object_loader",
        "json_reader",
        "json_writer",
        "status_helper",
        "//:gpr_platform",
        "//:iomgr",
    ],
)

grpc_cc_library(
    name = "grpc_resolver_dns_event_engine",
    srcs = [
        "resolver/dns/event_engine/event_engine_client_channel_resolver.cc",
    ],
    hdrs = [
        "resolver/dns/event_engine/event_engine_client_channel_resolver.h",
    ],
    external_deps = [
        "absl/base:core_headers",
        "absl/cleanup",
        "absl/log",
        "absl/status",
        "absl/status:statusor",
        "absl/strings",
    ],
    deps = [
        "channel_args",
        "event_engine_common",
        "grpc_check",
        "grpc_service_config",
        "polling_resolver",
        "service_config_helper",
        "sync",
        "time",
        "validation_errors",
        "//:backoff",
        "//:channel_arg_names",
        "//:debug_location",
        "//:endpoint_addresses",
        "//:exec_ctx",
        "//:gpr_platform",
        "//:grpc_base",
        "//:grpc_grpclb_balancer_addresses",
        "//:grpc_resolver",
        "//:grpc_service_config_impl",
        "//:grpc_trace",
        "//:iomgr",
        "//:orphanable",
        "//:ref_counted_ptr",
        "//:uri",
    ],
)

grpc_cc_library(
    name = "grpc_resolver_dns_plugin",
    srcs = [
        "resolver/dns/dns_resolver_plugin.cc",
    ],
    hdrs = [
        "resolver/dns/dns_resolver_plugin.h",
    ],
    external_deps = [
        "absl/log",
        "absl/strings",
    ],
    deps = [
        "experiments",
        "grpc_resolver_dns_event_engine",
        "grpc_resolver_dns_native",
        "//:config",
        "//:config_vars",
        "//:gpr",
        "//:grpc_resolver",
        "//:grpc_resolver_dns_ares",
    ],
)

grpc_cc_library(
    name = "grpc_resolver_dns_native",
    srcs = [
        "resolver/dns/native/dns_resolver.cc",
    ],
    hdrs = [
        "resolver/dns/native/dns_resolver.h",
    ],
    external_deps = [
        "absl/functional:bind_front",
        "absl/log",
        "absl/status",
        "absl/status:statusor",
        "absl/strings",
    ],
    deps = [
        "channel_args",
        "polling_resolver",
        "resolved_address",
        "time",
        "//:backoff",
        "//:channel_arg_names",
        "//:config",
        "//:debug_location",
        "//:endpoint_addresses",
        "//:gpr",
        "//:grpc_resolver",
        "//:grpc_trace",
        "//:iomgr",
        "//:orphanable",
        "//:ref_counted_ptr",
        "//:uri",
    ],
)

grpc_cc_library(
    name = "grpc_resolver_sockaddr",
    srcs = [
        "resolver/sockaddr/sockaddr_resolver.cc",
    ],
    external_deps = [
        "absl/log",
        "absl/status:statusor",
        "absl/strings",
    ],
    deps = [
        "channel_args",
        "iomgr_port",
        "resolved_address",
        "//:config",
        "//:endpoint_addresses",
        "//:gpr",
        "//:grpc_resolver",
        "//:orphanable",
        "//:parse_address",
        "//:uri",
    ],
)

grpc_cc_library(
    name = "grpc_resolver_xds_attributes",
    hdrs = [
        "resolver/xds/xds_resolver_attributes.h",
    ],
    external_deps = ["absl/strings"],
    deps = [
        "grpc_service_config",
        "unique_type_name",
        "xds_route_config",
        "//:gpr_platform",
    ],
)

grpc_cc_library(
    name = "context_list_entry",
    srcs = [
        "telemetry/context_list_entry.cc",
    ],
    hdrs = [
        "telemetry/context_list_entry.h",
    ],
    deps = [
        "//:gpr",
    ],
)

grpc_cc_library(
    name = "tcp_tracer",
    srcs = [
        "//src/core:telemetry/tcp_tracer.cc",
    ],
    hdrs = [
        "//src/core:telemetry/tcp_tracer.h",
    ],
    external_deps = [
        "absl/strings",
        "absl/time",
    ],
    visibility = ["//bazel:tcp_tracer"],
    deps = [
        "//:event_engine_base_hdrs",
        "//:gpr",
    ],
)

grpc_cc_library(
    name = "default_tcp_tracer",
    srcs = [
        "telemetry/default_tcp_tracer.cc",
    ],
    hdrs = [
        "telemetry/default_tcp_tracer.h",
    ],
    external_deps = [
        "absl/base:core_headers",
        "absl/log",
        "absl/time",
        "absl/strings",
        "absl/types:optional",
    ],
    deps = [
        "channel_args_endpoint_config",
        "metrics",
        "sync",
        "tcp_tracer",
        "//:gpr",
    ],
)

grpc_cc_library(
    name = "xds_config",
    srcs = [
        "resolver/xds/xds_config.cc",
    ],
    hdrs = [
        "resolver/xds/xds_config.h",
    ],
    external_deps = [
        "absl/container:flat_hash_map",
        "absl/status:statusor",
        "absl/strings",
    ],
    deps = [
        "match",
        "ref_counted",
        "xds_cluster",
        "xds_endpoint",
        "xds_listener",
        "xds_route_config",
    ],
)

grpc_cc_library(
    name = "xds_dependency_manager",
    srcs = [
        "resolver/xds/xds_dependency_manager.cc",
    ],
    hdrs = [
        "resolver/xds/xds_dependency_manager.h",
    ],
    external_deps = [
        "absl/container:flat_hash_map",
        "absl/container:flat_hash_set",
        "absl/log",
        "absl/strings",
    ],
    deps = [
        "grpc_check",
        "grpc_lb_xds_channel_args",
        "grpc_xds_client",
        "match",
        "ref_counted",
        "xds_cluster",
        "xds_config",
        "xds_endpoint",
        "xds_listener",
        "xds_route_config",
        "//:config",
        "//:grpc_resolver",
        "//:grpc_resolver_fake",
    ],
)

grpc_cc_library(
    name = "grpc_resolver_xds",
    srcs = [
        "resolver/xds/xds_resolver.cc",
    ],
    external_deps = [
        "absl/log",
        "absl/meta:type_traits",
        "absl/random",
        "absl/status",
        "absl/status:statusor",
        "absl/strings",
        "absl/strings:str_format",
        "re2",
    ],
    deps = [
        "arena",
        "arena_promise",
        "blackboard",
        "channel_args",
        "channel_fwd",
        "client_channel_internal_header",
        "config_selector",
        "context",
        "dual_ref_counted",
        "experiments",
        "grpc_check",
        "grpc_lb_policy_ring_hash",
        "grpc_resolver_xds_attributes",
        "grpc_service_config",
        "grpc_xds_client",
        "iomgr_fwd",
        "match",
        "metadata_batch",
        "pollset_set",
        "ref_counted",
        "shared_bit_gen",
        "slice",
        "time",
        "xds_dependency_manager",
        "xds_http_filter",
        "xds_listener",
        "xds_route_config",
        "xxhash_inline",
        "//:channel_arg_names",
        "//:config",
        "//:debug_location",
        "//:endpoint_addresses",
        "//:gpr",
        "//:grpc_base",
        "//:grpc_public_hdrs",
        "//:grpc_resolver",
        "//:grpc_service_config_impl",
        "//:grpc_trace",
        "//:orphanable",
        "//:ref_counted_ptr",
        "//:uri",
        "//:work_serializer",
        "//:xds_client",
    ],
)

grpc_cc_library(
    name = "grpc_resolver_c2p",
    srcs = [
        "resolver/google_c2p/google_c2p_resolver.cc",
    ],
    external_deps = [
        "absl/log",
        "absl/status:statusor",
        "absl/strings",
    ],
    deps = [
        "channel_args",
        "env",
        "gcp_metadata_query",
        "grpc_check",
        "grpc_xds_client",
        "json",
        "json_writer",
        "resource_quota",
        "time",
        "//:alts_util",
        "//:config",
        "//:debug_location",
        "//:gpr",
        "//:grpc_resolver",
        "//:iomgr",
        "//:orphanable",
        "//:ref_counted_ptr",
        "//:uri",
        "//:work_serializer",
        "//:xds_client",
    ],
)

grpc_cc_library(
    name = "hpack_constants",
    hdrs = [
        "ext/transport/chttp2/transport/hpack_constants.h",
    ],
    deps = ["//:gpr_platform"],
)

grpc_cc_library(
    name = "hpack_encoder_table",
    srcs = [
        "ext/transport/chttp2/transport/hpack_encoder_table.cc",
    ],
    hdrs = [
        "ext/transport/chttp2/transport/hpack_encoder_table.h",
    ],
    deps = [
        "grpc_check",
        "hpack_constants",
        "//:gpr",
    ],
)

grpc_cc_library(
    name = "chttp2_flow_control",
    srcs = [
        "ext/transport/chttp2/transport/flow_control.cc",
    ],
    hdrs = [
        "ext/transport/chttp2/transport/flow_control.h",
    ],
    external_deps = [
        "absl/functional:function_ref",
        "absl/log",
        "absl/status",
        "absl/strings",
        "absl/strings:str_format",
    ],
    deps = [
        "bdp_estimator",
        "channelz_property_list",
        "experiments",
        "grpc_check",
        "http2_settings",
        "memory_quota",
        "time",
        "useful",
        "//:gpr",
        "//:grpc_trace",
    ],
)

grpc_cc_library(
    name = "ping_abuse_policy",
    srcs = [
        "ext/transport/chttp2/transport/ping_abuse_policy.cc",
    ],
    hdrs = [
        "ext/transport/chttp2/transport/ping_abuse_policy.h",
    ],
    external_deps = ["absl/strings"],
    deps = [
        "channel_args",
        "time",
        "//:channel_arg_names",
        "//:gpr_platform",
    ],
)

grpc_cc_library(
    name = "ping_callbacks",
    srcs = [
        "ext/transport/chttp2/transport/ping_callbacks.cc",
    ],
    hdrs = [
        "ext/transport/chttp2/transport/ping_callbacks.h",
    ],
    external_deps = [
        "absl/container:flat_hash_map",
        "absl/functional:any_invocable",
        "absl/hash",
        "absl/meta:type_traits",
        "absl/random:bit_gen_ref",
        "absl/random:distributions",
    ],
    deps = [
        "channelz_property_list",
        "grpc_check",
        "time",
        "//:event_engine_base_hdrs",
        "//:gpr_platform",
        "//:grpc_trace",
    ],
)

grpc_cc_library(
    name = "write_size_policy",
    srcs = [
        "ext/transport/chttp2/transport/write_size_policy.cc",
    ],
    hdrs = [
        "ext/transport/chttp2/transport/write_size_policy.h",
    ],
    deps = [
        "grpc_check",
        "time",
        "//:gpr_platform",
    ],
)

grpc_cc_library(
    name = "ping_rate_policy",
    srcs = [
        "ext/transport/chttp2/transport/ping_rate_policy.cc",
    ],
    hdrs = [
        "ext/transport/chttp2/transport/ping_rate_policy.h",
    ],
    external_deps = ["absl/strings"],
    deps = [
        "channel_args",
        "channelz_property_list",
        "experiments",
        "match",
        "time",
        "//:channel_arg_names",
        "//:gpr",
        "//:gpr_platform",
    ],
)

grpc_cc_library(
    name = "huffsyms",
    srcs = [
        "ext/transport/chttp2/transport/huffsyms.cc",
    ],
    hdrs = [
        "ext/transport/chttp2/transport/huffsyms.h",
    ],
    deps = ["//:gpr_platform"],
)

grpc_cc_library(
    name = "decode_huff",
    srcs = [
        "ext/transport/chttp2/transport/decode_huff.cc",
    ],
    hdrs = [
        "ext/transport/chttp2/transport/decode_huff.h",
    ],
    deps = ["//:gpr_platform"],
)

grpc_cc_library(
    name = "http2_settings",
    srcs = [
        "ext/transport/chttp2/transport/http2_settings.cc",
    ],
    hdrs = [
        "ext/transport/chttp2/transport/http2_settings.h",
    ],
    external_deps = [
        "absl/functional:function_ref",
        "absl/log",
        "absl/strings",
    ],
    deps = [
        "channelz_property_list",
        "http2_status",
        "useful",
        "//:chttp2_frame",
        "//:gpr_platform",
    ],
)

grpc_cc_library(
    name = "http2_status",
    hdrs = [
        "ext/transport/chttp2/transport/http2_status.h",
    ],
    external_deps = [
        "absl/log",
        "absl/log:check",
        "absl/status",
        "absl/strings",
    ],
    deps = [
        "time",
        "//:gpr_platform",
    ],
)

grpc_cc_library(
    name = "internal_channel_arg_names",
    hdrs = [
        "ext/transport/chttp2/transport/internal_channel_arg_names.h",
    ],
)

grpc_cc_library(
    name = "header_assembler",
    hdrs = [
        "ext/transport/chttp2/transport/header_assembler.h",
    ],
    external_deps = [
        "absl/log",
    ],
    deps = [
        "grpc_check",
        "http2_status",
        "metadata_batch",
        "shared_bit_gen",
        ":slice",
        ":slice_buffer",
        "//:chttp2_frame",
        "//:gpr_platform",
        "//:hpack_encoder",
        "//:hpack_parser",
        "//:ref_counted_ptr",
    ],
)

grpc_cc_library(
    name = "message_assembler",
    hdrs = [
        "ext/transport/chttp2/transport/message_assembler.h",
    ],
    external_deps = [
        "absl/log",
    ],
    deps = [
        "arena",
        "grpc_check",
        "http2_status",
        "message",
        ":slice",
        ":slice_buffer",
        "//:chttp2_frame",
        "//:ref_counted_ptr",
    ],
)

grpc_cc_library(
    name = "writable_stream_list",
    hdrs = [
        "ext/transport/chttp2/transport/writable_stream_list.h",
    ],
    external_deps = [
        "absl/log",
    ],
    deps = [
        "grpc_check",
    ],
)

grpc_cc_library(
    name = "stream_data_queue",
    hdrs = [
        "ext/transport/chttp2/transport/stream_data_queue.h",
    ],
    external_deps = [
        "absl/log",
    ],
    deps = [
        "arena",
        "grpc_check",
        "http2_status",
        "message",
        "metadata_batch",
    ],
)

grpc_cc_library(
    name = "http2_client_transport",
    srcs = [
        "ext/transport/chttp2/transport/http2_client_transport.cc",
    ],
    hdrs = [
        "ext/transport/chttp2/transport/http2_client_transport.h",
    ],
    external_deps = [
        "absl/container:flat_hash_map",
        "absl/log",
        "absl/status",
        "absl/status:statusor",
    ],
    deps = [
        "1999",
        "arena",
        "call_spine",
        "channel_args",
        "check_class_size",
        "connectivity_state",
        "for_each",
        "grpc_check",
        "grpc_promise_endpoint",
        "header_assembler",
        "http2_settings",
        "http2_status",
        "http2_transport",
        "inter_activity_mutex",
        "internal_channel_arg_names",
        "keepalive",
        "latent_see",
        "loop",
        "map",
        "message",
        "message_assembler",
        "metadata",
        "metadata_batch",
        "mpsc",
        "ping_promise",
        "sync",
        "transport_common",
        ":match_promise",
        ":poll",
        ":slice",
        ":slice_buffer",
        ":try_seq",
        "//:chttp2_frame",
        "//:gpr_platform",
        "//:grpc_base",
        "//:grpc_trace",
        "//:hpack_encoder",
        "//:hpack_parser",
        "//:orphanable",
        "//:promise",
        "//:ref_counted_ptr",
    ],
)

grpc_cc_library(
    name = "http2_server_transport",
    srcs = [
        "ext/transport/chttp2/transport/http2_server_transport.cc",
    ],
    hdrs = [
        "ext/transport/chttp2/transport/http2_server_transport.h",
    ],
    external_deps = [
        "absl/container:flat_hash_map",
        "absl/log",
        "absl/status",
        "absl/status:statusor",
    ],
    deps = [
        "1999",
        "arena",
        "call_destination",
        "call_spine",
        "channel_args",
        "check_class_size",
        "grpc_check",
        "grpc_promise_endpoint",
        "http2_settings",
        "http2_status",
        "loop",
        "map",
        "message",
        "metadata",
        "mpsc",
        "ref_counted",
        "sync",
        ":match_promise",
        ":poll",
        ":slice",
        ":slice_buffer",
        ":try_seq",
        "//:chttp2_frame",
        "//:gpr_platform",
        "//:grpc_base",
        "//:grpc_trace",
        "//:hpack_encoder",
        "//:hpack_parser",
        "//:promise",
        "//:ref_counted_ptr",
    ],
)

grpc_cc_library(
    name = "http2_stats_collector",
    srcs = [
        "ext/transport/chttp2/transport/http2_stats_collector.cc",
    ],
    hdrs = [
        "ext/transport/chttp2/transport/http2_stats_collector.h",
    ],
    deps = [
        "stats_data",
        "//:grpc_core_credentials_header",
        "//:grpc_public_hdrs",
    ],
)

grpc_cc_library(
    name = "transport_common",
    srcs = [
        "ext/transport/chttp2/transport/transport_common.cc",
    ],
    hdrs = [
        "ext/transport/chttp2/transport/transport_common.h",
    ],
    external_deps = [
    ],
    deps = [
    ],
)

grpc_cc_library(
    name = "http2_transport",
    srcs = [
        "ext/transport/chttp2/transport/http2_transport.cc",
    ],
    hdrs = [
        "ext/transport/chttp2/transport/http2_transport.h",
    ],
    external_deps = [
        "absl/log",
        "absl/status",
        "absl/status:statusor",
    ],
    deps = [
        "1999",
        "arena",
        "call_spine",
        "channel_args",
        "grpc_check",
        "grpc_promise_endpoint",
        "http2_settings",
        "loop",
        "map",
        "mpsc",
        "sync",
        ":match_promise",
        ":poll",
        ":slice",
        ":slice_buffer",
        ":try_seq",
        "//:chttp2_frame",
        "//:gpr_platform",
        "//:grpc_base",
        "//:grpc_trace",
        "//:hpack_encoder",
        "//:hpack_parser",
        "//:promise",
        "//:ref_counted_ptr",
    ],
)

grpc_cc_library(
    name = "grpc_transport_chttp2_alpn",
    srcs = [
        "ext/transport/chttp2/alpn/alpn.cc",
    ],
    hdrs = [
        "ext/transport/chttp2/alpn/alpn.h",
    ],
    deps = [
        "grpc_check",
        "useful",
        "//:gpr",
    ],
)

grpc_cc_library(
    name = "grpc_transport_chttp2_plugin",
    srcs = [
        "ext/transport/chttp2/chttp2_plugin.cc",
    ],
    deps = [
        "endpoint_transport",
        "grpc_transport_chttp2_client_connector",
        "grpc_transport_chttp2_server",
        "//:config",
    ],
)

grpc_cc_library(
    name = "grpc_transport_chttp2_client_connector",
    srcs = [
        "ext/transport/chttp2/client/chttp2_connector.cc",
    ],
    hdrs = [
        "ext/transport/chttp2/client/chttp2_connector.h",
    ],
    external_deps = [
        "absl/base:core_headers",
        "absl/log",
        "absl/status",
        "absl/status:statusor",
        "absl/strings:str_format",
    ],
    deps = [
        "channel_args",
        "channel_args_endpoint_config",
        "channel_args_preconditioning",
        "channel_stack_type",
        "closure",
        "endpoint_transport_client_channel_factory",
        "error",
        "error_utils",
        "grpc_check",
        "grpc_insecure_credentials",
        "handshaker_registry",
        "http2_client_transport",
        "resolved_address",
        "status_helper",
        "subchannel_connector",
        "sync",
        "tcp_connect_handshaker",
        "time",
        "unique_type_name",
        "//:channel",
        "//:channel_arg_names",
        "//:channel_create",
        "//:channelz",
        "//:config",
        "//:debug_location",
        "//:exec_ctx",
        "//:gpr",
        "//:grpc_base",
        "//:grpc_client_channel",
        "//:grpc_public_hdrs",
        "//:grpc_resolver",
        "//:grpc_security_base",
        "//:grpc_trace",
        "//:grpc_transport_chttp2",
        "//:handshaker",
        "//:iomgr",
        "//:orphanable",
        "//:ref_counted_ptr",
        "//:sockaddr_utils",
        "//:transport_auth_context",
    ],
)

grpc_cc_library(
    name = "grpc_transport_chttp2_server",
    srcs = [
        "ext/transport/chttp2/server/chttp2_server.cc",
    ],
    hdrs = [
        "ext/transport/chttp2/server/chttp2_server.h",
    ],
    external_deps = [
        "absl/base:core_headers",
        "absl/log",
        "absl/status",
        "absl/status:statusor",
        "absl/strings",
        "absl/strings:str_format",
    ],
    deps = [
        "channel_args",
        "channel_args_endpoint_config",
        "closure",
        "connection_quota",
        "error",
        "error_utils",
        "event_engine_common",
        "event_engine_extensions",
        "event_engine_query_extensions",
        "event_engine_shim",
        "event_engine_tcp_socket_utils",
        "event_engine_utils",
        "grpc_check",
        "grpc_insecure_credentials",
        "handshaker_registry",
        "iomgr_fwd",
        "match",
        "memory_quota",
        "pollset_set",
        "resolved_address",
        "resource_quota",
        "status_helper",
        "sync",
        "time",
        "unique_type_name",
        "//:channel_arg_names",
        "//:channelz",
        "//:chttp2_legacy_frame",
        "//:config",
        "//:debug_location",
        "//:exec_ctx",
        "//:gpr",
        "//:grpc_base",
        "//:grpc_security_base",
        "//:grpc_trace",
        "//:grpc_transport_chttp2",
        "//:handshaker",
        "//:iomgr",
        "//:orphanable",
        "//:ref_counted_ptr",
        "//:server",
        "//:sockaddr_utils",
        "//:transport_auth_context",
        "//:uri",
    ],
)

grpc_cc_library(
    name = "grpc_transport_inproc",
    srcs = [
        "ext/transport/inproc/inproc_transport.cc",
        "ext/transport/inproc/legacy_inproc_transport.cc",
    ],
    hdrs = [
        "ext/transport/inproc/inproc_transport.h",
        "ext/transport/inproc/legacy_inproc_transport.h",
    ],
    external_deps = [
        "absl/log",
        "absl/status",
        "absl/status:statusor",
        "absl/strings",
    ],
    deps = [
        "arena",
        "channel_args",
        "channel_args_preconditioning",
        "channel_stack_type",
        "closure",
        "connectivity_state",
        "error",
        "event_engine_context",
        "experiments",
        "grpc_check",
        "iomgr_fwd",
        "metadata",
        "metadata_batch",
        "resource_quota",
        "slice",
        "slice_buffer",
        "status_helper",
        "time",
        "try_seq",
        "//:channel",
        "//:channel_arg_names",
        "//:channel_create",
        "//:channelz",
        "//:config",
        "//:debug_location",
        "//:exec_ctx",
        "//:gpr",
        "//:grpc_base",
        "//:grpc_public_hdrs",
        "//:grpc_trace",
        "//:iomgr",
        "//:promise",
        "//:ref_counted_ptr",
        "//:server",
    ],
)

grpc_internal_proto_library(
    name = "chaotic_good_frame_proto",
    srcs = ["ext/transport/chaotic_good/chaotic_good_frame.proto"],
    has_services = False,
)

grpc_cc_proto_library(
    name = "chaotic_good_frame_cc_proto",
    deps = ["chaotic_good_frame_proto"],
)

grpc_cc_library(
    name = "chaotic_good_frame",
    srcs = [
        "ext/transport/chaotic_good/frame.cc",
    ],
    hdrs = [
        "ext/transport/chaotic_good/frame.h",
    ],
    external_deps = [
        "absl/random:bit_gen_ref",
        "absl/status",
        "absl/status:statusor",
    ],
    deps = [
        "arena",
        "bitset",
        "chaotic_good_frame_cc_proto",
        "chaotic_good_frame_header",
        "context",
        "grpc_check",
        "match",
        "message",
        "metadata",
        "no_destruct",
        "slice",
        "slice_buffer",
        "status_flag",
        "status_helper",
        "switch",
        "//:gpr_platform",
        "//:grpc_base",
    ],
)

grpc_cc_library(
    name = "chaotic_good_frame_header",
    srcs = [
        "ext/transport/chaotic_good/frame_header.cc",
    ],
    hdrs = [
        "ext/transport/chaotic_good/frame_header.h",
    ],
    external_deps = [
        "absl/status",
        "absl/status:statusor",
        "absl/strings",
    ],
    deps = [
        "bitset",
        "//:gpr_platform",
    ],
)

grpc_cc_library(
    name = "chaotic_good",
    srcs = [
        "ext/transport/chaotic_good/chaotic_good.cc",
    ],
    hdrs = [
        "ext/transport/chaotic_good/chaotic_good.h",
    ],
    external_deps = [
        "absl/strings",
    ],
    visibility = ["//bazel:chaotic_good"],
    deps = [
        "chaotic_good_connector",
        "chaotic_good_server",
        "//:config",
    ],
)

grpc_cc_library(
    name = "chaotic_good_config",
    hdrs = [
        "ext/transport/chaotic_good/config.h",
    ],
    external_deps = ["absl/container:flat_hash_set"],
    deps = [
        "channel_args",
        "chaotic_good_frame_cc_proto",
        "chaotic_good_message_chunker",
        "chaotic_good_pending_connection",
        "chaotic_good_tcp_frame_transport",
        "event_engine_extensions",
    ],
)

grpc_cc_library(
    name = "chaotic_good_tcp_frame_header",
    srcs = [
        "ext/transport/chaotic_good/tcp_frame_header.cc",
    ],
    hdrs = [
        "ext/transport/chaotic_good/tcp_frame_header.h",
    ],
    external_deps = [
        "absl/strings",
        "absl/log",
    ],
    deps = [
        "chaotic_good_frame_header",
        "chaotic_good_serialize_little_endian",
    ],
)

grpc_cc_library(
    name = "chaotic_good_tcp_ztrace_collector",
    srcs = [
        "ext/transport/chaotic_good/tcp_ztrace_collector.cc",
    ],
    hdrs = [
        "ext/transport/chaotic_good/tcp_ztrace_collector.h",
    ],
    deps = [
        "chaotic_good_frame_header",
        "chaotic_good_tcp_frame_header",
        "event_engine_utils",
        "ztrace_collector",
        "//:gpr",
    ],
)

grpc_cc_library(
    name = "chaotic_good_message_chunker",
    hdrs = [
        "ext/transport/chaotic_good/message_chunker.h",
    ],
    deps = [
        "chaotic_good_frame",
        "chaotic_good_frame_transport",
        "if",
        "loop",
        "map",
        "seq",
        "status_flag",
    ],
)

grpc_cc_library(
    name = "chaotic_good_message_reassembly",
    hdrs = [
        "ext/transport/chaotic_good/message_reassembly.h",
    ],
    external_deps = ["absl/log"],
    deps = [
        "call_spine",
        "chaotic_good_frame",
    ],
)

grpc_cc_library(
    name = "chaotic_good_control_endpoint",
    srcs = [
        "ext/transport/chaotic_good/control_endpoint.cc",
    ],
    hdrs = [
        "ext/transport/chaotic_good/control_endpoint.h",
    ],
    external_deps = ["absl/cleanup"],
    deps = [
        "1999",
        "chaotic_good_tcp_ztrace_collector",
        "chaotic_good_transport_context",
        "event_engine_context",
        "event_engine_extensions",
        "event_engine_query_extensions",
        "event_engine_tcp_socket_utils",
        "grpc_promise_endpoint",
        "loop",
        "sync",
        "try_seq",
        "//:ref_counted_ptr",
    ],
)

grpc_cc_library(
    name = "chaotic_good_pending_connection",
    hdrs = [
        "ext/transport/chaotic_good/pending_connection.h",
    ],
    external_deps = ["absl/status:statusor"],
    deps = [
        "dual_ref_counted",
        "grpc_promise_endpoint",
        "//:promise",
    ],
)

grpc_cc_library(
    name = "chaotic_good_data_endpoints",
    srcs = [
        "ext/transport/chaotic_good/data_endpoints.cc",
    ],
    hdrs = [
        "ext/transport/chaotic_good/data_endpoints.h",
    ],
    external_deps = [
        "absl/cleanup",
        "absl/container:inlined_vector",
        "absl/strings",
        "absl/time",
        "absl/log",
    ],
    deps = [
        "1999",
        "channelz_property_list",
        "chaotic_good_frame_transport",
        "chaotic_good_pending_connection",
        "chaotic_good_scheduler",
        "chaotic_good_serialize_little_endian",
        "chaotic_good_tcp_frame_header",
        "chaotic_good_tcp_ztrace_collector",
        "chaotic_good_transport_context",
        "default_tcp_tracer",
        "dump_args",
        "event_engine_context",
        "event_engine_extensions",
        "event_engine_query_extensions",
        "event_engine_tcp_socket_utils",
        "grpc_promise_endpoint",
        "latent_see",
        "loop",
        "map",
        "metrics",
        "mpsc",
        "race",
        "ref_counted",
        "seq",
        "seq_bit_set",
        "shared_bit_gen",
        "slice_buffer",
        "status_flag",
        "time",
        "transport_framing_endpoint_extension",
        "try_seq",
        "//:channelz",
        "//:event_engine_base_hdrs",
        "//:gpr",
        "//:promise",
    ],
)

grpc_cc_library(
    name = "chaotic_good_frame_transport",
    hdrs = [
        "ext/transport/chaotic_good/frame_transport.h",
    ],
    external_deps = ["absl/strings"],
    deps = [
        "1999",
        "chaotic_good_frame",
        "chaotic_good_frame_header",
        "chaotic_good_transport_context",
        "event_engine_context",
        "event_engine_tcp_socket_utils",
        "grpc_promise_endpoint",
        "inter_activity_pipe",
        "loop",
        "map",
        "match_promise",
        "mpsc",
        "pipe",
        "tcp_tracer",
        "//:promise",
    ],
)

grpc_cc_library(
    name = "chaotic_good_serialize_little_endian",
    hdrs = [
        "ext/transport/chaotic_good/serialize_little_endian.h",
    ],
)

grpc_cc_library(
    name = "chaotic_good_scheduler",
    srcs = [
        "ext/transport/chaotic_good/scheduler.cc",
    ],
    hdrs = [
        "ext/transport/chaotic_good/scheduler.h",
    ],
    external_deps = [
        "absl/log",
        "absl/strings",
    ],
    deps = [
        "chaotic_good_tcp_ztrace_collector",
        "shared_bit_gen",
    ],
)

grpc_cc_library(
    name = "chaotic_good_tcp_frame_transport",
    srcs = [
        "ext/transport/chaotic_good/tcp_frame_transport.cc",
    ],
    hdrs = [
        "ext/transport/chaotic_good/tcp_frame_transport.h",
    ],
    deps = [
        "chaotic_good_control_endpoint",
        "chaotic_good_data_endpoints",
        "chaotic_good_frame_header",
        "chaotic_good_frame_transport",
        "chaotic_good_pending_connection",
        "chaotic_good_serialize_little_endian",
        "chaotic_good_tcp_frame_header",
        "chaotic_good_tcp_ztrace_collector",
        "chaotic_good_transport_context",
        "event_engine_tcp_socket_utils",
        "if",
        "inter_activity_latch",
        "join",
        "loop",
        "race",
        "seq",
        "transport_framing_endpoint_extension",
        "try_seq",
    ],
)

grpc_cc_library(
    name = "chaotic_good_transport_context",
    hdrs = [
        "ext/transport/chaotic_good/transport_context.h",
    ],
    deps = [
        "channel_args",
        "metrics",
        "ref_counted",
        "//:channelz",
        "//:event_engine_base_hdrs",
        "//:ref_counted_ptr",
    ],
)

grpc_cc_library(
    name = "chaotic_good_client_transport",
    srcs = [
        "ext/transport/chaotic_good/client_transport.cc",
    ],
    hdrs = [
        "ext/transport/chaotic_good/client_transport.h",
    ],
    external_deps = [
        "absl/base:core_headers",
        "absl/container:flat_hash_map",
        "absl/log",
        "absl/random",
        "absl/random:bit_gen_ref",
        "absl/status",
        "absl/status:statusor",
    ],
    deps = [
        "activity",
        "arena",
        "chaotic_good_config",
        "chaotic_good_frame",
        "chaotic_good_frame_header",
        "chaotic_good_frame_transport",
        "chaotic_good_message_reassembly",
        "chaotic_good_pending_connection",
        "chaotic_good_transport_context",
        "context",
        "event_engine_context",
        "event_engine_query_extensions",
        "for_each",
        "grpc_check",
        "grpc_promise_endpoint",
        "if",
        "inter_activity_pipe",
        "loop",
        "map",
        "memory_quota",
        "metadata_batch",
        "mpsc",
        "pipe",
        "poll",
        "resource_quota",
        "slice",
        "slice_buffer",
        "switch",
        "sync",
        "try_join",
        "try_seq",
        "//:exec_ctx",
        "//:gpr_platform",
        "//:grpc_base",
        "//:ref_counted_ptr",
    ],
)

grpc_cc_library(
    name = "chaotic_good_server_transport",
    srcs = [
        "ext/transport/chaotic_good/server_transport.cc",
    ],
    hdrs = [
        "ext/transport/chaotic_good/server_transport.h",
    ],
    external_deps = [
        "absl/base:core_headers",
        "absl/cleanup",
        "absl/container:flat_hash_map",
        "absl/functional:any_invocable",
        "absl/log",
        "absl/random",
        "absl/random:bit_gen_ref",
        "absl/status",
        "absl/status:statusor",
    ],
    deps = [
        "1999",
        "activity",
        "arena",
        "channelz_property_list",
        "chaotic_good_config",
        "chaotic_good_frame",
        "chaotic_good_frame_header",
        "chaotic_good_frame_transport",
        "chaotic_good_message_chunker",
        "chaotic_good_message_reassembly",
        "chaotic_good_pending_connection",
        "chaotic_good_transport_context",
        "context",
        "default_event_engine",
        "event_engine_context",
        "event_engine_wakeup_scheduler",
        "for_each",
        "grpc_check",
        "grpc_promise_endpoint",
        "if",
        "inter_activity_latch",
        "inter_activity_pipe",
        "loop",
        "memory_quota",
        "metadata_batch",
        "mpsc",
        "pipe",
        "poll",
        "resource_quota",
        "seq",
        "slice",
        "slice_buffer",
        "switch",
        "sync",
        "try_join",
        "try_seq",
        "//:exec_ctx",
        "//:gpr_platform",
        "//:grpc_base",
        "//:ref_counted_ptr",
    ],
)

grpc_cc_library(
    name = "chaotic_good_server",
    srcs = [
        "ext/transport/chaotic_good/server/chaotic_good_server.cc",
    ],
    hdrs = [
        "ext/transport/chaotic_good/server/chaotic_good_server.h",
    ],
    external_deps = [
        "absl/container:flat_hash_map",
        "absl/log",
        "absl/random",
        "absl/random:bit_gen_ref",
        "absl/status",
        "absl/status:statusor",
    ],
    deps = [
        "activity",
        "arena",
        "channel_args",
        "channel_args_endpoint_config",
        "chaotic_good_config",
        "chaotic_good_frame",
        "chaotic_good_frame_header",
        "chaotic_good_legacy_server",
        "chaotic_good_pending_connection",
        "chaotic_good_server_transport",
        "chaotic_good_tcp_frame_transport",
        "closure",
        "context",
        "error",
        "error_utils",
        "event_engine_common",
        "event_engine_context",
        "event_engine_extensions",
        "event_engine_query_extensions",
        "event_engine_shim",
        "event_engine_tcp_socket_utils",
        "event_engine_utils",
        "event_engine_wakeup_scheduler",
        "grpc_check",
        "grpc_promise_endpoint",
        "if",
        "inter_activity_latch",
        "iomgr_fwd",
        "join",
        "latch",
        "memory_quota",
        "metadata",
        "metadata_batch",
        "metrics",
        "posix_event_engine_base_hdrs",
        "race",
        "resource_quota",
        "shared_bit_gen",
        "sleep",
        "slice",
        "slice_buffer",
        "status_helper",
        "sync",
        "time",
        "try_seq",
        "//:channelz",
        "//:config",
        "//:gpr_platform",
        "//:grpc_base",
        "//:handshaker",
        "//:iomgr",
        "//:orphanable",
        "//:ref_counted_ptr",
        "//:server",
    ],
)

grpc_cc_library(
    name = "chaotic_good_connector",
    srcs = [
        "ext/transport/chaotic_good/client/chaotic_good_connector.cc",
    ],
    hdrs = [
        "ext/transport/chaotic_good/client/chaotic_good_connector.h",
    ],
    external_deps = [
        "absl/log",
        "absl/random",
        "absl/random:bit_gen_ref",
        "absl/status",
        "absl/status:statusor",
    ],
    deps = [
        "activity",
        "all_ok",
        "arena",
        "channel_args",
        "channel_args_endpoint_config",
        "chaotic_good_client_transport",
        "chaotic_good_config",
        "chaotic_good_frame",
        "chaotic_good_frame_cc_proto",
        "chaotic_good_frame_header",
        "chaotic_good_legacy_connector",
        "chaotic_good_tcp_frame_transport",
        "closure",
        "context",
        "endpoint_transport_client_channel_factory",
        "error",
        "error_utils",
        "event_engine_context",
        "event_engine_extensions",
        "event_engine_query_extensions",
        "event_engine_tcp_socket_utils",
        "event_engine_wakeup_scheduler",
        "grpc_check",
        "grpc_promise_endpoint",
        "inter_activity_latch",
        "latch",
        "memory_quota",
        "metrics",
        "no_destruct",
        "notification",
        "race",
        "resource_quota",
        "sleep",
        "slice",
        "slice_buffer",
        "subchannel_connector",
        "sync",
        "tcp_connect_handshaker",
        "time",
        "try_seq",
        "wait_for_callback",
        "//:channel",
        "//:channel_create",
        "//:config",
        "//:debug_location",
        "//:exec_ctx",
        "//:gpr_platform",
        "//:grpc_base",
        "//:grpc_client_channel",
        "//:handshaker",
        "//:iomgr",
        "//:ref_counted_ptr",
    ],
)

grpc_cc_library(
    name = "chaotic_good_legacy_frame",
    srcs = [
        "ext/transport/chaotic_good_legacy/frame.cc",
    ],
    hdrs = [
        "ext/transport/chaotic_good_legacy/frame.h",
    ],
    external_deps = [
        "absl/random:bit_gen_ref",
        "absl/status",
        "absl/status:statusor",
    ],
    deps = [
        "arena",
        "bitset",
        "chaotic_good_frame_cc_proto",
        "chaotic_good_legacy_frame_header",
        "context",
        "grpc_check",
        "match",
        "message",
        "metadata",
        "no_destruct",
        "slice",
        "slice_buffer",
        "status_helper",
        "//:gpr_platform",
        "//:grpc_base",
    ],
)

grpc_cc_library(
    name = "chaotic_good_legacy_frame_header",
    srcs = [
        "ext/transport/chaotic_good_legacy/frame_header.cc",
    ],
    hdrs = [
        "ext/transport/chaotic_good_legacy/frame_header.h",
    ],
    external_deps = [
        "absl/status",
        "absl/status:statusor",
        "absl/strings",
    ],
    deps = [
        "bitset",
        "//:gpr_platform",
    ],
)

grpc_cc_library(
    name = "chaotic_good_legacy_config",
    hdrs = [
        "ext/transport/chaotic_good_legacy/config.h",
    ],
    external_deps = ["absl/container:flat_hash_set"],
    deps = [
        "channel_args",
        "chaotic_good_frame_cc_proto",
        "chaotic_good_legacy_message_chunker",
        "chaotic_good_legacy_pending_connection",
        "chaotic_good_legacy_transport",
        "event_engine_extensions",
    ],
)

grpc_cc_library(
    name = "chaotic_good_legacy_message_chunker",
    hdrs = [
        "ext/transport/chaotic_good_legacy/message_chunker.h",
    ],
    deps = [
        "chaotic_good_legacy_frame",
        "if",
        "loop",
        "map",
        "seq",
        "status_flag",
    ],
)

grpc_cc_library(
    name = "chaotic_good_legacy_message_reassembly",
    hdrs = [
        "ext/transport/chaotic_good_legacy/message_reassembly.h",
    ],
    external_deps = ["absl/log"],
    deps = [
        "call_spine",
        "chaotic_good_legacy_frame",
    ],
)

grpc_cc_library(
    name = "chaotic_good_legacy_control_endpoint",
    srcs = [
        "ext/transport/chaotic_good_legacy/control_endpoint.cc",
    ],
    hdrs = [
        "ext/transport/chaotic_good_legacy/control_endpoint.h",
    ],
    external_deps = ["absl/cleanup"],
    deps = [
        "1999",
        "event_engine_context",
        "event_engine_tcp_socket_utils",
        "grpc_promise_endpoint",
        "loop",
        "sync",
        "try_seq",
    ],
)

grpc_cc_library(
    name = "chaotic_good_legacy_pending_connection",
    hdrs = [
        "ext/transport/chaotic_good_legacy/pending_connection.h",
    ],
    external_deps = ["absl/status:statusor"],
    deps = [
        "dual_ref_counted",
        "grpc_promise_endpoint",
        "//:promise",
    ],
)

grpc_cc_library(
    name = "chaotic_good_legacy_data_endpoints",
    srcs = [
        "ext/transport/chaotic_good_legacy/data_endpoints.cc",
    ],
    hdrs = [
        "ext/transport/chaotic_good_legacy/data_endpoints.h",
    ],
    external_deps = [
        "absl/cleanup",
        "absl/strings",
    ],
    deps = [
        "1999",
        "chaotic_good_legacy_pending_connection",
        "default_tcp_tracer",
        "event_engine_context",
        "event_engine_extensions",
        "event_engine_query_extensions",
        "event_engine_tcp_socket_utils",
        "grpc_promise_endpoint",
        "loop",
        "metrics",
        "seq",
        "slice_buffer",
        "try_seq",
        "//:promise",
    ],
)

grpc_cc_library(
    name = "chaotic_good_legacy_transport",
    hdrs = [
        "ext/transport/chaotic_good_legacy/chaotic_good_transport.h",
    ],
    external_deps = ["absl/strings"],
    deps = [
        "call_spine",
        "chaotic_good_legacy_control_endpoint",
        "chaotic_good_legacy_data_endpoints",
        "chaotic_good_legacy_frame",
        "chaotic_good_legacy_frame_header",
        "event_engine_context",
        "event_engine_tcp_socket_utils",
        "grpc_promise_endpoint",
        "lock_based_mpsc",
        "loop",
        "match_promise",
        "seq",
        "try_join",
        "try_seq",
        "//:gpr_platform",
        "//:grpc_trace",
    ],
)

grpc_cc_library(
    name = "chaotic_good_legacy_client_transport",
    srcs = [
        "ext/transport/chaotic_good_legacy/client_transport.cc",
    ],
    hdrs = [
        "ext/transport/chaotic_good_legacy/client_transport.h",
    ],
    external_deps = [
        "absl/base:core_headers",
        "absl/container:flat_hash_map",
        "absl/log",
        "absl/random",
        "absl/random:bit_gen_ref",
        "absl/status",
        "absl/status:statusor",
    ],
    deps = [
        "activity",
        "arena",
        "chaotic_good_legacy_config",
        "chaotic_good_legacy_frame",
        "chaotic_good_legacy_frame_header",
        "chaotic_good_legacy_message_reassembly",
        "chaotic_good_legacy_pending_connection",
        "chaotic_good_legacy_transport",
        "context",
        "event_engine_context",
        "event_engine_query_extensions",
        "for_each",
        "grpc_check",
        "grpc_promise_endpoint",
        "if",
        "inter_activity_pipe",
        "lock_based_mpsc",
        "loop",
        "map",
        "memory_quota",
        "metadata_batch",
        "metrics",
        "pipe",
        "poll",
        "resource_quota",
        "slice",
        "slice_buffer",
        "switch",
        "sync",
        "try_join",
        "try_seq",
        "//:exec_ctx",
        "//:gpr_platform",
        "//:grpc_base",
        "//:ref_counted_ptr",
    ],
)

grpc_cc_library(
    name = "chaotic_good_legacy_server_transport",
    srcs = [
        "ext/transport/chaotic_good_legacy/server_transport.cc",
    ],
    hdrs = [
        "ext/transport/chaotic_good_legacy/server_transport.h",
    ],
    external_deps = [
        "absl/base:core_headers",
        "absl/cleanup",
        "absl/container:flat_hash_map",
        "absl/functional:any_invocable",
        "absl/log",
        "absl/random",
        "absl/random:bit_gen_ref",
        "absl/status",
        "absl/status:statusor",
    ],
    deps = [
        "1999",
        "activity",
        "arena",
        "chaotic_good_legacy_config",
        "chaotic_good_legacy_frame",
        "chaotic_good_legacy_frame_header",
        "chaotic_good_legacy_message_reassembly",
        "chaotic_good_legacy_pending_connection",
        "chaotic_good_legacy_transport",
        "context",
        "default_event_engine",
        "event_engine_context",
        "event_engine_wakeup_scheduler",
        "for_each",
        "grpc_check",
        "grpc_promise_endpoint",
        "if",
        "inter_activity_latch",
        "inter_activity_pipe",
        "lock_based_mpsc",
        "loop",
        "memory_quota",
        "metadata_batch",
        "metrics",
        "pipe",
        "poll",
        "resource_quota",
        "seq",
        "slice",
        "slice_buffer",
        "switch",
        "sync",
        "try_join",
        "try_seq",
        "//:exec_ctx",
        "//:gpr_platform",
        "//:grpc_base",
        "//:ref_counted_ptr",
    ],
)

grpc_cc_library(
    name = "chaotic_good_legacy_server",
    srcs = [
        "ext/transport/chaotic_good_legacy/server/chaotic_good_server.cc",
    ],
    hdrs = [
        "ext/transport/chaotic_good_legacy/server/chaotic_good_server.h",
    ],
    external_deps = [
        "absl/container:flat_hash_map",
        "absl/log",
        "absl/random",
        "absl/random:bit_gen_ref",
        "absl/status",
        "absl/status:statusor",
    ],
    deps = [
        "activity",
        "arena",
        "channel_args",
        "channel_args_endpoint_config",
        "chaotic_good_legacy_config",
        "chaotic_good_legacy_frame",
        "chaotic_good_legacy_frame_header",
        "chaotic_good_legacy_pending_connection",
        "chaotic_good_legacy_server_transport",
        "closure",
        "context",
        "error",
        "error_utils",
        "event_engine_common",
        "event_engine_context",
        "event_engine_extensions",
        "event_engine_query_extensions",
        "event_engine_shim",
        "event_engine_tcp_socket_utils",
        "event_engine_utils",
        "event_engine_wakeup_scheduler",
        "grpc_check",
        "grpc_promise_endpoint",
        "if",
        "inter_activity_latch",
        "iomgr_fwd",
        "join",
        "latch",
        "memory_quota",
        "metadata",
        "metadata_batch",
        "race",
        "resource_quota",
        "shared_bit_gen",
        "sleep",
        "slice",
        "slice_buffer",
        "status_helper",
        "sync",
        "time",
        "try_seq",
        "//:channelz",
        "//:config",
        "//:gpr_platform",
        "//:grpc_base",
        "//:handshaker",
        "//:iomgr",
        "//:orphanable",
        "//:ref_counted_ptr",
        "//:server",
    ],
)

grpc_cc_library(
    name = "chaotic_good_legacy_connector",
    srcs = [
        "ext/transport/chaotic_good_legacy/client/chaotic_good_connector.cc",
    ],
    hdrs = [
        "ext/transport/chaotic_good_legacy/client/chaotic_good_connector.h",
    ],
    external_deps = [
        "absl/log",
        "absl/random",
        "absl/random:bit_gen_ref",
        "absl/status",
        "absl/status:statusor",
    ],
    deps = [
        "activity",
        "all_ok",
        "arena",
        "channel_args",
        "channel_args_endpoint_config",
        "chaotic_good_frame_cc_proto",
        "chaotic_good_legacy_client_transport",
        "chaotic_good_legacy_config",
        "chaotic_good_legacy_frame",
        "chaotic_good_legacy_frame_header",
        "closure",
        "context",
        "error",
        "error_utils",
        "event_engine_context",
        "event_engine_extensions",
        "event_engine_query_extensions",
        "event_engine_tcp_socket_utils",
        "event_engine_wakeup_scheduler",
        "grpc_check",
        "grpc_promise_endpoint",
        "inter_activity_latch",
        "latch",
        "memory_quota",
        "no_destruct",
        "notification",
        "race",
        "resource_quota",
        "sleep",
        "slice",
        "slice_buffer",
        "subchannel_connector",
        "sync",
        "time",
        "try_seq",
        "wait_for_callback",
        "//:channel",
        "//:channel_create",
        "//:config",
        "//:debug_location",
        "//:exec_ctx",
        "//:gpr_platform",
        "//:grpc_base",
        "//:grpc_client_channel",
        "//:handshaker",
        "//:iomgr",
        "//:ref_counted_ptr",
    ],
)

grpc_cc_library(
    name = "gcp_metadata_query",
    srcs = [
        "util/gcp_metadata_query.cc",
    ],
    hdrs = [
        "util/gcp_metadata_query.h",
    ],
    external_deps = [
        "absl/functional:any_invocable",
        "absl/log",
        "absl/status",
        "absl/status:statusor",
        "absl/strings",
        "absl/strings:str_format",
    ],
    deps = [
        "closure",
        "error",
        "grpc_check",
        "status_helper",
        "time",
        "//:gpr_platform",
        "//:grpc_base",
        "//:grpc_core_credentials_header",
        "//:grpc_security_base",
        "//:grpc_trace",
        "//:httpcli",
        "//:iomgr",
        "//:orphanable",
        "//:ref_counted_ptr",
        "//:transport_auth_context",
        "//:uri",
    ],
)

grpc_cc_library(
    name = "check_class_size",
    hdrs = [
        "util/check_class_size.h",
    ],
    deps = [
        "//:gpr_platform",
    ],
)

grpc_cc_library(
    name = "logging_sink",
    hdrs = [
        "ext/filters/logging/logging_sink.h",
    ],
    external_deps = [
        "absl/numeric:int128",
        "absl/strings",
    ],
    visibility = [
        "//src/cpp/ext/gcp:__subpackages__",
        "//test:__subpackages__",
    ],
    deps = [
        "time",
        "//:gpr_platform",
    ],
)

grpc_cc_library(
    name = "logging_filter",
    srcs = [
        "ext/filters/logging/logging_filter.cc",
    ],
    hdrs = [
        "ext/filters/logging/logging_filter.h",
    ],
    external_deps = [
        "absl/log",
        "absl/numeric:int128",
        "absl/random",
        "absl/random:distributions",
        "absl/status:statusor",
        "absl/strings",
    ],
    deps = [
        "arena",
        "arena_promise",
        "cancel_callback",
        "channel_args",
        "channel_fwd",
        "channel_stack_type",
        "context",
        "latent_see",
        "logging_sink",
        "map",
        "metadata_batch",
        "pipe",
        "slice",
        "slice_buffer",
        "time",
        "//:call_tracer",
        "//:channel_arg_names",
        "//:config",
        "//:gpr",
        "//:gpr_platform",
        "//:grpc_base",
        "//:grpc_client_channel",
        "//:grpc_public_hdrs",
        "//:grpc_resolver",
        "//:uri",
    ],
)

grpc_cc_library(
    name = "grpc_promise_endpoint",
    srcs = [
        "lib/transport/promise_endpoint.cc",
    ],
    external_deps = [
        "absl/base:core_headers",
        "absl/log",
        "absl/status",
        "absl/status:statusor",
    ],
    public_hdrs = [
        "lib/transport/promise_endpoint.h",
    ],
    deps = [
        "activity",
        "cancel_callback",
        "dump_args",
        "event_engine_common",
        "event_engine_extensions",
        "event_engine_query_extensions",
        "grpc_check",
        "if",
        "map",
        "poll",
        "slice",
        "slice_buffer",
        "sync",
        "//:event_engine_base_hdrs",
        "//:exec_ctx",
        "//:gpr",
    ],
)

grpc_cc_library(
    name = "call_final_info",
    srcs = [
        "lib/transport/call_final_info.cc",
    ],
    hdrs = [
        "lib/transport/call_final_info.h",
    ],
    deps = [
        "//:gpr",
        "//:grpc_public_hdrs",
    ],
)

grpc_cc_library(
    name = "function_signature",
    hdrs = [
        "util/function_signature.h",
    ],
    external_deps = [
        "absl/strings",
    ],
)

grpc_cc_library(
    name = "call_finalization",
    hdrs = [
        "call/call_finalization.h",
    ],
    visibility = ["//bazel:alt_grpc_base_legacy"],
    deps = [
        "arena",
        "call_final_info",
        "context",
        "//:gpr_platform",
    ],
)

grpc_cc_library(
    name = "call_state",
    srcs = [
        "call/call_state.cc",
    ],
    hdrs = [
        "call/call_state.h",
    ],
    deps = [
        "activity",
        "poll",
        "status_flag",
        "//:gpr",
        "//:grpc_trace",
    ],
)

grpc_cc_library(
    name = "call_filters",
    srcs = [
        "call/call_filters.cc",
    ],
    hdrs = [
        "call/call_filters.h",
    ],
    external_deps = [
        "absl/log",
    ],
    deps = [
        "call_final_info",
        "call_state",
        "dump_args",
        "for_each",
        "grpc_check",
        "if",
        "latch",
        "map",
        "message",
        "metadata",
        "ref_counted",
        "seq",
        "status_flag",
        "try_seq",
        "//:gpr",
        "//:promise",
        "//:ref_counted_ptr",
    ],
)

grpc_cc_library(
    name = "filter_fusion",
    hdrs = [
        "call/filter_fusion.h",
    ],
    external_deps = [
        "absl/status",
        "absl/strings",
        "absl/log",
        "absl/memory",
    ],
    deps = [
        "call_filters",
        "call_final_info",
        "channel_args",
        "grpc_check",
        "metadata",
        "status_helper",
        "type_list",
        "//:grpc_base",
        "//:grpc_public_hdrs",
    ],
)

grpc_cc_library(
    name = "interception_chain",
    srcs = [
        "call/interception_chain.cc",
    ],
    hdrs = [
        "call/interception_chain.h",
    ],
    deps = [
        "call_destination",
        "call_filters",
        "call_spine",
        "match",
        "metadata",
        "ref_counted",
        "//:gpr_platform",
        "//:grpc_trace",
    ],
)

grpc_cc_library(
    name = "call_destination",
    hdrs = [
        "call/call_destination.h",
    ],
    deps = [
        "call_spine",
        "//:gpr_platform",
        "//:orphanable",
    ],
)

grpc_cc_library(
    name = "parsed_metadata",
    srcs = [
        "call/parsed_metadata.cc",
    ],
    hdrs = [
        "call/parsed_metadata.h",
    ],
    external_deps = [
        "absl/functional:function_ref",
        "absl/meta:type_traits",
        "absl/strings",
    ],
    deps = [
        "slice",
        "time",
        "//:gpr_platform",
    ],
)

grpc_cc_library(
    name = "metadata",
    srcs = [
        "call/metadata.cc",
    ],
    hdrs = [
        "call/metadata.h",
    ],
    visibility = ["//bazel:core_credentials"],
    deps = [
        "error_utils",
        "metadata_batch",
        "try_seq",
        "//:gpr_platform",
    ],
)

grpc_cc_library(
    name = "message",
    srcs = [
        "call/message.cc",
    ],
    hdrs = [
        "call/message.h",
    ],
    external_deps = ["absl/strings"],
    deps = [
        "arena",
        "slice_buffer",
        "//:gpr_platform",
        "//:grpc_public_hdrs",
    ],
)

grpc_cc_library(
    name = "call_spine",
    srcs = [
        "call/call_spine.cc",
    ],
    hdrs = [
        "call/call_spine.h",
    ],
    external_deps = [
        "absl/functional:any_invocable",
        "absl/log",
    ],
    deps = [
        "1999",
        "call_arena_allocator",
        "call_filters",
        "dual_ref_counted",
        "event_engine_context",
        "for_each",
        "grpc_check",
        "if",
        "latch",
        "message",
        "metadata",
        "pipe",
        "prioritized_race",
        "promise_status",
        "status_flag",
        "try_seq",
        "//:gpr",
        "//:promise",
    ],
)

grpc_cc_library(
    name = "direct_channel",
    srcs = [
        "client_channel/direct_channel.cc",
    ],
    hdrs = [
        "client_channel/direct_channel.h",
    ],
    deps = [
        "channel_stack_type",
        "event_engine_context",
        "interception_chain",
        "//:channel",
        "//:config",
        "//:grpc_base",
        "//:orphanable",
    ],
)

grpc_cc_library(
    name = "metadata_batch",
    srcs = [
        "call/metadata_batch.cc",
    ],
    hdrs = [
        "call/custom_metadata.h",
        "call/metadata_batch.h",
        "call/simple_slice_based_metadata.h",
    ],
    external_deps = [
        "absl/base:no_destructor",
        "absl/container:flat_hash_set",
        "absl/container:inlined_vector",
        "absl/functional:function_ref",
        "absl/log",
        "absl/meta:type_traits",
        "absl/strings",
        "absl/strings:str_format",
    ],
    deps = [
        "chunked_vector",
        "compression",
        "experiments",
        "grpc_check",
        "if_list",
        "metadata_compression_traits",
        "packed_table",
        "parsed_metadata",
        "poll",
        "slice",
        "time",
        "timeout_encoding",
        "type_list",
        "//:gpr",
        "//:grpc_public_hdrs",
    ],
)

grpc_cc_library(
    name = "endpoint_transport",
    hdrs = [
        "transport/endpoint_transport.h",
    ],
    external_deps = [
        "absl/strings",
    ],
    visibility = ["//bazel:chaotic_good"],
    deps = [
        "channel_args",
        "//:grpc_public_hdrs",
    ],
)

grpc_cc_library(
    name = "endpoint_transport_client_channel_factory",
    srcs = [
        "transport/endpoint_transport_client_channel_factory.cc",
    ],
    hdrs = [
        "transport/endpoint_transport_client_channel_factory.h",
    ],
    deps = [
        "channel_args",
        "no_destruct",
        "//:grpc_client_channel",
        "//:grpc_security_base",
    ],
)

grpc_cc_library(
    name = "timeout_encoding",
    srcs = [
        "lib/transport/timeout_encoding.cc",
    ],
    hdrs = [
        "lib/transport/timeout_encoding.h",
    ],
    external_deps = [
        "absl/base:core_headers",
    ],
    deps = [
        "grpc_check",
        "slice",
        "time",
        "//:gpr",
    ],
)

grpc_cc_library(
    name = "call_arena_allocator",
    srcs = [
        "call/call_arena_allocator.cc",
    ],
    hdrs = [
        "call/call_arena_allocator.h",
    ],
    deps = [
        "arena",
        "memory_quota",
        "ref_counted",
        "//:gpr_platform",
    ],
)

grpc_cc_library(
    name = "compression",
    srcs = [
        "lib/compression/compression.cc",
        "lib/compression/compression_internal.cc",
    ],
    hdrs = [
        "lib/compression/compression_internal.h",
    ],
    external_deps = [
        "absl/container:inlined_vector",
        "absl/strings",
        "absl/strings:str_format",
    ],
    deps = [
        "bitset",
        "channel_args",
        "grpc_check",
        "ref_counted_string",
        "slice",
        "useful",
        "//:gpr",
        "//:grpc_public_hdrs",
        "//:grpc_trace",
        "//:ref_counted_ptr",
    ],
)

grpc_cc_library(
    name = "metrics",
    srcs = [
        "telemetry/metrics.cc",
    ],
    hdrs = [
        "telemetry/metrics.h",
    ],
    external_deps = [
        "absl/functional:any_invocable",
        "absl/functional:function_ref",
        "absl/strings",
        "absl/types:span",
    ],
    deps = [
        "channel_args",
        "grpc_check",
        "no_destruct",
        "slice",
        "sync",
        "time",
        "//:call_tracer",
        "//:gpr",
    ],
)

grpc_cc_library(
    name = "wait_for_single_owner",
    srcs = ["util/wait_for_single_owner.cc"],
    hdrs = ["util/wait_for_single_owner.h"],
    external_deps = [
        "absl/log",
        "absl/functional:any_invocable",
    ],
    deps = [
        "no_destruct",
        "time",
        "//:gpr",
    ],
)

grpc_cc_library(
    name = "ping_promise",
    srcs = [
        "ext/transport/chttp2/transport/ping_promise.cc",
    ],
    hdrs = [
        "ext/transport/chttp2/transport/ping_promise.h",
    ],
    external_deps = [
        "absl/log",
        "absl/status",
    ],
    deps = [
        "1999",
        "if",
        "inter_activity_latch",
        "latch",
        "map",
        "match",
        "ping_abuse_policy",
        "ping_callbacks",
        "ping_rate_policy",
        "race",
        "shared_bit_gen",
        "sleep",
        "time",
        "try_seq",
        "//:promise",
    ],
)

grpc_cc_library(
    name = "keepalive",
    srcs = [
        "ext/transport/chttp2/transport/keepalive.cc",
    ],
    hdrs = [
        "ext/transport/chttp2/transport/keepalive.h",
    ],
    external_deps = [
        "absl/log",
        "absl/status",
    ],
    deps = [
        "1999",
        "all_ok",
        "if",
        "latch",
        "loop",
        "race",
        "sleep",
        "try_seq",
        "//:promise",
    ],
)

grpc_cc_library(
    name = "spiffe_utils",
    srcs = [
        "//src/core:credentials/transport/tls/spiffe_utils.cc",
    ],
    hdrs = [
        "//src/core:credentials/transport/tls/spiffe_utils.h",
    ],
    external_deps = [
        "absl/base:core_headers",
        "absl/log:log",
        "absl/status",
        "absl/status:statusor",
        "absl/strings",
        "absl/strings:str_format",
        "libcrypto",
        "libssl",
    ],
    deps = [
        "grpc_check",
        "json",
        "json_args",
        "json_object_loader",
        "json_reader",
        "load_file",
        "ssl_transport_security_utils",
        "status_helper",
    ],
)

grpc_cc_library(
    name = "ztrace_collector",
    hdrs = ["channelz/ztrace_collector.h"],
    defines = select({
        "//:grpc_no_ztrace": ["GRPC_NO_ZTRACE"],
        "//conditions:default": [],
    }),
    external_deps = [
        "absl/container:flat_hash_set",
    ],
    deps = [
        "json_writer",
        "memory_usage",
        "single_set_ptr",
        "sync",
        "time",
        "//:channelz",
        "//:gpr",
        "//:grpc_trace",
    ],
)

grpc_cc_library(
    name = "http2_ztrace_collector",
    hdrs = ["ext/transport/chttp2/transport/http2_ztrace_collector.h"],
    external_deps = [
        "absl/container:flat_hash_set",
    ],
    deps = [
        "ztrace_collector",
        "//:chttp2_frame",
    ],
)

grpc_cc_library(
    name = "channelz_property_list",
    srcs = ["channelz/property_list.cc"],
    hdrs = ["channelz/property_list.h"],
    external_deps = [
        "absl/strings",
        "absl/status",
        "absl/container:flat_hash_map",
        "@com_google_protobuf//upb/mem",
        "@com_google_protobuf//upb/text",
    ],
    deps = [
        "json",
        "match",
        "time",
        "upb_utils",
        "//:channelz_property_list_upb",
        "//:channelz_upb",
        "//:gpr",
        "//:protobuf_any_upb",
        "//:protobuf_empty_upb",
    ],
)

grpc_cc_library(
    name = "ssl_transport_security_utils",
    srcs = [
        "//src/core:tsi/ssl_transport_security_utils.cc",
    ],
    hdrs = [
        "//src/core:tsi/ssl_transport_security_utils.h",
    ],
    external_deps = [
        "absl/base:core_headers",
        "absl/log:log",
        "absl/status",
        "absl/status:statusor",
        "absl/strings",
        "libcrypto",
        "libssl",
    ],
    deps = [
        "channel_args",
        "env",
        "error",
        "grpc_check",
        "grpc_transport_chttp2_alpn",
        "load_file",
        "ref_counted",
        "slice",
        "ssl_key_logging",
        "sync",
        "tsi_ssl_types",
        "useful",
        "//:channel_arg_names",
        "//:config_vars",
        "//:gpr",
        "//:grpc_base",
        "//:grpc_core_credentials_header",
        "//:grpc_credentials_util",
        "//:grpc_public_hdrs",
        "//:grpc_security_base",
        "//:ref_counted_ptr",
        "//:transport_auth_context",
        "//:tsi_base",
        "//:tsi_ssl_session_cache",
    ],
)

grpc_cc_library(
    name = "ssl_key_logging",
    srcs = [
        "//src/core:tsi/ssl/key_logging/ssl_key_logging.cc",
    ],
    hdrs = [
        "//src/core:tsi/ssl/key_logging/ssl_key_logging.h",
    ],
    external_deps = [
        "absl/base:core_headers",
        "absl/log:log",
        "absl/status",
        "absl/status:statusor",
        "absl/strings",
        "libcrypto",
        "libssl",
    ],
    visibility = ["//visibility:public"],
    deps = [
        "channel_args",
        "env",
        "error",
        "grpc_check",
        "grpc_transport_chttp2_alpn",
        "load_file",
        "ref_counted",
        "slice",
        "sync",
        "tsi_ssl_types",
        "useful",
        "//:channel_arg_names",
        "//:config_vars",
        "//:gpr",
        "//:grpc_base",
        "//:grpc_core_credentials_header",
        "//:grpc_credentials_util",
        "//:grpc_public_hdrs",
        "//:grpc_security_base",
        "//:ref_counted_ptr",
        "//:transport_auth_context",
        "//:tsi_base",
        "//:tsi_ssl_session_cache",
    ],
)

grpc_cc_library(
    name = "zviz_strings",
    srcs = [
        "channelz/zviz/strings.cc",
    ],
    hdrs = ["channelz/zviz/strings.h"],
    external_deps = [
        "absl/strings",
    ],
)

grpc_cc_library(
    name = "zviz_environment",
    srcs = [
        "channelz/zviz/environment.cc",
    ],
    hdrs = ["channelz/zviz/environment.h"],
    external_deps = [
        "absl/strings",
        "absl/status:statusor",
    ],
    deps = [
        "zviz_strings",
        "//src/proto/grpc/channelz/v2:channelz_cc_proto",
    ],
)

grpc_cc_library(
    name = "zviz_layout",
    srcs = [
        "channelz/zviz/layout.cc",
    ],
    hdrs = ["channelz/zviz/layout.h"],
    deps = [
        "zviz_environment",
        "//src/proto/grpc/channelz/v2:channelz_cc_proto",
        "@com_google_protobuf//:duration_cc_proto",
        "@com_google_protobuf//:timestamp_cc_proto",
    ],
)

grpc_cc_library(
    name = "zviz_data",
    srcs = [
        "channelz/zviz/data.cc",
    ],
    hdrs = ["channelz/zviz/data.h"],
    external_deps = [
        "absl/container:flat_hash_map",
        "absl/strings",
        "absl/types:span",
    ],
    deps = [
        "no_destruct",
        "zviz_environment",
        "zviz_layout",
        "//src/proto/grpc/channelz/v2:channelz_cc_proto",
        "//src/proto/grpc/channelz/v2:property_list_cc_proto",
    ],
)

grpc_cc_library(
    name = "zviz_trace",
    srcs = [
        "channelz/zviz/trace.cc",
    ],
    hdrs = ["channelz/zviz/trace.h"],
    external_deps = [
        "absl/container:flat_hash_map",
        "absl/strings",
        "absl/types:span",
    ],
    deps = [
        "zviz_data",
        "zviz_environment",
        "zviz_layout",
        "//src/proto/grpc/channelz/v2:channelz_cc_proto",
    ],
)

grpc_cc_library(
    name = "zviz_entity",
    srcs = [
        "channelz/zviz/entity.cc",
    ],
    hdrs = ["channelz/zviz/entity.h"],
    external_deps = [
        "absl/container:flat_hash_map",
        "absl/strings",
        "absl/types:span",
    ],
    deps = [
        "zviz_data",
        "zviz_environment",
        "zviz_layout",
        "zviz_strings",
        "zviz_trace",
        "//src/proto/grpc/channelz/v2:channelz_cc_proto",
    ],
)

grpc_cc_library(
    name = "zviz_html",
    srcs = [
        "channelz/zviz/html.cc",
    ],
    hdrs = ["channelz/zviz/html.h"],
    external_deps = [
        "absl/container:flat_hash_map",
        "absl/strings",
        "absl/strings:string_view",
        "absl/types:span",
        "absl/functional:function_ref",
    ],
)

grpc_cc_library(
    name = "zviz_layout_html",
    srcs = [
        "channelz/zviz/layout_html.cc",
    ],
    hdrs = ["channelz/zviz/layout_html.h"],
    external_deps = [
        "absl/container:flat_hash_map",
        "absl/strings",
        "absl/strings:string_view",
        "absl/types:span",
        "absl/functional:function_ref",
    ],
    deps = [
        "zviz_environment",
        "zviz_html",
        "zviz_layout",
    ],
)

### UPB Targets

grpc_upb_proto_library(
    name = "envoy_admin_upb",
    deps = ["@envoy_api//envoy/admin/v3:pkg"],
)

grpc_upb_proto_library(
    name = "envoy_config_cluster_upb",
    deps = ["@envoy_api//envoy/config/cluster/v3:pkg"],
)

grpc_upb_proto_reflection_library(
    name = "envoy_config_cluster_upbdefs",
    deps = ["@envoy_api//envoy/config/cluster/v3:pkg"],
)

grpc_upb_proto_library(
    name = "envoy_config_core_upb",
    deps = ["@envoy_api//envoy/config/core/v3:pkg"],
)

grpc_upb_proto_reflection_library(
    name = "envoy_config_core_upbdefs",
    deps = ["@envoy_api//envoy/config/core/v3:pkg"],
)

grpc_upb_proto_library(
    name = "envoy_config_endpoint_upb",
    deps = ["@envoy_api//envoy/config/endpoint/v3:pkg"],
)

grpc_upb_proto_reflection_library(
    name = "envoy_config_endpoint_upbdefs",
    deps = ["@envoy_api//envoy/config/endpoint/v3:pkg"],
)

grpc_upb_proto_library(
    name = "envoy_config_listener_upb",
    deps = ["@envoy_api//envoy/config/listener/v3:pkg"],
)

grpc_upb_proto_reflection_library(
    name = "envoy_config_listener_upbdefs",
    deps = ["@envoy_api//envoy/config/listener/v3:pkg"],
)

grpc_upb_proto_library(
    name = "envoy_config_rbac_upb",
    deps = ["@envoy_api//envoy/config/rbac/v3:pkg"],
)

grpc_upb_proto_library(
    name = "envoy_config_route_upb",
    deps = ["@envoy_api//envoy/config/route/v3:pkg"],
)

grpc_upb_proto_reflection_library(
    name = "envoy_config_route_upbdefs",
    deps = ["@envoy_api//envoy/config/route/v3:pkg"],
)

grpc_upb_proto_library(
    name = "envoy_extensions_clusters_aggregate_upb",
    deps = ["@envoy_api//envoy/extensions/clusters/aggregate/v3:pkg"],
)

grpc_upb_proto_reflection_library(
    name = "envoy_extensions_clusters_aggregate_upbdefs",
    deps = ["@envoy_api//envoy/extensions/clusters/aggregate/v3:pkg"],
)

grpc_upb_proto_library(
    name = "envoy_extensions_filters_common_fault_upb",
    deps = ["@envoy_api//envoy/extensions/filters/common/fault/v3:pkg"],
)

grpc_upb_proto_library(
    name = "envoy_extensions_filters_http_fault_upb",
    deps = ["@envoy_api//envoy/extensions/filters/http/fault/v3:pkg"],
)

grpc_upb_proto_reflection_library(
    name = "envoy_extensions_filters_http_fault_upbdefs",
    deps = ["@envoy_api//envoy/extensions/filters/http/fault/v3:pkg"],
)

grpc_upb_proto_library(
    name = "envoy_extensions_filters_http_gcp_authn_upb",
    deps = ["@envoy_api//envoy/extensions/filters/http/gcp_authn/v3:pkg"],
)

grpc_upb_proto_reflection_library(
    name = "envoy_extensions_filters_http_gcp_authn_upbdefs",
    deps = ["@envoy_api//envoy/extensions/filters/http/gcp_authn/v3:pkg"],
)

grpc_upb_proto_library(
    name = "envoy_extensions_filters_http_rbac_upb",
    deps = ["@envoy_api//envoy/extensions/filters/http/rbac/v3:pkg"],
)

grpc_upb_proto_reflection_library(
    name = "envoy_extensions_filters_http_rbac_upbdefs",
    deps = ["@envoy_api//envoy/extensions/filters/http/rbac/v3:pkg"],
)

grpc_upb_proto_library(
    name = "envoy_extensions_filters_http_router_upb",
    deps = ["@envoy_api//envoy/extensions/filters/http/router/v3:pkg"],
)

grpc_upb_proto_reflection_library(
    name = "envoy_extensions_filters_http_router_upbdefs",
    deps = ["@envoy_api//envoy/extensions/filters/http/router/v3:pkg"],
)

grpc_upb_proto_library(
    name = "envoy_extensions_filters_http_stateful_session_upb",
    deps = ["@envoy_api//envoy/extensions/filters/http/stateful_session/v3:pkg"],
)

grpc_upb_proto_reflection_library(
    name = "envoy_extensions_filters_http_stateful_session_upbdefs",
    deps = ["@envoy_api//envoy/extensions/filters/http/stateful_session/v3:pkg"],
)

grpc_upb_proto_library(
    name = "envoy_extensions_http_stateful_session_cookie_upb",
    deps = ["@envoy_api//envoy/extensions/http/stateful_session/cookie/v3:pkg"],
)

grpc_upb_proto_reflection_library(
    name = "envoy_extensions_http_stateful_session_cookie_upbdefs",
    deps = ["@envoy_api//envoy/extensions/http/stateful_session/cookie/v3:pkg"],
)

grpc_upb_proto_library(
    name = "envoy_type_http_upb",
    deps = ["@envoy_api//envoy/type/http/v3:pkg"],
)

grpc_upb_proto_library(
    name = "envoy_extensions_load_balancing_policies_client_side_weighted_round_robin_upb",
    deps = [
        "@envoy_api//envoy/extensions/load_balancing_policies/client_side_weighted_round_robin/v3:pkg",
    ],
)

grpc_upb_proto_library(
    name = "envoy_extensions_load_balancing_policies_ring_hash_upb",
    deps = ["@envoy_api//envoy/extensions/load_balancing_policies/ring_hash/v3:pkg"],
)

grpc_upb_proto_library(
    name = "envoy_extensions_load_balancing_policies_wrr_locality_upb",
    deps = ["@envoy_api//envoy/extensions/load_balancing_policies/wrr_locality/v3:pkg"],
)

grpc_upb_proto_library(
    name = "envoy_extensions_load_balancing_policies_pick_first_upb",
    deps = ["@envoy_api//envoy/extensions/load_balancing_policies/pick_first/v3:pkg"],
)

grpc_upb_proto_library(
    name = "envoy_extensions_filters_network_http_connection_manager_upb",
    deps = [
        "@envoy_api//envoy/extensions/filters/network/http_connection_manager/v3:pkg",
    ],
)

grpc_upb_proto_reflection_library(
    name = "envoy_extensions_filters_network_http_connection_manager_upbdefs",
    deps = [
        "@envoy_api//envoy/extensions/filters/network/http_connection_manager/v3:pkg",
    ],
)

grpc_upb_proto_library(
    name = "envoy_extensions_transport_sockets_tls_upb",
    deps = ["@envoy_api//envoy/extensions/transport_sockets/tls/v3:pkg"],
)

grpc_upb_proto_reflection_library(
    name = "envoy_extensions_transport_sockets_tls_upbdefs",
    deps = ["@envoy_api//envoy/extensions/transport_sockets/tls/v3:pkg"],
)

grpc_upb_proto_library(
    name = "envoy_extensions_transport_sockets_http_11_proxy_upb",
    deps = ["@envoy_api//envoy/extensions/transport_sockets/http_11_proxy/v3:pkg"],
)

grpc_upb_proto_reflection_library(
    name = "envoy_extensions_transport_sockets_http_11_proxy_upbdefs",
    deps = ["@envoy_api//envoy/extensions/transport_sockets/http_11_proxy/v3:pkg"],
)

grpc_upb_proto_library(
    name = "envoy_extensions_upstreams_http_upb",
    deps = ["@envoy_api//envoy/extensions/upstreams/http/v3:pkg"],
)

grpc_upb_proto_reflection_library(
    name = "envoy_extensions_upstreams_http_upbdefs",
    deps = ["@envoy_api//envoy/extensions/upstreams/http/v3:pkg"],
)

grpc_upb_proto_library(
    name = "envoy_service_discovery_upb",
    deps = ["@envoy_api//envoy/service/discovery/v3:pkg"],
)

grpc_upb_proto_reflection_library(
    name = "envoy_service_discovery_upbdefs",
    deps = ["@envoy_api//envoy/service/discovery/v3:pkg"],
)

grpc_upb_proto_library(
    name = "envoy_service_load_stats_upb",
    deps = ["@envoy_api//envoy/service/load_stats/v3:pkg"],
)

grpc_upb_proto_reflection_library(
    name = "envoy_service_load_stats_upbdefs",
    deps = ["@envoy_api//envoy/service/load_stats/v3:pkg"],
)

grpc_upb_proto_library(
    name = "envoy_service_status_upb",
    deps = ["@envoy_api//envoy/service/status/v3:pkg"],
)

grpc_upb_proto_reflection_library(
    name = "envoy_service_status_upbdefs",
    deps = ["@envoy_api//envoy/service/status/v3:pkg"],
)

grpc_upb_proto_library(
    name = "envoy_type_matcher_upb",
    deps = ["@envoy_api//envoy/type/matcher/v3:pkg"],
)

grpc_upb_proto_library(
    name = "envoy_type_upb",
    deps = ["@envoy_api//envoy/type/v3:pkg"],
)

grpc_upb_proto_library(
    name = "xds_type_upb",
    deps = ["@com_github_cncf_xds//xds/type/v3:pkg"],
)

grpc_upb_proto_reflection_library(
    name = "xds_type_upbdefs",
    deps = ["@com_github_cncf_xds//xds/type/v3:pkg"],
)

grpc_upb_proto_library(
    name = "xds_type_matcher_upb",
    deps = ["@com_github_cncf_xds//xds/type/matcher/v3:pkg"],
)

grpc_upb_proto_library(
    name = "xds_orca_upb",
    deps = ["@com_github_cncf_xds//xds/data/orca/v3:pkg"],
)

grpc_upb_proto_library(
    name = "xds_orca_service_upb",
    deps = ["@com_github_cncf_xds//xds/service/orca/v3:pkg"],
)

grpc_upb_proto_library(
    name = "grpc_health_upb",
    deps = ["//src/proto/grpc/health/v1:health_proto"],
)

grpc_upb_proto_library(
    name = "google_rpc_status_upb",
    deps = ["@com_google_googleapis//google/rpc:status_proto"],
)

grpc_upb_proto_reflection_library(
    name = "google_rpc_status_upbdefs",
    deps = ["@com_google_googleapis//google/rpc:status_proto"],
)

grpc_upb_proto_library(
    name = "google_type_expr_upb",
    deps = ["@com_google_googleapis//google/type:expr_proto"],
)

grpc_upb_proto_library(
    name = "grpc_lb_upb",
    deps = ["//src/proto/grpc/lb/v1:load_balancer_proto"],
)

grpc_upb_proto_library(
    name = "alts_upb",
    deps = ["//src/proto/grpc/gcp:alts_handshaker_proto"],
)

grpc_upb_proto_library(
    name = "rls_upb",
    deps = ["//src/proto/grpc/lookup/v1:rls_proto"],
)

grpc_upb_proto_library(
    name = "rls_config_upb",
    deps = ["//src/proto/grpc/lookup/v1:rls_config_proto"],
)

grpc_upb_proto_reflection_library(
    name = "rls_config_upbdefs",
    deps = ["//src/proto/grpc/lookup/v1:rls_config_proto"],
)

WELL_KNOWN_PROTO_TARGETS = [
    "any",
    "duration",
    "empty",
    "struct",
    "timestamp",
    "wrappers",
]

[
    grpc_upb_proto_library(
        name = "protobuf_" + target + "_upb",
        deps = ["@com_google_protobuf//:" + target + "_proto"],
    )
    for target in WELL_KNOWN_PROTO_TARGETS
]

[
    grpc_upb_proto_reflection_library(
        name = "protobuf_" + target + "_upbdefs",
        deps = ["@com_google_protobuf//:" + target + "_proto"],
    )
    for target in WELL_KNOWN_PROTO_TARGETS
]

grpc_generate_one_off_internal_targets()<|MERGE_RESOLUTION|>--- conflicted
+++ resolved
@@ -6412,11 +6412,8 @@
         "channel_args",
         "channel_args_preconditioning",
         "channel_fwd",
-<<<<<<< HEAD
-        "grpc_check",
-=======
         "down_cast",
->>>>>>> 91b4edc9
+        "grpc_check",
         "grpc_server_config_selector",
         "grpc_server_config_selector_filter",
         "grpc_service_config",
