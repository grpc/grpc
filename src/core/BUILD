--- conflicted
+++ resolved
@@ -4694,11 +4694,7 @@
         "lb_policy_registry",
         "pollset_set",
         "subchannel_interface",
-<<<<<<< HEAD
         "//:config",
-=======
-        "//:channel_arg_names",
->>>>>>> cbe6c808
         "//:debug_location",
         "//:gpr",
         "//:grpc_base",
