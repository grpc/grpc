--- conflicted
+++ resolved
@@ -4621,13 +4621,9 @@
     language = "c++",
     deps = [
         "channel_args",
-<<<<<<< HEAD
         "health_check_client",
         "iomgr_fwd",
-=======
-        "grpc_lb_subchannel_list",
         "grpc_outlier_detection_header",
->>>>>>> ef83f202
         "json",
         "lb_policy",
         "lb_policy_factory",
