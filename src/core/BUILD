--- conflicted
+++ resolved
@@ -2442,11 +2442,8 @@
     language = "c++",
     deps = [
         "arena_promise",
-<<<<<<< HEAD
         "closure",
-=======
         "error",
->>>>>>> 5b8f006e
         "iomgr_fwd",
         "slice",
         "unique_type_name",
@@ -2480,11 +2477,8 @@
     language = "c++",
     deps = [
         "arena_promise",
-<<<<<<< HEAD
         "closure",
-=======
         "error",
->>>>>>> 5b8f006e
         "iomgr_fwd",
         "tsi_local_credentials",
         "unique_type_name",
@@ -2535,11 +2529,8 @@
     language = "c++",
     deps = [
         "arena_promise",
-<<<<<<< HEAD
         "closure",
-=======
         "error",
->>>>>>> 5b8f006e
         "grpc_sockaddr",
         "iomgr_fwd",
         "resolved_address",
@@ -2579,11 +2570,8 @@
     language = "c++",
     deps = [
         "arena_promise",
-<<<<<<< HEAD
         "closure",
-=======
         "error",
->>>>>>> 5b8f006e
         "iomgr_fwd",
         "unique_type_name",
         "useful",
@@ -2693,11 +2681,8 @@
     language = "c++",
     deps = [
         "arena_promise",
-<<<<<<< HEAD
         "closure",
-=======
         "error",
->>>>>>> 5b8f006e
         "iomgr_fwd",
         "ref_counted",
         "slice",
@@ -2860,11 +2845,8 @@
     language = "c++",
     deps = [
         "arena_promise",
-<<<<<<< HEAD
         "closure",
-=======
         "error",
->>>>>>> 5b8f006e
         "iomgr_fwd",
         "unique_type_name",
         "//:debug_location",
@@ -3290,11 +3272,8 @@
         "channel_fwd",
         "channel_init",
         "channel_stack_type",
-<<<<<<< HEAD
         "closure",
-=======
         "error",
->>>>>>> 5b8f006e
         "gpr_atm",
         "grpc_sockaddr",
         "json",
@@ -4602,11 +4581,8 @@
     deps = [
         "channel_args_preconditioning",
         "channel_stack_type",
-<<<<<<< HEAD
         "closure",
-=======
         "error",
->>>>>>> 5b8f006e
         "grpc_insecure_credentials",
         "handshaker_registry",
         "resolved_address",
@@ -4650,11 +4626,8 @@
     ],
     language = "c++",
     deps = [
-<<<<<<< HEAD
         "closure",
-=======
         "error",
->>>>>>> 5b8f006e
         "grpc_insecure_credentials",
         "handshaker_registry",
         "iomgr_fwd",
@@ -4702,11 +4675,8 @@
         "arena",
         "channel_args_preconditioning",
         "channel_stack_type",
-<<<<<<< HEAD
         "closure",
-=======
         "error",
->>>>>>> 5b8f006e
         "iomgr_fwd",
         "slice",
         "slice_buffer",
