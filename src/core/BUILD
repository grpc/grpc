--- conflicted
+++ resolved
@@ -6917,6 +6917,7 @@
         "//:grpc_base",
         "//:hpack_encoder",
         "//:hpack_parser",
+        #//:grpc",
     ],
 )
 
@@ -6956,6 +6957,7 @@
         "bitset",
         "//:gpr",
         "//:gpr_platform",
+        "//:grpc",
     ],
 )
 
@@ -7010,6 +7012,7 @@
     deps = [
         "time",
         "//:gpr_platform",
+        "//:grpc",
     ],
 )
 
@@ -7343,14 +7346,7 @@
         "arena",
         "slice_buffer",
         "//:gpr_platform",
-<<<<<<< HEAD
         "//:grpc_public_hdrs",
-=======
-        "//:grpc_base",
-        "//:hpack_encoder",
-        "//:hpack_parser",
-        #//:grpc",
->>>>>>> 3e0a447f
     ],
 )
 
@@ -7363,7 +7359,6 @@
         "lib/transport/call_spine.h",
     ],
     deps = [
-<<<<<<< HEAD
         "1999",
         "for_each",
         "if",
@@ -7377,11 +7372,6 @@
         "try_seq",
         "//:gpr",
         "//:promise",
-=======
-        "bitset",
-        "//:gpr_platform",
-        "//:grpc",
->>>>>>> 3e0a447f
     ],
 )
 
@@ -7439,12 +7429,7 @@
     deps = [
         "slice",
         "time",
-<<<<<<< HEAD
-        "//:gpr",
-=======
-        "//:gpr_platform",
-        "//:grpc",
->>>>>>> 3e0a447f
+        "//:gpr",
     ],
 )
 
