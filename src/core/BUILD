# Copyright 2022 gRPC authors.
#
# Licensed under the Apache License, Version 2.0 (the "License");
# you may not use this file except in compliance with the License.
# You may obtain a copy of the License at
#
#     http://www.apache.org/licenses/LICENSE-2.0
#
# Unless required by applicable law or agreed to in writing, software
# distributed under the License is distributed on an "AS IS" BASIS,
# WITHOUT WARRANTIES OR CONDITIONS OF ANY KIND, either express or implied.
# See the License for the specific language governing permissions and
# limitations under the License.

load(
    "//bazel:grpc_build_system.bzl",
    "grpc_cc_library",
    "grpc_upb_proto_library",
    "grpc_upb_proto_reflection_library",
)

licenses(["reciprocal"])

package(
    default_visibility = ["//:__subpackages__"],
    features = [
        "layering_check",
    ],
)

# This is needed as a transitionary mechanism to build the src/core targets in
# the top-level BUILD file that have not yet been moved here. Should go away
# once the transition is complete.
exports_files(
    glob(["**"]),
    visibility = ["//:__subpackages__"],
)

grpc_cc_library(
    name = "channel_fwd",
    hdrs = [
        "lib/channel/channel_fwd.h",
    ],
    language = "c++",
)

grpc_cc_library(
    name = "slice_cast",
    hdrs = [
        "//:include/grpc/event_engine/internal/slice_cast.h",
    ],
)

grpc_cc_library(
    name = "event_engine_common",
    srcs = [
        "lib/event_engine/resolved_address.cc",
        "lib/event_engine/slice.cc",
        "lib/event_engine/slice_buffer.cc",
    ],
    hdrs = [
        "lib/event_engine/handle_containers.h",
        "//:include/grpc/event_engine/slice.h",
        "//:include/grpc/event_engine/slice_buffer.h",
    ],
    external_deps = [
        "absl/container:flat_hash_set",
        "absl/hash",
        "absl/strings",
        "absl/utility",
    ],
    deps = [
        "slice",
        "slice_buffer",
        "slice_cast",
        "slice_refcount",
        "//:event_engine_base_hdrs",
        "//:gpr",
        "//:gpr_platform",
    ],
)

grpc_cc_library(
    name = "transport_fwd",
    hdrs = [
        "lib/transport/transport_fwd.h",
    ],
    language = "c++",
)

grpc_cc_library(
    name = "atomic_utils",
    language = "c++",
    public_hdrs = ["lib/gprpp/atomic_utils.h"],
    deps = ["//:gpr"],
)

grpc_cc_library(
    name = "experiments",
    srcs = [
        "lib/experiments/config.cc",
        "lib/experiments/experiments.cc",
    ],
    hdrs = [
        "lib/experiments/config.h",
        "lib/experiments/experiments.h",
    ],
    external_deps = ["absl/strings"],
    language = "c++",
    deps = [
        "no_destruct",
        "//:gpr",
    ],
)

grpc_cc_library(
    name = "init_internally",
    srcs = ["lib/surface/init_internally.cc"],
    hdrs = ["lib/surface/init_internally.h"],
    deps = ["//:gpr_platform"],
)

grpc_cc_library(
    name = "useful",
    hdrs = ["lib/gpr/useful.h"],
    external_deps = [
        "absl/strings",
        "absl/types:variant",
    ],
    language = "c++",
    deps = ["//:gpr_platform"],
)

grpc_cc_library(
    name = "examine_stack",
    srcs = [
        "lib/gprpp/examine_stack.cc",
    ],
    hdrs = [
        "lib/gprpp/examine_stack.h",
    ],
    external_deps = ["absl/types:optional"],
    deps = ["//:gpr_platform"],
)

grpc_cc_library(
    name = "gpr_atm",
    srcs = [
        "lib/gpr/atm.cc",
    ],
    language = "c++",
    public_hdrs = [
        "//:include/grpc/support/atm.h",
        "//:include/grpc/support/atm_gcc_atomic.h",
        "//:include/grpc/support/atm_gcc_sync.h",
        "//:include/grpc/support/atm_windows.h",
        "//:include/grpc/impl/codegen/atm.h",
        "//:include/grpc/impl/codegen/atm_gcc_atomic.h",
        "//:include/grpc/impl/codegen/atm_gcc_sync.h",
        "//:include/grpc/impl/codegen/atm_windows.h",
    ],
    deps = [
        "useful",
        "//:gpr_platform",
    ],
)

grpc_cc_library(
    name = "gpr_manual_constructor",
    srcs = [],
    hdrs = [
        "lib/gprpp/manual_constructor.h",
    ],
    language = "c++",
    deps = [
        "construct_destruct",
        "//:gpr_platform",
    ],
)

grpc_cc_library(
    name = "gpr_spinlock",
    srcs = [],
    hdrs = [
        "lib/gpr/spinlock.h",
    ],
    language = "c++",
    deps = [
        "gpr_atm",
        "//:gpr_platform",
    ],
)

grpc_cc_library(
    name = "gpr_log_internal",
    hdrs = [
        "lib/gpr/log_internal.h",
    ],
    language = "c++",
    deps = ["//:gpr_platform"],
)

grpc_cc_library(
    name = "env",
    srcs = [
        "lib/gprpp/env_linux.cc",
        "lib/gprpp/env_posix.cc",
        "lib/gprpp/env_windows.cc",
    ],
    hdrs = [
        "lib/gprpp/env.h",
    ],
    external_deps = ["absl/types:optional"],
    deps = [
        "tchar",
        "//:gpr_platform",
    ],
)

grpc_cc_library(
    name = "chunked_vector",
    hdrs = ["lib/gprpp/chunked_vector.h"],
    deps = [
        "arena",
        "gpr_manual_constructor",
        "//:gpr",
    ],
)

grpc_cc_library(
    name = "construct_destruct",
    language = "c++",
    public_hdrs = ["lib/gprpp/construct_destruct.h"],
    deps = ["//:gpr_platform"],
)

grpc_cc_library(
    name = "status_helper",
    srcs = [
        "lib/gprpp/status_helper.cc",
    ],
    hdrs = [
        "lib/gprpp/status_helper.h",
    ],
    external_deps = [
        "absl/status",
        "absl/strings",
        "absl/strings:cord",
        "absl/time",
        "absl/types:optional",
        "upb_lib",
    ],
    language = "c++",
    deps = [
        "percent_encoding",
        "slice",
        "//:debug_location",
        "//:google_rpc_status_upb",
        "//:gpr",
        "//:protobuf_any_upb",
    ],
)

grpc_cc_library(
    name = "unique_type_name",
    hdrs = ["lib/gprpp/unique_type_name.h"],
    external_deps = ["absl/strings"],
    language = "c++",
    deps = [
        "useful",
        "//:gpr_platform",
    ],
)

grpc_cc_library(
    name = "validation_errors",
    srcs = [
        "lib/gprpp/validation_errors.cc",
    ],
    hdrs = [
        "lib/gprpp/validation_errors.h",
    ],
    external_deps = [
        "absl/status",
        "absl/strings",
    ],
    language = "c++",
    deps = ["//:gpr_platform"],
)

grpc_cc_library(
    name = "overload",
    language = "c++",
    public_hdrs = ["lib/gprpp/overload.h"],
    deps = ["//:gpr_platform"],
)

grpc_cc_library(
    name = "match",
    external_deps = ["absl/types:variant"],
    language = "c++",
    public_hdrs = ["lib/gprpp/match.h"],
    deps = [
        "overload",
        "//:gpr_platform",
    ],
)

grpc_cc_library(
    name = "table",
    external_deps = [
        "absl/meta:type_traits",
        "absl/utility",
    ],
    language = "c++",
    public_hdrs = ["lib/gprpp/table.h"],
    deps = [
        "bitset",
        "//:gpr_platform",
    ],
)

grpc_cc_library(
    name = "packed_table",
    hdrs = ["lib/gprpp/packed_table.h"],
    language = "c++",
    deps = [
        "sorted_pack",
        "table",
        "//:gpr_platform",
    ],
)

grpc_cc_library(
    name = "bitset",
    language = "c++",
    public_hdrs = ["lib/gprpp/bitset.h"],
    deps = [
        "useful",
        "//:gpr_platform",
    ],
)

grpc_cc_library(
    name = "no_destruct",
    language = "c++",
    public_hdrs = ["lib/gprpp/no_destruct.h"],
    deps = [
        "construct_destruct",
        "//:gpr_platform",
    ],
)

grpc_cc_library(
    name = "tchar",
    srcs = [
        "lib/gprpp/tchar.cc",
    ],
    hdrs = [
        "lib/gprpp/tchar.h",
    ],
    deps = ["//:gpr_platform"],
)

grpc_cc_library(
    name = "poll",
    external_deps = ["absl/types:variant"],
    language = "c++",
    public_hdrs = [
        "lib/promise/poll.h",
    ],
    deps = ["//:gpr_platform"],
)

grpc_cc_library(
    name = "try_concurrently",
    hdrs = ["lib/promise/try_concurrently.h"],
    external_deps = [
        "absl/status",
        "absl/strings",
        "absl/types:variant",
    ],
    language = "c++",
    public_hdrs = [
        "lib/promise/map_pipe.h",
    ],
    deps = [
        "activity",
        "construct_destruct",
        "for_each",
        "map",
        "pipe",
        "poll",
        "promise_factory",
        "promise_like",
        "promise_status",
<<<<<<< HEAD
        "promise_trace",
=======
        "try_seq",
>>>>>>> 878a0ea6
        "//:gpr",
        "//:grpc_trace",
    ],
)

grpc_cc_library(
    name = "map_pipe",
    external_deps = ["absl/status"],
    language = "c++",
    public_hdrs = [
        "lib/promise/map_pipe.h",
    ],
    deps = [
        "for_each",
        "map",
        "pipe",
        "poll",
        "promise_factory",
<<<<<<< HEAD
        "//:gpr",
=======
        "try_seq",
>>>>>>> 878a0ea6
        "//:gpr_platform",
    ],
)

grpc_cc_library(
    name = "context",
    language = "c++",
    public_hdrs = [
        "lib/promise/context.h",
    ],
    deps = ["//:gpr"],
)

grpc_cc_library(
    name = "map",
    external_deps = ["absl/types:variant"],
    language = "c++",
    public_hdrs = ["lib/promise/map.h"],
    deps = [
        "poll",
        "promise_like",
        "//:gpr_platform",
    ],
)

grpc_cc_library(
    name = "sleep",
    srcs = [
        "lib/promise/sleep.cc",
    ],
    hdrs = [
        "lib/promise/sleep.h",
    ],
    external_deps = ["absl/status"],
    deps = [
        "activity",
        "context",
        "default_event_engine",
        "poll",
        "time",
        "//:event_engine_base_hdrs",
        "//:exec_ctx",
        "//:gpr",
    ],
)

grpc_cc_library(
    name = "arena_promise",
    external_deps = ["absl/meta:type_traits"],
    language = "c++",
    public_hdrs = [
        "lib/promise/arena_promise.h",
    ],
    deps = [
        "arena",
        "construct_destruct",
        "context",
        "poll",
        "//:gpr_platform",
    ],
)

grpc_cc_library(
    name = "promise_like",
    external_deps = ["absl/meta:type_traits"],
    language = "c++",
    public_hdrs = [
        "lib/promise/detail/promise_like.h",
    ],
    deps = [
        "poll",
        "//:gpr_platform",
    ],
)

grpc_cc_library(
    name = "cancel_callback",
    external_deps = ["absl/types:variant"],
    language = "c++",
    public_hdrs = [
        "lib/promise/cancel_callback.h",
    ],
    deps = [
        "poll",
        "promise_like",
        "//:gpr_platform",
    ],
)

grpc_cc_library(
    name = "promise_factory",
    external_deps = ["absl/meta:type_traits"],
    language = "c++",
    public_hdrs = [
        "lib/promise/detail/promise_factory.h",
    ],
    deps = [
        "promise_like",
        "//:gpr_platform",
    ],
)

grpc_cc_library(
    name = "if",
    external_deps = [
        "absl/status:statusor",
        "absl/types:variant",
    ],
    language = "c++",
    public_hdrs = ["lib/promise/if.h"],
    deps = [
        "poll",
        "promise_factory",
        "promise_like",
        "//:gpr_platform",
    ],
)

grpc_cc_library(
    name = "promise_status",
    external_deps = [
        "absl/status",
        "absl/status:statusor",
    ],
    language = "c++",
    public_hdrs = [
        "lib/promise/detail/status.h",
    ],
    deps = ["//:gpr_platform"],
)

grpc_cc_library(
    name = "race",
    external_deps = ["absl/types:variant"],
    language = "c++",
    public_hdrs = ["lib/promise/race.h"],
    deps = [
        "poll",
        "//:gpr_platform",
    ],
)

grpc_cc_library(
    name = "loop",
    external_deps = [
        "absl/status",
        "absl/status:statusor",
        "absl/types:variant",
    ],
    language = "c++",
    public_hdrs = [
        "lib/promise/loop.h",
    ],
    deps = [
        "poll",
        "promise_factory",
        "//:gpr_platform",
    ],
)

grpc_cc_library(
    name = "basic_join",
    external_deps = [
        "absl/types:variant",
        "absl/utility",
    ],
    language = "c++",
    public_hdrs = [
        "lib/promise/detail/basic_join.h",
    ],
    deps = [
        "bitset",
        "construct_destruct",
        "poll",
        "promise_like",
        "//:gpr_platform",
    ],
)

grpc_cc_library(
    name = "join",
    external_deps = ["absl/meta:type_traits"],
    language = "c++",
    public_hdrs = [
        "lib/promise/join.h",
    ],
    deps = [
        "basic_join",
        "//:gpr_platform",
    ],
)

grpc_cc_library(
    name = "try_join",
    external_deps = [
        "absl/meta:type_traits",
        "absl/status",
        "absl/status:statusor",
    ],
    language = "c++",
    public_hdrs = [
        "lib/promise/try_join.h",
    ],
    deps = [
        "basic_join",
        "poll",
        "promise_status",
        "//:gpr_platform",
    ],
)

grpc_cc_library(
    name = "switch",
    language = "c++",
    public_hdrs = [
        "lib/promise/detail/switch.h",
    ],
    deps = ["//:gpr_platform"],
)

grpc_cc_library(
    name = "basic_seq",
    external_deps = [
        "absl/meta:type_traits",
        "absl/types:variant",
        "absl/utility",
    ],
    language = "c++",
    public_hdrs = [
        "lib/promise/detail/basic_seq.h",
    ],
    deps = [
        "construct_destruct",
        "poll",
        "promise_factory",
        "promise_like",
        "promise_trace",
        "switch",
        "//:gpr_platform",
    ],
)

grpc_cc_library(
    name = "seq",
    language = "c++",
    public_hdrs = [
        "lib/promise/seq.h",
    ],
    deps = [
        "basic_seq",
        "poll",
        "promise_like",
        "//:gpr_platform",
    ],
)

grpc_cc_library(
    name = "try_seq",
    external_deps = [
        "absl/meta:type_traits",
        "absl/status",
        "absl/status:statusor",
    ],
    language = "c++",
    public_hdrs = [
        "lib/promise/try_seq.h",
    ],
    deps = [
        "basic_seq",
        "poll",
        "promise_like",
        "promise_status",
        "//:gpr_platform",
    ],
)

grpc_cc_library(
    name = "activity",
    srcs = [
        "lib/promise/activity.cc",
    ],
    external_deps = [
        "absl/base:core_headers",
        "absl/status",
        "absl/strings:str_format",
        "absl/types:optional",
        "absl/types:variant",
        "absl/utility",
    ],
    language = "c++",
    public_hdrs = [
        "lib/promise/activity.h",
    ],
    deps = [
        "atomic_utils",
        "construct_destruct",
        "context",
        "no_destruct",
        "poll",
        "promise_factory",
        "promise_status",
        "//:gpr",
        "//:orphanable",
    ],
)

grpc_cc_library(
    name = "exec_ctx_wakeup_scheduler",
    hdrs = [
        "lib/promise/exec_ctx_wakeup_scheduler.h",
    ],
    external_deps = ["absl/status"],
    language = "c++",
    deps = [
        "closure",
        "error",
        "//:debug_location",
        "//:exec_ctx",
        "//:gpr_platform",
    ],
)

grpc_cc_library(
    name = "wait_set",
    external_deps = [
        "absl/container:flat_hash_set",
        "absl/hash",
    ],
    language = "c++",
    public_hdrs = [
        "lib/promise/wait_set.h",
    ],
    deps = [
        "activity",
        "poll",
        "//:gpr_platform",
    ],
)

grpc_cc_library(
    name = "intra_activity_waiter",
    language = "c++",
    public_hdrs = [
        "lib/promise/intra_activity_waiter.h",
    ],
    deps = [
        "activity",
        "poll",
        "//:gpr_platform",
    ],
)

grpc_cc_library(
    name = "latch",
    external_deps = ["absl/strings"],
    language = "c++",
    public_hdrs = [
        "lib/promise/latch.h",
    ],
    deps = [
        "activity",
        "intra_activity_waiter",
        "poll",
        "promise_trace",
        "//:gpr",
        "//:grpc_trace",
    ],
)

grpc_cc_library(
    name = "observable",
    external_deps = [
        "absl/base:core_headers",
        "absl/types:optional",
        "absl/types:variant",
    ],
    language = "c++",
    public_hdrs = [
        "lib/promise/observable.h",
    ],
    deps = [
        "activity",
        "poll",
        "promise_like",
        "wait_set",
        "//:gpr",
    ],
)

grpc_cc_library(
    name = "pipe",
    hdrs = [
        "lib/promise/pipe.h",
    ],
    external_deps = [
        "absl/base:core_headers",
        "absl/strings",
        "absl/types:optional",
        "absl/types:variant",
    ],
    language = "c++",
    deps = [
        "activity",
        "arena",
        "context",
        "intra_activity_waiter",
        "poll",
        "promise_trace",
        "//:gpr",
        "//:grpc_trace",
    ],
)

grpc_cc_library(
    name = "promise_trace",
    srcs = [
        "lib/promise/trace.cc",
    ],
    hdrs = [
        "lib/promise/trace.h",
    ],
    language = "c++",
    deps = [
        "//:gpr_platform",
        "//:grpc_trace",
    ],
)

grpc_cc_library(
    name = "for_each",
    external_deps = [
        "absl/status",
        "absl/strings",
        "absl/types:variant",
    ],
    language = "c++",
    public_hdrs = ["lib/promise/for_each.h"],
    deps = [
        "activity",
        "construct_destruct",
        "poll",
        "promise_factory",
        "promise_trace",
        "//:gpr",
        "//:gpr_platform",
        "//:grpc_trace",
    ],
)

grpc_cc_library(
    name = "ref_counted",
    language = "c++",
    public_hdrs = ["lib/gprpp/ref_counted.h"],
    deps = [
        "atomic_utils",
        "//:debug_location",
        "//:gpr",
        "//:ref_counted_ptr",
    ],
)

grpc_cc_library(
    name = "dual_ref_counted",
    language = "c++",
    public_hdrs = ["lib/gprpp/dual_ref_counted.h"],
    deps = [
        "//:debug_location",
        "//:gpr",
        "//:orphanable",
        "//:ref_counted_ptr",
    ],
)

grpc_cc_library(
    name = "handshaker_factory",
    language = "c++",
    public_hdrs = [
        "lib/transport/handshaker_factory.h",
    ],
    deps = [
        "channel_args",
        "iomgr_fwd",
        "//:gpr_platform",
    ],
)

grpc_cc_library(
    name = "handshaker_registry",
    srcs = [
        "lib/transport/handshaker_registry.cc",
    ],
    language = "c++",
    public_hdrs = [
        "lib/transport/handshaker_registry.h",
    ],
    deps = [
        "channel_args",
        "handshaker_factory",
        "iomgr_fwd",
        "//:gpr_platform",
    ],
)

grpc_cc_library(
    name = "tcp_connect_handshaker",
    srcs = [
        "lib/transport/tcp_connect_handshaker.cc",
    ],
    external_deps = [
        "absl/base:core_headers",
        "absl/status",
        "absl/status:statusor",
        "absl/strings",
        "absl/types:optional",
    ],
    language = "c++",
    public_hdrs = [
        "lib/transport/tcp_connect_handshaker.h",
    ],
    deps = [
        "channel_args",
        "channel_args_endpoint_config",
        "closure",
        "error",
        "handshaker_factory",
        "handshaker_registry",
        "iomgr_fwd",
        "pollset_set",
        "resolved_address",
        "slice",
        "//:config",
        "//:debug_location",
        "//:exec_ctx",
        "//:gpr",
        "//:grpc_base",
        "//:handshaker",
        "//:ref_counted_ptr",
        "//:uri_parser",
    ],
)

grpc_cc_library(
    name = "channel_creds_registry",
    hdrs = [
        "lib/security/credentials/channel_creds_registry.h",
    ],
    external_deps = ["absl/strings"],
    language = "c++",
    deps = [
        "json",
        "//:gpr_platform",
        "//:ref_counted_ptr",
    ],
)

grpc_cc_library(
    name = "event_engine_memory_allocator",
    srcs = [
        "lib/event_engine/memory_allocator.cc",
    ],
    hdrs = [
        "//:include/grpc/event_engine/internal/memory_allocator_impl.h",
        "//:include/grpc/event_engine/memory_allocator.h",
        "//:include/grpc/event_engine/memory_request.h",
    ],
    external_deps = ["absl/strings"],
    language = "c++",
    deps = [
        "slice",
        "slice_refcount",
        "//:gpr_platform",
    ],
)

grpc_cc_library(
    name = "memory_quota",
    srcs = [
        "lib/resource_quota/memory_quota.cc",
    ],
    hdrs = [
        "lib/resource_quota/memory_quota.h",
    ],
    external_deps = [
        "absl/base:core_headers",
        "absl/container:flat_hash_set",
        "absl/status",
        "absl/strings",
        "absl/synchronization",
        "absl/types:optional",
    ],
    deps = [
        "activity",
        "basic_seq",
        "event_engine_memory_allocator",
        "exec_ctx_wakeup_scheduler",
        "experiments",
        "loop",
        "map",
        "periodic_update",
        "poll",
        "race",
        "resource_quota_trace",
        "seq",
        "time",
        "useful",
        "//:gpr",
        "//:grpc_trace",
        "//:orphanable",
        "//:ref_counted_ptr",
    ],
)

grpc_cc_library(
    name = "periodic_update",
    srcs = [
        "lib/resource_quota/periodic_update.cc",
    ],
    hdrs = [
        "lib/resource_quota/periodic_update.h",
    ],
    external_deps = ["absl/functional:function_ref"],
    deps = [
        "time",
        "useful",
        "//:gpr_platform",
    ],
)

grpc_cc_library(
    name = "arena",
    srcs = [
        "lib/resource_quota/arena.cc",
    ],
    hdrs = [
        "lib/resource_quota/arena.h",
    ],
    external_deps = [
        "absl/meta:type_traits",
        "absl/utility",
    ],
    deps = [
        "construct_destruct",
        "context",
        "event_engine_memory_allocator",
        "memory_quota",
        "//:gpr",
    ],
)

grpc_cc_library(
    name = "thread_quota",
    srcs = [
        "lib/resource_quota/thread_quota.cc",
    ],
    hdrs = [
        "lib/resource_quota/thread_quota.h",
    ],
    external_deps = ["absl/base:core_headers"],
    deps = [
        "ref_counted",
        "//:gpr",
        "//:ref_counted_ptr",
    ],
)

grpc_cc_library(
    name = "resource_quota_trace",
    srcs = [
        "lib/resource_quota/trace.cc",
    ],
    hdrs = [
        "lib/resource_quota/trace.h",
    ],
    deps = [
        "//:gpr_platform",
        "//:grpc_trace",
    ],
)

grpc_cc_library(
    name = "resource_quota",
    srcs = [
        "lib/resource_quota/resource_quota.cc",
    ],
    hdrs = [
        "lib/resource_quota/resource_quota.h",
    ],
    external_deps = ["absl/strings"],
    deps = [
        "memory_quota",
        "ref_counted",
        "thread_quota",
        "useful",
        "//:cpp_impl_of",
        "//:event_engine_base_hdrs",
        "//:gpr_platform",
        "//:ref_counted_ptr",
    ],
)

grpc_cc_library(
    name = "slice_refcount",
    hdrs = [
        "lib/slice/slice_refcount.h",
    ],
    public_hdrs = [
        "//:include/grpc/slice.h",
    ],
    deps = [
        "//:event_engine_base_hdrs",
        "//:gpr",
    ],
)

grpc_cc_library(
    name = "slice",
    srcs = [
        "lib/slice/slice.cc",
        "lib/slice/slice_string_helpers.cc",
    ],
    hdrs = [
        "lib/slice/slice.h",
        "lib/slice/slice_internal.h",
        "lib/slice/slice_string_helpers.h",
        "//:include/grpc/slice.h",
    ],
    external_deps = [
        "absl/hash",
        "absl/strings",
    ],
    visibility = ["@grpc:alt_grpc_base_legacy"],
    deps = [
        "slice_cast",
        "slice_refcount",
        "//:event_engine_base_hdrs",
        "//:gpr",
    ],
)

grpc_cc_library(
    name = "slice_buffer",
    srcs = [
        "lib/slice/slice_buffer.cc",
    ],
    hdrs = [
        "lib/slice/slice_buffer.h",
        "//:include/grpc/slice_buffer.h",
    ],
    deps = [
        "slice",
        "slice_refcount",
        "//:gpr",
    ],
)

grpc_cc_library(
    name = "error",
    srcs = [
        "lib/iomgr/error.cc",
    ],
    hdrs = [
        "lib/iomgr/error.h",
    ],
    external_deps = [
        "absl/status",
        "absl/strings:str_format",
    ],
    visibility = ["@grpc:alt_grpc_base_legacy"],
    deps = [
        "gpr_spinlock",
        "slice",
        "slice_refcount",
        "status_helper",
        "strerror",
        "useful",
        "//:gpr",
        "//:grpc_public_hdrs",
        "//:grpc_trace",
    ],
)

grpc_cc_library(
    name = "closure",
    hdrs = [
        "lib/iomgr/closure.h",
    ],
    visibility = ["@grpc:alt_grpc_base_legacy"],
    deps = [
        "error",
        "gpr_manual_constructor",
        "//:debug_location",
        "//:gpr",
    ],
)

grpc_cc_library(
    name = "time",
    srcs = [
        "lib/gprpp/time.cc",
    ],
    hdrs = [
        "lib/gprpp/time.h",
    ],
    external_deps = [
        "absl/strings:str_format",
        "absl/types:optional",
    ],
    deps = [
        "no_destruct",
        "useful",
        "//:event_engine_base_hdrs",
        "//:gpr",
    ],
)

grpc_cc_library(
    name = "iomgr_port",
    hdrs = [
        "lib/iomgr/port.h",
    ],
    deps = ["//:gpr_platform"],
)

grpc_cc_library(
    name = "iomgr_fwd",
    hdrs = [
        "lib/iomgr/iomgr_fwd.h",
    ],
    deps = ["//:gpr_platform"],
)

grpc_cc_library(
    name = "grpc_sockaddr",
    srcs = [
        "lib/iomgr/sockaddr_utils_posix.cc",
        "lib/iomgr/socket_utils_windows.cc",
    ],
    hdrs = [
        "lib/iomgr/sockaddr.h",
        "lib/iomgr/sockaddr_posix.h",
        "lib/iomgr/sockaddr_windows.h",
        "lib/iomgr/socket_utils.h",
    ],
    deps = [
        "iomgr_port",
        "//:gpr",
    ],
)

grpc_cc_library(
    name = "avl",
    hdrs = [
        "lib/avl/avl.h",
    ],
    deps = [
        "useful",
        "//:gpr_platform",
    ],
)

grpc_cc_library(
    name = "time_averaged_stats",
    srcs = ["lib/gprpp/time_averaged_stats.cc"],
    hdrs = [
        "lib/gprpp/time_averaged_stats.h",
    ],
    deps = ["//:gpr"],
)

grpc_cc_library(
    name = "forkable",
    srcs = [
        "lib/event_engine/forkable.cc",
    ],
    hdrs = [
        "lib/event_engine/forkable.h",
    ],
    external_deps = ["absl/container:flat_hash_set"],
    deps = [
        "no_destruct",
        "//:gpr",
        "//:gpr_platform",
    ],
)

grpc_cc_library(
    name = "event_engine_poller",
    hdrs = [
        "lib/event_engine/poller.h",
    ],
    external_deps = ["absl/functional:function_ref"],
    deps = [
        "//:event_engine_base_hdrs",
        "//:gpr_platform",
    ],
)

grpc_cc_library(
    name = "event_engine_executor",
    hdrs = [
        "lib/event_engine/executor/executor.h",
    ],
    external_deps = ["absl/functional:any_invocable"],
    deps = [
        "//:event_engine_base_hdrs",
        "//:gpr_platform",
    ],
)

grpc_cc_library(
    name = "event_engine_time_util",
    srcs = ["lib/event_engine/time_util.cc"],
    hdrs = ["lib/event_engine/time_util.h"],
    deps = [
        "//:event_engine_base_hdrs",
        "//:gpr_platform",
    ],
)

grpc_cc_library(
    name = "event_engine_work_queue",
    srcs = [
        "lib/event_engine/work_queue.cc",
    ],
    hdrs = [
        "lib/event_engine/work_queue.h",
    ],
    external_deps = [
        "absl/base:core_headers",
        "absl/functional:any_invocable",
        "absl/types:optional",
    ],
    deps = [
        "common_event_engine_closures",
        "time",
        "//:event_engine_base_hdrs",
        "//:gpr",
    ],
)

grpc_cc_library(
    name = "common_event_engine_closures",
    hdrs = ["lib/event_engine/common_closures.h"],
    external_deps = ["absl/functional:any_invocable"],
    deps = [
        "//:event_engine_base_hdrs",
        "//:gpr_platform",
    ],
)

grpc_cc_library(
    name = "posix_event_engine_timer",
    srcs = [
        "lib/event_engine/posix_engine/timer.cc",
        "lib/event_engine/posix_engine/timer_heap.cc",
    ],
    hdrs = [
        "lib/event_engine/posix_engine/timer.h",
        "lib/event_engine/posix_engine/timer_heap.h",
    ],
    external_deps = [
        "absl/base:core_headers",
        "absl/types:optional",
    ],
    deps = [
        "time",
        "time_averaged_stats",
        "useful",
        "//:event_engine_base_hdrs",
        "//:gpr",
    ],
)

grpc_cc_library(
    name = "event_engine_thread_pool",
    srcs = ["lib/event_engine/thread_pool.cc"],
    hdrs = [
        "lib/event_engine/thread_pool.h",
    ],
    external_deps = [
        "absl/base:core_headers",
        "absl/functional:any_invocable",
        "absl/time",
    ],
    deps = [
        "event_engine_executor",
        "forkable",
        "time",
        "useful",
        "//:event_engine_base_hdrs",
        "//:gpr",
    ],
)

grpc_cc_library(
    name = "posix_event_engine_base_hdrs",
    srcs = [],
    hdrs = [
        "lib/event_engine/posix.h",
    ],
    external_deps = [
        "absl/functional:any_invocable",
        "absl/status",
        "absl/status:statusor",
    ],
    deps = [
        "//:event_engine_base_hdrs",
        "//:gpr",
    ],
)

grpc_cc_library(
    name = "posix_event_engine_timer_manager",
    srcs = ["lib/event_engine/posix_engine/timer_manager.cc"],
    hdrs = [
        "lib/event_engine/posix_engine/timer_manager.h",
    ],
    external_deps = [
        "absl/base:core_headers",
        "absl/time",
        "absl/types:optional",
    ],
    deps = [
        "event_engine_thread_pool",
        "forkable",
        "notification",
        "posix_event_engine_timer",
        "time",
        "//:event_engine_base_hdrs",
        "//:gpr",
        "//:grpc_trace",
    ],
)

grpc_cc_library(
    name = "posix_event_engine_event_poller",
    srcs = [],
    hdrs = [
        "lib/event_engine/posix_engine/event_poller.h",
    ],
    external_deps = [
        "absl/functional:any_invocable",
        "absl/status",
        "absl/strings",
    ],
    deps = [
        "event_engine_poller",
        "posix_event_engine_closure",
        "//:event_engine_base_hdrs",
        "//:gpr_platform",
    ],
)

grpc_cc_library(
    name = "posix_event_engine_closure",
    srcs = [],
    hdrs = [
        "lib/event_engine/posix_engine/posix_engine_closure.h",
    ],
    external_deps = [
        "absl/functional:any_invocable",
        "absl/status",
    ],
    deps = [
        "//:event_engine_base_hdrs",
        "//:gpr_platform",
    ],
)

grpc_cc_library(
    name = "posix_event_engine_lockfree_event",
    srcs = [
        "lib/event_engine/posix_engine/lockfree_event.cc",
    ],
    hdrs = [
        "lib/event_engine/posix_engine/lockfree_event.h",
    ],
    external_deps = ["absl/status"],
    deps = [
        "gpr_atm",
        "posix_event_engine_closure",
        "posix_event_engine_event_poller",
        "status_helper",
        "//:gpr",
    ],
)

grpc_cc_library(
    name = "posix_event_engine_wakeup_fd_posix",
    hdrs = [
        "lib/event_engine/posix_engine/wakeup_fd_posix.h",
    ],
    external_deps = ["absl/status"],
    deps = ["//:gpr_platform"],
)

grpc_cc_library(
    name = "posix_event_engine_wakeup_fd_posix_pipe",
    srcs = [
        "lib/event_engine/posix_engine/wakeup_fd_pipe.cc",
    ],
    hdrs = [
        "lib/event_engine/posix_engine/wakeup_fd_pipe.h",
    ],
    external_deps = [
        "absl/status",
        "absl/status:statusor",
        "absl/strings",
    ],
    deps = [
        "iomgr_port",
        "posix_event_engine_wakeup_fd_posix",
        "strerror",
        "//:gpr",
    ],
)

grpc_cc_library(
    name = "posix_event_engine_wakeup_fd_posix_eventfd",
    srcs = [
        "lib/event_engine/posix_engine/wakeup_fd_eventfd.cc",
    ],
    hdrs = [
        "lib/event_engine/posix_engine/wakeup_fd_eventfd.h",
    ],
    external_deps = [
        "absl/status",
        "absl/status:statusor",
        "absl/strings",
    ],
    deps = [
        "iomgr_port",
        "posix_event_engine_wakeup_fd_posix",
        "strerror",
        "//:gpr",
    ],
)

grpc_cc_library(
    name = "posix_event_engine_wakeup_fd_posix_default",
    srcs = [
        "lib/event_engine/posix_engine/wakeup_fd_posix_default.cc",
    ],
    hdrs = [
        "lib/event_engine/posix_engine/wakeup_fd_posix_default.h",
    ],
    external_deps = [
        "absl/status",
        "absl/status:statusor",
    ],
    deps = [
        "iomgr_port",
        "posix_event_engine_wakeup_fd_posix",
        "posix_event_engine_wakeup_fd_posix_eventfd",
        "posix_event_engine_wakeup_fd_posix_pipe",
        "//:gpr_platform",
    ],
)

grpc_cc_library(
    name = "posix_event_engine_poller_posix_epoll1",
    srcs = [
        "lib/event_engine/posix_engine/ev_epoll1_linux.cc",
    ],
    hdrs = [
        "lib/event_engine/posix_engine/ev_epoll1_linux.h",
    ],
    external_deps = [
        "absl/base:core_headers",
        "absl/container:inlined_vector",
        "absl/functional:function_ref",
        "absl/status",
        "absl/status:statusor",
        "absl/strings",
    ],
    deps = [
        "event_engine_poller",
        "event_engine_time_util",
        "iomgr_port",
        "posix_event_engine_closure",
        "posix_event_engine_event_poller",
        "posix_event_engine_internal_errqueue",
        "posix_event_engine_lockfree_event",
        "posix_event_engine_wakeup_fd_posix",
        "posix_event_engine_wakeup_fd_posix_default",
        "strerror",
        "//:event_engine_base_hdrs",
        "//:gpr",
    ],
)

grpc_cc_library(
    name = "posix_event_engine_poller_posix_poll",
    srcs = [
        "lib/event_engine/posix_engine/ev_poll_posix.cc",
    ],
    hdrs = [
        "lib/event_engine/posix_engine/ev_poll_posix.h",
    ],
    external_deps = [
        "absl/base:core_headers",
        "absl/container:inlined_vector",
        "absl/functional:any_invocable",
        "absl/functional:function_ref",
        "absl/status",
        "absl/status:statusor",
        "absl/strings",
    ],
    deps = [
        "common_event_engine_closures",
        "event_engine_poller",
        "event_engine_time_util",
        "iomgr_port",
        "posix_event_engine_closure",
        "posix_event_engine_event_poller",
        "posix_event_engine_wakeup_fd_posix",
        "posix_event_engine_wakeup_fd_posix_default",
        "strerror",
        "time",
        "//:event_engine_base_hdrs",
        "//:gpr",
    ],
)

grpc_cc_library(
    name = "posix_event_engine_poller_posix_default",
    srcs = [
        "lib/event_engine/posix_engine/event_poller_posix_default.cc",
    ],
    hdrs = [
        "lib/event_engine/posix_engine/event_poller_posix_default.h",
    ],
    external_deps = ["absl/strings"],
    deps = [
        "iomgr_port",
        "posix_event_engine_event_poller",
        "posix_event_engine_poller_posix_epoll1",
        "posix_event_engine_poller_posix_poll",
        "//:gpr",
    ],
)

grpc_cc_library(
    name = "posix_event_engine_internal_errqueue",
    srcs = [
        "lib/event_engine/posix_engine/internal_errqueue.cc",
    ],
    hdrs = [
        "lib/event_engine/posix_engine/internal_errqueue.h",
    ],
    deps = [
        "iomgr_port",
        "strerror",
        "//:gpr",
    ],
)

grpc_cc_library(
    name = "posix_event_engine_traced_buffer_list",
    srcs = [
        "lib/event_engine/posix_engine/traced_buffer_list.cc",
    ],
    hdrs = [
        "lib/event_engine/posix_engine/traced_buffer_list.h",
    ],
    external_deps = [
        "absl/functional:any_invocable",
        "absl/status",
        "absl/types:optional",
    ],
    deps = [
        "iomgr_port",
        "posix_event_engine_internal_errqueue",
        "//:gpr",
    ],
)

grpc_cc_library(
    name = "posix_event_engine_endpoint",
    srcs = [
        "lib/event_engine/posix_engine/posix_endpoint.cc",
    ],
    hdrs = [
        "lib/event_engine/posix_engine/posix_endpoint.h",
    ],
    external_deps = [
        "absl/base:core_headers",
        "absl/container:flat_hash_map",
        "absl/functional:any_invocable",
        "absl/hash",
        "absl/meta:type_traits",
        "absl/status",
        "absl/status:statusor",
        "absl/strings",
        "absl/types:optional",
    ],
    deps = [
        "event_engine_common",
        "experiments",
        "iomgr_port",
        "load_file",
        "memory_quota",
        "posix_event_engine_closure",
        "posix_event_engine_event_poller",
        "posix_event_engine_internal_errqueue",
        "posix_event_engine_tcp_socket_utils",
        "posix_event_engine_traced_buffer_list",
        "ref_counted",
        "resource_quota",
        "slice",
        "strerror",
        "time",
        "useful",
        "//:event_engine_base_hdrs",
        "//:gpr",
        "//:ref_counted_ptr",
    ],
)

grpc_cc_library(
    name = "event_engine_utils",
    srcs = ["lib/event_engine/utils.cc"],
    hdrs = ["lib/event_engine/utils.h"],
    external_deps = ["absl/strings"],
    deps = [
        "time",
        "//:event_engine_base_hdrs",
        "//:gpr_platform",
    ],
)

grpc_cc_library(
    name = "event_engine_socket_notifier",
    hdrs = ["lib/event_engine/socket_notifier.h"],
    external_deps = ["absl/status"],
    deps = [
        "//:event_engine_base_hdrs",
        "//:gpr_platform",
    ],
)

grpc_cc_library(
    name = "posix_event_engine_tcp_socket_utils",
    srcs = [
        "lib/event_engine/posix_engine/tcp_socket_utils.cc",
    ],
    hdrs = [
        "lib/event_engine/posix_engine/tcp_socket_utils.h",
    ],
    external_deps = [
        "absl/cleanup",
        "absl/status",
        "absl/status:statusor",
        "absl/strings",
        "absl/types:optional",
    ],
    deps = [
        "event_engine_tcp_socket_utils",
        "iomgr_port",
        "resource_quota",
        "socket_mutator",
        "status_helper",
        "strerror",
        "useful",
        "//:event_engine_base_hdrs",
        "//:gpr",
        "//:ref_counted_ptr",
    ],
)

grpc_cc_library(
    name = "posix_event_engine_listener_utils",
    srcs = [
        "lib/event_engine/posix_engine/posix_engine_listener_utils.cc",
    ],
    hdrs = [
        "lib/event_engine/posix_engine/posix_engine_listener_utils.h",
    ],
    external_deps = [
        "absl/cleanup",
        "absl/status",
        "absl/status:statusor",
        "absl/strings",
    ],
    deps = [
        "event_engine_tcp_socket_utils",
        "iomgr_port",
        "posix_event_engine_tcp_socket_utils",
        "socket_mutator",
        "status_helper",
        "//:event_engine_base_hdrs",
        "//:gpr",
    ],
)

grpc_cc_library(
    name = "posix_event_engine_listener",
    srcs = [
        "lib/event_engine/posix_engine/posix_engine_listener.cc",
    ],
    hdrs = [
        "lib/event_engine/posix_engine/posix_engine_listener.h",
    ],
    external_deps = [
        "absl/base:core_headers",
        "absl/functional:any_invocable",
        "absl/status",
        "absl/status:statusor",
        "absl/strings",
        "absl/synchronization",
        "absl/types:optional",
    ],
    deps = [
        "event_engine_tcp_socket_utils",
        "iomgr_port",
        "posix_event_engine_closure",
        "posix_event_engine_endpoint",
        "posix_event_engine_event_poller",
        "posix_event_engine_listener_utils",
        "posix_event_engine_tcp_socket_utils",
        "socket_mutator",
        "status_helper",
        "//:event_engine_base_hdrs",
        "//:gpr",
    ],
)

grpc_cc_library(
    name = "posix_event_engine",
    srcs = ["lib/event_engine/posix_engine/posix_engine.cc"],
    hdrs = ["lib/event_engine/posix_engine/posix_engine.h"],
    external_deps = [
        "absl/base:core_headers",
        "absl/cleanup",
        "absl/container:flat_hash_map",
        "absl/functional:any_invocable",
        "absl/hash",
        "absl/meta:type_traits",
        "absl/status",
        "absl/status:statusor",
        "absl/strings",
    ],
    deps = [
        "event_engine_common",
        "event_engine_poller",
        "event_engine_tcp_socket_utils",
        "event_engine_thread_pool",
        "event_engine_trace",
        "event_engine_utils",
        "experiments",
        "init_internally",
        "iomgr_port",
        "posix_event_engine_closure",
        "posix_event_engine_endpoint",
        "posix_event_engine_event_poller",
        "posix_event_engine_listener",
        "posix_event_engine_poller_posix_default",
        "posix_event_engine_tcp_socket_utils",
        "posix_event_engine_timer",
        "posix_event_engine_timer_manager",
        "//:event_engine_base_hdrs",
        "//:gpr",
        "//:grpc_trace",
    ],
)

grpc_cc_library(
    name = "windows_event_engine",
    srcs = ["lib/event_engine/windows/windows_engine.cc"],
    hdrs = ["lib/event_engine/windows/windows_engine.h"],
    external_deps = [
        "absl/status",
        "absl/status:statusor",
        "absl/strings",
    ],
    deps = [
        "channel_args_endpoint_config",
        "common_event_engine_closures",
        "error",
        "event_engine_common",
        "event_engine_executor",
        "event_engine_tcp_socket_utils",
        "event_engine_thread_pool",
        "event_engine_trace",
        "event_engine_utils",
        "init_internally",
        "posix_event_engine_timer_manager",
        "time",
        "windows_endpoint",
        "windows_iocp",
        "//:event_engine_base_hdrs",
        "//:gpr",
    ],
)

grpc_cc_library(
    name = "windows_iocp",
    srcs = [
        "lib/event_engine/windows/iocp.cc",
        "lib/event_engine/windows/win_socket.cc",
    ],
    hdrs = [
        "lib/event_engine/windows/iocp.h",
        "lib/event_engine/windows/win_socket.h",
    ],
    external_deps = [
        "absl/base:core_headers",
        "absl/functional:any_invocable",
        "absl/status",
        "absl/strings:str_format",
    ],
    deps = [
        "error",
        "event_engine_executor",
        "event_engine_poller",
        "event_engine_socket_notifier",
        "event_engine_time_util",
        "event_engine_trace",
        "//:event_engine_base_hdrs",
        "//:gpr",
        "//:gpr_platform",
    ],
)

grpc_cc_library(
    name = "windows_endpoint",
    srcs = [
        "lib/event_engine/windows/windows_endpoint.cc",
    ],
    hdrs = [
        "lib/event_engine/windows/windows_endpoint.h",
    ],
    external_deps = [
        "absl/cleanup",
        "absl/functional:any_invocable",
        "absl/status",
        "absl/strings:str_format",
    ],
    deps = [
        "error",
        "event_engine_tcp_socket_utils",
        "event_engine_trace",
        "status_helper",
        "windows_iocp",
        "//:debug_location",
        "//:event_engine_base_hdrs",
        "//:gpr",
        "//:gpr_platform",
    ],
)

grpc_cc_library(
    name = "event_engine_tcp_socket_utils",
    srcs = [
        "lib/event_engine/tcp_socket_utils.cc",
    ],
    hdrs = [
        "lib/event_engine/tcp_socket_utils.h",
    ],
    external_deps = [
        "absl/status",
        "absl/status:statusor",
        "absl/strings",
        "absl/strings:str_format",
        "absl/types:optional",
    ],
    deps = [
        "iomgr_port",
        "status_helper",
        "//:event_engine_base_hdrs",
        "//:gpr",
        "//:gpr_platform",
        "//:uri_parser",
    ],
)

grpc_cc_library(
    name = "event_engine_trace",
    srcs = [
        "lib/event_engine/trace.cc",
    ],
    hdrs = [
        "lib/event_engine/trace.h",
    ],
    deps = [
        "//:gpr",
        "//:gpr_platform",
        "//:grpc_trace",
    ],
)

# NOTE: this target gets replaced inside Google's build system to be one that
# integrates with other internal systems better. Please do not rename or fold
# this into other targets.
grpc_cc_library(
    name = "default_event_engine_factory",
    srcs = ["lib/event_engine/default_event_engine_factory.cc"],
    hdrs = ["lib/event_engine/default_event_engine_factory.h"],
    external_deps = ["absl/memory"],
    select_deps = [{
        "//:windows": ["windows_event_engine"],
        "//:windows_msvc": ["windows_event_engine"],
        "//:windows_other": ["windows_event_engine"],
        "//conditions:default": ["posix_event_engine"],
    }],
    deps = [
        "//:event_engine_base_hdrs",
        "//:gpr_platform",
    ],
)

grpc_cc_library(
    name = "channel_args_endpoint_config",
    srcs = [
        "//src/core:lib/event_engine/channel_args_endpoint_config.cc",
    ],
    hdrs = [
        "//src/core:lib/event_engine/channel_args_endpoint_config.h",
    ],
    external_deps = [
        "absl/strings",
        "absl/types:optional",
    ],
    deps = [
        "channel_args",
        "//:event_engine_base_hdrs",
        "//:gpr_platform",
    ],
)

grpc_cc_library(
    name = "default_event_engine",
    srcs = [
        "lib/event_engine/default_event_engine.cc",
    ],
    hdrs = [
        "lib/event_engine/default_event_engine.h",
    ],
    external_deps = ["absl/functional:any_invocable"],
    deps = [
        "channel_args",
        "context",
        "default_event_engine_factory",
        "event_engine_trace",
        "no_destruct",
        "//:config",
        "//:event_engine_base_hdrs",
        "//:gpr",
        "//:grpc_trace",
    ],
)

grpc_cc_library(
    name = "channel_args_preconditioning",
    srcs = [
        "lib/channel/channel_args_preconditioning.cc",
    ],
    hdrs = [
        "lib/channel/channel_args_preconditioning.h",
    ],
    deps = [
        "channel_args",
        "//:event_engine_base_hdrs",
        "//:gpr_platform",
    ],
)

grpc_cc_library(
    name = "pid_controller",
    srcs = [
        "lib/transport/pid_controller.cc",
    ],
    hdrs = [
        "lib/transport/pid_controller.h",
    ],
    deps = [
        "useful",
        "//:gpr_platform",
    ],
)

grpc_cc_library(
    name = "bdp_estimator",
    srcs = [
        "lib/transport/bdp_estimator.cc",
    ],
    hdrs = ["lib/transport/bdp_estimator.h"],
    deps = [
        "time",
        "//:gpr",
        "//:grpc_trace",
    ],
)

grpc_cc_library(
    name = "percent_encoding",
    srcs = [
        "lib/slice/percent_encoding.cc",
    ],
    hdrs = [
        "lib/slice/percent_encoding.h",
    ],
    deps = [
        "bitset",
        "slice",
        "//:gpr",
    ],
)

grpc_cc_library(
    name = "socket_mutator",
    srcs = [
        "lib/iomgr/socket_mutator.cc",
    ],
    hdrs = [
        "lib/iomgr/socket_mutator.h",
    ],
    visibility = ["@grpc:alt_grpc_base_legacy"],
    deps = [
        "channel_args",
        "useful",
        "//:event_engine_base_hdrs",
        "//:gpr",
    ],
)

grpc_cc_library(
    name = "pollset_set",
    srcs = [
        "lib/iomgr/pollset_set.cc",
    ],
    hdrs = [
        "lib/iomgr/pollset_set.h",
    ],
    deps = [
        "iomgr_fwd",
        "//:gpr",
    ],
)

grpc_cc_library(
    name = "histogram_view",
    srcs = [
        "lib/debug/histogram_view.cc",
    ],
    hdrs = [
        "lib/debug/histogram_view.h",
    ],
    deps = ["//:gpr"],
)

grpc_cc_library(
    name = "stats_data",
    srcs = [
        "lib/debug/stats_data.cc",
    ],
    hdrs = [
        "lib/debug/stats_data.h",
    ],
    external_deps = ["absl/strings"],
    deps = [
        "histogram_view",
        "per_cpu",
        "//:gpr_platform",
    ],
)

grpc_cc_library(
    name = "per_cpu",
    hdrs = [
        "lib/gprpp/per_cpu.h",
    ],
    deps = [
        "//:exec_ctx",
        "//:gpr",
    ],
)

grpc_cc_library(
    name = "event_log",
    srcs = [
        "lib/debug/event_log.cc",
    ],
    hdrs = [
        "lib/debug/event_log.h",
    ],
    external_deps = [
        "absl/base:core_headers",
        "absl/strings",
        "absl/types:span",
    ],
    deps = [
        "per_cpu",
        "//:gpr",
    ],
)

grpc_cc_library(
    name = "load_file",
    srcs = [
        "lib/gprpp/load_file.cc",
    ],
    hdrs = [
        "lib/gprpp/load_file.h",
    ],
    external_deps = [
        "absl/cleanup",
        "absl/status",
        "absl/status:statusor",
        "absl/strings",
    ],
    language = "c++",
    deps = [
        "slice",
        "//:gpr",
    ],
)

grpc_cc_library(
    name = "http2_errors",
    hdrs = [
        "lib/transport/http2_errors.h",
    ],
)

grpc_cc_library(
    name = "channel_stack_type",
    srcs = [
        "lib/surface/channel_stack_type.cc",
    ],
    hdrs = [
        "lib/surface/channel_stack_type.h",
    ],
    language = "c++",
    deps = ["//:gpr_platform"],
)

grpc_cc_library(
    name = "channel_init",
    srcs = [
        "lib/surface/channel_init.cc",
    ],
    hdrs = [
        "lib/surface/channel_init.h",
    ],
    language = "c++",
    deps = [
        "channel_stack_type",
        "//:channel_stack_builder",
        "//:gpr_platform",
    ],
)

grpc_cc_library(
    name = "single_set_ptr",
    hdrs = [
        "lib/gprpp/single_set_ptr.h",
    ],
    language = "c++",
    deps = ["//:gpr"],
)

grpc_cc_library(
    name = "grpc_service_config",
    hdrs = [
        "lib/service_config/service_config.h",
        "lib/service_config/service_config_call_data.h",
    ],
    external_deps = ["absl/strings"],
    language = "c++",
    deps = [
        "ref_counted",
        "service_config_parser",
        "slice_refcount",
        "unique_type_name",
        "useful",
        "//:gpr_platform",
        "//:ref_counted_ptr",
    ],
)

grpc_cc_library(
    name = "service_config_parser",
    srcs = [
        "lib/service_config/service_config_parser.cc",
    ],
    hdrs = [
        "lib/service_config/service_config_parser.h",
    ],
    external_deps = ["absl/strings"],
    language = "c++",
    deps = [
        "channel_args",
        "json",
        "validation_errors",
        "//:gpr",
    ],
)

grpc_cc_library(
    name = "notification",
    hdrs = [
        "lib/gprpp/notification.h",
    ],
    external_deps = ["absl/time"],
    deps = ["//:gpr"],
)

grpc_cc_library(
    name = "channel_args",
    srcs = [
        "lib/channel/channel_args.cc",
    ],
    hdrs = [
        "lib/channel/channel_args.h",
    ],
    external_deps = [
        "absl/meta:type_traits",
        "absl/strings",
        "absl/strings:str_format",
        "absl/types:optional",
        "absl/types:variant",
    ],
    language = "c++",
    visibility = [
        "@grpc:alt_grpc_base_legacy",
    ],
    deps = [
        "avl",
        "channel_stack_type",
        "dual_ref_counted",
        "match",
        "ref_counted",
        "time",
        "useful",
        "//:debug_location",
        "//:event_engine_base_hdrs",
        "//:gpr",
        "//:ref_counted_ptr",
    ],
)

grpc_cc_library(
    name = "resolved_address",
    hdrs = ["lib/iomgr/resolved_address.h"],
    language = "c++",
    deps = [
        "iomgr_port",
        "//:gpr_platform",
    ],
)

grpc_cc_library(
    name = "lb_policy",
    srcs = ["lib/load_balancing/lb_policy.cc"],
    hdrs = ["lib/load_balancing/lb_policy.h"],
    external_deps = [
        "absl/status",
        "absl/status:statusor",
        "absl/strings",
        "absl/types:optional",
        "absl/types:variant",
    ],
    deps = [
        "channel_args",
        "closure",
        "error",
        "grpc_backend_metric_data",
        "iomgr_fwd",
        "pollset_set",
        "ref_counted",
        "subchannel_interface",
        "//:debug_location",
        "//:event_engine_base_hdrs",
        "//:exec_ctx",
        "//:gpr_platform",
        "//:grpc_trace",
        "//:orphanable",
        "//:ref_counted_ptr",
        "//:server_address",
        "//:work_serializer",
    ],
)

grpc_cc_library(
    name = "lb_policy_factory",
    hdrs = ["lib/load_balancing/lb_policy_factory.h"],
    external_deps = [
        "absl/status:statusor",
        "absl/strings",
    ],
    deps = [
        "json",
        "lb_policy",
        "//:gpr_platform",
        "//:orphanable",
        "//:ref_counted_ptr",
    ],
)

grpc_cc_library(
    name = "lb_policy_registry",
    srcs = ["lib/load_balancing/lb_policy_registry.cc"],
    hdrs = ["lib/load_balancing/lb_policy_registry.h"],
    external_deps = [
        "absl/status",
        "absl/status:statusor",
        "absl/strings",
        "absl/strings:str_format",
    ],
    deps = [
        "json",
        "lb_policy",
        "lb_policy_factory",
        "//:gpr",
        "//:orphanable",
        "//:ref_counted_ptr",
    ],
)

grpc_cc_library(
    name = "subchannel_interface",
    hdrs = ["lib/load_balancing/subchannel_interface.h"],
    external_deps = ["absl/status"],
    deps = [
        "iomgr_fwd",
        "ref_counted",
        "//:event_engine_base_hdrs",
        "//:gpr_platform",
        "//:ref_counted_ptr",
    ],
)

grpc_cc_library(
    name = "proxy_mapper",
    hdrs = ["lib/handshaker/proxy_mapper.h"],
    external_deps = [
        "absl/strings",
        "absl/types:optional",
    ],
    deps = [
        "channel_args",
        "resolved_address",
        "//:gpr_platform",
    ],
)

grpc_cc_library(
    name = "proxy_mapper_registry",
    srcs = ["lib/handshaker/proxy_mapper_registry.cc"],
    hdrs = ["lib/handshaker/proxy_mapper_registry.h"],
    external_deps = [
        "absl/strings",
        "absl/types:optional",
    ],
    deps = [
        "channel_args",
        "proxy_mapper",
        "resolved_address",
        "//:gpr_platform",
    ],
)

grpc_cc_library(
    name = "grpc_server_config_selector",
    hdrs = [
        "ext/filters/server_config_selector/server_config_selector.h",
    ],
    external_deps = [
        "absl/status:statusor",
        "absl/strings",
    ],
    language = "c++",
    deps = [
        "dual_ref_counted",
        "grpc_service_config",
        "ref_counted",
        "service_config_parser",
        "useful",
        "//:gpr_platform",
        "//:grpc_base",
        "//:ref_counted_ptr",
    ],
)

grpc_cc_library(
    name = "grpc_server_config_selector_filter",
    srcs = [
        "ext/filters/server_config_selector/server_config_selector_filter.cc",
    ],
    hdrs = [
        "ext/filters/server_config_selector/server_config_selector_filter.h",
    ],
    external_deps = [
        "absl/base:core_headers",
        "absl/status",
        "absl/status:statusor",
        "absl/types:optional",
    ],
    language = "c++",
    deps = [
        "arena",
        "arena_promise",
        "channel_args",
        "channel_fwd",
        "context",
        "grpc_server_config_selector",
        "grpc_service_config",
        "status_helper",
        "//:gpr",
        "//:grpc_base",
        "//:promise",
        "//:ref_counted_ptr",
    ],
)

grpc_cc_library(
    name = "sorted_pack",
    hdrs = [
        "lib/gprpp/sorted_pack.h",
    ],
    language = "c++",
    deps = ["//:gpr_platform"],
)

grpc_cc_library(
    name = "certificate_provider_factory",
    hdrs = [
        "lib/security/certificate_provider/certificate_provider_factory.h",
    ],
    deps = [
        "error",
        "json",
        "ref_counted",
        "//:alts_util",
        "//:gpr",
        "//:ref_counted_ptr",
    ],
)

grpc_cc_library(
    name = "certificate_provider_registry",
    srcs = [
        "lib/security/certificate_provider/certificate_provider_registry.cc",
    ],
    hdrs = [
        "lib/security/certificate_provider/certificate_provider_registry.h",
    ],
    external_deps = ["absl/strings"],
    deps = [
        "certificate_provider_factory",
        "//:gpr",
    ],
)

grpc_cc_library(
    name = "grpc_authorization_base",
    srcs = [
        "lib/security/authorization/authorization_policy_provider_vtable.cc",
        "lib/security/authorization/evaluate_args.cc",
        "lib/security/authorization/grpc_server_authz_filter.cc",
    ],
    hdrs = [
        "lib/security/authorization/authorization_engine.h",
        "lib/security/authorization/authorization_policy_provider.h",
        "lib/security/authorization/evaluate_args.h",
        "lib/security/authorization/grpc_server_authz_filter.h",
    ],
    external_deps = [
        "absl/status",
        "absl/status:statusor",
        "absl/strings",
        "absl/types:optional",
    ],
    language = "c++",
    deps = [
        "arena_promise",
        "channel_args",
        "channel_fwd",
        "dual_ref_counted",
        "ref_counted",
        "resolved_address",
        "slice",
        "useful",
        "//:gpr",
        "//:grpc_base",
        "//:grpc_credentials_util",
        "//:grpc_security_base",
        "//:grpc_trace",
        "//:promise",
        "//:ref_counted_ptr",
        "//:uri_parser",
    ],
)

grpc_cc_library(
    name = "grpc_fake_credentials",
    srcs = [
        "lib/security/credentials/fake/fake_credentials.cc",
        "lib/security/security_connector/fake/fake_security_connector.cc",
    ],
    hdrs = [
        "ext/filters/client_channel/lb_policy/grpclb/grpclb.h",
        "lib/security/credentials/fake/fake_credentials.h",
        "lib/security/security_connector/fake/fake_security_connector.h",
    ],
    external_deps = [
        "absl/status",
        "absl/status:statusor",
        "absl/strings",
        "absl/types:optional",
    ],
    language = "c++",
    deps = [
        "arena_promise",
        "channel_args",
        "closure",
        "error",
        "iomgr_fwd",
        "slice",
        "unique_type_name",
        "useful",
        "//:debug_location",
        "//:exec_ctx",
        "//:gpr",
        "//:grpc_base",
        "//:grpc_security_base",
        "//:handshaker",
        "//:promise",
        "//:ref_counted_ptr",
        "//:tsi_base",
        "//:tsi_fake_credentials",
    ],
)

grpc_cc_library(
    name = "grpc_insecure_credentials",
    srcs = [
        "lib/security/credentials/insecure/insecure_credentials.cc",
        "lib/security/security_connector/insecure/insecure_security_connector.cc",
    ],
    hdrs = [
        "lib/security/credentials/insecure/insecure_credentials.h",
        "lib/security/security_connector/insecure/insecure_security_connector.h",
    ],
    external_deps = [
        "absl/status",
        "absl/strings",
    ],
    language = "c++",
    deps = [
        "arena_promise",
        "channel_args",
        "closure",
        "error",
        "iomgr_fwd",
        "tsi_local_credentials",
        "unique_type_name",
        "//:debug_location",
        "//:exec_ctx",
        "//:gpr",
        "//:grpc_base",
        "//:grpc_security_base",
        "//:handshaker",
        "//:promise",
        "//:ref_counted_ptr",
        "//:tsi_base",
    ],
)

grpc_cc_library(
    name = "tsi_local_credentials",
    srcs = [
        "tsi/local_transport_security.cc",
    ],
    hdrs = [
        "tsi/local_transport_security.h",
    ],
    language = "c++",
    deps = [
        "//:event_engine_base_hdrs",
        "//:exec_ctx",
        "//:gpr",
        "//:tsi_base",
    ],
)

grpc_cc_library(
    name = "grpc_local_credentials",
    srcs = [
        "lib/security/credentials/local/local_credentials.cc",
        "lib/security/security_connector/local/local_security_connector.cc",
    ],
    hdrs = [
        "lib/security/credentials/local/local_credentials.h",
        "lib/security/security_connector/local/local_security_connector.h",
    ],
    external_deps = [
        "absl/status",
        "absl/status:statusor",
        "absl/strings",
        "absl/types:optional",
    ],
    language = "c++",
    deps = [
        "arena_promise",
        "channel_args",
        "closure",
        "error",
        "grpc_sockaddr",
        "iomgr_fwd",
        "resolved_address",
        "tsi_local_credentials",
        "unique_type_name",
        "useful",
        "//:debug_location",
        "//:exec_ctx",
        "//:gpr",
        "//:grpc_base",
        "//:grpc_client_channel",
        "//:grpc_security_base",
        "//:handshaker",
        "//:promise",
        "//:ref_counted_ptr",
        "//:sockaddr_utils",
        "//:tsi_base",
        "//:uri_parser",
    ],
)

grpc_cc_library(
    name = "grpc_ssl_credentials",
    srcs = [
        "lib/security/credentials/ssl/ssl_credentials.cc",
        "lib/security/security_connector/ssl/ssl_security_connector.cc",
    ],
    hdrs = [
        "lib/security/credentials/ssl/ssl_credentials.h",
        "lib/security/security_connector/ssl/ssl_security_connector.h",
    ],
    external_deps = [
        "absl/status",
        "absl/strings",
        "absl/strings:str_format",
        "absl/types:optional",
    ],
    language = "c++",
    deps = [
        "arena_promise",
        "channel_args",
        "closure",
        "error",
        "iomgr_fwd",
        "unique_type_name",
        "useful",
        "//:debug_location",
        "//:exec_ctx",
        "//:gpr",
        "//:grpc_base",
        "//:grpc_security_base",
        "//:grpc_trace",
        "//:handshaker",
        "//:promise",
        "//:ref_counted_ptr",
        "//:tsi_base",
        "//:tsi_ssl_credentials",
        "//:tsi_ssl_session_cache",
    ],
)

grpc_cc_library(
    name = "grpc_google_default_credentials",
    srcs = [
        "lib/security/credentials/google_default/credentials_generic.cc",
        "lib/security/credentials/google_default/google_default_credentials.cc",
    ],
    hdrs = [
        "ext/filters/client_channel/lb_policy/grpclb/grpclb.h",
        "lib/security/credentials/google_default/google_default_credentials.h",
    ],
    external_deps = [
        "absl/status:statusor",
        "absl/strings",
        "absl/types:optional",
    ],
    language = "c++",
    tags = ["nofixdeps"],
    deps = [
        "channel_args",
        "closure",
        "env",
        "error",
        "grpc_external_account_credentials",
        "grpc_lb_xds_channel_args",
        "grpc_oauth2_credentials",
        "grpc_ssl_credentials",
        "iomgr_fwd",
        "json",
        "slice",
        "slice_refcount",
        "status_helper",
        "time",
        "unique_type_name",
        "useful",
        "//:alts_util",
        "//:exec_ctx",
        "//:gpr",
        "//:grpc_alts_credentials",
        "//:grpc_base",
        "//:grpc_jwt_credentials",
        "//:grpc_public_hdrs",
        "//:grpc_security_base",
        "//:grpc_trace",
        "//:httpcli",
        "//:orphanable",
        "//:ref_counted_ptr",
        "//:uri_parser",
    ],
)

grpc_cc_library(
    name = "strerror",
    srcs = [
        "lib/gprpp/strerror.cc",
    ],
    hdrs = [
        "lib/gprpp/strerror.h",
    ],
    external_deps = ["absl/strings:str_format"],
    deps = ["//:gpr_platform"],
)

grpc_cc_library(
    name = "grpc_tls_credentials",
    srcs = [
        "lib/security/credentials/tls/grpc_tls_certificate_distributor.cc",
        "lib/security/credentials/tls/grpc_tls_certificate_provider.cc",
        "lib/security/credentials/tls/grpc_tls_certificate_verifier.cc",
        "lib/security/credentials/tls/grpc_tls_credentials_options.cc",
        "lib/security/credentials/tls/tls_credentials.cc",
        "lib/security/security_connector/tls/tls_security_connector.cc",
    ],
    hdrs = [
        "lib/security/credentials/tls/grpc_tls_certificate_distributor.h",
        "lib/security/credentials/tls/grpc_tls_certificate_provider.h",
        "lib/security/credentials/tls/grpc_tls_certificate_verifier.h",
        "lib/security/credentials/tls/grpc_tls_credentials_options.h",
        "lib/security/credentials/tls/tls_credentials.h",
        "lib/security/security_connector/tls/tls_security_connector.h",
    ],
    external_deps = [
        "absl/base:core_headers",
        "absl/container:inlined_vector",
        "absl/functional:bind_front",
        "absl/status",
        "absl/status:statusor",
        "absl/strings",
        "absl/types:optional",
        "libcrypto",
        "libssl",
    ],
    language = "c++",
    deps = [
        "arena_promise",
        "channel_args",
        "closure",
        "error",
        "iomgr_fwd",
        "ref_counted",
        "slice",
        "slice_refcount",
        "status_helper",
        "unique_type_name",
        "useful",
        "//:debug_location",
        "//:exec_ctx",
        "//:gpr",
        "//:grpc_base",
        "//:grpc_credentials_util",
        "//:grpc_public_hdrs",
        "//:grpc_security_base",
        "//:grpc_trace",
        "//:handshaker",
        "//:promise",
        "//:ref_counted_ptr",
        "//:tsi_base",
        "//:tsi_ssl_credentials",
        "//:tsi_ssl_session_cache",
    ],
)

grpc_cc_library(
    name = "grpc_iam_credentials",
    srcs = [
        "lib/security/credentials/iam/iam_credentials.cc",
    ],
    hdrs = [
        "lib/security/credentials/iam/iam_credentials.h",
    ],
    external_deps = [
        "absl/status:statusor",
        "absl/strings",
        "absl/strings:str_format",
        "absl/types:optional",
    ],
    language = "c++",
    deps = [
        "arena_promise",
        "slice",
        "unique_type_name",
        "useful",
        "//:exec_ctx",
        "//:gpr",
        "//:grpc_base",
        "//:grpc_security_base",
        "//:grpc_trace",
        "//:promise",
        "//:ref_counted_ptr",
    ],
)

grpc_cc_library(
    name = "grpc_oauth2_credentials",
    srcs = [
        "lib/security/credentials/oauth2/oauth2_credentials.cc",
    ],
    hdrs = [
        "lib/security/credentials/oauth2/oauth2_credentials.h",
    ],
    external_deps = [
        "absl/status",
        "absl/status:statusor",
        "absl/strings",
        "absl/strings:str_format",
        "absl/types:optional",
    ],
    language = "c++",
    deps = [
        "activity",
        "arena_promise",
        "closure",
        "context",
        "error",
        "httpcli_ssl_credentials",
        "json",
        "poll",
        "pollset_set",
        "ref_counted",
        "slice",
        "slice_refcount",
        "status_helper",
        "time",
        "unique_type_name",
        "useful",
        "//:gpr",
        "//:grpc_base",
        "//:grpc_credentials_util",
        "//:grpc_security_base",
        "//:grpc_trace",
        "//:httpcli",
        "//:orphanable",
        "//:promise",
        "//:ref_counted_ptr",
        "//:uri_parser",
    ],
)

grpc_cc_library(
    name = "grpc_external_account_credentials",
    srcs = [
        "lib/security/credentials/external/aws_external_account_credentials.cc",
        "lib/security/credentials/external/aws_request_signer.cc",
        "lib/security/credentials/external/external_account_credentials.cc",
        "lib/security/credentials/external/file_external_account_credentials.cc",
        "lib/security/credentials/external/url_external_account_credentials.cc",
    ],
    hdrs = [
        "lib/security/credentials/external/aws_external_account_credentials.h",
        "lib/security/credentials/external/aws_request_signer.h",
        "lib/security/credentials/external/external_account_credentials.h",
        "lib/security/credentials/external/file_external_account_credentials.h",
        "lib/security/credentials/external/url_external_account_credentials.h",
    ],
    external_deps = [
        "absl/status",
        "absl/status:statusor",
        "absl/strings",
        "absl/strings:str_format",
        "absl/time",
        "absl/types:optional",
        "libcrypto",
    ],
    language = "c++",
    deps = [
        "closure",
        "env",
        "error",
        "grpc_oauth2_credentials",
        "httpcli_ssl_credentials",
        "json",
        "slice",
        "slice_refcount",
        "status_helper",
        "time",
        "//:gpr",
        "//:grpc_base",
        "//:grpc_credentials_util",
        "//:grpc_security_base",
        "//:httpcli",
        "//:orphanable",
        "//:ref_counted_ptr",
        "//:uri_parser",
    ],
)

grpc_cc_library(
    name = "httpcli_ssl_credentials",
    srcs = [
        "lib/http/httpcli_security_connector.cc",
    ],
    hdrs = [
        "lib/http/httpcli_ssl_credentials.h",
    ],
    external_deps = [
        "absl/status",
        "absl/strings",
        "absl/types:optional",
    ],
    language = "c++",
    deps = [
        "arena_promise",
        "channel_args",
        "closure",
        "error",
        "iomgr_fwd",
        "unique_type_name",
        "//:debug_location",
        "//:exec_ctx",
        "//:gpr",
        "//:grpc_base",
        "//:grpc_security_base",
        "//:handshaker",
        "//:promise",
        "//:ref_counted_ptr",
        "//:tsi_base",
        "//:tsi_ssl_credentials",
    ],
)

grpc_cc_library(
    name = "tsi_ssl_types",
    hdrs = [
        "tsi/ssl_types.h",
    ],
    external_deps = ["libssl"],
    language = "c++",
    deps = ["//:gpr_platform"],
)

# This target depends on RE2 and should not be linked into grpc by default for binary-size reasons.
grpc_cc_library(
    name = "grpc_matchers",
    srcs = [
        "lib/matchers/matchers.cc",
    ],
    hdrs = [
        "lib/matchers/matchers.h",
    ],
    external_deps = [
        "absl/status",
        "absl/status:statusor",
        "absl/strings",
        "absl/strings:str_format",
        "absl/types:optional",
        "re2",
    ],
    language = "c++",
    deps = ["//:gpr"],
)

# This target pulls in a dependency on RE2 and should not be linked into grpc by default for binary-size reasons.
grpc_cc_library(
    name = "grpc_rbac_engine",
    srcs = [
        "lib/security/authorization/grpc_authorization_engine.cc",
        "lib/security/authorization/matchers.cc",
        "lib/security/authorization/rbac_policy.cc",
    ],
    hdrs = [
        "lib/security/authorization/grpc_authorization_engine.h",
        "lib/security/authorization/matchers.h",
        "lib/security/authorization/rbac_policy.h",
    ],
    external_deps = [
        "absl/status",
        "absl/status:statusor",
        "absl/strings",
        "absl/strings:str_format",
        "absl/types:optional",
    ],
    language = "c++",
    deps = [
        "grpc_authorization_base",
        "grpc_matchers",
        "resolved_address",
        "//:gpr",
        "//:grpc_base",
        "//:sockaddr_utils",
    ],
)

grpc_cc_library(
    name = "json",
    srcs = [
        "lib/json/json_reader.cc",
        "lib/json/json_writer.cc",
    ],
    hdrs = [
        "lib/json/json.h",
    ],
    external_deps = [
        "absl/base:core_headers",
        "absl/status",
        "absl/status:statusor",
        "absl/strings",
        "absl/strings:str_format",
    ],
    deps = ["//:gpr"],
)

grpc_cc_library(
    name = "json_util",
    srcs = ["lib/json/json_util.cc"],
    hdrs = ["lib/json/json_util.h"],
    external_deps = ["absl/strings"],
    deps = [
        "error",
        "json",
        "json_args",
        "json_object_loader",
        "no_destruct",
        "time",
        "validation_errors",
        "//:gpr",
    ],
)

grpc_cc_library(
    name = "json_args",
    hdrs = ["lib/json/json_args.h"],
    external_deps = ["absl/strings"],
    deps = ["//:gpr"],
)

grpc_cc_library(
    name = "json_object_loader",
    srcs = ["lib/json/json_object_loader.cc"],
    hdrs = ["lib/json/json_object_loader.h"],
    external_deps = [
        "absl/meta:type_traits",
        "absl/status:statusor",
        "absl/strings",
        "absl/types:optional",
    ],
    deps = [
        "json",
        "json_args",
        "no_destruct",
        "time",
        "validation_errors",
        "//:gpr",
        "//:ref_counted_ptr",
    ],
)

grpc_cc_library(
    name = "json_channel_args",
    hdrs = ["lib/json/json_channel_args.h"],
    external_deps = [
        "absl/strings",
        "absl/types:optional",
    ],
    deps = [
        "channel_args",
        "json_args",
        "//:gpr",
    ],
)

grpc_cc_library(
    name = "idle_filter_state",
    srcs = [
        "ext/filters/channel_idle/idle_filter_state.cc",
    ],
    hdrs = [
        "ext/filters/channel_idle/idle_filter_state.h",
    ],
    language = "c++",
    deps = ["//:gpr_platform"],
)

grpc_cc_library(
    name = "grpc_channel_idle_filter",
    srcs = [
        "ext/filters/channel_idle/channel_idle_filter.cc",
    ],
    hdrs = [
        "ext/filters/channel_idle/channel_idle_filter.h",
    ],
    external_deps = [
        "absl/status",
        "absl/status:statusor",
        "absl/types:optional",
    ],
    deps = [
        "activity",
        "arena_promise",
        "channel_args",
        "channel_fwd",
        "channel_init",
        "channel_stack_type",
        "closure",
        "error",
        "exec_ctx_wakeup_scheduler",
        "http2_errors",
        "idle_filter_state",
        "loop",
        "poll",
        "single_set_ptr",
        "sleep",
        "status_helper",
        "time",
        "try_seq",
        "//:channel_stack_builder",
        "//:config",
        "//:debug_location",
        "//:exec_ctx",
        "//:gpr",
        "//:grpc_base",
        "//:grpc_trace",
        "//:orphanable",
        "//:promise",
        "//:ref_counted_ptr",
    ],
)

grpc_cc_library(
    name = "grpc_deadline_filter",
    srcs = [
        "ext/filters/deadline/deadline_filter.cc",
    ],
    hdrs = [
        "ext/filters/deadline/deadline_filter.h",
    ],
    external_deps = [
        "absl/status",
        "absl/types:optional",
    ],
    language = "c++",
    deps = [
        "arena",
        "arena_promise",
        "channel_args",
        "channel_fwd",
        "channel_init",
        "channel_stack_type",
        "closure",
        "context",
        "error",
        "status_helper",
        "time",
        "//:channel_stack_builder",
        "//:config",
        "//:debug_location",
        "//:exec_ctx",
        "//:gpr",
        "//:grpc_base",
        "//:grpc_public_hdrs",
        "//:iomgr_timer",
    ],
)

grpc_cc_library(
    name = "grpc_client_authority_filter",
    srcs = [
        "ext/filters/http/client_authority_filter.cc",
    ],
    hdrs = [
        "ext/filters/http/client_authority_filter.h",
    ],
    external_deps = [
        "absl/status",
        "absl/status:statusor",
        "absl/strings",
        "absl/types:optional",
    ],
    language = "c++",
    deps = [
        "arena_promise",
        "channel_args",
        "channel_fwd",
        "channel_stack_type",
        "slice",
        "//:channel_stack_builder",
        "//:config",
        "//:gpr_platform",
        "//:grpc_base",
    ],
)

grpc_cc_library(
    name = "grpc_message_size_filter",
    srcs = [
        "ext/filters/message_size/message_size_filter.cc",
    ],
    hdrs = [
        "ext/filters/message_size/message_size_filter.h",
    ],
    external_deps = [
        "absl/status",
        "absl/strings",
        "absl/strings:str_format",
        "absl/types:optional",
    ],
    language = "c++",
    deps = [
        "channel_args",
        "channel_fwd",
        "channel_init",
        "channel_stack_type",
        "closure",
        "error",
        "grpc_service_config",
        "json",
        "json_args",
        "json_object_loader",
        "service_config_parser",
        "slice_buffer",
        "status_helper",
        "validation_errors",
        "//:channel_stack_builder",
        "//:config",
        "//:debug_location",
        "//:gpr",
        "//:grpc_base",
        "//:grpc_public_hdrs",
    ],
)

grpc_cc_library(
    name = "grpc_fault_injection_filter",
    srcs = [
        "ext/filters/fault_injection/fault_injection_filter.cc",
        "ext/filters/fault_injection/fault_injection_service_config_parser.cc",
    ],
    hdrs = [
        "ext/filters/fault_injection/fault_injection_filter.h",
        "ext/filters/fault_injection/fault_injection_service_config_parser.h",
    ],
    external_deps = [
        "absl/base:core_headers",
        "absl/random",
        "absl/status",
        "absl/status:statusor",
        "absl/strings",
        "absl/types:optional",
    ],
    language = "c++",
    deps = [
        "arena_promise",
        "channel_args",
        "channel_fwd",
        "context",
        "grpc_service_config",
        "json",
        "json_args",
        "json_object_loader",
        "service_config_parser",
        "sleep",
        "time",
        "try_seq",
        "validation_errors",
        "//:config",
        "//:gpr",
        "//:grpc_base",
        "//:grpc_public_hdrs",
        "//:grpc_trace",
    ],
)

grpc_cc_library(
    name = "grpc_rbac_filter",
    srcs = [
        "ext/filters/rbac/rbac_filter.cc",
        "ext/filters/rbac/rbac_service_config_parser.cc",
    ],
    hdrs = [
        "ext/filters/rbac/rbac_filter.h",
        "ext/filters/rbac/rbac_service_config_parser.h",
    ],
    external_deps = [
        "absl/status",
        "absl/status:statusor",
        "absl/strings",
        "absl/types:optional",
    ],
    language = "c++",
    deps = [
        "channel_args",
        "channel_fwd",
        "closure",
        "error",
        "grpc_authorization_base",
        "grpc_matchers",
        "grpc_rbac_engine",
        "grpc_service_config",
        "json",
        "json_args",
        "json_object_loader",
        "service_config_parser",
        "status_helper",
        "transport_fwd",
        "validation_errors",
        "//:config",
        "//:debug_location",
        "//:gpr",
        "//:grpc_base",
        "//:grpc_public_hdrs",
        "//:grpc_security_base",
    ],
)

grpc_cc_library(
    name = "grpc_stateful_session_filter",
    srcs = [
        "ext/filters/stateful_session/stateful_session_filter.cc",
        "ext/filters/stateful_session/stateful_session_service_config_parser.cc",
    ],
    hdrs = [
        "ext/filters/stateful_session/stateful_session_filter.h",
        "ext/filters/stateful_session/stateful_session_service_config_parser.h",
    ],
    external_deps = [
        "absl/status",
        "absl/status:statusor",
        "absl/strings",
        "absl/types:optional",
    ],
    language = "c++",
    deps = [
        "arena",
        "arena_promise",
        "basic_seq",
        "channel_args",
        "channel_fwd",
        "context",
        "grpc_service_config",
        "json",
        "json_args",
        "json_object_loader",
        "latch",
        "seq",
        "service_config_parser",
        "slice",
        "time",
        "try_concurrently",
        "unique_type_name",
        "validation_errors",
        "//:config",
        "//:gpr",
        "//:grpc_base",
        "//:grpc_trace",
    ],
)

grpc_cc_library(
    name = "grpc_lb_policy_grpclb",
    srcs = [
        "ext/filters/client_channel/lb_policy/grpclb/client_load_reporting_filter.cc",
        "ext/filters/client_channel/lb_policy/grpclb/grpclb.cc",
        "ext/filters/client_channel/lb_policy/grpclb/grpclb_client_stats.cc",
        "ext/filters/client_channel/lb_policy/grpclb/load_balancer_api.cc",
    ],
    hdrs = [
        "ext/filters/client_channel/lb_policy/grpclb/client_load_reporting_filter.h",
        "ext/filters/client_channel/lb_policy/grpclb/grpclb.h",
        "ext/filters/client_channel/lb_policy/grpclb/grpclb_client_stats.h",
        "ext/filters/client_channel/lb_policy/grpclb/load_balancer_api.h",
    ],
    external_deps = [
        "absl/base:core_headers",
        "absl/container:inlined_vector",
        "absl/meta:type_traits",
        "absl/status",
        "absl/status:statusor",
        "absl/strings",
        "absl/strings:str_format",
        "absl/types:optional",
        "absl/types:variant",
        "upb_lib",
    ],
    language = "c++",
    deps = [
        "arena_promise",
        "channel_args",
        "channel_fwd",
        "channel_init",
        "channel_stack_type",
        "closure",
        "error",
        "gpr_atm",
        "grpc_sockaddr",
        "json",
        "json_args",
        "json_object_loader",
        "latch",
        "lb_policy",
        "lb_policy_factory",
        "lb_policy_registry",
        "pollset_set",
        "ref_counted",
        "resolved_address",
        "seq",
        "slice",
        "slice_refcount",
        "status_helper",
        "subchannel_interface",
        "time",
        "useful",
        "validation_errors",
        "//:backoff",
        "//:channel_stack_builder",
        "//:config",
        "//:debug_location",
        "//:exec_ctx",
        "//:gpr",
        "//:grpc_base",
        "//:grpc_client_channel",
        "//:grpc_grpclb_balancer_addresses",
        "//:grpc_lb_upb",
        "//:grpc_public_hdrs",
        "//:grpc_resolver",
        "//:grpc_resolver_fake",
        "//:grpc_security_base",
        "//:grpc_trace",
        "//:orphanable",
        "//:promise",
        "//:protobuf_duration_upb",
        "//:protobuf_timestamp_upb",
        "//:ref_counted_ptr",
        "//:server_address",
        "//:sockaddr_utils",
        "//:uri_parser",
        "//:work_serializer",
    ],
)

grpc_cc_library(
    name = "grpc_backend_metric_data",
    hdrs = [
        "ext/filters/client_channel/lb_policy/backend_metric_data.h",
    ],
    external_deps = ["absl/strings"],
    language = "c++",
    deps = ["//:gpr_platform"],
)

grpc_cc_library(
    name = "grpc_lb_policy_rls",
    srcs = [
        "ext/filters/client_channel/lb_policy/rls/rls.cc",
    ],
    external_deps = [
        "absl/base:core_headers",
        "absl/hash",
        "absl/status",
        "absl/status:statusor",
        "absl/strings",
        "absl/strings:str_format",
        "absl/types:optional",
        "upb_lib",
    ],
    language = "c++",
    deps = [
        "channel_args",
        "closure",
        "dual_ref_counted",
        "error",
        "grpc_fake_credentials",
        "json",
        "json_args",
        "json_object_loader",
        "lb_policy",
        "lb_policy_factory",
        "lb_policy_registry",
        "pollset_set",
        "slice",
        "slice_refcount",
        "status_helper",
        "subchannel_interface",
        "time",
        "validation_errors",
        "//:backoff",
        "//:config",
        "//:debug_location",
        "//:exec_ctx",
        "//:gpr",
        "//:grpc_base",
        "//:grpc_client_channel",
        "//:grpc_public_hdrs",
        "//:grpc_resolver",
        "//:grpc_security_base",
        "//:grpc_service_config_impl",
        "//:grpc_trace",
        "//:orphanable",
        "//:ref_counted_ptr",
        "//:rls_upb",
        "//:server_address",
        "//:uri_parser",
        "//:work_serializer",
    ],
)

grpc_cc_library(
    name = "upb_utils",
    hdrs = [
        "ext/xds/upb_utils.h",
    ],
    external_deps = [
        "absl/strings",
        "upb_lib",
    ],
    language = "c++",
    deps = ["//:gpr_platform"],
)

grpc_cc_library(
    name = "grpc_xds_client",
    srcs = [
        "ext/xds/certificate_provider_store.cc",
        "ext/xds/file_watcher_certificate_provider_factory.cc",
        "ext/xds/xds_bootstrap_grpc.cc",
        "ext/xds/xds_certificate_provider.cc",
        "ext/xds/xds_client_grpc.cc",
        "ext/xds/xds_cluster.cc",
        "ext/xds/xds_cluster_specifier_plugin.cc",
        "ext/xds/xds_common_types.cc",
        "ext/xds/xds_endpoint.cc",
        "ext/xds/xds_health_status.cc",
        "ext/xds/xds_http_fault_filter.cc",
        "ext/xds/xds_http_filters.cc",
        "ext/xds/xds_http_rbac_filter.cc",
        "ext/xds/xds_http_stateful_session_filter.cc",
        "ext/xds/xds_lb_policy_registry.cc",
        "ext/xds/xds_listener.cc",
        "ext/xds/xds_route_config.cc",
        "ext/xds/xds_routing.cc",
        "ext/xds/xds_transport_grpc.cc",
        "lib/security/credentials/xds/xds_credentials.cc",
    ],
    hdrs = [
        "ext/xds/certificate_provider_store.h",
        "ext/xds/file_watcher_certificate_provider_factory.h",
        "ext/xds/xds_bootstrap_grpc.h",
        "ext/xds/xds_certificate_provider.h",
        "ext/xds/xds_client_grpc.h",
        "ext/xds/xds_cluster.h",
        "ext/xds/xds_cluster_specifier_plugin.h",
        "ext/xds/xds_common_types.h",
        "ext/xds/xds_endpoint.h",
        "ext/xds/xds_health_status.h",
        "ext/xds/xds_http_fault_filter.h",
        "ext/xds/xds_http_filters.h",
        "ext/xds/xds_http_rbac_filter.h",
        "ext/xds/xds_http_stateful_session_filter.h",
        "ext/xds/xds_lb_policy_registry.h",
        "ext/xds/xds_listener.h",
        "ext/xds/xds_route_config.h",
        "ext/xds/xds_routing.h",
        "ext/xds/xds_transport_grpc.h",
        "lib/security/credentials/xds/xds_credentials.h",
    ],
    external_deps = [
        "absl/base:core_headers",
        "absl/functional:bind_front",
        "absl/memory",
        "absl/status",
        "absl/status:statusor",
        "absl/strings",
        "absl/strings:str_format",
        "absl/synchronization",
        "absl/types:optional",
        "absl/types:variant",
        "upb_lib",
        "upb_textformat_lib",
        "upb_json_lib",
        "re2",
        "upb_reflection",
    ],
    language = "c++",
    tags = ["nofixdeps"],
    deps = [
        "certificate_provider_factory",
        "certificate_provider_registry",
        "channel_args",
        "channel_creds_registry",
        "channel_fwd",
        "closure",
        "default_event_engine",
        "env",
        "envoy_admin_upb",
        "envoy_config_cluster_upb",
        "envoy_config_cluster_upbdefs",
        "envoy_config_core_upb",
        "envoy_config_endpoint_upb",
        "envoy_config_endpoint_upbdefs",
        "envoy_config_listener_upb",
        "envoy_config_listener_upbdefs",
        "envoy_config_rbac_upb",
        "envoy_config_route_upb",
        "envoy_config_route_upbdefs",
        "envoy_extensions_clusters_aggregate_upb",
        "envoy_extensions_clusters_aggregate_upbdefs",
        "envoy_extensions_filters_common_fault_upb",
        "envoy_extensions_filters_http_fault_upb",
        "envoy_extensions_filters_http_fault_upbdefs",
        "envoy_extensions_filters_http_rbac_upb",
        "envoy_extensions_filters_http_rbac_upbdefs",
        "envoy_extensions_filters_http_router_upb",
        "envoy_extensions_filters_http_router_upbdefs",
        "envoy_extensions_filters_http_stateful_session_upb",
        "envoy_extensions_filters_http_stateful_session_upbdefs",
        "envoy_extensions_filters_network_http_connection_manager_upb",
        "envoy_extensions_filters_network_http_connection_manager_upbdefs",
        "envoy_extensions_http_stateful_session_cookie_upb",
        "envoy_extensions_http_stateful_session_cookie_upbdefs",
        "envoy_extensions_load_balancing_policies_ring_hash_upb",
        "envoy_extensions_load_balancing_policies_wrr_locality_upb",
        "envoy_extensions_transport_sockets_tls_upb",
        "envoy_extensions_transport_sockets_tls_upbdefs",
        "envoy_service_discovery_upb",
        "envoy_service_discovery_upbdefs",
        "envoy_service_load_stats_upb",
        "envoy_service_load_stats_upbdefs",
        "envoy_service_status_upb",
        "envoy_service_status_upbdefs",
        "envoy_type_http_upb",
        "envoy_type_matcher_upb",
        "envoy_type_upb",
        "error",
        "google_rpc_status_upb",
        "grpc_fake_credentials",
        "grpc_fault_injection_filter",
        "grpc_lb_xds_channel_args",
        "grpc_matchers",
        "grpc_outlier_detection_header",
        "grpc_rbac_filter",
        "grpc_sockaddr",
        "grpc_stateful_session_filter",
        "grpc_tls_credentials",
        "grpc_transport_chttp2_client_connector",
        "init_internally",
        "iomgr_fwd",
        "json",
        "json_args",
        "json_object_loader",
        "json_util",
        "lb_policy_registry",
        "match",
        "pollset_set",
        "protobuf_any_upb",
        "protobuf_duration_upb",
        "protobuf_struct_upb",
        "protobuf_struct_upbdefs",
        "protobuf_timestamp_upb",
        "protobuf_wrappers_upb",
        "ref_counted",
        "resolved_address",
        "rls_config_upb",
        "rls_config_upbdefs",
        "slice",
        "slice_refcount",
        "status_helper",
        "time",
        "unique_type_name",
        "upb_utils",
        "useful",
        "validation_errors",
        "xds_type_upb",
        "xds_type_upbdefs",
        "//:config",
        "//:debug_location",
        "//:exec_ctx",
        "//:gpr",
        "//:grpc_base",
        "//:grpc_client_channel",
        "//:grpc_credentials_util",
        "//:grpc_public_hdrs",
        "//:grpc_security_base",
        "//:grpc_trace",
        "//:iomgr_timer",
        "//:orphanable",
        "//:ref_counted_ptr",
        "//:server_address",
        "//:sockaddr_utils",
        "//:tsi_ssl_credentials",
        "//:uri_parser",
        "//:work_serializer",
        "//:xds_client",
    ],
)

grpc_cc_library(
    name = "grpc_xds_channel_stack_modifier",
    srcs = [
        "ext/xds/xds_channel_stack_modifier.cc",
    ],
    hdrs = [
        "ext/xds/xds_channel_stack_modifier.h",
    ],
    external_deps = ["absl/strings"],
    language = "c++",
    deps = [
        "channel_args",
        "channel_fwd",
        "channel_stack_type",
        "ref_counted",
        "useful",
        "//:channel_stack_builder",
        "//:config",
        "//:gpr_platform",
        "//:grpc_base",
        "//:ref_counted_ptr",
    ],
)

grpc_cc_library(
    name = "grpc_xds_server_config_fetcher",
    srcs = [
        "ext/xds/xds_server_config_fetcher.cc",
    ],
    external_deps = [
        "absl/base:core_headers",
        "absl/status",
        "absl/status:statusor",
        "absl/strings",
        "absl/types:optional",
        "absl/types:variant",
    ],
    language = "c++",
    deps = [
        "channel_args",
        "channel_args_preconditioning",
        "channel_fwd",
        "grpc_server_config_selector",
        "grpc_server_config_selector_filter",
        "grpc_service_config",
        "grpc_sockaddr",
        "grpc_tls_credentials",
        "grpc_xds_channel_stack_modifier",
        "grpc_xds_client",
        "iomgr_fwd",
        "match",
        "resolved_address",
        "slice_refcount",
        "unique_type_name",
        "//:config",
        "//:debug_location",
        "//:exec_ctx",
        "//:gpr",
        "//:grpc_base",
        "//:grpc_public_hdrs",
        "//:grpc_security_base",
        "//:grpc_service_config_impl",
        "//:grpc_trace",
        "//:ref_counted_ptr",
        "//:sockaddr_utils",
        "//:uri_parser",
    ],
)

grpc_cc_library(
    name = "channel_creds_registry_init",
    srcs = [
        "lib/security/credentials/channel_creds_registry_init.cc",
    ],
    external_deps = ["absl/strings"],
    language = "c++",
    deps = [
        "channel_creds_registry",
        "grpc_fake_credentials",
        "grpc_google_default_credentials",
        "json",
        "//:config",
        "//:gpr_platform",
        "//:grpc_security_base",
        "//:ref_counted_ptr",
    ],
)

grpc_cc_library(
    name = "grpc_google_mesh_ca_certificate_provider_factory",
    srcs = [
        "ext/xds/google_mesh_ca_certificate_provider_factory.cc",
    ],
    hdrs = [
        "ext/xds/google_mesh_ca_certificate_provider_factory.h",
    ],
    language = "c++",
    deps = [
        "certificate_provider_factory",
        "error",
        "grpc_tls_credentials",
        "json",
        "json_util",
        "time",
        "//:alts_util",
        "//:gpr_platform",
        "//:ref_counted_ptr",
    ],
)

grpc_cc_library(
    name = "grpc_lb_policy_cds",
    srcs = [
        "ext/filters/client_channel/lb_policy/xds/cds.cc",
    ],
    external_deps = [
        "absl/status",
        "absl/status:statusor",
        "absl/strings",
        "absl/types:optional",
        "absl/types:variant",
    ],
    language = "c++",
    deps = [
        "channel_args",
        "error",
        "grpc_matchers",
        "grpc_outlier_detection_header",
        "grpc_tls_credentials",
        "grpc_xds_client",
        "json",
        "json_args",
        "json_object_loader",
        "lb_policy",
        "lb_policy_factory",
        "lb_policy_registry",
        "match",
        "pollset_set",
        "subchannel_interface",
        "time",
        "unique_type_name",
        "//:config",
        "//:debug_location",
        "//:gpr",
        "//:grpc_base",
        "//:grpc_security_base",
        "//:grpc_trace",
        "//:orphanable",
        "//:ref_counted_ptr",
        "//:server_address",
        "//:work_serializer",
    ],
)

grpc_cc_library(
    name = "grpc_lb_xds_channel_args",
    hdrs = [
        "ext/filters/client_channel/lb_policy/xds/xds_channel_args.h",
    ],
    language = "c++",
)

grpc_cc_library(
    name = "grpc_lb_xds_attributes",
    srcs = [
        "ext/filters/client_channel/lb_policy/xds/xds_attributes.cc",
    ],
    hdrs = [
        "ext/filters/client_channel/lb_policy/xds/xds_attributes.h",
    ],
    external_deps = ["absl/strings"],
    language = "c++",
    deps = [
        "useful",
        "//:gpr_platform",
        "//:ref_counted_ptr",
        "//:server_address",
        "//:xds_client",
    ],
)

grpc_cc_library(
    name = "grpc_lb_policy_xds_cluster_resolver",
    srcs = [
        "ext/filters/client_channel/lb_policy/xds/xds_cluster_resolver.cc",
    ],
    external_deps = [
        "absl/status",
        "absl/status:statusor",
        "absl/strings",
        "absl/types:optional",
    ],
    language = "c++",
    deps = [
        "channel_args",
        "grpc_lb_address_filtering",
        "grpc_lb_xds_attributes",
        "grpc_lb_xds_channel_args",
        "grpc_xds_client",
        "json",
        "json_args",
        "json_object_loader",
        "lb_policy",
        "lb_policy_factory",
        "lb_policy_registry",
        "pollset_set",
        "subchannel_interface",
        "validation_errors",
        "//:config",
        "//:debug_location",
        "//:gpr",
        "//:grpc_base",
        "//:grpc_client_channel",
        "//:grpc_resolver",
        "//:grpc_resolver_fake",
        "//:grpc_trace",
        "//:orphanable",
        "//:ref_counted_ptr",
        "//:server_address",
        "//:work_serializer",
        "//:xds_client",
    ],
)

grpc_cc_library(
    name = "grpc_lb_policy_xds_cluster_impl",
    srcs = [
        "ext/filters/client_channel/lb_policy/xds/xds_cluster_impl.cc",
    ],
    external_deps = [
        "absl/base:core_headers",
        "absl/status",
        "absl/status:statusor",
        "absl/strings",
        "absl/types:optional",
        "absl/types:variant",
    ],
    language = "c++",
    deps = [
        "channel_args",
        "grpc_lb_xds_attributes",
        "grpc_lb_xds_channel_args",
        "grpc_xds_client",
        "json",
        "json_args",
        "json_object_loader",
        "lb_policy",
        "lb_policy_factory",
        "lb_policy_registry",
        "pollset_set",
        "ref_counted",
        "subchannel_interface",
        "validation_errors",
        "//:config",
        "//:debug_location",
        "//:gpr",
        "//:grpc_base",
        "//:grpc_client_channel",
        "//:grpc_trace",
        "//:orphanable",
        "//:ref_counted_ptr",
        "//:server_address",
        "//:xds_client",
    ],
)

grpc_cc_library(
    name = "grpc_lb_policy_xds_cluster_manager",
    srcs = [
        "ext/filters/client_channel/lb_policy/xds/xds_cluster_manager.cc",
    ],
    external_deps = [
        "absl/status",
        "absl/status:statusor",
        "absl/strings",
        "absl/types:optional",
    ],
    language = "c++",
    deps = [
        "channel_args",
        "grpc_resolver_xds_header",
        "json",
        "json_args",
        "json_object_loader",
        "lb_policy",
        "lb_policy_factory",
        "lb_policy_registry",
        "pollset_set",
        "subchannel_interface",
        "time",
        "validation_errors",
        "//:config",
        "//:debug_location",
        "//:exec_ctx",
        "//:gpr",
        "//:gpr_platform",
        "//:grpc_base",
        "//:grpc_client_channel",
        "//:grpc_trace",
        "//:orphanable",
        "//:ref_counted_ptr",
        "//:server_address",
        "//:work_serializer",
    ],
)

grpc_cc_library(
    name = "grpc_lb_policy_xds_wrr_locality",
    srcs = [
        "ext/filters/client_channel/lb_policy/xds/xds_wrr_locality.cc",
    ],
    external_deps = [
        "absl/status",
        "absl/status:statusor",
        "absl/strings",
    ],
    language = "c++",
    deps = [
        "channel_args",
        "grpc_lb_xds_attributes",
        "json",
        "json_args",
        "json_object_loader",
        "lb_policy",
        "lb_policy_factory",
        "lb_policy_registry",
        "pollset_set",
        "subchannel_interface",
        "validation_errors",
        "//:config",
        "//:debug_location",
        "//:gpr",
        "//:grpc_base",
        "//:grpc_trace",
        "//:orphanable",
        "//:ref_counted_ptr",
        "//:server_address",
        "//:xds_client",
    ],
)

grpc_cc_library(
    name = "grpc_lb_address_filtering",
    srcs = [
        "ext/filters/client_channel/lb_policy/address_filtering.cc",
    ],
    hdrs = [
        "ext/filters/client_channel/lb_policy/address_filtering.h",
    ],
    external_deps = [
        "absl/status:statusor",
        "absl/strings",
    ],
    language = "c++",
    deps = [
        "//:gpr_platform",
        "//:server_address",
    ],
)

grpc_cc_library(
    name = "grpc_lb_subchannel_list",
    hdrs = [
        "ext/filters/client_channel/lb_policy/subchannel_list.h",
    ],
    external_deps = [
        "absl/status",
        "absl/types:optional",
    ],
    language = "c++",
    deps = [
        "channel_args",
        "dual_ref_counted",
        "gpr_manual_constructor",
        "iomgr_fwd",
        "lb_policy",
        "subchannel_interface",
        "//:debug_location",
        "//:gpr",
        "//:grpc_base",
        "//:ref_counted_ptr",
        "//:server_address",
    ],
)

grpc_cc_library(
    name = "grpc_lb_policy_pick_first",
    srcs = [
        "ext/filters/client_channel/lb_policy/pick_first/pick_first.cc",
    ],
    external_deps = [
        "absl/status",
        "absl/status:statusor",
        "absl/strings",
        "absl/types:optional",
    ],
    language = "c++",
    deps = [
        "channel_args",
        "grpc_lb_subchannel_list",
        "json",
        "lb_policy",
        "lb_policy_factory",
        "subchannel_interface",
        "//:config",
        "//:debug_location",
        "//:gpr",
        "//:grpc_base",
        "//:grpc_trace",
        "//:orphanable",
        "//:ref_counted_ptr",
        "//:server_address",
    ],
)

grpc_cc_library(
    name = "grpc_lb_policy_ring_hash",
    srcs = [
        "ext/filters/client_channel/lb_policy/ring_hash/ring_hash.cc",
    ],
    hdrs = [
        "ext/filters/client_channel/lb_policy/ring_hash/ring_hash.h",
    ],
    external_deps = [
        "absl/base:core_headers",
        "absl/container:inlined_vector",
        "absl/status",
        "absl/status:statusor",
        "absl/strings",
        "absl/types:optional",
        "xxhash",
    ],
    language = "c++",
    deps = [
        "channel_args",
        "closure",
        "error",
        "grpc_lb_subchannel_list",
        "json",
        "json_args",
        "json_object_loader",
        "lb_policy",
        "lb_policy_factory",
        "subchannel_interface",
        "unique_type_name",
        "validation_errors",
        "//:config",
        "//:debug_location",
        "//:exec_ctx",
        "//:gpr",
        "//:grpc_base",
        "//:grpc_client_channel",
        "//:grpc_trace",
        "//:orphanable",
        "//:ref_counted_ptr",
        "//:server_address",
        "//:sockaddr_utils",
        "//:work_serializer",
    ],
)

grpc_cc_library(
    name = "grpc_lb_policy_round_robin",
    srcs = [
        "ext/filters/client_channel/lb_policy/round_robin/round_robin.cc",
    ],
    external_deps = [
        "absl/status",
        "absl/status:statusor",
        "absl/strings",
        "absl/types:optional",
    ],
    language = "c++",
    deps = [
        "channel_args",
        "grpc_lb_subchannel_list",
        "json",
        "lb_policy",
        "lb_policy_factory",
        "subchannel_interface",
        "//:config",
        "//:debug_location",
        "//:gpr",
        "//:grpc_base",
        "//:grpc_trace",
        "//:orphanable",
        "//:ref_counted_ptr",
        "//:server_address",
    ],
)

grpc_cc_library(
    name = "static_stride_scheduler",
    srcs = [
        "ext/filters/client_channel/lb_policy/weighted_round_robin/static_stride_scheduler.cc",
    ],
    hdrs = [
        "ext/filters/client_channel/lb_policy/weighted_round_robin/static_stride_scheduler.h",
    ],
    external_deps = [
        "absl/functional:any_invocable",
        "absl/types:optional",
        "absl/types:span",
    ],
    language = "c++",
    deps = ["//:gpr"],
)

grpc_cc_library(
    name = "grpc_outlier_detection_header",
    hdrs = [
        "ext/filters/client_channel/lb_policy/outlier_detection/outlier_detection.h",
    ],
    external_deps = ["absl/types:optional"],
    language = "c++",
    deps = [
        "json",
        "json_args",
        "json_object_loader",
        "time",
        "validation_errors",
        "//:gpr_platform",
    ],
)

grpc_cc_library(
    name = "grpc_lb_policy_outlier_detection",
    srcs = [
        "ext/filters/client_channel/lb_policy/outlier_detection/outlier_detection.cc",
    ],
    external_deps = [
        "absl/random",
        "absl/status",
        "absl/status:statusor",
        "absl/strings",
        "absl/types:variant",
    ],
    language = "c++",
    deps = [
        "channel_args",
        "grpc_outlier_detection_header",
        "iomgr_fwd",
        "json",
        "lb_policy",
        "lb_policy_factory",
        "lb_policy_registry",
        "pollset_set",
        "ref_counted",
        "subchannel_interface",
        "validation_errors",
        "//:config",
        "//:debug_location",
        "//:exec_ctx",
        "//:gpr",
        "//:grpc_base",
        "//:grpc_client_channel",
        "//:grpc_trace",
        "//:orphanable",
        "//:ref_counted_ptr",
        "//:server_address",
        "//:sockaddr_utils",
        "//:work_serializer",
    ],
)

grpc_cc_library(
    name = "grpc_lb_policy_priority",
    srcs = [
        "ext/filters/client_channel/lb_policy/priority/priority.cc",
    ],
    external_deps = [
        "absl/status",
        "absl/status:statusor",
        "absl/strings",
        "absl/types:optional",
    ],
    language = "c++",
    deps = [
        "channel_args",
        "grpc_lb_address_filtering",
        "json",
        "json_args",
        "json_object_loader",
        "lb_policy",
        "lb_policy_factory",
        "lb_policy_registry",
        "pollset_set",
        "subchannel_interface",
        "time",
        "validation_errors",
        "//:config",
        "//:debug_location",
        "//:exec_ctx",
        "//:gpr",
        "//:grpc_base",
        "//:grpc_client_channel",
        "//:grpc_trace",
        "//:orphanable",
        "//:ref_counted_ptr",
        "//:server_address",
        "//:work_serializer",
    ],
)

grpc_cc_library(
    name = "grpc_lb_policy_weighted_target",
    srcs = [
        "ext/filters/client_channel/lb_policy/weighted_target/weighted_target.cc",
    ],
    external_deps = [
        "absl/random",
        "absl/status",
        "absl/status:statusor",
        "absl/strings",
        "absl/types:optional",
    ],
    language = "c++",
    deps = [
        "channel_args",
        "grpc_lb_address_filtering",
        "json",
        "json_args",
        "json_object_loader",
        "lb_policy",
        "lb_policy_factory",
        "lb_policy_registry",
        "pollset_set",
        "subchannel_interface",
        "time",
        "validation_errors",
        "//:config",
        "//:debug_location",
        "//:exec_ctx",
        "//:gpr",
        "//:grpc_base",
        "//:grpc_client_channel",
        "//:grpc_trace",
        "//:orphanable",
        "//:ref_counted_ptr",
        "//:server_address",
        "//:work_serializer",
    ],
)

grpc_cc_library(
    name = "grpc_lb_policy_xds_override_host",
    srcs = [
        "ext/filters/client_channel/lb_policy/xds/xds_override_host.cc",
    ],
    external_deps = [
        "absl/base:core_headers",
        "absl/status",
        "absl/status:statusor",
        "absl/strings",
        "absl/synchronization",
        "absl/types:optional",
        "absl/types:variant",
    ],
    language = "c++",
    deps = [
        "channel_args",
        "grpc_stateful_session_filter",
        "json",
        "json_args",
        "json_object_loader",
        "lb_policy",
        "lb_policy_factory",
        "lb_policy_registry",
        "pollset_set",
        "subchannel_interface",
        "validation_errors",
        "//:config",
        "//:debug_location",
        "//:gpr",
        "//:grpc_base",
        "//:grpc_client_channel",
        "//:grpc_trace",
        "//:orphanable",
        "//:ref_counted_ptr",
        "//:server_address",
        "//:sockaddr_utils",
    ],
)

grpc_cc_library(
    name = "lb_server_load_reporting_filter",
    srcs = [
        "ext/filters/load_reporting/server_load_reporting_filter.cc",
    ],
    hdrs = [
        "ext/filters/load_reporting/registered_opencensus_objects.h",
        "ext/filters/load_reporting/server_load_reporting_filter.h",
        "//:src/cpp/server/load_reporter/constants.h",
    ],
    external_deps = [
        "absl/meta:type_traits",
        "absl/status",
        "absl/status:statusor",
        "absl/strings",
        "absl/strings:str_format",
        "absl/types:optional",
        "opencensus-stats",
        "opencensus-tags",
    ],
    language = "c++",
    deps = [
        "arena_promise",
        "channel_args",
        "channel_fwd",
        "channel_stack_type",
        "context",
        "grpc_sockaddr",
        "resolved_address",
        "seq",
        "slice",
        "//:channel_stack_builder",
        "//:config",
        "//:gpr",
        "//:gpr_platform",
        "//:grpc_base",
        "//:grpc_public_hdrs",
        "//:grpc_security_base",
        "//:promise",
        "//:uri_parser",
    ],
    alwayslink = 1,
)

grpc_cc_library(
    name = "polling_resolver",
    srcs = [
        "ext/filters/client_channel/resolver/polling_resolver.cc",
    ],
    hdrs = [
        "ext/filters/client_channel/resolver/polling_resolver.h",
    ],
    external_deps = [
        "absl/status",
        "absl/status:statusor",
        "absl/strings",
        "absl/types:optional",
    ],
    language = "c++",
    deps = [
        "channel_args",
        "grpc_service_config",
        "iomgr_fwd",
        "time",
        "//:backoff",
        "//:debug_location",
        "//:event_engine_base_hdrs",
        "//:exec_ctx",
        "//:gpr",
        "//:grpc_resolver",
        "//:grpc_trace",
        "//:orphanable",
        "//:ref_counted_ptr",
        "//:uri_parser",
        "//:work_serializer",
    ],
)

grpc_cc_library(
    name = "grpc_resolver_dns_selection",
    srcs = [
        "ext/filters/client_channel/resolver/dns/dns_resolver_selection.cc",
    ],
    hdrs = [
        "ext/filters/client_channel/resolver/dns/dns_resolver_selection.h",
    ],
    language = "c++",
    deps = ["//:gpr"],
)

grpc_cc_library(
    name = "grpc_resolver_dns_native",
    srcs = [
        "ext/filters/client_channel/resolver/dns/native/dns_resolver.cc",
    ],
    external_deps = [
        "absl/functional:bind_front",
        "absl/status",
        "absl/status:statusor",
        "absl/strings",
        "absl/types:optional",
    ],
    language = "c++",
    deps = [
        "channel_args",
        "grpc_resolver_dns_selection",
        "polling_resolver",
        "resolved_address",
        "time",
        "//:backoff",
        "//:config",
        "//:debug_location",
        "//:gpr",
        "//:grpc_base",
        "//:grpc_resolver",
        "//:grpc_trace",
        "//:orphanable",
        "//:ref_counted_ptr",
        "//:server_address",
        "//:uri_parser",
    ],
)

grpc_cc_library(
    name = "grpc_resolver_sockaddr",
    srcs = [
        "ext/filters/client_channel/resolver/sockaddr/sockaddr_resolver.cc",
    ],
    external_deps = [
        "absl/status:statusor",
        "absl/strings",
    ],
    language = "c++",
    deps = [
        "channel_args",
        "iomgr_port",
        "resolved_address",
        "//:config",
        "//:gpr",
        "//:grpc_base",
        "//:grpc_resolver",
        "//:orphanable",
        "//:server_address",
        "//:uri_parser",
    ],
)

grpc_cc_library(
    name = "grpc_resolver_binder",
    srcs = [
        "ext/filters/client_channel/resolver/binder/binder_resolver.cc",
    ],
    external_deps = [
        "absl/status",
        "absl/status:statusor",
        "absl/strings",
    ],
    language = "c++",
    deps = [
        "channel_args",
        "error",
        "iomgr_port",
        "resolved_address",
        "status_helper",
        "//:config",
        "//:gpr",
        "//:grpc_resolver",
        "//:orphanable",
        "//:server_address",
        "//:uri_parser",
    ],
)

grpc_cc_library(
    name = "grpc_resolver_xds_header",
    hdrs = [
        "ext/filters/client_channel/resolver/xds/xds_resolver.h",
    ],
    language = "c++",
    deps = [
        "unique_type_name",
        "//:gpr_platform",
    ],
)

grpc_cc_library(
    name = "grpc_resolver_xds",
    srcs = [
        "ext/filters/client_channel/resolver/xds/xds_resolver.cc",
    ],
    external_deps = [
        "absl/meta:type_traits",
        "absl/random",
        "absl/status",
        "absl/status:statusor",
        "absl/strings",
        "absl/strings:str_format",
        "absl/types:optional",
        "absl/types:variant",
        "re2",
        "xxhash",
    ],
    language = "c++",
    deps = [
        "arena",
        "channel_args",
        "channel_fwd",
        "dual_ref_counted",
        "error",
        "grpc_lb_policy_ring_hash",
        "grpc_service_config",
        "grpc_xds_client",
        "iomgr_fwd",
        "match",
        "pollset_set",
        "slice",
        "time",
        "unique_type_name",
        "//:config",
        "//:debug_location",
        "//:gpr",
        "//:grpc_base",
        "//:grpc_client_channel",
        "//:grpc_public_hdrs",
        "//:grpc_resolver",
        "//:grpc_service_config_impl",
        "//:grpc_trace",
        "//:orphanable",
        "//:ref_counted_ptr",
        "//:server_address",
        "//:uri_parser",
        "//:work_serializer",
        "//:xds_client",
    ],
)

grpc_cc_library(
    name = "grpc_resolver_c2p",
    srcs = [
        "ext/filters/client_channel/resolver/google_c2p/google_c2p_resolver.cc",
    ],
    external_deps = [
        "absl/status",
        "absl/status:statusor",
        "absl/strings",
        "absl/strings:str_format",
        "absl/types:optional",
    ],
    language = "c++",
    deps = [
        "channel_args",
        "closure",
        "env",
        "error",
        "grpc_xds_client",
        "json",
        "resource_quota",
        "status_helper",
        "time",
        "//:alts_util",
        "//:config",
        "//:debug_location",
        "//:gpr",
        "//:grpc_base",
        "//:grpc_resolver",
        "//:grpc_security_base",
        "//:httpcli",
        "//:orphanable",
        "//:ref_counted_ptr",
        "//:uri_parser",
        "//:work_serializer",
        "//:xds_client",
    ],
)

grpc_cc_library(
    name = "hpack_constants",
    hdrs = [
        "ext/transport/chttp2/transport/hpack_constants.h",
    ],
    language = "c++",
    deps = ["//:gpr_platform"],
)

grpc_cc_library(
    name = "hpack_encoder_table",
    srcs = [
        "ext/transport/chttp2/transport/hpack_encoder_table.cc",
    ],
    hdrs = [
        "ext/transport/chttp2/transport/hpack_encoder_table.h",
    ],
    external_deps = ["absl/container:inlined_vector"],
    language = "c++",
    deps = [
        "hpack_constants",
        "//:gpr",
    ],
)

grpc_cc_library(
    name = "chttp2_flow_control",
    srcs = [
        "ext/transport/chttp2/transport/flow_control.cc",
    ],
    hdrs = [
        "ext/transport/chttp2/transport/flow_control.h",
    ],
    external_deps = [
        "absl/functional:function_ref",
        "absl/status",
        "absl/strings",
        "absl/strings:str_format",
        "absl/types:optional",
    ],
    deps = [
        "bdp_estimator",
        "experiments",
        "http2_settings",
        "memory_quota",
        "pid_controller",
        "time",
        "useful",
        "//:gpr",
        "//:grpc_trace",
    ],
)

grpc_cc_library(
    name = "huffsyms",
    srcs = [
        "ext/transport/chttp2/transport/huffsyms.cc",
    ],
    hdrs = [
        "ext/transport/chttp2/transport/huffsyms.h",
    ],
    deps = ["//:gpr_platform"],
)

grpc_cc_library(
    name = "decode_huff",
    srcs = [
        "ext/transport/chttp2/transport/decode_huff.cc",
    ],
    hdrs = [
        "ext/transport/chttp2/transport/decode_huff.h",
    ],
    deps = ["//:gpr_platform"],
)

grpc_cc_library(
    name = "http2_settings",
    srcs = [
        "ext/transport/chttp2/transport/http2_settings.cc",
    ],
    hdrs = [
        "ext/transport/chttp2/transport/http2_settings.h",
    ],
    deps = [
        "http2_errors",
        "useful",
        "//:gpr_platform",
    ],
)

grpc_cc_library(
    name = "grpc_transport_chttp2_alpn",
    srcs = [
        "ext/transport/chttp2/alpn/alpn.cc",
    ],
    hdrs = [
        "ext/transport/chttp2/alpn/alpn.h",
    ],
    language = "c++",
    deps = [
        "useful",
        "//:gpr",
    ],
)

grpc_cc_library(
    name = "grpc_transport_chttp2_client_connector",
    srcs = [
        "ext/transport/chttp2/client/chttp2_connector.cc",
    ],
    hdrs = [
        "ext/transport/chttp2/client/chttp2_connector.h",
    ],
    external_deps = [
        "absl/base:core_headers",
        "absl/status",
        "absl/status:statusor",
        "absl/strings:str_format",
        "absl/types:optional",
    ],
    language = "c++",
    deps = [
        "channel_args",
        "channel_args_endpoint_config",
        "channel_args_preconditioning",
        "channel_stack_type",
        "closure",
        "error",
        "grpc_insecure_credentials",
        "handshaker_registry",
        "resolved_address",
        "status_helper",
        "tcp_connect_handshaker",
        "time",
        "transport_fwd",
        "unique_type_name",
        "//:config",
        "//:debug_location",
        "//:exec_ctx",
        "//:gpr",
        "//:grpc_base",
        "//:grpc_client_channel",
        "//:grpc_public_hdrs",
        "//:grpc_resolver",
        "//:grpc_security_base",
        "//:grpc_trace",
        "//:grpc_transport_chttp2",
        "//:handshaker",
        "//:orphanable",
        "//:ref_counted_ptr",
        "//:sockaddr_utils",
    ],
)

grpc_cc_library(
    name = "grpc_transport_chttp2_server",
    srcs = [
        "ext/transport/chttp2/server/chttp2_server.cc",
    ],
    hdrs = [
        "ext/transport/chttp2/server/chttp2_server.h",
    ],
    external_deps = [
        "absl/base:core_headers",
        "absl/status",
        "absl/status:statusor",
        "absl/strings",
        "absl/strings:str_format",
        "absl/types:optional",
    ],
    language = "c++",
    deps = [
        "channel_args",
        "channel_args_endpoint_config",
        "closure",
        "error",
        "grpc_insecure_credentials",
        "handshaker_registry",
        "iomgr_fwd",
        "memory_quota",
        "pollset_set",
        "resolved_address",
        "resource_quota",
        "status_helper",
        "time",
        "transport_fwd",
        "unique_type_name",
        "//:chttp2_frame",
        "//:config",
        "//:debug_location",
        "//:exec_ctx",
        "//:gpr",
        "//:grpc_base",
        "//:grpc_security_base",
        "//:grpc_trace",
        "//:grpc_transport_chttp2",
        "//:handshaker",
        "//:iomgr_timer",
        "//:orphanable",
        "//:ref_counted_ptr",
        "//:sockaddr_utils",
        "//:uri_parser",
    ],
)

grpc_cc_library(
    name = "grpc_transport_inproc",
    srcs = [
        "ext/transport/inproc/inproc_plugin.cc",
        "ext/transport/inproc/inproc_transport.cc",
    ],
    hdrs = [
        "ext/transport/inproc/inproc_transport.h",
    ],
    external_deps = [
        "absl/status",
        "absl/status:statusor",
        "absl/strings",
        "absl/types:optional",
    ],
    language = "c++",
    deps = [
        "arena",
        "channel_args",
        "channel_args_preconditioning",
        "channel_stack_type",
        "closure",
        "error",
        "iomgr_fwd",
        "slice",
        "slice_buffer",
        "status_helper",
        "time",
        "transport_fwd",
        "//:config",
        "//:debug_location",
        "//:exec_ctx",
        "//:gpr",
        "//:grpc_base",
        "//:grpc_public_hdrs",
        "//:grpc_trace",
        "//:ref_counted_ptr",
    ],
)

grpc_cc_library(
    name = "chaotic_good_frame",
    srcs = [
        "ext/transport/chaotic_good/frame.cc",
    ],
    hdrs = [
        "ext/transport/chaotic_good/frame.h",
    ],
    external_deps = [
        "absl/status",
        "absl/status:statusor",
        "absl/types:variant",
    ],
    deps = [
        "arena",
        "bitset",
        "chaotic_good_frame_header",
        "context",
        "no_destruct",
        "slice",
        "slice_buffer",
        "status_helper",
        "//:gpr",
        "//:gpr_platform",
        "//:grpc_base",
        "//:hpack_encoder",
        "//:hpack_parser",
    ],
)

grpc_cc_library(
    name = "chaotic_good_frame_header",
    srcs = [
        "ext/transport/chaotic_good/frame_header.cc",
    ],
    hdrs = [
        "ext/transport/chaotic_good/frame_header.h",
    ],
    external_deps = [
        "absl/status",
        "absl/status:statusor",
    ],
    deps = [
        "bitset",
        "//:gpr_platform",
    ],
)

### UPB Targets

grpc_upb_proto_library(
    name = "envoy_admin_upb",
    deps = ["@envoy_api//envoy/admin/v3:pkg"],
)

grpc_upb_proto_library(
    name = "envoy_config_cluster_upb",
    deps = ["@envoy_api//envoy/config/cluster/v3:pkg"],
)

grpc_upb_proto_reflection_library(
    name = "envoy_config_cluster_upbdefs",
    deps = ["@envoy_api//envoy/config/cluster/v3:pkg"],
)

grpc_upb_proto_library(
    name = "envoy_config_core_upb",
    deps = ["@envoy_api//envoy/config/core/v3:pkg"],
)

grpc_upb_proto_library(
    name = "envoy_config_endpoint_upb",
    deps = ["@envoy_api//envoy/config/endpoint/v3:pkg"],
)

grpc_upb_proto_reflection_library(
    name = "envoy_config_endpoint_upbdefs",
    deps = ["@envoy_api//envoy/config/endpoint/v3:pkg"],
)

grpc_upb_proto_library(
    name = "envoy_config_listener_upb",
    deps = ["@envoy_api//envoy/config/listener/v3:pkg"],
)

grpc_upb_proto_reflection_library(
    name = "envoy_config_listener_upbdefs",
    deps = ["@envoy_api//envoy/config/listener/v3:pkg"],
)

grpc_upb_proto_library(
    name = "envoy_config_rbac_upb",
    deps = ["@envoy_api//envoy/config/rbac/v3:pkg"],
)

grpc_upb_proto_library(
    name = "envoy_config_route_upb",
    deps = ["@envoy_api//envoy/config/route/v3:pkg"],
)

grpc_upb_proto_reflection_library(
    name = "envoy_config_route_upbdefs",
    deps = ["@envoy_api//envoy/config/route/v3:pkg"],
)

grpc_upb_proto_library(
    name = "envoy_extensions_clusters_aggregate_upb",
    deps = ["@envoy_api//envoy/extensions/clusters/aggregate/v3:pkg"],
)

grpc_upb_proto_reflection_library(
    name = "envoy_extensions_clusters_aggregate_upbdefs",
    deps = ["@envoy_api//envoy/extensions/clusters/aggregate/v3:pkg"],
)

grpc_upb_proto_library(
    name = "envoy_extensions_filters_common_fault_upb",
    deps = ["@envoy_api//envoy/extensions/filters/common/fault/v3:pkg"],
)

grpc_upb_proto_library(
    name = "envoy_extensions_filters_http_fault_upb",
    deps = ["@envoy_api//envoy/extensions/filters/http/fault/v3:pkg"],
)

grpc_upb_proto_reflection_library(
    name = "envoy_extensions_filters_http_fault_upbdefs",
    deps = ["@envoy_api//envoy/extensions/filters/http/fault/v3:pkg"],
)

grpc_upb_proto_library(
    name = "envoy_extensions_filters_http_rbac_upb",
    deps = ["@envoy_api//envoy/extensions/filters/http/rbac/v3:pkg"],
)

grpc_upb_proto_reflection_library(
    name = "envoy_extensions_filters_http_rbac_upbdefs",
    deps = ["@envoy_api//envoy/extensions/filters/http/rbac/v3:pkg"],
)

grpc_upb_proto_library(
    name = "envoy_extensions_filters_http_router_upb",
    deps = ["@envoy_api//envoy/extensions/filters/http/router/v3:pkg"],
)

grpc_upb_proto_reflection_library(
    name = "envoy_extensions_filters_http_router_upbdefs",
    deps = ["@envoy_api//envoy/extensions/filters/http/router/v3:pkg"],
)

grpc_upb_proto_library(
    name = "envoy_extensions_filters_http_stateful_session_upb",
    deps = ["@envoy_api//envoy/extensions/filters/http/stateful_session/v3:pkg"],
)

grpc_upb_proto_reflection_library(
    name = "envoy_extensions_filters_http_stateful_session_upbdefs",
    deps = ["@envoy_api//envoy/extensions/filters/http/stateful_session/v3:pkg"],
)

grpc_upb_proto_library(
    name = "envoy_extensions_http_stateful_session_cookie_upb",
    deps = ["@envoy_api//envoy/extensions/http/stateful_session/cookie/v3:pkg"],
)

grpc_upb_proto_reflection_library(
    name = "envoy_extensions_http_stateful_session_cookie_upbdefs",
    deps = ["@envoy_api//envoy/extensions/http/stateful_session/cookie/v3:pkg"],
)

grpc_upb_proto_library(
    name = "envoy_type_http_upb",
    deps = ["@envoy_api//envoy/type/http/v3:pkg"],
)

grpc_upb_proto_library(
    name = "envoy_extensions_load_balancing_policies_ring_hash_upb",
    deps = ["@envoy_api//envoy/extensions/load_balancing_policies/ring_hash/v3:pkg"],
)

grpc_upb_proto_library(
    name = "envoy_extensions_load_balancing_policies_wrr_locality_upb",
    deps = ["@envoy_api//envoy/extensions/load_balancing_policies/wrr_locality/v3:pkg"],
)

grpc_upb_proto_library(
    name = "envoy_extensions_filters_network_http_connection_manager_upb",
    deps = ["@envoy_api//envoy/extensions/filters/network/http_connection_manager/v3:pkg"],
)

grpc_upb_proto_reflection_library(
    name = "envoy_extensions_filters_network_http_connection_manager_upbdefs",
    deps = ["@envoy_api//envoy/extensions/filters/network/http_connection_manager/v3:pkg"],
)

grpc_upb_proto_library(
    name = "envoy_extensions_transport_sockets_tls_upb",
    deps = ["@envoy_api//envoy/extensions/transport_sockets/tls/v3:pkg"],
)

grpc_upb_proto_reflection_library(
    name = "envoy_extensions_transport_sockets_tls_upbdefs",
    deps = ["@envoy_api//envoy/extensions/transport_sockets/tls/v3:pkg"],
)

grpc_upb_proto_library(
    name = "envoy_service_discovery_upb",
    deps = ["@envoy_api//envoy/service/discovery/v3:pkg"],
)

grpc_upb_proto_reflection_library(
    name = "envoy_service_discovery_upbdefs",
    deps = ["@envoy_api//envoy/service/discovery/v3:pkg"],
)

grpc_upb_proto_library(
    name = "envoy_service_load_stats_upb",
    deps = ["@envoy_api//envoy/service/load_stats/v3:pkg"],
)

grpc_upb_proto_reflection_library(
    name = "envoy_service_load_stats_upbdefs",
    deps = ["@envoy_api//envoy/service/load_stats/v3:pkg"],
)

grpc_upb_proto_library(
    name = "envoy_service_status_upb",
    deps = ["@envoy_api//envoy/service/status/v3:pkg"],
)

grpc_upb_proto_reflection_library(
    name = "envoy_service_status_upbdefs",
    deps = ["@envoy_api//envoy/service/status/v3:pkg"],
)

grpc_upb_proto_library(
    name = "envoy_type_matcher_upb",
    deps = ["@envoy_api//envoy/type/matcher/v3:pkg"],
)

grpc_upb_proto_library(
    name = "envoy_type_upb",
    deps = ["@envoy_api//envoy/type/v3:pkg"],
)

grpc_upb_proto_library(
    name = "xds_type_upb",
    deps = ["@com_github_cncf_udpa//xds/type/v3:pkg"],
)

grpc_upb_proto_reflection_library(
    name = "xds_type_upbdefs",
    deps = ["@com_github_cncf_udpa//xds/type/v3:pkg"],
)

grpc_upb_proto_library(
    name = "xds_orca_upb",
    deps = ["@com_github_cncf_udpa//xds/data/orca/v3:pkg"],
)

grpc_upb_proto_library(
    name = "xds_orca_service_upb",
    deps = ["@com_github_cncf_udpa//xds/service/orca/v3:pkg"],
)

grpc_upb_proto_library(
    name = "grpc_health_upb",
    deps = ["//src/proto/grpc/health/v1:health_proto_descriptor"],
)

grpc_upb_proto_library(
    name = "google_rpc_status_upb",
    deps = ["@com_google_googleapis//google/rpc:status_proto"],
)

grpc_upb_proto_reflection_library(
    name = "google_rpc_status_upbdefs",
    deps = ["@com_google_googleapis//google/rpc:status_proto"],
)

grpc_upb_proto_library(
    name = "google_type_expr_upb",
    deps = ["@com_google_googleapis//google/type:expr_proto"],
)

grpc_upb_proto_library(
    name = "grpc_lb_upb",
    deps = ["//src/proto/grpc/lb/v1:load_balancer_proto_descriptor"],
)

grpc_upb_proto_library(
    name = "alts_upb",
    deps = ["//src/proto/grpc/gcp:alts_handshaker_proto"],
)

grpc_upb_proto_library(
    name = "rls_upb",
    deps = ["//src/proto/grpc/lookup/v1:rls_proto_descriptor"],
)

grpc_upb_proto_library(
    name = "rls_config_upb",
    deps = ["//src/proto/grpc/lookup/v1:rls_config_proto_descriptor"],
)

grpc_upb_proto_reflection_library(
    name = "rls_config_upbdefs",
    deps = ["//src/proto/grpc/lookup/v1:rls_config_proto_descriptor"],
)

WELL_KNOWN_PROTO_TARGETS = [
    "any",
    "duration",
    "empty",
    "struct",
    "timestamp",
    "wrappers",
]

[grpc_upb_proto_library(
    name = "protobuf_" + target + "_upb",
    deps = ["@com_google_protobuf//:" + target + "_proto"],
) for target in WELL_KNOWN_PROTO_TARGETS]

[grpc_upb_proto_reflection_library(
    name = "protobuf_" + target + "_upbdefs",
    deps = ["@com_google_protobuf//:" + target + "_proto"],
) for target in WELL_KNOWN_PROTO_TARGETS]<|MERGE_RESOLUTION|>--- conflicted
+++ resolved
@@ -394,11 +394,8 @@
         "promise_factory",
         "promise_like",
         "promise_status",
-<<<<<<< HEAD
         "promise_trace",
-=======
         "try_seq",
->>>>>>> 878a0ea6
         "//:gpr",
         "//:grpc_trace",
     ],
@@ -417,11 +414,8 @@
         "pipe",
         "poll",
         "promise_factory",
-<<<<<<< HEAD
-        "//:gpr",
-=======
+        "//:gpr",
         "try_seq",
->>>>>>> 878a0ea6
         "//:gpr_platform",
     ],
 )
