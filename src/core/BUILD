# Copyright 2022 gRPC authors.
#
# Licensed under the Apache License, Version 2.0 (the "License");
# you may not use this file except in compliance with the License.
# You may obtain a copy of the License at
#
#     http://www.apache.org/licenses/LICENSE-2.0
#
# Unless required by applicable law or agreed to in writing, software
# distributed under the License is distributed on an "AS IS" BASIS,
# WITHOUT WARRANTIES OR CONDITIONS OF ANY KIND, either express or implied.
# See the License for the specific language governing permissions and
# limitations under the License.

load(
    "//bazel:grpc_build_system.bzl",
    "grpc_cc_library",
    "grpc_cc_proto_library",
    "grpc_generate_one_off_internal_targets",
    "grpc_internal_proto_library",
    "grpc_upb_proto_library",
    "grpc_upb_proto_reflection_library",
)

licenses(["reciprocal"])

package(
    default_visibility = ["//:__subpackages__"],
    features = [
        "layering_check",
    ],
)

config_setting(
    name = "enable_latent_see",
    values = {"define": "GRPC_ENABLE_LATENT_SEE=1"},
)

# This is needed as a transitionary mechanism to build the src/core targets in
# the top-level BUILD file that have not yet been moved here. Should go away
# once the transition is complete.
exports_files(
    glob(["**"]),
    visibility = ["//:__subpackages__"],
)

config_setting(
    name = "maximize_threadyness",
    values = {"define": "GRPC_MAXIMIZE_THREADYNESS=1"},
)

grpc_cc_library(
    name = "channel_fwd",
    hdrs = [
        "lib/channel/channel_fwd.h",
    ],
)

grpc_cc_library(
    name = "dump_args",
    srcs = [
        "util/dump_args.cc",
    ],
    hdrs = [
        "util/dump_args.h",
    ],
    external_deps = [
        "absl/functional:any_invocable",
        "absl/log:check",
        "absl/strings",
        "absl/strings:str_format",
    ],
)

grpc_cc_library(
    name = "slice_cast",
    hdrs = [
        "//:include/grpc/event_engine/internal/slice_cast.h",
    ],
)

grpc_cc_library(
    name = "event_engine_extensions",
    hdrs = [
        "lib/event_engine/extensions/blocking_dns.h",
        "lib/event_engine/extensions/can_track_errors.h",
        "lib/event_engine/extensions/channelz.h",
        "lib/event_engine/extensions/chaotic_good_extension.h",
        "lib/event_engine/extensions/iomgr_compatible.h",
        "lib/event_engine/extensions/supports_fd.h",
        "lib/event_engine/extensions/supports_win_sockets.h",
        "lib/event_engine/extensions/tcp_trace.h",
    ],
    external_deps = [
        "absl/functional:any_invocable",
        "absl/status:statusor",
        "absl/strings",
    ],
    visibility = [
        "//bazel:event_engine_base_hdrs",
    ],
    deps = [
        "memory_quota",
        "//:channelz",
        "//:event_engine_base_hdrs",
        "//:gpr_platform",
        "//:ref_counted_ptr",
        "//:tcp_tracer",
    ],
)

grpc_cc_library(
    name = "event_engine_common",
    srcs = [
        "lib/event_engine/event_engine.cc",
        "lib/event_engine/resolved_address.cc",
        "lib/event_engine/slice.cc",
        "lib/event_engine/slice_buffer.cc",
    ],
    hdrs = [
        "lib/event_engine/extensions/can_track_errors.h",
        "lib/event_engine/handle_containers.h",
        "lib/event_engine/resolved_address_internal.h",
        "//:include/grpc/event_engine/slice.h",
        "//:include/grpc/event_engine/slice_buffer.h",
    ],
    external_deps = [
        "absl/container:flat_hash_set",
        "absl/hash",
        "absl/log:check",
        "absl/strings",
        "absl/utility",
    ],
    deps = [
        "resolved_address",
        "slice",
        "slice_buffer",
        "slice_cast",
        "slice_refcount",
        "//:event_engine_base_hdrs",
        "//:gpr_platform",
    ],
)

grpc_cc_library(
    name = "transport_framing_endpoint_extension",
    hdrs = [
        "lib/transport/transport_framing_endpoint_extension.h",
    ],
    external_deps = [
        "absl/functional:any_invocable",
        "absl/strings",
    ],
    deps = [
        "slice_buffer",
        "//:gpr_platform",
    ],
)

grpc_cc_library(
    name = "latent_see",
    srcs = [
        "util/latent_see.cc",
    ],
    hdrs = [
        "util/latent_see.h",
    ],
    defines = select({
        ":enable_latent_see": ["GRPC_ENABLE_LATENT_SEE"],
        "//conditions:default": [],
    }),
    external_deps = [
        "absl/base:core_headers",
        "absl/functional:any_invocable",
        "absl/functional:function_ref",
        "absl/log",
        "absl/strings",
    ],
    visibility = ["//bazel:latent_see"],
    deps = [
        "per_cpu",
        "ring_buffer",
        "sync",
        "//:gpr",
    ],
)

grpc_cc_library(
    name = "ring_buffer",
    srcs = [],
    hdrs = [
        "util/ring_buffer.h",
    ],
    deps = ["//:gpr_platform"],
)

grpc_cc_library(
    name = "transport_fwd",
    hdrs = [
        "lib/transport/transport_fwd.h",
    ],
)

grpc_cc_library(
    name = "server_call_tracer_filter",
    srcs = [
        "server/server_call_tracer_filter.cc",
    ],
    hdrs = [
        "server/server_call_tracer_filter.h",
    ],
    external_deps = [
        "absl/status",
        "absl/status:statusor",
    ],
    visibility = ["//bazel:alt_grpc_base_legacy"],
    deps = [
        "arena_promise",
        "call_finalization",
        "cancel_callback",
        "channel_args",
        "channel_fwd",
        "channel_stack_type",
        "context",
        "latent_see",
        "map",
        "pipe",
        "//:call_tracer",
        "//:config",
        "//:gpr_platform",
        "//:grpc_base",
    ],
)

grpc_cc_library(
    name = "atomic_utils",
    public_hdrs = ["util/atomic_utils.h"],
    deps = ["//:gpr"],
)

grpc_cc_library(
    name = "metadata_compression_traits",
    hdrs = [
        "call/metadata_compression_traits.h",
    ],
    deps = ["//:gpr_platform"],
)

grpc_cc_library(
    name = "metadata_info",
    srcs = ["call/metadata_info.cc"],
    hdrs = ["call/metadata_info.h"],
    external_deps = [
        "absl/strings",
    ],
    deps = [
        "channel_args",
        "hpack_constants",
        "metadata_batch",
        "slice",
        "//:call_tracer",
        "//:gpr_platform",
    ],
)

grpc_cc_library(
    name = "experiments",
    srcs = [
        "lib/experiments/config.cc",
        "lib/experiments/experiments.cc",
    ],
    hdrs = [
        "lib/experiments/config.h",
        "lib/experiments/experiments.h",
    ],
    defines = select(
        {
            "//:grpc_experiments_are_final": ["GRPC_EXPERIMENTS_ARE_FINAL"],
            "//conditions:default": [],
        },
    ),
    external_deps = [
        "absl/functional:any_invocable",
        "absl/log:check",
        "absl/log:log",
        "absl/strings",
    ],
    tags = ["nofixdeps"],
    visibility = ["//bazel:grpc_experiments"],
    deps = [
        "no_destruct",
        "//:config_vars",
        "//:gpr",
    ],
)

grpc_cc_library(
    name = "init_internally",
    srcs = ["lib/surface/init_internally.cc"],
    hdrs = ["lib/surface/init_internally.h"],
    deps = ["//:gpr_platform"],
)

grpc_cc_library(
    name = "useful",
    hdrs = ["util/useful.h"],
    external_deps = [
        "absl/log:check",
        "absl/numeric:bits",
        "absl/strings",
    ],
    visibility = ["//bazel:useful"],
    deps = ["//:gpr_platform"],
)

grpc_cc_library(
    name = "unique_ptr_with_bitset",
    hdrs = ["util/unique_ptr_with_bitset.h"],
    external_deps = [
        "absl/log:check",
        "absl/numeric:bits",
    ],
)

grpc_cc_library(
    name = "examine_stack",
    srcs = [
        "util/examine_stack.cc",
    ],
    hdrs = [
        "util/examine_stack.h",
    ],
    deps = ["//:gpr_platform"],
)

grpc_cc_library(
    name = "gpr_atm",
    public_hdrs = [
        "//:include/grpc/support/atm.h",
        "//:include/grpc/support/atm_gcc_atomic.h",
        "//:include/grpc/support/atm_gcc_sync.h",
        "//:include/grpc/support/atm_windows.h",
        "//:include/grpc/impl/codegen/atm.h",
        "//:include/grpc/impl/codegen/atm_gcc_atomic.h",
        "//:include/grpc/impl/codegen/atm_gcc_sync.h",
        "//:include/grpc/impl/codegen/atm_windows.h",
    ],
    deps = ["//:gpr_platform"],
)

grpc_cc_library(
    name = "gpr_manual_constructor",
    srcs = [],
    hdrs = [
        "util/manual_constructor.h",
    ],
    deps = [
        "construct_destruct",
        "//:gpr_platform",
    ],
)

grpc_cc_library(
    name = "gpr_spinlock",
    srcs = [],
    hdrs = [
        "util/spinlock.h",
    ],
    deps = [
        "gpr_atm",
        "//:gpr_platform",
    ],
)

grpc_cc_library(
    name = "gpr_time",
    srcs = [
        "util/gpr_time.cc",
        "util/posix/time.cc",
        "util/windows/time.cc",
    ],
    hdrs = [
    ],
    external_deps = ["absl/log:check"],
    tags = [
        "nofixdeps",
    ],
    deps = [
        "gpr_atm",
        "time_precise",
        "//:gpr_platform",
        "//:gpr_public_hdrs",
    ],
)

grpc_cc_library(
    name = "time_precise",
    srcs = ["util/time_precise.cc"],
    hdrs = [
        "util/time_precise.h",
    ],
    external_deps = ["absl/log"],
    tags = [
        "nofixdeps",
    ],
    deps = [
        "//:gpr_platform",
        "//:gpr_public_hdrs",
    ],
)

grpc_cc_library(
    name = "time_util",
    srcs = [
        "util/time_util.cc",
    ],
    hdrs = [
        "util/time_util.h",
    ],
    external_deps = [
        "absl/log:check",
        "absl/time",
    ],
    tags = [
        "nofixdeps",
    ],
    deps = [
        "//:gpr_platform",
        "//:gpr_public_hdrs",
    ],
)

grpc_cc_library(
    name = "sync",
    srcs = [
        "//src/core:util/posix/sync.cc",
        "//src/core:util/sync.cc",
        "//src/core:util/sync_abseil.cc",
        "//src/core:util/windows/sync.cc",
    ],
    hdrs = [
        "util/sync.h",
    ],
    external_deps = [
        "absl/base",
        "absl/base:core_headers",
        "absl/cleanup",
        "absl/log:check",
        "absl/synchronization",
        "absl/time",
    ],
    tags = [
        "nofixdeps",
    ],
    deps = [
        "gpr_atm",
        "time_util",
        "//:gpr_platform",
        "//:gpr_public_hdrs",
    ],
)

grpc_cc_library(
    name = "env",
    srcs = [
        "util/linux/env.cc",
        "util/posix/env.cc",
        "util/windows/env.cc",
    ],
    hdrs = [
        "util/env.h",
    ],
    deps = [
        "tchar",
        "//:gpr_platform",
    ],
)

grpc_cc_library(
    name = "directory_reader",
    srcs = [
        "util/posix/directory_reader.cc",
        "util/windows/directory_reader.cc",
    ],
    hdrs = [
        "util/directory_reader.h",
    ],
    external_deps = [
        "absl/functional:function_ref",
        "absl/status",
        "absl/status:statusor",
        "absl/strings",
    ],
    deps = ["//:gpr_platform"],
)

grpc_cc_library(
    name = "chunked_vector",
    hdrs = ["util/chunked_vector.h"],
    external_deps = ["absl/log:check"],
    deps = [
        "arena",
        "gpr_manual_constructor",
        "//:gpr",
    ],
)

grpc_cc_library(
    name = "construct_destruct",
    public_hdrs = ["util/construct_destruct.h"],
    deps = ["//:gpr_platform"],
)

grpc_cc_library(
    name = "status_helper",
    srcs = [
        "util/status_helper.cc",
    ],
    hdrs = [
        "util/status_helper.h",
    ],
    external_deps = [
        "@com_google_protobuf//upb:base",
        "@com_google_protobuf//upb:mem",
        "absl/log:check",
        "absl/status",
        "absl/strings",
        "absl/strings:cord",
        "absl/time",
    ],
    deps = [
        "experiments",
        "percent_encoding",
        "slice",
        "status_conversion",
        "time",
        "//:debug_location",
        "//:google_rpc_status_upb",
        "//:gpr",
        "//:grpc_public_hdrs",
        "//:protobuf_any_upb",
    ],
)

grpc_cc_library(
    name = "unique_type_name",
    hdrs = ["util/unique_type_name.h"],
    external_deps = ["absl/strings"],
    deps = [
        "useful",
        "//:gpr_platform",
    ],
)

grpc_cc_library(
    name = "validation_errors",
    srcs = [
        "util/validation_errors.cc",
    ],
    hdrs = [
        "util/validation_errors.h",
    ],
    external_deps = [
        "absl/log",
        "absl/status",
        "absl/strings",
    ],
    deps = ["//:gpr"],
)

grpc_cc_library(
    name = "overload",
    public_hdrs = ["util/overload.h"],
    deps = ["//:gpr_platform"],
)

grpc_cc_library(
    name = "match",
    public_hdrs = ["util/match.h"],
    deps = [
        "overload",
        "//:gpr_platform",
    ],
)

grpc_cc_library(
    name = "table",
    external_deps = [
        "absl/meta:type_traits",
        "absl/utility",
    ],
    public_hdrs = ["util/table.h"],
    deps = [
        "bitset",
        "//:gpr_platform",
    ],
)

grpc_cc_library(
    name = "packed_table",
    hdrs = ["util/packed_table.h"],
    deps = [
        "sorted_pack",
        "table",
        "//:gpr_platform",
    ],
)

grpc_cc_library(
    name = "bitset",
    public_hdrs = ["util/bitset.h"],
    deps = [
        "useful",
        "//:gpr_platform",
    ],
)

grpc_cc_library(
    name = "seq_bit_set",
    srcs = ["util/seq_bit_set.cc"],
    hdrs = ["util/seq_bit_set.h"],
    external_deps = [
        "absl/strings",
    ],
)

grpc_cc_library(
    name = "no_destruct",
    public_hdrs = ["util/no_destruct.h"],
    deps = [
        "construct_destruct",
        "//:gpr_platform",
    ],
)

grpc_cc_library(
    name = "tchar",
    srcs = [
        "util/tchar.cc",
    ],
    hdrs = [
        "util/tchar.h",
    ],
    deps = ["//:gpr_platform"],
)

grpc_cc_library(
    name = "poll",
    external_deps = [
        "absl/log:check",
        "absl/strings:str_format",
        "absl/strings",
    ],
    public_hdrs = [
        "lib/promise/poll.h",
    ],
    deps = [
        "construct_destruct",
        "//:gpr_platform",
    ],
)

grpc_cc_library(
    name = "status_flag",
    external_deps = [
        "absl/log:check",
        "absl/status",
        "absl/status:statusor",
        "absl/strings",
    ],
    public_hdrs = [
        "lib/promise/status_flag.h",
    ],
    deps = [
        "promise_status",
        "//:gpr_platform",
    ],
)

grpc_cc_library(
    name = "map_pipe",
    external_deps = [
        "absl/log",
        "absl/status",
    ],
    public_hdrs = [
        "lib/promise/map_pipe.h",
    ],
    deps = [
        "for_each",
        "map",
        "pipe",
        "poll",
        "promise_factory",
        "try_seq",
        "//:gpr_platform",
    ],
)

grpc_cc_library(
    name = "1999",
    srcs = [
        "lib/promise/party.cc",
    ],
    hdrs = [
        "lib/promise/party.h",
    ],
    defines = select({
        ":maximize_threadyness": ["GRPC_MAXIMIZE_THREADYNESS"],
        "//conditions:default": [],
    }),
    external_deps = [
        "absl/base:core_headers",
        "absl/log",
        "absl/log:check",
        "absl/random",
        "absl/strings",
        "absl/strings:str_format",
    ],
    deps = [
        "activity",
        "arena",
        "check_class_size",
        "construct_destruct",
        "context",
        "event_engine_context",
        "latent_see",
        "poll",
        "promise_factory",
        "ref_counted",
        "sync",
        "//:event_engine_base_hdrs",
        "//:exec_ctx",
        "//:gpr",
        "//:grpc_trace",
        "//:ref_counted_ptr",
    ],
)

grpc_cc_library(
    name = "context",
    external_deps = [
        "absl/log:check",
        "absl/meta:type_traits",
    ],
    public_hdrs = [
        "lib/promise/context.h",
    ],
    deps = [
        "down_cast",
        "//:gpr",
    ],
)

grpc_cc_library(
    name = "map",
    external_deps = [
        "absl/status",
        "absl/status:statusor",
        "absl/strings",
    ],
    public_hdrs = ["lib/promise/map.h"],
    deps = [
        "poll",
        "promise_like",
        "//:gpr_platform",
    ],
)

grpc_cc_library(
    name = "promise_variant",
    public_hdrs = ["lib/promise/detail/promise_variant.h"],
)

grpc_cc_library(
    name = "match_promise",
    public_hdrs = ["lib/promise/match_promise.h"],
    deps = [
        "overload",
        "promise_factory",
        "promise_like",
        "promise_variant",
    ],
)

grpc_cc_library(
    name = "sleep",
    srcs = [
        "lib/promise/sleep.cc",
    ],
    hdrs = [
        "lib/promise/sleep.h",
    ],
    external_deps = ["absl/status"],
    deps = [
        "activity",
        "context",
        "event_engine_context",
        "poll",
        "time",
        "//:event_engine_base_hdrs",
        "//:exec_ctx",
        "//:gpr",
    ],
)

grpc_cc_library(
    name = "wait_for_callback",
    hdrs = [
        "lib/promise/wait_for_callback.h",
    ],
    external_deps = ["absl/base:core_headers"],
    deps = [
        "activity",
        "poll",
        "sync",
        "//:gpr",
    ],
)

grpc_cc_library(
    name = "arena_promise",
    external_deps = ["absl/meta:type_traits"],
    public_hdrs = [
        "lib/promise/arena_promise.h",
    ],
    deps = [
        "arena",
        "construct_destruct",
        "context",
        "poll",
        "//:gpr_platform",
    ],
)

grpc_cc_library(
    name = "promise_like",
    external_deps = [
        "absl/functional:any_invocable",
        "absl/meta:type_traits",
    ],
    public_hdrs = [
        "lib/promise/detail/promise_like.h",
    ],
    deps = [
        "poll",
        "//:gpr_platform",
    ],
)

grpc_cc_library(
    name = "cancel_callback",
    public_hdrs = [
        "lib/promise/cancel_callback.h",
    ],
    deps = [
        "arena",
        "context",
        "promise_like",
        "//:gpr_platform",
    ],
)

grpc_cc_library(
    name = "promise_factory",
    external_deps = ["absl/meta:type_traits"],
    public_hdrs = [
        "lib/promise/detail/promise_factory.h",
    ],
    deps = [
        "promise_like",
        "//:gpr_platform",
    ],
)

grpc_cc_library(
    name = "if",
    external_deps = ["absl/status:statusor"],
    public_hdrs = ["lib/promise/if.h"],
    deps = [
        "construct_destruct",
        "poll",
        "promise_factory",
        "promise_like",
        "//:gpr_platform",
    ],
)

grpc_cc_library(
    name = "switch",
    public_hdrs = ["lib/promise/switch.h"],
    deps = [
        "if",
        "promise_factory",
        "promise_variant",
        "//:gpr",
        "//:gpr_platform",
    ],
)

grpc_cc_library(
    name = "promise_status",
    external_deps = [
        "absl/log:check",
        "absl/status",
        "absl/status:statusor",
    ],
    public_hdrs = [
        "lib/promise/detail/status.h",
    ],
    deps = ["//:gpr_platform"],
)

grpc_cc_library(
    name = "race",
    public_hdrs = ["lib/promise/race.h"],
    deps = ["//:gpr_platform"],
)

grpc_cc_library(
    name = "prioritized_race",
    public_hdrs = ["lib/promise/prioritized_race.h"],
    deps = [
        "promise_like",
        "//:gpr_platform",
    ],
)

grpc_cc_library(
    name = "loop",
    external_deps = [
        "absl/status",
        "absl/status:statusor",
    ],
    public_hdrs = [
        "lib/promise/loop.h",
    ],
    deps = [
        "construct_destruct",
        "poll",
        "promise_factory",
        "//:gpr_platform",
        "//:grpc_trace",
    ],
)

grpc_cc_library(
    name = "join_state",
    external_deps = [
        "absl/log",
        "absl/log:check",
    ],
    public_hdrs = [
        "lib/promise/detail/join_state.h",
    ],
    deps = [
        "bitset",
        "construct_destruct",
        "poll",
        "promise_like",
        "//:gpr",
        "//:grpc_trace",
    ],
)

grpc_cc_library(
    name = "join",
    external_deps = ["absl/meta:type_traits"],
    public_hdrs = [
        "lib/promise/join.h",
    ],
    deps = [
        "join_state",
        "map",
        "promise_factory",
        "//:gpr_platform",
    ],
)

grpc_cc_library(
    name = "try_join",
    external_deps = [
        "absl/log:check",
        "absl/meta:type_traits",
        "absl/status",
        "absl/status:statusor",
    ],
    public_hdrs = [
        "lib/promise/try_join.h",
    ],
    deps = [
        "join_state",
        "map",
        "poll",
        "status_flag",
        "//:gpr_platform",
    ],
)

grpc_cc_library(
    name = "all_ok",
    external_deps = [
        "absl/meta:type_traits",
        "absl/status",
        "absl/status:statusor",
    ],
    public_hdrs = [
        "lib/promise/all_ok.h",
    ],
    deps = [
        "join_state",
        "map",
        "poll",
        "promise_factory",
        "status_flag",
        "//:gpr_platform",
    ],
)

grpc_cc_library(
    name = "basic_seq",
    public_hdrs = [
        "lib/promise/detail/basic_seq.h",
    ],
    deps = [
        "construct_destruct",
        "poll",
        "promise_factory",
        "//:gpr_platform",
    ],
)

grpc_cc_library(
    name = "seq_state",
    external_deps = [
        "absl/base:core_headers",
        "absl/log",
        "absl/log:check",
        "absl/strings",
    ],
    public_hdrs = [
        "lib/promise/detail/seq_state.h",
    ],
    deps = [
        "construct_destruct",
        "poll",
        "promise_factory",
        "promise_like",
        "//:debug_location",
        "//:gpr",
        "//:grpc_trace",
    ],
)

grpc_cc_library(
    name = "seq",
    public_hdrs = [
        "lib/promise/seq.h",
    ],
    deps = [
        "basic_seq",
        "poll",
        "promise_like",
        "seq_state",
        "//:debug_location",
        "//:gpr_platform",
    ],
)

grpc_cc_library(
    name = "try_seq",
    external_deps = [
        "absl/log:check",
        "absl/meta:type_traits",
        "absl/status",
        "absl/status:statusor",
    ],
    public_hdrs = [
        "lib/promise/try_seq.h",
    ],
    deps = [
        "basic_seq",
        "poll",
        "promise_like",
        "promise_status",
        "seq_state",
        "status_flag",
        "//:gpr_platform",
    ],
)

grpc_cc_library(
    name = "activity",
    srcs = [
        "lib/promise/activity.cc",
    ],
    external_deps = [
        "absl/base:core_headers",
        "absl/log:check",
        "absl/status",
        "absl/strings",
        "absl/strings:str_format",
    ],
    public_hdrs = [
        "lib/promise/activity.h",
    ],
    deps = [
        "atomic_utils",
        "construct_destruct",
        "context",
        "dump_args",
        "latent_see",
        "no_destruct",
        "poll",
        "promise_factory",
        "promise_status",
        "sync",
        "//:gpr",
        "//:grpc_trace",
        "//:orphanable",
    ],
)

grpc_cc_library(
    name = "exec_ctx_wakeup_scheduler",
    hdrs = [
        "lib/promise/exec_ctx_wakeup_scheduler.h",
    ],
    external_deps = ["absl/status"],
    deps = [
        "closure",
        "error",
        "//:debug_location",
        "//:exec_ctx",
        "//:gpr_platform",
    ],
)

grpc_cc_library(
    name = "event_engine_wakeup_scheduler",
    hdrs = [
        "lib/promise/event_engine_wakeup_scheduler.h",
    ],
    external_deps = ["absl/log:check"],
    deps = [
        "//:event_engine_base_hdrs",
        "//:exec_ctx",
        "//:gpr_platform",
    ],
)

grpc_cc_library(
    name = "wait_set",
    srcs = [
        "lib/promise/wait_set.cc",
    ],
    hdrs = [
        "lib/promise/wait_set.h",
    ],
    external_deps = [
        "absl/container:flat_hash_set",
        "absl/strings",
        "absl/hash",
    ],
    deps = [
        "activity",
        "poll",
        "//:gpr_platform",
    ],
)

grpc_cc_library(
    name = "latch",
    external_deps = [
        "absl/log",
        "absl/log:check",
        "absl/strings",
    ],
    public_hdrs = [
        "lib/promise/latch.h",
    ],
    deps = [
        "activity",
        "poll",
        "//:gpr",
        "//:grpc_trace",
    ],
)

grpc_cc_library(
    name = "inter_activity_latch",
    external_deps = [
        "absl/base:core_headers",
        "absl/log",
        "absl/strings",
    ],
    public_hdrs = [
        "lib/promise/inter_activity_latch.h",
    ],
    deps = [
        "activity",
        "poll",
        "sync",
        "wait_set",
        "//:gpr",
        "//:grpc_trace",
    ],
)

grpc_cc_library(
    name = "interceptor_list",
    hdrs = [
        "lib/promise/interceptor_list.h",
    ],
    external_deps = [
        "absl/log",
        "absl/log:check",
        "absl/strings",
        "absl/strings:str_format",
    ],
    deps = [
        "arena",
        "construct_destruct",
        "context",
        "poll",
        "promise_factory",
        "//:debug_location",
        "//:gpr",
    ],
)

grpc_cc_library(
    name = "pipe",
    hdrs = [
        "lib/promise/pipe.h",
    ],
    external_deps = [
        "absl/log",
        "absl/log:check",
        "absl/strings",
    ],
    deps = [
        "activity",
        "arena",
        "context",
        "if",
        "interceptor_list",
        "map",
        "poll",
        "seq",
        "//:debug_location",
        "//:gpr",
        "//:ref_counted_ptr",
    ],
)

grpc_cc_library(
    name = "promise_mutex",
    hdrs = [
        "lib/promise/promise_mutex.h",
    ],
    external_deps = ["absl/log:check"],
    deps = [
        "activity",
        "poll",
        "//:gpr",
    ],
)

grpc_cc_library(
    name = "inter_activity_mutex",
    hdrs = [
        "lib/promise/inter_activity_mutex.h",
    ],
    external_deps = [
        "absl/log:check",
        "absl/log",
    ],
    deps = [
        "activity",
        "dump_args",
        "poll",
        "//:grpc_trace",
    ],
)

grpc_cc_library(
    name = "inter_activity_pipe",
    hdrs = [
        "lib/promise/inter_activity_pipe.h",
    ],
    external_deps = ["absl/base:core_headers"],
    deps = [
        "activity",
        "gpr_manual_constructor",
        "poll",
        "ref_counted",
        "sync",
        "//:gpr",
        "//:ref_counted_ptr",
    ],
)

grpc_cc_library(
    name = "mpsc",
    hdrs = [
        "lib/promise/mpsc.h",
    ],
    external_deps = [
        "absl/base:core_headers",
        "absl/log:check",
    ],
    deps = [
        "activity",
        "dump_args",
        "poll",
        "ref_counted",
        "status_flag",
        "sync",
        "wait_set",
        "//:gpr",
        "//:ref_counted_ptr",
    ],
)

grpc_cc_library(
    name = "observable",
    hdrs = [
        "lib/promise/observable.h",
    ],
    external_deps = [
        "absl/container:flat_hash_set",
        "absl/functional:any_invocable",
        "absl/log:check",
    ],
    deps = [
        "activity",
        "poll",
        "sync",
        "//:gpr",
    ],
)

grpc_cc_library(
    name = "for_each",
    external_deps = [
        "absl/log",
        "absl/log:check",
        "absl/status",
        "absl/strings",
    ],
    public_hdrs = ["lib/promise/for_each.h"],
    deps = [
        "activity",
        "construct_destruct",
        "poll",
        "promise_factory",
        "promise_status",
        "status_flag",
        "//:gpr_platform",
        "//:grpc_trace",
    ],
)

grpc_cc_library(
    name = "ref_counted",
    external_deps = [
        "absl/log",
        "absl/log:check",
    ],
    public_hdrs = ["util/ref_counted.h"],
    deps = [
        "atomic_utils",
        "down_cast",
        "//:debug_location",
        "//:gpr",
        "//:ref_counted_ptr",
    ],
)

grpc_cc_library(
    name = "dual_ref_counted",
    external_deps = [
        "absl/log",
        "absl/log:check",
    ],
    public_hdrs = ["util/dual_ref_counted.h"],
    deps = [
        "down_cast",
        "ref_counted",
        "//:debug_location",
        "//:gpr",
        "//:orphanable",
        "//:ref_counted_ptr",
    ],
)

grpc_cc_library(
    name = "ref_counted_string",
    srcs = [
        "util/ref_counted_string.cc",
    ],
    hdrs = [
        "util/ref_counted_string.h",
    ],
    external_deps = ["absl/strings"],
    deps = [
        "ref_counted",
        "//:gpr",
        "//:ref_counted_ptr",
    ],
)

grpc_cc_library(
    name = "uuid_v4",
    srcs = ["util/uuid_v4.cc"],
    external_deps = ["absl/strings:str_format"],
    public_hdrs = ["util/uuid_v4.h"],
    deps = ["//:gpr"],
)

grpc_cc_library(
    name = "handshaker_factory",
    public_hdrs = [
        "handshaker/handshaker_factory.h",
    ],
    visibility = ["//bazel:alt_grpc_base_legacy"],
    deps = [
        "channel_args",
        "iomgr_fwd",
        "//:gpr_platform",
    ],
)

grpc_cc_library(
    name = "handshaker_registry",
    srcs = [
        "handshaker/handshaker_registry.cc",
    ],
    public_hdrs = [
        "handshaker/handshaker_registry.h",
    ],
    visibility = ["//bazel:alt_grpc_base_legacy"],
    deps = [
        "channel_args",
        "handshaker_factory",
        "iomgr_fwd",
        "//:gpr_platform",
    ],
)

grpc_cc_library(
    name = "tcp_connect_handshaker",
    srcs = [
        "handshaker/tcp_connect/tcp_connect_handshaker.cc",
    ],
    external_deps = [
        "absl/base:core_headers",
        "absl/functional:any_invocable",
        "absl/log:check",
        "absl/status",
        "absl/status:statusor",
    ],
    public_hdrs = [
        "handshaker/tcp_connect/tcp_connect_handshaker.h",
    ],
    deps = [
        "channel_args",
        "channel_args_endpoint_config",
        "closure",
        "error",
        "handshaker_factory",
        "handshaker_registry",
        "iomgr_fwd",
        "pollset_set",
        "resolved_address",
        "slice",
        "sync",
        "//:config",
        "//:debug_location",
        "//:exec_ctx",
        "//:gpr",
        "//:grpc_base",
        "//:handshaker",
        "//:iomgr",
        "//:parse_address",
        "//:ref_counted_ptr",
        "//:uri",
    ],
)

grpc_cc_library(
    name = "endpoint_info_handshaker",
    srcs = [
        "handshaker/endpoint_info/endpoint_info_handshaker.cc",
    ],
    hdrs = [
        "handshaker/endpoint_info/endpoint_info_handshaker.h",
    ],
    external_deps = [
        "absl/functional:any_invocable",
        "absl/status",
    ],
    deps = [
        "channel_args",
        "closure",
        "handshaker_factory",
        "handshaker_registry",
        "//:config",
        "//:debug_location",
        "//:exec_ctx",
        "//:gpr",
        "//:handshaker",
        "//:iomgr",
        "//:ref_counted_ptr",
    ],
)

grpc_cc_library(
    name = "channel_creds_registry",
    hdrs = [
        "credentials/transport/channel_creds_registry.h",
    ],
    external_deps = ["absl/strings"],
    deps = [
        "json",
        "json_args",
        "ref_counted",
        "validation_errors",
        "//:gpr_platform",
        "//:ref_counted_ptr",
    ],
)

grpc_cc_library(
    name = "event_engine_memory_allocator",
    hdrs = [
        "//:include/grpc/event_engine/internal/memory_allocator_impl.h",
        "//:include/grpc/event_engine/memory_allocator.h",
        "//:include/grpc/event_engine/memory_request.h",
    ],
    external_deps = ["absl/strings"],
    deps = [
        "slice",
        "//:gpr_platform",
    ],
)

grpc_cc_library(
    name = "event_engine_memory_allocator_factory",
    hdrs = [
        "lib/event_engine/memory_allocator_factory.h",
    ],
    external_deps = ["absl/strings"],
    deps = [
        "event_engine_memory_allocator",
        "memory_quota",
        "//:gpr_platform",
    ],
)

grpc_cc_library(
    name = "memory_quota",
    srcs = [
        "lib/resource_quota/memory_quota.cc",
    ],
    hdrs = [
        "lib/resource_quota/memory_quota.h",
    ],
    external_deps = [
        "absl/base:core_headers",
        "absl/container:flat_hash_set",
        "absl/log",
        "absl/log:check",
        "absl/status",
        "absl/strings",
    ],
    deps = [
        "activity",
        "event_engine_memory_allocator",
        "exec_ctx_wakeup_scheduler",
        "experiments",
        "loop",
        "map",
        "periodic_update",
        "poll",
        "race",
        "seq",
        "slice_refcount",
        "sync",
        "time",
        "useful",
        "//:gpr",
        "//:grpc_trace",
        "//:orphanable",
        "//:ref_counted_ptr",
    ],
)

grpc_cc_library(
    name = "periodic_update",
    srcs = [
        "lib/resource_quota/periodic_update.cc",
    ],
    hdrs = [
        "lib/resource_quota/periodic_update.h",
    ],
    external_deps = ["absl/functional:function_ref"],
    deps = [
        "time",
        "useful",
        "//:gpr_platform",
    ],
)

grpc_cc_library(
    name = "arena",
    srcs = [
        "lib/resource_quota/arena.cc",
    ],
    hdrs = [
        "lib/resource_quota/arena.h",
    ],
    external_deps = ["absl/log"],
    visibility = [
        "//bazel:alt_grpc_base_legacy",
    ],
    deps = [
        "construct_destruct",
        "context",
        "event_engine_memory_allocator",
        "memory_quota",
        "resource_quota",
        "//:gpr",
    ],
)

grpc_cc_library(
    name = "thread_quota",
    srcs = [
        "lib/resource_quota/thread_quota.cc",
    ],
    hdrs = [
        "lib/resource_quota/thread_quota.h",
    ],
    external_deps = [
        "absl/base:core_headers",
        "absl/log:check",
    ],
    deps = [
        "ref_counted",
        "sync",
        "//:gpr",
        "//:ref_counted_ptr",
    ],
)

grpc_cc_library(
    name = "connection_quota",
    srcs = [
        "lib/resource_quota/connection_quota.cc",
    ],
    hdrs = [
        "lib/resource_quota/connection_quota.h",
    ],
    external_deps = [
        "absl/base:core_headers",
        "absl/log:check",
    ],
    deps = [
        "memory_quota",
        "ref_counted",
        "sync",
        "//:gpr",
        "//:ref_counted_ptr",
    ],
)

grpc_cc_library(
    name = "resource_quota",
    srcs = [
        "lib/resource_quota/resource_quota.cc",
    ],
    hdrs = [
        "lib/resource_quota/resource_quota.h",
    ],
    external_deps = ["absl/strings"],
    visibility = [
        "//bazel:alt_grpc_base_legacy",
    ],
    deps = [
        "memory_quota",
        "ref_counted",
        "thread_quota",
        "useful",
        "//:channel_arg_names",
        "//:cpp_impl_of",
        "//:event_engine_base_hdrs",
        "//:gpr_platform",
        "//:ref_counted_ptr",
    ],
)

grpc_cc_library(
    name = "request_buffer",
    srcs = [
        "call/request_buffer.cc",
    ],
    hdrs = [
        "call/request_buffer.h",
    ],
    external_deps = ["absl/strings"],
    deps = [
        "call_spine",
        "match",
        "message",
        "metadata",
    ],
)

grpc_cc_library(
    name = "slice_refcount",
    hdrs = [
        "lib/slice/slice_refcount.h",
    ],
    public_hdrs = [
        "//:include/grpc/slice.h",
    ],
    deps = [
        "//:debug_location",
        "//:event_engine_base_hdrs",
        "//:gpr",
        "//:grpc_trace",
    ],
)

grpc_cc_library(
    name = "slice",
    srcs = [
        "lib/slice/slice.cc",
        "lib/slice/slice_string_helpers.cc",
    ],
    hdrs = [
        "lib/slice/slice.h",
        "lib/slice/slice_internal.h",
        "lib/slice/slice_string_helpers.h",
        "//:include/grpc/slice.h",
    ],
    external_deps = [
        "absl/hash",
        "absl/log:check",
        "absl/strings",
    ],
    visibility = ["//bazel:alt_grpc_base_legacy"],
    deps = [
        "slice_cast",
        "slice_refcount",
        "//:debug_location",
        "//:event_engine_base_hdrs",
        "//:gpr",
    ],
)

grpc_cc_library(
    name = "slice_buffer",
    srcs = [
        "lib/slice/slice_buffer.cc",
    ],
    hdrs = [
        "lib/slice/slice_buffer.h",
        "//:include/grpc/slice_buffer.h",
    ],
    external_deps = ["absl/log:check"],
    deps = [
        "slice",
        "slice_refcount",
        "//:gpr",
    ],
)

grpc_cc_library(
    name = "error",
    srcs = [
        "lib/iomgr/error.cc",
    ],
    hdrs = [
        "lib/iomgr/error.h",
    ],
    external_deps = [
        "absl/log",
        "absl/log:check",
        "absl/status",
        "absl/strings",
        "absl/strings:str_format",
    ],
    visibility = ["//bazel:alt_grpc_base_legacy"],
    deps = [
        "experiments",
        "gpr_spinlock",
        "slice",
        "slice_refcount",
        "status_helper",
        "strerror",
        "useful",
        "//:gpr",
        "//:grpc_public_hdrs",
        "//:grpc_trace",
    ],
)

grpc_cc_library(
    name = "closure",
    srcs = [
        "lib/iomgr/closure.cc",
    ],
    hdrs = [
        "lib/iomgr/closure.h",
    ],
    external_deps = [
        "absl/log",
        "absl/log:check",
        "absl/strings:str_format",
    ],
    visibility = ["//bazel:alt_grpc_base_legacy"],
    deps = [
        "error",
        "gpr_manual_constructor",
        "//:debug_location",
        "//:gpr",
    ],
)

grpc_cc_library(
    name = "time",
    srcs = [
        "util/time.cc",
    ],
    hdrs = [
        "util/time.h",
    ],
    external_deps = [
        "absl/log",
        "absl/log:check",
        "absl/strings:str_format",
    ],
    deps = [
        "no_destruct",
        "time_precise",
        "useful",
        "//:event_engine_base_hdrs",
        "//:gpr",
    ],
)

grpc_cc_library(
    name = "iomgr_port",
    hdrs = [
        "lib/iomgr/port.h",
    ],
    deps = ["//:gpr_platform"],
)

grpc_cc_library(
    name = "iomgr_fwd",
    hdrs = [
        "lib/iomgr/iomgr_fwd.h",
    ],
    visibility = ["//bazel:alt_grpc_base_legacy"],
    deps = ["//:gpr_platform"],
)

grpc_cc_library(
    name = "grpc_sockaddr",
    srcs = [
        "lib/iomgr/sockaddr_utils_posix.cc",
        "lib/iomgr/socket_utils_windows.cc",
    ],
    hdrs = [
        "lib/iomgr/sockaddr.h",
        "lib/iomgr/sockaddr_posix.h",
        "lib/iomgr/sockaddr_windows.h",
        "lib/iomgr/socket_utils.h",
    ],
    external_deps = ["absl/log:check"],
    deps = [
        "iomgr_port",
        "//:gpr",
    ],
)

grpc_cc_library(
    name = "avl",
    hdrs = [
        "util/avl.h",
    ],
    deps = [
        "ref_counted",
        "useful",
        "//:gpr_platform",
        "//:ref_counted_ptr",
    ],
)

grpc_cc_library(
    name = "time_averaged_stats",
    srcs = ["util/time_averaged_stats.cc"],
    hdrs = [
        "util/time_averaged_stats.h",
    ],
    deps = ["//:gpr"],
)

grpc_cc_library(
    name = "forkable",
    srcs = [
        "lib/event_engine/forkable.cc",
    ],
    hdrs = [
        "lib/event_engine/forkable.h",
    ],
    external_deps = ["absl/log:check"],
    deps = [
        "//:config_vars",
        "//:gpr_platform",
        "//:grpc_trace",
    ],
)

grpc_cc_library(
    name = "event_engine_poller",
    hdrs = [
        "lib/event_engine/poller.h",
    ],
    external_deps = ["absl/functional:function_ref"],
    deps = [
        "//:event_engine_base_hdrs",
        "//:gpr_platform",
    ],
)

grpc_cc_library(
    name = "event_engine_time_util",
    srcs = ["lib/event_engine/time_util.cc"],
    hdrs = ["lib/event_engine/time_util.h"],
    deps = [
        "//:event_engine_base_hdrs",
        "//:gpr_platform",
    ],
)

grpc_cc_library(
    name = "event_engine_query_extensions",
    hdrs = [
        "lib/event_engine/query_extensions.h",
    ],
    external_deps = ["absl/strings"],
    deps = [
        "//:event_engine_base_hdrs",
        "//:gpr_platform",
    ],
)

grpc_cc_library(
    name = "event_engine_work_queue",
    hdrs = [
        "lib/event_engine/work_queue/work_queue.h",
    ],
    external_deps = ["absl/functional:any_invocable"],
    deps = [
        "//:event_engine_base_hdrs",
        "//:gpr",
    ],
)

grpc_cc_library(
    name = "event_engine_basic_work_queue",
    srcs = [
        "lib/event_engine/work_queue/basic_work_queue.cc",
    ],
    hdrs = [
        "lib/event_engine/work_queue/basic_work_queue.h",
    ],
    external_deps = [
        "absl/base:core_headers",
        "absl/functional:any_invocable",
    ],
    deps = [
        "common_event_engine_closures",
        "event_engine_work_queue",
        "sync",
        "//:event_engine_base_hdrs",
        "//:gpr",
    ],
)

grpc_cc_library(
    name = "common_event_engine_closures",
    hdrs = ["lib/event_engine/common_closures.h"],
    external_deps = ["absl/functional:any_invocable"],
    deps = [
        "//:event_engine_base_hdrs",
        "//:gpr_platform",
    ],
)

grpc_cc_library(
    name = "posix_event_engine_timer",
    srcs = [
        "lib/event_engine/posix_engine/timer.cc",
        "lib/event_engine/posix_engine/timer_heap.cc",
    ],
    hdrs = [
        "lib/event_engine/posix_engine/timer.h",
        "lib/event_engine/posix_engine/timer_heap.h",
    ],
    external_deps = ["absl/base:core_headers"],
    deps = [
        "sync",
        "time",
        "time_averaged_stats",
        "useful",
        "//:event_engine_base_hdrs",
        "//:gpr",
    ],
)

grpc_cc_library(
    name = "event_engine_thread_local",
    srcs = ["lib/event_engine/thread_local.cc"],
    hdrs = ["lib/event_engine/thread_local.h"],
    deps = ["//:gpr_platform"],
)

grpc_cc_library(
    name = "event_engine_thread_count",
    srcs = [
        "lib/event_engine/thread_pool/thread_count.cc",
    ],
    hdrs = ["lib/event_engine/thread_pool/thread_count.h"],
    external_deps = [
        "absl/base:core_headers",
        "absl/log",
        "absl/status",
        "absl/strings:str_format",
        "absl/time",
    ],
    deps = [
        "sync",
        "time",
        "useful",
        "//:gpr",
    ],
)

grpc_cc_library(
    name = "event_engine_thread_pool",
    srcs = [
        "lib/event_engine/thread_pool/thread_pool_factory.cc",
        "lib/event_engine/thread_pool/work_stealing_thread_pool.cc",
    ],
    hdrs = [
        "lib/event_engine/thread_pool/thread_pool.h",
        "lib/event_engine/thread_pool/work_stealing_thread_pool.h",
    ],
    external_deps = [
        "absl/base:core_headers",
        "absl/container:flat_hash_set",
        "absl/functional:any_invocable",
        "absl/log",
        "absl/log:check",
        "absl/time",
    ],
    deps = [
        "common_event_engine_closures",
        "env",
        "event_engine_basic_work_queue",
        "event_engine_thread_count",
        "event_engine_thread_local",
        "event_engine_work_queue",
        "examine_stack",
        "forkable",
        "no_destruct",
        "notification",
        "sync",
        "time",
        "//:backoff",
        "//:event_engine_base_hdrs",
        "//:gpr",
        "//:grpc_trace",
    ],
)

grpc_cc_library(
    name = "posix_event_engine_base_hdrs",
    srcs = [],
    hdrs = [
        "lib/event_engine/posix.h",
    ],
    deps = [
        "event_engine_extensions",
        "event_engine_query_extensions",
        "//:event_engine_base_hdrs",
        "//:gpr",
    ],
)

grpc_cc_library(
    name = "posix_event_engine_timer_manager",
    srcs = ["lib/event_engine/posix_engine/timer_manager.cc"],
    hdrs = [
        "lib/event_engine/posix_engine/timer_manager.h",
    ],
    external_deps = [
        "absl/base:core_headers",
        "absl/log",
        "absl/log:check",
        "absl/time",
    ],
    deps = [
        "event_engine_thread_pool",
        "forkable",
        "notification",
        "posix_event_engine_timer",
        "sync",
        "time",
        "//:event_engine_base_hdrs",
        "//:gpr",
        "//:grpc_trace",
    ],
)

grpc_cc_library(
    name = "posix_event_engine_event_poller",
    srcs = [],
    hdrs = [
        "lib/event_engine/posix_engine/event_poller.h",
    ],
    external_deps = [
        "absl/functional:any_invocable",
        "absl/status",
        "absl/strings",
    ],
    deps = [
        "event_engine_poller",
        "forkable",
        "posix_event_engine_closure",
        "//:event_engine_base_hdrs",
        "//:gpr_platform",
    ],
)

grpc_cc_library(
    name = "posix_event_engine_closure",
    srcs = [],
    hdrs = [
        "lib/event_engine/posix_engine/posix_engine_closure.h",
    ],
    external_deps = [
        "absl/functional:any_invocable",
        "absl/status",
    ],
    deps = [
        "//:event_engine_base_hdrs",
        "//:gpr_platform",
    ],
)

grpc_cc_library(
    name = "posix_event_engine_lockfree_event",
    srcs = [
        "lib/event_engine/posix_engine/lockfree_event.cc",
    ],
    hdrs = [
        "lib/event_engine/posix_engine/lockfree_event.h",
    ],
    external_deps = [
        "absl/log:check",
        "absl/status",
    ],
    deps = [
        "gpr_atm",
        "posix_event_engine_closure",
        "posix_event_engine_event_poller",
        "status_helper",
        "//:gpr",
    ],
)

grpc_cc_library(
    name = "posix_event_engine_wakeup_fd_posix",
    hdrs = [
        "lib/event_engine/posix_engine/wakeup_fd_posix.h",
    ],
    external_deps = ["absl/status"],
    deps = ["//:gpr_platform"],
)

grpc_cc_library(
    name = "posix_event_engine_wakeup_fd_posix_pipe",
    srcs = [
        "lib/event_engine/posix_engine/wakeup_fd_pipe.cc",
    ],
    hdrs = [
        "lib/event_engine/posix_engine/wakeup_fd_pipe.h",
    ],
    external_deps = [
        "absl/status",
        "absl/status:statusor",
        "absl/strings",
    ],
    deps = [
        "iomgr_port",
        "posix_event_engine_wakeup_fd_posix",
        "strerror",
        "//:gpr",
    ],
)

grpc_cc_library(
    name = "posix_event_engine_wakeup_fd_posix_eventfd",
    srcs = [
        "lib/event_engine/posix_engine/wakeup_fd_eventfd.cc",
    ],
    hdrs = [
        "lib/event_engine/posix_engine/wakeup_fd_eventfd.h",
    ],
    external_deps = [
        "absl/status",
        "absl/status:statusor",
        "absl/strings",
    ],
    deps = [
        "iomgr_port",
        "posix_event_engine_wakeup_fd_posix",
        "strerror",
        "//:gpr",
    ],
)

grpc_cc_library(
    name = "posix_event_engine_wakeup_fd_posix_default",
    srcs = [
        "lib/event_engine/posix_engine/wakeup_fd_posix_default.cc",
    ],
    hdrs = [
        "lib/event_engine/posix_engine/wakeup_fd_posix_default.h",
    ],
    external_deps = [
        "absl/status",
        "absl/status:statusor",
    ],
    deps = [
        "iomgr_port",
        "posix_event_engine_wakeup_fd_posix",
        "posix_event_engine_wakeup_fd_posix_eventfd",
        "posix_event_engine_wakeup_fd_posix_pipe",
        "//:gpr_platform",
    ],
)

grpc_cc_library(
    name = "posix_event_engine_poller_posix_epoll1",
    srcs = [
        "lib/event_engine/posix_engine/ev_epoll1_linux.cc",
    ],
    hdrs = [
        "lib/event_engine/posix_engine/ev_epoll1_linux.h",
    ],
    external_deps = [
        "absl/base:core_headers",
        "absl/container:inlined_vector",
        "absl/functional:function_ref",
        "absl/log",
        "absl/log:check",
        "absl/status",
        "absl/status:statusor",
        "absl/strings",
        "absl/strings:str_format",
    ],
    deps = [
        "event_engine_poller",
        "event_engine_time_util",
        "iomgr_port",
        "posix_event_engine_closure",
        "posix_event_engine_event_poller",
        "posix_event_engine_internal_errqueue",
        "posix_event_engine_lockfree_event",
        "posix_event_engine_wakeup_fd_posix",
        "posix_event_engine_wakeup_fd_posix_default",
        "status_helper",
        "strerror",
        "sync",
        "//:event_engine_base_hdrs",
        "//:gpr",
        "//:grpc_public_hdrs",
    ],
)

grpc_cc_library(
    name = "posix_event_engine_poller_posix_poll",
    srcs = [
        "lib/event_engine/posix_engine/ev_poll_posix.cc",
    ],
    hdrs = [
        "lib/event_engine/posix_engine/ev_poll_posix.h",
    ],
    external_deps = [
        "absl/base:core_headers",
        "absl/container:inlined_vector",
        "absl/functional:any_invocable",
        "absl/functional:function_ref",
        "absl/log:check",
        "absl/status",
        "absl/status:statusor",
        "absl/strings",
        "absl/strings:str_format",
    ],
    deps = [
        "common_event_engine_closures",
        "event_engine_poller",
        "event_engine_time_util",
        "iomgr_port",
        "posix_event_engine_closure",
        "posix_event_engine_event_poller",
        "posix_event_engine_wakeup_fd_posix",
        "posix_event_engine_wakeup_fd_posix_default",
        "status_helper",
        "strerror",
        "sync",
        "time",
        "//:event_engine_base_hdrs",
        "//:gpr",
        "//:grpc_public_hdrs",
    ],
)

grpc_cc_library(
    name = "posix_event_engine_poller_posix_default",
    srcs = [
        "lib/event_engine/posix_engine/event_poller_posix_default.cc",
    ],
    hdrs = [
        "lib/event_engine/posix_engine/event_poller_posix_default.h",
    ],
    external_deps = ["absl/strings"],
    deps = [
        "forkable",
        "iomgr_port",
        "no_destruct",
        "posix_event_engine_event_poller",
        "posix_event_engine_poller_posix_epoll1",
        "posix_event_engine_poller_posix_poll",
        "//:config_vars",
        "//:gpr",
    ],
)

grpc_cc_library(
    name = "posix_event_engine_internal_errqueue",
    srcs = [
        "lib/event_engine/posix_engine/internal_errqueue.cc",
    ],
    hdrs = [
        "lib/event_engine/posix_engine/internal_errqueue.h",
    ],
    external_deps = ["absl/log"],
    deps = [
        "iomgr_port",
        "strerror",
        "//:gpr",
    ],
)

grpc_cc_library(
    name = "posix_event_engine_traced_buffer_list",
    srcs = [
        "lib/event_engine/posix_engine/traced_buffer_list.cc",
    ],
    hdrs = [
        "lib/event_engine/posix_engine/traced_buffer_list.h",
    ],
    external_deps = [
        "absl/functional:any_invocable",
        "absl/log",
        "absl/status",
    ],
    deps = [
        "iomgr_port",
        "posix_event_engine_internal_errqueue",
        "sync",
        "//:gpr",
    ],
)

grpc_cc_library(
    name = "posix_event_engine_endpoint",
    srcs = [
        "lib/event_engine/posix_engine/posix_endpoint.cc",
    ],
    hdrs = [
        "lib/event_engine/posix_engine/posix_endpoint.h",
    ],
    external_deps = [
        "absl/base:core_headers",
        "absl/container:flat_hash_map",
        "absl/functional:any_invocable",
        "absl/hash",
        "absl/log",
        "absl/log:check",
        "absl/status",
        "absl/status:statusor",
        "absl/strings",
    ],
    deps = [
        "event_engine_common",
        "event_engine_extensions",
        "event_engine_tcp_socket_utils",
        "experiments",
        "iomgr_port",
        "load_file",
        "memory_quota",
        "posix_event_engine_base_hdrs",
        "posix_event_engine_closure",
        "posix_event_engine_event_poller",
        "posix_event_engine_internal_errqueue",
        "posix_event_engine_tcp_socket_utils",
        "posix_event_engine_traced_buffer_list",
        "ref_counted",
        "resource_quota",
        "slice",
        "status_helper",
        "strerror",
        "sync",
        "time",
        "//:debug_location",
        "//:event_engine_base_hdrs",
        "//:exec_ctx",
        "//:gpr",
        "//:grpc_public_hdrs",
        "//:grpc_trace",
        "//:ref_counted_ptr",
        "//:stats",
    ],
)

grpc_cc_library(
    name = "event_engine_utils",
    srcs = ["lib/event_engine/utils.cc"],
    hdrs = ["lib/event_engine/utils.h"],
    external_deps = [
        "absl/status:statusor",
        "absl/strings",
    ],
    deps = [
        "event_engine_extensions",
        "event_engine_query_extensions",
        "notification",
        "time",
        "//:event_engine_base_hdrs",
        "//:gpr_platform",
    ],
)

grpc_cc_library(
    name = "posix_event_engine_tcp_socket_utils",
    srcs = [
        "lib/event_engine/posix_engine/set_socket_dualstack.cc",
        "lib/event_engine/posix_engine/tcp_socket_utils.cc",
    ],
    hdrs = [
        "lib/event_engine/posix_engine/tcp_socket_utils.h",
    ],
    external_deps = [
        "absl/cleanup",
        "absl/log",
        "absl/log:check",
        "absl/status",
        "absl/status:statusor",
        "absl/strings",
    ],
    deps = [
        "event_engine_tcp_socket_utils",
        "iomgr_port",
        "resource_quota",
        "socket_mutator",
        "status_helper",
        "strerror",
        "time",
        "useful",
        "//:channel_arg_names",
        "//:event_engine_base_hdrs",
        "//:gpr",
        "//:ref_counted_ptr",
    ],
)

grpc_cc_library(
    name = "posix_event_engine_listener_utils",
    srcs = [
        "lib/event_engine/posix_engine/posix_engine_listener_utils.cc",
    ],
    hdrs = [
        "lib/event_engine/posix_engine/posix_engine_listener_utils.h",
    ],
    external_deps = [
        "absl/cleanup",
        "absl/log",
        "absl/log:check",
        "absl/status",
        "absl/status:statusor",
        "absl/strings",
    ],
    deps = [
        "event_engine_tcp_socket_utils",
        "iomgr_port",
        "posix_event_engine_tcp_socket_utils",
        "socket_mutator",
        "status_helper",
        "//:event_engine_base_hdrs",
        "//:gpr",
    ],
)

grpc_cc_library(
    name = "posix_event_engine_listener",
    srcs = [
        "lib/event_engine/posix_engine/posix_engine_listener.cc",
    ],
    hdrs = [
        "lib/event_engine/posix_engine/posix_engine_listener.h",
    ],
    external_deps = [
        "absl/base:core_headers",
        "absl/functional:any_invocable",
        "absl/log",
        "absl/log:check",
        "absl/status",
        "absl/status:statusor",
        "absl/strings",
    ],
    deps = [
        "event_engine_tcp_socket_utils",
        "iomgr_port",
        "posix_event_engine_base_hdrs",
        "posix_event_engine_closure",
        "posix_event_engine_endpoint",
        "posix_event_engine_event_poller",
        "posix_event_engine_listener_utils",
        "posix_event_engine_tcp_socket_utils",
        "socket_mutator",
        "status_helper",
        "strerror",
        "sync",
        "time",
        "//:event_engine_base_hdrs",
        "//:exec_ctx",
        "//:gpr",
        "//:grpc_trace",
    ],
)

grpc_cc_library(
    name = "posix_event_engine",
    srcs = ["lib/event_engine/posix_engine/posix_engine.cc"],
    hdrs = ["lib/event_engine/posix_engine/posix_engine.h"],
    external_deps = [
        "absl/base:core_headers",
        "absl/cleanup",
        "absl/container:flat_hash_map",
        "absl/functional:any_invocable",
        "absl/hash",
        "absl/log",
        "absl/log:check",
        "absl/status",
        "absl/status:statusor",
        "absl/strings",
    ],
    deps = [
        "ares_resolver",
        "event_engine_common",
        "event_engine_poller",
        "event_engine_tcp_socket_utils",
        "event_engine_thread_pool",
        "event_engine_utils",
        "experiments",
        "forkable",
        "init_internally",
        "iomgr_port",
        "native_posix_dns_resolver",
        "no_destruct",
        "posix_event_engine_base_hdrs",
        "posix_event_engine_closure",
        "posix_event_engine_endpoint",
        "posix_event_engine_event_poller",
        "posix_event_engine_listener",
        "posix_event_engine_poller_posix_default",
        "posix_event_engine_tcp_socket_utils",
        "posix_event_engine_timer",
        "posix_event_engine_timer_manager",
        "ref_counted_dns_resolver_interface",
        "sync",
        "useful",
        "//:event_engine_base_hdrs",
        "//:gpr",
        "//:grpc_trace",
        "//:orphanable",
    ],
)

grpc_cc_library(
    name = "windows_event_engine",
    srcs = ["lib/event_engine/windows/windows_engine.cc"],
    hdrs = ["lib/event_engine/windows/windows_engine.h"],
    external_deps = [
        "absl/log",
        "absl/log:check",
        "absl/status",
        "absl/status:statusor",
        "absl/strings",
    ],
    deps = [
        "ares_resolver",
        "channel_args_endpoint_config",
        "common_event_engine_closures",
        "dump_args",
        "error",
        "event_engine_common",
        "event_engine_extensions",
        "event_engine_query_extensions",
        "event_engine_tcp_socket_utils",
        "event_engine_thread_pool",
        "event_engine_utils",
        "init_internally",
        "iomgr_port",
        "posix_event_engine_timer_manager",
        "sync",
        "time",
        "windows_endpoint",
        "windows_event_engine_listener",
        "windows_iocp",
        "windows_native_resolver",
        "//:event_engine_base_hdrs",
        "//:gpr",
    ],
)

grpc_cc_library(
    name = "windows_native_resolver",
    srcs = ["lib/event_engine/windows/native_windows_dns_resolver.cc"],
    hdrs = ["lib/event_engine/windows/native_windows_dns_resolver.h"],
    external_deps = [
        "absl/strings",
        "absl/strings:str_format",
    ],
    deps = [
        "error",
        "status_helper",
        "//:event_engine_base_hdrs",
        "//:gpr",
    ],
)

grpc_cc_library(
    name = "windows_iocp",
    srcs = [
        "lib/event_engine/windows/iocp.cc",
        "lib/event_engine/windows/win_socket.cc",
    ],
    hdrs = [
        "lib/event_engine/windows/iocp.h",
        "lib/event_engine/windows/win_socket.h",
    ],
    external_deps = [
        "absl/base:core_headers",
        "absl/functional:any_invocable",
        "absl/log",
        "absl/log:check",
        "absl/status",
        "absl/strings:str_format",
    ],
    deps = [
        "error",
        "event_engine_poller",
        "event_engine_tcp_socket_utils",
        "event_engine_thread_pool",
        "event_engine_time_util",
        "sync",
        "//:debug_location",
        "//:event_engine_base_hdrs",
        "//:gpr",
        "//:gpr_platform",
    ],
)

grpc_cc_library(
    name = "windows_endpoint",
    srcs = [
        "lib/event_engine/windows/windows_endpoint.cc",
    ],
    hdrs = [
        "lib/event_engine/windows/windows_endpoint.h",
    ],
    external_deps = [
        "absl/cleanup",
        "absl/functional:any_invocable",
        "absl/log",
        "absl/log:check",
        "absl/status",
        "absl/strings:str_format",
    ],
    deps = [
        "error",
        "event_engine_tcp_socket_utils",
        "event_engine_thread_pool",
        "status_helper",
        "windows_iocp",
        "//:debug_location",
        "//:event_engine_base_hdrs",
        "//:gpr",
        "//:gpr_platform",
    ],
)

grpc_cc_library(
    name = "windows_event_engine_listener",
    srcs = [
        "lib/event_engine/windows/windows_listener.cc",
    ],
    hdrs = [
        "lib/event_engine/windows/windows_listener.h",
    ],
    external_deps = [
        "absl/base:core_headers",
        "absl/log",
        "absl/log:check",
        "absl/status",
        "absl/status:statusor",
        "absl/strings:str_format",
    ],
    deps = [
        "common_event_engine_closures",
        "error",
        "event_engine_extensions",
        "event_engine_query_extensions",
        "event_engine_tcp_socket_utils",
        "event_engine_thread_pool",
        "iomgr_port",
        "sync",
        "windows_endpoint",
        "windows_iocp",
        "//:event_engine_base_hdrs",
        "//:gpr",
        "//:gpr_platform",
    ],
)

grpc_cc_library(
    name = "cf_event_engine",
    srcs = [
        "lib/event_engine/cf_engine/cf_engine.cc",
        "lib/event_engine/cf_engine/cfstream_endpoint.cc",
        "lib/event_engine/cf_engine/dns_service_resolver.cc",
    ],
    hdrs = [
        "lib/event_engine/cf_engine/cf_engine.h",
        "lib/event_engine/cf_engine/cfstream_endpoint.h",
        "lib/event_engine/cf_engine/cftype_unique_ref.h",
        "lib/event_engine/cf_engine/dns_service_resolver.h",
    ],
    external_deps = [
        "absl/container:flat_hash_map",
        "absl/log",
        "absl/log:check",
        "absl/status",
        "absl/strings",
        "absl/strings:str_format",
    ],
    deps = [
        "event_engine_common",
        "event_engine_tcp_socket_utils",
        "event_engine_thread_pool",
        "event_engine_utils",
        "init_internally",
        "posix_event_engine_closure",
        "posix_event_engine_event_poller",
        "posix_event_engine_lockfree_event",
        "posix_event_engine_timer_manager",
        "ref_counted",
        "strerror",
        "sync",
        "//:event_engine_base_hdrs",
        "//:gpr",
        "//:parse_address",
        "//:ref_counted_ptr",
        "//:sockaddr_utils",
    ],
)

grpc_cc_library(
    name = "event_engine_tcp_socket_utils",
    srcs = [
        "lib/event_engine/tcp_socket_utils.cc",
    ],
    hdrs = [
        "lib/event_engine/tcp_socket_utils.h",
    ],
    external_deps = [
        "absl/log",
        "absl/log:check",
        "absl/status",
        "absl/status:statusor",
        "absl/strings",
        "absl/strings:str_format",
    ],
    deps = [
        "event_engine_common",
        "iomgr_port",
        "resolved_address",
        "status_helper",
        "//:event_engine_base_hdrs",
        "//:gpr",
        "//:gpr_platform",
        "//:parse_address",
        "//:uri",
    ],
)

grpc_cc_library(
    name = "event_engine_shim",
    srcs = [
        "lib/event_engine/shim.cc",
    ],
    hdrs = [
        "lib/event_engine/shim.h",
    ],
    deps = [
        "experiments",
        "iomgr_port",
        "//:gpr_platform",
    ],
)

# NOTE: this target gets replaced inside Google's build system to be one that
# integrates with other internal systems better. Please do not rename or fold
# this into other targets.
grpc_cc_library(
    name = "default_event_engine_factory",
    srcs = ["lib/event_engine/default_event_engine_factory.cc"],
    hdrs = ["lib/event_engine/default_event_engine_factory.h"],
    external_deps = ["absl/memory"],
    select_deps = [
        {
            "//:windows": ["windows_event_engine"],
            "//:mac": [
                "posix_event_engine",
                "cf_event_engine",
            ],
            "//:ios": ["cf_event_engine"],
            "//:tvos": ["cf_event_engine"],
            "//:visionos": ["cf_event_engine"],
            "//:watchos": ["cf_event_engine"],
            "//conditions:default": ["posix_event_engine"],
        },
    ],
    deps = [
        "//:event_engine_base_hdrs",
        "//:gpr_platform",
    ],
)

grpc_cc_library(
    name = "channel_args_endpoint_config",
    srcs = [
        "lib/event_engine/channel_args_endpoint_config.cc",
    ],
    hdrs = [
        "lib/event_engine/channel_args_endpoint_config.h",
    ],
    external_deps = ["absl/strings"],
    visibility = ["//bazel:alt_grpc_base_legacy"],
    deps = [
        "channel_args",
        "//:event_engine_base_hdrs",
        "//:gpr_platform",
    ],
)

grpc_cc_library(
    name = "thready_event_engine",
    srcs = ["lib/event_engine/thready_event_engine/thready_event_engine.cc"],
    hdrs = ["lib/event_engine/thready_event_engine/thready_event_engine.h"],
    external_deps = [
        "absl/functional:any_invocable",
        "absl/status",
        "absl/status:statusor",
        "absl/strings",
    ],
    deps = [
        "sync",
        "//:event_engine_base_hdrs",
        "//:gpr",
    ],
)

grpc_cc_library(
    name = "event_engine_context",
    hdrs = [
        "lib/event_engine/event_engine_context.h",
    ],
    visibility = [
        "//bazel:alt_grpc_base_legacy",
    ],
    deps = [
        "arena",
        "//:event_engine_base_hdrs",
        "//:gpr",
    ],
)

grpc_cc_library(
    name = "default_event_engine",
    srcs = [
        "lib/event_engine/default_event_engine.cc",
    ],
    hdrs = [
        "lib/event_engine/default_event_engine.h",
    ],
    defines = select({
        ":maximize_threadyness": ["GRPC_MAXIMIZE_THREADYNESS"],
        "//conditions:default": [],
    }),
    external_deps = ["absl/functional:any_invocable"],
    visibility = [
        "//bazel:alt_grpc_base_legacy",
    ],
    deps = [
        "channel_args",
        "default_event_engine_factory",
        "match",
        "no_destruct",
        "sync",
        "thready_event_engine",
        "wait_for_single_owner",
        "//:config",
        "//:debug_location",
        "//:event_engine_base_hdrs",
        "//:gpr",
    ],
)

grpc_cc_library(
    name = "ref_counted_dns_resolver_interface",
    hdrs = ["lib/event_engine/ref_counted_dns_resolver_interface.h"],
    external_deps = ["absl/strings"],
    deps = [
        "//:event_engine_base_hdrs",
        "//:gpr_platform",
        "//:orphanable",
    ],
)

grpc_cc_library(
    name = "native_posix_dns_resolver",
    srcs = [
        "lib/event_engine/posix_engine/native_posix_dns_resolver.cc",
    ],
    hdrs = [
        "lib/event_engine/posix_engine/native_posix_dns_resolver.h",
    ],
    external_deps = [
        "absl/functional:any_invocable",
        "absl/status",
        "absl/status:statusor",
        "absl/strings",
        "absl/strings:str_format",
    ],
    deps = [
        "iomgr_port",
        "useful",
        "//:event_engine_base_hdrs",
        "//:gpr",
    ],
)

grpc_cc_library(
    name = "ares_resolver",
    srcs = [
        "lib/event_engine/ares_resolver.cc",
        "lib/event_engine/windows/grpc_polled_fd_windows.cc",
    ],
    hdrs = [
        "lib/event_engine/ares_resolver.h",
        "lib/event_engine/grpc_polled_fd.h",
        "lib/event_engine/nameser.h",
        "lib/event_engine/posix_engine/grpc_polled_fd_posix.h",
        "lib/event_engine/windows/grpc_polled_fd_windows.h",
    ],
    external_deps = [
        "absl/base:core_headers",
        "absl/container:flat_hash_map",
        "absl/functional:any_invocable",
        "absl/hash",
        "absl/log",
        "absl/log:check",
        "absl/status",
        "absl/status:statusor",
        "absl/strings",
        "absl/strings:str_format",
        "address_sorting",
        "cares",
    ],
    deps = [
        "common_event_engine_closures",
        "error",
        "event_engine_time_util",
        "grpc_sockaddr",
        "iomgr_port",
        "posix_event_engine_closure",
        "posix_event_engine_event_poller",
        "posix_event_engine_tcp_socket_utils",
        "ref_counted_dns_resolver_interface",
        "resolved_address",
        "slice",
        "sync",
        "windows_iocp",
        "//:config_vars",
        "//:debug_location",
        "//:event_engine_base_hdrs",
        "//:gpr",
        "//:grpc_trace",
        "//:orphanable",
        "//:parse_address",
        "//:ref_counted_ptr",
        "//:sockaddr_utils",
    ],
)

grpc_cc_library(
    name = "channel_args_preconditioning",
    srcs = [
        "lib/channel/channel_args_preconditioning.cc",
    ],
    hdrs = [
        "lib/channel/channel_args_preconditioning.h",
    ],
    deps = [
        "channel_args",
        "//:event_engine_base_hdrs",
        "//:gpr_platform",
    ],
)

grpc_cc_library(
    name = "bdp_estimator",
    srcs = [
        "lib/transport/bdp_estimator.cc",
    ],
    hdrs = ["lib/transport/bdp_estimator.h"],
    external_deps = [
        "absl/log",
        "absl/log:check",
        "absl/strings",
    ],
    deps = [
        "time",
        "//:gpr",
        "//:grpc_trace",
    ],
)

grpc_cc_library(
    name = "percent_encoding",
    srcs = [
        "lib/slice/percent_encoding.cc",
    ],
    hdrs = [
        "lib/slice/percent_encoding.h",
    ],
    external_deps = ["absl/log:check"],
    deps = [
        "bitset",
        "slice",
        "//:gpr",
    ],
)

grpc_cc_library(
    name = "socket_mutator",
    srcs = [
        "lib/iomgr/socket_mutator.cc",
    ],
    hdrs = [
        "lib/iomgr/socket_mutator.h",
    ],
    visibility = ["//bazel:alt_grpc_base_legacy"],
    deps = [
        "channel_args",
        "useful",
        "//:event_engine_base_hdrs",
        "//:gpr",
    ],
)

grpc_cc_library(
    name = "pollset_set",
    srcs = [
        "lib/iomgr/pollset_set.cc",
    ],
    hdrs = [
        "lib/iomgr/pollset_set.h",
    ],
    deps = [
        "iomgr_fwd",
        "//:gpr",
    ],
)

grpc_cc_library(
    name = "histogram_view",
    srcs = [
        "telemetry/histogram_view.cc",
    ],
    hdrs = [
        "telemetry/histogram_view.h",
    ],
    deps = ["//:gpr"],
)

grpc_cc_library(
    name = "stats_data",
    srcs = ["telemetry/stats_data.cc"],
    hdrs = ["telemetry/stats_data.h"],
    external_deps = ["absl/strings"],
    deps = [
        "histogram_view",
        "no_destruct",
        "per_cpu",
        "//:gpr_platform",
    ],
)

grpc_cc_library(
    name = "per_cpu",
    srcs = [
        "util/per_cpu.cc",
    ],
    hdrs = [
        "util/per_cpu.h",
    ],
    deps = [
        "useful",
        "//:gpr",
    ],
)

grpc_cc_library(
    name = "event_log",
    srcs = [
        "util/event_log.cc",
    ],
    hdrs = [
        "util/event_log.h",
    ],
    external_deps = [
        "absl/base:core_headers",
        "absl/log:check",
        "absl/strings",
        "absl/types:span",
    ],
    deps = [
        "per_cpu",
        "sync",
        "time_precise",
        "//:gpr",
    ],
)

grpc_cc_library(
    name = "load_file",
    srcs = [
        "util/load_file.cc",
    ],
    hdrs = [
        "util/load_file.h",
    ],
    external_deps = [
        "absl/cleanup",
        "absl/status",
        "absl/status:statusor",
        "absl/strings",
    ],
    deps = [
        "slice",
        "strerror",
        "//:gpr",
    ],
)

grpc_cc_library(
    name = "channel_stack_type",
    srcs = [
        "lib/surface/channel_stack_type.cc",
    ],
    hdrs = [
        "lib/surface/channel_stack_type.h",
    ],
    deps = ["//:gpr_platform"],
)

grpc_cc_library(
    name = "channel_init",
    srcs = [
        "lib/surface/channel_init.cc",
    ],
    hdrs = [
        "lib/surface/channel_init.h",
    ],
    external_deps = [
        "absl/functional:any_invocable",
        "absl/log",
        "absl/log:check",
        "absl/strings",
    ],
    deps = [
        "call_filters",
        "channel_args",
        "channel_fwd",
        "channel_stack_type",
        "interception_chain",
        "sync",
        "unique_type_name",
        "//:channel_stack_builder",
        "//:debug_location",
        "//:gpr",
        "//:gpr_platform",
        "//:grpc_trace",
    ],
)

grpc_cc_library(
    name = "server_interface",
    hdrs = [
        "server/server_interface.h",
    ],
    deps = [
        "channel_args",
        "//:channelz",
        "//:event_engine_base_hdrs",
        "//:gpr_platform",
    ],
)

grpc_cc_library(
    name = "single_set_ptr",
    hdrs = [
        "util/single_set_ptr.h",
    ],
    external_deps = ["absl/log:check"],
    deps = [
        "//:gpr",
        "//:ref_counted_ptr",
    ],
)

grpc_cc_library(
    name = "grpc_service_config",
    hdrs = [
        "service_config/service_config.h",
        "service_config/service_config_call_data.h",
    ],
    external_deps = ["absl/strings"],
    deps = [
        "arena",
        "chunked_vector",
        "down_cast",
        "ref_counted",
        "service_config_parser",
        "slice_refcount",
        "unique_type_name",
        "useful",
        "//:gpr_platform",
        "//:ref_counted_ptr",
    ],
)

grpc_cc_library(
    name = "service_config_parser",
    srcs = [
        "service_config/service_config_parser.cc",
    ],
    hdrs = [
        "service_config/service_config_parser.h",
    ],
    external_deps = [
        "absl/log",
        "absl/strings",
    ],
    deps = [
        "channel_args",
        "json",
        "validation_errors",
        "//:gpr",
    ],
)

grpc_cc_library(
    name = "notification",
    hdrs = [
        "util/notification.h",
    ],
    external_deps = ["absl/time"],
    deps = [
        "sync",
        "//:gpr",
    ],
)

grpc_cc_library(
    name = "channel_args",
    srcs = [
        "lib/channel/channel_args.cc",
    ],
    hdrs = [
        "lib/channel/channel_args.h",
    ],
    external_deps = [
        "absl/log",
        "absl/log:check",
        "absl/meta:type_traits",
        "absl/strings",
        "absl/strings:str_format",
    ],
    visibility = [
        "//bazel:alt_grpc_base_legacy",
    ],
    deps = [
        "avl",
        "channel_stack_type",
        "dual_ref_counted",
        "ref_counted",
        "ref_counted_string",
        "time",
        "useful",
        "//:channel_arg_names",
        "//:debug_location",
        "//:event_engine_base_hdrs",
        "//:gpr",
        "//:ref_counted_ptr",
    ],
)

grpc_cc_library(
    name = "resolved_address",
    hdrs = ["lib/iomgr/resolved_address.h"],
    deps = [
        "iomgr_port",
        "//:gpr_platform",
    ],
)

grpc_cc_library(
    name = "client_channel_internal_header",
    hdrs = [
        "client_channel/client_channel_internal.h",
    ],
    external_deps = [
        "absl/functional:any_invocable",
        "absl/log:check",
    ],
    deps = [
        "arena",
        "call_destination",
        "down_cast",
        "grpc_service_config",
        "lb_policy",
        "unique_type_name",
        "//:call_tracer",
        "//:gpr",
    ],
)

grpc_cc_library(
    name = "blackboard",
    srcs = [
        "filter/blackboard.cc",
    ],
    hdrs = [
        "filter/blackboard.h",
    ],
    external_deps = [
        "absl/container:flat_hash_map",
        "absl/strings",
    ],
    deps = [
        "ref_counted",
        "unique_type_name",
        "useful",
        "//:debug_location",
        "//:endpoint_addresses",
        "//:ref_counted_ptr",
    ],
)

grpc_cc_library(
    name = "filter_args",
    hdrs = [
        "filter/filter_args.h",
    ],
    deps = [
        "blackboard",
        "channel_fwd",
        "match",
    ],
)

grpc_cc_library(
    name = "subchannel_connector",
    hdrs = [
        "client_channel/connector.h",
    ],
    deps = [
        "channel_args",
        "closure",
        "error",
        "iomgr_fwd",
        "resolved_address",
        "time",
        "//:channelz",
        "//:gpr_platform",
        "//:grpc_base",
        "//:orphanable",
        "//:ref_counted_ptr",
    ],
)

grpc_cc_library(
    name = "subchannel_pool_interface",
    srcs = [
        "client_channel/subchannel_pool_interface.cc",
    ],
    hdrs = [
        "client_channel/subchannel_pool_interface.h",
    ],
    external_deps = [
        "absl/status",
        "absl/status:statusor",
        "absl/strings",
    ],
    deps = [
        "channel_args",
        "ref_counted",
        "resolved_address",
        "useful",
        "//:gpr_platform",
        "//:grpc_trace",
        "//:ref_counted_ptr",
        "//:sockaddr_utils",
    ],
)

grpc_cc_library(
    name = "config_selector",
    hdrs = [
        "client_channel/config_selector.h",
    ],
    external_deps = [
        "absl/log:check",
        "absl/status",
        "absl/strings",
    ],
    deps = [
        "arena",
        "channel_fwd",
        "client_channel_internal_header",
        "grpc_service_config",
        "interception_chain",
        "metadata_batch",
        "ref_counted",
        "slice",
        "unique_type_name",
        "useful",
        "//:gpr_platform",
        "//:grpc_public_hdrs",
        "//:ref_counted_ptr",
    ],
)

grpc_cc_library(
    name = "client_channel_service_config",
    srcs = [
        "client_channel/client_channel_service_config.cc",
    ],
    hdrs = [
        "client_channel/client_channel_service_config.h",
    ],
    external_deps = [
        "absl/status",
        "absl/status:statusor",
        "absl/strings",
    ],
    deps = [
        "channel_args",
        "json",
        "json_args",
        "json_object_loader",
        "lb_policy",
        "lb_policy_registry",
        "service_config_parser",
        "time",
        "validation_errors",
        "//:config",
        "//:gpr_platform",
        "//:ref_counted_ptr",
    ],
)

grpc_cc_library(
    name = "client_channel_args",
    hdrs = [
        "client_channel/client_channel_args.h",
    ],
)

grpc_cc_library(
    name = "retry_interceptor",
    srcs = [
        "client_channel/retry_interceptor.cc",
    ],
    hdrs = [
        "client_channel/retry_interceptor.h",
    ],
    deps = [
        "cancel_callback",
        "client_channel_args",
        "filter_args",
        "for_each",
        "grpc_service_config",
        "interception_chain",
        "map",
        "request_buffer",
        "retry_service_config",
        "retry_throttle",
        "sleep",
        "//:backoff",
    ],
)

grpc_cc_library(
    name = "retry_service_config",
    srcs = [
        "client_channel/retry_service_config.cc",
    ],
    hdrs = [
        "client_channel/retry_service_config.h",
    ],
    external_deps = [
        "absl/log",
        "absl/strings",
    ],
    deps = [
        "channel_args",
        "json",
        "json_args",
        "json_channel_args",
        "json_object_loader",
        "service_config_parser",
        "time",
        "validation_errors",
        "//:channel_arg_names",
        "//:config",
        "//:gpr",
        "//:grpc_base",
        "//:grpc_public_hdrs",
    ],
)

grpc_cc_library(
    name = "retry_throttle",
    srcs = [
        "client_channel/retry_throttle.cc",
    ],
    hdrs = [
        "client_channel/retry_throttle.h",
    ],
    external_deps = ["absl/base:core_headers"],
    deps = [
        "ref_counted",
        "sync",
        "useful",
        "//:gpr",
        "//:ref_counted_ptr",
    ],
)

grpc_cc_library(
    name = "client_channel_backup_poller",
    srcs = [
        "client_channel/backup_poller.cc",
    ],
    hdrs = [
        "client_channel/backup_poller.h",
    ],
    external_deps = [
        "absl/log",
        "absl/status",
    ],
    deps = [
        "closure",
        "error",
        "iomgr_fwd",
        "pollset_set",
        "time",
        "//:config_vars",
        "//:gpr",
        "//:gpr_platform",
        "//:iomgr",
        "//:iomgr_timer",
    ],
)

grpc_cc_library(
    name = "service_config_channel_arg_filter",
    srcs = [
        "service_config/service_config_channel_arg_filter.cc",
    ],
    external_deps = [
        "absl/log",
        "absl/status",
        "absl/status:statusor",
    ],
    deps = [
        "arena",
        "arena_promise",
        "channel_args",
        "channel_fwd",
        "channel_stack_type",
        "context",
        "grpc_message_size_filter",
        "grpc_service_config",
        "latent_see",
        "metadata_batch",
        "service_config_parser",
        "//:channel_arg_names",
        "//:config",
        "//:gpr_platform",
        "//:grpc_base",
        "//:grpc_service_config_impl",
        "//:ref_counted_ptr",
    ],
)

grpc_cc_library(
    name = "lb_policy",
    srcs = ["load_balancing/lb_policy.cc"],
    hdrs = ["load_balancing/lb_policy.h"],
    external_deps = [
        "absl/base:core_headers",
        "absl/container:inlined_vector",
        "absl/status",
        "absl/status:statusor",
        "absl/strings",
    ],
    deps = [
        "channel_args",
        "closure",
        "dual_ref_counted",
        "error",
        "grpc_backend_metric_data",
        "iomgr_fwd",
        "metrics",
        "pollset_set",
        "ref_counted",
        "resolved_address",
        "subchannel_interface",
        "sync",
        "//:debug_location",
        "//:endpoint_addresses",
        "//:event_engine_base_hdrs",
        "//:exec_ctx",
        "//:gpr_platform",
        "//:grpc_trace",
        "//:orphanable",
        "//:ref_counted_ptr",
        "//:work_serializer",
    ],
)

grpc_cc_library(
    name = "lb_policy_factory",
    hdrs = ["load_balancing/lb_policy_factory.h"],
    external_deps = [
        "absl/status:statusor",
        "absl/strings",
    ],
    deps = [
        "json",
        "lb_policy",
        "//:gpr_platform",
        "//:orphanable",
        "//:ref_counted_ptr",
    ],
)

grpc_cc_library(
    name = "lb_policy_registry",
    srcs = ["load_balancing/lb_policy_registry.cc"],
    hdrs = ["load_balancing/lb_policy_registry.h"],
    external_deps = [
        "absl/log",
        "absl/log:check",
        "absl/status",
        "absl/status:statusor",
        "absl/strings",
        "absl/strings:str_format",
    ],
    deps = [
        "json",
        "lb_policy",
        "lb_policy_factory",
        "//:gpr",
        "//:orphanable",
        "//:ref_counted_ptr",
    ],
)

grpc_cc_library(
    name = "lb_metadata",
    srcs = ["client_channel/lb_metadata.cc"],
    hdrs = ["client_channel/lb_metadata.h"],
    external_deps = [
        "absl/log",
        "absl/strings",
    ],
    deps = [
        "event_engine_common",
        "lb_policy",
        "metadata_batch",
    ],
)

grpc_cc_library(
    name = "connection_context",
    srcs = ["lib/surface/connection_context.cc"],
    hdrs = ["lib/surface/connection_context.h"],
    deps = [
        "no_destruct",
        "//:gpr",
        "//:gpr_platform",
        "//:orphanable",
    ],
)

grpc_cc_library(
    name = "subchannel_interface",
    hdrs = ["load_balancing/subchannel_interface.h"],
    external_deps = [
        "absl/status",
        "absl/strings",
    ],
    deps = [
        "dual_ref_counted",
        "iomgr_fwd",
        "//:event_engine_base_hdrs",
        "//:gpr_platform",
        "//:ref_counted_ptr",
    ],
)

grpc_cc_library(
    name = "delegating_helper",
    hdrs = ["load_balancing/delegating_helper.h"],
    external_deps = [
        "absl/status",
        "absl/strings",
    ],
    deps = [
        "channel_args",
        "lb_policy",
        "resolved_address",
        "subchannel_interface",
        "//:debug_location",
        "//:event_engine_base_hdrs",
        "//:gpr_platform",
        "//:grpc_security_base",
        "//:ref_counted_ptr",
        "//:transport_auth_context",
    ],
)

grpc_cc_library(
    name = "backend_metric_parser",
    srcs = [
        "load_balancing/backend_metric_parser.cc",
    ],
    hdrs = [
        "load_balancing/backend_metric_parser.h",
    ],
    external_deps = [
        "@com_google_protobuf//upb:base",
        "@com_google_protobuf//upb:mem",
        "@com_google_protobuf//upb:message",
        "absl/strings",
    ],
    deps = [
        "grpc_backend_metric_data",
        "//:gpr_platform",
        "//:xds_orca_upb",
    ],
)

grpc_cc_library(
    name = "proxy_mapper",
    hdrs = ["handshaker/proxy_mapper.h"],
    external_deps = ["absl/strings"],
    deps = [
        "channel_args",
        "resolved_address",
        "//:gpr_platform",
    ],
)

grpc_cc_library(
    name = "proxy_mapper_registry",
    srcs = ["handshaker/proxy_mapper_registry.cc"],
    hdrs = ["handshaker/proxy_mapper_registry.h"],
    external_deps = ["absl/strings"],
    deps = [
        "channel_args",
        "proxy_mapper",
        "resolved_address",
        "//:gpr_platform",
    ],
)

grpc_cc_library(
    name = "http_proxy_mapper",
    srcs = [
        "handshaker/http_connect/http_proxy_mapper.cc",
    ],
    hdrs = [
        "handshaker/http_connect/http_proxy_mapper.h",
    ],
    external_deps = [
        "absl/log",
        "absl/log:check",
        "absl/status",
        "absl/status:statusor",
        "absl/strings",
    ],
    deps = [
        "channel_args",
        "env",
        "proxy_mapper",
        "resolved_address",
        "//:channel_arg_names",
        "//:config",
        "//:gpr",
        "//:http_connect_handshaker",
        "//:iomgr",
        "//:parse_address",
        "//:sockaddr_utils",
        "//:uri",
    ],
)

grpc_cc_library(
    name = "xds_http_proxy_mapper",
    srcs = [
        "handshaker/http_connect/xds_http_proxy_mapper.cc",
    ],
    hdrs = [
        "handshaker/http_connect/xds_http_proxy_mapper.h",
    ],
    external_deps = [
        "absl/log",
        "absl/strings",
    ],
    deps = [
        "channel_args",
        "proxy_mapper",
        "resolved_address",
        "xds_endpoint",
        "//:config",
        "//:http_connect_handshaker",
        "//:parse_address",
        "//:sockaddr_utils",
    ],
)

grpc_cc_library(
    name = "grpc_server_config_selector",
    hdrs = [
        "server/server_config_selector.h",
    ],
    external_deps = [
        "absl/status:statusor",
        "absl/strings",
    ],
    deps = [
        "dual_ref_counted",
        "grpc_service_config",
        "metadata_batch",
        "ref_counted",
        "service_config_parser",
        "useful",
        "//:gpr_platform",
        "//:ref_counted_ptr",
    ],
)

grpc_cc_library(
    name = "grpc_server_config_selector_filter",
    srcs = [
        "server/server_config_selector_filter.cc",
    ],
    hdrs = [
        "server/server_config_selector_filter.h",
    ],
    external_deps = [
        "absl/base:core_headers",
        "absl/log:check",
        "absl/status",
        "absl/status:statusor",
    ],
    deps = [
        "arena",
        "arena_promise",
        "channel_args",
        "channel_fwd",
        "context",
        "event_engine_context",
        "grpc_server_config_selector",
        "grpc_service_config",
        "latent_see",
        "metadata_batch",
        "status_helper",
        "sync",
        "//:gpr",
        "//:grpc_base",
        "//:promise",
        "//:ref_counted_ptr",
    ],
)

grpc_cc_library(
    name = "sorted_pack",
    hdrs = [
        "util/sorted_pack.h",
    ],
    deps = [
        "type_list",
        "//:gpr_platform",
    ],
)

grpc_cc_library(
    name = "type_list",
    hdrs = [
        "util/type_list.h",
    ],
)

grpc_cc_library(
    name = "if_list",
    hdrs = [
        "util/if_list.h",
    ],
    deps = ["//:gpr_platform"],
)

grpc_cc_library(
    name = "tdigest",
    srcs = [
        "util/tdigest.cc",
    ],
    hdrs = [
        "util/tdigest.h",
    ],
    external_deps = [
        "absl/log",
        "absl/log:check",
        "absl/status",
        "absl/strings",
    ],
)

grpc_cc_library(
    name = "certificate_provider_factory",
    hdrs = [
        "credentials/transport/tls/certificate_provider_factory.h",
    ],
    external_deps = ["absl/strings"],
    deps = [
        "json",
        "json_args",
        "ref_counted",
        "validation_errors",
        "//:alts_util",
        "//:gpr",
        "//:grpc_core_credentials_header",
        "//:ref_counted_ptr",
    ],
)

grpc_cc_library(
    name = "certificate_provider_registry",
    srcs = [
        "credentials/transport/tls/certificate_provider_registry.cc",
    ],
    hdrs = [
        "credentials/transport/tls/certificate_provider_registry.h",
    ],
    external_deps = [
        "absl/log",
        "absl/log:check",
        "absl/strings",
    ],
    deps = [
        "certificate_provider_factory",
        "//:gpr",
    ],
)

grpc_cc_library(
    name = "grpc_audit_logging",
    srcs = [
        "lib/security/authorization/audit_logging.cc",
        "lib/security/authorization/stdout_logger.cc",
    ],
    hdrs = [
        "lib/security/authorization/audit_logging.h",
        "lib/security/authorization/stdout_logger.h",
    ],
    external_deps = [
        "absl/base:core_headers",
        "absl/log:check",
        "absl/status",
        "absl/status:statusor",
        "absl/strings",
        "absl/strings:str_format",
        "absl/time",
    ],
    deps = [
        "sync",
        "//:gpr",
        "//:grpc_base",
    ],
)

grpc_cc_library(
    name = "grpc_authorization_base",
    srcs = [
        "lib/security/authorization/authorization_policy_provider_vtable.cc",
        "lib/security/authorization/evaluate_args.cc",
        "lib/security/authorization/grpc_server_authz_filter.cc",
    ],
    hdrs = [
        "lib/security/authorization/authorization_engine.h",
        "lib/security/authorization/authorization_policy_provider.h",
        "lib/security/authorization/evaluate_args.h",
        "lib/security/authorization/grpc_server_authz_filter.h",
    ],
    external_deps = [
        "absl/log",
        "absl/status",
        "absl/status:statusor",
        "absl/strings",
    ],
    deps = [
        "arena_promise",
        "channel_args",
        "channel_fwd",
        "dual_ref_counted",
        "endpoint_info_handshaker",
        "latent_see",
        "metadata_batch",
        "ref_counted",
        "resolved_address",
        "slice",
        "useful",
        "//:channel_arg_names",
        "//:gpr",
        "//:grpc_base",
        "//:grpc_credentials_util",
        "//:grpc_security_base",
        "//:grpc_trace",
        "//:parse_address",
        "//:promise",
        "//:ref_counted_ptr",
        "//:transport_auth_context",
        "//:uri",
    ],
)

grpc_cc_library(
    name = "grpc_crl_provider",
    srcs = [
        "credentials/transport/tls/grpc_tls_crl_provider.cc",
    ],
    hdrs = [
        "credentials/transport/tls/grpc_tls_crl_provider.h",
    ],
    external_deps = [
        "absl/base:core_headers",
        "absl/container:flat_hash_map",
        "absl/log",
        "absl/status",
        "absl/status:statusor",
        "absl/strings",
        "absl/types:span",
        "libcrypto",
        "libssl",
    ],
    deps = [
        "default_event_engine",
        "directory_reader",
        "load_file",
        "slice",
        "sync",
        "time",
        "//:exec_ctx",
        "//:gpr",
        "//:grpc_base",
    ],
)

grpc_cc_library(
    name = "grpc_fake_credentials",
    srcs = [
        "credentials/transport/fake/fake_credentials.cc",
        "credentials/transport/fake/fake_security_connector.cc",
    ],
    hdrs = [
        "credentials/transport/fake/fake_credentials.h",
        "credentials/transport/fake/fake_security_connector.h",
        "load_balancing/grpclb/grpclb.h",
    ],
    external_deps = [
        "absl/log",
        "absl/log:check",
        "absl/status",
        "absl/status:statusor",
        "absl/strings",
        "absl/strings:str_format",
    ],
    deps = [
        "arena_promise",
        "channel_args",
        "closure",
        "error",
        "iomgr_fwd",
        "metadata_batch",
        "slice",
        "unique_type_name",
        "useful",
        "//:channel_arg_names",
        "//:debug_location",
        "//:exec_ctx",
        "//:gpr",
        "//:grpc_base",
        "//:grpc_core_credentials_header",
        "//:grpc_security_base",
        "//:handshaker",
        "//:iomgr",
        "//:promise",
        "//:ref_counted_ptr",
        "//:transport_auth_context",
        "//:tsi_base",
        "//:tsi_fake_credentials",
    ],
)

grpc_cc_library(
    name = "grpc_insecure_credentials",
    srcs = [
        "credentials/transport/insecure/insecure_credentials.cc",
        "credentials/transport/insecure/insecure_security_connector.cc",
    ],
    hdrs = [
        "credentials/transport/insecure/insecure_credentials.h",
        "credentials/transport/insecure/insecure_security_connector.h",
    ],
    external_deps = [
        "absl/log:check",
        "absl/status",
        "absl/strings",
    ],
    deps = [
        "arena_promise",
        "channel_args",
        "closure",
        "error",
        "iomgr_fwd",
        "tsi_local_credentials",
        "unique_type_name",
        "//:debug_location",
        "//:exec_ctx",
        "//:gpr",
        "//:grpc_base",
        "//:grpc_core_credentials_header",
        "//:grpc_security_base",
        "//:handshaker",
        "//:iomgr",
        "//:promise",
        "//:ref_counted_ptr",
        "//:transport_auth_context",
        "//:tsi_base",
    ],
)

grpc_cc_library(
    name = "tsi_local_credentials",
    srcs = [
        "tsi/local_transport_security.cc",
    ],
    hdrs = [
        "tsi/local_transport_security.h",
    ],
    external_deps = ["absl/log"],
    deps = [
        "//:event_engine_base_hdrs",
        "//:exec_ctx",
        "//:gpr",
        "//:tsi_base",
    ],
)

grpc_cc_library(
    name = "grpc_local_credentials",
    srcs = [
        "credentials/transport/local/local_credentials.cc",
        "credentials/transport/local/local_security_connector.cc",
    ],
    hdrs = [
        "credentials/transport/local/local_credentials.h",
        "credentials/transport/local/local_security_connector.h",
    ],
    external_deps = [
        "absl/log",
        "absl/log:check",
        "absl/status",
        "absl/status:statusor",
        "absl/strings",
    ],
    deps = [
        "arena_promise",
        "channel_args",
        "closure",
        "error",
        "experiments",
        "grpc_sockaddr",
        "iomgr_fwd",
        "resolved_address",
        "tsi_local_credentials",
        "unique_type_name",
        "useful",
        "//:debug_location",
        "//:exec_ctx",
        "//:gpr",
        "//:grpc_base",
        "//:grpc_client_channel",
        "//:grpc_core_credentials_header",
        "//:grpc_security_base",
        "//:handshaker",
        "//:iomgr",
        "//:parse_address",
        "//:promise",
        "//:ref_counted_ptr",
        "//:sockaddr_utils",
        "//:transport_auth_context",
        "//:tsi_base",
        "//:uri",
    ],
)

grpc_cc_library(
    name = "grpc_ssl_credentials",
    srcs = [
        "credentials/transport/ssl/ssl_credentials.cc",
        "credentials/transport/ssl/ssl_security_connector.cc",
    ],
    hdrs = [
        "credentials/transport/ssl/ssl_credentials.h",
        "credentials/transport/ssl/ssl_security_connector.h",
    ],
    external_deps = [
        "absl/log",
        "absl/log:check",
        "absl/status",
        "absl/strings",
        "absl/strings:str_format",
    ],
    deps = [
        "arena_promise",
        "channel_args",
        "closure",
        "error",
        "iomgr_fwd",
        "sync",
        "unique_type_name",
        "useful",
        "//:channel_arg_names",
        "//:debug_location",
        "//:exec_ctx",
        "//:gpr",
        "//:grpc_base",
        "//:grpc_core_credentials_header",
        "//:grpc_security_base",
        "//:grpc_trace",
        "//:handshaker",
        "//:iomgr",
        "//:promise",
        "//:ref_counted_ptr",
        "//:transport_auth_context",
        "//:tsi_base",
        "//:tsi_ssl_credentials",
        "//:tsi_ssl_session_cache",
    ],
)

grpc_cc_library(
    name = "grpc_google_default_credentials",
    srcs = [
        "credentials/transport/google_default/credentials_generic.cc",
        "credentials/transport/google_default/google_default_credentials.cc",
    ],
    hdrs = [
        "credentials/transport/google_default/google_default_credentials.h",
        "load_balancing/grpclb/grpclb.h",
    ],
    external_deps = [
        "absl/log:check",
        "absl/log:log",
        "absl/status:statusor",
        "absl/strings",
    ],
    tags = ["nofixdeps"],
    deps = [
        "channel_args",
        "closure",
        "env",
        "error",
        "error_utils",
        "event_engine_shim",
        "grpc_external_account_credentials",
        "grpc_lb_xds_channel_args",
        "grpc_oauth2_credentials",
        "grpc_ssl_credentials",
        "iomgr_fwd",
        "json",
        "json_reader",
        "load_file",
        "notification",
        "slice",
        "slice_refcount",
        "status_helper",
        "sync",
        "time",
        "unique_type_name",
        "useful",
        "//:alts_util",
        "//:channel_arg_names",
        "//:exec_ctx",
        "//:gpr",
        "//:grpc_alts_credentials",
        "//:grpc_base",
        "//:grpc_core_credentials_header",
        "//:grpc_jwt_credentials",
        "//:grpc_public_hdrs",
        "//:grpc_security_base",
        "//:grpc_trace",
        "//:httpcli",
        "//:iomgr",
        "//:orphanable",
        "//:ref_counted_ptr",
        "//:transport_auth_context",
        "//:uri",
    ],
)

grpc_cc_library(
    name = "strerror",
    srcs = [
        "util/strerror.cc",
    ],
    hdrs = [
        "util/strerror.h",
    ],
    external_deps = ["absl/strings:str_format"],
    deps = ["//:gpr_platform"],
)

grpc_cc_library(
    name = "grpc_tls_credentials",
    srcs = [
        "credentials/transport/tls/grpc_tls_certificate_distributor.cc",
        "credentials/transport/tls/grpc_tls_certificate_match.cc",
        "credentials/transport/tls/grpc_tls_certificate_provider.cc",
        "credentials/transport/tls/grpc_tls_certificate_verifier.cc",
        "credentials/transport/tls/grpc_tls_credentials_options.cc",
        "credentials/transport/tls/tls_credentials.cc",
        "credentials/transport/tls/tls_security_connector.cc",
    ],
    hdrs = [
        "credentials/transport/tls/grpc_tls_certificate_distributor.h",
        "credentials/transport/tls/grpc_tls_certificate_provider.h",
        "credentials/transport/tls/grpc_tls_certificate_verifier.h",
        "credentials/transport/tls/grpc_tls_credentials_options.h",
        "credentials/transport/tls/tls_credentials.h",
        "credentials/transport/tls/tls_security_connector.h",
    ],
    external_deps = [
        "absl/base:core_headers",
        "absl/container:inlined_vector",
        "absl/functional:bind_front",
        "absl/log",
        "absl/log:check",
        "absl/status",
        "absl/status:statusor",
        "absl/strings",
        "libcrypto",
        "libssl",
    ],
    deps = [
        "arena_promise",
        "channel_args",
        "closure",
        "error",
        "iomgr_fwd",
        "load_file",
        "ref_counted",
        "slice",
        "slice_refcount",
        "status_helper",
        "sync",
        "unique_type_name",
        "useful",
        "//:channel_arg_names",
        "//:debug_location",
        "//:exec_ctx",
        "//:gpr",
        "//:grpc_base",
        "//:grpc_core_credentials_header",
        "//:grpc_credentials_util",
        "//:grpc_public_hdrs",
        "//:grpc_security_base",
        "//:grpc_trace",
        "//:handshaker",
        "//:iomgr",
        "//:promise",
        "//:ref_counted_ptr",
        "//:transport_auth_context",
        "//:tsi_base",
        "//:tsi_ssl_credentials",
        "//:tsi_ssl_session_cache",
    ],
)

grpc_cc_library(
    name = "grpc_iam_credentials",
    srcs = [
        "credentials/call/iam/iam_credentials.cc",
    ],
    hdrs = [
        "credentials/call/iam/iam_credentials.h",
    ],
    external_deps = [
        "absl/log:check",
        "absl/status:statusor",
        "absl/strings",
        "absl/strings:str_format",
    ],
    deps = [
        "arena_promise",
        "metadata_batch",
        "slice",
        "unique_type_name",
        "useful",
        "//:exec_ctx",
        "//:gpr",
        "//:grpc_base",
        "//:grpc_core_credentials_header",
        "//:grpc_security_base",
        "//:grpc_trace",
        "//:promise",
        "//:ref_counted_ptr",
        "//:transport_auth_context",
    ],
)

grpc_cc_library(
    name = "token_fetcher_credentials",
    srcs = [
        "credentials/call/token_fetcher/token_fetcher_credentials.cc",
    ],
    hdrs = [
        "credentials/call/token_fetcher/token_fetcher_credentials.h",
    ],
    external_deps = [
        "absl/container:flat_hash_set",
        "absl/functional:any_invocable",
        "absl/status:statusor",
    ],
    deps = [
        "arena_promise",
        "context",
        "default_event_engine",
        "metadata",
        "poll",
        "pollset_set",
        "ref_counted",
        "sync",
        "time",
        "useful",
        "//:backoff",
        "//:grpc_security_base",
        "//:grpc_trace",
        "//:httpcli",
        "//:iomgr",
        "//:orphanable",
        "//:promise",
        "//:ref_counted_ptr",
        "//:transport_auth_context",
    ],
)

grpc_cc_library(
    name = "gcp_service_account_identity_credentials",
    srcs = [
        "credentials/call/gcp_service_account_identity/gcp_service_account_identity_credentials.cc",
    ],
    hdrs = [
        "credentials/call/gcp_service_account_identity/gcp_service_account_identity_credentials.h",
    ],
    external_deps = [
        "absl/functional:any_invocable",
        "absl/status",
        "absl/status:statusor",
        "absl/strings",
    ],
    deps = [
        "closure",
        "error",
        "json",
        "json_args",
        "json_object_loader",
        "json_reader",
        "metadata",
        "slice",
        "status_conversion",
        "status_helper",
        "time",
        "token_fetcher_credentials",
        "unique_type_name",
        "//:gpr",
        "//:grpc_base",
        "//:grpc_core_credentials_header",
        "//:grpc_security_base",
        "//:httpcli",
        "//:iomgr",
        "//:orphanable",
        "//:ref_counted_ptr",
        "//:transport_auth_context",
        "//:uri",
    ],
)

grpc_cc_library(
    name = "grpc_oauth2_credentials",
    srcs = [
        "credentials/call/oauth2/oauth2_credentials.cc",
    ],
    hdrs = [
        "credentials/call/oauth2/oauth2_credentials.h",
    ],
    external_deps = [
        "absl/log",
        "absl/log:check",
        "absl/status",
        "absl/status:statusor",
        "absl/strings",
        "absl/strings:str_format",
    ],
    deps = [
        "activity",
        "arena_promise",
        "closure",
        "context",
        "error",
        "error_utils",
        "httpcli_ssl_credentials",
        "json",
        "json_reader",
        "load_file",
        "metadata_batch",
        "poll",
        "pollset_set",
        "ref_counted",
        "slice",
        "slice_refcount",
        "status_helper",
        "time",
        "token_fetcher_credentials",
        "unique_type_name",
        "useful",
        "//:gpr",
        "//:grpc_base",
        "//:grpc_core_credentials_header",
        "//:grpc_credentials_util",
        "//:grpc_security_base",
        "//:grpc_trace",
        "//:httpcli",
        "//:iomgr",
        "//:orphanable",
        "//:promise",
        "//:ref_counted_ptr",
        "//:transport_auth_context",
        "//:uri",
    ],
)

grpc_cc_library(
    name = "grpc_external_account_credentials",
    srcs = [
        "credentials/call/external/aws_external_account_credentials.cc",
        "credentials/call/external/aws_request_signer.cc",
        "credentials/call/external/external_account_credentials.cc",
        "credentials/call/external/file_external_account_credentials.cc",
        "credentials/call/external/url_external_account_credentials.cc",
    ],
    hdrs = [
        "credentials/call/external/aws_external_account_credentials.h",
        "credentials/call/external/aws_request_signer.h",
        "credentials/call/external/external_account_credentials.h",
        "credentials/call/external/file_external_account_credentials.h",
        "credentials/call/external/url_external_account_credentials.h",
    ],
    external_deps = [
        "absl/log",
        "absl/log:check",
        "absl/status",
        "absl/status:statusor",
        "absl/strings",
        "absl/strings:str_format",
        "absl/time",
        "libcrypto",
    ],
    deps = [
        "closure",
        "env",
        "error",
        "error_utils",
        "grpc_oauth2_credentials",
        "httpcli_ssl_credentials",
        "json",
        "json_reader",
        "json_writer",
        "load_file",
        "slice",
        "slice_refcount",
        "status_helper",
        "time",
        "token_fetcher_credentials",
        "//:gpr",
        "//:grpc_base",
        "//:grpc_core_credentials_header",
        "//:grpc_credentials_util",
        "//:grpc_security_base",
        "//:httpcli",
        "//:iomgr",
        "//:orphanable",
        "//:ref_counted_ptr",
        "//:transport_auth_context",
        "//:uri",
    ],
)

grpc_cc_library(
    name = "httpcli_ssl_credentials",
    srcs = [
        "util/http_client/httpcli_security_connector.cc",
    ],
    hdrs = [
        "util/http_client/httpcli_ssl_credentials.h",
    ],
    external_deps = [
        "absl/log",
        "absl/status",
        "absl/strings",
    ],
    deps = [
        "arena_promise",
        "channel_args",
        "closure",
        "error",
        "iomgr_fwd",
        "unique_type_name",
        "//:channel_arg_names",
        "//:debug_location",
        "//:exec_ctx",
        "//:gpr",
        "//:grpc_base",
        "//:grpc_core_credentials_header",
        "//:grpc_security_base",
        "//:handshaker",
        "//:iomgr",
        "//:promise",
        "//:ref_counted_ptr",
        "//:transport_auth_context",
        "//:tsi_base",
        "//:tsi_ssl_credentials",
    ],
)

grpc_cc_library(
    name = "tsi_ssl_types",
    hdrs = [
        "tsi/ssl_types.h",
    ],
    external_deps = ["libssl"],
    deps = ["//:gpr_platform"],
)

# This target depends on RE2 and should not be linked into grpc by default for binary-size reasons.
grpc_cc_library(
    name = "grpc_matchers",
    srcs = [
        "util/matchers.cc",
    ],
    hdrs = [
        "util/matchers.h",
    ],
    external_deps = [
        "absl/status",
        "absl/status:statusor",
        "absl/strings",
        "absl/strings:str_format",
        "re2",
    ],
    deps = ["//:gpr"],
)

# This target pulls in a dependency on RE2 and should not be linked into grpc by default for binary-size reasons.
grpc_cc_library(
    name = "grpc_rbac_engine",
    srcs = [
        "lib/security/authorization/grpc_authorization_engine.cc",
        "lib/security/authorization/matchers.cc",
        "lib/security/authorization/rbac_policy.cc",
    ],
    hdrs = [
        "lib/security/authorization/grpc_authorization_engine.h",
        "lib/security/authorization/matchers.h",
        "lib/security/authorization/rbac_policy.h",
    ],
    external_deps = [
        "absl/log",
        "absl/log:check",
        "absl/status",
        "absl/status:statusor",
        "absl/strings",
        "absl/strings:str_format",
    ],
    deps = [
        "grpc_audit_logging",
        "grpc_authorization_base",
        "grpc_matchers",
        "resolved_address",
        "//:gpr",
        "//:grpc_base",
        "//:parse_address",
        "//:sockaddr_utils",
    ],
)

grpc_cc_library(
    name = "json",
    hdrs = [
        "util/json/json.h",
    ],
    deps = ["//:gpr"],
)

grpc_cc_library(
    name = "json_reader",
    srcs = [
        "util/json/json_reader.cc",
    ],
    hdrs = [
        "util/json/json_reader.h",
    ],
    external_deps = [
        "absl/base:core_headers",
        "absl/log:check",
        "absl/status",
        "absl/status:statusor",
        "absl/strings",
        "absl/strings:str_format",
    ],
    visibility = ["//bazel:json_reader_legacy"],
    deps = [
        "json",
        "match",
        "//:gpr",
    ],
)

grpc_cc_library(
    name = "json_writer",
    srcs = [
        "util/json/json_writer.cc",
    ],
    hdrs = [
        "util/json/json_writer.h",
    ],
    external_deps = ["absl/strings"],
    deps = [
        "json",
        "//:gpr",
    ],
)

grpc_cc_library(
    name = "json_util",
    srcs = ["util/json/json_util.cc"],
    hdrs = ["util/json/json_util.h"],
    external_deps = ["absl/strings"],
    deps = [
        "error",
        "json",
        "json_args",
        "json_object_loader",
        "no_destruct",
        "time",
        "validation_errors",
        "//:gpr",
    ],
)

grpc_cc_library(
    name = "json_args",
    hdrs = ["util/json/json_args.h"],
    external_deps = ["absl/strings"],
    deps = ["//:gpr"],
)

grpc_cc_library(
    name = "json_object_loader",
    srcs = ["util/json/json_object_loader.cc"],
    hdrs = ["util/json/json_object_loader.h"],
    external_deps = [
        "absl/meta:type_traits",
        "absl/status",
        "absl/status:statusor",
        "absl/strings",
    ],
    deps = [
        "json",
        "json_args",
        "no_destruct",
        "time",
        "validation_errors",
        "//:gpr",
        "//:ref_counted_ptr",
    ],
)

grpc_cc_library(
    name = "json_channel_args",
    hdrs = ["util/json/json_channel_args.h"],
    external_deps = ["absl/strings"],
    deps = [
        "channel_args",
        "json_args",
        "//:gpr",
    ],
)

grpc_cc_library(
    name = "idle_filter_state",
    srcs = [
        "ext/filters/channel_idle/idle_filter_state.cc",
    ],
    hdrs = [
        "ext/filters/channel_idle/idle_filter_state.h",
    ],
    deps = ["//:gpr_platform"],
)

grpc_cc_library(
    name = "grpc_channel_idle_filter",
    srcs = [
        "ext/filters/channel_idle/legacy_channel_idle_filter.cc",
    ],
    hdrs = [
        "ext/filters/channel_idle/legacy_channel_idle_filter.h",
    ],
    external_deps = [
        "absl/base:core_headers",
        "absl/meta:type_traits",
        "absl/random",
        "absl/status",
        "absl/status:statusor",
    ],
    deps = [
        "activity",
        "arena",
        "arena_promise",
        "channel_args",
        "channel_fwd",
        "channel_stack_type",
        "closure",
        "connectivity_state",
        "error",
        "exec_ctx_wakeup_scheduler",
        "experiments",
        "http2_status",
        "idle_filter_state",
        "loop",
        "metadata_batch",
        "no_destruct",
        "per_cpu",
        "poll",
        "shared_bit_gen",
        "single_set_ptr",
        "sleep",
        "status_helper",
        "sync",
        "time",
        "try_seq",
        "//:channel_arg_names",
        "//:config",
        "//:debug_location",
        "//:exec_ctx",
        "//:gpr",
        "//:grpc_base",
        "//:grpc_trace",
        "//:orphanable",
        "//:promise",
        "//:ref_counted_ptr",
    ],
)

grpc_cc_library(
    name = "grpc_client_authority_filter",
    srcs = [
        "ext/filters/http/client_authority_filter.cc",
    ],
    hdrs = [
        "ext/filters/http/client_authority_filter.h",
    ],
    external_deps = [
        "absl/status",
        "absl/status:statusor",
        "absl/strings",
    ],
    deps = [
        "arena_promise",
        "channel_args",
        "channel_fwd",
        "channel_stack_type",
        "latent_see",
        "metadata_batch",
        "slice",
        "//:channel_arg_names",
        "//:config",
        "//:gpr_platform",
        "//:grpc_base",
        "//:grpc_security_base",
        "//:transport_auth_context",
    ],
)

grpc_cc_library(
    name = "grpc_message_size_filter",
    srcs = [
        "ext/filters/message_size/message_size_filter.cc",
    ],
    hdrs = [
        "ext/filters/message_size/message_size_filter.h",
    ],
    external_deps = [
        "absl/log",
        "absl/status:statusor",
        "absl/strings",
        "absl/strings:str_format",
    ],
    deps = [
        "activity",
        "arena",
        "arena_promise",
        "channel_args",
        "channel_fwd",
        "channel_stack_type",
        "context",
        "grpc_service_config",
        "json",
        "json_args",
        "json_object_loader",
        "latch",
        "latent_see",
        "metadata_batch",
        "race",
        "service_config_parser",
        "slice",
        "slice_buffer",
        "validation_errors",
        "//:channel_arg_names",
        "//:config",
        "//:gpr",
        "//:grpc_base",
        "//:grpc_public_hdrs",
        "//:grpc_trace",
    ],
)

grpc_cc_library(
    name = "grpc_fault_injection_filter",
    srcs = [
        "ext/filters/fault_injection/fault_injection_filter.cc",
        "ext/filters/fault_injection/fault_injection_service_config_parser.cc",
    ],
    hdrs = [
        "ext/filters/fault_injection/fault_injection_filter.h",
        "ext/filters/fault_injection/fault_injection_service_config_parser.h",
    ],
    external_deps = [
        "absl/base:core_headers",
        "absl/log",
        "absl/meta:type_traits",
        "absl/random",
        "absl/status",
        "absl/status:statusor",
        "absl/strings",
    ],
    deps = [
        "arena_promise",
        "channel_args",
        "channel_fwd",
        "context",
        "grpc_service_config",
        "json",
        "json_args",
        "json_object_loader",
        "metadata_batch",
        "service_config_parser",
        "sleep",
        "sync",
        "time",
        "try_seq",
        "validation_errors",
        "//:config",
        "//:gpr",
        "//:grpc_base",
        "//:grpc_public_hdrs",
        "//:grpc_trace",
    ],
)

grpc_cc_library(
    name = "grpc_rbac_filter",
    srcs = [
        "ext/filters/rbac/rbac_filter.cc",
        "ext/filters/rbac/rbac_service_config_parser.cc",
    ],
    hdrs = [
        "ext/filters/rbac/rbac_filter.h",
        "ext/filters/rbac/rbac_service_config_parser.h",
    ],
    external_deps = [
        "absl/status",
        "absl/status:statusor",
        "absl/strings",
    ],
    deps = [
        "arena_promise",
        "channel_args",
        "channel_fwd",
        "context",
        "error",
        "grpc_audit_logging",
        "grpc_authorization_base",
        "grpc_matchers",
        "grpc_rbac_engine",
        "grpc_service_config",
        "json",
        "json_args",
        "json_object_loader",
        "latent_see",
        "metadata_batch",
        "service_config_parser",
        "validation_errors",
        "//:config",
        "//:gpr",
        "//:grpc_base",
        "//:grpc_security_base",
        "//:promise",
        "//:transport_auth_context",
    ],
)

grpc_cc_library(
    name = "grpc_stateful_session_filter",
    srcs = [
        "ext/filters/stateful_session/stateful_session_filter.cc",
        "ext/filters/stateful_session/stateful_session_service_config_parser.cc",
    ],
    hdrs = [
        "ext/filters/stateful_session/stateful_session_filter.h",
        "ext/filters/stateful_session/stateful_session_service_config_parser.h",
    ],
    external_deps = [
        "absl/log:check",
        "absl/status:statusor",
        "absl/strings",
    ],
    deps = [
        "arena",
        "arena_promise",
        "channel_args",
        "channel_fwd",
        "context",
        "grpc_resolver_xds_attributes",
        "grpc_service_config",
        "json",
        "json_args",
        "json_object_loader",
        "latent_see",
        "map",
        "metadata_batch",
        "pipe",
        "ref_counted_string",
        "service_config_parser",
        "slice",
        "time",
        "unique_type_name",
        "validation_errors",
        "//:config",
        "//:gpr",
        "//:grpc_base",
        "//:grpc_trace",
    ],
)

grpc_cc_library(
    name = "gcp_authentication_filter",
    srcs = [
        "ext/filters/gcp_authentication/gcp_authentication_filter.cc",
        "ext/filters/gcp_authentication/gcp_authentication_service_config_parser.cc",
    ],
    hdrs = [
        "ext/filters/gcp_authentication/gcp_authentication_filter.h",
        "ext/filters/gcp_authentication/gcp_authentication_service_config_parser.h",
    ],
    external_deps = [
        "absl/log:check",
        "absl/status",
        "absl/status:statusor",
        "absl/strings",
    ],
    deps = [
        "arena",
        "blackboard",
        "channel_args",
        "channel_fwd",
        "context",
        "gcp_service_account_identity_credentials",
        "grpc_resolver_xds_attributes",
        "grpc_service_config",
        "json",
        "json_args",
        "json_object_loader",
        "lru_cache",
        "service_config_parser",
        "sync",
        "validation_errors",
        "xds_config",
        "//:config",
        "//:gpr",
        "//:grpc_base",
        "//:grpc_security_base",
        "//:ref_counted_ptr",
        "//:transport_auth_context",
    ],
)

grpc_cc_library(
    name = "grpc_lb_policy_grpclb",
    srcs = [
        "load_balancing/grpclb/client_load_reporting_filter.cc",
        "load_balancing/grpclb/grpclb.cc",
        "load_balancing/grpclb/grpclb_client_stats.cc",
        "load_balancing/grpclb/load_balancer_api.cc",
    ],
    hdrs = [
        "load_balancing/grpclb/client_load_reporting_filter.h",
        "load_balancing/grpclb/grpclb.h",
        "load_balancing/grpclb/grpclb_client_stats.h",
        "load_balancing/grpclb/load_balancer_api.h",
    ],
    external_deps = [
        "@com_google_protobuf//upb:base",
        "@com_google_protobuf//upb:mem",
        "absl/base:core_headers",
        "absl/container:inlined_vector",
        "absl/functional:function_ref",
        "absl/log",
        "absl/log:check",
        "absl/log:globals",
        "absl/status",
        "absl/status:statusor",
        "absl/strings",
        "absl/strings:str_format",
    ],
    deps = [
        "arena",
        "arena_promise",
        "channel_args",
        "channel_fwd",
        "channel_stack_type",
        "closure",
        "connectivity_state",
        "context",
        "delegating_helper",
        "error",
        "experiments",
        "gpr_atm",
        "grpc_sockaddr",
        "json",
        "json_args",
        "json_object_loader",
        "latent_see",
        "lb_policy",
        "lb_policy_factory",
        "lb_policy_registry",
        "map",
        "metadata_batch",
        "pipe",
        "pollset_set",
        "ref_counted",
        "resolved_address",
        "slice",
        "slice_refcount",
        "status_helper",
        "subchannel_interface",
        "sync",
        "time",
        "useful",
        "validation_errors",
        "//:backoff",
        "//:channel",
        "//:channel_arg_names",
        "//:channelz",
        "//:config",
        "//:debug_location",
        "//:endpoint_addresses",
        "//:exec_ctx",
        "//:gpr",
        "//:grpc_base",
        "//:grpc_client_channel",
        "//:grpc_grpclb_balancer_addresses",
        "//:grpc_lb_upb",
        "//:grpc_public_hdrs",
        "//:grpc_resolver",
        "//:grpc_resolver_fake",
        "//:grpc_security_base",
        "//:grpc_trace",
        "//:lb_child_policy_handler",
        "//:orphanable",
        "//:protobuf_duration_upb",
        "//:protobuf_timestamp_upb",
        "//:ref_counted_ptr",
        "//:sockaddr_utils",
        "//:transport_auth_context",
        "//:work_serializer",
    ],
)

grpc_cc_library(
    name = "random_early_detection",
    srcs = [
        "util/random_early_detection.cc",
    ],
    hdrs = [
        "util/random_early_detection.h",
    ],
    external_deps = [
        "absl/random:bit_gen_ref",
        "absl/random:distributions",
    ],
    deps = ["//:gpr_platform"],
)

grpc_cc_library(
    name = "grpc_backend_metric_data",
    hdrs = [
        "load_balancing/backend_metric_data.h",
    ],
    external_deps = ["absl/strings"],
    deps = ["//:gpr_platform"],
)

grpc_cc_library(
    name = "grpc_backend_metric_provider",
    hdrs = [
        "ext/filters/backend_metrics/backend_metric_provider.h",
    ],
    deps = ["arena"],
)

grpc_cc_library(
    name = "grpc_lb_policy_rls",
    srcs = [
        "load_balancing/rls/rls.cc",
    ],
    hdrs = [
        "load_balancing/rls/rls.h",
    ],
    external_deps = [
        "@com_google_protobuf//upb:base",
        "@com_google_protobuf//upb:mem",
        "absl/base:core_headers",
        "absl/hash",
        "absl/log",
        "absl/log:check",
        "absl/random",
        "absl/status",
        "absl/status:statusor",
        "absl/strings",
        "absl/strings:str_format",
    ],
    deps = [
        "channel_args",
        "closure",
        "connectivity_state",
        "delegating_helper",
        "dual_ref_counted",
        "error",
        "error_utils",
        "grpc_fake_credentials",
        "json",
        "json_args",
        "json_object_loader",
        "json_writer",
        "lb_policy",
        "lb_policy_factory",
        "lb_policy_registry",
        "match",
        "metrics",
        "pollset_set",
        "shared_bit_gen",
        "slice",
        "slice_refcount",
        "status_helper",
        "sync",
        "time",
        "upb_utils",
        "uuid_v4",
        "validation_errors",
        "//:backoff",
        "//:channel",
        "//:channel_arg_names",
        "//:channelz",
        "//:config",
        "//:debug_location",
        "//:endpoint_addresses",
        "//:exec_ctx",
        "//:gpr",
        "//:grpc_base",
        "//:grpc_client_channel",
        "//:grpc_public_hdrs",
        "//:grpc_resolver",
        "//:grpc_security_base",
        "//:grpc_service_config_impl",
        "//:grpc_trace",
        "//:lb_child_policy_handler",
        "//:orphanable",
        "//:ref_counted_ptr",
        "//:rls_upb",
        "//:transport_auth_context",
        "//:work_serializer",
    ],
)

grpc_cc_library(
    name = "lru_cache",
    hdrs = [
        "util/lru_cache.h",
    ],
    external_deps = [
        "absl/container:flat_hash_map",
        "absl/functional:any_invocable",
        "absl/log:check",
    ],
)

grpc_cc_library(
    name = "upb_utils",
    hdrs = [
        "util/upb_utils.h",
    ],
    external_deps = [
        "@com_google_protobuf//upb:base",
        "absl/strings",
    ],
)

grpc_cc_library(
    name = "xds_enabled_server",
    hdrs = [
        "xds/grpc/xds_enabled_server.h",
    ],
)

grpc_cc_library(
    name = "xds_certificate_provider",
    srcs = [
        "xds/grpc/xds_certificate_provider.cc",
    ],
    hdrs = [
        "xds/grpc/xds_certificate_provider.h",
    ],
    external_deps = [
        "absl/base:core_headers",
        "absl/functional:bind_front",
        "absl/log:check",
        "absl/log:log",
        "absl/strings",
    ],
    tags = ["nofixdeps"],
    deps = [
        "channel_args",
        "error",
        "grpc_matchers",
        "grpc_tls_credentials",
        "sync",
        "unique_type_name",
        "useful",
        "//:gpr",
        "//:grpc_base",
        "//:ref_counted_ptr",
        "//:tsi_ssl_credentials",
    ],
)

grpc_cc_library(
    name = "xds_certificate_provider_store",
    srcs = [
        "xds/grpc/certificate_provider_store.cc",
    ],
    hdrs = [
        "xds/grpc/certificate_provider_store.h",
    ],
    external_deps = [
        "absl/base:core_headers",
        "absl/log:log",
        "absl/strings",
    ],
    tags = ["nofixdeps"],
    deps = [
        "certificate_provider_factory",
        "certificate_provider_registry",
        "grpc_tls_credentials",
        "json",
        "json_args",
        "json_object_loader",
        "sync",
        "unique_type_name",
        "useful",
        "validation_errors",
        "//:config",
        "//:gpr",
        "//:grpc_base",
        "//:orphanable",
        "//:ref_counted_ptr",
    ],
)

grpc_cc_library(
    name = "xds_credentials",
    srcs = [
        "credentials/transport/xds/xds_credentials.cc",
    ],
    hdrs = [
        "credentials/transport/xds/xds_credentials.h",
    ],
    external_deps = [
        "absl/status",
        "absl/log:check",
        "absl/log:log",
    ],
    tags = ["nofixdeps"],
    deps = [
        "channel_args",
        "grpc_lb_xds_channel_args",
        "grpc_matchers",
        "grpc_tls_credentials",
        "unique_type_name",
        "useful",
        "xds_certificate_provider",
        "//:channel_arg_names",
        "//:gpr",
        "//:grpc_base",
        "//:grpc_core_credentials_header",
        "//:grpc_credentials_util",
        "//:grpc_security_base",
        "//:ref_counted_ptr",
        "//:transport_auth_context",
    ],
)

grpc_cc_library(
    name = "xds_file_watcher_certificate_provider_factory",
    srcs = [
        "xds/grpc/file_watcher_certificate_provider_factory.cc",
    ],
    hdrs = [
        "xds/grpc/file_watcher_certificate_provider_factory.h",
    ],
    external_deps = [
        "absl/log:log",
        "absl/strings",
        "absl/strings:str_format",
    ],
    tags = ["nofixdeps"],
    deps = [
        "certificate_provider_factory",
        "down_cast",
        "grpc_tls_credentials",
        "json",
        "json_args",
        "json_object_loader",
        "time",
        "validation_errors",
        "//:config",
        "//:gpr",
        "//:grpc_base",
        "//:ref_counted_ptr",
    ],
)

grpc_cc_library(
    name = "xds_common_types",
    srcs = [
        "xds/grpc/xds_common_types.cc",
    ],
    hdrs = [
        "xds/grpc/xds_common_types.h",
    ],
    external_deps = [
        "absl/strings",
        "absl/strings:str_format",
    ],
    tags = ["nofixdeps"],
    deps = [
        "grpc_matchers",
        "json",
        "match",
        "validation_errors",
    ],
)

grpc_cc_library(
    name = "xds_http_filter",
    hdrs = [
        "xds/grpc/xds_http_filter.h",
    ],
    external_deps = [
        "absl/status:statusor",
        "absl/strings",
        "@com_google_protobuf//upb:reflection",
    ],
    tags = ["nofixdeps"],
    deps = [
        "channel_args",
        "channel_fwd",
        "interception_chain",
        "json",
        "json_writer",
        "validation_errors",
        "xds_common_types",
        "//:xds_client",
    ],
)

grpc_cc_library(
    name = "xds_route_config",
    srcs = [
        "xds/grpc/xds_route_config.cc",
    ],
    hdrs = [
        "xds/grpc/xds_route_config.h",
    ],
    external_deps = [
        "absl/strings",
        "absl/strings:str_format",
        "re2",
    ],
    tags = ["nofixdeps"],
    deps = [
        "grpc_matchers",
        "match",
        "time",
        "xds_http_filter",
        "//:grpc_base",
        "//:xds_client",
    ],
)

grpc_cc_library(
    name = "xds_listener",
    srcs = [
        "xds/grpc/xds_listener.cc",
    ],
    hdrs = [
        "xds/grpc/xds_listener.h",
    ],
    external_deps = [
        "absl/strings",
        "absl/strings:str_format",
    ],
    tags = ["nofixdeps"],
    deps = [
        "match",
        "resolved_address",
        "time",
        "xds_common_types",
        "xds_http_filter",
        "xds_route_config",
        "//:sockaddr_utils",
        "//:xds_client",
    ],
)

grpc_cc_library(
    name = "xds_health_status",
    srcs = [
        "xds/grpc/xds_health_status.cc",
    ],
    hdrs = [
        "xds/grpc/xds_health_status.h",
    ],
    external_deps = [
        "absl/strings",
        "absl/types:span",
    ],
    tags = ["nofixdeps"],
    deps = [
        "envoy_config_core_upb",
        "//:endpoint_addresses",
    ],
)

grpc_cc_library(
    name = "xds_server_grpc_interface",
    hdrs = [
        "xds/grpc/xds_server_grpc_interface.h",
    ],
    tags = ["nofixdeps"],
    visibility = ["//bazel:xds_client_core"],
    deps = [
        "channel_creds_registry",
        "//:ref_counted_ptr",
        "//:xds_client",
    ],
)

grpc_cc_library(
    name = "xds_server_grpc",
    srcs = [
        "xds/grpc/xds_server_grpc.cc",
    ],
    hdrs = [
        "xds/grpc/xds_server_grpc.h",
    ],
    external_deps = [
        "absl/strings",
    ],
    tags = ["nofixdeps"],
    deps = [
        "channel_creds_registry",
        "down_cast",
        "json",
        "json_args",
        "json_object_loader",
        "json_reader",
        "json_writer",
        "validation_errors",
        "xds_server_grpc_interface",
        "//:config",
        "//:ref_counted_ptr",
        "//:xds_client",
    ],
)

grpc_cc_library(
    name = "xds_metadata",
    srcs = [
        "xds/grpc/xds_metadata.cc",
    ],
    hdrs = [
        "xds/grpc/xds_metadata.h",
    ],
    external_deps = [
        "absl/log:check",
        "absl/container:flat_hash_map",
        "absl/strings",
    ],
    tags = ["nofixdeps"],
    deps = [
        "down_cast",
        "json",
        "json_writer",
        "validation_errors",
    ],
)

grpc_cc_library(
    name = "xds_cluster",
    srcs = [
        "xds/grpc/xds_cluster.cc",
    ],
    hdrs = [
        "xds/grpc/xds_cluster.h",
    ],
    external_deps = [
        "absl/container:flat_hash_map",
        "absl/strings",
    ],
    tags = ["nofixdeps"],
    deps = [
        "grpc_outlier_detection_header",
        "json",
        "json_writer",
        "match",
        "time",
        "xds_backend_metric_propagation",
        "xds_common_types",
        "xds_health_status",
        "xds_metadata",
        "xds_server_grpc",
        "//:xds_client",
    ],
)

grpc_cc_library(
    name = "xds_endpoint",
    srcs = [
        "xds/grpc/xds_endpoint.cc",
    ],
    hdrs = [
        "xds/grpc/xds_endpoint.h",
    ],
    external_deps = [
        "absl/base:core_headers",
        "absl/random",
        "absl/strings",
    ],
    tags = ["nofixdeps"],
    deps = [
        "ref_counted",
        "sync",
        "//:endpoint_addresses",
        "//:gpr",
        "//:ref_counted_ptr",
        "//:xds_client",
    ],
)

grpc_cc_library(
    name = "xds_backend_metric_propagation",
    srcs = [
        "xds/xds_client/xds_backend_metric_propagation.cc",
    ],
    hdrs = [
        "xds/xds_client/xds_backend_metric_propagation.h",
    ],
    external_deps = [
        "absl/container:flat_hash_set",
        "absl/strings",
    ],
    tags = ["nofixdeps"],
    visibility = ["//bazel:xds_client_core"],
    deps = [
        "ref_counted",
        "useful",
        "//:ref_counted_ptr",
    ],
)

# TODO(roth): Split this up into individual targets.
grpc_cc_library(
    name = "grpc_xds_client",
    srcs = [
        "xds/grpc/xds_audit_logger_registry.cc",
        "xds/grpc/xds_bootstrap_grpc.cc",
        "xds/grpc/xds_client_grpc.cc",
        "xds/grpc/xds_cluster_parser.cc",
        "xds/grpc/xds_cluster_specifier_plugin.cc",
        "xds/grpc/xds_common_types_parser.cc",
        "xds/grpc/xds_endpoint_parser.cc",
        "xds/grpc/xds_http_fault_filter.cc",
        "xds/grpc/xds_http_filter_registry.cc",
        "xds/grpc/xds_http_gcp_authn_filter.cc",
        "xds/grpc/xds_http_rbac_filter.cc",
        "xds/grpc/xds_http_stateful_session_filter.cc",
        "xds/grpc/xds_lb_policy_registry.cc",
        "xds/grpc/xds_listener_parser.cc",
        "xds/grpc/xds_metadata_parser.cc",
        "xds/grpc/xds_route_config_parser.cc",
        "xds/grpc/xds_routing.cc",
    ],
    hdrs = [
        "xds/grpc/xds_audit_logger_registry.h",
        "xds/grpc/xds_bootstrap_grpc.h",
        "xds/grpc/xds_client_grpc.h",
        "xds/grpc/xds_cluster_parser.h",
        "xds/grpc/xds_cluster_specifier_plugin.h",
        "xds/grpc/xds_common_types_parser.h",
        "xds/grpc/xds_endpoint_parser.h",
        "xds/grpc/xds_http_fault_filter.h",
        "xds/grpc/xds_http_filter_registry.h",
        "xds/grpc/xds_http_gcp_authn_filter.h",
        "xds/grpc/xds_http_rbac_filter.h",
        "xds/grpc/xds_http_stateful_session_filter.h",
        "xds/grpc/xds_lb_policy_registry.h",
        "xds/grpc/xds_listener_parser.h",
        "xds/grpc/xds_metadata_parser.h",
        "xds/grpc/xds_route_config_parser.h",
        "xds/grpc/xds_routing.h",
    ],
    external_deps = [
        "absl/base:core_headers",
        "absl/cleanup",
        "absl/container:flat_hash_map",
        "absl/functional:bind_front",
        "absl/log:check",
        "absl/log:log",
        "absl/memory",
        "absl/random",
        "absl/status",
        "absl/status:statusor",
        "absl/strings",
        "absl/strings:str_format",
        "absl/synchronization",
        "absl/types:span",
        "@com_google_protobuf//upb:base",
        "@com_google_protobuf//upb:mem",
        "@com_google_protobuf//upb:text",
        "@com_google_protobuf//upb:json",
        "re2",
        "@com_google_protobuf//upb:reflection",
        "@com_google_protobuf//upb:message",
    ],
    tags = ["nofixdeps"],
    deps = [
        "certificate_provider_factory",
        "certificate_provider_registry",
        "channel_args",
        "channel_args_endpoint_config",
        "channel_creds_registry",
        "channel_fwd",
        "closure",
        "connectivity_state",
        "default_event_engine",
        "down_cast",
        "env",
        "envoy_admin_upb",
        "envoy_config_cluster_upb",
        "envoy_config_cluster_upbdefs",
        "envoy_config_core_upb",
        "envoy_config_core_upbdefs",
        "envoy_config_endpoint_upb",
        "envoy_config_endpoint_upbdefs",
        "envoy_config_listener_upb",
        "envoy_config_listener_upbdefs",
        "envoy_config_rbac_upb",
        "envoy_config_route_upb",
        "envoy_config_route_upbdefs",
        "envoy_extensions_clusters_aggregate_upb",
        "envoy_extensions_clusters_aggregate_upbdefs",
        "envoy_extensions_filters_common_fault_upb",
        "envoy_extensions_filters_http_fault_upb",
        "envoy_extensions_filters_http_fault_upbdefs",
        "envoy_extensions_filters_http_gcp_authn_upb",
        "envoy_extensions_filters_http_gcp_authn_upbdefs",
        "envoy_extensions_filters_http_rbac_upb",
        "envoy_extensions_filters_http_rbac_upbdefs",
        "envoy_extensions_filters_http_router_upb",
        "envoy_extensions_filters_http_router_upbdefs",
        "envoy_extensions_filters_http_stateful_session_upb",
        "envoy_extensions_filters_http_stateful_session_upbdefs",
        "envoy_extensions_filters_network_http_connection_manager_upb",
        "envoy_extensions_filters_network_http_connection_manager_upbdefs",
        "envoy_extensions_http_stateful_session_cookie_upb",
        "envoy_extensions_http_stateful_session_cookie_upbdefs",
        "envoy_extensions_load_balancing_policies_client_side_weighted_round_robin_upb",
        "envoy_extensions_load_balancing_policies_pick_first_upb",
        "envoy_extensions_load_balancing_policies_ring_hash_upb",
        "envoy_extensions_load_balancing_policies_wrr_locality_upb",
        "envoy_extensions_transport_sockets_http_11_proxy_upb",
        "envoy_extensions_transport_sockets_http_11_proxy_upbdefs",
        "envoy_extensions_transport_sockets_tls_upb",
        "envoy_extensions_transport_sockets_tls_upbdefs",
        "envoy_extensions_upstreams_http_upb",
        "envoy_extensions_upstreams_http_upbdefs",
        "envoy_service_discovery_upb",
        "envoy_service_discovery_upbdefs",
        "envoy_service_load_stats_upb",
        "envoy_service_load_stats_upbdefs",
        "envoy_service_status_upb",
        "envoy_service_status_upbdefs",
        "envoy_type_http_upb",
        "envoy_type_matcher_upb",
        "envoy_type_upb",
        "error",
        "error_utils",
        "gcp_authentication_filter",
        "google_rpc_status_upb",
        "grpc_audit_logging",
        "grpc_fake_credentials",
        "grpc_fault_injection_filter",
        "grpc_lb_policy_pick_first",
        "grpc_lb_policy_ring_hash",
        "grpc_lb_xds_channel_args",
        "grpc_matchers",
        "grpc_outlier_detection_header",
        "grpc_rbac_filter",
        "grpc_sockaddr",
        "grpc_stateful_session_filter",
        "grpc_tls_credentials",
        "grpc_transport_chttp2_client_connector",
        "init_internally",
        "interception_chain",
        "iomgr_fwd",
        "json",
        "json_args",
        "json_object_loader",
        "json_reader",
        "json_util",
        "json_writer",
        "lb_policy_registry",
        "load_file",
        "match",
        "metadata_batch",
        "metrics",
        "pollset_set",
        "protobuf_any_upb",
        "protobuf_duration_upb",
        "protobuf_struct_upb",
        "protobuf_struct_upbdefs",
        "protobuf_timestamp_upb",
        "protobuf_wrappers_upb",
        "ref_counted",
        "resolved_address",
        "rls_config_upb",
        "rls_config_upbdefs",
        "slice",
        "slice_refcount",
        "status_conversion",
        "status_helper",
        "sync",
        "time",
        "unique_type_name",
        "upb_utils",
        "useful",
        "validation_errors",
        "xds_backend_metric_propagation",
        "xds_certificate_provider",
        "xds_certificate_provider_store",
        "xds_cluster",
        "xds_common_types",
        "xds_credentials",
        "xds_endpoint",
        "xds_file_watcher_certificate_provider_factory",
        "xds_health_status",
        "xds_http_filter",
        "xds_listener",
        "xds_metadata",
        "xds_route_config",
        "xds_server_grpc",
        "xds_transport_grpc",
        "xds_type_upb",
        "xds_type_upbdefs",
        "//:channel",
        "//:channel_arg_names",
        "//:channel_create",
        "//:config",
        "//:debug_location",
        "//:endpoint_addresses",
        "//:exec_ctx",
        "//:gpr",
        "//:grpc_base",
        "//:grpc_client_channel",
        "//:grpc_core_credentials_header",
        "//:grpc_credentials_util",
        "//:grpc_public_hdrs",
        "//:grpc_security_base",
        "//:grpc_trace",
        "//:iomgr",
        "//:iomgr_timer",
        "//:orphanable",
        "//:parse_address",
        "//:ref_counted_ptr",
        "//:sockaddr_utils",
        "//:transport_auth_context",
        "//:tsi_ssl_credentials",
        "//:uri",
        "//:work_serializer",
        "//:xds_client",
    ],
)

grpc_cc_library(
    name = "xds_transport_grpc",
    srcs = [
        "xds/grpc/xds_transport_grpc.cc",
    ],
    hdrs = [
        "xds/grpc/xds_transport_grpc.h",
    ],
    external_deps = [
        "absl/base:core_headers",
        "absl/container:flat_hash_map",
        "absl/log:check",
        "absl/status",
        "absl/strings",
    ],
    tags = ["nofixdeps"],
    visibility = ["//bazel:xds_client_core"],
    deps = [
        "channel_args",
        "channel_creds_registry",
        "channel_fwd",
        "closure",
        "connectivity_state",
        "default_event_engine",
        "down_cast",
        "error",
        "init_internally",
        "iomgr_fwd",
        "metadata_batch",
        "pollset_set",
        "slice",
        "slice_refcount",
        "sync",
        "time",
        "useful",
        "xds_server_grpc_interface",
        "//:channel",
        "//:channel_arg_names",
        "//:config",
        "//:debug_location",
        "//:exec_ctx",
        "//:gpr",
        "//:grpc_base",
        "//:grpc_client_channel",
        "//:grpc_core_credentials_header",
        "//:grpc_public_hdrs",
        "//:grpc_security_base",
        "//:grpc_trace",
        "//:iomgr",
        "//:iomgr_timer",
        "//:orphanable",
        "//:ref_counted_ptr",
        "//:transport_auth_context",
        "//:xds_client",
    ],
)

grpc_cc_library(
    name = "grpc_xds_channel_stack_modifier",
    srcs = [
        "server/xds_channel_stack_modifier.cc",
    ],
    hdrs = [
        "server/xds_channel_stack_modifier.h",
    ],
    external_deps = ["absl/strings"],
    deps = [
        "channel_args",
        "channel_fwd",
        "channel_init",
        "channel_stack_type",
        "ref_counted",
        "useful",
        "//:channel_stack_builder",
        "//:config",
        "//:gpr_platform",
        "//:grpc_base",
        "//:ref_counted_ptr",
    ],
)

grpc_cc_library(
    name = "grpc_xds_server_config_fetcher",
    srcs = [
        "server/xds_server_config_fetcher.cc",
    ],
    external_deps = [
        "absl/base:core_headers",
        "absl/log",
        "absl/log:check",
        "absl/status",
        "absl/status:statusor",
        "absl/strings",
    ],
    deps = [
        "channel_args",
        "channel_args_preconditioning",
        "channel_fwd",
        "grpc_server_config_selector",
        "grpc_server_config_selector_filter",
        "grpc_service_config",
        "grpc_sockaddr",
        "grpc_tls_credentials",
        "grpc_xds_channel_stack_modifier",
        "grpc_xds_client",
        "iomgr_fwd",
        "match",
        "metadata_batch",
        "resolved_address",
        "slice_refcount",
        "sync",
        "unique_type_name",
        "xds_certificate_provider",
        "xds_certificate_provider_store",
        "xds_common_types",
        "xds_credentials",
        "xds_http_filter",
        "xds_listener",
        "xds_route_config",
        "//:config",
        "//:debug_location",
        "//:exec_ctx",
        "//:gpr",
        "//:grpc_base",
        "//:grpc_core_credentials_header",
        "//:grpc_public_hdrs",
        "//:grpc_security_base",
        "//:grpc_service_config_impl",
        "//:grpc_trace",
        "//:iomgr",
        "//:parse_address",
        "//:ref_counted_ptr",
        "//:server",
        "//:sockaddr_utils",
        "//:transport_auth_context",
        "//:uri",
        "//:xds_client",
    ],
)

grpc_cc_library(
    name = "channel_creds_registry_init",
    srcs = [
        "credentials/transport/channel_creds_registry_init.cc",
    ],
    external_deps = ["absl/strings"],
    deps = [
        "channel_creds_registry",
        "grpc_fake_credentials",
        "grpc_google_default_credentials",
        "grpc_tls_credentials",
        "json",
        "json_args",
        "json_object_loader",
        "time",
        "validation_errors",
        "//:config",
        "//:gpr",
        "//:gpr_platform",
        "//:grpc_core_credentials_header",
        "//:grpc_security_base",
        "//:ref_counted_ptr",
        "//:transport_auth_context",
    ],
)

grpc_cc_library(
    name = "grpc_lb_policy_cds",
    srcs = [
        "load_balancing/xds/cds.cc",
    ],
    external_deps = [
        "absl/log",
        "absl/log:check",
        "absl/status",
        "absl/status:statusor",
        "absl/strings",
    ],
    deps = [
        "channel_args",
        "delegating_helper",
        "env",
        "grpc_lb_address_filtering",
        "grpc_lb_xds_channel_args",
        "grpc_outlier_detection_header",
        "json",
        "json_args",
        "json_object_loader",
        "json_writer",
        "lb_policy",
        "lb_policy_factory",
        "lb_policy_registry",
        "match",
        "pollset_set",
        "time",
        "unique_type_name",
        "xds_cluster",
        "xds_common_types",
        "xds_dependency_manager",
        "xds_health_status",
        "//:config",
        "//:debug_location",
        "//:gpr",
        "//:grpc_base",
        "//:grpc_security_base",
        "//:grpc_trace",
        "//:orphanable",
        "//:ref_counted_ptr",
        "//:transport_auth_context",
        "//:work_serializer",
    ],
)

grpc_cc_library(
    name = "grpc_lb_xds_channel_args",
    hdrs = [
        "load_balancing/xds/xds_channel_args.h",
    ],
    deps = [
        "//:endpoint_addresses",
        "//:gpr_platform",
    ],
)

grpc_cc_library(
    name = "shared_bit_gen",
    srcs = ["util/shared_bit_gen.cc"],
    hdrs = [
        "util/shared_bit_gen.h",
    ],
    external_deps = [
        "absl/random",
    ],
)

grpc_cc_library(
    name = "grpc_lb_policy_xds_cluster_impl",
    srcs = [
        "load_balancing/xds/xds_cluster_impl.cc",
    ],
    external_deps = [
        "absl/base:core_headers",
        "absl/log",
        "absl/log:check",
        "absl/status",
        "absl/status:statusor",
        "absl/strings",
    ],
    deps = [
        "channel_args",
        "client_channel_internal_header",
        "connectivity_state",
        "delegating_helper",
        "grpc_backend_metric_data",
        "grpc_lb_xds_channel_args",
        "grpc_resolver_xds_attributes",
        "grpc_xds_client",
        "json",
        "json_args",
        "json_object_loader",
        "lb_policy",
        "lb_policy_factory",
        "lb_policy_registry",
        "match",
        "pollset_set",
        "ref_counted",
        "ref_counted_string",
        "resolved_address",
        "subchannel_interface",
        "sync",
        "validation_errors",
        "xds_config",
        "xds_credentials",
        "xds_endpoint",
        "//:call_tracer",
        "//:config",
        "//:debug_location",
        "//:endpoint_addresses",
        "//:gpr",
        "//:grpc_base",
        "//:grpc_trace",
        "//:lb_child_policy_handler",
        "//:orphanable",
        "//:ref_counted_ptr",
        "//:xds_client",
    ],
)

grpc_cc_library(
    name = "grpc_lb_policy_xds_cluster_manager",
    srcs = [
        "load_balancing/xds/xds_cluster_manager.cc",
    ],
    external_deps = [
        "absl/log",
        "absl/status",
        "absl/status:statusor",
        "absl/strings",
    ],
    deps = [
        "channel_args",
        "client_channel_internal_header",
        "connectivity_state",
        "delegating_helper",
        "grpc_resolver_xds_attributes",
        "json",
        "json_args",
        "json_object_loader",
        "lb_policy",
        "lb_policy_factory",
        "lb_policy_registry",
        "pollset_set",
        "time",
        "validation_errors",
        "//:config",
        "//:debug_location",
        "//:endpoint_addresses",
        "//:exec_ctx",
        "//:gpr_platform",
        "//:grpc_base",
        "//:grpc_trace",
        "//:lb_child_policy_handler",
        "//:orphanable",
        "//:ref_counted_ptr",
        "//:work_serializer",
    ],
)

grpc_cc_library(
    name = "grpc_lb_policy_xds_wrr_locality",
    srcs = [
        "load_balancing/xds/xds_wrr_locality.cc",
    ],
    external_deps = [
        "absl/log",
        "absl/status",
        "absl/status:statusor",
        "absl/strings",
    ],
    deps = [
        "channel_args",
        "delegating_helper",
        "grpc_lb_xds_channel_args",
        "json",
        "json_args",
        "json_object_loader",
        "json_writer",
        "lb_policy",
        "lb_policy_factory",
        "lb_policy_registry",
        "pollset_set",
        "ref_counted_string",
        "validation_errors",
        "//:config",
        "//:debug_location",
        "//:endpoint_addresses",
        "//:gpr",
        "//:grpc_base",
        "//:grpc_trace",
        "//:orphanable",
        "//:ref_counted_ptr",
        "//:xds_client",
    ],
)

grpc_cc_library(
    name = "grpc_lb_address_filtering",
    srcs = [
        "load_balancing/address_filtering.cc",
    ],
    hdrs = [
        "load_balancing/address_filtering.h",
    ],
    external_deps = [
        "absl/functional:function_ref",
        "absl/status:statusor",
        "absl/strings",
    ],
    deps = [
        "channel_args",
        "ref_counted",
        "ref_counted_string",
        "resolved_address",
        "//:endpoint_addresses",
        "//:gpr_platform",
        "//:ref_counted_ptr",
    ],
)

grpc_cc_library(
    name = "health_check_client",
    srcs = [
        "load_balancing/health_check_client.cc",
    ],
    hdrs = [
        "load_balancing/health_check_client.h",
        "load_balancing/health_check_client_internal.h",
    ],
    external_deps = [
        "@com_google_protobuf//upb:base",
        "@com_google_protobuf//upb:mem",
        "absl/base:core_headers",
        "absl/log",
        "absl/log:check",
        "absl/status",
        "absl/status:statusor",
        "absl/strings",
    ],
    deps = [
        "channel_args",
        "client_channel_internal_header",
        "closure",
        "connectivity_state",
        "error",
        "iomgr_fwd",
        "pollset_set",
        "slice",
        "subchannel_interface",
        "sync",
        "unique_type_name",
        "//:channel_arg_names",
        "//:channelz",
        "//:debug_location",
        "//:exec_ctx",
        "//:gpr",
        "//:grpc_base",
        "//:grpc_client_channel",
        "//:grpc_health_upb",
        "//:grpc_public_hdrs",
        "//:grpc_trace",
        "//:orphanable",
        "//:ref_counted_ptr",
        "//:sockaddr_utils",
        "//:work_serializer",
    ],
)

grpc_cc_library(
    name = "lb_endpoint_list",
    srcs = [
        "load_balancing/endpoint_list.cc",
    ],
    hdrs = [
        "load_balancing/endpoint_list.h",
    ],
    external_deps = [
        "absl/functional:function_ref",
        "absl/log",
        "absl/log:check",
        "absl/status",
        "absl/status:statusor",
    ],
    deps = [
        "channel_args",
        "delegating_helper",
        "down_cast",
        "grpc_lb_policy_pick_first",
        "json",
        "lb_policy",
        "lb_policy_registry",
        "pollset_set",
        "resolved_address",
        "subchannel_interface",
        "//:config",
        "//:debug_location",
        "//:endpoint_addresses",
        "//:gpr",
        "//:grpc_base",
        "//:orphanable",
        "//:ref_counted_ptr",
        "//:work_serializer",
    ],
)

grpc_cc_library(
    name = "grpc_lb_policy_pick_first",
    srcs = [
        "load_balancing/pick_first/pick_first.cc",
    ],
    hdrs = [
        "load_balancing/pick_first/pick_first.h",
    ],
    external_deps = [
        "absl/algorithm:container",
        "absl/log",
        "absl/log:check",
        "absl/random",
        "absl/status",
        "absl/status:statusor",
        "absl/strings",
    ],
    deps = [
        "channel_args",
        "connectivity_state",
        "experiments",
        "health_check_client",
        "iomgr_fwd",
        "json",
        "json_args",
        "json_object_loader",
        "lb_policy",
        "lb_policy_factory",
        "metrics",
        "resolved_address",
        "shared_bit_gen",
        "subchannel_interface",
        "time",
        "useful",
        "//:channel_arg_names",
        "//:config",
        "//:debug_location",
        "//:endpoint_addresses",
        "//:exec_ctx",
        "//:gpr",
        "//:grpc_base",
        "//:grpc_trace",
        "//:orphanable",
        "//:ref_counted_ptr",
        "//:sockaddr_utils",
        "//:work_serializer",
    ],
)

grpc_cc_library(
    name = "down_cast",
    hdrs = ["util/down_cast.h"],
    external_deps = [
        "absl/base:config",
        "absl/log:check",
    ],
    deps = ["//:gpr"],
)

grpc_cc_library(
    name = "glob",
    srcs = ["util/glob.cc"],
    hdrs = ["util/glob.h"],
    external_deps = ["absl/strings"],
)

grpc_cc_library(
    name = "status_conversion",
    srcs = ["lib/transport/status_conversion.cc"],
    hdrs = ["lib/transport/status_conversion.h"],
    deps = [
        "http2_status",
        "time",
        "//:gpr_platform",
        "//:grpc_public_hdrs",
    ],
)

grpc_cc_library(
    name = "error_utils",
    srcs = ["lib/transport/error_utils.cc"],
    hdrs = [
        "lib/transport/error_utils.h",
    ],
    external_deps = ["absl/status"],
    deps = [
        "error",
        "experiments",
        "http2_status",
        "status_conversion",
        "status_helper",
        "time",
        "//:gpr",
        "//:grpc_public_hdrs",
    ],
)

grpc_cc_library(
    name = "connectivity_state",
    srcs = [
        "lib/transport/connectivity_state.cc",
    ],
    hdrs = [
        "lib/transport/connectivity_state.h",
    ],
    external_deps = [
        "absl/container:flat_hash_set",
        "absl/log",
        "absl/status",
    ],
    deps = [
        "closure",
        "error",
        "//:debug_location",
        "//:exec_ctx",
        "//:gpr",
        "//:grpc_public_hdrs",
        "//:grpc_trace",
        "//:orphanable",
        "//:ref_counted_ptr",
        "//:work_serializer",
    ],
)

grpc_cc_library(
    name = "xxhash_inline",
    hdrs = ["util/xxhash_inline.h"],
    external_deps = ["xxhash"],
    deps = ["//:gpr_platform"],
)

grpc_cc_library(
    name = "grpc_lb_policy_ring_hash",
    srcs = [
        "load_balancing/ring_hash/ring_hash.cc",
    ],
    hdrs = [
        "load_balancing/ring_hash/ring_hash.h",
    ],
    external_deps = [
        "absl/base:core_headers",
        "absl/container:inlined_vector",
        "absl/log",
        "absl/log:check",
        "absl/random",
        "absl/status",
        "absl/status:statusor",
        "absl/strings",
    ],
    deps = [
        "channel_args",
        "client_channel_internal_header",
        "closure",
        "connectivity_state",
        "delegating_helper",
        "env",
        "error",
        "grpc_lb_policy_pick_first",
        "grpc_service_config",
        "json",
        "json_args",
        "json_object_loader",
        "lb_policy",
        "lb_policy_factory",
        "lb_policy_registry",
        "pollset_set",
        "ref_counted",
        "ref_counted_string",
        "resolved_address",
        "unique_type_name",
        "validation_errors",
        "xxhash_inline",
        "//:channel_arg_names",
        "//:config",
        "//:debug_location",
        "//:endpoint_addresses",
        "//:exec_ctx",
        "//:gpr",
        "//:grpc_base",
        "//:grpc_trace",
        "//:orphanable",
        "//:ref_counted_ptr",
        "//:sockaddr_utils",
        "//:work_serializer",
    ],
)

grpc_cc_library(
    name = "grpc_lb_policy_round_robin",
    srcs = [
        "load_balancing/round_robin/round_robin.cc",
    ],
    external_deps = [
        "absl/log",
        "absl/log:check",
        "absl/meta:type_traits",
        "absl/random",
        "absl/status",
        "absl/status:statusor",
        "absl/strings",
    ],
    deps = [
        "channel_args",
        "connectivity_state",
        "json",
        "lb_endpoint_list",
        "lb_policy",
        "lb_policy_factory",
        "shared_bit_gen",
        "//:config",
        "//:debug_location",
        "//:endpoint_addresses",
        "//:gpr",
        "//:grpc_base",
        "//:grpc_trace",
        "//:orphanable",
        "//:ref_counted_ptr",
        "//:work_serializer",
    ],
)

grpc_cc_library(
    name = "static_stride_scheduler",
    srcs = [
        "load_balancing/weighted_round_robin/static_stride_scheduler.cc",
    ],
    hdrs = [
        "load_balancing/weighted_round_robin/static_stride_scheduler.h",
    ],
    external_deps = [
        "absl/functional:any_invocable",
        "absl/log:check",
        "absl/types:span",
    ],
    deps = ["//:gpr"],
)

grpc_cc_library(
    name = "grpc_lb_policy_weighted_round_robin",
    srcs = [
        "load_balancing/weighted_round_robin/weighted_round_robin.cc",
    ],
    external_deps = [
        "absl/base:core_headers",
        "absl/log",
        "absl/log:check",
        "absl/meta:type_traits",
        "absl/random",
        "absl/status",
        "absl/status:statusor",
        "absl/strings",
    ],
    deps = [
        "channel_args",
        "connectivity_state",
        "experiments",
        "grpc_backend_metric_data",
        "grpc_lb_policy_weighted_target",
        "json",
        "json_args",
        "json_object_loader",
        "lb_endpoint_list",
        "lb_policy",
        "lb_policy_factory",
        "metrics",
        "ref_counted",
        "resolved_address",
        "shared_bit_gen",
        "static_stride_scheduler",
        "stats_data",
        "subchannel_interface",
        "sync",
        "time",
        "validation_errors",
        "//:config",
        "//:debug_location",
        "//:endpoint_addresses",
        "//:exec_ctx",
        "//:gpr",
        "//:grpc_base",
        "//:grpc_trace",
        "//:oob_backend_metric",
        "//:orphanable",
        "//:ref_counted_ptr",
        "//:stats",
        "//:work_serializer",
    ],
)

grpc_cc_library(
    name = "grpc_outlier_detection_header",
    hdrs = [
        "load_balancing/outlier_detection/outlier_detection.h",
    ],
    deps = [
        "json",
        "json_args",
        "json_object_loader",
        "time",
        "validation_errors",
        "//:gpr_platform",
    ],
)

grpc_cc_library(
    name = "grpc_lb_policy_outlier_detection",
    srcs = [
        "load_balancing/outlier_detection/outlier_detection.cc",
    ],
    external_deps = [
        "absl/base:core_headers",
        "absl/log",
        "absl/log:check",
        "absl/meta:type_traits",
        "absl/random",
        "absl/status",
        "absl/status:statusor",
        "absl/strings",
    ],
    deps = [
        "channel_args",
        "connectivity_state",
        "delegating_helper",
        "experiments",
        "grpc_outlier_detection_header",
        "health_check_client",
        "iomgr_fwd",
        "json",
        "lb_policy",
        "lb_policy_factory",
        "lb_policy_registry",
        "pollset_set",
        "ref_counted",
        "resolved_address",
        "shared_bit_gen",
        "subchannel_interface",
        "sync",
        "unique_type_name",
        "validation_errors",
        "//:config",
        "//:debug_location",
        "//:endpoint_addresses",
        "//:exec_ctx",
        "//:gpr",
        "//:grpc_base",
        "//:grpc_client_channel",
        "//:grpc_trace",
        "//:lb_child_policy_handler",
        "//:orphanable",
        "//:ref_counted_ptr",
        "//:sockaddr_utils",
        "//:work_serializer",
    ],
)

grpc_cc_library(
    name = "grpc_lb_policy_priority",
    srcs = [
        "load_balancing/priority/priority.cc",
    ],
    external_deps = [
        "absl/log",
        "absl/log:check",
        "absl/status",
        "absl/status:statusor",
        "absl/strings",
    ],
    deps = [
        "channel_args",
        "connectivity_state",
        "delegating_helper",
        "grpc_lb_address_filtering",
        "json",
        "json_args",
        "json_object_loader",
        "lb_policy",
        "lb_policy_factory",
        "lb_policy_registry",
        "pollset_set",
        "ref_counted_string",
        "time",
        "validation_errors",
        "//:channel_arg_names",
        "//:config",
        "//:debug_location",
        "//:endpoint_addresses",
        "//:exec_ctx",
        "//:gpr",
        "//:grpc_base",
        "//:grpc_trace",
        "//:lb_child_policy_handler",
        "//:orphanable",
        "//:ref_counted_ptr",
        "//:work_serializer",
    ],
)

grpc_cc_library(
    name = "grpc_lb_policy_weighted_target",
    srcs = [
        "load_balancing/weighted_target/weighted_target.cc",
    ],
    hdrs = [
        "load_balancing/weighted_target/weighted_target.h",
    ],
    external_deps = [
        "absl/base:core_headers",
        "absl/log",
        "absl/log:check",
        "absl/meta:type_traits",
        "absl/random",
        "absl/status",
        "absl/status:statusor",
        "absl/strings",
    ],
    deps = [
        "channel_args",
        "connectivity_state",
        "delegating_helper",
        "grpc_lb_address_filtering",
        "json",
        "json_args",
        "json_object_loader",
        "lb_policy",
        "lb_policy_factory",
        "lb_policy_registry",
        "pollset_set",
        "shared_bit_gen",
        "sync",
        "time",
        "validation_errors",
        "//:config",
        "//:debug_location",
        "//:endpoint_addresses",
        "//:exec_ctx",
        "//:gpr",
        "//:grpc_base",
        "//:grpc_trace",
        "//:lb_child_policy_handler",
        "//:orphanable",
        "//:ref_counted_ptr",
        "//:work_serializer",
    ],
)

grpc_cc_library(
    name = "grpc_lb_policy_xds_override_host",
    srcs = [
        "load_balancing/xds/xds_override_host.cc",
    ],
    hdrs = [
        "load_balancing/xds/xds_override_host.h",
    ],
    external_deps = [
        "absl/base:core_headers",
        "absl/functional:function_ref",
        "absl/log",
        "absl/log:check",
        "absl/status",
        "absl/status:statusor",
        "absl/strings",
        "absl/types:span",
    ],
    deps = [
        "channel_args",
        "client_channel_internal_header",
        "closure",
        "connectivity_state",
        "delegating_helper",
        "error",
        "experiments",
        "grpc_stateful_session_filter",
        "iomgr_fwd",
        "json",
        "json_args",
        "json_object_loader",
        "lb_policy",
        "lb_policy_factory",
        "lb_policy_registry",
        "match",
        "pollset_set",
        "ref_counted_string",
        "resolved_address",
        "subchannel_interface",
        "sync",
        "validation_errors",
        "xds_config",
        "xds_health_status",
        "//:config",
        "//:debug_location",
        "//:endpoint_addresses",
        "//:exec_ctx",
        "//:gpr",
        "//:grpc_base",
        "//:grpc_trace",
        "//:lb_child_policy_handler",
        "//:orphanable",
        "//:parse_address",
        "//:ref_counted_ptr",
        "//:sockaddr_utils",
        "//:work_serializer",
    ],
)

grpc_cc_library(
    name = "lb_server_load_reporting_filter",
    srcs = [
        "ext/filters/load_reporting/server_load_reporting_filter.cc",
    ],
    hdrs = [
        "ext/filters/load_reporting/registered_opencensus_objects.h",
        "ext/filters/load_reporting/server_load_reporting_filter.h",
        "//:src/cpp/server/load_reporter/constants.h",
    ],
    external_deps = [
        "absl/container:inlined_vector",
        "absl/log",
        "absl/status",
        "absl/status:statusor",
        "absl/strings",
        "absl/strings:str_format",
        "opencensus-stats",
        "opencensus-tags",
    ],
    tags = [
        "grpc:broken-internally",
    ],
    deps = [
        "arena_promise",
        "call_finalization",
        "channel_args",
        "channel_fwd",
        "channel_stack_type",
        "context",
        "grpc_sockaddr",
        "latent_see",
        "metadata_batch",
        "resolved_address",
        "seq",
        "slice",
        "//:channel_arg_names",
        "//:config",
        "//:gpr",
        "//:gpr_platform",
        "//:grpc_base",
        "//:grpc_public_hdrs",
        "//:grpc_security_base",
        "//:parse_address",
        "//:promise",
        "//:transport_auth_context",
        "//:uri",
    ],
    alwayslink = 1,
)

grpc_cc_library(
    name = "grpc_backend_metric_filter",
    srcs = [
        "ext/filters/backend_metrics/backend_metric_filter.cc",
    ],
    hdrs = [
        "ext/filters/backend_metrics/backend_metric_filter.h",
    ],
    external_deps = [
        "@com_google_protobuf//upb:base",
        "@com_google_protobuf//upb:mem",
        "absl/log",
        "absl/status:statusor",
        "absl/strings",
    ],
    deps = [
        "arena_promise",
        "channel_args",
        "channel_fwd",
        "channel_stack_type",
        "context",
        "experiments",
        "grpc_backend_metric_data",
        "grpc_backend_metric_provider",
        "latent_see",
        "map",
        "metadata_batch",
        "slice",
        "//:channel_arg_names",
        "//:config",
        "//:gpr_platform",
        "//:grpc_base",
        "//:grpc_trace",
        "//:xds_orca_upb",
    ],
)

grpc_cc_library(
    name = "polling_resolver",
    srcs = [
        "resolver/polling_resolver.cc",
    ],
    hdrs = [
        "resolver/polling_resolver.h",
    ],
    external_deps = [
        "absl/log",
        "absl/log:check",
        "absl/status",
        "absl/status:statusor",
        "absl/strings",
    ],
    deps = [
        "channel_args",
        "grpc_service_config",
        "iomgr_fwd",
        "time",
        "//:backoff",
        "//:debug_location",
        "//:endpoint_addresses",
        "//:event_engine_base_hdrs",
        "//:exec_ctx",
        "//:gpr",
        "//:grpc_resolver",
        "//:grpc_trace",
        "//:orphanable",
        "//:ref_counted_ptr",
        "//:uri",
        "//:work_serializer",
    ],
)

grpc_cc_library(
    name = "service_config_helper",
    srcs = [
        "resolver/dns/event_engine/service_config_helper.cc",
    ],
    hdrs = [
        "resolver/dns/event_engine/service_config_helper.h",
    ],
    external_deps = [
        "absl/status:statusor",
        "absl/strings",
    ],
    deps = [
        "json",
        "json_args",
        "json_object_loader",
        "json_reader",
        "json_writer",
        "status_helper",
        "//:gpr_platform",
        "//:iomgr",
    ],
)

grpc_cc_library(
    name = "grpc_resolver_dns_event_engine",
    srcs = [
        "resolver/dns/event_engine/event_engine_client_channel_resolver.cc",
    ],
    hdrs = [
        "resolver/dns/event_engine/event_engine_client_channel_resolver.h",
    ],
    external_deps = [
        "absl/base:core_headers",
        "absl/cleanup",
        "absl/log",
        "absl/log:check",
        "absl/status",
        "absl/status:statusor",
        "absl/strings",
    ],
    deps = [
        "channel_args",
        "event_engine_common",
        "grpc_service_config",
        "polling_resolver",
        "service_config_helper",
        "sync",
        "time",
        "validation_errors",
        "//:backoff",
        "//:channel_arg_names",
        "//:debug_location",
        "//:endpoint_addresses",
        "//:exec_ctx",
        "//:gpr_platform",
        "//:grpc_base",
        "//:grpc_grpclb_balancer_addresses",
        "//:grpc_resolver",
        "//:grpc_service_config_impl",
        "//:grpc_trace",
        "//:iomgr",
        "//:orphanable",
        "//:ref_counted_ptr",
        "//:uri",
    ],
)

grpc_cc_library(
    name = "grpc_resolver_dns_plugin",
    srcs = [
        "resolver/dns/dns_resolver_plugin.cc",
    ],
    hdrs = [
        "resolver/dns/dns_resolver_plugin.h",
    ],
    external_deps = [
        "absl/log",
        "absl/strings",
    ],
    deps = [
        "experiments",
        "grpc_resolver_dns_event_engine",
        "grpc_resolver_dns_native",
        "//:config",
        "//:config_vars",
        "//:gpr",
        "//:grpc_resolver",
        "//:grpc_resolver_dns_ares",
    ],
)

grpc_cc_library(
    name = "grpc_resolver_dns_native",
    srcs = [
        "resolver/dns/native/dns_resolver.cc",
    ],
    hdrs = [
        "resolver/dns/native/dns_resolver.h",
    ],
    external_deps = [
        "absl/functional:bind_front",
        "absl/log",
        "absl/status",
        "absl/status:statusor",
        "absl/strings",
    ],
    deps = [
        "channel_args",
        "polling_resolver",
        "resolved_address",
        "time",
        "//:backoff",
        "//:channel_arg_names",
        "//:config",
        "//:debug_location",
        "//:endpoint_addresses",
        "//:gpr",
        "//:grpc_resolver",
        "//:grpc_trace",
        "//:iomgr",
        "//:orphanable",
        "//:ref_counted_ptr",
        "//:uri",
    ],
)

grpc_cc_library(
    name = "grpc_resolver_sockaddr",
    srcs = [
        "resolver/sockaddr/sockaddr_resolver.cc",
    ],
    external_deps = [
        "absl/log",
        "absl/status:statusor",
        "absl/strings",
    ],
    deps = [
        "channel_args",
        "iomgr_port",
        "resolved_address",
        "//:config",
        "//:endpoint_addresses",
        "//:gpr",
        "//:grpc_resolver",
        "//:orphanable",
        "//:parse_address",
        "//:uri",
    ],
)

grpc_cc_library(
    name = "grpc_resolver_xds_attributes",
    hdrs = [
        "resolver/xds/xds_resolver_attributes.h",
    ],
    external_deps = ["absl/strings"],
    deps = [
        "grpc_service_config",
        "unique_type_name",
        "xds_route_config",
        "//:gpr_platform",
    ],
)

grpc_cc_library(
    name = "default_tcp_tracer",
    srcs = [
        "telemetry/default_tcp_tracer.cc",
    ],
    hdrs = [
        "telemetry/default_tcp_tracer.h",
    ],
    external_deps = [
        "absl/base:core_headers",
        "absl/log",
        "absl/time",
        "absl/strings",
        "absl/types:optional",
    ],
    deps = [
        "channel_args_endpoint_config",
        "metrics",
        "sync",
        "//:gpr",
        "//:tcp_tracer",
    ],
)

grpc_cc_library(
    name = "xds_config",
    srcs = [
        "resolver/xds/xds_config.cc",
    ],
    hdrs = [
        "resolver/xds/xds_config.h",
    ],
    external_deps = [
        "absl/container:flat_hash_map",
        "absl/status:statusor",
        "absl/strings",
    ],
    deps = [
        "match",
        "ref_counted",
        "xds_cluster",
        "xds_endpoint",
        "xds_listener",
        "xds_route_config",
    ],
)

grpc_cc_library(
    name = "xds_dependency_manager",
    srcs = [
        "resolver/xds/xds_dependency_manager.cc",
    ],
    hdrs = [
        "resolver/xds/xds_dependency_manager.h",
    ],
    external_deps = [
        "absl/container:flat_hash_map",
        "absl/container:flat_hash_set",
        "absl/log",
        "absl/log:check",
        "absl/strings",
    ],
    deps = [
        "grpc_lb_xds_channel_args",
        "grpc_xds_client",
        "match",
        "ref_counted",
        "xds_cluster",
        "xds_config",
        "xds_endpoint",
        "xds_listener",
        "xds_route_config",
        "//:config",
        "//:grpc_resolver",
        "//:grpc_resolver_fake",
    ],
)

grpc_cc_library(
    name = "grpc_resolver_xds",
    srcs = [
        "resolver/xds/xds_resolver.cc",
    ],
    external_deps = [
        "absl/log",
        "absl/log:check",
        "absl/meta:type_traits",
        "absl/random",
        "absl/status",
        "absl/status:statusor",
        "absl/strings",
        "absl/strings:str_format",
        "re2",
    ],
    deps = [
        "arena",
        "arena_promise",
        "channel_args",
        "channel_fwd",
        "client_channel_internal_header",
        "config_selector",
        "context",
        "dual_ref_counted",
        "experiments",
        "grpc_lb_policy_ring_hash",
        "grpc_resolver_xds_attributes",
        "grpc_service_config",
        "grpc_xds_client",
        "iomgr_fwd",
        "match",
        "metadata_batch",
        "pollset_set",
        "ref_counted",
        "shared_bit_gen",
        "slice",
        "time",
        "xds_dependency_manager",
        "xds_http_filter",
        "xds_listener",
        "xds_route_config",
        "xxhash_inline",
        "//:channel_arg_names",
        "//:config",
        "//:debug_location",
        "//:endpoint_addresses",
        "//:gpr",
        "//:grpc_base",
        "//:grpc_public_hdrs",
        "//:grpc_resolver",
        "//:grpc_service_config_impl",
        "//:grpc_trace",
        "//:orphanable",
        "//:ref_counted_ptr",
        "//:uri",
        "//:work_serializer",
        "//:xds_client",
    ],
)

grpc_cc_library(
    name = "grpc_resolver_c2p",
    srcs = [
        "resolver/google_c2p/google_c2p_resolver.cc",
    ],
    external_deps = [
        "absl/log",
        "absl/log:check",
        "absl/status:statusor",
        "absl/strings",
    ],
    deps = [
        "channel_args",
        "env",
        "gcp_metadata_query",
        "grpc_xds_client",
        "json",
        "json_writer",
        "resource_quota",
        "time",
        "//:alts_util",
        "//:config",
        "//:debug_location",
        "//:gpr",
        "//:grpc_resolver",
        "//:iomgr",
        "//:orphanable",
        "//:ref_counted_ptr",
        "//:uri",
        "//:work_serializer",
        "//:xds_client",
    ],
)

grpc_cc_library(
    name = "hpack_constants",
    hdrs = [
        "ext/transport/chttp2/transport/hpack_constants.h",
    ],
    deps = ["//:gpr_platform"],
)

grpc_cc_library(
    name = "hpack_encoder_table",
    srcs = [
        "ext/transport/chttp2/transport/hpack_encoder_table.cc",
    ],
    hdrs = [
        "ext/transport/chttp2/transport/hpack_encoder_table.h",
    ],
    external_deps = ["absl/log:check"],
    deps = [
        "hpack_constants",
        "//:gpr",
    ],
)

grpc_cc_library(
    name = "chttp2_flow_control",
    srcs = [
        "ext/transport/chttp2/transport/flow_control.cc",
    ],
    hdrs = [
        "ext/transport/chttp2/transport/flow_control.h",
    ],
    external_deps = [
        "absl/functional:function_ref",
        "absl/log",
        "absl/log:check",
        "absl/status",
        "absl/strings",
        "absl/strings:str_format",
    ],
    deps = [
        "bdp_estimator",
        "experiments",
        "http2_settings",
        "memory_quota",
        "time",
        "useful",
        "//:gpr",
        "//:grpc_trace",
    ],
)

grpc_cc_library(
    name = "ping_abuse_policy",
    srcs = [
        "ext/transport/chttp2/transport/ping_abuse_policy.cc",
    ],
    hdrs = [
        "ext/transport/chttp2/transport/ping_abuse_policy.h",
    ],
    external_deps = ["absl/strings"],
    deps = [
        "channel_args",
        "time",
        "//:channel_arg_names",
        "//:gpr_platform",
    ],
)

grpc_cc_library(
    name = "ping_callbacks",
    srcs = [
        "ext/transport/chttp2/transport/ping_callbacks.cc",
    ],
    hdrs = [
        "ext/transport/chttp2/transport/ping_callbacks.h",
    ],
    external_deps = [
        "absl/container:flat_hash_map",
        "absl/functional:any_invocable",
        "absl/hash",
        "absl/log:check",
        "absl/meta:type_traits",
        "absl/random:bit_gen_ref",
        "absl/random:distributions",
    ],
    deps = [
        "time",
        "//:event_engine_base_hdrs",
        "//:gpr_platform",
        "//:grpc_trace",
    ],
)

grpc_cc_library(
    name = "write_size_policy",
    srcs = [
        "ext/transport/chttp2/transport/write_size_policy.cc",
    ],
    hdrs = [
        "ext/transport/chttp2/transport/write_size_policy.h",
    ],
    external_deps = ["absl/log:check"],
    deps = [
        "time",
        "//:gpr_platform",
    ],
)

grpc_cc_library(
    name = "ping_rate_policy",
    srcs = [
        "ext/transport/chttp2/transport/ping_rate_policy.cc",
    ],
    hdrs = [
        "ext/transport/chttp2/transport/ping_rate_policy.h",
    ],
    external_deps = ["absl/strings"],
    deps = [
        "channel_args",
        "experiments",
        "match",
        "time",
        "//:channel_arg_names",
        "//:gpr_platform",
    ],
)

grpc_cc_library(
    name = "huffsyms",
    srcs = [
        "ext/transport/chttp2/transport/huffsyms.cc",
    ],
    hdrs = [
        "ext/transport/chttp2/transport/huffsyms.h",
    ],
    deps = ["//:gpr_platform"],
)

grpc_cc_library(
    name = "decode_huff",
    srcs = [
        "ext/transport/chttp2/transport/decode_huff.cc",
    ],
    hdrs = [
        "ext/transport/chttp2/transport/decode_huff.h",
    ],
    deps = ["//:gpr_platform"],
)

grpc_cc_library(
    name = "http2_settings",
    srcs = [
        "ext/transport/chttp2/transport/http2_settings.cc",
    ],
    hdrs = [
        "ext/transport/chttp2/transport/http2_settings.h",
    ],
    external_deps = [
        "absl/functional:function_ref",
        "absl/log",
        "absl/strings",
    ],
    deps = [
        "http2_status",
        "json",
        "useful",
        "//:chttp2_frame",
        "//:gpr_platform",
    ],
)

grpc_cc_library(
    name = "http2_status",
    hdrs = [
        "ext/transport/chttp2/transport/http2_status.h",
    ],
    external_deps = [
        "absl/log",
        "absl/log:check",
        "absl/status",
        "absl/strings",
    ],
)

grpc_cc_library(
    name = "header_assembler",
    hdrs = [
        "ext/transport/chttp2/transport/header_assembler.h",
    ],
    external_deps = [
        "absl/log",
        "absl/log:check",
    ],
    deps = [
        "message",
        ":slice",
        ":slice_buffer",
        "//:chttp2_frame",
        "//:ref_counted_ptr",
    ],
)

grpc_cc_library(
    name = "message_assembler",
    hdrs = [
        "ext/transport/chttp2/transport/message_assembler.h",
    ],
    external_deps = [
        "absl/log",
        "absl/log:check",
    ],
    deps = [
        "message",
        ":slice",
        ":slice_buffer",
        "//:chttp2_frame",
        "//:ref_counted_ptr",
    ],
)

grpc_cc_library(
    name = "http2_client_transport",
    srcs = [
        "ext/transport/chttp2/transport/http2_client_transport.cc",
    ],
    hdrs = [
        "ext/transport/chttp2/transport/http2_client_transport.h",
    ],
    external_deps = [
        "absl/container:flat_hash_map",
        "absl/log",
        "absl/log:check",
        "absl/status",
        "absl/status:statusor",
    ],
    deps = [
        "1999",
        "arena",
        "call_spine",
        "channel_args",
        "check_class_size",
        "for_each",
        "grpc_promise_endpoint",
        "header_assembler",
        "http2_settings",
        "http2_status",
        "http2_transport",
        "inter_activity_mutex",
        "latent_see",
        "loop",
        "map",
        "message",
        "message_assembler",
        "metadata",
        "mpsc",
        "sync",
        ":match_promise",
        ":poll",
        ":slice",
        ":slice_buffer",
        ":try_seq",
        "//:chttp2_frame",
        "//:gpr_platform",
        "//:grpc_base",
        "//:grpc_trace",
        "//:hpack_encoder",
        "//:hpack_parser",
        "//:promise",
        "//:ref_counted_ptr",
    ],
)

grpc_cc_library(
    name = "http2_server_transport",
    srcs = [
        "ext/transport/chttp2/transport/http2_server_transport.cc",
    ],
    hdrs = [
        "ext/transport/chttp2/transport/http2_server_transport.h",
    ],
    external_deps = [
        "absl/container:flat_hash_map",
        "absl/log",
        "absl/log:check",
        "absl/status",
        "absl/status:statusor",
    ],
    deps = [
        "1999",
        "arena",
        "call_destination",
        "call_spine",
        "channel_args",
        "check_class_size",
        "grpc_promise_endpoint",
        "http2_settings",
        "http2_status",
        "loop",
        "map",
        "message",
        "metadata",
        "mpsc",
        "ref_counted",
        "sync",
        ":match_promise",
        ":poll",
        ":slice",
        ":slice_buffer",
        ":try_seq",
        "//:chttp2_frame",
        "//:gpr_platform",
        "//:grpc_base",
        "//:grpc_trace",
        "//:hpack_encoder",
        "//:hpack_parser",
        "//:promise",
        "//:ref_counted_ptr",
    ],
)

grpc_cc_library(
    name = "http2_transport",
    srcs = [
        "ext/transport/chttp2/transport/http2_transport.cc",
    ],
    hdrs = [
        "ext/transport/chttp2/transport/http2_transport.h",
    ],
    external_deps = [
        "absl/log",
        "absl/log:check",
        "absl/status",
        "absl/status:statusor",
    ],
    deps = [
        "1999",
        "arena",
        "call_spine",
        "channel_args",
        "grpc_promise_endpoint",
        "http2_settings",
        "loop",
        "map",
        "mpsc",
        "sync",
        ":match_promise",
        ":poll",
        ":slice",
        ":slice_buffer",
        ":try_seq",
        "//:chttp2_frame",
        "//:gpr_platform",
        "//:grpc_base",
        "//:grpc_trace",
        "//:hpack_encoder",
        "//:hpack_parser",
        "//:promise",
        "//:ref_counted_ptr",
    ],
)

grpc_cc_library(
    name = "grpc_transport_chttp2_alpn",
    srcs = [
        "ext/transport/chttp2/alpn/alpn.cc",
    ],
    hdrs = [
        "ext/transport/chttp2/alpn/alpn.h",
    ],
    external_deps = ["absl/log:check"],
    deps = [
        "useful",
        "//:gpr",
    ],
)

grpc_cc_library(
    name = "grpc_transport_chttp2_plugin",
    srcs = [
        "ext/transport/chttp2/chttp2_plugin.cc",
    ],
    deps = [
        "endpoint_transport",
        "grpc_transport_chttp2_client_connector",
        "grpc_transport_chttp2_server",
        "//:config",
    ],
)

grpc_cc_library(
    name = "grpc_transport_chttp2_client_connector",
    srcs = [
        "ext/transport/chttp2/client/chttp2_connector.cc",
    ],
    hdrs = [
        "ext/transport/chttp2/client/chttp2_connector.h",
    ],
    external_deps = [
        "absl/base:core_headers",
        "absl/log",
        "absl/log:check",
        "absl/status",
        "absl/status:statusor",
        "absl/strings:str_format",
    ],
    deps = [
        "channel_args",
        "channel_args_endpoint_config",
        "channel_args_preconditioning",
        "channel_stack_type",
        "closure",
        "error",
        "error_utils",
        "grpc_insecure_credentials",
        "handshaker_registry",
        "resolved_address",
        "status_helper",
        "subchannel_connector",
        "sync",
        "tcp_connect_handshaker",
        "time",
        "unique_type_name",
        "//:channel",
        "//:channel_arg_names",
        "//:channel_create",
        "//:channelz",
        "//:config",
        "//:debug_location",
        "//:exec_ctx",
        "//:gpr",
        "//:grpc_base",
        "//:grpc_client_channel",
        "//:grpc_public_hdrs",
        "//:grpc_resolver",
        "//:grpc_security_base",
        "//:grpc_trace",
        "//:grpc_transport_chttp2",
        "//:handshaker",
        "//:iomgr",
        "//:orphanable",
        "//:ref_counted_ptr",
        "//:sockaddr_utils",
        "//:transport_auth_context",
    ],
)

grpc_cc_library(
    name = "grpc_transport_chttp2_server",
    srcs = [
        "ext/transport/chttp2/server/chttp2_server.cc",
    ],
    hdrs = [
        "ext/transport/chttp2/server/chttp2_server.h",
    ],
    external_deps = [
        "absl/base:core_headers",
        "absl/log",
        "absl/log:check",
        "absl/status",
        "absl/status:statusor",
        "absl/strings",
        "absl/strings:str_format",
    ],
    deps = [
        "channel_args",
        "channel_args_endpoint_config",
        "closure",
        "connection_quota",
        "error",
        "error_utils",
        "event_engine_common",
        "event_engine_extensions",
        "event_engine_query_extensions",
        "event_engine_tcp_socket_utils",
        "event_engine_utils",
        "grpc_insecure_credentials",
        "handshaker_registry",
        "iomgr_fwd",
        "match",
        "memory_quota",
        "pollset_set",
        "resolved_address",
        "resource_quota",
        "status_helper",
        "sync",
        "time",
        "unique_type_name",
        "//:channel_arg_names",
        "//:channelz",
        "//:chttp2_legacy_frame",
        "//:config",
        "//:debug_location",
        "//:exec_ctx",
        "//:gpr",
        "//:grpc_base",
        "//:grpc_security_base",
        "//:grpc_trace",
        "//:grpc_transport_chttp2",
        "//:handshaker",
        "//:iomgr",
        "//:orphanable",
        "//:ref_counted_ptr",
        "//:server",
        "//:sockaddr_utils",
        "//:transport_auth_context",
        "//:uri",
    ],
)

grpc_cc_library(
    name = "grpc_transport_inproc",
    srcs = [
        "ext/transport/inproc/inproc_transport.cc",
        "ext/transport/inproc/legacy_inproc_transport.cc",
    ],
    hdrs = [
        "ext/transport/inproc/inproc_transport.h",
        "ext/transport/inproc/legacy_inproc_transport.h",
    ],
    external_deps = [
        "absl/log",
        "absl/log:check",
        "absl/status",
        "absl/status:statusor",
        "absl/strings",
    ],
    deps = [
        "arena",
        "channel_args",
        "channel_args_preconditioning",
        "channel_stack_type",
        "closure",
        "connectivity_state",
        "error",
        "event_engine_context",
        "experiments",
        "iomgr_fwd",
        "metadata",
        "metadata_batch",
        "resource_quota",
        "slice",
        "slice_buffer",
        "status_helper",
        "time",
        "try_seq",
        "//:channel",
        "//:channel_arg_names",
        "//:channel_create",
        "//:channelz",
        "//:config",
        "//:debug_location",
        "//:exec_ctx",
        "//:gpr",
        "//:grpc_base",
        "//:grpc_public_hdrs",
        "//:grpc_trace",
        "//:iomgr",
        "//:promise",
        "//:ref_counted_ptr",
        "//:server",
    ],
)

grpc_internal_proto_library(
    name = "chaotic_good_frame_proto",
    srcs = ["ext/transport/chaotic_good/chaotic_good_frame.proto"],
    has_services = False,
)

grpc_cc_proto_library(
    name = "chaotic_good_frame_cc_proto",
    deps = ["chaotic_good_frame_proto"],
)

grpc_cc_library(
    name = "chaotic_good_frame",
    srcs = [
        "ext/transport/chaotic_good/frame.cc",
    ],
    hdrs = [
        "ext/transport/chaotic_good/frame.h",
    ],
    external_deps = [
        "absl/log:check",
        "absl/random:bit_gen_ref",
        "absl/status",
        "absl/status:statusor",
    ],
    deps = [
        "arena",
        "bitset",
        "chaotic_good_frame_cc_proto",
        "chaotic_good_frame_header",
        "context",
        "match",
        "message",
        "metadata",
        "no_destruct",
        "slice",
        "slice_buffer",
        "status_flag",
        "status_helper",
        "switch",
        "//:gpr_platform",
        "//:grpc_base",
    ],
)

grpc_cc_library(
    name = "chaotic_good_frame_header",
    srcs = [
        "ext/transport/chaotic_good/frame_header.cc",
    ],
    hdrs = [
        "ext/transport/chaotic_good/frame_header.h",
    ],
    external_deps = [
        "absl/status",
        "absl/status:statusor",
        "absl/strings",
    ],
    deps = [
        "bitset",
        "//:gpr_platform",
    ],
)

grpc_cc_library(
    name = "chaotic_good",
    srcs = [
        "ext/transport/chaotic_good/chaotic_good.cc",
    ],
    hdrs = [
        "ext/transport/chaotic_good/chaotic_good.h",
    ],
    external_deps = [
        "absl/strings",
    ],
    visibility = ["//bazel:chaotic_good"],
    deps = [
        "chaotic_good_connector",
        "chaotic_good_server",
        "//:config",
    ],
)

grpc_cc_library(
    name = "chaotic_good_config",
    hdrs = [
        "ext/transport/chaotic_good/config.h",
    ],
    external_deps = ["absl/container:flat_hash_set"],
    deps = [
        "channel_args",
        "chaotic_good_frame_cc_proto",
        "chaotic_good_message_chunker",
        "chaotic_good_pending_connection",
        "chaotic_good_tcp_frame_transport",
        "event_engine_extensions",
    ],
)

grpc_cc_library(
    name = "chaotic_good_tcp_frame_header",
    srcs = [
        "ext/transport/chaotic_good/tcp_frame_header.cc",
    ],
    hdrs = [
        "ext/transport/chaotic_good/tcp_frame_header.h",
    ],
    external_deps = [
        "absl/strings",
    ],
    deps = [
        "chaotic_good_frame_header",
        "chaotic_good_serialize_little_endian",
    ],
)

grpc_cc_library(
    name = "chaotic_good_tcp_ztrace_collector",
    srcs = [
        "ext/transport/chaotic_good/tcp_ztrace_collector.cc",
    ],
    hdrs = [
        "ext/transport/chaotic_good/tcp_ztrace_collector.h",
    ],
    deps = [
        "chaotic_good_frame_header",
        "chaotic_good_tcp_frame_header",
        "ztrace_collector",
    ],
)

grpc_cc_library(
    name = "chaotic_good_message_chunker",
    hdrs = [
        "ext/transport/chaotic_good/message_chunker.h",
    ],
    deps = [
        "chaotic_good_frame",
        "chaotic_good_frame_transport",
        "if",
        "loop",
        "map",
        "seq",
        "status_flag",
    ],
)

grpc_cc_library(
    name = "chaotic_good_message_reassembly",
    hdrs = [
        "ext/transport/chaotic_good/message_reassembly.h",
    ],
    external_deps = ["absl/log"],
    deps = [
        "call_spine",
        "chaotic_good_frame",
    ],
)

grpc_cc_library(
    name = "chaotic_good_control_endpoint",
    srcs = [
        "ext/transport/chaotic_good/control_endpoint.cc",
    ],
    hdrs = [
        "ext/transport/chaotic_good/control_endpoint.h",
    ],
    external_deps = ["absl/cleanup"],
    deps = [
        "1999",
        "event_engine_context",
        "event_engine_tcp_socket_utils",
        "grpc_promise_endpoint",
        "loop",
        "sync",
        "try_seq",
    ],
)

grpc_cc_library(
    name = "chaotic_good_pending_connection",
    hdrs = [
        "ext/transport/chaotic_good/pending_connection.h",
    ],
    external_deps = ["absl/status:statusor"],
    deps = [
        "dual_ref_counted",
        "grpc_promise_endpoint",
        "//:promise",
    ],
)

grpc_cc_library(
    name = "chaotic_good_data_endpoints",
    srcs = [
        "ext/transport/chaotic_good/data_endpoints.cc",
    ],
    hdrs = [
        "ext/transport/chaotic_good/data_endpoints.h",
    ],
    external_deps = [
        "absl/cleanup",
        "absl/strings",
    ],
    deps = [
        "1999",
        "chaotic_good_pending_connection",
        "chaotic_good_serialize_little_endian",
        "chaotic_good_tcp_frame_header",
        "chaotic_good_tcp_ztrace_collector",
        "chaotic_good_transport_context",
        "default_tcp_tracer",
        "event_engine_context",
        "event_engine_extensions",
        "event_engine_query_extensions",
        "event_engine_tcp_socket_utils",
        "grpc_promise_endpoint",
        "loop",
        "metrics",
        "seq",
        "seq_bit_set",
        "slice_buffer",
        "status_flag",
        "try_seq",
        "//:promise",
    ],
)

grpc_cc_library(
    name = "chaotic_good_frame_transport",
    hdrs = [
        "ext/transport/chaotic_good/frame_transport.h",
    ],
    external_deps = ["absl/strings"],
    deps = [
        "1999",
        "chaotic_good_frame",
        "chaotic_good_frame_header",
        "chaotic_good_transport_context",
        "event_engine_context",
        "event_engine_tcp_socket_utils",
        "grpc_promise_endpoint",
        "inter_activity_pipe",
        "loop",
        "map",
        "match_promise",
        "mpsc",
        "pipe",
        "//:promise",
        "//:tcp_tracer",
    ],
)

grpc_cc_library(
    name = "chaotic_good_serialize_little_endian",
    hdrs = [
        "ext/transport/chaotic_good/serialize_little_endian.h",
    ],
)

grpc_cc_library(
    name = "chaotic_good_tcp_frame_transport",
    srcs = [
        "ext/transport/chaotic_good/tcp_frame_transport.cc",
    ],
    hdrs = [
        "ext/transport/chaotic_good/tcp_frame_transport.h",
    ],
    deps = [
        "chaotic_good_control_endpoint",
        "chaotic_good_data_endpoints",
        "chaotic_good_frame_header",
        "chaotic_good_frame_transport",
        "chaotic_good_pending_connection",
        "chaotic_good_serialize_little_endian",
        "chaotic_good_tcp_frame_header",
        "chaotic_good_tcp_ztrace_collector",
        "chaotic_good_transport_context",
        "event_engine_tcp_socket_utils",
        "if",
        "inter_activity_latch",
        "join",
        "loop",
        "race",
        "seq",
        "try_seq",
    ],
)

grpc_cc_library(
    name = "chaotic_good_transport_context",
    hdrs = [
        "ext/transport/chaotic_good/transport_context.h",
    ],
    deps = [
        "channel_args",
        "metrics",
        "ref_counted",
        "//:channelz",
        "//:event_engine_base_hdrs",
        "//:ref_counted_ptr",
    ],
)

grpc_cc_library(
    name = "chaotic_good_client_transport",
    srcs = [
        "ext/transport/chaotic_good/client_transport.cc",
    ],
    hdrs = [
        "ext/transport/chaotic_good/client_transport.h",
    ],
    external_deps = [
        "absl/base:core_headers",
        "absl/container:flat_hash_map",
        "absl/log",
        "absl/log:check",
        "absl/random",
        "absl/random:bit_gen_ref",
        "absl/status",
        "absl/status:statusor",
    ],
    deps = [
        "activity",
        "arena",
        "chaotic_good_config",
        "chaotic_good_frame",
        "chaotic_good_frame_header",
        "chaotic_good_frame_transport",
        "chaotic_good_message_reassembly",
        "chaotic_good_pending_connection",
        "chaotic_good_transport_context",
        "context",
        "event_engine_context",
        "event_engine_query_extensions",
        "for_each",
        "grpc_promise_endpoint",
        "if",
        "inter_activity_pipe",
        "loop",
        "map",
        "memory_quota",
        "metadata_batch",
        "mpsc",
        "pipe",
        "poll",
        "resource_quota",
        "slice",
        "slice_buffer",
        "switch",
        "sync",
        "try_join",
        "try_seq",
        "//:exec_ctx",
        "//:gpr_platform",
        "//:grpc_base",
        "//:ref_counted_ptr",
    ],
)

grpc_cc_library(
    name = "chaotic_good_server_transport",
    srcs = [
        "ext/transport/chaotic_good/server_transport.cc",
    ],
    hdrs = [
        "ext/transport/chaotic_good/server_transport.h",
    ],
    external_deps = [
        "absl/base:core_headers",
        "absl/cleanup",
        "absl/container:flat_hash_map",
        "absl/functional:any_invocable",
        "absl/log",
        "absl/log:check",
        "absl/random",
        "absl/random:bit_gen_ref",
        "absl/status",
        "absl/status:statusor",
    ],
    deps = [
        "1999",
        "activity",
        "arena",
        "chaotic_good_config",
        "chaotic_good_frame",
        "chaotic_good_frame_header",
        "chaotic_good_frame_transport",
        "chaotic_good_message_chunker",
        "chaotic_good_message_reassembly",
        "chaotic_good_pending_connection",
        "chaotic_good_transport_context",
        "context",
        "default_event_engine",
        "event_engine_context",
        "event_engine_wakeup_scheduler",
        "for_each",
        "grpc_promise_endpoint",
        "if",
        "inter_activity_latch",
        "inter_activity_pipe",
        "loop",
        "memory_quota",
        "metadata_batch",
        "mpsc",
        "pipe",
        "poll",
        "resource_quota",
        "seq",
        "slice",
        "slice_buffer",
        "switch",
        "sync",
        "try_join",
        "try_seq",
        "//:exec_ctx",
        "//:gpr_platform",
        "//:grpc_base",
        "//:ref_counted_ptr",
    ],
)

grpc_cc_library(
    name = "chaotic_good_server",
    srcs = [
        "ext/transport/chaotic_good/server/chaotic_good_server.cc",
    ],
    hdrs = [
        "ext/transport/chaotic_good/server/chaotic_good_server.h",
    ],
    external_deps = [
        "absl/container:flat_hash_map",
        "absl/log",
        "absl/log:check",
        "absl/random",
        "absl/random:bit_gen_ref",
        "absl/status",
        "absl/status:statusor",
    ],
    deps = [
        "activity",
        "arena",
        "channel_args",
        "channel_args_endpoint_config",
        "chaotic_good_config",
        "chaotic_good_frame",
        "chaotic_good_frame_header",
        "chaotic_good_legacy_server",
        "chaotic_good_pending_connection",
        "chaotic_good_server_transport",
        "chaotic_good_tcp_frame_transport",
        "closure",
        "context",
        "error",
        "error_utils",
        "event_engine_common",
        "event_engine_context",
        "event_engine_extensions",
        "event_engine_query_extensions",
        "event_engine_tcp_socket_utils",
        "event_engine_utils",
        "event_engine_wakeup_scheduler",
        "grpc_promise_endpoint",
        "if",
        "inter_activity_latch",
        "iomgr_fwd",
        "join",
        "latch",
        "memory_quota",
        "metadata",
        "metadata_batch",
        "metrics",
        "race",
        "resource_quota",
        "shared_bit_gen",
        "sleep",
        "slice",
        "slice_buffer",
        "status_helper",
        "sync",
        "time",
        "try_seq",
        "//:channelz",
        "//:config",
        "//:gpr_platform",
        "//:grpc_base",
        "//:handshaker",
        "//:iomgr",
        "//:orphanable",
        "//:ref_counted_ptr",
        "//:server",
    ],
)

grpc_cc_library(
    name = "chaotic_good_connector",
    srcs = [
        "ext/transport/chaotic_good/client/chaotic_good_connector.cc",
    ],
    hdrs = [
        "ext/transport/chaotic_good/client/chaotic_good_connector.h",
    ],
    external_deps = [
        "absl/log",
        "absl/log:check",
        "absl/random",
        "absl/random:bit_gen_ref",
        "absl/status",
        "absl/status:statusor",
    ],
    deps = [
        "activity",
        "all_ok",
        "arena",
        "channel_args",
        "channel_args_endpoint_config",
        "chaotic_good_client_transport",
        "chaotic_good_config",
        "chaotic_good_frame",
        "chaotic_good_frame_cc_proto",
        "chaotic_good_frame_header",
        "chaotic_good_legacy_connector",
        "chaotic_good_tcp_frame_transport",
        "closure",
        "context",
        "error",
        "error_utils",
        "event_engine_context",
        "event_engine_extensions",
        "event_engine_query_extensions",
        "event_engine_tcp_socket_utils",
        "event_engine_wakeup_scheduler",
        "grpc_promise_endpoint",
        "inter_activity_latch",
        "latch",
        "memory_quota",
        "metrics",
        "no_destruct",
        "notification",
        "race",
        "resource_quota",
        "sleep",
        "slice",
        "slice_buffer",
        "subchannel_connector",
        "sync",
        "time",
        "try_seq",
        "wait_for_callback",
        "//:channel",
        "//:channel_create",
        "//:config",
        "//:debug_location",
        "//:exec_ctx",
        "//:gpr_platform",
        "//:grpc_base",
        "//:grpc_client_channel",
        "//:handshaker",
        "//:iomgr",
        "//:ref_counted_ptr",
    ],
)

grpc_cc_library(
    name = "chaotic_good_legacy_frame",
    srcs = [
        "ext/transport/chaotic_good_legacy/frame.cc",
    ],
    hdrs = [
        "ext/transport/chaotic_good_legacy/frame.h",
    ],
    external_deps = [
        "absl/log:check",
        "absl/random:bit_gen_ref",
        "absl/status",
        "absl/status:statusor",
    ],
    deps = [
        "arena",
        "bitset",
        "chaotic_good_frame_cc_proto",
        "chaotic_good_legacy_frame_header",
        "context",
        "match",
        "message",
        "metadata",
        "no_destruct",
        "slice",
        "slice_buffer",
        "status_helper",
        "//:gpr_platform",
        "//:grpc_base",
    ],
)

grpc_cc_library(
    name = "chaotic_good_legacy_frame_header",
    srcs = [
        "ext/transport/chaotic_good_legacy/frame_header.cc",
    ],
    hdrs = [
        "ext/transport/chaotic_good_legacy/frame_header.h",
    ],
    external_deps = [
        "absl/status",
        "absl/status:statusor",
        "absl/strings",
    ],
    deps = [
        "bitset",
        "//:gpr_platform",
    ],
)

grpc_cc_library(
    name = "chaotic_good_legacy_config",
    hdrs = [
        "ext/transport/chaotic_good_legacy/config.h",
    ],
    external_deps = ["absl/container:flat_hash_set"],
    deps = [
        "channel_args",
        "chaotic_good_frame_cc_proto",
        "chaotic_good_legacy_message_chunker",
        "chaotic_good_legacy_pending_connection",
        "chaotic_good_legacy_transport",
        "event_engine_extensions",
    ],
)

grpc_cc_library(
    name = "chaotic_good_legacy_message_chunker",
    hdrs = [
        "ext/transport/chaotic_good_legacy/message_chunker.h",
    ],
    deps = [
        "chaotic_good_legacy_frame",
        "if",
        "loop",
        "map",
        "seq",
        "status_flag",
    ],
)

grpc_cc_library(
    name = "chaotic_good_legacy_message_reassembly",
    hdrs = [
        "ext/transport/chaotic_good_legacy/message_reassembly.h",
    ],
    external_deps = ["absl/log"],
    deps = [
        "call_spine",
        "chaotic_good_legacy_frame",
    ],
)

grpc_cc_library(
    name = "chaotic_good_legacy_control_endpoint",
    srcs = [
        "ext/transport/chaotic_good_legacy/control_endpoint.cc",
    ],
    hdrs = [
        "ext/transport/chaotic_good_legacy/control_endpoint.h",
    ],
    external_deps = ["absl/cleanup"],
    deps = [
        "1999",
        "event_engine_context",
        "event_engine_tcp_socket_utils",
        "grpc_promise_endpoint",
        "loop",
        "sync",
        "try_seq",
    ],
)

grpc_cc_library(
    name = "chaotic_good_legacy_pending_connection",
    hdrs = [
        "ext/transport/chaotic_good_legacy/pending_connection.h",
    ],
    external_deps = ["absl/status:statusor"],
    deps = [
        "dual_ref_counted",
        "grpc_promise_endpoint",
        "//:promise",
    ],
)

grpc_cc_library(
    name = "chaotic_good_legacy_data_endpoints",
    srcs = [
        "ext/transport/chaotic_good_legacy/data_endpoints.cc",
    ],
    hdrs = [
        "ext/transport/chaotic_good_legacy/data_endpoints.h",
    ],
    external_deps = [
        "absl/cleanup",
        "absl/strings",
    ],
    deps = [
        "1999",
        "chaotic_good_legacy_pending_connection",
        "default_tcp_tracer",
        "event_engine_context",
        "event_engine_extensions",
        "event_engine_query_extensions",
        "event_engine_tcp_socket_utils",
        "grpc_promise_endpoint",
        "loop",
        "metrics",
        "seq",
        "slice_buffer",
        "try_seq",
        "//:promise",
    ],
)

grpc_cc_library(
    name = "chaotic_good_legacy_transport",
    hdrs = [
        "ext/transport/chaotic_good_legacy/chaotic_good_transport.h",
    ],
    external_deps = ["absl/strings"],
    deps = [
        "call_spine",
        "chaotic_good_legacy_control_endpoint",
        "chaotic_good_legacy_data_endpoints",
        "chaotic_good_legacy_frame",
        "chaotic_good_legacy_frame_header",
        "event_engine_context",
        "event_engine_tcp_socket_utils",
        "grpc_promise_endpoint",
        "loop",
        "match_promise",
        "mpsc",
        "seq",
        "try_join",
        "try_seq",
        "//:gpr_platform",
        "//:grpc_trace",
    ],
)

grpc_cc_library(
    name = "chaotic_good_legacy_client_transport",
    srcs = [
        "ext/transport/chaotic_good_legacy/client_transport.cc",
    ],
    hdrs = [
        "ext/transport/chaotic_good_legacy/client_transport.h",
    ],
    external_deps = [
        "absl/base:core_headers",
        "absl/container:flat_hash_map",
        "absl/log",
        "absl/log:check",
        "absl/random",
        "absl/random:bit_gen_ref",
        "absl/status",
        "absl/status:statusor",
    ],
    deps = [
        "activity",
        "arena",
        "chaotic_good_legacy_config",
        "chaotic_good_legacy_frame",
        "chaotic_good_legacy_frame_header",
        "chaotic_good_legacy_message_reassembly",
        "chaotic_good_legacy_pending_connection",
        "chaotic_good_legacy_transport",
        "context",
        "event_engine_context",
        "event_engine_query_extensions",
        "for_each",
        "grpc_promise_endpoint",
        "if",
        "inter_activity_pipe",
        "loop",
        "map",
        "memory_quota",
        "metadata_batch",
        "metrics",
        "mpsc",
        "pipe",
        "poll",
        "resource_quota",
        "slice",
        "slice_buffer",
        "switch",
        "sync",
        "try_join",
        "try_seq",
        "//:exec_ctx",
        "//:gpr_platform",
        "//:grpc_base",
        "//:ref_counted_ptr",
    ],
)

grpc_cc_library(
    name = "chaotic_good_legacy_server_transport",
    srcs = [
        "ext/transport/chaotic_good_legacy/server_transport.cc",
    ],
    hdrs = [
        "ext/transport/chaotic_good_legacy/server_transport.h",
    ],
    external_deps = [
        "absl/base:core_headers",
        "absl/cleanup",
        "absl/container:flat_hash_map",
        "absl/functional:any_invocable",
        "absl/log",
        "absl/log:check",
        "absl/random",
        "absl/random:bit_gen_ref",
        "absl/status",
        "absl/status:statusor",
    ],
    deps = [
        "1999",
        "activity",
        "arena",
        "chaotic_good_legacy_config",
        "chaotic_good_legacy_frame",
        "chaotic_good_legacy_frame_header",
        "chaotic_good_legacy_message_reassembly",
        "chaotic_good_legacy_pending_connection",
        "chaotic_good_legacy_transport",
        "context",
        "default_event_engine",
        "event_engine_context",
        "event_engine_wakeup_scheduler",
        "for_each",
        "grpc_promise_endpoint",
        "if",
        "inter_activity_latch",
        "inter_activity_pipe",
        "loop",
        "memory_quota",
        "metadata_batch",
        "metrics",
        "mpsc",
        "pipe",
        "poll",
        "resource_quota",
        "seq",
        "slice",
        "slice_buffer",
        "switch",
        "sync",
        "try_join",
        "try_seq",
        "//:exec_ctx",
        "//:gpr_platform",
        "//:grpc_base",
        "//:ref_counted_ptr",
    ],
)

grpc_cc_library(
    name = "chaotic_good_legacy_server",
    srcs = [
        "ext/transport/chaotic_good_legacy/server/chaotic_good_server.cc",
    ],
    hdrs = [
        "ext/transport/chaotic_good_legacy/server/chaotic_good_server.h",
    ],
    external_deps = [
        "absl/container:flat_hash_map",
        "absl/log",
        "absl/log:check",
        "absl/random",
        "absl/random:bit_gen_ref",
        "absl/status",
        "absl/status:statusor",
    ],
    deps = [
        "activity",
        "arena",
        "channel_args",
        "channel_args_endpoint_config",
        "chaotic_good_legacy_config",
        "chaotic_good_legacy_frame",
        "chaotic_good_legacy_frame_header",
        "chaotic_good_legacy_pending_connection",
        "chaotic_good_legacy_server_transport",
        "closure",
        "context",
        "error",
        "error_utils",
        "event_engine_common",
        "event_engine_context",
        "event_engine_extensions",
        "event_engine_query_extensions",
        "event_engine_tcp_socket_utils",
        "event_engine_utils",
        "event_engine_wakeup_scheduler",
        "grpc_promise_endpoint",
        "if",
        "inter_activity_latch",
        "iomgr_fwd",
        "join",
        "latch",
        "memory_quota",
        "metadata",
        "metadata_batch",
        "race",
        "resource_quota",
        "shared_bit_gen",
        "sleep",
        "slice",
        "slice_buffer",
        "status_helper",
        "sync",
        "time",
        "try_seq",
        "//:channelz",
        "//:config",
        "//:gpr_platform",
        "//:grpc_base",
        "//:handshaker",
        "//:iomgr",
        "//:orphanable",
        "//:ref_counted_ptr",
        "//:server",
    ],
)

grpc_cc_library(
    name = "chaotic_good_legacy_connector",
    srcs = [
        "ext/transport/chaotic_good_legacy/client/chaotic_good_connector.cc",
    ],
    hdrs = [
        "ext/transport/chaotic_good_legacy/client/chaotic_good_connector.h",
    ],
    external_deps = [
        "absl/log",
        "absl/log:check",
        "absl/random",
        "absl/random:bit_gen_ref",
        "absl/status",
        "absl/status:statusor",
    ],
    deps = [
        "activity",
        "all_ok",
        "arena",
        "channel_args",
        "channel_args_endpoint_config",
        "chaotic_good_frame_cc_proto",
        "chaotic_good_legacy_client_transport",
        "chaotic_good_legacy_config",
        "chaotic_good_legacy_frame",
        "chaotic_good_legacy_frame_header",
        "closure",
        "context",
        "error",
        "error_utils",
        "event_engine_context",
        "event_engine_extensions",
        "event_engine_query_extensions",
        "event_engine_tcp_socket_utils",
        "event_engine_wakeup_scheduler",
        "grpc_promise_endpoint",
        "inter_activity_latch",
        "latch",
        "memory_quota",
        "no_destruct",
        "notification",
        "race",
        "resource_quota",
        "sleep",
        "slice",
        "slice_buffer",
        "subchannel_connector",
        "sync",
        "time",
        "try_seq",
        "wait_for_callback",
        "//:channel",
        "//:channel_create",
        "//:config",
        "//:debug_location",
        "//:exec_ctx",
        "//:gpr_platform",
        "//:grpc_base",
        "//:grpc_client_channel",
        "//:handshaker",
        "//:iomgr",
        "//:ref_counted_ptr",
    ],
)

grpc_cc_library(
    name = "gcp_metadata_query",
    srcs = [
        "util/gcp_metadata_query.cc",
    ],
    hdrs = [
        "util/gcp_metadata_query.h",
    ],
    external_deps = [
        "absl/functional:any_invocable",
        "absl/log",
        "absl/log:check",
        "absl/status",
        "absl/status:statusor",
        "absl/strings",
        "absl/strings:str_format",
    ],
    deps = [
        "closure",
        "error",
        "status_helper",
        "time",
        "//:gpr_platform",
        "//:grpc_base",
        "//:grpc_core_credentials_header",
        "//:grpc_security_base",
        "//:grpc_trace",
        "//:httpcli",
        "//:iomgr",
        "//:orphanable",
        "//:ref_counted_ptr",
        "//:transport_auth_context",
        "//:uri",
    ],
)

grpc_cc_library(
    name = "check_class_size",
    hdrs = [
        "util/check_class_size.h",
    ],
    deps = [
        "//:gpr_platform",
    ],
)

grpc_cc_library(
    name = "logging_sink",
    hdrs = [
        "ext/filters/logging/logging_sink.h",
    ],
    external_deps = [
        "absl/numeric:int128",
        "absl/strings",
    ],
    visibility = [
        "//src/cpp/ext/gcp:__subpackages__",
        "//test:__subpackages__",
    ],
    deps = [
        "time",
        "//:gpr_platform",
    ],
)

grpc_cc_library(
    name = "logging_filter",
    srcs = [
        "ext/filters/logging/logging_filter.cc",
    ],
    hdrs = [
        "ext/filters/logging/logging_filter.h",
    ],
    external_deps = [
        "absl/log",
        "absl/numeric:int128",
        "absl/random",
        "absl/random:distributions",
        "absl/status:statusor",
        "absl/strings",
    ],
    deps = [
        "arena",
        "arena_promise",
        "cancel_callback",
        "channel_args",
        "channel_fwd",
        "channel_stack_type",
        "context",
        "latent_see",
        "logging_sink",
        "map",
        "metadata_batch",
        "pipe",
        "slice",
        "slice_buffer",
        "time",
        "//:call_tracer",
        "//:channel_arg_names",
        "//:config",
        "//:gpr",
        "//:gpr_platform",
        "//:grpc_base",
        "//:grpc_client_channel",
        "//:grpc_public_hdrs",
        "//:grpc_resolver",
        "//:uri",
    ],
)

grpc_cc_library(
    name = "grpc_promise_endpoint",
    srcs = [
        "lib/transport/promise_endpoint.cc",
    ],
    external_deps = [
        "absl/base:core_headers",
        "absl/log",
        "absl/log:check",
        "absl/status",
        "absl/status:statusor",
    ],
    public_hdrs = [
        "lib/transport/promise_endpoint.h",
    ],
    deps = [
        "activity",
        "cancel_callback",
        "event_engine_common",
        "event_engine_extensions",
        "event_engine_query_extensions",
        "if",
        "map",
        "poll",
        "slice",
        "slice_buffer",
        "sync",
        "//:context_list_entry",
        "//:event_engine_base_hdrs",
        "//:exec_ctx",
        "//:gpr",
    ],
)

grpc_cc_library(
    name = "call_final_info",
    srcs = [
        "lib/transport/call_final_info.cc",
    ],
    hdrs = [
        "lib/transport/call_final_info.h",
    ],
    deps = [
        "//:gpr",
        "//:grpc_public_hdrs",
    ],
)

grpc_cc_library(
    name = "call_finalization",
    hdrs = [
        "call/call_finalization.h",
    ],
    visibility = ["//bazel:alt_grpc_base_legacy"],
    deps = [
        "arena",
        "call_final_info",
        "context",
        "//:gpr_platform",
    ],
)

grpc_cc_library(
    name = "call_state",
    srcs = [
        "call/call_state.cc",
    ],
    hdrs = [
        "call/call_state.h",
    ],
    deps = [
        "activity",
        "poll",
        "status_flag",
        "//:gpr",
        "//:grpc_trace",
    ],
)

grpc_cc_library(
    name = "call_filters",
    srcs = [
        "call/call_filters.cc",
    ],
    hdrs = [
        "call/call_filters.h",
    ],
    external_deps = [
        "absl/log",
        "absl/log:check",
    ],
    deps = [
        "call_final_info",
        "call_state",
        "dump_args",
        "for_each",
        "if",
        "latch",
        "map",
        "message",
        "metadata",
        "ref_counted",
        "seq",
        "status_flag",
        "try_seq",
        "//:gpr",
        "//:promise",
        "//:ref_counted_ptr",
    ],
)

grpc_cc_library(
    name = "filter_fusion",
    hdrs = [
        "call/filter_fusion.h",
    ],
    external_deps = [
        "absl/status",
        "absl/strings",
        "absl/log:check",
        "absl/log",
        "absl/memory",
    ],
    deps = [
        "call_filters",
        "call_final_info",
        "channel_args",
        "metadata",
        "status_helper",
        "type_list",
        "//:grpc_base",
        "//:grpc_public_hdrs",
    ],
)

grpc_cc_library(
    name = "interception_chain",
    srcs = [
        "call/interception_chain.cc",
    ],
    hdrs = [
        "call/interception_chain.h",
    ],
    deps = [
        "call_destination",
        "call_filters",
        "call_spine",
        "match",
        "metadata",
        "ref_counted",
        "//:gpr_platform",
        "//:grpc_trace",
    ],
)

grpc_cc_library(
    name = "call_destination",
    hdrs = [
        "call/call_destination.h",
    ],
    deps = [
        "call_spine",
        "//:gpr_platform",
        "//:orphanable",
    ],
)

grpc_cc_library(
    name = "parsed_metadata",
    srcs = [
        "call/parsed_metadata.cc",
    ],
    hdrs = [
        "call/parsed_metadata.h",
    ],
    external_deps = [
        "absl/functional:function_ref",
        "absl/meta:type_traits",
        "absl/strings",
    ],
    deps = [
        "slice",
        "time",
        "//:gpr_platform",
    ],
)

grpc_cc_library(
    name = "metadata",
    srcs = [
        "call/metadata.cc",
    ],
    hdrs = [
        "call/metadata.h",
    ],
    deps = [
        "error_utils",
        "metadata_batch",
        "try_seq",
        "//:gpr_platform",
    ],
)

grpc_cc_library(
    name = "message",
    srcs = [
        "call/message.cc",
    ],
    hdrs = [
        "call/message.h",
    ],
    external_deps = ["absl/strings"],
    deps = [
        "arena",
        "slice_buffer",
        "//:gpr_platform",
        "//:grpc_public_hdrs",
    ],
)

grpc_cc_library(
    name = "call_spine",
    srcs = [
        "call/call_spine.cc",
    ],
    hdrs = [
        "call/call_spine.h",
    ],
    external_deps = [
        "absl/functional:any_invocable",
        "absl/log",
        "absl/log:check",
    ],
    deps = [
        "1999",
        "call_arena_allocator",
        "call_filters",
        "dual_ref_counted",
        "event_engine_context",
        "for_each",
        "if",
        "latch",
        "message",
        "metadata",
        "pipe",
        "prioritized_race",
        "promise_status",
        "status_flag",
        "try_seq",
        "//:gpr",
        "//:promise",
    ],
)

grpc_cc_library(
    name = "direct_channel",
    srcs = [
        "client_channel/direct_channel.cc",
    ],
    hdrs = [
        "client_channel/direct_channel.h",
    ],
    deps = [
        "channel_stack_type",
        "event_engine_context",
        "interception_chain",
        "//:channel",
        "//:config",
        "//:grpc_base",
        "//:orphanable",
    ],
)

grpc_cc_library(
    name = "metadata_batch",
    srcs = [
        "call/metadata_batch.cc",
    ],
    hdrs = [
        "call/custom_metadata.h",
        "call/metadata_batch.h",
        "call/simple_slice_based_metadata.h",
    ],
    external_deps = [
        "absl/base:no_destructor",
        "absl/container:flat_hash_set",
        "absl/container:inlined_vector",
        "absl/functional:function_ref",
        "absl/log",
        "absl/log:check",
        "absl/meta:type_traits",
        "absl/strings",
        "absl/strings:str_format",
    ],
    deps = [
        "chunked_vector",
        "compression",
        "experiments",
        "if_list",
        "metadata_compression_traits",
        "packed_table",
        "parsed_metadata",
        "poll",
        "slice",
        "time",
        "timeout_encoding",
        "type_list",
        "//:gpr",
        "//:grpc_public_hdrs",
    ],
)

grpc_cc_library(
    name = "endpoint_transport",
    hdrs = [
        "transport/endpoint_transport.h",
    ],
    external_deps = [
        "absl/strings",
    ],
    visibility = ["//bazel:chaotic_good"],
    deps = [
        "channel_args",
        "//:grpc_public_hdrs",
    ],
)

grpc_cc_library(
    name = "timeout_encoding",
    srcs = [
        "lib/transport/timeout_encoding.cc",
    ],
    hdrs = [
        "lib/transport/timeout_encoding.h",
    ],
    external_deps = [
        "absl/base:core_headers",
        "absl/log:check",
    ],
    deps = [
        "slice",
        "time",
        "//:gpr",
    ],
)

grpc_cc_library(
    name = "call_arena_allocator",
    srcs = [
        "call/call_arena_allocator.cc",
    ],
    hdrs = [
        "call/call_arena_allocator.h",
    ],
    deps = [
        "arena",
        "memory_quota",
        "ref_counted",
        "//:gpr_platform",
    ],
)

grpc_cc_library(
    name = "compression",
    srcs = [
        "lib/compression/compression.cc",
        "lib/compression/compression_internal.cc",
    ],
    hdrs = [
        "lib/compression/compression_internal.h",
    ],
    external_deps = [
        "absl/container:inlined_vector",
        "absl/log:check",
        "absl/strings",
        "absl/strings:str_format",
    ],
    deps = [
        "bitset",
        "channel_args",
        "ref_counted_string",
        "slice",
        "useful",
        "//:gpr",
        "//:grpc_public_hdrs",
        "//:grpc_trace",
        "//:ref_counted_ptr",
    ],
)

grpc_cc_library(
    name = "metrics",
    srcs = [
        "telemetry/metrics.cc",
    ],
    hdrs = [
        "telemetry/metrics.h",
    ],
    external_deps = [
        "absl/functional:any_invocable",
        "absl/functional:function_ref",
        "absl/log:check",
        "absl/strings",
        "absl/types:span",
    ],
    deps = [
        "channel_args",
        "no_destruct",
        "slice",
        "sync",
        "time",
        "//:call_tracer",
        "//:gpr",
    ],
)

grpc_cc_library(
    name = "wait_for_single_owner",
    hdrs = ["util/wait_for_single_owner.h"],
    external_deps = ["absl/log"],
    deps = [
        "time",
        "//:gpr",
    ],
)

grpc_cc_library(
<<<<<<< HEAD
    name = "keepalive",
    srcs = [
        "ext/transport/chttp2/transport/keepalive.cc",
    ],
    hdrs = [
        "ext/transport/chttp2/transport/keepalive.h",
    ],
    external_deps = [
        "absl/log",
        "absl/status",
    ],
    deps = [
        "1999",
        "if",
        "latch",
        "loop",
        "map",
        "race",
        "sleep",
        "try_join",
        "try_seq",
        "//:promise",
=======
    name = "spiffe_utils",
    srcs = [
        "//src/core:credentials/transport/tls/spiffe_utils.cc",
    ],
    hdrs = [
        "//src/core:credentials/transport/tls/spiffe_utils.h",
    ],
    external_deps = [
        "absl/base:core_headers",
        "absl/log:check",
        "absl/log:log",
        "absl/status",
        "absl/status:statusor",
        "absl/strings",
        "absl/strings:str_format",
        "libcrypto",
        "libssl",
    ],
    deps = [
        "status_helper",
>>>>>>> 755ee51f
    ],
)

grpc_cc_library(
    name = "ztrace_collector",
    hdrs = ["channelz/ztrace_collector.h"],
    defines = select({
        "//:grpc_no_ztrace": ["GRPC_NO_ZTRACE"],
        "//conditions:default": [],
    }),
    external_deps = [
        "absl/container:flat_hash_set",
    ],
    deps = [
        "single_set_ptr",
        "sync",
        "time",
        "//:channelz",
        "//:gpr",
    ],
)

grpc_cc_library(
    name = "http2_ztrace_collector",
    hdrs = ["ext/transport/chttp2/transport/http2_ztrace_collector.h"],
    external_deps = [
        "absl/container:flat_hash_set",
    ],
    deps = [
        "ztrace_collector",
        "//:chttp2_frame",
    ],
)

### UPB Targets

grpc_upb_proto_library(
    name = "envoy_admin_upb",
    deps = ["@envoy_api//envoy/admin/v3:pkg"],
)

grpc_upb_proto_library(
    name = "envoy_config_cluster_upb",
    deps = ["@envoy_api//envoy/config/cluster/v3:pkg"],
)

grpc_upb_proto_reflection_library(
    name = "envoy_config_cluster_upbdefs",
    deps = ["@envoy_api//envoy/config/cluster/v3:pkg"],
)

grpc_upb_proto_library(
    name = "envoy_config_core_upb",
    deps = ["@envoy_api//envoy/config/core/v3:pkg"],
)

grpc_upb_proto_reflection_library(
    name = "envoy_config_core_upbdefs",
    deps = ["@envoy_api//envoy/config/core/v3:pkg"],
)

grpc_upb_proto_library(
    name = "envoy_config_endpoint_upb",
    deps = ["@envoy_api//envoy/config/endpoint/v3:pkg"],
)

grpc_upb_proto_reflection_library(
    name = "envoy_config_endpoint_upbdefs",
    deps = ["@envoy_api//envoy/config/endpoint/v3:pkg"],
)

grpc_upb_proto_library(
    name = "envoy_config_listener_upb",
    deps = ["@envoy_api//envoy/config/listener/v3:pkg"],
)

grpc_upb_proto_reflection_library(
    name = "envoy_config_listener_upbdefs",
    deps = ["@envoy_api//envoy/config/listener/v3:pkg"],
)

grpc_upb_proto_library(
    name = "envoy_config_rbac_upb",
    deps = ["@envoy_api//envoy/config/rbac/v3:pkg"],
)

grpc_upb_proto_library(
    name = "envoy_config_route_upb",
    deps = ["@envoy_api//envoy/config/route/v3:pkg"],
)

grpc_upb_proto_reflection_library(
    name = "envoy_config_route_upbdefs",
    deps = ["@envoy_api//envoy/config/route/v3:pkg"],
)

grpc_upb_proto_library(
    name = "envoy_extensions_clusters_aggregate_upb",
    deps = ["@envoy_api//envoy/extensions/clusters/aggregate/v3:pkg"],
)

grpc_upb_proto_reflection_library(
    name = "envoy_extensions_clusters_aggregate_upbdefs",
    deps = ["@envoy_api//envoy/extensions/clusters/aggregate/v3:pkg"],
)

grpc_upb_proto_library(
    name = "envoy_extensions_filters_common_fault_upb",
    deps = ["@envoy_api//envoy/extensions/filters/common/fault/v3:pkg"],
)

grpc_upb_proto_library(
    name = "envoy_extensions_filters_http_fault_upb",
    deps = ["@envoy_api//envoy/extensions/filters/http/fault/v3:pkg"],
)

grpc_upb_proto_reflection_library(
    name = "envoy_extensions_filters_http_fault_upbdefs",
    deps = ["@envoy_api//envoy/extensions/filters/http/fault/v3:pkg"],
)

grpc_upb_proto_library(
    name = "envoy_extensions_filters_http_gcp_authn_upb",
    deps = ["@envoy_api//envoy/extensions/filters/http/gcp_authn/v3:pkg"],
)

grpc_upb_proto_reflection_library(
    name = "envoy_extensions_filters_http_gcp_authn_upbdefs",
    deps = ["@envoy_api//envoy/extensions/filters/http/gcp_authn/v3:pkg"],
)

grpc_upb_proto_library(
    name = "envoy_extensions_filters_http_rbac_upb",
    deps = ["@envoy_api//envoy/extensions/filters/http/rbac/v3:pkg"],
)

grpc_upb_proto_reflection_library(
    name = "envoy_extensions_filters_http_rbac_upbdefs",
    deps = ["@envoy_api//envoy/extensions/filters/http/rbac/v3:pkg"],
)

grpc_upb_proto_library(
    name = "envoy_extensions_filters_http_router_upb",
    deps = ["@envoy_api//envoy/extensions/filters/http/router/v3:pkg"],
)

grpc_upb_proto_reflection_library(
    name = "envoy_extensions_filters_http_router_upbdefs",
    deps = ["@envoy_api//envoy/extensions/filters/http/router/v3:pkg"],
)

grpc_upb_proto_library(
    name = "envoy_extensions_filters_http_stateful_session_upb",
    deps = ["@envoy_api//envoy/extensions/filters/http/stateful_session/v3:pkg"],
)

grpc_upb_proto_reflection_library(
    name = "envoy_extensions_filters_http_stateful_session_upbdefs",
    deps = ["@envoy_api//envoy/extensions/filters/http/stateful_session/v3:pkg"],
)

grpc_upb_proto_library(
    name = "envoy_extensions_http_stateful_session_cookie_upb",
    deps = ["@envoy_api//envoy/extensions/http/stateful_session/cookie/v3:pkg"],
)

grpc_upb_proto_reflection_library(
    name = "envoy_extensions_http_stateful_session_cookie_upbdefs",
    deps = ["@envoy_api//envoy/extensions/http/stateful_session/cookie/v3:pkg"],
)

grpc_upb_proto_library(
    name = "envoy_type_http_upb",
    deps = ["@envoy_api//envoy/type/http/v3:pkg"],
)

grpc_upb_proto_library(
    name = "envoy_extensions_load_balancing_policies_client_side_weighted_round_robin_upb",
    deps = [
        "@envoy_api//envoy/extensions/load_balancing_policies/client_side_weighted_round_robin/v3:pkg",
    ],
)

grpc_upb_proto_library(
    name = "envoy_extensions_load_balancing_policies_ring_hash_upb",
    deps = ["@envoy_api//envoy/extensions/load_balancing_policies/ring_hash/v3:pkg"],
)

grpc_upb_proto_library(
    name = "envoy_extensions_load_balancing_policies_wrr_locality_upb",
    deps = ["@envoy_api//envoy/extensions/load_balancing_policies/wrr_locality/v3:pkg"],
)

grpc_upb_proto_library(
    name = "envoy_extensions_load_balancing_policies_pick_first_upb",
    deps = ["@envoy_api//envoy/extensions/load_balancing_policies/pick_first/v3:pkg"],
)

grpc_upb_proto_library(
    name = "envoy_extensions_filters_network_http_connection_manager_upb",
    deps = [
        "@envoy_api//envoy/extensions/filters/network/http_connection_manager/v3:pkg",
    ],
)

grpc_upb_proto_reflection_library(
    name = "envoy_extensions_filters_network_http_connection_manager_upbdefs",
    deps = [
        "@envoy_api//envoy/extensions/filters/network/http_connection_manager/v3:pkg",
    ],
)

grpc_upb_proto_library(
    name = "envoy_extensions_transport_sockets_tls_upb",
    deps = ["@envoy_api//envoy/extensions/transport_sockets/tls/v3:pkg"],
)

grpc_upb_proto_reflection_library(
    name = "envoy_extensions_transport_sockets_tls_upbdefs",
    deps = ["@envoy_api//envoy/extensions/transport_sockets/tls/v3:pkg"],
)

grpc_upb_proto_library(
    name = "envoy_extensions_transport_sockets_http_11_proxy_upb",
    deps = ["@envoy_api//envoy/extensions/transport_sockets/http_11_proxy/v3:pkg"],
)

grpc_upb_proto_reflection_library(
    name = "envoy_extensions_transport_sockets_http_11_proxy_upbdefs",
    deps = ["@envoy_api//envoy/extensions/transport_sockets/http_11_proxy/v3:pkg"],
)

grpc_upb_proto_library(
    name = "envoy_extensions_upstreams_http_upb",
    deps = ["@envoy_api//envoy/extensions/upstreams/http/v3:pkg"],
)

grpc_upb_proto_reflection_library(
    name = "envoy_extensions_upstreams_http_upbdefs",
    deps = ["@envoy_api//envoy/extensions/upstreams/http/v3:pkg"],
)

grpc_upb_proto_library(
    name = "envoy_service_discovery_upb",
    deps = ["@envoy_api//envoy/service/discovery/v3:pkg"],
)

grpc_upb_proto_reflection_library(
    name = "envoy_service_discovery_upbdefs",
    deps = ["@envoy_api//envoy/service/discovery/v3:pkg"],
)

grpc_upb_proto_library(
    name = "envoy_service_load_stats_upb",
    deps = ["@envoy_api//envoy/service/load_stats/v3:pkg"],
)

grpc_upb_proto_reflection_library(
    name = "envoy_service_load_stats_upbdefs",
    deps = ["@envoy_api//envoy/service/load_stats/v3:pkg"],
)

grpc_upb_proto_library(
    name = "envoy_service_status_upb",
    deps = ["@envoy_api//envoy/service/status/v3:pkg"],
)

grpc_upb_proto_reflection_library(
    name = "envoy_service_status_upbdefs",
    deps = ["@envoy_api//envoy/service/status/v3:pkg"],
)

grpc_upb_proto_library(
    name = "envoy_type_matcher_upb",
    deps = ["@envoy_api//envoy/type/matcher/v3:pkg"],
)

grpc_upb_proto_library(
    name = "envoy_type_upb",
    deps = ["@envoy_api//envoy/type/v3:pkg"],
)

grpc_upb_proto_library(
    name = "xds_type_upb",
    deps = ["@com_github_cncf_xds//xds/type/v3:pkg"],
)

grpc_upb_proto_reflection_library(
    name = "xds_type_upbdefs",
    deps = ["@com_github_cncf_xds//xds/type/v3:pkg"],
)

grpc_upb_proto_library(
    name = "xds_orca_upb",
    deps = ["@com_github_cncf_xds//xds/data/orca/v3:pkg"],
)

grpc_upb_proto_library(
    name = "xds_orca_service_upb",
    deps = ["@com_github_cncf_xds//xds/service/orca/v3:pkg"],
)

grpc_upb_proto_library(
    name = "grpc_health_upb",
    deps = ["//src/proto/grpc/health/v1:health_proto"],
)

grpc_upb_proto_library(
    name = "google_rpc_status_upb",
    deps = ["@com_google_googleapis//google/rpc:status_proto"],
)

grpc_upb_proto_reflection_library(
    name = "google_rpc_status_upbdefs",
    deps = ["@com_google_googleapis//google/rpc:status_proto"],
)

grpc_upb_proto_library(
    name = "google_type_expr_upb",
    deps = ["@com_google_googleapis//google/type:expr_proto"],
)

grpc_upb_proto_library(
    name = "grpc_lb_upb",
    deps = ["//src/proto/grpc/lb/v1:load_balancer_proto"],
)

grpc_upb_proto_library(
    name = "alts_upb",
    deps = ["//src/proto/grpc/gcp:alts_handshaker_proto"],
)

grpc_upb_proto_library(
    name = "rls_upb",
    deps = ["//src/proto/grpc/lookup/v1:rls_proto"],
)

grpc_upb_proto_library(
    name = "rls_config_upb",
    deps = ["//src/proto/grpc/lookup/v1:rls_config_proto"],
)

grpc_upb_proto_reflection_library(
    name = "rls_config_upbdefs",
    deps = ["//src/proto/grpc/lookup/v1:rls_config_proto"],
)

WELL_KNOWN_PROTO_TARGETS = [
    "any",
    "duration",
    "empty",
    "struct",
    "timestamp",
    "wrappers",
]

[
    grpc_upb_proto_library(
        name = "protobuf_" + target + "_upb",
        deps = ["@com_google_protobuf//:" + target + "_proto"],
    )
    for target in WELL_KNOWN_PROTO_TARGETS
]

[
    grpc_upb_proto_reflection_library(
        name = "protobuf_" + target + "_upbdefs",
        deps = ["@com_google_protobuf//:" + target + "_proto"],
    )
    for target in WELL_KNOWN_PROTO_TARGETS
]

grpc_generate_one_off_internal_targets()<|MERGE_RESOLUTION|>--- conflicted
+++ resolved
@@ -9548,7 +9548,6 @@
 )
 
 grpc_cc_library(
-<<<<<<< HEAD
     name = "keepalive",
     srcs = [
         "ext/transport/chttp2/transport/keepalive.cc",
@@ -9571,7 +9570,10 @@
         "try_join",
         "try_seq",
         "//:promise",
-=======
+    ],
+)
+
+grpc_cc_library(
     name = "spiffe_utils",
     srcs = [
         "//src/core:credentials/transport/tls/spiffe_utils.cc",
@@ -9592,7 +9594,6 @@
     ],
     deps = [
         "status_helper",
->>>>>>> 755ee51f
     ],
 )
 
