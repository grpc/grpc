--- conflicted
+++ resolved
@@ -8881,10 +8881,8 @@
         "chaotic_good_client_transport",
         "chaotic_good_frame",
         "chaotic_good_frame_header",
-<<<<<<< HEAD
         "chaotic_good_frame_cc_proto",
         "chaotic_good_transport",
-=======
         "chaotic_good_legacy_connector",
         "closure",
         "context",
@@ -8951,7 +8949,6 @@
         "chaotic_good_legacy_frame",
         "chaotic_good_legacy_frame_header",
         "chaotic_good_legacy_settings_metadata",
->>>>>>> 4fcc6fda
         "closure",
         "context",
         "error",
