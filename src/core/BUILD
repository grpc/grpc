--- conflicted
+++ resolved
@@ -9548,21 +9548,12 @@
 )
 
 grpc_cc_library(
-<<<<<<< HEAD
-    name = "keepalive",
-    srcs = [
-        "ext/transport/chttp2/transport/keepalive.cc",
-    ],
-    hdrs = [
-        "ext/transport/chttp2/transport/keepalive.h",
-=======
     name = "ping_promise",
     srcs = [
         "ext/transport/chttp2/transport/ping_promise.cc",
     ],
     hdrs = [
         "ext/transport/chttp2/transport/ping_promise.h",
->>>>>>> d00723e5
     ],
     external_deps = [
         "absl/log",
@@ -9571,14 +9562,6 @@
     deps = [
         "1999",
         "if",
-<<<<<<< HEAD
-        "latch",
-        "loop",
-        "map",
-        "race",
-        "sleep",
-        "try_join",
-=======
         "inter_activity_latch",
         "latch",
         "map",
@@ -9590,7 +9573,32 @@
         "shared_bit_gen",
         "sleep",
         "time",
->>>>>>> d00723e5
+        "try_seq",
+        "//:promise",
+    ],
+)
+
+grpc_cc_library(
+    name = "keepalive",
+    srcs = [
+        "ext/transport/chttp2/transport/keepalive.cc",
+    ],
+    hdrs = [
+        "ext/transport/chttp2/transport/keepalive.h",
+    ],
+    external_deps = [
+        "absl/log",
+        "absl/status",
+    ],
+    deps = [
+        "1999",
+        "if",
+        "latch",
+        "loop",
+        "map",
+        "race",
+        "sleep",
+        "try_join",
         "try_seq",
         "//:promise",
     ],
