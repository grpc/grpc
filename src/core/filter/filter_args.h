// Copyright 2024 gRPC authors.
//
// Licensed under the Apache License, Version 2.0 (the "License");
// you may not use this file except in compliance with the License.
// You may obtain a copy of the License at
//
//     http://www.apache.org/licenses/LICENSE-2.0
//
// Unless required by applicable law or agreed to in writing, software
// distributed under the License is distributed on an "AS IS" BASIS,
// WITHOUT WARRANTIES OR CONDITIONS OF ANY KIND, either express or implied.
// See the License for the specific language governing permissions and
// limitations under the License.

#ifndef GRPC_SRC_CORE_FILTER_FILTER_ARGS_H
#define GRPC_SRC_CORE_FILTER_FILTER_ARGS_H

#include "src/core/filter/blackboard.h"
#include "src/core/lib/channel/channel_fwd.h"
#include "src/core/util/match.h"

namespace grpc_core {

// Filter arguments that are independent of channel args.
// Here-in should be things that depend on the filters location in the stack, or
// things that are ephemeral and disjoint from overall channel args.
class FilterArgs {
 public:
  FilterArgs() : FilterArgs(nullptr, nullptr, nullptr) {}
  FilterArgs(grpc_channel_stack* channel_stack,
             grpc_channel_element* channel_element,
             size_t (*channel_stack_filter_instance_number)(
                 grpc_channel_stack*, grpc_channel_element*),
             Blackboard* blackboard = nullptr)
      : impl_(ChannelStackBased{channel_stack, channel_element,
                                channel_stack_filter_instance_number}),
        blackboard_(blackboard) {}
  // While we're moving to call-v3 we need to have access to
  // grpc_channel_stack & friends here. That means that we can't rely on this
  // type signature from interception_chain.h, which means that we need a way
  // of constructing this object without naming it ===> implicit construction.
  // TODO(ctiller): remove this once we're fully on call-v3
  // NOLINTNEXTLINE(google-explicit-constructor)
  FilterArgs(size_t instance_id, Blackboard* blackboard = nullptr)
      : impl_(V3Based{instance_id}), blackboard_(blackboard) {}

  ABSL_DEPRECATED("Direct access to channel stack is deprecated")
  grpc_channel_stack* channel_stack() const {
    return std::get<ChannelStackBased>(impl_).channel_stack;
  }

  // Get the instance id of this filter.
  // This id is unique amongst all filters /of the same type/ and densely
  // packed (starting at 0) for a given channel stack instantiation.
  // eg. for a stack with filter types A B C A B D A the instance ids would be
  // 0 0 0 1 1 0 2.
  // This is useful for filters that need to store per-instance data in a
  // parallel data structure.
  size_t instance_id() const {
    return Match(
        impl_,
        [](const ChannelStackBased& cs) {
          return cs.channel_stack_filter_instance_number(cs.channel_stack,
                                                         cs.channel_element);
        },
        [](const V3Based& v3) { return v3.instance_id; });
  }

  // Invokes update_func() to update a filter state object of type T
  // with the specified key.  The existing filter state object, if any,
  // will be passed to update_func().  The filter state object returned
  // by update_func() will be saved and returned.
  template <typename T>
  RefCountedPtr<T> GetOrCreateState(
      const std::string& key,
      absl::FunctionRef<RefCountedPtr<T>(RefCountedPtr<T>)> update_func) const {
    RefCountedPtr<T> state;
<<<<<<< HEAD
    if (blackboard_ != nullptr) state = blackboard_->Get<T>(key);
    if (state != nullptr) return state;
    state = create_func();
    if (blackboard_ != nullptr) state = blackboard_->Set(key, std::move(state));
=======
    if (old_blackboard_ != nullptr) state = old_blackboard_->Get<T>(key);
    state = update_func(std::move(state));
    if (new_blackboard_ != nullptr) new_blackboard_->Set(key, state);
>>>>>>> 167cb27b
    return state;
  }

 private:
  friend class ChannelFilter;

  struct ChannelStackBased {
    grpc_channel_stack* channel_stack;
    grpc_channel_element* channel_element;
    size_t (*channel_stack_filter_instance_number)(grpc_channel_stack*,
                                                   grpc_channel_element*);
  };

  struct V3Based {
    size_t instance_id;
  };

  using Impl = std::variant<ChannelStackBased, V3Based>;
  Impl impl_;

  Blackboard* blackboard_ = nullptr;
};

}  // namespace grpc_core

#endif  // GRPC_SRC_CORE_FILTER_FILTER_ARGS_H<|MERGE_RESOLUTION|>--- conflicted
+++ resolved
@@ -69,23 +69,19 @@
   // Invokes update_func() to update a filter state object of type T
   // with the specified key.  The existing filter state object, if any,
   // will be passed to update_func().  The filter state object returned
-  // by update_func() will be saved and returned.
+  // by update_func(), if different than the original object, will be
+  // saved and returned.
   template <typename T>
   RefCountedPtr<T> GetOrCreateState(
       const std::string& key,
       absl::FunctionRef<RefCountedPtr<T>(RefCountedPtr<T>)> update_func) const {
     RefCountedPtr<T> state;
-<<<<<<< HEAD
     if (blackboard_ != nullptr) state = blackboard_->Get<T>(key);
-    if (state != nullptr) return state;
-    state = create_func();
-    if (blackboard_ != nullptr) state = blackboard_->Set(key, std::move(state));
-=======
-    if (old_blackboard_ != nullptr) state = old_blackboard_->Get<T>(key);
-    state = update_func(std::move(state));
-    if (new_blackboard_ != nullptr) new_blackboard_->Set(key, state);
->>>>>>> 167cb27b
-    return state;
+    auto new_state = update_func(state);
+    if (blackboard_ != nullptr && new_state != state) {
+      new_state = blackboard_->Set(key, std::move(new_state));
+    }
+    return new_state;
   }
 
  private:
