//
//
// Copyright 2018 gRPC authors.
//
// Licensed under the Apache License, Version 2.0 (the "License");
// you may not use this file except in compliance with the License.
// You may obtain a copy of the License at
//
//     http://www.apache.org/licenses/LICENSE-2.0
//
// Unless required by applicable law or agreed to in writing, software
// distributed under the License is distributed on an "AS IS" BASIS,
// WITHOUT WARRANTIES OR CONDITIONS OF ANY KIND, either express or implied.
// See the License for the specific language governing permissions and
// limitations under the License.
//
//

#include "src/core/credentials/transport/tls/tls_security_connector.h"

#include <grpc/grpc.h>
#include <grpc/grpc_security_constants.h>
#include <grpc/support/alloc.h>
#include <grpc/support/port_platform.h>
#include <grpc/support/string_util.h>
#include <string.h>

#include <memory>
#include <utility>
#include <vector>

#include "absl/functional/bind_front.h"
#include "absl/log/log.h"
#include "absl/strings/str_cat.h"
#include "absl/strings/string_view.h"
#include "src/core/credentials/transport/tls/grpc_tls_certificate_verifier.h"
#include "src/core/credentials/transport/tls/grpc_tls_credentials_options.h"
#include "src/core/credentials/transport/tls/ssl_utils.h"
#include "src/core/credentials/transport/transport_credentials.h"
#include "src/core/handshaker/security/security_handshaker.h"
#include "src/core/lib/channel/channel_args.h"
#include "src/core/lib/iomgr/exec_ctx.h"
#include "src/core/lib/promise/promise.h"
#include "src/core/transport/auth_context.h"
#include "src/core/tsi/ssl_transport_security.h"
#include "src/core/util/debug_location.h"
#include "src/core/util/grpc_check.h"
#include "src/core/util/host_port.h"
#include "src/core/util/status_helper.h"

namespace grpc_core {

namespace {

char* CopyCoreString(char* src, size_t length) {
  char* target = static_cast<char*>(gpr_malloc(length + 1));
  memcpy(target, src, length);
  target[length] = '\0';
  return target;
}

void PendingVerifierRequestInit(
    const char* target_name, tsi_peer peer,
    grpc_tls_custom_verification_check_request* request) {
  GRPC_CHECK_NE(request, nullptr);
  // The verifier holds a ref to the security connector, so it's fine to
  // directly point this to the name cached in the security connector.
  request->target_name = target_name;
  // TODO(ZhenLian): avoid the copy when the underlying core implementation used
  // the null-terminating string.
  bool has_common_name = false;
  bool has_peer_cert = false;
  bool has_peer_cert_full_chain = false;
  bool has_verified_root_cert_subject = false;
  std::vector<char*> uri_names;
  std::vector<char*> dns_names;
  std::vector<char*> email_names;
  std::vector<char*> ip_names;
  for (size_t i = 0; i < peer.property_count; ++i) {
    const tsi_peer_property* prop = &peer.properties[i];
    if (prop->name == nullptr) continue;
    if (strcmp(prop->name, TSI_X509_SUBJECT_COMMON_NAME_PEER_PROPERTY) == 0) {
      request->peer_info.common_name =
          CopyCoreString(prop->value.data, prop->value.length);
      has_common_name = true;
    } else if (strcmp(prop->name, TSI_X509_PEM_CERT_PROPERTY) == 0) {
      request->peer_info.peer_cert =
          CopyCoreString(prop->value.data, prop->value.length);
      has_peer_cert = true;
    } else if (strcmp(prop->name, TSI_X509_PEM_CERT_CHAIN_PROPERTY) == 0) {
      request->peer_info.peer_cert_full_chain =
          CopyCoreString(prop->value.data, prop->value.length);
      has_peer_cert_full_chain = true;
    } else if (strcmp(prop->name, TSI_X509_URI_PEER_PROPERTY) == 0) {
      char* uri = CopyCoreString(prop->value.data, prop->value.length);
      uri_names.emplace_back(uri);
    } else if (strcmp(prop->name, TSI_X509_DNS_PEER_PROPERTY) == 0) {
      char* dns = CopyCoreString(prop->value.data, prop->value.length);
      dns_names.emplace_back(dns);
    } else if (strcmp(prop->name, TSI_X509_EMAIL_PEER_PROPERTY) == 0) {
      char* email = CopyCoreString(prop->value.data, prop->value.length);
      email_names.emplace_back(email);
    } else if (strcmp(prop->name, TSI_X509_IP_PEER_PROPERTY) == 0) {
      char* ip = CopyCoreString(prop->value.data, prop->value.length);
      ip_names.emplace_back(ip);
    } else if (strcmp(prop->name,
                      TSI_X509_VERIFIED_ROOT_CERT_SUBECT_PEER_PROPERTY) == 0) {
      request->peer_info.verified_root_cert_subject =
          CopyCoreString(prop->value.data, prop->value.length);
      has_verified_root_cert_subject = true;
    }
  }
  if (!has_common_name) {
    request->peer_info.common_name = nullptr;
  }
  if (!has_peer_cert) {
    request->peer_info.peer_cert = nullptr;
  }
  if (!has_peer_cert_full_chain) {
    request->peer_info.peer_cert_full_chain = nullptr;
  }
  if (!has_verified_root_cert_subject) {
    request->peer_info.verified_root_cert_subject = nullptr;
  }
  request->peer_info.san_names.uri_names_size = uri_names.size();
  if (!uri_names.empty()) {
    request->peer_info.san_names.uri_names =
        new char*[request->peer_info.san_names.uri_names_size];
    for (size_t i = 0; i < request->peer_info.san_names.uri_names_size; ++i) {
      // We directly point the char* string stored in vector to the |request|.
      // That string will be released when the |request| is destroyed.
      request->peer_info.san_names.uri_names[i] = uri_names[i];
    }
  } else {
    request->peer_info.san_names.uri_names = nullptr;
  }
  request->peer_info.san_names.dns_names_size = dns_names.size();
  if (!dns_names.empty()) {
    request->peer_info.san_names.dns_names =
        new char*[request->peer_info.san_names.dns_names_size];
    for (size_t i = 0; i < request->peer_info.san_names.dns_names_size; ++i) {
      // We directly point the char* string stored in vector to the |request|.
      // That string will be released when the |request| is destroyed.
      request->peer_info.san_names.dns_names[i] = dns_names[i];
    }
  } else {
    request->peer_info.san_names.dns_names = nullptr;
  }
  request->peer_info.san_names.email_names_size = email_names.size();
  if (!email_names.empty()) {
    request->peer_info.san_names.email_names =
        new char*[request->peer_info.san_names.email_names_size];
    for (size_t i = 0; i < request->peer_info.san_names.email_names_size; ++i) {
      // We directly point the char* string stored in vector to the |request|.
      // That string will be released when the |request| is destroyed.
      request->peer_info.san_names.email_names[i] = email_names[i];
    }
  } else {
    request->peer_info.san_names.email_names = nullptr;
  }
  request->peer_info.san_names.ip_names_size = ip_names.size();
  if (!ip_names.empty()) {
    request->peer_info.san_names.ip_names =
        new char*[request->peer_info.san_names.ip_names_size];
    for (size_t i = 0; i < request->peer_info.san_names.ip_names_size; ++i) {
      // We directly point the char* string stored in vector to the |request|.
      // That string will be released when the |request| is destroyed.
      request->peer_info.san_names.ip_names[i] = ip_names[i];
    }
  } else {
    request->peer_info.san_names.ip_names = nullptr;
  }
}

void PendingVerifierRequestDestroy(
    grpc_tls_custom_verification_check_request* request) {
  GRPC_CHECK_NE(request, nullptr);
  if (request->peer_info.common_name != nullptr) {
    gpr_free(const_cast<char*>(request->peer_info.common_name));
  }
  if (request->peer_info.san_names.uri_names_size > 0) {
    for (size_t i = 0; i < request->peer_info.san_names.uri_names_size; ++i) {
      gpr_free(request->peer_info.san_names.uri_names[i]);
    }
    delete[] request->peer_info.san_names.uri_names;
  }
  if (request->peer_info.san_names.dns_names_size > 0) {
    for (size_t i = 0; i < request->peer_info.san_names.dns_names_size; ++i) {
      gpr_free(request->peer_info.san_names.dns_names[i]);
    }
    delete[] request->peer_info.san_names.dns_names;
  }
  if (request->peer_info.san_names.email_names_size > 0) {
    for (size_t i = 0; i < request->peer_info.san_names.email_names_size; ++i) {
      gpr_free(request->peer_info.san_names.email_names[i]);
    }
    delete[] request->peer_info.san_names.email_names;
  }
  if (request->peer_info.san_names.ip_names_size > 0) {
    for (size_t i = 0; i < request->peer_info.san_names.ip_names_size; ++i) {
      gpr_free(request->peer_info.san_names.ip_names[i]);
    }
    delete[] request->peer_info.san_names.ip_names;
  }
  if (request->peer_info.peer_cert != nullptr) {
    gpr_free(const_cast<char*>(request->peer_info.peer_cert));
  }
  if (request->peer_info.peer_cert_full_chain != nullptr) {
    gpr_free(const_cast<char*>(request->peer_info.peer_cert_full_chain));
  }
  if (request->peer_info.verified_root_cert_subject != nullptr) {
    gpr_free(const_cast<char*>(request->peer_info.verified_root_cert_subject));
  }
}

tsi_ssl_pem_key_cert_pair* ConvertToTsiPemKeyCertPair(
    const PemKeyCertPairList& cert_pair_list) {
  tsi_ssl_pem_key_cert_pair* tsi_pairs = nullptr;
  size_t num_key_cert_pairs = cert_pair_list.size();
  if (num_key_cert_pairs > 0) {
    GRPC_CHECK_NE(cert_pair_list.data(), nullptr);
    tsi_pairs = static_cast<tsi_ssl_pem_key_cert_pair*>(
        gpr_zalloc(num_key_cert_pairs * sizeof(tsi_ssl_pem_key_cert_pair)));
  }
  for (size_t i = 0; i < num_key_cert_pairs; i++) {
    GRPC_CHECK(!cert_pair_list[i].private_key().empty());
    GRPC_CHECK(!cert_pair_list[i].cert_chain().empty());
    tsi_pairs[i].cert_chain =
        gpr_strdup(cert_pair_list[i].cert_chain().c_str());
    tsi_pairs[i].private_key =
        gpr_strdup(cert_pair_list[i].private_key().c_str());
  }
  return tsi_pairs;
}

}  // namespace

// -------------------channel security connector-------------------
RefCountedPtr<grpc_channel_security_connector>
TlsChannelSecurityConnector::CreateTlsChannelSecurityConnector(
    RefCountedPtr<grpc_channel_credentials> channel_creds,
    RefCountedPtr<grpc_tls_credentials_options> options,
    RefCountedPtr<grpc_call_credentials> request_metadata_creds,
    const char* target_name, const char* overridden_target_name,
    tsi_ssl_session_cache* ssl_session_cache) {
  if (channel_creds == nullptr) {
    LOG(ERROR) << "channel_creds is nullptr in "
                  "TlsChannelSecurityConnectorCreate()";
    return nullptr;
  }
  if (options == nullptr) {
    LOG(ERROR) << "options is nullptr in "
                  "TlsChannelSecurityConnectorCreate()";
    return nullptr;
  }
  if (target_name == nullptr) {
    LOG(ERROR) << "target_name is nullptr in "
                  "TlsChannelSecurityConnectorCreate()";
    return nullptr;
  }
  return MakeRefCounted<TlsChannelSecurityConnector>(
      std::move(channel_creds), std::move(options),
      std::move(request_metadata_creds), target_name, overridden_target_name,
      ssl_session_cache);
}

TlsChannelSecurityConnector::TlsChannelSecurityConnector(
    RefCountedPtr<grpc_channel_credentials> channel_creds,
    RefCountedPtr<grpc_tls_credentials_options> options,
    RefCountedPtr<grpc_call_credentials> request_metadata_creds,
    const char* target_name, const char* overridden_target_name,
    tsi_ssl_session_cache* ssl_session_cache)
    : grpc_channel_security_connector(GRPC_SSL_URL_SCHEME,
                                      std::move(channel_creds),
                                      std::move(request_metadata_creds)),
      options_(std::move(options)),
      overridden_target_name_(
          overridden_target_name == nullptr ? "" : overridden_target_name),
      ssl_session_cache_(ssl_session_cache) {
  const std::string& tls_session_key_log_file_path =
      options_->tls_session_key_log_file_path();
  if (!tls_session_key_log_file_path.empty()) {
    tls_session_key_logger_ =
        tsi::TlsSessionKeyLoggerCache::Get(tls_session_key_log_file_path);
  }
  if (ssl_session_cache_ != nullptr) {
    tsi_ssl_session_cache_ref(ssl_session_cache_);
  }
  absl::string_view host;
  absl::string_view port;
  SplitHostPort(target_name, &host, &port);
  target_name_ = std::string(host);
  // Create a watcher.
  auto watcher_ptr = std::make_unique<TlsChannelCertificateWatcher>(this);
  certificate_watcher_ = watcher_ptr.get();
  // Register the watcher with the distributor.
  grpc_tls_certificate_distributor* distributor =
      options_->certificate_distributor();
  std::optional<std::string> watched_root_cert_name;
  if (options_->watch_root_cert()) {
    watched_root_cert_name = options_->root_cert_name();
  }
  std::optional<std::string> watched_identity_cert_name;
  if (options_->watch_identity_pair()) {
    watched_identity_cert_name = options_->identity_cert_name();
  }
  // We will use the root certs stored in system default locations if not
  // watching root certs on the client side. We will handle this case
  // differently here, because "watching a default roots without the identity
  // certs" is a valid case(and hence we will need to call
  // OnCertificatesChanged), but it requires nothing from the provider, and
  // hence no need to register the watcher.
  bool use_default_roots = !options_->watch_root_cert();
  if (use_default_roots && !options_->watch_identity_pair()) {
    watcher_ptr->OnCertificatesChanged(nullptr, std::nullopt);
  } else {
    distributor->WatchTlsCertificates(std::move(watcher_ptr),
                                      watched_root_cert_name,
                                      watched_identity_cert_name);
  }
}

TlsChannelSecurityConnector::~TlsChannelSecurityConnector() {
  if (ssl_session_cache_ != nullptr) {
    tsi_ssl_session_cache_unref(ssl_session_cache_);
  }
  // Cancel all the watchers.
  grpc_tls_certificate_distributor* distributor =
      options_->certificate_distributor();
  if (distributor != nullptr) {
    distributor->CancelTlsCertificatesWatch(certificate_watcher_);
  }
  if (client_handshaker_factory_ != nullptr) {
    tsi_ssl_client_handshaker_factory_unref(client_handshaker_factory_);
  }
}

void TlsChannelSecurityConnector::add_handshakers(
    const ChannelArgs& args, grpc_pollset_set* /*interested_parties*/,
    HandshakeManager* handshake_mgr) {
  MutexLock lock(&mu_);
  tsi_handshaker* tsi_hs = nullptr;
  if (client_handshaker_factory_ != nullptr) {
    // Instantiate TSI handshaker.
    tsi_result result = tsi_ssl_client_handshaker_factory_create_handshaker(
        client_handshaker_factory_,
        overridden_target_name_.empty() ? target_name_.c_str()
                                        : overridden_target_name_.c_str(),
        /*network_bio_buf_size=*/0,
        /*ssl_bio_buf_size=*/0,
        args.GetOwnedString(GRPC_ARG_TRANSPORT_PROTOCOLS), &tsi_hs);
    if (result != TSI_OK) {
      LOG(ERROR) << "Handshaker creation failed with error "
                 << tsi_result_to_string(result);
    }
  }
  // If tsi_hs is null, this will add a failing handshaker.
  handshake_mgr->Add(SecurityHandshakerCreate(tsi_hs, this, args));
}

void TlsChannelSecurityConnector::check_peer(
    tsi_peer peer, grpc_endpoint* /*ep*/, const ChannelArgs& /*args*/,
    RefCountedPtr<grpc_auth_context>* auth_context,
    grpc_closure* on_peer_checked) {
  const char* target_name = overridden_target_name_.empty()
                                ? target_name_.c_str()
                                : overridden_target_name_.c_str();
  grpc_error_handle error = grpc_ssl_check_alpn(&peer);
  if (!error.ok()) {
    ExecCtx::Run(DEBUG_LOCATION, on_peer_checked, error);
    tsi_peer_destruct(&peer);
    return;
  }
  *auth_context =
      grpc_ssl_peer_to_auth_context(&peer, GRPC_TLS_TRANSPORT_SECURITY_TYPE);
  GRPC_CHECK_NE(options_->certificate_verifier(), nullptr);
  auto* pending_request = new ChannelPendingVerifierRequest(
      RefAsSubclass<TlsChannelSecurityConnector>(), on_peer_checked, peer,
      target_name);
  {
    MutexLock lock(&verifier_request_map_mu_);
    pending_verifier_requests_.emplace(on_peer_checked, pending_request);
  }
  pending_request->Start();
}

void TlsChannelSecurityConnector::cancel_check_peer(
    grpc_closure* on_peer_checked, grpc_error_handle /*error*/) {
  auto* verifier = options_->certificate_verifier();
  if (verifier != nullptr) {
    grpc_tls_custom_verification_check_request* pending_verifier_request =
        nullptr;
    {
      MutexLock lock(&verifier_request_map_mu_);
      auto it = pending_verifier_requests_.find(on_peer_checked);
      if (it != pending_verifier_requests_.end()) {
        pending_verifier_request = it->second->request();
      } else {
        VLOG(2) << "TlsChannelSecurityConnector::cancel_check_peer: no "
                   "corresponding pending request found";
      }
    }
    if (pending_verifier_request != nullptr) {
      verifier->Cancel(pending_verifier_request);
    }
  }
}

int TlsChannelSecurityConnector::cmp(
    const grpc_security_connector* other_sc) const {
  auto* other = reinterpret_cast<const TlsChannelSecurityConnector*>(other_sc);
  int c = channel_security_connector_cmp(other);
  if (c != 0) return c;
  c = grpc_ssl_cmp_target_name(
      target_name_.c_str(), other->target_name_.c_str(),
      overridden_target_name_.c_str(), other->overridden_target_name_.c_str());
  if (c != 0) return c;
  return 0;
}

ArenaPromise<absl::Status> TlsChannelSecurityConnector::CheckCallHost(
    absl::string_view host, grpc_auth_context* auth_context) {
  if (options_->check_call_host()) {
    return Immediate(SslCheckCallHost(host, target_name_.c_str(),
                                      overridden_target_name_.c_str(),
                                      auth_context));
  }
  return ImmediateOkStatus();
}

void TlsChannelSecurityConnector::TlsChannelCertificateWatcher::
    OnCertificatesChanged(std::shared_ptr<RootCertInfo> root_certs,
                          std::optional<PemKeyCertPairList> key_cert_pairs) {
  GRPC_CHECK_NE(security_connector_, nullptr);
  MutexLock lock(&security_connector_->mu_);
  if (root_certs != nullptr) {
    security_connector_->root_cert_info_ = std::move(root_certs);
  }
  if (key_cert_pairs.has_value()) {
    security_connector_->pem_key_cert_pair_list_ = std::move(key_cert_pairs);
  }
  const bool root_ready = !security_connector_->options_->watch_root_cert() ||
                          security_connector_->root_cert_info_ != nullptr;
  const bool identity_ready =
      !security_connector_->options_->watch_identity_pair() ||
      security_connector_->pem_key_cert_pair_list_.has_value();
  if (root_ready && identity_ready) {
    if (security_connector_->UpdateHandshakerFactoryLocked() !=
        GRPC_SECURITY_OK) {
      LOG(ERROR) << "Update handshaker factory failed.";
    }
  }
}

// TODO(ZhenLian): implement the logic to signal waiting handshakers once
// BlockOnInitialCredentialHandshaker is implemented.
void TlsChannelSecurityConnector::TlsChannelCertificateWatcher::OnError(
    grpc_error_handle root_cert_error, grpc_error_handle identity_cert_error) {
  if (!root_cert_error.ok()) {
    LOG(ERROR) << "TlsChannelCertificateWatcher getting root_cert_error: "
               << StatusToString(root_cert_error);
  }
  if (!identity_cert_error.ok()) {
    LOG(ERROR) << "TlsChannelCertificateWatcher getting identity_cert_error: "
               << StatusToString(identity_cert_error);
  }
}

TlsChannelSecurityConnector::ChannelPendingVerifierRequest::
    ChannelPendingVerifierRequest(
        RefCountedPtr<TlsChannelSecurityConnector> security_connector,
        grpc_closure* on_peer_checked, tsi_peer peer, const char* target_name)
    : security_connector_(std::move(security_connector)),
      on_peer_checked_(on_peer_checked) {
  PendingVerifierRequestInit(target_name, peer, &request_);
  tsi_peer_destruct(&peer);
}

TlsChannelSecurityConnector::ChannelPendingVerifierRequest::
    ~ChannelPendingVerifierRequest() {
  PendingVerifierRequestDestroy(&request_);
}

void TlsChannelSecurityConnector::ChannelPendingVerifierRequest::Start() {
  absl::Status sync_status;
  grpc_tls_certificate_verifier* verifier =
      security_connector_->options_->certificate_verifier();
  bool is_done = verifier->Verify(
      &request_,
      absl::bind_front(&ChannelPendingVerifierRequest::OnVerifyDone, this,
                       true),
      &sync_status);
  if (is_done) {
    OnVerifyDone(false, sync_status);
  }
}

void TlsChannelSecurityConnector::ChannelPendingVerifierRequest::OnVerifyDone(
    bool run_callback_inline, absl::Status status) {
  {
    MutexLock lock(&security_connector_->verifier_request_map_mu_);
    security_connector_->pending_verifier_requests_.erase(on_peer_checked_);
  }
  grpc_error_handle error;
  if (!status.ok()) {
    error = GRPC_ERROR_CREATE(
        absl::StrCat("Custom verification check failed with error: ",
                     status.ToString())
            .c_str());
  }
  if (run_callback_inline) {
    Closure::Run(DEBUG_LOCATION, on_peer_checked_, error);
  } else {
    ExecCtx::Run(DEBUG_LOCATION, on_peer_checked_, error);
  }
  delete this;
}

// TODO(ZhenLian): implement the logic to signal waiting handshakers once
// BlockOnInitialCredentialHandshaker is implemented.
grpc_security_status
TlsChannelSecurityConnector::UpdateHandshakerFactoryLocked() {
  bool skip_server_certificate_verification = !options_->verify_server_cert();
  // Free the client handshaker factory if exists.
  if (client_handshaker_factory_ != nullptr) {
    tsi_ssl_client_handshaker_factory_unref(client_handshaker_factory_);
  }
  tsi_ssl_pem_key_cert_pair* pem_key_cert_pair = nullptr;
  if (pem_key_cert_pair_list_.has_value()) {
    pem_key_cert_pair = ConvertToTsiPemKeyCertPair(*pem_key_cert_pair_list_);
  }
  bool use_default_roots = !options_->watch_root_cert();
  grpc_security_status status = grpc_ssl_tsi_client_handshaker_factory_init(
      pem_key_cert_pair, use_default_roots ? nullptr : root_cert_info_,
      skip_server_certificate_verification,
      grpc_get_tsi_tls_version(options_->min_tls_version()),
      grpc_get_tsi_tls_version(options_->max_tls_version()), ssl_session_cache_,
      tls_session_key_logger_.get(), options_->crl_directory().c_str(),
      options_->crl_provider(), &client_handshaker_factory_);
  // Free memory.
  if (pem_key_cert_pair != nullptr) {
    grpc_tsi_ssl_pem_key_cert_pairs_destroy(pem_key_cert_pair, 1);
  }
  return status;
}

// -------------------server security connector-------------------
RefCountedPtr<grpc_server_security_connector>
TlsServerSecurityConnector::CreateTlsServerSecurityConnector(
    RefCountedPtr<grpc_server_credentials> server_creds,
    RefCountedPtr<grpc_tls_credentials_options> options) {
  if (server_creds == nullptr) {
    LOG(ERROR) << "server_creds is nullptr in "
                  "TlsServerSecurityConnectorCreate()";
    return nullptr;
  }
  if (options == nullptr) {
    LOG(ERROR) << "options is nullptr in "
                  "TlsServerSecurityConnectorCreate()";
    return nullptr;
  }
  return MakeRefCounted<TlsServerSecurityConnector>(std::move(server_creds),
                                                    std::move(options));
}

TlsServerSecurityConnector::TlsServerSecurityConnector(
    RefCountedPtr<grpc_server_credentials> server_creds,
    RefCountedPtr<grpc_tls_credentials_options> options)
    : grpc_server_security_connector(GRPC_SSL_URL_SCHEME,
                                     std::move(server_creds)),
      options_(std::move(options)) {
  const std::string& tls_session_key_log_file_path =
      options_->tls_session_key_log_file_path();
  if (!tls_session_key_log_file_path.empty()) {
    tls_session_key_logger_ =
        tsi::TlsSessionKeyLoggerCache::Get(tls_session_key_log_file_path);
  }
  // Create a watcher.
  auto watcher_ptr = std::make_unique<TlsServerCertificateWatcher>(this);
  certificate_watcher_ = watcher_ptr.get();
  // Register the watcher with the distributor.
  grpc_tls_certificate_distributor* distributor =
      options_->certificate_distributor();
  std::optional<std::string> watched_root_cert_name;
  if (options_->watch_root_cert()) {
    watched_root_cert_name = options_->root_cert_name();
  }
  std::optional<std::string> watched_identity_cert_name;
  if (options_->watch_identity_pair()) {
    watched_identity_cert_name = options_->identity_cert_name();
  }
  // Server side won't use default system roots at any time.
  distributor->WatchTlsCertificates(std::move(watcher_ptr),
                                    watched_root_cert_name,
                                    watched_identity_cert_name);
}

TlsServerSecurityConnector::~TlsServerSecurityConnector() {
  // Cancel all the watchers.
  grpc_tls_certificate_distributor* distributor =
      options_->certificate_distributor();
  distributor->CancelTlsCertificatesWatch(certificate_watcher_);
  if (server_handshaker_factory_ != nullptr) {
    tsi_ssl_server_handshaker_factory_unref(server_handshaker_factory_);
  }
}

void TlsServerSecurityConnector::add_handshakers(
    const ChannelArgs& args, grpc_pollset_set* /*interested_parties*/,
    HandshakeManager* handshake_mgr) {
  MutexLock lock(&mu_);
  tsi_handshaker* tsi_hs = nullptr;
  if (server_handshaker_factory_ != nullptr) {
    // Instantiate TSI handshaker.
    tsi_result result = tsi_ssl_server_handshaker_factory_create_handshaker(
        server_handshaker_factory_, /*network_bio_buf_size=*/0,
        /*ssl_bio_buf_size=*/0, &tsi_hs);
    if (result != TSI_OK) {
      LOG(ERROR) << "Handshaker creation failed with error "
                 << tsi_result_to_string(result);
    }
  }
  // If tsi_hs is null, this will add a failing handshaker.
  handshake_mgr->Add(SecurityHandshakerCreate(tsi_hs, this, args));
}

void TlsServerSecurityConnector::check_peer(
    tsi_peer peer, grpc_endpoint* /*ep*/, const ChannelArgs& /*args*/,
    RefCountedPtr<grpc_auth_context>* auth_context,
    grpc_closure* on_peer_checked) {
  grpc_error_handle error = grpc_ssl_check_alpn(&peer);
  if (!error.ok()) {
    ExecCtx::Run(DEBUG_LOCATION, on_peer_checked, error);
    tsi_peer_destruct(&peer);
    return;
  }
  *auth_context =
      grpc_ssl_peer_to_auth_context(&peer, GRPC_TLS_TRANSPORT_SECURITY_TYPE);
  if (options_->certificate_verifier() != nullptr) {
    auto* pending_request = new ServerPendingVerifierRequest(
        RefAsSubclass<TlsServerSecurityConnector>(), on_peer_checked, peer);
    {
      MutexLock lock(&verifier_request_map_mu_);
      pending_verifier_requests_.emplace(on_peer_checked, pending_request);
    }
    pending_request->Start();
  } else {
    tsi_peer_destruct(&peer);
    ExecCtx::Run(DEBUG_LOCATION, on_peer_checked, error);
  }
}

void TlsServerSecurityConnector::cancel_check_peer(
    grpc_closure* on_peer_checked, grpc_error_handle /*error*/) {
  auto* verifier = options_->certificate_verifier();
  if (verifier != nullptr) {
    grpc_tls_custom_verification_check_request* pending_verifier_request =
        nullptr;
    {
      MutexLock lock(&verifier_request_map_mu_);
      auto it = pending_verifier_requests_.find(on_peer_checked);
      if (it != pending_verifier_requests_.end()) {
        pending_verifier_request = it->second->request();
      } else {
        LOG(INFO) << "TlsServerSecurityConnector::cancel_check_peer: no "
                     "corresponding pending request found";
      }
    }
    if (pending_verifier_request != nullptr) {
      verifier->Cancel(pending_verifier_request);
    }
  }
}

int TlsServerSecurityConnector::cmp(
    const grpc_security_connector* other_sc) const {
  auto* other = reinterpret_cast<const TlsServerSecurityConnector*>(other_sc);
  int c = server_security_connector_cmp(other);
  if (c != 0) return c;
  return 0;
}

void TlsServerSecurityConnector::TlsServerCertificateWatcher::
    OnCertificatesChanged(std::shared_ptr<RootCertInfo> roots,
                          std::optional<PemKeyCertPairList> key_cert_pairs) {
  GRPC_CHECK_NE(security_connector_, nullptr);
  MutexLock lock(&security_connector_->mu_);
  if (roots != nullptr) {
    security_connector_->root_cert_info_ = std::move(roots);
  }
  if (key_cert_pairs.has_value()) {
    security_connector_->pem_key_cert_pair_list_ = std::move(key_cert_pairs);
  }
  bool root_being_watched = security_connector_->options_->watch_root_cert();
  bool root_has_value = security_connector_->root_cert_info_ != nullptr;
  bool identity_being_watched =
      security_connector_->options_->watch_identity_pair();
  bool identity_has_value =
      security_connector_->pem_key_cert_pair_list_.has_value();
  if ((root_being_watched && root_has_value && identity_being_watched &&
       identity_has_value) ||
      (root_being_watched && root_has_value && !identity_being_watched) ||
      (!root_being_watched && identity_being_watched && identity_has_value)) {
    if (security_connector_->UpdateHandshakerFactoryLocked() !=
        GRPC_SECURITY_OK) {
      LOG(ERROR) << "Update handshaker factory failed.";
    }
  }
}

// TODO(ZhenLian): implement the logic to signal waiting handshakers once
// BlockOnInitialCredentialHandshaker is implemented.
void TlsServerSecurityConnector::TlsServerCertificateWatcher::OnError(
    grpc_error_handle root_cert_error, grpc_error_handle identity_cert_error) {
  if (!root_cert_error.ok()) {
    LOG(ERROR) << "TlsServerCertificateWatcher getting root_cert_error: "
               << StatusToString(root_cert_error);
  }
  if (!identity_cert_error.ok()) {
    LOG(ERROR) << "TlsServerCertificateWatcher getting identity_cert_error: "
               << StatusToString(identity_cert_error);
  }
}

TlsServerSecurityConnector::ServerPendingVerifierRequest::
    ServerPendingVerifierRequest(
        RefCountedPtr<TlsServerSecurityConnector> security_connector,
        grpc_closure* on_peer_checked, tsi_peer peer)
    : security_connector_(std::move(security_connector)),
      on_peer_checked_(on_peer_checked) {
  PendingVerifierRequestInit(nullptr, peer, &request_);
  tsi_peer_destruct(&peer);
}

TlsServerSecurityConnector::ServerPendingVerifierRequest::
    ~ServerPendingVerifierRequest() {
  PendingVerifierRequestDestroy(&request_);
}

void TlsServerSecurityConnector::ServerPendingVerifierRequest::Start() {
  absl::Status sync_status;
  grpc_tls_certificate_verifier* verifier =
      security_connector_->options_->certificate_verifier();
  bool is_done = verifier->Verify(
      &request_,
      absl::bind_front(&ServerPendingVerifierRequest::OnVerifyDone, this, true),
      &sync_status);
  if (is_done) {
    OnVerifyDone(false, sync_status);
  }
}

void TlsServerSecurityConnector::ServerPendingVerifierRequest::OnVerifyDone(
    bool run_callback_inline, absl::Status status) {
  {
    MutexLock lock(&security_connector_->verifier_request_map_mu_);
    security_connector_->pending_verifier_requests_.erase(on_peer_checked_);
  }
  grpc_error_handle error;
  if (!status.ok()) {
    error = GRPC_ERROR_CREATE(
        absl::StrCat("Custom verification check failed with error: ",
                     status.ToString())
            .c_str());
  }
  if (run_callback_inline) {
    Closure::Run(DEBUG_LOCATION, on_peer_checked_, error);
  } else {
    ExecCtx::Run(DEBUG_LOCATION, on_peer_checked_, error);
  }
  delete this;
}

// TODO(ZhenLian): implement the logic to signal waiting handshakers once
// BlockOnInitialCredentialHandshaker is implemented.
grpc_security_status
TlsServerSecurityConnector::UpdateHandshakerFactoryLocked() {
  // Free the server handshaker factory if exists.
  if (server_handshaker_factory_ != nullptr) {
    tsi_ssl_server_handshaker_factory_unref(server_handshaker_factory_);
  }
  // The identity certs on the server side shouldn't be empty.
<<<<<<< HEAD
  GRPC_CHECK(pem_key_cert_pair_list_.has_value());
  GRPC_CHECK(!(*pem_key_cert_pair_list_).empty());
  std::string pem_root_certs;
  if (pem_root_certs_.has_value()) {
    // TODO(ZhenLian): update the underlying TSI layer to use C++ types like
    // std::string and absl::string_view to avoid making another copy here.
    pem_root_certs = std::string(*pem_root_certs_);
  }
=======
  CHECK(pem_key_cert_pair_list_.has_value());
  CHECK(!(*pem_key_cert_pair_list_).empty());
>>>>>>> fa502592
  tsi_ssl_pem_key_cert_pair* pem_key_cert_pairs = nullptr;
  pem_key_cert_pairs = ConvertToTsiPemKeyCertPair(*pem_key_cert_pair_list_);
  size_t num_key_cert_pairs = (*pem_key_cert_pair_list_).size();
  grpc_security_status status = grpc_ssl_tsi_server_handshaker_factory_init(
      pem_key_cert_pairs, num_key_cert_pairs, root_cert_info_,
      options_->cert_request_type(),
      grpc_get_tsi_tls_version(options_->min_tls_version()),
      grpc_get_tsi_tls_version(options_->max_tls_version()),
      tls_session_key_logger_.get(), options_->crl_directory().c_str(),
      options_->send_client_ca_list(), options_->crl_provider(),
      &server_handshaker_factory_);
  // Free memory.
  grpc_tsi_ssl_pem_key_cert_pairs_destroy(pem_key_cert_pairs,
                                          num_key_cert_pairs);
  return status;
}

}  // namespace grpc_core<|MERGE_RESOLUTION|>--- conflicted
+++ resolved
@@ -780,19 +780,8 @@
     tsi_ssl_server_handshaker_factory_unref(server_handshaker_factory_);
   }
   // The identity certs on the server side shouldn't be empty.
-<<<<<<< HEAD
   GRPC_CHECK(pem_key_cert_pair_list_.has_value());
   GRPC_CHECK(!(*pem_key_cert_pair_list_).empty());
-  std::string pem_root_certs;
-  if (pem_root_certs_.has_value()) {
-    // TODO(ZhenLian): update the underlying TSI layer to use C++ types like
-    // std::string and absl::string_view to avoid making another copy here.
-    pem_root_certs = std::string(*pem_root_certs_);
-  }
-=======
-  CHECK(pem_key_cert_pair_list_.has_value());
-  CHECK(!(*pem_key_cert_pair_list_).empty());
->>>>>>> fa502592
   tsi_ssl_pem_key_cert_pair* pem_key_cert_pairs = nullptr;
   pem_key_cert_pairs = ConvertToTsiPemKeyCertPair(*pem_key_cert_pair_list_);
   size_t num_key_cert_pairs = (*pem_key_cert_pair_list_).size();
