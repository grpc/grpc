--- conflicted
+++ resolved
@@ -130,10 +130,6 @@
     MutexLock lock(&mu_);
     on_handshake_done_ = std::move(on_handshake_done);
   }
-<<<<<<< HEAD
-  GRPC_CHECK_EQ(args->endpoint.get(), nullptr);
-=======
->>>>>>> b04d3821
   args_ = args;
   absl::string_view resolved_address_text =
       args->args.GetString(GRPC_ARG_TCP_HANDSHAKER_RESOLVED_ADDRESS).value();
