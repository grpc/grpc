--- conflicted
+++ resolved
@@ -186,15 +186,12 @@
 
   absl::Status Unprotect(absl::Status read_status)
       ABSL_EXCLUSIVE_LOCKS_REQUIRED(read_mu_) {
-<<<<<<< HEAD
     GRPC_LATENT_SEE_ALWAYS_ON_SCOPE("unprotect");
-=======
+
     if (shutdown_) {
       return absl::CancelledError("secure endpoint shutdown");
     }
 
-    GRPC_LATENT_SEE_INNER_SCOPE("unprotect");
->>>>>>> 34922134
     bool keep_looping = false;
     tsi_result result = TSI_OK;
 
@@ -323,13 +320,9 @@
 
   tsi_result Protect(grpc_slice_buffer* slices, int max_frame_size)
       ABSL_EXCLUSIVE_LOCKS_REQUIRED(write_mu_) {
-<<<<<<< HEAD
+    if (shutdown_) return TSI_FAILED_PRECONDITION;
+
     GRPC_LATENT_SEE_ALWAYS_ON_SCOPE("protect");
-=======
-    if (shutdown_) return TSI_FAILED_PRECONDITION;
-
-    GRPC_LATENT_SEE_INNER_SCOPE("protect");
->>>>>>> 34922134
     uint8_t* cur = GRPC_SLICE_START_PTR(write_staging_buffer_);
     uint8_t* end = GRPC_SLICE_END_PTR(write_staging_buffer_);
 
