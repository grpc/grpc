//
// Copyright 2022 gRPC authors.
//
// Licensed under the Apache License, Version 2.0 (the "License");
// you may not use this file except in compliance with the License.
// You may obtain a copy of the License at
//
//     http://www.apache.org/licenses/LICENSE-2.0
//
// Unless required by applicable law or agreed to in writing, software
// distributed under the License is distributed on an "AS IS" BASIS,
// WITHOUT WARRANTIES OR CONDITIONS OF ANY KIND, either express or implied.
// See the License for the specific language governing permissions and
// limitations under the License.
//

#include "src/core/xds/grpc/xds_lb_policy_registry.h"

#include <stddef.h>
#include <stdint.h>

#include <string>
#include <utility>

#include "absl/strings/str_cat.h"
#include "absl/types/optional.h"
#include "absl/types/variant.h"
#include "envoy/config/core/v3/extension.upb.h"
#include "envoy/extensions/load_balancing_policies/client_side_weighted_round_robin/v3/client_side_weighted_round_robin.upb.h"
#include "envoy/extensions/load_balancing_policies/pick_first/v3/pick_first.upb.h"
#include "envoy/extensions/load_balancing_policies/ring_hash/v3/ring_hash.upb.h"
#include "envoy/extensions/load_balancing_policies/wrr_locality/v3/wrr_locality.upb.h"
#include "google/protobuf/wrappers.upb.h"

#include <grpc/support/json.h>
#include <grpc/support/port_platform.h>

#include "src/core/lib/config/core_configuration.h"
#include "src/core/lib/gprpp/time.h"
#include "src/core/lib/gprpp/validation_errors.h"
#include "src/core/load_balancing/lb_policy_registry.h"
#include "src/core/xds/grpc/xds_common_types.h"
#include "src/core/xds/grpc/xds_common_types_parser.h"

namespace grpc_core {

namespace {

class RoundRobinLbPolicyConfigFactory final
    : public XdsLbPolicyRegistry::ConfigFactory {
 public:
  Json::Object ConvertXdsLbPolicyConfig(
      const XdsLbPolicyRegistry* /*registry*/,
      const XdsResourceType::DecodeContext& /*context*/,
      absl::string_view /*configuration*/, ValidationErrors* /*errors*/,
      int /*recursion_depth*/) override {
    return Json::Object{{"round_robin", Json::FromObject({})}};
  }

  absl::string_view type() override { return Type(); }

  static absl::string_view Type() {
    return "envoy.extensions.load_balancing_policies.round_robin.v3.RoundRobin";
  }
};

class ClientSideWeightedRoundRobinLbPolicyConfigFactory final
    : public XdsLbPolicyRegistry::ConfigFactory {
 public:
  Json::Object ConvertXdsLbPolicyConfig(
      const XdsLbPolicyRegistry* /*registry*/,
      const XdsResourceType::DecodeContext& context,
      absl::string_view configuration, ValidationErrors* errors,
      int /*recursion_depth*/) override {
    const auto* resource =
        envoy_extensions_load_balancing_policies_client_side_weighted_round_robin_v3_ClientSideWeightedRoundRobin_parse(
            configuration.data(), configuration.size(), context.arena);
    if (resource == nullptr) {
      errors->AddError(
          "can't decode ClientSideWeightedRoundRobin LB policy config");
      return {};
    }
    Json::Object config;
    // enable_oob_load_report
    if (ParseBoolValue(
            envoy_extensions_load_balancing_policies_client_side_weighted_round_robin_v3_ClientSideWeightedRoundRobin_enable_oob_load_report(
                resource))) {
      config["enableOobLoadReport"] = Json::FromBool(true);
    }
    // oob_reporting_period
    auto* duration_proto =
        envoy_extensions_load_balancing_policies_client_side_weighted_round_robin_v3_ClientSideWeightedRoundRobin_oob_reporting_period(
            resource);
    if (duration_proto != nullptr) {
      ValidationErrors::ScopedField field(errors, ".oob_reporting_period");
      Duration duration = ParseDuration(duration_proto, errors);
      config["oobReportingPeriod"] = Json::FromString(duration.ToJsonString());
    }
    // blackout_period
    duration_proto =
        envoy_extensions_load_balancing_policies_client_side_weighted_round_robin_v3_ClientSideWeightedRoundRobin_blackout_period(
            resource);
    if (duration_proto != nullptr) {
      ValidationErrors::ScopedField field(errors, ".blackout_period");
      Duration duration = ParseDuration(duration_proto, errors);
      config["blackoutPeriod"] = Json::FromString(duration.ToJsonString());
    }
    // weight_update_period
    duration_proto =
        envoy_extensions_load_balancing_policies_client_side_weighted_round_robin_v3_ClientSideWeightedRoundRobin_weight_update_period(
            resource);
    if (duration_proto != nullptr) {
      ValidationErrors::ScopedField field(errors, ".weight_update_period");
      Duration duration = ParseDuration(duration_proto, errors);
      config["weightUpdatePeriod"] = Json::FromString(duration.ToJsonString());
    }
    // weight_expiration_period
    duration_proto =
        envoy_extensions_load_balancing_policies_client_side_weighted_round_robin_v3_ClientSideWeightedRoundRobin_weight_expiration_period(
            resource);
    if (duration_proto != nullptr) {
      ValidationErrors::ScopedField field(errors, ".weight_expiration_period");
      Duration duration = ParseDuration(duration_proto, errors);
      config["weightExpirationPeriod"] =
          Json::FromString(duration.ToJsonString());
    }
    // error_utilization_penalty
    auto* error_utilization_penalty =
        envoy_extensions_load_balancing_policies_client_side_weighted_round_robin_v3_ClientSideWeightedRoundRobin_error_utilization_penalty(
            resource);
    if (error_utilization_penalty != nullptr) {
      ValidationErrors::ScopedField field(errors, ".error_utilization_penalty");
      const float value =
          google_protobuf_FloatValue_value(error_utilization_penalty);
      if (value < 0.0) {
        errors->AddError("value must be non-negative");
      }
      config["errorUtilizationPenalty"] = Json::FromNumber(value);
    }
    return Json::Object{
        {"weighted_round_robin", Json::FromObject(std::move(config))}};
  }

  absl::string_view type() override { return Type(); }

  static absl::string_view Type() {
    return "envoy.extensions.load_balancing_policies.client_side_weighted_"
           "round_robin.v3.ClientSideWeightedRoundRobin";
  }
};

class RingHashLbPolicyConfigFactory final
    : public XdsLbPolicyRegistry::ConfigFactory {
 public:
  Json::Object ConvertXdsLbPolicyConfig(
      const XdsLbPolicyRegistry* /*registry*/,
      const XdsResourceType::DecodeContext& context,
      absl::string_view configuration, ValidationErrors* errors,
      int /*recursion_depth*/) override {
    const auto* resource =
        envoy_extensions_load_balancing_policies_ring_hash_v3_RingHash_parse(
            configuration.data(), configuration.size(), context.arena);
    if (resource == nullptr) {
      errors->AddError("can't decode RingHash LB policy config");
      return {};
    }
    if (envoy_extensions_load_balancing_policies_ring_hash_v3_RingHash_hash_function(
            resource) !=
            envoy_extensions_load_balancing_policies_ring_hash_v3_RingHash_XX_HASH &&
        envoy_extensions_load_balancing_policies_ring_hash_v3_RingHash_hash_function(
            resource) !=
            envoy_extensions_load_balancing_policies_ring_hash_v3_RingHash_DEFAULT_HASH) {
      ValidationErrors::ScopedField field(errors, ".hash_function");
      errors->AddError("unsupported value (must be XX_HASH)");
    }
<<<<<<< HEAD
    uint64_t max_ring_size = ParseUInt64Value(
        envoy_extensions_load_balancing_policies_ring_hash_v3_RingHash_maximum_ring_size(
            resource))
        .value_or(8388608);
=======
    uint64_t max_ring_size =
        ParseUInt64Value(
            envoy_extensions_load_balancing_policies_ring_hash_v3_RingHash_maximum_ring_size(
                resource))
            .value_or(8388608);
>>>>>>> de20095c
    if (max_ring_size == 0 || max_ring_size > 8388608) {
      ValidationErrors::ScopedField field(errors, ".maximum_ring_size");
      errors->AddError("value must be in the range [1, 8388608]");
    }
<<<<<<< HEAD
    uint64_t min_ring_size = ParseUInt64Value(
        envoy_extensions_load_balancing_policies_ring_hash_v3_RingHash_minimum_ring_size(
            resource))
        .value_or(1024);
=======
    uint64_t min_ring_size =
        ParseUInt64Value(
            envoy_extensions_load_balancing_policies_ring_hash_v3_RingHash_minimum_ring_size(
                resource))
            .value_or(1024);
>>>>>>> de20095c
    {
      ValidationErrors::ScopedField field(errors, ".minimum_ring_size");
      if (min_ring_size == 0 || min_ring_size > 8388608) {
        errors->AddError("value must be in the range [1, 8388608]");
      }
      if (min_ring_size > max_ring_size) {
        errors->AddError("cannot be greater than maximum_ring_size");
      }
    }
    return Json::Object{
        {"ring_hash_experimental",
         Json::FromObject({
             {"minRingSize", Json::FromNumber(min_ring_size)},
             {"maxRingSize", Json::FromNumber(max_ring_size)},
         })},
    };
  }

  absl::string_view type() override { return Type(); }

  static absl::string_view Type() {
    return "envoy.extensions.load_balancing_policies.ring_hash.v3.RingHash";
  }
};

class WrrLocalityLbPolicyConfigFactory final
    : public XdsLbPolicyRegistry::ConfigFactory {
 public:
  Json::Object ConvertXdsLbPolicyConfig(
      const XdsLbPolicyRegistry* registry,
      const XdsResourceType::DecodeContext& context,
      absl::string_view configuration, ValidationErrors* errors,
      int recursion_depth) override {
    const auto* resource =
        envoy_extensions_load_balancing_policies_wrr_locality_v3_WrrLocality_parse(
            configuration.data(), configuration.size(), context.arena);
    if (resource == nullptr) {
      errors->AddError("can't decode WrrLocality LB policy config");
      return {};
    }
    ValidationErrors::ScopedField field(errors, ".endpoint_picking_policy");
    const auto* endpoint_picking_policy =
        envoy_extensions_load_balancing_policies_wrr_locality_v3_WrrLocality_endpoint_picking_policy(
            resource);
    if (endpoint_picking_policy == nullptr) {
      errors->AddError("field not present");
      return {};
    }
    auto child_policy = registry->ConvertXdsLbPolicyConfig(
        context, endpoint_picking_policy, errors, recursion_depth + 1);
    return Json::Object{
        {"xds_wrr_locality_experimental",
         Json::FromObject(
             {{"childPolicy", Json::FromArray(std::move(child_policy))}})}};
  }

  absl::string_view type() override { return Type(); }

  static absl::string_view Type() {
    return "envoy.extensions.load_balancing_policies.wrr_locality.v3."
           "WrrLocality";
  }
};

class PickFirstLbPolicyConfigFactory final
    : public XdsLbPolicyRegistry::ConfigFactory {
 public:
  Json::Object ConvertXdsLbPolicyConfig(
      const XdsLbPolicyRegistry* /*registry*/,
      const XdsResourceType::DecodeContext& context,
      absl::string_view configuration, ValidationErrors* errors,
      int /*recursion_depth*/) override {
    const auto* resource =
        envoy_extensions_load_balancing_policies_pick_first_v3_PickFirst_parse(
            configuration.data(), configuration.size(), context.arena);
    if (resource == nullptr) {
      errors->AddError("can't decode PickFirst LB policy config");
      return {};
    }
    bool shuffle_address_list =
        envoy_extensions_load_balancing_policies_pick_first_v3_PickFirst_shuffle_address_list(
            resource);
    return Json::Object{
        {"pick_first",
         Json::FromObject({
             {"shuffleAddressList", Json::FromBool(shuffle_address_list)},
         })}};
  }

  absl::string_view type() override { return Type(); }

  static absl::string_view Type() {
    return "envoy.extensions.load_balancing_policies.pick_first.v3.PickFirst";
  }
};

}  // namespace

//
// XdsLbPolicyRegistry
//

XdsLbPolicyRegistry::XdsLbPolicyRegistry() {
  policy_config_factories_.emplace(
      RingHashLbPolicyConfigFactory::Type(),
      std::make_unique<RingHashLbPolicyConfigFactory>());
  policy_config_factories_.emplace(
      RoundRobinLbPolicyConfigFactory::Type(),
      std::make_unique<RoundRobinLbPolicyConfigFactory>());
  policy_config_factories_.emplace(
      ClientSideWeightedRoundRobinLbPolicyConfigFactory::Type(),
      std::make_unique<ClientSideWeightedRoundRobinLbPolicyConfigFactory>());
  policy_config_factories_.emplace(
      WrrLocalityLbPolicyConfigFactory::Type(),
      std::make_unique<WrrLocalityLbPolicyConfigFactory>());
  policy_config_factories_.emplace(
      PickFirstLbPolicyConfigFactory::Type(),
      std::make_unique<PickFirstLbPolicyConfigFactory>());
}

Json::Array XdsLbPolicyRegistry::ConvertXdsLbPolicyConfig(
    const XdsResourceType::DecodeContext& context,
    const envoy_config_cluster_v3_LoadBalancingPolicy* lb_policy,
    ValidationErrors* errors, int recursion_depth) const {
  constexpr int kMaxRecursionDepth = 16;
  if (recursion_depth >= kMaxRecursionDepth) {
    errors->AddError(
        absl::StrCat("exceeded max recursion depth of ", kMaxRecursionDepth));
    return {};
  }
  const size_t original_error_size = errors->size();
  size_t size = 0;
  const auto* policies =
      envoy_config_cluster_v3_LoadBalancingPolicy_policies(lb_policy, &size);
  for (size_t i = 0; i < size; ++i) {
    ValidationErrors::ScopedField field(
        errors, absl::StrCat(".policies[", i, "].typed_extension_config"));
    const auto* typed_extension_config =
        envoy_config_cluster_v3_LoadBalancingPolicy_Policy_typed_extension_config(
            policies[i]);
    if (typed_extension_config == nullptr) {
      errors->AddError("field not present");
      return {};
    }
    ValidationErrors::ScopedField field2(errors, ".typed_config");
    const auto* typed_config =
        envoy_config_core_v3_TypedExtensionConfig_typed_config(
            typed_extension_config);
    auto extension = ExtractXdsExtension(context, typed_config, errors);
    if (!extension.has_value()) return {};
    // Check for registered LB policy type.
    absl::string_view* serialized_value =
        absl::get_if<absl::string_view>(&extension->value);
    if (serialized_value != nullptr) {
      auto config_factory_it = policy_config_factories_.find(extension->type);
      if (config_factory_it != policy_config_factories_.end()) {
        return Json::Array{Json::FromObject(
            config_factory_it->second->ConvertXdsLbPolicyConfig(
                this, context, *serialized_value, errors, recursion_depth))};
      }
    }
    // Check for custom LB policy type.
    Json* json = absl::get_if<Json>(&extension->value);
    if (json != nullptr &&
        CoreConfiguration::Get().lb_policy_registry().LoadBalancingPolicyExists(
            extension->type, nullptr)) {
      return Json::Array{
          Json::FromObject({{std::string(extension->type), std::move(*json)}})};
    }
    // Unsupported type.  Continue to next entry.
  }
  if (original_error_size == errors->size()) {
    errors->AddError("no supported load balancing policy config found");
  }
  return {};
}

}  // namespace grpc_core<|MERGE_RESOLUTION|>--- conflicted
+++ resolved
@@ -173,34 +173,20 @@
       ValidationErrors::ScopedField field(errors, ".hash_function");
       errors->AddError("unsupported value (must be XX_HASH)");
     }
-<<<<<<< HEAD
-    uint64_t max_ring_size = ParseUInt64Value(
-        envoy_extensions_load_balancing_policies_ring_hash_v3_RingHash_maximum_ring_size(
-            resource))
-        .value_or(8388608);
-=======
     uint64_t max_ring_size =
         ParseUInt64Value(
             envoy_extensions_load_balancing_policies_ring_hash_v3_RingHash_maximum_ring_size(
                 resource))
             .value_or(8388608);
->>>>>>> de20095c
     if (max_ring_size == 0 || max_ring_size > 8388608) {
       ValidationErrors::ScopedField field(errors, ".maximum_ring_size");
       errors->AddError("value must be in the range [1, 8388608]");
     }
-<<<<<<< HEAD
-    uint64_t min_ring_size = ParseUInt64Value(
-        envoy_extensions_load_balancing_policies_ring_hash_v3_RingHash_minimum_ring_size(
-            resource))
-        .value_or(1024);
-=======
     uint64_t min_ring_size =
         ParseUInt64Value(
             envoy_extensions_load_balancing_policies_ring_hash_v3_RingHash_minimum_ring_size(
                 resource))
             .value_or(1024);
->>>>>>> de20095c
     {
       ValidationErrors::ScopedField field(errors, ".minimum_ring_size");
       if (min_ring_size == 0 || min_ring_size > 8388608) {
