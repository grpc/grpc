--- conflicted
+++ resolved
@@ -196,23 +196,15 @@
                          Json::FromObject(std::move(config))};
 }
 
-void XdsHttpStatefulSessionFilter::AddFilter(
-    FilterChainBuilder& builder) const {
-  builder.AddFilter<StatefulSessionFilter>(nullptr);
-}
-
 const grpc_channel_filter* XdsHttpStatefulSessionFilter::channel_filter()
     const {
   return &StatefulSessionFilter::kFilterVtable;
-<<<<<<< HEAD
 }
 
 void XdsHttpStatefulSessionFilter::AddFilter(
     FilterChainBuilder& builder,
     RefCountedPtr<const FilterConfig> config) const {
   builder.AddFilter<StatefulSessionFilter>(std::move(config));
-=======
->>>>>>> 59a6affd
 }
 
 ChannelArgs XdsHttpStatefulSessionFilter::ModifyChannelArgs(
