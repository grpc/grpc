--- conflicted
+++ resolved
@@ -94,379 +94,4 @@
       drop_config == nullptr ? "<null>" : drop_config->ToString());
 }
 
-<<<<<<< HEAD
-//
-// XdsEndpointResourceType
-//
-
-namespace {
-
-void MaybeLogClusterLoadAssignment(
-    const XdsResourceType::DecodeContext& context,
-    const envoy_config_endpoint_v3_ClusterLoadAssignment* cla) {
-  if (GRPC_TRACE_FLAG_ENABLED_OBJ(*context.tracer) && ABSL_VLOG_IS_ON(2)) {
-    const upb_MessageDef* msg_type =
-        envoy_config_endpoint_v3_ClusterLoadAssignment_getmsgdef(
-            context.symtab);
-    char buf[10240];
-    upb_TextEncode(reinterpret_cast<const upb_Message*>(cla), msg_type, nullptr,
-                   0, buf, sizeof(buf));
-    VLOG(2) << "[xds_client " << context.client
-            << "] ClusterLoadAssignment: " << buf;
-  }
-}
-
-absl::optional<grpc_resolved_address> ParseCoreAddress(
-    const envoy_config_core_v3_Address* address, ValidationErrors* errors) {
-  if (address == nullptr) {
-    errors->AddError("field not present");
-    return absl::nullopt;
-  }
-  ValidationErrors::ScopedField field(errors, ".socket_address");
-  const envoy_config_core_v3_SocketAddress* socket_address =
-      envoy_config_core_v3_Address_socket_address(address);
-  if (socket_address == nullptr) {
-    errors->AddError("field not present");
-    return absl::nullopt;
-  }
-  std::string address_str = UpbStringToStdString(
-      envoy_config_core_v3_SocketAddress_address(socket_address));
-  uint32_t port;
-  {
-    ValidationErrors::ScopedField field(errors, ".port_value");
-    port = envoy_config_core_v3_SocketAddress_port_value(socket_address);
-    if (GPR_UNLIKELY(port >> 16) != 0) {
-      errors->AddError("invalid port");
-      return absl::nullopt;
-    }
-  }
-  auto addr = StringToSockaddr(address_str, port);
-  if (!addr.ok()) {
-    errors->AddError(addr.status().message());
-    return absl::nullopt;
-  }
-  return *addr;
-}
-
-absl::optional<EndpointAddresses> EndpointAddressesParse(
-    const envoy_config_endpoint_v3_LbEndpoint* lb_endpoint,
-    ValidationErrors* errors) {
-  // health_status
-  const int32_t health_status =
-      envoy_config_endpoint_v3_LbEndpoint_health_status(lb_endpoint);
-  auto status = XdsHealthStatus::FromUpb(health_status);
-  if (!status.has_value()) return absl::nullopt;
-  // load_balancing_weight
-  uint32_t weight = 1;
-  {
-    ValidationErrors::ScopedField field(errors, ".load_balancing_weight");
-    const google_protobuf_UInt32Value* load_balancing_weight =
-        envoy_config_endpoint_v3_LbEndpoint_load_balancing_weight(lb_endpoint);
-    if (load_balancing_weight != nullptr) {
-      weight = google_protobuf_UInt32Value_value(load_balancing_weight);
-      if (weight == 0) {
-        errors->AddError("must be greater than 0");
-      }
-    }
-  }
-  // endpoint
-  std::vector<grpc_resolved_address> addresses;
-  absl::string_view hostname;
-  {
-    ValidationErrors::ScopedField field(errors, ".endpoint");
-    const envoy_config_endpoint_v3_Endpoint* endpoint =
-        envoy_config_endpoint_v3_LbEndpoint_endpoint(lb_endpoint);
-    if (endpoint == nullptr) {
-      errors->AddError("field not present");
-      return absl::nullopt;
-    }
-    {
-      ValidationErrors::ScopedField field(errors, ".address");
-      auto address = ParseCoreAddress(
-          envoy_config_endpoint_v3_Endpoint_address(endpoint), errors);
-      if (address.has_value()) addresses.push_back(*address);
-    }
-    if (XdsDualstackEndpointsEnabled()) {
-      size_t size;
-      auto* additional_addresses =
-          envoy_config_endpoint_v3_Endpoint_additional_addresses(endpoint,
-                                                                 &size);
-      for (size_t i = 0; i < size; ++i) {
-        ValidationErrors::ScopedField field(
-            errors, absl::StrCat(".additional_addresses[", i, "].address"));
-        auto address = ParseCoreAddress(
-            envoy_config_endpoint_v3_Endpoint_AdditionalAddress_address(
-                additional_addresses[i]),
-            errors);
-        if (address.has_value()) addresses.push_back(*address);
-      }
-    }
-    hostname =
-        UpbStringToAbsl(envoy_config_endpoint_v3_Endpoint_hostname(endpoint));
-  }
-  if (addresses.empty()) return absl::nullopt;
-  // Convert to EndpointAddresses.
-  auto args = ChannelArgs()
-                  .Set(GRPC_ARG_ADDRESS_WEIGHT, weight)
-                  .Set(GRPC_ARG_XDS_HEALTH_STATUS, status->status());
-  if (!hostname.empty()) {
-    args = args.Set(GRPC_ARG_ADDRESS_NAME, hostname);
-  }
-  return EndpointAddresses(addresses, args);
-}
-
-struct ParsedLocality {
-  size_t priority;
-  XdsEndpointResource::Priority::Locality locality;
-};
-
-struct ResolvedAddressLessThan {
-  bool operator()(const grpc_resolved_address& a1,
-                  const grpc_resolved_address& a2) const {
-    if (a1.len != a2.len) return a1.len < a2.len;
-    return memcmp(a1.addr, a2.addr, a1.len) < 0;
-  }
-};
-using ResolvedAddressSet =
-    std::set<grpc_resolved_address, ResolvedAddressLessThan>;
-
-absl::optional<ParsedLocality> LocalityParse(
-    const envoy_config_endpoint_v3_LocalityLbEndpoints* locality_lb_endpoints,
-    ResolvedAddressSet* address_set, ValidationErrors* errors) {
-  const size_t original_error_size = errors->size();
-  ParsedLocality parsed_locality;
-  // load_balancing_weight
-  // If LB weight is not specified or 0, it means this locality is assigned
-  // no load.
-  const google_protobuf_UInt32Value* lb_weight =
-      envoy_config_endpoint_v3_LocalityLbEndpoints_load_balancing_weight(
-          locality_lb_endpoints);
-  parsed_locality.locality.lb_weight =
-      lb_weight != nullptr ? google_protobuf_UInt32Value_value(lb_weight) : 0;
-  if (parsed_locality.locality.lb_weight == 0) return absl::nullopt;
-  // locality
-  const envoy_config_core_v3_Locality* locality =
-      envoy_config_endpoint_v3_LocalityLbEndpoints_locality(
-          locality_lb_endpoints);
-  if (locality == nullptr) {
-    ValidationErrors::ScopedField field(errors, ".locality");
-    errors->AddError("field not present");
-    return absl::nullopt;
-  }
-  // region
-  std::string region =
-      UpbStringToStdString(envoy_config_core_v3_Locality_region(locality));
-  // zone
-  std::string zone =
-      UpbStringToStdString(envoy_config_core_v3_Locality_zone(locality));
-  // sub_zone
-  std::string sub_zone =
-      UpbStringToStdString(envoy_config_core_v3_Locality_sub_zone(locality));
-  parsed_locality.locality.name = MakeRefCounted<XdsLocalityName>(
-      std::move(region), std::move(zone), std::move(sub_zone));
-  // lb_endpoints
-  size_t size;
-  const envoy_config_endpoint_v3_LbEndpoint* const* lb_endpoints =
-      envoy_config_endpoint_v3_LocalityLbEndpoints_lb_endpoints(
-          locality_lb_endpoints, &size);
-  for (size_t i = 0; i < size; ++i) {
-    ValidationErrors::ScopedField field(errors,
-                                        absl::StrCat(".lb_endpoints[", i, "]"));
-    auto endpoint = EndpointAddressesParse(lb_endpoints[i], errors);
-    if (endpoint.has_value()) {
-      for (const auto& address : endpoint->addresses()) {
-        bool inserted = address_set->insert(address).second;
-        if (!inserted) {
-          errors->AddError(absl::StrCat(
-              "duplicate endpoint address \"",
-              grpc_sockaddr_to_uri(&address).value_or("<unknown>"), "\""));
-        }
-      }
-      parsed_locality.locality.endpoints.push_back(std::move(*endpoint));
-    }
-  }
-  // priority
-  parsed_locality.priority =
-      envoy_config_endpoint_v3_LocalityLbEndpoints_priority(
-          locality_lb_endpoints);
-  // Return result.
-  if (original_error_size != errors->size()) return absl::nullopt;
-  return parsed_locality;
-}
-
-void DropParseAndAppend(
-    const envoy_config_endpoint_v3_ClusterLoadAssignment_Policy_DropOverload*
-        drop_overload,
-    XdsEndpointResource::DropConfig* drop_config, ValidationErrors* errors) {
-  // category
-  std::string category = UpbStringToStdString(
-      envoy_config_endpoint_v3_ClusterLoadAssignment_Policy_DropOverload_category(
-          drop_overload));
-  if (category.empty()) {
-    ValidationErrors::ScopedField field(errors, ".category");
-    errors->AddError("empty drop category name");
-  }
-  // drop_percentage
-  uint32_t numerator;
-  {
-    ValidationErrors::ScopedField field(errors, ".drop_percentage");
-    const envoy_type_v3_FractionalPercent* drop_percentage =
-        envoy_config_endpoint_v3_ClusterLoadAssignment_Policy_DropOverload_drop_percentage(
-            drop_overload);
-    if (drop_percentage == nullptr) {
-      errors->AddError("field not present");
-      return;
-    }
-    numerator = envoy_type_v3_FractionalPercent_numerator(drop_percentage);
-    {
-      ValidationErrors::ScopedField field(errors, ".denominator");
-      const int denominator =
-          envoy_type_v3_FractionalPercent_denominator(drop_percentage);
-      // Normalize to million.
-      switch (denominator) {
-        case envoy_type_v3_FractionalPercent_HUNDRED:
-          numerator *= 10000;
-          break;
-        case envoy_type_v3_FractionalPercent_TEN_THOUSAND:
-          numerator *= 100;
-          break;
-        case envoy_type_v3_FractionalPercent_MILLION:
-          break;
-        default:
-          errors->AddError("unknown denominator type");
-      }
-    }
-    // Cap numerator to 1000000.
-    numerator = std::min(numerator, 1000000u);
-  }
-  // Add category.
-  drop_config->AddCategory(std::move(category), numerator);
-}
-
-absl::StatusOr<std::shared_ptr<const XdsEndpointResource>> EdsResourceParse(
-    const XdsResourceType::DecodeContext& /*context*/,
-    const envoy_config_endpoint_v3_ClusterLoadAssignment*
-        cluster_load_assignment) {
-  ValidationErrors errors;
-  auto eds_resource = std::make_shared<XdsEndpointResource>();
-  // endpoints
-  {
-    ValidationErrors::ScopedField field(&errors, "endpoints");
-    ResolvedAddressSet address_set;
-    size_t locality_size;
-    const envoy_config_endpoint_v3_LocalityLbEndpoints* const* endpoints =
-        envoy_config_endpoint_v3_ClusterLoadAssignment_endpoints(
-            cluster_load_assignment, &locality_size);
-    for (size_t i = 0; i < locality_size; ++i) {
-      ValidationErrors::ScopedField field(&errors, absl::StrCat("[", i, "]"));
-      auto parsed_locality = LocalityParse(endpoints[i], &address_set, &errors);
-      if (parsed_locality.has_value()) {
-        CHECK_NE(parsed_locality->locality.lb_weight, 0u);
-        // Make sure prorities is big enough. Note that they might not
-        // arrive in priority order.
-        if (eds_resource->priorities.size() < parsed_locality->priority + 1) {
-          eds_resource->priorities.resize(parsed_locality->priority + 1);
-        }
-        auto& locality_map =
-            eds_resource->priorities[parsed_locality->priority].localities;
-        auto it = locality_map.find(parsed_locality->locality.name.get());
-        if (it != locality_map.end()) {
-          errors.AddError(absl::StrCat(
-              "duplicate locality ",
-              parsed_locality->locality.name->human_readable_string()
-                  .as_string_view(),
-              " found in priority ", parsed_locality->priority));
-        } else {
-          locality_map.emplace(parsed_locality->locality.name.get(),
-                               std::move(parsed_locality->locality));
-        }
-      }
-    }
-    for (size_t i = 0; i < eds_resource->priorities.size(); ++i) {
-      const auto& priority = eds_resource->priorities[i];
-      if (priority.localities.empty()) {
-        errors.AddError(absl::StrCat("priority ", i, " empty"));
-      } else {
-        // Check that the sum of the locality weights in this priority
-        // does not exceed the max value for a uint32.
-        uint64_t total_weight = 0;
-        for (const auto& p : priority.localities) {
-          total_weight += p.second.lb_weight;
-          if (total_weight > std::numeric_limits<uint32_t>::max()) {
-            errors.AddError(
-                absl::StrCat("sum of locality weights for priority ", i,
-                             " exceeds uint32 max"));
-            break;
-          }
-        }
-      }
-    }
-  }
-  // policy
-  const auto* policy = envoy_config_endpoint_v3_ClusterLoadAssignment_policy(
-      cluster_load_assignment);
-  if (policy != nullptr) {
-    ValidationErrors::ScopedField field(&errors, "policy");
-    size_t drop_size;
-    const auto* const* drop_overload =
-        envoy_config_endpoint_v3_ClusterLoadAssignment_Policy_drop_overloads(
-            policy, &drop_size);
-    if (drop_size > 0) {
-      eds_resource->drop_config =
-          MakeRefCounted<XdsEndpointResource::DropConfig>();
-    }
-    for (size_t i = 0; i < drop_size; ++i) {
-      ValidationErrors::ScopedField field(
-          &errors, absl::StrCat(".drop_overloads[", i, "]"));
-      DropParseAndAppend(drop_overload[i], eds_resource->drop_config.get(),
-                         &errors);
-    }
-  }
-  // Return result.
-  if (!errors.ok()) {
-    return errors.status(absl::StatusCode::kInvalidArgument,
-                         "errors parsing EDS resource");
-  }
-  return eds_resource;
-}
-
-}  // namespace
-
-XdsResourceType::DecodeResult XdsEndpointResourceType::Decode(
-    const XdsResourceType::DecodeContext& context,
-    absl::string_view serialized_resource) const {
-  DecodeResult result;
-  // Parse serialized proto.
-  auto* resource = envoy_config_endpoint_v3_ClusterLoadAssignment_parse(
-      serialized_resource.data(), serialized_resource.size(), context.arena);
-  if (resource == nullptr) {
-    result.resource = absl::InvalidArgumentError(
-        "Can't parse ClusterLoadAssignment resource.");
-    return result;
-  }
-  MaybeLogClusterLoadAssignment(context, resource);
-  // Validate resource.
-  result.name = UpbStringToStdString(
-      envoy_config_endpoint_v3_ClusterLoadAssignment_cluster_name(resource));
-  auto eds_resource = EdsResourceParse(context, resource);
-  if (!eds_resource.ok()) {
-    if (GRPC_TRACE_FLAG_ENABLED_OBJ(*context.tracer)) {
-      LOG(ERROR) << "[xds_client " << context.client
-                 << "] invalid ClusterLoadAssignment " << *result.name << ": "
-                 << eds_resource.status();
-    }
-    result.resource = eds_resource.status();
-  } else {
-    if (GRPC_TRACE_FLAG_ENABLED_OBJ(*context.tracer)) {
-      LOG(INFO) << "[xds_client " << context.client
-                << "] parsed ClusterLoadAssignment " << *result.name << ": "
-                << (*eds_resource)->ToString();
-    }
-    result.resource = std::move(*eds_resource);
-  }
-  return result;
-}
-
-=======
->>>>>>> c92b4338
 }  // namespace grpc_core