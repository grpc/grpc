//
// Copyright 2018 gRPC authors.
//
// Licensed under the Apache License, Version 2.0 (the "License");
// you may not use this file except in compliance with the License.
// You may obtain a copy of the License at
//
//     http://www.apache.org/licenses/LICENSE-2.0
//
// Unless required by applicable law or agreed to in writing, software
// distributed under the License is distributed on an "AS IS" BASIS,
// WITHOUT WARRANTIES OR CONDITIONS OF ANY KIND, either express or implied.
// See the License for the specific language governing permissions and
// limitations under the License.
//

#include "src/core/xds/grpc/xds_listener.h"

#include "absl/strings/str_cat.h"
#include "absl/strings/str_format.h"
#include "absl/strings/str_join.h"

#include "src/core/lib/address_utils/sockaddr_utils.h"
#include "src/core/lib/gprpp/match.h"

namespace grpc_core {

//
// XdsListenerResource::HttpConnectionManager
//

std::string XdsListenerResource::HttpConnectionManager::ToString() const {
  std::vector<std::string> contents;
  contents.push_back(Match(
      route_config,
      [](const std::string& rds_name) {
        return absl::StrCat("rds_name=", rds_name);
      },
      [](const std::shared_ptr<const XdsRouteConfigResource>& route_config) {
        return absl::StrCat("route_config=", route_config->ToString());
      }));
  contents.push_back(absl::StrCat("http_max_stream_duration=",
                                  http_max_stream_duration.ToString()));
  if (!http_filters.empty()) {
    std::vector<std::string> filter_strings;
    filter_strings.reserve(http_filters.size());
    for (const auto& http_filter : http_filters) {
      filter_strings.push_back(http_filter.ToString());
    }
    contents.push_back(absl::StrCat("http_filters=[",
                                    absl::StrJoin(filter_strings, ", "), "]"));
  }
  return absl::StrCat("{", absl::StrJoin(contents, ", "), "}");
}

//
// XdsListenerResource::HttpConnectionManager::HttpFilter
//

std::string XdsListenerResource::HttpConnectionManager::HttpFilter::ToString()
    const {
  return absl::StrCat("{name=", name, ", config=", config.ToString(), "}");
}

//
// XdsListenerResource::DownstreamTlsContext
//

std::string XdsListenerResource::DownstreamTlsContext::ToString() const {
  return absl::StrFormat("common_tls_context=%s, require_client_certificate=%s",
                         common_tls_context.ToString(),
                         require_client_certificate ? "true" : "false");
}

bool XdsListenerResource::DownstreamTlsContext::Empty() const {
  return common_tls_context.Empty();
}

//
// XdsListenerResource::FilterChainData
//

std::string XdsListenerResource::FilterChainData::ToString() const {
  return absl::StrCat(
      "{downstream_tls_context=", downstream_tls_context.ToString(),
      " http_connection_manager=", http_connection_manager.ToString(), "}");
}

//
// XdsListenerResource::FilterChainMap::CidrRange
//

std::string XdsListenerResource::FilterChainMap::CidrRange::ToString() const {
  auto addr_str = grpc_sockaddr_to_string(&address, false);
  return absl::StrCat(
      "{address_prefix=",
      addr_str.ok() ? addr_str.value() : addr_str.status().ToString(),
      ", prefix_len=", prefix_len, "}");
}

//
// XdsListenerResource::FilterChainMap
//

std::string XdsListenerResource::FilterChainMap::ToString() const {
  std::vector<std::string> contents;
  for (const auto& destination_ip : destination_ip_vector) {
    for (int source_type = 0; source_type < 3; ++source_type) {
      for (const auto& source_ip :
           destination_ip.source_types_array[source_type]) {
        for (const auto& source_port_pair : source_ip.ports_map) {
          std::vector<std::string> match_contents;
          if (destination_ip.prefix_range.has_value()) {
            match_contents.push_back(
                absl::StrCat("prefix_ranges={",
                             destination_ip.prefix_range->ToString(), "}"));
          }
          if (static_cast<ConnectionSourceType>(source_type) ==
              ConnectionSourceType::kSameIpOrLoopback) {
            match_contents.push_back("source_type=SAME_IP_OR_LOOPBACK");
          } else if (static_cast<ConnectionSourceType>(source_type) ==
                     ConnectionSourceType::kExternal) {
            match_contents.push_back("source_type=EXTERNAL");
          }
          if (source_ip.prefix_range.has_value()) {
            match_contents.push_back(
                absl::StrCat("source_prefix_ranges={",
                             source_ip.prefix_range->ToString(), "}"));
          }
          if (source_port_pair.first != 0) {
            match_contents.push_back(
                absl::StrCat("source_ports={", source_port_pair.first, "}"));
          }
          contents.push_back(absl::StrCat(
              "{filter_chain_match={", absl::StrJoin(match_contents, ", "),
              "}, filter_chain=", source_port_pair.second.data->ToString(),
              "}"));
        }
      }
    }
  }
  return absl::StrCat("{", absl::StrJoin(contents, ", "), "}");
}

//
// XdsListenerResource::TcpListener
//

std::string XdsListenerResource::TcpListener::ToString() const {
  std::vector<std::string> contents;
  contents.push_back(absl::StrCat("address=", address));
  contents.push_back(
      absl::StrCat("filter_chain_map=", filter_chain_map.ToString()));
  if (default_filter_chain.has_value()) {
    contents.push_back(absl::StrCat("default_filter_chain=",
                                    default_filter_chain->ToString()));
  }
  return absl::StrCat("{", absl::StrJoin(contents, ", "), "}");
}

//
// XdsListenerResource
//

std::string XdsListenerResource::ToString() const {
  return Match(
      listener,
      [](const HttpConnectionManager& hcm) {
        return absl::StrCat("{http_connection_manager=", hcm.ToString(), "}");
      },
      [](const TcpListener& tcp) {
        return absl::StrCat("{tcp_listener=", tcp.ToString(), "}");
      });
}

<<<<<<< HEAD
//
// XdsListenerResourceType
//

namespace {

void MaybeLogHttpConnectionManager(
    const XdsResourceType::DecodeContext& context,
    const envoy_extensions_filters_network_http_connection_manager_v3_HttpConnectionManager*
        http_connection_manager_config) {
  if (GRPC_TRACE_FLAG_ENABLED_OBJ(*context.tracer) && ABSL_VLOG_IS_ON(2)) {
    const upb_MessageDef* msg_type =
        envoy_extensions_filters_network_http_connection_manager_v3_HttpConnectionManager_getmsgdef(
            context.symtab);
    char buf[10240];
    upb_TextEncode(
        reinterpret_cast<const upb_Message*>(http_connection_manager_config),
        msg_type, nullptr, 0, buf, sizeof(buf));
    VLOG(2) << "[xds_client " << context.client
            << "] HttpConnectionManager: " << buf;
  }
}

XdsListenerResource::HttpConnectionManager HttpConnectionManagerParse(
    bool is_client, const XdsResourceType::DecodeContext& context,
    XdsExtension extension, ValidationErrors* errors) {
  if (extension.type !=
      "envoy.extensions.filters.network.http_connection_manager.v3"
      ".HttpConnectionManager") {
    errors->AddError("unsupported filter type");
    return {};
  }
  auto* serialized_hcm_config =
      absl::get_if<absl::string_view>(&extension.value);
  if (serialized_hcm_config == nullptr) {
    errors->AddError("could not parse HttpConnectionManager config");
    return {};
  }
  const auto* http_connection_manager_proto =
      envoy_extensions_filters_network_http_connection_manager_v3_HttpConnectionManager_parse(
          serialized_hcm_config->data(), serialized_hcm_config->size(),
          context.arena);
  if (http_connection_manager_proto == nullptr) {
    errors->AddError("could not parse HttpConnectionManager config");
    return {};
  }
  MaybeLogHttpConnectionManager(context, http_connection_manager_proto);
  XdsListenerResource::HttpConnectionManager http_connection_manager;
  // xff_num_trusted_hops -- must be zero as per
  // https://github.com/grpc/proposal/blob/master/A41-xds-rbac.md
  if (envoy_extensions_filters_network_http_connection_manager_v3_HttpConnectionManager_xff_num_trusted_hops(
          http_connection_manager_proto) != 0) {
    ValidationErrors::ScopedField field(errors, ".xff_num_trusted_hops");
    errors->AddError("must be zero");
  }
  // original_ip_detection_extensions -- must be empty as per
  // https://github.com/grpc/proposal/blob/master/A41-xds-rbac.md
  {
    size_t size;
    envoy_extensions_filters_network_http_connection_manager_v3_HttpConnectionManager_original_ip_detection_extensions(
        http_connection_manager_proto, &size);
    if (size != 0) {
      ValidationErrors::ScopedField field(errors,
                                          ".original_ip_detection_extensions");
      errors->AddError("must be empty");
    }
  }
  // common_http_protocol_options
  const envoy_config_core_v3_HttpProtocolOptions* options =
      envoy_extensions_filters_network_http_connection_manager_v3_HttpConnectionManager_common_http_protocol_options(
          http_connection_manager_proto);
  if (options != nullptr) {
    // max_stream_duration
    const google_protobuf_Duration* duration =
        envoy_config_core_v3_HttpProtocolOptions_max_stream_duration(options);
    if (duration != nullptr) {
      ValidationErrors::ScopedField field(
          errors, ".common_http_protocol_options.max_stream_duration");
      http_connection_manager.http_max_stream_duration =
          ParseDuration(duration, errors);
    }
  }
  // http_filters
  {
    ValidationErrors::ScopedField field(errors, ".http_filters");
    const auto& http_filter_registry =
        static_cast<const GrpcXdsBootstrap&>(context.client->bootstrap())
            .http_filter_registry();
    size_t num_filters = 0;
    const auto* http_filters =
        envoy_extensions_filters_network_http_connection_manager_v3_HttpConnectionManager_http_filters(
            http_connection_manager_proto, &num_filters);
    std::set<absl::string_view> names_seen;
    const size_t original_error_size = errors->size();
    for (size_t i = 0; i < num_filters; ++i) {
      ValidationErrors::ScopedField field(errors, absl::StrCat("[", i, "]"));
      const auto* http_filter = http_filters[i];
      // name
      absl::string_view name = UpbStringToAbsl(
          envoy_extensions_filters_network_http_connection_manager_v3_HttpFilter_name(
              http_filter));
      {
        ValidationErrors::ScopedField field(errors, ".name");
        if (name.empty()) {
          errors->AddError("empty filter name");
          continue;
        }
        if (names_seen.find(name) != names_seen.end()) {
          errors->AddError(absl::StrCat("duplicate HTTP filter name: ", name));
          continue;
        }
      }
      names_seen.insert(name);
      // is_optional
      const bool is_optional =
          envoy_extensions_filters_network_http_connection_manager_v3_HttpFilter_is_optional(
              http_filter);
      // typed_config
      {
        ValidationErrors::ScopedField field(errors, ".typed_config");
        const google_protobuf_Any* typed_config =
            envoy_extensions_filters_network_http_connection_manager_v3_HttpFilter_typed_config(
                http_filter);
        auto extension = ExtractXdsExtension(context, typed_config, errors);
        if (!extension.has_value()) continue;
        const XdsHttpFilterImpl* filter_impl =
            http_filter_registry.GetFilterForType(extension->type);
        if (filter_impl == nullptr) {
          if (!is_optional) errors->AddError("unsupported filter type");
          continue;
        }
        if ((is_client && !filter_impl->IsSupportedOnClients()) ||
            (!is_client && !filter_impl->IsSupportedOnServers())) {
          if (!is_optional) {
            errors->AddError(absl::StrCat("filter is not supported on ",
                                          is_client ? "clients" : "servers"));
          }
          continue;
        }
        absl::optional<XdsHttpFilterImpl::FilterConfig> filter_config =
            filter_impl->GenerateFilterConfig(context, std::move(*extension),
                                              errors);
        if (filter_config.has_value()) {
          http_connection_manager.http_filters.emplace_back(
              XdsListenerResource::HttpConnectionManager::HttpFilter{
                  std::string(name), std::move(*filter_config)});
        }
      }
    }
    if (errors->size() == original_error_size &&
        http_connection_manager.http_filters.empty()) {
      errors->AddError("expected at least one HTTP filter");
    }
    // Make sure that the last filter is terminal and non-last filters are
    // non-terminal. Note that this check is being performed in a separate loop
    // to take care of the case where there are two terminal filters in the list
    // out of which only one gets added in the final list.
    for (const auto& http_filter : http_connection_manager.http_filters) {
      const XdsHttpFilterImpl* filter_impl =
          http_filter_registry.GetFilterForType(
              http_filter.config.config_proto_type_name);
      if (&http_filter != &http_connection_manager.http_filters.back()) {
        // Filters before the last filter must not be terminal.
        if (filter_impl->IsTerminalFilter()) {
          errors->AddError(
              absl::StrCat("terminal filter for config type ",
                           http_filter.config.config_proto_type_name,
                           " must be the last filter in the chain"));
        }
      } else {
        // The last filter must be terminal.
        if (!filter_impl->IsTerminalFilter()) {
          errors->AddError(
              absl::StrCat("non-terminal filter for config type ",
                           http_filter.config.config_proto_type_name,
                           " is the last filter in the chain"));
        }
      }
    }
  }
  // Found inlined route_config. Parse it to find the cluster_name.
  if (envoy_extensions_filters_network_http_connection_manager_v3_HttpConnectionManager_has_route_config(
          http_connection_manager_proto)) {
    const envoy_config_route_v3_RouteConfiguration* route_config =
        envoy_extensions_filters_network_http_connection_manager_v3_HttpConnectionManager_route_config(
            http_connection_manager_proto);
    ValidationErrors::ScopedField field(errors, ".route_config");
    http_connection_manager.route_config =
        XdsRouteConfigResource::Parse(context, route_config, errors);
  } else {
    // Validate that RDS must be used to get the route_config dynamically.
    const envoy_extensions_filters_network_http_connection_manager_v3_Rds* rds =
        envoy_extensions_filters_network_http_connection_manager_v3_HttpConnectionManager_rds(
            http_connection_manager_proto);
    if (rds == nullptr) {
      errors->AddError("neither route_config nor rds fields are present");
    } else {
      // Get the route_config_name.
      http_connection_manager.route_config = UpbStringToStdString(
          envoy_extensions_filters_network_http_connection_manager_v3_Rds_route_config_name(
              rds));
      // Check that the ConfigSource specifies ADS.
      const envoy_config_core_v3_ConfigSource* config_source =
          envoy_extensions_filters_network_http_connection_manager_v3_Rds_config_source(
              rds);
      ValidationErrors::ScopedField field(errors, ".rds.config_source");
      if (config_source == nullptr) {
        errors->AddError("field not present");
      } else if (!envoy_config_core_v3_ConfigSource_has_ads(config_source) &&
                 !envoy_config_core_v3_ConfigSource_has_self(config_source)) {
        errors->AddError("ConfigSource does not specify ADS or SELF");
      }
    }
  }
  return http_connection_manager;
}

absl::StatusOr<std::shared_ptr<const XdsListenerResource>>
LdsResourceParseClient(
    const XdsResourceType::DecodeContext& context,
    const envoy_config_listener_v3_ApiListener* api_listener) {
  auto lds_update = std::make_shared<XdsListenerResource>();
  ValidationErrors errors;
  ValidationErrors::ScopedField field(&errors, "api_listener.api_listener");
  auto* api_listener_field =
      envoy_config_listener_v3_ApiListener_api_listener(api_listener);
  auto extension = ExtractXdsExtension(context, api_listener_field, &errors);
  if (extension.has_value()) {
    lds_update->listener = HttpConnectionManagerParse(
        /*is_client=*/true, context, std::move(*extension), &errors);
  }
  if (!errors.ok()) {
    return errors.status(absl::StatusCode::kInvalidArgument,
                         "errors validating ApiListener");
  }
  return std::move(lds_update);
}

XdsListenerResource::DownstreamTlsContext DownstreamTlsContextParse(
    const XdsResourceType::DecodeContext& context,
    const envoy_config_core_v3_TransportSocket* transport_socket,
    ValidationErrors* errors) {
  ValidationErrors::ScopedField field(errors, ".typed_config");
  const auto* typed_config =
      envoy_config_core_v3_TransportSocket_typed_config(transport_socket);
  auto extension = ExtractXdsExtension(context, typed_config, errors);
  if (!extension.has_value()) return {};
  if (extension->type !=
      "envoy.extensions.transport_sockets.tls.v3.DownstreamTlsContext") {
    ValidationErrors::ScopedField field(errors, ".type_url");
    errors->AddError("unsupported transport socket type");
    return {};
  }
  absl::string_view* serialized_downstream_tls_context =
      absl::get_if<absl::string_view>(&extension->value);
  if (serialized_downstream_tls_context == nullptr) {
    errors->AddError("can't decode DownstreamTlsContext");
    return {};
  }
  const auto* downstream_tls_context_proto =
      envoy_extensions_transport_sockets_tls_v3_DownstreamTlsContext_parse(
          serialized_downstream_tls_context->data(),
          serialized_downstream_tls_context->size(), context.arena);
  if (downstream_tls_context_proto == nullptr) {
    errors->AddError("can't decode DownstreamTlsContext");
    return {};
  }
  XdsListenerResource::DownstreamTlsContext downstream_tls_context;
  auto* common_tls_context =
      envoy_extensions_transport_sockets_tls_v3_DownstreamTlsContext_common_tls_context(
          downstream_tls_context_proto);
  if (common_tls_context != nullptr) {
    ValidationErrors::ScopedField field(errors, ".common_tls_context");
    downstream_tls_context.common_tls_context =
        CommonTlsContext::Parse(context, common_tls_context, errors);
    // Note: We can't be more specific about the field name for this
    // error, because we don't know which fields they were found in
    // inside of CommonTlsContext, so we make the error message a bit
    // more verbose to compensate.
    if (!downstream_tls_context.common_tls_context
             .certificate_validation_context.match_subject_alt_names.empty()) {
      errors->AddError("match_subject_alt_names not supported on servers");
    }
  }
  // Note: We can't be more specific about the field name for this
  // error, because we don't know which fields they were found in
  // inside of CommonTlsContext, so we make the error message a bit
  // more verbose to compensate.
  if (downstream_tls_context.common_tls_context
          .tls_certificate_provider_instance.instance_name.empty()) {
    errors->AddError(
        "TLS configuration provided but no "
        "tls_certificate_provider_instance found");
  }
  auto* require_client_certificate =
      envoy_extensions_transport_sockets_tls_v3_DownstreamTlsContext_require_client_certificate(
          downstream_tls_context_proto);
  if (require_client_certificate != nullptr) {
    downstream_tls_context.require_client_certificate =
        google_protobuf_BoolValue_value(require_client_certificate);
    if (downstream_tls_context.require_client_certificate &&
        downstream_tls_context.common_tls_context.certificate_validation_context
            .ca_certificate_provider_instance.instance_name.empty()) {
      ValidationErrors::ScopedField field(errors,
                                          ".require_client_certificate");
      errors->AddError(
          "client certificate required but no certificate "
          "provider instance specified for validation");
    }
  }
  if (ParseBoolValue(
          envoy_extensions_transport_sockets_tls_v3_DownstreamTlsContext_require_sni(
              downstream_tls_context_proto))) {
    ValidationErrors::ScopedField field(errors, ".require_sni");
    errors->AddError("field unsupported");
  }
  if (envoy_extensions_transport_sockets_tls_v3_DownstreamTlsContext_ocsp_staple_policy(
          downstream_tls_context_proto) !=
      envoy_extensions_transport_sockets_tls_v3_DownstreamTlsContext_LENIENT_STAPLING) {
    ValidationErrors::ScopedField field(errors, ".ocsp_staple_policy");
    errors->AddError("value must be LENIENT_STAPLING");
  }
  return downstream_tls_context;
}

absl::optional<XdsListenerResource::FilterChainMap::CidrRange> CidrRangeParse(
    const envoy_config_core_v3_CidrRange* cidr_range_proto,
    ValidationErrors* errors) {
  ValidationErrors::ScopedField field(errors, ".address_prefix");
  XdsListenerResource::FilterChainMap::CidrRange cidr_range;
  std::string address_prefix = UpbStringToStdString(
      envoy_config_core_v3_CidrRange_address_prefix(cidr_range_proto));
  auto address = StringToSockaddr(address_prefix, /*port=*/0);
  if (!address.ok()) {
    errors->AddError(address.status().message());
    return absl::nullopt;
  }
  cidr_range.address = *address;
  cidr_range.prefix_len = 0;
  auto* prefix_len_proto =
      envoy_config_core_v3_CidrRange_prefix_len(cidr_range_proto);
  if (prefix_len_proto != nullptr) {
    cidr_range.prefix_len = std::min(
        google_protobuf_UInt32Value_value(prefix_len_proto),
        (reinterpret_cast<const grpc_sockaddr*>(cidr_range.address.addr))
                    ->sa_family == GRPC_AF_INET
            ? uint32_t{32}
            : uint32_t{128});
  }
  // Normalize the network address by masking it with prefix_len
  grpc_sockaddr_mask_bits(&cidr_range.address, cidr_range.prefix_len);
  return cidr_range;
}

absl::optional<FilterChain::FilterChainMatch> FilterChainMatchParse(
    const envoy_config_listener_v3_FilterChainMatch* filter_chain_match_proto,
    ValidationErrors* errors) {
  FilterChain::FilterChainMatch filter_chain_match;
  const size_t original_error_size = errors->size();
  // destination_port
  auto* destination_port =
      envoy_config_listener_v3_FilterChainMatch_destination_port(
          filter_chain_match_proto);
  if (destination_port != nullptr) {
    filter_chain_match.destination_port =
        google_protobuf_UInt32Value_value(destination_port);
  }
  // prefix_ranges
  size_t size = 0;
  auto* prefix_ranges = envoy_config_listener_v3_FilterChainMatch_prefix_ranges(
      filter_chain_match_proto, &size);
  filter_chain_match.prefix_ranges.reserve(size);
  for (size_t i = 0; i < size; i++) {
    ValidationErrors::ScopedField field(
        errors, absl::StrCat(".prefix_ranges[", i, "]"));
    auto cidr_range = CidrRangeParse(prefix_ranges[i], errors);
    if (cidr_range.has_value()) {
      filter_chain_match.prefix_ranges.push_back(*cidr_range);
    }
  }
  // source_type
  filter_chain_match.source_type =
      static_cast<XdsListenerResource::FilterChainMap::ConnectionSourceType>(
          envoy_config_listener_v3_FilterChainMatch_source_type(
              filter_chain_match_proto));
  // source_prefix_ranges
  auto* source_prefix_ranges =
      envoy_config_listener_v3_FilterChainMatch_source_prefix_ranges(
          filter_chain_match_proto, &size);
  filter_chain_match.source_prefix_ranges.reserve(size);
  for (size_t i = 0; i < size; i++) {
    ValidationErrors::ScopedField field(
        errors, absl::StrCat(".source_prefix_ranges[", i, "]"));
    auto cidr_range = CidrRangeParse(source_prefix_ranges[i], errors);
    if (cidr_range.has_value()) {
      filter_chain_match.source_prefix_ranges.push_back(*cidr_range);
    }
  }
  // source_ports
  auto* source_ports = envoy_config_listener_v3_FilterChainMatch_source_ports(
      filter_chain_match_proto, &size);
  filter_chain_match.source_ports.reserve(size);
  for (size_t i = 0; i < size; i++) {
    filter_chain_match.source_ports.push_back(source_ports[i]);
  }
  // server_names
  auto* server_names = envoy_config_listener_v3_FilterChainMatch_server_names(
      filter_chain_match_proto, &size);
  for (size_t i = 0; i < size; i++) {
    filter_chain_match.server_names.push_back(
        UpbStringToStdString(server_names[i]));
  }
  // transport_protocol
  filter_chain_match.transport_protocol = UpbStringToStdString(
      envoy_config_listener_v3_FilterChainMatch_transport_protocol(
          filter_chain_match_proto));
  // application_protocols
  auto* application_protocols =
      envoy_config_listener_v3_FilterChainMatch_application_protocols(
          filter_chain_match_proto, &size);
  for (size_t i = 0; i < size; i++) {
    filter_chain_match.application_protocols.push_back(
        UpbStringToStdString(application_protocols[i]));
  }
  // Return result.
  if (errors->size() != original_error_size) return absl::nullopt;
  return filter_chain_match;
}

absl::optional<FilterChain> FilterChainParse(
    const XdsResourceType::DecodeContext& context,
    const envoy_config_listener_v3_FilterChain* filter_chain_proto,
    ValidationErrors* errors) {
  FilterChain filter_chain;
  const size_t original_error_size = errors->size();
  // filter_chain_match
  auto* filter_chain_match =
      envoy_config_listener_v3_FilterChain_filter_chain_match(
          filter_chain_proto);
  if (filter_chain_match != nullptr) {
    ValidationErrors::ScopedField field(errors, ".filter_chain_match");
    auto match = FilterChainMatchParse(filter_chain_match, errors);
    if (match.has_value()) {
      filter_chain.filter_chain_match = std::move(*match);
    }
  }
  // filters
  {
    ValidationErrors::ScopedField field(errors, ".filters");
    filter_chain.filter_chain_data =
        std::make_shared<XdsListenerResource::FilterChainData>();
    size_t size = 0;
    auto* filters =
        envoy_config_listener_v3_FilterChain_filters(filter_chain_proto, &size);
    if (size != 1) {
      errors->AddError(
          "must have exactly one filter (HttpConnectionManager -- "
          "no other filter is supported at the moment)");
    }
    // entries in filters list
    for (size_t i = 0; i < size; ++i) {
      ValidationErrors::ScopedField field(
          errors, absl::StrCat("[", i, "].typed_config"));
      auto* typed_config =
          envoy_config_listener_v3_Filter_typed_config(filters[i]);
      auto extension = ExtractXdsExtension(context, typed_config, errors);
      if (extension.has_value()) {
        filter_chain.filter_chain_data->http_connection_manager =
            HttpConnectionManagerParse(/*is_client=*/false, context,
                                       std::move(*extension), errors);
      }
    }
  }
  // transport_socket
  auto* transport_socket =
      envoy_config_listener_v3_FilterChain_transport_socket(filter_chain_proto);
  if (transport_socket != nullptr) {
    ValidationErrors::ScopedField field(errors, ".transport_socket");
    filter_chain.filter_chain_data->downstream_tls_context =
        DownstreamTlsContextParse(context, transport_socket, errors);
  }
  // Return result.
  if (errors->size() != original_error_size) return absl::nullopt;
  return filter_chain;
}

absl::optional<std::string> AddressParse(
    const envoy_config_core_v3_Address* address_proto,
    ValidationErrors* errors) {
  if (address_proto == nullptr) {
    errors->AddError("field not present");
    return absl::nullopt;
  }
  ValidationErrors::ScopedField field(errors, ".socket_address");
  const auto* socket_address =
      envoy_config_core_v3_Address_socket_address(address_proto);
  if (socket_address == nullptr) {
    errors->AddError("field not present");
    return absl::nullopt;
  }
  {
    ValidationErrors::ScopedField field(errors, ".protocol");
    if (envoy_config_core_v3_SocketAddress_protocol(socket_address) !=
        envoy_config_core_v3_SocketAddress_TCP) {
      errors->AddError("value must be TCP");
    }
  }
  ValidationErrors::ScopedField field2(errors, ".port_value");
  uint32_t port = envoy_config_core_v3_SocketAddress_port_value(socket_address);
  if (port > 65535) {
    errors->AddError("invalid port");
    return absl::nullopt;
  }
  return JoinHostPort(
      UpbStringToAbsl(
          envoy_config_core_v3_SocketAddress_address(socket_address)),
      port);
}

// An intermediate map for filter chains that we create to validate the list of
// filter chains received from the control plane and to finally create
// XdsListenerResource::FilterChainMap
struct InternalFilterChainMap {
  using SourceIpMap =
      std::map<std::string, XdsListenerResource::FilterChainMap::SourceIp>;
  using ConnectionSourceTypesArray = std::array<SourceIpMap, 3>;
  struct DestinationIp {
    absl::optional<XdsListenerResource::FilterChainMap::CidrRange> prefix_range;
    bool transport_protocol_raw_buffer_provided = false;
    ConnectionSourceTypesArray source_types_array;
  };
  using DestinationIpMap = std::map<std::string, DestinationIp>;
  DestinationIpMap destination_ip_map;
};

void AddFilterChainDataForSourcePort(
    const FilterChain& filter_chain, uint32_t port,
    XdsListenerResource::FilterChainMap::SourcePortsMap* ports_map,
    ValidationErrors* errors) {
  auto insert_result = ports_map->emplace(
      port, XdsListenerResource::FilterChainMap::FilterChainDataSharedPtr{
                filter_chain.filter_chain_data});
  if (!insert_result.second) {
    errors->AddError(absl::StrCat(
        "duplicate matching rules detected when adding filter chain: ",
        filter_chain.filter_chain_match.ToString()));
  }
}

void AddFilterChainDataForSourcePorts(
    const FilterChain& filter_chain,
    XdsListenerResource::FilterChainMap::SourcePortsMap* ports_map,
    ValidationErrors* errors) {
  if (filter_chain.filter_chain_match.source_ports.empty()) {
    AddFilterChainDataForSourcePort(filter_chain, 0, ports_map, errors);
  } else {
    for (uint32_t port : filter_chain.filter_chain_match.source_ports) {
      AddFilterChainDataForSourcePort(filter_chain, port, ports_map, errors);
    }
  }
}

void AddFilterChainDataForSourceIpRange(
    const FilterChain& filter_chain,
    InternalFilterChainMap::SourceIpMap* source_ip_map,
    ValidationErrors* errors) {
  if (filter_chain.filter_chain_match.source_prefix_ranges.empty()) {
    auto insert_result = source_ip_map->emplace(
        "", XdsListenerResource::FilterChainMap::SourceIp());
    AddFilterChainDataForSourcePorts(
        filter_chain, &insert_result.first->second.ports_map, errors);
  } else {
    for (const auto& prefix_range :
         filter_chain.filter_chain_match.source_prefix_ranges) {
      auto addr_str = grpc_sockaddr_to_string(&prefix_range.address, false);
      if (!addr_str.ok()) {
        errors->AddError(absl::StrCat(
            "error parsing source IP sockaddr (should not happen): ",
            addr_str.status().message()));
        continue;
      }
      auto insert_result = source_ip_map->emplace(
          absl::StrCat(*addr_str, "/", prefix_range.prefix_len),
          XdsListenerResource::FilterChainMap::SourceIp());
      if (insert_result.second) {
        insert_result.first->second.prefix_range.emplace(prefix_range);
      }
      AddFilterChainDataForSourcePorts(
          filter_chain, &insert_result.first->second.ports_map, errors);
    }
  }
}

void AddFilterChainDataForSourceType(
    const FilterChain& filter_chain,
    InternalFilterChainMap::DestinationIp* destination_ip,
    ValidationErrors* errors) {
  CHECK(static_cast<unsigned int>(filter_chain.filter_chain_match.source_type) <
        3u);
  AddFilterChainDataForSourceIpRange(
      filter_chain,
      &destination_ip->source_types_array[static_cast<int>(
          filter_chain.filter_chain_match.source_type)],
      errors);
}

void AddFilterChainDataForApplicationProtocols(
    const FilterChain& filter_chain,
    InternalFilterChainMap::DestinationIp* destination_ip,
    ValidationErrors* errors) {
  // Only allow filter chains that do not mention application protocols
  if (filter_chain.filter_chain_match.application_protocols.empty()) {
    AddFilterChainDataForSourceType(filter_chain, destination_ip, errors);
  }
}

void AddFilterChainDataForTransportProtocol(
    const FilterChain& filter_chain,
    InternalFilterChainMap::DestinationIp* destination_ip,
    ValidationErrors* errors) {
  const std::string& transport_protocol =
      filter_chain.filter_chain_match.transport_protocol;
  // Only allow filter chains with no transport protocol or "raw_buffer"
  if (!transport_protocol.empty() && transport_protocol != "raw_buffer") {
    return;
  }
  // If for this configuration, we've already seen filter chains that mention
  // the transport protocol as "raw_buffer", we will never match filter chains
  // that do not mention it.
  if (destination_ip->transport_protocol_raw_buffer_provided &&
      transport_protocol.empty()) {
    return;
  }
  if (!transport_protocol.empty() &&
      !destination_ip->transport_protocol_raw_buffer_provided) {
    destination_ip->transport_protocol_raw_buffer_provided = true;
    // Clear out the previous entries if any since those entries did not mention
    // "raw_buffer"
    destination_ip->source_types_array =
        InternalFilterChainMap::ConnectionSourceTypesArray();
  }
  AddFilterChainDataForApplicationProtocols(filter_chain, destination_ip,
                                            errors);
}

void AddFilterChainDataForServerNames(
    const FilterChain& filter_chain,
    InternalFilterChainMap::DestinationIp* destination_ip,
    ValidationErrors* errors) {
  // Don't continue adding filter chains with server names mentioned
  if (filter_chain.filter_chain_match.server_names.empty()) {
    AddFilterChainDataForTransportProtocol(filter_chain, destination_ip,
                                           errors);
  }
}

void AddFilterChainDataForDestinationIpRange(
    const FilterChain& filter_chain,
    InternalFilterChainMap::DestinationIpMap* destination_ip_map,
    ValidationErrors* errors) {
  if (filter_chain.filter_chain_match.prefix_ranges.empty()) {
    auto insert_result = destination_ip_map->emplace(
        "", InternalFilterChainMap::DestinationIp());
    AddFilterChainDataForServerNames(filter_chain, &insert_result.first->second,
                                     errors);
  } else {
    for (const auto& prefix_range :
         filter_chain.filter_chain_match.prefix_ranges) {
      auto addr_str = grpc_sockaddr_to_string(&prefix_range.address, false);
      if (!addr_str.ok()) {
        errors->AddError(absl::StrCat(
            "error parsing destination IP sockaddr (should not happen): ",
            addr_str.status().message()));
        continue;
      }
      auto insert_result = destination_ip_map->emplace(
          absl::StrCat(*addr_str, "/", prefix_range.prefix_len),
          InternalFilterChainMap::DestinationIp());
      if (insert_result.second) {
        insert_result.first->second.prefix_range.emplace(prefix_range);
      }
      AddFilterChainDataForServerNames(filter_chain,
                                       &insert_result.first->second, errors);
    }
  }
}

XdsListenerResource::FilterChainMap BuildFromInternalFilterChainMap(
    InternalFilterChainMap* internal_filter_chain_map) {
  XdsListenerResource::FilterChainMap filter_chain_map;
  for (auto& destination_ip_pair :
       internal_filter_chain_map->destination_ip_map) {
    XdsListenerResource::FilterChainMap::DestinationIp destination_ip;
    destination_ip.prefix_range = destination_ip_pair.second.prefix_range;
    for (int i = 0; i < 3; i++) {
      auto& source_ip_map = destination_ip_pair.second.source_types_array[i];
      for (auto& source_ip_pair : source_ip_map) {
        destination_ip.source_types_array[i].push_back(
            std::move(source_ip_pair.second));
      }
    }
    filter_chain_map.destination_ip_vector.push_back(std::move(destination_ip));
  }
  return filter_chain_map;
}

XdsListenerResource::FilterChainMap BuildFilterChainMap(
    const std::vector<FilterChain>& filter_chains, ValidationErrors* errors) {
  InternalFilterChainMap internal_filter_chain_map;
  for (const auto& filter_chain : filter_chains) {
    // Discard filter chain entries that specify destination port
    if (filter_chain.filter_chain_match.destination_port != 0) continue;
    AddFilterChainDataForDestinationIpRange(
        filter_chain, &internal_filter_chain_map.destination_ip_map, errors);
  }
  return BuildFromInternalFilterChainMap(&internal_filter_chain_map);
}

absl::StatusOr<std::shared_ptr<const XdsListenerResource>>
LdsResourceParseServer(const XdsResourceType::DecodeContext& context,
                       const envoy_config_listener_v3_Listener* listener) {
  ValidationErrors errors;
  XdsListenerResource::TcpListener tcp_listener;
  // address
  {
    ValidationErrors::ScopedField field(&errors, "address");
    auto address = AddressParse(
        envoy_config_listener_v3_Listener_address(listener), &errors);
    if (address.has_value()) tcp_listener.address = std::move(*address);
  }
  // use_original_dst
  if (ParseBoolValue(
          envoy_config_listener_v3_Listener_use_original_dst(listener))) {
    ValidationErrors::ScopedField field(&errors, "use_original_dst");
    errors.AddError("field not supported");
  }
  // filter_chains
  size_t num_filter_chains = 0;
  {
    ValidationErrors::ScopedField field(&errors, "filter_chains");
    auto* filter_chains = envoy_config_listener_v3_Listener_filter_chains(
        listener, &num_filter_chains);
    std::vector<FilterChain> parsed_filter_chains;
    parsed_filter_chains.reserve(num_filter_chains);
    for (size_t i = 0; i < num_filter_chains; i++) {
      ValidationErrors::ScopedField field(&errors, absl::StrCat("[", i, "]"));
      auto filter_chain = FilterChainParse(context, filter_chains[i], &errors);
      if (filter_chain.has_value()) {
        parsed_filter_chains.push_back(std::move(*filter_chain));
      }
    }
    tcp_listener.filter_chain_map =
        BuildFilterChainMap(parsed_filter_chains, &errors);
  }
  // default_filter_chain
  {
    ValidationErrors::ScopedField field(&errors, "default_filter_chain");
    auto* default_filter_chain =
        envoy_config_listener_v3_Listener_default_filter_chain(listener);
    if (default_filter_chain != nullptr) {
      auto filter_chain =
          FilterChainParse(context, default_filter_chain, &errors);
      if (filter_chain.has_value() &&
          filter_chain->filter_chain_data != nullptr) {
        tcp_listener.default_filter_chain =
            std::move(*filter_chain->filter_chain_data);
      }
    } else if (num_filter_chains == 0) {
      // Make sure that there is at least one filter chain to use.
      errors.AddError("must be set if filter_chains is unset");
    }
  }
  // Return result.
  if (!errors.ok()) {
    return errors.status(absl::StatusCode::kInvalidArgument,
                         "errors validating server Listener");
  }
  auto lds_update = std::make_shared<XdsListenerResource>();
  lds_update->listener = std::move(tcp_listener);
  return lds_update;
}

absl::StatusOr<std::shared_ptr<const XdsListenerResource>> LdsResourceParse(
    const XdsResourceType::DecodeContext& context,
    const envoy_config_listener_v3_Listener* listener) {
  // Check whether it's a client or server listener.
  const envoy_config_listener_v3_ApiListener* api_listener =
      envoy_config_listener_v3_Listener_api_listener(listener);
  const envoy_config_core_v3_Address* address =
      envoy_config_listener_v3_Listener_address(listener);
  // TODO(roth): Re-enable the following check once
  // github.com/istio/istio/issues/38914 is resolved.
  // if (api_listener != nullptr && address != nullptr) {
  //   return absl::InvalidArgumentError(
  //       "Listener has both address and ApiListener");
  // }
  if (api_listener == nullptr && address == nullptr) {
    return absl::InvalidArgumentError(
        "Listener has neither address nor ApiListener");
  }
  // If api_listener is present, it's for a client; otherwise, it's
  // for a server.
  if (api_listener != nullptr) {
    return LdsResourceParseClient(context, api_listener);
  }
  return LdsResourceParseServer(context, listener);
}

void MaybeLogListener(const XdsResourceType::DecodeContext& context,
                      const envoy_config_listener_v3_Listener* listener) {
  if (GRPC_TRACE_FLAG_ENABLED_OBJ(*context.tracer) && ABSL_VLOG_IS_ON(2)) {
    const upb_MessageDef* msg_type =
        envoy_config_listener_v3_Listener_getmsgdef(context.symtab);
    char buf[10240];
    upb_TextEncode(reinterpret_cast<const upb_Message*>(listener), msg_type,
                   nullptr, 0, buf, sizeof(buf));
    VLOG(2) << "[xds_client " << context.client << "] Listener: " << buf;
  }
}

}  // namespace

XdsResourceType::DecodeResult XdsListenerResourceType::Decode(
    const XdsResourceType::DecodeContext& context,
    absl::string_view serialized_resource) const {
  DecodeResult result;
  // Parse serialized proto.
  auto* resource = envoy_config_listener_v3_Listener_parse(
      serialized_resource.data(), serialized_resource.size(), context.arena);
  if (resource == nullptr) {
    result.resource =
        absl::InvalidArgumentError("Can't parse Listener resource.");
    return result;
  }
  MaybeLogListener(context, resource);
  // Validate resource.
  result.name =
      UpbStringToStdString(envoy_config_listener_v3_Listener_name(resource));
  auto listener = LdsResourceParse(context, resource);
  if (!listener.ok()) {
    if (GRPC_TRACE_FLAG_ENABLED_OBJ(*context.tracer)) {
      LOG(ERROR) << "[xds_client " << context.client << "] invalid Listener "
                 << *result.name << ": " << listener.status();
    }
    result.resource = listener.status();
  } else {
    if (GRPC_TRACE_FLAG_ENABLED_OBJ(*context.tracer)) {
      LOG(INFO) << "[xds_client " << context.client << "] parsed Listener "
                << *result.name << ": " << (*listener)->ToString();
    }
    result.resource = std::move(*listener);
  }
  return result;
}

=======
>>>>>>> c92b4338
}  // namespace grpc_core<|MERGE_RESOLUTION|>--- conflicted
+++ resolved
@@ -173,862 +173,4 @@
       });
 }
 
-<<<<<<< HEAD
-//
-// XdsListenerResourceType
-//
-
-namespace {
-
-void MaybeLogHttpConnectionManager(
-    const XdsResourceType::DecodeContext& context,
-    const envoy_extensions_filters_network_http_connection_manager_v3_HttpConnectionManager*
-        http_connection_manager_config) {
-  if (GRPC_TRACE_FLAG_ENABLED_OBJ(*context.tracer) && ABSL_VLOG_IS_ON(2)) {
-    const upb_MessageDef* msg_type =
-        envoy_extensions_filters_network_http_connection_manager_v3_HttpConnectionManager_getmsgdef(
-            context.symtab);
-    char buf[10240];
-    upb_TextEncode(
-        reinterpret_cast<const upb_Message*>(http_connection_manager_config),
-        msg_type, nullptr, 0, buf, sizeof(buf));
-    VLOG(2) << "[xds_client " << context.client
-            << "] HttpConnectionManager: " << buf;
-  }
-}
-
-XdsListenerResource::HttpConnectionManager HttpConnectionManagerParse(
-    bool is_client, const XdsResourceType::DecodeContext& context,
-    XdsExtension extension, ValidationErrors* errors) {
-  if (extension.type !=
-      "envoy.extensions.filters.network.http_connection_manager.v3"
-      ".HttpConnectionManager") {
-    errors->AddError("unsupported filter type");
-    return {};
-  }
-  auto* serialized_hcm_config =
-      absl::get_if<absl::string_view>(&extension.value);
-  if (serialized_hcm_config == nullptr) {
-    errors->AddError("could not parse HttpConnectionManager config");
-    return {};
-  }
-  const auto* http_connection_manager_proto =
-      envoy_extensions_filters_network_http_connection_manager_v3_HttpConnectionManager_parse(
-          serialized_hcm_config->data(), serialized_hcm_config->size(),
-          context.arena);
-  if (http_connection_manager_proto == nullptr) {
-    errors->AddError("could not parse HttpConnectionManager config");
-    return {};
-  }
-  MaybeLogHttpConnectionManager(context, http_connection_manager_proto);
-  XdsListenerResource::HttpConnectionManager http_connection_manager;
-  // xff_num_trusted_hops -- must be zero as per
-  // https://github.com/grpc/proposal/blob/master/A41-xds-rbac.md
-  if (envoy_extensions_filters_network_http_connection_manager_v3_HttpConnectionManager_xff_num_trusted_hops(
-          http_connection_manager_proto) != 0) {
-    ValidationErrors::ScopedField field(errors, ".xff_num_trusted_hops");
-    errors->AddError("must be zero");
-  }
-  // original_ip_detection_extensions -- must be empty as per
-  // https://github.com/grpc/proposal/blob/master/A41-xds-rbac.md
-  {
-    size_t size;
-    envoy_extensions_filters_network_http_connection_manager_v3_HttpConnectionManager_original_ip_detection_extensions(
-        http_connection_manager_proto, &size);
-    if (size != 0) {
-      ValidationErrors::ScopedField field(errors,
-                                          ".original_ip_detection_extensions");
-      errors->AddError("must be empty");
-    }
-  }
-  // common_http_protocol_options
-  const envoy_config_core_v3_HttpProtocolOptions* options =
-      envoy_extensions_filters_network_http_connection_manager_v3_HttpConnectionManager_common_http_protocol_options(
-          http_connection_manager_proto);
-  if (options != nullptr) {
-    // max_stream_duration
-    const google_protobuf_Duration* duration =
-        envoy_config_core_v3_HttpProtocolOptions_max_stream_duration(options);
-    if (duration != nullptr) {
-      ValidationErrors::ScopedField field(
-          errors, ".common_http_protocol_options.max_stream_duration");
-      http_connection_manager.http_max_stream_duration =
-          ParseDuration(duration, errors);
-    }
-  }
-  // http_filters
-  {
-    ValidationErrors::ScopedField field(errors, ".http_filters");
-    const auto& http_filter_registry =
-        static_cast<const GrpcXdsBootstrap&>(context.client->bootstrap())
-            .http_filter_registry();
-    size_t num_filters = 0;
-    const auto* http_filters =
-        envoy_extensions_filters_network_http_connection_manager_v3_HttpConnectionManager_http_filters(
-            http_connection_manager_proto, &num_filters);
-    std::set<absl::string_view> names_seen;
-    const size_t original_error_size = errors->size();
-    for (size_t i = 0; i < num_filters; ++i) {
-      ValidationErrors::ScopedField field(errors, absl::StrCat("[", i, "]"));
-      const auto* http_filter = http_filters[i];
-      // name
-      absl::string_view name = UpbStringToAbsl(
-          envoy_extensions_filters_network_http_connection_manager_v3_HttpFilter_name(
-              http_filter));
-      {
-        ValidationErrors::ScopedField field(errors, ".name");
-        if (name.empty()) {
-          errors->AddError("empty filter name");
-          continue;
-        }
-        if (names_seen.find(name) != names_seen.end()) {
-          errors->AddError(absl::StrCat("duplicate HTTP filter name: ", name));
-          continue;
-        }
-      }
-      names_seen.insert(name);
-      // is_optional
-      const bool is_optional =
-          envoy_extensions_filters_network_http_connection_manager_v3_HttpFilter_is_optional(
-              http_filter);
-      // typed_config
-      {
-        ValidationErrors::ScopedField field(errors, ".typed_config");
-        const google_protobuf_Any* typed_config =
-            envoy_extensions_filters_network_http_connection_manager_v3_HttpFilter_typed_config(
-                http_filter);
-        auto extension = ExtractXdsExtension(context, typed_config, errors);
-        if (!extension.has_value()) continue;
-        const XdsHttpFilterImpl* filter_impl =
-            http_filter_registry.GetFilterForType(extension->type);
-        if (filter_impl == nullptr) {
-          if (!is_optional) errors->AddError("unsupported filter type");
-          continue;
-        }
-        if ((is_client && !filter_impl->IsSupportedOnClients()) ||
-            (!is_client && !filter_impl->IsSupportedOnServers())) {
-          if (!is_optional) {
-            errors->AddError(absl::StrCat("filter is not supported on ",
-                                          is_client ? "clients" : "servers"));
-          }
-          continue;
-        }
-        absl::optional<XdsHttpFilterImpl::FilterConfig> filter_config =
-            filter_impl->GenerateFilterConfig(context, std::move(*extension),
-                                              errors);
-        if (filter_config.has_value()) {
-          http_connection_manager.http_filters.emplace_back(
-              XdsListenerResource::HttpConnectionManager::HttpFilter{
-                  std::string(name), std::move(*filter_config)});
-        }
-      }
-    }
-    if (errors->size() == original_error_size &&
-        http_connection_manager.http_filters.empty()) {
-      errors->AddError("expected at least one HTTP filter");
-    }
-    // Make sure that the last filter is terminal and non-last filters are
-    // non-terminal. Note that this check is being performed in a separate loop
-    // to take care of the case where there are two terminal filters in the list
-    // out of which only one gets added in the final list.
-    for (const auto& http_filter : http_connection_manager.http_filters) {
-      const XdsHttpFilterImpl* filter_impl =
-          http_filter_registry.GetFilterForType(
-              http_filter.config.config_proto_type_name);
-      if (&http_filter != &http_connection_manager.http_filters.back()) {
-        // Filters before the last filter must not be terminal.
-        if (filter_impl->IsTerminalFilter()) {
-          errors->AddError(
-              absl::StrCat("terminal filter for config type ",
-                           http_filter.config.config_proto_type_name,
-                           " must be the last filter in the chain"));
-        }
-      } else {
-        // The last filter must be terminal.
-        if (!filter_impl->IsTerminalFilter()) {
-          errors->AddError(
-              absl::StrCat("non-terminal filter for config type ",
-                           http_filter.config.config_proto_type_name,
-                           " is the last filter in the chain"));
-        }
-      }
-    }
-  }
-  // Found inlined route_config. Parse it to find the cluster_name.
-  if (envoy_extensions_filters_network_http_connection_manager_v3_HttpConnectionManager_has_route_config(
-          http_connection_manager_proto)) {
-    const envoy_config_route_v3_RouteConfiguration* route_config =
-        envoy_extensions_filters_network_http_connection_manager_v3_HttpConnectionManager_route_config(
-            http_connection_manager_proto);
-    ValidationErrors::ScopedField field(errors, ".route_config");
-    http_connection_manager.route_config =
-        XdsRouteConfigResource::Parse(context, route_config, errors);
-  } else {
-    // Validate that RDS must be used to get the route_config dynamically.
-    const envoy_extensions_filters_network_http_connection_manager_v3_Rds* rds =
-        envoy_extensions_filters_network_http_connection_manager_v3_HttpConnectionManager_rds(
-            http_connection_manager_proto);
-    if (rds == nullptr) {
-      errors->AddError("neither route_config nor rds fields are present");
-    } else {
-      // Get the route_config_name.
-      http_connection_manager.route_config = UpbStringToStdString(
-          envoy_extensions_filters_network_http_connection_manager_v3_Rds_route_config_name(
-              rds));
-      // Check that the ConfigSource specifies ADS.
-      const envoy_config_core_v3_ConfigSource* config_source =
-          envoy_extensions_filters_network_http_connection_manager_v3_Rds_config_source(
-              rds);
-      ValidationErrors::ScopedField field(errors, ".rds.config_source");
-      if (config_source == nullptr) {
-        errors->AddError("field not present");
-      } else if (!envoy_config_core_v3_ConfigSource_has_ads(config_source) &&
-                 !envoy_config_core_v3_ConfigSource_has_self(config_source)) {
-        errors->AddError("ConfigSource does not specify ADS or SELF");
-      }
-    }
-  }
-  return http_connection_manager;
-}
-
-absl::StatusOr<std::shared_ptr<const XdsListenerResource>>
-LdsResourceParseClient(
-    const XdsResourceType::DecodeContext& context,
-    const envoy_config_listener_v3_ApiListener* api_listener) {
-  auto lds_update = std::make_shared<XdsListenerResource>();
-  ValidationErrors errors;
-  ValidationErrors::ScopedField field(&errors, "api_listener.api_listener");
-  auto* api_listener_field =
-      envoy_config_listener_v3_ApiListener_api_listener(api_listener);
-  auto extension = ExtractXdsExtension(context, api_listener_field, &errors);
-  if (extension.has_value()) {
-    lds_update->listener = HttpConnectionManagerParse(
-        /*is_client=*/true, context, std::move(*extension), &errors);
-  }
-  if (!errors.ok()) {
-    return errors.status(absl::StatusCode::kInvalidArgument,
-                         "errors validating ApiListener");
-  }
-  return std::move(lds_update);
-}
-
-XdsListenerResource::DownstreamTlsContext DownstreamTlsContextParse(
-    const XdsResourceType::DecodeContext& context,
-    const envoy_config_core_v3_TransportSocket* transport_socket,
-    ValidationErrors* errors) {
-  ValidationErrors::ScopedField field(errors, ".typed_config");
-  const auto* typed_config =
-      envoy_config_core_v3_TransportSocket_typed_config(transport_socket);
-  auto extension = ExtractXdsExtension(context, typed_config, errors);
-  if (!extension.has_value()) return {};
-  if (extension->type !=
-      "envoy.extensions.transport_sockets.tls.v3.DownstreamTlsContext") {
-    ValidationErrors::ScopedField field(errors, ".type_url");
-    errors->AddError("unsupported transport socket type");
-    return {};
-  }
-  absl::string_view* serialized_downstream_tls_context =
-      absl::get_if<absl::string_view>(&extension->value);
-  if (serialized_downstream_tls_context == nullptr) {
-    errors->AddError("can't decode DownstreamTlsContext");
-    return {};
-  }
-  const auto* downstream_tls_context_proto =
-      envoy_extensions_transport_sockets_tls_v3_DownstreamTlsContext_parse(
-          serialized_downstream_tls_context->data(),
-          serialized_downstream_tls_context->size(), context.arena);
-  if (downstream_tls_context_proto == nullptr) {
-    errors->AddError("can't decode DownstreamTlsContext");
-    return {};
-  }
-  XdsListenerResource::DownstreamTlsContext downstream_tls_context;
-  auto* common_tls_context =
-      envoy_extensions_transport_sockets_tls_v3_DownstreamTlsContext_common_tls_context(
-          downstream_tls_context_proto);
-  if (common_tls_context != nullptr) {
-    ValidationErrors::ScopedField field(errors, ".common_tls_context");
-    downstream_tls_context.common_tls_context =
-        CommonTlsContext::Parse(context, common_tls_context, errors);
-    // Note: We can't be more specific about the field name for this
-    // error, because we don't know which fields they were found in
-    // inside of CommonTlsContext, so we make the error message a bit
-    // more verbose to compensate.
-    if (!downstream_tls_context.common_tls_context
-             .certificate_validation_context.match_subject_alt_names.empty()) {
-      errors->AddError("match_subject_alt_names not supported on servers");
-    }
-  }
-  // Note: We can't be more specific about the field name for this
-  // error, because we don't know which fields they were found in
-  // inside of CommonTlsContext, so we make the error message a bit
-  // more verbose to compensate.
-  if (downstream_tls_context.common_tls_context
-          .tls_certificate_provider_instance.instance_name.empty()) {
-    errors->AddError(
-        "TLS configuration provided but no "
-        "tls_certificate_provider_instance found");
-  }
-  auto* require_client_certificate =
-      envoy_extensions_transport_sockets_tls_v3_DownstreamTlsContext_require_client_certificate(
-          downstream_tls_context_proto);
-  if (require_client_certificate != nullptr) {
-    downstream_tls_context.require_client_certificate =
-        google_protobuf_BoolValue_value(require_client_certificate);
-    if (downstream_tls_context.require_client_certificate &&
-        downstream_tls_context.common_tls_context.certificate_validation_context
-            .ca_certificate_provider_instance.instance_name.empty()) {
-      ValidationErrors::ScopedField field(errors,
-                                          ".require_client_certificate");
-      errors->AddError(
-          "client certificate required but no certificate "
-          "provider instance specified for validation");
-    }
-  }
-  if (ParseBoolValue(
-          envoy_extensions_transport_sockets_tls_v3_DownstreamTlsContext_require_sni(
-              downstream_tls_context_proto))) {
-    ValidationErrors::ScopedField field(errors, ".require_sni");
-    errors->AddError("field unsupported");
-  }
-  if (envoy_extensions_transport_sockets_tls_v3_DownstreamTlsContext_ocsp_staple_policy(
-          downstream_tls_context_proto) !=
-      envoy_extensions_transport_sockets_tls_v3_DownstreamTlsContext_LENIENT_STAPLING) {
-    ValidationErrors::ScopedField field(errors, ".ocsp_staple_policy");
-    errors->AddError("value must be LENIENT_STAPLING");
-  }
-  return downstream_tls_context;
-}
-
-absl::optional<XdsListenerResource::FilterChainMap::CidrRange> CidrRangeParse(
-    const envoy_config_core_v3_CidrRange* cidr_range_proto,
-    ValidationErrors* errors) {
-  ValidationErrors::ScopedField field(errors, ".address_prefix");
-  XdsListenerResource::FilterChainMap::CidrRange cidr_range;
-  std::string address_prefix = UpbStringToStdString(
-      envoy_config_core_v3_CidrRange_address_prefix(cidr_range_proto));
-  auto address = StringToSockaddr(address_prefix, /*port=*/0);
-  if (!address.ok()) {
-    errors->AddError(address.status().message());
-    return absl::nullopt;
-  }
-  cidr_range.address = *address;
-  cidr_range.prefix_len = 0;
-  auto* prefix_len_proto =
-      envoy_config_core_v3_CidrRange_prefix_len(cidr_range_proto);
-  if (prefix_len_proto != nullptr) {
-    cidr_range.prefix_len = std::min(
-        google_protobuf_UInt32Value_value(prefix_len_proto),
-        (reinterpret_cast<const grpc_sockaddr*>(cidr_range.address.addr))
-                    ->sa_family == GRPC_AF_INET
-            ? uint32_t{32}
-            : uint32_t{128});
-  }
-  // Normalize the network address by masking it with prefix_len
-  grpc_sockaddr_mask_bits(&cidr_range.address, cidr_range.prefix_len);
-  return cidr_range;
-}
-
-absl::optional<FilterChain::FilterChainMatch> FilterChainMatchParse(
-    const envoy_config_listener_v3_FilterChainMatch* filter_chain_match_proto,
-    ValidationErrors* errors) {
-  FilterChain::FilterChainMatch filter_chain_match;
-  const size_t original_error_size = errors->size();
-  // destination_port
-  auto* destination_port =
-      envoy_config_listener_v3_FilterChainMatch_destination_port(
-          filter_chain_match_proto);
-  if (destination_port != nullptr) {
-    filter_chain_match.destination_port =
-        google_protobuf_UInt32Value_value(destination_port);
-  }
-  // prefix_ranges
-  size_t size = 0;
-  auto* prefix_ranges = envoy_config_listener_v3_FilterChainMatch_prefix_ranges(
-      filter_chain_match_proto, &size);
-  filter_chain_match.prefix_ranges.reserve(size);
-  for (size_t i = 0; i < size; i++) {
-    ValidationErrors::ScopedField field(
-        errors, absl::StrCat(".prefix_ranges[", i, "]"));
-    auto cidr_range = CidrRangeParse(prefix_ranges[i], errors);
-    if (cidr_range.has_value()) {
-      filter_chain_match.prefix_ranges.push_back(*cidr_range);
-    }
-  }
-  // source_type
-  filter_chain_match.source_type =
-      static_cast<XdsListenerResource::FilterChainMap::ConnectionSourceType>(
-          envoy_config_listener_v3_FilterChainMatch_source_type(
-              filter_chain_match_proto));
-  // source_prefix_ranges
-  auto* source_prefix_ranges =
-      envoy_config_listener_v3_FilterChainMatch_source_prefix_ranges(
-          filter_chain_match_proto, &size);
-  filter_chain_match.source_prefix_ranges.reserve(size);
-  for (size_t i = 0; i < size; i++) {
-    ValidationErrors::ScopedField field(
-        errors, absl::StrCat(".source_prefix_ranges[", i, "]"));
-    auto cidr_range = CidrRangeParse(source_prefix_ranges[i], errors);
-    if (cidr_range.has_value()) {
-      filter_chain_match.source_prefix_ranges.push_back(*cidr_range);
-    }
-  }
-  // source_ports
-  auto* source_ports = envoy_config_listener_v3_FilterChainMatch_source_ports(
-      filter_chain_match_proto, &size);
-  filter_chain_match.source_ports.reserve(size);
-  for (size_t i = 0; i < size; i++) {
-    filter_chain_match.source_ports.push_back(source_ports[i]);
-  }
-  // server_names
-  auto* server_names = envoy_config_listener_v3_FilterChainMatch_server_names(
-      filter_chain_match_proto, &size);
-  for (size_t i = 0; i < size; i++) {
-    filter_chain_match.server_names.push_back(
-        UpbStringToStdString(server_names[i]));
-  }
-  // transport_protocol
-  filter_chain_match.transport_protocol = UpbStringToStdString(
-      envoy_config_listener_v3_FilterChainMatch_transport_protocol(
-          filter_chain_match_proto));
-  // application_protocols
-  auto* application_protocols =
-      envoy_config_listener_v3_FilterChainMatch_application_protocols(
-          filter_chain_match_proto, &size);
-  for (size_t i = 0; i < size; i++) {
-    filter_chain_match.application_protocols.push_back(
-        UpbStringToStdString(application_protocols[i]));
-  }
-  // Return result.
-  if (errors->size() != original_error_size) return absl::nullopt;
-  return filter_chain_match;
-}
-
-absl::optional<FilterChain> FilterChainParse(
-    const XdsResourceType::DecodeContext& context,
-    const envoy_config_listener_v3_FilterChain* filter_chain_proto,
-    ValidationErrors* errors) {
-  FilterChain filter_chain;
-  const size_t original_error_size = errors->size();
-  // filter_chain_match
-  auto* filter_chain_match =
-      envoy_config_listener_v3_FilterChain_filter_chain_match(
-          filter_chain_proto);
-  if (filter_chain_match != nullptr) {
-    ValidationErrors::ScopedField field(errors, ".filter_chain_match");
-    auto match = FilterChainMatchParse(filter_chain_match, errors);
-    if (match.has_value()) {
-      filter_chain.filter_chain_match = std::move(*match);
-    }
-  }
-  // filters
-  {
-    ValidationErrors::ScopedField field(errors, ".filters");
-    filter_chain.filter_chain_data =
-        std::make_shared<XdsListenerResource::FilterChainData>();
-    size_t size = 0;
-    auto* filters =
-        envoy_config_listener_v3_FilterChain_filters(filter_chain_proto, &size);
-    if (size != 1) {
-      errors->AddError(
-          "must have exactly one filter (HttpConnectionManager -- "
-          "no other filter is supported at the moment)");
-    }
-    // entries in filters list
-    for (size_t i = 0; i < size; ++i) {
-      ValidationErrors::ScopedField field(
-          errors, absl::StrCat("[", i, "].typed_config"));
-      auto* typed_config =
-          envoy_config_listener_v3_Filter_typed_config(filters[i]);
-      auto extension = ExtractXdsExtension(context, typed_config, errors);
-      if (extension.has_value()) {
-        filter_chain.filter_chain_data->http_connection_manager =
-            HttpConnectionManagerParse(/*is_client=*/false, context,
-                                       std::move(*extension), errors);
-      }
-    }
-  }
-  // transport_socket
-  auto* transport_socket =
-      envoy_config_listener_v3_FilterChain_transport_socket(filter_chain_proto);
-  if (transport_socket != nullptr) {
-    ValidationErrors::ScopedField field(errors, ".transport_socket");
-    filter_chain.filter_chain_data->downstream_tls_context =
-        DownstreamTlsContextParse(context, transport_socket, errors);
-  }
-  // Return result.
-  if (errors->size() != original_error_size) return absl::nullopt;
-  return filter_chain;
-}
-
-absl::optional<std::string> AddressParse(
-    const envoy_config_core_v3_Address* address_proto,
-    ValidationErrors* errors) {
-  if (address_proto == nullptr) {
-    errors->AddError("field not present");
-    return absl::nullopt;
-  }
-  ValidationErrors::ScopedField field(errors, ".socket_address");
-  const auto* socket_address =
-      envoy_config_core_v3_Address_socket_address(address_proto);
-  if (socket_address == nullptr) {
-    errors->AddError("field not present");
-    return absl::nullopt;
-  }
-  {
-    ValidationErrors::ScopedField field(errors, ".protocol");
-    if (envoy_config_core_v3_SocketAddress_protocol(socket_address) !=
-        envoy_config_core_v3_SocketAddress_TCP) {
-      errors->AddError("value must be TCP");
-    }
-  }
-  ValidationErrors::ScopedField field2(errors, ".port_value");
-  uint32_t port = envoy_config_core_v3_SocketAddress_port_value(socket_address);
-  if (port > 65535) {
-    errors->AddError("invalid port");
-    return absl::nullopt;
-  }
-  return JoinHostPort(
-      UpbStringToAbsl(
-          envoy_config_core_v3_SocketAddress_address(socket_address)),
-      port);
-}
-
-// An intermediate map for filter chains that we create to validate the list of
-// filter chains received from the control plane and to finally create
-// XdsListenerResource::FilterChainMap
-struct InternalFilterChainMap {
-  using SourceIpMap =
-      std::map<std::string, XdsListenerResource::FilterChainMap::SourceIp>;
-  using ConnectionSourceTypesArray = std::array<SourceIpMap, 3>;
-  struct DestinationIp {
-    absl::optional<XdsListenerResource::FilterChainMap::CidrRange> prefix_range;
-    bool transport_protocol_raw_buffer_provided = false;
-    ConnectionSourceTypesArray source_types_array;
-  };
-  using DestinationIpMap = std::map<std::string, DestinationIp>;
-  DestinationIpMap destination_ip_map;
-};
-
-void AddFilterChainDataForSourcePort(
-    const FilterChain& filter_chain, uint32_t port,
-    XdsListenerResource::FilterChainMap::SourcePortsMap* ports_map,
-    ValidationErrors* errors) {
-  auto insert_result = ports_map->emplace(
-      port, XdsListenerResource::FilterChainMap::FilterChainDataSharedPtr{
-                filter_chain.filter_chain_data});
-  if (!insert_result.second) {
-    errors->AddError(absl::StrCat(
-        "duplicate matching rules detected when adding filter chain: ",
-        filter_chain.filter_chain_match.ToString()));
-  }
-}
-
-void AddFilterChainDataForSourcePorts(
-    const FilterChain& filter_chain,
-    XdsListenerResource::FilterChainMap::SourcePortsMap* ports_map,
-    ValidationErrors* errors) {
-  if (filter_chain.filter_chain_match.source_ports.empty()) {
-    AddFilterChainDataForSourcePort(filter_chain, 0, ports_map, errors);
-  } else {
-    for (uint32_t port : filter_chain.filter_chain_match.source_ports) {
-      AddFilterChainDataForSourcePort(filter_chain, port, ports_map, errors);
-    }
-  }
-}
-
-void AddFilterChainDataForSourceIpRange(
-    const FilterChain& filter_chain,
-    InternalFilterChainMap::SourceIpMap* source_ip_map,
-    ValidationErrors* errors) {
-  if (filter_chain.filter_chain_match.source_prefix_ranges.empty()) {
-    auto insert_result = source_ip_map->emplace(
-        "", XdsListenerResource::FilterChainMap::SourceIp());
-    AddFilterChainDataForSourcePorts(
-        filter_chain, &insert_result.first->second.ports_map, errors);
-  } else {
-    for (const auto& prefix_range :
-         filter_chain.filter_chain_match.source_prefix_ranges) {
-      auto addr_str = grpc_sockaddr_to_string(&prefix_range.address, false);
-      if (!addr_str.ok()) {
-        errors->AddError(absl::StrCat(
-            "error parsing source IP sockaddr (should not happen): ",
-            addr_str.status().message()));
-        continue;
-      }
-      auto insert_result = source_ip_map->emplace(
-          absl::StrCat(*addr_str, "/", prefix_range.prefix_len),
-          XdsListenerResource::FilterChainMap::SourceIp());
-      if (insert_result.second) {
-        insert_result.first->second.prefix_range.emplace(prefix_range);
-      }
-      AddFilterChainDataForSourcePorts(
-          filter_chain, &insert_result.first->second.ports_map, errors);
-    }
-  }
-}
-
-void AddFilterChainDataForSourceType(
-    const FilterChain& filter_chain,
-    InternalFilterChainMap::DestinationIp* destination_ip,
-    ValidationErrors* errors) {
-  CHECK(static_cast<unsigned int>(filter_chain.filter_chain_match.source_type) <
-        3u);
-  AddFilterChainDataForSourceIpRange(
-      filter_chain,
-      &destination_ip->source_types_array[static_cast<int>(
-          filter_chain.filter_chain_match.source_type)],
-      errors);
-}
-
-void AddFilterChainDataForApplicationProtocols(
-    const FilterChain& filter_chain,
-    InternalFilterChainMap::DestinationIp* destination_ip,
-    ValidationErrors* errors) {
-  // Only allow filter chains that do not mention application protocols
-  if (filter_chain.filter_chain_match.application_protocols.empty()) {
-    AddFilterChainDataForSourceType(filter_chain, destination_ip, errors);
-  }
-}
-
-void AddFilterChainDataForTransportProtocol(
-    const FilterChain& filter_chain,
-    InternalFilterChainMap::DestinationIp* destination_ip,
-    ValidationErrors* errors) {
-  const std::string& transport_protocol =
-      filter_chain.filter_chain_match.transport_protocol;
-  // Only allow filter chains with no transport protocol or "raw_buffer"
-  if (!transport_protocol.empty() && transport_protocol != "raw_buffer") {
-    return;
-  }
-  // If for this configuration, we've already seen filter chains that mention
-  // the transport protocol as "raw_buffer", we will never match filter chains
-  // that do not mention it.
-  if (destination_ip->transport_protocol_raw_buffer_provided &&
-      transport_protocol.empty()) {
-    return;
-  }
-  if (!transport_protocol.empty() &&
-      !destination_ip->transport_protocol_raw_buffer_provided) {
-    destination_ip->transport_protocol_raw_buffer_provided = true;
-    // Clear out the previous entries if any since those entries did not mention
-    // "raw_buffer"
-    destination_ip->source_types_array =
-        InternalFilterChainMap::ConnectionSourceTypesArray();
-  }
-  AddFilterChainDataForApplicationProtocols(filter_chain, destination_ip,
-                                            errors);
-}
-
-void AddFilterChainDataForServerNames(
-    const FilterChain& filter_chain,
-    InternalFilterChainMap::DestinationIp* destination_ip,
-    ValidationErrors* errors) {
-  // Don't continue adding filter chains with server names mentioned
-  if (filter_chain.filter_chain_match.server_names.empty()) {
-    AddFilterChainDataForTransportProtocol(filter_chain, destination_ip,
-                                           errors);
-  }
-}
-
-void AddFilterChainDataForDestinationIpRange(
-    const FilterChain& filter_chain,
-    InternalFilterChainMap::DestinationIpMap* destination_ip_map,
-    ValidationErrors* errors) {
-  if (filter_chain.filter_chain_match.prefix_ranges.empty()) {
-    auto insert_result = destination_ip_map->emplace(
-        "", InternalFilterChainMap::DestinationIp());
-    AddFilterChainDataForServerNames(filter_chain, &insert_result.first->second,
-                                     errors);
-  } else {
-    for (const auto& prefix_range :
-         filter_chain.filter_chain_match.prefix_ranges) {
-      auto addr_str = grpc_sockaddr_to_string(&prefix_range.address, false);
-      if (!addr_str.ok()) {
-        errors->AddError(absl::StrCat(
-            "error parsing destination IP sockaddr (should not happen): ",
-            addr_str.status().message()));
-        continue;
-      }
-      auto insert_result = destination_ip_map->emplace(
-          absl::StrCat(*addr_str, "/", prefix_range.prefix_len),
-          InternalFilterChainMap::DestinationIp());
-      if (insert_result.second) {
-        insert_result.first->second.prefix_range.emplace(prefix_range);
-      }
-      AddFilterChainDataForServerNames(filter_chain,
-                                       &insert_result.first->second, errors);
-    }
-  }
-}
-
-XdsListenerResource::FilterChainMap BuildFromInternalFilterChainMap(
-    InternalFilterChainMap* internal_filter_chain_map) {
-  XdsListenerResource::FilterChainMap filter_chain_map;
-  for (auto& destination_ip_pair :
-       internal_filter_chain_map->destination_ip_map) {
-    XdsListenerResource::FilterChainMap::DestinationIp destination_ip;
-    destination_ip.prefix_range = destination_ip_pair.second.prefix_range;
-    for (int i = 0; i < 3; i++) {
-      auto& source_ip_map = destination_ip_pair.second.source_types_array[i];
-      for (auto& source_ip_pair : source_ip_map) {
-        destination_ip.source_types_array[i].push_back(
-            std::move(source_ip_pair.second));
-      }
-    }
-    filter_chain_map.destination_ip_vector.push_back(std::move(destination_ip));
-  }
-  return filter_chain_map;
-}
-
-XdsListenerResource::FilterChainMap BuildFilterChainMap(
-    const std::vector<FilterChain>& filter_chains, ValidationErrors* errors) {
-  InternalFilterChainMap internal_filter_chain_map;
-  for (const auto& filter_chain : filter_chains) {
-    // Discard filter chain entries that specify destination port
-    if (filter_chain.filter_chain_match.destination_port != 0) continue;
-    AddFilterChainDataForDestinationIpRange(
-        filter_chain, &internal_filter_chain_map.destination_ip_map, errors);
-  }
-  return BuildFromInternalFilterChainMap(&internal_filter_chain_map);
-}
-
-absl::StatusOr<std::shared_ptr<const XdsListenerResource>>
-LdsResourceParseServer(const XdsResourceType::DecodeContext& context,
-                       const envoy_config_listener_v3_Listener* listener) {
-  ValidationErrors errors;
-  XdsListenerResource::TcpListener tcp_listener;
-  // address
-  {
-    ValidationErrors::ScopedField field(&errors, "address");
-    auto address = AddressParse(
-        envoy_config_listener_v3_Listener_address(listener), &errors);
-    if (address.has_value()) tcp_listener.address = std::move(*address);
-  }
-  // use_original_dst
-  if (ParseBoolValue(
-          envoy_config_listener_v3_Listener_use_original_dst(listener))) {
-    ValidationErrors::ScopedField field(&errors, "use_original_dst");
-    errors.AddError("field not supported");
-  }
-  // filter_chains
-  size_t num_filter_chains = 0;
-  {
-    ValidationErrors::ScopedField field(&errors, "filter_chains");
-    auto* filter_chains = envoy_config_listener_v3_Listener_filter_chains(
-        listener, &num_filter_chains);
-    std::vector<FilterChain> parsed_filter_chains;
-    parsed_filter_chains.reserve(num_filter_chains);
-    for (size_t i = 0; i < num_filter_chains; i++) {
-      ValidationErrors::ScopedField field(&errors, absl::StrCat("[", i, "]"));
-      auto filter_chain = FilterChainParse(context, filter_chains[i], &errors);
-      if (filter_chain.has_value()) {
-        parsed_filter_chains.push_back(std::move(*filter_chain));
-      }
-    }
-    tcp_listener.filter_chain_map =
-        BuildFilterChainMap(parsed_filter_chains, &errors);
-  }
-  // default_filter_chain
-  {
-    ValidationErrors::ScopedField field(&errors, "default_filter_chain");
-    auto* default_filter_chain =
-        envoy_config_listener_v3_Listener_default_filter_chain(listener);
-    if (default_filter_chain != nullptr) {
-      auto filter_chain =
-          FilterChainParse(context, default_filter_chain, &errors);
-      if (filter_chain.has_value() &&
-          filter_chain->filter_chain_data != nullptr) {
-        tcp_listener.default_filter_chain =
-            std::move(*filter_chain->filter_chain_data);
-      }
-    } else if (num_filter_chains == 0) {
-      // Make sure that there is at least one filter chain to use.
-      errors.AddError("must be set if filter_chains is unset");
-    }
-  }
-  // Return result.
-  if (!errors.ok()) {
-    return errors.status(absl::StatusCode::kInvalidArgument,
-                         "errors validating server Listener");
-  }
-  auto lds_update = std::make_shared<XdsListenerResource>();
-  lds_update->listener = std::move(tcp_listener);
-  return lds_update;
-}
-
-absl::StatusOr<std::shared_ptr<const XdsListenerResource>> LdsResourceParse(
-    const XdsResourceType::DecodeContext& context,
-    const envoy_config_listener_v3_Listener* listener) {
-  // Check whether it's a client or server listener.
-  const envoy_config_listener_v3_ApiListener* api_listener =
-      envoy_config_listener_v3_Listener_api_listener(listener);
-  const envoy_config_core_v3_Address* address =
-      envoy_config_listener_v3_Listener_address(listener);
-  // TODO(roth): Re-enable the following check once
-  // github.com/istio/istio/issues/38914 is resolved.
-  // if (api_listener != nullptr && address != nullptr) {
-  //   return absl::InvalidArgumentError(
-  //       "Listener has both address and ApiListener");
-  // }
-  if (api_listener == nullptr && address == nullptr) {
-    return absl::InvalidArgumentError(
-        "Listener has neither address nor ApiListener");
-  }
-  // If api_listener is present, it's for a client; otherwise, it's
-  // for a server.
-  if (api_listener != nullptr) {
-    return LdsResourceParseClient(context, api_listener);
-  }
-  return LdsResourceParseServer(context, listener);
-}
-
-void MaybeLogListener(const XdsResourceType::DecodeContext& context,
-                      const envoy_config_listener_v3_Listener* listener) {
-  if (GRPC_TRACE_FLAG_ENABLED_OBJ(*context.tracer) && ABSL_VLOG_IS_ON(2)) {
-    const upb_MessageDef* msg_type =
-        envoy_config_listener_v3_Listener_getmsgdef(context.symtab);
-    char buf[10240];
-    upb_TextEncode(reinterpret_cast<const upb_Message*>(listener), msg_type,
-                   nullptr, 0, buf, sizeof(buf));
-    VLOG(2) << "[xds_client " << context.client << "] Listener: " << buf;
-  }
-}
-
-}  // namespace
-
-XdsResourceType::DecodeResult XdsListenerResourceType::Decode(
-    const XdsResourceType::DecodeContext& context,
-    absl::string_view serialized_resource) const {
-  DecodeResult result;
-  // Parse serialized proto.
-  auto* resource = envoy_config_listener_v3_Listener_parse(
-      serialized_resource.data(), serialized_resource.size(), context.arena);
-  if (resource == nullptr) {
-    result.resource =
-        absl::InvalidArgumentError("Can't parse Listener resource.");
-    return result;
-  }
-  MaybeLogListener(context, resource);
-  // Validate resource.
-  result.name =
-      UpbStringToStdString(envoy_config_listener_v3_Listener_name(resource));
-  auto listener = LdsResourceParse(context, resource);
-  if (!listener.ok()) {
-    if (GRPC_TRACE_FLAG_ENABLED_OBJ(*context.tracer)) {
-      LOG(ERROR) << "[xds_client " << context.client << "] invalid Listener "
-                 << *result.name << ": " << listener.status();
-    }
-    result.resource = listener.status();
-  } else {
-    if (GRPC_TRACE_FLAG_ENABLED_OBJ(*context.tracer)) {
-      LOG(INFO) << "[xds_client " << context.client << "] parsed Listener "
-                << *result.name << ": " << (*listener)->ToString();
-    }
-    result.resource = std::move(*listener);
-  }
-  return result;
-}
-
-=======
->>>>>>> c92b4338
 }  // namespace grpc_core