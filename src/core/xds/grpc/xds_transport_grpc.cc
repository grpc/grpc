--- conflicted
+++ resolved
@@ -271,13 +271,8 @@
       key_(server.Key()) {
   GRPC_TRACE_LOG(xds_client, INFO)
       << "[GrpcXdsTransport " << this << "] created";
-<<<<<<< HEAD
-  channel_ = CreateXdsChannel(
-      factory_->args_, static_cast<const GrpcXdsServerInterface&>(server));
-=======
-  channel_ =
-      CreateXdsChannel(factory_->args_, DownCast<const GrpcXdsServer&>(server));
->>>>>>> 6b0f95b3
+  channel_ = CreateXdsChannel(factory_->args_,
+                              DownCast<const GrpcXdsServerInterface&>(server));
   CHECK(channel_ != nullptr);
   if (channel_->IsLame()) {
     *status = absl::UnavailableError("xds client has a lame channel");
