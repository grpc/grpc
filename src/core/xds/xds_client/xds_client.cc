--- conflicted
+++ resolved
@@ -243,7 +243,6 @@
                      name_.authority, type_->type_url(), name_.key)
               << "} from xds server";
           resource_seen_ = true;
-<<<<<<< HEAD
           if (XdsDataErrorHandlingEnabled() &&
               ads_call_->xds_channel()
                   ->server_.ResourceTimerIsTransientFailure()) {
@@ -251,11 +250,8 @@
                 "timeout obtaining resource from xDS server ",
                 ads_call_->xds_channel()->server_uri()));
           } else {
-            state.SetDoesNotExist(/*drop_cached_resource=*/false);
+            state.SetDoesNotExistOnTimeout();
           }
-=======
-          state.SetDoesNotExistOnTimeout();
->>>>>>> a215bf76
           ads_call_->xds_client()->NotifyWatchersOnResourceChanged(
               state.failed_status(), state.watchers(),
               ReadDelayHandle::NoWait());
@@ -1342,18 +1338,6 @@
   failed_update_time_ = update_time;
 }
 
-void XdsClient::ResourceState::SetDoesNotExistOnTimeout() {
-  client_status_ = ClientResourceStatus::DOES_NOT_EXIST;
-  failed_status_ = absl::NotFoundError("does not exist");
-  failed_version_.clear();
-}
-
-<<<<<<< HEAD
-void XdsClient::ResourceState::SetTimeout(const std::string& details) {
-  client_status_ = ClientResourceStatus::TIMEOUT;
-  failed_status_ = absl::UnavailableError(details);
-  failed_version_.clear();
-=======
 void XdsClient::ResourceState::SetDoesNotExistOnLdsOrCdsDeletion(
     const std::string& version, Timestamp update_time,
     bool drop_cached_resource) {
@@ -1365,7 +1349,18 @@
   failed_status_ = absl::NotFoundError("does not exist");
   failed_version_ = version;
   failed_update_time_ = update_time;
->>>>>>> a215bf76
+}
+
+void XdsClient::ResourceState::SetDoesNotExistOnTimeout() {
+  client_status_ = ClientResourceStatus::DOES_NOT_EXIST;
+  failed_status_ = absl::NotFoundError("does not exist");
+  failed_version_.clear();
+}
+
+void XdsClient::ResourceState::SetTimeout(const std::string& details) {
+  client_status_ = ClientResourceStatus::TIMEOUT;
+  failed_status_ = absl::UnavailableError(details);
+  failed_version_.clear();
 }
 
 absl::string_view XdsClient::ResourceState::CacheStateString() const {
