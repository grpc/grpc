//
// Copyright 2018 gRPC authors.
//
// Licensed under the Apache License, Version 2.0 (the "License");
// you may not use this file except in compliance with the License.
// You may obtain a copy of the License at
//
//     http://www.apache.org/licenses/LICENSE-2.0
//
// Unless required by applicable law or agreed to in writing, software
// distributed under the License is distributed on an "AS IS" BASIS,
// WITHOUT WARRANTIES OR CONDITIONS OF ANY KIND, either express or implied.
// See the License for the specific language governing permissions and
// limitations under the License.
//

#include "src/core/xds/xds_client/xds_client.h"

#include <grpc/event_engine/event_engine.h>
#include <grpc/support/port_platform.h>
#include <inttypes.h>
#include <string.h>

#include <algorithm>
#include <functional>
#include <memory>
#include <string>
#include <type_traits>
#include <vector>

#include "absl/cleanup/cleanup.h"
#include "absl/log/check.h"
#include "absl/log/log.h"
#include "absl/strings/match.h"
#include "absl/strings/str_cat.h"
#include "absl/strings/str_join.h"
#include "absl/strings/str_split.h"
#include "absl/strings/string_view.h"
#include "absl/strings/strip.h"
#include "absl/types/optional.h"
#include "envoy/config/core/v3/base.upb.h"
#include "envoy/service/status/v3/csds.upb.h"
#include "google/protobuf/any.upb.h"
#include "google/protobuf/timestamp.upb.h"
#include "src/core/lib/iomgr/exec_ctx.h"
#include "src/core/util/backoff.h"
#include "src/core/util/debug_location.h"
#include "src/core/util/orphanable.h"
#include "src/core/util/ref_counted_ptr.h"
#include "src/core/util/sync.h"
#include "src/core/util/upb_utils.h"
#include "src/core/util/uri.h"
#include "src/core/xds/xds_client/xds_api.h"
#include "src/core/xds/xds_client/xds_bootstrap.h"
#include "src/core/xds/xds_client/xds_locality.h"
#include "upb/base/string_view.h"
#include "upb/mem/arena.h"

#define GRPC_XDS_INITIAL_CONNECT_BACKOFF_SECONDS 1
#define GRPC_XDS_RECONNECT_BACKOFF_MULTIPLIER 1.6
#define GRPC_XDS_RECONNECT_MAX_BACKOFF_SECONDS 120
#define GRPC_XDS_RECONNECT_JITTER 0.2
#define GRPC_XDS_MIN_CLIENT_LOAD_REPORTING_INTERVAL_MS 1000

namespace grpc_core {

using ::grpc_event_engine::experimental::EventEngine;

//
// Internal class declarations
//

// An xds call wrapper that can restart a call upon failure. Holds a ref to
// the xds channel. The template parameter is the kind of wrapped xds call.
// TODO(roth): This is basically the same code as in LrsClient, and
// probably very similar to many other places in the codebase.
// Consider refactoring this into a common utility library somehow.
template <typename T>
class XdsClient::XdsChannel::RetryableCall final
    : public InternallyRefCounted<RetryableCall<T>> {
 public:
  explicit RetryableCall(WeakRefCountedPtr<XdsChannel> xds_channel);

  // Disable thread-safety analysis because this method is called via
  // OrphanablePtr<>, but there's no way to pass the lock annotation
  // through there.
  void Orphan() override ABSL_NO_THREAD_SAFETY_ANALYSIS;

  void OnCallFinishedLocked() ABSL_EXCLUSIVE_LOCKS_REQUIRED(&XdsClient::mu_);

  T* call() const { return call_.get(); }
  XdsChannel* xds_channel() const { return xds_channel_.get(); }

  bool IsCurrentCallOnChannel() const;

 private:
  void StartNewCallLocked();
  void StartRetryTimerLocked() ABSL_EXCLUSIVE_LOCKS_REQUIRED(&XdsClient::mu_);

  void OnRetryTimer();

  // The wrapped xds call that talks to the xds server. It's instantiated
  // every time we start a new call. It's null during call retry backoff.
  OrphanablePtr<T> call_;
  // The owning xds channel.
  WeakRefCountedPtr<XdsChannel> xds_channel_;

  // Retry state.
  BackOff backoff_;
  absl::optional<EventEngine::TaskHandle> timer_handle_
      ABSL_GUARDED_BY(&XdsClient::mu_);

  bool shutting_down_ = false;
};

// Contains an ADS call to the xds server.
class XdsClient::XdsChannel::AdsCall final
    : public InternallyRefCounted<AdsCall> {
 public:
  // The ctor and dtor should not be used directly.
  explicit AdsCall(RefCountedPtr<RetryableCall<AdsCall>> retryable_call);

  void Orphan() override;

  RetryableCall<AdsCall>* retryable_call() const {
    return retryable_call_.get();
  }
  XdsChannel* xds_channel() const { return retryable_call_->xds_channel(); }
  XdsClient* xds_client() const { return xds_channel()->xds_client(); }
  bool seen_response() const { return seen_response_; }

  void SubscribeLocked(const XdsResourceType* type, const XdsResourceName& name,
                       bool delay_send)
      ABSL_EXCLUSIVE_LOCKS_REQUIRED(&XdsClient::mu_);
  void UnsubscribeLocked(const XdsResourceType* type,
                         const XdsResourceName& name, bool delay_unsubscription)
      ABSL_EXCLUSIVE_LOCKS_REQUIRED(&XdsClient::mu_);

  bool HasSubscribedResources() const;

 private:
  class AdsReadDelayHandle;

  class AdsResponseParser final : public XdsApi::AdsResponseParserInterface {
   public:
    struct Result {
      const XdsResourceType* type;
      std::string type_url;
      std::string version;
      std::string nonce;
      std::vector<std::string> errors;
      std::map<std::string /*authority*/, std::set<XdsResourceKey>>
          resources_seen;
      uint64_t num_valid_resources = 0;
      uint64_t num_invalid_resources = 0;
      RefCountedPtr<ReadDelayHandle> read_delay_handle;
    };

    explicit AdsResponseParser(AdsCall* ads_call) : ads_call_(ads_call) {}

    absl::Status ProcessAdsResponseFields(AdsResponseFields fields) override
        ABSL_EXCLUSIVE_LOCKS_REQUIRED(&XdsClient::mu_);

    void ParseResource(upb_Arena* arena, size_t idx, absl::string_view type_url,
                       absl::string_view resource_name,
                       absl::string_view serialized_resource) override
        ABSL_EXCLUSIVE_LOCKS_REQUIRED(&XdsClient::mu_);

    void ResourceWrapperParsingFailed(size_t idx,
                                      absl::string_view message) override;

    Result TakeResult() { return std::move(result_); }

   private:
    XdsClient* xds_client() const { return ads_call_->xds_client(); }

    AdsCall* ads_call_;
    const Timestamp update_time_ = Timestamp::Now();
    Result result_;
  };

  class ResourceTimer final : public InternallyRefCounted<ResourceTimer> {
   public:
    ResourceTimer(const XdsResourceType* type, const XdsResourceName& name)
        : type_(type), name_(name) {}

    // Disable thread-safety analysis because this method is called via
    // OrphanablePtr<>, but there's no way to pass the lock annotation
    // through there.
    void Orphan() override ABSL_NO_THREAD_SAFETY_ANALYSIS {
      MaybeCancelTimer();
      Unref(DEBUG_LOCATION, "Orphan");
    }

    void MarkSubscriptionSendStarted()
        ABSL_EXCLUSIVE_LOCKS_REQUIRED(&XdsClient::mu_) {
      subscription_sent_ = true;
    }

    void MaybeMarkSubscriptionSendComplete(RefCountedPtr<AdsCall> ads_call)
        ABSL_EXCLUSIVE_LOCKS_REQUIRED(&XdsClient::mu_) {
      if (subscription_sent_) MaybeStartTimer(std::move(ads_call));
    }

    void MarkSeen() ABSL_EXCLUSIVE_LOCKS_REQUIRED(&XdsClient::mu_) {
      resource_seen_ = true;
      MaybeCancelTimer();
    }

    void MaybeCancelTimer() ABSL_EXCLUSIVE_LOCKS_REQUIRED(&XdsClient::mu_) {
      if (timer_handle_.has_value() &&
          ads_call_->xds_client()->engine()->Cancel(*timer_handle_)) {
        timer_handle_.reset();
        ads_call_.reset();
      }
    }

   private:
    void MaybeStartTimer(RefCountedPtr<AdsCall> ads_call)
        ABSL_EXCLUSIVE_LOCKS_REQUIRED(&XdsClient::mu_) {
      // Don't start timer if we've already either seen the resource or
      // marked it as non-existing.
      // Note: There are edge cases where we can have seen the resource
      // before we have sent the initial subscription request, such as
      // when we unsubscribe and then resubscribe to a given resource
      // and then get a response containing that resource, all while a
      // send_message op is in flight.
      if (resource_seen_) return;
      // Don't start timer if we haven't yet sent the initial subscription
      // request for the resource.
      if (!subscription_sent_) return;
      // Don't start timer if it's already running.
      if (timer_handle_.has_value()) return;
      // Check if we already have a cached version of this resource
      // (i.e., if this is the initial request for the resource after an
      // ADS stream restart).  If so, we don't start the timer, because
      // (a) we already have the resource and (b) the server may
      // optimize by not resending the resource that we already have.
      auto& authority_state =
          ads_call->xds_client()->authority_state_map_[name_.authority];
      ResourceState& state = authority_state.resource_map[type_][name_.key];
      if (state.resource != nullptr) return;
      // Start timer.
      ads_call_ = std::move(ads_call);
      timer_handle_ = ads_call_->xds_client()->engine()->RunAfter(
          ads_call_->xds_client()->request_timeout_,
          [self = Ref(DEBUG_LOCATION, "timer")]() {
            ApplicationCallbackExecCtx callback_exec_ctx;
            ExecCtx exec_ctx;
            self->OnTimer();
          });
    }

    void OnTimer() {
      {
        MutexLock lock(&ads_call_->xds_client()->mu_);
        timer_handle_.reset();
        auto& authority_state =
            ads_call_->xds_client()->authority_state_map_[name_.authority];
        ResourceState& state = authority_state.resource_map[type_][name_.key];
        // We might have received the resource after the timer fired but before
        // the callback ran.
        if (state.resource == nullptr) {
          GRPC_TRACE_LOG(xds_client, INFO)
              << "[xds_client " << ads_call_->xds_client() << "] xds server "
              << ads_call_->xds_channel()->server_.server_uri()
              << ": timeout obtaining resource {type=" << type_->type_url()
              << " name="
              << XdsClient::ConstructFullXdsResourceName(
                     name_.authority, type_->type_url(), name_.key)
              << "} from xds server";
          resource_seen_ = true;
          state.meta.client_status = XdsApi::ResourceMetadata::DOES_NOT_EXIST;
          ads_call_->xds_client()->NotifyWatchersOnResourceChanged(
              absl::NotFoundError("does not exist"), state.watchers,
              ReadDelayHandle::NoWait());
        }
      }
      ads_call_->xds_client()->work_serializer_.DrainQueue();
      ads_call_.reset();
    }

    const XdsResourceType* type_;
    const XdsResourceName name_;

    RefCountedPtr<AdsCall> ads_call_;
    // True if we have sent the initial subscription request for this
    // resource on this ADS stream.
    bool subscription_sent_ ABSL_GUARDED_BY(&XdsClient::mu_) = false;
    // True if we have either (a) seen the resource in a response on this
    // stream or (b) declared the resource to not exist due to the timer
    // firing.
    bool resource_seen_ ABSL_GUARDED_BY(&XdsClient::mu_) = false;
    absl::optional<EventEngine::TaskHandle> timer_handle_
        ABSL_GUARDED_BY(&XdsClient::mu_);
  };

  class StreamEventHandler final
      : public XdsTransportFactory::XdsTransport::StreamingCall::EventHandler {
   public:
    explicit StreamEventHandler(RefCountedPtr<AdsCall> ads_call)
        : ads_call_(std::move(ads_call)) {}

    void OnRequestSent(bool ok) override { ads_call_->OnRequestSent(ok); }
    void OnRecvMessage(absl::string_view payload) override {
      ads_call_->OnRecvMessage(payload);
    }
    void OnStatusReceived(absl::Status status) override {
      ads_call_->OnStatusReceived(std::move(status));
    }

   private:
    RefCountedPtr<AdsCall> ads_call_;
  };

  struct ResourceTypeState {
    // Nonce and status for this resource type.
    std::string nonce;
    absl::Status status;

    // Subscribed resources of this type.
    std::map<std::string /*authority*/,
             std::map<XdsResourceKey, OrphanablePtr<ResourceTimer>>>
        subscribed_resources;
  };

  void SendMessageLocked(const XdsResourceType* type)
      ABSL_EXCLUSIVE_LOCKS_REQUIRED(&XdsClient::mu_);

  void OnRequestSent(bool ok);
  void OnRecvMessage(absl::string_view payload);
  void OnStatusReceived(absl::Status status);

  bool IsCurrentCallOnChannel() const;

  // Constructs a list of resource names of a given type for an ADS
  // request.  Also starts the timer for each resource if needed.
  std::vector<std::string> ResourceNamesForRequest(const XdsResourceType* type)
      ABSL_EXCLUSIVE_LOCKS_REQUIRED(&XdsClient::mu_);

  // The owning RetryableCall<>.
  RefCountedPtr<RetryableCall<AdsCall>> retryable_call_;

  OrphanablePtr<XdsTransportFactory::XdsTransport::StreamingCall>
      streaming_call_;

  bool sent_initial_message_ = false;
  bool seen_response_ = false;

  const XdsResourceType* send_message_pending_
      ABSL_GUARDED_BY(&XdsClient::mu_) = nullptr;

  // Resource types for which requests need to be sent.
  std::set<const XdsResourceType*> buffered_requests_;

  // State for each resource type.
  std::map<const XdsResourceType*, ResourceTypeState> state_map_;
};

//
// XdsClient::XdsChannel::ConnectivityFailureWatcher
//

class XdsClient::XdsChannel::ConnectivityFailureWatcher
    : public XdsTransportFactory::XdsTransport::ConnectivityFailureWatcher {
 public:
  explicit ConnectivityFailureWatcher(WeakRefCountedPtr<XdsChannel> xds_channel)
      : xds_channel_(std::move(xds_channel)) {}

  void OnConnectivityFailure(absl::Status status) override {
    xds_channel_->OnConnectivityFailure(std::move(status));
  }

 private:
  WeakRefCountedPtr<XdsChannel> xds_channel_;
};

//
// XdsClient::XdsChannel
//

XdsClient::XdsChannel::XdsChannel(WeakRefCountedPtr<XdsClient> xds_client,
                                  const XdsBootstrap::XdsServer& server)
    : DualRefCounted<XdsChannel>(GRPC_TRACE_FLAG_ENABLED(xds_client_refcount)
                                     ? "XdsChannel"
                                     : nullptr),
      xds_client_(std::move(xds_client)),
      server_(server) {
  GRPC_TRACE_LOG(xds_client, INFO)
      << "[xds_client " << xds_client_.get() << "] creating channel " << this
      << " for server " << server.server_uri();
  absl::Status status;
  transport_ = xds_client_->transport_factory_->GetTransport(server, &status);
  CHECK(transport_ != nullptr);
  if (!status.ok()) {
    SetChannelStatusLocked(std::move(status));
  } else {
    failure_watcher_ = MakeRefCounted<ConnectivityFailureWatcher>(
        WeakRef(DEBUG_LOCATION, "OnConnectivityFailure"));
    transport_->StartConnectivityFailureWatch(failure_watcher_);
  }
}

XdsClient::XdsChannel::~XdsChannel() {
  GRPC_TRACE_LOG(xds_client, INFO)
      << "[xds_client " << xds_client() << "] destroying xds channel " << this
      << " for server " << server_.server_uri();
  xds_client_.reset(DEBUG_LOCATION, "XdsChannel");
}

// This method should only ever be called when holding the lock, but we can't
// use a ABSL_EXCLUSIVE_LOCKS_REQUIRED annotation, because Orphan() will be
// called from DualRefCounted::Unref, which cannot have a lock annotation for
// a lock in this subclass.
void XdsClient::XdsChannel::Orphaned() ABSL_NO_THREAD_SAFETY_ANALYSIS {
  GRPC_TRACE_LOG(xds_client, INFO)
      << "[xds_client " << xds_client() << "] orphaning xds channel " << this
      << " for server " << server_.server_uri();
  shutting_down_ = true;
  if (failure_watcher_ != nullptr) {
    transport_->StopConnectivityFailureWatch(failure_watcher_);
    failure_watcher_.reset();
  }
  transport_.reset();
  // At this time, all strong refs are removed, remove from channel map to
  // prevent subsequent subscription from trying to use this XdsChannel as
  // it is shutting down.
  xds_client_->xds_channel_map_.erase(server_.Key());
  ads_call_.reset();
}

void XdsClient::XdsChannel::ResetBackoff() { transport_->ResetBackoff(); }

XdsClient::XdsChannel::AdsCall* XdsClient::XdsChannel::ads_call() const {
  return ads_call_->call();
}

void XdsClient::XdsChannel::SubscribeLocked(const XdsResourceType* type,
                                            const XdsResourceName& name) {
  if (ads_call_ == nullptr) {
    // Start the ADS call if this is the first request.
    ads_call_.reset(
        new RetryableCall<AdsCall>(WeakRef(DEBUG_LOCATION, "XdsChannel+ads")));
    // Note: AdsCall's ctor will automatically subscribe to all
    // resources that the XdsClient already has watchers for, so we can
    // return here.
    return;
  }
  // If the ADS call is in backoff state, we don't need to do anything now
  // because when the call is restarted it will resend all necessary requests.
  if (ads_call() == nullptr) return;
  // Subscribe to this resource if the ADS call is active.
  ads_call()->SubscribeLocked(type, name, /*delay_send=*/false);
}

void XdsClient::XdsChannel::UnsubscribeLocked(const XdsResourceType* type,
                                              const XdsResourceName& name,
                                              bool delay_unsubscription) {
  if (ads_call_ != nullptr) {
    auto* call = ads_call_->call();
    if (call != nullptr) {
      call->UnsubscribeLocked(type, name, delay_unsubscription);
      if (!call->HasSubscribedResources()) {
        ads_call_.reset();
      }
    }
  }
}

bool XdsClient::XdsChannel::MaybeFallbackLocked(
    const std::string& authority, AuthorityState& authority_state) {
  if (!xds_client_->HasUncachedResources(authority_state)) {
    return false;
  }
  std::vector<const XdsBootstrap::XdsServer*> xds_servers;
  if (authority != kOldStyleAuthority) {
    xds_servers =
        xds_client_->bootstrap().LookupAuthority(authority)->servers();
  }
  if (xds_servers.empty()) xds_servers = xds_client_->bootstrap().servers();
  for (size_t i = authority_state.xds_channels.size(); i < xds_servers.size();
       ++i) {
    authority_state.xds_channels.emplace_back(
        xds_client_->GetOrCreateXdsChannelLocked(*xds_servers[i], "fallback"));
    for (const auto& type_resource : authority_state.resource_map) {
      for (const auto& key_state : type_resource.second) {
        authority_state.xds_channels.back()->SubscribeLocked(
            type_resource.first, {authority, key_state.first});
      }
    }
    GRPC_TRACE_LOG(xds_client, INFO)
        << "[xds_client " << xds_client_.get() << "] authority " << authority
        << ": added fallback server " << xds_servers[i]->server_uri() << " ("
        << authority_state.xds_channels.back()->status().ToString() << ")";
    if (authority_state.xds_channels.back()->status().ok()) return true;
  }
  GRPC_TRACE_LOG(xds_client, INFO)
      << "[xds_client " << xds_client_.get() << "] authority " << authority
      << ": No fallback server";
  return false;
}

void XdsClient::XdsChannel::SetHealthyLocked() {
  status_ = absl::OkStatus();
  // Make this channel active iff:
  // 1. Channel is on the list of authority channels
  // 2. Channel is not the last channel on the list (i.e. not the active
  // channel)
  for (auto& authority : xds_client_->authority_state_map_) {
    auto& channels = authority.second.xds_channels;
    // Skip if channel is active.
    if (channels.back() == this) continue;
    auto channel_it = std::find(channels.begin(), channels.end(), this);
    // Skip if this is not on the list
    if (channel_it != channels.end()) {
      GRPC_TRACE_LOG(xds_client, INFO)
          << "[xds_client " << xds_client_.get() << "] authority "
          << authority.first << ": Falling forward to " << server_.server_uri();
      // Lower priority channels are no longer needed, connection is back!
      channels.erase(channel_it + 1, channels.end());
    }
  }
}

void XdsClient::XdsChannel::OnConnectivityFailure(absl::Status status) {
  {
    MutexLock lock(&xds_client_->mu_);
    SetChannelStatusLocked(std::move(status));
  }
  xds_client_->work_serializer_.DrainQueue();
}

void XdsClient::XdsChannel::SetChannelStatusLocked(absl::Status status) {
  if (shutting_down_) return;
  status = absl::Status(status.code(), absl::StrCat("xDS channel for server ",
                                                    server_.server_uri(), ": ",
                                                    status.message()));
  LOG(INFO) << "[xds_client " << xds_client() << "] " << status;
  // If status was previously OK, report that the channel has gone unhealthy.
  if (status_.ok() && xds_client_->metrics_reporter_ != nullptr) {
    xds_client_->metrics_reporter_->ReportServerFailure(server_.server_uri());
  }
  // Save status in channel, so that we can immediately generate an
  // error for any new watchers that may be started.
  status_ = status;
  // Find all watchers for this channel.
  WatcherSet watchers_cached;
  WatcherSet watchers_uncached;
  for (auto& a : xds_client_->authority_state_map_) {  // authority
    if (a.second.xds_channels.empty() || a.second.xds_channels.back() != this ||
        MaybeFallbackLocked(a.first, a.second)) {
      continue;
    }
    for (const auto& t : a.second.resource_map) {  // type
      for (const auto& r : t.second) {             // resource id
        auto& watchers = (r.second.resource == nullptr) ? watchers_uncached
                                                        : watchers_cached;
        for (const auto& w : r.second.watchers) {  // watchers
          watchers.insert(w);
        }
      }
    }
  }
  // Enqueue notifications for the watchers.
  if (!watchers_cached.empty()) {
    xds_client_->NotifyWatchersOnAmbientError(
        status, std::move(watchers_cached), ReadDelayHandle::NoWait());
  }
  if (!watchers_uncached.empty()) {
    xds_client_->NotifyWatchersOnResourceChanged(
        status, std::move(watchers_uncached), ReadDelayHandle::NoWait());
  }
}

//
// XdsClient::XdsChannel::RetryableCall<>
//

template <typename T>
XdsClient::XdsChannel::RetryableCall<T>::RetryableCall(
    WeakRefCountedPtr<XdsChannel> xds_channel)
    : xds_channel_(std::move(xds_channel)),
      backoff_(BackOff::Options()
                   .set_initial_backoff(Duration::Seconds(
                       GRPC_XDS_INITIAL_CONNECT_BACKOFF_SECONDS))
                   .set_multiplier(GRPC_XDS_RECONNECT_BACKOFF_MULTIPLIER)
                   .set_jitter(GRPC_XDS_RECONNECT_JITTER)
                   .set_max_backoff(Duration::Seconds(
                       GRPC_XDS_RECONNECT_MAX_BACKOFF_SECONDS))) {
  StartNewCallLocked();
}

template <typename T>
void XdsClient::XdsChannel::RetryableCall<T>::Orphan() {
  shutting_down_ = true;
  call_.reset();
  if (timer_handle_.has_value()) {
    xds_channel()->xds_client()->engine()->Cancel(*timer_handle_);
    timer_handle_.reset();
  }
  this->Unref(DEBUG_LOCATION, "RetryableCall+orphaned");
}

template <typename T>
void XdsClient::XdsChannel::RetryableCall<T>::OnCallFinishedLocked() {
  // If we saw a response on the current stream, reset backoff.
  if (call_->seen_response()) backoff_.Reset();
  call_.reset();
  // Start retry timer.
  StartRetryTimerLocked();
}

template <typename T>
void XdsClient::XdsChannel::RetryableCall<T>::StartNewCallLocked() {
  if (shutting_down_) return;
  CHECK(xds_channel_->transport_ != nullptr);
  CHECK(call_ == nullptr);
  GRPC_TRACE_LOG(xds_client, INFO)
      << "[xds_client " << xds_channel()->xds_client() << "] xds server "
      << xds_channel()->server_.server_uri()
      << ": start new call from retryable call " << this;
  call_ = MakeOrphanable<T>(
      this->Ref(DEBUG_LOCATION, "RetryableCall+start_new_call"));
}

template <typename T>
void XdsClient::XdsChannel::RetryableCall<T>::StartRetryTimerLocked() {
  if (shutting_down_) return;
  const Duration delay = backoff_.NextAttemptDelay();
  GRPC_TRACE_LOG(xds_client, INFO)
      << "[xds_client " << xds_channel()->xds_client() << "] xds server "
      << xds_channel()->server_.server_uri()
      << ": call attempt failed; retry timer will fire in " << delay.millis()
      << "ms.";
  timer_handle_ = xds_channel()->xds_client()->engine()->RunAfter(
      delay,
      [self = this->Ref(DEBUG_LOCATION, "RetryableCall+retry_timer_start")]() {
        ApplicationCallbackExecCtx callback_exec_ctx;
        ExecCtx exec_ctx;
        self->OnRetryTimer();
      });
}

template <typename T>
void XdsClient::XdsChannel::RetryableCall<T>::OnRetryTimer() {
  MutexLock lock(&xds_channel_->xds_client()->mu_);
  if (timer_handle_.has_value()) {
    timer_handle_.reset();
    if (shutting_down_) return;
    GRPC_TRACE_LOG(xds_client, INFO)
        << "[xds_client " << xds_channel()->xds_client() << "] xds server "
        << xds_channel()->server_.server_uri()
        << ": retry timer fired (retryable call: " << this << ")";
    StartNewCallLocked();
  }
}

//
// XdsClient::XdsChannel::AdsCall::AdsReadDelayHandle
//

class XdsClient::XdsChannel::AdsCall::AdsReadDelayHandle final
    : public XdsClient::ReadDelayHandle {
 public:
  explicit AdsReadDelayHandle(RefCountedPtr<AdsCall> ads_call)
      : ads_call_(std::move(ads_call)) {}

  ~AdsReadDelayHandle() override {
    MutexLock lock(&ads_call_->xds_client()->mu_);
    auto call = ads_call_->streaming_call_.get();
    if (call != nullptr) call->StartRecvMessage();
  }

 private:
  RefCountedPtr<AdsCall> ads_call_;
};

//
// XdsClient::XdsChannel::AdsCall::AdsResponseParser
//

absl::Status
XdsClient::XdsChannel::AdsCall::AdsResponseParser::ProcessAdsResponseFields(
    AdsResponseFields fields) {
  GRPC_TRACE_LOG(xds_client, INFO)
      << "[xds_client " << ads_call_->xds_client() << "] xds server "
      << ads_call_->xds_channel()->server_.server_uri()
      << ": received ADS response: type_url=" << fields.type_url
      << ", version=" << fields.version << ", nonce=" << fields.nonce
      << ", num_resources=" << fields.num_resources;
  result_.type =
      ads_call_->xds_client()->GetResourceTypeLocked(fields.type_url);
  if (result_.type == nullptr) {
    return absl::InvalidArgumentError(
        absl::StrCat("unknown resource type ", fields.type_url));
  }
  result_.type_url = std::move(fields.type_url);
  result_.version = std::move(fields.version);
  result_.nonce = std::move(fields.nonce);
  result_.read_delay_handle =
      MakeRefCounted<AdsReadDelayHandle>(ads_call_->Ref());
  return absl::OkStatus();
}

namespace {

// Build a resource metadata struct for ADS result accepting methods and CSDS.
XdsApi::ResourceMetadata CreateResourceMetadataAcked(
    std::string serialized_proto, std::string version, Timestamp update_time) {
  XdsApi::ResourceMetadata resource_metadata;
  resource_metadata.serialized_proto = std::move(serialized_proto);
  resource_metadata.update_time = update_time;
  resource_metadata.version = std::move(version);
  resource_metadata.client_status = XdsApi::ResourceMetadata::ACKED;
  return resource_metadata;
}

// Update resource_metadata for NACK.
void UpdateResourceMetadataNacked(const std::string& version,
                                  const std::string& details,
                                  Timestamp update_time,
                                  XdsApi::ResourceMetadata* resource_metadata) {
  resource_metadata->client_status = XdsApi::ResourceMetadata::NACKED;
  resource_metadata->failed_version = version;
  resource_metadata->failed_details = details;
  resource_metadata->failed_update_time = update_time;
}

}  // namespace

void XdsClient::XdsChannel::AdsCall::AdsResponseParser::ParseResource(
    upb_Arena* arena, size_t idx, absl::string_view type_url,
    absl::string_view resource_name, absl::string_view serialized_resource) {
  std::string error_prefix = absl::StrCat(
      "resource index ", idx, ": ",
      resource_name.empty() ? "" : absl::StrCat(resource_name, ": "));
  // Check the type_url of the resource.
  if (result_.type_url != type_url) {
    result_.errors.emplace_back(
        absl::StrCat(error_prefix, "incorrect resource type \"", type_url,
                     "\" (should be \"", result_.type_url, "\")"));
    ++result_.num_invalid_resources;
    return;
  }
  // Parse the resource.
  XdsResourceType::DecodeContext context = {
      xds_client(), ads_call_->xds_channel()->server_, &xds_client_trace,
      xds_client()->def_pool_.ptr(), arena};
  XdsResourceType::DecodeResult decode_result =
      result_.type->Decode(context, serialized_resource);
  // If we didn't already have the resource name from the Resource
  // wrapper, try to get it from the decoding result.
  if (resource_name.empty()) {
    if (decode_result.name.has_value()) {
      resource_name = *decode_result.name;
      error_prefix =
          absl::StrCat("resource index ", idx, ": ", resource_name, ": ");
    } else {
      // We don't have any way of determining the resource name, so
      // there's nothing more we can do here.
      result_.errors.emplace_back(absl::StrCat(
          error_prefix, decode_result.resource.status().ToString()));
      ++result_.num_invalid_resources;
      return;
    }
  }
  // If decoding failed, make sure we include the error in the NACK.
  const absl::Status& decode_status = decode_result.resource.status();
  if (!decode_status.ok()) {
    result_.errors.emplace_back(
        absl::StrCat(error_prefix, decode_status.ToString()));
  }
  // Check the resource name.
  auto parsed_resource_name =
      xds_client()->ParseXdsResourceName(resource_name, result_.type);
  if (!parsed_resource_name.ok()) {
    result_.errors.emplace_back(
        absl::StrCat(error_prefix, "Cannot parse xDS resource name"));
    ++result_.num_invalid_resources;
    return;
  }
  // Cancel resource-does-not-exist timer, if needed.
  auto timer_it = ads_call_->state_map_.find(result_.type);
  if (timer_it != ads_call_->state_map_.end()) {
    auto it = timer_it->second.subscribed_resources.find(
        parsed_resource_name->authority);
    if (it != timer_it->second.subscribed_resources.end()) {
      auto res_it = it->second.find(parsed_resource_name->key);
      if (res_it != it->second.end()) {
        res_it->second->MarkSeen();
      }
    }
  }
  // Lookup the authority in the cache.
  auto authority_it =
      xds_client()->authority_state_map_.find(parsed_resource_name->authority);
  if (authority_it == xds_client()->authority_state_map_.end()) {
    return;  // Skip resource -- we don't have a subscription for it.
  }
  // Found authority, so look up type.
  AuthorityState& authority_state = authority_it->second;
  auto type_it = authority_state.resource_map.find(result_.type);
  if (type_it == authority_state.resource_map.end()) {
    return;  // Skip resource -- we don't have a subscription for it.
  }
  auto& type_map = type_it->second;
  // Found type, so look up resource key.
  auto it = type_map.find(parsed_resource_name->key);
  if (it == type_map.end()) {
    return;  // Skip resource -- we don't have a subscription for it.
  }
  ResourceState& resource_state = it->second;
  // If needed, record that we've seen this resource.
  if (result_.type->AllResourcesRequiredInSotW()) {
    result_.resources_seen[parsed_resource_name->authority].insert(
        parsed_resource_name->key);
  }
  // If we previously ignored the resource's deletion, log that we're
  // now re-adding it.
  if (resource_state.ignored_deletion) {
    LOG(INFO) << "[xds_client " << xds_client() << "] xds server "
              << ads_call_->xds_channel()->server_.server_uri()
              << ": server returned new version of resource for which we "
                 "previously ignored a deletion: type "
              << type_url << " name " << resource_name;
    resource_state.ignored_deletion = false;
  }
  // Update resource state based on whether the resource is valid.
  absl::Status status = absl::InvalidArgumentError(
      absl::StrCat("invalid resource: ", decode_status.ToString()));
  if (!decode_status.ok()) {
    if (resource_state.resource == nullptr) {
      xds_client()->NotifyWatchersOnResourceChanged(std::move(status),
                                                    resource_state.watchers,
                                                    result_.read_delay_handle);
    } else {
      xds_client()->NotifyWatchersOnAmbientError(std::move(status),
                                                 resource_state.watchers,
                                                 result_.read_delay_handle);
    }
    UpdateResourceMetadataNacked(result_.version, decode_status.ToString(),
                                 update_time_, &resource_state.meta);
    ++result_.num_invalid_resources;
    return;
  }
  // Resource is valid.
  ++result_.num_valid_resources;
  // If it didn't change, ignore it.
  if (resource_state.resource != nullptr &&
      result_.type->ResourcesEqual(resource_state.resource.get(),
                                   decode_result.resource->get())) {
    GRPC_TRACE_LOG(xds_client, INFO)
        << "[xds_client " << xds_client() << "] " << result_.type_url
        << " resource " << resource_name << " identical to current, ignoring.";
    // If we previously had connectivity problems, notify watchers that
    // the ambient error has been cleared.
    if (!ads_call_->xds_channel()->status().ok()) {
<<<<<<< HEAD
      xds_client()->NotifyWatchersOnAmbientError(absl::OkStatus(),
                                                 resource_state.watchers,
                                                 result_.read_delay_handle);
=======
      xds_client()->NotifyWatchersOnAmbientError(
          absl::OkStatus(), resource_state.watchers, result_.read_delay_handle);
>>>>>>> 07b5a9a2
    }
    return;
  }
  // Update the resource state.
  resource_state.resource = std::move(*decode_result.resource);
  resource_state.meta = CreateResourceMetadataAcked(
      std::string(serialized_resource), result_.version, update_time_);
  // Notify watchers.
  xds_client()->NotifyWatchersOnResourceChanged(resource_state.resource,
                                                resource_state.watchers,
                                                result_.read_delay_handle);
}

void XdsClient::XdsChannel::AdsCall::AdsResponseParser::
    ResourceWrapperParsingFailed(size_t idx, absl::string_view message) {
  result_.errors.emplace_back(
      absl::StrCat("resource index ", idx, ": ", message));
  ++result_.num_invalid_resources;
}

//
// XdsClient::XdsChannel::AdsCall
//

XdsClient::XdsChannel::AdsCall::AdsCall(
    RefCountedPtr<RetryableCall<AdsCall>> retryable_call)
    : InternallyRefCounted<AdsCall>(
          GRPC_TRACE_FLAG_ENABLED(xds_client_refcount) ? "AdsCall" : nullptr),
      retryable_call_(std::move(retryable_call)) {
  CHECK_NE(xds_client(), nullptr);
  // Init the ADS call.
  const char* method =
      "/envoy.service.discovery.v3.AggregatedDiscoveryService/"
      "StreamAggregatedResources";
  streaming_call_ = xds_channel()->transport_->CreateStreamingCall(
      method, std::make_unique<StreamEventHandler>(
                  // Passing the initial ref here.  This ref will go away when
                  // the StreamEventHandler is destroyed.
                  RefCountedPtr<AdsCall>(this)));
  CHECK(streaming_call_ != nullptr);
  // Start the call.
  GRPC_TRACE_LOG(xds_client, INFO)
      << "[xds_client " << xds_client() << "] xds server "
      << xds_channel()->server_.server_uri()
      << ": starting ADS call (ads_call: " << this
      << ", streaming_call: " << streaming_call_.get() << ")";
  // If this is a reconnect, add any necessary subscriptions from what's
  // already in the cache.
  for (auto& a : xds_client()->authority_state_map_) {
    const std::string& authority = a.first;
    auto it = std::find(a.second.xds_channels.begin(),
                        a.second.xds_channels.end(), xds_channel());
    // Skip authorities that are not using this xDS channel. The channel can be
    // anywhere in the list.
    if (it == a.second.xds_channels.end()) continue;
    for (const auto& t : a.second.resource_map) {
      const XdsResourceType* type = t.first;
      for (const auto& r : t.second) {
        const XdsResourceKey& resource_key = r.first;
        SubscribeLocked(type, {authority, resource_key}, /*delay_send=*/true);
      }
    }
  }
  // Send initial message if we added any subscriptions above.
  for (const auto& p : state_map_) {
    SendMessageLocked(p.first);
  }
  streaming_call_->StartRecvMessage();
}

void XdsClient::XdsChannel::AdsCall::Orphan() {
  state_map_.clear();
  // Note that the initial ref is held by the StreamEventHandler, which
  // will be destroyed when streaming_call_ is destroyed, which may not happen
  // here, since there may be other refs held to streaming_call_ by internal
  // callbacks.
  streaming_call_.reset();
}

void XdsClient::XdsChannel::AdsCall::SendMessageLocked(
    const XdsResourceType* type)
    ABSL_EXCLUSIVE_LOCKS_REQUIRED(&XdsClient::mu_) {
  // Buffer message sending if an existing message is in flight.
  if (send_message_pending_ != nullptr) {
    buffered_requests_.insert(type);
    return;
  }
  auto& state = state_map_[type];
  std::string serialized_message = xds_client()->api_.CreateAdsRequest(
      type->type_url(), xds_channel()->resource_type_version_map_[type],
      state.nonce, ResourceNamesForRequest(type), state.status,
      !sent_initial_message_);
  sent_initial_message_ = true;
  GRPC_TRACE_LOG(xds_client, INFO)
      << "[xds_client " << xds_client() << "] xds server "
      << xds_channel()->server_.server_uri()
      << ": sending ADS request: type=" << type->type_url()
      << " version=" << xds_channel()->resource_type_version_map_[type]
      << " nonce=" << state.nonce << " error=" << state.status;
  state.status = absl::OkStatus();
  streaming_call_->SendMessage(std::move(serialized_message));
  send_message_pending_ = type;
}

void XdsClient::XdsChannel::AdsCall::SubscribeLocked(
    const XdsResourceType* type, const XdsResourceName& name, bool delay_send) {
  auto& state = state_map_[type].subscribed_resources[name.authority][name.key];
  if (state == nullptr) {
    state = MakeOrphanable<ResourceTimer>(type, name);
    if (!delay_send) SendMessageLocked(type);
  }
}

void XdsClient::XdsChannel::AdsCall::UnsubscribeLocked(
    const XdsResourceType* type, const XdsResourceName& name,
    bool delay_unsubscription) {
  auto& type_state_map = state_map_[type];
  auto& authority_map = type_state_map.subscribed_resources[name.authority];
  authority_map.erase(name.key);
  if (authority_map.empty()) {
    type_state_map.subscribed_resources.erase(name.authority);
  }
  // Don't need to send unsubscription message if this was the last
  // resource we were subscribed to, since we'll be closing the stream
  // immediately in that case.
  if (!delay_unsubscription && HasSubscribedResources()) {
    SendMessageLocked(type);
  }
}

bool XdsClient::XdsChannel::AdsCall::HasSubscribedResources() const {
  for (const auto& p : state_map_) {
    if (!p.second.subscribed_resources.empty()) return true;
  }
  return false;
}

void XdsClient::XdsChannel::AdsCall::OnRequestSent(bool ok) {
  MutexLock lock(&xds_client()->mu_);
  // For each resource that was in the message we just sent, start the
  // resource timer if needed.
  if (ok) {
    auto& resource_type_state = state_map_[send_message_pending_];
    for (const auto& p : resource_type_state.subscribed_resources) {
      for (auto& q : p.second) {
        q.second->MaybeMarkSubscriptionSendComplete(
            Ref(DEBUG_LOCATION, "ResourceTimer"));
      }
    }
  }
  send_message_pending_ = nullptr;
  if (ok && IsCurrentCallOnChannel()) {
    // Continue to send another pending message if any.
    // TODO(roth): The current code to handle buffered messages has the
    // advantage of sending only the most recent list of resource names for
    // each resource type (no matter how many times that resource type has
    // been requested to send while the current message sending is still
    // pending). But its disadvantage is that we send the requests in fixed
    // order of resource types. We need to fix this if we are seeing some
    // resource type(s) starved due to frequent requests of other resource
    // type(s).
    auto it = buffered_requests_.begin();
    if (it != buffered_requests_.end()) {
      SendMessageLocked(*it);
      buffered_requests_.erase(it);
    }
  }
}

void XdsClient::XdsChannel::AdsCall::OnRecvMessage(absl::string_view payload) {
  // Needs to be destroyed after the mutex is released.
  RefCountedPtr<ReadDelayHandle> read_delay_handle;
  {
    MutexLock lock(&xds_client()->mu_);
    if (!IsCurrentCallOnChannel()) return;
    // Parse and validate the response.
    AdsResponseParser parser(this);
    absl::Status status = xds_client()->api_.ParseAdsResponse(payload, &parser);
    // This includes a handle that will trigger an ADS read.
    AdsResponseParser::Result result = parser.TakeResult();
    read_delay_handle = std::move(result.read_delay_handle);
    if (!status.ok()) {
      // Ignore unparsable response.
      LOG(ERROR) << "[xds_client " << xds_client() << "] xds server "
                 << xds_channel()->server_.server_uri()
                 << ": error parsing ADS response (" << status
                 << ") -- ignoring";
    } else {
      seen_response_ = true;
      xds_channel()->SetHealthyLocked();
      // Update nonce.
      auto& state = state_map_[result.type];
      state.nonce = result.nonce;
      // If we got an error, set state.status so that we'll NACK the update.
      if (!result.errors.empty()) {
        state.status = absl::UnavailableError(
            absl::StrCat("xDS response validation errors: [",
                         absl::StrJoin(result.errors, "; "), "]"));
        LOG(ERROR) << "[xds_client " << xds_client() << "] xds server "
                   << xds_channel()->server_.server_uri()
                   << ": ADS response invalid for resource type "
                   << result.type_url << " version " << result.version
                   << ", will NACK: nonce=" << state.nonce
                   << " status=" << state.status;
      }
      // Delete resources not seen in update if needed.
      if (result.type->AllResourcesRequiredInSotW()) {
        for (auto& a : xds_client()->authority_state_map_) {
          const std::string& authority = a.first;
          AuthorityState& authority_state = a.second;
          // Skip authorities that are not using this xDS channel.
          if (authority_state.xds_channels.back() != xds_channel()) {
            continue;
          }
          auto seen_authority_it = result.resources_seen.find(authority);
          // Find this resource type.
          auto type_it = authority_state.resource_map.find(result.type);
          if (type_it == authority_state.resource_map.end()) continue;
          // Iterate over resource ids.
          for (auto& r : type_it->second) {
            const XdsResourceKey& resource_key = r.first;
            ResourceState& resource_state = r.second;
            if (seen_authority_it == result.resources_seen.end() ||
                seen_authority_it->second.find(resource_key) ==
                    seen_authority_it->second.end()) {
              // If the resource was newly requested but has not yet been
              // received, we don't want to generate an error for the
              // watchers, because this ADS response may be in reaction to an
              // earlier request that did not yet request the new resource, so
              // its absence from the response does not necessarily indicate
              // that the resource does not exist.  For that case, we rely on
              // the request timeout instead.
              if (resource_state.resource == nullptr) continue;
              if (xds_channel()->server_.IgnoreResourceDeletion()) {
                if (!resource_state.ignored_deletion) {
                  LOG(ERROR)
                      << "[xds_client " << xds_client() << "] xds server "
                      << xds_channel()->server_.server_uri()
                      << ": ignoring deletion for resource type "
                      << result.type_url << " name "
                      << XdsClient::ConstructFullXdsResourceName(
                             authority, result.type_url, resource_key);
                  resource_state.ignored_deletion = true;
                }
              } else {
                resource_state.resource.reset();
                resource_state.meta.client_status =
                    XdsApi::ResourceMetadata::DOES_NOT_EXIST;
                xds_client()->NotifyWatchersOnResourceChanged(
                    absl::NotFoundError("does not exist"),
                    resource_state.watchers, read_delay_handle);
              }
            }
          }
        }
      }
      // If we had valid resources or the update was empty, update the version.
      if (result.num_valid_resources > 0 || result.errors.empty()) {
        xds_channel()->resource_type_version_map_[result.type] =
            std::move(result.version);
      }
      // Send ACK or NACK.
      SendMessageLocked(result.type);
    }
    // Update metrics.
    if (xds_client()->metrics_reporter_ != nullptr) {
      xds_client()->metrics_reporter_->ReportResourceUpdates(
          xds_channel()->server_.server_uri(), result.type_url,
          result.num_valid_resources, result.num_invalid_resources);
    }
  }
  xds_client()->work_serializer_.DrainQueue();
}

void XdsClient::XdsChannel::AdsCall::OnStatusReceived(absl::Status status) {
  {
    MutexLock lock(&xds_client()->mu_);
    GRPC_TRACE_LOG(xds_client, INFO)
        << "[xds_client " << xds_client() << "] xds server "
        << xds_channel()->server_.server_uri()
        << ": ADS call status received (xds_channel=" << xds_channel()
        << ", ads_call=" << this << ", streaming_call=" << streaming_call_.get()
        << "): " << status;
    // Cancel any does-not-exist timers that may be pending.
    for (const auto& p : state_map_) {
      for (const auto& q : p.second.subscribed_resources) {
        for (auto& r : q.second) {
          r.second->MaybeCancelTimer();
        }
      }
    }
    // Ignore status from a stale call.
    if (IsCurrentCallOnChannel()) {
      // Try to restart the call.
      retryable_call_->OnCallFinishedLocked();
      // If we didn't receive a response on the stream, report the
      // stream failure as a connectivity failure, which will report the
      // error to all watchers of resources on this channel.
      if (!seen_response_) {
        xds_channel()->SetChannelStatusLocked(absl::UnavailableError(
            absl::StrCat("xDS call failed with no responses received; status: ",
                         status.ToString())));
      }
    }
  }
  xds_client()->work_serializer_.DrainQueue();
}

bool XdsClient::XdsChannel::AdsCall::IsCurrentCallOnChannel() const {
  // If the retryable ADS call is null (which only happens when the xds
  // channel is shutting down), all the ADS calls are stale.
  if (xds_channel()->ads_call_ == nullptr) return false;
  return this == xds_channel()->ads_call_->call();
}

std::vector<std::string>
XdsClient::XdsChannel::AdsCall::ResourceNamesForRequest(
    const XdsResourceType* type) {
  std::vector<std::string> resource_names;
  auto it = state_map_.find(type);
  if (it != state_map_.end()) {
    for (auto& a : it->second.subscribed_resources) {
      const std::string& authority = a.first;
      for (auto& p : a.second) {
        const XdsResourceKey& resource_key = p.first;
        resource_names.emplace_back(XdsClient::ConstructFullXdsResourceName(
            authority, type->type_url(), resource_key));
        OrphanablePtr<ResourceTimer>& resource_timer = p.second;
        resource_timer->MarkSubscriptionSendStarted();
      }
    }
  }
  return resource_names;
}

//
// XdsClient
//

constexpr absl::string_view XdsClient::kOldStyleAuthority;

XdsClient::XdsClient(
    std::shared_ptr<XdsBootstrap> bootstrap,
    RefCountedPtr<XdsTransportFactory> transport_factory,
    std::shared_ptr<grpc_event_engine::experimental::EventEngine> engine,
    std::unique_ptr<XdsMetricsReporter> metrics_reporter,
    std::string user_agent_name, std::string user_agent_version,
    Duration resource_request_timeout)
    : DualRefCounted<XdsClient>(
          GRPC_TRACE_FLAG_ENABLED(xds_client_refcount) ? "XdsClient" : nullptr),
      bootstrap_(std::move(bootstrap)),
      transport_factory_(std::move(transport_factory)),
      request_timeout_(resource_request_timeout),
      xds_federation_enabled_(XdsFederationEnabled()),
      api_(this, &xds_client_trace, bootstrap_->node(), &def_pool_,
           std::move(user_agent_name), std::move(user_agent_version)),
      work_serializer_(engine),
      engine_(std::move(engine)),
      metrics_reporter_(std::move(metrics_reporter)) {
  GRPC_TRACE_LOG(xds_client, INFO)
      << "[xds_client " << this << "] creating xds client";
  CHECK(bootstrap_ != nullptr);
  if (bootstrap_->node() != nullptr) {
    GRPC_TRACE_LOG(xds_client, INFO)
        << "[xds_client " << this
        << "] xDS node ID: " << bootstrap_->node()->id();
  }
}

XdsClient::~XdsClient() {
  GRPC_TRACE_LOG(xds_client, INFO)
      << "[xds_client " << this << "] destroying xds client";
}

void XdsClient::Orphaned() {
  GRPC_TRACE_LOG(xds_client, INFO)
      << "[xds_client " << this << "] shutting down xds client";
  MutexLock lock(&mu_);
  shutting_down_ = true;
  // Clear cache and any remaining watchers that may not have been cancelled.
  authority_state_map_.clear();
  invalid_watchers_.clear();
}

RefCountedPtr<XdsClient::XdsChannel> XdsClient::GetOrCreateXdsChannelLocked(
    const XdsBootstrap::XdsServer& server, const char* reason) {
  std::string key = server.Key();
  auto it = xds_channel_map_.find(key);
  if (it != xds_channel_map_.end()) {
    return it->second->Ref(DEBUG_LOCATION, reason);
  }
  // Channel not found, so create a new one.
  auto xds_channel =
      MakeRefCounted<XdsChannel>(WeakRef(DEBUG_LOCATION, "XdsChannel"), server);
  xds_channel_map_[std::move(key)] = xds_channel.get();
  return xds_channel;
}

bool XdsClient::HasUncachedResources(const AuthorityState& authority_state) {
  for (const auto& type_resource : authority_state.resource_map) {
    for (const auto& key_state : type_resource.second) {
      if (key_state.second.meta.client_status ==
          XdsApi::ResourceMetadata::REQUESTED) {
        return true;
      }
    }
  }
  return false;
}

void XdsClient::WatchResource(const XdsResourceType* type,
                              absl::string_view name,
                              RefCountedPtr<ResourceWatcherInterface> watcher) {
  // Lambda for handling failure cases.
  auto fail = [&](absl::Status status) mutable {
    {
      MutexLock lock(&mu_);
      MaybeRegisterResourceTypeLocked(type);
      invalid_watchers_.insert(watcher);
    }
    NotifyWatchersOnResourceChanged(std::move(status), {watcher},
                                    ReadDelayHandle::NoWait());
    work_serializer_.DrainQueue();
  };
  auto resource_name = ParseXdsResourceName(name, type);
  if (!resource_name.ok()) {
    fail(absl::InvalidArgumentError(
        absl::StrCat("Unable to parse resource name ", name)));
    return;
  }
  // Find server to use.
  std::vector<const XdsBootstrap::XdsServer*> xds_servers;
  if (resource_name->authority != kOldStyleAuthority) {
    auto* authority =
        bootstrap_->LookupAuthority(std::string(resource_name->authority));
    if (authority == nullptr) {
      fail(absl::FailedPreconditionError(
          absl::StrCat("authority \"", resource_name->authority,
                       "\" not present in bootstrap config")));
      return;
    }
    xds_servers = authority->servers();
  }
  if (xds_servers.empty()) xds_servers = bootstrap_->servers();
  {
    MutexLock lock(&mu_);
    MaybeRegisterResourceTypeLocked(type);
    AuthorityState& authority_state =
        authority_state_map_[resource_name->authority];
    auto it_is_new = authority_state.resource_map[type].emplace(
        resource_name->key, ResourceState());
    bool first_watcher_for_resource = it_is_new.second;
    ResourceState& resource_state = it_is_new.first->second;
    resource_state.watchers.insert(watcher);
    bool notified_watcher = false;
    if (first_watcher_for_resource) {
      // We try to add new channels in 2 cases:
      // - This is the first resource for this authority (i.e., the list
      //   of channels is empty).
      // - The last channel in the list is failing.  That failure may not
      //   have previously triggered fallback if there were no uncached
      //   resources, but we've just added a new uncached resource,
      //   so we need to trigger fallback now.
      //
      // Note that when we add a channel, it might already be failing
      // due to being used in a different authority.  So we keep going
      // until either we add one that isn't failing or we've added them all.
      if (authority_state.xds_channels.empty() ||
          !authority_state.xds_channels.back()->status().ok()) {
        for (size_t i = authority_state.xds_channels.size();
             i < xds_servers.size(); ++i) {
          authority_state.xds_channels.emplace_back(
              GetOrCreateXdsChannelLocked(*xds_servers[i], "start watch"));
          if (authority_state.xds_channels.back()->status().ok()) {
            break;
          }
        }
      }
      for (const auto& channel : authority_state.xds_channels) {
        channel->SubscribeLocked(type, *resource_name);
      }
    } else {
      // If we already have a cached value for the resource, notify the new
      // watcher immediately.
      if (resource_state.resource != nullptr) {
        GRPC_TRACE_LOG(xds_client, INFO)
            << "[xds_client " << this << "] returning cached listener data for "
            << name;
        NotifyWatchersOnResourceChanged(resource_state.resource, {watcher},
                                        ReadDelayHandle::NoWait());
        notified_watcher = true;
      } else if (resource_state.meta.client_status ==
                 XdsApi::ResourceMetadata::DOES_NOT_EXIST) {
        GRPC_TRACE_LOG(xds_client, INFO)
            << "[xds_client " << this
            << "] reporting cached does-not-exist for " << name;
        NotifyWatchersOnResourceChanged(absl::NotFoundError("does not exist"),
                                        {watcher}, ReadDelayHandle::NoWait());
        notified_watcher = true;
      } else if (resource_state.meta.client_status ==
                 XdsApi::ResourceMetadata::NACKED) {
        GRPC_TRACE_LOG(xds_client, INFO)
            << "[xds_client " << this
            << "] reporting cached validation failure for " << name << ": "
            << resource_state.meta.failed_details;
        NotifyWatchersOnResourceChanged(
            absl::InvalidArgumentError(absl::StrCat(
                "invalid resource: ", resource_state.meta.failed_details)),
            {watcher}, ReadDelayHandle::NoWait());
        notified_watcher = true;
      }
    }
    // If the channel is not connected, report an error to the watcher.
    absl::Status channel_status = authority_state.xds_channels.back()->status();
    if (!channel_status.ok()) {
      GRPC_TRACE_LOG(xds_client, INFO)
          << "[xds_client " << this << "] returning cached channel error for "
          << name << ": " << channel_status;
      if (notified_watcher) {
        NotifyWatchersOnAmbientError(std::move(channel_status), {watcher},
                                     ReadDelayHandle::NoWait());
      } else {
        NotifyWatchersOnResourceChanged(std::move(channel_status), {watcher},
                                        ReadDelayHandle::NoWait());
      }
    }
  }
  work_serializer_.DrainQueue();
}

void XdsClient::CancelResourceWatch(const XdsResourceType* type,
                                    absl::string_view name,
                                    ResourceWatcherInterface* watcher,
                                    bool delay_unsubscription) {
  auto resource_name = ParseXdsResourceName(name, type);
  MutexLock lock(&mu_);
  // We cannot be sure whether the watcher is in invalid_watchers_ or in
  // authority_state_map_, so we check both, just to be safe.
  invalid_watchers_.erase(watcher);
  // Find authority.
  if (!resource_name.ok()) return;
  auto authority_it = authority_state_map_.find(resource_name->authority);
  if (authority_it == authority_state_map_.end()) return;
  AuthorityState& authority_state = authority_it->second;
  // Find type map.
  auto type_it = authority_state.resource_map.find(type);
  if (type_it == authority_state.resource_map.end()) return;
  auto& type_map = type_it->second;
  // Find resource key.
  auto resource_it = type_map.find(resource_name->key);
  if (resource_it == type_map.end()) return;
  ResourceState& resource_state = resource_it->second;
  // Remove watcher.
  resource_state.watchers.erase(watcher);
  // Clean up empty map entries, if any.
  if (resource_state.watchers.empty()) {
    if (resource_state.ignored_deletion) {
      LOG(INFO) << "[xds_client " << this
                << "] unsubscribing from a resource for which we "
                << "previously ignored a deletion: type " << type->type_url()
                << " name " << name;
    }
    for (const auto& xds_channel : authority_state.xds_channels) {
      xds_channel->UnsubscribeLocked(type, *resource_name,
                                     delay_unsubscription);
    }
    type_map.erase(resource_it);
    if (type_map.empty()) {
      authority_state.resource_map.erase(type_it);
      if (authority_state.resource_map.empty()) {
        authority_state.xds_channels.clear();
      }
    }
  }
}

void XdsClient::MaybeRegisterResourceTypeLocked(
    const XdsResourceType* resource_type) {
  auto it = resource_types_.find(resource_type->type_url());
  if (it != resource_types_.end()) {
    CHECK(it->second == resource_type);
    return;
  }
  resource_types_.emplace(resource_type->type_url(), resource_type);
  resource_type->InitUpbSymtab(this, def_pool_.ptr());
}

const XdsResourceType* XdsClient::GetResourceTypeLocked(
    absl::string_view resource_type) {
  auto it = resource_types_.find(resource_type);
  if (it != resource_types_.end()) return it->second;
  return nullptr;
}

absl::StatusOr<XdsClient::XdsResourceName> XdsClient::ParseXdsResourceName(
    absl::string_view name, const XdsResourceType* type) {
  // Old-style names use the empty string for authority.
  // authority is set to kOldStyleAuthority to indicate that it's an
  // old-style name.
  if (!xds_federation_enabled_ || !absl::StartsWith(name, "xdstp:")) {
    return XdsResourceName{std::string(kOldStyleAuthority),
                           {std::string(name), {}}};
  }
  // New style name.  Parse URI.
  auto uri = URI::Parse(name);
  if (!uri.ok()) return uri.status();
  // Split the resource type off of the path to get the id.
  std::pair<absl::string_view, absl::string_view> path_parts = absl::StrSplit(
      absl::StripPrefix(uri->path(), "/"), absl::MaxSplits('/', 1));
  if (type->type_url() != path_parts.first) {
    return absl::InvalidArgumentError(
        "xdstp URI path must indicate valid xDS resource type");
  }
  // Canonicalize order of query params.
  std::vector<URI::QueryParam> query_params;
  for (const auto& p : uri->query_parameter_map()) {
    query_params.emplace_back(
        URI::QueryParam{std::string(p.first), std::string(p.second)});
  }
  return XdsResourceName{
      uri->authority(),
      {std::string(path_parts.second), std::move(query_params)}};
}

std::string XdsClient::ConstructFullXdsResourceName(
    absl::string_view authority, absl::string_view resource_type,
    const XdsResourceKey& key) {
  if (authority != kOldStyleAuthority) {
    auto uri = URI::Create("xdstp", std::string(authority),
                           absl::StrCat("/", resource_type, "/", key.id),
                           key.query_params, /*fragment=*/"");
    CHECK(uri.ok());
    return uri->ToString();
  }
  // Old-style name.
  return key.id;
}

void XdsClient::ResetBackoff() {
  MutexLock lock(&mu_);
  for (auto& p : xds_channel_map_) {
    p.second->ResetBackoff();
  }
}

absl::Status XdsClient::AppendNodeToStatus(const absl::Status& status) const {
  const auto* node = bootstrap_->node();
  if (node == nullptr) return status;
  return absl::Status(
      status.code(), absl::StrCat(status.message(),
                                  " (node ID:", bootstrap_->node()->id(), ")"));
}

void XdsClient::NotifyWatchersOnResourceChanged(
    absl::StatusOr<std::shared_ptr<const XdsResourceType::ResourceData>>
        resource,
    WatcherSet watchers, RefCountedPtr<ReadDelayHandle> read_delay_handle) {
  if (!resource.ok()) resource = AppendNodeToStatus(resource.status());
  work_serializer_.Schedule(
      [watchers = std::move(watchers), resource = std::move(resource),
       read_delay_handle = std::move(read_delay_handle)]()
          ABSL_EXCLUSIVE_LOCKS_REQUIRED(&work_serializer_) {
            for (const auto& p : watchers) {
              p->OnGenericResourceChanged(resource, read_delay_handle);
            }
          },
      DEBUG_LOCATION);
}

void XdsClient::NotifyWatchersOnAmbientError(
    absl::Status status, WatcherSet watchers,
    RefCountedPtr<ReadDelayHandle> read_delay_handle) {
  if (!status.ok()) status = AppendNodeToStatus(status);
  work_serializer_.Schedule(
      [watchers = std::move(watchers), status = std::move(status),
       read_delay_handle = std::move(read_delay_handle)]()
          ABSL_EXCLUSIVE_LOCKS_REQUIRED(&work_serializer_) {
            for (const auto& p : watchers) {
              p->OnAmbientError(status, read_delay_handle);
            }
          },
      DEBUG_LOCATION);
}

namespace {

google_protobuf_Timestamp* EncodeTimestamp(Timestamp value, upb_Arena* arena) {
  google_protobuf_Timestamp* timestamp = google_protobuf_Timestamp_new(arena);
  gpr_timespec timespec = value.as_timespec(GPR_CLOCK_REALTIME);
  google_protobuf_Timestamp_set_seconds(timestamp, timespec.tv_sec);
  google_protobuf_Timestamp_set_nanos(timestamp, timespec.tv_nsec);
  return timestamp;
}

void FillGenericXdsConfig(
    const XdsApi::ResourceMetadata& metadata, upb_StringView type_url,
    upb_StringView resource_name, upb_Arena* arena,
    envoy_service_status_v3_ClientConfig_GenericXdsConfig* entry) {
  envoy_service_status_v3_ClientConfig_GenericXdsConfig_set_type_url(entry,
                                                                     type_url);
  envoy_service_status_v3_ClientConfig_GenericXdsConfig_set_name(entry,
                                                                 resource_name);
  envoy_service_status_v3_ClientConfig_GenericXdsConfig_set_client_status(
      entry, metadata.client_status);
  if (!metadata.serialized_proto.empty()) {
    envoy_service_status_v3_ClientConfig_GenericXdsConfig_set_version_info(
        entry, StdStringToUpbString(metadata.version));
    envoy_service_status_v3_ClientConfig_GenericXdsConfig_set_last_updated(
        entry, EncodeTimestamp(metadata.update_time, arena));
    auto* any_field =
        envoy_service_status_v3_ClientConfig_GenericXdsConfig_mutable_xds_config(
            entry, arena);
    google_protobuf_Any_set_type_url(any_field, type_url);
    google_protobuf_Any_set_value(
        any_field, StdStringToUpbString(metadata.serialized_proto));
  }
  if (metadata.client_status == XdsApi::ResourceMetadata::NACKED) {
    auto* update_failure_state = envoy_admin_v3_UpdateFailureState_new(arena);
    envoy_admin_v3_UpdateFailureState_set_details(
        update_failure_state, StdStringToUpbString(metadata.failed_details));
    envoy_admin_v3_UpdateFailureState_set_version_info(
        update_failure_state, StdStringToUpbString(metadata.failed_version));
    envoy_admin_v3_UpdateFailureState_set_last_update_attempt(
        update_failure_state,
        EncodeTimestamp(metadata.failed_update_time, arena));
    envoy_service_status_v3_ClientConfig_GenericXdsConfig_set_error_state(
        entry, update_failure_state);
  }
}

}  // namespace

void XdsClient::DumpClientConfig(
    std::set<std::string>* string_pool, upb_Arena* arena,
    envoy_service_status_v3_ClientConfig* client_config) {
  // Assemble config dump messages
  // Fill-in the node information
  auto* node =
      envoy_service_status_v3_ClientConfig_mutable_node(client_config, arena);
  api_.PopulateNode(node, arena);
  // Dump each resource.
  for (const auto& a : authority_state_map_) {  // authority
    const std::string& authority = a.first;
    for (const auto& t : a.second.resource_map) {  // type
      const XdsResourceType* type = t.first;
      auto it =
          string_pool
              ->emplace(absl::StrCat("type.googleapis.com/", type->type_url()))
              .first;
      upb_StringView type_url = StdStringToUpbString(*it);
      for (const auto& r : t.second) {  // resource id
        auto it2 = string_pool
                       ->emplace(ConstructFullXdsResourceName(
                           authority, type->type_url(), r.first))
                       .first;
        upb_StringView resource_name = StdStringToUpbString(*it2);
        envoy_service_status_v3_ClientConfig_GenericXdsConfig* entry =
            envoy_service_status_v3_ClientConfig_add_generic_xds_configs(
                client_config, arena);
        FillGenericXdsConfig(r.second.meta, type_url, resource_name, arena,
                             entry);
      }
    }
  }
}

namespace {

absl::string_view CacheStateForEntry(const XdsApi::ResourceMetadata& metadata,
                                     bool resource_cached) {
  switch (metadata.client_status) {
    case XdsApi::ResourceMetadata::REQUESTED:
      return "requested";
    case XdsApi::ResourceMetadata::DOES_NOT_EXIST:
      return "does_not_exist";
    case XdsApi::ResourceMetadata::ACKED:
      return "acked";
    case XdsApi::ResourceMetadata::NACKED:
      return resource_cached ? "nacked_but_cached" : "nacked";
  }
  Crash("unknown resource state");
}

}  // namespace

void XdsClient::ReportResourceCounts(
    absl::FunctionRef<void(const ResourceCountLabels&, uint64_t)> func) {
  ResourceCountLabels labels;
  for (const auto& a : authority_state_map_) {  // authority
    labels.xds_authority = a.first;
    for (const auto& t : a.second.resource_map) {  // type
      labels.resource_type = t.first->type_url();
      // Count the number of entries in each state.
      std::map<absl::string_view, uint64_t> counts;
      for (const auto& r : t.second) {  // resource id
        absl::string_view cache_state =
            CacheStateForEntry(r.second.meta, r.second.resource != nullptr);
        ++counts[cache_state];
      }
      // Report the count for each state.
      for (const auto& c : counts) {
        labels.cache_state = c.first;
        func(labels, c.second);
      }
    }
  }
}

void XdsClient::ReportServerConnections(
    absl::FunctionRef<void(absl::string_view, bool)> func) {
  for (const auto& p : xds_channel_map_) {
    func(p.second->server_uri(), p.second->status().ok());
  }
}

}  // namespace grpc_core<|MERGE_RESOLUTION|>--- conflicted
+++ resolved
@@ -855,14 +855,8 @@
     // If we previously had connectivity problems, notify watchers that
     // the ambient error has been cleared.
     if (!ads_call_->xds_channel()->status().ok()) {
-<<<<<<< HEAD
-      xds_client()->NotifyWatchersOnAmbientError(absl::OkStatus(),
-                                                 resource_state.watchers,
-                                                 result_.read_delay_handle);
-=======
       xds_client()->NotifyWatchersOnAmbientError(
           absl::OkStatus(), resource_state.watchers, result_.read_delay_handle);
->>>>>>> 07b5a9a2
     }
     return;
   }
