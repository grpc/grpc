--- conflicted
+++ resolved
@@ -243,7 +243,6 @@
                      name_.authority, type_->type_url(), name_.key)
               << "} from xds server";
           resource_seen_ = true;
-<<<<<<< HEAD
           if (XdsDataErrorHandlingEnabled() &&
               ads_call_->xds_channel()->server_
                   .ResourceTimerIsTransientFailure()) {
@@ -255,11 +254,6 @@
           }
           ads_call_->xds_client()->NotifyWatchersOnResourceChanged(
               state.WatcherStatus(), state.watchers(),
-=======
-          state.SetDoesNotExist();
-          ads_call_->xds_client()->NotifyWatchersOnResourceChanged(
-              absl::NotFoundError("does not exist"), state.watchers(),
->>>>>>> b4f8ec6c
               ReadDelayHandle::NoWait());
         }
       }
@@ -1029,7 +1023,9 @@
   }
   // Update resource state based on whether the resource is valid.
   if (!decode_status.ok()) {
-<<<<<<< HEAD
+    ++context->num_invalid_resources;
+    absl::Status status = absl::InvalidArgumentError(
+        absl::StrCat("invalid resource: ", decode_status.ToString()));
     // If the fail_on_data_errors server feature is present, drop the
     // existing cached resource, if any.
     const bool drop_cached_resource = XdsDataErrorHandlingEnabled() &&
@@ -1048,29 +1044,7 @@
           resource_state.WatcherStatus(), resource_state.watchers(),
           context->read_delay_handle);
     }
-=======
->>>>>>> b4f8ec6c
     ++context->num_invalid_resources;
-    absl::Status status = absl::InvalidArgumentError(
-        absl::StrCat("invalid resource: ", decode_status.ToString()));
-    // If the fail_on_data_errors server feature is present, drop the
-    // existing cached resource, if any.
-    const bool drop_cached_resource = XdsDataErrorHandlingEnabled() &&
-                                      xds_channel()->server_.FailOnDataErrors();
-    resource_state.SetNacked(context->version, decode_status.ToString(),
-                             context->update_time_, drop_cached_resource);
-    // If there is no cached resource (either because we didn't have one
-    // or because we just dropped it due to fail_on_data_errors), then notify
-    // via OnResourceChanged(); otherwise, notify via OnAmbientError().
-    if (!resource_state.HasResource()) {
-      xds_client()->NotifyWatchersOnResourceChanged(std::move(status),
-                                                    resource_state.watchers(),
-                                                    context->read_delay_handle);
-    } else {
-      xds_client()->NotifyWatchersOnAmbientError(std::move(status),
-                                                 resource_state.watchers(),
-                                                 context->read_delay_handle);
-    }
     return;
   }
   // Resource is valid.
@@ -1274,13 +1248,8 @@
               } else {
                 resource_state.SetDoesNotExist();
                 xds_client()->NotifyWatchersOnResourceChanged(
-<<<<<<< HEAD
                     resource_state.WatcherStatus(), resource_state.watchers(),
                     context.read_delay_handle);
-=======
-                    absl::NotFoundError("does not exist"),
-                    resource_state.watchers(), context.read_delay_handle);
->>>>>>> b4f8ec6c
               }
             }
           }
@@ -1382,11 +1351,7 @@
 }
 
 void XdsClient::ResourceState::SetNacked(const std::string& version,
-<<<<<<< HEAD
                                          absl::string_view details,
-=======
-                                         const std::string& details,
->>>>>>> b4f8ec6c
                                          Timestamp update_time,
                                          bool drop_cached_resource) {
   if (drop_cached_resource) resource_.reset();
@@ -1637,7 +1602,6 @@
         NotifyWatchersOnResourceChanged(resource_state.resource(), {watcher},
                                         ReadDelayHandle::NoWait());
         notified_watcher = true;
-<<<<<<< HEAD
       } else {
         absl::Status status = resource_state.WatcherStatus();
         if (!status.ok()) {
@@ -1648,27 +1612,6 @@
                                           {watcher}, ReadDelayHandle::NoWait());
           notified_watcher = true;
         }
-=======
-      } else if (resource_state.client_status() ==
-                 ResourceState::ClientResourceStatus::DOES_NOT_EXIST) {
-        GRPC_TRACE_LOG(xds_client, INFO)
-            << "[xds_client " << this
-            << "] reporting cached does-not-exist for " << name;
-        NotifyWatchersOnResourceChanged(absl::NotFoundError("does not exist"),
-                                        {watcher}, ReadDelayHandle::NoWait());
-        notified_watcher = true;
-      } else if (resource_state.client_status() ==
-                 ResourceState::ClientResourceStatus::NACKED) {
-        GRPC_TRACE_LOG(xds_client, INFO)
-            << "[xds_client " << this
-            << "] reporting cached validation failure for " << name << ": "
-            << resource_state.failed_details();
-        NotifyWatchersOnResourceChanged(
-            absl::InvalidArgumentError(absl::StrCat(
-                "invalid resource: ", resource_state.failed_details())),
-            {watcher}, ReadDelayHandle::NoWait());
-        notified_watcher = true;
->>>>>>> b4f8ec6c
       }
     }
     // If the channel is not connected, report an error to the watcher.
