//
// Copyright 2018 gRPC authors.
//
// Licensed under the Apache License, Version 2.0 (the "License");
// you may not use this file except in compliance with the License.
// You may obtain a copy of the License at
//
//     http://www.apache.org/licenses/LICENSE-2.0
//
// Unless required by applicable law or agreed to in writing, software
// distributed under the License is distributed on an "AS IS" BASIS,
// WITHOUT WARRANTIES OR CONDITIONS OF ANY KIND, either express or implied.
// See the License for the specific language governing permissions and
// limitations under the License.
//

#include "src/core/xds/xds_client/xds_client.h"

#include <grpc/event_engine/event_engine.h>
#include <grpc/support/port_platform.h>
#include <inttypes.h>
#include <string.h>

#include <algorithm>
#include <functional>
#include <memory>
#include <string>
#include <type_traits>
#include <vector>

#include "absl/cleanup/cleanup.h"
#include "absl/log/check.h"
#include "absl/log/log.h"
#include "absl/strings/match.h"
#include "absl/strings/str_cat.h"
#include "absl/strings/str_join.h"
#include "absl/strings/str_split.h"
#include "absl/strings/string_view.h"
#include "absl/strings/strip.h"
#include "absl/types/optional.h"
#include "envoy/config/core/v3/base.upb.h"
#include "envoy/service/discovery/v3/discovery.upb.h"
#include "envoy/service/discovery/v3/discovery.upbdefs.h"
#include "google/protobuf/any.upb.h"
#include "google/protobuf/timestamp.upb.h"
#include "google/rpc/status.upb.h"
#include "src/core/lib/iomgr/exec_ctx.h"
#include "src/core/util/backoff.h"
#include "src/core/util/debug_location.h"
#include "src/core/util/orphanable.h"
#include "src/core/util/ref_counted_ptr.h"
#include "src/core/util/sync.h"
#include "src/core/util/upb_utils.h"
#include "src/core/util/uri.h"
#include "src/core/xds/xds_client/xds_api.h"
#include "src/core/xds/xds_client/xds_bootstrap.h"
#include "src/core/xds/xds_client/xds_locality.h"
#include "upb/base/string_view.h"
#include "upb/mem/arena.h"
#include "upb/reflection/def.h"
#include "upb/text/encode.h"

#define GRPC_XDS_INITIAL_CONNECT_BACKOFF_SECONDS 1
#define GRPC_XDS_RECONNECT_BACKOFF_MULTIPLIER 1.6
#define GRPC_XDS_RECONNECT_MAX_BACKOFF_SECONDS 120
#define GRPC_XDS_RECONNECT_JITTER 0.2
#define GRPC_XDS_MIN_CLIENT_LOAD_REPORTING_INTERVAL_MS 1000

namespace grpc_core {

using ::grpc_event_engine::experimental::EventEngine;

//
// Internal class declarations
//

// An xds call wrapper that can restart a call upon failure. Holds a ref to
// the xds channel. The template parameter is the kind of wrapped xds call.
// TODO(roth): This is basically the same code as in LrsClient, and
// probably very similar to many other places in the codebase.
// Consider refactoring this into a common utility library somehow.
template <typename T>
class XdsClient::XdsChannel::RetryableCall final
    : public InternallyRefCounted<RetryableCall<T>> {
 public:
  explicit RetryableCall(WeakRefCountedPtr<XdsChannel> xds_channel);

  // Disable thread-safety analysis because this method is called via
  // OrphanablePtr<>, but there's no way to pass the lock annotation
  // through there.
  void Orphan() override ABSL_NO_THREAD_SAFETY_ANALYSIS;

  void OnCallFinishedLocked() ABSL_EXCLUSIVE_LOCKS_REQUIRED(&XdsClient::mu_);

  T* call() const { return call_.get(); }
  XdsChannel* xds_channel() const { return xds_channel_.get(); }

  bool IsCurrentCallOnChannel() const;

 private:
  void StartNewCallLocked();
  void StartRetryTimerLocked() ABSL_EXCLUSIVE_LOCKS_REQUIRED(&XdsClient::mu_);

  void OnRetryTimer();

  // The wrapped xds call that talks to the xds server. It's instantiated
  // every time we start a new call. It's null during call retry backoff.
  OrphanablePtr<T> call_;
  // The owning xds channel.
  WeakRefCountedPtr<XdsChannel> xds_channel_;

  // Retry state.
  BackOff backoff_;
  absl::optional<EventEngine::TaskHandle> timer_handle_
      ABSL_GUARDED_BY(&XdsClient::mu_);

  bool shutting_down_ = false;
};

// Contains an ADS call to the xds server.
class XdsClient::XdsChannel::AdsCall final
    : public InternallyRefCounted<AdsCall> {
 public:
  // The ctor and dtor should not be used directly.
  explicit AdsCall(RefCountedPtr<RetryableCall<AdsCall>> retryable_call);

  void Orphan() override;

  RetryableCall<AdsCall>* retryable_call() const {
    return retryable_call_.get();
  }
  XdsChannel* xds_channel() const { return retryable_call_->xds_channel(); }
  XdsClient* xds_client() const { return xds_channel()->xds_client(); }
  bool seen_response() const { return seen_response_; }

  void SubscribeLocked(const XdsResourceType* type, const XdsResourceName& name,
                       bool delay_send)
      ABSL_EXCLUSIVE_LOCKS_REQUIRED(&XdsClient::mu_);
  void UnsubscribeLocked(const XdsResourceType* type,
                         const XdsResourceName& name, bool delay_unsubscription)
      ABSL_EXCLUSIVE_LOCKS_REQUIRED(&XdsClient::mu_);

  bool HasSubscribedResources() const;

 private:
  class AdsReadDelayHandle;

  class ResourceTimer final : public InternallyRefCounted<ResourceTimer> {
   public:
    ResourceTimer(const XdsResourceType* type, const XdsResourceName& name)
        : type_(type), name_(name) {}

    // Disable thread-safety analysis because this method is called via
    // OrphanablePtr<>, but there's no way to pass the lock annotation
    // through there.
    void Orphan() override ABSL_NO_THREAD_SAFETY_ANALYSIS {
      MaybeCancelTimer();
      Unref(DEBUG_LOCATION, "Orphan");
    }

    void MarkSubscriptionSendStarted()
        ABSL_EXCLUSIVE_LOCKS_REQUIRED(&XdsClient::mu_) {
      subscription_sent_ = true;
    }

    void MaybeMarkSubscriptionSendComplete(RefCountedPtr<AdsCall> ads_call)
        ABSL_EXCLUSIVE_LOCKS_REQUIRED(&XdsClient::mu_) {
      if (subscription_sent_) MaybeStartTimer(std::move(ads_call));
    }

    void MarkSeen() ABSL_EXCLUSIVE_LOCKS_REQUIRED(&XdsClient::mu_) {
      resource_seen_ = true;
      MaybeCancelTimer();
    }

    void MaybeCancelTimer() ABSL_EXCLUSIVE_LOCKS_REQUIRED(&XdsClient::mu_) {
      if (timer_handle_.has_value() &&
          ads_call_->xds_client()->engine()->Cancel(*timer_handle_)) {
        timer_handle_.reset();
        ads_call_.reset();
      }
    }

   private:
    void MaybeStartTimer(RefCountedPtr<AdsCall> ads_call)
        ABSL_EXCLUSIVE_LOCKS_REQUIRED(&XdsClient::mu_) {
      // Don't start timer if we've already either seen the resource or
      // marked it as non-existing.
      // Note: There are edge cases where we can have seen the resource
      // before we have sent the initial subscription request, such as
      // when we unsubscribe and then resubscribe to a given resource
      // and then get a response containing that resource, all while a
      // send_message op is in flight.
      if (resource_seen_) return;
      // Don't start timer if we haven't yet sent the initial subscription
      // request for the resource.
      if (!subscription_sent_) return;
      // Don't start timer if it's already running.
      if (timer_handle_.has_value()) return;
      // Check if we already have a cached version of this resource
      // (i.e., if this is the initial request for the resource after an
      // ADS stream restart).  If so, we don't start the timer, because
      // (a) we already have the resource and (b) the server may
      // optimize by not resending the resource that we already have.
      auto& authority_state =
          ads_call->xds_client()->authority_state_map_[name_.authority];
      ResourceState& state = authority_state.resource_map[type_][name_.key];
      if (state.HasResource()) return;
      // Start timer.
      ads_call_ = std::move(ads_call);
      timer_handle_ = ads_call_->xds_client()->engine()->RunAfter(
          ads_call_->xds_client()->request_timeout_,
          [self = Ref(DEBUG_LOCATION, "timer")]() {
            ApplicationCallbackExecCtx callback_exec_ctx;
            ExecCtx exec_ctx;
            self->OnTimer();
          });
    }

    void OnTimer() {
      {
        MutexLock lock(&ads_call_->xds_client()->mu_);
        timer_handle_.reset();
        auto& authority_state =
            ads_call_->xds_client()->authority_state_map_[name_.authority];
        ResourceState& state = authority_state.resource_map[type_][name_.key];
        // We might have received the resource after the timer fired but before
        // the callback ran.
        if (!state.HasResource()) {
          GRPC_TRACE_LOG(xds_client, INFO)
              << "[xds_client " << ads_call_->xds_client() << "] xds server "
              << ads_call_->xds_channel()->server_.server_uri()
              << ": timeout obtaining resource {type=" << type_->type_url()
              << " name="
              << XdsClient::ConstructFullXdsResourceName(
                     name_.authority, type_->type_url(), name_.key)
              << "} from xds server";
          resource_seen_ = true;
<<<<<<< HEAD
          state.meta.client_status = XdsApi::ResourceMetadata::DOES_NOT_EXIST;
          ads_call_->xds_client()->NotifyWatchersOnResourceChanged(
              absl::NotFoundError("does not exist"), state.watchers,
              ReadDelayHandle::NoWait());
=======
          state.SetDoesNotExist();
          ads_call_->xds_client()->NotifyWatchersOnResourceDoesNotExist(
              state.watchers(), ReadDelayHandle::NoWait());
>>>>>>> bbefef3d
        }
      }
      ads_call_->xds_client()->work_serializer_.DrainQueue();
      ads_call_.reset();
    }

    const XdsResourceType* type_;
    const XdsResourceName name_;

    RefCountedPtr<AdsCall> ads_call_;
    // True if we have sent the initial subscription request for this
    // resource on this ADS stream.
    bool subscription_sent_ ABSL_GUARDED_BY(&XdsClient::mu_) = false;
    // True if we have either (a) seen the resource in a response on this
    // stream or (b) declared the resource to not exist due to the timer
    // firing.
    bool resource_seen_ ABSL_GUARDED_BY(&XdsClient::mu_) = false;
    absl::optional<EventEngine::TaskHandle> timer_handle_
        ABSL_GUARDED_BY(&XdsClient::mu_);
  };

  class StreamEventHandler final
      : public XdsTransportFactory::XdsTransport::StreamingCall::EventHandler {
   public:
    explicit StreamEventHandler(RefCountedPtr<AdsCall> ads_call)
        : ads_call_(std::move(ads_call)) {}

    void OnRequestSent(bool ok) override { ads_call_->OnRequestSent(ok); }
    void OnRecvMessage(absl::string_view payload) override {
      ads_call_->OnRecvMessage(payload);
    }
    void OnStatusReceived(absl::Status status) override {
      ads_call_->OnStatusReceived(std::move(status));
    }

   private:
    RefCountedPtr<AdsCall> ads_call_;
  };

  struct ResourceTypeState {
    // Nonce and status for this resource type.
    std::string nonce;
    absl::Status status;

    // Subscribed resources of this type.
    std::map<std::string /*authority*/,
             std::map<XdsResourceKey, OrphanablePtr<ResourceTimer>>>
        subscribed_resources;
  };

  std::string CreateAdsRequest(absl::string_view type_url,
                               absl::string_view version,
                               absl::string_view nonce,
                               const std::vector<std::string>& resource_names,
                               absl::Status status) const
      ABSL_EXCLUSIVE_LOCKS_REQUIRED(&XdsClient::mu_);

  void SendMessageLocked(const XdsResourceType* type)
      ABSL_EXCLUSIVE_LOCKS_REQUIRED(&XdsClient::mu_);

  struct DecodeContext {
    upb::Arena arena;
    const XdsResourceType* type;
    std::string type_url;
    std::string version;
    std::string nonce;
    std::vector<std::string> errors;
    std::map<std::string /*authority*/, std::set<XdsResourceKey>>
        resources_seen;
    uint64_t num_valid_resources = 0;
    uint64_t num_invalid_resources = 0;
    Timestamp update_time_ = Timestamp::Now();
    RefCountedPtr<ReadDelayHandle> read_delay_handle;
  };
  void ParseResource(size_t idx, absl::string_view type_url,
                     absl::string_view resource_name,
                     absl::string_view serialized_resource,
                     DecodeContext* context)
      ABSL_EXCLUSIVE_LOCKS_REQUIRED(&XdsClient::mu_);
  absl::Status DecodeAdsResponse(absl::string_view encoded_response,
                                 DecodeContext* context)
      ABSL_EXCLUSIVE_LOCKS_REQUIRED(&XdsClient::mu_);

  void OnRequestSent(bool ok);
  void OnRecvMessage(absl::string_view payload);
  void OnStatusReceived(absl::Status status);

  bool IsCurrentCallOnChannel() const;

  // Constructs a list of resource names of a given type for an ADS
  // request.  Also starts the timer for each resource if needed.
  std::vector<std::string> ResourceNamesForRequest(const XdsResourceType* type)
      ABSL_EXCLUSIVE_LOCKS_REQUIRED(&XdsClient::mu_);

  // The owning RetryableCall<>.
  RefCountedPtr<RetryableCall<AdsCall>> retryable_call_;

  OrphanablePtr<XdsTransportFactory::XdsTransport::StreamingCall>
      streaming_call_;

  bool sent_initial_message_ = false;
  bool seen_response_ = false;

  const XdsResourceType* send_message_pending_
      ABSL_GUARDED_BY(&XdsClient::mu_) = nullptr;

  // Resource types for which requests need to be sent.
  std::set<const XdsResourceType*> buffered_requests_;

  // State for each resource type.
  std::map<const XdsResourceType*, ResourceTypeState> state_map_;
};

//
// XdsClient::XdsChannel::ConnectivityFailureWatcher
//

class XdsClient::XdsChannel::ConnectivityFailureWatcher
    : public XdsTransportFactory::XdsTransport::ConnectivityFailureWatcher {
 public:
  explicit ConnectivityFailureWatcher(WeakRefCountedPtr<XdsChannel> xds_channel)
      : xds_channel_(std::move(xds_channel)) {}

  void OnConnectivityFailure(absl::Status status) override {
    xds_channel_->OnConnectivityFailure(std::move(status));
  }

 private:
  WeakRefCountedPtr<XdsChannel> xds_channel_;
};

//
// XdsClient::XdsChannel
//

XdsClient::XdsChannel::XdsChannel(WeakRefCountedPtr<XdsClient> xds_client,
                                  const XdsBootstrap::XdsServer& server)
    : DualRefCounted<XdsChannel>(GRPC_TRACE_FLAG_ENABLED(xds_client_refcount)
                                     ? "XdsChannel"
                                     : nullptr),
      xds_client_(std::move(xds_client)),
      server_(server) {
  GRPC_TRACE_LOG(xds_client, INFO)
      << "[xds_client " << xds_client_.get() << "] creating channel " << this
      << " for server " << server.server_uri();
  absl::Status status;
  transport_ = xds_client_->transport_factory_->GetTransport(server, &status);
  CHECK(transport_ != nullptr);
  if (!status.ok()) {
    SetChannelStatusLocked(std::move(status));
  } else {
    failure_watcher_ = MakeRefCounted<ConnectivityFailureWatcher>(
        WeakRef(DEBUG_LOCATION, "OnConnectivityFailure"));
    transport_->StartConnectivityFailureWatch(failure_watcher_);
  }
}

XdsClient::XdsChannel::~XdsChannel() {
  GRPC_TRACE_LOG(xds_client, INFO)
      << "[xds_client " << xds_client() << "] destroying xds channel " << this
      << " for server " << server_.server_uri();
  xds_client_.reset(DEBUG_LOCATION, "XdsChannel");
}

// This method should only ever be called when holding the lock, but we can't
// use a ABSL_EXCLUSIVE_LOCKS_REQUIRED annotation, because Orphan() will be
// called from DualRefCounted::Unref, which cannot have a lock annotation for
// a lock in this subclass.
void XdsClient::XdsChannel::Orphaned() ABSL_NO_THREAD_SAFETY_ANALYSIS {
  GRPC_TRACE_LOG(xds_client, INFO)
      << "[xds_client " << xds_client() << "] orphaning xds channel " << this
      << " for server " << server_.server_uri();
  shutting_down_ = true;
  if (failure_watcher_ != nullptr) {
    transport_->StopConnectivityFailureWatch(failure_watcher_);
    failure_watcher_.reset();
  }
  transport_.reset();
  // At this time, all strong refs are removed, remove from channel map to
  // prevent subsequent subscription from trying to use this XdsChannel as
  // it is shutting down.
  xds_client_->xds_channel_map_.erase(server_.Key());
  ads_call_.reset();
}

void XdsClient::XdsChannel::ResetBackoff() { transport_->ResetBackoff(); }

XdsClient::XdsChannel::AdsCall* XdsClient::XdsChannel::ads_call() const {
  return ads_call_->call();
}

void XdsClient::XdsChannel::SubscribeLocked(const XdsResourceType* type,
                                            const XdsResourceName& name) {
  if (ads_call_ == nullptr) {
    // Start the ADS call if this is the first request.
    ads_call_.reset(
        new RetryableCall<AdsCall>(WeakRef(DEBUG_LOCATION, "XdsChannel+ads")));
    // Note: AdsCall's ctor will automatically subscribe to all
    // resources that the XdsClient already has watchers for, so we can
    // return here.
    return;
  }
  // If the ADS call is in backoff state, we don't need to do anything now
  // because when the call is restarted it will resend all necessary requests.
  if (ads_call() == nullptr) return;
  // Subscribe to this resource if the ADS call is active.
  ads_call()->SubscribeLocked(type, name, /*delay_send=*/false);
}

void XdsClient::XdsChannel::UnsubscribeLocked(const XdsResourceType* type,
                                              const XdsResourceName& name,
                                              bool delay_unsubscription) {
  if (ads_call_ != nullptr) {
    auto* call = ads_call_->call();
    if (call != nullptr) {
      call->UnsubscribeLocked(type, name, delay_unsubscription);
      if (!call->HasSubscribedResources()) {
        ads_call_.reset();
      }
    }
  }
}

bool XdsClient::XdsChannel::MaybeFallbackLocked(
    const std::string& authority, AuthorityState& authority_state) {
  if (!xds_client_->HasUncachedResources(authority_state)) {
    return false;
  }
  std::vector<const XdsBootstrap::XdsServer*> xds_servers;
  if (authority != kOldStyleAuthority) {
    xds_servers =
        xds_client_->bootstrap().LookupAuthority(authority)->servers();
  }
  if (xds_servers.empty()) xds_servers = xds_client_->bootstrap().servers();
  for (size_t i = authority_state.xds_channels.size(); i < xds_servers.size();
       ++i) {
    authority_state.xds_channels.emplace_back(
        xds_client_->GetOrCreateXdsChannelLocked(*xds_servers[i], "fallback"));
    for (const auto& type_resource : authority_state.resource_map) {
      for (const auto& key_state : type_resource.second) {
        authority_state.xds_channels.back()->SubscribeLocked(
            type_resource.first, {authority, key_state.first});
      }
    }
    GRPC_TRACE_LOG(xds_client, INFO)
        << "[xds_client " << xds_client_.get() << "] authority " << authority
        << ": added fallback server " << xds_servers[i]->server_uri() << " ("
        << authority_state.xds_channels.back()->status().ToString() << ")";
    if (authority_state.xds_channels.back()->status().ok()) return true;
  }
  GRPC_TRACE_LOG(xds_client, INFO)
      << "[xds_client " << xds_client_.get() << "] authority " << authority
      << ": No fallback server";
  return false;
}

void XdsClient::XdsChannel::SetHealthyLocked() {
  status_ = absl::OkStatus();
  // Make this channel active iff:
  // 1. Channel is on the list of authority channels
  // 2. Channel is not the last channel on the list (i.e. not the active
  // channel)
  for (auto& authority : xds_client_->authority_state_map_) {
    auto& channels = authority.second.xds_channels;
    // Skip if channel is active.
    if (channels.back() == this) continue;
    auto channel_it = std::find(channels.begin(), channels.end(), this);
    // Skip if this is not on the list
    if (channel_it != channels.end()) {
      GRPC_TRACE_LOG(xds_client, INFO)
          << "[xds_client " << xds_client_.get() << "] authority "
          << authority.first << ": Falling forward to " << server_.server_uri();
      // Lower priority channels are no longer needed, connection is back!
      channels.erase(channel_it + 1, channels.end());
    }
  }
}

void XdsClient::XdsChannel::OnConnectivityFailure(absl::Status status) {
  {
    MutexLock lock(&xds_client_->mu_);
    SetChannelStatusLocked(std::move(status));
  }
  xds_client_->work_serializer_.DrainQueue();
}

void XdsClient::XdsChannel::SetChannelStatusLocked(absl::Status status) {
  if (shutting_down_) return;
  status = absl::Status(status.code(), absl::StrCat("xDS channel for server ",
                                                    server_.server_uri(), ": ",
                                                    status.message()));
  LOG(INFO) << "[xds_client " << xds_client() << "] " << status;
  // If status was previously OK, report that the channel has gone unhealthy.
  if (status_.ok() && xds_client_->metrics_reporter_ != nullptr) {
    xds_client_->metrics_reporter_->ReportServerFailure(server_.server_uri());
  }
  // Save status in channel, so that we can immediately generate an
  // error for any new watchers that may be started.
  status_ = status;
  // Find all watchers for this channel.
  WatcherSet watchers_cached;
  WatcherSet watchers_uncached;
  for (auto& a : xds_client_->authority_state_map_) {  // authority
    if (a.second.xds_channels.empty() || a.second.xds_channels.back() != this ||
        MaybeFallbackLocked(a.first, a.second)) {
      continue;
    }
<<<<<<< HEAD
    for (const auto& t : a.second.resource_map) {  // type
      for (const auto& r : t.second) {             // resource id
        auto& watchers = (r.second.resource == nullptr) ? watchers_uncached
                                                        : watchers_cached;
        for (const auto& w : r.second.watchers) {  // watchers
          watchers.insert(w);
=======
    for (const auto& t : a.second.resource_map) {    // type
      for (const auto& r : t.second) {               // resource id
        for (const auto& w : r.second.watchers()) {  // watchers
          watchers.insert(w.second);
>>>>>>> bbefef3d
        }
      }
    }
  }
  // Enqueue notifications for the watchers.
  if (!watchers_cached.empty()) {
    xds_client_->NotifyWatchersOnAmbientError(
        status, std::move(watchers_cached), ReadDelayHandle::NoWait());
  }
  if (!watchers_uncached.empty()) {
    xds_client_->NotifyWatchersOnResourceChanged(
        status, std::move(watchers_uncached), ReadDelayHandle::NoWait());
  }
}

//
// XdsClient::XdsChannel::RetryableCall<>
//

template <typename T>
XdsClient::XdsChannel::RetryableCall<T>::RetryableCall(
    WeakRefCountedPtr<XdsChannel> xds_channel)
    : xds_channel_(std::move(xds_channel)),
      backoff_(BackOff::Options()
                   .set_initial_backoff(Duration::Seconds(
                       GRPC_XDS_INITIAL_CONNECT_BACKOFF_SECONDS))
                   .set_multiplier(GRPC_XDS_RECONNECT_BACKOFF_MULTIPLIER)
                   .set_jitter(GRPC_XDS_RECONNECT_JITTER)
                   .set_max_backoff(Duration::Seconds(
                       GRPC_XDS_RECONNECT_MAX_BACKOFF_SECONDS))) {
  StartNewCallLocked();
}

template <typename T>
void XdsClient::XdsChannel::RetryableCall<T>::Orphan() {
  shutting_down_ = true;
  call_.reset();
  if (timer_handle_.has_value()) {
    xds_channel()->xds_client()->engine()->Cancel(*timer_handle_);
    timer_handle_.reset();
  }
  this->Unref(DEBUG_LOCATION, "RetryableCall+orphaned");
}

template <typename T>
void XdsClient::XdsChannel::RetryableCall<T>::OnCallFinishedLocked() {
  // If we saw a response on the current stream, reset backoff.
  if (call_->seen_response()) backoff_.Reset();
  call_.reset();
  // Start retry timer.
  StartRetryTimerLocked();
}

template <typename T>
void XdsClient::XdsChannel::RetryableCall<T>::StartNewCallLocked() {
  if (shutting_down_) return;
  CHECK(xds_channel_->transport_ != nullptr);
  CHECK(call_ == nullptr);
  GRPC_TRACE_LOG(xds_client, INFO)
      << "[xds_client " << xds_channel()->xds_client() << "] xds server "
      << xds_channel()->server_.server_uri()
      << ": start new call from retryable call " << this;
  call_ = MakeOrphanable<T>(
      this->Ref(DEBUG_LOCATION, "RetryableCall+start_new_call"));
}

template <typename T>
void XdsClient::XdsChannel::RetryableCall<T>::StartRetryTimerLocked() {
  if (shutting_down_) return;
  const Duration delay = backoff_.NextAttemptDelay();
  GRPC_TRACE_LOG(xds_client, INFO)
      << "[xds_client " << xds_channel()->xds_client() << "] xds server "
      << xds_channel()->server_.server_uri()
      << ": call attempt failed; retry timer will fire in " << delay.millis()
      << "ms.";
  timer_handle_ = xds_channel()->xds_client()->engine()->RunAfter(
      delay,
      [self = this->Ref(DEBUG_LOCATION, "RetryableCall+retry_timer_start")]() {
        ApplicationCallbackExecCtx callback_exec_ctx;
        ExecCtx exec_ctx;
        self->OnRetryTimer();
      });
}

template <typename T>
void XdsClient::XdsChannel::RetryableCall<T>::OnRetryTimer() {
  MutexLock lock(&xds_channel_->xds_client()->mu_);
  if (timer_handle_.has_value()) {
    timer_handle_.reset();
    if (shutting_down_) return;
    GRPC_TRACE_LOG(xds_client, INFO)
        << "[xds_client " << xds_channel()->xds_client() << "] xds server "
        << xds_channel()->server_.server_uri()
        << ": retry timer fired (retryable call: " << this << ")";
    StartNewCallLocked();
  }
}

//
// XdsClient::XdsChannel::AdsCall::AdsReadDelayHandle
//

class XdsClient::XdsChannel::AdsCall::AdsReadDelayHandle final
    : public XdsClient::ReadDelayHandle {
 public:
  explicit AdsReadDelayHandle(RefCountedPtr<AdsCall> ads_call)
      : ads_call_(std::move(ads_call)) {}

  ~AdsReadDelayHandle() override {
    MutexLock lock(&ads_call_->xds_client()->mu_);
    auto call = ads_call_->streaming_call_.get();
    if (call != nullptr) call->StartRecvMessage();
  }

 private:
  RefCountedPtr<AdsCall> ads_call_;
};

//
// XdsClient::XdsChannel::AdsCall
//

XdsClient::XdsChannel::AdsCall::AdsCall(
    RefCountedPtr<RetryableCall<AdsCall>> retryable_call)
    : InternallyRefCounted<AdsCall>(
          GRPC_TRACE_FLAG_ENABLED(xds_client_refcount) ? "AdsCall" : nullptr),
      retryable_call_(std::move(retryable_call)) {
  CHECK_NE(xds_client(), nullptr);
  // Init the ADS call.
  const char* method =
      "/envoy.service.discovery.v3.AggregatedDiscoveryService/"
      "StreamAggregatedResources";
  streaming_call_ = xds_channel()->transport_->CreateStreamingCall(
      method, std::make_unique<StreamEventHandler>(
                  // Passing the initial ref here.  This ref will go away when
                  // the StreamEventHandler is destroyed.
                  RefCountedPtr<AdsCall>(this)));
  CHECK(streaming_call_ != nullptr);
  // Start the call.
  GRPC_TRACE_LOG(xds_client, INFO)
      << "[xds_client " << xds_client() << "] xds server "
      << xds_channel()->server_.server_uri()
      << ": starting ADS call (ads_call: " << this
      << ", streaming_call: " << streaming_call_.get() << ")";
  // If this is a reconnect, add any necessary subscriptions from what's
  // already in the cache.
  for (auto& a : xds_client()->authority_state_map_) {
    const std::string& authority = a.first;
    auto it = std::find(a.second.xds_channels.begin(),
                        a.second.xds_channels.end(), xds_channel());
    // Skip authorities that are not using this xDS channel. The channel can be
    // anywhere in the list.
    if (it == a.second.xds_channels.end()) continue;
    for (const auto& t : a.second.resource_map) {
      const XdsResourceType* type = t.first;
      for (const auto& r : t.second) {
        const XdsResourceKey& resource_key = r.first;
        SubscribeLocked(type, {authority, resource_key}, /*delay_send=*/true);
      }
    }
  }
  // Send initial message if we added any subscriptions above.
  for (const auto& p : state_map_) {
    SendMessageLocked(p.first);
  }
  streaming_call_->StartRecvMessage();
}

void XdsClient::XdsChannel::AdsCall::Orphan() {
  state_map_.clear();
  // Note that the initial ref is held by the StreamEventHandler, which
  // will be destroyed when streaming_call_ is destroyed, which may not happen
  // here, since there may be other refs held to streaming_call_ by internal
  // callbacks.
  streaming_call_.reset();
}

void XdsClient::XdsChannel::AdsCall::SubscribeLocked(
    const XdsResourceType* type, const XdsResourceName& name, bool delay_send) {
  auto& state = state_map_[type].subscribed_resources[name.authority][name.key];
  if (state == nullptr) {
    state = MakeOrphanable<ResourceTimer>(type, name);
    if (!delay_send) SendMessageLocked(type);
  }
}

void XdsClient::XdsChannel::AdsCall::UnsubscribeLocked(
    const XdsResourceType* type, const XdsResourceName& name,
    bool delay_unsubscription) {
  auto& type_state_map = state_map_[type];
  auto& authority_map = type_state_map.subscribed_resources[name.authority];
  authority_map.erase(name.key);
  if (authority_map.empty()) {
    type_state_map.subscribed_resources.erase(name.authority);
  }
  // Don't need to send unsubscription message if this was the last
  // resource we were subscribed to, since we'll be closing the stream
  // immediately in that case.
  if (!delay_unsubscription && HasSubscribedResources()) {
    SendMessageLocked(type);
  }
}

bool XdsClient::XdsChannel::AdsCall::HasSubscribedResources() const {
  for (const auto& p : state_map_) {
    if (!p.second.subscribed_resources.empty()) return true;
  }
  return false;
}

namespace {

void MaybeLogDiscoveryRequest(
    const XdsClient* client, upb_DefPool* def_pool,
    const envoy_service_discovery_v3_DiscoveryRequest* request) {
  if (GRPC_TRACE_FLAG_ENABLED(xds_client) && ABSL_VLOG_IS_ON(2)) {
    const upb_MessageDef* msg_type =
        envoy_service_discovery_v3_DiscoveryRequest_getmsgdef(def_pool);
    char buf[10240];
    upb_TextEncode(reinterpret_cast<const upb_Message*>(request), msg_type,
                   nullptr, 0, buf, sizeof(buf));
    VLOG(2) << "[xds_client " << client << "] constructed ADS request: " << buf;
  }
}

std::string SerializeDiscoveryRequest(
    upb_Arena* arena, envoy_service_discovery_v3_DiscoveryRequest* request) {
  size_t output_length;
  char* output = envoy_service_discovery_v3_DiscoveryRequest_serialize(
      request, arena, &output_length);
  return std::string(output, output_length);
}

}  // namespace

std::string XdsClient::XdsChannel::AdsCall::CreateAdsRequest(
    absl::string_view type_url, absl::string_view version,
    absl::string_view nonce, const std::vector<std::string>& resource_names,
    absl::Status status) const {
  upb::Arena arena;
  // Create a request.
  envoy_service_discovery_v3_DiscoveryRequest* request =
      envoy_service_discovery_v3_DiscoveryRequest_new(arena.ptr());
  // Set type_url.
  std::string type_url_str = absl::StrCat("type.googleapis.com/", type_url);
  envoy_service_discovery_v3_DiscoveryRequest_set_type_url(
      request, StdStringToUpbString(type_url_str));
  // Set version_info.
  if (!version.empty()) {
    envoy_service_discovery_v3_DiscoveryRequest_set_version_info(
        request, StdStringToUpbString(version));
  }
  // Set nonce.
  if (!nonce.empty()) {
    envoy_service_discovery_v3_DiscoveryRequest_set_response_nonce(
        request, StdStringToUpbString(nonce));
  }
  // Set error_detail if it's a NACK.
  std::string error_string_storage;
  if (!status.ok()) {
    google_rpc_Status* error_detail =
        envoy_service_discovery_v3_DiscoveryRequest_mutable_error_detail(
            request, arena.ptr());
    // Hard-code INVALID_ARGUMENT as the status code.
    // TODO(roth): If at some point we decide we care about this value,
    // we could attach a status code to the individual errors where we
    // generate them in the parsing code, and then use that here.
    google_rpc_Status_set_code(error_detail, GRPC_STATUS_INVALID_ARGUMENT);
    // Error description comes from the status that was passed in.
    error_string_storage = std::string(status.message());
    upb_StringView error_description =
        StdStringToUpbString(error_string_storage);
    google_rpc_Status_set_message(error_detail, error_description);
  }
  // Populate node.
  if (!sent_initial_message_) {
    envoy_config_core_v3_Node* node_msg =
        envoy_service_discovery_v3_DiscoveryRequest_mutable_node(request,
                                                                 arena.ptr());
    PopulateXdsNode(xds_client()->bootstrap_->node(),
                    xds_client()->user_agent_name_,
                    xds_client()->user_agent_version_, node_msg, arena.ptr());
    envoy_config_core_v3_Node_add_client_features(
        node_msg, upb_StringView_FromString("xds.config.resource-in-sotw"),
        arena.ptr());
  }
  // Add resource_names.
  for (const std::string& resource_name : resource_names) {
    envoy_service_discovery_v3_DiscoveryRequest_add_resource_names(
        request, StdStringToUpbString(resource_name), arena.ptr());
  }
  MaybeLogDiscoveryRequest(xds_client(), xds_client()->def_pool_.ptr(),
                           request);
  return SerializeDiscoveryRequest(arena.ptr(), request);
}

void XdsClient::XdsChannel::AdsCall::SendMessageLocked(
    const XdsResourceType* type)
    ABSL_EXCLUSIVE_LOCKS_REQUIRED(&XdsClient::mu_) {
  // Buffer message sending if an existing message is in flight.
  if (send_message_pending_ != nullptr) {
    buffered_requests_.insert(type);
    return;
  }
  auto& state = state_map_[type];
  std::string serialized_message = CreateAdsRequest(
      type->type_url(), xds_channel()->resource_type_version_map_[type],
      state.nonce, ResourceNamesForRequest(type), state.status);
  sent_initial_message_ = true;
  GRPC_TRACE_LOG(xds_client, INFO)
      << "[xds_client " << xds_client() << "] xds server "
      << xds_channel()->server_.server_uri()
      << ": sending ADS request: type=" << type->type_url()
      << " version=" << xds_channel()->resource_type_version_map_[type]
      << " nonce=" << state.nonce << " error=" << state.status;
  state.status = absl::OkStatus();
  streaming_call_->SendMessage(std::move(serialized_message));
  send_message_pending_ = type;
}

void XdsClient::XdsChannel::AdsCall::OnRequestSent(bool ok) {
  MutexLock lock(&xds_client()->mu_);
  // For each resource that was in the message we just sent, start the
  // resource timer if needed.
  if (ok) {
    auto& resource_type_state = state_map_[send_message_pending_];
    for (const auto& p : resource_type_state.subscribed_resources) {
      for (auto& q : p.second) {
        q.second->MaybeMarkSubscriptionSendComplete(
            Ref(DEBUG_LOCATION, "ResourceTimer"));
      }
    }
  }
  send_message_pending_ = nullptr;
  if (ok && IsCurrentCallOnChannel()) {
    // Continue to send another pending message if any.
    // TODO(roth): The current code to handle buffered messages has the
    // advantage of sending only the most recent list of resource names for
    // each resource type (no matter how many times that resource type has
    // been requested to send while the current message sending is still
    // pending). But its disadvantage is that we send the requests in fixed
    // order of resource types. We need to fix this if we are seeing some
    // resource type(s) starved due to frequent requests of other resource
    // type(s).
    auto it = buffered_requests_.begin();
    if (it != buffered_requests_.end()) {
      SendMessageLocked(*it);
      buffered_requests_.erase(it);
    }
  }
}

void XdsClient::XdsChannel::AdsCall::ParseResource(
    size_t idx, absl::string_view type_url, absl::string_view resource_name,
    absl::string_view serialized_resource, DecodeContext* context) {
  std::string error_prefix = absl::StrCat(
      "resource index ", idx, ": ",
      resource_name.empty() ? "" : absl::StrCat(resource_name, ": "));
  // Check the type_url of the resource.
  if (context->type_url != type_url) {
    context->errors.emplace_back(
        absl::StrCat(error_prefix, "incorrect resource type \"", type_url,
                     "\" (should be \"", context->type_url, "\")"));
    ++context->num_invalid_resources;
    return;
  }
  // Parse the resource.
  XdsResourceType::DecodeContext resource_type_context = {
      xds_client(), xds_channel()->server_, &xds_client_trace,
      xds_client()->def_pool_.ptr(), context->arena.ptr()};
  XdsResourceType::DecodeResult decode_result =
      context->type->Decode(resource_type_context, serialized_resource);
  // If we didn't already have the resource name from the Resource
  // wrapper, try to get it from the decoding result.
  if (resource_name.empty()) {
    if (decode_result.name.has_value()) {
      resource_name = *decode_result.name;
      error_prefix =
          absl::StrCat("resource index ", idx, ": ", resource_name, ": ");
    } else {
      // We don't have any way of determining the resource name, so
      // there's nothing more we can do here.
      context->errors.emplace_back(absl::StrCat(
          error_prefix, decode_result.resource.status().ToString()));
      ++context->num_invalid_resources;
      return;
    }
  }
  // If decoding failed, make sure we include the error in the NACK.
  const absl::Status& decode_status = decode_result.resource.status();
  if (!decode_status.ok()) {
    context->errors.emplace_back(
        absl::StrCat(error_prefix, decode_status.ToString()));
  }
  // Check the resource name.
  auto parsed_resource_name =
      xds_client()->ParseXdsResourceName(resource_name, context->type);
  if (!parsed_resource_name.ok()) {
    context->errors.emplace_back(
        absl::StrCat(error_prefix, "Cannot parse xDS resource name"));
    ++context->num_invalid_resources;
    return;
  }
  // Cancel resource-does-not-exist timer, if needed.
  auto timer_it = state_map_.find(context->type);
  if (timer_it != state_map_.end()) {
    auto it = timer_it->second.subscribed_resources.find(
        parsed_resource_name->authority);
    if (it != timer_it->second.subscribed_resources.end()) {
      auto res_it = it->second.find(parsed_resource_name->key);
      if (res_it != it->second.end()) {
        res_it->second->MarkSeen();
      }
    }
  }
  // Lookup the authority in the cache.
  auto authority_it =
      xds_client()->authority_state_map_.find(parsed_resource_name->authority);
  if (authority_it == xds_client()->authority_state_map_.end()) {
    return;  // Skip resource -- we don't have a subscription for it.
  }
  // Found authority, so look up type.
  AuthorityState& authority_state = authority_it->second;
  auto type_it = authority_state.resource_map.find(context->type);
  if (type_it == authority_state.resource_map.end()) {
    return;  // Skip resource -- we don't have a subscription for it.
  }
  auto& type_map = type_it->second;
  // Found type, so look up resource key.
  auto it = type_map.find(parsed_resource_name->key);
  if (it == type_map.end()) {
    return;  // Skip resource -- we don't have a subscription for it.
  }
  ResourceState& resource_state = it->second;
  // If needed, record that we've seen this resource.
  if (context->type->AllResourcesRequiredInSotW()) {
    context->resources_seen[parsed_resource_name->authority].insert(
        parsed_resource_name->key);
  }
  // If we previously ignored the resource's deletion, log that we're
  // now re-adding it.
  if (resource_state.ignored_deletion()) {
    LOG(INFO) << "[xds_client " << xds_client() << "] xds server "
              << xds_channel()->server_.server_uri()
              << ": server returned new version of resource for which we "
                 "previously ignored a deletion: type "
              << type_url << " name " << resource_name;
    resource_state.set_ignored_deletion(false);
  }
  // Update resource state based on whether the resource is valid.
  absl::Status status = absl::InvalidArgumentError(
      absl::StrCat("invalid resource: ", decode_status.ToString()));
  if (!decode_status.ok()) {
<<<<<<< HEAD
    if (resource_state.resource == nullptr) {
      xds_client()->NotifyWatchersOnResourceChanged(std::move(status),
                                                    resource_state.watchers,
                                                    result_.read_delay_handle);
    } else {
      xds_client()->NotifyWatchersOnAmbientError(std::move(status),
                                                 resource_state.watchers,
                                                 result_.read_delay_handle);
    }
    UpdateResourceMetadataNacked(result_.version, decode_status.ToString(),
                                 update_time_, &resource_state.meta);
    ++result_.num_invalid_resources;
=======
    xds_client()->NotifyWatchersOnErrorLocked(
        resource_state.watchers(),
        absl::UnavailableError(
            absl::StrCat("invalid resource: ", decode_status.ToString())),
        context->read_delay_handle);
    resource_state.SetNacked(context->version, decode_status.ToString(),
                             context->update_time_);
    ++context->num_invalid_resources;
>>>>>>> bbefef3d
    return;
  }
  // Resource is valid.
  ++context->num_valid_resources;
  // If it didn't change, ignore it.
  if (resource_state.HasResource() &&
      context->type->ResourcesEqual(resource_state.resource().get(),
                                    decode_result.resource->get())) {
    GRPC_TRACE_LOG(xds_client, INFO)
        << "[xds_client " << xds_client() << "] " << context->type_url
        << " resource " << resource_name << " identical to current, ignoring.";
    // If we previously had connectivity problems, notify watchers that
    // the ambient error has been cleared.
    if (!ads_call_->xds_channel()->status().ok()) {
      xds_client()->NotifyWatchersOnAmbientError(
          absl::OkStatus(), resource_state.watchers, result_.read_delay_handle);
    }
    return;
  }
  // Update the resource state.
  resource_state.SetAcked(std::move(*decode_result.resource),
                          std::string(serialized_resource), context->version,
                          context->update_time_);
  // Notify watchers.
<<<<<<< HEAD
  xds_client()->NotifyWatchersOnResourceChanged(resource_state.resource,
                                                resource_state.watchers,
                                                result_.read_delay_handle);
=======
  auto& watchers_list = resource_state.watchers();
  xds_client()->work_serializer_.Schedule(
      [watchers_list, value = resource_state.resource(),
       read_delay_handle = context->read_delay_handle]()
          ABSL_EXCLUSIVE_LOCKS_REQUIRED(&xds_client()->work_serializer_) {
            for (const auto& p : watchers_list) {
              p.first->OnGenericResourceChanged(value, read_delay_handle);
            }
          },
      DEBUG_LOCATION);
>>>>>>> bbefef3d
}

namespace {

void MaybeLogDiscoveryResponse(
    const XdsClient* client, upb_DefPool* def_pool,
    const envoy_service_discovery_v3_DiscoveryResponse* response) {
  if (GRPC_TRACE_FLAG_ENABLED(xds_client) && ABSL_VLOG_IS_ON(2)) {
    const upb_MessageDef* msg_type =
        envoy_service_discovery_v3_DiscoveryResponse_getmsgdef(def_pool);
    char buf[10240];
    upb_TextEncode(reinterpret_cast<const upb_Message*>(response), msg_type,
                   nullptr, 0, buf, sizeof(buf));
    VLOG(2) << "[xds_client " << client << "] received response: " << buf;
  }
}

}  // namespace

absl::Status XdsClient::XdsChannel::AdsCall::DecodeAdsResponse(
    absl::string_view encoded_response, DecodeContext* context) {
  // Decode the response.
  const envoy_service_discovery_v3_DiscoveryResponse* response =
      envoy_service_discovery_v3_DiscoveryResponse_parse(
          encoded_response.data(), encoded_response.size(),
          context->arena.ptr());
  // If decoding fails, report a fatal error and return.
  if (response == nullptr) {
    return absl::InvalidArgumentError("Can't decode DiscoveryResponse.");
  }
  MaybeLogDiscoveryResponse(xds_client(), xds_client()->def_pool_.ptr(),
                            response);
  // Get the type_url, version, nonce, and number of resources.
  context->type_url = std::string(absl::StripPrefix(
      UpbStringToAbsl(
          envoy_service_discovery_v3_DiscoveryResponse_type_url(response)),
      "type.googleapis.com/"));
  context->version = UpbStringToStdString(
      envoy_service_discovery_v3_DiscoveryResponse_version_info(response));
  context->nonce = UpbStringToStdString(
      envoy_service_discovery_v3_DiscoveryResponse_nonce(response));
  size_t num_resources;
  const google_protobuf_Any* const* resources =
      envoy_service_discovery_v3_DiscoveryResponse_resources(response,
                                                             &num_resources);
  GRPC_TRACE_LOG(xds_client, INFO)
      << "[xds_client " << xds_client() << "] xds server "
      << xds_channel()->server_.server_uri()
      << ": received ADS response: type_url=" << context->type_url
      << ", version=" << context->version << ", nonce=" << context->nonce
      << ", num_resources=" << num_resources;
  context->type = xds_client()->GetResourceTypeLocked(context->type_url);
  if (context->type == nullptr) {
    return absl::InvalidArgumentError(
        absl::StrCat("unknown resource type ", context->type_url));
  }
  context->read_delay_handle = MakeRefCounted<AdsReadDelayHandle>(Ref());
  // Process each resource.
  for (size_t i = 0; i < num_resources; ++i) {
    absl::string_view type_url = absl::StripPrefix(
        UpbStringToAbsl(google_protobuf_Any_type_url(resources[i])),
        "type.googleapis.com/");
    absl::string_view serialized_resource =
        UpbStringToAbsl(google_protobuf_Any_value(resources[i]));
    // Unwrap Resource messages, if so wrapped.
    absl::string_view resource_name;
    if (type_url == "envoy.service.discovery.v3.Resource") {
      const auto* resource_wrapper = envoy_service_discovery_v3_Resource_parse(
          serialized_resource.data(), serialized_resource.size(),
          context->arena.ptr());
      if (resource_wrapper == nullptr) {
        context->errors.emplace_back(absl::StrCat(
            "resource index ", i, ": Can't decode Resource proto wrapper"));
        ++context->num_invalid_resources;
        continue;
      }
      const auto* resource =
          envoy_service_discovery_v3_Resource_resource(resource_wrapper);
      if (resource == nullptr) {
        context->errors.emplace_back(
            absl::StrCat("resource index ", i,
                         ": No resource present in Resource proto wrappe"));
        ++context->num_invalid_resources;
        continue;
      }
      type_url = absl::StripPrefix(
          UpbStringToAbsl(google_protobuf_Any_type_url(resource)),
          "type.googleapis.com/");
      serialized_resource =
          UpbStringToAbsl(google_protobuf_Any_value(resource));
      resource_name = UpbStringToAbsl(
          envoy_service_discovery_v3_Resource_name(resource_wrapper));
    }
    ParseResource(i, type_url, resource_name, serialized_resource, context);
  }
  return absl::OkStatus();
}

void XdsClient::XdsChannel::AdsCall::OnRecvMessage(absl::string_view payload) {
  // context.read_delay_handle needs to be destroyed after the mutex is
  // released.
  DecodeContext context;
  {
    MutexLock lock(&xds_client()->mu_);
    if (!IsCurrentCallOnChannel()) return;
    // Parse and validate the response.
    absl::Status status = DecodeAdsResponse(payload, &context);
    if (!status.ok()) {
      // Ignore unparsable response.
      LOG(ERROR) << "[xds_client " << xds_client() << "] xds server "
                 << xds_channel()->server_.server_uri()
                 << ": error parsing ADS response (" << status
                 << ") -- ignoring";
    } else {
      seen_response_ = true;
      xds_channel()->SetHealthyLocked();
      // Update nonce.
      auto& state = state_map_[context.type];
      state.nonce = context.nonce;
      // If we got an error, set state.status so that we'll NACK the update.
      if (!context.errors.empty()) {
        state.status = absl::UnavailableError(
            absl::StrCat("xDS response validation errors: [",
                         absl::StrJoin(context.errors, "; "), "]"));
        LOG(ERROR) << "[xds_client " << xds_client() << "] xds server "
                   << xds_channel()->server_.server_uri()
                   << ": ADS response invalid for resource type "
                   << context.type_url << " version " << context.version
                   << ", will NACK: nonce=" << state.nonce
                   << " status=" << state.status;
      }
      // Delete resources not seen in update if needed.
      if (context.type->AllResourcesRequiredInSotW()) {
        for (auto& a : xds_client()->authority_state_map_) {
          const std::string& authority = a.first;
          AuthorityState& authority_state = a.second;
          // Skip authorities that are not using this xDS channel.
          if (authority_state.xds_channels.back() != xds_channel()) {
            continue;
          }
          auto seen_authority_it = context.resources_seen.find(authority);
          // Find this resource type.
          auto type_it = authority_state.resource_map.find(context.type);
          if (type_it == authority_state.resource_map.end()) continue;
          // Iterate over resource ids.
          for (auto& r : type_it->second) {
            const XdsResourceKey& resource_key = r.first;
            ResourceState& resource_state = r.second;
            if (seen_authority_it == context.resources_seen.end() ||
                seen_authority_it->second.find(resource_key) ==
                    seen_authority_it->second.end()) {
              // If the resource was newly requested but has not yet been
              // received, we don't want to generate an error for the
              // watchers, because this ADS response may be in reaction to an
              // earlier request that did not yet request the new resource, so
              // its absence from the response does not necessarily indicate
              // that the resource does not exist.  For that case, we rely on
              // the request timeout instead.
              if (!resource_state.HasResource()) continue;
              if (xds_channel()->server_.IgnoreResourceDeletion()) {
                if (!resource_state.ignored_deletion()) {
                  LOG(ERROR)
                      << "[xds_client " << xds_client() << "] xds server "
                      << xds_channel()->server_.server_uri()
                      << ": ignoring deletion for resource type "
                      << context.type_url << " name "
                      << XdsClient::ConstructFullXdsResourceName(
<<<<<<< HEAD
                             authority, result.type_url, resource_key);
                  resource_state.ignored_deletion = true;
                }
              } else {
                resource_state.resource.reset();
                resource_state.meta.client_status =
                    XdsApi::ResourceMetadata::DOES_NOT_EXIST;
                xds_client()->NotifyWatchersOnResourceChanged(
                    absl::NotFoundError("does not exist"),
                    resource_state.watchers, read_delay_handle);
=======
                             authority, context.type_url.c_str(), resource_key);
                  resource_state.set_ignored_deletion(true);
                }
              } else {
                resource_state.SetDoesNotExist();
                xds_client()->NotifyWatchersOnResourceDoesNotExist(
                    resource_state.watchers(), context.read_delay_handle);
>>>>>>> bbefef3d
              }
            }
          }
        }
      }
      // If we had valid resources or the update was empty, update the version.
      if (context.num_valid_resources > 0 || context.errors.empty()) {
        xds_channel()->resource_type_version_map_[context.type] =
            std::move(context.version);
      }
      // Send ACK or NACK.
      SendMessageLocked(context.type);
    }
    // Update metrics.
    if (xds_client()->metrics_reporter_ != nullptr) {
      xds_client()->metrics_reporter_->ReportResourceUpdates(
          xds_channel()->server_.server_uri(), context.type_url,
          context.num_valid_resources, context.num_invalid_resources);
    }
  }
  xds_client()->work_serializer_.DrainQueue();
}

void XdsClient::XdsChannel::AdsCall::OnStatusReceived(absl::Status status) {
  {
    MutexLock lock(&xds_client()->mu_);
    GRPC_TRACE_LOG(xds_client, INFO)
        << "[xds_client " << xds_client() << "] xds server "
        << xds_channel()->server_.server_uri()
        << ": ADS call status received (xds_channel=" << xds_channel()
        << ", ads_call=" << this << ", streaming_call=" << streaming_call_.get()
        << "): " << status;
    // Cancel any does-not-exist timers that may be pending.
    for (const auto& p : state_map_) {
      for (const auto& q : p.second.subscribed_resources) {
        for (auto& r : q.second) {
          r.second->MaybeCancelTimer();
        }
      }
    }
    // Ignore status from a stale call.
    if (IsCurrentCallOnChannel()) {
      // Try to restart the call.
      retryable_call_->OnCallFinishedLocked();
      // If we didn't receive a response on the stream, report the
      // stream failure as a connectivity failure, which will report the
      // error to all watchers of resources on this channel.
      if (!seen_response_) {
        xds_channel()->SetChannelStatusLocked(absl::UnavailableError(
            absl::StrCat("xDS call failed with no responses received; status: ",
                         status.ToString())));
      }
    }
  }
  xds_client()->work_serializer_.DrainQueue();
}

bool XdsClient::XdsChannel::AdsCall::IsCurrentCallOnChannel() const {
  // If the retryable ADS call is null (which only happens when the xds
  // channel is shutting down), all the ADS calls are stale.
  if (xds_channel()->ads_call_ == nullptr) return false;
  return this == xds_channel()->ads_call_->call();
}

std::vector<std::string>
XdsClient::XdsChannel::AdsCall::ResourceNamesForRequest(
    const XdsResourceType* type) {
  std::vector<std::string> resource_names;
  auto it = state_map_.find(type);
  if (it != state_map_.end()) {
    for (auto& a : it->second.subscribed_resources) {
      const std::string& authority = a.first;
      for (auto& p : a.second) {
        const XdsResourceKey& resource_key = p.first;
        resource_names.emplace_back(XdsClient::ConstructFullXdsResourceName(
            authority, type->type_url(), resource_key));
        OrphanablePtr<ResourceTimer>& resource_timer = p.second;
        resource_timer->MarkSubscriptionSendStarted();
      }
    }
  }
  return resource_names;
}

//
// XdsClient::ResourceState
//

void XdsClient::ResourceState::SetAcked(
    std::shared_ptr<const XdsResourceType::ResourceData> resource,
    std::string serialized_proto, std::string version, Timestamp update_time) {
  resource_ = std::move(resource);
  client_status_ = ClientResourceStatus::ACKED;
  serialized_proto_ = std::move(serialized_proto);
  update_time_ = update_time;
  version_ = std::move(version);
  failed_version_.clear();
  failed_details_.clear();
}

void XdsClient::ResourceState::SetNacked(const std::string& version,
                                         const std::string& details,
                                         Timestamp update_time) {
  client_status_ = ClientResourceStatus::NACKED;
  failed_version_ = version;
  failed_details_ = details;
  failed_update_time_ = update_time;
}

void XdsClient::ResourceState::SetDoesNotExist() {
  resource_.reset();
  client_status_ = ClientResourceStatus::DOES_NOT_EXIST;
}

absl::string_view XdsClient::ResourceState::CacheStateString() const {
  switch (client_status_) {
    case ClientResourceStatus::REQUESTED:
      return "requested";
    case ClientResourceStatus::DOES_NOT_EXIST:
      return "does_not_exist";
    case ClientResourceStatus::ACKED:
      return "acked";
    case ClientResourceStatus::NACKED:
      return resource_ != nullptr ? "nacked_but_cached" : "nacked";
  }
  Crash("unknown resource state");
}

namespace {

google_protobuf_Timestamp* EncodeTimestamp(Timestamp value, upb_Arena* arena) {
  google_protobuf_Timestamp* timestamp = google_protobuf_Timestamp_new(arena);
  gpr_timespec timespec = value.as_timespec(GPR_CLOCK_REALTIME);
  google_protobuf_Timestamp_set_seconds(timestamp, timespec.tv_sec);
  google_protobuf_Timestamp_set_nanos(timestamp, timespec.tv_nsec);
  return timestamp;
}

}  // namespace

void XdsClient::ResourceState::FillGenericXdsConfig(
    upb_StringView type_url, upb_StringView resource_name, upb_Arena* arena,
    envoy_service_status_v3_ClientConfig_GenericXdsConfig* entry) const {
  envoy_service_status_v3_ClientConfig_GenericXdsConfig_set_type_url(entry,
                                                                     type_url);
  envoy_service_status_v3_ClientConfig_GenericXdsConfig_set_name(entry,
                                                                 resource_name);
  envoy_service_status_v3_ClientConfig_GenericXdsConfig_set_client_status(
      entry, client_status_);
  if (!serialized_proto_.empty()) {
    envoy_service_status_v3_ClientConfig_GenericXdsConfig_set_version_info(
        entry, StdStringToUpbString(version_));
    envoy_service_status_v3_ClientConfig_GenericXdsConfig_set_last_updated(
        entry, EncodeTimestamp(update_time_, arena));
    auto* any_field =
        envoy_service_status_v3_ClientConfig_GenericXdsConfig_mutable_xds_config(
            entry, arena);
    google_protobuf_Any_set_type_url(any_field, type_url);
    google_protobuf_Any_set_value(any_field,
                                  StdStringToUpbString(serialized_proto_));
  }
  if (client_status_ == ClientResourceStatus::NACKED) {
    auto* update_failure_state = envoy_admin_v3_UpdateFailureState_new(arena);
    envoy_admin_v3_UpdateFailureState_set_details(
        update_failure_state, StdStringToUpbString(failed_details_));
    envoy_admin_v3_UpdateFailureState_set_version_info(
        update_failure_state, StdStringToUpbString(failed_version_));
    envoy_admin_v3_UpdateFailureState_set_last_update_attempt(
        update_failure_state, EncodeTimestamp(failed_update_time_, arena));
    envoy_service_status_v3_ClientConfig_GenericXdsConfig_set_error_state(
        entry, update_failure_state);
  }
}

//
// XdsClient
//

constexpr absl::string_view XdsClient::kOldStyleAuthority;

XdsClient::XdsClient(
    std::shared_ptr<XdsBootstrap> bootstrap,
    RefCountedPtr<XdsTransportFactory> transport_factory,
    std::shared_ptr<grpc_event_engine::experimental::EventEngine> engine,
    std::unique_ptr<XdsMetricsReporter> metrics_reporter,
    std::string user_agent_name, std::string user_agent_version,
    Duration resource_request_timeout)
    : DualRefCounted<XdsClient>(
          GRPC_TRACE_FLAG_ENABLED(xds_client_refcount) ? "XdsClient" : nullptr),
      bootstrap_(std::move(bootstrap)),
      user_agent_name_(std::move(user_agent_name)),
      user_agent_version_(std::move(user_agent_version)),
      transport_factory_(std::move(transport_factory)),
      request_timeout_(resource_request_timeout),
      xds_federation_enabled_(XdsFederationEnabled()),
      work_serializer_(engine),
      engine_(std::move(engine)),
      metrics_reporter_(std::move(metrics_reporter)) {
  GRPC_TRACE_LOG(xds_client, INFO)
      << "[xds_client " << this << "] creating xds client";
  CHECK(bootstrap_ != nullptr);
  if (bootstrap_->node() != nullptr) {
    GRPC_TRACE_LOG(xds_client, INFO)
        << "[xds_client " << this
        << "] xDS node ID: " << bootstrap_->node()->id();
  }
}

XdsClient::~XdsClient() {
  GRPC_TRACE_LOG(xds_client, INFO)
      << "[xds_client " << this << "] destroying xds client";
}

void XdsClient::Orphaned() {
  GRPC_TRACE_LOG(xds_client, INFO)
      << "[xds_client " << this << "] shutting down xds client";
  MutexLock lock(&mu_);
  shutting_down_ = true;
  // Clear cache and any remaining watchers that may not have been cancelled.
  authority_state_map_.clear();
  invalid_watchers_.clear();
}

RefCountedPtr<XdsClient::XdsChannel> XdsClient::GetOrCreateXdsChannelLocked(
    const XdsBootstrap::XdsServer& server, const char* reason) {
  std::string key = server.Key();
  auto it = xds_channel_map_.find(key);
  if (it != xds_channel_map_.end()) {
    return it->second->Ref(DEBUG_LOCATION, reason);
  }
  // Channel not found, so create a new one.
  auto xds_channel =
      MakeRefCounted<XdsChannel>(WeakRef(DEBUG_LOCATION, "XdsChannel"), server);
  xds_channel_map_[std::move(key)] = xds_channel.get();
  return xds_channel;
}

bool XdsClient::HasUncachedResources(const AuthorityState& authority_state) {
  for (const auto& type_resource : authority_state.resource_map) {
    for (const auto& key_state : type_resource.second) {
      if (key_state.second.client_status() ==
          ResourceState::ClientResourceStatus::REQUESTED) {
        return true;
      }
    }
  }
  return false;
}

void XdsClient::WatchResource(const XdsResourceType* type,
                              absl::string_view name,
                              RefCountedPtr<ResourceWatcherInterface> watcher) {
  // Lambda for handling failure cases.
  auto fail = [&](absl::Status status) mutable {
    {
      MutexLock lock(&mu_);
      MaybeRegisterResourceTypeLocked(type);
      invalid_watchers_.insert(watcher);
    }
    NotifyWatchersOnResourceChanged(std::move(status), {watcher},
                                    ReadDelayHandle::NoWait());
    work_serializer_.DrainQueue();
  };
  auto resource_name = ParseXdsResourceName(name, type);
  if (!resource_name.ok()) {
    fail(absl::InvalidArgumentError(
        absl::StrCat("Unable to parse resource name ", name)));
    return;
  }
  // Find server to use.
  std::vector<const XdsBootstrap::XdsServer*> xds_servers;
  if (resource_name->authority != kOldStyleAuthority) {
    auto* authority =
        bootstrap_->LookupAuthority(std::string(resource_name->authority));
    if (authority == nullptr) {
      fail(absl::FailedPreconditionError(
          absl::StrCat("authority \"", resource_name->authority,
                       "\" not present in bootstrap config")));
      return;
    }
    xds_servers = authority->servers();
  }
  if (xds_servers.empty()) xds_servers = bootstrap_->servers();
  {
    MutexLock lock(&mu_);
    MaybeRegisterResourceTypeLocked(type);
    AuthorityState& authority_state =
        authority_state_map_[resource_name->authority];
    auto it_is_new = authority_state.resource_map[type].emplace(
        resource_name->key, ResourceState());
    bool first_watcher_for_resource = it_is_new.second;
    ResourceState& resource_state = it_is_new.first->second;
<<<<<<< HEAD
    resource_state.watchers.insert(watcher);
    bool notified_watcher = false;
=======
    resource_state.AddWatcher(watcher);
>>>>>>> bbefef3d
    if (first_watcher_for_resource) {
      // We try to add new channels in 2 cases:
      // - This is the first resource for this authority (i.e., the list
      //   of channels is empty).
      // - The last channel in the list is failing.  That failure may not
      //   have previously triggered fallback if there were no uncached
      //   resources, but we've just added a new uncached resource,
      //   so we need to trigger fallback now.
      //
      // Note that when we add a channel, it might already be failing
      // due to being used in a different authority.  So we keep going
      // until either we add one that isn't failing or we've added them all.
      if (authority_state.xds_channels.empty() ||
          !authority_state.xds_channels.back()->status().ok()) {
        for (size_t i = authority_state.xds_channels.size();
             i < xds_servers.size(); ++i) {
          authority_state.xds_channels.emplace_back(
              GetOrCreateXdsChannelLocked(*xds_servers[i], "start watch"));
          if (authority_state.xds_channels.back()->status().ok()) {
            break;
          }
        }
      }
      for (const auto& channel : authority_state.xds_channels) {
        channel->SubscribeLocked(type, *resource_name);
      }
    } else {
      // If we already have a cached value for the resource, notify the new
      // watcher immediately.
      if (resource_state.HasResource()) {
        GRPC_TRACE_LOG(xds_client, INFO)
            << "[xds_client " << this << "] returning cached listener data for "
            << name;
<<<<<<< HEAD
        NotifyWatchersOnResourceChanged(resource_state.resource, {watcher},
                                        ReadDelayHandle::NoWait());
        notified_watcher = true;
      } else if (resource_state.meta.client_status ==
                 XdsApi::ResourceMetadata::DOES_NOT_EXIST) {
        GRPC_TRACE_LOG(xds_client, INFO)
            << "[xds_client " << this
            << "] reporting cached does-not-exist for " << name;
        NotifyWatchersOnResourceChanged(absl::NotFoundError("does not exist"),
                                        {watcher}, ReadDelayHandle::NoWait());
        notified_watcher = true;
      } else if (resource_state.meta.client_status ==
                 XdsApi::ResourceMetadata::NACKED) {
        GRPC_TRACE_LOG(xds_client, INFO)
            << "[xds_client " << this
            << "] reporting cached validation failure for " << name << ": "
            << resource_state.meta.failed_details;
        NotifyWatchersOnResourceChanged(
            absl::InvalidArgumentError(absl::StrCat(
                "invalid resource: ", resource_state.meta.failed_details)),
            {watcher}, ReadDelayHandle::NoWait());
        notified_watcher = true;
=======
        work_serializer_.Schedule(
            [watcher, value = resource_state.resource()]()
                ABSL_EXCLUSIVE_LOCKS_REQUIRED(&work_serializer_) {
                  watcher->OnGenericResourceChanged(value,
                                                    ReadDelayHandle::NoWait());
                },
            DEBUG_LOCATION);
      } else if (resource_state.client_status() ==
                 ResourceState::ClientResourceStatus::DOES_NOT_EXIST) {
        GRPC_TRACE_LOG(xds_client, INFO)
            << "[xds_client " << this
            << "] reporting cached does-not-exist for " << name;
        work_serializer_.Schedule(
            [watcher]() ABSL_EXCLUSIVE_LOCKS_REQUIRED(&work_serializer_) {
              watcher->OnResourceDoesNotExist(ReadDelayHandle::NoWait());
            },
            DEBUG_LOCATION);
      } else if (resource_state.client_status() ==
                 ResourceState::ClientResourceStatus::NACKED) {
        GRPC_TRACE_LOG(xds_client, INFO)
            << "[xds_client " << this
            << "] reporting cached validation failure for " << name << ": "
            << resource_state.failed_details();
        std::string details(resource_state.failed_details());
        const auto* node = bootstrap_->node();
        if (node != nullptr) {
          absl::StrAppend(&details, " (node ID:", bootstrap_->node()->id(),
                          ")");
        }
        work_serializer_.Schedule(
            [watcher, details = std::move(details)]()
                ABSL_EXCLUSIVE_LOCKS_REQUIRED(&work_serializer_) {
                  watcher->OnError(absl::UnavailableError(absl::StrCat(
                                       "invalid resource: ", details)),
                                   ReadDelayHandle::NoWait());
                },
            DEBUG_LOCATION);
>>>>>>> bbefef3d
      }
    }
    // If the channel is not connected, report an error to the watcher.
    absl::Status channel_status = authority_state.xds_channels.back()->status();
    if (!channel_status.ok()) {
      GRPC_TRACE_LOG(xds_client, INFO)
          << "[xds_client " << this << "] returning cached channel error for "
          << name << ": " << channel_status;
      if (notified_watcher) {
        NotifyWatchersOnAmbientError(std::move(channel_status), {watcher},
                                     ReadDelayHandle::NoWait());
      } else {
        NotifyWatchersOnResourceChanged(std::move(channel_status), {watcher},
                                        ReadDelayHandle::NoWait());
      }
    }
  }
  work_serializer_.DrainQueue();
}

void XdsClient::CancelResourceWatch(const XdsResourceType* type,
                                    absl::string_view name,
                                    ResourceWatcherInterface* watcher,
                                    bool delay_unsubscription) {
  auto resource_name = ParseXdsResourceName(name, type);
  MutexLock lock(&mu_);
  // We cannot be sure whether the watcher is in invalid_watchers_ or in
  // authority_state_map_, so we check both, just to be safe.
  invalid_watchers_.erase(watcher);
  // Find authority.
  if (!resource_name.ok()) return;
  auto authority_it = authority_state_map_.find(resource_name->authority);
  if (authority_it == authority_state_map_.end()) return;
  AuthorityState& authority_state = authority_it->second;
  // Find type map.
  auto type_it = authority_state.resource_map.find(type);
  if (type_it == authority_state.resource_map.end()) return;
  auto& type_map = type_it->second;
  // Find resource key.
  auto resource_it = type_map.find(resource_name->key);
  if (resource_it == type_map.end()) return;
  ResourceState& resource_state = resource_it->second;
  // Remove watcher.
  resource_state.RemoveWatcher(watcher);
  // Clean up empty map entries, if any.
  if (!resource_state.HasWatchers()) {
    if (resource_state.ignored_deletion()) {
      LOG(INFO) << "[xds_client " << this
                << "] unsubscribing from a resource for which we "
                << "previously ignored a deletion: type " << type->type_url()
                << " name " << name;
    }
    for (const auto& xds_channel : authority_state.xds_channels) {
      xds_channel->UnsubscribeLocked(type, *resource_name,
                                     delay_unsubscription);
    }
    type_map.erase(resource_it);
    if (type_map.empty()) {
      authority_state.resource_map.erase(type_it);
      if (authority_state.resource_map.empty()) {
        authority_state.xds_channels.clear();
      }
    }
  }
}

void XdsClient::MaybeRegisterResourceTypeLocked(
    const XdsResourceType* resource_type) {
  auto it = resource_types_.find(resource_type->type_url());
  if (it != resource_types_.end()) {
    CHECK(it->second == resource_type);
    return;
  }
  resource_types_.emplace(resource_type->type_url(), resource_type);
  resource_type->InitUpbSymtab(this, def_pool_.ptr());
}

const XdsResourceType* XdsClient::GetResourceTypeLocked(
    absl::string_view resource_type) {
  auto it = resource_types_.find(resource_type);
  if (it != resource_types_.end()) return it->second;
  return nullptr;
}

absl::StatusOr<XdsClient::XdsResourceName> XdsClient::ParseXdsResourceName(
    absl::string_view name, const XdsResourceType* type) {
  // Old-style names use the empty string for authority.
  // authority is set to kOldStyleAuthority to indicate that it's an
  // old-style name.
  if (!xds_federation_enabled_ || !absl::StartsWith(name, "xdstp:")) {
    return XdsResourceName{std::string(kOldStyleAuthority),
                           {std::string(name), {}}};
  }
  // New style name.  Parse URI.
  auto uri = URI::Parse(name);
  if (!uri.ok()) return uri.status();
  // Split the resource type off of the path to get the id.
  std::pair<absl::string_view, absl::string_view> path_parts = absl::StrSplit(
      absl::StripPrefix(uri->path(), "/"), absl::MaxSplits('/', 1));
  if (type->type_url() != path_parts.first) {
    return absl::InvalidArgumentError(
        "xdstp URI path must indicate valid xDS resource type");
  }
  // Canonicalize order of query params.
  std::vector<URI::QueryParam> query_params;
  for (const auto& p : uri->query_parameter_map()) {
    query_params.emplace_back(
        URI::QueryParam{std::string(p.first), std::string(p.second)});
  }
  return XdsResourceName{
      uri->authority(),
      {std::string(path_parts.second), std::move(query_params)}};
}

std::string XdsClient::ConstructFullXdsResourceName(
    absl::string_view authority, absl::string_view resource_type,
    const XdsResourceKey& key) {
  if (authority != kOldStyleAuthority) {
    auto uri = URI::Create("xdstp", std::string(authority),
                           absl::StrCat("/", resource_type, "/", key.id),
                           key.query_params, /*fragment=*/"");
    CHECK(uri.ok());
    return uri->ToString();
  }
  // Old-style name.
  return key.id;
}

void XdsClient::ResetBackoff() {
  MutexLock lock(&mu_);
  for (auto& p : xds_channel_map_) {
    p.second->ResetBackoff();
  }
}

absl::Status XdsClient::AppendNodeToStatus(const absl::Status& status) const {
  const auto* node = bootstrap_->node();
  if (node == nullptr) return status;
  return absl::Status(
      status.code(), absl::StrCat(status.message(),
                                  " (node ID:", bootstrap_->node()->id(), ")"));
}

void XdsClient::NotifyWatchersOnResourceChanged(
    absl::StatusOr<std::shared_ptr<const XdsResourceType::ResourceData>>
        resource,
    WatcherSet watchers, RefCountedPtr<ReadDelayHandle> read_delay_handle) {
  if (!resource.ok()) resource = AppendNodeToStatus(resource.status());
  work_serializer_.Schedule(
      [watchers = std::move(watchers), resource = std::move(resource),
       read_delay_handle = std::move(read_delay_handle)]()
          ABSL_EXCLUSIVE_LOCKS_REQUIRED(&work_serializer_) {
            for (const auto& p : watchers) {
              p->OnGenericResourceChanged(resource, read_delay_handle);
            }
          },
      DEBUG_LOCATION);
}

void XdsClient::NotifyWatchersOnAmbientError(
    absl::Status status, WatcherSet watchers,
    RefCountedPtr<ReadDelayHandle> read_delay_handle) {
  if (!status.ok()) status = AppendNodeToStatus(status);
  work_serializer_.Schedule(
      [watchers = std::move(watchers), status = std::move(status),
       read_delay_handle = std::move(read_delay_handle)]()
          ABSL_EXCLUSIVE_LOCKS_REQUIRED(&work_serializer_) {
            for (const auto& p : watchers) {
              p->OnAmbientError(status, read_delay_handle);
            }
          },
      DEBUG_LOCATION);
}

void XdsClient::DumpClientConfig(
    std::set<std::string>* string_pool, upb_Arena* arena,
    envoy_service_status_v3_ClientConfig* client_config) {
  // Assemble config dump messages
  // Fill-in the node information
  auto* node =
      envoy_service_status_v3_ClientConfig_mutable_node(client_config, arena);
  PopulateXdsNode(bootstrap_->node(), user_agent_name_, user_agent_version_,
                  node, arena);
  // Dump each resource.
  for (const auto& a : authority_state_map_) {  // authority
    const std::string& authority = a.first;
    for (const auto& t : a.second.resource_map) {  // type
      const XdsResourceType* type = t.first;
      auto it =
          string_pool
              ->emplace(absl::StrCat("type.googleapis.com/", type->type_url()))
              .first;
      upb_StringView type_url = StdStringToUpbString(*it);
      for (const auto& r : t.second) {  // resource id
        auto it2 = string_pool
                       ->emplace(ConstructFullXdsResourceName(
                           authority, type->type_url(), r.first))
                       .first;
        upb_StringView resource_name = StdStringToUpbString(*it2);
        envoy_service_status_v3_ClientConfig_GenericXdsConfig* entry =
            envoy_service_status_v3_ClientConfig_add_generic_xds_configs(
                client_config, arena);
        r.second.FillGenericXdsConfig(type_url, resource_name, arena, entry);
      }
    }
  }
}

void XdsClient::ReportResourceCounts(
    absl::FunctionRef<void(const ResourceCountLabels&, uint64_t)> func) {
  ResourceCountLabels labels;
  for (const auto& a : authority_state_map_) {  // authority
    labels.xds_authority = a.first;
    for (const auto& t : a.second.resource_map) {  // type
      labels.resource_type = t.first->type_url();
      // Count the number of entries in each state.
      std::map<absl::string_view, uint64_t> counts;
      for (const auto& r : t.second) {  // resource id
        ++counts[r.second.CacheStateString()];
      }
      // Report the count for each state.
      for (const auto& c : counts) {
        labels.cache_state = c.first;
        func(labels, c.second);
      }
    }
  }
}

void XdsClient::ReportServerConnections(
    absl::FunctionRef<void(absl::string_view, bool)> func) {
  for (const auto& p : xds_channel_map_) {
    func(p.second->server_uri(), p.second->status().ok());
  }
}

}  // namespace grpc_core<|MERGE_RESOLUTION|>--- conflicted
+++ resolved
@@ -236,16 +236,10 @@
                      name_.authority, type_->type_url(), name_.key)
               << "} from xds server";
           resource_seen_ = true;
-<<<<<<< HEAD
-          state.meta.client_status = XdsApi::ResourceMetadata::DOES_NOT_EXIST;
+          state.SetDoesNotExist();
           ads_call_->xds_client()->NotifyWatchersOnResourceChanged(
-              absl::NotFoundError("does not exist"), state.watchers,
+              absl::NotFoundError("does not exist"), state.watchers(),
               ReadDelayHandle::NoWait());
-=======
-          state.SetDoesNotExist();
-          ads_call_->xds_client()->NotifyWatchersOnResourceDoesNotExist(
-              state.watchers(), ReadDelayHandle::NoWait());
->>>>>>> bbefef3d
         }
       }
       ads_call_->xds_client()->work_serializer_.DrainQueue();
@@ -553,19 +547,12 @@
         MaybeFallbackLocked(a.first, a.second)) {
       continue;
     }
-<<<<<<< HEAD
-    for (const auto& t : a.second.resource_map) {  // type
-      for (const auto& r : t.second) {             // resource id
-        auto& watchers = (r.second.resource == nullptr) ? watchers_uncached
-                                                        : watchers_cached;
-        for (const auto& w : r.second.watchers) {  // watchers
-          watchers.insert(w);
-=======
     for (const auto& t : a.second.resource_map) {    // type
       for (const auto& r : t.second) {               // resource id
+        auto& watchers = r.second.HasResource() ? watchers_cached
+                                                : watchers_uncached;
         for (const auto& w : r.second.watchers()) {  // watchers
-          watchers.insert(w.second);
->>>>>>> bbefef3d
+          watchers.insert(w);
         }
       }
     }
@@ -1019,29 +1006,18 @@
   absl::Status status = absl::InvalidArgumentError(
       absl::StrCat("invalid resource: ", decode_status.ToString()));
   if (!decode_status.ok()) {
-<<<<<<< HEAD
-    if (resource_state.resource == nullptr) {
+    if (!resource_state.HasResource()) {
       xds_client()->NotifyWatchersOnResourceChanged(std::move(status),
-                                                    resource_state.watchers,
-                                                    result_.read_delay_handle);
+                                                    resource_state.watchers(),
+                                                    context->read_delay_handle);
     } else {
       xds_client()->NotifyWatchersOnAmbientError(std::move(status),
-                                                 resource_state.watchers,
-                                                 result_.read_delay_handle);
-    }
-    UpdateResourceMetadataNacked(result_.version, decode_status.ToString(),
-                                 update_time_, &resource_state.meta);
-    ++result_.num_invalid_resources;
-=======
-    xds_client()->NotifyWatchersOnErrorLocked(
-        resource_state.watchers(),
-        absl::UnavailableError(
-            absl::StrCat("invalid resource: ", decode_status.ToString())),
-        context->read_delay_handle);
+                                                 resource_state.watchers(),
+                                                 context->read_delay_handle);
+    }
     resource_state.SetNacked(context->version, decode_status.ToString(),
                              context->update_time_);
     ++context->num_invalid_resources;
->>>>>>> bbefef3d
     return;
   }
   // Resource is valid.
@@ -1055,9 +1031,10 @@
         << " resource " << resource_name << " identical to current, ignoring.";
     // If we previously had connectivity problems, notify watchers that
     // the ambient error has been cleared.
-    if (!ads_call_->xds_channel()->status().ok()) {
+    if (!xds_channel()->status().ok()) {
       xds_client()->NotifyWatchersOnAmbientError(
-          absl::OkStatus(), resource_state.watchers, result_.read_delay_handle);
+          absl::OkStatus(), resource_state.watchers(),
+          context->read_delay_handle);
     }
     return;
   }
@@ -1066,22 +1043,9 @@
                           std::string(serialized_resource), context->version,
                           context->update_time_);
   // Notify watchers.
-<<<<<<< HEAD
-  xds_client()->NotifyWatchersOnResourceChanged(resource_state.resource,
-                                                resource_state.watchers,
-                                                result_.read_delay_handle);
-=======
-  auto& watchers_list = resource_state.watchers();
-  xds_client()->work_serializer_.Schedule(
-      [watchers_list, value = resource_state.resource(),
-       read_delay_handle = context->read_delay_handle]()
-          ABSL_EXCLUSIVE_LOCKS_REQUIRED(&xds_client()->work_serializer_) {
-            for (const auto& p : watchers_list) {
-              p.first->OnGenericResourceChanged(value, read_delay_handle);
-            }
-          },
-      DEBUG_LOCATION);
->>>>>>> bbefef3d
+  xds_client()->NotifyWatchersOnResourceChanged(resource_state.resource(),
+                                                resource_state.watchers(),
+                                                context->read_delay_handle);
 }
 
 namespace {
@@ -1249,26 +1213,14 @@
                       << ": ignoring deletion for resource type "
                       << context.type_url << " name "
                       << XdsClient::ConstructFullXdsResourceName(
-<<<<<<< HEAD
-                             authority, result.type_url, resource_key);
-                  resource_state.ignored_deletion = true;
-                }
-              } else {
-                resource_state.resource.reset();
-                resource_state.meta.client_status =
-                    XdsApi::ResourceMetadata::DOES_NOT_EXIST;
-                xds_client()->NotifyWatchersOnResourceChanged(
-                    absl::NotFoundError("does not exist"),
-                    resource_state.watchers, read_delay_handle);
-=======
                              authority, context.type_url.c_str(), resource_key);
                   resource_state.set_ignored_deletion(true);
                 }
               } else {
                 resource_state.SetDoesNotExist();
-                xds_client()->NotifyWatchersOnResourceDoesNotExist(
+                xds_client()->NotifyWatchersOnResourceChanged(
+                    absl::NotFoundError("does not exist"),
                     resource_state.watchers(), context.read_delay_handle);
->>>>>>> bbefef3d
               }
             }
           }
@@ -1561,12 +1513,8 @@
         resource_name->key, ResourceState());
     bool first_watcher_for_resource = it_is_new.second;
     ResourceState& resource_state = it_is_new.first->second;
-<<<<<<< HEAD
-    resource_state.watchers.insert(watcher);
+    resource_state.AddWatcher(watcher);
     bool notified_watcher = false;
-=======
-    resource_state.AddWatcher(watcher);
->>>>>>> bbefef3d
     if (first_watcher_for_resource) {
       // We try to add new channels in 2 cases:
       // - This is the first resource for this authority (i.e., the list
@@ -1600,68 +1548,28 @@
         GRPC_TRACE_LOG(xds_client, INFO)
             << "[xds_client " << this << "] returning cached listener data for "
             << name;
-<<<<<<< HEAD
-        NotifyWatchersOnResourceChanged(resource_state.resource, {watcher},
+        NotifyWatchersOnResourceChanged(resource_state.resource(), {watcher},
                                         ReadDelayHandle::NoWait());
         notified_watcher = true;
-      } else if (resource_state.meta.client_status ==
-                 XdsApi::ResourceMetadata::DOES_NOT_EXIST) {
+      } else if (resource_state.client_status() ==
+                 ResourceState::ClientResourceStatus::DOES_NOT_EXIST) {
         GRPC_TRACE_LOG(xds_client, INFO)
             << "[xds_client " << this
             << "] reporting cached does-not-exist for " << name;
         NotifyWatchersOnResourceChanged(absl::NotFoundError("does not exist"),
                                         {watcher}, ReadDelayHandle::NoWait());
         notified_watcher = true;
-      } else if (resource_state.meta.client_status ==
-                 XdsApi::ResourceMetadata::NACKED) {
-        GRPC_TRACE_LOG(xds_client, INFO)
-            << "[xds_client " << this
-            << "] reporting cached validation failure for " << name << ": "
-            << resource_state.meta.failed_details;
-        NotifyWatchersOnResourceChanged(
-            absl::InvalidArgumentError(absl::StrCat(
-                "invalid resource: ", resource_state.meta.failed_details)),
-            {watcher}, ReadDelayHandle::NoWait());
-        notified_watcher = true;
-=======
-        work_serializer_.Schedule(
-            [watcher, value = resource_state.resource()]()
-                ABSL_EXCLUSIVE_LOCKS_REQUIRED(&work_serializer_) {
-                  watcher->OnGenericResourceChanged(value,
-                                                    ReadDelayHandle::NoWait());
-                },
-            DEBUG_LOCATION);
-      } else if (resource_state.client_status() ==
-                 ResourceState::ClientResourceStatus::DOES_NOT_EXIST) {
-        GRPC_TRACE_LOG(xds_client, INFO)
-            << "[xds_client " << this
-            << "] reporting cached does-not-exist for " << name;
-        work_serializer_.Schedule(
-            [watcher]() ABSL_EXCLUSIVE_LOCKS_REQUIRED(&work_serializer_) {
-              watcher->OnResourceDoesNotExist(ReadDelayHandle::NoWait());
-            },
-            DEBUG_LOCATION);
       } else if (resource_state.client_status() ==
                  ResourceState::ClientResourceStatus::NACKED) {
         GRPC_TRACE_LOG(xds_client, INFO)
             << "[xds_client " << this
             << "] reporting cached validation failure for " << name << ": "
             << resource_state.failed_details();
-        std::string details(resource_state.failed_details());
-        const auto* node = bootstrap_->node();
-        if (node != nullptr) {
-          absl::StrAppend(&details, " (node ID:", bootstrap_->node()->id(),
-                          ")");
-        }
-        work_serializer_.Schedule(
-            [watcher, details = std::move(details)]()
-                ABSL_EXCLUSIVE_LOCKS_REQUIRED(&work_serializer_) {
-                  watcher->OnError(absl::UnavailableError(absl::StrCat(
-                                       "invalid resource: ", details)),
-                                   ReadDelayHandle::NoWait());
-                },
-            DEBUG_LOCATION);
->>>>>>> bbefef3d
+        NotifyWatchersOnResourceChanged(
+            absl::InvalidArgumentError(absl::StrCat(
+                "invalid resource: ", resource_state.failed_details())),
+            {watcher}, ReadDelayHandle::NoWait());
+        notified_watcher = true;
       }
     }
     // If the channel is not connected, report an error to the watcher.
