//
// Copyright 2018 gRPC authors.
//
// Licensed under the Apache License, Version 2.0 (the "License");
// you may not use this file except in compliance with the License.
// You may obtain a copy of the License at
//
//     http://www.apache.org/licenses/LICENSE-2.0
//
// Unless required by applicable law or agreed to in writing, software
// distributed under the License is distributed on an "AS IS" BASIS,
// WITHOUT WARRANTIES OR CONDITIONS OF ANY KIND, either express or implied.
// See the License for the specific language governing permissions and
// limitations under the License.
//

#include "src/core/xds/xds_client/xds_client.h"

#include <grpc/event_engine/event_engine.h>
#include <grpc/support/port_platform.h>
#include <inttypes.h>
#include <string.h>

#include <algorithm>
#include <functional>
#include <memory>
#include <string>
#include <type_traits>
#include <vector>

#include "absl/cleanup/cleanup.h"
#include "absl/log/check.h"
#include "absl/log/log.h"
#include "absl/strings/match.h"
#include "absl/strings/str_cat.h"
#include "absl/strings/str_join.h"
#include "absl/strings/str_split.h"
#include "absl/strings/string_view.h"
#include "absl/strings/strip.h"
#include "absl/types/optional.h"
#include "envoy/config/core/v3/base.upb.h"
#include "envoy/service/discovery/v3/discovery.upb.h"
#include "envoy/service/discovery/v3/discovery.upbdefs.h"
#include "google/protobuf/any.upb.h"
#include "google/protobuf/timestamp.upb.h"
#include "google/rpc/status.upb.h"
#include "src/core/lib/iomgr/exec_ctx.h"
#include "src/core/util/backoff.h"
#include "src/core/util/debug_location.h"
#include "src/core/util/orphanable.h"
#include "src/core/util/ref_counted_ptr.h"
#include "src/core/util/sync.h"
#include "src/core/util/upb_utils.h"
#include "src/core/util/uri.h"
#include "src/core/xds/xds_client/xds_api.h"
#include "src/core/xds/xds_client/xds_bootstrap.h"
#include "src/core/xds/xds_client/xds_locality.h"
#include "upb/base/string_view.h"
#include "upb/mem/arena.h"
#include "upb/reflection/def.h"
#include "upb/text/encode.h"

#define GRPC_XDS_INITIAL_CONNECT_BACKOFF_SECONDS 1
#define GRPC_XDS_RECONNECT_BACKOFF_MULTIPLIER 1.6
#define GRPC_XDS_RECONNECT_MAX_BACKOFF_SECONDS 120
#define GRPC_XDS_RECONNECT_JITTER 0.2
#define GRPC_XDS_MIN_CLIENT_LOAD_REPORTING_INTERVAL_MS 1000

namespace grpc_core {

using ::grpc_event_engine::experimental::EventEngine;

//
// Internal class declarations
//

// An xds call wrapper that can restart a call upon failure. Holds a ref to
// the xds channel. The template parameter is the kind of wrapped xds call.
// TODO(roth): This is basically the same code as in LrsClient, and
// probably very similar to many other places in the codebase.
// Consider refactoring this into a common utility library somehow.
template <typename T>
class XdsClient::XdsChannel::RetryableCall final
    : public InternallyRefCounted<RetryableCall<T>> {
 public:
  explicit RetryableCall(WeakRefCountedPtr<XdsChannel> xds_channel);

  // Disable thread-safety analysis because this method is called via
  // OrphanablePtr<>, but there's no way to pass the lock annotation
  // through there.
  void Orphan() override ABSL_NO_THREAD_SAFETY_ANALYSIS;

  void OnCallFinishedLocked() ABSL_EXCLUSIVE_LOCKS_REQUIRED(&XdsClient::mu_);

  T* call() const { return call_.get(); }
  XdsChannel* xds_channel() const { return xds_channel_.get(); }

  bool IsCurrentCallOnChannel() const;

 private:
  void StartNewCallLocked();
  void StartRetryTimerLocked() ABSL_EXCLUSIVE_LOCKS_REQUIRED(&XdsClient::mu_);

  void OnRetryTimer();

  // The wrapped xds call that talks to the xds server. It's instantiated
  // every time we start a new call. It's null during call retry backoff.
  OrphanablePtr<T> call_;
  // The owning xds channel.
  WeakRefCountedPtr<XdsChannel> xds_channel_;

  // Retry state.
  BackOff backoff_;
  absl::optional<EventEngine::TaskHandle> timer_handle_
      ABSL_GUARDED_BY(&XdsClient::mu_);

  bool shutting_down_ = false;
};

// Contains an ADS call to the xds server.
class XdsClient::XdsChannel::AdsCall final
    : public InternallyRefCounted<AdsCall> {
 public:
  // The ctor and dtor should not be used directly.
  explicit AdsCall(RefCountedPtr<RetryableCall<AdsCall>> retryable_call);

  void Orphan() override;

  RetryableCall<AdsCall>* retryable_call() const {
    return retryable_call_.get();
  }
  XdsChannel* xds_channel() const { return retryable_call_->xds_channel(); }
  XdsClient* xds_client() const { return xds_channel()->xds_client(); }
  bool seen_response() const { return seen_response_; }

  void SubscribeLocked(const XdsResourceType* type, const XdsResourceName& name,
                       bool delay_send)
      ABSL_EXCLUSIVE_LOCKS_REQUIRED(&XdsClient::mu_);
  void UnsubscribeLocked(const XdsResourceType* type,
                         const XdsResourceName& name, bool delay_unsubscription)
      ABSL_EXCLUSIVE_LOCKS_REQUIRED(&XdsClient::mu_);

  bool HasSubscribedResources() const;

 private:
  class AdsReadDelayHandle;

  class ResourceTimer final : public InternallyRefCounted<ResourceTimer> {
   public:
    ResourceTimer(const XdsResourceType* type, const XdsResourceName& name)
        : type_(type), name_(name) {}

    // Disable thread-safety analysis because this method is called via
    // OrphanablePtr<>, but there's no way to pass the lock annotation
    // through there.
    void Orphan() override ABSL_NO_THREAD_SAFETY_ANALYSIS {
      MaybeCancelTimer();
      Unref(DEBUG_LOCATION, "Orphan");
    }

    void MarkSubscriptionSendStarted()
        ABSL_EXCLUSIVE_LOCKS_REQUIRED(&XdsClient::mu_) {
      subscription_sent_ = true;
    }

    void MaybeMarkSubscriptionSendComplete(RefCountedPtr<AdsCall> ads_call)
        ABSL_EXCLUSIVE_LOCKS_REQUIRED(&XdsClient::mu_) {
      if (subscription_sent_) MaybeStartTimer(std::move(ads_call));
    }

    void MarkSeen() ABSL_EXCLUSIVE_LOCKS_REQUIRED(&XdsClient::mu_) {
      resource_seen_ = true;
      MaybeCancelTimer();
    }

    void MaybeCancelTimer() ABSL_EXCLUSIVE_LOCKS_REQUIRED(&XdsClient::mu_) {
      if (timer_handle_.has_value() &&
          ads_call_->xds_client()->engine()->Cancel(*timer_handle_)) {
        timer_handle_.reset();
        ads_call_.reset();
      }
    }

   private:
    void MaybeStartTimer(RefCountedPtr<AdsCall> ads_call)
        ABSL_EXCLUSIVE_LOCKS_REQUIRED(&XdsClient::mu_) {
      // Don't start timer if we've already either seen the resource or
      // marked it as non-existing.
      // Note: There are edge cases where we can have seen the resource
      // before we have sent the initial subscription request, such as
      // when we unsubscribe and then resubscribe to a given resource
      // and then get a response containing that resource, all while a
      // send_message op is in flight.
      if (resource_seen_) return;
      // Don't start timer if we haven't yet sent the initial subscription
      // request for the resource.
      if (!subscription_sent_) return;
      // Don't start timer if it's already running.
      if (timer_handle_.has_value()) return;
      // Check if we already have a cached version of this resource
      // (i.e., if this is the initial request for the resource after an
      // ADS stream restart).  If so, we don't start the timer, because
      // (a) we already have the resource and (b) the server may
      // optimize by not resending the resource that we already have.
      auto& authority_state =
          ads_call->xds_client()->authority_state_map_[name_.authority];
      ResourceState& state = authority_state.resource_map[type_][name_.key];
      if (state.HasResource()) return;
      // Start timer.
      ads_call_ = std::move(ads_call);
      Duration timeout = ads_call_->xds_client()->request_timeout_;
      if (timeout == Duration::Zero()) {
        timeout = XdsDataErrorHandlingEnabled() &&
                          ads_call_->xds_channel()
                              ->server_.ResourceTimerIsTransientFailure()
                      ? Duration::Seconds(30)
                      : Duration::Seconds(15);
      }
      timer_handle_ = ads_call_->xds_client()->engine()->RunAfter(
          timeout, [self = Ref(DEBUG_LOCATION, "timer")]() {
            ApplicationCallbackExecCtx callback_exec_ctx;
            ExecCtx exec_ctx;
            self->OnTimer();
          });
    }

    void OnTimer() {
      {
        MutexLock lock(&ads_call_->xds_client()->mu_);
        timer_handle_.reset();
        auto& authority_state =
            ads_call_->xds_client()->authority_state_map_[name_.authority];
        ResourceState& state = authority_state.resource_map[type_][name_.key];
        // We might have received the resource after the timer fired but before
        // the callback ran.
        if (!state.HasResource()) {
          GRPC_TRACE_LOG(xds_client, INFO)
              << "[xds_client " << ads_call_->xds_client() << "] xds server "
              << ads_call_->xds_channel()->server_.server_uri()
              << ": timeout obtaining resource {type=" << type_->type_url()
              << " name="
              << XdsClient::ConstructFullXdsResourceName(
                     name_.authority, type_->type_url(), name_.key)
              << "} from xds server";
          resource_seen_ = true;
<<<<<<< HEAD
          if (XdsDataErrorHandlingEnabled() &&
              ads_call_->xds_channel()
                  ->server_.ResourceTimerIsTransientFailure()) {
            state.SetTransientError(absl::StrCat(
                "xDS server ", ads_call_->xds_channel()->server_uri(),
                " not responding"));
          } else {
            state.SetDoesNotExist();
          }
=======
          state.SetDoesNotExist(/*drop_cached_resource=*/false);
>>>>>>> b8ae0202
          ads_call_->xds_client()->NotifyWatchersOnResourceChanged(
              state.failed_status(), state.watchers(),
              ReadDelayHandle::NoWait());
        }
      }
      ads_call_->xds_client()->work_serializer_.DrainQueue();
      ads_call_.reset();
    }

    const XdsResourceType* type_;
    const XdsResourceName name_;

    RefCountedPtr<AdsCall> ads_call_;
    // True if we have sent the initial subscription request for this
    // resource on this ADS stream.
    bool subscription_sent_ ABSL_GUARDED_BY(&XdsClient::mu_) = false;
    // True if we have either (a) seen the resource in a response on this
    // stream or (b) declared the resource to not exist due to the timer
    // firing.
    bool resource_seen_ ABSL_GUARDED_BY(&XdsClient::mu_) = false;
    absl::optional<EventEngine::TaskHandle> timer_handle_
        ABSL_GUARDED_BY(&XdsClient::mu_);
  };

  class StreamEventHandler final
      : public XdsTransportFactory::XdsTransport::StreamingCall::EventHandler {
   public:
    explicit StreamEventHandler(RefCountedPtr<AdsCall> ads_call)
        : ads_call_(std::move(ads_call)) {}

    void OnRequestSent(bool ok) override { ads_call_->OnRequestSent(ok); }
    void OnRecvMessage(absl::string_view payload) override {
      ads_call_->OnRecvMessage(payload);
    }
    void OnStatusReceived(absl::Status status) override {
      ads_call_->OnStatusReceived(std::move(status));
    }

   private:
    RefCountedPtr<AdsCall> ads_call_;
  };

  struct ResourceTypeState {
    // Nonce and status for this resource type.
    std::string nonce;
    absl::Status status;

    // Subscribed resources of this type.
    std::map<std::string /*authority*/,
             std::map<XdsResourceKey, OrphanablePtr<ResourceTimer>>>
        subscribed_resources;
  };

  std::string CreateAdsRequest(absl::string_view type_url,
                               absl::string_view version,
                               absl::string_view nonce,
                               const std::vector<std::string>& resource_names,
                               absl::Status status) const
      ABSL_EXCLUSIVE_LOCKS_REQUIRED(&XdsClient::mu_);

  void SendMessageLocked(const XdsResourceType* type)
      ABSL_EXCLUSIVE_LOCKS_REQUIRED(&XdsClient::mu_);

  struct DecodeContext {
    upb::Arena arena;
    const XdsResourceType* type;
    std::string type_url;
    std::string version;
    std::string nonce;
    std::vector<std::string> errors;
    std::map<std::string /*authority*/, std::set<XdsResourceKey>>
        resources_seen;
    uint64_t num_valid_resources = 0;
    uint64_t num_invalid_resources = 0;
    Timestamp update_time = Timestamp::Now();
    RefCountedPtr<ReadDelayHandle> read_delay_handle;
  };
  void ParseResource(size_t idx, absl::string_view type_url,
                     absl::string_view resource_name,
                     absl::string_view serialized_resource,
                     DecodeContext* context)
      ABSL_EXCLUSIVE_LOCKS_REQUIRED(&XdsClient::mu_);
  absl::Status DecodeAdsResponse(absl::string_view encoded_response,
                                 DecodeContext* context)
      ABSL_EXCLUSIVE_LOCKS_REQUIRED(&XdsClient::mu_);

  void OnRequestSent(bool ok);
  void OnRecvMessage(absl::string_view payload);
  void OnStatusReceived(absl::Status status);

  bool IsCurrentCallOnChannel() const;

  // Constructs a list of resource names of a given type for an ADS
  // request.  Also starts the timer for each resource if needed.
  std::vector<std::string> ResourceNamesForRequest(const XdsResourceType* type)
      ABSL_EXCLUSIVE_LOCKS_REQUIRED(&XdsClient::mu_);

  // The owning RetryableCall<>.
  RefCountedPtr<RetryableCall<AdsCall>> retryable_call_;

  OrphanablePtr<XdsTransportFactory::XdsTransport::StreamingCall>
      streaming_call_;

  bool sent_initial_message_ = false;
  bool seen_response_ = false;

  const XdsResourceType* send_message_pending_
      ABSL_GUARDED_BY(&XdsClient::mu_) = nullptr;

  // Resource types for which requests need to be sent.
  std::set<const XdsResourceType*> buffered_requests_;

  // State for each resource type.
  std::map<const XdsResourceType*, ResourceTypeState> state_map_;
};

//
// XdsClient::XdsChannel::ConnectivityFailureWatcher
//

class XdsClient::XdsChannel::ConnectivityFailureWatcher
    : public XdsTransportFactory::XdsTransport::ConnectivityFailureWatcher {
 public:
  explicit ConnectivityFailureWatcher(WeakRefCountedPtr<XdsChannel> xds_channel)
      : xds_channel_(std::move(xds_channel)) {}

  void OnConnectivityFailure(absl::Status status) override {
    xds_channel_->OnConnectivityFailure(std::move(status));
  }

 private:
  WeakRefCountedPtr<XdsChannel> xds_channel_;
};

//
// XdsClient::XdsChannel
//

XdsClient::XdsChannel::XdsChannel(WeakRefCountedPtr<XdsClient> xds_client,
                                  const XdsBootstrap::XdsServer& server)
    : DualRefCounted<XdsChannel>(GRPC_TRACE_FLAG_ENABLED(xds_client_refcount)
                                     ? "XdsChannel"
                                     : nullptr),
      xds_client_(std::move(xds_client)),
      server_(server) {
  GRPC_TRACE_LOG(xds_client, INFO)
      << "[xds_client " << xds_client_.get() << "] creating channel " << this
      << " for server " << server.server_uri();
  absl::Status status;
  transport_ = xds_client_->transport_factory_->GetTransport(server, &status);
  CHECK(transport_ != nullptr);
  if (!status.ok()) {
    SetChannelStatusLocked(std::move(status));
  } else {
    failure_watcher_ = MakeRefCounted<ConnectivityFailureWatcher>(
        WeakRef(DEBUG_LOCATION, "OnConnectivityFailure"));
    transport_->StartConnectivityFailureWatch(failure_watcher_);
  }
}

XdsClient::XdsChannel::~XdsChannel() {
  GRPC_TRACE_LOG(xds_client, INFO)
      << "[xds_client " << xds_client() << "] destroying xds channel " << this
      << " for server " << server_.server_uri();
  xds_client_.reset(DEBUG_LOCATION, "XdsChannel");
}

// This method should only ever be called when holding the lock, but we can't
// use a ABSL_EXCLUSIVE_LOCKS_REQUIRED annotation, because Orphan() will be
// called from DualRefCounted::Unref, which cannot have a lock annotation for
// a lock in this subclass.
void XdsClient::XdsChannel::Orphaned() ABSL_NO_THREAD_SAFETY_ANALYSIS {
  GRPC_TRACE_LOG(xds_client, INFO)
      << "[xds_client " << xds_client() << "] orphaning xds channel " << this
      << " for server " << server_.server_uri();
  shutting_down_ = true;
  if (failure_watcher_ != nullptr) {
    transport_->StopConnectivityFailureWatch(failure_watcher_);
    failure_watcher_.reset();
  }
  transport_.reset();
  // At this time, all strong refs are removed, remove from channel map to
  // prevent subsequent subscription from trying to use this XdsChannel as
  // it is shutting down.
  xds_client_->xds_channel_map_.erase(server_.Key());
  ads_call_.reset();
}

void XdsClient::XdsChannel::ResetBackoff() { transport_->ResetBackoff(); }

XdsClient::XdsChannel::AdsCall* XdsClient::XdsChannel::ads_call() const {
  return ads_call_->call();
}

void XdsClient::XdsChannel::SubscribeLocked(const XdsResourceType* type,
                                            const XdsResourceName& name) {
  if (ads_call_ == nullptr) {
    // Start the ADS call if this is the first request.
    ads_call_.reset(
        new RetryableCall<AdsCall>(WeakRef(DEBUG_LOCATION, "XdsChannel+ads")));
    // Note: AdsCall's ctor will automatically subscribe to all
    // resources that the XdsClient already has watchers for, so we can
    // return here.
    return;
  }
  // If the ADS call is in backoff state, we don't need to do anything now
  // because when the call is restarted it will resend all necessary requests.
  if (ads_call() == nullptr) return;
  // Subscribe to this resource if the ADS call is active.
  ads_call()->SubscribeLocked(type, name, /*delay_send=*/false);
}

void XdsClient::XdsChannel::UnsubscribeLocked(const XdsResourceType* type,
                                              const XdsResourceName& name,
                                              bool delay_unsubscription) {
  if (ads_call_ != nullptr) {
    auto* call = ads_call_->call();
    if (call != nullptr) {
      call->UnsubscribeLocked(type, name, delay_unsubscription);
      if (!call->HasSubscribedResources()) {
        ads_call_.reset();
      }
    }
  }
}

bool XdsClient::XdsChannel::MaybeFallbackLocked(
    const std::string& authority, AuthorityState& authority_state) {
  if (!xds_client_->HasUncachedResources(authority_state)) {
    return false;
  }
  std::vector<const XdsBootstrap::XdsServer*> xds_servers;
  if (authority != kOldStyleAuthority) {
    xds_servers =
        xds_client_->bootstrap().LookupAuthority(authority)->servers();
  }
  if (xds_servers.empty()) xds_servers = xds_client_->bootstrap().servers();
  for (size_t i = authority_state.xds_channels.size(); i < xds_servers.size();
       ++i) {
    authority_state.xds_channels.emplace_back(
        xds_client_->GetOrCreateXdsChannelLocked(*xds_servers[i], "fallback"));
    for (const auto& type_resource : authority_state.resource_map) {
      for (const auto& key_state : type_resource.second) {
        authority_state.xds_channels.back()->SubscribeLocked(
            type_resource.first, {authority, key_state.first});
      }
    }
    GRPC_TRACE_LOG(xds_client, INFO)
        << "[xds_client " << xds_client_.get() << "] authority " << authority
        << ": added fallback server " << xds_servers[i]->server_uri() << " ("
        << authority_state.xds_channels.back()->status().ToString() << ")";
    if (authority_state.xds_channels.back()->status().ok()) return true;
  }
  GRPC_TRACE_LOG(xds_client, INFO)
      << "[xds_client " << xds_client_.get() << "] authority " << authority
      << ": No fallback server";
  return false;
}

void XdsClient::XdsChannel::SetHealthyLocked() {
  status_ = absl::OkStatus();
  // Make this channel active iff:
  // 1. Channel is on the list of authority channels
  // 2. Channel is not the last channel on the list (i.e. not the active
  // channel)
  for (auto& authority : xds_client_->authority_state_map_) {
    auto& channels = authority.second.xds_channels;
    // Skip if channel is active.
    if (channels.back() == this) continue;
    auto channel_it = std::find(channels.begin(), channels.end(), this);
    // Skip if this is not on the list
    if (channel_it != channels.end()) {
      GRPC_TRACE_LOG(xds_client, INFO)
          << "[xds_client " << xds_client_.get() << "] authority "
          << authority.first << ": Falling forward to " << server_.server_uri();
      // Lower priority channels are no longer needed, connection is back!
      channels.erase(channel_it + 1, channels.end());
    }
  }
}

void XdsClient::XdsChannel::OnConnectivityFailure(absl::Status status) {
  {
    MutexLock lock(&xds_client_->mu_);
    SetChannelStatusLocked(std::move(status));
  }
  xds_client_->work_serializer_.DrainQueue();
}

void XdsClient::XdsChannel::SetChannelStatusLocked(absl::Status status) {
  if (shutting_down_) return;
  status = absl::Status(status.code(), absl::StrCat("xDS channel for server ",
                                                    server_.server_uri(), ": ",
                                                    status.message()));
  LOG(INFO) << "[xds_client " << xds_client() << "] " << status;
  // If status was previously OK, report that the channel has gone unhealthy.
  if (status_.ok() && xds_client_->metrics_reporter_ != nullptr) {
    xds_client_->metrics_reporter_->ReportServerFailure(server_.server_uri());
  }
  // Save status in channel, so that we can immediately generate an
  // error for any new watchers that may be started.
  status_ = status;
  // Find all watchers for this channel.
  WatcherSet watchers_cached;
  WatcherSet watchers_uncached;
  for (auto& a : xds_client_->authority_state_map_) {  // authority
    if (a.second.xds_channels.empty() || a.second.xds_channels.back() != this ||
        MaybeFallbackLocked(a.first, a.second)) {
      continue;
    }
    for (const auto& t : a.second.resource_map) {  // type
      for (const auto& r : t.second) {             // resource id
        auto& watchers =
            r.second.HasResource() ? watchers_cached : watchers_uncached;
        for (const auto& w : r.second.watchers()) {  // watchers
          watchers.insert(w);
        }
      }
    }
  }
  // Enqueue notifications for the watchers.
  if (!watchers_cached.empty()) {
    xds_client_->NotifyWatchersOnAmbientError(
        status, std::move(watchers_cached), ReadDelayHandle::NoWait());
  }
  if (!watchers_uncached.empty()) {
    xds_client_->NotifyWatchersOnResourceChanged(
        status, std::move(watchers_uncached), ReadDelayHandle::NoWait());
  }
}

//
// XdsClient::XdsChannel::RetryableCall<>
//

template <typename T>
XdsClient::XdsChannel::RetryableCall<T>::RetryableCall(
    WeakRefCountedPtr<XdsChannel> xds_channel)
    : xds_channel_(std::move(xds_channel)),
      backoff_(BackOff::Options()
                   .set_initial_backoff(Duration::Seconds(
                       GRPC_XDS_INITIAL_CONNECT_BACKOFF_SECONDS))
                   .set_multiplier(GRPC_XDS_RECONNECT_BACKOFF_MULTIPLIER)
                   .set_jitter(GRPC_XDS_RECONNECT_JITTER)
                   .set_max_backoff(Duration::Seconds(
                       GRPC_XDS_RECONNECT_MAX_BACKOFF_SECONDS))) {
  StartNewCallLocked();
}

template <typename T>
void XdsClient::XdsChannel::RetryableCall<T>::Orphan() {
  shutting_down_ = true;
  call_.reset();
  if (timer_handle_.has_value()) {
    xds_channel()->xds_client()->engine()->Cancel(*timer_handle_);
    timer_handle_.reset();
  }
  this->Unref(DEBUG_LOCATION, "RetryableCall+orphaned");
}

template <typename T>
void XdsClient::XdsChannel::RetryableCall<T>::OnCallFinishedLocked() {
  // If we saw a response on the current stream, reset backoff.
  if (call_->seen_response()) backoff_.Reset();
  call_.reset();
  // Start retry timer.
  StartRetryTimerLocked();
}

template <typename T>
void XdsClient::XdsChannel::RetryableCall<T>::StartNewCallLocked() {
  if (shutting_down_) return;
  CHECK(xds_channel_->transport_ != nullptr);
  CHECK(call_ == nullptr);
  GRPC_TRACE_LOG(xds_client, INFO)
      << "[xds_client " << xds_channel()->xds_client() << "] xds server "
      << xds_channel()->server_.server_uri()
      << ": start new call from retryable call " << this;
  call_ = MakeOrphanable<T>(
      this->Ref(DEBUG_LOCATION, "RetryableCall+start_new_call"));
}

template <typename T>
void XdsClient::XdsChannel::RetryableCall<T>::StartRetryTimerLocked() {
  if (shutting_down_) return;
  const Duration delay = backoff_.NextAttemptDelay();
  GRPC_TRACE_LOG(xds_client, INFO)
      << "[xds_client " << xds_channel()->xds_client() << "] xds server "
      << xds_channel()->server_.server_uri()
      << ": call attempt failed; retry timer will fire in " << delay.millis()
      << "ms.";
  timer_handle_ = xds_channel()->xds_client()->engine()->RunAfter(
      delay,
      [self = this->Ref(DEBUG_LOCATION, "RetryableCall+retry_timer_start")]() {
        ApplicationCallbackExecCtx callback_exec_ctx;
        ExecCtx exec_ctx;
        self->OnRetryTimer();
      });
}

template <typename T>
void XdsClient::XdsChannel::RetryableCall<T>::OnRetryTimer() {
  MutexLock lock(&xds_channel_->xds_client()->mu_);
  if (timer_handle_.has_value()) {
    timer_handle_.reset();
    if (shutting_down_) return;
    GRPC_TRACE_LOG(xds_client, INFO)
        << "[xds_client " << xds_channel()->xds_client() << "] xds server "
        << xds_channel()->server_.server_uri()
        << ": retry timer fired (retryable call: " << this << ")";
    StartNewCallLocked();
  }
}

//
// XdsClient::XdsChannel::AdsCall::AdsReadDelayHandle
//

class XdsClient::XdsChannel::AdsCall::AdsReadDelayHandle final
    : public XdsClient::ReadDelayHandle {
 public:
  explicit AdsReadDelayHandle(RefCountedPtr<AdsCall> ads_call)
      : ads_call_(std::move(ads_call)) {}

  ~AdsReadDelayHandle() override {
    MutexLock lock(&ads_call_->xds_client()->mu_);
    auto call = ads_call_->streaming_call_.get();
    if (call != nullptr) call->StartRecvMessage();
  }

 private:
  RefCountedPtr<AdsCall> ads_call_;
};

//
// XdsClient::XdsChannel::AdsCall
//

XdsClient::XdsChannel::AdsCall::AdsCall(
    RefCountedPtr<RetryableCall<AdsCall>> retryable_call)
    : InternallyRefCounted<AdsCall>(
          GRPC_TRACE_FLAG_ENABLED(xds_client_refcount) ? "AdsCall" : nullptr),
      retryable_call_(std::move(retryable_call)) {
  CHECK_NE(xds_client(), nullptr);
  // Init the ADS call.
  const char* method =
      "/envoy.service.discovery.v3.AggregatedDiscoveryService/"
      "StreamAggregatedResources";
  streaming_call_ = xds_channel()->transport_->CreateStreamingCall(
      method, std::make_unique<StreamEventHandler>(
                  // Passing the initial ref here.  This ref will go away when
                  // the StreamEventHandler is destroyed.
                  RefCountedPtr<AdsCall>(this)));
  CHECK(streaming_call_ != nullptr);
  // Start the call.
  GRPC_TRACE_LOG(xds_client, INFO)
      << "[xds_client " << xds_client() << "] xds server "
      << xds_channel()->server_.server_uri()
      << ": starting ADS call (ads_call: " << this
      << ", streaming_call: " << streaming_call_.get() << ")";
  // If this is a reconnect, add any necessary subscriptions from what's
  // already in the cache.
  for (auto& a : xds_client()->authority_state_map_) {
    const std::string& authority = a.first;
    auto it = std::find(a.second.xds_channels.begin(),
                        a.second.xds_channels.end(), xds_channel());
    // Skip authorities that are not using this xDS channel. The channel can be
    // anywhere in the list.
    if (it == a.second.xds_channels.end()) continue;
    for (const auto& t : a.second.resource_map) {
      const XdsResourceType* type = t.first;
      for (const auto& r : t.second) {
        const XdsResourceKey& resource_key = r.first;
        SubscribeLocked(type, {authority, resource_key}, /*delay_send=*/true);
      }
    }
  }
  // Send initial message if we added any subscriptions above.
  for (const auto& p : state_map_) {
    SendMessageLocked(p.first);
  }
  streaming_call_->StartRecvMessage();
}

void XdsClient::XdsChannel::AdsCall::Orphan() {
  state_map_.clear();
  // Note that the initial ref is held by the StreamEventHandler, which
  // will be destroyed when streaming_call_ is destroyed, which may not happen
  // here, since there may be other refs held to streaming_call_ by internal
  // callbacks.
  streaming_call_.reset();
}

void XdsClient::XdsChannel::AdsCall::SubscribeLocked(
    const XdsResourceType* type, const XdsResourceName& name, bool delay_send) {
  auto& state = state_map_[type].subscribed_resources[name.authority][name.key];
  if (state == nullptr) {
    state = MakeOrphanable<ResourceTimer>(type, name);
    if (!delay_send) SendMessageLocked(type);
  }
}

void XdsClient::XdsChannel::AdsCall::UnsubscribeLocked(
    const XdsResourceType* type, const XdsResourceName& name,
    bool delay_unsubscription) {
  auto& type_state_map = state_map_[type];
  auto& authority_map = type_state_map.subscribed_resources[name.authority];
  authority_map.erase(name.key);
  if (authority_map.empty()) {
    type_state_map.subscribed_resources.erase(name.authority);
    // Note: We intentionally do not remove the top-level map entry for
    // the resource type even if the authority map for the type is empty,
    // because we need to retain the nonce in case a new watch is
    // started for a resource of this type while this stream is still open.
  }
  // Don't need to send unsubscription message if this was the last
  // resource we were subscribed to, since we'll be closing the stream
  // immediately in that case.
  if (!delay_unsubscription && HasSubscribedResources()) {
    SendMessageLocked(type);
  }
}

bool XdsClient::XdsChannel::AdsCall::HasSubscribedResources() const {
  for (const auto& p : state_map_) {
    if (!p.second.subscribed_resources.empty()) return true;
  }
  return false;
}

namespace {

void MaybeLogDiscoveryRequest(
    const XdsClient* client, upb_DefPool* def_pool,
    const envoy_service_discovery_v3_DiscoveryRequest* request) {
  if (GRPC_TRACE_FLAG_ENABLED(xds_client) && ABSL_VLOG_IS_ON(2)) {
    const upb_MessageDef* msg_type =
        envoy_service_discovery_v3_DiscoveryRequest_getmsgdef(def_pool);
    char buf[10240];
    upb_TextEncode(reinterpret_cast<const upb_Message*>(request), msg_type,
                   nullptr, 0, buf, sizeof(buf));
    VLOG(2) << "[xds_client " << client << "] constructed ADS request: " << buf;
  }
}

std::string SerializeDiscoveryRequest(
    upb_Arena* arena, envoy_service_discovery_v3_DiscoveryRequest* request) {
  size_t output_length;
  char* output = envoy_service_discovery_v3_DiscoveryRequest_serialize(
      request, arena, &output_length);
  return std::string(output, output_length);
}

}  // namespace

std::string XdsClient::XdsChannel::AdsCall::CreateAdsRequest(
    absl::string_view type_url, absl::string_view version,
    absl::string_view nonce, const std::vector<std::string>& resource_names,
    absl::Status status) const {
  upb::Arena arena;
  // Create a request.
  envoy_service_discovery_v3_DiscoveryRequest* request =
      envoy_service_discovery_v3_DiscoveryRequest_new(arena.ptr());
  // Set type_url.
  std::string type_url_str = absl::StrCat("type.googleapis.com/", type_url);
  envoy_service_discovery_v3_DiscoveryRequest_set_type_url(
      request, StdStringToUpbString(type_url_str));
  // Set version_info.
  if (!version.empty()) {
    envoy_service_discovery_v3_DiscoveryRequest_set_version_info(
        request, StdStringToUpbString(version));
  }
  // Set nonce.
  if (!nonce.empty()) {
    envoy_service_discovery_v3_DiscoveryRequest_set_response_nonce(
        request, StdStringToUpbString(nonce));
  }
  // Set error_detail if it's a NACK.
  std::string error_string_storage;
  if (!status.ok()) {
    google_rpc_Status* error_detail =
        envoy_service_discovery_v3_DiscoveryRequest_mutable_error_detail(
            request, arena.ptr());
    // Hard-code INVALID_ARGUMENT as the status code.
    // TODO(roth): If at some point we decide we care about this value,
    // we could attach a status code to the individual errors where we
    // generate them in the parsing code, and then use that here.
    google_rpc_Status_set_code(error_detail, GRPC_STATUS_INVALID_ARGUMENT);
    // Error description comes from the status that was passed in.
    error_string_storage = std::string(status.message());
    upb_StringView error_description =
        StdStringToUpbString(error_string_storage);
    google_rpc_Status_set_message(error_detail, error_description);
  }
  // Populate node.
  if (!sent_initial_message_) {
    envoy_config_core_v3_Node* node_msg =
        envoy_service_discovery_v3_DiscoveryRequest_mutable_node(request,
                                                                 arena.ptr());
    PopulateXdsNode(xds_client()->bootstrap_->node(),
                    xds_client()->user_agent_name_,
                    xds_client()->user_agent_version_, node_msg, arena.ptr());
    envoy_config_core_v3_Node_add_client_features(
        node_msg, upb_StringView_FromString("xds.config.resource-in-sotw"),
        arena.ptr());
  }
  // Add resource_names.
  for (const std::string& resource_name : resource_names) {
    envoy_service_discovery_v3_DiscoveryRequest_add_resource_names(
        request, StdStringToUpbString(resource_name), arena.ptr());
  }
  MaybeLogDiscoveryRequest(xds_client(), xds_client()->def_pool_.ptr(),
                           request);
  return SerializeDiscoveryRequest(arena.ptr(), request);
}

void XdsClient::XdsChannel::AdsCall::SendMessageLocked(
    const XdsResourceType* type)
    ABSL_EXCLUSIVE_LOCKS_REQUIRED(&XdsClient::mu_) {
  // Buffer message sending if an existing message is in flight.
  if (send_message_pending_ != nullptr) {
    buffered_requests_.insert(type);
    return;
  }
  auto& state = state_map_[type];
  std::string serialized_message = CreateAdsRequest(
      type->type_url(), xds_channel()->resource_type_version_map_[type],
      state.nonce, ResourceNamesForRequest(type), state.status);
  sent_initial_message_ = true;
  GRPC_TRACE_LOG(xds_client, INFO)
      << "[xds_client " << xds_client() << "] xds server "
      << xds_channel()->server_.server_uri()
      << ": sending ADS request: type=" << type->type_url()
      << " version=" << xds_channel()->resource_type_version_map_[type]
      << " nonce=" << state.nonce << " error=" << state.status;
  state.status = absl::OkStatus();
  streaming_call_->SendMessage(std::move(serialized_message));
  send_message_pending_ = type;
}

void XdsClient::XdsChannel::AdsCall::OnRequestSent(bool ok) {
  MutexLock lock(&xds_client()->mu_);
  // For each resource that was in the message we just sent, start the
  // resource timer if needed.
  if (ok) {
    auto& resource_type_state = state_map_[send_message_pending_];
    for (const auto& p : resource_type_state.subscribed_resources) {
      for (auto& q : p.second) {
        q.second->MaybeMarkSubscriptionSendComplete(
            Ref(DEBUG_LOCATION, "ResourceTimer"));
      }
    }
  }
  send_message_pending_ = nullptr;
  if (ok && IsCurrentCallOnChannel()) {
    // Continue to send another pending message if any.
    // TODO(roth): The current code to handle buffered messages has the
    // advantage of sending only the most recent list of resource names for
    // each resource type (no matter how many times that resource type has
    // been requested to send while the current message sending is still
    // pending). But its disadvantage is that we send the requests in fixed
    // order of resource types. We need to fix this if we are seeing some
    // resource type(s) starved due to frequent requests of other resource
    // type(s).
    auto it = buffered_requests_.begin();
    if (it != buffered_requests_.end()) {
      SendMessageLocked(*it);
      buffered_requests_.erase(it);
    }
  }
}

void XdsClient::XdsChannel::AdsCall::ParseResource(
    size_t idx, absl::string_view type_url, absl::string_view resource_name,
    absl::string_view serialized_resource, DecodeContext* context) {
  std::string error_prefix = absl::StrCat(
      "resource index ", idx, ": ",
      resource_name.empty() ? "" : absl::StrCat(resource_name, ": "));
  // Check the type_url of the resource.
  if (context->type_url != type_url) {
    context->errors.emplace_back(
        absl::StrCat(error_prefix, "incorrect resource type \"", type_url,
                     "\" (should be \"", context->type_url, "\")"));
    ++context->num_invalid_resources;
    return;
  }
  // Parse the resource.
  XdsResourceType::DecodeContext resource_type_context = {
      xds_client(), xds_channel()->server_, &xds_client_trace,
      xds_client()->def_pool_.ptr(), context->arena.ptr()};
  XdsResourceType::DecodeResult decode_result =
      context->type->Decode(resource_type_context, serialized_resource);
  // If we didn't already have the resource name from the Resource
  // wrapper, try to get it from the decoding result.
  if (resource_name.empty()) {
    if (decode_result.name.has_value()) {
      resource_name = *decode_result.name;
      error_prefix =
          absl::StrCat("resource index ", idx, ": ", resource_name, ": ");
    } else {
      // We don't have any way of determining the resource name, so
      // there's nothing more we can do here.
      context->errors.emplace_back(absl::StrCat(
          error_prefix, decode_result.resource.status().ToString()));
      ++context->num_invalid_resources;
      return;
    }
  }
  // If decoding failed, make sure we include the error in the NACK.
  const absl::Status& decode_status = decode_result.resource.status();
  if (!decode_status.ok()) {
    context->errors.emplace_back(
        absl::StrCat(error_prefix, decode_status.ToString()));
  }
  // Check the resource name.
  auto parsed_resource_name =
      xds_client()->ParseXdsResourceName(resource_name, context->type);
  if (!parsed_resource_name.ok()) {
    context->errors.emplace_back(
        absl::StrCat(error_prefix, "Cannot parse xDS resource name"));
    ++context->num_invalid_resources;
    return;
  }
  // Cancel resource-does-not-exist timer, if needed.
  auto timer_it = state_map_.find(context->type);
  if (timer_it != state_map_.end()) {
    auto it = timer_it->second.subscribed_resources.find(
        parsed_resource_name->authority);
    if (it != timer_it->second.subscribed_resources.end()) {
      auto res_it = it->second.find(parsed_resource_name->key);
      if (res_it != it->second.end()) {
        res_it->second->MarkSeen();
      }
    }
  }
  // Lookup the authority in the cache.
  auto authority_it =
      xds_client()->authority_state_map_.find(parsed_resource_name->authority);
  if (authority_it == xds_client()->authority_state_map_.end()) {
    return;  // Skip resource -- we don't have a subscription for it.
  }
  AuthorityState& authority_state = authority_it->second;
  // Found authority, so look up type.
  auto type_it = authority_state.resource_map.find(context->type);
  if (type_it == authority_state.resource_map.end()) {
    return;  // Skip resource -- we don't have a subscription for it.
  }
  auto& type_map = type_it->second;
  // Found type, so look up resource key.
  auto it = type_map.find(parsed_resource_name->key);
  if (it == type_map.end()) {
    return;  // Skip resource -- we don't have a subscription for it.
  }
  ResourceState& resource_state = it->second;
  // If needed, record that we've seen this resource.
  if (context->type->AllResourcesRequiredInSotW()) {
    context->resources_seen[parsed_resource_name->authority].insert(
        parsed_resource_name->key);
  }
  // Update resource state based on whether the resource is valid.
  if (!decode_status.ok()) {
    ++context->num_invalid_resources;
    // If the fail_on_data_errors server feature is present, drop the
    // existing cached resource, if any.
    const bool drop_cached_resource = XdsDataErrorHandlingEnabled() &&
                                      xds_channel()->server_.FailOnDataErrors();
    resource_state.SetNacked(context->version, decode_status.message(),
                             context->update_time, drop_cached_resource);
<<<<<<< HEAD
    // If there is no cached resource (either because we didn't have one
    // or because we just dropped it due to fail_on_data_errors), then notify
    // via OnResourceChanged(); otherwise, notify via OnAmbientError().
    if (!resource_state.HasResource()) {
      xds_client()->NotifyWatchersOnResourceChanged(
          resource_state.failed_status(), resource_state.watchers(),
          context->read_delay_handle);
    } else {
      xds_client()->NotifyWatchersOnAmbientError(resource_state.failed_status(),
                                                 resource_state.watchers(),
                                                 context->read_delay_handle);
    }
=======
    xds_client()->NotifyWatchersOnError(resource_state,
                                        context->read_delay_handle);
>>>>>>> b8ae0202
    return;
  }
  // Resource is valid.
  ++context->num_valid_resources;
  // If it didn't change, ignore it.
  if (resource_state.HasResource() &&
      context->type->ResourcesEqual(resource_state.resource().get(),
                                    decode_result.resource->get())) {
    GRPC_TRACE_LOG(xds_client, INFO)
        << "[xds_client " << xds_client() << "] " << context->type_url
        << " resource " << resource_name << " identical to current, ignoring.";
    // If we previously had connectivity problems, notify watchers that
    // the ambient error has been cleared.
    if (!xds_channel()->status().ok()) {
      xds_client()->NotifyWatchersOnAmbientError(absl::OkStatus(),
                                                 resource_state.watchers(),
                                                 context->read_delay_handle);
    }
    return;
  }
  // Update the resource state.
  resource_state.SetAcked(std::move(*decode_result.resource),
                          std::string(serialized_resource), context->version,
                          context->update_time);
  // Notify watchers.
  xds_client()->NotifyWatchersOnResourceChanged(resource_state.resource(),
                                                resource_state.watchers(),
                                                context->read_delay_handle);
}

namespace {

void MaybeLogDiscoveryResponse(
    const XdsClient* client, upb_DefPool* def_pool,
    const envoy_service_discovery_v3_DiscoveryResponse* response) {
  if (GRPC_TRACE_FLAG_ENABLED(xds_client) && ABSL_VLOG_IS_ON(2)) {
    const upb_MessageDef* msg_type =
        envoy_service_discovery_v3_DiscoveryResponse_getmsgdef(def_pool);
    char buf[10240];
    upb_TextEncode(reinterpret_cast<const upb_Message*>(response), msg_type,
                   nullptr, 0, buf, sizeof(buf));
    VLOG(2) << "[xds_client " << client << "] received response: " << buf;
  }
}

}  // namespace

absl::Status XdsClient::XdsChannel::AdsCall::DecodeAdsResponse(
    absl::string_view encoded_response, DecodeContext* context) {
  // Decode the response.
  const envoy_service_discovery_v3_DiscoveryResponse* response =
      envoy_service_discovery_v3_DiscoveryResponse_parse(
          encoded_response.data(), encoded_response.size(),
          context->arena.ptr());
  // If decoding fails, report a fatal error and return.
  if (response == nullptr) {
    return absl::InvalidArgumentError("Can't decode DiscoveryResponse.");
  }
  MaybeLogDiscoveryResponse(xds_client(), xds_client()->def_pool_.ptr(),
                            response);
  // Get the type_url, version, nonce, and number of resources.
  context->type_url = std::string(absl::StripPrefix(
      UpbStringToAbsl(
          envoy_service_discovery_v3_DiscoveryResponse_type_url(response)),
      "type.googleapis.com/"));
  context->version = UpbStringToStdString(
      envoy_service_discovery_v3_DiscoveryResponse_version_info(response));
  context->nonce = UpbStringToStdString(
      envoy_service_discovery_v3_DiscoveryResponse_nonce(response));
  size_t num_resources;
  const google_protobuf_Any* const* resources =
      envoy_service_discovery_v3_DiscoveryResponse_resources(response,
                                                             &num_resources);
  GRPC_TRACE_LOG(xds_client, INFO)
      << "[xds_client " << xds_client() << "] xds server "
      << xds_channel()->server_.server_uri()
      << ": received ADS response: type_url=" << context->type_url
      << ", version=" << context->version << ", nonce=" << context->nonce
      << ", num_resources=" << num_resources;
  context->type = xds_client()->GetResourceTypeLocked(context->type_url);
  if (context->type == nullptr) {
    return absl::InvalidArgumentError(
        absl::StrCat("unknown resource type ", context->type_url));
  }
  context->read_delay_handle = MakeRefCounted<AdsReadDelayHandle>(Ref());
  // Process each resource.
  for (size_t i = 0; i < num_resources; ++i) {
    absl::string_view type_url = absl::StripPrefix(
        UpbStringToAbsl(google_protobuf_Any_type_url(resources[i])),
        "type.googleapis.com/");
    absl::string_view serialized_resource =
        UpbStringToAbsl(google_protobuf_Any_value(resources[i]));
    // Unwrap Resource messages, if so wrapped.
    absl::string_view resource_name;
    if (type_url == "envoy.service.discovery.v3.Resource") {
      const auto* resource_wrapper = envoy_service_discovery_v3_Resource_parse(
          serialized_resource.data(), serialized_resource.size(),
          context->arena.ptr());
      if (resource_wrapper == nullptr) {
        context->errors.emplace_back(absl::StrCat(
            "resource index ", i, ": Can't decode Resource proto wrapper"));
        ++context->num_invalid_resources;
        continue;
      }
      const auto* resource =
          envoy_service_discovery_v3_Resource_resource(resource_wrapper);
      if (resource == nullptr) {
        context->errors.emplace_back(
            absl::StrCat("resource index ", i,
                         ": No resource present in Resource proto wrappe"));
        ++context->num_invalid_resources;
        continue;
      }
      type_url = absl::StripPrefix(
          UpbStringToAbsl(google_protobuf_Any_type_url(resource)),
          "type.googleapis.com/");
      serialized_resource =
          UpbStringToAbsl(google_protobuf_Any_value(resource));
      resource_name = UpbStringToAbsl(
          envoy_service_discovery_v3_Resource_name(resource_wrapper));
    }
    ParseResource(i, type_url, resource_name, serialized_resource, context);
  }
  return absl::OkStatus();
}

void XdsClient::XdsChannel::AdsCall::OnRecvMessage(absl::string_view payload) {
  // context.read_delay_handle needs to be destroyed after the mutex is
  // released.
  DecodeContext context;
  {
    MutexLock lock(&xds_client()->mu_);
    if (!IsCurrentCallOnChannel()) return;
    // Parse and validate the response.
    absl::Status status = DecodeAdsResponse(payload, &context);
    if (!status.ok()) {
      // Ignore unparsable response.
      LOG(ERROR) << "[xds_client " << xds_client() << "] xds server "
                 << xds_channel()->server_.server_uri()
                 << ": error parsing ADS response (" << status
                 << ") -- ignoring";
    } else {
      seen_response_ = true;
      xds_channel()->SetHealthyLocked();
      // Update nonce.
      auto& state = state_map_[context.type];
      state.nonce = context.nonce;
      // If we got an error, set state.status so that we'll NACK the update.
      if (!context.errors.empty()) {
        state.status = absl::UnavailableError(
            absl::StrCat("xDS response validation errors: [",
                         absl::StrJoin(context.errors, "; "), "]"));
        LOG(ERROR) << "[xds_client " << xds_client() << "] xds server "
                   << xds_channel()->server_.server_uri()
                   << ": ADS response invalid for resource type "
                   << context.type_url << " version " << context.version
                   << ", will NACK: nonce=" << state.nonce
                   << " status=" << state.status;
      }
      // Delete resources not seen in update if needed.
      if (context.type->AllResourcesRequiredInSotW()) {
        for (auto& a : xds_client()->authority_state_map_) {
          const std::string& authority = a.first;
          AuthorityState& authority_state = a.second;
          // Skip authorities that are not using this xDS channel.
          if (authority_state.xds_channels.back() != xds_channel()) {
            continue;
          }
          auto seen_authority_it = context.resources_seen.find(authority);
          // Find this resource type.
          auto type_it = authority_state.resource_map.find(context.type);
          if (type_it == authority_state.resource_map.end()) continue;
          // Iterate over resource ids.
          for (auto& r : type_it->second) {
            const XdsResourceKey& resource_key = r.first;
            ResourceState& resource_state = r.second;
            if (seen_authority_it == context.resources_seen.end() ||
                seen_authority_it->second.find(resource_key) ==
                    seen_authority_it->second.end()) {
              // If the resource was newly requested but has not yet been
              // received, we don't want to generate an error for the
              // watchers, because this ADS response may be in reaction to an
              // earlier request that did not yet request the new resource, so
              // its absence from the response does not necessarily indicate
              // that the resource does not exist.  For that case, we rely on
              // the request timeout instead.
              if (!resource_state.HasResource()) continue;
<<<<<<< HEAD
              if (XdsDataErrorHandlingEnabled()
                      ? !xds_channel()->server_.FailOnDataErrors()
                      : xds_channel()->server_.IgnoreResourceDeletion()) {
                if (!resource_state.ignored_deletion()) {
                  LOG(ERROR)
                      << "[xds_client " << xds_client() << "] xds server "
                      << xds_channel()->server_.server_uri()
                      << ": ignoring deletion for resource type "
                      << context.type_url << " name "
                      << XdsClient::ConstructFullXdsResourceName(
                             authority, context.type_url.c_str(), resource_key);
                  resource_state.set_ignored_deletion(true);
                }
              } else {
                resource_state.SetDoesNotExist();
                xds_client()->NotifyWatchersOnResourceChanged(
                    resource_state.failed_status(), resource_state.watchers(),
                    context.read_delay_handle);
              }
=======
              const bool drop_cached_resource =
                  XdsDataErrorHandlingEnabled()
                      ? xds_channel()->server_.FailOnDataErrors()
                      : !xds_channel()->server_.IgnoreResourceDeletion();
              resource_state.SetDoesNotExist(drop_cached_resource);
              xds_client()->NotifyWatchersOnError(resource_state,
                                                  context.read_delay_handle);
>>>>>>> b8ae0202
            }
          }
        }
      }
      // If we had valid resources or the update was empty, update the version.
      if (context.num_valid_resources > 0 || context.errors.empty()) {
        xds_channel()->resource_type_version_map_[context.type] =
            std::move(context.version);
      }
      // Send ACK or NACK.
      SendMessageLocked(context.type);
    }
    // Update metrics.
    if (xds_client()->metrics_reporter_ != nullptr) {
      xds_client()->metrics_reporter_->ReportResourceUpdates(
          xds_channel()->server_.server_uri(), context.type_url,
          context.num_valid_resources, context.num_invalid_resources);
    }
  }
  xds_client()->work_serializer_.DrainQueue();
}

void XdsClient::XdsChannel::AdsCall::OnStatusReceived(absl::Status status) {
  {
    MutexLock lock(&xds_client()->mu_);
    GRPC_TRACE_LOG(xds_client, INFO)
        << "[xds_client " << xds_client() << "] xds server "
        << xds_channel()->server_.server_uri()
        << ": ADS call status received (xds_channel=" << xds_channel()
        << ", ads_call=" << this << ", streaming_call=" << streaming_call_.get()
        << "): " << status;
    // Cancel any does-not-exist timers that may be pending.
    for (const auto& p : state_map_) {
      for (const auto& q : p.second.subscribed_resources) {
        for (auto& r : q.second) {
          r.second->MaybeCancelTimer();
        }
      }
    }
    // Ignore status from a stale call.
    if (IsCurrentCallOnChannel()) {
      // Try to restart the call.
      retryable_call_->OnCallFinishedLocked();
      // If we didn't receive a response on the stream, report the
      // stream failure as a connectivity failure, which will report the
      // error to all watchers of resources on this channel.
      if (!seen_response_) {
        xds_channel()->SetChannelStatusLocked(absl::UnavailableError(
            absl::StrCat("xDS call failed with no responses received; status: ",
                         status.ToString())));
      }
    }
  }
  xds_client()->work_serializer_.DrainQueue();
}

bool XdsClient::XdsChannel::AdsCall::IsCurrentCallOnChannel() const {
  // If the retryable ADS call is null (which only happens when the xds
  // channel is shutting down), all the ADS calls are stale.
  if (xds_channel()->ads_call_ == nullptr) return false;
  return this == xds_channel()->ads_call_->call();
}

std::vector<std::string>
XdsClient::XdsChannel::AdsCall::ResourceNamesForRequest(
    const XdsResourceType* type) {
  std::vector<std::string> resource_names;
  auto it = state_map_.find(type);
  if (it != state_map_.end()) {
    for (auto& a : it->second.subscribed_resources) {
      const std::string& authority = a.first;
      for (auto& p : a.second) {
        const XdsResourceKey& resource_key = p.first;
        resource_names.emplace_back(XdsClient::ConstructFullXdsResourceName(
            authority, type->type_url(), resource_key));
        OrphanablePtr<ResourceTimer>& resource_timer = p.second;
        resource_timer->MarkSubscriptionSendStarted();
      }
    }
  }
  return resource_names;
}

//
// XdsClient::ResourceState
//

void XdsClient::ResourceState::SetAcked(
    std::shared_ptr<const XdsResourceType::ResourceData> resource,
    std::string serialized_proto, std::string version, Timestamp update_time) {
  resource_ = std::move(resource);
  client_status_ = ClientResourceStatus::ACKED;
  serialized_proto_ = std::move(serialized_proto);
  update_time_ = update_time;
  version_ = std::move(version);
  failed_version_.clear();
  failed_status_ = absl::OkStatus();
}

void XdsClient::ResourceState::SetNacked(const std::string& version,
                                         absl::string_view details,
                                         Timestamp update_time,
                                         bool drop_cached_resource) {
  if (drop_cached_resource) resource_.reset();
  client_status_ = ClientResourceStatus::NACKED;
  failed_version_ = version;
  failed_status_ =
      absl::InvalidArgumentError(absl::StrCat("invalid resource: ", details));
  failed_update_time_ = update_time;
}

void XdsClient::ResourceState::SetDoesNotExist(bool drop_cached_resource) {
  if (drop_cached_resource) resource_.reset();
  client_status_ = ClientResourceStatus::DOES_NOT_EXIST;
  failed_status_ = absl::NotFoundError("does not exist");
<<<<<<< HEAD
}

void XdsClient::ResourceState::SetTransientError(const std::string& details) {
  failed_status_ = absl::UnavailableError(details);
=======
>>>>>>> b8ae0202
}

absl::string_view XdsClient::ResourceState::CacheStateString() const {
  switch (client_status_) {
    case ClientResourceStatus::REQUESTED:
      return "requested";
    case ClientResourceStatus::DOES_NOT_EXIST:
      return resource_ != nullptr ? "does_not_exist_but_cached"
                                  : "does_not_exist";
    case ClientResourceStatus::ACKED:
      return "acked";
    case ClientResourceStatus::NACKED:
      return resource_ != nullptr ? "nacked_but_cached" : "nacked";
  }
  Crash("unknown resource state");
}

namespace {

google_protobuf_Timestamp* EncodeTimestamp(Timestamp value, upb_Arena* arena) {
  google_protobuf_Timestamp* timestamp = google_protobuf_Timestamp_new(arena);
  gpr_timespec timespec = value.as_timespec(GPR_CLOCK_REALTIME);
  google_protobuf_Timestamp_set_seconds(timestamp, timespec.tv_sec);
  google_protobuf_Timestamp_set_nanos(timestamp, timespec.tv_nsec);
  return timestamp;
}

}  // namespace

void XdsClient::ResourceState::FillGenericXdsConfig(
    upb_StringView type_url, upb_StringView resource_name, upb_Arena* arena,
    envoy_service_status_v3_ClientConfig_GenericXdsConfig* entry) const {
  envoy_service_status_v3_ClientConfig_GenericXdsConfig_set_type_url(entry,
                                                                     type_url);
  envoy_service_status_v3_ClientConfig_GenericXdsConfig_set_name(entry,
                                                                 resource_name);
  envoy_service_status_v3_ClientConfig_GenericXdsConfig_set_client_status(
      entry, client_status_);
  if (!serialized_proto_.empty()) {
    envoy_service_status_v3_ClientConfig_GenericXdsConfig_set_version_info(
        entry, StdStringToUpbString(version_));
    envoy_service_status_v3_ClientConfig_GenericXdsConfig_set_last_updated(
        entry, EncodeTimestamp(update_time_, arena));
    auto* any_field =
        envoy_service_status_v3_ClientConfig_GenericXdsConfig_mutable_xds_config(
            entry, arena);
    google_protobuf_Any_set_type_url(any_field, type_url);
    google_protobuf_Any_set_value(any_field,
                                  StdStringToUpbString(serialized_proto_));
  }
  if (client_status_ == ClientResourceStatus::NACKED) {
    auto* update_failure_state = envoy_admin_v3_UpdateFailureState_new(arena);
    envoy_admin_v3_UpdateFailureState_set_details(
        update_failure_state, StdStringToUpbString(failed_status_.message()));
    envoy_admin_v3_UpdateFailureState_set_version_info(
        update_failure_state, StdStringToUpbString(failed_version_));
    envoy_admin_v3_UpdateFailureState_set_last_update_attempt(
        update_failure_state, EncodeTimestamp(failed_update_time_, arena));
    envoy_service_status_v3_ClientConfig_GenericXdsConfig_set_error_state(
        entry, update_failure_state);
  }
}

//
// XdsClient
//

constexpr absl::string_view XdsClient::kOldStyleAuthority;

XdsClient::XdsClient(
    std::shared_ptr<XdsBootstrap> bootstrap,
    RefCountedPtr<XdsTransportFactory> transport_factory,
    std::shared_ptr<grpc_event_engine::experimental::EventEngine> engine,
    std::unique_ptr<XdsMetricsReporter> metrics_reporter,
    std::string user_agent_name, std::string user_agent_version,
    Duration resource_request_timeout)
    : DualRefCounted<XdsClient>(
          GRPC_TRACE_FLAG_ENABLED(xds_client_refcount) ? "XdsClient" : nullptr),
      bootstrap_(std::move(bootstrap)),
      user_agent_name_(std::move(user_agent_name)),
      user_agent_version_(std::move(user_agent_version)),
      transport_factory_(std::move(transport_factory)),
      request_timeout_(resource_request_timeout),
      xds_federation_enabled_(XdsFederationEnabled()),
      work_serializer_(engine),
      engine_(std::move(engine)),
      metrics_reporter_(std::move(metrics_reporter)) {
  GRPC_TRACE_LOG(xds_client, INFO)
      << "[xds_client " << this << "] creating xds client";
  CHECK(bootstrap_ != nullptr);
  if (bootstrap_->node() != nullptr) {
    GRPC_TRACE_LOG(xds_client, INFO)
        << "[xds_client " << this
        << "] xDS node ID: " << bootstrap_->node()->id();
  }
}

XdsClient::~XdsClient() {
  GRPC_TRACE_LOG(xds_client, INFO)
      << "[xds_client " << this << "] destroying xds client";
}

void XdsClient::Orphaned() {
  GRPC_TRACE_LOG(xds_client, INFO)
      << "[xds_client " << this << "] shutting down xds client";
  MutexLock lock(&mu_);
  shutting_down_ = true;
  // Clear cache and any remaining watchers that may not have been cancelled.
  authority_state_map_.clear();
  invalid_watchers_.clear();
}

RefCountedPtr<XdsClient::XdsChannel> XdsClient::GetOrCreateXdsChannelLocked(
    const XdsBootstrap::XdsServer& server, const char* reason) {
  std::string key = server.Key();
  auto it = xds_channel_map_.find(key);
  if (it != xds_channel_map_.end()) {
    return it->second->Ref(DEBUG_LOCATION, reason);
  }
  // Channel not found, so create a new one.
  auto xds_channel =
      MakeRefCounted<XdsChannel>(WeakRef(DEBUG_LOCATION, "XdsChannel"), server);
  xds_channel_map_[std::move(key)] = xds_channel.get();
  return xds_channel;
}

bool XdsClient::HasUncachedResources(const AuthorityState& authority_state) {
  for (const auto& type_resource : authority_state.resource_map) {
    for (const auto& key_state : type_resource.second) {
      if (key_state.second.client_status() ==
          ResourceState::ClientResourceStatus::REQUESTED) {
        return true;
      }
    }
  }
  return false;
}

void XdsClient::WatchResource(const XdsResourceType* type,
                              absl::string_view name,
                              RefCountedPtr<ResourceWatcherInterface> watcher) {
  // Lambda for handling failure cases.
  auto fail = [&](absl::Status status) mutable {
    {
      MutexLock lock(&mu_);
      MaybeRegisterResourceTypeLocked(type);
      invalid_watchers_.insert(watcher);
    }
    NotifyWatchersOnResourceChanged(std::move(status), {watcher},
                                    ReadDelayHandle::NoWait());
    work_serializer_.DrainQueue();
  };
  auto resource_name = ParseXdsResourceName(name, type);
  if (!resource_name.ok()) {
    fail(absl::InvalidArgumentError(
        absl::StrCat("Unable to parse resource name ", name)));
    return;
  }
  // Find server to use.
  std::vector<const XdsBootstrap::XdsServer*> xds_servers;
  if (resource_name->authority != kOldStyleAuthority) {
    auto* authority =
        bootstrap_->LookupAuthority(std::string(resource_name->authority));
    if (authority == nullptr) {
      fail(absl::FailedPreconditionError(
          absl::StrCat("authority \"", resource_name->authority,
                       "\" not present in bootstrap config")));
      return;
    }
    xds_servers = authority->servers();
  }
  if (xds_servers.empty()) xds_servers = bootstrap_->servers();
  {
    MutexLock lock(&mu_);
    MaybeRegisterResourceTypeLocked(type);
    AuthorityState& authority_state =
        authority_state_map_[resource_name->authority];
    auto it_is_new = authority_state.resource_map[type].emplace(
        resource_name->key, ResourceState());
    bool first_watcher_for_resource = it_is_new.second;
    ResourceState& resource_state = it_is_new.first->second;
    resource_state.AddWatcher(watcher);
    if (first_watcher_for_resource) {
      // We try to add new channels in 2 cases:
      // - This is the first resource for this authority (i.e., the list
      //   of channels is empty).
      // - The last channel in the list is failing.  That failure may not
      //   have previously triggered fallback if there were no uncached
      //   resources, but we've just added a new uncached resource,
      //   so we need to trigger fallback now.
      //
      // Note that when we add a channel, it might already be failing
      // due to being used in a different authority.  So we keep going
      // until either we add one that isn't failing or we've added them all.
      if (authority_state.xds_channels.empty() ||
          !authority_state.xds_channels.back()->status().ok()) {
        for (size_t i = authority_state.xds_channels.size();
             i < xds_servers.size(); ++i) {
          authority_state.xds_channels.emplace_back(
              GetOrCreateXdsChannelLocked(*xds_servers[i], "start watch"));
          if (authority_state.xds_channels.back()->status().ok()) {
            break;
          }
        }
      }
      for (const auto& channel : authority_state.xds_channels) {
        channel->SubscribeLocked(type, *resource_name);
      }
    } else {
      // If we already have a cached value for the resource, notify the new
      // watcher immediately.
      if (resource_state.HasResource()) {
        GRPC_TRACE_LOG(xds_client, INFO)
            << "[xds_client " << this << "] returning cached listener data for "
            << name;
        NotifyWatchersOnResourceChanged(resource_state.resource(), {watcher},
                                        ReadDelayHandle::NoWait());
<<<<<<< HEAD
        notified_watcher = true;
      } else {
        absl::Status status = resource_state.failed_status();
        if (!status.ok()) {
          GRPC_TRACE_LOG(xds_client, INFO)
              << "[xds_client " << this << "] reporting cached status for "
              << name << ": " << status;
          NotifyWatchersOnResourceChanged(std::move(status), {watcher},
                                          ReadDelayHandle::NoWait());
          notified_watcher = true;
        }
=======
      }
      if (!resource_state.failed_status().ok()) {
        GRPC_TRACE_LOG(xds_client, INFO)
            << "[xds_client " << this << "] returning cached error for " << name
            << ": " << resource_state.failed_status();
        NotifyWatchersOnError(resource_state, ReadDelayHandle::NoWait(),
                              {watcher});
>>>>>>> b8ae0202
      }
    }
    // If the channel is not connected, report an error to the watcher.
    absl::Status channel_status = authority_state.xds_channels.back()->status();
    if (!channel_status.ok()) {
      GRPC_TRACE_LOG(xds_client, INFO)
          << "[xds_client " << this << "] returning cached channel error for "
          << name << ": " << channel_status;
      NotifyWatchersOnError(resource_state, ReadDelayHandle::NoWait(),
                            {watcher}, std::move(channel_status));
    }
  }
  work_serializer_.DrainQueue();
}

void XdsClient::CancelResourceWatch(const XdsResourceType* type,
                                    absl::string_view name,
                                    ResourceWatcherInterface* watcher,
                                    bool delay_unsubscription) {
  auto resource_name = ParseXdsResourceName(name, type);
  MutexLock lock(&mu_);
  // We cannot be sure whether the watcher is in invalid_watchers_ or in
  // authority_state_map_, so we check both, just to be safe.
  invalid_watchers_.erase(watcher);
  // Find authority.
  if (!resource_name.ok()) return;
  auto authority_it = authority_state_map_.find(resource_name->authority);
  if (authority_it == authority_state_map_.end()) return;
  AuthorityState& authority_state = authority_it->second;
  // Find type map.
  auto type_it = authority_state.resource_map.find(type);
  if (type_it == authority_state.resource_map.end()) return;
  auto& type_map = type_it->second;
  // Find resource key.
  auto resource_it = type_map.find(resource_name->key);
  if (resource_it == type_map.end()) return;
  ResourceState& resource_state = resource_it->second;
  // Remove watcher.
  resource_state.RemoveWatcher(watcher);
  // Clean up empty map entries, if any.
  if (!resource_state.HasWatchers()) {
    for (const auto& xds_channel : authority_state.xds_channels) {
      xds_channel->UnsubscribeLocked(type, *resource_name,
                                     delay_unsubscription);
    }
    type_map.erase(resource_it);
    if (type_map.empty()) {
      authority_state.resource_map.erase(type_it);
      if (authority_state.resource_map.empty()) {
        authority_state.xds_channels.clear();
      }
    }
  }
}

void XdsClient::MaybeRegisterResourceTypeLocked(
    const XdsResourceType* resource_type) {
  auto it = resource_types_.find(resource_type->type_url());
  if (it != resource_types_.end()) {
    CHECK(it->second == resource_type);
    return;
  }
  resource_types_.emplace(resource_type->type_url(), resource_type);
  resource_type->InitUpbSymtab(this, def_pool_.ptr());
}

const XdsResourceType* XdsClient::GetResourceTypeLocked(
    absl::string_view resource_type) {
  auto it = resource_types_.find(resource_type);
  if (it != resource_types_.end()) return it->second;
  return nullptr;
}

absl::StatusOr<XdsClient::XdsResourceName> XdsClient::ParseXdsResourceName(
    absl::string_view name, const XdsResourceType* type) {
  // Old-style names use the empty string for authority.
  // authority is set to kOldStyleAuthority to indicate that it's an
  // old-style name.
  if (!xds_federation_enabled_ || !absl::StartsWith(name, "xdstp:")) {
    return XdsResourceName{std::string(kOldStyleAuthority),
                           {std::string(name), {}}};
  }
  // New style name.  Parse URI.
  auto uri = URI::Parse(name);
  if (!uri.ok()) return uri.status();
  // Split the resource type off of the path to get the id.
  std::pair<absl::string_view, absl::string_view> path_parts = absl::StrSplit(
      absl::StripPrefix(uri->path(), "/"), absl::MaxSplits('/', 1));
  if (type->type_url() != path_parts.first) {
    return absl::InvalidArgumentError(
        "xdstp URI path must indicate valid xDS resource type");
  }
  // Canonicalize order of query params.
  std::vector<URI::QueryParam> query_params;
  for (const auto& p : uri->query_parameter_map()) {
    query_params.emplace_back(
        URI::QueryParam{std::string(p.first), std::string(p.second)});
  }
  return XdsResourceName{
      uri->authority(),
      {std::string(path_parts.second), std::move(query_params)}};
}

std::string XdsClient::ConstructFullXdsResourceName(
    absl::string_view authority, absl::string_view resource_type,
    const XdsResourceKey& key) {
  if (authority != kOldStyleAuthority) {
    auto uri = URI::Create("xdstp", std::string(authority),
                           absl::StrCat("/", resource_type, "/", key.id),
                           key.query_params, /*fragment=*/"");
    CHECK(uri.ok());
    return uri->ToString();
  }
  // Old-style name.
  return key.id;
}

void XdsClient::ResetBackoff() {
  MutexLock lock(&mu_);
  for (auto& p : xds_channel_map_) {
    p.second->ResetBackoff();
  }
}

absl::Status XdsClient::AppendNodeToStatus(const absl::Status& status) const {
  const auto* node = bootstrap_->node();
  if (node == nullptr) return status;
  return absl::Status(
      status.code(), absl::StrCat(status.message(),
                                  " (node ID:", bootstrap_->node()->id(), ")"));
}

void XdsClient::NotifyWatchersOnResourceChanged(
    absl::StatusOr<std::shared_ptr<const XdsResourceType::ResourceData>>
        resource,
    WatcherSet watchers, RefCountedPtr<ReadDelayHandle> read_delay_handle) {
  if (!resource.ok()) resource = AppendNodeToStatus(resource.status());
  work_serializer_.Schedule(
      [watchers = std::move(watchers), resource = std::move(resource),
       read_delay_handle = std::move(read_delay_handle)]()
          ABSL_EXCLUSIVE_LOCKS_REQUIRED(&work_serializer_) {
            for (const auto& p : watchers) {
              p->OnGenericResourceChanged(resource, read_delay_handle);
            }
          },
      DEBUG_LOCATION);
}

void XdsClient::NotifyWatchersOnAmbientError(
    absl::Status status, WatcherSet watchers,
    RefCountedPtr<ReadDelayHandle> read_delay_handle) {
  if (!status.ok()) status = AppendNodeToStatus(status);
  work_serializer_.Schedule(
      [watchers = std::move(watchers), status = std::move(status),
       read_delay_handle = std::move(read_delay_handle)]()
          ABSL_EXCLUSIVE_LOCKS_REQUIRED(&work_serializer_) {
            for (const auto& p : watchers) {
              p->OnAmbientError(status, read_delay_handle);
            }
          },
      DEBUG_LOCATION);
}

void XdsClient::NotifyWatchersOnError(
    const ResourceState& resource_state,
    RefCountedPtr<ReadDelayHandle> read_delay_handle, WatcherSet watchers,
    absl::Status status) {
  if (watchers.empty()) watchers = resource_state.watchers();
  if (status.ok()) status = resource_state.failed_status();
  if (!resource_state.HasResource()) {
    NotifyWatchersOnResourceChanged(std::move(status), std::move(watchers),
                                    std::move(read_delay_handle));
  } else {
    NotifyWatchersOnAmbientError(std::move(status), std::move(watchers),
                                 std::move(read_delay_handle));
  }
}

void XdsClient::DumpClientConfig(
    std::set<std::string>* string_pool, upb_Arena* arena,
    envoy_service_status_v3_ClientConfig* client_config) {
  // Assemble config dump messages
  // Fill-in the node information
  auto* node =
      envoy_service_status_v3_ClientConfig_mutable_node(client_config, arena);
  PopulateXdsNode(bootstrap_->node(), user_agent_name_, user_agent_version_,
                  node, arena);
  // Dump each resource.
  for (const auto& a : authority_state_map_) {  // authority
    const std::string& authority = a.first;
    for (const auto& t : a.second.resource_map) {  // type
      const XdsResourceType* type = t.first;
      auto it =
          string_pool
              ->emplace(absl::StrCat("type.googleapis.com/", type->type_url()))
              .first;
      upb_StringView type_url = StdStringToUpbString(*it);
      for (const auto& r : t.second) {  // resource id
        auto it2 = string_pool
                       ->emplace(ConstructFullXdsResourceName(
                           authority, type->type_url(), r.first))
                       .first;
        upb_StringView resource_name = StdStringToUpbString(*it2);
        envoy_service_status_v3_ClientConfig_GenericXdsConfig* entry =
            envoy_service_status_v3_ClientConfig_add_generic_xds_configs(
                client_config, arena);
        r.second.FillGenericXdsConfig(type_url, resource_name, arena, entry);
      }
    }
  }
}

void XdsClient::ReportResourceCounts(
    absl::FunctionRef<void(const ResourceCountLabels&, uint64_t)> func) {
  ResourceCountLabels labels;
  for (const auto& a : authority_state_map_) {  // authority
    labels.xds_authority = a.first;
    for (const auto& t : a.second.resource_map) {  // type
      labels.resource_type = t.first->type_url();
      // Count the number of entries in each state.
      std::map<absl::string_view, uint64_t> counts;
      for (const auto& r : t.second) {  // resource id
        ++counts[r.second.CacheStateString()];
      }
      // Report the count for each state.
      for (const auto& c : counts) {
        labels.cache_state = c.first;
        func(labels, c.second);
      }
    }
  }
}

void XdsClient::ReportServerConnections(
    absl::FunctionRef<void(absl::string_view, bool)> func) {
  for (const auto& p : xds_channel_map_) {
    func(p.second->server_uri(), p.second->status().ok());
  }
}

}  // namespace grpc_core<|MERGE_RESOLUTION|>--- conflicted
+++ resolved
@@ -243,7 +243,6 @@
                      name_.authority, type_->type_url(), name_.key)
               << "} from xds server";
           resource_seen_ = true;
-<<<<<<< HEAD
           if (XdsDataErrorHandlingEnabled() &&
               ads_call_->xds_channel()
                   ->server_.ResourceTimerIsTransientFailure()) {
@@ -251,11 +250,8 @@
                 "xDS server ", ads_call_->xds_channel()->server_uri(),
                 " not responding"));
           } else {
-            state.SetDoesNotExist();
+            state.SetDoesNotExist(/*drop_cached_resource=*/false);
           }
-=======
-          state.SetDoesNotExist(/*drop_cached_resource=*/false);
->>>>>>> b8ae0202
           ads_call_->xds_client()->NotifyWatchersOnResourceChanged(
               state.failed_status(), state.watchers(),
               ReadDelayHandle::NoWait());
@@ -1024,23 +1020,8 @@
                                       xds_channel()->server_.FailOnDataErrors();
     resource_state.SetNacked(context->version, decode_status.message(),
                              context->update_time, drop_cached_resource);
-<<<<<<< HEAD
-    // If there is no cached resource (either because we didn't have one
-    // or because we just dropped it due to fail_on_data_errors), then notify
-    // via OnResourceChanged(); otherwise, notify via OnAmbientError().
-    if (!resource_state.HasResource()) {
-      xds_client()->NotifyWatchersOnResourceChanged(
-          resource_state.failed_status(), resource_state.watchers(),
-          context->read_delay_handle);
-    } else {
-      xds_client()->NotifyWatchersOnAmbientError(resource_state.failed_status(),
-                                                 resource_state.watchers(),
-                                                 context->read_delay_handle);
-    }
-=======
     xds_client()->NotifyWatchersOnError(resource_state,
                                         context->read_delay_handle);
->>>>>>> b8ae0202
     return;
   }
   // Resource is valid.
@@ -1228,27 +1209,6 @@
               // that the resource does not exist.  For that case, we rely on
               // the request timeout instead.
               if (!resource_state.HasResource()) continue;
-<<<<<<< HEAD
-              if (XdsDataErrorHandlingEnabled()
-                      ? !xds_channel()->server_.FailOnDataErrors()
-                      : xds_channel()->server_.IgnoreResourceDeletion()) {
-                if (!resource_state.ignored_deletion()) {
-                  LOG(ERROR)
-                      << "[xds_client " << xds_client() << "] xds server "
-                      << xds_channel()->server_.server_uri()
-                      << ": ignoring deletion for resource type "
-                      << context.type_url << " name "
-                      << XdsClient::ConstructFullXdsResourceName(
-                             authority, context.type_url.c_str(), resource_key);
-                  resource_state.set_ignored_deletion(true);
-                }
-              } else {
-                resource_state.SetDoesNotExist();
-                xds_client()->NotifyWatchersOnResourceChanged(
-                    resource_state.failed_status(), resource_state.watchers(),
-                    context.read_delay_handle);
-              }
-=======
               const bool drop_cached_resource =
                   XdsDataErrorHandlingEnabled()
                       ? xds_channel()->server_.FailOnDataErrors()
@@ -1256,7 +1216,6 @@
               resource_state.SetDoesNotExist(drop_cached_resource);
               xds_client()->NotifyWatchersOnError(resource_state,
                                                   context.read_delay_handle);
->>>>>>> b8ae0202
             }
           }
         }
@@ -1372,13 +1331,10 @@
   if (drop_cached_resource) resource_.reset();
   client_status_ = ClientResourceStatus::DOES_NOT_EXIST;
   failed_status_ = absl::NotFoundError("does not exist");
-<<<<<<< HEAD
 }
 
 void XdsClient::ResourceState::SetTransientError(const std::string& details) {
   failed_status_ = absl::UnavailableError(details);
-=======
->>>>>>> b8ae0202
 }
 
 absl::string_view XdsClient::ResourceState::CacheStateString() const {
@@ -1596,19 +1552,6 @@
             << name;
         NotifyWatchersOnResourceChanged(resource_state.resource(), {watcher},
                                         ReadDelayHandle::NoWait());
-<<<<<<< HEAD
-        notified_watcher = true;
-      } else {
-        absl::Status status = resource_state.failed_status();
-        if (!status.ok()) {
-          GRPC_TRACE_LOG(xds_client, INFO)
-              << "[xds_client " << this << "] reporting cached status for "
-              << name << ": " << status;
-          NotifyWatchersOnResourceChanged(std::move(status), {watcher},
-                                          ReadDelayHandle::NoWait());
-          notified_watcher = true;
-        }
-=======
       }
       if (!resource_state.failed_status().ok()) {
         GRPC_TRACE_LOG(xds_client, INFO)
@@ -1616,7 +1559,6 @@
             << ": " << resource_state.failed_status();
         NotifyWatchersOnError(resource_state, ReadDelayHandle::NoWait(),
                               {watcher});
->>>>>>> b8ae0202
       }
     }
     // If the channel is not connected, report an error to the watcher.
