--- conflicted
+++ resolved
@@ -246,19 +246,11 @@
           if (XdsDataErrorHandlingEnabled() &&
               ads_call_->xds_channel()
                   ->server_.ResourceTimerIsTransientFailure()) {
-<<<<<<< HEAD
-            state.SetTransientError(absl::StrCat(
-                "xDS server ", ads_call_->xds_channel()->server_uri(),
-                " not responding"));
-          } else {
-            state.SetDoesNotExist();
-=======
             state.SetTimeout(
                 absl::StrCat("timeout obtaining resource from xDS server ",
                              ads_call_->xds_channel()->server_uri()));
           } else {
             state.SetDoesNotExistOnTimeout();
->>>>>>> e9bbff38
           }
           ads_call_->xds_client()->NotifyWatchersOnResourceChanged(
               state.failed_status(), state.watchers(),
@@ -1033,23 +1025,8 @@
                                       xds_channel()->server_.FailOnDataErrors();
     resource_state.SetNacked(context->version, decode_status.message(),
                              context->update_time, drop_cached_resource);
-<<<<<<< HEAD
-    // If there is no cached resource (either because we didn't have one
-    // or because we just dropped it due to fail_on_data_errors), then notify
-    // via OnResourceChanged(); otherwise, notify via OnAmbientError().
-    if (!resource_state.HasResource()) {
-      xds_client()->NotifyWatchersOnResourceChanged(
-          resource_state.failed_status(), resource_state.watchers(),
-          context->read_delay_handle);
-    } else {
-      xds_client()->NotifyWatchersOnAmbientError(resource_state.failed_status(),
-                                                 resource_state.watchers(),
-                                                 context->read_delay_handle);
-    }
-=======
     xds_client()->NotifyWatchersOnError(resource_state,
                                         context->read_delay_handle);
->>>>>>> e9bbff38
     return;
   }
   // Resource is valid.
@@ -1081,13 +1058,6 @@
     }
     return;
   }
-<<<<<<< HEAD
-  // Update the resource state.
-  resource_state.SetAcked(std::move(*decode_result.resource),
-                          std::string(serialized_resource), context->version,
-                          context->update_time);
-=======
->>>>>>> e9bbff38
   // Notify watchers.
   xds_client()->NotifyWatchersOnResourceChanged(resource_state.resource(),
                                                 resource_state.watchers(),
@@ -1158,21 +1128,6 @@
         parsed_resource_name->key);
   }
   ++context->num_invalid_resources;
-
-// FIXME: ???
-#if 0
-  // If we previously ignored the resource's deletion, log that we're
-  // now re-adding it.
-  if (resource_state.ignored_deletion()) {
-    LOG(INFO) << "[xds_client " << xds_client() << "] xds server "
-              << xds_channel()->server_.server_uri()
-              << ": server returned new version of resource for which we "
-                 "previously ignored a deletion: type "
-              << type_url << " name " << resource_name;
-    resource_state.set_ignored_deletion(false);
-  }
-#endif
-
   // Update cache state.
   const bool drop_cached_resource =
       xds_channel()->server_.FailOnDataErrors() &&
@@ -1381,27 +1336,6 @@
               // that the resource does not exist.  For that case, we rely on
               // the request timeout instead.
               if (!resource_state.HasResource()) continue;
-<<<<<<< HEAD
-              if (XdsDataErrorHandlingEnabled()
-                      ? !xds_channel()->server_.FailOnDataErrors()
-                      : xds_channel()->server_.IgnoreResourceDeletion()) {
-                if (!resource_state.ignored_deletion()) {
-                  LOG(ERROR)
-                      << "[xds_client " << xds_client() << "] xds server "
-                      << xds_channel()->server_.server_uri()
-                      << ": ignoring deletion for resource type "
-                      << context.type_url << " name "
-                      << XdsClient::ConstructFullXdsResourceName(
-                             authority, context.type_url.c_str(), resource_key);
-                  resource_state.set_ignored_deletion(true);
-                }
-              } else {
-                resource_state.SetDoesNotExist();
-                xds_client()->NotifyWatchersOnResourceChanged(
-                    resource_state.failed_status(), resource_state.watchers(),
-                    context.read_delay_handle);
-              }
-=======
               const bool drop_cached_resource =
                   XdsDataErrorHandlingEnabled()
                       ? xds_channel()->server_.FailOnDataErrors()
@@ -1410,7 +1344,6 @@
                   context.version, context.update_time, drop_cached_resource);
               xds_client()->NotifyWatchersOnError(resource_state,
                                                   context.read_delay_handle);
->>>>>>> e9bbff38
             }
           }
         }
@@ -1514,18 +1447,28 @@
                                          absl::string_view details,
                                          Timestamp update_time,
                                          bool drop_cached_resource) {
-<<<<<<< HEAD
-  if (drop_cached_resource) resource_.reset();
-=======
   if (drop_cached_resource) {
     resource_.reset();
     serialized_proto_.clear();
   }
->>>>>>> e9bbff38
   client_status_ = ClientResourceStatus::NACKED;
   failed_status_ =
       absl::InvalidArgumentError(absl::StrCat("invalid resource: ", details));
   failed_version_ = version;
+  failed_update_time_ = update_time;
+}
+
+void XdsClient::ResourceState::SetReceivedError(const std::string& version,
+                                                absl::Status status,
+                                                Timestamp update_time,
+                                                bool drop_cached_resource) {
+  if (drop_cached_resource) {
+    resource_.reset();
+    serialized_proto_.clear();
+  }
+  client_status_ = ClientResourceStatus::RECEIVED_ERROR;
+  failed_version_ = version;
+  failed_status_ = std::move(status);
   failed_update_time_ = update_time;
 }
 
@@ -1539,34 +1482,12 @@
   client_status_ = ClientResourceStatus::DOES_NOT_EXIST;
   failed_status_ = absl::NotFoundError("does not exist");
   failed_version_ = version;
-<<<<<<< HEAD
-  failed_status_ =
-      absl::InvalidArgumentError(absl::StrCat("invalid resource: ", details));
-=======
->>>>>>> e9bbff38
   failed_update_time_ = update_time;
 }
 
 void XdsClient::ResourceState::SetDoesNotExistOnTimeout() {
   client_status_ = ClientResourceStatus::DOES_NOT_EXIST;
   failed_status_ = absl::NotFoundError("does not exist");
-<<<<<<< HEAD
-}
-
-void XdsClient::ResourceState::SetTransientError(const std::string& details) {
-  failed_status_ = absl::UnavailableError(details);
-}
-
-void XdsClient::ResourceState::SetReceivedError(const std::string& version,
-                                                absl::Status status,
-                                                Timestamp update_time,
-                                                bool drop_cached_resource) {
-  if (drop_cached_resource) resource_.reset();
-  client_status_ = ClientResourceStatus::RECEIVED_ERROR;
-  failed_version_ = version;
-  failed_status_ = std::move(status);
-  failed_update_time_ = update_time;
-=======
   failed_version_.clear();
 }
 
@@ -1574,7 +1495,6 @@
   client_status_ = ClientResourceStatus::TIMEOUT;
   failed_status_ = absl::UnavailableError(details);
   failed_version_.clear();
->>>>>>> e9bbff38
 }
 
 absl::string_view XdsClient::ResourceState::CacheStateString() const {
@@ -1588,14 +1508,11 @@
       return "acked";
     case ClientResourceStatus::NACKED:
       return resource_ != nullptr ? "nacked_but_cached" : "nacked";
-<<<<<<< HEAD
     case ClientResourceStatus::RECEIVED_ERROR:
       return resource_ != nullptr ? "received_error_but_cached"
                                   : "received_error";
-=======
     case ClientResourceStatus::TIMEOUT:
       return "timeout";
->>>>>>> e9bbff38
   }
   Crash("unknown resource state");
 }
@@ -1633,17 +1550,6 @@
     google_protobuf_Any_set_value(any_field,
                                   StdStringToUpbString(serialized_proto_));
   }
-<<<<<<< HEAD
-  if (client_status_ == ClientResourceStatus::NACKED ||
-      client_status_ == ClientResourceStatus::RECEIVED_ERROR) {
-    auto* update_failure_state = envoy_admin_v3_UpdateFailureState_new(arena);
-    envoy_admin_v3_UpdateFailureState_set_details(
-        update_failure_state, StdStringToUpbString(failed_status_.message()));
-    envoy_admin_v3_UpdateFailureState_set_version_info(
-        update_failure_state, StdStringToUpbString(failed_version_));
-    envoy_admin_v3_UpdateFailureState_set_last_update_attempt(
-        update_failure_state, EncodeTimestamp(failed_update_time_, arena));
-=======
   if (!failed_status_.ok()) {
     auto* update_failure_state = envoy_admin_v3_UpdateFailureState_new(arena);
     envoy_admin_v3_UpdateFailureState_set_details(
@@ -1654,7 +1560,6 @@
       envoy_admin_v3_UpdateFailureState_set_last_update_attempt(
           update_failure_state, EncodeTimestamp(failed_update_time_, arena));
     }
->>>>>>> e9bbff38
     envoy_service_status_v3_ClientConfig_GenericXdsConfig_set_error_state(
         entry, update_failure_state);
   }
@@ -1814,19 +1719,6 @@
             << name;
         NotifyWatchersOnResourceChanged(resource_state.resource(), {watcher},
                                         ReadDelayHandle::NoWait());
-<<<<<<< HEAD
-        notified_watcher = true;
-      } else {
-        absl::Status status = resource_state.failed_status();
-        if (!status.ok()) {
-          GRPC_TRACE_LOG(xds_client, INFO)
-              << "[xds_client " << this << "] reporting cached status for "
-              << name << ": " << status;
-          NotifyWatchersOnResourceChanged(std::move(status), {watcher},
-                                          ReadDelayHandle::NoWait());
-          notified_watcher = true;
-        }
-=======
       }
       if (!resource_state.failed_status().ok()) {
         GRPC_TRACE_LOG(xds_client, INFO)
@@ -1834,7 +1726,6 @@
             << ": " << resource_state.failed_status();
         NotifyWatchersOnError(resource_state, ReadDelayHandle::NoWait(),
                               {watcher});
->>>>>>> e9bbff38
       }
     }
     // If the channel is not connected, report an error to the watcher.
