--- conflicted
+++ resolved
@@ -290,15 +290,9 @@
     static_assert(static_cast<ClientResourceStatus>(envoy_admin_v3_ACKED) ==
                   ClientResourceStatus::ACKED);
     static_assert(static_cast<ClientResourceStatus>(envoy_admin_v3_NACKED) ==
-<<<<<<< HEAD
-                      ClientResourceStatus::NACKED,
-                  "");
+                  ClientResourceStatus::NACKED);
     static_assert(static_cast<ClientResourceStatus>(envoy_admin_v3_TIMEOUT) ==
-                      ClientResourceStatus::TIMEOUT,
-                  "");
-=======
-                  ClientResourceStatus::NACKED);
->>>>>>> 7d31238b
+                  ClientResourceStatus::TIMEOUT);
 
     void AddWatcher(RefCountedPtr<ResourceWatcherInterface> watcher) {
       watchers_.insert(std::move(watcher));
