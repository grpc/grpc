//
// Copyright 2019 gRPC authors.
//
// Licensed under the Apache License, Version 2.0 (the "License");
// you may not use this file except in compliance with the License.
// You may obtain a copy of the License at
//
//     http://www.apache.org/licenses/LICENSE-2.0
//
// Unless required by applicable law or agreed to in writing, software
// distributed under the License is distributed on an "AS IS" BASIS,
// WITHOUT WARRANTIES OR CONDITIONS OF ANY KIND, either express or implied.
// See the License for the specific language governing permissions and
// limitations under the License.
//

#ifndef GRPC_SRC_CORE_XDS_XDS_CLIENT_XDS_CLIENT_H
#define GRPC_SRC_CORE_XDS_XDS_CLIENT_XDS_CLIENT_H

#include <grpc/event_engine/event_engine.h>
#include <grpc/support/port_platform.h>

#include <map>
#include <memory>
#include <set>
#include <string>
#include <utility>
#include <vector>

#include "absl/base/thread_annotations.h"
#include "absl/container/flat_hash_set.h"
#include "absl/status/status.h"
#include "absl/status/statusor.h"
#include "absl/strings/string_view.h"
#include "envoy/admin/v3/config_dump_shared.upb.h"
#include "envoy/service/status/v3/csds.upb.h"
#include "src/core/lib/debug/trace.h"
#include "src/core/util/dual_ref_counted.h"
#include "src/core/util/orphanable.h"
#include "src/core/util/ref_counted.h"
#include "src/core/util/ref_counted_ptr.h"
#include "src/core/util/sync.h"
#include "src/core/util/time.h"
#include "src/core/util/uri.h"
#include "src/core/util/work_serializer.h"
#include "src/core/xds/xds_client/xds_api.h"
#include "src/core/xds/xds_client/xds_bootstrap.h"
#include "src/core/xds/xds_client/xds_locality.h"
#include "src/core/xds/xds_client/xds_metrics.h"
#include "src/core/xds/xds_client/xds_resource_type.h"
#include "src/core/xds/xds_client/xds_transport.h"
#include "upb/reflection/def.hpp"

namespace grpc_core {

namespace testing {
class XdsClientTestPeer;
}

class XdsClient : public DualRefCounted<XdsClient> {
 public:
  // The authority reported for old-style (non-xdstp) resource names.
  static constexpr absl::string_view kOldStyleAuthority = "#old";

  class ReadDelayHandle : public RefCounted<ReadDelayHandle> {
   public:
    static RefCountedPtr<ReadDelayHandle> NoWait() { return nullptr; }
  };

  // Resource watcher interface.  Implemented by callers.
  // Note: Most callers will not use this API directly but rather via a
  // resource-type-specific wrapper API provided by the relevant
  // XdsResourceType implementation.
  class ResourceWatcherInterface : public RefCounted<ResourceWatcherInterface> {
   public:
    virtual void OnGenericResourceChanged(
        absl::StatusOr<std::shared_ptr<const XdsResourceType::ResourceData>>
            resource,
        RefCountedPtr<ReadDelayHandle> read_delay_handle)
        ABSL_EXCLUSIVE_LOCKS_REQUIRED(&work_serializer_) = 0;
    virtual void OnAmbientError(
        absl::Status status, RefCountedPtr<ReadDelayHandle> read_delay_handle)
        ABSL_EXCLUSIVE_LOCKS_REQUIRED(&work_serializer_) = 0;
  };

  XdsClient(
      std::shared_ptr<XdsBootstrap> bootstrap,
      RefCountedPtr<XdsTransportFactory> transport_factory,
      std::shared_ptr<grpc_event_engine::experimental::EventEngine> engine,
      std::unique_ptr<XdsMetricsReporter> metrics_reporter,
      std::string user_agent_name, std::string user_agent_version,
      // This parameter overrides the timer duration for testing
      // purposes only -- do not use in production.
      Duration resource_request_timeout = Duration::Zero());
  ~XdsClient() override;

  // Start and cancel watch for a resource.
  //
  // The XdsClient takes ownership of the watcher, but the caller may
  // keep a raw pointer to the watcher, which may be used only for
  // cancellation.  (Because the caller does not own the watcher, the
  // pointer must not be used for any other purpose.)
  // If the caller is going to start a new watch after cancelling the
  // old one, it should set delay_unsubscription to true.
  //
  // The resource type object must be a global singleton, since the first
  // time the XdsClient sees a particular resource type object, it will
  // store the pointer to that object as the authoritative implementation for
  // its type URLs.  The resource type object must outlive the XdsClient object,
  // and it is illegal to start a subsequent watch for the same type URLs using
  // a different resource type object.
  //
  // Note: Most callers will not use this API directly but rather via a
  // resource-type-specific wrapper API provided by the relevant
  // XdsResourceType implementation.
  void WatchResource(const XdsResourceType* type, absl::string_view name,
                     RefCountedPtr<ResourceWatcherInterface> watcher);
  void CancelResourceWatch(const XdsResourceType* type,
                           absl::string_view listener_name,
                           ResourceWatcherInterface* watcher,
                           bool delay_unsubscription = false);

  // Resets connection backoff state.
  virtual void ResetBackoff();

  const XdsBootstrap& bootstrap() const {
    return *bootstrap_;  // ctor asserts that it is non-null
  }

  XdsTransportFactory* transport_factory() const {
    return transport_factory_.get();
  }

  grpc_event_engine::experimental::EventEngine* engine() {
    return engine_.get();
  }

 protected:
  void Orphaned() override;

  Mutex* mu() ABSL_LOCK_RETURNED(&mu_) { return &mu_; }

  // Dumps the active xDS config to the provided
  // envoy.service.status.v3.ClientConfig message including the config status
  // (e.g., CLIENT_REQUESTED, CLIENT_ACKED, CLIENT_NACKED).
  void DumpClientConfig(std::set<std::string>* string_pool, upb_Arena* arena,
                        envoy_service_status_v3_ClientConfig* client_config)
      ABSL_EXCLUSIVE_LOCKS_REQUIRED(&mu_);

  // Invokes func once for each combination of labels to report the
  // resource count for those labels.
  struct ResourceCountLabels {
    absl::string_view xds_authority;
    absl::string_view resource_type;
    absl::string_view cache_state;
  };
  void ReportResourceCounts(
      absl::FunctionRef<void(const ResourceCountLabels&, uint64_t)> func)
      ABSL_EXCLUSIVE_LOCKS_REQUIRED(&mu_);

  // Invokes func once for each xDS server to report whether the
  // connection to that server is working.
  void ReportServerConnections(
      absl::FunctionRef<void(absl::string_view /*xds_server*/, bool)> func)
      ABSL_EXCLUSIVE_LOCKS_REQUIRED(&mu_);

 private:
  friend testing::XdsClientTestPeer;

  struct XdsResourceKey {
    std::string id;
    std::vector<URI::QueryParam> query_params;

    bool operator<(const XdsResourceKey& other) const {
      int c = id.compare(other.id);
      if (c != 0) return c < 0;
      return query_params < other.query_params;
    }
  };

  struct AuthorityState;

  struct XdsResourceName {
    std::string authority;
    XdsResourceKey key;
  };

  // Contains a channel to the xds server and all the data related to the
  // channel.  Holds a ref to the xds client object.
  class XdsChannel final : public DualRefCounted<XdsChannel> {
   public:
    template <typename T>
    class RetryableCall;

    class AdsCall;

    XdsChannel(WeakRefCountedPtr<XdsClient> xds_client,
               const XdsBootstrap::XdsServer& server);
    ~XdsChannel() override;

    XdsClient* xds_client() const { return xds_client_.get(); }
    AdsCall* ads_call() const;

    void ResetBackoff();

    // Returns non-OK if there has been an error since the last time the
    // ADS stream saw a response.
    const absl::Status& status() const { return status_; }

    void SubscribeLocked(const XdsResourceType* type,
                         const XdsResourceName& name)
        ABSL_EXCLUSIVE_LOCKS_REQUIRED(&XdsClient::mu_);
    void UnsubscribeLocked(const XdsResourceType* type,
                           const XdsResourceName& name,
                           bool delay_unsubscription)
        ABSL_EXCLUSIVE_LOCKS_REQUIRED(&XdsClient::mu_);

    absl::string_view server_uri() const { return server_.server_uri(); }

   private:
    class ConnectivityFailureWatcher;

    // Attempts to find a suitable Xds fallback server. Returns true if
    // a connection to a suitable server had been established.
    bool MaybeFallbackLocked(const std::string& authority,
                             XdsClient::AuthorityState& authority_state)
        ABSL_EXCLUSIVE_LOCKS_REQUIRED(&XdsClient::mu_);
    void SetHealthyLocked() ABSL_EXCLUSIVE_LOCKS_REQUIRED(&XdsClient::mu_);
    void Orphaned() override;

    void OnConnectivityFailure(absl::Status status);

    // Enqueues error notifications to watchers.  Caller must drain
    // XdsClient::work_serializer_ after releasing the lock.
    void SetChannelStatusLocked(absl::Status status)
        ABSL_EXCLUSIVE_LOCKS_REQUIRED(&XdsClient::mu_);

    // The owning xds client.
    WeakRefCountedPtr<XdsClient> xds_client_;

    const XdsBootstrap::XdsServer& server_;  // Owned by bootstrap.

    RefCountedPtr<XdsTransportFactory::XdsTransport> transport_;
    RefCountedPtr<XdsTransportFactory::XdsTransport::ConnectivityFailureWatcher>
        failure_watcher_;

    bool shutting_down_ = false;

    // The retryable ADS and LRS calls.
    OrphanablePtr<RetryableCall<AdsCall>> ads_call_;

    // Stores the most recent accepted resource version for each resource type.
    std::map<const XdsResourceType*, std::string /*version*/>
        resource_type_version_map_;

    absl::Status status_;
  };

  using WatcherSet =
      absl::flat_hash_set<RefCountedPtr<ResourceWatcherInterface>,
                          RefCountedPtrHash<ResourceWatcherInterface>,
                          RefCountedPtrEq<ResourceWatcherInterface>>;

  class ResourceState {
   public:
    // Resource status from the view of a xDS client, which tells the
    // synchronization status between the xDS client and the xDS server.
    enum ClientResourceStatus {
      // Client requested this resource but hasn't received any update from
      // management server. The client will not fail requests, but will queue
      // them until update arrives or the client times out waiting for the
      // resource.
      REQUESTED = 1,
      // This resource has been requested by the client but has either not been
      // delivered by the server or was previously delivered by the server and
      // then subsequently removed from resources provided by the server.
      DOES_NOT_EXIST,
      // Client received this resource and replied with ACK.
      ACKED,
      // Client received this resource and replied with NACK.
      NACKED,
<<<<<<< HEAD
      // Server sent an error for the resource.
      RECEIVED_ERROR,
=======
>>>>>>> a680559f
    };
    static_assert(static_cast<ClientResourceStatus>(envoy_admin_v3_REQUESTED) ==
                      ClientResourceStatus::REQUESTED,
                  "");
    static_assert(
        static_cast<ClientResourceStatus>(envoy_admin_v3_DOES_NOT_EXIST) ==
            ClientResourceStatus::DOES_NOT_EXIST,
        "");
    static_assert(static_cast<ClientResourceStatus>(envoy_admin_v3_ACKED) ==
                      ClientResourceStatus::ACKED,
                  "");
    static_assert(static_cast<ClientResourceStatus>(envoy_admin_v3_NACKED) ==
                      ClientResourceStatus::NACKED,
                  "");
// FIXME
//    static_assert(
//        static_cast<ClientResourceStatus>(envoy_admin_v3_RECEIVED_ERROR) ==
//            ClientResourceStatus::RECEIVED_ERROR,
//        "");

    void AddWatcher(RefCountedPtr<ResourceWatcherInterface> watcher) {
      watchers_.insert(std::move(watcher));
    }
    void RemoveWatcher(ResourceWatcherInterface* watcher) {
      watchers_.erase(watcher);
    }
    bool HasWatchers() const { return !watchers_.empty(); }
    const WatcherSet& watchers() const { return watchers_; }

    void SetAcked(std::shared_ptr<const XdsResourceType::ResourceData> resource,
                  std::string serialized_proto, std::string version,
                  Timestamp update_time);
    void SetNacked(const std::string& version, absl::string_view details,
                   Timestamp update_time, bool drop_cached_resource);
    void SetDoesNotExist();
    void SetTransientError(const std::string& details);
    void SetReceivedError(const std::string& version, absl::Status status,
                          Timestamp update_time, bool drop_cached_resource);

    void set_ignored_deletion(bool value) { ignored_deletion_ = value; }
    bool ignored_deletion() const { return ignored_deletion_; }

    ClientResourceStatus client_status() const { return client_status_; }
    absl::string_view CacheStateString() const;

    bool HasResource() const { return resource_ != nullptr; }
    std::shared_ptr<const XdsResourceType::ResourceData> resource() const {
      return resource_;
    }

    const absl::Status& failed_status() const { return failed_status_; }
<<<<<<< HEAD
    absl::Status WatcherStatus() const;
=======
>>>>>>> a680559f

    void FillGenericXdsConfig(
        upb_StringView type_url, upb_StringView resource_name, upb_Arena* arena,
        envoy_service_status_v3_ClientConfig_GenericXdsConfig* entry) const;

   private:
    WatcherSet watchers_;
    // The latest data seen for the resource.
    std::shared_ptr<const XdsResourceType::ResourceData> resource_;
    // Cache state.
    ClientResourceStatus client_status_ = REQUESTED;
    // The serialized bytes of the last successfully updated raw xDS resource.
    std::string serialized_proto_;
    // The timestamp when the resource was last successfully updated.
    Timestamp update_time_;
    // The last successfully updated version of the resource.
    std::string version_;
    // The rejected version string of the last failed update attempt.
    std::string failed_version_;
    // Details about the last failed update attempt or transient error.
    absl::Status failed_status_;
    // Timestamp of the last failed update attempt.
    Timestamp failed_update_time_;
    // If we've ignored deletion.
    bool ignored_deletion_ = false;
  };

  struct AuthorityState {
    std::vector<RefCountedPtr<XdsChannel>> xds_channels;
    std::map<const XdsResourceType*, std::map<XdsResourceKey, ResourceState>>
        resource_map;
  };

  absl::Status AppendNodeToStatus(const absl::Status& status) const;

  // Sends an OnResourceChanged() notification to a specific set of watchers.
  void NotifyWatchersOnResourceChanged(
      absl::StatusOr<std::shared_ptr<const XdsResourceType::ResourceData>>
          resource,
      WatcherSet watchers, RefCountedPtr<ReadDelayHandle> read_delay_handle);
  // Sends an OnAmbientError() notification to a specific set of watchers.
  void NotifyWatchersOnAmbientError(
      absl::Status status, WatcherSet watchers,
      RefCountedPtr<ReadDelayHandle> read_delay_handle);

  void MaybeRegisterResourceTypeLocked(const XdsResourceType* resource_type)
      ABSL_EXCLUSIVE_LOCKS_REQUIRED(mu_);

  // Gets the type for resource_type, or null if the type is unknown.
  const XdsResourceType* GetResourceTypeLocked(absl::string_view resource_type)
      ABSL_EXCLUSIVE_LOCKS_REQUIRED(mu_);

  bool HasUncachedResources(const AuthorityState& authority_state);

  absl::StatusOr<XdsResourceName> ParseXdsResourceName(
      absl::string_view name, const XdsResourceType* type);
  static std::string ConstructFullXdsResourceName(
      absl::string_view authority, absl::string_view resource_type,
      const XdsResourceKey& key);

  RefCountedPtr<XdsChannel> GetOrCreateXdsChannelLocked(
      const XdsBootstrap::XdsServer& server, const char* reason)
      ABSL_EXCLUSIVE_LOCKS_REQUIRED(mu_);

  std::shared_ptr<XdsBootstrap> bootstrap_;
  const std::string user_agent_name_;
  const std::string user_agent_version_;
  RefCountedPtr<XdsTransportFactory> transport_factory_;
  const Duration request_timeout_;
  const bool xds_federation_enabled_;
  WorkSerializer work_serializer_;
  std::shared_ptr<grpc_event_engine::experimental::EventEngine> engine_;
  std::unique_ptr<XdsMetricsReporter> metrics_reporter_;

  Mutex mu_;

  // Stores resource type objects seen by type URL.
  std::map<absl::string_view /*resource_type*/, const XdsResourceType*>
      resource_types_ ABSL_GUARDED_BY(mu_);
  upb::DefPool def_pool_ ABSL_GUARDED_BY(mu_);

  // Map of existing xDS server channels.
  std::map<std::string /*XdsServer key*/, XdsChannel*> xds_channel_map_
      ABSL_GUARDED_BY(mu_);

  std::map<std::string /*authority*/, AuthorityState> authority_state_map_
      ABSL_GUARDED_BY(mu_);

  // Stores started watchers whose resource name was not parsed successfully,
  // waiting to be cancelled or reset in Orphan().
  WatcherSet invalid_watchers_ ABSL_GUARDED_BY(mu_);

  bool shutting_down_ ABSL_GUARDED_BY(mu_) = false;
};

}  // namespace grpc_core

#endif  // GRPC_SRC_CORE_XDS_XDS_CLIENT_XDS_CLIENT_H<|MERGE_RESOLUTION|>--- conflicted
+++ resolved
@@ -279,11 +279,8 @@
       ACKED,
       // Client received this resource and replied with NACK.
       NACKED,
-<<<<<<< HEAD
       // Server sent an error for the resource.
       RECEIVED_ERROR,
-=======
->>>>>>> a680559f
     };
     static_assert(static_cast<ClientResourceStatus>(envoy_admin_v3_REQUESTED) ==
                       ClientResourceStatus::REQUESTED,
@@ -335,10 +332,6 @@
     }
 
     const absl::Status& failed_status() const { return failed_status_; }
-<<<<<<< HEAD
-    absl::Status WatcherStatus() const;
-=======
->>>>>>> a680559f
 
     void FillGenericXdsConfig(
         upb_StringView type_url, upb_StringView resource_name, upb_Arena* arena,
