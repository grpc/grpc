--- conflicted
+++ resolved
@@ -67,21 +67,6 @@
       return TYPE_URL(TYPE_INT_TAG "channel_connectivity_state");
     case StatusIntProperty::kLbPolicyDrop:
       return TYPE_URL(TYPE_INT_TAG "lb_policy_drop");
-  }
-  GPR_UNREACHABLE_CODE(return "unknown");
-}
-
-const char* GetStatusStrPropertyUrl(StatusStrProperty key) {
-  switch (key) {
-<<<<<<< HEAD
-    case StatusStrProperty::kFile:
-      return TYPE_URL(TYPE_STR_TAG "file");
-=======
-    case StatusStrProperty::kDescription:
-      return TYPE_URL(TYPE_STR_TAG "description");
-    case StatusStrProperty::kGrpcMessage:
-      return TYPE_URL(TYPE_STR_TAG "grpc_message");
->>>>>>> 9a0c4502
   }
   GPR_UNREACHABLE_CODE(return "unknown");
 }
@@ -153,20 +138,6 @@
         return value;
       }
     }
-  }
-  return {};
-}
-
-void StatusSetStr(absl::Status* status, StatusStrProperty key,
-                  absl::string_view value) {
-  status->SetPayload(GetStatusStrPropertyUrl(key), absl::Cord(value));
-}
-
-std::optional<std::string> StatusGetStr(const absl::Status& status,
-                                        StatusStrProperty key) {
-  auto p = status.GetPayload(GetStatusStrPropertyUrl(key));
-  if (p.has_value()) {
-    return std::string(*p);
   }
   return {};
 }
