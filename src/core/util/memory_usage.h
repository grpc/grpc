--- conflicted
+++ resolved
@@ -260,11 +260,7 @@
 template <typename... Args>
 size_t MemoryUsageOf(const std::tuple<Args...>& t) {
   return std::apply(
-<<<<<<< HEAD
-      [](const auto&... args) { return (MemoryUsageOf(args) + ...); }, t);
-=======
       [](const auto&... args) { return (MemoryUsageOf(args) + ... + 0); }, t);
->>>>>>> 0227d87f
 }
 
 }  // namespace grpc_core
