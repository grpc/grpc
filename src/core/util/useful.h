// Copyright 2015 gRPC authors.
//
// Licensed under the Apache License, Version 2.0 (the "License");
// you may not use this file except in compliance with the License.
// You may obtain a copy of the License at
//
//     http://www.apache.org/licenses/LICENSE-2.0
//
// Unless required by applicable law or agreed to in writing, software
// distributed under the License is distributed on an "AS IS" BASIS,
// WITHOUT WARRANTIES OR CONDITIONS OF ANY KIND, either express or implied.
// See the License for the specific language governing permissions and
// limitations under the License.

#ifndef GRPC_SRC_CORE_UTIL_USEFUL_H
#define GRPC_SRC_CORE_UTIL_USEFUL_H

#include <grpc/support/port_platform.h>

#include <cstddef>
#include <limits>
#include <type_traits>
#include <variant>

#include "absl/log/check.h"
#include "absl/numeric/bits.h"
#include "absl/strings/string_view.h"

/// useful utilities that don't belong anywhere else

namespace grpc_core {

template <typename T>
T Clamp(T val, T min, T max) {
  if (val < min) return min;
  if (max < val) return max;
  return val;
}

// Set the n-th bit of i
template <typename T>
T SetBit(T* i, size_t n) {
  return *i |= (T(1) << n);
}

// Clear the n-th bit of i
template <typename T>
T ClearBit(T* i, size_t n) {
  return *i &= ~(T(1) << n);
}

// Get the n-th bit of i
template <typename T>
bool GetBit(T i, size_t n) {
  return (i & (T(1) << n)) != 0;
}

// This function uses operator< to implement a qsort-style comparison, whereby:
// if a is smaller than b, a number smaller than 0 is returned.
// if a is bigger than b, a number greater than 0 is returned.
// if a is neither smaller nor bigger than b, 0 is returned.
template <typename T>
int QsortCompare(const T& a, const T& b) {
  if (a < b) return -1;
  if (b < a) return 1;
  return 0;
}

template <typename... X>
int QsortCompare(const std::variant<X...>& a, const std::variant<X...>& b) {
  const int index = QsortCompare(a.index(), b.index());
  if (index != 0) return index;
  return std::visit(
      [&](const auto& x) {
        return QsortCompare(x, std::get<absl::remove_cvref_t<decltype(x)>>(b));
      },
      a);
}

inline int QsortCompare(absl::string_view a, absl::string_view b) {
  return a.compare(b);
}

inline int QsortCompare(const std::string& a, const std::string& b) {
  return a.compare(b);
}

template <typename A, typename B>
int QsortCompare(const std::pair<A, B>& a, const std::pair<A, B>& b) {
  const int first = QsortCompare(a.first, b.first);
  if (first != 0) return first;
  return QsortCompare(a.second, b.second);
}

template <typename T>
constexpr size_t HashPointer(T* p, size_t range) {
  return (((reinterpret_cast<size_t>(p)) >> 4) ^
          ((reinterpret_cast<size_t>(p)) >> 9) ^
          ((reinterpret_cast<size_t>(p)) >> 14)) %
         range;
}

// Compute a+b.
// If the result is greater than MAX, return MAX.
// If the result is less than MIN, return MIN.
template <typename T>
inline T SaturatingAdd(T a, T b) {
  if (a > 0) {
    if (b > std::numeric_limits<T>::max() - a) {
      return std::numeric_limits<T>::max();
    }
  } else if (b < std::numeric_limits<T>::min() - a) {
    return std::numeric_limits<T>::min();
  }
  return a + b;
}

<<<<<<< HEAD
=======
template <
    typename T,
    std::enable_if_t<std::is_integral_v<T> && std::is_unsigned_v<T>, int> = 0>
inline T SaturatingMul(T a, T b) {
  if (a == 0 || b == 0) return 0;
  if (b > std::numeric_limits<T>::max() / a) {
    return std::numeric_limits<T>::max();
  }
  return a * b;
}

template <
    typename T,
    std::enable_if_t<std::is_integral_v<T> && std::is_signed_v<T>, int> = 0>
inline T SaturatingMul(T a, T b) {
  if (a == 0 || b == 0) return 0;
  if (a == std::numeric_limits<T>::min()) {
    // negation is ub
    if (b == -1) return std::numeric_limits<T>::max();
    if (b == 1) return std::numeric_limits<T>::min();
    if (b > 1) return std::numeric_limits<T>::min();
    return std::numeric_limits<T>::max();
  }
  if (b == std::numeric_limits<T>::min()) {
    if (a == -1) return std::numeric_limits<T>::max();
    if (a == 1) return std::numeric_limits<T>::min();
    if (a > 1) return std::numeric_limits<T>::min();
    return std::numeric_limits<T>::max();
  }
  if (a > 0 && b > 0) {
    // both positive
    if (a > std::numeric_limits<T>::max() / b) {
      return std::numeric_limits<T>::max();
    }
  } else if (a < 0 && b < 0) {
    // both negative
    if (a < std::numeric_limits<T>::max() / b) {
      return std::numeric_limits<T>::max();
    }
  } else {
    // one positive, one negative
    if (a > 0) {
      if (b < std::numeric_limits<T>::min() / a) {
        return std::numeric_limits<T>::min();
      }
    } else {
      if (a < std::numeric_limits<T>::min() / b) {
        return std::numeric_limits<T>::min();
      }
    }
  }
  return a * b;
}

inline uint32_t MixHash32(uint32_t a, uint32_t b) {
  return absl::rotl(a, 2u) ^ b;
}

>>>>>>> ccd54b02
inline uint32_t RoundUpToPowerOf2(uint32_t v) {
  v--;
  v |= v >> 1;
  v |= v >> 2;
  v |= v >> 4;
  v |= v >> 8;
  v |= v >> 16;
  v++;
  return v;
}

// Return a value with only the lowest bit left on.
GPR_ATTRIBUTE_ALWAYS_INLINE_FUNCTION inline uint8_t LowestOneBit(uint8_t x) {
  return x & -x;
}

GPR_ATTRIBUTE_ALWAYS_INLINE_FUNCTION inline uint16_t LowestOneBit(uint16_t x) {
  return x & -x;
}

GPR_ATTRIBUTE_ALWAYS_INLINE_FUNCTION inline uint32_t LowestOneBit(uint32_t x) {
  return x & -x;
}

GPR_ATTRIBUTE_ALWAYS_INLINE_FUNCTION inline uint64_t LowestOneBit(uint64_t x) {
  return x & -x;
}

}  // namespace grpc_core

#define GPR_ARRAY_SIZE(array) (sizeof(array) / sizeof(*(array)))

#endif  // GRPC_SRC_CORE_UTIL_USEFUL_H<|MERGE_RESOLUTION|>--- conflicted
+++ resolved
@@ -115,8 +115,6 @@
   return a + b;
 }
 
-<<<<<<< HEAD
-=======
 template <
     typename T,
     std::enable_if_t<std::is_integral_v<T> && std::is_unsigned_v<T>, int> = 0>
@@ -171,11 +169,6 @@
   return a * b;
 }
 
-inline uint32_t MixHash32(uint32_t a, uint32_t b) {
-  return absl::rotl(a, 2u) ^ b;
-}
-
->>>>>>> ccd54b02
 inline uint32_t RoundUpToPowerOf2(uint32_t v) {
   v--;
   v |= v >> 1;
