//
//
// Copyright 2015 gRPC authors.
//
// Licensed under the Apache License, Version 2.0 (the "License");
// you may not use this file except in compliance with the License.
// You may obtain a copy of the License at
//
//     http://www.apache.org/licenses/LICENSE-2.0
//
// Unless required by applicable law or agreed to in writing, software
// distributed under the License is distributed on an "AS IS" BASIS,
// WITHOUT WARRANTIES OR CONDITIONS OF ANY KIND, either express or implied.
// See the License for the specific language governing permissions and
// limitations under the License.
//
//

#include <grpc/support/port_platform.h>

#include "absl/log/log.h"

#include <stdio.h>
#include <string.h>

#include "absl/log/check.h"
#include "absl/log/globals.h"
#include "absl/strings/match.h"
#include "absl/strings/str_cat.h"

#include <grpc/support/alloc.h>
#include <grpc/support/atm.h>
#include <grpc/support/log.h>

#include "src/core/lib/config/config_vars.h"
#include "src/core/lib/gprpp/crash.h"
#include "src/core/util/string.h"

void gpr_unreachable_code(const char* reason, const char* file, int line) {
  grpc_core::Crash(absl::StrCat("UNREACHABLE CODE: ", reason),
                   grpc_core::SourceLocation(file, line));
}

<<<<<<< HEAD
GPRAPI void grpc_absl_log(const char* file, int line, gpr_log_severity severity,
                          const char* message_str) {
=======
int gpr_should_log(gpr_log_severity severity) {
>>>>>>> d427a5c3
  switch (severity) {
    case GPR_LOG_SEVERITY_DEBUG:
      VLOG(2).AtLocation(file, line) << message_str;
      return;
    case GPR_LOG_SEVERITY_INFO:
      LOG(INFO).AtLocation(file, line) << message_str;
      return;
    case GPR_LOG_SEVERITY_ERROR:
      LOG(ERROR).AtLocation(file, line) << message_str;
      return;
    default:
      DCHECK(false) << "Invalid severity";
  }
}

GPRAPI void grpc_absl_log_int(const char* file, int line,
                              gpr_log_severity severity,
                              const char* message_str, intptr_t num) {
  switch (severity) {
    case GPR_LOG_SEVERITY_DEBUG:
      VLOG(2).AtLocation(file, line) << message_str << num;
      return;
    case GPR_LOG_SEVERITY_INFO:
      LOG(INFO).AtLocation(file, line) << message_str << num;
      return;
    case GPR_LOG_SEVERITY_ERROR:
      LOG(ERROR).AtLocation(file, line) << message_str << num;
      return;
    default:
      DCHECK(false) << "Invalid severity";
  }
}

GPRAPI void grpc_absl_log_str(const char* file, int line,
                              gpr_log_severity severity,
                              const char* message_str1,
                              const char* message_str2) {
  switch (severity) {
    case GPR_LOG_SEVERITY_DEBUG:
      VLOG(2).AtLocation(file, line) << message_str1 << message_str2;
      return;
    case GPR_LOG_SEVERITY_INFO:
      LOG(INFO).AtLocation(file, line) << message_str1 << message_str2;
      return;
    case GPR_LOG_SEVERITY_ERROR:
      LOG(ERROR).AtLocation(file, line) << message_str1 << message_str2;
      return;
    default:
      DCHECK(false) << "Invalid severity";
  }
}

void gpr_log_verbosity_init(void) {
#ifndef GRPC_VERBOSITY_MACRO
  // SetMinLogLevel sets the value for the entire binary, not just gRPC.
  // This setting will change things for other libraries/code that is unrelated
  // to grpc.
  absl::string_view verbosity = grpc_core::ConfigVars::Get().Verbosity();
  if (absl::EqualsIgnoreCase(verbosity, "INFO")) {
    LOG_FIRST_N(WARNING, 1)
        << "Log level INFO is not suitable for production. Prefer WARNING or "
           "ERROR. However if you see this message in a debug environmenmt or "
           "test environmenmt it is safe to ignore this message.";
    absl::SetVLogLevel("*grpc*/*", -1);
    absl::SetMinLogLevel(absl::LogSeverityAtLeast::kInfo);
  } else if (absl::EqualsIgnoreCase(verbosity, "DEBUG")) {
    LOG_FIRST_N(WARNING, 1)
        << "Log level DEBUG is not suitable for production. Prefer WARNING or "
           "ERROR. However if you see this message in a debug environmenmt or "
           "test environmenmt it is safe to ignore this message.";
    absl::SetVLogLevel("*grpc*/*", 2);
    absl::SetMinLogLevel(absl::LogSeverityAtLeast::kInfo);
  } else if (absl::EqualsIgnoreCase(verbosity, "ERROR")) {
    absl::SetVLogLevel("*grpc*/*", -1);
    absl::SetMinLogLevel(absl::LogSeverityAtLeast::kError);
  } else if (absl::EqualsIgnoreCase(verbosity, "NONE")) {
    absl::SetVLogLevel("*grpc*/*", -1);
    absl::SetMinLogLevel(absl::LogSeverityAtLeast::kInfinity);
  } else if (verbosity.empty()) {
    // Do not alter absl settings if GRPC_VERBOSITY flag is not set.
  } else {
    LOG(ERROR) << "Unknown log verbosity: " << verbosity;
  }
#endif  // GRPC_VERBOSITY_MACRO
}<|MERGE_RESOLUTION|>--- conflicted
+++ resolved
@@ -41,12 +41,8 @@
                    grpc_core::SourceLocation(file, line));
 }
 
-<<<<<<< HEAD
 GPRAPI void grpc_absl_log(const char* file, int line, gpr_log_severity severity,
                           const char* message_str) {
-=======
-int gpr_should_log(gpr_log_severity severity) {
->>>>>>> d427a5c3
   switch (severity) {
     case GPR_LOG_SEVERITY_DEBUG:
       VLOG(2).AtLocation(file, line) << message_str;
