//
//
// Copyright 2015 gRPC authors.
//
// Licensed under the Apache License, Version 2.0 (the "License");
// you may not use this file except in compliance with the License.
// You may obtain a copy of the License at
//
//     http://www.apache.org/licenses/LICENSE-2.0
//
// Unless required by applicable law or agreed to in writing, software
// distributed under the License is distributed on an "AS IS" BASIS,
// WITHOUT WARRANTIES OR CONDITIONS OF ANY KIND, either express or implied.
// See the License for the specific language governing permissions and
// limitations under the License.
//
//

#include <grpc/support/port_platform.h>

#include "absl/log/log.h"

#include <stdio.h>
#include <string.h>

#include "absl/log/globals.h"
#include "absl/strings/match.h"
#include "absl/strings/str_cat.h"

#include <grpc/support/alloc.h>
#include <grpc/support/atm.h>
#include <grpc/support/log.h>

#include "src/core/lib/config/config_vars.h"
#include "src/core/lib/gprpp/crash.h"
#include "src/core/util/string.h"

void gpr_unreachable_code(const char* reason, const char* file, int line) {
  grpc_core::Crash(absl::StrCat("UNREACHABLE CODE: ", reason),
                   grpc_core::SourceLocation(file, line));
}

int gpr_should_log(gpr_log_severity severity) {
  switch (severity) {
    case GPR_LOG_SEVERITY_ERROR:
      return absl::MinLogLevel() <= absl::LogSeverityAtLeast::kError;
    case GPR_LOG_SEVERITY_INFO:
      // There is no documentation about how expensive or inexpensive
      // MinLogLevel is. We could have saved this in a static const variable.
      // But decided against it just in case anyone programatically sets absl
      // min log level settings after this has been initialized.
      // Same holds for ABSL_VLOG_IS_ON(2).
      return absl::MinLogLevel() <= absl::LogSeverityAtLeast::kInfo;
    case GPR_LOG_SEVERITY_DEBUG:
      return ABSL_VLOG_IS_ON(2);
    default:
      DLOG(ERROR) << "Invalid gpr_log_severity.";
      return true;
  }
}

void gpr_log_message(const char* file, int line, gpr_log_severity severity,
                     const char* message) {
  if (gpr_should_log(severity) == 0) {
    return;
  }
  switch (severity) {
    case GPR_LOG_SEVERITY_DEBUG:
      //  Log DEBUG messages as VLOG(2).
      VLOG(2).AtLocation(file, line) << message;
      return;
    case GPR_LOG_SEVERITY_INFO:
      LOG(INFO).AtLocation(file, line) << message;
      return;
    case GPR_LOG_SEVERITY_ERROR:
      LOG(ERROR).AtLocation(file, line) << message;
      return;
    default:
      LOG(ERROR) << __func__ << ": unknown gpr log severity(" << severity
                 << "), using ERROR";
      LOG(ERROR).AtLocation(file, line) << message;
  }
}

<<<<<<< HEAD
void gpr_log_message(const char* file, int line, gpr_log_severity severity,
                     const char* message) {
  if (gpr_should_log(severity) == 0) {
    return;
  }

  gpr_log_func_args lfargs;
  memset(&lfargs, 0, sizeof(lfargs));
  lfargs.file = file;
  lfargs.line = line;
  lfargs.severity = severity;
  lfargs.message = message;
  reinterpret_cast<gpr_log_func>(gpr_atm_no_barrier_load(&g_log_func))(&lfargs);
=======
void gpr_set_log_verbosity(
    [[maybe_unused]] gpr_log_severity deprecated_setting) {
  LOG(ERROR)
      << "This will not be set. Please set this via absl log level settings.";
>>>>>>> 25dea6e8
}

void gpr_log_verbosity_init(void) {
// This is enabled in Github only.
// This ifndef is converted to ifdef internally by copybara.
// Internally grpc verbosity is managed using absl settings.
// So internally we avoid setting it like this.
#ifndef GRPC_VERBOSITY_MACRO
  // SetMinLogLevel sets the value for the entire binary, not just gRPC.
  // This setting will change things for other libraries/code that is unrelated
  // to grpc.
  absl::string_view verbosity = grpc_core::ConfigVars::Get().Verbosity();
  if (absl::EqualsIgnoreCase(verbosity, "INFO")) {
    LOG_FIRST_N(WARNING, 1)
        << "Log level INFO is not suitable for production. Prefer WARNING or "
           "ERROR. However if you see this message in a debug environmenmt or "
           "test environmenmt it is safe to ignore this message.";
    absl::SetVLogLevel("*grpc*/*", -1);
    absl::SetMinLogLevel(absl::LogSeverityAtLeast::kInfo);
  } else if (absl::EqualsIgnoreCase(verbosity, "DEBUG")) {
    LOG_FIRST_N(WARNING, 1)
        << "Log level DEBUG is not suitable for production. Prefer WARNING or "
           "ERROR. However if you see this message in a debug environmenmt or "
           "test environmenmt it is safe to ignore this message.";
    absl::SetVLogLevel("*grpc*/*", 2);
    absl::SetMinLogLevel(absl::LogSeverityAtLeast::kInfo);
  } else if (absl::EqualsIgnoreCase(verbosity, "ERROR")) {
    absl::SetVLogLevel("*grpc*/*", -1);
    absl::SetMinLogLevel(absl::LogSeverityAtLeast::kError);
  } else if (absl::EqualsIgnoreCase(verbosity, "NONE")) {
    absl::SetVLogLevel("*grpc*/*", -1);
    absl::SetMinLogLevel(absl::LogSeverityAtLeast::kInfinity);
  } else if (verbosity.empty()) {
    // Do not alter absl settings if GRPC_VERBOSITY flag is not set.
  } else {
    LOG(ERROR) << "Unknown log verbosity: " << verbosity;
  }
#endif  // GRPC_VERBOSITY_MACRO
}

void gpr_set_log_function([[maybe_unused]] gpr_log_func deprecated_setting) {
  LOG(ERROR)
      << "This function is deprecated. This function will be deleted in the "
         "next gRPC release. You may create a new absl LogSink with similar "
         "functionality. gRFC: https://github.com/grpc/proposal/pull/425 ";
}<|MERGE_RESOLUTION|>--- conflicted
+++ resolved
@@ -82,28 +82,6 @@
   }
 }
 
-<<<<<<< HEAD
-void gpr_log_message(const char* file, int line, gpr_log_severity severity,
-                     const char* message) {
-  if (gpr_should_log(severity) == 0) {
-    return;
-  }
-
-  gpr_log_func_args lfargs;
-  memset(&lfargs, 0, sizeof(lfargs));
-  lfargs.file = file;
-  lfargs.line = line;
-  lfargs.severity = severity;
-  lfargs.message = message;
-  reinterpret_cast<gpr_log_func>(gpr_atm_no_barrier_load(&g_log_func))(&lfargs);
-=======
-void gpr_set_log_verbosity(
-    [[maybe_unused]] gpr_log_severity deprecated_setting) {
-  LOG(ERROR)
-      << "This will not be set. Please set this via absl log level settings.";
->>>>>>> 25dea6e8
-}
-
 void gpr_log_verbosity_init(void) {
 // This is enabled in Github only.
 // This ifndef is converted to ifdef internally by copybara.
