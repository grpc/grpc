--- conflicted
+++ resolved
@@ -200,15 +200,10 @@
   GRPC_CLOSURE_INIT(&continue_done_write_after_schedule_on_exec_ctx_,
                     ContinueDoneWriteAfterScheduleOnExecCtx, this,
                     grpc_schedule_on_exec_ctx);
-<<<<<<< HEAD
-  GRPC_CHECK(pollent);
-  grpc_polling_entity_add_to_pollset_set(pollent, pollset_set_);
-=======
   if (!grpc_event_engine::experimental::UsePollsetAlternative()) {
-    CHECK(pollent);
+    GRPC_CHECK(pollent);
     grpc_polling_entity_add_to_pollset_set(pollent, pollset_set_);
   }
->>>>>>> 4593cde0
 }
 
 HttpRequest::~HttpRequest() {
