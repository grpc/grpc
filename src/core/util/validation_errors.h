--- conflicted
+++ resolved
@@ -130,11 +130,6 @@
   void PopField() GPR_ATTRIBUTE_NOINLINE;
 
   // Errors that we have encountered so far, keyed by field name.
-<<<<<<< HEAD
-  // TODO(roth): If we don't actually have any fields for which we
-  // report more than one error, simplify this data structure.
-=======
->>>>>>> 0645d831
   std::map<std::string /*field_name*/, std::set<std::string>> field_errors_;
   // Stack of field names indicating the field that we are currently
   // validating.
