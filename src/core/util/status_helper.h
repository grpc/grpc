--- conflicted
+++ resolved
@@ -60,19 +60,6 @@
   kLbPolicyDrop,
 };
 
-/// This enum should have the same value of grpc_error_strs
-enum class StatusStrProperty {
-<<<<<<< HEAD
-  /// source file in which this error occurred
-  kFile,
-=======
-  /// top-level textual description of this error
-  kDescription,
-  /// peer that we were trying to communicate when this error occurred
-  kGrpcMessage,
->>>>>>> 9a0c4502
-};
-
 /// Creates a status with given additional information
 absl::Status StatusCreate(absl::StatusCode code, absl::string_view msg,
                           const DebugLocation& location,
@@ -85,14 +72,6 @@
 GRPC_MUST_USE_RESULT
 std::optional<intptr_t> StatusGetInt(const absl::Status& status,
                                      StatusIntProperty key);
-
-/// Sets the str property to the status
-void StatusSetStr(absl::Status* status, StatusStrProperty key,
-                  absl::string_view value);
-
-/// Gets the str property from the status
-GRPC_MUST_USE_RESULT std::optional<std::string> StatusGetStr(
-    const absl::Status& status, StatusStrProperty key);
 
 /// Adds a child status to status
 void StatusAddChild(absl::Status* status, absl::Status child);
