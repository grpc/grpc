/*
 *
 * Copyright 2015, Google Inc.
 * All rights reserved.
 *
 * Redistribution and use in source and binary forms, with or without
 * modification, are permitted provided that the following conditions are
 * met:
 *
 *     * Redistributions of source code must retain the above copyright
 * notice, this list of conditions and the following disclaimer.
 *     * Redistributions in binary form must reproduce the above
 * copyright notice, this list of conditions and the following disclaimer
 * in the documentation and/or other materials provided with the
 * distribution.
 *     * Neither the name of Google Inc. nor the names of its
 * contributors may be used to endorse or promote products derived from
 * this software without specific prior written permission.
 *
 * THIS SOFTWARE IS PROVIDED BY THE COPYRIGHT HOLDERS AND CONTRIBUTORS
 * "AS IS" AND ANY EXPRESS OR IMPLIED WARRANTIES, INCLUDING, BUT NOT
 * LIMITED TO, THE IMPLIED WARRANTIES OF MERCHANTABILITY AND FITNESS FOR
 * A PARTICULAR PURPOSE ARE DISCLAIMED. IN NO EVENT SHALL THE COPYRIGHT
 * OWNER OR CONTRIBUTORS BE LIABLE FOR ANY DIRECT, INDIRECT, INCIDENTAL,
 * SPECIAL, EXEMPLARY, OR CONSEQUENTIAL DAMAGES (INCLUDING, BUT NOT
 * LIMITED TO, PROCUREMENT OF SUBSTITUTE GOODS OR SERVICES; LOSS OF USE,
 * DATA, OR PROFITS; OR BUSINESS INTERRUPTION) HOWEVER CAUSED AND ON ANY
 * THEORY OF LIABILITY, WHETHER IN CONTRACT, STRICT LIABILITY, OR TORT
 * (INCLUDING NEGLIGENCE OR OTHERWISE) ARISING IN ANY WAY OUT OF THE USE
 * OF THIS SOFTWARE, EVEN IF ADVISED OF THE POSSIBILITY OF SUCH DAMAGE.
 *
 */

#include "src/core/ext/client_channel/client_channel.h"

#include <stdbool.h>
#include <stdio.h>
#include <string.h>

#include <grpc/support/alloc.h>
#include <grpc/support/log.h>
#include <grpc/support/string_util.h>
#include <grpc/support/sync.h>
#include <grpc/support/useful.h>

#include "src/core/ext/client_channel/http_connect_handshaker.h"
#include "src/core/ext/client_channel/lb_policy_registry.h"
#include "src/core/ext/client_channel/proxy_mapper_registry.h"
#include "src/core/ext/client_channel/resolver_registry.h"
#include "src/core/ext/client_channel/subchannel.h"
#include "src/core/lib/channel/channel_args.h"
#include "src/core/lib/channel/connected_channel.h"
#include "src/core/lib/channel/deadline_filter.h"
#include "src/core/lib/iomgr/combiner.h"
#include "src/core/lib/iomgr/iomgr.h"
#include "src/core/lib/iomgr/polling_entity.h"
#include "src/core/lib/profiling/timers.h"
#include "src/core/lib/slice/slice_internal.h"
#include "src/core/lib/support/string.h"
#include "src/core/lib/surface/channel.h"
#include "src/core/lib/transport/connectivity_state.h"
#include "src/core/lib/transport/metadata.h"
#include "src/core/lib/transport/metadata_batch.h"
#include "src/core/lib/transport/service_config.h"
#include "src/core/lib/transport/static_metadata.h"

/* Client channel implementation */

/*************************************************************************
 * METHOD-CONFIG TABLE
 */

typedef enum {
  WAIT_FOR_READY_UNSET,
  WAIT_FOR_READY_FALSE,
  WAIT_FOR_READY_TRUE
} wait_for_ready_value;

typedef struct method_parameters {
  gpr_timespec timeout;
  wait_for_ready_value wait_for_ready;
} method_parameters;

static void *method_parameters_copy(void *value) {
  void *new_value = gpr_malloc(sizeof(method_parameters));
  memcpy(new_value, value, sizeof(method_parameters));
  return new_value;
}

static void method_parameters_free(grpc_exec_ctx *exec_ctx, void *p) {
  gpr_free(p);
}

static const grpc_slice_hash_table_vtable method_parameters_vtable = {
    method_parameters_free, method_parameters_copy};

static void *method_parameters_create_from_json(const grpc_json *json) {
  wait_for_ready_value wait_for_ready = WAIT_FOR_READY_UNSET;
  gpr_timespec timeout = {0, 0, GPR_TIMESPAN};
  for (grpc_json *field = json->child; field != NULL; field = field->next) {
    if (field->key == NULL) continue;
    if (strcmp(field->key, "waitForReady") == 0) {
      if (wait_for_ready != WAIT_FOR_READY_UNSET) return NULL;  // Duplicate.
      if (field->type != GRPC_JSON_TRUE && field->type != GRPC_JSON_FALSE) {
        return NULL;
      }
      wait_for_ready = field->type == GRPC_JSON_TRUE ? WAIT_FOR_READY_TRUE
                                                     : WAIT_FOR_READY_FALSE;
    } else if (strcmp(field->key, "timeout") == 0) {
      if (timeout.tv_sec > 0 || timeout.tv_nsec > 0) return NULL;  // Duplicate.
      if (field->type != GRPC_JSON_STRING) return NULL;
      size_t len = strlen(field->value);
      if (field->value[len - 1] != 's') return NULL;
      char *buf = gpr_strdup(field->value);
      buf[len - 1] = '\0';  // Remove trailing 's'.
      char *decimal_point = strchr(buf, '.');
      if (decimal_point != NULL) {
        *decimal_point = '\0';
        timeout.tv_nsec = gpr_parse_nonnegative_int(decimal_point + 1);
        if (timeout.tv_nsec == -1) {
          gpr_free(buf);
          return NULL;
        }
        // There should always be exactly 3, 6, or 9 fractional digits.
        int multiplier = 1;
        switch (strlen(decimal_point + 1)) {
          case 9:
            break;
          case 6:
            multiplier *= 1000;
            break;
          case 3:
            multiplier *= 1000000;
            break;
          default:  // Unsupported number of digits.
            gpr_free(buf);
            return NULL;
        }
        timeout.tv_nsec *= multiplier;
      }
      timeout.tv_sec = gpr_parse_nonnegative_int(buf);
      if (timeout.tv_sec == -1) return NULL;
      gpr_free(buf);
    }
  }
  method_parameters *value = gpr_malloc(sizeof(method_parameters));
  value->timeout = timeout;
  value->wait_for_ready = wait_for_ready;
  return value;
}

/*************************************************************************
 * CHANNEL-WIDE FUNCTIONS
 */

typedef struct client_channel_channel_data {
  /** resolver for this channel */
  grpc_resolver *resolver;
  /** have we started resolving this channel */
  bool started_resolving;
  /** client channel factory */
  grpc_client_channel_factory *client_channel_factory;

  /** combiner protecting all variables below in this data structure */
  grpc_combiner *combiner;
  /** currently active load balancer */
  grpc_lb_policy *lb_policy;
  /** maps method names to method_parameters structs */
  grpc_slice_hash_table *method_params_table;
  /** incoming resolver result - set by resolver.next() */
  grpc_channel_args *resolver_result;
  /** a list of closures that are all waiting for config to come in */
  grpc_closure_list waiting_for_config_closures;
  /** resolver callback */
  grpc_closure on_resolver_result_changed;
  /** connectivity state being tracked */
  grpc_connectivity_state_tracker state_tracker;
  /** when an lb_policy arrives, should we try to exit idle */
  bool exit_idle_when_lb_policy_arrives;
  /** owning stack */
  grpc_channel_stack *owning_stack;
  /** interested parties (owned) */
  grpc_pollset_set *interested_parties;

  /* the following properties are guarded by a mutex since API's require them
     to be instantaniously available */
  gpr_mu info_mu;
  char *info_lb_policy_name;
  /** service config in JSON form */
  char *info_service_config_json;
} channel_data;

/** We create one watcher for each new lb_policy that is returned from a
    resolver, to watch for state changes from the lb_policy. When a state
    change is seen, we update the channel, and create a new watcher. */
typedef struct {
  channel_data *chand;
  grpc_closure on_changed;
  grpc_connectivity_state state;
  grpc_lb_policy *lb_policy;
} lb_policy_connectivity_watcher;

static void watch_lb_policy(grpc_exec_ctx *exec_ctx, channel_data *chand,
                            grpc_lb_policy *lb_policy,
                            grpc_connectivity_state current_state);

static void set_channel_connectivity_state_locked(grpc_exec_ctx *exec_ctx,
                                                  channel_data *chand,
                                                  grpc_connectivity_state state,
                                                  grpc_error *error,
                                                  const char *reason) {
  if ((state == GRPC_CHANNEL_TRANSIENT_FAILURE ||
       state == GRPC_CHANNEL_SHUTDOWN) &&
      chand->lb_policy != NULL) {
    /* cancel picks with wait_for_ready=false */
    grpc_lb_policy_cancel_picks(
        exec_ctx, chand->lb_policy,
        /* mask= */ GRPC_INITIAL_METADATA_WAIT_FOR_READY,
        /* check= */ 0, GRPC_ERROR_REF(error));
  }
  grpc_connectivity_state_set(exec_ctx, &chand->state_tracker, state, error,
                              reason);
}

static void on_lb_policy_state_changed_locked(grpc_exec_ctx *exec_ctx,
                                              void *arg, grpc_error *error) {
  lb_policy_connectivity_watcher *w = arg;
  grpc_connectivity_state publish_state = w->state;
  /* check if the notification is for the latest policy */
  if (w->lb_policy == w->chand->lb_policy) {
    if (publish_state == GRPC_CHANNEL_SHUTDOWN && w->chand->resolver != NULL) {
      publish_state = GRPC_CHANNEL_TRANSIENT_FAILURE;
<<<<<<< HEAD
      grpc_resolver_channel_saw_error(exec_ctx, w->chand->resolver);
=======
      grpc_resolver_channel_saw_error_locked(exec_ctx, w->chand->resolver);
>>>>>>> e2836e98
      GRPC_LB_POLICY_UNREF(exec_ctx, w->chand->lb_policy, "channel");
      w->chand->lb_policy = NULL;
    }
    set_channel_connectivity_state_locked(exec_ctx, w->chand, publish_state,
                                          GRPC_ERROR_REF(error), "lb_changed");
    if (w->state != GRPC_CHANNEL_SHUTDOWN) {
      watch_lb_policy(exec_ctx, w->chand, w->lb_policy, w->state);
    }
  }

  GRPC_CHANNEL_STACK_UNREF(exec_ctx, w->chand->owning_stack, "watch_lb_policy");
  gpr_free(w);
}

static void watch_lb_policy(grpc_exec_ctx *exec_ctx, channel_data *chand,
                            grpc_lb_policy *lb_policy,
                            grpc_connectivity_state current_state) {
  lb_policy_connectivity_watcher *w = gpr_malloc(sizeof(*w));
  GRPC_CHANNEL_STACK_REF(chand->owning_stack, "watch_lb_policy");

  w->chand = chand;
  grpc_closure_init(&w->on_changed, on_lb_policy_state_changed_locked, w,
                    grpc_combiner_scheduler(chand->combiner, false));
  w->state = current_state;
  w->lb_policy = lb_policy;
  grpc_lb_policy_notify_on_state_change(exec_ctx, lb_policy, &w->state,
                                        &w->on_changed);
}

static void on_resolver_result_changed_locked(grpc_exec_ctx *exec_ctx,
                                              void *arg, grpc_error *error) {
  channel_data *chand = arg;
  char *lb_policy_name = NULL;
  grpc_lb_policy *lb_policy = NULL;
  grpc_lb_policy *old_lb_policy;
  grpc_slice_hash_table *method_params_table = NULL;
  grpc_connectivity_state state = GRPC_CHANNEL_TRANSIENT_FAILURE;
  bool exit_idle = false;
  grpc_error *state_error = GRPC_ERROR_CREATE(
      grpc_slice_from_static_string("No load balancing policy"));
  char *service_config_json = NULL;

  if (chand->resolver_result != NULL) {
    // Find LB policy name.
    const grpc_arg *channel_arg =
        grpc_channel_args_find(chand->resolver_result, GRPC_ARG_LB_POLICY_NAME);
    if (channel_arg != NULL) {
      GPR_ASSERT(channel_arg->type == GRPC_ARG_STRING);
      lb_policy_name = channel_arg->value.string;
    }
    // Special case: If all of the addresses are balancer addresses,
    // assume that we should use the grpclb policy, regardless of what the
    // resolver actually specified.
    channel_arg =
        grpc_channel_args_find(chand->resolver_result, GRPC_ARG_LB_ADDRESSES);
    if (channel_arg != NULL) {
      GPR_ASSERT(channel_arg->type == GRPC_ARG_POINTER);
      grpc_lb_addresses *addresses = channel_arg->value.pointer.p;
      bool found_backend_address = false;
      for (size_t i = 0; i < addresses->num_addresses; ++i) {
        if (!addresses->addresses[i].is_balancer) {
          found_backend_address = true;
          break;
        }
      }
      if (!found_backend_address) {
        if (lb_policy_name != NULL && strcmp(lb_policy_name, "grpclb") != 0) {
          gpr_log(GPR_INFO,
                  "resolver requested LB policy %s but provided only balancer "
                  "addresses, no backend addresses -- forcing use of grpclb LB "
                  "policy",
                  lb_policy_name);
        }
        lb_policy_name = "grpclb";
      }
    }
    // Use pick_first if nothing was specified and we didn't select grpclb
    // above.
    if (lb_policy_name == NULL) lb_policy_name = "pick_first";
    // Instantiate LB policy.
    grpc_lb_policy_args lb_policy_args;
    lb_policy_args.args = chand->resolver_result;
    lb_policy_args.client_channel_factory = chand->client_channel_factory;
    lb_policy =
        grpc_lb_policy_create(exec_ctx, lb_policy_name, &lb_policy_args);
    if (lb_policy != NULL) {
      GRPC_LB_POLICY_REF(lb_policy, "config_change");
      GRPC_ERROR_UNREF(state_error);
      state =
          grpc_lb_policy_check_connectivity(exec_ctx, lb_policy, &state_error);
    }
    // Find service config.
    channel_arg =
        grpc_channel_args_find(chand->resolver_result, GRPC_ARG_SERVICE_CONFIG);
    if (channel_arg != NULL) {
      GPR_ASSERT(channel_arg->type == GRPC_ARG_STRING);
      service_config_json = gpr_strdup(channel_arg->value.string);
      grpc_service_config *service_config =
          grpc_service_config_create(service_config_json);
      if (service_config != NULL) {
        method_params_table = grpc_service_config_create_method_config_table(
            exec_ctx, service_config, method_parameters_create_from_json,
            &method_parameters_vtable);
        grpc_service_config_destroy(service_config);
      }
    }
    // Before we clean up, save a copy of lb_policy_name, since it might
    // be pointing to data inside chand->resolver_result.
    // The copy will be saved in chand->lb_policy_name below.
    lb_policy_name = gpr_strdup(lb_policy_name);
    grpc_channel_args_destroy(exec_ctx, chand->resolver_result);
    chand->resolver_result = NULL;
  }

  if (lb_policy != NULL) {
    grpc_pollset_set_add_pollset_set(exec_ctx, lb_policy->interested_parties,
                                     chand->interested_parties);
  }

  gpr_mu_lock(&chand->info_mu);
  if (lb_policy_name != NULL) {
    gpr_free(chand->info_lb_policy_name);
    chand->info_lb_policy_name = lb_policy_name;
  }
  old_lb_policy = chand->lb_policy;
  chand->lb_policy = lb_policy;
  if (service_config_json != NULL) {
    gpr_free(chand->info_service_config_json);
    chand->info_service_config_json = service_config_json;
  }
  gpr_mu_unlock(&chand->info_mu);
  if (chand->method_params_table != NULL) {
    grpc_slice_hash_table_unref(exec_ctx, chand->method_params_table);
  }
  chand->method_params_table = method_params_table;
  if (lb_policy != NULL) {
    grpc_closure_list_sched(exec_ctx, &chand->waiting_for_config_closures);
  } else if (chand->resolver == NULL /* disconnected */) {
    grpc_closure_list_fail_all(
        &chand->waiting_for_config_closures,
        GRPC_ERROR_CREATE_REFERENCING(
            grpc_slice_from_static_string("Channel disconnected"), &error, 1));
    grpc_closure_list_sched(exec_ctx, &chand->waiting_for_config_closures);
  }
  if (lb_policy != NULL && chand->exit_idle_when_lb_policy_arrives) {
    GRPC_LB_POLICY_REF(lb_policy, "exit_idle");
    exit_idle = true;
    chand->exit_idle_when_lb_policy_arrives = false;
  }

  if (error == GRPC_ERROR_NONE && chand->resolver) {
    set_channel_connectivity_state_locked(
        exec_ctx, chand, state, GRPC_ERROR_REF(state_error), "new_lb+resolver");
    if (lb_policy != NULL) {
      watch_lb_policy(exec_ctx, chand, lb_policy, state);
    }
    GRPC_CHANNEL_STACK_REF(chand->owning_stack, "resolver");
<<<<<<< HEAD
    grpc_resolver_next(exec_ctx, chand->resolver, &chand->resolver_result,
                       &chand->on_resolver_result_changed);
=======
    grpc_resolver_next_locked(exec_ctx, chand->resolver,
                              &chand->resolver_result,
                              &chand->on_resolver_result_changed);
>>>>>>> e2836e98
  } else {
    if (chand->resolver != NULL) {
      grpc_resolver_shutdown_locked(exec_ctx, chand->resolver);
      GRPC_RESOLVER_UNREF(exec_ctx, chand->resolver, "channel");
      chand->resolver = NULL;
    }
    grpc_error *refs[] = {error, state_error};
    set_channel_connectivity_state_locked(
        exec_ctx, chand, GRPC_CHANNEL_SHUTDOWN,
        GRPC_ERROR_CREATE_REFERENCING(
            grpc_slice_from_static_string("Got config after disconnection"),
            refs, GPR_ARRAY_SIZE(refs)),
        "resolver_gone");
  }

  if (exit_idle) {
    grpc_lb_policy_exit_idle(exec_ctx, lb_policy);
    GRPC_LB_POLICY_UNREF(exec_ctx, lb_policy, "exit_idle");
  }

  if (old_lb_policy != NULL) {
    grpc_pollset_set_del_pollset_set(
        exec_ctx, old_lb_policy->interested_parties, chand->interested_parties);
    GRPC_LB_POLICY_UNREF(exec_ctx, old_lb_policy, "channel");
  }

  if (lb_policy != NULL) {
    GRPC_LB_POLICY_UNREF(exec_ctx, lb_policy, "config_change");
  }

  GRPC_CHANNEL_STACK_UNREF(exec_ctx, chand->owning_stack, "resolver");
  GRPC_ERROR_UNREF(state_error);
}

static void start_transport_op_locked(grpc_exec_ctx *exec_ctx, void *arg,
                                      grpc_error *error_ignored) {
  grpc_transport_op *op = arg;
  grpc_channel_element *elem = op->transport_private.args[0];
  channel_data *chand = elem->channel_data;

  if (op->on_connectivity_state_change != NULL) {
    grpc_connectivity_state_notify_on_state_change(
        exec_ctx, &chand->state_tracker, op->connectivity_state,
        op->on_connectivity_state_change);
    op->on_connectivity_state_change = NULL;
    op->connectivity_state = NULL;
  }

  if (op->send_ping != NULL) {
    if (chand->lb_policy == NULL) {
      grpc_closure_sched(exec_ctx, op->send_ping,
                         GRPC_ERROR_CREATE(grpc_slice_from_static_string(
                             "Ping with no load balancing")));
    } else {
      grpc_lb_policy_ping_one(exec_ctx, chand->lb_policy, op->send_ping);
      op->bind_pollset = NULL;
    }
    op->send_ping = NULL;
  }

  if (op->disconnect_with_error != GRPC_ERROR_NONE) {
    if (chand->resolver != NULL) {
      set_channel_connectivity_state_locked(
          exec_ctx, chand, GRPC_CHANNEL_SHUTDOWN,
          GRPC_ERROR_REF(op->disconnect_with_error), "disconnect");
      grpc_resolver_shutdown_locked(exec_ctx, chand->resolver);
      GRPC_RESOLVER_UNREF(exec_ctx, chand->resolver, "channel");
      chand->resolver = NULL;
      if (!chand->started_resolving) {
        grpc_closure_list_fail_all(&chand->waiting_for_config_closures,
                                   GRPC_ERROR_REF(op->disconnect_with_error));
        grpc_closure_list_sched(exec_ctx, &chand->waiting_for_config_closures);
      }
      if (chand->lb_policy != NULL) {
        grpc_pollset_set_del_pollset_set(exec_ctx,
                                         chand->lb_policy->interested_parties,
                                         chand->interested_parties);
        GRPC_LB_POLICY_UNREF(exec_ctx, chand->lb_policy, "channel");
        chand->lb_policy = NULL;
      }
    }
    GRPC_ERROR_UNREF(op->disconnect_with_error);
  }
  GRPC_CHANNEL_STACK_UNREF(exec_ctx, chand->owning_stack, "start_transport_op");

  grpc_closure_sched(exec_ctx, op->on_consumed, GRPC_ERROR_NONE);
}

static void cc_start_transport_op(grpc_exec_ctx *exec_ctx,
                                  grpc_channel_element *elem,
                                  grpc_transport_op *op) {
  channel_data *chand = elem->channel_data;

  GPR_ASSERT(op->set_accept_stream == false);
  if (op->bind_pollset != NULL) {
    grpc_pollset_set_add_pollset(exec_ctx, chand->interested_parties,
                                 op->bind_pollset);
  }

  op->transport_private.args[0] = elem;
  GRPC_CHANNEL_STACK_REF(chand->owning_stack, "start_transport_op");
  grpc_closure_sched(
      exec_ctx, grpc_closure_init(
                    &op->transport_private.closure, start_transport_op_locked,
                    op, grpc_combiner_scheduler(chand->combiner, false)),
      GRPC_ERROR_NONE);
}

static void cc_get_channel_info(grpc_exec_ctx *exec_ctx,
                                grpc_channel_element *elem,
                                const grpc_channel_info *info) {
  channel_data *chand = elem->channel_data;
  gpr_mu_lock(&chand->info_mu);
  if (info->lb_policy_name != NULL) {
    *info->lb_policy_name = chand->info_lb_policy_name == NULL
                                ? NULL
                                : gpr_strdup(chand->info_lb_policy_name);
  }
  if (info->service_config_json != NULL) {
    *info->service_config_json =
        chand->info_service_config_json == NULL
            ? NULL
            : gpr_strdup(chand->info_service_config_json);
  }
  gpr_mu_unlock(&chand->info_mu);
}

/* Constructor for channel_data */
static grpc_error *cc_init_channel_elem(grpc_exec_ctx *exec_ctx,
                                        grpc_channel_element *elem,
                                        grpc_channel_element_args *args) {
  channel_data *chand = elem->channel_data;
  memset(chand, 0, sizeof(*chand));
  GPR_ASSERT(args->is_last);
  GPR_ASSERT(elem->filter == &grpc_client_channel_filter);
  // Initialize data members.
  chand->combiner = grpc_combiner_create(NULL);
  gpr_mu_init(&chand->info_mu);
  chand->owning_stack = args->channel_stack;
  grpc_closure_init(&chand->on_resolver_result_changed,
                    on_resolver_result_changed_locked, chand,
                    grpc_combiner_scheduler(chand->combiner, false));
  chand->interested_parties = grpc_pollset_set_create();
  grpc_connectivity_state_init(&chand->state_tracker, GRPC_CHANNEL_IDLE,
                               "client_channel");
  // Record client channel factory.
  const grpc_arg *arg = grpc_channel_args_find(args->channel_args,
                                               GRPC_ARG_CLIENT_CHANNEL_FACTORY);
  GPR_ASSERT(arg != NULL);
  GPR_ASSERT(arg->type == GRPC_ARG_POINTER);
  grpc_client_channel_factory_ref(arg->value.pointer.p);
  chand->client_channel_factory = arg->value.pointer.p;
  // Get server name to resolve, using proxy mapper if needed.
  arg = grpc_channel_args_find(args->channel_args, GRPC_ARG_SERVER_URI);
  GPR_ASSERT(arg != NULL);
  GPR_ASSERT(arg->type == GRPC_ARG_STRING);
  char *proxy_name = NULL;
  grpc_channel_args *new_args = NULL;
  grpc_proxy_mappers_map_name(exec_ctx, arg->value.string, args->channel_args,
                              &proxy_name, &new_args);
  // Instantiate resolver.
  chand->resolver = grpc_resolver_create(
      exec_ctx, proxy_name != NULL ? proxy_name : arg->value.string,
      new_args != NULL ? new_args : args->channel_args,
      chand->interested_parties, chand->combiner);
  if (proxy_name != NULL) gpr_free(proxy_name);
  if (new_args != NULL) grpc_channel_args_destroy(exec_ctx, new_args);
  if (chand->resolver == NULL) {
    return GRPC_ERROR_CREATE(
        grpc_slice_from_static_string("resolver creation failed"));
  }
  return GRPC_ERROR_NONE;
}

static void shutdown_resolver_locked(grpc_exec_ctx *exec_ctx, void *arg,
                                     grpc_error *error) {
  grpc_resolver *resolver = arg;
  grpc_resolver_shutdown_locked(exec_ctx, resolver);
  GRPC_RESOLVER_UNREF(exec_ctx, resolver, "channel");
}

/* Destructor for channel_data */
static void cc_destroy_channel_elem(grpc_exec_ctx *exec_ctx,
                                    grpc_channel_element *elem) {
  channel_data *chand = elem->channel_data;
  if (chand->resolver != NULL) {
    grpc_closure_sched(
        exec_ctx,
        grpc_closure_create(shutdown_resolver_locked, chand->resolver,
                            grpc_combiner_scheduler(chand->combiner, false)),
        GRPC_ERROR_NONE);
  }
  if (chand->client_channel_factory != NULL) {
    grpc_client_channel_factory_unref(exec_ctx, chand->client_channel_factory);
  }
  if (chand->lb_policy != NULL) {
    grpc_pollset_set_del_pollset_set(exec_ctx,
                                     chand->lb_policy->interested_parties,
                                     chand->interested_parties);
    GRPC_LB_POLICY_UNREF(exec_ctx, chand->lb_policy, "channel");
  }
  gpr_free(chand->info_lb_policy_name);
  gpr_free(chand->info_service_config_json);
  if (chand->method_params_table != NULL) {
    grpc_slice_hash_table_unref(exec_ctx, chand->method_params_table);
  }
  grpc_connectivity_state_destroy(exec_ctx, &chand->state_tracker);
  grpc_pollset_set_destroy(exec_ctx, chand->interested_parties);
  GRPC_COMBINER_UNREF(exec_ctx, chand->combiner, "client_channel");
  gpr_mu_destroy(&chand->info_mu);
}

/*************************************************************************
 * PER-CALL FUNCTIONS
 */

#define GET_CALL(call_data) \
  ((grpc_subchannel_call *)(gpr_atm_acq_load(&(call_data)->subchannel_call)))

#define CANCELLED_CALL ((grpc_subchannel_call *)1)

typedef enum {
  GRPC_SUBCHANNEL_CALL_HOLDER_NOT_CREATING,
  GRPC_SUBCHANNEL_CALL_HOLDER_PICKING_SUBCHANNEL
} subchannel_creation_phase;

/** Call data.  Holds a pointer to grpc_subchannel_call and the
    associated machinery to create such a pointer.
    Handles queueing of stream ops until a call object is ready, waiting
    for initial metadata before trying to create a call object,
    and handling cancellation gracefully. */
typedef struct client_channel_call_data {
  // State for handling deadlines.
  // The code in deadline_filter.c requires this to be the first field.
  // TODO(roth): This is slightly sub-optimal in that grpc_deadline_state
  // and this struct both independently store a pointer to the call
  // stack and each has its own mutex.  If/when we have time, find a way
  // to avoid this without breaking the grpc_deadline_state abstraction.
  grpc_deadline_state deadline_state;

  grpc_slice path;  // Request path.
  gpr_timespec call_start_time;
  gpr_timespec deadline;
  wait_for_ready_value wait_for_ready_from_service_config;
  grpc_closure read_service_config;

  grpc_error *cancel_error;

  /** either 0 for no call, 1 for cancelled, or a pointer to a
      grpc_subchannel_call */
  gpr_atm subchannel_call;

  subchannel_creation_phase creation_phase;
  grpc_connected_subchannel *connected_subchannel;
  grpc_polling_entity *pollent;

  grpc_transport_stream_op **waiting_ops;
  size_t waiting_ops_count;
  size_t waiting_ops_capacity;

  grpc_closure next_step;

  grpc_call_stack *owning_call;

  grpc_linked_mdelem lb_token_mdelem;
} call_data;

grpc_subchannel_call *grpc_client_channel_get_subchannel_call(
    grpc_call_element *call_elem) {
  grpc_subchannel_call *scc = GET_CALL((call_data *)call_elem->call_data);
  return scc == CANCELLED_CALL ? NULL : scc;
}

static void add_waiting_locked(call_data *calld, grpc_transport_stream_op *op) {
  GPR_TIMER_BEGIN("add_waiting_locked", 0);
  if (calld->waiting_ops_count == calld->waiting_ops_capacity) {
    calld->waiting_ops_capacity = GPR_MAX(3, 2 * calld->waiting_ops_capacity);
    calld->waiting_ops =
        gpr_realloc(calld->waiting_ops,
                    calld->waiting_ops_capacity * sizeof(*calld->waiting_ops));
  }
  calld->waiting_ops[calld->waiting_ops_count++] = op;
  GPR_TIMER_END("add_waiting_locked", 0);
}

static void fail_locked(grpc_exec_ctx *exec_ctx, call_data *calld,
                        grpc_error *error) {
  size_t i;
  for (i = 0; i < calld->waiting_ops_count; i++) {
    grpc_transport_stream_op_finish_with_failure(
        exec_ctx, calld->waiting_ops[i], GRPC_ERROR_REF(error));
  }
  calld->waiting_ops_count = 0;
  GRPC_ERROR_UNREF(error);
}

static void retry_waiting_locked(grpc_exec_ctx *exec_ctx, call_data *calld) {
  if (calld->waiting_ops_count == 0) {
    return;
  }

  grpc_subchannel_call *call = GET_CALL(calld);
  grpc_transport_stream_op **ops = calld->waiting_ops;
  size_t nops = calld->waiting_ops_count;
  if (call == CANCELLED_CALL) {
    fail_locked(exec_ctx, calld, GRPC_ERROR_CANCELLED);
    return;
  }
  calld->waiting_ops = NULL;
  calld->waiting_ops_count = 0;
  calld->waiting_ops_capacity = 0;
  for (size_t i = 0; i < nops; i++) {
    grpc_subchannel_call_process_op(exec_ctx, call, ops[i]);
  }
  gpr_free(ops);
}

static void subchannel_ready_locked(grpc_exec_ctx *exec_ctx, void *arg,
                                    grpc_error *error) {
  grpc_call_element *elem = arg;
  call_data *calld = elem->call_data;
  channel_data *chand = elem->channel_data;
  GPR_ASSERT(calld->creation_phase ==
             GRPC_SUBCHANNEL_CALL_HOLDER_PICKING_SUBCHANNEL);
  grpc_polling_entity_del_from_pollset_set(exec_ctx, calld->pollent,
                                           chand->interested_parties);
  calld->creation_phase = GRPC_SUBCHANNEL_CALL_HOLDER_NOT_CREATING;
  if (calld->connected_subchannel == NULL) {
    gpr_atm_no_barrier_store(&calld->subchannel_call, 1);
    fail_locked(
        exec_ctx, calld,
        GRPC_ERROR_CREATE_REFERENCING(
            grpc_slice_from_static_string("Failed to create subchannel"),
            &error, 1));
  } else if (GET_CALL(calld) == CANCELLED_CALL) {
    /* already cancelled before subchannel became ready */
    grpc_error *cancellation_error = GRPC_ERROR_CREATE_REFERENCING(
        grpc_slice_from_static_string("Cancelled before creating subchannel"),
        &error, 1);
    /* if due to deadline, attach the deadline exceeded status to the error */
    if (gpr_time_cmp(calld->deadline, gpr_now(GPR_CLOCK_MONOTONIC)) < 0) {
      cancellation_error =
          grpc_error_set_int(cancellation_error, GRPC_ERROR_INT_GRPC_STATUS,
                             GRPC_STATUS_DEADLINE_EXCEEDED);
    }
    fail_locked(exec_ctx, calld, cancellation_error);
  } else {
    /* Create call on subchannel. */
    grpc_subchannel_call *subchannel_call = NULL;
    grpc_error *new_error = grpc_connected_subchannel_create_call(
        exec_ctx, calld->connected_subchannel, calld->pollent, calld->path,
        calld->call_start_time, calld->deadline, &subchannel_call);
    if (new_error != GRPC_ERROR_NONE) {
      new_error = grpc_error_add_child(new_error, error);
      subchannel_call = CANCELLED_CALL;
      fail_locked(exec_ctx, calld, new_error);
    }
    gpr_atm_rel_store(&calld->subchannel_call,
                      (gpr_atm)(uintptr_t)subchannel_call);
    retry_waiting_locked(exec_ctx, calld);
  }
  GRPC_CALL_STACK_UNREF(exec_ctx, calld->owning_call, "pick_subchannel");
}

static char *cc_get_peer(grpc_exec_ctx *exec_ctx, grpc_call_element *elem) {
  call_data *calld = elem->call_data;
  grpc_subchannel_call *subchannel_call = GET_CALL(calld);
  if (subchannel_call == NULL || subchannel_call == CANCELLED_CALL) {
    return NULL;
  } else {
    return grpc_subchannel_call_get_peer(exec_ctx, subchannel_call);
  }
}

typedef struct {
  grpc_metadata_batch *initial_metadata;
  uint32_t initial_metadata_flags;
  grpc_connected_subchannel **connected_subchannel;
  grpc_closure *on_ready;
  grpc_call_element *elem;
  grpc_closure closure;
} continue_picking_args;

/** Return true if subchannel is available immediately (in which case on_ready
    should not be called), or false otherwise (in which case on_ready should be
    called when the subchannel is available). */
static bool pick_subchannel_locked(
    grpc_exec_ctx *exec_ctx, grpc_call_element *elem,
    grpc_metadata_batch *initial_metadata, uint32_t initial_metadata_flags,
    grpc_connected_subchannel **connected_subchannel, grpc_closure *on_ready,
    grpc_error *error);

static void continue_picking_locked(grpc_exec_ctx *exec_ctx, void *arg,
                                    grpc_error *error) {
  continue_picking_args *cpa = arg;
  if (cpa->connected_subchannel == NULL) {
    /* cancelled, do nothing */
  } else if (error != GRPC_ERROR_NONE) {
    grpc_closure_sched(exec_ctx, cpa->on_ready, GRPC_ERROR_REF(error));
  } else {
    if (pick_subchannel_locked(exec_ctx, cpa->elem, cpa->initial_metadata,
                               cpa->initial_metadata_flags,
                               cpa->connected_subchannel, cpa->on_ready,
                               GRPC_ERROR_NONE)) {
      grpc_closure_sched(exec_ctx, cpa->on_ready, GRPC_ERROR_NONE);
    }
  }
  gpr_free(cpa);
}

static bool pick_subchannel_locked(
    grpc_exec_ctx *exec_ctx, grpc_call_element *elem,
    grpc_metadata_batch *initial_metadata, uint32_t initial_metadata_flags,
    grpc_connected_subchannel **connected_subchannel, grpc_closure *on_ready,
    grpc_error *error) {
  GPR_TIMER_BEGIN("pick_subchannel", 0);

  channel_data *chand = elem->channel_data;
  call_data *calld = elem->call_data;
  continue_picking_args *cpa;
  grpc_closure *closure;

  GPR_ASSERT(connected_subchannel);

  if (initial_metadata == NULL) {
    if (chand->lb_policy != NULL) {
      grpc_lb_policy_cancel_pick(exec_ctx, chand->lb_policy,
                                 connected_subchannel, GRPC_ERROR_REF(error));
    }
    for (closure = chand->waiting_for_config_closures.head; closure != NULL;
         closure = closure->next_data.next) {
      cpa = closure->cb_arg;
      if (cpa->connected_subchannel == connected_subchannel) {
        cpa->connected_subchannel = NULL;
        grpc_closure_sched(
            exec_ctx, cpa->on_ready,
            GRPC_ERROR_CREATE_REFERENCING(
                grpc_slice_from_static_string("Pick cancelled"), &error, 1));
      }
    }
    GPR_TIMER_END("pick_subchannel", 0);
    GRPC_ERROR_UNREF(error);
    return true;
  }
  GPR_ASSERT(error == GRPC_ERROR_NONE);
  if (chand->lb_policy != NULL) {
    grpc_lb_policy *lb_policy = chand->lb_policy;
    GRPC_LB_POLICY_REF(lb_policy, "pick_subchannel");
    // If the application explicitly set wait_for_ready, use that.
    // Otherwise, if the service config specified a value for this
    // method, use that.
    const bool wait_for_ready_set_from_api =
        initial_metadata_flags &
        GRPC_INITIAL_METADATA_WAIT_FOR_READY_EXPLICITLY_SET;
    const bool wait_for_ready_set_from_service_config =
        calld->wait_for_ready_from_service_config != WAIT_FOR_READY_UNSET;
    if (!wait_for_ready_set_from_api &&
        wait_for_ready_set_from_service_config) {
      if (calld->wait_for_ready_from_service_config == WAIT_FOR_READY_TRUE) {
        initial_metadata_flags |= GRPC_INITIAL_METADATA_WAIT_FOR_READY;
      } else {
        initial_metadata_flags &= ~GRPC_INITIAL_METADATA_WAIT_FOR_READY;
      }
    }
    const grpc_lb_policy_pick_args inputs = {
        initial_metadata, initial_metadata_flags, &calld->lb_token_mdelem,
        gpr_inf_future(GPR_CLOCK_MONOTONIC)};
    const bool result = grpc_lb_policy_pick(
        exec_ctx, lb_policy, &inputs, connected_subchannel, NULL, on_ready);
    GRPC_LB_POLICY_UNREF(exec_ctx, lb_policy, "pick_subchannel");
    GPR_TIMER_END("pick_subchannel", 0);
    return result;
  }
  if (chand->resolver != NULL && !chand->started_resolving) {
    chand->started_resolving = true;
    GRPC_CHANNEL_STACK_REF(chand->owning_stack, "resolver");
    grpc_resolver_next_locked(exec_ctx, chand->resolver,
                              &chand->resolver_result,
                              &chand->on_resolver_result_changed);
  }
  if (chand->resolver != NULL) {
    cpa = gpr_malloc(sizeof(*cpa));
    cpa->initial_metadata = initial_metadata;
    cpa->initial_metadata_flags = initial_metadata_flags;
    cpa->connected_subchannel = connected_subchannel;
    cpa->on_ready = on_ready;
    cpa->elem = elem;
    grpc_closure_init(&cpa->closure, continue_picking_locked, cpa,
                      grpc_combiner_scheduler(chand->combiner, true));
    grpc_closure_list_append(&chand->waiting_for_config_closures, &cpa->closure,
                             GRPC_ERROR_NONE);
  } else {
    grpc_closure_sched(
        exec_ctx, on_ready,
        GRPC_ERROR_CREATE(grpc_slice_from_static_string("Disconnected")));
  }

  GPR_TIMER_END("pick_subchannel", 0);
  return false;
}

static void start_transport_stream_op_locked_inner(grpc_exec_ctx *exec_ctx,
                                                   grpc_transport_stream_op *op,
                                                   grpc_call_element *elem) {
  channel_data *chand = elem->channel_data;
  call_data *calld = elem->call_data;
  grpc_subchannel_call *call;

  /* need to recheck that another thread hasn't set the call */
  call = GET_CALL(calld);
  if (call == CANCELLED_CALL) {
    grpc_transport_stream_op_finish_with_failure(
        exec_ctx, op, GRPC_ERROR_REF(calld->cancel_error));
    /* early out */
    return;
  }
  if (call != NULL) {
    grpc_subchannel_call_process_op(exec_ctx, call, op);
    /* early out */
    return;
  }
  /* if this is a cancellation, then we can raise our cancelled flag */
  if (op->cancel_error != GRPC_ERROR_NONE) {
    if (!gpr_atm_rel_cas(&calld->subchannel_call, 0,
                         (gpr_atm)(uintptr_t)CANCELLED_CALL)) {
      /* recurse to retry */
      start_transport_stream_op_locked_inner(exec_ctx, op, elem);
      /* early out */
      return;
    } else {
      /* Stash a copy of cancel_error in our call data, so that we can use
         it for subsequent operations.  This ensures that if the call is
         cancelled before any ops are passed down (e.g., if the deadline
         is in the past when the call starts), we can return the right
         error to the caller when the first op does get passed down. */
      calld->cancel_error = GRPC_ERROR_REF(op->cancel_error);
      switch (calld->creation_phase) {
        case GRPC_SUBCHANNEL_CALL_HOLDER_NOT_CREATING:
          fail_locked(exec_ctx, calld, GRPC_ERROR_REF(op->cancel_error));
          break;
        case GRPC_SUBCHANNEL_CALL_HOLDER_PICKING_SUBCHANNEL:
          pick_subchannel_locked(exec_ctx, elem, NULL, 0,
                                 &calld->connected_subchannel, NULL,
                                 GRPC_ERROR_REF(op->cancel_error));
          break;
      }
      grpc_transport_stream_op_finish_with_failure(
          exec_ctx, op, GRPC_ERROR_REF(op->cancel_error));
      /* early out */
      return;
    }
  }
  /* if we don't have a subchannel, try to get one */
  if (calld->creation_phase == GRPC_SUBCHANNEL_CALL_HOLDER_NOT_CREATING &&
      calld->connected_subchannel == NULL &&
      op->send_initial_metadata != NULL) {
    calld->creation_phase = GRPC_SUBCHANNEL_CALL_HOLDER_PICKING_SUBCHANNEL;
    grpc_closure_init(&calld->next_step, subchannel_ready_locked, elem,
                      grpc_combiner_scheduler(chand->combiner, true));
    GRPC_CALL_STACK_REF(calld->owning_call, "pick_subchannel");
    /* If a subchannel is not available immediately, the polling entity from
       call_data should be provided to channel_data's interested_parties, so
       that IO of the lb_policy and resolver could be done under it. */
    if (pick_subchannel_locked(exec_ctx, elem, op->send_initial_metadata,
                               op->send_initial_metadata_flags,
                               &calld->connected_subchannel, &calld->next_step,
                               GRPC_ERROR_NONE)) {
      calld->creation_phase = GRPC_SUBCHANNEL_CALL_HOLDER_NOT_CREATING;
      GRPC_CALL_STACK_UNREF(exec_ctx, calld->owning_call, "pick_subchannel");
    } else {
      grpc_polling_entity_add_to_pollset_set(exec_ctx, calld->pollent,
                                             chand->interested_parties);
    }
  }
  /* if we've got a subchannel, then let's ask it to create a call */
  if (calld->creation_phase == GRPC_SUBCHANNEL_CALL_HOLDER_NOT_CREATING &&
      calld->connected_subchannel != NULL) {
    grpc_subchannel_call *subchannel_call = NULL;
    grpc_error *error = grpc_connected_subchannel_create_call(
        exec_ctx, calld->connected_subchannel, calld->pollent, calld->path,
        calld->call_start_time, calld->deadline, &subchannel_call);
    if (error != GRPC_ERROR_NONE) {
      subchannel_call = CANCELLED_CALL;
      fail_locked(exec_ctx, calld, GRPC_ERROR_REF(error));
      grpc_transport_stream_op_finish_with_failure(exec_ctx, op, error);
    }
    gpr_atm_rel_store(&calld->subchannel_call,
                      (gpr_atm)(uintptr_t)subchannel_call);
    retry_waiting_locked(exec_ctx, calld);
    /* recurse to retry */
    start_transport_stream_op_locked_inner(exec_ctx, op, elem);
    /* early out */
    return;
  }
  /* nothing to be done but wait */
  add_waiting_locked(calld, op);
}

static void cc_start_transport_stream_op_locked(grpc_exec_ctx *exec_ctx,
                                                void *arg,
                                                grpc_error *error_ignored) {
  GPR_TIMER_BEGIN("cc_start_transport_stream_op_locked", 0);

  grpc_transport_stream_op *op = arg;
  grpc_call_element *elem = op->handler_private.args[0];
  call_data *calld = elem->call_data;

  start_transport_stream_op_locked_inner(exec_ctx, op, elem);

  GRPC_CALL_STACK_UNREF(exec_ctx, calld->owning_call,
                        "start_transport_stream_op");
  GPR_TIMER_END("cc_start_transport_stream_op_locked", 0);
}

/* The logic here is fairly complicated, due to (a) the fact that we
   need to handle the case where we receive the send op before the
   initial metadata op, and (b) the need for efficiency, especially in
   the streaming case.

   We use double-checked locking to initially see if initialization has been
   performed. If it has not, we acquire the combiner and perform initialization.
   If it has, we proceed on the fast path. */
static void cc_start_transport_stream_op(grpc_exec_ctx *exec_ctx,
                                         grpc_call_element *elem,
                                         grpc_transport_stream_op *op) {
  call_data *calld = elem->call_data;
  channel_data *chand = elem->channel_data;
  GRPC_CALL_LOG_OP(GPR_INFO, elem, op);
  grpc_deadline_state_client_start_transport_stream_op(exec_ctx, elem, op);
  /* try to (atomically) get the call */
  grpc_subchannel_call *call = GET_CALL(calld);
  GPR_TIMER_BEGIN("cc_start_transport_stream_op", 0);
  if (call == CANCELLED_CALL) {
    grpc_transport_stream_op_finish_with_failure(
        exec_ctx, op, GRPC_ERROR_REF(calld->cancel_error));
    GPR_TIMER_END("cc_start_transport_stream_op", 0);
    /* early out */
    return;
  }
  if (call != NULL) {
    grpc_subchannel_call_process_op(exec_ctx, call, op);
    GPR_TIMER_END("cc_start_transport_stream_op", 0);
    /* early out */
    return;
  }
  /* we failed; lock and figure out what to do */
  GRPC_CALL_STACK_REF(calld->owning_call, "start_transport_stream_op");
  op->handler_private.args[0] = elem;
  grpc_closure_sched(
      exec_ctx,
      grpc_closure_init(&op->handler_private.closure,
                        cc_start_transport_stream_op_locked, op,
                        grpc_combiner_scheduler(chand->combiner, false)),
      GRPC_ERROR_NONE);
  GPR_TIMER_END("cc_start_transport_stream_op", 0);
}

// Gets data from the service config.  Invoked when the resolver returns
// its initial result.
static void read_service_config_locked(grpc_exec_ctx *exec_ctx, void *arg,
                                       grpc_error *error) {
  grpc_call_element *elem = arg;
  channel_data *chand = elem->channel_data;
  call_data *calld = elem->call_data;
  // If this is an error, there's no point in looking at the service config.
  if (error == GRPC_ERROR_NONE) {
    // Get the method config table from channel data.
    grpc_slice_hash_table *method_params_table = NULL;
    if (chand->method_params_table != NULL) {
      method_params_table =
          grpc_slice_hash_table_ref(chand->method_params_table);
    }
    // If the method config table was present, use it.
    if (method_params_table != NULL) {
      const method_parameters *method_params = grpc_method_config_table_get(
          exec_ctx, method_params_table, calld->path);
      if (method_params != NULL) {
        const bool have_method_timeout =
            gpr_time_cmp(method_params->timeout, gpr_time_0(GPR_TIMESPAN)) != 0;
        if (have_method_timeout ||
            method_params->wait_for_ready != WAIT_FOR_READY_UNSET) {
          if (have_method_timeout) {
            const gpr_timespec per_method_deadline =
                gpr_time_add(calld->call_start_time, method_params->timeout);
            if (gpr_time_cmp(per_method_deadline, calld->deadline) < 0) {
              calld->deadline = per_method_deadline;
              // Reset deadline timer.
              grpc_deadline_state_reset(exec_ctx, elem, calld->deadline);
            }
          }
          if (method_params->wait_for_ready != WAIT_FOR_READY_UNSET) {
            calld->wait_for_ready_from_service_config =
                method_params->wait_for_ready;
          }
        }
      }
      grpc_slice_hash_table_unref(exec_ctx, method_params_table);
    }
  }
  GRPC_CALL_STACK_UNREF(exec_ctx, calld->owning_call, "read_service_config");
}

static void initial_read_service_config_locked(grpc_exec_ctx *exec_ctx,
                                               void *arg,
                                               grpc_error *error_ignored) {
  grpc_call_element *elem = arg;
  channel_data *chand = elem->channel_data;
  call_data *calld = elem->call_data;
  // If the resolver has already returned results, then we can access
  // the service config parameters immediately.  Otherwise, we need to
  // defer that work until the resolver returns an initial result.
  // TODO(roth): This code is almost but not quite identical to the code
  // in read_service_config() above.  It would be nice to find a way to
  // combine them, to avoid having to maintain it twice.
  if (chand->lb_policy != NULL) {
    // We already have a resolver result, so check for service config.
    if (chand->method_params_table != NULL) {
      grpc_slice_hash_table *method_params_table =
          grpc_slice_hash_table_ref(chand->method_params_table);
      method_parameters *method_params = grpc_method_config_table_get(
          exec_ctx, method_params_table, calld->path);
      if (method_params != NULL) {
        if (gpr_time_cmp(method_params->timeout,
                         gpr_time_0(GPR_CLOCK_MONOTONIC)) != 0) {
          gpr_timespec per_method_deadline =
              gpr_time_add(calld->call_start_time, method_params->timeout);
          calld->deadline = gpr_time_min(calld->deadline, per_method_deadline);
        }
        if (method_params->wait_for_ready != WAIT_FOR_READY_UNSET) {
          calld->wait_for_ready_from_service_config =
              method_params->wait_for_ready;
        }
      }
      grpc_slice_hash_table_unref(exec_ctx, method_params_table);
    }
  } else {
    // We don't yet have a resolver result, so register a callback to
    // get the service config data once the resolver returns.
    // Take a reference to the call stack to be owned by the callback.
    GRPC_CALL_STACK_REF(calld->owning_call, "read_service_config");
    grpc_closure_init(&calld->read_service_config, read_service_config_locked,
                      elem, grpc_combiner_scheduler(chand->combiner, false));
    grpc_closure_list_append(&chand->waiting_for_config_closures,
                             &calld->read_service_config, GRPC_ERROR_NONE);
  }
  // Start the deadline timer with the current deadline value.  If we
  // do not yet have service config data, then the timer may be reset
  // later.
  grpc_deadline_state_start(exec_ctx, elem, calld->deadline);
  GRPC_CALL_STACK_UNREF(exec_ctx, calld->owning_call,
                        "initial_read_service_config");
}

/* Constructor for call_data */
static grpc_error *cc_init_call_elem(grpc_exec_ctx *exec_ctx,
                                     grpc_call_element *elem,
                                     const grpc_call_element_args *args) {
  channel_data *chand = elem->channel_data;
  call_data *calld = elem->call_data;
  // Initialize data members.
  grpc_deadline_state_init(exec_ctx, elem, args->call_stack);
  calld->path = grpc_slice_ref_internal(args->path);
  calld->call_start_time = args->start_time;
  calld->deadline = gpr_convert_clock_type(args->deadline, GPR_CLOCK_MONOTONIC);
  calld->wait_for_ready_from_service_config = WAIT_FOR_READY_UNSET;
  calld->cancel_error = GRPC_ERROR_NONE;
  gpr_atm_rel_store(&calld->subchannel_call, 0);
  calld->connected_subchannel = NULL;
  calld->waiting_ops = NULL;
  calld->waiting_ops_count = 0;
  calld->waiting_ops_capacity = 0;
  calld->creation_phase = GRPC_SUBCHANNEL_CALL_HOLDER_NOT_CREATING;
  calld->owning_call = args->call_stack;
  calld->pollent = NULL;
  GRPC_CALL_STACK_REF(calld->owning_call, "initial_read_service_config");
  grpc_closure_sched(
      exec_ctx,
      grpc_closure_init(&calld->read_service_config,
                        initial_read_service_config_locked, elem,
                        grpc_combiner_scheduler(chand->combiner, false)),
      GRPC_ERROR_NONE);
  return GRPC_ERROR_NONE;
}

/* Destructor for call_data */
static void cc_destroy_call_elem(grpc_exec_ctx *exec_ctx,
                                 grpc_call_element *elem,
                                 const grpc_call_final_info *final_info,
                                 void *and_free_memory) {
  call_data *calld = elem->call_data;
  grpc_deadline_state_destroy(exec_ctx, elem);
  grpc_slice_unref_internal(exec_ctx, calld->path);
  GRPC_ERROR_UNREF(calld->cancel_error);
  grpc_subchannel_call *call = GET_CALL(calld);
  if (call != NULL && call != CANCELLED_CALL) {
    GRPC_SUBCHANNEL_CALL_UNREF(exec_ctx, call, "client_channel_destroy_call");
  }
  GPR_ASSERT(calld->creation_phase == GRPC_SUBCHANNEL_CALL_HOLDER_NOT_CREATING);
  GPR_ASSERT(calld->waiting_ops_count == 0);
  if (calld->connected_subchannel != NULL) {
    GRPC_CONNECTED_SUBCHANNEL_UNREF(exec_ctx, calld->connected_subchannel,
                                    "picked");
  }
  gpr_free(calld->waiting_ops);
  gpr_free(and_free_memory);
}

static void cc_set_pollset_or_pollset_set(grpc_exec_ctx *exec_ctx,
                                          grpc_call_element *elem,
                                          grpc_polling_entity *pollent) {
  call_data *calld = elem->call_data;
  calld->pollent = pollent;
}

/*************************************************************************
 * EXPORTED SYMBOLS
 */

const grpc_channel_filter grpc_client_channel_filter = {
    cc_start_transport_stream_op,
    cc_start_transport_op,
    sizeof(call_data),
    cc_init_call_elem,
    cc_set_pollset_or_pollset_set,
    cc_destroy_call_elem,
    sizeof(channel_data),
    cc_init_channel_elem,
    cc_destroy_channel_elem,
    cc_get_peer,
    cc_get_channel_info,
    "client-channel",
};

static void try_to_connect_locked(grpc_exec_ctx *exec_ctx, void *arg,
                                  grpc_error *error_ignored) {
  channel_data *chand = arg;
  if (chand->lb_policy != NULL) {
    grpc_lb_policy_exit_idle(exec_ctx, chand->lb_policy);
  } else {
    chand->exit_idle_when_lb_policy_arrives = true;
    if (!chand->started_resolving && chand->resolver != NULL) {
      GRPC_CHANNEL_STACK_REF(chand->owning_stack, "resolver");
      chand->started_resolving = true;
<<<<<<< HEAD
      grpc_resolver_next(exec_ctx, chand->resolver, &chand->resolver_result,
                         &chand->on_resolver_result_changed);
=======
      grpc_resolver_next_locked(exec_ctx, chand->resolver,
                                &chand->resolver_result,
                                &chand->on_resolver_result_changed);
>>>>>>> e2836e98
    }
  }
  GRPC_CHANNEL_STACK_UNREF(exec_ctx, chand->owning_stack, "try_to_connect");
}

grpc_connectivity_state grpc_client_channel_check_connectivity_state(
    grpc_exec_ctx *exec_ctx, grpc_channel_element *elem, int try_to_connect) {
  channel_data *chand = elem->channel_data;
  grpc_connectivity_state out =
      grpc_connectivity_state_check(&chand->state_tracker);
  if (out == GRPC_CHANNEL_IDLE && try_to_connect) {
    GRPC_CHANNEL_STACK_REF(chand->owning_stack, "try_to_connect");
    grpc_closure_sched(
        exec_ctx,
        grpc_closure_create(try_to_connect_locked, chand,
                            grpc_combiner_scheduler(chand->combiner, false)),
        GRPC_ERROR_NONE);
  }
  return out;
}

typedef struct {
  channel_data *chand;
  grpc_pollset *pollset;
  grpc_closure *on_complete;
  grpc_connectivity_state *state;
  grpc_closure my_closure;
} external_connectivity_watcher;

static void on_external_watch_complete(grpc_exec_ctx *exec_ctx, void *arg,
                                       grpc_error *error) {
  external_connectivity_watcher *w = arg;
  grpc_closure *follow_up = w->on_complete;
  grpc_pollset_set_del_pollset(exec_ctx, w->chand->interested_parties,
                               w->pollset);
  GRPC_CHANNEL_STACK_UNREF(exec_ctx, w->chand->owning_stack,
                           "external_connectivity_watcher");
  gpr_free(w);
  grpc_closure_run(exec_ctx, follow_up, GRPC_ERROR_REF(error));
}

static void watch_connectivity_state_locked(grpc_exec_ctx *exec_ctx, void *arg,
                                            grpc_error *error_ignored) {
  external_connectivity_watcher *w = arg;
  grpc_closure_init(&w->my_closure, on_external_watch_complete, w,
                    grpc_schedule_on_exec_ctx);
  grpc_connectivity_state_notify_on_state_change(
      exec_ctx, &w->chand->state_tracker, w->state, &w->my_closure);
}

void grpc_client_channel_watch_connectivity_state(
    grpc_exec_ctx *exec_ctx, grpc_channel_element *elem, grpc_pollset *pollset,
    grpc_connectivity_state *state, grpc_closure *on_complete) {
  channel_data *chand = elem->channel_data;
  external_connectivity_watcher *w = gpr_malloc(sizeof(*w));
  w->chand = chand;
  w->pollset = pollset;
  w->on_complete = on_complete;
  w->state = state;
  grpc_pollset_set_add_pollset(exec_ctx, chand->interested_parties, pollset);
  GRPC_CHANNEL_STACK_REF(w->chand->owning_stack,
                         "external_connectivity_watcher");
  grpc_closure_sched(
      exec_ctx,
      grpc_closure_init(&w->my_closure, watch_connectivity_state_locked, w,
                        grpc_combiner_scheduler(chand->combiner, true)),
      GRPC_ERROR_NONE);
}<|MERGE_RESOLUTION|>--- conflicted
+++ resolved
@@ -230,11 +230,7 @@
   if (w->lb_policy == w->chand->lb_policy) {
     if (publish_state == GRPC_CHANNEL_SHUTDOWN && w->chand->resolver != NULL) {
       publish_state = GRPC_CHANNEL_TRANSIENT_FAILURE;
-<<<<<<< HEAD
-      grpc_resolver_channel_saw_error(exec_ctx, w->chand->resolver);
-=======
       grpc_resolver_channel_saw_error_locked(exec_ctx, w->chand->resolver);
->>>>>>> e2836e98
       GRPC_LB_POLICY_UNREF(exec_ctx, w->chand->lb_policy, "channel");
       w->chand->lb_policy = NULL;
     }
@@ -392,14 +388,9 @@
       watch_lb_policy(exec_ctx, chand, lb_policy, state);
     }
     GRPC_CHANNEL_STACK_REF(chand->owning_stack, "resolver");
-<<<<<<< HEAD
-    grpc_resolver_next(exec_ctx, chand->resolver, &chand->resolver_result,
-                       &chand->on_resolver_result_changed);
-=======
     grpc_resolver_next_locked(exec_ctx, chand->resolver,
                               &chand->resolver_result,
                               &chand->on_resolver_result_changed);
->>>>>>> e2836e98
   } else {
     if (chand->resolver != NULL) {
       grpc_resolver_shutdown_locked(exec_ctx, chand->resolver);
@@ -1243,14 +1234,9 @@
     if (!chand->started_resolving && chand->resolver != NULL) {
       GRPC_CHANNEL_STACK_REF(chand->owning_stack, "resolver");
       chand->started_resolving = true;
-<<<<<<< HEAD
-      grpc_resolver_next(exec_ctx, chand->resolver, &chand->resolver_result,
-                         &chand->on_resolver_result_changed);
-=======
       grpc_resolver_next_locked(exec_ctx, chand->resolver,
                                 &chand->resolver_result,
                                 &chand->on_resolver_result_changed);
->>>>>>> e2836e98
     }
   }
   GRPC_CHANNEL_STACK_UNREF(exec_ctx, chand->owning_stack, "try_to_connect");
