--- conflicted
+++ resolved
@@ -170,22 +170,13 @@
     return NULL;
   }
   /* Construct addresses. */
-<<<<<<< HEAD
   grpc_slice path_slice =
       grpc_slice_new(args->uri->path, strlen(args->uri->path), do_nothing);
   grpc_slice_buffer path_parts;
   grpc_slice_buffer_init(&path_parts);
   grpc_slice_split(path_slice, ",", &path_parts);
-  grpc_lb_addresses *addresses = grpc_lb_addresses_create(path_parts.count);
-=======
-  gpr_slice path_slice =
-      gpr_slice_new(args->uri->path, strlen(args->uri->path), do_nothing);
-  gpr_slice_buffer path_parts;
-  gpr_slice_buffer_init(&path_parts);
-  gpr_slice_split(path_slice, ",", &path_parts);
   grpc_lb_addresses *addresses =
       grpc_lb_addresses_create(path_parts.count, NULL /* user_data_vtable */);
->>>>>>> 3d357d90
   bool errors_found = false;
   for (size_t i = 0; i < addresses->num_addresses; i++) {
     grpc_uri ith_uri = *args->uri;
