/*
 *
 * Copyright 2015, Google Inc.
 * All rights reserved.
 *
 * Redistribution and use in source and binary forms, with or without
 * modification, are permitted provided that the following conditions are
 * met:
 *
 *     * Redistributions of source code must retain the above copyright
 * notice, this list of conditions and the following disclaimer.
 *     * Redistributions in binary form must reproduce the above
 * copyright notice, this list of conditions and the following disclaimer
 * in the documentation and/or other materials provided with the
 * distribution.
 *     * Neither the name of Google Inc. nor the names of its
 * contributors may be used to endorse or promote products derived from
 * this software without specific prior written permission.
 *
 * THIS SOFTWARE IS PROVIDED BY THE COPYRIGHT HOLDERS AND CONTRIBUTORS
 * "AS IS" AND ANY EXPRESS OR IMPLIED WARRANTIES, INCLUDING, BUT NOT
 * LIMITED TO, THE IMPLIED WARRANTIES OF MERCHANTABILITY AND FITNESS FOR
 * A PARTICULAR PURPOSE ARE DISCLAIMED. IN NO EVENT SHALL THE COPYRIGHT
 * OWNER OR CONTRIBUTORS BE LIABLE FOR ANY DIRECT, INDIRECT, INCIDENTAL,
 * SPECIAL, EXEMPLARY, OR CONSEQUENTIAL DAMAGES (INCLUDING, BUT NOT
 * LIMITED TO, PROCUREMENT OF SUBSTITUTE GOODS OR SERVICES; LOSS OF USE,
 * DATA, OR PROFITS; OR BUSINESS INTERRUPTION) HOWEVER CAUSED AND ON ANY
 * THEORY OF LIABILITY, WHETHER IN CONTRACT, STRICT LIABILITY, OR TORT
 * (INCLUDING NEGLIGENCE OR OTHERWISE) ARISING IN ANY WAY OUT OF THE USE
 * OF THIS SOFTWARE, EVEN IF ADVISED OF THE POSSIBILITY OF SUCH DAMAGE.
 *
 */

#include <string.h>

#include <grpc/support/alloc.h>
#include <grpc/support/host_port.h>
#include <grpc/support/string_util.h>

#include "src/core/ext/client_channel/http_connect_handshaker.h"
#include "src/core/ext/client_channel/lb_policy_registry.h"
#include "src/core/ext/client_channel/resolver_registry.h"
#include "src/core/lib/channel/channel_args.h"
#include "src/core/lib/iomgr/resolve_address.h"
#include "src/core/lib/iomgr/timer.h"
#include "src/core/lib/support/backoff.h"
#include "src/core/lib/support/env.h"
#include "src/core/lib/support/string.h"

#define GRPC_DNS_MIN_CONNECT_TIMEOUT_SECONDS 1
#define GRPC_DNS_INITIAL_CONNECT_BACKOFF_SECONDS 1
#define GRPC_DNS_RECONNECT_BACKOFF_MULTIPLIER 1.6
#define GRPC_DNS_RECONNECT_MAX_BACKOFF_SECONDS 120
#define GRPC_DNS_RECONNECT_JITTER 0.2

typedef struct {
  /** base class: must be first */
  grpc_resolver base;
  /** name to resolve */
  char *name_to_resolve;
  /** default port to use */
  char *default_port;
  /** channel args. */
  grpc_channel_args *channel_args;
  /** pollset_set to drive the name resolution process */
  grpc_pollset_set *interested_parties;

  /** mutex guarding the rest of the state */
  gpr_mu mu;
  /** are we currently resolving? */
  bool resolving;
  /** which version of the result have we published? */
  int published_version;
  /** which version of the result is current? */
  int resolved_version;
  /** pending next completion, or NULL */
  grpc_closure *next_completion;
  /** target result address for next completion */
  grpc_channel_args **target_result;
  /** current (fully resolved) result */
  grpc_channel_args *resolved_result;
  /** retry timer */
  bool have_retry_timer;
  grpc_timer retry_timer;
  grpc_closure on_retry;
  /** retry backoff state */
  gpr_backoff backoff_state;

  /** currently resolving addresses */
  grpc_resolved_addresses *addresses;
} dns_resolver;

static void dns_destroy(grpc_exec_ctx *exec_ctx, grpc_resolver *r);

static void dns_start_resolving_locked(grpc_exec_ctx *exec_ctx,
                                       dns_resolver *r);
static void dns_maybe_finish_next_locked(grpc_exec_ctx *exec_ctx,
                                         dns_resolver *r);

static void dns_shutdown(grpc_exec_ctx *exec_ctx, grpc_resolver *r);
static void dns_channel_saw_error(grpc_exec_ctx *exec_ctx, grpc_resolver *r);
static void dns_next(grpc_exec_ctx *exec_ctx, grpc_resolver *r,
                     grpc_channel_args **target_result,
                     grpc_closure *on_complete);

static const grpc_resolver_vtable dns_resolver_vtable = {
    dns_destroy, dns_shutdown, dns_channel_saw_error, dns_next};

static void dns_shutdown(grpc_exec_ctx *exec_ctx, grpc_resolver *resolver) {
  dns_resolver *r = (dns_resolver *)resolver;
  gpr_mu_lock(&r->mu);
  if (r->have_retry_timer) {
    grpc_timer_cancel(exec_ctx, &r->retry_timer);
  }
  if (r->next_completion != NULL) {
    *r->target_result = NULL;
    grpc_closure_sched(exec_ctx, r->next_completion,
                       GRPC_ERROR_CREATE("Resolver Shutdown"));
    r->next_completion = NULL;
  }
  gpr_mu_unlock(&r->mu);
}

static void dns_channel_saw_error(grpc_exec_ctx *exec_ctx,
                                  grpc_resolver *resolver) {
  dns_resolver *r = (dns_resolver *)resolver;
  gpr_mu_lock(&r->mu);
  if (!r->resolving) {
    gpr_backoff_reset(&r->backoff_state);
    dns_start_resolving_locked(exec_ctx, r);
  }
  gpr_mu_unlock(&r->mu);
}

static void dns_next(grpc_exec_ctx *exec_ctx, grpc_resolver *resolver,
                     grpc_channel_args **target_result,
                     grpc_closure *on_complete) {
  dns_resolver *r = (dns_resolver *)resolver;
  gpr_mu_lock(&r->mu);
  GPR_ASSERT(!r->next_completion);
  r->next_completion = on_complete;
  r->target_result = target_result;
  if (r->resolved_version == 0 && !r->resolving) {
    gpr_backoff_reset(&r->backoff_state);
    dns_start_resolving_locked(exec_ctx, r);
  } else {
    dns_maybe_finish_next_locked(exec_ctx, r);
  }
  gpr_mu_unlock(&r->mu);
}

static void dns_on_retry_timer(grpc_exec_ctx *exec_ctx, void *arg,
                               grpc_error *error) {
  dns_resolver *r = arg;

  gpr_mu_lock(&r->mu);
  r->have_retry_timer = false;
  if (error == GRPC_ERROR_NONE) {
    if (!r->resolving) {
      dns_start_resolving_locked(exec_ctx, r);
    }
  }
  gpr_mu_unlock(&r->mu);

  GRPC_RESOLVER_UNREF(exec_ctx, &r->base, "retry-timer");
}

static void dns_on_resolved(grpc_exec_ctx *exec_ctx, void *arg,
                            grpc_error *error) {
  dns_resolver *r = arg;
  grpc_channel_args *result = NULL;
  gpr_mu_lock(&r->mu);
  GPR_ASSERT(r->resolving);
  r->resolving = false;
  if (r->addresses != NULL) {
    grpc_lb_addresses *addresses = grpc_lb_addresses_create(
        r->addresses->naddrs, NULL /* user_data_vtable */);
    for (size_t i = 0; i < r->addresses->naddrs; ++i) {
      grpc_lb_addresses_set_address(
          addresses, i, &r->addresses->addrs[i].addr,
          r->addresses->addrs[i].len, false /* is_balancer */,
          NULL /* balancer_name */, NULL /* user_data */);
    }
    grpc_arg new_arg = grpc_lb_addresses_create_channel_arg(addresses);
    result = grpc_channel_args_copy_and_add(r->channel_args, &new_arg, 1);
    grpc_resolved_addresses_destroy(r->addresses);
    grpc_lb_addresses_destroy(exec_ctx, addresses);
  } else {
    gpr_timespec now = gpr_now(GPR_CLOCK_MONOTONIC);
    gpr_timespec next_try = gpr_backoff_step(&r->backoff_state, now);
    gpr_timespec timeout = gpr_time_sub(next_try, now);
    const char *msg = grpc_error_string(error);
    gpr_log(GPR_INFO, "dns resolution failed (will retry): %s", msg);
    grpc_error_free_string(msg);
    GPR_ASSERT(!r->have_retry_timer);
    r->have_retry_timer = true;
    GRPC_RESOLVER_REF(&r->base, "retry-timer");
    if (gpr_time_cmp(timeout, gpr_time_0(timeout.clock_type)) > 0) {
      gpr_log(GPR_DEBUG, "retrying in %" PRId64 ".%09d seconds", timeout.tv_sec,
              timeout.tv_nsec);
    } else {
      gpr_log(GPR_DEBUG, "retrying immediately");
    }
    grpc_closure_init(&r->on_retry, dns_on_retry_timer, r,
                      grpc_schedule_on_exec_ctx);
    grpc_timer_init(exec_ctx, &r->retry_timer, next_try, &r->on_retry, now);
  }
  if (r->resolved_result != NULL) {
    grpc_channel_args_destroy(exec_ctx, r->resolved_result);
  }
  r->resolved_result = result;
  r->resolved_version++;
  dns_maybe_finish_next_locked(exec_ctx, r);
  gpr_mu_unlock(&r->mu);

  GRPC_RESOLVER_UNREF(exec_ctx, &r->base, "dns-resolving");
}

static void dns_start_resolving_locked(grpc_exec_ctx *exec_ctx,
                                       dns_resolver *r) {
  GRPC_RESOLVER_REF(&r->base, "dns-resolving");
  GPR_ASSERT(!r->resolving);
  r->resolving = true;
  r->addresses = NULL;
<<<<<<< HEAD
  grpc_resolve_address(exec_ctx, r->name_to_resolve, r->default_port,
                       r->base.pollset_set,
                       grpc_closure_create(dns_on_resolved, r), &r->addresses);
=======
  grpc_resolve_address(
      exec_ctx, r->name_to_resolve, r->default_port, r->interested_parties,
      grpc_closure_create(dns_on_resolved, r, grpc_schedule_on_exec_ctx),
      &r->addresses);
>>>>>>> 6da1dc87
}

static void dns_maybe_finish_next_locked(grpc_exec_ctx *exec_ctx,
                                         dns_resolver *r) {
  if (r->next_completion != NULL &&
      r->resolved_version != r->published_version) {
    *r->target_result = r->resolved_result == NULL
                            ? NULL
                            : grpc_channel_args_copy(r->resolved_result);
    grpc_closure_sched(exec_ctx, r->next_completion, GRPC_ERROR_NONE);
    r->next_completion = NULL;
    r->published_version = r->resolved_version;
  }
}

static void dns_destroy(grpc_exec_ctx *exec_ctx, grpc_resolver *gr) {
  dns_resolver *r = (dns_resolver *)gr;
  gpr_mu_destroy(&r->mu);
  if (r->resolved_result != NULL) {
    grpc_channel_args_destroy(exec_ctx, r->resolved_result);
  }
  grpc_pollset_set_destroy(r->interested_parties);
  gpr_free(r->name_to_resolve);
  gpr_free(r->default_port);
  grpc_channel_args_destroy(exec_ctx, r->channel_args);
  gpr_free(r);
}

static grpc_resolver *dns_create(grpc_exec_ctx *exec_ctx,
                                 grpc_resolver_args *args,
                                 const char *default_port) {
  if (0 != strcmp(args->uri->authority, "")) {
    gpr_log(GPR_ERROR, "authority based dns uri's not supported");
    return NULL;
  }
  // Get name from args.
  const char *path = args->uri->path;
  if (path[0] == '/') ++path;
  // Get proxy name, if any.
  char *proxy_name = grpc_get_http_proxy_server();
  // Create resolver.
  dns_resolver *r = gpr_malloc(sizeof(dns_resolver));
  memset(r, 0, sizeof(*r));
  gpr_mu_init(&r->mu);
  grpc_resolver_init(&r->base, &dns_resolver_vtable);
  r->name_to_resolve = proxy_name == NULL ? gpr_strdup(path) : proxy_name;
  r->default_port = gpr_strdup(default_port);
  r->channel_args = grpc_channel_args_copy(args->args);
  r->interested_parties = grpc_pollset_set_create();
  if (args->pollset_set != NULL) {
    grpc_pollset_set_add_pollset_set(exec_ctx, r->interested_parties,
                                     args->pollset_set);
  }
  gpr_backoff_init(&r->backoff_state, GRPC_DNS_INITIAL_CONNECT_BACKOFF_SECONDS,
                   GRPC_DNS_RECONNECT_BACKOFF_MULTIPLIER,
                   GRPC_DNS_RECONNECT_JITTER,
                   GRPC_DNS_MIN_CONNECT_TIMEOUT_SECONDS * 1000,
                   GRPC_DNS_RECONNECT_MAX_BACKOFF_SECONDS * 1000);
  return &r->base;
}

/*
 * FACTORY
 */

static void dns_factory_ref(grpc_resolver_factory *factory) {}

static void dns_factory_unref(grpc_resolver_factory *factory) {}

static grpc_resolver *dns_factory_create_resolver(
    grpc_exec_ctx *exec_ctx, grpc_resolver_factory *factory,
    grpc_resolver_args *args) {
  return dns_create(exec_ctx, args, "https");
}

static char *dns_factory_get_default_host_name(grpc_resolver_factory *factory,
                                               grpc_uri *uri) {
  const char *path = uri->path;
  if (path[0] == '/') ++path;
  return gpr_strdup(path);
}

static const grpc_resolver_factory_vtable dns_factory_vtable = {
    dns_factory_ref, dns_factory_unref, dns_factory_create_resolver,
    dns_factory_get_default_host_name, "dns"};
static grpc_resolver_factory dns_resolver_factory = {&dns_factory_vtable};

static grpc_resolver_factory *dns_resolver_factory_create() {
  return &dns_resolver_factory;
}

void grpc_resolver_dns_native_init(void) {
  char *resolver = gpr_getenv("GRPC_DNS_RESOLVER");
  if (resolver != NULL && gpr_stricmp(resolver, "native") == 0) {
    gpr_log(GPR_DEBUG, "Using native dns resolver");
    grpc_register_resolver_type(dns_resolver_factory_create());
  } else {
    grpc_resolver_factory *existing_factory =
        grpc_resolver_factory_lookup("dns");
    if (existing_factory == NULL) {
      gpr_log(GPR_DEBUG, "Using native dns resolver");
      grpc_register_resolver_type(dns_resolver_factory_create());
    } else {
      grpc_resolver_factory_unref(existing_factory);
    }
  }
  gpr_free(resolver);
}

void grpc_resolver_dns_native_shutdown(void) {}<|MERGE_RESOLUTION|>--- conflicted
+++ resolved
@@ -222,16 +222,10 @@
   GPR_ASSERT(!r->resolving);
   r->resolving = true;
   r->addresses = NULL;
-<<<<<<< HEAD
-  grpc_resolve_address(exec_ctx, r->name_to_resolve, r->default_port,
-                       r->base.pollset_set,
-                       grpc_closure_create(dns_on_resolved, r), &r->addresses);
-=======
   grpc_resolve_address(
       exec_ctx, r->name_to_resolve, r->default_port, r->interested_parties,
       grpc_closure_create(dns_on_resolved, r, grpc_schedule_on_exec_ctx),
       &r->addresses);
->>>>>>> 6da1dc87
 }
 
 static void dns_maybe_finish_next_locked(grpc_exec_ctx *exec_ctx,
