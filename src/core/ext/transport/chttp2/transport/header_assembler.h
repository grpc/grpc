--- conflicted
+++ resolved
@@ -32,7 +32,6 @@
 namespace grpc_core {
 namespace http2 {
 
-<<<<<<< HEAD
 // Conventions : If the HeaderAssembler or Client Transport code is doing
 // something wrong, we fail with a DCHECK. If the peer sent some bad data, we
 // fail with the appropriate Http2Status.
@@ -158,21 +157,6 @@
   bool is_ready_;
   uint32_t stream_id_;
   SliceBuffer buffer_;
-=======
-class HeaderAssembler {
- public:
-  Http2ErrorCode AppendHeaderFrame(GRPC_UNUSED Http2HeaderFrame& frame) {
-    return Http2ErrorCode::kNoError;
-  }
-
-  Http2ErrorCode AppendContinuationFrame(
-      GRPC_UNUSED Http2ContinuationFrame& frame) {
-    return Http2ErrorCode::kNoError;
-  }
-
- private:
-  GRPC_UNUSED uint32_t stream_id_;
->>>>>>> a507eb31
 };
 
 }  // namespace http2
