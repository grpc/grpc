--- conflicted
+++ resolved
@@ -125,78 +125,6 @@
   // in a loop while draining the currently-held combiner. Also see
   // https://github.com/grpc/grpc/issues/26079.
   grpc_core::ExecCtx::Get()->InvalidateNow();
-<<<<<<< HEAD
-  grpc_core::Timestamp now = grpc_core::Timestamp::Now();
-
-  grpc_core::Duration next_allowed_ping_interval = grpc_core::Duration::Zero();
-  if (t->is_client) {
-    next_allowed_ping_interval =
-        (t->keepalive_permit_without_calls == 0 && t->stream_map.empty())
-            ? grpc_core::Duration::Hours(2)
-            : grpc_core::Duration::Seconds(
-                  1);  // A second is added to deal with
-                       // network delays and timing imprecision
-  } else if (t->sent_goaway_state != GRPC_CHTTP2_GRACEFUL_GOAWAY) {
-    // The gRPC keepalive spec doesn't call for any throttling on the server
-    // side, but we are adding some throttling for protection anyway, unless
-    // we are doing a graceful GOAWAY in which case we don't want to wait.
-    next_allowed_ping_interval =
-        t->keepalive_time == grpc_core::Duration::Infinity()
-            ? grpc_core::Duration::Seconds(20)
-            : t->keepalive_time / 2;
-  }
-  grpc_core::Timestamp next_allowed_ping =
-      t->ping_state.last_ping_sent_time + next_allowed_ping_interval;
-
-  if (next_allowed_ping > now) {
-    // not enough elapsed time between successive pings
-    if (GRPC_TRACE_FLAG_ENABLED(grpc_http_trace) ||
-        GRPC_TRACE_FLAG_ENABLED(grpc_bdp_estimator_trace) ||
-        GRPC_TRACE_FLAG_ENABLED(grpc_keepalive_trace)) {
-      gpr_log(
-          GPR_INFO,
-          "%s: Ping delayed [%s]: not enough time elapsed since last "
-          "ping. "
-          " Last ping %" PRId64 ": Next ping %" PRId64 ": Now %" PRId64,
-          t->is_client ? "CLIENT" : "SERVER",
-          std::string(t->peer_string.as_string_view()).c_str(),
-          t->ping_state.last_ping_sent_time.milliseconds_after_process_epoch(),
-          next_allowed_ping.milliseconds_after_process_epoch(),
-          now.milliseconds_after_process_epoch());
-    }
-    if (!t->ping_state.delayed_ping_timer_handle.has_value()) {
-      t->ping_state.delayed_ping_timer_handle = t->event_engine->RunAfter(
-          next_allowed_ping - now, [t = t->Ref()]() mutable {
-            grpc_core::ApplicationCallbackExecCtx callback_exec_ctx;
-            grpc_core::ExecCtx exec_ctx;
-            grpc_chttp2_retry_initiate_ping(std::move(t));
-          });
-    }
-    return;
-  }
-  t->ping_state.last_ping_sent_time = now;
-
-  pq->inflight_id = t->ping_ctr;
-  t->ping_ctr++;
-  grpc_core::ExecCtx::RunList(DEBUG_LOCATION,
-                              &pq->lists[GRPC_CHTTP2_PCL_INITIATE]);
-  grpc_closure_list_move(&pq->lists[GRPC_CHTTP2_PCL_NEXT],
-                         &pq->lists[GRPC_CHTTP2_PCL_INFLIGHT]);
-  grpc_slice_buffer_add(&t->outbuf,
-                        grpc_chttp2_ping_create(false, pq->inflight_id));
-  grpc_core::global_stats().IncrementHttp2PingsSent();
-  if (GRPC_TRACE_FLAG_ENABLED(grpc_http_trace) ||
-      GRPC_TRACE_FLAG_ENABLED(grpc_bdp_estimator_trace) ||
-      GRPC_TRACE_FLAG_ENABLED(grpc_keepalive_trace)) {
-    gpr_log(GPR_INFO, "%s: Ping sent [%s]: %d/%d",
-            t->is_client ? "CLIENT" : "SERVER",
-            std::string(t->peer_string.as_string_view()).c_str(),
-            t->ping_state.pings_before_data_required,
-            t->ping_policy.max_pings_without_data);
-  }
-  t->ping_state.pings_before_data_required -=
-      (t->ping_state.pings_before_data_required != 0);
-=======
   Match(
       t->ping_rate_policy.RequestSendPing(NextAllowedPingInterval(t)),
       [pq, t](grpc_core::Chttp2PingRatePolicy::SendGranted) {
@@ -245,16 +173,14 @@
                   too_soon.wait.ToString().c_str());
         }
         if (!t->delayed_ping_timer_handle.has_value()) {
-          GRPC_CHTTP2_REF_TRANSPORT(t, "retry_initiate_ping_locked");
-          t->delayed_ping_timer_handle =
-              t->event_engine->RunAfter(too_soon.wait, [t] {
+          t->delayed_ping_timer_handle = t->event_engine->RunAfter(
+              too_soon.wait, [t = t->Ref()]() mutable {
                 grpc_core::ApplicationCallbackExecCtx callback_exec_ctx;
                 grpc_core::ExecCtx exec_ctx;
-                grpc_chttp2_retry_initiate_ping(t);
+                grpc_chttp2_retry_initiate_ping(std::move(t));
               });
         }
       });
->>>>>>> 8082abb6
 }
 
 static bool update_list(grpc_chttp2_transport* t, grpc_chttp2_stream* s,
