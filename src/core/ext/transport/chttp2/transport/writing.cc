--- conflicted
+++ resolved
@@ -472,8 +472,7 @@
     grpc_chttp2_complete_closure_step(t_, &s_->send_initial_metadata_finished,
                                       absl::OkStatus(),
                                       "send_initial_metadata_finished");
-<<<<<<< HEAD
-    if (grpc_core::IsTraceRecordCallopsEnabled() && s_->CallTracer()) {
+    if (s_->CallTracer()) {
       grpc_core::HttpAnnotation::WriteStats write_stats;
       write_stats.target_write_size = write_context_->target_write_size();
       s_->CallTracer()->RecordAnnotation(
@@ -483,34 +482,6 @@
               .Add(s_->t->flow_control.stats())
               .Add(s_->flow_control.stats())
               .Add(write_stats));
-=======
-    if (!grpc_core::IsCallTracerInTransportEnabled()) {
-      if (s_->call_tracer) {
-        grpc_core::HttpAnnotation::WriteStats write_stats;
-        write_stats.target_write_size = write_context_->target_write_size();
-        s_->call_tracer->RecordAnnotation(
-            grpc_core::HttpAnnotation(
-                grpc_core::HttpAnnotation::Type::kHeadWritten,
-                gpr_now(GPR_CLOCK_REALTIME))
-                .Add(s_->t->flow_control.stats())
-                .Add(s_->flow_control.stats())
-                .Add(write_stats));
-      }
-    } else {
-      auto* call_tracer =
-          s_->arena->GetContext<grpc_core::CallTracerInterface>();
-      if (call_tracer != nullptr && call_tracer->IsSampled()) {
-        grpc_core::HttpAnnotation::WriteStats write_stats;
-        write_stats.target_write_size = write_context_->target_write_size();
-        call_tracer->RecordAnnotation(
-            grpc_core::HttpAnnotation(
-                grpc_core::HttpAnnotation::Type::kHeadWritten,
-                gpr_now(GPR_CLOCK_REALTIME))
-                .Add(s_->t->flow_control.stats())
-                .Add(s_->flow_control.stats())
-                .Add(write_stats));
-      }
->>>>>>> 54d338e1
     }
   }
 
@@ -651,33 +622,12 @@
     }
     grpc_chttp2_mark_stream_closed(t_, s_, !t_->is_client, true,
                                    absl::OkStatus());
-<<<<<<< HEAD
-    if (grpc_core::IsTraceRecordCallopsEnabled() && s_->CallTracer()) {
+    if (s_->CallTracer()) {
       s_->CallTracer()->RecordAnnotation(
           grpc_core::HttpAnnotation(grpc_core::HttpAnnotation::Type::kEnd,
                                     gpr_now(GPR_CLOCK_REALTIME))
               .Add(s_->t->flow_control.stats())
               .Add(s_->flow_control.stats()));
-=======
-    if (!grpc_core::IsCallTracerInTransportEnabled()) {
-      if (s_->call_tracer) {
-        s_->call_tracer->RecordAnnotation(
-            grpc_core::HttpAnnotation(grpc_core::HttpAnnotation::Type::kEnd,
-                                      gpr_now(GPR_CLOCK_REALTIME))
-                .Add(s_->t->flow_control.stats())
-                .Add(s_->flow_control.stats()));
-      }
-    } else {
-      auto* call_tracer =
-          s_->arena->GetContext<grpc_core::CallTracerInterface>();
-      if (call_tracer != nullptr && call_tracer->IsSampled()) {
-        call_tracer->RecordAnnotation(
-            grpc_core::HttpAnnotation(grpc_core::HttpAnnotation::Type::kEnd,
-                                      gpr_now(GPR_CLOCK_REALTIME))
-                .Add(s_->t->flow_control.stats())
-                .Add(s_->flow_control.stats()));
-      }
->>>>>>> 54d338e1
     }
   }
 
