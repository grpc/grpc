//
//
// Copyright 2015 gRPC authors.
//
// Licensed under the Apache License, Version 2.0 (the "License");
// you may not use this file except in compliance with the License.
// You may obtain a copy of the License at
//
//     http://www.apache.org/licenses/LICENSE-2.0
//
// Unless required by applicable law or agreed to in writing, software
// distributed under the License is distributed on an "AS IS" BASIS,
// WITHOUT WARRANTIES OR CONDITIONS OF ANY KIND, either express or implied.
// See the License for the specific language governing permissions and
// limitations under the License.
//
//

#include <grpc/support/port_platform.h>

#include <inttypes.h>
#include <stddef.h>

#include <algorithm>
#include <limits>
#include <memory>
#include <string>
#include <utility>

#include "absl/container/flat_hash_map.h"
#include "absl/status/status.h"
#include "absl/types/optional.h"

#include <grpc/event_engine/event_engine.h>
#include <grpc/slice_buffer.h>
#include <grpc/support/log.h>
#include <grpc/support/time.h>

#include "src/core/ext/transport/chttp2/transport/chttp2_transport.h"
#include "src/core/ext/transport/chttp2/transport/context_list_entry.h"
#include "src/core/ext/transport/chttp2/transport/flow_control.h"
#include "src/core/ext/transport/chttp2/transport/frame.h"
#include "src/core/ext/transport/chttp2/transport/frame_data.h"
#include "src/core/ext/transport/chttp2/transport/frame_ping.h"
#include "src/core/ext/transport/chttp2/transport/frame_rst_stream.h"
#include "src/core/ext/transport/chttp2/transport/frame_settings.h"
#include "src/core/ext/transport/chttp2/transport/frame_window_update.h"
#include "src/core/ext/transport/chttp2/transport/hpack_encoder.h"
#include "src/core/ext/transport/chttp2/transport/http2_settings.h"
#include "src/core/ext/transport/chttp2/transport/http_trace.h"
#include "src/core/ext/transport/chttp2/transport/internal.h"
#include "src/core/ext/transport/chttp2/transport/legacy_frame.h"
#include "src/core/ext/transport/chttp2/transport/max_concurrent_streams_policy.h"
#include "src/core/ext/transport/chttp2/transport/ping_callbacks.h"
#include "src/core/ext/transport/chttp2/transport/ping_rate_policy.h"
#include "src/core/ext/transport/chttp2/transport/write_size_policy.h"
#include "src/core/lib/channel/call_tracer.h"
#include "src/core/lib/channel/channelz.h"
#include "src/core/lib/debug/stats.h"
#include "src/core/lib/debug/stats_data.h"
#include "src/core/lib/debug/trace.h"
#include "src/core/lib/experiments/experiments.h"
#include "src/core/lib/gpr/useful.h"
#include "src/core/lib/gprpp/match.h"
#include "src/core/lib/gprpp/ref_counted.h"
#include "src/core/lib/gprpp/ref_counted_ptr.h"
#include "src/core/lib/gprpp/time.h"
#include "src/core/lib/iomgr/endpoint.h"
#include "src/core/lib/iomgr/error.h"
#include "src/core/lib/iomgr/exec_ctx.h"
#include "src/core/lib/slice/slice.h"
#include "src/core/lib/slice/slice_buffer.h"
#include "src/core/lib/transport/bdp_estimator.h"
#include "src/core/lib/transport/http2_errors.h"
#include "src/core/lib/transport/metadata_batch.h"
#include "src/core/lib/transport/transport.h"

// IWYU pragma: no_include "src/core/lib/gprpp/orphanable.h"

static void add_to_write_list(grpc_chttp2_write_cb** list,
                              grpc_chttp2_write_cb* cb) {
  cb->next = *list;
  *list = cb;
}

static void finish_write_cb(grpc_chttp2_transport* t, grpc_chttp2_stream* s,
                            grpc_chttp2_write_cb* cb, grpc_error_handle error) {
  grpc_chttp2_complete_closure_step(t, s, &cb->closure, error,
                                    "finish_write_cb");
  cb->next = t->write_cb_pool;
  t->write_cb_pool = cb;
}

static grpc_core::Duration NextAllowedPingInterval(grpc_chttp2_transport* t) {
  if (t->is_client) {
    return (t->keepalive_permit_without_calls == 0 && t->stream_map.empty())
               ? grpc_core::Duration::Hours(2)
               : grpc_core::Duration::Seconds(
                     1);  // A second is added to deal with
                          // network delays and timing imprecision
  }
  if (t->sent_goaway_state != GRPC_CHTTP2_GRACEFUL_GOAWAY) {
    // The gRPC keepalive spec doesn't call for any throttling on the server
    // side, but we are adding some throttling for protection anyway, unless
    // we are doing a graceful GOAWAY in which case we don't want to wait.
    if (grpc_core::IsMultipingEnabled()) {
      return grpc_core::Duration::Seconds(1);
    }
    return t->keepalive_time == grpc_core::Duration::Infinity()
               ? grpc_core::Duration::Seconds(20)
               : t->keepalive_time / 2;
  }
  return grpc_core::Duration::Zero();
}

static bool update_list(grpc_chttp2_transport* t, grpc_chttp2_stream* s,
                        int64_t send_bytes, grpc_chttp2_write_cb** list,
                        int64_t* ctr, grpc_error_handle error) {
  bool sched_any = false;
  grpc_chttp2_write_cb* cb = *list;
  *list = nullptr;
  *ctr += send_bytes;
  while (cb) {
    grpc_chttp2_write_cb* next = cb->next;
    if (cb->call_at_byte <= *ctr) {
      sched_any = true;
      finish_write_cb(t, s, cb, error);
    } else {
      add_to_write_list(list, cb);
    }
    cb = next;
  }
  return sched_any;
}

static void report_stall(grpc_chttp2_transport* t, grpc_chttp2_stream* s,
                         const char* staller) {
  if (GRPC_TRACE_FLAG_ENABLED(grpc_flowctl_trace)) {
    gpr_log(
        GPR_DEBUG,
        "%s:%p stream %d moved to stalled list by %s. This is FULLY expected "
        "to happen in a healthy program that is not seeing flow control stalls."
        " However, if you know that there are unwanted stalls, here is some "
        "helpful data: [fc:pending=%" PRIdPTR ":flowed=%" PRId64
        ":peer_initwin=%d:t_win=%" PRId64 ":s_win=%d:s_delta=%" PRId64 "]",
        std::string(t->peer_string.as_string_view()).c_str(), t, s->id, staller,
        s->flow_controlled_buffer.length, s->flow_controlled_bytes_flowed,
        t->settings.acked().initial_window_size(),
        t->flow_control.remote_window(),
        static_cast<uint32_t>(std::max(
            int64_t{0}, s->flow_control.remote_window_delta() +
                            static_cast<int64_t>(
                                t->settings.peer().initial_window_size()))),
        s->flow_control.remote_window_delta());
  }
}

namespace grpc_core {
namespace {

class CountDefaultMetadataEncoder {
 public:
  size_t count() const { return count_; }

  void Encode(const Slice&, const Slice&) {}

  template <typename Which>
  void Encode(Which, const typename Which::ValueType&) {
    count_++;
  }

 private:
  size_t count_ = 0;
};

// Returns true if initial_metadata contains only default headers.
bool IsDefaultInitialMetadata(grpc_metadata_batch* initial_metadata) {
  CountDefaultMetadataEncoder enc;
  initial_metadata->Encode(&enc);
  return enc.count() == initial_metadata->count();
}

class WriteContext {
 public:
  explicit WriteContext(grpc_chttp2_transport* t) : t_(t) {
    global_stats().IncrementHttp2WritesBegun();
  }

  void FlushSettings() {
<<<<<<< HEAD
    const bool dirty =
        t_->dirtied_local_settings ||
        t_->settings[GRPC_SENT_SETTINGS]
                    [GRPC_CHTTP2_SETTINGS_MAX_CONCURRENT_STREAMS] !=
            t_->max_concurrent_streams_policy.AdvertiseValue();
    if (dirty && !t_->sent_local_settings) {
      t_->settings[GRPC_LOCAL_SETTINGS]
                  [GRPC_CHTTP2_SETTINGS_MAX_CONCURRENT_STREAMS] =
          t_->max_concurrent_streams_policy.AdvertiseValue();
      if (IsChttp2NewWritesEnabled()) {
        Http2SettingsFrame frame;
        // TODO(ctiller): move this code into a settings-specific module.
        for (size_t i = 0; i < GRPC_CHTTP2_NUM_SETTINGS; i++) {
          if (t_->force_send_settings.is_set(i) ||
              t_->settings[GRPC_SENT_SETTINGS][i] !=
                  t_->settings[GRPC_LOCAL_SETTINGS][i]) {
            frame.settings.push_back(
                {static_cast<uint16_t>(grpc_setting_id_to_wire_id[i]),
                 t_->settings[GRPC_LOCAL_SETTINGS][i]});
            t_->settings[GRPC_SENT_SETTINGS][i] =
                t_->settings[GRPC_LOCAL_SETTINGS][i];
          }
        }
        AddFrame(std::move(frame));
      } else {
        grpc_slice_buffer_add(t_->outbuf.c_slice_buffer(),
                              grpc_chttp2_settings_create(
                                  t_->settings[GRPC_SENT_SETTINGS],
                                  t_->settings[GRPC_LOCAL_SETTINGS],
                                  t_->force_send_settings.ToInt<uint32_t>(),
                                  GRPC_CHTTP2_NUM_SETTINGS));
      }
      if (t_->keepalive_timeout != Duration::Infinity()) {
=======
    t_->settings.mutable_local().SetMaxConcurrentStreams(
        t_->max_concurrent_streams_policy.AdvertiseValue());
    auto update = t_->settings.MaybeSendUpdate();
    if (update.has_value()) {
      grpc_core::Http2Frame frame(std::move(*update));
      Serialize(absl::Span<grpc_core::Http2Frame>(&frame, 1), t_->outbuf);
      if (t_->keepalive_timeout != grpc_core::Duration::Infinity()) {
>>>>>>> 8231340a
        GPR_ASSERT(
            t_->settings_ack_watchdog ==
            grpc_event_engine::experimental::EventEngine::TaskHandle::kInvalid);
        // We base settings timeout on keepalive timeout, but double it to allow
        // for implementations taking some more time about acking a setting.
        t_->settings_ack_watchdog = t_->event_engine->RunAfter(
            t_->settings_timeout, [t = t_->Ref()]() mutable {
              ApplicationCallbackExecCtx callback_exec_ctx;
              ExecCtx exec_ctx;
              grpc_chttp2_settings_timeout(std::move(t));
            });
      }
<<<<<<< HEAD
      t_->force_send_settings.ClearAll();
      t_->dirtied_local_settings = false;
      t_->sent_local_settings = true;
=======
>>>>>>> 8231340a
      t_->flow_control.FlushedSettings();
      t_->max_concurrent_streams_policy.FlushedSettings();
      global_stats().IncrementHttp2SettingsWrites();
    }
  }

  void FlushQueuedBuffers() {
    // simple writes are queued to qbuf, and flushed here
    if (IsChttp2NewWritesEnabled()) {
      GPR_ASSERT(t_->qbuf.Count() == 0);
      frames_.reserve(frames_.size() + t_->qframes.size());
      for (auto& frame : t_->qframes) {
        frames_.emplace_back(std::move(frame));
      }
      t_->qframes.clear();
    } else {
      GPR_ASSERT(t_->qframes.empty());
      grpc_slice_buffer_move_into(t_->qbuf.c_slice_buffer(),
                                  t_->outbuf.c_slice_buffer());
      GPR_ASSERT(t_->qbuf.Count() == 0);
    }
    t_->num_pending_induced_frames = 0;
  }

  void FlushWindowUpdates() {
    uint32_t transport_announce = t_->flow_control.MaybeSendUpdate(
        t_->outbuf.c_slice_buffer()->count > 0 || !frames_.empty());
    if (transport_announce) {
      grpc_transport_one_way_stats throwaway_stats;
      if (IsChttp2NewWritesEnabled()) {
        AddFrame(Http2WindowUpdateFrame{0, transport_announce});
      } else {
        grpc_slice_buffer_add(t_->outbuf.c_slice_buffer(),
                              grpc_chttp2_window_update_create(
                                  0, transport_announce, &throwaway_stats));
      }
      grpc_chttp2_reset_ping_clock(t_);
    }
  }

  void FlushPingAcks() {
    if (t_->ping_ack_count == 0) return;
    // Limit the size of writes if we include ping acks - to avoid the ack being
    // delayed by crypto operations.
    target_write_size_ = 0;
    if (IsChttp2NewWritesEnabled()) {
      frames_.reserve(frames_.size() + t_->ping_ack_count);
      for (size_t i = 0; i < t_->ping_ack_count; i++) {
        AddFrame(Http2PingFrame{true, t_->ping_acks[i]});
      }
    } else {
      for (size_t i = 0; i < t_->ping_ack_count; i++) {
        grpc_slice_buffer_add(t_->outbuf.c_slice_buffer(),
                              grpc_chttp2_ping_create(true, t_->ping_acks[i]));
      }
    }
    t_->ping_ack_count = 0;
  }

  void MaybeInitiatePing() {
    if (!t_->ping_callbacks.ping_requested()) {
      // no ping needed: wait
      return;
    }
    // InvalidateNow to avoid getting stuck re-initializing the ping timer
    // in a loop while draining the currently-held combiner. Also see
    // https://github.com/grpc/grpc/issues/26079.
    ExecCtx::Get()->InvalidateNow();
    Match(
        t_->ping_rate_policy.RequestSendPing(
            NextAllowedPingInterval(t_), t_->ping_callbacks.pings_inflight()),
        [this](Chttp2PingRatePolicy::SendGranted) {
          t_->ping_rate_policy.SentPing();
          const uint64_t id = t_->ping_callbacks.StartPing(t_->bitgen);
          if (IsChttp2NewWritesEnabled()) {
            AddFrame(Http2PingFrame{false, id});
          } else {
            grpc_slice_buffer_add(t_->outbuf.c_slice_buffer(),
                                  grpc_chttp2_ping_create(false, id));
          }
          t_->keepalive_incoming_data_wanted = true;
          if (t_->channelz_socket != nullptr) {
            t_->channelz_socket->RecordKeepaliveSent();
          }
          global_stats().IncrementHttp2PingsSent();
          if (GRPC_TRACE_FLAG_ENABLED(grpc_http_trace) ||
              GRPC_TRACE_FLAG_ENABLED(grpc_bdp_estimator_trace) ||
              GRPC_TRACE_FLAG_ENABLED(grpc_keepalive_trace) ||
              GRPC_TRACE_FLAG_ENABLED(grpc_ping_trace)) {
            gpr_log(GPR_INFO, "%s[%p]: Ping %" PRIx64 " sent [%s]: %s",
                    t_->is_client ? "CLIENT" : "SERVER", t_, id,
                    std::string(t_->peer_string.as_string_view()).c_str(),
                    t_->ping_rate_policy.GetDebugString().c_str());
          }
        },
        [this](Chttp2PingRatePolicy::TooManyRecentPings) {
          // need to receive something of substance before sending a ping again
          if (GRPC_TRACE_FLAG_ENABLED(grpc_http_trace) ||
              GRPC_TRACE_FLAG_ENABLED(grpc_bdp_estimator_trace) ||
              GRPC_TRACE_FLAG_ENABLED(grpc_keepalive_trace) ||
              GRPC_TRACE_FLAG_ENABLED(grpc_ping_trace)) {
            gpr_log(GPR_INFO,
                    "%s[%p]: Ping delayed [%s]: too many recent pings: %s",
                    t_->is_client ? "CLIENT" : "SERVER", t_,
                    std::string(t_->peer_string.as_string_view()).c_str(),
                    t_->ping_rate_policy.GetDebugString().c_str());
          }
        },
        [this](Chttp2PingRatePolicy::TooSoon too_soon) {
          // not enough elapsed time between successive pings
          if (GRPC_TRACE_FLAG_ENABLED(grpc_http_trace) ||
              GRPC_TRACE_FLAG_ENABLED(grpc_bdp_estimator_trace) ||
              GRPC_TRACE_FLAG_ENABLED(grpc_keepalive_trace) ||
              GRPC_TRACE_FLAG_ENABLED(grpc_ping_trace)) {
            gpr_log(
                GPR_INFO,
                "%s[%p]: Ping delayed [%s]: not enough time elapsed since last "
                "ping. Last ping:%s, minimum wait:%s need to wait:%s",
                t_->is_client ? "CLIENT" : "SERVER", t_,
                std::string(t_->peer_string.as_string_view()).c_str(),
                too_soon.last_ping.ToString().c_str(),
                too_soon.next_allowed_ping_interval.ToString().c_str(),
                too_soon.wait.ToString().c_str());
          }
          if (t_->delayed_ping_timer_handle ==
              grpc_event_engine::experimental::EventEngine::TaskHandle::
                  kInvalid) {
            t_->delayed_ping_timer_handle = t_->event_engine->RunAfter(
                too_soon.wait, [t = t_->Ref()]() mutable {
                  ApplicationCallbackExecCtx callback_exec_ctx;
                  ExecCtx exec_ctx;
                  grpc_chttp2_retry_initiate_ping(std::move(t));
                });
          }
        });
  }

  void EnactHpackSettings() {
    t_->hpack_compressor.SetMaxTableSize(
        t_->settings.peer().header_table_size());
  }

  void UpdateStreamsNoLongerStalled() {
    grpc_chttp2_stream* s;
    while (grpc_chttp2_list_pop_stalled_by_transport(t_, &s)) {
      if (t_->closed_with_error.ok() &&
          grpc_chttp2_list_add_writable_stream(t_, s)) {
        if (!s->refcount->refs.RefIfNonZero()) {
          grpc_chttp2_list_remove_writable_stream(t_, s);
        }
      }
    }
  }

  grpc_chttp2_stream* NextStream() {
    if (IsChttp2NewWritesEnabled()) {
      if (data_write_bytes_ >= target_write_size_) {
        result_.partial = true;
        return nullptr;
      }
    } else {
      if (t_->outbuf.c_slice_buffer()->length >= target_write_size_) {
        result_.partial = true;
        return nullptr;
      }
    }

    grpc_chttp2_stream* s;
    if (!grpc_chttp2_list_pop_writable_stream(t_, &s)) {
      return nullptr;
    }

    return s;
  }

  void IncInitialMetadataWrites() { ++initial_metadata_writes_; }
  void IncWindowUpdateWrites() { ++flow_control_writes_; }
  void IncMessageWrites() { ++message_writes_; }
  void IncTrailingMetadataWrites() { ++trailing_metadata_writes_; }

  void NoteScheduledResults() { result_.early_results_scheduled = true; }

  grpc_chttp2_transport* transport() const { return t_; }

  grpc_chttp2_begin_write_result Result() {
    if (IsChttp2NewWritesEnabled()) {
      Serialize(absl::Span<Http2Frame>(frames_), t_->outbuf);
    } else {
      GPR_ASSERT(frames_.empty());
    }
    result_.writing = t_->outbuf.c_slice_buffer()->count > 0;
    return result_;
  }

  size_t target_write_size() const { return target_write_size_; }

  void AddFrame(Http2Frame&& frame) {
    GPR_ASSERT(IsChttp2NewWritesEnabled());
    frames_.emplace_back(std::move(frame));
  }

  std::vector<Http2Frame>& mutable_frames() { return frames_; }

 private:
  grpc_chttp2_transport* const t_;
  size_t target_write_size_ = IsWriteSizePolicyEnabled()
                                  ? t_->write_size_policy.WriteTargetSize()
                                  : 1024 * 1024;

  // stats histogram counters: we increment these throughout this function,
  // and at the end publish to the central stats histograms
  int flow_control_writes_ = 0;
  int initial_metadata_writes_ = 0;
  int trailing_metadata_writes_ = 0;
  int message_writes_ = 0;
  size_t data_write_bytes_ = 0;
  grpc_chttp2_begin_write_result result_ = {false, false, false};
  std::vector<Http2Frame> frames_;
};

class DataSendContext {
 public:
  DataSendContext(WriteContext* write_context, grpc_chttp2_transport* t,
                  grpc_chttp2_stream* s)
      : write_context_(write_context),
        t_(t),
        s_(s),
        sending_bytes_before_(s_->sending_bytes) {}

  uint32_t stream_remote_window() const {
    return static_cast<uint32_t>(std::max(
        int64_t{0},
        s_->flow_control.remote_window_delta() +
            static_cast<int64_t>(t_->settings.peer().initial_window_size())));
  }

  uint32_t max_outgoing() const {
    return Clamp<uint32_t>(
        std::min<int64_t>(
<<<<<<< HEAD
            {t_->settings[GRPC_PEER_SETTINGS]
                         [GRPC_CHTTP2_SETTINGS_MAX_FRAME_SIZE],
             stream_remote_window(), t_->flow_control.remote_window(),
             IsWriteSizeCapEnabled()
=======
            {t_->settings.peer().max_frame_size(), stream_remote_window(),
             t_->flow_control.remote_window(),
             grpc_core::IsWriteSizeCapEnabled()
>>>>>>> 8231340a
                 ? static_cast<int64_t>(write_context_->target_write_size())
                 : std::numeric_limits<uint32_t>::max()}),
        0, std::numeric_limits<uint32_t>::max());
  }

  bool AnyOutgoing() const { return max_outgoing() > 0; }

  void FlushBytes() {
    uint32_t send_bytes =
        static_cast<uint32_t>(std::min(static_cast<size_t>(max_outgoing()),
                                       s_->flow_controlled_buffer.length));
    GPR_ASSERT(!is_last_frame_);
    is_last_frame_ = send_bytes == s_->flow_controlled_buffer.length &&
                     s_->send_trailing_metadata != nullptr &&
                     s_->send_trailing_metadata->empty();
    if (IsChttp2NewWritesEnabled()) {
      Http2DataFrame frame{s_->id, is_last_frame_, SliceBuffer{}};
      grpc_slice_buffer_move_first_no_ref(&s_->flow_controlled_buffer,
                                          send_bytes,
                                          frame.payload.c_slice_buffer());
      write_context_->AddFrame(std::move(frame));
      s_->stats.outgoing.framing_bytes += 9;
    } else {
      grpc_chttp2_encode_data(s_->id, &s_->flow_controlled_buffer, send_bytes,
                              is_last_frame_, &s_->stats.outgoing,
                              t_->outbuf.c_slice_buffer());
    }
    sfc_upd_.SentData(send_bytes);
    s_->sending_bytes += send_bytes;
  }

  bool is_last_frame() const { return is_last_frame_; }

  void CallCallbacks() {
    if (update_list(
            t_, s_,
            static_cast<int64_t>(s_->sending_bytes - sending_bytes_before_),
            &s_->on_flow_controlled_cbs, &s_->flow_controlled_bytes_flowed,
            absl::OkStatus())) {
      write_context_->NoteScheduledResults();
    }
  }

 private:
  WriteContext* write_context_;
  grpc_chttp2_transport* t_;
  grpc_chttp2_stream* s_;
  chttp2::StreamFlowControl::OutgoingUpdateContext sfc_upd_{&s_->flow_control};
  const size_t sending_bytes_before_;
  bool is_last_frame_ = false;
};

class StreamWriteContext {
 public:
  StreamWriteContext(WriteContext* write_context, grpc_chttp2_stream* s)
      : write_context_(write_context),
        t_(write_context->transport()),
        s_(s),
        output_frames_before_(write_context->mutable_frames().size()) {
    GRPC_CHTTP2_IF_TRACING(
        gpr_log(GPR_INFO, "W:%p %s[%d] im-(sent,send)=(%d,%d)", t_,
                t_->is_client ? "CLIENT" : "SERVER", s->id,
                s->sent_initial_metadata, s->send_initial_metadata != nullptr));
  }

  void FlushInitialMetadata() {
    // send initial metadata if it's available
    if (s_->sent_initial_metadata) return;
    if (s_->send_initial_metadata == nullptr) return;

    // We skip this on the server side if there is no custom initial
    // metadata, there are no messages to send, and we are also sending
    // trailing metadata.  This results in a Trailers-Only response,
    // which is required for retries, as per:
    // https://github.com/grpc/proposal/blob/master/A6-client-retries.md#when-retries-are-valid
    if (!t_->is_client && s_->flow_controlled_buffer.length == 0 &&
        s_->send_trailing_metadata != nullptr &&
        IsDefaultInitialMetadata(s_->send_initial_metadata)) {
      ConvertInitialMetadataToTrailingMetadata();
    } else {
<<<<<<< HEAD
      HPackCompressor::EncodeHeaderOptions encode_options{
          s_->id,  // stream_id
          false,   // is_eof
          t_->settings[GRPC_PEER_SETTINGS]
                      [GRPC_CHTTP2_SETTINGS_GRPC_ALLOW_TRUE_BINARY_METADATA] !=
              0,  // use_true_binary_metadata
          t_->settings[GRPC_PEER_SETTINGS]
                      [GRPC_CHTTP2_SETTINGS_MAX_FRAME_SIZE],  // max_frame_size
          &s_->stats.outgoing                                 // stats
      };
      if (IsChttp2NewWritesEnabled()) {
        t_->hpack_compressor.EncodeHeaders(encode_options,
                                           *s_->send_initial_metadata,
                                           write_context_->mutable_frames());
      } else {
        t_->hpack_compressor.EncodeHeaders(encode_options,
                                           *s_->send_initial_metadata,
                                           t_->outbuf.c_slice_buffer());
      }
=======
      t_->hpack_compressor.EncodeHeaders(
          grpc_core::HPackCompressor::EncodeHeaderOptions{
              s_->id,  // stream_id
              false,   // is_eof
              t_->settings.peer()
                  .allow_true_binary_metadata(),     // use_true_binary_metadata
              t_->settings.peer().max_frame_size(),  // max_frame_size
              &s_->stats.outgoing                    // stats
          },
          *s_->send_initial_metadata, t_->outbuf.c_slice_buffer());
>>>>>>> 8231340a
      grpc_chttp2_reset_ping_clock(t_);
      write_context_->IncInitialMetadataWrites();
    }

    s_->send_initial_metadata = nullptr;
    s_->sent_initial_metadata = true;
    write_context_->NoteScheduledResults();
    grpc_chttp2_complete_closure_step(
        t_, s_, &s_->send_initial_metadata_finished, absl::OkStatus(),
        "send_initial_metadata_finished");
    if (s_->call_tracer) {
      s_->call_tracer->RecordAnnotation(HttpAnnotation(
          HttpAnnotation::Type::kHeadWritten, gpr_now(GPR_CLOCK_REALTIME),
          s_->t->flow_control.stats(), s_->flow_control.stats()));
    }
  }

  void FlushWindowUpdates() {
    if (s_->read_closed) return;
    // send any window updates
    const uint32_t stream_announce = s_->flow_control.MaybeSendUpdate();
    if (stream_announce == 0) return;
    if (IsChttp2NewWritesEnabled()) {
      write_context_->AddFrame(Http2WindowUpdateFrame{s_->id, stream_announce});
      s_->stats.outgoing.framing_bytes += 13;
    } else {
      grpc_slice_buffer_add(t_->outbuf.c_slice_buffer(),
                            grpc_chttp2_window_update_create(
                                s_->id, stream_announce, &s_->stats.outgoing));
    }
    grpc_chttp2_reset_ping_clock(t_);
    write_context_->IncWindowUpdateWrites();
  }

  void FlushData() {
    if (!s_->sent_initial_metadata) return;

    if (s_->flow_controlled_buffer.length == 0) {
      return;  // early out: nothing to do
    }

    DataSendContext data_send_context(write_context_, t_, s_);

    if (!data_send_context.AnyOutgoing()) {
      if (t_->flow_control.remote_window() <= 0) {
        global_stats().IncrementHttp2TransportStalls();
        report_stall(t_, s_, "transport");
        grpc_chttp2_list_add_stalled_by_transport(t_, s_);
      } else if (data_send_context.stream_remote_window() <= 0) {
        global_stats().IncrementHttp2StreamStalls();
        report_stall(t_, s_, "stream");
        grpc_chttp2_list_add_stalled_by_stream(t_, s_);
      }
      return;  // early out: nothing to do
    }

    while (s_->flow_controlled_buffer.length > 0 &&
           data_send_context.max_outgoing() > 0) {
      data_send_context.FlushBytes();
    }
    grpc_chttp2_reset_ping_clock(t_);
    if (data_send_context.is_last_frame()) {
      SentLastFrame();
    }
    data_send_context.CallCallbacks();
    stream_became_writable_ = true;
    if (s_->flow_controlled_buffer.length > 0) {
      GRPC_CHTTP2_STREAM_REF(s_, "chttp2_writing:fork");
      grpc_chttp2_list_add_writable_stream(t_, s_);
    }
    write_context_->IncMessageWrites();
  }

  void FlushTrailingMetadata() {
    if (!s_->sent_initial_metadata) return;

    if (s_->send_trailing_metadata == nullptr) return;
    if (s_->flow_controlled_buffer.length != 0) return;

    GRPC_CHTTP2_IF_TRACING(gpr_log(GPR_INFO, "sending trailing_metadata"));
    if (s_->send_trailing_metadata->empty()) {
      if (IsChttp2NewWritesEnabled()) {
        write_context_->AddFrame(Http2DataFrame{s_->id, true, SliceBuffer{}});
        s_->stats.outgoing.framing_bytes += 9;
      } else {
        grpc_chttp2_encode_data(s_->id, &s_->flow_controlled_buffer, 0, true,
                                &s_->stats.outgoing,
                                t_->outbuf.c_slice_buffer());
      }
    } else {
      if (send_status_.has_value()) {
        s_->send_trailing_metadata->Set(HttpStatusMetadata(), *send_status_);
      }
      if (send_content_type_.has_value()) {
        s_->send_trailing_metadata->Set(ContentTypeMetadata(),
                                        *send_content_type_);
      }
<<<<<<< HEAD
      HPackCompressor::EncodeHeaderOptions encode_options{
          s_->id, true,
          t_->settings[GRPC_PEER_SETTINGS]
                      [GRPC_CHTTP2_SETTINGS_GRPC_ALLOW_TRUE_BINARY_METADATA] !=
              0,
          t_->settings[GRPC_PEER_SETTINGS][GRPC_CHTTP2_SETTINGS_MAX_FRAME_SIZE],
          &s_->stats.outgoing};
      if (IsChttp2NewWritesEnabled()) {
        t_->hpack_compressor.EncodeHeaders(encode_options,
                                           *s_->send_trailing_metadata,
                                           write_context_->mutable_frames());
      } else {
        t_->hpack_compressor.EncodeHeaders(encode_options,
                                           *s_->send_trailing_metadata,
                                           t_->outbuf.c_slice_buffer());
      }
=======
      t_->hpack_compressor.EncodeHeaders(
          grpc_core::HPackCompressor::EncodeHeaderOptions{
              s_->id, true, t_->settings.peer().allow_true_binary_metadata(),
              t_->settings.peer().max_frame_size(), &s_->stats.outgoing},
          *s_->send_trailing_metadata, t_->outbuf.c_slice_buffer());
>>>>>>> 8231340a
    }
    write_context_->IncTrailingMetadataWrites();
    grpc_chttp2_reset_ping_clock(t_);
    SentLastFrame();

    write_context_->NoteScheduledResults();
    grpc_chttp2_complete_closure_step(
        t_, s_, &s_->send_trailing_metadata_finished, absl::OkStatus(),
        "send_trailing_metadata_finished");
  }

  bool stream_became_writable() { return stream_became_writable_; }

 private:
  void ConvertInitialMetadataToTrailingMetadata() {
    GRPC_CHTTP2_IF_TRACING(
        gpr_log(GPR_INFO, "not sending initial_metadata (Trailers-Only)"));
    // When sending Trailers-Only, we need to move the :status and
    // content-type headers to the trailers.
    send_status_ = s_->send_initial_metadata->get(HttpStatusMetadata());
    send_content_type_ = s_->send_initial_metadata->get(ContentTypeMetadata());
  }

  void SentLastFrame() {
    s_->send_trailing_metadata = nullptr;
    if (s_->sent_trailing_metadata_op) {
      *s_->sent_trailing_metadata_op = true;
      s_->sent_trailing_metadata_op = nullptr;
    }
    s_->sent_trailing_metadata = true;
    s_->eos_sent = true;

    if (!t_->is_client && !s_->read_closed) {
      if (IsChttp2NewWritesEnabled()) {
        write_context_->AddFrame(
            Http2RstStreamFrame{s_->id, GRPC_HTTP2_NO_ERROR});
        s_->stats.outgoing.framing_bytes += 13;
      } else {
        grpc_slice_buffer_add(
            t_->outbuf.c_slice_buffer(),
            grpc_chttp2_rst_stream_create(s_->id, GRPC_HTTP2_NO_ERROR,
                                          &s_->stats.outgoing));
      }
    }
    grpc_chttp2_mark_stream_closed(t_, s_, !t_->is_client, true,
                                   absl::OkStatus());
    if (s_->call_tracer) {
      s_->call_tracer->RecordAnnotation(HttpAnnotation(
          HttpAnnotation::Type::kEnd, gpr_now(GPR_CLOCK_REALTIME),
          s_->t->flow_control.stats(), s_->flow_control.stats()));
    }
  }

  WriteContext* const write_context_;
  grpc_chttp2_transport* const t_;
  grpc_chttp2_stream* const s_;
  bool stream_became_writable_ = false;
  absl::optional<uint32_t> send_status_;
  absl::optional<ContentTypeMetadata::ValueType> send_content_type_ = {};
  const size_t output_frames_before_;
};
}  // namespace
}  // namespace grpc_core

grpc_chttp2_begin_write_result grpc_chttp2_begin_write(
    grpc_chttp2_transport* t) {
  int64_t outbuf_relative_start_pos = 0;
  grpc_core::WriteContext ctx(t);
  ctx.FlushSettings();
  ctx.FlushPingAcks();
  ctx.FlushQueuedBuffers();
  ctx.EnactHpackSettings();

  if (t->flow_control.remote_window() > 0) {
    ctx.UpdateStreamsNoLongerStalled();
  }

  // for each grpc_chttp2_stream that's become writable, frame it's data
  // (according to available window sizes) and add to the output buffer
  while (grpc_chttp2_stream* s = ctx.NextStream()) {
    grpc_core::StreamWriteContext stream_ctx(&ctx, s);
    size_t orig_len = t->outbuf.c_slice_buffer()->length;
    int64_t num_stream_bytes = 0;
    stream_ctx.FlushInitialMetadata();
    stream_ctx.FlushWindowUpdates();
    stream_ctx.FlushData();
    stream_ctx.FlushTrailingMetadata();
    if (t->outbuf.c_slice_buffer()->length > orig_len) {
      // Add this stream to the list of the contexts to be traced at TCP
      num_stream_bytes = t->outbuf.c_slice_buffer()->length - orig_len;
      s->byte_counter += static_cast<size_t>(num_stream_bytes);
      if (s->traced && grpc_endpoint_can_track_err(t->ep)) {
        grpc_core::CopyContextFn copy_context_fn =
            grpc_core::GrpcHttp2GetCopyContextFn();
        if (copy_context_fn != nullptr &&
            grpc_core::GrpcHttp2GetWriteTimestampsCallback() != nullptr) {
          t->cl->emplace_back(copy_context_fn(s->context),
                              outbuf_relative_start_pos, num_stream_bytes,
                              s->byte_counter, s->tcp_tracer);
        }
      }
      outbuf_relative_start_pos += num_stream_bytes;
    }
    if (stream_ctx.stream_became_writable()) {
      if (!grpc_chttp2_list_add_writing_stream(t, s)) {
        // already in writing list: drop ref
        GRPC_CHTTP2_STREAM_UNREF(s, "chttp2_writing:already_writing");
      } else {
        // ref will be dropped at end of write
      }
    } else {
      GRPC_CHTTP2_STREAM_UNREF(s, "chttp2_writing:no_write");
    }
  }

  ctx.FlushWindowUpdates();
  ctx.MaybeInitiatePing();
  return ctx.Result();
}

void grpc_chttp2_end_write(grpc_chttp2_transport* t, grpc_error_handle error) {
  grpc_chttp2_stream* s;

  if (t->channelz_socket != nullptr) {
    t->channelz_socket->RecordMessagesSent(t->num_messages_in_next_write);
  }
  t->num_messages_in_next_write = 0;

  if (t->ping_callbacks.started_new_ping_without_setting_timeout() &&
      t->keepalive_timeout != grpc_core::Duration::Infinity()) {
    // Set ping timeout after finishing write so we don't measure our own send
    // time.
    const auto timeout = t->ping_timeout;
    auto id = t->ping_callbacks.OnPingTimeout(
        timeout, t->event_engine.get(), [t = t->Ref()] {
          grpc_core::ApplicationCallbackExecCtx callback_exec_ctx;
          grpc_core::ExecCtx exec_ctx;
          grpc_chttp2_ping_timeout(t);
        });
    if (GRPC_TRACE_FLAG_ENABLED(grpc_ping_trace) && id.has_value()) {
      gpr_log(GPR_INFO,
              "%s[%p]: Set ping timeout timer of %s for ping id %" PRIx64,
              t->is_client ? "CLIENT" : "SERVER", t, timeout.ToString().c_str(),
              id.value());
    }

    if (t->keepalive_incoming_data_wanted &&
        t->keepalive_timeout < t->ping_timeout &&
        t->keepalive_ping_timeout_handle !=
            grpc_event_engine::experimental::EventEngine::TaskHandle::
                kInvalid) {
      if (GRPC_TRACE_FLAG_ENABLED(grpc_ping_trace) ||
          GRPC_TRACE_FLAG_ENABLED(grpc_keepalive_trace)) {
        gpr_log(GPR_INFO, "%s[%p]: Set keepalive ping timeout timer of %s",
                t->is_client ? "CLIENT" : "SERVER", t,
                t->keepalive_timeout.ToString().c_str());
      }
      t->keepalive_ping_timeout_handle =
          t->event_engine->RunAfter(t->keepalive_timeout, [t = t->Ref()] {
            grpc_core::ApplicationCallbackExecCtx callback_exec_ctx;
            grpc_core::ExecCtx exec_ctx;
            grpc_chttp2_keepalive_timeout(t);
          });
    }
  }

  while (grpc_chttp2_list_pop_writing_stream(t, &s)) {
    if (s->sending_bytes != 0) {
      update_list(t, s, static_cast<int64_t>(s->sending_bytes),
                  &s->on_write_finished_cbs, &s->flow_controlled_bytes_written,
                  error);
      s->sending_bytes = 0;
    }
    GRPC_CHTTP2_STREAM_UNREF(s, "chttp2_writing:end");
  }
  grpc_slice_buffer_reset_and_unref(t->outbuf.c_slice_buffer());
}<|MERGE_RESOLUTION|>--- conflicted
+++ resolved
@@ -187,49 +187,17 @@
   }
 
   void FlushSettings() {
-<<<<<<< HEAD
-    const bool dirty =
-        t_->dirtied_local_settings ||
-        t_->settings[GRPC_SENT_SETTINGS]
-                    [GRPC_CHTTP2_SETTINGS_MAX_CONCURRENT_STREAMS] !=
-            t_->max_concurrent_streams_policy.AdvertiseValue();
-    if (dirty && !t_->sent_local_settings) {
-      t_->settings[GRPC_LOCAL_SETTINGS]
-                  [GRPC_CHTTP2_SETTINGS_MAX_CONCURRENT_STREAMS] =
-          t_->max_concurrent_streams_policy.AdvertiseValue();
-      if (IsChttp2NewWritesEnabled()) {
-        Http2SettingsFrame frame;
-        // TODO(ctiller): move this code into a settings-specific module.
-        for (size_t i = 0; i < GRPC_CHTTP2_NUM_SETTINGS; i++) {
-          if (t_->force_send_settings.is_set(i) ||
-              t_->settings[GRPC_SENT_SETTINGS][i] !=
-                  t_->settings[GRPC_LOCAL_SETTINGS][i]) {
-            frame.settings.push_back(
-                {static_cast<uint16_t>(grpc_setting_id_to_wire_id[i]),
-                 t_->settings[GRPC_LOCAL_SETTINGS][i]});
-            t_->settings[GRPC_SENT_SETTINGS][i] =
-                t_->settings[GRPC_LOCAL_SETTINGS][i];
-          }
-        }
-        AddFrame(std::move(frame));
-      } else {
-        grpc_slice_buffer_add(t_->outbuf.c_slice_buffer(),
-                              grpc_chttp2_settings_create(
-                                  t_->settings[GRPC_SENT_SETTINGS],
-                                  t_->settings[GRPC_LOCAL_SETTINGS],
-                                  t_->force_send_settings.ToInt<uint32_t>(),
-                                  GRPC_CHTTP2_NUM_SETTINGS));
-      }
-      if (t_->keepalive_timeout != Duration::Infinity()) {
-=======
     t_->settings.mutable_local().SetMaxConcurrentStreams(
         t_->max_concurrent_streams_policy.AdvertiseValue());
     auto update = t_->settings.MaybeSendUpdate();
     if (update.has_value()) {
-      grpc_core::Http2Frame frame(std::move(*update));
-      Serialize(absl::Span<grpc_core::Http2Frame>(&frame, 1), t_->outbuf);
+      if (IsChttp2NewWritesEnabled()) {
+        AddFrame(std::move(*update));
+      } else {
+        grpc_core::Http2Frame frame(std::move(*update));
+        Serialize(absl::Span<grpc_core::Http2Frame>(&frame, 1), t_->outbuf);
+      }
       if (t_->keepalive_timeout != grpc_core::Duration::Infinity()) {
->>>>>>> 8231340a
         GPR_ASSERT(
             t_->settings_ack_watchdog ==
             grpc_event_engine::experimental::EventEngine::TaskHandle::kInvalid);
@@ -242,12 +210,6 @@
               grpc_chttp2_settings_timeout(std::move(t));
             });
       }
-<<<<<<< HEAD
-      t_->force_send_settings.ClearAll();
-      t_->dirtied_local_settings = false;
-      t_->sent_local_settings = true;
-=======
->>>>>>> 8231340a
       t_->flow_control.FlushedSettings();
       t_->max_concurrent_streams_policy.FlushedSettings();
       global_stats().IncrementHttp2SettingsWrites();
@@ -487,16 +449,9 @@
   uint32_t max_outgoing() const {
     return Clamp<uint32_t>(
         std::min<int64_t>(
-<<<<<<< HEAD
-            {t_->settings[GRPC_PEER_SETTINGS]
-                         [GRPC_CHTTP2_SETTINGS_MAX_FRAME_SIZE],
-             stream_remote_window(), t_->flow_control.remote_window(),
-             IsWriteSizeCapEnabled()
-=======
             {t_->settings.peer().max_frame_size(), stream_remote_window(),
              t_->flow_control.remote_window(),
-             grpc_core::IsWriteSizeCapEnabled()
->>>>>>> 8231340a
+             IsWriteSizeCapEnabled()
                  ? static_cast<int64_t>(write_context_->target_write_size())
                  : std::numeric_limits<uint32_t>::max()}),
         0, std::numeric_limits<uint32_t>::max());
@@ -577,16 +532,13 @@
         IsDefaultInitialMetadata(s_->send_initial_metadata)) {
       ConvertInitialMetadataToTrailingMetadata();
     } else {
-<<<<<<< HEAD
       HPackCompressor::EncodeHeaderOptions encode_options{
           s_->id,  // stream_id
           false,   // is_eof
-          t_->settings[GRPC_PEER_SETTINGS]
-                      [GRPC_CHTTP2_SETTINGS_GRPC_ALLOW_TRUE_BINARY_METADATA] !=
-              0,  // use_true_binary_metadata
-          t_->settings[GRPC_PEER_SETTINGS]
-                      [GRPC_CHTTP2_SETTINGS_MAX_FRAME_SIZE],  // max_frame_size
-          &s_->stats.outgoing                                 // stats
+          t_->settings.peer()
+              .allow_true_binary_metadata(),     // use_true_binary_metadata
+          t_->settings.peer().max_frame_size(),  // max_frame_size
+          &s_->stats.outgoing                    // stats
       };
       if (IsChttp2NewWritesEnabled()) {
         t_->hpack_compressor.EncodeHeaders(encode_options,
@@ -597,18 +549,6 @@
                                            *s_->send_initial_metadata,
                                            t_->outbuf.c_slice_buffer());
       }
-=======
-      t_->hpack_compressor.EncodeHeaders(
-          grpc_core::HPackCompressor::EncodeHeaderOptions{
-              s_->id,  // stream_id
-              false,   // is_eof
-              t_->settings.peer()
-                  .allow_true_binary_metadata(),     // use_true_binary_metadata
-              t_->settings.peer().max_frame_size(),  // max_frame_size
-              &s_->stats.outgoing                    // stats
-          },
-          *s_->send_initial_metadata, t_->outbuf.c_slice_buffer());
->>>>>>> 8231340a
       grpc_chttp2_reset_ping_clock(t_);
       write_context_->IncInitialMetadataWrites();
     }
@@ -706,14 +646,9 @@
         s_->send_trailing_metadata->Set(ContentTypeMetadata(),
                                         *send_content_type_);
       }
-<<<<<<< HEAD
       HPackCompressor::EncodeHeaderOptions encode_options{
-          s_->id, true,
-          t_->settings[GRPC_PEER_SETTINGS]
-                      [GRPC_CHTTP2_SETTINGS_GRPC_ALLOW_TRUE_BINARY_METADATA] !=
-              0,
-          t_->settings[GRPC_PEER_SETTINGS][GRPC_CHTTP2_SETTINGS_MAX_FRAME_SIZE],
-          &s_->stats.outgoing};
+          s_->id, true, t_->settings.peer().allow_true_binary_metadata(),
+          t_->settings.peer().max_frame_size(), &s_->stats.outgoing};
       if (IsChttp2NewWritesEnabled()) {
         t_->hpack_compressor.EncodeHeaders(encode_options,
                                            *s_->send_trailing_metadata,
@@ -723,13 +658,6 @@
                                            *s_->send_trailing_metadata,
                                            t_->outbuf.c_slice_buffer());
       }
-=======
-      t_->hpack_compressor.EncodeHeaders(
-          grpc_core::HPackCompressor::EncodeHeaderOptions{
-              s_->id, true, t_->settings.peer().allow_true_binary_metadata(),
-              t_->settings.peer().max_frame_size(), &s_->stats.outgoing},
-          *s_->send_trailing_metadata, t_->outbuf.c_slice_buffer());
->>>>>>> 8231340a
     }
     write_context_->IncTrailingMetadataWrites();
     grpc_chttp2_reset_ping_clock(t_);
