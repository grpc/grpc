/*
 *
 * Copyright 2015 gRPC authors.
 *
 * Licensed under the Apache License, Version 2.0 (the "License");
 * you may not use this file except in compliance with the License.
 * You may obtain a copy of the License at
 *
 *     http://www.apache.org/licenses/LICENSE-2.0
 *
 * Unless required by applicable law or agreed to in writing, software
 * distributed under the License is distributed on an "AS IS" BASIS,
 * WITHOUT WARRANTIES OR CONDITIONS OF ANY KIND, either express or implied.
 * See the License for the specific language governing permissions and
 * limitations under the License.
 *
 */

#ifndef GRPC_CORE_EXT_TRANSPORT_CHTTP2_TRANSPORT_HPACK_ENCODER_H
#define GRPC_CORE_EXT_TRANSPORT_CHTTP2_TRANSPORT_HPACK_ENCODER_H

#include <grpc/support/port_platform.h>

#include <cstdint>

#include <grpc/slice.h>
#include <grpc/slice_buffer.h>

#include "src/core/ext/transport/chttp2/transport/frame.h"
#include "src/core/ext/transport/chttp2/transport/hpack_encoder_table.h"
#include "src/core/lib/transport/metadata_batch.h"
#include "src/core/lib/transport/transport.h"

extern grpc_core::TraceFlag grpc_http_trace;

namespace grpc_core {

class HPackCompressor {
  class SliceIndex;

 public:
  HPackCompressor() = default;
  ~HPackCompressor() = default;

  // Maximum table size we'll actually use.
  static constexpr uint32_t kMaxTableSize = 1024 * 1024;

  void SetMaxTableSize(uint32_t max_table_size);
  void SetMaxUsableSize(uint32_t max_table_size);

  uint32_t test_only_table_size() const {
    return table_.test_only_table_size();
  }

  struct EncodeHeaderOptions {
    uint32_t stream_id;
    bool is_end_of_stream;
    bool use_true_binary_metadata;
    size_t max_frame_size;
    grpc_transport_one_way_stats* stats;
  };

  template <typename HeaderSet>
  void EncodeHeaders(const EncodeHeaderOptions& options,
                     const HeaderSet& headers, grpc_slice_buffer* output) {
    Framer framer(options, this, output);
    headers.Encode(&framer);
  }

  class Framer {
   public:
    Framer(const EncodeHeaderOptions& options, HPackCompressor* compressor,
           grpc_slice_buffer* output);
    ~Framer() { FinishFrame(true); }

    Framer(const Framer&) = delete;
    Framer& operator=(const Framer&) = delete;

    void Encode(const Slice& key, const Slice& value);
    void Encode(HttpPathMetadata, const Slice& value);
    void Encode(HttpAuthorityMetadata, const Slice& value);
    void Encode(HttpStatusMetadata, uint32_t status);
    void Encode(GrpcTimeoutMetadata, grpc_millis deadline);
    void Encode(TeMetadata, TeMetadata::ValueType value);
    void Encode(ContentTypeMetadata, ContentTypeMetadata::ValueType value);
    void Encode(HttpSchemeMetadata, HttpSchemeMetadata::ValueType value);
    void Encode(HttpMethodMetadata, HttpMethodMetadata::ValueType method);
    void Encode(UserAgentMetadata, const Slice& slice);
    void Encode(GrpcStatusMetadata, grpc_status_code status);
    void Encode(GrpcEncodingMetadata, grpc_compression_algorithm value);
    void Encode(GrpcAcceptEncodingMetadata, CompressionAlgorithmSet value);
    void Encode(GrpcTagsBinMetadata, const Slice& slice);
    void Encode(GrpcTraceBinMetadata, const Slice& slice);
    void Encode(GrpcMessageMetadata, const Slice& slice) {
      if (slice.empty()) return;
      EmitLitHdrWithNonBinaryStringKeyNotIdx(
          StaticSlice::FromStaticString("grpc-message").c_slice(),
          slice.c_slice());
    }
    template <typename Which>
    void Encode(Which, const typename Which::ValueType& value) {
      const Slice& slice = MetadataValueAsSlice<Which>(value);
      if (absl::EndsWith(Which::key(), "-bin")) {
        EmitLitHdrWithBinaryStringKeyNotIdx(
            StaticSlice::FromStaticString(Which::key()).c_slice(),
            slice.c_slice());
      } else {
        EmitLitHdrWithNonBinaryStringKeyNotIdx(
            StaticSlice::FromStaticString(Which::key()).c_slice(),
            slice.c_slice());
      }
    }

   private:
    friend class SliceIndex;

    struct FramePrefix {
      // index (in output_) of the header for the frame
      size_t header_idx;
      // number of bytes in 'output' when we started the frame - used to
      // calculate frame length
      size_t output_length_at_start_of_frame;
    };

    FramePrefix BeginFrame();
    void FinishFrame(bool is_header_boundary);
    void EnsureSpace(size_t need_bytes);

    void AdvertiseTableSizeChange();
    void EmitIndexed(uint32_t index);
    void EmitLitHdrWithNonBinaryStringKeyIncIdx(Slice key_slice,
                                                Slice value_slice);
    void EmitLitHdrWithBinaryStringKeyIncIdx(Slice key_slice,
                                             Slice value_slice);
    void EmitLitHdrWithBinaryStringKeyNotIdx(Slice key_slice,
                                             Slice value_slice);
    void EmitLitHdrWithBinaryStringKeyNotIdx(uint32_t key_index,
                                             Slice value_slice);
    void EmitLitHdrWithNonBinaryStringKeyNotIdx(Slice key_slice,
                                                Slice value_slice);

    void EncodeAlwaysIndexed(uint32_t* index, absl::string_view key,
                             Slice value,
                             uint32_t transport_length);
    void EncodeIndexedKeyWithBinaryValue(uint32_t* index, absl::string_view key,
                                         Slice value);

    size_t CurrentFrameSize() const;
    void Add(Slice slice);
    uint8_t* AddTiny(size_t len);

    // maximum size of a frame
    const size_t max_frame_size_;
    bool is_first_frame_ = true;
    const bool use_true_binary_metadata_;
    const bool is_end_of_stream_;
    // output stream id
    const uint32_t stream_id_;
#ifndef NDEBUG
    // have we seen a regular (non-colon-prefixed) header yet?
    bool seen_regular_header_ = false;
#endif
    grpc_slice_buffer* const output_;
    grpc_transport_one_way_stats* const stats_;
    HPackCompressor* const compressor_;
    FramePrefix prefix_;
  };

 private:
  static constexpr size_t kNumFilterValues = 64;
  static constexpr uint32_t kNumCachedGrpcStatusValues = 16;

  // maximum number of bytes we'll use for the decode table (to guard against
  // peers ooming us by setting decode table size high)
  uint32_t max_usable_size_ = hpack_constants::kInitialTableSize;
  // if non-zero, advertise to the decoder that we'll start using a table
  // of this size
  bool advertise_table_size_change_ = false;
  HPackEncoderTable table_;

  class SliceIndex {
   public:
    void EmitTo(absl::string_view key, const Slice& value, Framer* framer);

   private:
    struct ValueIndex {
      ValueIndex(Slice value, uint32_t index)
          : value(std::move(value)), index(index) {}
      Slice value;
      uint32_t index;
    };
    std::vector<ValueIndex> values_;
  };

<<<<<<< HEAD
=======
  struct PreviousTimeout {
    Timeout timeout;
    uint32_t index;
  };

  // entry tables for keys & elems: these tables track values that have been
  // seen and *may* be in the decompressor table
  HPackEncoderIndex<KeyElem, kNumFilterValues> elem_index_;
  HPackEncoderIndex<KeySliceRef, kNumFilterValues> key_index_;
>>>>>>> 7d575b4a
  // Index into table_ for the te:trailers metadata element
  uint32_t te_index_ = 0;
  // Index into table_ for the content-type metadata element
  uint32_t content_type_index_ = 0;
  // Index into table_ for the user-agent metadata element
  uint32_t user_agent_index_ = 0;
  // Cached grpc-status values
  uint32_t cached_grpc_status_[kNumCachedGrpcStatusValues] = {};
  // Cached grpc-encoding values
  uint32_t cached_grpc_encoding_[GRPC_COMPRESS_ALGORITHMS_COUNT] = {};
  // Cached grpc-accept-encoding value
  uint32_t grpc_accept_encoding_index_ = 0;
  // The grpc-accept-encoding string referred to by grpc_accept_encoding_index_
  CompressionAlgorithmSet grpc_accept_encoding_;
  // Index of something that was sent with grpc-tags-bin
  uint32_t grpc_tags_bin_index_ = 0;
  // Index of something that was sent with grpc-trace-bin
  uint32_t grpc_trace_bin_index_ = 0;
  // The user-agent string referred to by user_agent_index_
  Slice user_agent_;
  SliceIndex path_index_;
  SliceIndex authority_index_;
  std::vector<PreviousTimeout> previous_timeouts_;
};

}  // namespace grpc_core

#endif /* GRPC_CORE_EXT_TRANSPORT_CHTTP2_TRANSPORT_HPACK_ENCODER_H */<|MERGE_RESOLUTION|>--- conflicted
+++ resolved
@@ -192,18 +192,11 @@
     std::vector<ValueIndex> values_;
   };
 
-<<<<<<< HEAD
-=======
   struct PreviousTimeout {
     Timeout timeout;
     uint32_t index;
   };
-
-  // entry tables for keys & elems: these tables track values that have been
-  // seen and *may* be in the decompressor table
-  HPackEncoderIndex<KeyElem, kNumFilterValues> elem_index_;
-  HPackEncoderIndex<KeySliceRef, kNumFilterValues> key_index_;
->>>>>>> 7d575b4a
+  
   // Index into table_ for the te:trailers metadata element
   uint32_t te_index_ = 0;
   // Index into table_ for the content-type metadata element
