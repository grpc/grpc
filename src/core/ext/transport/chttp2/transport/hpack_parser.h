/*
 *
 * Copyright 2015 gRPC authors.
 *
 * Licensed under the Apache License, Version 2.0 (the "License");
 * you may not use this file except in compliance with the License.
 * You may obtain a copy of the License at
 *
 *     http://www.apache.org/licenses/LICENSE-2.0
 *
 * Unless required by applicable law or agreed to in writing, software
 * distributed under the License is distributed on an "AS IS" BASIS,
 * WITHOUT WARRANTIES OR CONDITIONS OF ANY KIND, either express or implied.
 * See the License for the specific language governing permissions and
 * limitations under the License.
 *
 */

#ifndef GRPC_CORE_EXT_TRANSPORT_CHTTP2_TRANSPORT_HPACK_PARSER_H
#define GRPC_CORE_EXT_TRANSPORT_CHTTP2_TRANSPORT_HPACK_PARSER_H

#include <grpc/support/port_platform.h>

<<<<<<< HEAD
#include <stddef.h>
=======
>>>>>>> 5918f98e
#include <stdint.h>

#include <vector>

#include <grpc/slice.h>

#include "src/core/ext/transport/chttp2/transport/frame.h"
#include "src/core/ext/transport/chttp2/transport/hpack_parser_table.h"
#include "src/core/lib/iomgr/error.h"
#include "src/core/lib/transport/metadata_batch.h"

// IWYU pragma: no_include <type_traits>

namespace grpc_core {

// Top level interface for parsing a sequence of header, continuation frames.
class HPackParser {
 public:
  // What kind of stream boundary is provided by this frame?
  enum class Boundary : uint8_t {
    // More continuations are expected
    None,
    // This marks the end of headers, so data frames should follow
    EndOfHeaders,
    // This marks the end of headers *and* the end of the stream
    EndOfStream
  };
  // What kind of priority is represented in the next frame
  enum class Priority : uint8_t {
    // No priority field
    None,
    // Yes there's a priority field
    Included
  };
  // Details about a frame we only need to know for logging
  struct LogInfo {
    // The stream ID
    uint32_t stream_id;
    // Headers or trailers?
    enum Type : uint8_t {
      kHeaders,
      kTrailers,
      kDontKnow,
    };
    Type type;
    // Client or server?
    bool is_client;
  };

  HPackParser();
  ~HPackParser();

  // Non-copyable/movable
  HPackParser(const HPackParser&) = delete;
  HPackParser& operator=(const HPackParser&) = delete;

  // Begin parsing a new frame
  // Sink receives each parsed header,
  void BeginFrame(grpc_metadata_batch* metadata_buffer,
                  uint32_t metadata_size_limit, Boundary boundary,
                  Priority priority, LogInfo log_info);
  // Start throwing away any received headers after parsing them.
  void StopBufferingFrame() { metadata_buffer_ = nullptr; }
  // Parse one slice worth of data
  grpc_error_handle Parse(const grpc_slice& slice, bool is_last);
  // Reset state ready for the next BeginFrame
  void FinishFrame();

  // Retrieve the associated hpack table (for tests, debugging)
  HPackTable* hpack_table() { return &table_; }
  // Is the current frame a boundary of some sort
  bool is_boundary() const { return boundary_ != Boundary::None; }
  // Is the current frame the end of a stream
  bool is_eof() const { return boundary_ == Boundary::EndOfStream; }

 private:
  // Helper classes: see implementation
  class Parser;
  class Input;
  class String;

  grpc_error_handle ParseInput(Input input, bool is_last);
  bool ParseInputInner(Input* input);

  // Target metadata buffer
  grpc_metadata_batch* metadata_buffer_ = nullptr;

  // Bytes that could not be parsed last parsing round
  std::vector<uint8_t> unparsed_bytes_;
  // Buffer kind of boundary
  // TODO(ctiller): see if we can move this argument to Parse, and avoid
  // buffering.
  Boundary boundary_;
  // Buffer priority
  // TODO(ctiller): see if we can move this argument to Parse, and avoid
  // buffering.
  Priority priority_;
  uint8_t dynamic_table_updates_allowed_;
  // Length of frame so far.
  uint32_t frame_length_;
  uint32_t metadata_size_limit_;
  // Information for logging
  LogInfo log_info_;

  // hpack table
  HPackTable table_;
};

}  // namespace grpc_core

/* wraps grpc_chttp2_hpack_parser_parse to provide a frame level parser for
   the transport */
grpc_error_handle grpc_chttp2_header_parser_parse(void* hpack_parser,
                                                  grpc_chttp2_transport* t,
                                                  grpc_chttp2_stream* s,
                                                  const grpc_slice& slice,
                                                  int is_last);

#endif /* GRPC_CORE_EXT_TRANSPORT_CHTTP2_TRANSPORT_HPACK_PARSER_H */<|MERGE_RESOLUTION|>--- conflicted
+++ resolved
@@ -21,10 +21,7 @@
 
 #include <grpc/support/port_platform.h>
 
-<<<<<<< HEAD
 #include <stddef.h>
-=======
->>>>>>> 5918f98e
 #include <stdint.h>
 
 #include <vector>
