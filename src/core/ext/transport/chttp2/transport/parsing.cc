--- conflicted
+++ resolved
@@ -540,14 +540,8 @@
 error_handler:
   if (status.ok()) {
     t->incoming_stream = s;
-<<<<<<< HEAD
     t->parser = grpc_chttp2_transport::Parser{
         "data", grpc_chttp2_data_parser_parse, nullptr};
-=======
-    // t->parser = grpc_chttp2_data_parser_parse;
-    t->parser = grpc_chttp2_data_parser_parse;
-    t->parser_data = nullptr;
->>>>>>> a414dbd3
     t->ping_state.last_ping_sent_time = grpc_core::Timestamp::InfPast();
     return absl::OkStatus();
   } else if (s != nullptr) {
