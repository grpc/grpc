//
//
// Copyright 2015 gRPC authors.
//
// Licensed under the Apache License, Version 2.0 (the "License");
// you may not use this file except in compliance with the License.
// You may obtain a copy of the License at
//
//     http://www.apache.org/licenses/LICENSE-2.0
//
// Unless required by applicable law or agreed to in writing, software
// distributed under the License is distributed on an "AS IS" BASIS,
// WITHOUT WARRANTIES OR CONDITIONS OF ANY KIND, either express or implied.
// See the License for the specific language governing permissions and
// limitations under the License.
//
//

#include <inttypes.h>
#include <string.h>

#include <atomic>
#include <initializer_list>
#include <limits>
#include <memory>
#include <string>
#include <utility>

#include "absl/base/attributes.h"
#include "absl/container/flat_hash_map.h"
#include "absl/log/check.h"
#include "absl/log/log.h"
#include "absl/random/bit_gen_ref.h"
#include "absl/status/status.h"
#include "absl/strings/str_cat.h"
#include "absl/strings/str_format.h"
#include "absl/strings/string_view.h"
#include "absl/types/variant.h"

#include <grpc/event_engine/event_engine.h>
#include <grpc/slice.h>
#include <grpc/slice_buffer.h>
#include <grpc/support/log.h>
#include <grpc/support/port_platform.h>

#include "src/core/channelz/channelz.h"
#include "src/core/ext/transport/chttp2/transport/flow_control.h"
#include "src/core/ext/transport/chttp2/transport/frame_data.h"
#include "src/core/ext/transport/chttp2/transport/frame_goaway.h"
#include "src/core/ext/transport/chttp2/transport/frame_ping.h"
#include "src/core/ext/transport/chttp2/transport/frame_rst_stream.h"
#include "src/core/ext/transport/chttp2/transport/frame_settings.h"
#include "src/core/ext/transport/chttp2/transport/frame_window_update.h"
#include "src/core/ext/transport/chttp2/transport/hpack_parser.h"
#include "src/core/ext/transport/chttp2/transport/hpack_parser_table.h"
#include "src/core/ext/transport/chttp2/transport/http2_settings.h"
#include "src/core/ext/transport/chttp2/transport/internal.h"
#include "src/core/ext/transport/chttp2/transport/legacy_frame.h"
#include "src/core/ext/transport/chttp2/transport/max_concurrent_streams_policy.h"
#include "src/core/ext/transport/chttp2/transport/ping_rate_policy.h"
#include "src/core/lib/backoff/random_early_detection.h"
#include "src/core/lib/channel/call_tracer.h"
#include "src/core/lib/channel/context.h"
#include "src/core/lib/debug/trace.h"
#include "src/core/lib/experiments/experiments.h"
#include "src/core/lib/gprpp/ref_counted_ptr.h"
#include "src/core/lib/gprpp/status_helper.h"
#include "src/core/lib/iomgr/closure.h"
#include "src/core/lib/iomgr/combiner.h"
#include "src/core/lib/iomgr/endpoint.h"
#include "src/core/lib/iomgr/error.h"
#include "src/core/lib/slice/slice.h"
#include "src/core/lib/transport/bdp_estimator.h"
#include "src/core/lib/transport/error_utils.h"
#include "src/core/lib/transport/http2_errors.h"
#include "src/core/lib/transport/metadata_batch.h"
#include "src/core/lib/transport/transport.h"

using grpc_core::HPackParser;

static grpc_error_handle init_frame_parser(grpc_chttp2_transport* t,
                                           size_t& requests_started);
static grpc_error_handle init_header_frame_parser(grpc_chttp2_transport* t,
                                                  int is_continuation,
                                                  size_t& requests_started);
static grpc_error_handle init_data_frame_parser(grpc_chttp2_transport* t);
static grpc_error_handle init_rst_stream_parser(grpc_chttp2_transport* t);
static grpc_error_handle init_settings_frame_parser(grpc_chttp2_transport* t);
static grpc_error_handle init_window_update_frame_parser(
    grpc_chttp2_transport* t);
static grpc_error_handle init_ping_parser(grpc_chttp2_transport* t);
static grpc_error_handle init_goaway_parser(grpc_chttp2_transport* t);
static grpc_error_handle init_non_header_skip_frame_parser(
    grpc_chttp2_transport* t);

static grpc_error_handle parse_frame_slice(grpc_chttp2_transport* t,
                                           const grpc_slice& slice,
                                           int is_last);

static char get_utf8_safe_char(char c) {
  return static_cast<unsigned char>(c) < 128 ? c : 32;
}

uint32_t grpc_chttp2_min_read_progress_size(grpc_chttp2_transport* t) {
  switch (t->deframe_state) {
    case GRPC_DTS_CLIENT_PREFIX_0:
    case GRPC_DTS_CLIENT_PREFIX_1:
    case GRPC_DTS_CLIENT_PREFIX_2:
    case GRPC_DTS_CLIENT_PREFIX_3:
    case GRPC_DTS_CLIENT_PREFIX_4:
    case GRPC_DTS_CLIENT_PREFIX_5:
    case GRPC_DTS_CLIENT_PREFIX_6:
    case GRPC_DTS_CLIENT_PREFIX_7:
    case GRPC_DTS_CLIENT_PREFIX_8:
    case GRPC_DTS_CLIENT_PREFIX_9:
    case GRPC_DTS_CLIENT_PREFIX_10:
    case GRPC_DTS_CLIENT_PREFIX_11:
    case GRPC_DTS_CLIENT_PREFIX_12:
    case GRPC_DTS_CLIENT_PREFIX_13:
    case GRPC_DTS_CLIENT_PREFIX_14:
    case GRPC_DTS_CLIENT_PREFIX_15:
    case GRPC_DTS_CLIENT_PREFIX_16:
    case GRPC_DTS_CLIENT_PREFIX_17:
    case GRPC_DTS_CLIENT_PREFIX_18:
    case GRPC_DTS_CLIENT_PREFIX_19:
    case GRPC_DTS_CLIENT_PREFIX_20:
    case GRPC_DTS_CLIENT_PREFIX_21:
    case GRPC_DTS_CLIENT_PREFIX_22:
    case GRPC_DTS_CLIENT_PREFIX_23:
      // Need the client prefix *and* the first fixed header to make progress.
      return 9 + 24 - (t->deframe_state - GRPC_DTS_CLIENT_PREFIX_0);
    case GRPC_DTS_FH_0:
    case GRPC_DTS_FH_1:
    case GRPC_DTS_FH_2:
    case GRPC_DTS_FH_3:
    case GRPC_DTS_FH_4:
    case GRPC_DTS_FH_5:
    case GRPC_DTS_FH_6:
    case GRPC_DTS_FH_7:
    case GRPC_DTS_FH_8:
      return 9 - (t->deframe_state - GRPC_DTS_FH_0);
    case GRPC_DTS_FRAME:
      return t->incoming_frame_size;
  }
  GPR_UNREACHABLE_CODE(return 1);
}

namespace {
struct KnownFlag {
  uint8_t flag;
  absl::string_view name;
};

std::string MakeFrameTypeString(absl::string_view frame_type, uint8_t flags,
                                std::initializer_list<KnownFlag> known_flags) {
  std::string result(frame_type);
  for (const KnownFlag& known_flag : known_flags) {
    if (flags & known_flag.flag) {
      absl::StrAppend(&result, ":", known_flag.name);
      flags &= ~known_flag.flag;
    }
  }
  if (flags != 0) {
    absl::StrAppend(&result, ":UNKNOWN_FLAGS=0x",
                    absl::Hex(flags, absl::kZeroPad2));
  }
  return result;
}

std::string FrameTypeString(uint8_t frame_type, uint8_t flags) {
  switch (frame_type) {
    case GRPC_CHTTP2_FRAME_DATA:
      return MakeFrameTypeString(
          "DATA", flags, {{GRPC_CHTTP2_DATA_FLAG_END_STREAM, "END_STREAM"}});
    case GRPC_CHTTP2_FRAME_HEADER:
      return MakeFrameTypeString(
          "HEADERS", flags,
          {{GRPC_CHTTP2_DATA_FLAG_END_STREAM, "END_STREAM"},
           {GRPC_CHTTP2_DATA_FLAG_END_HEADERS, "END_HEADERS"},
           {GRPC_CHTTP2_FLAG_HAS_PRIORITY, "PRIORITY"}});
    case GRPC_CHTTP2_FRAME_CONTINUATION:
      return MakeFrameTypeString(
          "HEADERS", flags,
          {{GRPC_CHTTP2_DATA_FLAG_END_STREAM, "END_STREAM"},
           {GRPC_CHTTP2_DATA_FLAG_END_HEADERS, "END_HEADERS"},
           {GRPC_CHTTP2_FLAG_HAS_PRIORITY, "PRIORITY"}});
    case GRPC_CHTTP2_FRAME_RST_STREAM:
      return MakeFrameTypeString("RST_STREAM", flags, {});
    case GRPC_CHTTP2_FRAME_SETTINGS:
      return MakeFrameTypeString("SETTINGS", flags,
                                 {{GRPC_CHTTP2_FLAG_ACK, "ACK"}});
    case GRPC_CHTTP2_FRAME_PING:
      return MakeFrameTypeString("PING", flags,
                                 {{GRPC_CHTTP2_FLAG_ACK, "ACK"}});
    case GRPC_CHTTP2_FRAME_GOAWAY:
      return MakeFrameTypeString("GOAWAY", flags, {});
    case GRPC_CHTTP2_FRAME_WINDOW_UPDATE:
      return MakeFrameTypeString("WINDOW_UPDATE", flags, {});
    default:
      return MakeFrameTypeString(
          absl::StrCat("UNKNOWN_FRAME_TYPE_", static_cast<int>(frame_type)),
          flags, {});
  }
}
}  // namespace

absl::variant<size_t, absl::Status> grpc_chttp2_perform_read(
    grpc_chttp2_transport* t, const grpc_slice& slice,
    size_t& requests_started) {
  const uint8_t* beg = GRPC_SLICE_START_PTR(slice);
  const uint8_t* end = GRPC_SLICE_END_PTR(slice);
  const uint8_t* cur = beg;
  grpc_error_handle err;

  if (cur == end) return absl::OkStatus();

  switch (t->deframe_state) {
    case GRPC_DTS_CLIENT_PREFIX_0:
    case GRPC_DTS_CLIENT_PREFIX_1:
    case GRPC_DTS_CLIENT_PREFIX_2:
    case GRPC_DTS_CLIENT_PREFIX_3:
    case GRPC_DTS_CLIENT_PREFIX_4:
    case GRPC_DTS_CLIENT_PREFIX_5:
    case GRPC_DTS_CLIENT_PREFIX_6:
    case GRPC_DTS_CLIENT_PREFIX_7:
    case GRPC_DTS_CLIENT_PREFIX_8:
    case GRPC_DTS_CLIENT_PREFIX_9:
    case GRPC_DTS_CLIENT_PREFIX_10:
    case GRPC_DTS_CLIENT_PREFIX_11:
    case GRPC_DTS_CLIENT_PREFIX_12:
    case GRPC_DTS_CLIENT_PREFIX_13:
    case GRPC_DTS_CLIENT_PREFIX_14:
    case GRPC_DTS_CLIENT_PREFIX_15:
    case GRPC_DTS_CLIENT_PREFIX_16:
    case GRPC_DTS_CLIENT_PREFIX_17:
    case GRPC_DTS_CLIENT_PREFIX_18:
    case GRPC_DTS_CLIENT_PREFIX_19:
    case GRPC_DTS_CLIENT_PREFIX_20:
    case GRPC_DTS_CLIENT_PREFIX_21:
    case GRPC_DTS_CLIENT_PREFIX_22:
    case GRPC_DTS_CLIENT_PREFIX_23:
      while (cur != end && t->deframe_state != GRPC_DTS_FH_0) {
        if (*cur != GRPC_CHTTP2_CLIENT_CONNECT_STRING[t->deframe_state]) {
          return GRPC_ERROR_CREATE(absl::StrFormat(
              "Connect string mismatch: expected '%c' (%d) got '%c' (%d) "
              "at byte %d",
              get_utf8_safe_char(
                  GRPC_CHTTP2_CLIENT_CONNECT_STRING[t->deframe_state]),
              static_cast<int>(static_cast<uint8_t>(
                  GRPC_CHTTP2_CLIENT_CONNECT_STRING[t->deframe_state])),
              get_utf8_safe_char(*cur), static_cast<int>(*cur),
              t->deframe_state));
        }
        ++cur;
        // NOLINTNEXTLINE(bugprone-misplaced-widening-cast)
        t->deframe_state = static_cast<grpc_chttp2_deframe_transport_state>(
            1 + static_cast<int>(t->deframe_state));
      }
      if (cur == end) {
        return absl::OkStatus();
      }
    dts_fh_0:
      if (requests_started >= t->max_requests_per_read) {
        t->deframe_state = GRPC_DTS_FH_0;
        return static_cast<size_t>(cur - beg);
      }
      ABSL_FALLTHROUGH_INTENDED;
    case GRPC_DTS_FH_0:
      DCHECK_LT(cur, end);
      t->incoming_frame_size = (static_cast<uint32_t>(*cur)) << 16;
      if (++cur == end) {
        t->deframe_state = GRPC_DTS_FH_1;
        return absl::OkStatus();
      }
      ABSL_FALLTHROUGH_INTENDED;
    case GRPC_DTS_FH_1:
      DCHECK_LT(cur, end);
      t->incoming_frame_size |= (static_cast<uint32_t>(*cur)) << 8;
      if (++cur == end) {
        t->deframe_state = GRPC_DTS_FH_2;
        return absl::OkStatus();
      }
      ABSL_FALLTHROUGH_INTENDED;
    case GRPC_DTS_FH_2:
      DCHECK_LT(cur, end);
      t->incoming_frame_size |= *cur;
      if (++cur == end) {
        t->deframe_state = GRPC_DTS_FH_3;
        return absl::OkStatus();
      }
      ABSL_FALLTHROUGH_INTENDED;
    case GRPC_DTS_FH_3:
      DCHECK_LT(cur, end);
      t->incoming_frame_type = *cur;
      if (++cur == end) {
        t->deframe_state = GRPC_DTS_FH_4;
        return absl::OkStatus();
      }
      ABSL_FALLTHROUGH_INTENDED;
    case GRPC_DTS_FH_4:
      DCHECK_LT(cur, end);
      t->incoming_frame_flags = *cur;
      if (++cur == end) {
        t->deframe_state = GRPC_DTS_FH_5;
        return absl::OkStatus();
      }
      ABSL_FALLTHROUGH_INTENDED;
    case GRPC_DTS_FH_5:
      DCHECK_LT(cur, end);
      t->incoming_stream_id = ((static_cast<uint32_t>(*cur)) & 0x7f) << 24;
      if (++cur == end) {
        t->deframe_state = GRPC_DTS_FH_6;
        return absl::OkStatus();
      }
      ABSL_FALLTHROUGH_INTENDED;
    case GRPC_DTS_FH_6:
      DCHECK_LT(cur, end);
      t->incoming_stream_id |= (static_cast<uint32_t>(*cur)) << 16;
      if (++cur == end) {
        t->deframe_state = GRPC_DTS_FH_7;
        return absl::OkStatus();
      }
      ABSL_FALLTHROUGH_INTENDED;
    case GRPC_DTS_FH_7:
      DCHECK_LT(cur, end);
      t->incoming_stream_id |= (static_cast<uint32_t>(*cur)) << 8;
      if (++cur == end) {
        t->deframe_state = GRPC_DTS_FH_8;
        return absl::OkStatus();
      }
      ABSL_FALLTHROUGH_INTENDED;
    case GRPC_DTS_FH_8:
      DCHECK_LT(cur, end);
      t->incoming_stream_id |= (static_cast<uint32_t>(*cur));
      if (GRPC_TRACE_FLAG_ENABLED(http)) {
        gpr_log(GPR_INFO, "INCOMING[%p]: %s len:%d id:0x%08x", t,
                FrameTypeString(t->incoming_frame_type, t->incoming_frame_flags)
                    .c_str(),
                t->incoming_frame_size, t->incoming_stream_id);
      }
      t->deframe_state = GRPC_DTS_FRAME;
      err = init_frame_parser(t, requests_started);
      if (!err.ok()) {
        return err;
      }
      if (t->incoming_frame_size == 0) {
        err = parse_frame_slice(t, grpc_empty_slice(), 1);
        if (!err.ok()) {
          return err;
        }
        t->incoming_stream = nullptr;
        if (++cur == end) {
          t->deframe_state = GRPC_DTS_FH_0;
          return absl::OkStatus();
        }
        goto dts_fh_0;  // loop
      } else if (t->incoming_frame_size >
                 t->settings.acked().max_frame_size()) {
        return GRPC_ERROR_CREATE(absl::StrFormat(
            "Frame size %d is larger than max frame size %d",
            t->incoming_frame_size, t->settings.acked().max_frame_size()));
      }
      if (++cur == end) {
        return absl::OkStatus();
      }
      ABSL_FALLTHROUGH_INTENDED;
    case GRPC_DTS_FRAME:
      DCHECK_LT(cur, end);
      if (static_cast<uint32_t>(end - cur) == t->incoming_frame_size) {
        err = parse_frame_slice(
            t,
            grpc_slice_sub_no_ref(slice, static_cast<size_t>(cur - beg),
                                  static_cast<size_t>(end - beg)),
            1);
        if (!err.ok()) {
          return err;
        }
        t->deframe_state = GRPC_DTS_FH_0;
        t->incoming_stream = nullptr;
        return absl::OkStatus();
      } else if (static_cast<uint32_t>(end - cur) > t->incoming_frame_size) {
        size_t cur_offset = static_cast<size_t>(cur - beg);
        err = parse_frame_slice(
            t,
            grpc_slice_sub_no_ref(slice, cur_offset,
                                  cur_offset + t->incoming_frame_size),
            1);
        if (!err.ok()) {
          return err;
        }
        cur += t->incoming_frame_size;
        t->incoming_stream = nullptr;
        if (t->incoming_frame_type == GRPC_CHTTP2_FRAME_RST_STREAM) {
          requests_started = std::numeric_limits<size_t>::max();
        }
        goto dts_fh_0;  // loop
      } else {
        err = parse_frame_slice(
            t,
            grpc_slice_sub_no_ref(slice, static_cast<size_t>(cur - beg),
                                  static_cast<size_t>(end - beg)),
            0);
        if (!err.ok()) {
          return err;
        }
        t->incoming_frame_size -= static_cast<uint32_t>(end - cur);
        return absl::OkStatus();
      }
      GPR_UNREACHABLE_CODE(return absl::OkStatus());
  }

  GPR_UNREACHABLE_CODE(return absl::OkStatus());
}

static grpc_error_handle init_frame_parser(grpc_chttp2_transport* t,
                                           size_t& requests_started) {
  if (t->is_first_frame &&
      t->incoming_frame_type != GRPC_CHTTP2_FRAME_SETTINGS) {
    return GRPC_ERROR_CREATE(absl::StrCat(
        "Expected SETTINGS frame as the first frame, got frame type ",
        t->incoming_frame_type));
  }
  t->is_first_frame = false;
  if (t->expect_continuation_stream_id != 0) {
    if (t->incoming_frame_type != GRPC_CHTTP2_FRAME_CONTINUATION) {
      return GRPC_ERROR_CREATE(
          absl::StrFormat("Expected CONTINUATION frame, got frame type %02x",
                          t->incoming_frame_type));
    }
    if (t->expect_continuation_stream_id != t->incoming_stream_id) {
      return GRPC_ERROR_CREATE(absl::StrFormat(
          "Expected CONTINUATION frame for grpc_chttp2_stream %08x, got "
          "grpc_chttp2_stream %08x",
          t->expect_continuation_stream_id, t->incoming_stream_id));
    }
    return init_header_frame_parser(t, 1, requests_started);
  }
  switch (t->incoming_frame_type) {
    case GRPC_CHTTP2_FRAME_DATA:
      return init_data_frame_parser(t);
    case GRPC_CHTTP2_FRAME_HEADER:
      return init_header_frame_parser(t, 0, requests_started);
    case GRPC_CHTTP2_FRAME_CONTINUATION:
      return GRPC_ERROR_CREATE("Unexpected CONTINUATION frame");
    case GRPC_CHTTP2_FRAME_RST_STREAM:
      return init_rst_stream_parser(t);
    case GRPC_CHTTP2_FRAME_SETTINGS:
      return init_settings_frame_parser(t);
    case GRPC_CHTTP2_FRAME_WINDOW_UPDATE:
      return init_window_update_frame_parser(t);
    case GRPC_CHTTP2_FRAME_PING:
      return init_ping_parser(t);
    case GRPC_CHTTP2_FRAME_GOAWAY:
      return init_goaway_parser(t);
    default:
      if (GRPC_TRACE_FLAG_ENABLED(http)) {
        gpr_log(GPR_ERROR, "Unknown frame type %02x", t->incoming_frame_type);
      }
      return init_non_header_skip_frame_parser(t);
  }
}

static grpc_error_handle skip_parser(void* /*parser*/,
                                     grpc_chttp2_transport* /*t*/,
                                     grpc_chttp2_stream* /*s*/,
                                     const grpc_slice& /*slice*/,
                                     int /*is_last*/) {
  return absl::OkStatus();
}

static HPackParser::Boundary hpack_boundary_type(grpc_chttp2_transport* t,
                                                 bool is_eoh) {
  if (is_eoh) {
    if (t->header_eof) {
      return HPackParser::Boundary::EndOfStream;
    } else {
      return HPackParser::Boundary::EndOfHeaders;
    }
  } else {
    return HPackParser::Boundary::None;
  }
}

static HPackParser::LogInfo hpack_parser_log_info(
    grpc_chttp2_transport* t, HPackParser::LogInfo::Type type) {
  return HPackParser::LogInfo{
      t->incoming_stream_id,
      type,
      t->is_client,
  };
}

static grpc_error_handle init_header_skip_frame_parser(
    grpc_chttp2_transport* t, HPackParser::Priority priority_type,
    bool is_eoh) {
  t->parser = grpc_chttp2_transport::Parser{
      "header", grpc_chttp2_header_parser_parse, &t->hpack_parser};
  t->hpack_parser.BeginFrame(
      nullptr,
      /*metadata_size_soft_limit=*/
      t->max_header_list_size_soft_limit,
      /*metadata_size_hard_limit=*/
      t->settings.acked().max_header_list_size(),
      hpack_boundary_type(t, is_eoh), priority_type,
      hpack_parser_log_info(t, HPackParser::LogInfo::kDontKnow));
  return absl::OkStatus();
}

static grpc_error_handle init_non_header_skip_frame_parser(
    grpc_chttp2_transport* t) {
  t->parser =
      grpc_chttp2_transport::Parser{"skip_parser", skip_parser, nullptr};
  return absl::OkStatus();
}

void grpc_chttp2_parsing_become_skip_parser(grpc_chttp2_transport* t) {
  if (t->parser.parser == grpc_chttp2_header_parser_parse) {
    t->hpack_parser.StopBufferingFrame();
  } else {
    t->parser =
        grpc_chttp2_transport::Parser{"skip_parser", skip_parser, nullptr};
  }
}

static grpc_error_handle init_data_frame_parser(grpc_chttp2_transport* t) {
  // Update BDP accounting since we have received a data frame.
  grpc_core::BdpEstimator* bdp_est = t->flow_control.bdp_estimator();
  if (bdp_est) {
    if (t->bdp_ping_blocked) {
      t->bdp_ping_blocked = false;
      schedule_bdp_ping_locked(t->Ref());
    }
    bdp_est->AddIncomingBytes(t->incoming_frame_size);
  }
  grpc_chttp2_stream* s =
      grpc_chttp2_parsing_lookup_stream(t, t->incoming_stream_id);
  absl::Status status;
  grpc_core::chttp2::FlowControlAction action;
  if (s == nullptr) {
    grpc_core::chttp2::TransportFlowControl::IncomingUpdateContext upd(
        &t->flow_control);
    status = upd.RecvData(t->incoming_frame_size);
    action = upd.MakeAction();
  } else {
    grpc_core::chttp2::StreamFlowControl::IncomingUpdateContext upd(
        &s->flow_control);
    status = upd.RecvData(t->incoming_frame_size);
    action = upd.MakeAction();
  }
  grpc_chttp2_act_on_flowctl_action(action, t, s);
  if (!status.ok()) {
    goto error_handler;
  }
  if (s == nullptr) {
    return init_non_header_skip_frame_parser(t);
  }
  s->received_bytes += t->incoming_frame_size;
  s->stats.incoming.framing_bytes += 9;
  if (s->read_closed) {
    return init_non_header_skip_frame_parser(t);
  }
  status =
      grpc_chttp2_data_parser_begin_frame(t->incoming_frame_flags, s->id, s);
error_handler:
  if (status.ok()) {
    t->incoming_stream = s;
    t->parser = grpc_chttp2_transport::Parser{
        "data", grpc_chttp2_data_parser_parse, nullptr};
    t->ping_rate_policy.ReceivedDataFrame();
    return absl::OkStatus();
  } else if (s != nullptr) {
    // handle stream errors by closing the stream
    grpc_chttp2_mark_stream_closed(t, s, true, false,
                                   absl_status_to_grpc_error(status));
    grpc_chttp2_add_rst_stream_to_next_write(t, t->incoming_stream_id,
                                             GRPC_HTTP2_PROTOCOL_ERROR,
                                             &s->stats.outgoing);
    return init_non_header_skip_frame_parser(t);
  } else {
    return absl_status_to_grpc_error(status);
  }
}

static grpc_error_handle init_header_frame_parser(grpc_chttp2_transport* t,
                                                  int is_continuation,
                                                  size_t& requests_started) {
  const bool is_eoh =
      (t->incoming_frame_flags & GRPC_CHTTP2_DATA_FLAG_END_HEADERS) != 0;
  grpc_chttp2_stream* s;

  // TODO(ctiller): when to increment header_frames_received?

  if (is_eoh) {
    t->expect_continuation_stream_id = 0;
  } else {
    t->expect_continuation_stream_id = t->incoming_stream_id;
  }

  if (!is_continuation) {
    t->header_eof =
        (t->incoming_frame_flags & GRPC_CHTTP2_DATA_FLAG_END_STREAM) != 0;
  }

  const auto priority_type = !is_continuation && (t->incoming_frame_flags &
                                                  GRPC_CHTTP2_FLAG_HAS_PRIORITY)
                                 ? HPackParser::Priority::Included
                                 : HPackParser::Priority::None;

  t->ping_rate_policy.ReceivedDataFrame();

  // could be a new grpc_chttp2_stream or an existing grpc_chttp2_stream
  s = grpc_chttp2_parsing_lookup_stream(t, t->incoming_stream_id);
  if (s == nullptr) {
    if (GPR_UNLIKELY(is_continuation)) {
      GRPC_CHTTP2_IF_TRACING(
          gpr_log(GPR_ERROR,
                  "grpc_chttp2_stream disbanded before CONTINUATION received"));
      return init_header_skip_frame_parser(t, priority_type, is_eoh);
    }
    if (t->is_client) {
      if (GPR_LIKELY((t->incoming_stream_id & 1) &&
                     t->incoming_stream_id < t->next_stream_id)) {
        // this is an old (probably cancelled) grpc_chttp2_stream
      } else {
        GRPC_CHTTP2_IF_TRACING(gpr_log(
            GPR_ERROR, "ignoring new grpc_chttp2_stream creation on client"));
      }
      return init_header_skip_frame_parser(t, priority_type, is_eoh);
    } else if (GPR_UNLIKELY(t->last_new_stream_id >= t->incoming_stream_id)) {
      GRPC_CHTTP2_IF_TRACING(gpr_log(
          GPR_ERROR,
          "ignoring out of order new grpc_chttp2_stream request on server; "
          "last grpc_chttp2_stream "
          "id=%d, new grpc_chttp2_stream id=%d",
          t->last_new_stream_id, t->incoming_stream_id));
      return init_header_skip_frame_parser(t, priority_type, is_eoh);
    } else if (GPR_UNLIKELY((t->incoming_stream_id & 1) == 0)) {
      GRPC_CHTTP2_IF_TRACING(gpr_log(
          GPR_ERROR,
          "ignoring grpc_chttp2_stream with non-client generated index %d",
          t->incoming_stream_id));
      return init_header_skip_frame_parser(t, priority_type, is_eoh);
    } else if (GPR_UNLIKELY(t->stream_map.size() + t->extra_streams >=
                            t->settings.acked().max_concurrent_streams())) {
      ++t->num_pending_induced_frames;
      grpc_slice_buffer_add(&t->qbuf, grpc_chttp2_rst_stream_create(
                                          t->incoming_stream_id,
                                          GRPC_HTTP2_REFUSED_STREAM, nullptr));
      grpc_chttp2_initiate_write(t, GRPC_CHTTP2_INITIATE_WRITE_RST_STREAM);
      return init_header_skip_frame_parser(t, priority_type, is_eoh);
    } else if (GPR_UNLIKELY(
                   t->max_concurrent_streams_overload_protection &&
                   t->streams_allocated.load(std::memory_order_relaxed) >
                       t->max_concurrent_streams_policy.AdvertiseValue())) {
      // We have more streams allocated than we'd like, so apply some pushback
      // by refusing this stream.
      ++t->num_pending_induced_frames;
      grpc_slice_buffer_add(&t->qbuf, grpc_chttp2_rst_stream_create(
                                          t->incoming_stream_id,
                                          GRPC_HTTP2_REFUSED_STREAM, nullptr));
      grpc_chttp2_initiate_write(t, GRPC_CHTTP2_INITIATE_WRITE_RST_STREAM);
      return init_header_skip_frame_parser(t, priority_type, is_eoh);
    } else if (GPR_UNLIKELY(
                   t->stream_map.size() >=
                       t->max_concurrent_streams_policy.AdvertiseValue() &&
                   grpc_core::RandomEarlyDetection(
                       t->max_concurrent_streams_policy.AdvertiseValue(),
                       t->settings.acked().max_concurrent_streams())
                       .Reject(t->stream_map.size(), t->bitgen))) {
      // We are under the limit of max concurrent streams for the current
      // setting, but are over the next value that will be advertised.
      // Apply some backpressure by randomly not accepting new streams.
      ++t->num_pending_induced_frames;
      grpc_slice_buffer_add(&t->qbuf, grpc_chttp2_rst_stream_create(
                                          t->incoming_stream_id,
                                          GRPC_HTTP2_REFUSED_STREAM, nullptr));
      grpc_chttp2_initiate_write(t, GRPC_CHTTP2_INITIATE_WRITE_RST_STREAM);
      return init_header_skip_frame_parser(t, priority_type, is_eoh);
    } else if (t->sent_goaway_state == GRPC_CHTTP2_FINAL_GOAWAY_SENT ||
               t->sent_goaway_state ==
                   GRPC_CHTTP2_FINAL_GOAWAY_SEND_SCHEDULED) {
      GRPC_CHTTP2_IF_TRACING(gpr_log(
          GPR_INFO,
          "transport:%p SERVER peer:%s Final GOAWAY sent. Ignoring new "
          "grpc_chttp2_stream request id=%d, last grpc_chttp2_stream id=%d",
          t, std::string(t->peer_string.as_string_view()).c_str(),
          t->incoming_stream_id, t->last_new_stream_id));
      return init_header_skip_frame_parser(t, priority_type, is_eoh);
    } else if (t->num_incoming_streams_before_settings_ack == 0) {
      GRPC_CHTTP2_IF_TRACING(gpr_log(
          GPR_ERROR,
          "transport:%p SERVER peer:%s rejecting grpc_chttp2_stream id=%d, "
          "last grpc_chttp2_stream id=%d before settings have been "
          "acknowledged",
          t, std::string(t->peer_string.as_string_view()).c_str(),
          t->incoming_stream_id, t->last_new_stream_id));
      ++t->num_pending_induced_frames;
      grpc_slice_buffer_add(
          &t->qbuf,
          grpc_chttp2_rst_stream_create(t->incoming_stream_id,
                                        GRPC_HTTP2_ENHANCE_YOUR_CALM, nullptr));
      grpc_chttp2_initiate_write(t, GRPC_CHTTP2_INITIATE_WRITE_RST_STREAM);
      t->last_new_stream_id = t->incoming_stream_id;
      return init_header_skip_frame_parser(t, priority_type, is_eoh);
    }
    --t->num_incoming_streams_before_settings_ack;
    t->last_new_stream_id = t->incoming_stream_id;
    s = t->incoming_stream =
        grpc_chttp2_parsing_accept_stream(t, t->incoming_stream_id);
    ++requests_started;
    if (GPR_UNLIKELY(s == nullptr)) {
      GRPC_CHTTP2_IF_TRACING(
          gpr_log(GPR_ERROR, "grpc_chttp2_stream not accepted"));
      return init_header_skip_frame_parser(t, priority_type, is_eoh);
    }
    if (GRPC_TRACE_FLAG_ENABLED(http) ||
        GRPC_TRACE_FLAG_ENABLED(chttp2_new_stream)) {
      gpr_log(GPR_INFO,
              "[t:%p fd:%d peer:%s] Accepting new stream; "
              "num_incoming_streams_before_settings_ack=%u",
              t, grpc_endpoint_get_fd(t->ep),
              std::string(t->peer_string.as_string_view()).c_str(),
              t->num_incoming_streams_before_settings_ack);
    }
    if (t->channelz_socket != nullptr) {
      t->channelz_socket->RecordStreamStartedFromRemote();
    }
  } else {
    t->incoming_stream = s;
  }
  DCHECK_NE(s, nullptr);
  s->stats.incoming.framing_bytes += 9;
  if (GPR_UNLIKELY(s->read_closed)) {
    GRPC_CHTTP2_IF_TRACING(gpr_log(
        GPR_ERROR, "skipping already closed grpc_chttp2_stream header"));
    t->incoming_stream = nullptr;
    return init_header_skip_frame_parser(t, priority_type, is_eoh);
  }
  t->parser = grpc_chttp2_transport::Parser{
      "header", grpc_chttp2_header_parser_parse, &t->hpack_parser};
  if (t->header_eof) {
    s->eos_received = true;
  }
  grpc_metadata_batch* incoming_metadata_buffer = nullptr;
  HPackParser::LogInfo::Type frame_type = HPackParser::LogInfo::kDontKnow;
  switch (s->header_frames_received) {
    case 0:
      if (t->is_client && t->header_eof) {
        GRPC_CHTTP2_IF_TRACING(gpr_log(GPR_INFO, "parsing Trailers-Only"));
        if (s->trailing_metadata_available != nullptr) {
          *s->trailing_metadata_available = true;
        }
        s->parsed_trailers_only = true;
        s->trailing_metadata_buffer.Set(grpc_core::GrpcTrailersOnly(), true);
        s->initial_metadata_buffer.Set(grpc_core::GrpcTrailersOnly(), true);
        incoming_metadata_buffer = &s->trailing_metadata_buffer;
        frame_type = HPackParser::LogInfo::kTrailers;
      } else {
        GRPC_CHTTP2_IF_TRACING(gpr_log(GPR_INFO, "parsing initial_metadata"));
        incoming_metadata_buffer = &s->initial_metadata_buffer;
        frame_type = HPackParser::LogInfo::kHeaders;
      }
      break;
    case 1:
      GRPC_CHTTP2_IF_TRACING(gpr_log(GPR_INFO, "parsing trailing_metadata"));
      incoming_metadata_buffer = &s->trailing_metadata_buffer;
      frame_type = HPackParser::LogInfo::kTrailers;
      break;
    case 2:
      LOG(ERROR) << "too many header frames received";
      return init_header_skip_frame_parser(t, priority_type, is_eoh);
  }
  if (frame_type == HPackParser::LogInfo::kTrailers && !t->header_eof) {
    return GRPC_ERROR_CREATE(
        "Trailing metadata frame received without an end-o-stream");
  }
  t->hpack_parser.BeginFrame(incoming_metadata_buffer,
                             /*metadata_size_soft_limit=*/
                             t->max_header_list_size_soft_limit,
                             /*metadata_size_hard_limit=*/
                             t->settings.acked().max_header_list_size(),
                             hpack_boundary_type(t, is_eoh), priority_type,
                             hpack_parser_log_info(t, frame_type));
  return absl::OkStatus();
}

static grpc_error_handle init_window_update_frame_parser(
    grpc_chttp2_transport* t) {
  grpc_error_handle err = grpc_chttp2_window_update_parser_begin_frame(
      &t->simple.window_update, t->incoming_frame_size,
      t->incoming_frame_flags);
  if (!err.ok()) return err;
  if (t->incoming_stream_id != 0) {
    grpc_chttp2_stream* s = t->incoming_stream =
        grpc_chttp2_parsing_lookup_stream(t, t->incoming_stream_id);
    if (s == nullptr) {
      if (GRPC_TRACE_FLAG_ENABLED(http)) {
        gpr_log(GPR_ERROR, "Stream %d not found, ignoring WINDOW_UPDATE",
                t->incoming_stream_id);
      }
      return init_non_header_skip_frame_parser(t);
    }
    s->stats.incoming.framing_bytes += 9;
  }
  t->parser = grpc_chttp2_transport::Parser{
      "window_update", grpc_chttp2_window_update_parser_parse,
      &t->simple.window_update};
  return absl::OkStatus();
}

static grpc_error_handle init_ping_parser(grpc_chttp2_transport* t) {
  grpc_error_handle err = grpc_chttp2_ping_parser_begin_frame(
      &t->simple.ping, t->incoming_frame_size, t->incoming_frame_flags);
  if (!err.ok()) return err;
  t->parser = grpc_chttp2_transport::Parser{
      "ping", grpc_chttp2_ping_parser_parse, &t->simple.ping};
  return absl::OkStatus();
}

static grpc_error_handle init_rst_stream_parser(grpc_chttp2_transport* t) {
  grpc_error_handle err = grpc_chttp2_rst_stream_parser_begin_frame(
      &t->simple.rst_stream, t->incoming_frame_size, t->incoming_frame_flags);
  if (!err.ok()) return err;
  grpc_chttp2_stream* s = t->incoming_stream =
      grpc_chttp2_parsing_lookup_stream(t, t->incoming_stream_id);
  if (!t->incoming_stream) {
    return init_non_header_skip_frame_parser(t);
  }
  s->stats.incoming.framing_bytes += 9;
  t->parser = grpc_chttp2_transport::Parser{
      "rst_stream", grpc_chttp2_rst_stream_parser_parse, &t->simple.rst_stream};
  if (!t->is_client && grpc_core::IsRstpitEnabled()) {
    t->max_concurrent_streams_policy.AddDemerit();
  }
  return absl::OkStatus();
}

static grpc_error_handle init_goaway_parser(grpc_chttp2_transport* t) {
  grpc_error_handle err = grpc_chttp2_goaway_parser_begin_frame(
      &t->goaway_parser, t->incoming_frame_size, t->incoming_frame_flags);
  if (!err.ok()) return err;
  t->parser = grpc_chttp2_transport::Parser{
      "goaway", grpc_chttp2_goaway_parser_parse, &t->goaway_parser};
  return absl::OkStatus();
}

static grpc_error_handle init_settings_frame_parser(grpc_chttp2_transport* t) {
  if (t->incoming_stream_id != 0) {
    return GRPC_ERROR_CREATE("Settings frame received for grpc_chttp2_stream");
  }

  grpc_error_handle err = grpc_chttp2_settings_parser_begin_frame(
      &t->simple.settings, t->incoming_frame_size, t->incoming_frame_flags,
      t->settings.mutable_peer());
  if (!err.ok()) {
    return err;
  }
  if (t->incoming_frame_flags & GRPC_CHTTP2_FLAG_ACK) {
    t->max_concurrent_streams_policy.AckLastSend();
    if (!t->settings.AckLastSend()) {
      return GRPC_ERROR_CREATE("Received unexpected settings ack");
    }
    t->hpack_parser.hpack_table()->SetMaxBytes(
        t->settings.acked().header_table_size());
    grpc_chttp2_act_on_flowctl_action(
        t->flow_control.SetAckedInitialWindow(
            t->settings.acked().initial_window_size()),
        t, nullptr);
    if (t->settings_ack_watchdog !=
        grpc_event_engine::experimental::EventEngine::TaskHandle::kInvalid) {
      t->event_engine->Cancel(std::exchange(
          t->settings_ack_watchdog,
          grpc_event_engine::experimental::EventEngine::TaskHandle::kInvalid));
    }
    // This is more streams than can be started in http2, so setting this
    // effictively removes the limit for the rest of the connection.
    t->num_incoming_streams_before_settings_ack =
        std::numeric_limits<uint32_t>::max();
  }
  t->parser = grpc_chttp2_transport::Parser{
      "settings", grpc_chttp2_settings_parser_parse, &t->simple.settings};
  return absl::OkStatus();
}

static grpc_error_handle parse_frame_slice(grpc_chttp2_transport* t,
                                           const grpc_slice& slice,
                                           int is_last) {
  grpc_chttp2_stream* s = t->incoming_stream;
<<<<<<< HEAD
  if (GRPC_TRACE_FLAG_ENABLED(http)) {
    gpr_log(GPR_DEBUG,
            "INCOMING[%p;%p]: Parse %" PRIdPTR "b %sframe fragment with %s", t,
            s, GRPC_SLICE_LENGTH(slice), is_last ? "last " : "",
            t->parser.name);
=======
  if (grpc_http_trace.enabled()) {
    VLOG(2) << "INCOMING[" << t << ";" << s << "]: Parse "
            << GRPC_SLICE_LENGTH(slice) << "b " << (is_last ? "last " : "")
            << "frame fragment with " << t->parser.name;
>>>>>>> 271b2f17
  }
  grpc_error_handle err =
      t->parser.parser(t->parser.user_data, t, s, slice, is_last);
  intptr_t unused;
  if (GPR_LIKELY(err.ok())) {
    return err;
  }
  if (GRPC_TRACE_FLAG_ENABLED(http)) {
    gpr_log(GPR_ERROR, "INCOMING[%p;%p]: Parse failed with %s", t, s,
            err.ToString().c_str());
  }
  if (grpc_error_get_int(err, grpc_core::StatusIntProperty::kStreamId,
                         &unused)) {
    grpc_chttp2_parsing_become_skip_parser(t);
    if (s) {
      grpc_chttp2_cancel_stream(t, s, err, true);
    }
    return absl::OkStatus();
  }
  return err;
}

typedef void (*maybe_complete_func_type)(grpc_chttp2_transport* t,
                                         grpc_chttp2_stream* s);
static const maybe_complete_func_type maybe_complete_funcs[] = {
    grpc_chttp2_maybe_complete_recv_initial_metadata,
    grpc_chttp2_maybe_complete_recv_trailing_metadata};

static void force_client_rst_stream(void* sp, grpc_error_handle /*error*/) {
  grpc_chttp2_stream* s = static_cast<grpc_chttp2_stream*>(sp);
  grpc_chttp2_transport* t = s->t.get();
  if (!s->write_closed) {
    grpc_chttp2_add_rst_stream_to_next_write(t, s->id, GRPC_HTTP2_NO_ERROR,
                                             &s->stats.outgoing);
    grpc_chttp2_initiate_write(t, GRPC_CHTTP2_INITIATE_WRITE_FORCE_RST_STREAM);
    grpc_chttp2_mark_stream_closed(t, s, true, true, absl::OkStatus());
  }
  GRPC_CHTTP2_STREAM_UNREF(s, "final_rst");
}

grpc_error_handle grpc_chttp2_header_parser_parse(void* hpack_parser,
                                                  grpc_chttp2_transport* t,
                                                  grpc_chttp2_stream* s,
                                                  const grpc_slice& slice,
                                                  int is_last) {
  auto* parser = static_cast<grpc_core::HPackParser*>(hpack_parser);
  grpc_core::CallTracerAnnotationInterface* call_tracer = nullptr;
  if (s != nullptr) {
    s->stats.incoming.header_bytes += GRPC_SLICE_LENGTH(slice);

    if (s->context != nullptr) {
      call_tracer = static_cast<grpc_core::CallTracerAnnotationInterface*>(
          static_cast<grpc_call_context_element*>(
              s->context)[GRPC_CONTEXT_CALL_TRACER_ANNOTATION_INTERFACE]
              .value);
    }
  }
  grpc_error_handle error = parser->Parse(
      slice, is_last != 0, absl::BitGenRef(t->bitgen), call_tracer);
  if (!error.ok()) {
    return error;
  }
  if (is_last) {
    // need to check for null stream: this can occur if we receive an invalid
    // stream id on a header
    if (s != nullptr) {
      if (parser->is_boundary()) {
        if (s->header_frames_received == 2) {
          return GRPC_ERROR_CREATE("Too many trailer frames");
        }
        s->published_metadata[s->header_frames_received] =
            GRPC_METADATA_PUBLISHED_FROM_WIRE;
        maybe_complete_funcs[s->header_frames_received](t, s);
        s->header_frames_received++;
      }
      if (parser->is_eof()) {
        if (t->is_client && !s->write_closed) {
          // server eof ==> complete closure; we may need to forcefully close
          // the stream. Wait until the combiner lock is ready to be released
          // however -- it might be that we receive a RST_STREAM following this
          // and can avoid the extra write
          GRPC_CHTTP2_STREAM_REF(s, "final_rst");
          t->combiner->FinallyRun(
              GRPC_CLOSURE_CREATE(force_client_rst_stream, s, nullptr),
              absl::OkStatus());
        }
        grpc_chttp2_mark_stream_closed(t, s, true, false, absl::OkStatus());
      }
    }
    parser->FinishFrame();
  }
  return absl::OkStatus();
}<|MERGE_RESOLUTION|>--- conflicted
+++ resolved
@@ -886,19 +886,10 @@
                                            const grpc_slice& slice,
                                            int is_last) {
   grpc_chttp2_stream* s = t->incoming_stream;
-<<<<<<< HEAD
-  if (GRPC_TRACE_FLAG_ENABLED(http)) {
-    gpr_log(GPR_DEBUG,
-            "INCOMING[%p;%p]: Parse %" PRIdPTR "b %sframe fragment with %s", t,
-            s, GRPC_SLICE_LENGTH(slice), is_last ? "last " : "",
-            t->parser.name);
-=======
-  if (grpc_http_trace.enabled()) {
-    VLOG(2) << "INCOMING[" << t << ";" << s << "]: Parse "
-            << GRPC_SLICE_LENGTH(slice) << "b " << (is_last ? "last " : "")
-            << "frame fragment with " << t->parser.name;
->>>>>>> 271b2f17
-  }
+  GRPC_TRACE_VLOG(http, 2) << "INCOMING[" << t << ";" << s << "]: Parse "
+                           << GRPC_SLICE_LENGTH(slice) << "b "
+                           << (is_last ? "last " : "") << "frame fragment with "
+                           << t->parser.name;
   grpc_error_handle err =
       t->parser.parser(t->parser.user_data, t, s, slice, is_last);
   intptr_t unused;
