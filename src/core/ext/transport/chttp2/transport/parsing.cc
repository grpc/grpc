//
//
// Copyright 2015 gRPC authors.
//
// Licensed under the Apache License, Version 2.0 (the "License");
// you may not use this file except in compliance with the License.
// You may obtain a copy of the License at
//
//     http://www.apache.org/licenses/LICENSE-2.0
//
// Unless required by applicable law or agreed to in writing, software
// distributed under the License is distributed on an "AS IS" BASIS,
// WITHOUT WARRANTIES OR CONDITIONS OF ANY KIND, either express or implied.
// See the License for the specific language governing permissions and
// limitations under the License.
//
//

#include <grpc/support/port_platform.h>

#include <inttypes.h>
#include <string.h>

#include <initializer_list>
<<<<<<< HEAD
#include <memory>
=======
#include <limits>
>>>>>>> d94313b9
#include <string>
#include <utility>

#include "absl/base/attributes.h"
#include "absl/container/flat_hash_map.h"
#include "absl/random/bit_gen_ref.h"
#include "absl/status/status.h"
#include "absl/strings/str_cat.h"
#include "absl/strings/str_format.h"
#include "absl/strings/string_view.h"
#include "absl/types/variant.h"

#include <grpc/event_engine/event_engine.h>
#include <grpc/slice.h>
#include <grpc/slice_buffer.h>
#include <grpc/support/log.h>

#include "src/core/ext/transport/chttp2/transport/flow_control.h"
#include "src/core/ext/transport/chttp2/transport/frame_data.h"
#include "src/core/ext/transport/chttp2/transport/frame_goaway.h"
#include "src/core/ext/transport/chttp2/transport/frame_ping.h"
#include "src/core/ext/transport/chttp2/transport/frame_rst_stream.h"
#include "src/core/ext/transport/chttp2/transport/frame_settings.h"
#include "src/core/ext/transport/chttp2/transport/frame_window_update.h"
#include "src/core/ext/transport/chttp2/transport/hpack_parser.h"
#include "src/core/ext/transport/chttp2/transport/hpack_parser_table.h"
#include "src/core/ext/transport/chttp2/transport/http2_settings.h"
#include "src/core/ext/transport/chttp2/transport/http_trace.h"
#include "src/core/ext/transport/chttp2/transport/internal.h"
#include "src/core/ext/transport/chttp2/transport/legacy_frame.h"
#include "src/core/ext/transport/chttp2/transport/ping_rate_policy.h"
#include "src/core/lib/channel/call_tracer.h"
#include "src/core/lib/channel/channelz.h"
#include "src/core/lib/channel/context.h"
#include "src/core/lib/debug/trace.h"
#include "src/core/lib/experiments/experiments.h"
#include "src/core/lib/gprpp/ref_counted_ptr.h"
#include "src/core/lib/gprpp/status_helper.h"
#include "src/core/lib/iomgr/closure.h"
#include "src/core/lib/iomgr/combiner.h"
#include "src/core/lib/iomgr/endpoint.h"
#include "src/core/lib/iomgr/error.h"
#include "src/core/lib/slice/slice.h"
#include "src/core/lib/transport/bdp_estimator.h"
#include "src/core/lib/transport/error_utils.h"
#include "src/core/lib/transport/http2_errors.h"
#include "src/core/lib/transport/metadata_batch.h"
#include "src/core/lib/transport/transport.h"

using grpc_core::HPackParser;

grpc_core::TraceFlag grpc_trace_chttp2_new_stream(false, "chttp2_new_stream");

static grpc_error_handle init_frame_parser(grpc_chttp2_transport* t,
                                           size_t& requests_started);
static grpc_error_handle init_header_frame_parser(grpc_chttp2_transport* t,
                                                  int is_continuation,
                                                  size_t& requests_started);
static grpc_error_handle init_data_frame_parser(grpc_chttp2_transport* t);
static grpc_error_handle init_rst_stream_parser(grpc_chttp2_transport* t);
static grpc_error_handle init_settings_frame_parser(grpc_chttp2_transport* t);
static grpc_error_handle init_window_update_frame_parser(
    grpc_chttp2_transport* t);
static grpc_error_handle init_ping_parser(grpc_chttp2_transport* t);
static grpc_error_handle init_goaway_parser(grpc_chttp2_transport* t);
static grpc_error_handle init_non_header_skip_frame_parser(
    grpc_chttp2_transport* t);

static grpc_error_handle parse_frame_slice(grpc_chttp2_transport* t,
                                           const grpc_slice& slice,
                                           int is_last);

static char get_utf8_safe_char(char c) {
  return static_cast<unsigned char>(c) < 128 ? c : 32;
}

uint32_t grpc_chttp2_min_read_progress_size(grpc_chttp2_transport* t) {
  switch (t->deframe_state) {
    case GRPC_DTS_CLIENT_PREFIX_0:
    case GRPC_DTS_CLIENT_PREFIX_1:
    case GRPC_DTS_CLIENT_PREFIX_2:
    case GRPC_DTS_CLIENT_PREFIX_3:
    case GRPC_DTS_CLIENT_PREFIX_4:
    case GRPC_DTS_CLIENT_PREFIX_5:
    case GRPC_DTS_CLIENT_PREFIX_6:
    case GRPC_DTS_CLIENT_PREFIX_7:
    case GRPC_DTS_CLIENT_PREFIX_8:
    case GRPC_DTS_CLIENT_PREFIX_9:
    case GRPC_DTS_CLIENT_PREFIX_10:
    case GRPC_DTS_CLIENT_PREFIX_11:
    case GRPC_DTS_CLIENT_PREFIX_12:
    case GRPC_DTS_CLIENT_PREFIX_13:
    case GRPC_DTS_CLIENT_PREFIX_14:
    case GRPC_DTS_CLIENT_PREFIX_15:
    case GRPC_DTS_CLIENT_PREFIX_16:
    case GRPC_DTS_CLIENT_PREFIX_17:
    case GRPC_DTS_CLIENT_PREFIX_18:
    case GRPC_DTS_CLIENT_PREFIX_19:
    case GRPC_DTS_CLIENT_PREFIX_20:
    case GRPC_DTS_CLIENT_PREFIX_21:
    case GRPC_DTS_CLIENT_PREFIX_22:
    case GRPC_DTS_CLIENT_PREFIX_23:
      // Need the client prefix *and* the first fixed header to make progress.
      return 9 + 24 - (t->deframe_state - GRPC_DTS_CLIENT_PREFIX_0);
    case GRPC_DTS_FH_0:
    case GRPC_DTS_FH_1:
    case GRPC_DTS_FH_2:
    case GRPC_DTS_FH_3:
    case GRPC_DTS_FH_4:
    case GRPC_DTS_FH_5:
    case GRPC_DTS_FH_6:
    case GRPC_DTS_FH_7:
    case GRPC_DTS_FH_8:
      return 9 - (t->deframe_state - GRPC_DTS_FH_0);
    case GRPC_DTS_FRAME:
      return t->incoming_frame_size;
  }
  GPR_UNREACHABLE_CODE(return 1);
}

namespace {
struct KnownFlag {
  uint8_t flag;
  absl::string_view name;
};

std::string MakeFrameTypeString(absl::string_view frame_type, uint8_t flags,
                                std::initializer_list<KnownFlag> known_flags) {
  std::string result(frame_type);
  for (const KnownFlag& known_flag : known_flags) {
    if (flags & known_flag.flag) {
      absl::StrAppend(&result, ":", known_flag.name);
      flags &= ~known_flag.flag;
    }
  }
  if (flags != 0) {
    absl::StrAppend(&result, ":UNKNOWN_FLAGS=0x",
                    absl::Hex(flags, absl::kZeroPad2));
  }
  return result;
}

std::string FrameTypeString(uint8_t frame_type, uint8_t flags) {
  switch (frame_type) {
    case GRPC_CHTTP2_FRAME_DATA:
      return MakeFrameTypeString(
          "DATA", flags, {{GRPC_CHTTP2_DATA_FLAG_END_STREAM, "END_STREAM"}});
    case GRPC_CHTTP2_FRAME_HEADER:
      return MakeFrameTypeString(
          "HEADERS", flags,
          {{GRPC_CHTTP2_DATA_FLAG_END_STREAM, "END_STREAM"},
           {GRPC_CHTTP2_DATA_FLAG_END_HEADERS, "END_HEADERS"},
           {GRPC_CHTTP2_FLAG_HAS_PRIORITY, "PRIORITY"}});
    case GRPC_CHTTP2_FRAME_CONTINUATION:
      return MakeFrameTypeString(
          "HEADERS", flags,
          {{GRPC_CHTTP2_DATA_FLAG_END_STREAM, "END_STREAM"},
           {GRPC_CHTTP2_DATA_FLAG_END_HEADERS, "END_HEADERS"},
           {GRPC_CHTTP2_FLAG_HAS_PRIORITY, "PRIORITY"}});
    case GRPC_CHTTP2_FRAME_RST_STREAM:
      return MakeFrameTypeString("RST_STREAM", flags, {});
    case GRPC_CHTTP2_FRAME_SETTINGS:
      return MakeFrameTypeString("SETTINGS", flags,
                                 {{GRPC_CHTTP2_FLAG_ACK, "ACK"}});
    case GRPC_CHTTP2_FRAME_PING:
      return MakeFrameTypeString("PING", flags,
                                 {{GRPC_CHTTP2_FLAG_ACK, "ACK"}});
    case GRPC_CHTTP2_FRAME_GOAWAY:
      return MakeFrameTypeString("GOAWAY", flags, {});
    case GRPC_CHTTP2_FRAME_WINDOW_UPDATE:
      return MakeFrameTypeString("WINDOW_UPDATE", flags, {});
    default:
      return MakeFrameTypeString(
          absl::StrCat("UNKNOWN_FRAME_TYPE_", static_cast<int>(frame_type)),
          flags, {});
  }
}
}  // namespace

absl::variant<size_t, absl::Status> grpc_chttp2_perform_read(
    grpc_chttp2_transport* t, const grpc_slice& slice,
    size_t& requests_started) {
  const uint8_t* beg = GRPC_SLICE_START_PTR(slice);
  const uint8_t* end = GRPC_SLICE_END_PTR(slice);
  const uint8_t* cur = beg;
  grpc_error_handle err;

  if (cur == end) return absl::OkStatus();

  switch (t->deframe_state) {
    case GRPC_DTS_CLIENT_PREFIX_0:
    case GRPC_DTS_CLIENT_PREFIX_1:
    case GRPC_DTS_CLIENT_PREFIX_2:
    case GRPC_DTS_CLIENT_PREFIX_3:
    case GRPC_DTS_CLIENT_PREFIX_4:
    case GRPC_DTS_CLIENT_PREFIX_5:
    case GRPC_DTS_CLIENT_PREFIX_6:
    case GRPC_DTS_CLIENT_PREFIX_7:
    case GRPC_DTS_CLIENT_PREFIX_8:
    case GRPC_DTS_CLIENT_PREFIX_9:
    case GRPC_DTS_CLIENT_PREFIX_10:
    case GRPC_DTS_CLIENT_PREFIX_11:
    case GRPC_DTS_CLIENT_PREFIX_12:
    case GRPC_DTS_CLIENT_PREFIX_13:
    case GRPC_DTS_CLIENT_PREFIX_14:
    case GRPC_DTS_CLIENT_PREFIX_15:
    case GRPC_DTS_CLIENT_PREFIX_16:
    case GRPC_DTS_CLIENT_PREFIX_17:
    case GRPC_DTS_CLIENT_PREFIX_18:
    case GRPC_DTS_CLIENT_PREFIX_19:
    case GRPC_DTS_CLIENT_PREFIX_20:
    case GRPC_DTS_CLIENT_PREFIX_21:
    case GRPC_DTS_CLIENT_PREFIX_22:
    case GRPC_DTS_CLIENT_PREFIX_23:
      while (cur != end && t->deframe_state != GRPC_DTS_FH_0) {
        if (*cur != GRPC_CHTTP2_CLIENT_CONNECT_STRING[t->deframe_state]) {
          return GRPC_ERROR_CREATE(absl::StrFormat(
              "Connect string mismatch: expected '%c' (%d) got '%c' (%d) "
              "at byte %d",
              get_utf8_safe_char(
                  GRPC_CHTTP2_CLIENT_CONNECT_STRING[t->deframe_state]),
              static_cast<int>(static_cast<uint8_t>(
                  GRPC_CHTTP2_CLIENT_CONNECT_STRING[t->deframe_state])),
              get_utf8_safe_char(*cur), static_cast<int>(*cur),
              t->deframe_state));
        }
        ++cur;
        // NOLINTNEXTLINE(bugprone-misplaced-widening-cast)
        t->deframe_state = static_cast<grpc_chttp2_deframe_transport_state>(
            1 + static_cast<int>(t->deframe_state));
      }
      if (cur == end) {
        return absl::OkStatus();
      }
    dts_fh_0:
      if (requests_started >= t->max_requests_per_read) {
        t->deframe_state = GRPC_DTS_FH_0;
        return static_cast<size_t>(cur - beg);
      }
      ABSL_FALLTHROUGH_INTENDED;
    case GRPC_DTS_FH_0:
      GPR_DEBUG_ASSERT(cur < end);
      t->incoming_frame_size = (static_cast<uint32_t>(*cur)) << 16;
      if (++cur == end) {
        t->deframe_state = GRPC_DTS_FH_1;
        return absl::OkStatus();
      }
      ABSL_FALLTHROUGH_INTENDED;
    case GRPC_DTS_FH_1:
      GPR_DEBUG_ASSERT(cur < end);
      t->incoming_frame_size |= (static_cast<uint32_t>(*cur)) << 8;
      if (++cur == end) {
        t->deframe_state = GRPC_DTS_FH_2;
        return absl::OkStatus();
      }
      ABSL_FALLTHROUGH_INTENDED;
    case GRPC_DTS_FH_2:
      GPR_DEBUG_ASSERT(cur < end);
      t->incoming_frame_size |= *cur;
      if (++cur == end) {
        t->deframe_state = GRPC_DTS_FH_3;
        return absl::OkStatus();
      }
      ABSL_FALLTHROUGH_INTENDED;
    case GRPC_DTS_FH_3:
      GPR_DEBUG_ASSERT(cur < end);
      t->incoming_frame_type = *cur;
      if (++cur == end) {
        t->deframe_state = GRPC_DTS_FH_4;
        return absl::OkStatus();
      }
      ABSL_FALLTHROUGH_INTENDED;
    case GRPC_DTS_FH_4:
      GPR_DEBUG_ASSERT(cur < end);
      t->incoming_frame_flags = *cur;
      if (++cur == end) {
        t->deframe_state = GRPC_DTS_FH_5;
        return absl::OkStatus();
      }
      ABSL_FALLTHROUGH_INTENDED;
    case GRPC_DTS_FH_5:
      GPR_DEBUG_ASSERT(cur < end);
      t->incoming_stream_id = ((static_cast<uint32_t>(*cur)) & 0x7f) << 24;
      if (++cur == end) {
        t->deframe_state = GRPC_DTS_FH_6;
        return absl::OkStatus();
      }
      ABSL_FALLTHROUGH_INTENDED;
    case GRPC_DTS_FH_6:
      GPR_DEBUG_ASSERT(cur < end);
      t->incoming_stream_id |= (static_cast<uint32_t>(*cur)) << 16;
      if (++cur == end) {
        t->deframe_state = GRPC_DTS_FH_7;
        return absl::OkStatus();
      }
      ABSL_FALLTHROUGH_INTENDED;
    case GRPC_DTS_FH_7:
      GPR_DEBUG_ASSERT(cur < end);
      t->incoming_stream_id |= (static_cast<uint32_t>(*cur)) << 8;
      if (++cur == end) {
        t->deframe_state = GRPC_DTS_FH_8;
        return absl::OkStatus();
      }
      ABSL_FALLTHROUGH_INTENDED;
    case GRPC_DTS_FH_8:
      GPR_DEBUG_ASSERT(cur < end);
      t->incoming_stream_id |= (static_cast<uint32_t>(*cur));
      if (grpc_http_trace.enabled()) {
        gpr_log(GPR_INFO, "INCOMING[%p]: %s len:%d id:0x%08x", t,
                FrameTypeString(t->incoming_frame_type, t->incoming_frame_flags)
                    .c_str(),
                t->incoming_frame_size, t->incoming_stream_id);
      }
      t->deframe_state = GRPC_DTS_FRAME;
      err = init_frame_parser(t, requests_started);
      if (!err.ok()) {
        return err;
      }
      if (t->incoming_frame_size == 0) {
        err = parse_frame_slice(t, grpc_empty_slice(), 1);
        if (!err.ok()) {
          return err;
        }
        t->incoming_stream = nullptr;
        if (++cur == end) {
          t->deframe_state = GRPC_DTS_FH_0;
          return absl::OkStatus();
        }
        goto dts_fh_0;  // loop
      } else if (t->incoming_frame_size >
                 t->settings[GRPC_ACKED_SETTINGS]
                            [GRPC_CHTTP2_SETTINGS_MAX_FRAME_SIZE]) {
        return GRPC_ERROR_CREATE(
            absl::StrFormat("Frame size %d is larger than max frame size %d",
                            t->incoming_frame_size,
                            t->settings[GRPC_ACKED_SETTINGS]
                                       [GRPC_CHTTP2_SETTINGS_MAX_FRAME_SIZE]));
      }
      if (++cur == end) {
        return absl::OkStatus();
      }
      ABSL_FALLTHROUGH_INTENDED;
    case GRPC_DTS_FRAME:
      GPR_DEBUG_ASSERT(cur < end);
      if (static_cast<uint32_t>(end - cur) == t->incoming_frame_size) {
        err = parse_frame_slice(
            t,
            grpc_slice_sub_no_ref(slice, static_cast<size_t>(cur - beg),
                                  static_cast<size_t>(end - beg)),
            1);
        if (!err.ok()) {
          return err;
        }
        t->deframe_state = GRPC_DTS_FH_0;
        t->incoming_stream = nullptr;
        return absl::OkStatus();
      } else if (static_cast<uint32_t>(end - cur) > t->incoming_frame_size) {
        size_t cur_offset = static_cast<size_t>(cur - beg);
        err = parse_frame_slice(
            t,
            grpc_slice_sub_no_ref(slice, cur_offset,
                                  cur_offset + t->incoming_frame_size),
            1);
        if (!err.ok()) {
          return err;
        }
        cur += t->incoming_frame_size;
        t->incoming_stream = nullptr;
        if (t->incoming_frame_type == GRPC_CHTTP2_FRAME_RST_STREAM &&
            grpc_core::IsChttp2OffloadOnRstStreamEnabled()) {
          requests_started = std::numeric_limits<size_t>::max();
        }
        goto dts_fh_0;  // loop
      } else {
        err = parse_frame_slice(
            t,
            grpc_slice_sub_no_ref(slice, static_cast<size_t>(cur - beg),
                                  static_cast<size_t>(end - beg)),
            0);
        if (!err.ok()) {
          return err;
        }
        t->incoming_frame_size -= static_cast<uint32_t>(end - cur);
        return absl::OkStatus();
      }
      GPR_UNREACHABLE_CODE(return absl::OkStatus());
  }

  GPR_UNREACHABLE_CODE(return absl::OkStatus());
}

static grpc_error_handle init_frame_parser(grpc_chttp2_transport* t,
                                           size_t& requests_started) {
  if (t->is_first_frame &&
      t->incoming_frame_type != GRPC_CHTTP2_FRAME_SETTINGS) {
    return GRPC_ERROR_CREATE(absl::StrCat(
        "Expected SETTINGS frame as the first frame, got frame type ",
        t->incoming_frame_type));
  }
  t->is_first_frame = false;
  if (t->expect_continuation_stream_id != 0) {
    if (t->incoming_frame_type != GRPC_CHTTP2_FRAME_CONTINUATION) {
      return GRPC_ERROR_CREATE(
          absl::StrFormat("Expected CONTINUATION frame, got frame type %02x",
                          t->incoming_frame_type));
    }
    if (t->expect_continuation_stream_id != t->incoming_stream_id) {
      return GRPC_ERROR_CREATE(absl::StrFormat(
          "Expected CONTINUATION frame for grpc_chttp2_stream %08x, got "
          "grpc_chttp2_stream %08x",
          t->expect_continuation_stream_id, t->incoming_stream_id));
    }
    return init_header_frame_parser(t, 1, requests_started);
  }
  switch (t->incoming_frame_type) {
    case GRPC_CHTTP2_FRAME_DATA:
      return init_data_frame_parser(t);
    case GRPC_CHTTP2_FRAME_HEADER:
      return init_header_frame_parser(t, 0, requests_started);
    case GRPC_CHTTP2_FRAME_CONTINUATION:
      return GRPC_ERROR_CREATE("Unexpected CONTINUATION frame");
    case GRPC_CHTTP2_FRAME_RST_STREAM:
      return init_rst_stream_parser(t);
    case GRPC_CHTTP2_FRAME_SETTINGS:
      return init_settings_frame_parser(t);
    case GRPC_CHTTP2_FRAME_WINDOW_UPDATE:
      return init_window_update_frame_parser(t);
    case GRPC_CHTTP2_FRAME_PING:
      return init_ping_parser(t);
    case GRPC_CHTTP2_FRAME_GOAWAY:
      return init_goaway_parser(t);
    default:
      if (GRPC_TRACE_FLAG_ENABLED(grpc_http_trace)) {
        gpr_log(GPR_ERROR, "Unknown frame type %02x", t->incoming_frame_type);
      }
      return init_non_header_skip_frame_parser(t);
  }
}

static grpc_error_handle skip_parser(void* /*parser*/,
                                     grpc_chttp2_transport* /*t*/,
                                     grpc_chttp2_stream* /*s*/,
                                     const grpc_slice& /*slice*/,
                                     int /*is_last*/) {
  return absl::OkStatus();
}

static HPackParser::Boundary hpack_boundary_type(grpc_chttp2_transport* t,
                                                 bool is_eoh) {
  if (is_eoh) {
    if (t->header_eof) {
      return HPackParser::Boundary::EndOfStream;
    } else {
      return HPackParser::Boundary::EndOfHeaders;
    }
  } else {
    return HPackParser::Boundary::None;
  }
}

static HPackParser::LogInfo hpack_parser_log_info(
    grpc_chttp2_transport* t, HPackParser::LogInfo::Type type) {
  return HPackParser::LogInfo{
      t->incoming_stream_id,
      type,
      t->is_client,
  };
}

static grpc_error_handle init_header_skip_frame_parser(
    grpc_chttp2_transport* t, HPackParser::Priority priority_type,
    bool is_eoh) {
  t->parser = grpc_chttp2_transport::Parser{
      "header", grpc_chttp2_header_parser_parse, &t->hpack_parser};
  t->hpack_parser.BeginFrame(
      nullptr,
      /*metadata_size_soft_limit=*/
      t->max_header_list_size_soft_limit,
      /*metadata_size_hard_limit=*/
      t->settings[GRPC_ACKED_SETTINGS]
                 [GRPC_CHTTP2_SETTINGS_MAX_HEADER_LIST_SIZE],
      hpack_boundary_type(t, is_eoh), priority_type,
      hpack_parser_log_info(t, HPackParser::LogInfo::kDontKnow));
  return absl::OkStatus();
}

static grpc_error_handle init_non_header_skip_frame_parser(
    grpc_chttp2_transport* t) {
  t->parser =
      grpc_chttp2_transport::Parser{"skip_parser", skip_parser, nullptr};
  return absl::OkStatus();
}

void grpc_chttp2_parsing_become_skip_parser(grpc_chttp2_transport* t) {
  if (t->parser.parser == grpc_chttp2_header_parser_parse) {
    t->hpack_parser.StopBufferingFrame();
  } else {
    t->parser =
        grpc_chttp2_transport::Parser{"skip_parser", skip_parser, nullptr};
  }
}

static grpc_error_handle init_data_frame_parser(grpc_chttp2_transport* t) {
  // Update BDP accounting since we have received a data frame.
  grpc_core::BdpEstimator* bdp_est = t->flow_control.bdp_estimator();
  if (bdp_est) {
    if (t->bdp_ping_blocked) {
      t->bdp_ping_blocked = false;
      schedule_bdp_ping_locked(t->Ref());
    }
    bdp_est->AddIncomingBytes(t->incoming_frame_size);
  }
  grpc_chttp2_stream* s =
      grpc_chttp2_parsing_lookup_stream(t, t->incoming_stream_id);
  absl::Status status;
  grpc_core::chttp2::FlowControlAction action;
  if (s == nullptr) {
    grpc_core::chttp2::TransportFlowControl::IncomingUpdateContext upd(
        &t->flow_control);
    status = upd.RecvData(t->incoming_frame_size);
    action = upd.MakeAction();
  } else {
    grpc_core::chttp2::StreamFlowControl::IncomingUpdateContext upd(
        &s->flow_control);
    status = upd.RecvData(t->incoming_frame_size);
    action = upd.MakeAction();
  }
  grpc_chttp2_act_on_flowctl_action(action, t, s);
  if (!status.ok()) {
    goto error_handler;
  }
  if (s == nullptr) {
    return init_non_header_skip_frame_parser(t);
  }
  s->received_bytes += t->incoming_frame_size;
  s->stats.incoming.framing_bytes += 9;
  if (s->read_closed) {
    return init_non_header_skip_frame_parser(t);
  }
  status =
      grpc_chttp2_data_parser_begin_frame(t->incoming_frame_flags, s->id, s);
error_handler:
  if (status.ok()) {
    t->incoming_stream = s;
    t->parser = grpc_chttp2_transport::Parser{
        "data", grpc_chttp2_data_parser_parse, nullptr};
    t->ping_rate_policy.ReceivedDataFrame();
    return absl::OkStatus();
  } else if (s != nullptr) {
    // handle stream errors by closing the stream
    grpc_chttp2_mark_stream_closed(t, s, true, false,
                                   absl_status_to_grpc_error(status));
    grpc_chttp2_add_rst_stream_to_next_write(t, t->incoming_stream_id,
                                             GRPC_HTTP2_PROTOCOL_ERROR,
                                             &s->stats.outgoing);
    return init_non_header_skip_frame_parser(t);
  } else {
    return absl_status_to_grpc_error(status);
  }
}

static grpc_error_handle init_header_frame_parser(grpc_chttp2_transport* t,
                                                  int is_continuation,
                                                  size_t& requests_started) {
  const bool is_eoh =
      (t->incoming_frame_flags & GRPC_CHTTP2_DATA_FLAG_END_HEADERS) != 0;
  grpc_chttp2_stream* s;

  // TODO(ctiller): when to increment header_frames_received?

  if (is_eoh) {
    t->expect_continuation_stream_id = 0;
  } else {
    t->expect_continuation_stream_id = t->incoming_stream_id;
  }

  if (!is_continuation) {
    t->header_eof =
        (t->incoming_frame_flags & GRPC_CHTTP2_DATA_FLAG_END_STREAM) != 0;
  }

  const auto priority_type = !is_continuation && (t->incoming_frame_flags &
                                                  GRPC_CHTTP2_FLAG_HAS_PRIORITY)
                                 ? HPackParser::Priority::Included
                                 : HPackParser::Priority::None;

  t->ping_rate_policy.ReceivedDataFrame();

  // could be a new grpc_chttp2_stream or an existing grpc_chttp2_stream
  s = grpc_chttp2_parsing_lookup_stream(t, t->incoming_stream_id);
  if (s == nullptr) {
    if (GPR_UNLIKELY(is_continuation)) {
      GRPC_CHTTP2_IF_TRACING(
          gpr_log(GPR_ERROR,
                  "grpc_chttp2_stream disbanded before CONTINUATION received"));
      return init_header_skip_frame_parser(t, priority_type, is_eoh);
    }
    if (t->is_client) {
      if (GPR_LIKELY((t->incoming_stream_id & 1) &&
                     t->incoming_stream_id < t->next_stream_id)) {
        // this is an old (probably cancelled) grpc_chttp2_stream
      } else {
        GRPC_CHTTP2_IF_TRACING(gpr_log(
            GPR_ERROR, "ignoring new grpc_chttp2_stream creation on client"));
      }
      return init_header_skip_frame_parser(t, priority_type, is_eoh);
    } else if (GPR_UNLIKELY(t->last_new_stream_id >= t->incoming_stream_id)) {
      GRPC_CHTTP2_IF_TRACING(gpr_log(
          GPR_ERROR,
          "ignoring out of order new grpc_chttp2_stream request on server; "
          "last grpc_chttp2_stream "
          "id=%d, new grpc_chttp2_stream id=%d",
          t->last_new_stream_id, t->incoming_stream_id));
      return init_header_skip_frame_parser(t, priority_type, is_eoh);
    } else if (GPR_UNLIKELY((t->incoming_stream_id & 1) == 0)) {
      GRPC_CHTTP2_IF_TRACING(gpr_log(
          GPR_ERROR,
          "ignoring grpc_chttp2_stream with non-client generated index %d",
          t->incoming_stream_id));
      return init_header_skip_frame_parser(t, priority_type, is_eoh);
    } else if (GPR_UNLIKELY(
                   t->stream_map.size() >=
                   t->settings[GRPC_ACKED_SETTINGS]
                              [GRPC_CHTTP2_SETTINGS_MAX_CONCURRENT_STREAMS])) {
      return GRPC_ERROR_CREATE("Max stream count exceeded");
    } else if (t->sent_goaway_state == GRPC_CHTTP2_FINAL_GOAWAY_SENT ||
               t->sent_goaway_state ==
                   GRPC_CHTTP2_FINAL_GOAWAY_SEND_SCHEDULED) {
      GRPC_CHTTP2_IF_TRACING(gpr_log(
          GPR_INFO,
          "transport:%p SERVER peer:%s Final GOAWAY sent. Ignoring new "
          "grpc_chttp2_stream request id=%d, last grpc_chttp2_stream id=%d",
          t, std::string(t->peer_string.as_string_view()).c_str(),
          t->incoming_stream_id, t->last_new_stream_id));
      return init_header_skip_frame_parser(t, priority_type, is_eoh);
    } else if (grpc_core::IsBlockExcessiveRequestsBeforeSettingsAckEnabled() &&
               t->num_incoming_streams_before_settings_ack == 0) {
      GRPC_CHTTP2_IF_TRACING(gpr_log(
          GPR_ERROR,
          "transport:%p SERVER peer:%s rejecting grpc_chttp2_stream id=%d, "
          "last grpc_chttp2_stream id=%d before settings have been "
          "acknowledged",
          t, std::string(t->peer_string.as_string_view()).c_str(),
          t->incoming_stream_id, t->last_new_stream_id));
      ++t->num_pending_induced_frames;
      grpc_slice_buffer_add(
          &t->qbuf,
          grpc_chttp2_rst_stream_create(t->incoming_stream_id,
                                        GRPC_HTTP2_ENHANCE_YOUR_CALM, nullptr));
      grpc_chttp2_initiate_write(t, GRPC_CHTTP2_INITIATE_WRITE_RST_STREAM);
      t->last_new_stream_id = t->incoming_stream_id;
      return init_header_skip_frame_parser(t, priority_type, is_eoh);
    }
    --t->num_incoming_streams_before_settings_ack;
    t->last_new_stream_id = t->incoming_stream_id;
    s = t->incoming_stream =
        grpc_chttp2_parsing_accept_stream(t, t->incoming_stream_id);
    ++requests_started;
    if (GPR_UNLIKELY(s == nullptr)) {
      GRPC_CHTTP2_IF_TRACING(
          gpr_log(GPR_ERROR, "grpc_chttp2_stream not accepted"));
      return init_header_skip_frame_parser(t, priority_type, is_eoh);
    }
    if (GRPC_TRACE_FLAG_ENABLED(grpc_http_trace) ||
        GRPC_TRACE_FLAG_ENABLED(grpc_trace_chttp2_new_stream)) {
      gpr_log(GPR_INFO,
              "[t:%p fd:%d peer:%s] Accepting new stream; "
              "num_incoming_streams_before_settings_ack=%u",
              t, grpc_endpoint_get_fd(t->ep),
              std::string(t->peer_string.as_string_view()).c_str(),
              t->num_incoming_streams_before_settings_ack);
    }
    if (t->channelz_socket != nullptr) {
      t->channelz_socket->RecordStreamStartedFromRemote();
    }
  } else {
    t->incoming_stream = s;
  }
  GPR_DEBUG_ASSERT(s != nullptr);
  s->stats.incoming.framing_bytes += 9;
  if (GPR_UNLIKELY(s->read_closed)) {
    GRPC_CHTTP2_IF_TRACING(gpr_log(
        GPR_ERROR, "skipping already closed grpc_chttp2_stream header"));
    t->incoming_stream = nullptr;
    return init_header_skip_frame_parser(t, priority_type, is_eoh);
  }
  t->parser = grpc_chttp2_transport::Parser{
      "header", grpc_chttp2_header_parser_parse, &t->hpack_parser};
  if (t->header_eof) {
    s->eos_received = true;
  }
  grpc_metadata_batch* incoming_metadata_buffer = nullptr;
  HPackParser::LogInfo::Type frame_type = HPackParser::LogInfo::kDontKnow;
  switch (s->header_frames_received) {
    case 0:
      if (t->is_client && t->header_eof) {
        GRPC_CHTTP2_IF_TRACING(gpr_log(GPR_INFO, "parsing Trailers-Only"));
        if (s->trailing_metadata_available != nullptr) {
          *s->trailing_metadata_available = true;
        }
        s->parsed_trailers_only = true;
        s->trailing_metadata_buffer.Set(grpc_core::GrpcTrailersOnly(), true);
        s->initial_metadata_buffer.Set(grpc_core::GrpcTrailersOnly(), true);
        incoming_metadata_buffer = &s->trailing_metadata_buffer;
        frame_type = HPackParser::LogInfo::kTrailers;
      } else {
        GRPC_CHTTP2_IF_TRACING(gpr_log(GPR_INFO, "parsing initial_metadata"));
        incoming_metadata_buffer = &s->initial_metadata_buffer;
        frame_type = HPackParser::LogInfo::kHeaders;
      }
      break;
    case 1:
      GRPC_CHTTP2_IF_TRACING(gpr_log(GPR_INFO, "parsing trailing_metadata"));
      incoming_metadata_buffer = &s->trailing_metadata_buffer;
      frame_type = HPackParser::LogInfo::kTrailers;
      break;
    case 2:
      gpr_log(GPR_ERROR, "too many header frames received");
      return init_header_skip_frame_parser(t, priority_type, is_eoh);
  }
  if (frame_type == HPackParser::LogInfo::kTrailers && !t->header_eof) {
    return GRPC_ERROR_CREATE(
        "Trailing metadata frame received without an end-o-stream");
  }
  t->hpack_parser.BeginFrame(
      incoming_metadata_buffer,
      /*metadata_size_soft_limit=*/
      t->max_header_list_size_soft_limit,
      /*metadata_size_hard_limit=*/
      t->settings[GRPC_ACKED_SETTINGS]
                 [GRPC_CHTTP2_SETTINGS_MAX_HEADER_LIST_SIZE],
      hpack_boundary_type(t, is_eoh), priority_type,
      hpack_parser_log_info(t, frame_type));
  return absl::OkStatus();
}

static grpc_error_handle init_window_update_frame_parser(
    grpc_chttp2_transport* t) {
  grpc_error_handle err = grpc_chttp2_window_update_parser_begin_frame(
      &t->simple.window_update, t->incoming_frame_size,
      t->incoming_frame_flags);
  if (!err.ok()) return err;
  if (t->incoming_stream_id != 0) {
    grpc_chttp2_stream* s = t->incoming_stream =
        grpc_chttp2_parsing_lookup_stream(t, t->incoming_stream_id);
    if (s == nullptr) {
      if (grpc_http_trace.enabled()) {
        gpr_log(GPR_ERROR, "Stream %d not found, ignoring WINDOW_UPDATE",
                t->incoming_stream_id);
      }
      return init_non_header_skip_frame_parser(t);
    }
    s->stats.incoming.framing_bytes += 9;
  }
  t->parser = grpc_chttp2_transport::Parser{
      "window_update", grpc_chttp2_window_update_parser_parse,
      &t->simple.window_update};
  return absl::OkStatus();
}

static grpc_error_handle init_ping_parser(grpc_chttp2_transport* t) {
  grpc_error_handle err = grpc_chttp2_ping_parser_begin_frame(
      &t->simple.ping, t->incoming_frame_size, t->incoming_frame_flags);
  if (!err.ok()) return err;
  t->parser = grpc_chttp2_transport::Parser{
      "ping", grpc_chttp2_ping_parser_parse, &t->simple.ping};
  return absl::OkStatus();
}

static grpc_error_handle init_rst_stream_parser(grpc_chttp2_transport* t) {
  grpc_error_handle err = grpc_chttp2_rst_stream_parser_begin_frame(
      &t->simple.rst_stream, t->incoming_frame_size, t->incoming_frame_flags);
  if (!err.ok()) return err;
  grpc_chttp2_stream* s = t->incoming_stream =
      grpc_chttp2_parsing_lookup_stream(t, t->incoming_stream_id);
  if (!t->incoming_stream) {
    return init_non_header_skip_frame_parser(t);
  }
  s->stats.incoming.framing_bytes += 9;
  t->parser = grpc_chttp2_transport::Parser{
      "rst_stream", grpc_chttp2_rst_stream_parser_parse, &t->simple.rst_stream};
  return absl::OkStatus();
}

static grpc_error_handle init_goaway_parser(grpc_chttp2_transport* t) {
  grpc_error_handle err = grpc_chttp2_goaway_parser_begin_frame(
      &t->goaway_parser, t->incoming_frame_size, t->incoming_frame_flags);
  if (!err.ok()) return err;
  t->parser = grpc_chttp2_transport::Parser{
      "goaway", grpc_chttp2_goaway_parser_parse, &t->goaway_parser};
  return absl::OkStatus();
}

static grpc_error_handle init_settings_frame_parser(grpc_chttp2_transport* t) {
  if (t->incoming_stream_id != 0) {
    return GRPC_ERROR_CREATE("Settings frame received for grpc_chttp2_stream");
  }

  grpc_error_handle err = grpc_chttp2_settings_parser_begin_frame(
      &t->simple.settings, t->incoming_frame_size, t->incoming_frame_flags,
      t->settings[GRPC_PEER_SETTINGS]);
  if (!err.ok()) {
    return err;
  }
  if (t->incoming_frame_flags & GRPC_CHTTP2_FLAG_ACK) {
    memcpy(t->settings[GRPC_ACKED_SETTINGS], t->settings[GRPC_SENT_SETTINGS],
           GRPC_CHTTP2_NUM_SETTINGS * sizeof(uint32_t));
    t->hpack_parser.hpack_table()->SetMaxBytes(
        t->settings[GRPC_ACKED_SETTINGS]
                   [GRPC_CHTTP2_SETTINGS_HEADER_TABLE_SIZE]);
    grpc_chttp2_act_on_flowctl_action(
        t->flow_control.SetAckedInitialWindow(
            t->settings[GRPC_ACKED_SETTINGS]
                       [GRPC_CHTTP2_SETTINGS_INITIAL_WINDOW_SIZE]),
        t, nullptr);
    if (t->settings_ack_watchdog !=
        grpc_event_engine::experimental::EventEngine::TaskHandle::kInvalid) {
      t->event_engine->Cancel(std::exchange(
          t->settings_ack_watchdog,
          grpc_event_engine::experimental::EventEngine::TaskHandle::kInvalid));
    }
    t->sent_local_settings = false;
    // This is more streams than can be started in http2, so setting this
    // effictively removes the limit for the rest of the connection.
    t->num_incoming_streams_before_settings_ack =
        std::numeric_limits<uint32_t>::max();
  }
  t->parser = grpc_chttp2_transport::Parser{
      "settings", grpc_chttp2_settings_parser_parse, &t->simple.settings};
  return absl::OkStatus();
}

static grpc_error_handle parse_frame_slice(grpc_chttp2_transport* t,
                                           const grpc_slice& slice,
                                           int is_last) {
  grpc_chttp2_stream* s = t->incoming_stream;
  if (grpc_http_trace.enabled()) {
    gpr_log(GPR_DEBUG,
            "INCOMING[%p;%p]: Parse %" PRIdPTR "b %sframe fragment with %s", t,
            s, GRPC_SLICE_LENGTH(slice), is_last ? "last " : "",
            t->parser.name);
  }
  grpc_error_handle err =
      t->parser.parser(t->parser.user_data, t, s, slice, is_last);
  intptr_t unused;
  if (GPR_LIKELY(err.ok())) {
    return err;
  }
  if (grpc_http_trace.enabled()) {
    gpr_log(GPR_ERROR, "INCOMING[%p;%p]: Parse failed with %s", t, s,
            err.ToString().c_str());
  }
  if (grpc_error_get_int(err, grpc_core::StatusIntProperty::kStreamId,
                         &unused)) {
    grpc_chttp2_parsing_become_skip_parser(t);
    if (s) {
      grpc_chttp2_cancel_stream(t, s, err);
    }
    return absl::OkStatus();
  }
  return err;
}

typedef void (*maybe_complete_func_type)(grpc_chttp2_transport* t,
                                         grpc_chttp2_stream* s);
static const maybe_complete_func_type maybe_complete_funcs[] = {
    grpc_chttp2_maybe_complete_recv_initial_metadata,
    grpc_chttp2_maybe_complete_recv_trailing_metadata};

static void force_client_rst_stream(void* sp, grpc_error_handle /*error*/) {
  grpc_chttp2_stream* s = static_cast<grpc_chttp2_stream*>(sp);
  grpc_chttp2_transport* t = s->t.get();
  if (!s->write_closed) {
    grpc_chttp2_add_rst_stream_to_next_write(t, s->id, GRPC_HTTP2_NO_ERROR,
                                             &s->stats.outgoing);
    grpc_chttp2_initiate_write(t, GRPC_CHTTP2_INITIATE_WRITE_FORCE_RST_STREAM);
    grpc_chttp2_mark_stream_closed(t, s, true, true, absl::OkStatus());
  }
  GRPC_CHTTP2_STREAM_UNREF(s, "final_rst");
}

grpc_error_handle grpc_chttp2_header_parser_parse(void* hpack_parser,
                                                  grpc_chttp2_transport* t,
                                                  grpc_chttp2_stream* s,
                                                  const grpc_slice& slice,
                                                  int is_last) {
  auto* parser = static_cast<grpc_core::HPackParser*>(hpack_parser);
  grpc_core::CallTracerAnnotationInterface* call_tracer = nullptr;
  if (s != nullptr) {
    s->stats.incoming.header_bytes += GRPC_SLICE_LENGTH(slice);

    if (s->context != nullptr) {
      call_tracer = static_cast<grpc_core::CallTracerAnnotationInterface*>(
          static_cast<grpc_call_context_element*>(
              s->context)[GRPC_CONTEXT_CALL_TRACER_ANNOTATION_INTERFACE]
              .value);
    }
  }
  grpc_error_handle error = parser->Parse(
      slice, is_last != 0, absl::BitGenRef(t->bitgen), call_tracer);
  if (!error.ok()) {
    return error;
  }
  if (is_last) {
    // need to check for null stream: this can occur if we receive an invalid
    // stream id on a header
    if (s != nullptr) {
      if (parser->is_boundary()) {
        if (s->header_frames_received == 2) {
          return GRPC_ERROR_CREATE("Too many trailer frames");
        }
        s->published_metadata[s->header_frames_received] =
            GRPC_METADATA_PUBLISHED_FROM_WIRE;
        maybe_complete_funcs[s->header_frames_received](t, s);
        s->header_frames_received++;
      }
      if (parser->is_eof()) {
        if (t->is_client && !s->write_closed) {
          // server eof ==> complete closure; we may need to forcefully close
          // the stream. Wait until the combiner lock is ready to be released
          // however -- it might be that we receive a RST_STREAM following this
          // and can avoid the extra write
          GRPC_CHTTP2_STREAM_REF(s, "final_rst");
          t->combiner->FinallyRun(
              GRPC_CLOSURE_CREATE(force_client_rst_stream, s, nullptr),
              absl::OkStatus());
        }
        grpc_chttp2_mark_stream_closed(t, s, true, false, absl::OkStatus());
      }
    }
    parser->FinishFrame();
  }
  return absl::OkStatus();
}<|MERGE_RESOLUTION|>--- conflicted
+++ resolved
@@ -22,11 +22,8 @@
 #include <string.h>
 
 #include <initializer_list>
-<<<<<<< HEAD
+#include <limits>
 #include <memory>
-=======
-#include <limits>
->>>>>>> d94313b9
 #include <string>
 #include <utility>
 
