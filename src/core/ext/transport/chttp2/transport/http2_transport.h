--- conflicted
+++ resolved
@@ -59,14 +59,11 @@
 
 constexpr uint32_t kMaxWriteSize = /*10 MB*/ 10u * 1024u * 1024u;
 
-<<<<<<< HEAD
-=======
 constexpr uint32_t kGoawaySendTimeoutSeconds = 5u;
 
 ///////////////////////////////////////////////////////////////////////////////
 // Settings and ChannelArgs helpers
 
->>>>>>> 6f0ad5e6
 void InitLocalSettings(Http2Settings& settings, const bool is_client);
 
 void ReadSettingsFromChannelArgs(const ChannelArgs& channel_args,
@@ -74,19 +71,14 @@
                                  chttp2::TransportFlowControl& flow_control,
                                  const bool is_client);
 
-<<<<<<< HEAD
-=======
 ///////////////////////////////////////////////////////////////////////////////
 // ChannelZ helpers
 
->>>>>>> 6f0ad5e6
 RefCountedPtr<channelz::SocketNode> CreateChannelzSocketNode(
     std::shared_ptr<grpc_event_engine::experimental::EventEngine::Endpoint>
         event_engine_endpoint,
     const ChannelArgs& args);
 
-<<<<<<< HEAD
-=======
 ///////////////////////////////////////////////////////////////////////////////
 // Flow control helpers
 
@@ -103,7 +95,6 @@
     const Http2WindowUpdateFrame& frame,
     chttp2::TransportFlowControl& flow_control, RefCountedPtr<Stream> stream);
 
->>>>>>> 6f0ad5e6
 }  // namespace http2
 }  // namespace grpc_core
 
