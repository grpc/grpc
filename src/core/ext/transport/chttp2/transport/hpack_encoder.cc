--- conflicted
+++ resolved
@@ -138,12 +138,7 @@
   const size_t length;
 };
 
-<<<<<<< HEAD
-WireValue GetWireValue(Slice value, bool true_binary_enabled,
-                              bool is_bin_hdr) {
-=======
 WireValue GetWireValue(Slice value, bool true_binary_enabled, bool is_bin_hdr) {
->>>>>>> 1a7a14c6
   if (is_bin_hdr) {
     if (true_binary_enabled) {
       return WireValue(0x00, true, std::move(value));
