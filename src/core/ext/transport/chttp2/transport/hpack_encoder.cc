--- conflicted
+++ resolved
@@ -325,12 +325,7 @@
   auto& table = framer->compressor_->table_;
   using It = std::vector<ValueIndex>::iterator;
   It prev = values_.end();
-<<<<<<< HEAD
   uint32_t transport_length = key.length() + value.length() + hpack_constants::kEntryOverhead;
-=======
-  uint32_t transport_length =
-      GRPC_SLICE_LENGTH(key) + value.length() + hpack_constants::kEntryOverhead;
->>>>>>> 62b60c68
   // Linear scan through previous values to see if we find the value.
   for (It it = values_.begin(); it != values_.end(); ++it) {
     if (value == it->value) {
