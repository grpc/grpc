--- conflicted
+++ resolved
@@ -635,7 +635,7 @@
     const chttp2::FlowControlAction& action, const uint32_t stream_id) {
   GRPC_HTTP2_CLIENT_DLOG << "Http2ClientTransport::ActOnFlowControlAction";
   if (action.send_stream_update() != kNoActionNeeded) {
-    DCHECK_GT(stream_id, 0u);
+    GRPC_DCHECK_GT(stream_id, 0u);
     RefCountedPtr<Stream> stream = LookupStream(stream_id);
     if (GPR_LIKELY(stream != nullptr)) {
       const HttpStreamState state = stream->GetStreamState();
@@ -959,20 +959,7 @@
   Http2ErrorCode code = settings_.mutable_local().Apply(
       Http2Settings::kInitialWindowSizeWireId,
       (Http2Settings::max_initial_window_size() - 1));
-<<<<<<< HEAD
   GRPC_DCHECK(code == Http2ErrorCode::kNoError);
-  std::optional<Http2SettingsFrame> settings_frame =
-      settings_.MaybeSendUpdate();
-  if (settings_frame.has_value()) {
-    general_party_->Spawn(
-        "SendFirstSettingsFrame",
-        [self = RefAsSubclass<Http2ClientTransport>(),
-         frame = std::move(*settings_frame)]() mutable {
-          return self->EnqueueOutgoingFrame(std::move(frame));
-        },
-        [](GRPC_UNUSED absl::Status status) {});
-=======
-  DCHECK(code == Http2ErrorCode::kNoError);
   // </DeleteAfterFlowControl>
 
   const int max_hpack_table_size =
@@ -988,7 +975,6 @@
     // to the endpoing via TransportFramingEndpointExtension.
     // Also decide if this plumbing is done here, or when the peer sends
     // allow_security_frame too.
->>>>>>> fa502592
   }
 
   // Spawn a promise to flush the gRPC initial connection string and settings
@@ -1113,12 +1099,8 @@
 
 Http2ClientTransport::~Http2ClientTransport() {
   GRPC_HTTP2_CLIENT_DLOG << "Http2ClientTransport Destructor Begin";
-<<<<<<< HEAD
   GRPC_DCHECK(stream_list_.empty());
-=======
-  DCHECK(stream_list_.empty());
   memory_owner_.Reset();
->>>>>>> fa502592
   GRPC_HTTP2_CLIENT_DLOG << "Http2ClientTransport Destructor End";
 }
 
