--- conflicted
+++ resolved
@@ -45,10 +45,7 @@
 #include "src/core/ext/transport/chttp2/transport/http2_settings.h"
 #include "src/core/ext/transport/chttp2/transport/http2_settings_manager.h"
 #include "src/core/ext/transport/chttp2/transport/http2_status.h"
-<<<<<<< HEAD
-=======
 #include "src/core/ext/transport/chttp2/transport/http2_transport.h"
->>>>>>> 6f0ad5e6
 #include "src/core/ext/transport/chttp2/transport/http2_ztrace_collector.h"
 #include "src/core/ext/transport/chttp2/transport/internal_channel_arg_names.h"
 #include "src/core/ext/transport/chttp2/transport/message_assembler.h"
@@ -341,16 +338,8 @@
       if (incoming_header_end_stream_) {
         // TODO(tjagtap) : [PH2][P1] : Is this the right way to differentiate
         // between initial and trailing metadata?
-<<<<<<< HEAD
-        GRPC_HTTP2_CLIENT_DLOG
-            << "Http2Transport ProcessMetadata SpawnPushServerTrailingMetadata";
-        stream->MarkHalfClosedRemote();
-        BeginCloseStream(stream,
-                         /*reset_stream_error_code=*/std::nullopt,
-=======
         stream->MarkHalfClosedRemote();
         BeginCloseStream(stream, /*reset_stream_error_code=*/std::nullopt,
->>>>>>> 6f0ad5e6
                          std::move(metadata));
       } else {
         GRPC_HTTP2_CLIENT_DLOG
@@ -824,24 +813,6 @@
   // data frames when write_bytes_remaining_ is very low. As the
   // available transport tokens can only range from 0 to 2^31 - 1,
   // we are clamping the write_bytes_remaining_ to that range.
-<<<<<<< HEAD
-  // TODO(akshitpatel) : [PH2][P3] : Plug transport_tokens when
-  // transport flow control is implemented.
-  StreamDataQueue<ClientMetadataHandle>::DequeueResult result =
-      stream->DequeueFrames(
-          /*transport_tokens*/ std::min(
-              std::numeric_limits<uint32_t>::max(),
-              static_cast<uint32_t>(Clamp<size_t>(write_bytes_remaining_, 0,
-                                                  RFC9113::kMaxSize31Bit - 1))),
-          settings_.peer().max_frame_size(), encoder_);
-  if (result.is_writable) {
-    // Stream is still writable. Enqueue it back to the writable
-    // stream list.
-    // TODO(akshitpatel) : [PH2][P3] : Plug transport_tokens when
-    // transport flow control is implemented.
-    absl::Status status =
-        writable_stream_list_.Enqueue(stream, result.priority);
-=======
   const uint32_t max_dequeue_size =
       GetMaxPermittedDequeue(flow_control_, stream->flow_control,
                              write_bytes_remaining_, settings_.peer());
@@ -860,7 +831,6 @@
       status = writable_stream_list_.BlockedOnTransportFlowControl(stream);
     }
 
->>>>>>> 6f0ad5e6
     if (GPR_UNLIKELY(!status.ok())) {
       GRPC_HTTP2_CLIENT_DLOG
           << "Http2ClientTransport MultiplexerLoop Failed to "
@@ -872,12 +842,6 @@
                                            std::string(status.message())));
     }
   }
-<<<<<<< HEAD
-  if (result.InitialMetadataDequeued()) {
-    stream->SentInitialMetadata();
-  }
-  if (result.HalfCloseDequeued()) {
-=======
 
   // If the stream is aborted before initial metadata is dequeued, we will
   // not dequeue any frames from the stream data queue (including RST_STREAM).
@@ -902,20 +866,16 @@
         << "Http2ClientTransport MultiplexerLoop HalfCloseDequeued "
            "stream_id = "
         << stream->GetStreamId();
->>>>>>> 6f0ad5e6
     stream->MarkHalfClosedLocal();
     CloseStream(stream, CloseStreamArgs{
                             /*close_reads=*/stream->did_push_trailing_metadata,
                             /*close_writes=*/true});
   }
   if (result.ResetStreamDequeued()) {
-<<<<<<< HEAD
-=======
     GRPC_HTTP2_CLIENT_DLOG
         << "Http2ClientTransport MultiplexerLoop ResetStreamDequeued "
            "stream_id = "
         << stream->GetStreamId();
->>>>>>> 6f0ad5e6
     stream->MarkHalfClosedLocal();
     CloseStream(stream, CloseStreamArgs{/*close_reads=*/true,
                                         /*close_writes=*/true});
@@ -939,11 +899,8 @@
   return std::move(result.frames);
 }
 
-<<<<<<< HEAD
-=======
 // This MultiplexerLoop promise is responsible for Multiplexing multiple gRPC
 // Requests (HTTP2 Streams) and writing them into one common endpoint.
->>>>>>> 6f0ad5e6
 auto Http2ClientTransport::MultiplexerLoop() {
   GRPC_HTTP2_CLIENT_DLOG << "Http2ClientTransport MultiplexerLoop Factory";
   return AssertResultType<
@@ -978,11 +935,6 @@
           // some cases, we may write more than max_write_size_ bytes(like
           // writing metadata).
           while (self->write_bytes_remaining_ > 0) {
-<<<<<<< HEAD
-            // TODO(akshitpatel) : [PH2][P3] : Plug transport_tokens when
-            // transport flow control is implemented.
-=======
->>>>>>> 6f0ad5e6
             std::optional<RefCountedPtr<Stream>> optional_stream =
                 self->writable_stream_list_.ImmediateNext(
                     self->AreTransportFlowControlTokensAvailable());
@@ -1001,19 +953,11 @@
                 << " is_closed_for_writes = " << stream->IsClosedForWrites();
 
             if (stream->GetStreamId() == kInvalidStreamId) {
-<<<<<<< HEAD
-              // TODO(akshitpatel) : [PH2][P4] : We will waste a stream id in
-              // the rare scenario where the stream is aborted before it can be
-              // written to. This is a possible area to optimize in future.
-              absl::Status status =
-                  self->AssignStreamIdAndAddToStreamList(stream);
-=======
               GRPC_DCHECK(stream->GetStreamState() == HttpStreamState::kIdle);
               // TODO(akshitpatel) : [PH2][P4] : We will waste a stream id in
               // the rare scenario where the stream is aborted before it can be
               // written to. This is a possible area to optimize in future.
               absl::Status status = self->AssignStreamId(stream);
->>>>>>> 6f0ad5e6
               if (!status.ok()) {
                 GRPC_HTTP2_CLIENT_DLOG
                     << "Http2ClientTransport MultiplexerLoop "
@@ -1120,28 +1064,6 @@
     GRPC_HTTP2_CLIENT_DLOG << "Total Window Update Frames : " << frames.size();
     Serialize(absl::Span<Http2Frame>(frames), output_buf);
   }
-}
-
-absl::Status Http2ClientTransport::AssignStreamIdAndAddToStreamList(
-    RefCountedPtr<Stream> stream) {
-  absl::StatusOr<uint32_t> next_stream_id = NextStreamId();
-  if (!next_stream_id.ok()) {
-    GRPC_HTTP2_CLIENT_DLOG
-        << "Http2ClientTransport AssignStreamIdAndAddToStreamList "
-           "Failed to get next stream id for stream: "
-        << stream.get();
-    return std::move(next_stream_id).status();
-  }
-  GRPC_HTTP2_CLIENT_DLOG
-      << "Http2ClientTransport AssignStreamIdAndAddToStreamList "
-         "Assigned stream id: "
-      << next_stream_id.value() << " to stream: " << stream.get();
-  stream->SetStreamId(next_stream_id.value());
-  {
-    MutexLock lock(&transport_mutex_);
-    stream_list_.emplace(next_stream_id.value(), stream);
-  }
-  return absl::OkStatus();
 }
 
 ///////////////////////////////////////////////////////////////////////////////
@@ -1253,24 +1175,6 @@
                                        DebugLocation whence) {
   // TODO(akshitpatel) : [PH2][P3] : Measure the impact of holding mutex
   // throughout this function.
-<<<<<<< HEAD
-  MutexLock lock(&transport_mutex_);
-  GRPC_DCHECK(stream != nullptr) << "stream is null";
-  GRPC_HTTP2_CLIENT_DLOG << "Http2ClientTransport::CloseStream for stream id: "
-                         << stream->GetStreamId()
-                         << " location=" << whence.file() << ":"
-                         << whence.line();
-
-  if (args.close_writes) {
-    stream->SetWriteClosed();
-  }
-
-  if (args.close_reads) {
-    GRPC_HTTP2_CLIENT_DLOG
-        << "Http2ClientTransport::CloseStream for stream id: "
-        << stream->GetStreamId() << " closing stream for reads.";
-    stream_list_.erase(stream->GetStreamId());
-=======
   bool close_transport = false;
   {
     MutexLock lock(&transport_mutex_);
@@ -1302,7 +1206,6 @@
     MaybeSpawnCloseTransport(Http2Status::Http2ConnectionError(
         Http2ErrorCode::kInternalError,
         "Received GOAWAY frame and no more streams to close."));
->>>>>>> 6f0ad5e6
   }
 }
 
@@ -1464,11 +1367,7 @@
           // party, there would not be concurrent access to the stream.
           auto& stream = pair.second;
           self->BeginCloseStream(stream,
-<<<<<<< HEAD
-                                 Http2ErrorCodeToRstFrameErrorCode(
-=======
                                  Http2ErrorCodeToFrameErrorCode(
->>>>>>> 6f0ad5e6
                                      http2_status.GetConnectionErrorCode()),
                                  CancelledServerMetadataFromStatus(
                                      http2_status.GetAbslConnectionError()));
@@ -1523,20 +1422,6 @@
 }
 
 void Http2ClientTransport::AddData(channelz::DataSink sink) {
-<<<<<<< HEAD
-  sink.AddData("Http2ClientTransport",
-               channelz::PropertyList()
-                   .Set("keepalive_time", keepalive_time_)
-                   .Set("keepalive_timeout", keepalive_timeout_)
-                   .Set("ping_timeout", ping_timeout_)
-                   .Set("keepalive_permit_without_calls",
-                        keepalive_permit_without_calls_));
-  // TODO(tjagtap) : [PH2][P1] : These were causing data race.
-  // Figure out how to plumb this.
-  // .Set("settings", settings_.ChannelzProperties())
-  // .Set("flow_control", flow_control_.stats().ChannelzProperties()));
-  general_party_->ExportToChannelz("Http2ClientTransport Party", sink);
-=======
   GRPC_HTTP2_CLIENT_DLOG << "Http2ClientTransport::AddData Begin";
   SpawnInfallibleTransportParty(
       "AddData", [self = RefAsSubclass<Http2ClientTransport>(),
@@ -1558,7 +1443,6 @@
         GRPC_HTTP2_CLIENT_DLOG << "Http2ClientTransport::AddData End";
         return Empty{};
       });
->>>>>>> 6f0ad5e6
 }
 
 ///////////////////////////////////////////////////////////////////////////////
@@ -1606,15 +1490,12 @@
         }
 
         if (enqueue_result.ok()) {
-<<<<<<< HEAD
-=======
           GRPC_HTTP2_CLIENT_DLOG
               << "Http2ClientTransport::SetOnDone "
                  "MaybeAddStreamToWritableStreamList for stream= "
               << stream->GetStreamId() << " enqueue_result={became_writable="
               << enqueue_result.value().became_writable << ", priority="
               << static_cast<uint8_t>(enqueue_result.value().priority) << "}";
->>>>>>> 6f0ad5e6
           GRPC_UNUSED absl::Status status =
               self->MaybeAddStreamToWritableStreamList(stream,
                                                        enqueue_result.value());
@@ -1635,8 +1516,6 @@
   const bool on_done_added = SetOnDone(call_handler, stream);
   if (!on_done_added) return std::nullopt;
   return stream;
-<<<<<<< HEAD
-=======
 }
 
 uint32_t Http2ClientTransport::GetMaxAllowedStreamId() const {
@@ -1667,7 +1546,6 @@
            "stream "
            "identifier";
   }
->>>>>>> 6f0ad5e6
 }
 
 ///////////////////////////////////////////////////////////////////////////////
