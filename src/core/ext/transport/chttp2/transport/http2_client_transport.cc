--- conflicted
+++ resolved
@@ -428,7 +428,6 @@
   return stream_id;
 }
 
-<<<<<<< HEAD
 auto Http2ClientTransport::CallOutboundLoop(
     CallHandler call_handler, const uint32_t stream_id,
     std::tuple<InterActivityMutex<int>::Lock, ClientMetadataHandle>
@@ -511,18 +510,6 @@
                 },
                 []() { return absl::InternalError("Failed to make stream"); });
           }));
-=======
-///////////////////////////////////////////////////////////////////////////////
-// Call Spine related operations
-
-void Http2ClientTransport::StartCall(GRPC_UNUSED CallHandler call_handler) {
-  HTTP2_CLIENT_DLOG << "Http2ClientTransport StartCall Begin";
-  // TODO(tjagtap) : [PH2][P1] : Implement this function.
-  // TODO(tjagtap) : [PH2][P1] : Add CallHandler to Stream. Add the stream to
-  // our stream_list_
->>>>>>> 00df46f7
-  HTTP2_CLIENT_DLOG << "Http2ClientTransport StartCall End";
-}
-
+}
 }  // namespace http2
 }  // namespace grpc_core