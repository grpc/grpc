--- conflicted
+++ resolved
@@ -2073,26 +2073,20 @@
   } else {
     bs->remaining_bytes -= (uint32_t)GRPC_SLICE_LENGTH(slice);
     if (bs->on_next != NULL) {
-<<<<<<< HEAD
       if (bs->next_is_direct_placement) {
         grpc_slice_buffer_add(&bs->slices, slice);
         if (bs->slices.length >= GRPC_SLICE_LENGTH(*bs->next)) {
           grpc_slice_buffer_move_first_into_buffer(
               &bs->slices, GRPC_SLICE_LENGTH(*bs->next),
               GRPC_SLICE_START_PTR(*bs->next));
-          grpc_exec_ctx_sched(exec_ctx, bs->on_next, GRPC_ERROR_NONE, NULL);
+          grpc_closure_sched(exec_ctx, bs->on_next, GRPC_ERROR_NONE);
           bs->on_next = NULL;
         }
       } else {
         *bs->next = slice;
-        grpc_exec_ctx_sched(exec_ctx, bs->on_next, GRPC_ERROR_NONE, NULL);
+        grpc_closure_sched(exec_ctx, bs->on_next, GRPC_ERROR_NONE);
         bs->on_next = NULL;
       }
-=======
-      *bs->next = slice;
-      grpc_closure_sched(exec_ctx, bs->on_next, GRPC_ERROR_NONE);
-      bs->on_next = NULL;
->>>>>>> 17f6904b
     } else {
       grpc_slice_buffer_add(&bs->slices, slice);
     }
