/*
 *
 * Copyright 2015, Google Inc.
 * All rights reserved.
 *
 * Redistribution and use in source and binary forms, with or without
 * modification, are permitted provided that the following conditions are
 * met:
 *
 *     * Redistributions of source code must retain the above copyright
 * notice, this list of conditions and the following disclaimer.
 *     * Redistributions in binary form must reproduce the above
 * copyright notice, this list of conditions and the following disclaimer
 * in the documentation and/or other materials provided with the
 * distribution.
 *     * Neither the name of Google Inc. nor the names of its
 * contributors may be used to endorse or promote products derived from
 * this software without specific prior written permission.
 *
 * THIS SOFTWARE IS PROVIDED BY THE COPYRIGHT HOLDERS AND CONTRIBUTORS
 * "AS IS" AND ANY EXPRESS OR IMPLIED WARRANTIES, INCLUDING, BUT NOT
 * LIMITED TO, THE IMPLIED WARRANTIES OF MERCHANTABILITY AND FITNESS FOR
 * A PARTICULAR PURPOSE ARE DISCLAIMED. IN NO EVENT SHALL THE COPYRIGHT
 * OWNER OR CONTRIBUTORS BE LIABLE FOR ANY DIRECT, INDIRECT, INCIDENTAL,
 * SPECIAL, EXEMPLARY, OR CONSEQUENTIAL DAMAGES (INCLUDING, BUT NOT
 * LIMITED TO, PROCUREMENT OF SUBSTITUTE GOODS OR SERVICES; LOSS OF USE,
 * DATA, OR PROFITS; OR BUSINESS INTERRUPTION) HOWEVER CAUSED AND ON ANY
 * THEORY OF LIABILITY, WHETHER IN CONTRACT, STRICT LIABILITY, OR TORT
 * (INCLUDING NEGLIGENCE OR OTHERWISE) ARISING IN ANY WAY OUT OF THE USE
 * OF THIS SOFTWARE, EVEN IF ADVISED OF THE POSSIBILITY OF SUCH DAMAGE.
 *
 */

#include "src/core/ext/transport/chttp2/transport/chttp2_transport.h"

#include <limits.h>
#include <math.h>
#include <stdio.h>
#include <string.h>

#include <grpc/slice_buffer.h>
#include <grpc/support/alloc.h>
#include <grpc/support/log.h>
#include <grpc/support/string_util.h>
#include <grpc/support/useful.h>

#include "src/core/ext/transport/chttp2/transport/internal.h"
#include "src/core/ext/transport/chttp2/transport/varint.h"
#include "src/core/lib/channel/channel_args.h"
#include "src/core/lib/http/parser.h"
#include "src/core/lib/iomgr/timer.h"
#include "src/core/lib/iomgr/workqueue.h"
#include "src/core/lib/profiling/timers.h"
#include "src/core/lib/slice/slice_internal.h"
#include "src/core/lib/slice/slice_string_helpers.h"
#include "src/core/lib/support/env.h"
#include "src/core/lib/support/string.h"
#include "src/core/lib/transport/error_utils.h"
#include "src/core/lib/transport/http2_errors.h"
#include "src/core/lib/transport/static_metadata.h"
#include "src/core/lib/transport/status_conversion.h"
#include "src/core/lib/transport/timeout_encoding.h"
#include "src/core/lib/transport/transport.h"
#include "src/core/lib/transport/transport_impl.h"

#define DEFAULT_WINDOW 65535
#define DEFAULT_CONNECTION_WINDOW_TARGET (1024 * 1024)
#define MAX_WINDOW 0x7fffffffu
#define MAX_WRITE_BUFFER_SIZE (64 * 1024 * 1024)
#define DEFAULT_MAX_HEADER_LIST_SIZE (16 * 1024)

#define DEFAULT_CLIENT_KEEPALIVE_TIME_S INT_MAX
#define DEFAULT_CLIENT_KEEPALIVE_TIMEOUT_S 20
#define DEFAULT_KEEPALIVE_PERMIT_WITHOUT_CALLS false

static int g_default_client_keepalive_time_s = DEFAULT_CLIENT_KEEPALIVE_TIME_S;
static int g_default_client_keepalive_timeout_s =
    DEFAULT_CLIENT_KEEPALIVE_TIMEOUT_S;
static bool g_default_keepalive_permit_without_calls =
    DEFAULT_KEEPALIVE_PERMIT_WITHOUT_CALLS;

#define MAX_CLIENT_STREAM_ID 0x7fffffffu
int grpc_http_trace = 0;
int grpc_flowctl_trace = 0;

static const grpc_transport_vtable vtable;

/* forward declarations of various callbacks that we'll build closures around */
static void write_action_begin_locked(grpc_exec_ctx *exec_ctx, void *t,
                                      grpc_error *error);
static void write_action(grpc_exec_ctx *exec_ctx, void *t, grpc_error *error);
static void write_action_end_locked(grpc_exec_ctx *exec_ctx, void *t,
                                    grpc_error *error);

static void read_action_locked(grpc_exec_ctx *exec_ctx, void *t,
                               grpc_error *error);

static void complete_fetch_locked(grpc_exec_ctx *exec_ctx, void *gs,
                                  grpc_error *error);
/** Set a transport level setting, and push it to our peer */
static void push_setting(grpc_exec_ctx *exec_ctx, grpc_chttp2_transport *t,
                         grpc_chttp2_setting_id id, uint32_t value);

static void close_from_api(grpc_exec_ctx *exec_ctx, grpc_chttp2_transport *t,
                           grpc_chttp2_stream *s, grpc_error *error);

/** Start new streams that have been created if we can */
static void maybe_start_some_streams(grpc_exec_ctx *exec_ctx,
                                     grpc_chttp2_transport *t);

static void connectivity_state_set(grpc_exec_ctx *exec_ctx,
                                   grpc_chttp2_transport *t,
                                   grpc_connectivity_state state,
                                   grpc_error *error, const char *reason);

static void incoming_byte_stream_update_flow_control(grpc_exec_ctx *exec_ctx,
                                                     grpc_chttp2_transport *t,
                                                     grpc_chttp2_stream *s,
                                                     size_t max_size_hint,
                                                     size_t have_already);
static void incoming_byte_stream_destroy_locked(grpc_exec_ctx *exec_ctx,
                                                void *byte_stream,
                                                grpc_error *error_ignored);

static void benign_reclaimer_locked(grpc_exec_ctx *exec_ctx, void *t,
                                    grpc_error *error);
static void destructive_reclaimer_locked(grpc_exec_ctx *exec_ctx, void *t,
                                         grpc_error *error);

static void post_benign_reclaimer(grpc_exec_ctx *exec_ctx,
                                  grpc_chttp2_transport *t);
static void post_destructive_reclaimer(grpc_exec_ctx *exec_ctx,
                                       grpc_chttp2_transport *t);

static void close_transport_locked(grpc_exec_ctx *exec_ctx,
                                   grpc_chttp2_transport *t, grpc_error *error);
static void end_all_the_calls(grpc_exec_ctx *exec_ctx, grpc_chttp2_transport *t,
                              grpc_error *error);

static void start_bdp_ping_locked(grpc_exec_ctx *exec_ctx, void *tp,
                                  grpc_error *error);
static void finish_bdp_ping_locked(grpc_exec_ctx *exec_ctx, void *tp,
                                   grpc_error *error);

static void cancel_pings(grpc_exec_ctx *exec_ctx, grpc_chttp2_transport *t,
                         grpc_error *error);
static void send_ping_locked(grpc_exec_ctx *exec_ctx, grpc_chttp2_transport *t,
                             grpc_chttp2_ping_type ping_type,
                             grpc_closure *on_initiate,
                             grpc_closure *on_complete);
static void retry_initiate_ping_locked(grpc_exec_ctx *exec_ctx, void *tp,
                                       grpc_error *error);

#define DEFAULT_MIN_TIME_BETWEEN_PINGS_MS 0
#define DEFAULT_MAX_PINGS_BETWEEN_DATA 3

/** keepalive-relevant functions */
static void init_keepalive_ping_locked(grpc_exec_ctx *exec_ctx, void *arg,
                                       grpc_error *error);
static void start_keepalive_ping_locked(grpc_exec_ctx *exec_ctx, void *arg,
                                        grpc_error *error);
static void finish_keepalive_ping_locked(grpc_exec_ctx *exec_ctx, void *arg,
                                         grpc_error *error);
static void keepalive_watchdog_fired_locked(grpc_exec_ctx *exec_ctx, void *arg,
                                            grpc_error *error);

/*******************************************************************************
 * CONSTRUCTION/DESTRUCTION/REFCOUNTING
 */

static void destruct_transport(grpc_exec_ctx *exec_ctx,
                               grpc_chttp2_transport *t) {
  size_t i;

  grpc_endpoint_destroy(exec_ctx, t->ep);

  grpc_slice_buffer_destroy_internal(exec_ctx, &t->qbuf);

  grpc_slice_buffer_destroy_internal(exec_ctx, &t->outbuf);
  grpc_chttp2_hpack_compressor_destroy(exec_ctx, &t->hpack_compressor);

  grpc_slice_buffer_destroy_internal(exec_ctx, &t->read_buffer);
  grpc_chttp2_hpack_parser_destroy(exec_ctx, &t->hpack_parser);
  grpc_chttp2_goaway_parser_destroy(&t->goaway_parser);

  for (i = 0; i < STREAM_LIST_COUNT; i++) {
    GPR_ASSERT(t->lists[i].head == NULL);
    GPR_ASSERT(t->lists[i].tail == NULL);
  }

  GPR_ASSERT(grpc_chttp2_stream_map_size(&t->stream_map) == 0);

  grpc_chttp2_stream_map_destroy(&t->stream_map);
  grpc_connectivity_state_destroy(exec_ctx, &t->channel_callback.state_tracker);

  GRPC_COMBINER_UNREF(exec_ctx, t->combiner, "chttp2_transport");

  cancel_pings(exec_ctx, t,
               GRPC_ERROR_CREATE_FROM_STATIC_STRING("Transport destroyed"));

  while (t->write_cb_pool) {
    grpc_chttp2_write_cb *next = t->write_cb_pool->next;
    gpr_free(t->write_cb_pool);
    t->write_cb_pool = next;
  }

  gpr_free(t->ping_acks);
  gpr_free(t->peer_string);
  gpr_free(t);
}

#ifdef GRPC_CHTTP2_REFCOUNTING_DEBUG
void grpc_chttp2_unref_transport(grpc_exec_ctx *exec_ctx,
                                 grpc_chttp2_transport *t, const char *reason,
                                 const char *file, int line) {
  gpr_log(GPR_DEBUG, "chttp2:unref:%p %" PRIdPTR "->%" PRIdPTR " %s [%s:%d]", t,
          t->refs.count, t->refs.count - 1, reason, file, line);
  if (!gpr_unref(&t->refs)) return;
  destruct_transport(exec_ctx, t);
}

void grpc_chttp2_ref_transport(grpc_chttp2_transport *t, const char *reason,
                               const char *file, int line) {
  gpr_log(GPR_DEBUG, "chttp2:  ref:%p %" PRIdPTR "->%" PRIdPTR " %s [%s:%d]", t,
          t->refs.count, t->refs.count + 1, reason, file, line);
  gpr_ref(&t->refs);
}
#else
void grpc_chttp2_unref_transport(grpc_exec_ctx *exec_ctx,
                                 grpc_chttp2_transport *t) {
  if (!gpr_unref(&t->refs)) return;
  destruct_transport(exec_ctx, t);
}

void grpc_chttp2_ref_transport(grpc_chttp2_transport *t) { gpr_ref(&t->refs); }
#endif

static void init_transport(grpc_exec_ctx *exec_ctx, grpc_chttp2_transport *t,
                           const grpc_channel_args *channel_args,
                           grpc_endpoint *ep, bool is_client) {
  size_t i;
  int j;

  GPR_ASSERT(strlen(GRPC_CHTTP2_CLIENT_CONNECT_STRING) ==
             GRPC_CHTTP2_CLIENT_CONNECT_STRLEN);

  t->base.vtable = &vtable;
  t->ep = ep;
  /* one ref is for destroy */
  gpr_ref_init(&t->refs, 1);
  t->combiner = grpc_combiner_create(grpc_endpoint_get_workqueue(ep));
  t->peer_string = grpc_endpoint_get_peer(ep);
  t->endpoint_reading = 1;
  t->next_stream_id = is_client ? 1 : 2;
  t->is_client = is_client;
  t->outgoing_window = DEFAULT_WINDOW;
  t->incoming_window = DEFAULT_WINDOW;
  t->deframe_state = is_client ? GRPC_DTS_FH_0 : GRPC_DTS_CLIENT_PREFIX_0;
  t->is_first_frame = true;
  grpc_connectivity_state_init(
      &t->channel_callback.state_tracker, GRPC_CHANNEL_READY,
      is_client ? "client_transport" : "server_transport");

  grpc_slice_buffer_init(&t->qbuf);

  grpc_slice_buffer_init(&t->outbuf);
  grpc_chttp2_hpack_compressor_init(&t->hpack_compressor);

  grpc_closure_init(&t->write_action, write_action, t,
                    grpc_schedule_on_exec_ctx);
  grpc_closure_init(&t->read_action_locked, read_action_locked, t,
                    grpc_combiner_scheduler(t->combiner, false));
  grpc_closure_init(&t->benign_reclaimer_locked, benign_reclaimer_locked, t,
                    grpc_combiner_scheduler(t->combiner, false));
  grpc_closure_init(&t->destructive_reclaimer_locked,
                    destructive_reclaimer_locked, t,
                    grpc_combiner_scheduler(t->combiner, false));
  grpc_closure_init(&t->retry_initiate_ping_locked, retry_initiate_ping_locked,
                    t, grpc_combiner_scheduler(t->combiner, false));
  grpc_closure_init(&t->start_bdp_ping_locked, start_bdp_ping_locked, t,
                    grpc_combiner_scheduler(t->combiner, false));
  grpc_closure_init(&t->finish_bdp_ping_locked, finish_bdp_ping_locked, t,
                    grpc_combiner_scheduler(t->combiner, false));
  grpc_closure_init(&t->init_keepalive_ping_locked, init_keepalive_ping_locked,
                    t, grpc_combiner_scheduler(t->combiner, false));
  grpc_closure_init(&t->start_keepalive_ping_locked,
                    start_keepalive_ping_locked, t,
                    grpc_combiner_scheduler(t->combiner, false));
  grpc_closure_init(&t->finish_keepalive_ping_locked,
                    finish_keepalive_ping_locked, t,
                    grpc_combiner_scheduler(t->combiner, false));
  grpc_closure_init(&t->keepalive_watchdog_fired_locked,
                    keepalive_watchdog_fired_locked, t,
                    grpc_combiner_scheduler(t->combiner, false));

  grpc_bdp_estimator_init(&t->bdp_estimator, t->peer_string);
  t->last_pid_update = gpr_now(GPR_CLOCK_MONOTONIC);
  grpc_pid_controller_init(
      &t->pid_controller,
      (grpc_pid_controller_args){.gain_p = 4,
                                 .gain_i = 8,
                                 .gain_d = 0,
                                 .initial_control_value = log2(DEFAULT_WINDOW),
                                 .min_control_value = -1,
                                 .max_control_value = 25,
                                 .integral_range = 10});

  grpc_chttp2_goaway_parser_init(&t->goaway_parser);
  grpc_chttp2_hpack_parser_init(exec_ctx, &t->hpack_parser);

  grpc_slice_buffer_init(&t->read_buffer);

  /* 8 is a random stab in the dark as to a good initial size: it's small enough
     that it shouldn't waste memory for infrequently used connections, yet
     large enough that the exponential growth should happen nicely when it's
     needed.
     TODO(ctiller): tune this */
  grpc_chttp2_stream_map_init(&t->stream_map, 8);

  /* copy in initial settings to all setting sets */
  for (i = 0; i < GRPC_CHTTP2_NUM_SETTINGS; i++) {
    for (j = 0; j < GRPC_NUM_SETTING_SETS; j++) {
      t->settings[j][i] = grpc_chttp2_settings_parameters[i].default_value;
    }
  }
  t->dirtied_local_settings = 1;
  /* Hack: it's common for implementations to assume 65536 bytes initial send
     window -- this should by rights be 0 */
  t->force_send_settings = 1 << GRPC_CHTTP2_SETTINGS_INITIAL_WINDOW_SIZE;
  t->sent_local_settings = 0;
  t->write_buffer_size = DEFAULT_WINDOW;
  t->enable_bdp_probe = true;

  if (is_client) {
    grpc_slice_buffer_add(&t->outbuf, grpc_slice_from_copied_string(
                                          GRPC_CHTTP2_CLIENT_CONNECT_STRING));
    grpc_chttp2_initiate_write(exec_ctx, t, false, "initial_write");
  }

  /* configure http2 the way we like it */
  if (is_client) {
    push_setting(exec_ctx, t, GRPC_CHTTP2_SETTINGS_ENABLE_PUSH, 0);
    push_setting(exec_ctx, t, GRPC_CHTTP2_SETTINGS_MAX_CONCURRENT_STREAMS, 0);
  }
  push_setting(exec_ctx, t, GRPC_CHTTP2_SETTINGS_INITIAL_WINDOW_SIZE,
               DEFAULT_WINDOW);
  push_setting(exec_ctx, t, GRPC_CHTTP2_SETTINGS_MAX_HEADER_LIST_SIZE,
               DEFAULT_MAX_HEADER_LIST_SIZE);

  t->ping_policy = (grpc_chttp2_repeated_ping_policy){
      .max_pings_without_data = DEFAULT_MAX_PINGS_BETWEEN_DATA,
      .min_time_between_pings =
          gpr_time_from_millis(DEFAULT_MIN_TIME_BETWEEN_PINGS_MS, GPR_TIMESPAN),
  };

  /* client-side keepalive setting */
  t->keepalive_time =
      g_default_client_keepalive_time_s == INT_MAX
          ? gpr_inf_future(GPR_TIMESPAN)
          : gpr_time_from_seconds(g_default_client_keepalive_time_s,
                                  GPR_TIMESPAN);
  t->keepalive_timeout =
      g_default_client_keepalive_timeout_s == INT_MAX
          ? gpr_inf_future(GPR_TIMESPAN)
          : gpr_time_from_seconds(g_default_client_keepalive_timeout_s,
                                  GPR_TIMESPAN);
  t->keepalive_permit_without_calls = g_default_keepalive_permit_without_calls;

  if (channel_args) {
    for (i = 0; i < channel_args->num_args; i++) {
      if (0 == strcmp(channel_args->args[i].key,
                      GRPC_ARG_HTTP2_INITIAL_SEQUENCE_NUMBER)) {
        const grpc_integer_options options = {-1, 0, INT_MAX};
        const int value =
            grpc_channel_arg_get_integer(&channel_args->args[i], options);
        if (value >= 0) {
          if ((t->next_stream_id & 1) != (value & 1)) {
            gpr_log(GPR_ERROR, "%s: low bit must be %d on %s",
                    GRPC_ARG_HTTP2_INITIAL_SEQUENCE_NUMBER,
                    t->next_stream_id & 1, is_client ? "client" : "server");
          } else {
            t->next_stream_id = (uint32_t)value;
          }
        }
      } else if (0 == strcmp(channel_args->args[i].key,
                             GRPC_ARG_HTTP2_HPACK_TABLE_SIZE_ENCODER)) {
        const grpc_integer_options options = {-1, 0, INT_MAX};
        const int value =
            grpc_channel_arg_get_integer(&channel_args->args[i], options);
        if (value >= 0) {
          grpc_chttp2_hpack_compressor_set_max_usable_size(&t->hpack_compressor,
                                                           (uint32_t)value);
        }
      } else if (0 == strcmp(channel_args->args[i].key,
                             GRPC_ARG_HTTP2_MAX_PINGS_WITHOUT_DATA)) {
        t->ping_policy.max_pings_without_data = grpc_channel_arg_get_integer(
            &channel_args->args[i],
            (grpc_integer_options){DEFAULT_MAX_PINGS_BETWEEN_DATA, 0, INT_MAX});
      } else if (0 == strcmp(channel_args->args[i].key,
                             GRPC_ARG_HTTP2_MIN_TIME_BETWEEN_PINGS_MS)) {
        t->ping_policy.min_time_between_pings = gpr_time_from_millis(
            grpc_channel_arg_get_integer(
                &channel_args->args[i],
                (grpc_integer_options){DEFAULT_MIN_TIME_BETWEEN_PINGS_MS, 0,
                                       INT_MAX}),
            GPR_TIMESPAN);
      } else if (0 == strcmp(channel_args->args[i].key,
                             GRPC_ARG_HTTP2_WRITE_BUFFER_SIZE)) {
        t->write_buffer_size = (uint32_t)grpc_channel_arg_get_integer(
            &channel_args->args[i],
            (grpc_integer_options){0, 0, MAX_WRITE_BUFFER_SIZE});
      } else if (0 ==
                 strcmp(channel_args->args[i].key, GRPC_ARG_HTTP2_BDP_PROBE)) {
        t->enable_bdp_probe = grpc_channel_arg_get_integer(
            &channel_args->args[i], (grpc_integer_options){1, 0, 1});
      } else if (0 == strcmp(channel_args->args[i].key,
                             GRPC_ARG_CLIENT_KEEPALIVE_TIME_S)) {
        const int value = grpc_channel_arg_get_integer(
            &channel_args->args[i],
            (grpc_integer_options){g_default_client_keepalive_time_s, 1,
                                   INT_MAX});
        t->keepalive_time = value == INT_MAX
                                ? gpr_inf_future(GPR_TIMESPAN)
                                : gpr_time_from_seconds(value, GPR_TIMESPAN);
      } else if (0 == strcmp(channel_args->args[i].key,
                             GRPC_ARG_CLIENT_KEEPALIVE_TIMEOUT_S)) {
        const int value = grpc_channel_arg_get_integer(
            &channel_args->args[i],
            (grpc_integer_options){g_default_client_keepalive_timeout_s, 0,
                                   INT_MAX});
        t->keepalive_timeout = value == INT_MAX
                                   ? gpr_inf_future(GPR_TIMESPAN)
                                   : gpr_time_from_seconds(value, GPR_TIMESPAN);
      } else if (0 == strcmp(channel_args->args[i].key,
                             GRPC_ARG_KEEPALIVE_PERMIT_WITHOUT_CALLS)) {
        t->keepalive_permit_without_calls =
            (uint32_t)grpc_channel_arg_get_integer(
                &channel_args->args[i], (grpc_integer_options){0, 0, 1});
      } else {
        static const struct {
          const char *channel_arg_name;
          grpc_chttp2_setting_id setting_id;
          grpc_integer_options integer_options;
          bool availability[2] /* server, client */;
        } settings_map[] = {{GRPC_ARG_MAX_CONCURRENT_STREAMS,
                             GRPC_CHTTP2_SETTINGS_MAX_CONCURRENT_STREAMS,
                             {-1, 0, INT32_MAX},
                             {true, false}},
                            {GRPC_ARG_HTTP2_HPACK_TABLE_SIZE_DECODER,
                             GRPC_CHTTP2_SETTINGS_HEADER_TABLE_SIZE,
                             {-1, 0, INT32_MAX},
                             {true, true}},
                            {GRPC_ARG_MAX_METADATA_SIZE,
                             GRPC_CHTTP2_SETTINGS_MAX_HEADER_LIST_SIZE,
                             {-1, 0, INT32_MAX},
                             {true, true}},
                            {GRPC_ARG_HTTP2_MAX_FRAME_SIZE,
                             GRPC_CHTTP2_SETTINGS_MAX_FRAME_SIZE,
                             {-1, 16384, 16777215},
                             {true, true}},
                            {GRPC_ARG_HTTP2_STREAM_LOOKAHEAD_BYTES,
                             GRPC_CHTTP2_SETTINGS_INITIAL_WINDOW_SIZE,
                             {-1, 5, INT32_MAX},
                             {true, true}}};
        for (j = 0; j < (int)GPR_ARRAY_SIZE(settings_map); j++) {
          if (0 == strcmp(channel_args->args[i].key,
                          settings_map[j].channel_arg_name)) {
            if (!settings_map[j].availability[is_client]) {
              gpr_log(GPR_DEBUG, "%s is not available on %s",
                      settings_map[j].channel_arg_name,
                      is_client ? "clients" : "servers");
            } else {
              int value = grpc_channel_arg_get_integer(
                  &channel_args->args[i], settings_map[j].integer_options);
              if (value >= 0) {
                push_setting(exec_ctx, t, settings_map[j].setting_id,
                             (uint32_t)value);
              }
            }
            break;
          }
        }
      }
    }
  }

  t->ping_state.pings_before_data_required =
      t->ping_policy.max_pings_without_data;
  t->ping_state.is_delayed_ping_timer_set = false;

  /** Start client-side keepalive pings */
  if (t->is_client) {
    t->keepalive_state = GRPC_CHTTP2_KEEPALIVE_STATE_WAITING;
    GRPC_CHTTP2_REF_TRANSPORT(t, "init keepalive ping");
    grpc_timer_init(
        exec_ctx, &t->keepalive_ping_timer,
        gpr_time_add(gpr_now(GPR_CLOCK_MONOTONIC), t->keepalive_time),
        &t->init_keepalive_ping_locked, gpr_now(GPR_CLOCK_MONOTONIC));
  }

  grpc_chttp2_initiate_write(exec_ctx, t, false, "init");
  post_benign_reclaimer(exec_ctx, t);
}

static void destroy_transport_locked(grpc_exec_ctx *exec_ctx, void *tp,
                                     grpc_error *error) {
  grpc_chttp2_transport *t = tp;
  t->destroying = 1;
  close_transport_locked(
      exec_ctx, t,
      grpc_error_set_int(
          GRPC_ERROR_CREATE_FROM_STATIC_STRING("Transport destroyed"),
          GRPC_ERROR_INT_OCCURRED_DURING_WRITE, t->write_state));
  GRPC_CHTTP2_UNREF_TRANSPORT(exec_ctx, t, "destroy");
}

static void destroy_transport(grpc_exec_ctx *exec_ctx, grpc_transport *gt) {
  grpc_chttp2_transport *t = (grpc_chttp2_transport *)gt;
  grpc_closure_sched(exec_ctx, grpc_closure_create(
                                   destroy_transport_locked, t,
                                   grpc_combiner_scheduler(t->combiner, false)),
                     GRPC_ERROR_NONE);
}

static void close_transport_locked(grpc_exec_ctx *exec_ctx,
                                   grpc_chttp2_transport *t,
                                   grpc_error *error) {
  if (!t->closed) {
    if (!grpc_error_has_clear_grpc_status(error)) {
      error = grpc_error_set_int(error, GRPC_ERROR_INT_GRPC_STATUS,
                                 GRPC_STATUS_UNAVAILABLE);
    }
    if (t->write_state != GRPC_CHTTP2_WRITE_STATE_IDLE) {
      if (t->close_transport_on_writes_finished == NULL) {
        t->close_transport_on_writes_finished =
            GRPC_ERROR_CREATE_FROM_STATIC_STRING(
                "Delayed close due to in-progress write");
      }
      t->close_transport_on_writes_finished =
          grpc_error_add_child(t->close_transport_on_writes_finished, error);
      return;
    }
    t->closed = 1;
    connectivity_state_set(exec_ctx, t, GRPC_CHANNEL_SHUTDOWN,
                           GRPC_ERROR_REF(error), "close_transport");
    grpc_endpoint_shutdown(exec_ctx, t->ep, GRPC_ERROR_REF(error));
    if (t->is_client) {
      switch (t->keepalive_state) {
        case GRPC_CHTTP2_KEEPALIVE_STATE_WAITING: {
          grpc_timer_cancel(exec_ctx, &t->keepalive_ping_timer);
          break;
        }
        case GRPC_CHTTP2_KEEPALIVE_STATE_PINGING: {
          grpc_timer_cancel(exec_ctx, &t->keepalive_ping_timer);
          grpc_timer_cancel(exec_ctx, &t->keepalive_watchdog_timer);
          break;
        }
        case GRPC_CHTTP2_KEEPALIVE_STATE_DYING: {
          break;
        }
      }
    }

    /* flush writable stream list to avoid dangling references */
    grpc_chttp2_stream *s;
    while (grpc_chttp2_list_pop_writable_stream(t, &s)) {
      GRPC_CHTTP2_STREAM_UNREF(exec_ctx, s, "chttp2_writing:close");
    }
    end_all_the_calls(exec_ctx, t, GRPC_ERROR_REF(error));
    cancel_pings(exec_ctx, t, GRPC_ERROR_REF(error));
  }
  GRPC_ERROR_UNREF(error);
}

#ifdef GRPC_STREAM_REFCOUNT_DEBUG
void grpc_chttp2_stream_ref(grpc_chttp2_stream *s, const char *reason) {
  grpc_stream_ref(s->refcount, reason);
}
void grpc_chttp2_stream_unref(grpc_exec_ctx *exec_ctx, grpc_chttp2_stream *s,
                              const char *reason) {
  grpc_stream_unref(exec_ctx, s->refcount, reason);
}
#else
void grpc_chttp2_stream_ref(grpc_chttp2_stream *s) {
  grpc_stream_ref(s->refcount);
}
void grpc_chttp2_stream_unref(grpc_exec_ctx *exec_ctx, grpc_chttp2_stream *s) {
  grpc_stream_unref(exec_ctx, s->refcount);
}
#endif

static int init_stream(grpc_exec_ctx *exec_ctx, grpc_transport *gt,
                       grpc_stream *gs, grpc_stream_refcount *refcount,
                       const void *server_data, gpr_arena *arena) {
  GPR_TIMER_BEGIN("init_stream", 0);
  grpc_chttp2_transport *t = (grpc_chttp2_transport *)gt;
  grpc_chttp2_stream *s = (grpc_chttp2_stream *)gs;

  s->t = t;
  s->refcount = refcount;
  /* We reserve one 'active stream' that's dropped when the stream is
     read-closed. The others are for incoming_byte_streams that are actively
     reading */
  gpr_ref_init(&s->active_streams, 1);
  GRPC_CHTTP2_STREAM_REF(s, "chttp2");

  grpc_chttp2_incoming_metadata_buffer_init(&s->metadata_buffer[0], arena);
  grpc_chttp2_incoming_metadata_buffer_init(&s->metadata_buffer[1], arena);
  grpc_chttp2_data_parser_init(&s->data_parser);
  grpc_slice_buffer_init(&s->flow_controlled_buffer);
  s->deadline = gpr_inf_future(GPR_CLOCK_MONOTONIC);
  grpc_closure_init(&s->complete_fetch_locked, complete_fetch_locked, s,
                    grpc_schedule_on_exec_ctx);

  GRPC_CHTTP2_REF_TRANSPORT(t, "stream");

  if (server_data) {
    s->id = (uint32_t)(uintptr_t)server_data;
    *t->accepting_stream = s;
    grpc_chttp2_stream_map_add(&t->stream_map, s->id, s);
    post_destructive_reclaimer(exec_ctx, t);
  }

  GPR_TIMER_END("init_stream", 0);

  return 0;
}

static void destroy_stream_locked(grpc_exec_ctx *exec_ctx, void *sp,
                                  grpc_error *error) {
  grpc_byte_stream *bs;
  grpc_chttp2_stream *s = sp;
  grpc_chttp2_transport *t = s->t;

  GPR_TIMER_BEGIN("destroy_stream", 0);

  GPR_ASSERT((s->write_closed && s->read_closed) || s->id == 0);
  if (s->id != 0) {
    GPR_ASSERT(grpc_chttp2_stream_map_find(&t->stream_map, s->id) == NULL);
  }

  while ((bs = grpc_chttp2_incoming_frame_queue_pop(&s->incoming_frames))) {
    incoming_byte_stream_destroy_locked(exec_ctx, bs, GRPC_ERROR_NONE);
  }

  grpc_chttp2_list_remove_stalled_by_transport(t, s);
  grpc_chttp2_list_remove_stalled_by_stream(t, s);

  for (int i = 0; i < STREAM_LIST_COUNT; i++) {
    if (s->included[i]) {
      gpr_log(GPR_ERROR, "%s stream %d still included in list %d",
              t->is_client ? "client" : "server", s->id, i);
      abort();
    }
  }

  GPR_ASSERT(s->send_initial_metadata_finished == NULL);
  GPR_ASSERT(s->fetching_send_message == NULL);
  GPR_ASSERT(s->send_trailing_metadata_finished == NULL);
  GPR_ASSERT(s->recv_initial_metadata_ready == NULL);
  GPR_ASSERT(s->recv_message_ready == NULL);
  GPR_ASSERT(s->recv_trailing_metadata_finished == NULL);
  grpc_chttp2_data_parser_destroy(exec_ctx, &s->data_parser);
  grpc_chttp2_incoming_metadata_buffer_destroy(exec_ctx,
                                               &s->metadata_buffer[0]);
  grpc_chttp2_incoming_metadata_buffer_destroy(exec_ctx,
                                               &s->metadata_buffer[1]);
  grpc_slice_buffer_destroy_internal(exec_ctx, &s->flow_controlled_buffer);
  GRPC_ERROR_UNREF(s->read_closed_error);
  GRPC_ERROR_UNREF(s->write_closed_error);

  if (s->incoming_window_delta > 0) {
    GRPC_CHTTP2_FLOW_DEBIT_STREAM_INCOMING_WINDOW_DELTA(
        "destroy", t, s, s->incoming_window_delta);
  } else if (s->incoming_window_delta < 0) {
    GRPC_CHTTP2_FLOW_CREDIT_STREAM_INCOMING_WINDOW_DELTA(
        "destroy", t, s, -s->incoming_window_delta);
  }

  GRPC_CHTTP2_UNREF_TRANSPORT(exec_ctx, t, "stream");

  GPR_TIMER_END("destroy_stream", 0);

  grpc_closure_sched(exec_ctx, s->destroy_stream_arg, GRPC_ERROR_NONE);
}

static void destroy_stream(grpc_exec_ctx *exec_ctx, grpc_transport *gt,
                           grpc_stream *gs,
                           grpc_closure *then_schedule_closure) {
  GPR_TIMER_BEGIN("destroy_stream", 0);
  grpc_chttp2_transport *t = (grpc_chttp2_transport *)gt;
  grpc_chttp2_stream *s = (grpc_chttp2_stream *)gs;

  s->destroy_stream_arg = then_schedule_closure;
  grpc_closure_sched(
      exec_ctx, grpc_closure_init(&s->destroy_stream, destroy_stream_locked, s,
                                  grpc_combiner_scheduler(t->combiner, false)),
      GRPC_ERROR_NONE);
  GPR_TIMER_END("destroy_stream", 0);
}

grpc_chttp2_stream *grpc_chttp2_parsing_lookup_stream(grpc_chttp2_transport *t,
                                                      uint32_t id) {
  return grpc_chttp2_stream_map_find(&t->stream_map, id);
}

grpc_chttp2_stream *grpc_chttp2_parsing_accept_stream(grpc_exec_ctx *exec_ctx,
                                                      grpc_chttp2_transport *t,
                                                      uint32_t id) {
  if (t->channel_callback.accept_stream == NULL) {
    return NULL;
  }
  grpc_chttp2_stream *accepting;
  GPR_ASSERT(t->accepting_stream == NULL);
  t->accepting_stream = &accepting;
  t->channel_callback.accept_stream(exec_ctx,
                                    t->channel_callback.accept_stream_user_data,
                                    &t->base, (void *)(uintptr_t)id);
  t->accepting_stream = NULL;
  return accepting;
}

/*******************************************************************************
 * OUTPUT PROCESSING
 */

static const char *write_state_name(grpc_chttp2_write_state st) {
  switch (st) {
    case GRPC_CHTTP2_WRITE_STATE_IDLE:
      return "IDLE";
    case GRPC_CHTTP2_WRITE_STATE_WRITING:
      return "WRITING";
    case GRPC_CHTTP2_WRITE_STATE_WRITING_WITH_MORE:
      return "WRITING+MORE";
    case GRPC_CHTTP2_WRITE_STATE_WRITING_WITH_MORE_AND_COVERED_BY_POLLER:
      return "WRITING+MORE+COVERED";
  }
  GPR_UNREACHABLE_CODE(return "UNKNOWN");
}

static void set_write_state(grpc_exec_ctx *exec_ctx, grpc_chttp2_transport *t,
                            grpc_chttp2_write_state st, const char *reason) {
  GRPC_CHTTP2_IF_TRACING(gpr_log(GPR_DEBUG, "W:%p %s state %s -> %s [%s]", t,
                                 t->is_client ? "CLIENT" : "SERVER",
                                 write_state_name(t->write_state),
                                 write_state_name(st), reason));
  t->write_state = st;
  if (st == GRPC_CHTTP2_WRITE_STATE_IDLE) {
    grpc_closure_list_sched(exec_ctx, &t->run_after_write);
    if (t->close_transport_on_writes_finished != NULL) {
      grpc_error *err = t->close_transport_on_writes_finished;
      t->close_transport_on_writes_finished = NULL;
      close_transport_locked(exec_ctx, t, err);
    }
  }
}

void grpc_chttp2_initiate_write(grpc_exec_ctx *exec_ctx,
                                grpc_chttp2_transport *t,
                                bool covered_by_poller, const char *reason) {
  GPR_TIMER_BEGIN("grpc_chttp2_initiate_write", 0);

  switch (t->write_state) {
    case GRPC_CHTTP2_WRITE_STATE_IDLE:
      set_write_state(exec_ctx, t, GRPC_CHTTP2_WRITE_STATE_WRITING, reason);
      GRPC_CHTTP2_REF_TRANSPORT(t, "writing");
      grpc_closure_sched(
          exec_ctx,
          grpc_closure_init(
              &t->write_action_begin_locked, write_action_begin_locked, t,
              grpc_combiner_finally_scheduler(t->combiner, covered_by_poller)),
          GRPC_ERROR_NONE);
      break;
    case GRPC_CHTTP2_WRITE_STATE_WRITING:
      set_write_state(
          exec_ctx, t,
          covered_by_poller
              ? GRPC_CHTTP2_WRITE_STATE_WRITING_WITH_MORE_AND_COVERED_BY_POLLER
              : GRPC_CHTTP2_WRITE_STATE_WRITING_WITH_MORE,
          reason);
      break;
    case GRPC_CHTTP2_WRITE_STATE_WRITING_WITH_MORE:
      if (covered_by_poller) {
        set_write_state(
            exec_ctx, t,
            GRPC_CHTTP2_WRITE_STATE_WRITING_WITH_MORE_AND_COVERED_BY_POLLER,
            reason);
      }
      break;
    case GRPC_CHTTP2_WRITE_STATE_WRITING_WITH_MORE_AND_COVERED_BY_POLLER:
      break;
  }
  GPR_TIMER_END("grpc_chttp2_initiate_write", 0);
}

void grpc_chttp2_become_writable(
    grpc_exec_ctx *exec_ctx, grpc_chttp2_transport *t, grpc_chttp2_stream *s,
    grpc_chttp2_stream_write_type stream_write_type, const char *reason) {
  if (!t->closed && grpc_chttp2_list_add_writable_stream(t, s)) {
    GRPC_CHTTP2_STREAM_REF(s, "chttp2_writing:become");
  }
  switch (stream_write_type) {
    case GRPC_CHTTP2_STREAM_WRITE_PIGGYBACK:
      break;
    case GRPC_CHTTP2_STREAM_WRITE_INITIATE_COVERED:
      grpc_chttp2_initiate_write(exec_ctx, t, true, reason);
      break;
    case GRPC_CHTTP2_STREAM_WRITE_INITIATE_UNCOVERED:
      grpc_chttp2_initiate_write(exec_ctx, t, false, reason);
      break;
  }
}

static void write_action_begin_locked(grpc_exec_ctx *exec_ctx, void *gt,
                                      grpc_error *error_ignored) {
  GPR_TIMER_BEGIN("write_action_begin_locked", 0);
  grpc_chttp2_transport *t = gt;
  GPR_ASSERT(t->write_state != GRPC_CHTTP2_WRITE_STATE_IDLE);
  if (!t->closed && grpc_chttp2_begin_write(exec_ctx, t)) {
    set_write_state(exec_ctx, t, GRPC_CHTTP2_WRITE_STATE_WRITING,
                    "begin writing");
    grpc_closure_sched(exec_ctx, &t->write_action, GRPC_ERROR_NONE);
  } else {
    set_write_state(exec_ctx, t, GRPC_CHTTP2_WRITE_STATE_IDLE,
                    "begin writing nothing");
    GRPC_CHTTP2_UNREF_TRANSPORT(exec_ctx, t, "writing");
  }
  GPR_TIMER_END("write_action_begin_locked", 0);
}

static void write_action(grpc_exec_ctx *exec_ctx, void *gt, grpc_error *error) {
  grpc_chttp2_transport *t = gt;
  GPR_TIMER_BEGIN("write_action", 0);
  grpc_endpoint_write(
      exec_ctx, t->ep, &t->outbuf,
      grpc_closure_init(&t->write_action_end_locked, write_action_end_locked, t,
                        grpc_combiner_scheduler(t->combiner, false)));
  GPR_TIMER_END("write_action", 0);
}

static void write_action_end_locked(grpc_exec_ctx *exec_ctx, void *tp,
                                    grpc_error *error) {
  GPR_TIMER_BEGIN("terminate_writing_with_lock", 0);
  grpc_chttp2_transport *t = tp;

  if (error != GRPC_ERROR_NONE) {
    close_transport_locked(exec_ctx, t, GRPC_ERROR_REF(error));
  }

  if (t->sent_goaway_state == GRPC_CHTTP2_GOAWAY_SEND_SCHEDULED) {
    t->sent_goaway_state = GRPC_CHTTP2_GOAWAY_SENT;
    if (grpc_chttp2_stream_map_size(&t->stream_map) == 0) {
      close_transport_locked(
          exec_ctx, t, GRPC_ERROR_CREATE_FROM_STATIC_STRING("goaway sent"));
    }
  }

  switch (t->write_state) {
    case GRPC_CHTTP2_WRITE_STATE_IDLE:
      GPR_UNREACHABLE_CODE(break);
    case GRPC_CHTTP2_WRITE_STATE_WRITING:
      GPR_TIMER_MARK("state=writing", 0);
      set_write_state(exec_ctx, t, GRPC_CHTTP2_WRITE_STATE_IDLE,
                      "finish writing");
      break;
    case GRPC_CHTTP2_WRITE_STATE_WRITING_WITH_MORE:
      GPR_TIMER_MARK("state=writing_stale_no_poller", 0);
      set_write_state(exec_ctx, t, GRPC_CHTTP2_WRITE_STATE_WRITING,
                      "continue writing [!covered]");
      GRPC_CHTTP2_REF_TRANSPORT(t, "writing");
      grpc_closure_run(
          exec_ctx,
          grpc_closure_init(
              &t->write_action_begin_locked, write_action_begin_locked, t,
              grpc_combiner_finally_scheduler(t->combiner, false)),
          GRPC_ERROR_NONE);
      break;
    case GRPC_CHTTP2_WRITE_STATE_WRITING_WITH_MORE_AND_COVERED_BY_POLLER:
      GPR_TIMER_MARK("state=writing_stale_with_poller", 0);
      set_write_state(exec_ctx, t, GRPC_CHTTP2_WRITE_STATE_WRITING,
                      "continue writing [covered]");
      GRPC_CHTTP2_REF_TRANSPORT(t, "writing");
      grpc_closure_run(
          exec_ctx,
          grpc_closure_init(&t->write_action_begin_locked,
                            write_action_begin_locked, t,
                            grpc_combiner_finally_scheduler(t->combiner, true)),
          GRPC_ERROR_NONE);
      break;
  }

  grpc_chttp2_end_write(exec_ctx, t, GRPC_ERROR_REF(error));

  GRPC_CHTTP2_UNREF_TRANSPORT(exec_ctx, t, "writing");
  GPR_TIMER_END("terminate_writing_with_lock", 0);
}

static void push_setting(grpc_exec_ctx *exec_ctx, grpc_chttp2_transport *t,
                         grpc_chttp2_setting_id id, uint32_t value) {
  const grpc_chttp2_setting_parameters *sp =
      &grpc_chttp2_settings_parameters[id];
  uint32_t use_value = GPR_CLAMP(value, sp->min_value, sp->max_value);
  if (use_value != value) {
    gpr_log(GPR_INFO, "Requested parameter %s clamped from %d to %d", sp->name,
            value, use_value);
  }
  if (use_value != t->settings[GRPC_LOCAL_SETTINGS][id]) {
    t->settings[GRPC_LOCAL_SETTINGS][id] = use_value;
    t->dirtied_local_settings = 1;
    grpc_chttp2_initiate_write(exec_ctx, t, false, "push_setting");
  }
}

void grpc_chttp2_add_incoming_goaway(grpc_exec_ctx *exec_ctx,
                                     grpc_chttp2_transport *t,
                                     uint32_t goaway_error,
                                     grpc_slice goaway_text) {
  // GRPC_CHTTP2_IF_TRACING(
  //     gpr_log(GPR_DEBUG, "got goaway [%d]: %s", goaway_error, msg));
  t->seen_goaway = 1;
  /* lie: use transient failure from the transport to indicate goaway has been
   * received */
  connectivity_state_set(
      exec_ctx, t, GRPC_CHANNEL_TRANSIENT_FAILURE,
      grpc_error_set_str(
          grpc_error_set_int(
              GRPC_ERROR_CREATE_FROM_STATIC_STRING("GOAWAY received"),
              GRPC_ERROR_INT_HTTP2_ERROR, (intptr_t)goaway_error),
          GRPC_ERROR_STR_RAW_BYTES, goaway_text),
      "got_goaway");
}

static void maybe_start_some_streams(grpc_exec_ctx *exec_ctx,
                                     grpc_chttp2_transport *t) {
  grpc_chttp2_stream *s;
  /* start streams where we have free grpc_chttp2_stream ids and free
   * concurrency */
  while (t->next_stream_id <= MAX_CLIENT_STREAM_ID &&
         grpc_chttp2_stream_map_size(&t->stream_map) <
             t->settings[GRPC_PEER_SETTINGS]
                        [GRPC_CHTTP2_SETTINGS_MAX_CONCURRENT_STREAMS] &&
         grpc_chttp2_list_pop_waiting_for_concurrency(t, &s)) {
    /* safe since we can't (legally) be parsing this stream yet */
    GRPC_CHTTP2_IF_TRACING(gpr_log(
        GPR_DEBUG, "HTTP:%s: Allocating new grpc_chttp2_stream %p to id %d",
        t->is_client ? "CLI" : "SVR", s, t->next_stream_id));

    GPR_ASSERT(s->id == 0);
    s->id = t->next_stream_id;
    t->next_stream_id += 2;

    if (t->next_stream_id >= MAX_CLIENT_STREAM_ID) {
      connectivity_state_set(
          exec_ctx, t, GRPC_CHANNEL_TRANSIENT_FAILURE,
          GRPC_ERROR_CREATE_FROM_STATIC_STRING("Stream IDs exhausted"),
          "no_more_stream_ids");
    }

    grpc_chttp2_stream_map_add(&t->stream_map, s->id, s);
    post_destructive_reclaimer(exec_ctx, t);
    grpc_chttp2_become_writable(exec_ctx, t, s,
                                GRPC_CHTTP2_STREAM_WRITE_INITIATE_COVERED,
                                "new_stream");
  }
  /* cancel out streams that will never be started */
  while (t->next_stream_id >= MAX_CLIENT_STREAM_ID &&
         grpc_chttp2_list_pop_waiting_for_concurrency(t, &s)) {
    grpc_chttp2_cancel_stream(
        exec_ctx, t, s,
        grpc_error_set_int(
            GRPC_ERROR_CREATE_FROM_STATIC_STRING("Stream IDs exhausted"),
            GRPC_ERROR_INT_GRPC_STATUS, GRPC_STATUS_UNAVAILABLE));
  }
}

/* Flag that this closure barrier wants stats to be updated before finishing */
#define CLOSURE_BARRIER_STATS_BIT (1 << 0)
/* Flag that this closure barrier may be covering a write in a pollset, and so
   we should not complete this closure until we can prove that the write got
   scheduled */
#define CLOSURE_BARRIER_MAY_COVER_WRITE (1 << 1)
/* First bit of the reference count, stored in the high order bits (with the low
   bits being used for flags defined above) */
#define CLOSURE_BARRIER_FIRST_REF_BIT (1 << 16)

static grpc_closure *add_closure_barrier(grpc_closure *closure) {
  closure->next_data.scratch += CLOSURE_BARRIER_FIRST_REF_BIT;
  return closure;
}

static void null_then_run_closure(grpc_exec_ctx *exec_ctx,
                                  grpc_closure **closure, grpc_error *error) {
  grpc_closure *c = *closure;
  *closure = NULL;
  grpc_closure_run(exec_ctx, c, error);
}

void grpc_chttp2_complete_closure_step(grpc_exec_ctx *exec_ctx,
                                       grpc_chttp2_transport *t,
                                       grpc_chttp2_stream *s,
                                       grpc_closure **pclosure,
                                       grpc_error *error, const char *desc) {
  grpc_closure *closure = *pclosure;
  *pclosure = NULL;
  if (closure == NULL) {
    GRPC_ERROR_UNREF(error);
    return;
  }
  closure->next_data.scratch -= CLOSURE_BARRIER_FIRST_REF_BIT;
  if (grpc_http_trace) {
    const char *errstr = grpc_error_string(error);
    gpr_log(GPR_DEBUG,
            "complete_closure_step: %p refs=%d flags=0x%04x desc=%s err=%s",
            closure,
            (int)(closure->next_data.scratch / CLOSURE_BARRIER_FIRST_REF_BIT),
            (int)(closure->next_data.scratch % CLOSURE_BARRIER_FIRST_REF_BIT),
            desc, errstr);
  }
  if (error != GRPC_ERROR_NONE) {
    if (closure->error_data.error == GRPC_ERROR_NONE) {
      closure->error_data.error = GRPC_ERROR_CREATE_FROM_STATIC_STRING(
          "Error in HTTP transport completing operation");
      closure->error_data.error = grpc_error_set_str(
          closure->error_data.error, GRPC_ERROR_STR_TARGET_ADDRESS,
          grpc_slice_from_copied_string(t->peer_string));
    }
    closure->error_data.error =
        grpc_error_add_child(closure->error_data.error, error);
  }
  if (closure->next_data.scratch < CLOSURE_BARRIER_FIRST_REF_BIT) {
    if (closure->next_data.scratch & CLOSURE_BARRIER_STATS_BIT) {
      grpc_transport_move_stats(&s->stats, s->collecting_stats);
      s->collecting_stats = NULL;
    }
    if ((t->write_state == GRPC_CHTTP2_WRITE_STATE_IDLE) ||
        !(closure->next_data.scratch & CLOSURE_BARRIER_MAY_COVER_WRITE)) {
      grpc_closure_run(exec_ctx, closure, closure->error_data.error);
    } else {
      grpc_closure_list_append(&t->run_after_write, closure,
                               closure->error_data.error);
    }
  }
}

static bool contains_non_ok_status(grpc_metadata_batch *batch) {
  if (batch->idx.named.grpc_status != NULL) {
    return !grpc_mdelem_eq(batch->idx.named.grpc_status->md,
                           GRPC_MDELEM_GRPC_STATUS_0);
  }
  return false;
}

static void maybe_become_writable_due_to_send_msg(grpc_exec_ctx *exec_ctx,
                                                  grpc_chttp2_transport *t,
                                                  grpc_chttp2_stream *s) {
  if (s->id != 0 && (!s->write_buffering ||
                     s->flow_controlled_buffer.length > t->write_buffer_size)) {
    grpc_chttp2_become_writable(exec_ctx, t, s,
                                GRPC_CHTTP2_STREAM_WRITE_INITIATE_COVERED,
                                "op.send_message");
  }
}

static void add_fetched_slice_locked(grpc_exec_ctx *exec_ctx,
                                     grpc_chttp2_transport *t,
                                     grpc_chttp2_stream *s) {
  s->fetched_send_message_length +=
      (uint32_t)GRPC_SLICE_LENGTH(s->fetching_slice);
  grpc_slice_buffer_add(&s->flow_controlled_buffer, s->fetching_slice);
  maybe_become_writable_due_to_send_msg(exec_ctx, t, s);
}

static void continue_fetching_send_locked(grpc_exec_ctx *exec_ctx,
                                          grpc_chttp2_transport *t,
                                          grpc_chttp2_stream *s) {
  for (;;) {
    if (s->fetching_send_message == NULL) {
      /* Stream was cancelled before message fetch completed */
      abort(); /* TODO(ctiller): what cleanup here? */
      return;  /* early out */
    }
    if (s->fetched_send_message_length == s->fetching_send_message->length) {
      int64_t notify_offset = s->next_message_end_offset;
      if (notify_offset <= s->flow_controlled_bytes_written) {
        grpc_chttp2_complete_closure_step(
            exec_ctx, t, s, &s->fetching_send_message_finished, GRPC_ERROR_NONE,
            "fetching_send_message_finished");
      } else {
        grpc_chttp2_write_cb *cb = t->write_cb_pool;
        if (cb == NULL) {
          cb = gpr_malloc(sizeof(*cb));
        } else {
          t->write_cb_pool = cb->next;
        }
        cb->call_at_byte = notify_offset;
        cb->closure = s->fetching_send_message_finished;
        s->fetching_send_message_finished = NULL;
        cb->next = s->on_write_finished_cbs;
        s->on_write_finished_cbs = cb;
      }
      s->fetching_send_message = NULL;
      return; /* early out */
    } else if (grpc_byte_stream_next(exec_ctx, s->fetching_send_message,
                                     &s->fetching_slice, UINT32_MAX,
                                     &s->complete_fetch)) {
      add_fetched_slice_locked(exec_ctx, t, s);
    }
  }
}

static void complete_fetch_locked(grpc_exec_ctx *exec_ctx, void *gs,
                                  grpc_error *error) {
  grpc_chttp2_stream *s = gs;
  grpc_chttp2_transport *t = s->t;
  if (error == GRPC_ERROR_NONE) {
    add_fetched_slice_locked(exec_ctx, t, s);
    continue_fetching_send_locked(exec_ctx, t, s);
  } else {
    /* TODO(ctiller): what to do here */
    abort();
  }
}

static void do_nothing(grpc_exec_ctx *exec_ctx, void *arg, grpc_error *error) {}

static void log_metadata(const grpc_metadata_batch *md_batch, uint32_t id,
                         bool is_client, bool is_initial) {
  for (grpc_linked_mdelem *md = md_batch->list.head; md != md_batch->list.tail;
       md = md->next) {
    char *key = grpc_slice_to_c_string(GRPC_MDKEY(md->md));
    char *value = grpc_slice_to_c_string(GRPC_MDVALUE(md->md));
    gpr_log(GPR_INFO, "HTTP:%d:%s:%s: %s: %s", id, is_initial ? "HDR" : "TRL",
            is_client ? "CLI" : "SVR", key, value);
    gpr_free(key);
    gpr_free(value);
  }
}

static void perform_stream_op_locked(grpc_exec_ctx *exec_ctx, void *stream_op,
                                     grpc_error *error_ignored) {
  GPR_TIMER_BEGIN("perform_stream_op_locked", 0);

  grpc_transport_stream_op *op = stream_op;
  grpc_chttp2_stream *s = op->handler_private.extra_arg;
  grpc_transport_stream_op_payload *op_payload = op->payload;
  grpc_chttp2_transport *t = s->t;

  if (grpc_http_trace) {
    char *str = grpc_transport_stream_op_string(op);
    gpr_log(GPR_DEBUG, "perform_stream_op_locked: %s; on_complete = %p", str,
            op->on_complete);
    gpr_free(str);
    if (op->send_initial_metadata) {
      log_metadata(op_payload->send_initial_metadata.send_initial_metadata,
                   s->id, t->is_client, true);
    }
    if (op->send_trailing_metadata) {
      log_metadata(op_payload->send_trailing_metadata.send_trailing_metadata,
                   s->id, t->is_client, false);
    }
  }

  grpc_closure *on_complete = op->on_complete;
  if (on_complete == NULL) {
    on_complete =
        grpc_closure_create(do_nothing, NULL, grpc_schedule_on_exec_ctx);
  }

  /* use final_data as a barrier until enqueue time; the inital counter is
     dropped at the end of this function */
  on_complete->next_data.scratch = CLOSURE_BARRIER_FIRST_REF_BIT;
  on_complete->error_data.error = GRPC_ERROR_NONE;

  if (op->collect_stats) {
    GPR_ASSERT(s->collecting_stats == NULL);
    s->collecting_stats = op_payload->collect_stats.collect_stats;
    on_complete->next_data.scratch |= CLOSURE_BARRIER_STATS_BIT;
  }

  if (op->cancel_stream) {
    grpc_chttp2_cancel_stream(exec_ctx, t, s,
                              op_payload->cancel_stream.cancel_error);
  }

  if (op->send_initial_metadata) {
    GPR_ASSERT(s->send_initial_metadata_finished == NULL);
    on_complete->next_data.scratch |= CLOSURE_BARRIER_MAY_COVER_WRITE;
    s->send_initial_metadata_finished = add_closure_barrier(on_complete);
    s->send_initial_metadata =
        op_payload->send_initial_metadata.send_initial_metadata;
    const size_t metadata_size =
        grpc_metadata_batch_size(s->send_initial_metadata);
    const size_t metadata_peer_limit =
        t->settings[GRPC_PEER_SETTINGS]
                   [GRPC_CHTTP2_SETTINGS_MAX_HEADER_LIST_SIZE];
    if (t->is_client) {
      s->deadline =
          gpr_time_min(s->deadline, s->send_initial_metadata->deadline);
    }
    if (metadata_size > metadata_peer_limit) {
      grpc_chttp2_cancel_stream(
          exec_ctx, t, s,
          grpc_error_set_int(
              grpc_error_set_int(
                  grpc_error_set_int(GRPC_ERROR_CREATE_FROM_STATIC_STRING(
                                         "to-be-sent initial metadata size "
                                         "exceeds peer limit"),
                                     GRPC_ERROR_INT_SIZE,
                                     (intptr_t)metadata_size),
                  GRPC_ERROR_INT_LIMIT, (intptr_t)metadata_peer_limit),
              GRPC_ERROR_INT_GRPC_STATUS, GRPC_STATUS_RESOURCE_EXHAUSTED));
    } else {
      if (contains_non_ok_status(s->send_initial_metadata)) {
        s->seen_error = true;
      }
      if (!s->write_closed) {
        if (t->is_client) {
          if (!t->closed) {
            GPR_ASSERT(s->id == 0);
            grpc_chttp2_list_add_waiting_for_concurrency(t, s);
            maybe_start_some_streams(exec_ctx, t);
          } else {
            grpc_chttp2_cancel_stream(
                exec_ctx, t, s,
                grpc_error_set_int(
                    GRPC_ERROR_CREATE_FROM_STATIC_STRING("Transport closed"),
                    GRPC_ERROR_INT_GRPC_STATUS, GRPC_STATUS_UNAVAILABLE));
          }
        } else {
          GPR_ASSERT(s->id != 0);
          grpc_chttp2_stream_write_type write_type =
              GRPC_CHTTP2_STREAM_WRITE_INITIATE_COVERED;
          if (op->send_message &&
              (op->payload->send_message.send_message->flags &
               GRPC_WRITE_BUFFER_HINT)) {
            write_type = GRPC_CHTTP2_STREAM_WRITE_PIGGYBACK;
          }
          grpc_chttp2_become_writable(exec_ctx, t, s, write_type,
                                      "op.send_initial_metadata");
        }
      } else {
        s->send_initial_metadata = NULL;
        grpc_chttp2_complete_closure_step(
            exec_ctx, t, s, &s->send_initial_metadata_finished,
            GRPC_ERROR_CREATE_REFERENCING_FROM_STATIC_STRING(
                "Attempt to send initial metadata after stream was closed",
                &s->write_closed_error, 1),
            "send_initial_metadata_finished");
      }
    }
  }

  if (op->send_message) {
    on_complete->next_data.scratch |= CLOSURE_BARRIER_MAY_COVER_WRITE;
    s->fetching_send_message_finished = add_closure_barrier(op->on_complete);
    if (s->write_closed) {
      grpc_chttp2_complete_closure_step(
          exec_ctx, t, s, &s->fetching_send_message_finished,
          GRPC_ERROR_CREATE_REFERENCING_FROM_STATIC_STRING(
              "Attempt to send message after stream was closed",
              &s->write_closed_error, 1),
          "fetching_send_message_finished");
    } else {
      GPR_ASSERT(s->fetching_send_message == NULL);
      uint8_t *frame_hdr =
          grpc_slice_buffer_tiny_add(&s->flow_controlled_buffer, 5);
      uint32_t flags = op_payload->send_message.send_message->flags;
      frame_hdr[0] = (flags & GRPC_WRITE_INTERNAL_COMPRESS) != 0;
      size_t len = op_payload->send_message.send_message->length;
      frame_hdr[1] = (uint8_t)(len >> 24);
      frame_hdr[2] = (uint8_t)(len >> 16);
      frame_hdr[3] = (uint8_t)(len >> 8);
      frame_hdr[4] = (uint8_t)(len);
      s->fetching_send_message = op_payload->send_message.send_message;
      s->fetched_send_message_length = 0;
      s->next_message_end_offset = s->flow_controlled_bytes_written +
                                   (int64_t)s->flow_controlled_buffer.length +
                                   (int64_t)len;
      s->complete_fetch_covered_by_poller = op->covered_by_poller;
      if (flags & GRPC_WRITE_BUFFER_HINT) {
        s->next_message_end_offset -= t->write_buffer_size;
        s->write_buffering = true;
      } else {
        s->write_buffering = false;
      }
      continue_fetching_send_locked(exec_ctx, t, s);
      maybe_become_writable_due_to_send_msg(exec_ctx, t, s);
    }
  }

  if (op->send_trailing_metadata) {
    GPR_ASSERT(s->send_trailing_metadata_finished == NULL);
    on_complete->next_data.scratch |= CLOSURE_BARRIER_MAY_COVER_WRITE;
    s->send_trailing_metadata_finished = add_closure_barrier(on_complete);
    s->send_trailing_metadata =
        op_payload->send_trailing_metadata.send_trailing_metadata;
    s->write_buffering = false;
    const size_t metadata_size =
        grpc_metadata_batch_size(s->send_trailing_metadata);
    const size_t metadata_peer_limit =
        t->settings[GRPC_PEER_SETTINGS]
                   [GRPC_CHTTP2_SETTINGS_MAX_HEADER_LIST_SIZE];
    if (metadata_size > metadata_peer_limit) {
      grpc_chttp2_cancel_stream(
          exec_ctx, t, s,
          grpc_error_set_int(
              grpc_error_set_int(
                  grpc_error_set_int(GRPC_ERROR_CREATE_FROM_STATIC_STRING(
                                         "to-be-sent trailing metadata size "
                                         "exceeds peer limit"),
                                     GRPC_ERROR_INT_SIZE,
                                     (intptr_t)metadata_size),
                  GRPC_ERROR_INT_LIMIT, (intptr_t)metadata_peer_limit),
              GRPC_ERROR_INT_GRPC_STATUS, GRPC_STATUS_RESOURCE_EXHAUSTED));
    } else {
      if (contains_non_ok_status(s->send_trailing_metadata)) {
        s->seen_error = true;
      }
      if (s->write_closed) {
        s->send_trailing_metadata = NULL;
        grpc_chttp2_complete_closure_step(
            exec_ctx, t, s, &s->send_trailing_metadata_finished,
            grpc_metadata_batch_is_empty(
                op->payload->send_trailing_metadata.send_trailing_metadata)
                ? GRPC_ERROR_NONE
                : GRPC_ERROR_CREATE_FROM_STATIC_STRING(
                      "Attempt to send trailing metadata after "
                      "stream was closed"),
            "send_trailing_metadata_finished");
      } else if (s->id != 0) {
        /* TODO(ctiller): check if there's flow control for any outstanding
           bytes before going writable */
        grpc_chttp2_become_writable(exec_ctx, t, s,
                                    GRPC_CHTTP2_STREAM_WRITE_INITIATE_COVERED,
                                    "op.send_trailing_metadata");
      }
    }
  }

  if (op->recv_initial_metadata) {
    GPR_ASSERT(s->recv_initial_metadata_ready == NULL);
    s->recv_initial_metadata_ready =
        op_payload->recv_initial_metadata.recv_initial_metadata_ready;
    s->recv_initial_metadata =
        op_payload->recv_initial_metadata.recv_initial_metadata;
    grpc_chttp2_maybe_complete_recv_initial_metadata(exec_ctx, t, s);
  }

  if (op->recv_message) {
    GPR_ASSERT(s->recv_message_ready == NULL);
    s->recv_message_ready = op_payload->recv_message.recv_message_ready;
    s->recv_message = op_payload->recv_message.recv_message;
    if (s->id != 0 &&
        (s->incoming_frames.head == NULL || s->incoming_frames.head->is_tail)) {
      incoming_byte_stream_update_flow_control(exec_ctx, t, s, 5, 0);
    }
    grpc_chttp2_maybe_complete_recv_message(exec_ctx, t, s);
  }

  if (op->recv_trailing_metadata) {
    GPR_ASSERT(s->recv_trailing_metadata_finished == NULL);
    s->recv_trailing_metadata_finished = add_closure_barrier(on_complete);
    s->recv_trailing_metadata =
        op_payload->recv_trailing_metadata.recv_trailing_metadata;
    s->final_metadata_requested = true;
    grpc_chttp2_maybe_complete_recv_trailing_metadata(exec_ctx, t, s);
  }

  grpc_chttp2_complete_closure_step(exec_ctx, t, s, &on_complete,
                                    GRPC_ERROR_NONE, "op->on_complete");

  GPR_TIMER_END("perform_stream_op_locked", 0);
  GRPC_CHTTP2_STREAM_UNREF(exec_ctx, s, "perform_stream_op");
}

static void perform_stream_op(grpc_exec_ctx *exec_ctx, grpc_transport *gt,
                              grpc_stream *gs, grpc_transport_stream_op *op) {
  GPR_TIMER_BEGIN("perform_stream_op", 0);
  grpc_chttp2_transport *t = (grpc_chttp2_transport *)gt;
  grpc_chttp2_stream *s = (grpc_chttp2_stream *)gs;

  if (grpc_http_trace) {
    char *str = grpc_transport_stream_op_string(op);
    gpr_log(GPR_DEBUG, "perform_stream_op[s=%p/%d]: %s", s, s->id, str);
    gpr_free(str);
  }

  op->handler_private.extra_arg = gs;
  GRPC_CHTTP2_STREAM_REF(s, "perform_stream_op");
  grpc_closure_sched(
      exec_ctx,
      grpc_closure_init(
          &op->handler_private.closure, perform_stream_op_locked, op,
          grpc_combiner_scheduler(t->combiner, op->covered_by_poller)),
      GRPC_ERROR_NONE);
  GPR_TIMER_END("perform_stream_op", 0);
}

static void cancel_pings(grpc_exec_ctx *exec_ctx, grpc_chttp2_transport *t,
                         grpc_error *error) {
  /* callback remaining pings: they're not allowed to call into the transpot,
     and maybe they hold resources that need to be freed */
  for (size_t i = 0; i < GRPC_CHTTP2_PING_TYPE_COUNT; i++) {
    grpc_chttp2_ping_queue *pq = &t->ping_queues[i];
    for (size_t j = 0; j < GRPC_CHTTP2_PCL_COUNT; j++) {
      grpc_closure_list_fail_all(&pq->lists[j], GRPC_ERROR_REF(error));
      grpc_closure_list_sched(exec_ctx, &pq->lists[j]);
    }
  }
  GRPC_ERROR_UNREF(error);
}

static void send_ping_locked(grpc_exec_ctx *exec_ctx, grpc_chttp2_transport *t,
                             grpc_chttp2_ping_type ping_type,
                             grpc_closure *on_initiate, grpc_closure *on_ack) {
  grpc_chttp2_ping_queue *pq = &t->ping_queues[ping_type];
  grpc_closure_list_append(&pq->lists[GRPC_CHTTP2_PCL_INITIATE], on_initiate,
                           GRPC_ERROR_NONE);
  if (grpc_closure_list_append(&pq->lists[GRPC_CHTTP2_PCL_NEXT], on_ack,
                               GRPC_ERROR_NONE)) {
    grpc_chttp2_initiate_write(exec_ctx, t, false, "send_ping");
  }
}

static void retry_initiate_ping_locked(grpc_exec_ctx *exec_ctx, void *tp,
                                       grpc_error *error) {
  grpc_chttp2_transport *t = tp;
  t->ping_state.is_delayed_ping_timer_set = false;
  grpc_chttp2_initiate_write(exec_ctx, t, false, "retry_send_ping");
}

void grpc_chttp2_ack_ping(grpc_exec_ctx *exec_ctx, grpc_chttp2_transport *t,
                          uint64_t id) {
  grpc_chttp2_ping_queue *pq =
      &t->ping_queues[id % GRPC_CHTTP2_PING_TYPE_COUNT];
  if (pq->inflight_id != id) {
    char *from = grpc_endpoint_get_peer(t->ep);
    gpr_log(GPR_DEBUG, "Unknown ping response from %s: %" PRIx64, from, id);
    gpr_free(from);
    return;
  }
  grpc_closure_list_sched(exec_ctx, &pq->lists[GRPC_CHTTP2_PCL_INFLIGHT]);
  if (!grpc_closure_list_empty(pq->lists[GRPC_CHTTP2_PCL_NEXT])) {
    grpc_chttp2_initiate_write(exec_ctx, t, false, "continue_pings");
  }
}

static void send_goaway(grpc_exec_ctx *exec_ctx, grpc_chttp2_transport *t,
                        grpc_error *error) {
  t->sent_goaway_state = GRPC_CHTTP2_GOAWAY_SEND_SCHEDULED;
  grpc_http2_error_code http_error;
  grpc_slice slice;
  grpc_error_get_status(error, gpr_inf_future(GPR_CLOCK_MONOTONIC), NULL,
                        &slice, &http_error);
  grpc_chttp2_goaway_append(t->last_new_stream_id, (uint32_t)http_error,
                            grpc_slice_ref_internal(slice), &t->qbuf);
  grpc_chttp2_initiate_write(exec_ctx, t, false, "goaway_sent");
  GRPC_ERROR_UNREF(error);
}

static void perform_transport_op_locked(grpc_exec_ctx *exec_ctx,
                                        void *stream_op,
                                        grpc_error *error_ignored) {
  grpc_transport_op *op = stream_op;
  grpc_chttp2_transport *t = op->handler_private.extra_arg;
  grpc_error *close_transport = op->disconnect_with_error;

  if (op->on_connectivity_state_change != NULL) {
    grpc_connectivity_state_notify_on_state_change(
        exec_ctx, &t->channel_callback.state_tracker, op->connectivity_state,
        op->on_connectivity_state_change);
  }

  if (op->goaway_error) {
    send_goaway(exec_ctx, t, op->goaway_error);
  }

  if (op->set_accept_stream) {
    t->channel_callback.accept_stream = op->set_accept_stream_fn;
    t->channel_callback.accept_stream_user_data =
        op->set_accept_stream_user_data;
  }

  if (op->bind_pollset) {
    grpc_endpoint_add_to_pollset(exec_ctx, t->ep, op->bind_pollset);
  }

  if (op->bind_pollset_set) {
    grpc_endpoint_add_to_pollset_set(exec_ctx, t->ep, op->bind_pollset_set);
  }

  if (op->send_ping) {
    send_ping_locked(exec_ctx, t, GRPC_CHTTP2_PING_ON_NEXT_WRITE, NULL,
                     op->send_ping);
  }

  if (close_transport != GRPC_ERROR_NONE) {
    close_transport_locked(exec_ctx, t, close_transport);
  }

  grpc_closure_run(exec_ctx, op->on_consumed, GRPC_ERROR_NONE);

  GRPC_CHTTP2_UNREF_TRANSPORT(exec_ctx, t, "transport_op");
}

static void perform_transport_op(grpc_exec_ctx *exec_ctx, grpc_transport *gt,
                                 grpc_transport_op *op) {
  grpc_chttp2_transport *t = (grpc_chttp2_transport *)gt;
  char *msg = grpc_transport_op_string(op);
  gpr_free(msg);
  op->handler_private.extra_arg = gt;
  GRPC_CHTTP2_REF_TRANSPORT(t, "transport_op");
  grpc_closure_sched(
      exec_ctx, grpc_closure_init(&op->handler_private.closure,
                                  perform_transport_op_locked, op,
                                  grpc_combiner_scheduler(t->combiner, false)),
      GRPC_ERROR_NONE);
}

/*******************************************************************************
 * INPUT PROCESSING - GENERAL
 */

void grpc_chttp2_maybe_complete_recv_initial_metadata(grpc_exec_ctx *exec_ctx,
                                                      grpc_chttp2_transport *t,
                                                      grpc_chttp2_stream *s) {
  grpc_byte_stream *bs;
  if (s->recv_initial_metadata_ready != NULL &&
      s->published_metadata[0] != GRPC_METADATA_NOT_PUBLISHED) {
    if (s->seen_error) {
      while ((bs = grpc_chttp2_incoming_frame_queue_pop(&s->incoming_frames)) !=
             NULL) {
        incoming_byte_stream_destroy_locked(exec_ctx, bs, GRPC_ERROR_NONE);
      }
    }
    grpc_chttp2_incoming_metadata_buffer_publish(
        exec_ctx, &s->metadata_buffer[0], s->recv_initial_metadata);
    null_then_run_closure(exec_ctx, &s->recv_initial_metadata_ready,
                          GRPC_ERROR_NONE);
  }
}

void grpc_chttp2_maybe_complete_recv_message(grpc_exec_ctx *exec_ctx,
                                             grpc_chttp2_transport *t,
                                             grpc_chttp2_stream *s) {
  grpc_byte_stream *bs;
  if (s->recv_message_ready != NULL) {
    while (s->final_metadata_requested && s->seen_error &&
           (bs = grpc_chttp2_incoming_frame_queue_pop(&s->incoming_frames)) !=
               NULL) {
      incoming_byte_stream_destroy_locked(exec_ctx, bs, GRPC_ERROR_NONE);
    }
    if (s->incoming_frames.head != NULL) {
      *s->recv_message =
          grpc_chttp2_incoming_frame_queue_pop(&s->incoming_frames);
      GPR_ASSERT(*s->recv_message != NULL);
      null_then_run_closure(exec_ctx, &s->recv_message_ready, GRPC_ERROR_NONE);
    } else if (s->published_metadata[1] != GRPC_METADATA_NOT_PUBLISHED) {
      *s->recv_message = NULL;
      null_then_run_closure(exec_ctx, &s->recv_message_ready, GRPC_ERROR_NONE);
    }
  }
}

void grpc_chttp2_maybe_complete_recv_trailing_metadata(grpc_exec_ctx *exec_ctx,
                                                       grpc_chttp2_transport *t,
                                                       grpc_chttp2_stream *s) {
  grpc_byte_stream *bs;
  grpc_chttp2_maybe_complete_recv_message(exec_ctx, t, s);
  if (s->recv_trailing_metadata_finished != NULL && s->read_closed &&
      s->write_closed) {
    if (s->seen_error) {
      while ((bs = grpc_chttp2_incoming_frame_queue_pop(&s->incoming_frames)) !=
             NULL) {
        incoming_byte_stream_destroy_locked(exec_ctx, bs, GRPC_ERROR_NONE);
      }
    }
    if (s->all_incoming_byte_streams_finished &&
        s->recv_trailing_metadata_finished != NULL) {
      grpc_chttp2_incoming_metadata_buffer_publish(
          exec_ctx, &s->metadata_buffer[1], s->recv_trailing_metadata);
      grpc_chttp2_complete_closure_step(
          exec_ctx, t, s, &s->recv_trailing_metadata_finished, GRPC_ERROR_NONE,
          "recv_trailing_metadata_finished");
    }
  }
}

static void decrement_active_streams_locked(grpc_exec_ctx *exec_ctx,
                                            grpc_chttp2_transport *t,
                                            grpc_chttp2_stream *s) {
  if ((s->all_incoming_byte_streams_finished = gpr_unref(&s->active_streams))) {
    grpc_chttp2_maybe_complete_recv_trailing_metadata(exec_ctx, t, s);
  }
}

static void remove_stream(grpc_exec_ctx *exec_ctx, grpc_chttp2_transport *t,
                          uint32_t id, grpc_error *error) {
  grpc_chttp2_stream *s = grpc_chttp2_stream_map_delete(&t->stream_map, id);
  GPR_ASSERT(s);
  if (t->incoming_stream == s) {
    t->incoming_stream = NULL;
    grpc_chttp2_parsing_become_skip_parser(exec_ctx, t);
  }
  if (s->data_parser.parsing_frame != NULL) {
    grpc_chttp2_incoming_byte_stream_finished(
        exec_ctx, s->data_parser.parsing_frame, GRPC_ERROR_REF(error));
    s->data_parser.parsing_frame = NULL;
  }

  if (grpc_chttp2_stream_map_size(&t->stream_map) == 0) {
    post_benign_reclaimer(exec_ctx, t);
    if (t->sent_goaway_state == GRPC_CHTTP2_GOAWAY_SENT) {
      close_transport_locked(
          exec_ctx, t,
          GRPC_ERROR_CREATE_REFERENCING_FROM_STATIC_STRING(
              "Last stream closed after sending GOAWAY", &error, 1));
    }
  }
  if (grpc_chttp2_list_remove_writable_stream(t, s)) {
    GRPC_CHTTP2_STREAM_UNREF(exec_ctx, s, "chttp2_writing:remove_stream");
  }

  GRPC_ERROR_UNREF(error);

  maybe_start_some_streams(exec_ctx, t);
}

void grpc_chttp2_cancel_stream(grpc_exec_ctx *exec_ctx,
                               grpc_chttp2_transport *t, grpc_chttp2_stream *s,
                               grpc_error *due_to_error) {
  if (!t->is_client && !s->sent_trailing_metadata &&
      grpc_error_has_clear_grpc_status(due_to_error)) {
    close_from_api(exec_ctx, t, s, due_to_error);
    return;
  }

  if (!s->read_closed || !s->write_closed) {
    if (s->id != 0) {
      grpc_http2_error_code http_error;
      grpc_error_get_status(due_to_error, s->deadline, NULL, NULL, &http_error);
      grpc_slice_buffer_add(
          &t->qbuf, grpc_chttp2_rst_stream_create(s->id, (uint32_t)http_error,
                                                  &s->stats.outgoing));
      grpc_chttp2_initiate_write(exec_ctx, t, false, "rst_stream");
    }
  }
  if (due_to_error != GRPC_ERROR_NONE && !s->seen_error) {
    s->seen_error = true;
  }
  grpc_chttp2_mark_stream_closed(exec_ctx, t, s, 1, 1, due_to_error);
}

void grpc_chttp2_fake_status(grpc_exec_ctx *exec_ctx, grpc_chttp2_transport *t,
                             grpc_chttp2_stream *s, grpc_error *error) {
  grpc_status_code status;
  grpc_slice slice;
  grpc_error_get_status(error, s->deadline, &status, &slice, NULL);

  if (status != GRPC_STATUS_OK) {
    s->seen_error = true;
  }
  /* stream_global->recv_trailing_metadata_finished gives us a
     last chance replacement: we've received trailing metadata,
     but something more important has become available to signal
     to the upper layers - drop what we've got, and then publish
     what we want - which is safe because we haven't told anyone
     about the metadata yet */
  if (s->published_metadata[1] == GRPC_METADATA_NOT_PUBLISHED ||
      s->recv_trailing_metadata_finished != NULL) {
    char status_string[GPR_LTOA_MIN_BUFSIZE];
    gpr_ltoa(status, status_string);
    GRPC_LOG_IF_ERROR("add_status",
                      grpc_chttp2_incoming_metadata_buffer_replace_or_add(
                          exec_ctx, &s->metadata_buffer[1],
                          grpc_mdelem_from_slices(
                              exec_ctx, GRPC_MDSTR_GRPC_STATUS,
                              grpc_slice_from_copied_string(status_string))));
<<<<<<< HEAD
    if (msg != NULL) {
=======
    if (!GRPC_SLICE_IS_EMPTY(slice)) {
>>>>>>> 75b69087
      GRPC_LOG_IF_ERROR(
          "add_status_message",
          grpc_chttp2_incoming_metadata_buffer_replace_or_add(
              exec_ctx, &s->metadata_buffer[1],
              grpc_mdelem_from_slices(exec_ctx, GRPC_MDSTR_GRPC_MESSAGE,
<<<<<<< HEAD
                                      grpc_slice_from_copied_string(msg))));
=======
                                      grpc_slice_ref_internal(slice))));
>>>>>>> 75b69087
    }
    s->published_metadata[1] = GRPC_METADATA_SYNTHESIZED_FROM_FAKE;
    grpc_chttp2_maybe_complete_recv_trailing_metadata(exec_ctx, t, s);
  }

  GRPC_ERROR_UNREF(error);
}

static void add_error(grpc_error *error, grpc_error **refs, size_t *nrefs) {
  if (error == GRPC_ERROR_NONE) return;
  for (size_t i = 0; i < *nrefs; i++) {
    if (error == refs[i]) {
      return;
    }
  }
  refs[*nrefs] = error;
  ++*nrefs;
}

static grpc_error *removal_error(grpc_error *extra_error, grpc_chttp2_stream *s,
                                 const char *master_error_msg) {
  grpc_error *refs[3];
  size_t nrefs = 0;
  add_error(s->read_closed_error, refs, &nrefs);
  add_error(s->write_closed_error, refs, &nrefs);
  add_error(extra_error, refs, &nrefs);
  grpc_error *error = GRPC_ERROR_NONE;
  if (nrefs > 0) {
    error = GRPC_ERROR_CREATE_REFERENCING_FROM_STATIC_STRING(master_error_msg,
                                                             refs, nrefs);
  }
  GRPC_ERROR_UNREF(extra_error);
  return error;
}

void grpc_chttp2_fail_pending_writes(grpc_exec_ctx *exec_ctx,
                                     grpc_chttp2_transport *t,
                                     grpc_chttp2_stream *s, grpc_error *error) {
  error =
      removal_error(error, s, "Pending writes failed due to stream closure");
  s->send_initial_metadata = NULL;
  grpc_chttp2_complete_closure_step(
      exec_ctx, t, s, &s->send_initial_metadata_finished, GRPC_ERROR_REF(error),
      "send_initial_metadata_finished");

  s->send_trailing_metadata = NULL;
  grpc_chttp2_complete_closure_step(
      exec_ctx, t, s, &s->send_trailing_metadata_finished,
      GRPC_ERROR_REF(error), "send_trailing_metadata_finished");

  s->fetching_send_message = NULL;
  grpc_chttp2_complete_closure_step(
      exec_ctx, t, s, &s->fetching_send_message_finished, GRPC_ERROR_REF(error),
      "fetching_send_message_finished");
  while (s->on_write_finished_cbs) {
    grpc_chttp2_write_cb *cb = s->on_write_finished_cbs;
    s->on_write_finished_cbs = cb->next;
    grpc_chttp2_complete_closure_step(exec_ctx, t, s, &cb->closure,
                                      GRPC_ERROR_REF(error),
                                      "on_write_finished_cb");
    cb->next = t->write_cb_pool;
    t->write_cb_pool = cb;
  }
  GRPC_ERROR_UNREF(error);
}

void grpc_chttp2_mark_stream_closed(grpc_exec_ctx *exec_ctx,
                                    grpc_chttp2_transport *t,
                                    grpc_chttp2_stream *s, int close_reads,
                                    int close_writes, grpc_error *error) {
  if (s->read_closed && s->write_closed) {
    /* already closed */
    grpc_chttp2_maybe_complete_recv_trailing_metadata(exec_ctx, t, s);
    GRPC_ERROR_UNREF(error);
    return;
  }
  bool closed_read = false;
  bool became_closed = false;
  if (close_reads && !s->read_closed) {
    s->read_closed_error = GRPC_ERROR_REF(error);
    s->read_closed = true;
    closed_read = true;
  }
  if (close_writes && !s->write_closed) {
    s->write_closed_error = GRPC_ERROR_REF(error);
    s->write_closed = true;
    grpc_chttp2_fail_pending_writes(exec_ctx, t, s, GRPC_ERROR_REF(error));
  }
  if (s->read_closed && s->write_closed) {
    became_closed = true;
    grpc_error *overall_error =
        removal_error(GRPC_ERROR_REF(error), s, "Stream removed");
    if (s->id != 0) {
      remove_stream(exec_ctx, t, s->id, GRPC_ERROR_REF(overall_error));
    } else {
      /* Purge streams waiting on concurrency still waiting for id assignment */
      grpc_chttp2_list_remove_waiting_for_concurrency(t, s);
    }
    if (overall_error != GRPC_ERROR_NONE) {
      grpc_chttp2_fake_status(exec_ctx, t, s, overall_error);
    }
  }
  if (closed_read) {
    for (int i = 0; i < 2; i++) {
      if (s->published_metadata[i] == GRPC_METADATA_NOT_PUBLISHED) {
        s->published_metadata[i] = GPRC_METADATA_PUBLISHED_AT_CLOSE;
      }
    }
    decrement_active_streams_locked(exec_ctx, t, s);
    grpc_chttp2_maybe_complete_recv_initial_metadata(exec_ctx, t, s);
    grpc_chttp2_maybe_complete_recv_message(exec_ctx, t, s);
  }
  if (became_closed) {
    grpc_chttp2_maybe_complete_recv_trailing_metadata(exec_ctx, t, s);
    GRPC_CHTTP2_STREAM_UNREF(exec_ctx, s, "chttp2");
  }
  GRPC_ERROR_UNREF(error);
}

static void close_from_api(grpc_exec_ctx *exec_ctx, grpc_chttp2_transport *t,
                           grpc_chttp2_stream *s, grpc_error *error) {
  grpc_slice hdr;
  grpc_slice status_hdr;
  grpc_slice http_status_hdr;
  grpc_slice message_pfx;
  uint8_t *p;
  uint32_t len = 0;
  grpc_status_code grpc_status;
  grpc_slice slice;
  grpc_error_get_status(error, s->deadline, &grpc_status, &slice, NULL);

  GPR_ASSERT(grpc_status >= 0 && (int)grpc_status < 100);

  /* Hand roll a header block.
     This is unnecessarily ugly - at some point we should find a more
     elegant solution.
     It's complicated by the fact that our send machinery would be dead by
     the time we got around to sending this, so instead we ignore HPACK
     compression and just write the uncompressed bytes onto the wire. */
  if (!s->sent_initial_metadata) {
    http_status_hdr = grpc_slice_malloc(13);
    p = GRPC_SLICE_START_PTR(http_status_hdr);
    *p++ = 0x00;
    *p++ = 7;
    *p++ = ':';
    *p++ = 's';
    *p++ = 't';
    *p++ = 'a';
    *p++ = 't';
    *p++ = 'u';
    *p++ = 's';
    *p++ = 3;
    *p++ = '2';
    *p++ = '0';
    *p++ = '0';
    GPR_ASSERT(p == GRPC_SLICE_END_PTR(http_status_hdr));
    len += (uint32_t)GRPC_SLICE_LENGTH(http_status_hdr);
  }

  status_hdr = grpc_slice_malloc(15 + (grpc_status >= 10));
  p = GRPC_SLICE_START_PTR(status_hdr);
  *p++ = 0x00; /* literal header, not indexed */
  *p++ = 11;   /* len(grpc-status) */
  *p++ = 'g';
  *p++ = 'r';
  *p++ = 'p';
  *p++ = 'c';
  *p++ = '-';
  *p++ = 's';
  *p++ = 't';
  *p++ = 'a';
  *p++ = 't';
  *p++ = 'u';
  *p++ = 's';
  if (grpc_status < 10) {
    *p++ = 1;
    *p++ = (uint8_t)('0' + grpc_status);
  } else {
    *p++ = 2;
    *p++ = (uint8_t)('0' + (grpc_status / 10));
    *p++ = (uint8_t)('0' + (grpc_status % 10));
  }
  GPR_ASSERT(p == GRPC_SLICE_END_PTR(status_hdr));
  len += (uint32_t)GRPC_SLICE_LENGTH(status_hdr);

  size_t msg_len = GRPC_SLICE_LENGTH(slice);
  GPR_ASSERT(msg_len <= UINT32_MAX);
  uint32_t msg_len_len = GRPC_CHTTP2_VARINT_LENGTH((uint32_t)msg_len, 1);
  message_pfx = grpc_slice_malloc(14 + msg_len_len);
  p = GRPC_SLICE_START_PTR(message_pfx);
  *p++ = 0x00; /* literal header, not indexed */
  *p++ = 12;   /* len(grpc-message) */
  *p++ = 'g';
  *p++ = 'r';
  *p++ = 'p';
  *p++ = 'c';
  *p++ = '-';
  *p++ = 'm';
  *p++ = 'e';
  *p++ = 's';
  *p++ = 's';
  *p++ = 'a';
  *p++ = 'g';
  *p++ = 'e';
  GRPC_CHTTP2_WRITE_VARINT((uint32_t)msg_len, 1, 0, p, (uint32_t)msg_len_len);
  p += msg_len_len;
  GPR_ASSERT(p == GRPC_SLICE_END_PTR(message_pfx));
  len += (uint32_t)GRPC_SLICE_LENGTH(message_pfx);
  len += (uint32_t)msg_len;

  hdr = grpc_slice_malloc(9);
  p = GRPC_SLICE_START_PTR(hdr);
  *p++ = (uint8_t)(len >> 16);
  *p++ = (uint8_t)(len >> 8);
  *p++ = (uint8_t)(len);
  *p++ = GRPC_CHTTP2_FRAME_HEADER;
  *p++ = GRPC_CHTTP2_DATA_FLAG_END_STREAM | GRPC_CHTTP2_DATA_FLAG_END_HEADERS;
  *p++ = (uint8_t)(s->id >> 24);
  *p++ = (uint8_t)(s->id >> 16);
  *p++ = (uint8_t)(s->id >> 8);
  *p++ = (uint8_t)(s->id);
  GPR_ASSERT(p == GRPC_SLICE_END_PTR(hdr));

  grpc_slice_buffer_add(&t->qbuf, hdr);
  if (!s->sent_initial_metadata) {
    grpc_slice_buffer_add(&t->qbuf, http_status_hdr);
  }
  grpc_slice_buffer_add(&t->qbuf, status_hdr);
  grpc_slice_buffer_add(&t->qbuf, message_pfx);
  grpc_slice_buffer_add(&t->qbuf, grpc_slice_ref_internal(slice));
  grpc_slice_buffer_add(
      &t->qbuf, grpc_chttp2_rst_stream_create(s->id, GRPC_HTTP2_NO_ERROR,
                                              &s->stats.outgoing));

  grpc_chttp2_mark_stream_closed(exec_ctx, t, s, 1, 1, error);
  grpc_chttp2_initiate_write(exec_ctx, t, false, "close_from_api");
}

typedef struct {
  grpc_exec_ctx *exec_ctx;
  grpc_error *error;
  grpc_chttp2_transport *t;
} cancel_stream_cb_args;

static void cancel_stream_cb(void *user_data, uint32_t key, void *stream) {
  cancel_stream_cb_args *args = user_data;
  grpc_chttp2_stream *s = stream;
  grpc_chttp2_cancel_stream(args->exec_ctx, args->t, s,
                            GRPC_ERROR_REF(args->error));
}

static void end_all_the_calls(grpc_exec_ctx *exec_ctx, grpc_chttp2_transport *t,
                              grpc_error *error) {
  cancel_stream_cb_args args = {exec_ctx, error, t};
  grpc_chttp2_stream_map_for_each(&t->stream_map, cancel_stream_cb, &args);
  GRPC_ERROR_UNREF(error);
}

/*******************************************************************************
 * INPUT PROCESSING - PARSING
 */

static void update_bdp(grpc_exec_ctx *exec_ctx, grpc_chttp2_transport *t,
                       double bdp_dbl) {
  uint32_t bdp;
  if (bdp_dbl <= 0) {
    bdp = 0;
  } else if (bdp_dbl > UINT32_MAX) {
    bdp = UINT32_MAX;
  } else {
    bdp = (uint32_t)(bdp_dbl);
  }
  int64_t delta =
      (int64_t)bdp -
      (int64_t)t->settings[GRPC_LOCAL_SETTINGS]
                          [GRPC_CHTTP2_SETTINGS_INITIAL_WINDOW_SIZE];
  if (delta == 0 || (bdp != 0 && delta > -1024 && delta < 1024)) {
    return;
  }
  if (grpc_bdp_estimator_trace) {
    gpr_log(GPR_DEBUG, "%s: update initial window size to %d", t->peer_string,
            (int)bdp);
  }
  push_setting(exec_ctx, t, GRPC_CHTTP2_SETTINGS_INITIAL_WINDOW_SIZE, bdp);
}

static grpc_error *try_http_parsing(grpc_exec_ctx *exec_ctx,
                                    grpc_chttp2_transport *t) {
  grpc_http_parser parser;
  size_t i = 0;
  grpc_error *error = GRPC_ERROR_NONE;
  grpc_http_response response;
  memset(&response, 0, sizeof(response));

  grpc_http_parser_init(&parser, GRPC_HTTP_RESPONSE, &response);

  grpc_error *parse_error = GRPC_ERROR_NONE;
  for (; i < t->read_buffer.count && parse_error == GRPC_ERROR_NONE; i++) {
    parse_error =
        grpc_http_parser_parse(&parser, t->read_buffer.slices[i], NULL);
  }
  if (parse_error == GRPC_ERROR_NONE &&
      (parse_error = grpc_http_parser_eof(&parser)) == GRPC_ERROR_NONE) {
    error = grpc_error_set_int(
        grpc_error_set_int(GRPC_ERROR_CREATE_FROM_STATIC_STRING(
                               "Trying to connect an http1.x server"),
                           GRPC_ERROR_INT_HTTP_STATUS, response.status),
        GRPC_ERROR_INT_GRPC_STATUS, GRPC_STATUS_UNAVAILABLE);
  }
  GRPC_ERROR_UNREF(parse_error);

  grpc_http_parser_destroy(&parser);
  grpc_http_response_destroy(&response);
  return error;
}

static void read_action_locked(grpc_exec_ctx *exec_ctx, void *tp,
                               grpc_error *error) {
  GPR_TIMER_BEGIN("reading_action_locked", 0);

  grpc_chttp2_transport *t = tp;
  bool need_bdp_ping = false;

  GRPC_ERROR_REF(error);

  grpc_error *err = error;
  if (err != GRPC_ERROR_NONE) {
    err = grpc_error_set_int(GRPC_ERROR_CREATE_REFERENCING_FROM_STATIC_STRING(
                                 "Endpoint read failed", &err, 1),
                             GRPC_ERROR_INT_OCCURRED_DURING_WRITE,
                             t->write_state);
  }
  GPR_SWAP(grpc_error *, err, error);
  GRPC_ERROR_UNREF(err);
  if (!t->closed) {
    GPR_TIMER_BEGIN("reading_action.parse", 0);
    size_t i = 0;
    grpc_error *errors[3] = {GRPC_ERROR_REF(error), GRPC_ERROR_NONE,
                             GRPC_ERROR_NONE};
    for (; i < t->read_buffer.count && errors[1] == GRPC_ERROR_NONE; i++) {
      if (grpc_bdp_estimator_add_incoming_bytes(
              &t->bdp_estimator,
              (int64_t)GRPC_SLICE_LENGTH(t->read_buffer.slices[i]))) {
        need_bdp_ping = true;
      }
      errors[1] =
          grpc_chttp2_perform_read(exec_ctx, t, t->read_buffer.slices[i]);
    }
    if (errors[1] != GRPC_ERROR_NONE) {
      errors[2] = try_http_parsing(exec_ctx, t);
      GRPC_ERROR_UNREF(error);
      error = GRPC_ERROR_CREATE_REFERENCING_FROM_STATIC_STRING(
          "Failed parsing HTTP/2", errors, GPR_ARRAY_SIZE(errors));
    }
    for (i = 0; i < GPR_ARRAY_SIZE(errors); i++) {
      GRPC_ERROR_UNREF(errors[i]);
    }
    GPR_TIMER_END("reading_action.parse", 0);

    GPR_TIMER_BEGIN("post_parse_locked", 0);
    if (t->initial_window_update != 0) {
      if (t->initial_window_update > 0) {
        grpc_chttp2_stream *s;
        while (grpc_chttp2_list_pop_stalled_by_stream(t, &s)) {
          grpc_chttp2_become_writable(
              exec_ctx, t, s, GRPC_CHTTP2_STREAM_WRITE_INITIATE_UNCOVERED,
              "unstalled");
        }
      }
      t->initial_window_update = 0;
    }
    GPR_TIMER_END("post_parse_locked", 0);
  }

  GPR_TIMER_BEGIN("post_reading_action_locked", 0);
  bool keep_reading = false;
  if (error == GRPC_ERROR_NONE && t->closed) {
    error = GRPC_ERROR_CREATE_FROM_STATIC_STRING("Transport closed");
  }
  if (error != GRPC_ERROR_NONE) {
    close_transport_locked(exec_ctx, t, GRPC_ERROR_REF(error));
    t->endpoint_reading = 0;
  } else if (!t->closed) {
    keep_reading = true;
    GRPC_CHTTP2_REF_TRANSPORT(t, "keep_reading");
  }
  grpc_slice_buffer_reset_and_unref_internal(exec_ctx, &t->read_buffer);

  if (keep_reading) {
    grpc_endpoint_read(exec_ctx, t->ep, &t->read_buffer,
                       &t->read_action_locked);

    if (t->enable_bdp_probe) {
      if (need_bdp_ping) {
        GRPC_CHTTP2_REF_TRANSPORT(t, "bdp_ping");
        grpc_bdp_estimator_schedule_ping(&t->bdp_estimator);
        send_ping_locked(exec_ctx, t,
                         GRPC_CHTTP2_PING_BEFORE_TRANSPORT_WINDOW_UPDATE,
                         &t->start_bdp_ping_locked, &t->finish_bdp_ping_locked);
      }

      int64_t estimate = -1;
      if (grpc_bdp_estimator_get_estimate(&t->bdp_estimator, &estimate)) {
        double target = 1 + log2((double)estimate);
        double memory_pressure = grpc_resource_quota_get_memory_pressure(
            grpc_resource_user_quota(grpc_endpoint_get_resource_user(t->ep)));
        if (memory_pressure > 0.8) {
          target *= 1 - GPR_MIN(1, (memory_pressure - 0.8) / 0.1);
        }
        double bdp_error =
            target - grpc_pid_controller_last(&t->pid_controller);
        gpr_timespec now = gpr_now(GPR_CLOCK_MONOTONIC);
        gpr_timespec dt_timespec = gpr_time_sub(now, t->last_pid_update);
        double dt = (double)dt_timespec.tv_sec + dt_timespec.tv_nsec * 1e-9;
        if (dt > 0.1) {
          dt = 0.1;
        }
        double log2_bdp_guess =
            grpc_pid_controller_update(&t->pid_controller, bdp_error, dt);
        update_bdp(exec_ctx, t, pow(2, log2_bdp_guess));
        t->last_pid_update = now;
      }
    }
    GRPC_CHTTP2_UNREF_TRANSPORT(exec_ctx, t, "keep_reading");
  } else {
    GRPC_CHTTP2_UNREF_TRANSPORT(exec_ctx, t, "reading_action");
  }

  GPR_TIMER_END("post_reading_action_locked", 0);

  GRPC_ERROR_UNREF(error);

  GPR_TIMER_END("reading_action_locked", 0);
}

static void start_bdp_ping_locked(grpc_exec_ctx *exec_ctx, void *tp,
                                  grpc_error *error) {
  grpc_chttp2_transport *t = tp;
  if (grpc_http_trace) {
    gpr_log(GPR_DEBUG, "%s: Start BDP ping", t->peer_string);
  }
  grpc_bdp_estimator_start_ping(&t->bdp_estimator);
}

static void finish_bdp_ping_locked(grpc_exec_ctx *exec_ctx, void *tp,
                                   grpc_error *error) {
  grpc_chttp2_transport *t = tp;
  if (grpc_http_trace) {
    gpr_log(GPR_DEBUG, "%s: Complete BDP ping", t->peer_string);
  }
  grpc_bdp_estimator_complete_ping(&t->bdp_estimator);

  GRPC_CHTTP2_UNREF_TRANSPORT(exec_ctx, t, "bdp_ping");
}

void grpc_chttp2_config_default_keepalive_args(grpc_channel_args *args) {
  size_t i;
  if (args) {
    for (i = 0; i < args->num_args; i++) {
      if (0 == strcmp(args->args[i].key, GRPC_ARG_CLIENT_KEEPALIVE_TIME_S)) {
        g_default_client_keepalive_time_s = grpc_channel_arg_get_integer(
            &args->args[i], (grpc_integer_options){
                                g_default_client_keepalive_time_s, 1, INT_MAX});
      } else if (0 == strcmp(args->args[i].key,
                             GRPC_ARG_CLIENT_KEEPALIVE_TIMEOUT_S)) {
        g_default_client_keepalive_timeout_s = grpc_channel_arg_get_integer(
            &args->args[i],
            (grpc_integer_options){g_default_client_keepalive_timeout_s, 0,
                                   INT_MAX});
      } else if (0 == strcmp(args->args[i].key,
                             GRPC_ARG_KEEPALIVE_PERMIT_WITHOUT_CALLS)) {
        g_default_keepalive_permit_without_calls =
            (uint32_t)grpc_channel_arg_get_integer(
                &args->args[i],
                (grpc_integer_options){g_default_keepalive_permit_without_calls,
                                       0, 1});
      }
    }
  }
}

static void init_keepalive_ping_locked(grpc_exec_ctx *exec_ctx, void *arg,
                                       grpc_error *error) {
  grpc_chttp2_transport *t = arg;
  GPR_ASSERT(t->keepalive_state == GRPC_CHTTP2_KEEPALIVE_STATE_WAITING);
  if (error == GRPC_ERROR_NONE && !(t->destroying || t->closed)) {
    if (t->keepalive_permit_without_calls || t->stream_map.count > 0) {
      t->keepalive_state = GRPC_CHTTP2_KEEPALIVE_STATE_PINGING;
      GRPC_CHTTP2_REF_TRANSPORT(t, "keepalive ping end");
      send_ping_locked(exec_ctx, t, GRPC_CHTTP2_PING_ON_NEXT_WRITE,
                       &t->start_keepalive_ping_locked,
                       &t->finish_keepalive_ping_locked);
    } else {
      GRPC_CHTTP2_REF_TRANSPORT(t, "init keepalive ping");
      grpc_timer_init(
          exec_ctx, &t->keepalive_ping_timer,
          gpr_time_add(gpr_now(GPR_CLOCK_MONOTONIC), t->keepalive_time),
          &t->init_keepalive_ping_locked, gpr_now(GPR_CLOCK_MONOTONIC));
    }
  }
  GRPC_CHTTP2_UNREF_TRANSPORT(exec_ctx, t, "init keepalive ping");
}

static void start_keepalive_ping_locked(grpc_exec_ctx *exec_ctx, void *arg,
                                        grpc_error *error) {
  grpc_chttp2_transport *t = arg;
  GRPC_CHTTP2_REF_TRANSPORT(t, "keepalive watchdog");
  grpc_timer_init(
      exec_ctx, &t->keepalive_watchdog_timer,
      gpr_time_add(gpr_now(GPR_CLOCK_MONOTONIC), t->keepalive_timeout),
      &t->keepalive_watchdog_fired_locked, gpr_now(GPR_CLOCK_MONOTONIC));
}

static void finish_keepalive_ping_locked(grpc_exec_ctx *exec_ctx, void *arg,
                                         grpc_error *error) {
  grpc_chttp2_transport *t = arg;
  if (t->keepalive_state == GRPC_CHTTP2_KEEPALIVE_STATE_PINGING) {
    if (error == GRPC_ERROR_NONE) {
      t->keepalive_state = GRPC_CHTTP2_KEEPALIVE_STATE_WAITING;
      grpc_timer_cancel(exec_ctx, &t->keepalive_watchdog_timer);
      GRPC_CHTTP2_REF_TRANSPORT(t, "init keepalive ping");
      grpc_timer_init(
          exec_ctx, &t->keepalive_ping_timer,
          gpr_time_add(gpr_now(GPR_CLOCK_MONOTONIC), t->keepalive_time),
          &t->init_keepalive_ping_locked, gpr_now(GPR_CLOCK_MONOTONIC));
    }
  }
  GRPC_CHTTP2_UNREF_TRANSPORT(exec_ctx, t, "keepalive ping end");
}

static void keepalive_watchdog_fired_locked(grpc_exec_ctx *exec_ctx, void *arg,
                                            grpc_error *error) {
  grpc_chttp2_transport *t = arg;
  if (t->keepalive_state == GRPC_CHTTP2_KEEPALIVE_STATE_PINGING) {
    if (error == GRPC_ERROR_NONE) {
      t->keepalive_state = GRPC_CHTTP2_KEEPALIVE_STATE_DYING;
      close_transport_locked(exec_ctx, t, GRPC_ERROR_CREATE_FROM_STATIC_STRING(
                                              "keepalive watchdog timeout"));
    }
  } else {
    /** The watchdog timer should have been cancelled by
        finish_keepalive_ping_locked. */
    if (error != GRPC_ERROR_CANCELLED) {
      gpr_log(GPR_ERROR, "keepalive_ping_end state error: %d (expect: %d)",
              t->keepalive_state, GRPC_CHTTP2_KEEPALIVE_STATE_PINGING);
    }
  }
  GRPC_CHTTP2_UNREF_TRANSPORT(exec_ctx, t, "keepalive watchdog");
}

/*******************************************************************************
 * CALLBACK LOOP
 */

static void connectivity_state_set(grpc_exec_ctx *exec_ctx,
                                   grpc_chttp2_transport *t,
                                   grpc_connectivity_state state,
                                   grpc_error *error, const char *reason) {
  GRPC_CHTTP2_IF_TRACING(
      gpr_log(GPR_DEBUG, "set connectivity_state=%d", state));
  grpc_connectivity_state_set(exec_ctx, &t->channel_callback.state_tracker,
                              state, error, reason);
}

/*******************************************************************************
 * POLLSET STUFF
 */

static void set_pollset(grpc_exec_ctx *exec_ctx, grpc_transport *gt,
                        grpc_stream *gs, grpc_pollset *pollset) {
  grpc_chttp2_transport *t = (grpc_chttp2_transport *)gt;
  grpc_endpoint_add_to_pollset(exec_ctx, t->ep, pollset);
}

static void set_pollset_set(grpc_exec_ctx *exec_ctx, grpc_transport *gt,
                            grpc_stream *gs, grpc_pollset_set *pollset_set) {
  grpc_chttp2_transport *t = (grpc_chttp2_transport *)gt;
  grpc_endpoint_add_to_pollset_set(exec_ctx, t->ep, pollset_set);
}

/*******************************************************************************
 * BYTE STREAM
 */

static void incoming_byte_stream_unref(grpc_exec_ctx *exec_ctx,
                                       grpc_chttp2_incoming_byte_stream *bs) {
  if (gpr_unref(&bs->refs)) {
    GRPC_ERROR_UNREF(bs->error);
    grpc_slice_buffer_destroy_internal(exec_ctx, &bs->slices);
    gpr_mu_destroy(&bs->slice_mu);
    gpr_free(bs);
  }
}

static void incoming_byte_stream_update_flow_control(grpc_exec_ctx *exec_ctx,
                                                     grpc_chttp2_transport *t,
                                                     grpc_chttp2_stream *s,
                                                     size_t max_size_hint,
                                                     size_t have_already) {
  uint32_t max_recv_bytes;
  uint32_t initial_window_size =
      t->settings[GRPC_SENT_SETTINGS][GRPC_CHTTP2_SETTINGS_INITIAL_WINDOW_SIZE];

  /* clamp max recv hint to an allowable size */
  if (max_size_hint >= UINT32_MAX - initial_window_size) {
    max_recv_bytes = UINT32_MAX - initial_window_size;
  } else {
    max_recv_bytes = (uint32_t)max_size_hint;
  }

  /* account for bytes already received but unknown to higher layers */
  if (max_recv_bytes >= have_already) {
    max_recv_bytes -= (uint32_t)have_already;
  } else {
    max_recv_bytes = 0;
  }

  /* add some small lookahead to keep pipelines flowing */
  GPR_ASSERT(max_recv_bytes <= UINT32_MAX - initial_window_size);
  if (s->incoming_window_delta < max_recv_bytes && !s->read_closed) {
    uint32_t add_max_recv_bytes =
        (uint32_t)(max_recv_bytes - s->incoming_window_delta);
    grpc_chttp2_stream_write_type write_type =
        GRPC_CHTTP2_STREAM_WRITE_INITIATE_UNCOVERED;
    if (s->incoming_window_delta + initial_window_size <
        (int64_t)have_already) {
      write_type = GRPC_CHTTP2_STREAM_WRITE_INITIATE_COVERED;
    }
    GRPC_CHTTP2_FLOW_CREDIT_STREAM_INCOMING_WINDOW_DELTA("op", t, s,
                                                         add_max_recv_bytes);
    GRPC_CHTTP2_FLOW_CREDIT_STREAM("op", t, s, announce_window,
                                   add_max_recv_bytes);
    if ((int64_t)s->incoming_window_delta + (int64_t)initial_window_size -
            (int64_t)s->announce_window >
        (int64_t)initial_window_size / 2) {
      write_type = GRPC_CHTTP2_STREAM_WRITE_PIGGYBACK;
    }
    grpc_chttp2_become_writable(exec_ctx, t, s, write_type,
                                "read_incoming_stream");
  }
}

static void incoming_byte_stream_next_locked(grpc_exec_ctx *exec_ctx,
                                             void *argp,
                                             grpc_error *error_ignored) {
  grpc_chttp2_incoming_byte_stream *bs = argp;
  grpc_chttp2_transport *t = bs->transport;
  grpc_chttp2_stream *s = bs->stream;

  if (bs->is_tail) {
    gpr_mu_lock(&bs->slice_mu);
    size_t cur_length = bs->slices.length;
    gpr_mu_unlock(&bs->slice_mu);
    incoming_byte_stream_update_flow_control(
        exec_ctx, t, s, bs->next_action.max_size_hint, cur_length);
  }
  gpr_mu_lock(&bs->slice_mu);
  if (bs->slices.count > 0) {
    *bs->next_action.slice = grpc_slice_buffer_take_first(&bs->slices);
    grpc_closure_run(exec_ctx, bs->next_action.on_complete, GRPC_ERROR_NONE);
  } else if (bs->error != GRPC_ERROR_NONE) {
    grpc_closure_run(exec_ctx, bs->next_action.on_complete,
                     GRPC_ERROR_REF(bs->error));
  } else {
    bs->on_next = bs->next_action.on_complete;
    bs->next = bs->next_action.slice;
  }
  gpr_mu_unlock(&bs->slice_mu);
  incoming_byte_stream_unref(exec_ctx, bs);
}

static int incoming_byte_stream_next(grpc_exec_ctx *exec_ctx,
                                     grpc_byte_stream *byte_stream,
                                     grpc_slice *slice, size_t max_size_hint,
                                     grpc_closure *on_complete) {
  GPR_TIMER_BEGIN("incoming_byte_stream_next", 0);
  grpc_chttp2_incoming_byte_stream *bs =
      (grpc_chttp2_incoming_byte_stream *)byte_stream;
  gpr_ref(&bs->refs);
  bs->next_action.slice = slice;
  bs->next_action.max_size_hint = max_size_hint;
  bs->next_action.on_complete = on_complete;
  grpc_closure_sched(
      exec_ctx,
      grpc_closure_init(
          &bs->next_action.closure, incoming_byte_stream_next_locked, bs,
          grpc_combiner_scheduler(bs->transport->combiner, false)),
      GRPC_ERROR_NONE);
  GPR_TIMER_END("incoming_byte_stream_next", 0);
  return 0;
}

static void incoming_byte_stream_destroy(grpc_exec_ctx *exec_ctx,
                                         grpc_byte_stream *byte_stream);

static void incoming_byte_stream_destroy_locked(grpc_exec_ctx *exec_ctx,
                                                void *byte_stream,
                                                grpc_error *error_ignored) {
  grpc_chttp2_incoming_byte_stream *bs = byte_stream;
  GPR_ASSERT(bs->base.destroy == incoming_byte_stream_destroy);
  decrement_active_streams_locked(exec_ctx, bs->transport, bs->stream);
  incoming_byte_stream_unref(exec_ctx, bs);
}

static void incoming_byte_stream_destroy(grpc_exec_ctx *exec_ctx,
                                         grpc_byte_stream *byte_stream) {
  GPR_TIMER_BEGIN("incoming_byte_stream_destroy", 0);
  grpc_chttp2_incoming_byte_stream *bs =
      (grpc_chttp2_incoming_byte_stream *)byte_stream;
  grpc_closure_sched(
      exec_ctx,
      grpc_closure_init(
          &bs->destroy_action, incoming_byte_stream_destroy_locked, bs,
          grpc_combiner_scheduler(bs->transport->combiner, false)),
      GRPC_ERROR_NONE);
  GPR_TIMER_END("incoming_byte_stream_destroy", 0);
}

static void incoming_byte_stream_publish_error(
    grpc_exec_ctx *exec_ctx, grpc_chttp2_incoming_byte_stream *bs,
    grpc_error *error) {
  GPR_ASSERT(error != GRPC_ERROR_NONE);
  grpc_closure_sched(exec_ctx, bs->on_next, GRPC_ERROR_REF(error));
  bs->on_next = NULL;
  GRPC_ERROR_UNREF(bs->error);
  grpc_chttp2_cancel_stream(exec_ctx, bs->transport, bs->stream,
                            GRPC_ERROR_REF(error));
  bs->error = error;
}

void grpc_chttp2_incoming_byte_stream_push(grpc_exec_ctx *exec_ctx,
                                           grpc_chttp2_incoming_byte_stream *bs,
                                           grpc_slice slice) {
  gpr_mu_lock(&bs->slice_mu);
  if (bs->remaining_bytes < GRPC_SLICE_LENGTH(slice)) {
    incoming_byte_stream_publish_error(
        exec_ctx, bs,
        GRPC_ERROR_CREATE_FROM_STATIC_STRING("Too many bytes in stream"));
  } else {
    bs->remaining_bytes -= (uint32_t)GRPC_SLICE_LENGTH(slice);
    if (bs->on_next != NULL) {
      *bs->next = slice;
      grpc_closure_sched(exec_ctx, bs->on_next, GRPC_ERROR_NONE);
      bs->on_next = NULL;
    } else {
      grpc_slice_buffer_add(&bs->slices, slice);
    }
  }
  gpr_mu_unlock(&bs->slice_mu);
}

void grpc_chttp2_incoming_byte_stream_finished(
    grpc_exec_ctx *exec_ctx, grpc_chttp2_incoming_byte_stream *bs,
    grpc_error *error) {
  if (error == GRPC_ERROR_NONE) {
    gpr_mu_lock(&bs->slice_mu);
    if (bs->remaining_bytes != 0) {
      error = GRPC_ERROR_CREATE_FROM_STATIC_STRING("Truncated message");
    }
    gpr_mu_unlock(&bs->slice_mu);
  }
  if (error != GRPC_ERROR_NONE) {
    incoming_byte_stream_publish_error(exec_ctx, bs, error);
  }
  incoming_byte_stream_unref(exec_ctx, bs);
}

grpc_chttp2_incoming_byte_stream *grpc_chttp2_incoming_byte_stream_create(
    grpc_exec_ctx *exec_ctx, grpc_chttp2_transport *t, grpc_chttp2_stream *s,
    uint32_t frame_size, uint32_t flags) {
  grpc_chttp2_incoming_byte_stream *incoming_byte_stream =
      gpr_malloc(sizeof(*incoming_byte_stream));
  incoming_byte_stream->base.length = frame_size;
  incoming_byte_stream->remaining_bytes = frame_size;
  incoming_byte_stream->base.flags = flags;
  incoming_byte_stream->base.next = incoming_byte_stream_next;
  incoming_byte_stream->base.destroy = incoming_byte_stream_destroy;
  gpr_mu_init(&incoming_byte_stream->slice_mu);
  gpr_ref_init(&incoming_byte_stream->refs, 2);
  incoming_byte_stream->next_message = NULL;
  incoming_byte_stream->transport = t;
  incoming_byte_stream->stream = s;
  gpr_ref(&incoming_byte_stream->stream->active_streams);
  grpc_slice_buffer_init(&incoming_byte_stream->slices);
  incoming_byte_stream->on_next = NULL;
  incoming_byte_stream->is_tail = 1;
  incoming_byte_stream->error = GRPC_ERROR_NONE;
  grpc_chttp2_incoming_frame_queue *q = &s->incoming_frames;
  if (q->head == NULL) {
    q->head = incoming_byte_stream;
  } else {
    q->tail->is_tail = 0;
    q->tail->next_message = incoming_byte_stream;
  }
  q->tail = incoming_byte_stream;
  grpc_chttp2_maybe_complete_recv_message(exec_ctx, t, s);
  return incoming_byte_stream;
}

/*******************************************************************************
 * RESOURCE QUOTAS
 */

static void post_benign_reclaimer(grpc_exec_ctx *exec_ctx,
                                  grpc_chttp2_transport *t) {
  if (!t->benign_reclaimer_registered) {
    t->benign_reclaimer_registered = true;
    GRPC_CHTTP2_REF_TRANSPORT(t, "benign_reclaimer");
    grpc_resource_user_post_reclaimer(exec_ctx,
                                      grpc_endpoint_get_resource_user(t->ep),
                                      false, &t->benign_reclaimer_locked);
  }
}

static void post_destructive_reclaimer(grpc_exec_ctx *exec_ctx,
                                       grpc_chttp2_transport *t) {
  if (!t->destructive_reclaimer_registered) {
    t->destructive_reclaimer_registered = true;
    GRPC_CHTTP2_REF_TRANSPORT(t, "destructive_reclaimer");
    grpc_resource_user_post_reclaimer(exec_ctx,
                                      grpc_endpoint_get_resource_user(t->ep),
                                      true, &t->destructive_reclaimer_locked);
  }
}

static void benign_reclaimer_locked(grpc_exec_ctx *exec_ctx, void *arg,
                                    grpc_error *error) {
  grpc_chttp2_transport *t = arg;
  if (error == GRPC_ERROR_NONE &&
      grpc_chttp2_stream_map_size(&t->stream_map) == 0) {
    /* Channel with no active streams: send a goaway to try and make it
     * disconnect cleanly */
    if (grpc_resource_quota_trace) {
      gpr_log(GPR_DEBUG, "HTTP2: %s - send goaway to free memory",
              t->peer_string);
    }
    send_goaway(exec_ctx, t,
                grpc_error_set_int(
                    GRPC_ERROR_CREATE_FROM_STATIC_STRING("Buffers full"),
                    GRPC_ERROR_INT_HTTP2_ERROR, GRPC_HTTP2_ENHANCE_YOUR_CALM));
  } else if (error == GRPC_ERROR_NONE && grpc_resource_quota_trace) {
    gpr_log(GPR_DEBUG,
            "HTTP2: %s - skip benign reclamation, there are still %" PRIdPTR
            " streams",
            t->peer_string, grpc_chttp2_stream_map_size(&t->stream_map));
  }
  t->benign_reclaimer_registered = false;
  if (error != GRPC_ERROR_CANCELLED) {
    grpc_resource_user_finish_reclamation(
        exec_ctx, grpc_endpoint_get_resource_user(t->ep));
  }
  GRPC_CHTTP2_UNREF_TRANSPORT(exec_ctx, t, "benign_reclaimer");
}

static void destructive_reclaimer_locked(grpc_exec_ctx *exec_ctx, void *arg,
                                         grpc_error *error) {
  grpc_chttp2_transport *t = arg;
  size_t n = grpc_chttp2_stream_map_size(&t->stream_map);
  t->destructive_reclaimer_registered = false;
  if (error == GRPC_ERROR_NONE && n > 0) {
    grpc_chttp2_stream *s = grpc_chttp2_stream_map_rand(&t->stream_map);
    if (grpc_resource_quota_trace) {
      gpr_log(GPR_DEBUG, "HTTP2: %s - abandon stream id %d", t->peer_string,
              s->id);
    }
    grpc_chttp2_cancel_stream(
        exec_ctx, t, s,
        grpc_error_set_int(GRPC_ERROR_CREATE_FROM_STATIC_STRING("Buffers full"),
                           GRPC_ERROR_INT_HTTP2_ERROR,
                           GRPC_HTTP2_ENHANCE_YOUR_CALM));
    if (n > 1) {
      /* Since we cancel one stream per destructive reclamation, if
         there are more streams left, we can immediately post a new
         reclaimer in case the resource quota needs to free more
         memory */
      post_destructive_reclaimer(exec_ctx, t);
    }
  }
  if (error != GRPC_ERROR_CANCELLED) {
    grpc_resource_user_finish_reclamation(
        exec_ctx, grpc_endpoint_get_resource_user(t->ep));
  }
  GRPC_CHTTP2_UNREF_TRANSPORT(exec_ctx, t, "destructive_reclaimer");
}

/*******************************************************************************
 * TRACING
 */

static char *format_flowctl_context_var(const char *context, const char *var,
                                        int64_t val, uint32_t id) {
  char *name;
  if (context == NULL) {
    name = gpr_strdup(var);
  } else if (0 == strcmp(context, "t")) {
    GPR_ASSERT(id == 0);
    gpr_asprintf(&name, "TRANSPORT:%s", var);
  } else if (0 == strcmp(context, "s")) {
    GPR_ASSERT(id != 0);
    gpr_asprintf(&name, "STREAM[%d]:%s", id, var);
  } else {
    gpr_asprintf(&name, "BAD_CONTEXT[%s][%d]:%s", context, id, var);
  }
  char *name_fld = gpr_leftpad(name, ' ', 64);
  char *value;
  gpr_asprintf(&value, "%" PRId64, val);
  char *value_fld = gpr_leftpad(value, ' ', 8);
  char *result;
  gpr_asprintf(&result, "%s %s", name_fld, value_fld);
  gpr_free(name);
  gpr_free(name_fld);
  gpr_free(value);
  gpr_free(value_fld);
  return result;
}

void grpc_chttp2_flowctl_trace(const char *file, int line, const char *phase,
                               grpc_chttp2_flowctl_op op, const char *context1,
                               const char *var1, const char *context2,
                               const char *var2, int is_client,
                               uint32_t stream_id, int64_t val1, int64_t val2) {
  char *tmp_phase;
  char *label1 = format_flowctl_context_var(context1, var1, val1, stream_id);
  char *label2 = format_flowctl_context_var(context2, var2, val2, stream_id);
  char *clisvr = is_client ? "client" : "server";
  char *prefix;

  tmp_phase = gpr_leftpad(phase, ' ', 8);
  gpr_asprintf(&prefix, "FLOW %s: %s ", tmp_phase, clisvr);
  gpr_free(tmp_phase);

  switch (op) {
    case GRPC_CHTTP2_FLOWCTL_MOVE:
      if (val2 != 0) {
        gpr_log(file, line, GPR_LOG_SEVERITY_DEBUG,
                "%sMOVE   %s <- %s giving %" PRId64, prefix, label1, label2,
                val1 + val2);
      }
      break;
    case GRPC_CHTTP2_FLOWCTL_CREDIT:
      GPR_ASSERT(val2 >= 0);
      if (val2 != 0) {
        gpr_log(file, line, GPR_LOG_SEVERITY_DEBUG,
                "%sCREDIT %s by %s giving %" PRId64, prefix, label1, label2,
                val1 + val2);
      }
      break;
    case GRPC_CHTTP2_FLOWCTL_DEBIT:
      GPR_ASSERT(val2 >= 0);
      if (val2 != 0) {
        gpr_log(file, line, GPR_LOG_SEVERITY_DEBUG,
                "%sDEBIT  %s by %s giving %" PRId64, prefix, label1, label2,
                val1 - val2);
      }
      break;
  }

  gpr_free(label1);
  gpr_free(label2);
  gpr_free(prefix);
}

/*******************************************************************************
 * INTEGRATION GLUE
 */

static char *chttp2_get_peer(grpc_exec_ctx *exec_ctx, grpc_transport *t) {
  return gpr_strdup(((grpc_chttp2_transport *)t)->peer_string);
}

/*******************************************************************************
 * MONITORING
 */
static grpc_endpoint *chttp2_get_endpoint(grpc_exec_ctx *exec_ctx,
                                          grpc_transport *t) {
  return ((grpc_chttp2_transport *)t)->ep;
}

static const grpc_transport_vtable vtable = {sizeof(grpc_chttp2_stream),
                                             "chttp2",
                                             init_stream,
                                             set_pollset,
                                             set_pollset_set,
                                             perform_stream_op,
                                             perform_transport_op,
                                             destroy_stream,
                                             destroy_transport,
                                             chttp2_get_peer,
                                             chttp2_get_endpoint};

grpc_transport *grpc_create_chttp2_transport(
    grpc_exec_ctx *exec_ctx, const grpc_channel_args *channel_args,
    grpc_endpoint *ep, int is_client) {
  grpc_chttp2_transport *t = gpr_zalloc(sizeof(grpc_chttp2_transport));
  init_transport(exec_ctx, t, channel_args, ep, is_client != 0);
  return &t->base;
}

void grpc_chttp2_transport_start_reading(grpc_exec_ctx *exec_ctx,
                                         grpc_transport *transport,
                                         grpc_slice_buffer *read_buffer) {
  grpc_chttp2_transport *t = (grpc_chttp2_transport *)transport;
  GRPC_CHTTP2_REF_TRANSPORT(
      t, "reading_action"); /* matches unref inside reading_action */
  if (read_buffer != NULL) {
    grpc_slice_buffer_move_into(read_buffer, &t->read_buffer);
    gpr_free(read_buffer);
  }
  grpc_closure_sched(exec_ctx, &t->read_action_locked, GRPC_ERROR_NONE);
}<|MERGE_RESOLUTION|>--- conflicted
+++ resolved
@@ -1676,21 +1676,13 @@
                           grpc_mdelem_from_slices(
                               exec_ctx, GRPC_MDSTR_GRPC_STATUS,
                               grpc_slice_from_copied_string(status_string))));
-<<<<<<< HEAD
-    if (msg != NULL) {
-=======
     if (!GRPC_SLICE_IS_EMPTY(slice)) {
->>>>>>> 75b69087
       GRPC_LOG_IF_ERROR(
           "add_status_message",
           grpc_chttp2_incoming_metadata_buffer_replace_or_add(
               exec_ctx, &s->metadata_buffer[1],
               grpc_mdelem_from_slices(exec_ctx, GRPC_MDSTR_GRPC_MESSAGE,
-<<<<<<< HEAD
-                                      grpc_slice_from_copied_string(msg))));
-=======
                                       grpc_slice_ref_internal(slice))));
->>>>>>> 75b69087
     }
     s->published_metadata[1] = GRPC_METADATA_SYNTHESIZED_FROM_FAKE;
     grpc_chttp2_maybe_complete_recv_trailing_metadata(exec_ctx, t, s);
