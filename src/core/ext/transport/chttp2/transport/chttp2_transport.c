/*
 *
 * Copyright 2015, Google Inc.
 * All rights reserved.
 *
 * Redistribution and use in source and binary forms, with or without
 * modification, are permitted provided that the following conditions are
 * met:
 *
 *     * Redistributions of source code must retain the above copyright
 * notice, this list of conditions and the following disclaimer.
 *     * Redistributions in binary form must reproduce the above
 * copyright notice, this list of conditions and the following disclaimer
 * in the documentation and/or other materials provided with the
 * distribution.
 *     * Neither the name of Google Inc. nor the names of its
 * contributors may be used to endorse or promote products derived from
 * this software without specific prior written permission.
 *
 * THIS SOFTWARE IS PROVIDED BY THE COPYRIGHT HOLDERS AND CONTRIBUTORS
 * "AS IS" AND ANY EXPRESS OR IMPLIED WARRANTIES, INCLUDING, BUT NOT
 * LIMITED TO, THE IMPLIED WARRANTIES OF MERCHANTABILITY AND FITNESS FOR
 * A PARTICULAR PURPOSE ARE DISCLAIMED. IN NO EVENT SHALL THE COPYRIGHT
 * OWNER OR CONTRIBUTORS BE LIABLE FOR ANY DIRECT, INDIRECT, INCIDENTAL,
 * SPECIAL, EXEMPLARY, OR CONSEQUENTIAL DAMAGES (INCLUDING, BUT NOT
 * LIMITED TO, PROCUREMENT OF SUBSTITUTE GOODS OR SERVICES; LOSS OF USE,
 * DATA, OR PROFITS; OR BUSINESS INTERRUPTION) HOWEVER CAUSED AND ON ANY
 * THEORY OF LIABILITY, WHETHER IN CONTRACT, STRICT LIABILITY, OR TORT
 * (INCLUDING NEGLIGENCE OR OTHERWISE) ARISING IN ANY WAY OUT OF THE USE
 * OF THIS SOFTWARE, EVEN IF ADVISED OF THE POSSIBILITY OF SUCH DAMAGE.
 *
 */

#include "src/core/ext/transport/chttp2/transport/chttp2_transport.h"

#include <limits.h>
#include <math.h>
#include <stdio.h>
#include <string.h>

#include <grpc/slice_buffer.h>
#include <grpc/support/alloc.h>
#include <grpc/support/log.h>
#include <grpc/support/string_util.h>
#include <grpc/support/useful.h>

#include "src/core/ext/transport/chttp2/transport/internal.h"
#include "src/core/ext/transport/chttp2/transport/varint.h"
#include "src/core/lib/channel/channel_args.h"
#include "src/core/lib/http/parser.h"
#include "src/core/lib/iomgr/workqueue.h"
#include "src/core/lib/profiling/timers.h"
#include "src/core/lib/slice/slice_internal.h"
#include "src/core/lib/slice/slice_string_helpers.h"
#include "src/core/lib/support/string.h"
#include "src/core/lib/transport/error_utils.h"
#include "src/core/lib/transport/http2_errors.h"
#include "src/core/lib/transport/static_metadata.h"
#include "src/core/lib/transport/status_conversion.h"
#include "src/core/lib/transport/timeout_encoding.h"
#include "src/core/lib/transport/transport_impl.h"

#define DEFAULT_WINDOW 65535
#define DEFAULT_CONNECTION_WINDOW_TARGET (1024 * 1024)
#define MAX_WINDOW 0x7fffffffu
#define MAX_WRITE_BUFFER_SIZE (64 * 1024 * 1024)
#define DEFAULT_MAX_HEADER_LIST_SIZE (16 * 1024)

#define MAX_CLIENT_STREAM_ID 0x7fffffffu
int grpc_http_trace = 0;
int grpc_flowctl_trace = 0;

static const grpc_transport_vtable vtable;

/* forward declarations of various callbacks that we'll build closures around */
static void write_action_begin_locked(grpc_exec_ctx *exec_ctx, void *t,
                                      grpc_error *error);
static void write_action(grpc_exec_ctx *exec_ctx, void *t, grpc_error *error);
static void write_action_end_locked(grpc_exec_ctx *exec_ctx, void *t,
                                    grpc_error *error);

static void read_action_locked(grpc_exec_ctx *exec_ctx, void *t,
                               grpc_error *error);

static void complete_fetch_locked(grpc_exec_ctx *exec_ctx, void *gs,
                                  grpc_error *error);
/** Set a transport level setting, and push it to our peer */
static void push_setting(grpc_exec_ctx *exec_ctx, grpc_chttp2_transport *t,
                         grpc_chttp2_setting_id id, uint32_t value);

static void close_from_api(grpc_exec_ctx *exec_ctx, grpc_chttp2_transport *t,
                           grpc_chttp2_stream *s, grpc_error *error);

/** Start new streams that have been created if we can */
static void maybe_start_some_streams(grpc_exec_ctx *exec_ctx,
                                     grpc_chttp2_transport *t);

static void connectivity_state_set(grpc_exec_ctx *exec_ctx,
                                   grpc_chttp2_transport *t,
                                   grpc_connectivity_state state,
                                   grpc_error *error, const char *reason);

static void incoming_byte_stream_update_flow_control(grpc_exec_ctx *exec_ctx,
                                                     grpc_chttp2_transport *t,
                                                     grpc_chttp2_stream *s,
                                                     size_t max_size_hint,
                                                     size_t have_already);
static void incoming_byte_stream_destroy_locked(grpc_exec_ctx *exec_ctx,
                                                void *byte_stream,
                                                grpc_error *error_ignored);

static void benign_reclaimer_locked(grpc_exec_ctx *exec_ctx, void *t,
                                    grpc_error *error);
static void destructive_reclaimer_locked(grpc_exec_ctx *exec_ctx, void *t,
                                         grpc_error *error);

static void post_benign_reclaimer(grpc_exec_ctx *exec_ctx,
                                  grpc_chttp2_transport *t);
static void post_destructive_reclaimer(grpc_exec_ctx *exec_ctx,
                                       grpc_chttp2_transport *t);

static void close_transport_locked(grpc_exec_ctx *exec_ctx,
                                   grpc_chttp2_transport *t, grpc_error *error);
static void end_all_the_calls(grpc_exec_ctx *exec_ctx, grpc_chttp2_transport *t,
                              grpc_error *error);

static void start_bdp_ping_locked(grpc_exec_ctx *exec_ctx, void *tp,
                                  grpc_error *error);
static void finish_bdp_ping_locked(grpc_exec_ctx *exec_ctx, void *tp,
                                   grpc_error *error);

static void cancel_pings(grpc_exec_ctx *exec_ctx, grpc_chttp2_transport *t,
                         grpc_error *error);
static void send_ping_locked(grpc_exec_ctx *exec_ctx, grpc_chttp2_transport *t,
                             grpc_chttp2_ping_type ping_type,
                             grpc_closure *on_initiate,
                             grpc_closure *on_complete);

#define DEFAULT_MIN_TIME_BETWEEN_PINGS_MS 0
#define DEFAULT_MAX_PINGS_BETWEEN_DATA 3

/*******************************************************************************
 * CONSTRUCTION/DESTRUCTION/REFCOUNTING
 */

static void destruct_transport(grpc_exec_ctx *exec_ctx,
                               grpc_chttp2_transport *t) {
  size_t i;

  grpc_endpoint_destroy(exec_ctx, t->ep);

  grpc_slice_buffer_destroy_internal(exec_ctx, &t->qbuf);

  grpc_slice_buffer_destroy_internal(exec_ctx, &t->outbuf);
  grpc_chttp2_hpack_compressor_destroy(exec_ctx, &t->hpack_compressor);

  grpc_slice_buffer_destroy_internal(exec_ctx, &t->read_buffer);
  grpc_chttp2_hpack_parser_destroy(exec_ctx, &t->hpack_parser);
  grpc_chttp2_goaway_parser_destroy(&t->goaway_parser);

  for (i = 0; i < STREAM_LIST_COUNT; i++) {
    GPR_ASSERT(t->lists[i].head == NULL);
    GPR_ASSERT(t->lists[i].tail == NULL);
  }

  GPR_ASSERT(grpc_chttp2_stream_map_size(&t->stream_map) == 0);

  grpc_chttp2_stream_map_destroy(&t->stream_map);
  grpc_connectivity_state_destroy(exec_ctx, &t->channel_callback.state_tracker);

  GRPC_COMBINER_UNREF(exec_ctx, t->combiner, "chttp2_transport");

  cancel_pings(
      exec_ctx, t,
      GRPC_ERROR_CREATE(grpc_slice_from_static_string("Transport destroyed")));

  while (t->write_cb_pool) {
    grpc_chttp2_write_cb *next = t->write_cb_pool->next;
    gpr_free(t->write_cb_pool);
    t->write_cb_pool = next;
  }

  gpr_free(t->ping_acks);
  gpr_free(t->peer_string);
  gpr_free(t);
}

#ifdef GRPC_CHTTP2_REFCOUNTING_DEBUG
void grpc_chttp2_unref_transport(grpc_exec_ctx *exec_ctx,
                                 grpc_chttp2_transport *t, const char *reason,
                                 const char *file, int line) {
  gpr_log(GPR_DEBUG, "chttp2:unref:%p %" PRIdPTR "->%" PRIdPTR " %s [%s:%d]", t,
          t->refs.count, t->refs.count - 1, reason, file, line);
  if (!gpr_unref(&t->refs)) return;
  destruct_transport(exec_ctx, t);
}

void grpc_chttp2_ref_transport(grpc_chttp2_transport *t, const char *reason,
                               const char *file, int line) {
  gpr_log(GPR_DEBUG, "chttp2:  ref:%p %" PRIdPTR "->%" PRIdPTR " %s [%s:%d]", t,
          t->refs.count, t->refs.count + 1, reason, file, line);
  gpr_ref(&t->refs);
}
#else
void grpc_chttp2_unref_transport(grpc_exec_ctx *exec_ctx,
                                 grpc_chttp2_transport *t) {
  if (!gpr_unref(&t->refs)) return;
  destruct_transport(exec_ctx, t);
}

void grpc_chttp2_ref_transport(grpc_chttp2_transport *t) { gpr_ref(&t->refs); }
#endif

static void init_transport(grpc_exec_ctx *exec_ctx, grpc_chttp2_transport *t,
                           const grpc_channel_args *channel_args,
                           grpc_endpoint *ep, bool is_client) {
  size_t i;
  int j;

  GPR_ASSERT(strlen(GRPC_CHTTP2_CLIENT_CONNECT_STRING) ==
             GRPC_CHTTP2_CLIENT_CONNECT_STRLEN);

  memset(t, 0, sizeof(*t));

  t->base.vtable = &vtable;
  t->ep = ep;
  /* one ref is for destroy */
  gpr_ref_init(&t->refs, 1);
  t->combiner = grpc_combiner_create(grpc_endpoint_get_workqueue(ep));
  t->peer_string = grpc_endpoint_get_peer(ep);
  t->endpoint_reading = 1;
  t->next_stream_id = is_client ? 1 : 2;
  t->is_client = is_client;
  t->outgoing_window = DEFAULT_WINDOW;
  t->incoming_window = DEFAULT_WINDOW;
  t->deframe_state = is_client ? GRPC_DTS_FH_0 : GRPC_DTS_CLIENT_PREFIX_0;
  t->is_first_frame = true;
  grpc_connectivity_state_init(
      &t->channel_callback.state_tracker, GRPC_CHANNEL_READY,
      is_client ? "client_transport" : "server_transport");

  grpc_slice_buffer_init(&t->qbuf);

  grpc_slice_buffer_init(&t->outbuf);
  grpc_chttp2_hpack_compressor_init(&t->hpack_compressor);

  grpc_closure_init(&t->write_action, write_action, t,
                    grpc_schedule_on_exec_ctx);
  grpc_closure_init(&t->read_action_locked, read_action_locked, t,
                    grpc_combiner_scheduler(t->combiner, false));
  grpc_closure_init(&t->benign_reclaimer_locked, benign_reclaimer_locked, t,
                    grpc_combiner_scheduler(t->combiner, false));
  grpc_closure_init(&t->destructive_reclaimer_locked,
                    destructive_reclaimer_locked, t,
                    grpc_combiner_scheduler(t->combiner, false));
  grpc_closure_init(&t->start_bdp_ping_locked, start_bdp_ping_locked, t,
                    grpc_combiner_scheduler(t->combiner, false));
  grpc_closure_init(&t->finish_bdp_ping_locked, finish_bdp_ping_locked, t,
                    grpc_combiner_scheduler(t->combiner, false));

  grpc_bdp_estimator_init(&t->bdp_estimator, t->peer_string);
  t->last_pid_update = gpr_now(GPR_CLOCK_MONOTONIC);
  grpc_pid_controller_init(
      &t->pid_controller,
      (grpc_pid_controller_args){.gain_p = 4,
                                 .gain_i = 8,
                                 .gain_d = 0,
                                 .initial_control_value = log2(DEFAULT_WINDOW),
                                 .min_control_value = -1,
                                 .max_control_value = 25,
                                 .integral_range = 10});

  grpc_chttp2_goaway_parser_init(&t->goaway_parser);
  grpc_chttp2_hpack_parser_init(exec_ctx, &t->hpack_parser);

  grpc_slice_buffer_init(&t->read_buffer);

  /* 8 is a random stab in the dark as to a good initial size: it's small enough
     that it shouldn't waste memory for infrequently used connections, yet
     large enough that the exponential growth should happen nicely when it's
     needed.
     TODO(ctiller): tune this */
  grpc_chttp2_stream_map_init(&t->stream_map, 8);

  /* copy in initial settings to all setting sets */
  for (i = 0; i < GRPC_CHTTP2_NUM_SETTINGS; i++) {
    for (j = 0; j < GRPC_NUM_SETTING_SETS; j++) {
      t->settings[j][i] = grpc_chttp2_settings_parameters[i].default_value;
    }
  }
  t->dirtied_local_settings = 1;
  /* Hack: it's common for implementations to assume 65536 bytes initial send
     window -- this should by rights be 0 */
  t->force_send_settings = 1 << GRPC_CHTTP2_SETTINGS_INITIAL_WINDOW_SIZE;
  t->sent_local_settings = 0;
  t->write_buffer_size = DEFAULT_WINDOW;
  t->enable_bdp_probe = true;

  if (is_client) {
    grpc_slice_buffer_add(&t->outbuf, grpc_slice_from_copied_string(
                                          GRPC_CHTTP2_CLIENT_CONNECT_STRING));
    grpc_chttp2_initiate_write(exec_ctx, t, false, "initial_write");
  }

  /* configure http2 the way we like it */
  if (is_client) {
    push_setting(exec_ctx, t, GRPC_CHTTP2_SETTINGS_ENABLE_PUSH, 0);
    push_setting(exec_ctx, t, GRPC_CHTTP2_SETTINGS_MAX_CONCURRENT_STREAMS, 0);
  }
  push_setting(exec_ctx, t, GRPC_CHTTP2_SETTINGS_INITIAL_WINDOW_SIZE,
               DEFAULT_WINDOW);
  push_setting(exec_ctx, t, GRPC_CHTTP2_SETTINGS_MAX_HEADER_LIST_SIZE,
               DEFAULT_MAX_HEADER_LIST_SIZE);

  t->ping_policy = (grpc_chttp2_repeated_ping_policy){
      .max_pings_without_data = DEFAULT_MAX_PINGS_BETWEEN_DATA,
      .min_time_between_pings =
          gpr_time_from_millis(DEFAULT_MIN_TIME_BETWEEN_PINGS_MS, GPR_TIMESPAN),
  };

  if (channel_args) {
    for (i = 0; i < channel_args->num_args; i++) {
      if (0 == strcmp(channel_args->args[i].key,
                      GRPC_ARG_HTTP2_INITIAL_SEQUENCE_NUMBER)) {
        const grpc_integer_options options = {-1, 0, INT_MAX};
        const int value =
            grpc_channel_arg_get_integer(&channel_args->args[i], options);
        if (value >= 0) {
          if ((t->next_stream_id & 1) != (value & 1)) {
            gpr_log(GPR_ERROR, "%s: low bit must be %d on %s",
                    GRPC_ARG_HTTP2_INITIAL_SEQUENCE_NUMBER,
                    t->next_stream_id & 1, is_client ? "client" : "server");
          } else {
            t->next_stream_id = (uint32_t)value;
          }
        }
      } else if (0 == strcmp(channel_args->args[i].key,
                             GRPC_ARG_HTTP2_HPACK_TABLE_SIZE_ENCODER)) {
        const grpc_integer_options options = {-1, 0, INT_MAX};
        const int value =
            grpc_channel_arg_get_integer(&channel_args->args[i], options);
        if (value >= 0) {
          grpc_chttp2_hpack_compressor_set_max_usable_size(&t->hpack_compressor,
                                                           (uint32_t)value);
        }
      } else if (0 == strcmp(channel_args->args[i].key,
                             GRPC_ARG_HTTP2_MAX_PINGS_WITHOUT_DATA)) {
        t->ping_policy.max_pings_without_data = grpc_channel_arg_get_integer(
            &channel_args->args[i],
            (grpc_integer_options){DEFAULT_MAX_PINGS_BETWEEN_DATA, 0, INT_MAX});
      } else if (0 == strcmp(channel_args->args[i].key,
                             GRPC_ARG_HTTP2_MIN_TIME_BETWEEN_PINGS_MS)) {
        t->ping_policy.min_time_between_pings = gpr_time_from_millis(
            grpc_channel_arg_get_integer(
                &channel_args->args[i],
                (grpc_integer_options){DEFAULT_MIN_TIME_BETWEEN_PINGS_MS, 0,
                                       INT_MAX}),
            GPR_TIMESPAN);
      } else if (0 == strcmp(channel_args->args[i].key,
                             GRPC_ARG_HTTP2_WRITE_BUFFER_SIZE)) {
        t->write_buffer_size = (uint32_t)grpc_channel_arg_get_integer(
            &channel_args->args[i],
            (grpc_integer_options){0, 0, MAX_WRITE_BUFFER_SIZE});
      } else if (0 ==
                 strcmp(channel_args->args[i].key, GRPC_ARG_HTTP2_BDP_PROBE)) {
        t->enable_bdp_probe = grpc_channel_arg_get_integer(
            &channel_args->args[i], (grpc_integer_options){1, 0, 1});
      } else {
        static const struct {
          const char *channel_arg_name;
          grpc_chttp2_setting_id setting_id;
          grpc_integer_options integer_options;
          bool availability[2] /* server, client */;
        } settings_map[] = {{GRPC_ARG_MAX_CONCURRENT_STREAMS,
                             GRPC_CHTTP2_SETTINGS_MAX_CONCURRENT_STREAMS,
                             {-1, 0, INT32_MAX},
                             {true, false}},
                            {GRPC_ARG_HTTP2_HPACK_TABLE_SIZE_DECODER,
                             GRPC_CHTTP2_SETTINGS_HEADER_TABLE_SIZE,
                             {-1, 0, INT32_MAX},
                             {true, true}},
                            {GRPC_ARG_MAX_METADATA_SIZE,
                             GRPC_CHTTP2_SETTINGS_MAX_HEADER_LIST_SIZE,
                             {-1, 0, INT32_MAX},
                             {true, true}},
                            {GRPC_ARG_HTTP2_MAX_FRAME_SIZE,
                             GRPC_CHTTP2_SETTINGS_MAX_FRAME_SIZE,
                             {-1, 16384, 16777215},
                             {true, true}},
                            {GRPC_ARG_HTTP2_STREAM_LOOKAHEAD_BYTES,
                             GRPC_CHTTP2_SETTINGS_INITIAL_WINDOW_SIZE,
                             {-1, 5, INT32_MAX},
                             {true, true}}};
        for (j = 0; j < (int)GPR_ARRAY_SIZE(settings_map); j++) {
          if (0 == strcmp(channel_args->args[i].key,
                          settings_map[j].channel_arg_name)) {
            if (!settings_map[j].availability[is_client]) {
              gpr_log(GPR_DEBUG, "%s is not available on %s",
                      settings_map[j].channel_arg_name,
                      is_client ? "clients" : "servers");
            } else {
              int value = grpc_channel_arg_get_integer(
                  &channel_args->args[i], settings_map[j].integer_options);
              if (value >= 0) {
                push_setting(exec_ctx, t, settings_map[j].setting_id,
                             (uint32_t)value);
              }
            }
            break;
          }
        }
      }
    }
  }

  t->ping_state.pings_before_data_required =
      t->ping_policy.max_pings_without_data;

  grpc_chttp2_initiate_write(exec_ctx, t, false, "init");
  post_benign_reclaimer(exec_ctx, t);
}

static void destroy_transport_locked(grpc_exec_ctx *exec_ctx, void *tp,
                                     grpc_error *error) {
  grpc_chttp2_transport *t = tp;
  t->destroying = 1;
  close_transport_locked(
      exec_ctx, t,
      grpc_error_set_int(GRPC_ERROR_CREATE(grpc_slice_from_static_string(
                             "Transport destroyed")),
                         GRPC_ERROR_INT_OCCURRED_DURING_WRITE, t->write_state));
  GRPC_CHTTP2_UNREF_TRANSPORT(exec_ctx, t, "destroy");
}

static void destroy_transport(grpc_exec_ctx *exec_ctx, grpc_transport *gt) {
  grpc_chttp2_transport *t = (grpc_chttp2_transport *)gt;
  grpc_closure_sched(exec_ctx, grpc_closure_create(
                                   destroy_transport_locked, t,
                                   grpc_combiner_scheduler(t->combiner, false)),
                     GRPC_ERROR_NONE);
}

static void close_transport_locked(grpc_exec_ctx *exec_ctx,
                                   grpc_chttp2_transport *t,
                                   grpc_error *error) {
  if (!t->closed) {
    if (t->write_state != GRPC_CHTTP2_WRITE_STATE_IDLE) {
      if (t->close_transport_on_writes_finished == NULL) {
        t->close_transport_on_writes_finished =
            GRPC_ERROR_CREATE(grpc_slice_from_static_string(
                "Delayed close due to in-progress write"));
      }
      t->close_transport_on_writes_finished =
          grpc_error_add_child(t->close_transport_on_writes_finished, error);
      return;
    }
    if (!grpc_error_has_clear_grpc_status(error)) {
      error = grpc_error_set_int(error, GRPC_ERROR_INT_GRPC_STATUS,
                                 GRPC_STATUS_UNAVAILABLE);
    }
    t->closed = 1;
    connectivity_state_set(exec_ctx, t, GRPC_CHANNEL_SHUTDOWN,
                           GRPC_ERROR_REF(error), "close_transport");
    grpc_endpoint_shutdown(exec_ctx, t->ep, GRPC_ERROR_REF(error));

    /* flush writable stream list to avoid dangling references */
    grpc_chttp2_stream *s;
    while (grpc_chttp2_list_pop_writable_stream(t, &s)) {
      GRPC_CHTTP2_STREAM_UNREF(exec_ctx, s, "chttp2_writing:close");
    }
    end_all_the_calls(exec_ctx, t, GRPC_ERROR_REF(error));
    cancel_pings(exec_ctx, t, GRPC_ERROR_REF(error));
  }
  GRPC_ERROR_UNREF(error);
}

#ifdef GRPC_STREAM_REFCOUNT_DEBUG
void grpc_chttp2_stream_ref(grpc_chttp2_stream *s, const char *reason) {
  grpc_stream_ref(s->refcount, reason);
}
void grpc_chttp2_stream_unref(grpc_exec_ctx *exec_ctx, grpc_chttp2_stream *s,
                              const char *reason) {
  grpc_stream_unref(exec_ctx, s->refcount, reason);
}
#else
void grpc_chttp2_stream_ref(grpc_chttp2_stream *s) {
  grpc_stream_ref(s->refcount);
}
void grpc_chttp2_stream_unref(grpc_exec_ctx *exec_ctx, grpc_chttp2_stream *s) {
  grpc_stream_unref(exec_ctx, s->refcount);
}
#endif

static int init_stream(grpc_exec_ctx *exec_ctx, grpc_transport *gt,
                       grpc_stream *gs, grpc_stream_refcount *refcount,
                       const void *server_data) {
  GPR_TIMER_BEGIN("init_stream", 0);
  grpc_chttp2_transport *t = (grpc_chttp2_transport *)gt;
  grpc_chttp2_stream *s = (grpc_chttp2_stream *)gs;

  memset(s, 0, sizeof(*s));

  s->t = t;
  s->refcount = refcount;
  /* We reserve one 'active stream' that's dropped when the stream is
     read-closed. The others are for incoming_byte_streams that are actively
     reading */
  gpr_ref_init(&s->active_streams, 1);
  GRPC_CHTTP2_STREAM_REF(s, "chttp2");

  grpc_chttp2_incoming_metadata_buffer_init(&s->metadata_buffer[0]);
  grpc_chttp2_incoming_metadata_buffer_init(&s->metadata_buffer[1]);
  grpc_chttp2_data_parser_init(&s->data_parser);
  grpc_slice_buffer_init(&s->flow_controlled_buffer);
  s->deadline = gpr_inf_future(GPR_CLOCK_MONOTONIC);
  grpc_closure_init(&s->complete_fetch_locked, complete_fetch_locked, s,
                    grpc_schedule_on_exec_ctx);

  GRPC_CHTTP2_REF_TRANSPORT(t, "stream");

  if (server_data) {
    s->id = (uint32_t)(uintptr_t)server_data;
    *t->accepting_stream = s;
    grpc_chttp2_stream_map_add(&t->stream_map, s->id, s);
    post_destructive_reclaimer(exec_ctx, t);
  }

  GPR_TIMER_END("init_stream", 0);

  return 0;
}

static void destroy_stream_locked(grpc_exec_ctx *exec_ctx, void *sp,
                                  grpc_error *error) {
  grpc_byte_stream *bs;
  grpc_chttp2_stream *s = sp;
  grpc_chttp2_transport *t = s->t;

  GPR_TIMER_BEGIN("destroy_stream", 0);

  GPR_ASSERT((s->write_closed && s->read_closed) || s->id == 0);
  if (s->id != 0) {
    GPR_ASSERT(grpc_chttp2_stream_map_find(&t->stream_map, s->id) == NULL);
  }

  while ((bs = grpc_chttp2_incoming_frame_queue_pop(&s->incoming_frames))) {
    incoming_byte_stream_destroy_locked(exec_ctx, bs, GRPC_ERROR_NONE);
  }

  grpc_chttp2_list_remove_stalled_by_transport(t, s);
  grpc_chttp2_list_remove_stalled_by_stream(t, s);

  for (int i = 0; i < STREAM_LIST_COUNT; i++) {
    if (s->included[i]) {
      gpr_log(GPR_ERROR, "%s stream %d still included in list %d",
              t->is_client ? "client" : "server", s->id, i);
      abort();
    }
  }

  GPR_ASSERT(s->send_initial_metadata_finished == NULL);
  GPR_ASSERT(s->fetching_send_message == NULL);
  GPR_ASSERT(s->send_trailing_metadata_finished == NULL);
  GPR_ASSERT(s->recv_initial_metadata_ready == NULL);
  GPR_ASSERT(s->recv_message_ready == NULL);
  GPR_ASSERT(s->recv_trailing_metadata_finished == NULL);
  grpc_chttp2_data_parser_destroy(exec_ctx, &s->data_parser);
  grpc_chttp2_incoming_metadata_buffer_destroy(exec_ctx,
                                               &s->metadata_buffer[0]);
  grpc_chttp2_incoming_metadata_buffer_destroy(exec_ctx,
                                               &s->metadata_buffer[1]);
  grpc_slice_buffer_destroy_internal(exec_ctx, &s->flow_controlled_buffer);
  GRPC_ERROR_UNREF(s->read_closed_error);
  GRPC_ERROR_UNREF(s->write_closed_error);

  if (s->incoming_window_delta > 0) {
    GRPC_CHTTP2_FLOW_DEBIT_STREAM_INCOMING_WINDOW_DELTA(
        "destroy", t, s, s->incoming_window_delta);
  } else if (s->incoming_window_delta < 0) {
    GRPC_CHTTP2_FLOW_CREDIT_STREAM_INCOMING_WINDOW_DELTA(
        "destroy", t, s, -s->incoming_window_delta);
  }

  GRPC_CHTTP2_UNREF_TRANSPORT(exec_ctx, t, "stream");

  GPR_TIMER_END("destroy_stream", 0);

  gpr_free(s->destroy_stream_arg);
}

static void destroy_stream(grpc_exec_ctx *exec_ctx, grpc_transport *gt,
                           grpc_stream *gs, void *and_free_memory) {
  GPR_TIMER_BEGIN("destroy_stream", 0);
  grpc_chttp2_transport *t = (grpc_chttp2_transport *)gt;
  grpc_chttp2_stream *s = (grpc_chttp2_stream *)gs;

  s->destroy_stream_arg = and_free_memory;
  grpc_closure_sched(
      exec_ctx, grpc_closure_init(&s->destroy_stream, destroy_stream_locked, s,
                                  grpc_combiner_scheduler(t->combiner, false)),
      GRPC_ERROR_NONE);
  GPR_TIMER_END("destroy_stream", 0);
}

grpc_chttp2_stream *grpc_chttp2_parsing_lookup_stream(grpc_chttp2_transport *t,
                                                      uint32_t id) {
  return grpc_chttp2_stream_map_find(&t->stream_map, id);
}

grpc_chttp2_stream *grpc_chttp2_parsing_accept_stream(grpc_exec_ctx *exec_ctx,
                                                      grpc_chttp2_transport *t,
                                                      uint32_t id) {
  if (t->channel_callback.accept_stream == NULL) {
    return NULL;
  }
  grpc_chttp2_stream *accepting;
  GPR_ASSERT(t->accepting_stream == NULL);
  t->accepting_stream = &accepting;
  t->channel_callback.accept_stream(exec_ctx,
                                    t->channel_callback.accept_stream_user_data,
                                    &t->base, (void *)(uintptr_t)id);
  t->accepting_stream = NULL;
  return accepting;
}

/*******************************************************************************
 * OUTPUT PROCESSING
 */

static const char *write_state_name(grpc_chttp2_write_state st) {
  switch (st) {
    case GRPC_CHTTP2_WRITE_STATE_IDLE:
      return "IDLE";
    case GRPC_CHTTP2_WRITE_STATE_WRITING:
      return "WRITING";
    case GRPC_CHTTP2_WRITE_STATE_WRITING_WITH_MORE:
      return "WRITING+MORE";
    case GRPC_CHTTP2_WRITE_STATE_WRITING_WITH_MORE_AND_COVERED_BY_POLLER:
      return "WRITING+MORE+COVERED";
  }
  GPR_UNREACHABLE_CODE(return "UNKNOWN");
}

static void set_write_state(grpc_exec_ctx *exec_ctx, grpc_chttp2_transport *t,
                            grpc_chttp2_write_state st, const char *reason) {
  GRPC_CHTTP2_IF_TRACING(gpr_log(GPR_DEBUG, "W:%p %s state %s -> %s [%s]", t,
                                 t->is_client ? "CLIENT" : "SERVER",
                                 write_state_name(t->write_state),
                                 write_state_name(st), reason));
  t->write_state = st;
  if (st == GRPC_CHTTP2_WRITE_STATE_IDLE) {
    grpc_closure_list_sched(exec_ctx, &t->run_after_write);
    if (t->close_transport_on_writes_finished != NULL) {
      grpc_error *err = t->close_transport_on_writes_finished;
      t->close_transport_on_writes_finished = NULL;
      close_transport_locked(exec_ctx, t, err);
    }
  }
}

void grpc_chttp2_initiate_write(grpc_exec_ctx *exec_ctx,
                                grpc_chttp2_transport *t,
                                bool covered_by_poller, const char *reason) {
  GPR_TIMER_BEGIN("grpc_chttp2_initiate_write", 0);

  switch (t->write_state) {
    case GRPC_CHTTP2_WRITE_STATE_IDLE:
      set_write_state(exec_ctx, t, GRPC_CHTTP2_WRITE_STATE_WRITING, reason);
      GRPC_CHTTP2_REF_TRANSPORT(t, "writing");
      grpc_closure_sched(
          exec_ctx,
          grpc_closure_init(
              &t->write_action_begin_locked, write_action_begin_locked, t,
              grpc_combiner_finally_scheduler(t->combiner, covered_by_poller)),
          GRPC_ERROR_NONE);
      break;
    case GRPC_CHTTP2_WRITE_STATE_WRITING:
      set_write_state(
          exec_ctx, t,
          covered_by_poller
              ? GRPC_CHTTP2_WRITE_STATE_WRITING_WITH_MORE_AND_COVERED_BY_POLLER
              : GRPC_CHTTP2_WRITE_STATE_WRITING_WITH_MORE,
          reason);
      break;
    case GRPC_CHTTP2_WRITE_STATE_WRITING_WITH_MORE:
      if (covered_by_poller) {
        set_write_state(
            exec_ctx, t,
            GRPC_CHTTP2_WRITE_STATE_WRITING_WITH_MORE_AND_COVERED_BY_POLLER,
            reason);
      }
      break;
    case GRPC_CHTTP2_WRITE_STATE_WRITING_WITH_MORE_AND_COVERED_BY_POLLER:
      break;
  }
  GPR_TIMER_END("grpc_chttp2_initiate_write", 0);
}

void grpc_chttp2_become_writable(
    grpc_exec_ctx *exec_ctx, grpc_chttp2_transport *t, grpc_chttp2_stream *s,
    grpc_chttp2_stream_write_type stream_write_type, const char *reason) {
  if (!t->closed && grpc_chttp2_list_add_writable_stream(t, s)) {
    GRPC_CHTTP2_STREAM_REF(s, "chttp2_writing:become");
  }
  switch (stream_write_type) {
    case GRPC_CHTTP2_STREAM_WRITE_PIGGYBACK:
      break;
    case GRPC_CHTTP2_STREAM_WRITE_INITIATE_COVERED:
      grpc_chttp2_initiate_write(exec_ctx, t, true, reason);
      break;
    case GRPC_CHTTP2_STREAM_WRITE_INITIATE_UNCOVERED:
      grpc_chttp2_initiate_write(exec_ctx, t, false, reason);
      break;
  }
}

static void write_action_begin_locked(grpc_exec_ctx *exec_ctx, void *gt,
                                      grpc_error *error_ignored) {
  GPR_TIMER_BEGIN("write_action_begin_locked", 0);
  grpc_chttp2_transport *t = gt;
  GPR_ASSERT(t->write_state != GRPC_CHTTP2_WRITE_STATE_IDLE);
  if (!t->closed && grpc_chttp2_begin_write(exec_ctx, t)) {
    set_write_state(exec_ctx, t, GRPC_CHTTP2_WRITE_STATE_WRITING,
                    "begin writing");
    grpc_closure_sched(exec_ctx, &t->write_action, GRPC_ERROR_NONE);
  } else {
    set_write_state(exec_ctx, t, GRPC_CHTTP2_WRITE_STATE_IDLE,
                    "begin writing nothing");
    GRPC_CHTTP2_UNREF_TRANSPORT(exec_ctx, t, "writing");
  }
  GPR_TIMER_END("write_action_begin_locked", 0);
}

static void write_action(grpc_exec_ctx *exec_ctx, void *gt, grpc_error *error) {
  grpc_chttp2_transport *t = gt;
  GPR_TIMER_BEGIN("write_action", 0);
  grpc_endpoint_write(
      exec_ctx, t->ep, &t->outbuf,
      grpc_closure_init(&t->write_action_end_locked, write_action_end_locked, t,
                        grpc_combiner_scheduler(t->combiner, false)));
  GPR_TIMER_END("write_action", 0);
}

static void write_action_end_locked(grpc_exec_ctx *exec_ctx, void *tp,
                                    grpc_error *error) {
  GPR_TIMER_BEGIN("terminate_writing_with_lock", 0);
  grpc_chttp2_transport *t = tp;

  if (error != GRPC_ERROR_NONE) {
    close_transport_locked(exec_ctx, t, GRPC_ERROR_REF(error));
  }

  if (t->sent_goaway_state == GRPC_CHTTP2_GOAWAY_SEND_SCHEDULED) {
    t->sent_goaway_state = GRPC_CHTTP2_GOAWAY_SENT;
    if (grpc_chttp2_stream_map_size(&t->stream_map) == 0) {
      close_transport_locked(
          exec_ctx, t,
          GRPC_ERROR_CREATE(grpc_slice_from_static_string("goaway sent")));
    }
  }

  switch (t->write_state) {
    case GRPC_CHTTP2_WRITE_STATE_IDLE:
      GPR_UNREACHABLE_CODE(break);
    case GRPC_CHTTP2_WRITE_STATE_WRITING:
      GPR_TIMER_MARK("state=writing", 0);
      set_write_state(exec_ctx, t, GRPC_CHTTP2_WRITE_STATE_IDLE,
                      "finish writing");
      break;
    case GRPC_CHTTP2_WRITE_STATE_WRITING_WITH_MORE:
      GPR_TIMER_MARK("state=writing_stale_no_poller", 0);
      set_write_state(exec_ctx, t, GRPC_CHTTP2_WRITE_STATE_WRITING,
                      "continue writing [!covered]");
      GRPC_CHTTP2_REF_TRANSPORT(t, "writing");
      grpc_closure_run(
          exec_ctx,
          grpc_closure_init(
              &t->write_action_begin_locked, write_action_begin_locked, t,
              grpc_combiner_finally_scheduler(t->combiner, false)),
          GRPC_ERROR_NONE);
      break;
    case GRPC_CHTTP2_WRITE_STATE_WRITING_WITH_MORE_AND_COVERED_BY_POLLER:
      GPR_TIMER_MARK("state=writing_stale_with_poller", 0);
      set_write_state(exec_ctx, t, GRPC_CHTTP2_WRITE_STATE_WRITING,
                      "continue writing [covered]");
      GRPC_CHTTP2_REF_TRANSPORT(t, "writing");
      grpc_closure_run(
          exec_ctx,
          grpc_closure_init(&t->write_action_begin_locked,
                            write_action_begin_locked, t,
                            grpc_combiner_finally_scheduler(t->combiner, true)),
          GRPC_ERROR_NONE);
      break;
  }

  grpc_chttp2_end_write(exec_ctx, t, GRPC_ERROR_REF(error));

  GRPC_CHTTP2_UNREF_TRANSPORT(exec_ctx, t, "writing");
  GPR_TIMER_END("terminate_writing_with_lock", 0);
}

static void push_setting(grpc_exec_ctx *exec_ctx, grpc_chttp2_transport *t,
                         grpc_chttp2_setting_id id, uint32_t value) {
  const grpc_chttp2_setting_parameters *sp =
      &grpc_chttp2_settings_parameters[id];
  uint32_t use_value = GPR_CLAMP(value, sp->min_value, sp->max_value);
  if (use_value != value) {
    gpr_log(GPR_INFO, "Requested parameter %s clamped from %d to %d", sp->name,
            value, use_value);
  }
  if (use_value != t->settings[GRPC_LOCAL_SETTINGS][id]) {
    t->settings[GRPC_LOCAL_SETTINGS][id] = use_value;
    t->dirtied_local_settings = 1;
    grpc_chttp2_initiate_write(exec_ctx, t, false, "push_setting");
  }
}

void grpc_chttp2_add_incoming_goaway(grpc_exec_ctx *exec_ctx,
                                     grpc_chttp2_transport *t,
                                     uint32_t goaway_error,
                                     grpc_slice goaway_text) {
  char *msg = grpc_dump_slice(goaway_text, GPR_DUMP_HEX | GPR_DUMP_ASCII);
  GRPC_CHTTP2_IF_TRACING(
      gpr_log(GPR_DEBUG, "got goaway [%d]: %s", goaway_error, msg));
  grpc_slice_unref_internal(exec_ctx, goaway_text);
  t->seen_goaway = 1;
  /* lie: use transient failure from the transport to indicate goaway has been
   * received */
  connectivity_state_set(
      exec_ctx, t, GRPC_CHANNEL_TRANSIENT_FAILURE,
      grpc_error_set_str(
          grpc_error_set_int(
              GRPC_ERROR_CREATE(
                  grpc_slice_from_static_string("GOAWAY received")),
              GRPC_ERROR_INT_HTTP2_ERROR, (intptr_t)goaway_error),
          GRPC_ERROR_STR_RAW_BYTES, msg),
      "got_goaway");
  gpr_free(msg);
}

static void maybe_start_some_streams(grpc_exec_ctx *exec_ctx,
                                     grpc_chttp2_transport *t) {
  grpc_chttp2_stream *s;
  /* start streams where we have free grpc_chttp2_stream ids and free
   * concurrency */
  while (t->next_stream_id <= MAX_CLIENT_STREAM_ID &&
         grpc_chttp2_stream_map_size(&t->stream_map) <
             t->settings[GRPC_PEER_SETTINGS]
                        [GRPC_CHTTP2_SETTINGS_MAX_CONCURRENT_STREAMS] &&
         grpc_chttp2_list_pop_waiting_for_concurrency(t, &s)) {
    /* safe since we can't (legally) be parsing this stream yet */
    GRPC_CHTTP2_IF_TRACING(gpr_log(
        GPR_DEBUG, "HTTP:%s: Allocating new grpc_chttp2_stream %p to id %d",
        t->is_client ? "CLI" : "SVR", s, t->next_stream_id));

    GPR_ASSERT(s->id == 0);
    s->id = t->next_stream_id;
    t->next_stream_id += 2;

    if (t->next_stream_id >= MAX_CLIENT_STREAM_ID) {
      connectivity_state_set(exec_ctx, t, GRPC_CHANNEL_TRANSIENT_FAILURE,
                             GRPC_ERROR_CREATE(grpc_slice_from_static_string(
                                 "Stream IDs exhausted")),
                             "no_more_stream_ids");
    }

    grpc_chttp2_stream_map_add(&t->stream_map, s->id, s);
    post_destructive_reclaimer(exec_ctx, t);
    grpc_chttp2_become_writable(exec_ctx, t, s,
                                GRPC_CHTTP2_STREAM_WRITE_INITIATE_COVERED,
                                "new_stream");
  }
  /* cancel out streams that will never be started */
  while (t->next_stream_id >= MAX_CLIENT_STREAM_ID &&
         grpc_chttp2_list_pop_waiting_for_concurrency(t, &s)) {
    grpc_chttp2_cancel_stream(
        exec_ctx, t, s,
        grpc_error_set_int(
            GRPC_ERROR_CREATE(
                grpc_slice_from_static_string("Stream IDs exhausted")),
            GRPC_ERROR_INT_GRPC_STATUS, GRPC_STATUS_UNAVAILABLE));
  }
}

/* Flag that this closure barrier wants stats to be updated before finishing */
#define CLOSURE_BARRIER_STATS_BIT (1 << 0)
/* Flag that this closure barrier may be covering a write in a pollset, and so
   we should not complete this closure until we can prove that the write got
   scheduled */
#define CLOSURE_BARRIER_MAY_COVER_WRITE (1 << 1)
/* First bit of the reference count, stored in the high order bits (with the low
   bits being used for flags defined above) */
#define CLOSURE_BARRIER_FIRST_REF_BIT (1 << 16)

static grpc_closure *add_closure_barrier(grpc_closure *closure) {
  closure->next_data.scratch += CLOSURE_BARRIER_FIRST_REF_BIT;
  return closure;
}

static void null_then_run_closure(grpc_exec_ctx *exec_ctx,
                                  grpc_closure **closure, grpc_error *error) {
  grpc_closure *c = *closure;
  *closure = NULL;
  grpc_closure_run(exec_ctx, c, error);
}

void grpc_chttp2_complete_closure_step(grpc_exec_ctx *exec_ctx,
                                       grpc_chttp2_transport *t,
                                       grpc_chttp2_stream *s,
                                       grpc_closure **pclosure,
                                       grpc_error *error, const char *desc) {
  grpc_closure *closure = *pclosure;
  *pclosure = NULL;
  if (closure == NULL) {
    GRPC_ERROR_UNREF(error);
    return;
  }
  closure->next_data.scratch -= CLOSURE_BARRIER_FIRST_REF_BIT;
  if (grpc_http_trace) {
    const char *errstr = grpc_error_string(error);
    gpr_log(GPR_DEBUG,
            "complete_closure_step: %p refs=%d flags=0x%04x desc=%s err=%s",
            closure,
            (int)(closure->next_data.scratch / CLOSURE_BARRIER_FIRST_REF_BIT),
            (int)(closure->next_data.scratch % CLOSURE_BARRIER_FIRST_REF_BIT),
            desc, errstr);
  }
  if (error != GRPC_ERROR_NONE) {
    if (closure->error_data.error == GRPC_ERROR_NONE) {
      closure->error_data.error =
          GRPC_ERROR_CREATE(grpc_slice_from_static_string(
              "Error in HTTP transport completing operation"));
      closure->error_data.error =
          grpc_error_set_str(closure->error_data.error,
                             GRPC_ERROR_STR_TARGET_ADDRESS, t->peer_string);
    }
    closure->error_data.error =
        grpc_error_add_child(closure->error_data.error, error);
  }
  if (closure->next_data.scratch < CLOSURE_BARRIER_FIRST_REF_BIT) {
    if (closure->next_data.scratch & CLOSURE_BARRIER_STATS_BIT) {
      grpc_transport_move_stats(&s->stats, s->collecting_stats);
      s->collecting_stats = NULL;
    }
    if ((t->write_state == GRPC_CHTTP2_WRITE_STATE_IDLE) ||
        !(closure->next_data.scratch & CLOSURE_BARRIER_MAY_COVER_WRITE)) {
      grpc_closure_run(exec_ctx, closure, closure->error_data.error);
    } else {
      grpc_closure_list_append(&t->run_after_write, closure,
                               closure->error_data.error);
    }
  }
}

static bool contains_non_ok_status(grpc_metadata_batch *batch) {
  if (batch->idx.named.grpc_status != NULL) {
    return !grpc_mdelem_eq(batch->idx.named.grpc_status->md,
                           GRPC_MDELEM_GRPC_STATUS_0);
  }
  return false;
}

static void maybe_become_writable_due_to_send_msg(grpc_exec_ctx *exec_ctx,
                                                  grpc_chttp2_transport *t,
                                                  grpc_chttp2_stream *s) {
  if (s->id != 0 && (!s->write_buffering ||
                     s->flow_controlled_buffer.length > t->write_buffer_size)) {
    grpc_chttp2_become_writable(exec_ctx, t, s,
                                GRPC_CHTTP2_STREAM_WRITE_INITIATE_COVERED,
                                "op.send_message");
  }
}

static void add_fetched_slice_locked(grpc_exec_ctx *exec_ctx,
                                     grpc_chttp2_transport *t,
                                     grpc_chttp2_stream *s) {
  s->fetched_send_message_length +=
      (uint32_t)GRPC_SLICE_LENGTH(s->fetching_slice);
  grpc_slice_buffer_add(&s->flow_controlled_buffer, s->fetching_slice);
  maybe_become_writable_due_to_send_msg(exec_ctx, t, s);
}

static void continue_fetching_send_locked(grpc_exec_ctx *exec_ctx,
                                          grpc_chttp2_transport *t,
                                          grpc_chttp2_stream *s) {
  for (;;) {
    if (s->fetching_send_message == NULL) {
      /* Stream was cancelled before message fetch completed */
      abort(); /* TODO(ctiller): what cleanup here? */
      return;  /* early out */
    }
    if (s->fetched_send_message_length == s->fetching_send_message->length) {
      int64_t notify_offset = s->next_message_end_offset;
      if (notify_offset <= s->flow_controlled_bytes_written) {
        grpc_chttp2_complete_closure_step(
            exec_ctx, t, s, &s->fetching_send_message_finished, GRPC_ERROR_NONE,
            "fetching_send_message_finished");
      } else {
        grpc_chttp2_write_cb *cb = t->write_cb_pool;
        if (cb == NULL) {
          cb = gpr_malloc(sizeof(*cb));
        } else {
          t->write_cb_pool = cb->next;
        }
        cb->call_at_byte = notify_offset;
        cb->closure = s->fetching_send_message_finished;
        s->fetching_send_message_finished = NULL;
        cb->next = s->on_write_finished_cbs;
        s->on_write_finished_cbs = cb;
      }
      s->fetching_send_message = NULL;
      return; /* early out */
    } else if (grpc_byte_stream_next(exec_ctx, s->fetching_send_message,
                                     &s->fetching_slice, UINT32_MAX,
                                     &s->complete_fetch)) {
      add_fetched_slice_locked(exec_ctx, t, s);
    }
  }
}

static void complete_fetch_locked(grpc_exec_ctx *exec_ctx, void *gs,
                                  grpc_error *error) {
  grpc_chttp2_stream *s = gs;
  grpc_chttp2_transport *t = s->t;
  if (error == GRPC_ERROR_NONE) {
    add_fetched_slice_locked(exec_ctx, t, s);
    continue_fetching_send_locked(exec_ctx, t, s);
  } else {
    /* TODO(ctiller): what to do here */
    abort();
  }
}

static void do_nothing(grpc_exec_ctx *exec_ctx, void *arg, grpc_error *error) {}

static void log_metadata(const grpc_metadata_batch *md_batch, uint32_t id,
                         bool is_client, bool is_initial) {
  for (grpc_linked_mdelem *md = md_batch->list.head; md != md_batch->list.tail;
       md = md->next) {
    char *key = grpc_slice_to_c_string(GRPC_MDKEY(md->md));
    char *value = grpc_slice_to_c_string(GRPC_MDVALUE(md->md));
    gpr_log(GPR_INFO, "HTTP:%d:%s:%s: %s: %s", id, is_initial ? "HDR" : "TRL",
            is_client ? "CLI" : "SVR", key, value);
    gpr_free(key);
    gpr_free(value);
  }
}

static void perform_stream_op_locked(grpc_exec_ctx *exec_ctx, void *stream_op,
                                     grpc_error *error_ignored) {
  GPR_TIMER_BEGIN("perform_stream_op_locked", 0);

  grpc_transport_stream_op *op = stream_op;
  grpc_chttp2_transport *t = op->handler_private.args[0];
  grpc_chttp2_stream *s = op->handler_private.args[1];

  if (grpc_http_trace) {
    char *str = grpc_transport_stream_op_string(op);
    gpr_log(GPR_DEBUG, "perform_stream_op_locked: %s; on_complete = %p", str,
            op->on_complete);
    gpr_free(str);
    if (op->send_initial_metadata) {
      log_metadata(op->send_initial_metadata, s->id, t->is_client, true);
    }
    if (op->send_trailing_metadata) {
      log_metadata(op->send_trailing_metadata, s->id, t->is_client, false);
    }
  }

  grpc_closure *on_complete = op->on_complete;
  if (on_complete == NULL) {
    on_complete =
        grpc_closure_create(do_nothing, NULL, grpc_schedule_on_exec_ctx);
  }

  /* use final_data as a barrier until enqueue time; the inital counter is
     dropped at the end of this function */
  on_complete->next_data.scratch = CLOSURE_BARRIER_FIRST_REF_BIT;
  on_complete->error_data.error = GRPC_ERROR_NONE;

  if (op->collect_stats != NULL) {
    GPR_ASSERT(s->collecting_stats == NULL);
    s->collecting_stats = op->collect_stats;
    on_complete->next_data.scratch |= CLOSURE_BARRIER_STATS_BIT;
  }

  if (op->cancel_error != GRPC_ERROR_NONE) {
    grpc_chttp2_cancel_stream(exec_ctx, t, s, op->cancel_error);
  }

  if (op->send_initial_metadata != NULL) {
    GPR_ASSERT(s->send_initial_metadata_finished == NULL);
    on_complete->next_data.scratch |= CLOSURE_BARRIER_MAY_COVER_WRITE;
    s->send_initial_metadata_finished = add_closure_barrier(on_complete);
    s->send_initial_metadata = op->send_initial_metadata;
    const size_t metadata_size =
        grpc_metadata_batch_size(op->send_initial_metadata);
    const size_t metadata_peer_limit =
        t->settings[GRPC_PEER_SETTINGS]
                   [GRPC_CHTTP2_SETTINGS_MAX_HEADER_LIST_SIZE];
    if (t->is_client) {
      s->deadline =
          gpr_time_min(s->deadline, s->send_initial_metadata->deadline);
    }
    if (metadata_size > metadata_peer_limit) {
      grpc_chttp2_cancel_stream(
          exec_ctx, t, s,
          grpc_error_set_int(
              grpc_error_set_int(
                  grpc_error_set_int(
                      GRPC_ERROR_CREATE(grpc_slice_from_static_string(
                          "to-be-sent initial metadata size "
                          "exceeds peer limit")),
                      GRPC_ERROR_INT_SIZE, (intptr_t)metadata_size),
                  GRPC_ERROR_INT_LIMIT, (intptr_t)metadata_peer_limit),
              GRPC_ERROR_INT_GRPC_STATUS, GRPC_STATUS_RESOURCE_EXHAUSTED));
    } else {
      if (contains_non_ok_status(op->send_initial_metadata)) {
        s->seen_error = true;
      }
      if (!s->write_closed) {
        if (t->is_client) {
          if (!t->closed) {
            GPR_ASSERT(s->id == 0);
            grpc_chttp2_list_add_waiting_for_concurrency(t, s);
            maybe_start_some_streams(exec_ctx, t);
          } else {
            grpc_chttp2_cancel_stream(
<<<<<<< HEAD
                exec_ctx, t, s, GRPC_ERROR_CREATE(grpc_slice_from_static_string(
                                    "Transport closed")));
=======
                exec_ctx, t, s,
                grpc_error_set_int(GRPC_ERROR_CREATE("Transport closed"),
                                   GRPC_ERROR_INT_GRPC_STATUS,
                                   GRPC_STATUS_UNAVAILABLE));
>>>>>>> e2836e98
          }
        } else {
          GPR_ASSERT(s->id != 0);
          grpc_chttp2_become_writable(exec_ctx, t, s,
                                      GRPC_CHTTP2_STREAM_WRITE_INITIATE_COVERED,
                                      "op.send_initial_metadata");
        }
      } else {
        s->send_initial_metadata = NULL;
        grpc_chttp2_complete_closure_step(
            exec_ctx, t, s, &s->send_initial_metadata_finished,
            GRPC_ERROR_CREATE_REFERENCING(
                grpc_slice_from_static_string(
                    "Attempt to send initial metadata after stream was closed"),
                &s->write_closed_error, 1),
            "send_initial_metadata_finished");
      }
    }
  }

  if (op->send_message != NULL) {
    on_complete->next_data.scratch |= CLOSURE_BARRIER_MAY_COVER_WRITE;
    s->fetching_send_message_finished = add_closure_barrier(op->on_complete);
    if (s->write_closed) {
      grpc_chttp2_complete_closure_step(
          exec_ctx, t, s, &s->fetching_send_message_finished,
          GRPC_ERROR_CREATE_REFERENCING(
              grpc_slice_from_static_string(
                  "Attempt to send message after stream was closed"),
              &s->write_closed_error, 1),
          "fetching_send_message_finished");
    } else {
      GPR_ASSERT(s->fetching_send_message == NULL);
      uint8_t *frame_hdr =
          grpc_slice_buffer_tiny_add(&s->flow_controlled_buffer, 5);
      uint32_t flags = op->send_message->flags;
      frame_hdr[0] = (flags & GRPC_WRITE_INTERNAL_COMPRESS) != 0;
      size_t len = op->send_message->length;
      frame_hdr[1] = (uint8_t)(len >> 24);
      frame_hdr[2] = (uint8_t)(len >> 16);
      frame_hdr[3] = (uint8_t)(len >> 8);
      frame_hdr[4] = (uint8_t)(len);
      s->fetching_send_message = op->send_message;
      s->fetched_send_message_length = 0;
      s->next_message_end_offset = s->flow_controlled_bytes_written +
                                   (int64_t)s->flow_controlled_buffer.length +
                                   (int64_t)len;
      s->complete_fetch_covered_by_poller = op->covered_by_poller;
      if (flags & GRPC_WRITE_BUFFER_HINT) {
        s->next_message_end_offset -= t->write_buffer_size;
        s->write_buffering = true;
      } else {
        s->write_buffering = false;
      }
      continue_fetching_send_locked(exec_ctx, t, s);
      maybe_become_writable_due_to_send_msg(exec_ctx, t, s);
    }
  }

  if (op->send_trailing_metadata != NULL) {
    GPR_ASSERT(s->send_trailing_metadata_finished == NULL);
    on_complete->next_data.scratch |= CLOSURE_BARRIER_MAY_COVER_WRITE;
    s->send_trailing_metadata_finished = add_closure_barrier(on_complete);
    s->send_trailing_metadata = op->send_trailing_metadata;
    s->write_buffering = false;
    const size_t metadata_size =
        grpc_metadata_batch_size(op->send_trailing_metadata);
    const size_t metadata_peer_limit =
        t->settings[GRPC_PEER_SETTINGS]
                   [GRPC_CHTTP2_SETTINGS_MAX_HEADER_LIST_SIZE];
    if (metadata_size > metadata_peer_limit) {
      grpc_chttp2_cancel_stream(
          exec_ctx, t, s,
          grpc_error_set_int(
              grpc_error_set_int(
                  grpc_error_set_int(
                      GRPC_ERROR_CREATE(grpc_slice_from_static_string(
                          "to-be-sent trailing metadata size "
                          "exceeds peer limit")),
                      GRPC_ERROR_INT_SIZE, (intptr_t)metadata_size),
                  GRPC_ERROR_INT_LIMIT, (intptr_t)metadata_peer_limit),
              GRPC_ERROR_INT_GRPC_STATUS, GRPC_STATUS_RESOURCE_EXHAUSTED));
    } else {
      if (contains_non_ok_status(op->send_trailing_metadata)) {
        s->seen_error = true;
      }
      if (s->write_closed) {
        s->send_trailing_metadata = NULL;
        grpc_chttp2_complete_closure_step(
            exec_ctx, t, s, &s->send_trailing_metadata_finished,
            grpc_metadata_batch_is_empty(op->send_trailing_metadata)
                ? GRPC_ERROR_NONE
                : GRPC_ERROR_CREATE(grpc_slice_from_static_string(
                      "Attempt to send trailing metadata after "
                      "stream was closed")),
            "send_trailing_metadata_finished");
      } else if (s->id != 0) {
        /* TODO(ctiller): check if there's flow control for any outstanding
           bytes before going writable */
        grpc_chttp2_become_writable(exec_ctx, t, s,
                                    GRPC_CHTTP2_STREAM_WRITE_INITIATE_COVERED,
                                    "op.send_trailing_metadata");
      }
    }
  }

  if (op->recv_initial_metadata != NULL) {
    GPR_ASSERT(s->recv_initial_metadata_ready == NULL);
    s->recv_initial_metadata_ready = op->recv_initial_metadata_ready;
    s->recv_initial_metadata = op->recv_initial_metadata;
    grpc_chttp2_maybe_complete_recv_initial_metadata(exec_ctx, t, s);
  }

  if (op->recv_message != NULL) {
    GPR_ASSERT(s->recv_message_ready == NULL);
    s->recv_message_ready = op->recv_message_ready;
    s->recv_message = op->recv_message;
    if (s->id != 0 &&
        (s->incoming_frames.head == NULL || s->incoming_frames.head->is_tail)) {
      incoming_byte_stream_update_flow_control(exec_ctx, t, s, 5, 0);
    }
    grpc_chttp2_maybe_complete_recv_message(exec_ctx, t, s);
  }

  if (op->recv_trailing_metadata != NULL) {
    GPR_ASSERT(s->recv_trailing_metadata_finished == NULL);
    s->recv_trailing_metadata_finished = add_closure_barrier(on_complete);
    s->recv_trailing_metadata = op->recv_trailing_metadata;
    s->final_metadata_requested = true;
    grpc_chttp2_maybe_complete_recv_trailing_metadata(exec_ctx, t, s);
  }

  grpc_chttp2_complete_closure_step(exec_ctx, t, s, &on_complete,
                                    GRPC_ERROR_NONE, "op->on_complete");

  GPR_TIMER_END("perform_stream_op_locked", 0);
  GRPC_CHTTP2_STREAM_UNREF(exec_ctx, s, "perform_stream_op");
}

static void perform_stream_op(grpc_exec_ctx *exec_ctx, grpc_transport *gt,
                              grpc_stream *gs, grpc_transport_stream_op *op) {
  GPR_TIMER_BEGIN("perform_stream_op", 0);
  grpc_chttp2_transport *t = (grpc_chttp2_transport *)gt;
  grpc_chttp2_stream *s = (grpc_chttp2_stream *)gs;

  if (grpc_http_trace) {
    char *str = grpc_transport_stream_op_string(op);
    gpr_log(GPR_DEBUG, "perform_stream_op[s=%p/%d]: %s", s, s->id, str);
    gpr_free(str);
  }

  op->handler_private.args[0] = gt;
  op->handler_private.args[1] = gs;
  GRPC_CHTTP2_STREAM_REF(s, "perform_stream_op");
  grpc_closure_sched(
      exec_ctx,
      grpc_closure_init(
          &op->handler_private.closure, perform_stream_op_locked, op,
          grpc_combiner_scheduler(t->combiner, op->covered_by_poller)),
      GRPC_ERROR_NONE);
  GPR_TIMER_END("perform_stream_op", 0);
}

static void cancel_pings(grpc_exec_ctx *exec_ctx, grpc_chttp2_transport *t,
                         grpc_error *error) {
  /* callback remaining pings: they're not allowed to call into the transpot,
     and maybe they hold resources that need to be freed */
  for (size_t i = 0; i < GRPC_CHTTP2_PING_TYPE_COUNT; i++) {
    grpc_chttp2_ping_queue *pq = &t->ping_queues[i];
    for (size_t j = 0; j < GRPC_CHTTP2_PCL_COUNT; j++) {
      grpc_closure_list_fail_all(&pq->lists[j], GRPC_ERROR_REF(error));
      grpc_closure_list_sched(exec_ctx, &pq->lists[j]);
    }
  }
  GRPC_ERROR_UNREF(error);
}

static void send_ping_locked(grpc_exec_ctx *exec_ctx, grpc_chttp2_transport *t,
                             grpc_chttp2_ping_type ping_type,
                             grpc_closure *on_initiate, grpc_closure *on_ack) {
  grpc_chttp2_ping_queue *pq = &t->ping_queues[ping_type];
  grpc_closure_list_append(&pq->lists[GRPC_CHTTP2_PCL_INITIATE], on_initiate,
                           GRPC_ERROR_NONE);
  if (grpc_closure_list_append(&pq->lists[GRPC_CHTTP2_PCL_NEXT], on_ack,
                               GRPC_ERROR_NONE)) {
    grpc_chttp2_initiate_write(exec_ctx, t, false, "send_ping");
  }
}

void grpc_chttp2_ack_ping(grpc_exec_ctx *exec_ctx, grpc_chttp2_transport *t,
                          uint64_t id) {
  grpc_chttp2_ping_queue *pq =
      &t->ping_queues[id % GRPC_CHTTP2_PING_TYPE_COUNT];
  if (pq->inflight_id != id) {
    char *from = grpc_endpoint_get_peer(t->ep);
    gpr_log(GPR_DEBUG, "Unknown ping response from %s: %" PRIx64, from, id);
    gpr_free(from);
    return;
  }
  grpc_closure_list_sched(exec_ctx, &pq->lists[GRPC_CHTTP2_PCL_INFLIGHT]);
  if (!grpc_closure_list_empty(pq->lists[GRPC_CHTTP2_PCL_NEXT])) {
    grpc_chttp2_initiate_write(exec_ctx, t, false, "continue_pings");
  }
}

static void send_goaway(grpc_exec_ctx *exec_ctx, grpc_chttp2_transport *t,
                        grpc_error *error) {
  t->sent_goaway_state = GRPC_CHTTP2_GOAWAY_SEND_SCHEDULED;
  grpc_http2_error_code http_error;
  const char *msg;
  grpc_error_get_status(error, gpr_inf_future(GPR_CLOCK_MONOTONIC), NULL, &msg,
                        &http_error);
  grpc_chttp2_goaway_append(t->last_new_stream_id, (uint32_t)http_error,
                            grpc_slice_from_copied_string(msg), &t->qbuf);
  grpc_chttp2_initiate_write(exec_ctx, t, false, "goaway_sent");
  GRPC_ERROR_UNREF(error);
}

static void perform_transport_op_locked(grpc_exec_ctx *exec_ctx,
                                        void *stream_op,
                                        grpc_error *error_ignored) {
  grpc_transport_op *op = stream_op;
  grpc_chttp2_transport *t = op->transport_private.args[0];
  grpc_error *close_transport = op->disconnect_with_error;

  if (op->on_connectivity_state_change != NULL) {
    grpc_connectivity_state_notify_on_state_change(
        exec_ctx, &t->channel_callback.state_tracker, op->connectivity_state,
        op->on_connectivity_state_change);
  }

  if (op->goaway_error) {
    send_goaway(exec_ctx, t, op->goaway_error);
  }

  if (op->set_accept_stream) {
    t->channel_callback.accept_stream = op->set_accept_stream_fn;
    t->channel_callback.accept_stream_user_data =
        op->set_accept_stream_user_data;
  }

  if (op->bind_pollset) {
    grpc_endpoint_add_to_pollset(exec_ctx, t->ep, op->bind_pollset);
  }

  if (op->bind_pollset_set) {
    grpc_endpoint_add_to_pollset_set(exec_ctx, t->ep, op->bind_pollset_set);
  }

  if (op->send_ping) {
    send_ping_locked(exec_ctx, t, GRPC_CHTTP2_PING_ON_NEXT_WRITE, NULL,
                     op->send_ping);
  }

  if (close_transport != GRPC_ERROR_NONE) {
    close_transport_locked(exec_ctx, t, close_transport);
  }

  grpc_closure_run(exec_ctx, op->on_consumed, GRPC_ERROR_NONE);

  GRPC_CHTTP2_UNREF_TRANSPORT(exec_ctx, t, "transport_op");
}

static void perform_transport_op(grpc_exec_ctx *exec_ctx, grpc_transport *gt,
                                 grpc_transport_op *op) {
  grpc_chttp2_transport *t = (grpc_chttp2_transport *)gt;
  char *msg = grpc_transport_op_string(op);
  gpr_free(msg);
  op->transport_private.args[0] = gt;
  GRPC_CHTTP2_REF_TRANSPORT(t, "transport_op");
  grpc_closure_sched(
      exec_ctx, grpc_closure_init(&op->transport_private.closure,
                                  perform_transport_op_locked, op,
                                  grpc_combiner_scheduler(t->combiner, false)),
      GRPC_ERROR_NONE);
}

/*******************************************************************************
 * INPUT PROCESSING - GENERAL
 */

void grpc_chttp2_maybe_complete_recv_initial_metadata(grpc_exec_ctx *exec_ctx,
                                                      grpc_chttp2_transport *t,
                                                      grpc_chttp2_stream *s) {
  grpc_byte_stream *bs;
  if (s->recv_initial_metadata_ready != NULL &&
      s->published_metadata[0] != GRPC_METADATA_NOT_PUBLISHED) {
    if (s->seen_error) {
      while ((bs = grpc_chttp2_incoming_frame_queue_pop(&s->incoming_frames)) !=
             NULL) {
        incoming_byte_stream_destroy_locked(exec_ctx, bs, GRPC_ERROR_NONE);
      }
    }
    grpc_chttp2_incoming_metadata_buffer_publish(
        exec_ctx, &s->metadata_buffer[0], s->recv_initial_metadata);
    null_then_run_closure(exec_ctx, &s->recv_initial_metadata_ready,
                          GRPC_ERROR_NONE);
  }
}

void grpc_chttp2_maybe_complete_recv_message(grpc_exec_ctx *exec_ctx,
                                             grpc_chttp2_transport *t,
                                             grpc_chttp2_stream *s) {
  grpc_byte_stream *bs;
  if (s->recv_message_ready != NULL) {
    while (s->final_metadata_requested && s->seen_error &&
           (bs = grpc_chttp2_incoming_frame_queue_pop(&s->incoming_frames)) !=
               NULL) {
      incoming_byte_stream_destroy_locked(exec_ctx, bs, GRPC_ERROR_NONE);
    }
    if (s->incoming_frames.head != NULL) {
      *s->recv_message =
          grpc_chttp2_incoming_frame_queue_pop(&s->incoming_frames);
      GPR_ASSERT(*s->recv_message != NULL);
      null_then_run_closure(exec_ctx, &s->recv_message_ready, GRPC_ERROR_NONE);
    } else if (s->published_metadata[1] != GRPC_METADATA_NOT_PUBLISHED) {
      *s->recv_message = NULL;
      null_then_run_closure(exec_ctx, &s->recv_message_ready, GRPC_ERROR_NONE);
    }
  }
}

void grpc_chttp2_maybe_complete_recv_trailing_metadata(grpc_exec_ctx *exec_ctx,
                                                       grpc_chttp2_transport *t,
                                                       grpc_chttp2_stream *s) {
  grpc_byte_stream *bs;
  grpc_chttp2_maybe_complete_recv_message(exec_ctx, t, s);
  if (s->recv_trailing_metadata_finished != NULL && s->read_closed &&
      s->write_closed) {
    if (s->seen_error) {
      while ((bs = grpc_chttp2_incoming_frame_queue_pop(&s->incoming_frames)) !=
             NULL) {
        incoming_byte_stream_destroy_locked(exec_ctx, bs, GRPC_ERROR_NONE);
      }
    }
    if (s->all_incoming_byte_streams_finished &&
        s->recv_trailing_metadata_finished != NULL) {
      grpc_chttp2_incoming_metadata_buffer_publish(
          exec_ctx, &s->metadata_buffer[1], s->recv_trailing_metadata);
      grpc_chttp2_complete_closure_step(
          exec_ctx, t, s, &s->recv_trailing_metadata_finished, GRPC_ERROR_NONE,
          "recv_trailing_metadata_finished");
    }
  }
}

static void decrement_active_streams_locked(grpc_exec_ctx *exec_ctx,
                                            grpc_chttp2_transport *t,
                                            grpc_chttp2_stream *s) {
  if ((s->all_incoming_byte_streams_finished = gpr_unref(&s->active_streams))) {
    grpc_chttp2_maybe_complete_recv_trailing_metadata(exec_ctx, t, s);
  }
}

static void remove_stream(grpc_exec_ctx *exec_ctx, grpc_chttp2_transport *t,
                          uint32_t id, grpc_error *error) {
  grpc_chttp2_stream *s = grpc_chttp2_stream_map_delete(&t->stream_map, id);
  GPR_ASSERT(s);
  if (t->incoming_stream == s) {
    t->incoming_stream = NULL;
    grpc_chttp2_parsing_become_skip_parser(exec_ctx, t);
  }
  if (s->data_parser.parsing_frame != NULL) {
    grpc_chttp2_incoming_byte_stream_finished(
        exec_ctx, s->data_parser.parsing_frame, GRPC_ERROR_REF(error));
    s->data_parser.parsing_frame = NULL;
  }

  if (grpc_chttp2_stream_map_size(&t->stream_map) == 0) {
    post_benign_reclaimer(exec_ctx, t);
    if (t->sent_goaway_state == GRPC_CHTTP2_GOAWAY_SENT) {
      close_transport_locked(exec_ctx, t,
                             GRPC_ERROR_CREATE_REFERENCING(
                                 grpc_slice_from_static_string(
                                     "Last stream closed after sending GOAWAY"),
                                 &error, 1));
    }
  }
  if (grpc_chttp2_list_remove_writable_stream(t, s)) {
    GRPC_CHTTP2_STREAM_UNREF(exec_ctx, s, "chttp2_writing:remove_stream");
  }

  GRPC_ERROR_UNREF(error);

  maybe_start_some_streams(exec_ctx, t);
}

void grpc_chttp2_cancel_stream(grpc_exec_ctx *exec_ctx,
                               grpc_chttp2_transport *t, grpc_chttp2_stream *s,
                               grpc_error *due_to_error) {
  if (!t->is_client && !s->sent_trailing_metadata &&
      grpc_error_has_clear_grpc_status(due_to_error)) {
    close_from_api(exec_ctx, t, s, due_to_error);
    return;
  }

  if (!s->read_closed || !s->write_closed) {
    if (s->id != 0) {
      grpc_http2_error_code http_error;
      grpc_error_get_status(due_to_error, s->deadline, NULL, NULL, &http_error);
      grpc_slice_buffer_add(
          &t->qbuf, grpc_chttp2_rst_stream_create(s->id, (uint32_t)http_error,
                                                  &s->stats.outgoing));
      grpc_chttp2_initiate_write(exec_ctx, t, false, "rst_stream");
    }
  }
  if (due_to_error != GRPC_ERROR_NONE && !s->seen_error) {
    s->seen_error = true;
  }
  grpc_chttp2_mark_stream_closed(exec_ctx, t, s, 1, 1, due_to_error);
}

void grpc_chttp2_fake_status(grpc_exec_ctx *exec_ctx, grpc_chttp2_transport *t,
                             grpc_chttp2_stream *s, grpc_error *error) {
  grpc_status_code status;
  const char *msg;
  grpc_error_get_status(error, s->deadline, &status, &msg, NULL);

  if (status != GRPC_STATUS_OK) {
    s->seen_error = true;
  }
  /* stream_global->recv_trailing_metadata_finished gives us a
     last chance replacement: we've received trailing metadata,
     but something more important has become available to signal
     to the upper layers - drop what we've got, and then publish
     what we want - which is safe because we haven't told anyone
     about the metadata yet */
  if (s->published_metadata[1] == GRPC_METADATA_NOT_PUBLISHED ||
      s->recv_trailing_metadata_finished != NULL) {
    char status_string[GPR_LTOA_MIN_BUFSIZE];
    gpr_ltoa(status, status_string);
    grpc_chttp2_incoming_metadata_buffer_replace_or_add(
        exec_ctx, &s->metadata_buffer[1],
        grpc_mdelem_from_slices(exec_ctx, GRPC_MDSTR_GRPC_STATUS,
                                grpc_slice_from_copied_string(status_string)));
    if (msg != NULL) {
      grpc_chttp2_incoming_metadata_buffer_replace_or_add(
          exec_ctx, &s->metadata_buffer[1],
          grpc_mdelem_from_slices(exec_ctx, GRPC_MDSTR_GRPC_MESSAGE,
                                  grpc_slice_from_copied_string(msg)));
    }
    s->published_metadata[1] = GRPC_METADATA_SYNTHESIZED_FROM_FAKE;
    grpc_chttp2_maybe_complete_recv_trailing_metadata(exec_ctx, t, s);
  }

  GRPC_ERROR_UNREF(error);
}

static void add_error(grpc_error *error, grpc_error **refs, size_t *nrefs) {
  if (error == GRPC_ERROR_NONE) return;
  for (size_t i = 0; i < *nrefs; i++) {
    if (error == refs[i]) {
      return;
    }
  }
  refs[*nrefs] = error;
  ++*nrefs;
}

static grpc_error *removal_error(grpc_error *extra_error, grpc_chttp2_stream *s,
                                 const char *master_error_msg) {
  grpc_error *refs[3];
  size_t nrefs = 0;
  add_error(s->read_closed_error, refs, &nrefs);
  add_error(s->write_closed_error, refs, &nrefs);
  add_error(extra_error, refs, &nrefs);
  grpc_error *error = GRPC_ERROR_NONE;
  if (nrefs > 0) {
    error = GRPC_ERROR_CREATE_REFERENCING(
        grpc_slice_from_static_string(master_error_msg), refs, nrefs);
  }
  GRPC_ERROR_UNREF(extra_error);
  return error;
}

void grpc_chttp2_fail_pending_writes(grpc_exec_ctx *exec_ctx,
                                     grpc_chttp2_transport *t,
                                     grpc_chttp2_stream *s, grpc_error *error) {
  error =
      removal_error(error, s, "Pending writes failed due to stream closure");
  s->send_initial_metadata = NULL;
  grpc_chttp2_complete_closure_step(
      exec_ctx, t, s, &s->send_initial_metadata_finished, GRPC_ERROR_REF(error),
      "send_initial_metadata_finished");

  s->send_trailing_metadata = NULL;
  grpc_chttp2_complete_closure_step(
      exec_ctx, t, s, &s->send_trailing_metadata_finished,
      GRPC_ERROR_REF(error), "send_trailing_metadata_finished");

  s->fetching_send_message = NULL;
  grpc_chttp2_complete_closure_step(
      exec_ctx, t, s, &s->fetching_send_message_finished, GRPC_ERROR_REF(error),
      "fetching_send_message_finished");
  while (s->on_write_finished_cbs) {
    grpc_chttp2_write_cb *cb = s->on_write_finished_cbs;
    s->on_write_finished_cbs = cb->next;
    grpc_chttp2_complete_closure_step(exec_ctx, t, s, &cb->closure,
                                      GRPC_ERROR_REF(error),
                                      "on_write_finished_cb");
    cb->next = t->write_cb_pool;
    t->write_cb_pool = cb;
  }
  GRPC_ERROR_UNREF(error);
}

void grpc_chttp2_mark_stream_closed(grpc_exec_ctx *exec_ctx,
                                    grpc_chttp2_transport *t,
                                    grpc_chttp2_stream *s, int close_reads,
                                    int close_writes, grpc_error *error) {
  if (s->read_closed && s->write_closed) {
    /* already closed */
    grpc_chttp2_maybe_complete_recv_trailing_metadata(exec_ctx, t, s);
    GRPC_ERROR_UNREF(error);
    return;
  }
  bool closed_read = false;
  bool became_closed = false;
  if (close_reads && !s->read_closed) {
    s->read_closed_error = GRPC_ERROR_REF(error);
    s->read_closed = true;
    closed_read = true;
  }
  if (close_writes && !s->write_closed) {
    s->write_closed_error = GRPC_ERROR_REF(error);
    s->write_closed = true;
    grpc_chttp2_fail_pending_writes(exec_ctx, t, s, GRPC_ERROR_REF(error));
  }
  if (s->read_closed && s->write_closed) {
    became_closed = true;
    grpc_error *overall_error =
        removal_error(GRPC_ERROR_REF(error), s, "Stream removed");
    if (s->id != 0) {
      remove_stream(exec_ctx, t, s->id, GRPC_ERROR_REF(overall_error));
    } else {
      /* Purge streams waiting on concurrency still waiting for id assignment */
      grpc_chttp2_list_remove_waiting_for_concurrency(t, s);
    }
    if (overall_error != GRPC_ERROR_NONE) {
      grpc_chttp2_fake_status(exec_ctx, t, s, overall_error);
    }
  }
  if (closed_read) {
    for (int i = 0; i < 2; i++) {
      if (s->published_metadata[i] == GRPC_METADATA_NOT_PUBLISHED) {
        s->published_metadata[i] = GPRC_METADATA_PUBLISHED_AT_CLOSE;
      }
    }
    decrement_active_streams_locked(exec_ctx, t, s);
    grpc_chttp2_maybe_complete_recv_initial_metadata(exec_ctx, t, s);
    grpc_chttp2_maybe_complete_recv_message(exec_ctx, t, s);
  }
  if (became_closed) {
    grpc_chttp2_maybe_complete_recv_trailing_metadata(exec_ctx, t, s);
    GRPC_CHTTP2_STREAM_UNREF(exec_ctx, s, "chttp2");
  }
  GRPC_ERROR_UNREF(error);
}

static void close_from_api(grpc_exec_ctx *exec_ctx, grpc_chttp2_transport *t,
                           grpc_chttp2_stream *s, grpc_error *error) {
  grpc_slice hdr;
  grpc_slice status_hdr;
  grpc_slice message_pfx;
  uint8_t *p;
  uint32_t len = 0;
  grpc_status_code grpc_status;
  const char *msg;
  grpc_error_get_status(error, s->deadline, &grpc_status, &msg, NULL);

  GPR_ASSERT(grpc_status >= 0 && (int)grpc_status < 100);

  /* Hand roll a header block.
     This is unnecessarily ugly - at some point we should find a more
     elegant solution.
     It's complicated by the fact that our send machinery would be dead by
     the time we got around to sending this, so instead we ignore HPACK
     compression and just write the uncompressed bytes onto the wire. */
  status_hdr = grpc_slice_malloc(15 + (grpc_status >= 10));
  p = GRPC_SLICE_START_PTR(status_hdr);
  *p++ = 0x00; /* literal header, not indexed */
  *p++ = 11;   /* len(grpc-status) */
  *p++ = 'g';
  *p++ = 'r';
  *p++ = 'p';
  *p++ = 'c';
  *p++ = '-';
  *p++ = 's';
  *p++ = 't';
  *p++ = 'a';
  *p++ = 't';
  *p++ = 'u';
  *p++ = 's';
  if (grpc_status < 10) {
    *p++ = 1;
    *p++ = (uint8_t)('0' + grpc_status);
  } else {
    *p++ = 2;
    *p++ = (uint8_t)('0' + (grpc_status / 10));
    *p++ = (uint8_t)('0' + (grpc_status % 10));
  }
  GPR_ASSERT(p == GRPC_SLICE_END_PTR(status_hdr));
  len += (uint32_t)GRPC_SLICE_LENGTH(status_hdr);

  if (msg != NULL) {
    size_t msg_len = strlen(msg);
    GPR_ASSERT(msg_len <= UINT32_MAX);
    uint32_t msg_len_len = GRPC_CHTTP2_VARINT_LENGTH((uint32_t)msg_len, 0);
    message_pfx = grpc_slice_malloc(14 + msg_len_len);
    p = GRPC_SLICE_START_PTR(message_pfx);
    *p++ = 0x00; /* literal header, not indexed */
    *p++ = 12;   /* len(grpc-message) */
    *p++ = 'g';
    *p++ = 'r';
    *p++ = 'p';
    *p++ = 'c';
    *p++ = '-';
    *p++ = 'm';
    *p++ = 'e';
    *p++ = 's';
    *p++ = 's';
    *p++ = 'a';
    *p++ = 'g';
    *p++ = 'e';
    GRPC_CHTTP2_WRITE_VARINT((uint32_t)msg_len, 0, 0, p, (uint32_t)msg_len_len);
    p += msg_len_len;
    GPR_ASSERT(p == GRPC_SLICE_END_PTR(message_pfx));
    len += (uint32_t)GRPC_SLICE_LENGTH(message_pfx);
    len += (uint32_t)msg_len;
  }

  hdr = grpc_slice_malloc(9);
  p = GRPC_SLICE_START_PTR(hdr);
  *p++ = (uint8_t)(len >> 16);
  *p++ = (uint8_t)(len >> 8);
  *p++ = (uint8_t)(len);
  *p++ = GRPC_CHTTP2_FRAME_HEADER;
  *p++ = GRPC_CHTTP2_DATA_FLAG_END_STREAM | GRPC_CHTTP2_DATA_FLAG_END_HEADERS;
  *p++ = (uint8_t)(s->id >> 24);
  *p++ = (uint8_t)(s->id >> 16);
  *p++ = (uint8_t)(s->id >> 8);
  *p++ = (uint8_t)(s->id);
  GPR_ASSERT(p == GRPC_SLICE_END_PTR(hdr));

  grpc_slice_buffer_add(&t->qbuf, hdr);
  grpc_slice_buffer_add(&t->qbuf, status_hdr);
  if (msg != NULL) {
    grpc_slice_buffer_add(&t->qbuf, message_pfx);
    grpc_slice_buffer_add(&t->qbuf, grpc_slice_from_copied_string(msg));
  }
  grpc_slice_buffer_add(
      &t->qbuf, grpc_chttp2_rst_stream_create(s->id, GRPC_HTTP2_NO_ERROR,
                                              &s->stats.outgoing));

  grpc_chttp2_mark_stream_closed(exec_ctx, t, s, 1, 1, error);
  grpc_chttp2_initiate_write(exec_ctx, t, false, "close_from_api");
}

typedef struct {
  grpc_exec_ctx *exec_ctx;
  grpc_error *error;
  grpc_chttp2_transport *t;
} cancel_stream_cb_args;

static void cancel_stream_cb(void *user_data, uint32_t key, void *stream) {
  cancel_stream_cb_args *args = user_data;
  grpc_chttp2_stream *s = stream;
  grpc_chttp2_cancel_stream(args->exec_ctx, args->t, s,
                            GRPC_ERROR_REF(args->error));
}

static void end_all_the_calls(grpc_exec_ctx *exec_ctx, grpc_chttp2_transport *t,
                              grpc_error *error) {
  cancel_stream_cb_args args = {exec_ctx, error, t};
  grpc_chttp2_stream_map_for_each(&t->stream_map, cancel_stream_cb, &args);
  GRPC_ERROR_UNREF(error);
}

/*******************************************************************************
 * INPUT PROCESSING - PARSING
 */

static void update_bdp(grpc_exec_ctx *exec_ctx, grpc_chttp2_transport *t,
                       double bdp_dbl) {
  uint32_t bdp;
  if (bdp_dbl <= 0) {
    bdp = 0;
  } else if (bdp_dbl > UINT32_MAX) {
    bdp = UINT32_MAX;
  } else {
    bdp = (uint32_t)(bdp_dbl);
  }
  int64_t delta =
      (int64_t)bdp -
      (int64_t)t->settings[GRPC_LOCAL_SETTINGS]
                          [GRPC_CHTTP2_SETTINGS_INITIAL_WINDOW_SIZE];
  if (delta == 0 || (bdp != 0 && delta > -1024 && delta < 1024)) {
    return;
  }
  if (grpc_bdp_estimator_trace) {
    gpr_log(GPR_DEBUG, "%s: update initial window size to %d", t->peer_string,
            (int)bdp);
  }
  push_setting(exec_ctx, t, GRPC_CHTTP2_SETTINGS_INITIAL_WINDOW_SIZE, bdp);
}

static grpc_error *try_http_parsing(grpc_exec_ctx *exec_ctx,
                                    grpc_chttp2_transport *t) {
  grpc_http_parser parser;
  size_t i = 0;
  grpc_error *error = GRPC_ERROR_NONE;
  grpc_http_response response;
  memset(&response, 0, sizeof(response));

  grpc_http_parser_init(&parser, GRPC_HTTP_RESPONSE, &response);

  grpc_error *parse_error = GRPC_ERROR_NONE;
  for (; i < t->read_buffer.count && parse_error == GRPC_ERROR_NONE; i++) {
    parse_error =
        grpc_http_parser_parse(&parser, t->read_buffer.slices[i], NULL);
  }
  if (parse_error == GRPC_ERROR_NONE &&
      (parse_error = grpc_http_parser_eof(&parser)) == GRPC_ERROR_NONE) {
    error = grpc_error_set_int(
        grpc_error_set_int(GRPC_ERROR_CREATE(grpc_slice_from_static_string(
                               "Trying to connect an http1.x server")),
                           GRPC_ERROR_INT_HTTP_STATUS, response.status),
        GRPC_ERROR_INT_GRPC_STATUS, GRPC_STATUS_UNAVAILABLE);
  }
  GRPC_ERROR_UNREF(parse_error);

  grpc_http_parser_destroy(&parser);
  grpc_http_response_destroy(&response);
  return error;
}

static void read_action_locked(grpc_exec_ctx *exec_ctx, void *tp,
                               grpc_error *error) {
  GPR_TIMER_BEGIN("reading_action_locked", 0);

  grpc_chttp2_transport *t = tp;
  bool need_bdp_ping = false;

  GRPC_ERROR_REF(error);

  grpc_error *err = error;
  if (err != GRPC_ERROR_NONE) {
    err = grpc_error_set_int(
        GRPC_ERROR_CREATE_REFERENCING(
            grpc_slice_from_static_string("Endpoint read failed"), &err, 1),
        GRPC_ERROR_INT_OCCURRED_DURING_WRITE, t->write_state);
  }
  GPR_SWAP(grpc_error *, err, error);
  GRPC_ERROR_UNREF(err);
  if (!t->closed) {
    GPR_TIMER_BEGIN("reading_action.parse", 0);
    size_t i = 0;
    grpc_error *errors[3] = {GRPC_ERROR_REF(error), GRPC_ERROR_NONE,
                             GRPC_ERROR_NONE};
    for (; i < t->read_buffer.count && errors[1] == GRPC_ERROR_NONE; i++) {
      if (grpc_bdp_estimator_add_incoming_bytes(
              &t->bdp_estimator,
              (int64_t)GRPC_SLICE_LENGTH(t->read_buffer.slices[i]))) {
        need_bdp_ping = true;
      }
      errors[1] =
          grpc_chttp2_perform_read(exec_ctx, t, t->read_buffer.slices[i]);
    }
    if (errors[1] != GRPC_ERROR_NONE) {
      errors[2] = try_http_parsing(exec_ctx, t);
      GRPC_ERROR_UNREF(error);
      error = GRPC_ERROR_CREATE_REFERENCING(
          grpc_slice_from_static_string("Failed parsing HTTP/2"), errors,
          GPR_ARRAY_SIZE(errors));
    }
    for (i = 0; i < GPR_ARRAY_SIZE(errors); i++) {
      GRPC_ERROR_UNREF(errors[i]);
    }
    GPR_TIMER_END("reading_action.parse", 0);

    GPR_TIMER_BEGIN("post_parse_locked", 0);
    if (t->initial_window_update != 0) {
      if (t->initial_window_update > 0) {
        grpc_chttp2_stream *s;
        while (grpc_chttp2_list_pop_stalled_by_stream(t, &s)) {
          grpc_chttp2_become_writable(
              exec_ctx, t, s, GRPC_CHTTP2_STREAM_WRITE_INITIATE_UNCOVERED,
              "unstalled");
        }
      }
      t->initial_window_update = 0;
    }
    GPR_TIMER_END("post_parse_locked", 0);
  }

  GPR_TIMER_BEGIN("post_reading_action_locked", 0);
  bool keep_reading = false;
  if (error == GRPC_ERROR_NONE && t->closed) {
    error =
        GRPC_ERROR_CREATE(grpc_slice_from_static_string("Transport closed"));
  }
  if (error != GRPC_ERROR_NONE) {
    close_transport_locked(exec_ctx, t, GRPC_ERROR_REF(error));
    t->endpoint_reading = 0;
  } else if (!t->closed) {
    keep_reading = true;
    GRPC_CHTTP2_REF_TRANSPORT(t, "keep_reading");
  }
  grpc_slice_buffer_reset_and_unref_internal(exec_ctx, &t->read_buffer);

  if (keep_reading) {
    grpc_endpoint_read(exec_ctx, t->ep, &t->read_buffer,
                       &t->read_action_locked);

    if (t->enable_bdp_probe) {
      if (need_bdp_ping) {
        GRPC_CHTTP2_REF_TRANSPORT(t, "bdp_ping");
        grpc_bdp_estimator_schedule_ping(&t->bdp_estimator);
        send_ping_locked(exec_ctx, t,
                         GRPC_CHTTP2_PING_BEFORE_TRANSPORT_WINDOW_UPDATE,
                         &t->start_bdp_ping_locked, &t->finish_bdp_ping_locked);
      }

      int64_t estimate = -1;
      if (grpc_bdp_estimator_get_estimate(&t->bdp_estimator, &estimate)) {
        double target = 1 + log2((double)estimate);
        double memory_pressure = grpc_resource_quota_get_memory_pressure(
            grpc_resource_user_quota(grpc_endpoint_get_resource_user(t->ep)));
        if (memory_pressure > 0.8) {
          target *= 1 - GPR_MIN(1, (memory_pressure - 0.8) / 0.1);
        }
        double bdp_error =
            target - grpc_pid_controller_last(&t->pid_controller);
        gpr_timespec now = gpr_now(GPR_CLOCK_MONOTONIC);
        gpr_timespec dt_timespec = gpr_time_sub(now, t->last_pid_update);
        double dt = (double)dt_timespec.tv_sec + dt_timespec.tv_nsec * 1e-9;
        if (dt > 0.1) {
          dt = 0.1;
        }
        double log2_bdp_guess =
            grpc_pid_controller_update(&t->pid_controller, bdp_error, dt);
        update_bdp(exec_ctx, t, pow(2, log2_bdp_guess));
        t->last_pid_update = now;
      }
    }
    GRPC_CHTTP2_UNREF_TRANSPORT(exec_ctx, t, "keep_reading");
  } else {
    GRPC_CHTTP2_UNREF_TRANSPORT(exec_ctx, t, "reading_action");
  }

  GPR_TIMER_END("post_reading_action_locked", 0);

  GRPC_ERROR_UNREF(error);

  GPR_TIMER_END("reading_action_locked", 0);
}

static void start_bdp_ping_locked(grpc_exec_ctx *exec_ctx, void *tp,
                                  grpc_error *error) {
  grpc_chttp2_transport *t = tp;
  if (grpc_http_trace) {
    gpr_log(GPR_DEBUG, "%s: Start BDP ping", t->peer_string);
  }
  grpc_bdp_estimator_start_ping(&t->bdp_estimator);
}

static void finish_bdp_ping_locked(grpc_exec_ctx *exec_ctx, void *tp,
                                   grpc_error *error) {
  grpc_chttp2_transport *t = tp;
  if (grpc_http_trace) {
    gpr_log(GPR_DEBUG, "%s: Complete BDP ping", t->peer_string);
  }
  grpc_bdp_estimator_complete_ping(&t->bdp_estimator);

  GRPC_CHTTP2_UNREF_TRANSPORT(exec_ctx, t, "bdp_ping");
}

/*******************************************************************************
 * CALLBACK LOOP
 */

static void connectivity_state_set(grpc_exec_ctx *exec_ctx,
                                   grpc_chttp2_transport *t,
                                   grpc_connectivity_state state,
                                   grpc_error *error, const char *reason) {
  GRPC_CHTTP2_IF_TRACING(
      gpr_log(GPR_DEBUG, "set connectivity_state=%d", state));
  grpc_connectivity_state_set(exec_ctx, &t->channel_callback.state_tracker,
                              state, error, reason);
}

/*******************************************************************************
 * POLLSET STUFF
 */

static void set_pollset(grpc_exec_ctx *exec_ctx, grpc_transport *gt,
                        grpc_stream *gs, grpc_pollset *pollset) {
  grpc_chttp2_transport *t = (grpc_chttp2_transport *)gt;
  grpc_endpoint_add_to_pollset(exec_ctx, t->ep, pollset);
}

static void set_pollset_set(grpc_exec_ctx *exec_ctx, grpc_transport *gt,
                            grpc_stream *gs, grpc_pollset_set *pollset_set) {
  grpc_chttp2_transport *t = (grpc_chttp2_transport *)gt;
  grpc_endpoint_add_to_pollset_set(exec_ctx, t->ep, pollset_set);
}

/*******************************************************************************
 * BYTE STREAM
 */

static void incoming_byte_stream_unref(grpc_exec_ctx *exec_ctx,
                                       grpc_chttp2_incoming_byte_stream *bs) {
  if (gpr_unref(&bs->refs)) {
    GRPC_ERROR_UNREF(bs->error);
    grpc_slice_buffer_destroy_internal(exec_ctx, &bs->slices);
    gpr_mu_destroy(&bs->slice_mu);
    gpr_free(bs);
  }
}

static void incoming_byte_stream_update_flow_control(grpc_exec_ctx *exec_ctx,
                                                     grpc_chttp2_transport *t,
                                                     grpc_chttp2_stream *s,
                                                     size_t max_size_hint,
                                                     size_t have_already) {
  uint32_t max_recv_bytes;
  uint32_t initial_window_size =
      t->settings[GRPC_SENT_SETTINGS][GRPC_CHTTP2_SETTINGS_INITIAL_WINDOW_SIZE];

  /* clamp max recv hint to an allowable size */
  if (max_size_hint >= UINT32_MAX - initial_window_size) {
    max_recv_bytes = UINT32_MAX - initial_window_size;
  } else {
    max_recv_bytes = (uint32_t)max_size_hint;
  }

  /* account for bytes already received but unknown to higher layers */
  if (max_recv_bytes >= have_already) {
    max_recv_bytes -= (uint32_t)have_already;
  } else {
    max_recv_bytes = 0;
  }

  /* add some small lookahead to keep pipelines flowing */
  GPR_ASSERT(max_recv_bytes <= UINT32_MAX - initial_window_size);
  if (s->incoming_window_delta < max_recv_bytes && !s->read_closed) {
    uint32_t add_max_recv_bytes =
        (uint32_t)(max_recv_bytes - s->incoming_window_delta);
    grpc_chttp2_stream_write_type write_type =
        GRPC_CHTTP2_STREAM_WRITE_INITIATE_UNCOVERED;
    if (s->incoming_window_delta + initial_window_size <
        (int64_t)have_already) {
      write_type = GRPC_CHTTP2_STREAM_WRITE_INITIATE_COVERED;
    }
    GRPC_CHTTP2_FLOW_CREDIT_STREAM_INCOMING_WINDOW_DELTA("op", t, s,
                                                         add_max_recv_bytes);
    GRPC_CHTTP2_FLOW_CREDIT_STREAM("op", t, s, announce_window,
                                   add_max_recv_bytes);
    if ((int64_t)s->incoming_window_delta + (int64_t)initial_window_size -
            (int64_t)s->announce_window >
        (int64_t)initial_window_size / 2) {
      write_type = GRPC_CHTTP2_STREAM_WRITE_PIGGYBACK;
    }
    grpc_chttp2_become_writable(exec_ctx, t, s, write_type,
                                "read_incoming_stream");
  }
}

static void incoming_byte_stream_next_locked(grpc_exec_ctx *exec_ctx,
                                             void *argp,
                                             grpc_error *error_ignored) {
  grpc_chttp2_incoming_byte_stream *bs = argp;
  grpc_chttp2_transport *t = bs->transport;
  grpc_chttp2_stream *s = bs->stream;

  if (bs->is_tail) {
    gpr_mu_lock(&bs->slice_mu);
    size_t cur_length = bs->slices.length;
    gpr_mu_unlock(&bs->slice_mu);
    incoming_byte_stream_update_flow_control(
        exec_ctx, t, s, bs->next_action.max_size_hint, cur_length);
  }
  gpr_mu_lock(&bs->slice_mu);
  if (bs->slices.count > 0) {
    *bs->next_action.slice = grpc_slice_buffer_take_first(&bs->slices);
    grpc_closure_run(exec_ctx, bs->next_action.on_complete, GRPC_ERROR_NONE);
  } else if (bs->error != GRPC_ERROR_NONE) {
    grpc_closure_run(exec_ctx, bs->next_action.on_complete,
                     GRPC_ERROR_REF(bs->error));
  } else {
    bs->on_next = bs->next_action.on_complete;
    bs->next = bs->next_action.slice;
  }
  gpr_mu_unlock(&bs->slice_mu);
  incoming_byte_stream_unref(exec_ctx, bs);
}

static int incoming_byte_stream_next(grpc_exec_ctx *exec_ctx,
                                     grpc_byte_stream *byte_stream,
                                     grpc_slice *slice, size_t max_size_hint,
                                     grpc_closure *on_complete) {
  GPR_TIMER_BEGIN("incoming_byte_stream_next", 0);
  grpc_chttp2_incoming_byte_stream *bs =
      (grpc_chttp2_incoming_byte_stream *)byte_stream;
  gpr_ref(&bs->refs);
  bs->next_action.slice = slice;
  bs->next_action.max_size_hint = max_size_hint;
  bs->next_action.on_complete = on_complete;
  grpc_closure_sched(
      exec_ctx,
      grpc_closure_init(
          &bs->next_action.closure, incoming_byte_stream_next_locked, bs,
          grpc_combiner_scheduler(bs->transport->combiner, false)),
      GRPC_ERROR_NONE);
  GPR_TIMER_END("incoming_byte_stream_next", 0);
  return 0;
}

static void incoming_byte_stream_destroy(grpc_exec_ctx *exec_ctx,
                                         grpc_byte_stream *byte_stream);

static void incoming_byte_stream_destroy_locked(grpc_exec_ctx *exec_ctx,
                                                void *byte_stream,
                                                grpc_error *error_ignored) {
  grpc_chttp2_incoming_byte_stream *bs = byte_stream;
  GPR_ASSERT(bs->base.destroy == incoming_byte_stream_destroy);
  decrement_active_streams_locked(exec_ctx, bs->transport, bs->stream);
  incoming_byte_stream_unref(exec_ctx, bs);
}

static void incoming_byte_stream_destroy(grpc_exec_ctx *exec_ctx,
                                         grpc_byte_stream *byte_stream) {
  GPR_TIMER_BEGIN("incoming_byte_stream_destroy", 0);
  grpc_chttp2_incoming_byte_stream *bs =
      (grpc_chttp2_incoming_byte_stream *)byte_stream;
  grpc_closure_sched(
      exec_ctx,
      grpc_closure_init(
          &bs->destroy_action, incoming_byte_stream_destroy_locked, bs,
          grpc_combiner_scheduler(bs->transport->combiner, false)),
      GRPC_ERROR_NONE);
  GPR_TIMER_END("incoming_byte_stream_destroy", 0);
}

static void incoming_byte_stream_publish_error(
    grpc_exec_ctx *exec_ctx, grpc_chttp2_incoming_byte_stream *bs,
    grpc_error *error) {
  GPR_ASSERT(error != GRPC_ERROR_NONE);
  grpc_closure_sched(exec_ctx, bs->on_next, GRPC_ERROR_REF(error));
  bs->on_next = NULL;
  GRPC_ERROR_UNREF(bs->error);
  grpc_chttp2_cancel_stream(exec_ctx, bs->transport, bs->stream,
                            GRPC_ERROR_REF(error));
  bs->error = error;
}

void grpc_chttp2_incoming_byte_stream_push(grpc_exec_ctx *exec_ctx,
                                           grpc_chttp2_incoming_byte_stream *bs,
                                           grpc_slice slice) {
  gpr_mu_lock(&bs->slice_mu);
  if (bs->remaining_bytes < GRPC_SLICE_LENGTH(slice)) {
    incoming_byte_stream_publish_error(
        exec_ctx, bs, GRPC_ERROR_CREATE(grpc_slice_from_static_string(
                          "Too many bytes in stream")));
  } else {
    bs->remaining_bytes -= (uint32_t)GRPC_SLICE_LENGTH(slice);
    if (bs->on_next != NULL) {
      *bs->next = slice;
      grpc_closure_sched(exec_ctx, bs->on_next, GRPC_ERROR_NONE);
      bs->on_next = NULL;
    } else {
      grpc_slice_buffer_add(&bs->slices, slice);
    }
  }
  gpr_mu_unlock(&bs->slice_mu);
}

void grpc_chttp2_incoming_byte_stream_finished(
    grpc_exec_ctx *exec_ctx, grpc_chttp2_incoming_byte_stream *bs,
    grpc_error *error) {
  if (error == GRPC_ERROR_NONE) {
    gpr_mu_lock(&bs->slice_mu);
    if (bs->remaining_bytes != 0) {
      error =
          GRPC_ERROR_CREATE(grpc_slice_from_static_string("Truncated message"));
    }
    gpr_mu_unlock(&bs->slice_mu);
  }
  if (error != GRPC_ERROR_NONE) {
    incoming_byte_stream_publish_error(exec_ctx, bs, error);
  }
  incoming_byte_stream_unref(exec_ctx, bs);
}

grpc_chttp2_incoming_byte_stream *grpc_chttp2_incoming_byte_stream_create(
    grpc_exec_ctx *exec_ctx, grpc_chttp2_transport *t, grpc_chttp2_stream *s,
    uint32_t frame_size, uint32_t flags) {
  grpc_chttp2_incoming_byte_stream *incoming_byte_stream =
      gpr_malloc(sizeof(*incoming_byte_stream));
  incoming_byte_stream->base.length = frame_size;
  incoming_byte_stream->remaining_bytes = frame_size;
  incoming_byte_stream->base.flags = flags;
  incoming_byte_stream->base.next = incoming_byte_stream_next;
  incoming_byte_stream->base.destroy = incoming_byte_stream_destroy;
  gpr_mu_init(&incoming_byte_stream->slice_mu);
  gpr_ref_init(&incoming_byte_stream->refs, 2);
  incoming_byte_stream->next_message = NULL;
  incoming_byte_stream->transport = t;
  incoming_byte_stream->stream = s;
  gpr_ref(&incoming_byte_stream->stream->active_streams);
  grpc_slice_buffer_init(&incoming_byte_stream->slices);
  incoming_byte_stream->on_next = NULL;
  incoming_byte_stream->is_tail = 1;
  incoming_byte_stream->error = GRPC_ERROR_NONE;
  grpc_chttp2_incoming_frame_queue *q = &s->incoming_frames;
  if (q->head == NULL) {
    q->head = incoming_byte_stream;
  } else {
    q->tail->is_tail = 0;
    q->tail->next_message = incoming_byte_stream;
  }
  q->tail = incoming_byte_stream;
  grpc_chttp2_maybe_complete_recv_message(exec_ctx, t, s);
  return incoming_byte_stream;
}

/*******************************************************************************
 * RESOURCE QUOTAS
 */

static void post_benign_reclaimer(grpc_exec_ctx *exec_ctx,
                                  grpc_chttp2_transport *t) {
  if (!t->benign_reclaimer_registered) {
    t->benign_reclaimer_registered = true;
    GRPC_CHTTP2_REF_TRANSPORT(t, "benign_reclaimer");
    grpc_resource_user_post_reclaimer(exec_ctx,
                                      grpc_endpoint_get_resource_user(t->ep),
                                      false, &t->benign_reclaimer_locked);
  }
}

static void post_destructive_reclaimer(grpc_exec_ctx *exec_ctx,
                                       grpc_chttp2_transport *t) {
  if (!t->destructive_reclaimer_registered) {
    t->destructive_reclaimer_registered = true;
    GRPC_CHTTP2_REF_TRANSPORT(t, "destructive_reclaimer");
    grpc_resource_user_post_reclaimer(exec_ctx,
                                      grpc_endpoint_get_resource_user(t->ep),
                                      true, &t->destructive_reclaimer_locked);
  }
}

static void benign_reclaimer_locked(grpc_exec_ctx *exec_ctx, void *arg,
                                    grpc_error *error) {
  grpc_chttp2_transport *t = arg;
  if (error == GRPC_ERROR_NONE &&
      grpc_chttp2_stream_map_size(&t->stream_map) == 0) {
    /* Channel with no active streams: send a goaway to try and make it
     * disconnect cleanly */
    if (grpc_resource_quota_trace) {
      gpr_log(GPR_DEBUG, "HTTP2: %s - send goaway to free memory",
              t->peer_string);
    }
    send_goaway(
        exec_ctx, t,
        grpc_error_set_int(
            GRPC_ERROR_CREATE(grpc_slice_from_static_string("Buffers full")),
            GRPC_ERROR_INT_HTTP2_ERROR, GRPC_HTTP2_ENHANCE_YOUR_CALM));
  } else if (error == GRPC_ERROR_NONE && grpc_resource_quota_trace) {
    gpr_log(GPR_DEBUG,
            "HTTP2: %s - skip benign reclamation, there are still %" PRIdPTR
            " streams",
            t->peer_string, grpc_chttp2_stream_map_size(&t->stream_map));
  }
  t->benign_reclaimer_registered = false;
  if (error != GRPC_ERROR_CANCELLED) {
    grpc_resource_user_finish_reclamation(
        exec_ctx, grpc_endpoint_get_resource_user(t->ep));
  }
  GRPC_CHTTP2_UNREF_TRANSPORT(exec_ctx, t, "benign_reclaimer");
}

static void destructive_reclaimer_locked(grpc_exec_ctx *exec_ctx, void *arg,
                                         grpc_error *error) {
  grpc_chttp2_transport *t = arg;
  size_t n = grpc_chttp2_stream_map_size(&t->stream_map);
  t->destructive_reclaimer_registered = false;
  if (error == GRPC_ERROR_NONE && n > 0) {
    grpc_chttp2_stream *s = grpc_chttp2_stream_map_rand(&t->stream_map);
    if (grpc_resource_quota_trace) {
      gpr_log(GPR_DEBUG, "HTTP2: %s - abandon stream id %d", t->peer_string,
              s->id);
    }
    grpc_chttp2_cancel_stream(
        exec_ctx, t, s,
        grpc_error_set_int(
            GRPC_ERROR_CREATE(grpc_slice_from_static_string("Buffers full")),
            GRPC_ERROR_INT_HTTP2_ERROR, GRPC_HTTP2_ENHANCE_YOUR_CALM));
    if (n > 1) {
      /* Since we cancel one stream per destructive reclamation, if
         there are more streams left, we can immediately post a new
         reclaimer in case the resource quota needs to free more
         memory */
      post_destructive_reclaimer(exec_ctx, t);
    }
  }
  if (error != GRPC_ERROR_CANCELLED) {
    grpc_resource_user_finish_reclamation(
        exec_ctx, grpc_endpoint_get_resource_user(t->ep));
  }
  GRPC_CHTTP2_UNREF_TRANSPORT(exec_ctx, t, "destructive_reclaimer");
}

/*******************************************************************************
 * TRACING
 */

static char *format_flowctl_context_var(const char *context, const char *var,
                                        int64_t val, uint32_t id) {
  char *name;
  if (context == NULL) {
    name = gpr_strdup(var);
  } else if (0 == strcmp(context, "t")) {
    GPR_ASSERT(id == 0);
    gpr_asprintf(&name, "TRANSPORT:%s", var);
  } else if (0 == strcmp(context, "s")) {
    GPR_ASSERT(id != 0);
    gpr_asprintf(&name, "STREAM[%d]:%s", id, var);
  } else {
    gpr_asprintf(&name, "BAD_CONTEXT[%s][%d]:%s", context, id, var);
  }
  char *name_fld = gpr_leftpad(name, ' ', 64);
  char *value;
  gpr_asprintf(&value, "%" PRId64, val);
  char *value_fld = gpr_leftpad(value, ' ', 8);
  char *result;
  gpr_asprintf(&result, "%s %s", name_fld, value_fld);
  gpr_free(name);
  gpr_free(name_fld);
  gpr_free(value);
  gpr_free(value_fld);
  return result;
}

void grpc_chttp2_flowctl_trace(const char *file, int line, const char *phase,
                               grpc_chttp2_flowctl_op op, const char *context1,
                               const char *var1, const char *context2,
                               const char *var2, int is_client,
                               uint32_t stream_id, int64_t val1, int64_t val2) {
  char *tmp_phase;
  char *label1 = format_flowctl_context_var(context1, var1, val1, stream_id);
  char *label2 = format_flowctl_context_var(context2, var2, val2, stream_id);
  char *clisvr = is_client ? "client" : "server";
  char *prefix;

  tmp_phase = gpr_leftpad(phase, ' ', 8);
  gpr_asprintf(&prefix, "FLOW %s: %s ", tmp_phase, clisvr);
  gpr_free(tmp_phase);

  switch (op) {
    case GRPC_CHTTP2_FLOWCTL_MOVE:
      if (val2 != 0) {
        gpr_log(file, line, GPR_LOG_SEVERITY_DEBUG,
                "%sMOVE   %s <- %s giving %" PRId64, prefix, label1, label2,
                val1 + val2);
      }
      break;
    case GRPC_CHTTP2_FLOWCTL_CREDIT:
      GPR_ASSERT(val2 >= 0);
      if (val2 != 0) {
        gpr_log(file, line, GPR_LOG_SEVERITY_DEBUG,
                "%sCREDIT %s by %s giving %" PRId64, prefix, label1, label2,
                val1 + val2);
      }
      break;
    case GRPC_CHTTP2_FLOWCTL_DEBIT:
      GPR_ASSERT(val2 >= 0);
      if (val2 != 0) {
        gpr_log(file, line, GPR_LOG_SEVERITY_DEBUG,
                "%sDEBIT  %s by %s giving %" PRId64, prefix, label1, label2,
                val1 - val2);
      }
      break;
  }

  gpr_free(label1);
  gpr_free(label2);
  gpr_free(prefix);
}

/*******************************************************************************
 * INTEGRATION GLUE
 */

static char *chttp2_get_peer(grpc_exec_ctx *exec_ctx, grpc_transport *t) {
  return gpr_strdup(((grpc_chttp2_transport *)t)->peer_string);
}

/*******************************************************************************
 * MONITORING
 */
static grpc_endpoint *chttp2_get_endpoint(grpc_exec_ctx *exec_ctx,
                                          grpc_transport *t) {
  return ((grpc_chttp2_transport *)t)->ep;
}

static const grpc_transport_vtable vtable = {sizeof(grpc_chttp2_stream),
                                             "chttp2",
                                             init_stream,
                                             set_pollset,
                                             set_pollset_set,
                                             perform_stream_op,
                                             perform_transport_op,
                                             destroy_stream,
                                             destroy_transport,
                                             chttp2_get_peer,
                                             chttp2_get_endpoint};

grpc_transport *grpc_create_chttp2_transport(
    grpc_exec_ctx *exec_ctx, const grpc_channel_args *channel_args,
    grpc_endpoint *ep, int is_client) {
  grpc_chttp2_transport *t = gpr_malloc(sizeof(grpc_chttp2_transport));
  init_transport(exec_ctx, t, channel_args, ep, is_client != 0);
  return &t->base;
}

void grpc_chttp2_transport_start_reading(grpc_exec_ctx *exec_ctx,
                                         grpc_transport *transport,
                                         grpc_slice_buffer *read_buffer) {
  grpc_chttp2_transport *t = (grpc_chttp2_transport *)transport;
  GRPC_CHTTP2_REF_TRANSPORT(
      t, "reading_action"); /* matches unref inside reading_action */
  if (read_buffer != NULL) {
    grpc_slice_buffer_move_into(read_buffer, &t->read_buffer);
    gpr_free(read_buffer);
  }
  grpc_closure_sched(exec_ctx, &t->read_action_locked, GRPC_ERROR_NONE);
}<|MERGE_RESOLUTION|>--- conflicted
+++ resolved
@@ -1126,15 +1126,10 @@
             maybe_start_some_streams(exec_ctx, t);
           } else {
             grpc_chttp2_cancel_stream(
-<<<<<<< HEAD
-                exec_ctx, t, s, GRPC_ERROR_CREATE(grpc_slice_from_static_string(
-                                    "Transport closed")));
-=======
                 exec_ctx, t, s,
-                grpc_error_set_int(GRPC_ERROR_CREATE("Transport closed"),
+                grpc_error_set_int(GRPC_ERROR_CREATE(grpc_slice_from_static_string("Transport closed")),
                                    GRPC_ERROR_INT_GRPC_STATUS,
                                    GRPC_STATUS_UNAVAILABLE));
->>>>>>> e2836e98
           }
         } else {
           GPR_ASSERT(s->id != 0);
