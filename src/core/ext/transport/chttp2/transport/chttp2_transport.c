--- conflicted
+++ resolved
@@ -45,10 +45,7 @@
 #include <grpc/support/useful.h>
 
 #include "src/core/ext/transport/chttp2/transport/internal.h"
-<<<<<<< HEAD
-=======
 #include "src/core/ext/transport/chttp2/transport/varint.h"
->>>>>>> 7ea1370a
 #include "src/core/lib/channel/channel_args.h"
 #include "src/core/lib/http/parser.h"
 #include "src/core/lib/iomgr/workqueue.h"
@@ -1017,11 +1014,7 @@
   }
 
   if (op->cancel_error != GRPC_ERROR_NONE) {
-<<<<<<< HEAD
-    grpc_chttp2_cancel_stream(exec_ctx, t, s, GRPC_ERROR_REF(op->cancel_error));
-=======
     grpc_chttp2_cancel_stream(exec_ctx, t, s, op->cancel_error);
->>>>>>> 7ea1370a
   }
 
   if (op->send_initial_metadata != NULL) {
@@ -1573,14 +1566,6 @@
   if (close_reads && !s->read_closed) {
     s->read_closed_error = GRPC_ERROR_REF(error);
     s->read_closed = true;
-<<<<<<< HEAD
-    for (int i = 0; i < 2; i++) {
-      if (s->published_metadata[i] == GRPC_METADATA_NOT_PUBLISHED) {
-        s->published_metadata[i] = GPRC_METADATA_PUBLISHED_AT_CLOSE;
-      }
-    }
-=======
->>>>>>> 7ea1370a
     closed_read = true;
   }
   if (close_writes && !s->write_closed) {
@@ -1603,14 +1588,11 @@
     }
   }
   if (closed_read) {
-<<<<<<< HEAD
-=======
     for (int i = 0; i < 2; i++) {
       if (s->published_metadata[i] == GRPC_METADATA_NOT_PUBLISHED) {
         s->published_metadata[i] = GPRC_METADATA_PUBLISHED_AT_CLOSE;
       }
     }
->>>>>>> 7ea1370a
     decrement_active_streams_locked(exec_ctx, t, s);
     grpc_chttp2_maybe_complete_recv_initial_metadata(exec_ctx, t, s);
     grpc_chttp2_maybe_complete_recv_message(exec_ctx, t, s);
@@ -1669,14 +1651,9 @@
 
   if (msg != NULL) {
     size_t msg_len = strlen(msg);
-<<<<<<< HEAD
-    GPR_ASSERT(msg_len < 127);
-    message_pfx = grpc_slice_malloc(15);
-=======
     GPR_ASSERT(msg_len <= UINT32_MAX);
     uint32_t msg_len_len = GRPC_CHTTP2_VARINT_LENGTH((uint32_t)msg_len, 0);
     message_pfx = grpc_slice_malloc(14 + msg_len_len);
->>>>>>> 7ea1370a
     p = GRPC_SLICE_START_PTR(message_pfx);
     *p++ = 0x40;
     *p++ = 12; /* len(grpc-message) */
@@ -1692,12 +1669,8 @@
     *p++ = 'a';
     *p++ = 'g';
     *p++ = 'e';
-<<<<<<< HEAD
-    *p++ = (uint8_t)msg_len;
-=======
     GRPC_CHTTP2_WRITE_VARINT((uint32_t)msg_len, 0, 0, p, (uint32_t)msg_len_len);
     p += msg_len_len;
->>>>>>> 7ea1370a
     GPR_ASSERT(p == GRPC_SLICE_END_PTR(message_pfx));
     len += (uint32_t)GRPC_SLICE_LENGTH(message_pfx);
     len += (uint32_t)msg_len;
