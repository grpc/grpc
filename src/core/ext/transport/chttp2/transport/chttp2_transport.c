/*
 *
 * Copyright 2015, Google Inc.
 * All rights reserved.
 *
 * Redistribution and use in source and binary forms, with or without
 * modification, are permitted provided that the following conditions are
 * met:
 *
 *     * Redistributions of source code must retain the above copyright
 * notice, this list of conditions and the following disclaimer.
 *     * Redistributions in binary form must reproduce the above
 * copyright notice, this list of conditions and the following disclaimer
 * in the documentation and/or other materials provided with the
 * distribution.
 *     * Neither the name of Google Inc. nor the names of its
 * contributors may be used to endorse or promote products derived from
 * this software without specific prior written permission.
 *
 * THIS SOFTWARE IS PROVIDED BY THE COPYRIGHT HOLDERS AND CONTRIBUTORS
 * "AS IS" AND ANY EXPRESS OR IMPLIED WARRANTIES, INCLUDING, BUT NOT
 * LIMITED TO, THE IMPLIED WARRANTIES OF MERCHANTABILITY AND FITNESS FOR
 * A PARTICULAR PURPOSE ARE DISCLAIMED. IN NO EVENT SHALL THE COPYRIGHT
 * OWNER OR CONTRIBUTORS BE LIABLE FOR ANY DIRECT, INDIRECT, INCIDENTAL,
 * SPECIAL, EXEMPLARY, OR CONSEQUENTIAL DAMAGES (INCLUDING, BUT NOT
 * LIMITED TO, PROCUREMENT OF SUBSTITUTE GOODS OR SERVICES; LOSS OF USE,
 * DATA, OR PROFITS; OR BUSINESS INTERRUPTION) HOWEVER CAUSED AND ON ANY
 * THEORY OF LIABILITY, WHETHER IN CONTRACT, STRICT LIABILITY, OR TORT
 * (INCLUDING NEGLIGENCE OR OTHERWISE) ARISING IN ANY WAY OUT OF THE USE
 * OF THIS SOFTWARE, EVEN IF ADVISED OF THE POSSIBILITY OF SUCH DAMAGE.
 *
 */

#include "src/core/ext/transport/chttp2/transport/chttp2_transport.h"

#include <limits.h>
#include <math.h>
#include <stdio.h>
#include <string.h>

#include <grpc/support/alloc.h>
#include <grpc/support/log.h>
#include <grpc/support/slice_buffer.h>
#include <grpc/support/string_util.h>
#include <grpc/support/useful.h>

#include "src/core/ext/transport/chttp2/transport/http2_errors.h"
#include "src/core/ext/transport/chttp2/transport/internal.h"
#include "src/core/ext/transport/chttp2/transport/status_conversion.h"
#include "src/core/lib/channel/channel_args.h"
#include "src/core/lib/http/parser.h"
#include "src/core/lib/iomgr/workqueue.h"
#include "src/core/lib/profiling/timers.h"
#include "src/core/lib/support/string.h"
#include "src/core/lib/transport/static_metadata.h"
#include "src/core/lib/transport/timeout_encoding.h"
#include "src/core/lib/transport/transport_impl.h"

#define DEFAULT_WINDOW 65535
#define DEFAULT_CONNECTION_WINDOW_TARGET (1024 * 1024)
#define MAX_WINDOW 0x7fffffffu

#define DEFAULT_MAX_HEADER_LIST_SIZE (16 * 1024)

#define MAX_CLIENT_STREAM_ID 0x7fffffffu
int grpc_http_trace = 0;
int grpc_flowctl_trace = 0;

static const grpc_transport_vtable vtable;

/* forward declarations of various callbacks that we'll build closures around */
static void write_action_begin_locked(grpc_exec_ctx *exec_ctx, void *t,
                                      grpc_error *error);
static void write_action(grpc_exec_ctx *exec_ctx, void *t, grpc_error *error);
static void write_action_end(grpc_exec_ctx *exec_ctx, void *t,
                             grpc_error *error);
static void write_action_end_locked(grpc_exec_ctx *exec_ctx, void *t,
                                    grpc_error *error);

static void read_action_begin(grpc_exec_ctx *exec_ctx, void *t,
                              grpc_error *error);
static void read_action_locked(grpc_exec_ctx *exec_ctx, void *t,
                               grpc_error *error);

static void complete_fetch_locked(grpc_exec_ctx *exec_ctx, void *gs,
                                  grpc_error *error);
static void complete_fetch(grpc_exec_ctx *exec_ctx, void *gs,
                           grpc_error *error);
/** Set a transport level setting, and push it to our peer */
static void push_setting(grpc_exec_ctx *exec_ctx, grpc_chttp2_transport *t,
                         grpc_chttp2_setting_id id, uint32_t value);

static void close_from_api(grpc_exec_ctx *exec_ctx, grpc_chttp2_transport *t,
                           grpc_chttp2_stream *s, grpc_error *error);

/** Start new streams that have been created if we can */
static void maybe_start_some_streams(grpc_exec_ctx *exec_ctx,
                                     grpc_chttp2_transport *t);

static void connectivity_state_set(grpc_exec_ctx *exec_ctx,
                                   grpc_chttp2_transport *t,
                                   grpc_connectivity_state state,
                                   grpc_error *error, const char *reason);

static void incoming_byte_stream_update_flow_control(grpc_exec_ctx *exec_ctx,
                                                     grpc_chttp2_transport *t,
                                                     grpc_chttp2_stream *s,
                                                     size_t max_size_hint,
                                                     size_t have_already);
static void incoming_byte_stream_destroy_locked(grpc_exec_ctx *exec_ctx,
                                                void *byte_stream,
                                                grpc_error *error_ignored);
static void fail_pending_writes(grpc_exec_ctx *exec_ctx,
                                grpc_chttp2_transport *t, grpc_chttp2_stream *s,
                                grpc_error *error);

static void benign_reclaimer(grpc_exec_ctx *exec_ctx, void *t,
                             grpc_error *error);
static void benign_reclaimer_locked(grpc_exec_ctx *exec_ctx, void *t,
                                    grpc_error *error);
static void destructive_reclaimer(grpc_exec_ctx *exec_ctx, void *t,
                                  grpc_error *error);
static void destructive_reclaimer_locked(grpc_exec_ctx *exec_ctx, void *t,
                                         grpc_error *error);

static void post_benign_reclaimer(grpc_exec_ctx *exec_ctx,
                                  grpc_chttp2_transport *t);
static void post_destructive_reclaimer(grpc_exec_ctx *exec_ctx,
                                       grpc_chttp2_transport *t);

static void close_transport_locked(grpc_exec_ctx *exec_ctx,
                                   grpc_chttp2_transport *t, grpc_error *error);
static void end_all_the_calls(grpc_exec_ctx *exec_ctx, grpc_chttp2_transport *t,
                              grpc_error *error);

static void finish_bdp_ping(grpc_exec_ctx *exec_ctx, void *tp,
                            grpc_error *error);
static void finish_bdp_ping_locked(grpc_exec_ctx *exec_ctx, void *tp,
                                   grpc_error *error);

static void cancel_pings(grpc_exec_ctx *exec_ctx, grpc_chttp2_transport *t,
                         grpc_error *error);

/*******************************************************************************
 * CONSTRUCTION/DESTRUCTION/REFCOUNTING
 */

static void destruct_transport(grpc_exec_ctx *exec_ctx,
                               grpc_chttp2_transport *t) {
  size_t i;

  grpc_endpoint_destroy(exec_ctx, t->ep);

  gpr_slice_buffer_destroy(&t->qbuf);

  gpr_slice_buffer_destroy(&t->outbuf);
  grpc_chttp2_hpack_compressor_destroy(&t->hpack_compressor);

  gpr_slice_buffer_destroy(&t->read_buffer);
  grpc_chttp2_hpack_parser_destroy(&t->hpack_parser);
  grpc_chttp2_goaway_parser_destroy(&t->goaway_parser);

  for (i = 0; i < STREAM_LIST_COUNT; i++) {
    GPR_ASSERT(t->lists[i].head == NULL);
    GPR_ASSERT(t->lists[i].tail == NULL);
  }

  GPR_ASSERT(grpc_chttp2_stream_map_size(&t->stream_map) == 0);

  grpc_chttp2_stream_map_destroy(&t->stream_map);
  grpc_connectivity_state_destroy(exec_ctx, &t->channel_callback.state_tracker);

  grpc_combiner_destroy(exec_ctx, t->combiner);

  cancel_pings(exec_ctx, t, GRPC_ERROR_CREATE("Transport destroyed"));

  while (t->write_cb_pool) {
    grpc_chttp2_write_cb *next = t->write_cb_pool->next;
    gpr_free(t->write_cb_pool);
    t->write_cb_pool = next;
  }

  gpr_free(t->peer_string);
  gpr_free(t);
}

#ifdef GRPC_CHTTP2_REFCOUNTING_DEBUG
void grpc_chttp2_unref_transport(grpc_exec_ctx *exec_ctx,
                                 grpc_chttp2_transport *t, const char *reason,
                                 const char *file, int line) {
  gpr_log(GPR_DEBUG, "chttp2:unref:%p %" PRIdPTR "->%" PRIdPTR " %s [%s:%d]", t,
          t->refs.count, t->refs.count - 1, reason, file, line);
  if (!gpr_unref(&t->refs)) return;
  destruct_transport(exec_ctx, t);
}

void grpc_chttp2_ref_transport(grpc_chttp2_transport *t, const char *reason,
                               const char *file, int line) {
  gpr_log(GPR_DEBUG, "chttp2:  ref:%p %" PRIdPTR "->%" PRIdPTR " %s [%s:%d]", t,
          t->refs.count, t->refs.count + 1, reason, file, line);
  gpr_ref(&t->refs);
}
#else
void grpc_chttp2_unref_transport(grpc_exec_ctx *exec_ctx,
                                 grpc_chttp2_transport *t) {
  if (!gpr_unref(&t->refs)) return;
  destruct_transport(exec_ctx, t);
}

void grpc_chttp2_ref_transport(grpc_chttp2_transport *t) { gpr_ref(&t->refs); }
#endif

static void init_transport(grpc_exec_ctx *exec_ctx, grpc_chttp2_transport *t,
                           const grpc_channel_args *channel_args,
                           grpc_endpoint *ep, bool is_client) {
  size_t i;
  int j;

  GPR_ASSERT(strlen(GRPC_CHTTP2_CLIENT_CONNECT_STRING) ==
             GRPC_CHTTP2_CLIENT_CONNECT_STRLEN);

  memset(t, 0, sizeof(*t));

  t->base.vtable = &vtable;
  t->ep = ep;
  /* one ref is for destroy */
  gpr_ref_init(&t->refs, 1);
  t->combiner = grpc_combiner_create(grpc_endpoint_get_workqueue(ep));
  t->peer_string = grpc_endpoint_get_peer(ep);
  t->endpoint_reading = 1;
  t->next_stream_id = is_client ? 1 : 2;
  t->is_client = is_client;
  t->outgoing_window = DEFAULT_WINDOW;
  t->incoming_window = DEFAULT_WINDOW;
  t->ping_counter = 1;
  t->pings.next = t->pings.prev = &t->pings;
  t->deframe_state = is_client ? GRPC_DTS_FH_0 : GRPC_DTS_CLIENT_PREFIX_0;
  t->is_first_frame = true;
  grpc_connectivity_state_init(
      &t->channel_callback.state_tracker, GRPC_CHANNEL_READY,
      is_client ? "client_transport" : "server_transport");

  gpr_slice_buffer_init(&t->qbuf);

  gpr_slice_buffer_init(&t->outbuf);
  grpc_chttp2_hpack_compressor_init(&t->hpack_compressor);

  grpc_closure_init(&t->write_action_begin_locked, write_action_begin_locked,
                    t);
  grpc_closure_init(&t->write_action, write_action, t);
  grpc_closure_init(&t->write_action_end, write_action_end, t);
  grpc_closure_init(&t->write_action_end_locked, write_action_end_locked, t);
  grpc_closure_init(&t->read_action_begin, read_action_begin, t);
  grpc_closure_init(&t->read_action_locked, read_action_locked, t);
  grpc_closure_init(&t->benign_reclaimer, benign_reclaimer, t);
  grpc_closure_init(&t->destructive_reclaimer, destructive_reclaimer, t);
  grpc_closure_init(&t->benign_reclaimer_locked, benign_reclaimer_locked, t);
  grpc_closure_init(&t->destructive_reclaimer_locked,
                    destructive_reclaimer_locked, t);
  grpc_closure_init(&t->finish_bdp_ping, finish_bdp_ping, t);
  grpc_closure_init(&t->finish_bdp_ping_locked, finish_bdp_ping_locked, t);

  grpc_bdp_estimator_init(&t->bdp_estimator);
  t->last_bdp_ping_finished = gpr_now(GPR_CLOCK_MONOTONIC);
  t->last_pid_update = t->last_bdp_ping_finished;
  grpc_pid_controller_init(&t->pid_controller, 16, 8, 0);
  t->bdp_guess = DEFAULT_WINDOW;

  grpc_chttp2_goaway_parser_init(&t->goaway_parser);
  grpc_chttp2_hpack_parser_init(&t->hpack_parser);

  gpr_slice_buffer_init(&t->read_buffer);

  /* 8 is a random stab in the dark as to a good initial size: it's small enough
     that it shouldn't waste memory for infrequently used connections, yet
     large enough that the exponential growth should happen nicely when it's
     needed.
     TODO(ctiller): tune this */
  grpc_chttp2_stream_map_init(&t->stream_map, 8);

  /* copy in initial settings to all setting sets */
  for (i = 0; i < GRPC_CHTTP2_NUM_SETTINGS; i++) {
    for (j = 0; j < GRPC_NUM_SETTING_SETS; j++) {
      t->settings[j][i] = grpc_chttp2_settings_parameters[i].default_value;
    }
  }
  t->dirtied_local_settings = 1;
  /* Hack: it's common for implementations to assume 65536 bytes initial send
     window -- this should by rights be 0 */
  t->force_send_settings = 1 << GRPC_CHTTP2_SETTINGS_INITIAL_WINDOW_SIZE;
  t->sent_local_settings = 0;

  if (is_client) {
    gpr_slice_buffer_add(&t->outbuf, gpr_slice_from_copied_string(
                                         GRPC_CHTTP2_CLIENT_CONNECT_STRING));
    grpc_chttp2_initiate_write(exec_ctx, t, false, "initial_write");
  }

  /* configure http2 the way we like it */
  if (is_client) {
    push_setting(exec_ctx, t, GRPC_CHTTP2_SETTINGS_ENABLE_PUSH, 0);
    push_setting(exec_ctx, t, GRPC_CHTTP2_SETTINGS_MAX_CONCURRENT_STREAMS, 0);
  }
  push_setting(exec_ctx, t, GRPC_CHTTP2_SETTINGS_INITIAL_WINDOW_SIZE,
               DEFAULT_WINDOW);
  push_setting(exec_ctx, t, GRPC_CHTTP2_SETTINGS_MAX_HEADER_LIST_SIZE,
               DEFAULT_MAX_HEADER_LIST_SIZE);

  if (channel_args) {
    for (i = 0; i < channel_args->num_args; i++) {
      if (0 == strcmp(channel_args->args[i].key,
                      GRPC_ARG_HTTP2_INITIAL_SEQUENCE_NUMBER)) {
        const grpc_integer_options options = {-1, 0, INT_MAX};
        const int value =
            grpc_channel_arg_get_integer(&channel_args->args[i], options);
        if (value >= 0) {
          if ((t->next_stream_id & 1) != (value & 1)) {
            gpr_log(GPR_ERROR, "%s: low bit must be %d on %s",
                    GRPC_ARG_HTTP2_INITIAL_SEQUENCE_NUMBER,
                    t->next_stream_id & 1, is_client ? "client" : "server");
          } else {
            t->next_stream_id = (uint32_t)value;
          }
        }
      } else if (0 == strcmp(channel_args->args[i].key,
                             GRPC_ARG_HTTP2_HPACK_TABLE_SIZE_ENCODER)) {
        const grpc_integer_options options = {-1, 0, INT_MAX};
        const int value =
            grpc_channel_arg_get_integer(&channel_args->args[i], options);
        if (value >= 0) {
          grpc_chttp2_hpack_compressor_set_max_usable_size(&t->hpack_compressor,
                                                           (uint32_t)value);
        }
      } else {
        static const struct {
          const char *channel_arg_name;
          grpc_chttp2_setting_id setting_id;
          grpc_integer_options integer_options;
          bool availability[2] /* server, client */;
        } settings_map[] = {{GRPC_ARG_MAX_CONCURRENT_STREAMS,
                             GRPC_CHTTP2_SETTINGS_MAX_CONCURRENT_STREAMS,
                             {-1, 0, INT32_MAX},
                             {true, false}},
                            {GRPC_ARG_HTTP2_HPACK_TABLE_SIZE_DECODER,
                             GRPC_CHTTP2_SETTINGS_HEADER_TABLE_SIZE,
                             {-1, 0, INT32_MAX},
                             {true, true}},
                            {GRPC_ARG_MAX_METADATA_SIZE,
                             GRPC_CHTTP2_SETTINGS_MAX_HEADER_LIST_SIZE,
                             {-1, 0, INT32_MAX},
                             {true, true}},
                            {GRPC_ARG_HTTP2_MAX_FRAME_SIZE,
                             GRPC_CHTTP2_SETTINGS_MAX_FRAME_SIZE,
                             {-1, 16384, 16777215},
                             {true, true}},
                            {GRPC_ARG_HTTP2_STREAM_LOOKAHEAD_BYTES,
                             GRPC_CHTTP2_SETTINGS_INITIAL_WINDOW_SIZE,
                             {-1, 5, INT32_MAX},
                             {true, true}}};
        for (j = 0; j < (int)GPR_ARRAY_SIZE(settings_map); j++) {
          if (0 == strcmp(channel_args->args[i].key,
                          settings_map[j].channel_arg_name)) {
            if (!settings_map[j].availability[is_client]) {
              gpr_log(GPR_DEBUG, "%s is not available on %s",
                      settings_map[j].channel_arg_name,
                      is_client ? "clients" : "servers");
            } else {
              int value = grpc_channel_arg_get_integer(
                  &channel_args->args[i], settings_map[j].integer_options);
              if (value >= 0) {
                push_setting(exec_ctx, t, settings_map[j].setting_id,
                             (uint32_t)value);
              }
            }
            break;
          }
        }
      }
    }
  }

  grpc_chttp2_initiate_write(exec_ctx, t, false, "init");
  post_benign_reclaimer(exec_ctx, t);
}

static void destroy_transport_locked(grpc_exec_ctx *exec_ctx, void *tp,
                                     grpc_error *error) {
  grpc_chttp2_transport *t = tp;
  t->destroying = 1;
  close_transport_locked(
      exec_ctx, t,
      grpc_error_set_int(GRPC_ERROR_CREATE("Transport destroyed"),
                         GRPC_ERROR_INT_OCCURRED_DURING_WRITE, t->write_state));
  GRPC_CHTTP2_UNREF_TRANSPORT(exec_ctx, t, "destroy");
}

static void destroy_transport(grpc_exec_ctx *exec_ctx, grpc_transport *gt) {
  grpc_chttp2_transport *t = (grpc_chttp2_transport *)gt;
  grpc_combiner_execute(exec_ctx, t->combiner,
                        grpc_closure_create(destroy_transport_locked, t),
                        GRPC_ERROR_NONE, false);
}

static void close_transport_locked(grpc_exec_ctx *exec_ctx,
                                   grpc_chttp2_transport *t,
                                   grpc_error *error) {
  if (!t->closed) {
    if (t->write_state != GRPC_CHTTP2_WRITE_STATE_IDLE) {
      if (t->close_transport_on_writes_finished == NULL) {
        t->close_transport_on_writes_finished =
            GRPC_ERROR_CREATE("Delayed close due to in-progress write");
      }
      t->close_transport_on_writes_finished =
          grpc_error_add_child(t->close_transport_on_writes_finished, error);
      return;
    }
    if (!grpc_error_get_int(error, GRPC_ERROR_INT_GRPC_STATUS, NULL)) {
      error = grpc_error_set_int(error, GRPC_ERROR_INT_GRPC_STATUS,
                                 GRPC_STATUS_UNAVAILABLE);
    }
    t->closed = 1;
    connectivity_state_set(exec_ctx, t, GRPC_CHANNEL_SHUTDOWN,
                           GRPC_ERROR_REF(error), "close_transport");
    grpc_endpoint_shutdown(exec_ctx, t->ep);

    /* flush writable stream list to avoid dangling references */
    grpc_chttp2_stream *s;
    while (grpc_chttp2_list_pop_writable_stream(t, &s)) {
      GRPC_CHTTP2_STREAM_UNREF(exec_ctx, s, "chttp2_writing:close");
    }
    end_all_the_calls(exec_ctx, t, GRPC_ERROR_REF(error));
    cancel_pings(exec_ctx, t, GRPC_ERROR_REF(error));
  }
  GRPC_ERROR_UNREF(error);
}

#ifdef GRPC_STREAM_REFCOUNT_DEBUG
void grpc_chttp2_stream_ref(grpc_chttp2_stream *s, const char *reason) {
  grpc_stream_ref(s->refcount, reason);
}
void grpc_chttp2_stream_unref(grpc_exec_ctx *exec_ctx, grpc_chttp2_stream *s,
                              const char *reason) {
  grpc_stream_unref(exec_ctx, s->refcount, reason);
}
#else
void grpc_chttp2_stream_ref(grpc_chttp2_stream *s) {
  grpc_stream_ref(s->refcount);
}
void grpc_chttp2_stream_unref(grpc_exec_ctx *exec_ctx, grpc_chttp2_stream *s) {
  grpc_stream_unref(exec_ctx, s->refcount);
}
#endif

static int init_stream(grpc_exec_ctx *exec_ctx, grpc_transport *gt,
                       grpc_stream *gs, grpc_stream_refcount *refcount,
                       const void *server_data) {
  GPR_TIMER_BEGIN("init_stream", 0);
  grpc_chttp2_transport *t = (grpc_chttp2_transport *)gt;
  grpc_chttp2_stream *s = (grpc_chttp2_stream *)gs;

  memset(s, 0, sizeof(*s));

  s->t = t;
  s->refcount = refcount;
  /* We reserve one 'active stream' that's dropped when the stream is
     read-closed. The others are for incoming_byte_streams that are actively
     reading */
  gpr_ref_init(&s->active_streams, 1);
  GRPC_CHTTP2_STREAM_REF(s, "chttp2");

  grpc_chttp2_incoming_metadata_buffer_init(&s->metadata_buffer[0]);
  grpc_chttp2_incoming_metadata_buffer_init(&s->metadata_buffer[1]);
  grpc_chttp2_data_parser_init(&s->data_parser);
  gpr_slice_buffer_init(&s->flow_controlled_buffer);
  s->deadline = gpr_inf_future(GPR_CLOCK_MONOTONIC);
  grpc_closure_init(&s->complete_fetch, complete_fetch, s);
  grpc_closure_init(&s->complete_fetch_locked, complete_fetch_locked, s);

  GRPC_CHTTP2_REF_TRANSPORT(t, "stream");

  if (server_data) {
    s->id = (uint32_t)(uintptr_t)server_data;
    *t->accepting_stream = s;
    grpc_chttp2_stream_map_add(&t->stream_map, s->id, s);
    post_destructive_reclaimer(exec_ctx, t);
  }

  GPR_TIMER_END("init_stream", 0);

  return 0;
}

static void destroy_stream_locked(grpc_exec_ctx *exec_ctx, void *sp,
                                  grpc_error *error) {
  grpc_byte_stream *bs;
  grpc_chttp2_stream *s = sp;
  grpc_chttp2_transport *t = s->t;

  GPR_TIMER_BEGIN("destroy_stream", 0);

  GPR_ASSERT((s->write_closed && s->read_closed) || s->id == 0);
  if (s->id != 0) {
    GPR_ASSERT(grpc_chttp2_stream_map_find(&t->stream_map, s->id) == NULL);
  }

  while ((bs = grpc_chttp2_incoming_frame_queue_pop(&s->incoming_frames))) {
    incoming_byte_stream_destroy_locked(exec_ctx, bs, GRPC_ERROR_NONE);
  }

  grpc_chttp2_list_remove_stalled_by_transport(t, s);
  grpc_chttp2_list_remove_stalled_by_stream(t, s);

  for (int i = 0; i < STREAM_LIST_COUNT; i++) {
    if (s->included[i]) {
      gpr_log(GPR_ERROR, "%s stream %d still included in list %d",
              t->is_client ? "client" : "server", s->id, i);
      abort();
    }
  }

  GPR_ASSERT(s->send_initial_metadata_finished == NULL);
  GPR_ASSERT(s->fetching_send_message == NULL);
  GPR_ASSERT(s->send_trailing_metadata_finished == NULL);
  GPR_ASSERT(s->recv_initial_metadata_ready == NULL);
  GPR_ASSERT(s->recv_message_ready == NULL);
  GPR_ASSERT(s->recv_trailing_metadata_finished == NULL);
  grpc_chttp2_data_parser_destroy(exec_ctx, &s->data_parser);
  grpc_chttp2_incoming_metadata_buffer_destroy(&s->metadata_buffer[0]);
  grpc_chttp2_incoming_metadata_buffer_destroy(&s->metadata_buffer[1]);
  gpr_slice_buffer_destroy(&s->flow_controlled_buffer);
  GRPC_ERROR_UNREF(s->read_closed_error);
  GRPC_ERROR_UNREF(s->write_closed_error);

  GRPC_CHTTP2_UNREF_TRANSPORT(exec_ctx, t, "stream");

  GPR_TIMER_END("destroy_stream", 0);

  gpr_free(s->destroy_stream_arg);
}

static void destroy_stream(grpc_exec_ctx *exec_ctx, grpc_transport *gt,
                           grpc_stream *gs, void *and_free_memory) {
  GPR_TIMER_BEGIN("destroy_stream", 0);
  grpc_chttp2_transport *t = (grpc_chttp2_transport *)gt;
  grpc_chttp2_stream *s = (grpc_chttp2_stream *)gs;

  s->destroy_stream_arg = and_free_memory;
  grpc_closure_init(&s->destroy_stream, destroy_stream_locked, s);
  grpc_combiner_execute(exec_ctx, t->combiner, &s->destroy_stream,
                        GRPC_ERROR_NONE, false);
  GPR_TIMER_END("destroy_stream", 0);
}

grpc_chttp2_stream *grpc_chttp2_parsing_lookup_stream(grpc_chttp2_transport *t,
                                                      uint32_t id) {
  return grpc_chttp2_stream_map_find(&t->stream_map, id);
}

grpc_chttp2_stream *grpc_chttp2_parsing_accept_stream(grpc_exec_ctx *exec_ctx,
                                                      grpc_chttp2_transport *t,
                                                      uint32_t id) {
  if (t->channel_callback.accept_stream == NULL) {
    return NULL;
  }
  grpc_chttp2_stream *accepting;
  GPR_ASSERT(t->accepting_stream == NULL);
  t->accepting_stream = &accepting;
  t->channel_callback.accept_stream(exec_ctx,
                                    t->channel_callback.accept_stream_user_data,
                                    &t->base, (void *)(uintptr_t)id);
  t->accepting_stream = NULL;
  return accepting;
}

/*******************************************************************************
 * OUTPUT PROCESSING
 */

static const char *write_state_name(grpc_chttp2_write_state st) {
  switch (st) {
    case GRPC_CHTTP2_WRITE_STATE_IDLE:
      return "IDLE";
    case GRPC_CHTTP2_WRITE_STATE_WRITING:
      return "WRITING";
    case GRPC_CHTTP2_WRITE_STATE_WRITING_WITH_MORE:
      return "WRITING+MORE";
    case GRPC_CHTTP2_WRITE_STATE_WRITING_WITH_MORE_AND_COVERED_BY_POLLER:
      return "WRITING+MORE+COVERED";
  }
  GPR_UNREACHABLE_CODE(return "UNKNOWN");
}

static void set_write_state(grpc_exec_ctx *exec_ctx, grpc_chttp2_transport *t,
                            grpc_chttp2_write_state st, const char *reason) {
  GRPC_CHTTP2_IF_TRACING(gpr_log(GPR_DEBUG, "W:%p %s state %s -> %s [%s]", t,
                                 t->is_client ? "CLIENT" : "SERVER",
                                 write_state_name(t->write_state),
                                 write_state_name(st), reason));
  t->write_state = st;
  if (st == GRPC_CHTTP2_WRITE_STATE_IDLE &&
      t->close_transport_on_writes_finished != NULL) {
    grpc_error *err = t->close_transport_on_writes_finished;
    t->close_transport_on_writes_finished = NULL;
    close_transport_locked(exec_ctx, t, err);
  }
}

void grpc_chttp2_initiate_write(grpc_exec_ctx *exec_ctx,
                                grpc_chttp2_transport *t,
                                bool covered_by_poller, const char *reason) {
  GPR_TIMER_BEGIN("grpc_chttp2_initiate_write", 0);

  switch (t->write_state) {
    case GRPC_CHTTP2_WRITE_STATE_IDLE:
      set_write_state(exec_ctx, t, GRPC_CHTTP2_WRITE_STATE_WRITING, reason);
      GRPC_CHTTP2_REF_TRANSPORT(t, "writing");
      grpc_combiner_execute_finally(exec_ctx, t->combiner,
                                    &t->write_action_begin_locked,
                                    GRPC_ERROR_NONE, covered_by_poller);
      break;
    case GRPC_CHTTP2_WRITE_STATE_WRITING:
      set_write_state(
          exec_ctx, t,
          covered_by_poller
              ? GRPC_CHTTP2_WRITE_STATE_WRITING_WITH_MORE_AND_COVERED_BY_POLLER
              : GRPC_CHTTP2_WRITE_STATE_WRITING_WITH_MORE,
          reason);
      break;
    case GRPC_CHTTP2_WRITE_STATE_WRITING_WITH_MORE:
      if (covered_by_poller) {
        set_write_state(
            exec_ctx, t,
            GRPC_CHTTP2_WRITE_STATE_WRITING_WITH_MORE_AND_COVERED_BY_POLLER,
            reason);
      }
      break;
    case GRPC_CHTTP2_WRITE_STATE_WRITING_WITH_MORE_AND_COVERED_BY_POLLER:
      break;
  }
  GPR_TIMER_END("grpc_chttp2_initiate_write", 0);
}

void grpc_chttp2_become_writable(grpc_exec_ctx *exec_ctx,
                                 grpc_chttp2_transport *t,
                                 grpc_chttp2_stream *s, bool covered_by_poller,
                                 const char *reason) {
  if (!t->closed && grpc_chttp2_list_add_writable_stream(t, s)) {
    GRPC_CHTTP2_STREAM_REF(s, "chttp2_writing:become");
    grpc_chttp2_initiate_write(exec_ctx, t, covered_by_poller, reason);
  }
}

static void write_action_begin_locked(grpc_exec_ctx *exec_ctx, void *gt,
                                      grpc_error *error_ignored) {
  GPR_TIMER_BEGIN("write_action_begin_locked", 0);
  grpc_chttp2_transport *t = gt;
  GPR_ASSERT(t->write_state != GRPC_CHTTP2_WRITE_STATE_IDLE);
  if (!t->closed && grpc_chttp2_begin_write(exec_ctx, t)) {
    set_write_state(exec_ctx, t, GRPC_CHTTP2_WRITE_STATE_WRITING,
                    "begin writing");
    grpc_exec_ctx_sched(exec_ctx, &t->write_action, GRPC_ERROR_NONE, NULL);
  } else {
    set_write_state(exec_ctx, t, GRPC_CHTTP2_WRITE_STATE_IDLE,
                    "begin writing nothing");
    GRPC_CHTTP2_UNREF_TRANSPORT(exec_ctx, t, "writing");
  }
  GPR_TIMER_END("write_action_begin_locked", 0);
}

static void write_action(grpc_exec_ctx *exec_ctx, void *gt, grpc_error *error) {
  grpc_chttp2_transport *t = gt;
  GPR_TIMER_BEGIN("write_action", 0);
  grpc_endpoint_write(exec_ctx, t->ep, &t->outbuf, &t->write_action_end);
  GPR_TIMER_END("write_action", 0);
}

static void write_action_end(grpc_exec_ctx *exec_ctx, void *gt,
                             grpc_error *error) {
  grpc_chttp2_transport *t = gt;
  GPR_TIMER_BEGIN("write_action_end", 0);
  grpc_combiner_execute(exec_ctx, t->combiner, &t->write_action_end_locked,
                        GRPC_ERROR_REF(error), false);
  GPR_TIMER_END("write_action_end", 0);
}

static void write_action_end_locked(grpc_exec_ctx *exec_ctx, void *tp,
                                    grpc_error *error) {
  GPR_TIMER_BEGIN("terminate_writing_with_lock", 0);
  grpc_chttp2_transport *t = tp;

  if (error != GRPC_ERROR_NONE) {
    close_transport_locked(exec_ctx, t, GRPC_ERROR_REF(error));
  }

  if (t->sent_goaway_state == GRPC_CHTTP2_GOAWAY_SEND_SCHEDULED) {
    t->sent_goaway_state = GRPC_CHTTP2_GOAWAY_SENT;
    if (grpc_chttp2_stream_map_size(&t->stream_map) == 0) {
      close_transport_locked(exec_ctx, t, GRPC_ERROR_CREATE("goaway sent"));
    }
  }

  grpc_chttp2_end_write(exec_ctx, t, GRPC_ERROR_REF(error));

  switch (t->write_state) {
    case GRPC_CHTTP2_WRITE_STATE_IDLE:
      GPR_UNREACHABLE_CODE(break);
    case GRPC_CHTTP2_WRITE_STATE_WRITING:
      GPR_TIMER_MARK("state=writing", 0);
      set_write_state(exec_ctx, t, GRPC_CHTTP2_WRITE_STATE_IDLE,
                      "finish writing");
      break;
    case GRPC_CHTTP2_WRITE_STATE_WRITING_WITH_MORE:
      GPR_TIMER_MARK("state=writing_stale_no_poller", 0);
      set_write_state(exec_ctx, t, GRPC_CHTTP2_WRITE_STATE_WRITING,
                      "continue writing [!covered]");
      GRPC_CHTTP2_REF_TRANSPORT(t, "writing");
      grpc_combiner_execute_finally(exec_ctx, t->combiner,
                                    &t->write_action_begin_locked,
                                    GRPC_ERROR_NONE, false);
      break;
    case GRPC_CHTTP2_WRITE_STATE_WRITING_WITH_MORE_AND_COVERED_BY_POLLER:
      GPR_TIMER_MARK("state=writing_stale_with_poller", 0);
      set_write_state(exec_ctx, t, GRPC_CHTTP2_WRITE_STATE_WRITING,
                      "continue writing [covered]");
      GRPC_CHTTP2_REF_TRANSPORT(t, "writing");
      grpc_combiner_execute_finally(exec_ctx, t->combiner,
                                    &t->write_action_begin_locked,
                                    GRPC_ERROR_NONE, true);
      break;
  }

  GRPC_CHTTP2_UNREF_TRANSPORT(exec_ctx, t, "writing");
  GPR_TIMER_END("terminate_writing_with_lock", 0);
}

static void push_setting(grpc_exec_ctx *exec_ctx, grpc_chttp2_transport *t,
                         grpc_chttp2_setting_id id, uint32_t value) {
  const grpc_chttp2_setting_parameters *sp =
      &grpc_chttp2_settings_parameters[id];
  uint32_t use_value = GPR_CLAMP(value, sp->min_value, sp->max_value);
  if (use_value != value) {
    gpr_log(GPR_INFO, "Requested parameter %s clamped from %d to %d", sp->name,
            value, use_value);
  }
  if (use_value != t->settings[GRPC_LOCAL_SETTINGS][id]) {
    t->settings[GRPC_LOCAL_SETTINGS][id] = use_value;
    t->dirtied_local_settings = 1;
    grpc_chttp2_initiate_write(exec_ctx, t, false, "push_setting");
  }
}

void grpc_chttp2_add_incoming_goaway(grpc_exec_ctx *exec_ctx,
                                     grpc_chttp2_transport *t,
                                     uint32_t goaway_error,
                                     gpr_slice goaway_text) {
  char *msg = gpr_dump_slice(goaway_text, GPR_DUMP_HEX | GPR_DUMP_ASCII);
  GRPC_CHTTP2_IF_TRACING(
      gpr_log(GPR_DEBUG, "got goaway [%d]: %s", goaway_error, msg));
  gpr_slice_unref(goaway_text);
  t->seen_goaway = 1;
  /* lie: use transient failure from the transport to indicate goaway has been
   * received */
  connectivity_state_set(
      exec_ctx, t, GRPC_CHANNEL_TRANSIENT_FAILURE,
      grpc_error_set_str(
          grpc_error_set_int(GRPC_ERROR_CREATE("GOAWAY received"),
                             GRPC_ERROR_INT_HTTP2_ERROR,
                             (intptr_t)goaway_error),
          GRPC_ERROR_STR_RAW_BYTES, msg),
      "got_goaway");
  gpr_free(msg);
}

static void maybe_start_some_streams(grpc_exec_ctx *exec_ctx,
                                     grpc_chttp2_transport *t) {
  grpc_chttp2_stream *s;
  /* start streams where we have free grpc_chttp2_stream ids and free
   * concurrency */
  while (t->next_stream_id <= MAX_CLIENT_STREAM_ID &&
         grpc_chttp2_stream_map_size(&t->stream_map) <
             t->settings[GRPC_PEER_SETTINGS]
                        [GRPC_CHTTP2_SETTINGS_MAX_CONCURRENT_STREAMS] &&
         grpc_chttp2_list_pop_waiting_for_concurrency(t, &s)) {
    /* safe since we can't (legally) be parsing this stream yet */
    GRPC_CHTTP2_IF_TRACING(gpr_log(
        GPR_DEBUG, "HTTP:%s: Allocating new grpc_chttp2_stream %p to id %d",
        t->is_client ? "CLI" : "SVR", s, t->next_stream_id));

    GPR_ASSERT(s->id == 0);
    s->id = t->next_stream_id;
    t->next_stream_id += 2;

    if (t->next_stream_id >= MAX_CLIENT_STREAM_ID) {
      connectivity_state_set(exec_ctx, t, GRPC_CHANNEL_TRANSIENT_FAILURE,
                             GRPC_ERROR_CREATE("Stream IDs exhausted"),
                             "no_more_stream_ids");
    }

    grpc_chttp2_stream_map_add(&t->stream_map, s->id, s);
    post_destructive_reclaimer(exec_ctx, t);
    grpc_chttp2_become_writable(exec_ctx, t, s, true, "new_stream");
  }
  /* cancel out streams that will never be started */
  while (t->next_stream_id >= MAX_CLIENT_STREAM_ID &&
         grpc_chttp2_list_pop_waiting_for_concurrency(t, &s)) {
    grpc_chttp2_cancel_stream(
        exec_ctx, t, s,
        grpc_error_set_int(GRPC_ERROR_CREATE("Stream IDs exhausted"),
                           GRPC_ERROR_INT_GRPC_STATUS,
                           GRPC_STATUS_UNAVAILABLE));
  }
}

#define CLOSURE_BARRIER_STATS_BIT (1 << 0)
#define CLOSURE_BARRIER_FIRST_REF_BIT (1 << 16)

static grpc_closure *add_closure_barrier(grpc_closure *closure) {
  closure->next_data.scratch += CLOSURE_BARRIER_FIRST_REF_BIT;
  return closure;
}

static void null_then_run_closure(grpc_exec_ctx *exec_ctx,
                                  grpc_closure **closure, grpc_error *error) {
  grpc_closure *c = *closure;
  *closure = NULL;
  grpc_closure_run(exec_ctx, c, error);
}

void grpc_chttp2_complete_closure_step(grpc_exec_ctx *exec_ctx,
                                       grpc_chttp2_transport *t,
                                       grpc_chttp2_stream *s,
                                       grpc_closure **pclosure,
                                       grpc_error *error, const char *desc) {
  grpc_closure *closure = *pclosure;
  *pclosure = NULL;
  if (closure == NULL) {
    GRPC_ERROR_UNREF(error);
    return;
  }
  closure->next_data.scratch -= CLOSURE_BARRIER_FIRST_REF_BIT;
  if (error != GRPC_ERROR_NONE) {
    if (closure->error_data.error == GRPC_ERROR_NONE) {
      closure->error_data.error =
          GRPC_ERROR_CREATE("Error in HTTP transport completing operation");
      closure->error_data.error =
          grpc_error_set_str(closure->error_data.error,
                             GRPC_ERROR_STR_TARGET_ADDRESS, t->peer_string);
    }
    closure->error_data.error =
        grpc_error_add_child(closure->error_data.error, error);
  }
  if (closure->next_data.scratch < CLOSURE_BARRIER_FIRST_REF_BIT) {
    if (closure->next_data.scratch & CLOSURE_BARRIER_STATS_BIT) {
      grpc_transport_move_stats(&s->stats, s->collecting_stats);
      s->collecting_stats = NULL;
    }
    grpc_closure_run(exec_ctx, closure, closure->error_data.error);
  }
}

static bool contains_non_ok_status(grpc_metadata_batch *batch) {
  grpc_linked_mdelem *l;
  for (l = batch->list.head; l; l = l->next) {
    if (l->md->key == GRPC_MDSTR_GRPC_STATUS &&
        l->md != GRPC_MDELEM_GRPC_STATUS_0) {
      return true;
    }
  }
  return false;
}

static void add_fetched_slice_locked(grpc_exec_ctx *exec_ctx,
                                     grpc_chttp2_transport *t,
                                     grpc_chttp2_stream *s);

static void continue_fetching_send_locked(grpc_exec_ctx *exec_ctx,
                                          grpc_chttp2_transport *t,
                                          grpc_chttp2_stream *s) {
  if (s->fetching_send_message == NULL) {
    /* Stream was cancelled before message fetch completed */
    abort(); /* TODO(ctiller): what cleanup here? */
    return;
  }
  if (s->fetched_send_message_length == s->fetching_send_message->length) {
    int64_t notify_offset = s->next_message_end_offset;
    if (notify_offset <= s->flow_controlled_bytes_written) {
      grpc_chttp2_complete_closure_step(
          exec_ctx, t, s, &s->fetching_send_message_finished, GRPC_ERROR_NONE,
          "fetching_send_message_finished");
    } else {
      grpc_chttp2_write_cb *cb = t->write_cb_pool;
      if (cb == NULL) {
        cb = gpr_malloc(sizeof(*cb));
      } else {
        t->write_cb_pool = cb->next;
      }
      cb->call_at_byte = notify_offset;
      cb->closure = s->fetching_send_message_finished;
      s->fetching_send_message_finished = NULL;
      cb->next = s->on_write_finished_cbs;
      s->on_write_finished_cbs = cb;
    }
    s->fetching_send_message = NULL;
  } else if (grpc_byte_stream_next(exec_ctx, s->fetching_send_message,
                                   &s->fetching_slice, UINT32_MAX,
                                   &s->complete_fetch)) {
    add_fetched_slice_locked(exec_ctx, t, s);
  }
}

static void add_fetched_slice_locked(grpc_exec_ctx *exec_ctx,
                                     grpc_chttp2_transport *t,
                                     grpc_chttp2_stream *s) {
  s->fetched_send_message_length +=
      (uint32_t)GPR_SLICE_LENGTH(s->fetching_slice);
  gpr_slice_buffer_add(&s->flow_controlled_buffer, s->fetching_slice);
  if (s->id != 0) {
    grpc_chttp2_become_writable(exec_ctx, t, s, true, "op.send_message");
  }
  continue_fetching_send_locked(exec_ctx, t, s);
}

static void complete_fetch_locked(grpc_exec_ctx *exec_ctx, void *gs,
                                  grpc_error *error) {
  grpc_chttp2_stream *s = gs;
  grpc_chttp2_transport *t = s->t;
  if (error == GRPC_ERROR_NONE) {
    add_fetched_slice_locked(exec_ctx, t, s);
  } else {
    /* TODO(ctiller): what to do here */
    abort();
  }
}

static void complete_fetch(grpc_exec_ctx *exec_ctx, void *gs,
                           grpc_error *error) {
  grpc_chttp2_stream *s = gs;
  grpc_chttp2_transport *t = s->t;
  grpc_combiner_execute(exec_ctx, t->combiner, &s->complete_fetch_locked,
                        GRPC_ERROR_REF(error),
                        s->complete_fetch_covered_by_poller);
}

static void do_nothing(grpc_exec_ctx *exec_ctx, void *arg, grpc_error *error) {}

static void perform_stream_op_locked(grpc_exec_ctx *exec_ctx, void *stream_op,
                                     grpc_error *error_ignored) {
  GPR_TIMER_BEGIN("perform_stream_op_locked", 0);

  grpc_transport_stream_op *op = stream_op;
  grpc_chttp2_transport *t = op->transport_private.args[0];
  grpc_chttp2_stream *s = op->transport_private.args[1];

  if (grpc_http_trace) {
    char *str = grpc_transport_stream_op_string(op);
    gpr_log(GPR_DEBUG, "perform_stream_op_locked: %s; on_complete = %p", str,
            op->on_complete);
    gpr_free(str);
  }

  grpc_closure *on_complete = op->on_complete;
  if (on_complete == NULL) {
    on_complete = grpc_closure_create(do_nothing, NULL);
  }

  /* use final_data as a barrier until enqueue time; the inital counter is
     dropped at the end of this function */
  on_complete->next_data.scratch = CLOSURE_BARRIER_FIRST_REF_BIT;
  on_complete->error_data.error = GRPC_ERROR_NONE;

  if (op->collect_stats != NULL) {
    GPR_ASSERT(s->collecting_stats == NULL);
    s->collecting_stats = op->collect_stats;
    on_complete->next_data.scratch |= CLOSURE_BARRIER_STATS_BIT;
  }

  if (op->cancel_error != GRPC_ERROR_NONE) {
    grpc_chttp2_cancel_stream(exec_ctx, t, s, GRPC_ERROR_REF(op->cancel_error));
  }

  if (op->close_error != GRPC_ERROR_NONE) {
    close_from_api(exec_ctx, t, s, GRPC_ERROR_REF(op->close_error));
  }

  if (op->send_initial_metadata != NULL) {
    GPR_ASSERT(s->send_initial_metadata_finished == NULL);
    s->send_initial_metadata_finished = add_closure_barrier(on_complete);
    s->send_initial_metadata = op->send_initial_metadata;
    const size_t metadata_size =
        grpc_metadata_batch_size(op->send_initial_metadata);
    const size_t metadata_peer_limit =
        t->settings[GRPC_PEER_SETTINGS]
                   [GRPC_CHTTP2_SETTINGS_MAX_HEADER_LIST_SIZE];
    if (t->is_client) {
      s->deadline =
          gpr_time_min(s->deadline, s->send_initial_metadata->deadline);
    }
    if (metadata_size > metadata_peer_limit) {
      grpc_chttp2_cancel_stream(
          exec_ctx, t, s,
          grpc_error_set_int(
              grpc_error_set_int(
                  grpc_error_set_int(
                      GRPC_ERROR_CREATE("to-be-sent initial metadata size "
                                        "exceeds peer limit"),
                      GRPC_ERROR_INT_SIZE, (intptr_t)metadata_size),
                  GRPC_ERROR_INT_LIMIT, (intptr_t)metadata_peer_limit),
              GRPC_ERROR_INT_GRPC_STATUS, GRPC_STATUS_RESOURCE_EXHAUSTED));
    } else {
      if (contains_non_ok_status(op->send_initial_metadata)) {
        s->seen_error = true;
      }
      if (!s->write_closed) {
        if (t->is_client) {
          GPR_ASSERT(s->id == 0);
          grpc_chttp2_list_add_waiting_for_concurrency(t, s);
          maybe_start_some_streams(exec_ctx, t);
        } else {
          GPR_ASSERT(s->id != 0);
          grpc_chttp2_become_writable(exec_ctx, t, s, true,
                                      "op.send_initial_metadata");
        }
      } else {
        s->send_trailing_metadata = NULL;
        grpc_chttp2_complete_closure_step(
            exec_ctx, t, s, &s->send_initial_metadata_finished,
            GRPC_ERROR_CREATE(
                "Attempt to send initial metadata after stream was closed"),
            "send_initial_metadata_finished");
      }
    }
  }

  if (op->send_message != NULL) {
    s->fetching_send_message_finished = add_closure_barrier(op->on_complete);
    if (s->write_closed) {
      grpc_chttp2_complete_closure_step(
          exec_ctx, t, s, &s->fetching_send_message_finished,
          GRPC_ERROR_CREATE("Attempt to send message after stream was closed"),
          "fetching_send_message_finished");
    } else {
      GPR_ASSERT(s->fetching_send_message == NULL);
      uint8_t *frame_hdr =
          gpr_slice_buffer_tiny_add(&s->flow_controlled_buffer, 5);
      uint32_t flags = op->send_message->flags;
      frame_hdr[0] = (flags & GRPC_WRITE_INTERNAL_COMPRESS) != 0;
      size_t len = op->send_message->length;
      frame_hdr[1] = (uint8_t)(len >> 24);
      frame_hdr[2] = (uint8_t)(len >> 16);
      frame_hdr[3] = (uint8_t)(len >> 8);
      frame_hdr[4] = (uint8_t)(len);
      s->fetching_send_message = op->send_message;
      s->fetched_send_message_length = 0;
      s->next_message_end_offset = s->flow_controlled_bytes_written +
                                   (int64_t)s->flow_controlled_buffer.length +
                                   (int64_t)len;
      s->complete_fetch_covered_by_poller = op->covered_by_poller;
      if (flags & GRPC_WRITE_BUFFER_HINT) {
        /* allow up to 64kb to be buffered */
        /* TODO(ctiller): make this configurable */
        s->next_message_end_offset -= 65536;
      }
      continue_fetching_send_locked(exec_ctx, t, s);
      if (s->id != 0) {
        grpc_chttp2_become_writable(exec_ctx, t, s, true, "op.send_message");
      }
    }
  }

  if (op->send_trailing_metadata != NULL) {
    GPR_ASSERT(s->send_trailing_metadata_finished == NULL);
    s->send_trailing_metadata_finished = add_closure_barrier(on_complete);
    s->send_trailing_metadata = op->send_trailing_metadata;
    const size_t metadata_size =
        grpc_metadata_batch_size(op->send_trailing_metadata);
    const size_t metadata_peer_limit =
        t->settings[GRPC_PEER_SETTINGS]
                   [GRPC_CHTTP2_SETTINGS_MAX_HEADER_LIST_SIZE];
    if (metadata_size > metadata_peer_limit) {
      grpc_chttp2_cancel_stream(
          exec_ctx, t, s,
          grpc_error_set_int(
              grpc_error_set_int(
                  grpc_error_set_int(
                      GRPC_ERROR_CREATE("to-be-sent trailing metadata size "
                                        "exceeds peer limit"),
                      GRPC_ERROR_INT_SIZE, (intptr_t)metadata_size),
                  GRPC_ERROR_INT_LIMIT, (intptr_t)metadata_peer_limit),
              GRPC_ERROR_INT_GRPC_STATUS, GRPC_STATUS_RESOURCE_EXHAUSTED));
    } else {
      if (contains_non_ok_status(op->send_trailing_metadata)) {
        s->seen_error = true;
      }
      if (s->write_closed) {
        s->send_trailing_metadata = NULL;
        grpc_chttp2_complete_closure_step(
            exec_ctx, t, s, &s->send_trailing_metadata_finished,
            grpc_metadata_batch_is_empty(op->send_trailing_metadata)
                ? GRPC_ERROR_NONE
                : GRPC_ERROR_CREATE("Attempt to send trailing metadata after "
                                    "stream was closed"),
            "send_trailing_metadata_finished");
      } else if (s->id != 0) {
        /* TODO(ctiller): check if there's flow control for any outstanding
           bytes before going writable */
        grpc_chttp2_become_writable(exec_ctx, t, s, true,
                                    "op.send_trailing_metadata");
      }
    }
  }

  if (op->recv_initial_metadata != NULL) {
    GPR_ASSERT(s->recv_initial_metadata_ready == NULL);
    s->recv_initial_metadata_ready = op->recv_initial_metadata_ready;
    s->recv_initial_metadata = op->recv_initial_metadata;
    grpc_chttp2_maybe_complete_recv_initial_metadata(exec_ctx, t, s);
  }

  if (op->recv_message != NULL) {
    GPR_ASSERT(s->recv_message_ready == NULL);
    s->recv_message_ready = op->recv_message_ready;
    s->recv_message = op->recv_message;
    if (s->id != 0 &&
        (s->incoming_frames.head == NULL || s->incoming_frames.head->is_tail)) {
      incoming_byte_stream_update_flow_control(exec_ctx, t, s, 5, 0);
    }
    grpc_chttp2_maybe_complete_recv_message(exec_ctx, t, s);
  }

  if (op->recv_trailing_metadata != NULL) {
    GPR_ASSERT(s->recv_trailing_metadata_finished == NULL);
    s->recv_trailing_metadata_finished = add_closure_barrier(on_complete);
    s->recv_trailing_metadata = op->recv_trailing_metadata;
    s->final_metadata_requested = true;
    grpc_chttp2_maybe_complete_recv_trailing_metadata(exec_ctx, t, s);
  }

  grpc_chttp2_complete_closure_step(exec_ctx, t, s, &on_complete,
                                    GRPC_ERROR_NONE, "op->on_complete");

  GPR_TIMER_END("perform_stream_op_locked", 0);
  GRPC_CHTTP2_STREAM_UNREF(exec_ctx, s, "perform_stream_op");
}

static void perform_stream_op(grpc_exec_ctx *exec_ctx, grpc_transport *gt,
                              grpc_stream *gs, grpc_transport_stream_op *op) {
  GPR_TIMER_BEGIN("perform_stream_op", 0);
  grpc_chttp2_transport *t = (grpc_chttp2_transport *)gt;
  grpc_chttp2_stream *s = (grpc_chttp2_stream *)gs;

  if (grpc_http_trace) {
    char *str = grpc_transport_stream_op_string(op);
    gpr_log(GPR_DEBUG, "perform_stream_op[s=%p/%d]: %s", s, s->id, str);
    gpr_free(str);
  }

  grpc_closure_init(&op->transport_private.closure, perform_stream_op_locked,
                    op);
  op->transport_private.args[0] = gt;
  op->transport_private.args[1] = gs;
  GRPC_CHTTP2_STREAM_REF(s, "perform_stream_op");
  grpc_combiner_execute(exec_ctx, t->combiner, &op->transport_private.closure,
                        GRPC_ERROR_NONE, op->covered_by_poller);
  GPR_TIMER_END("perform_stream_op", 0);
}

static void cancel_pings(grpc_exec_ctx *exec_ctx, grpc_chttp2_transport *t,
                         grpc_error *error) {
  /* callback remaining pings: they're not allowed to call into the transpot,
     and maybe they hold resources that need to be freed */
  while (t->pings.next != &t->pings) {
    grpc_chttp2_outstanding_ping *ping = t->pings.next;
    grpc_exec_ctx_sched(exec_ctx, ping->on_recv, GRPC_ERROR_REF(error), NULL);
    ping->next->prev = ping->prev;
    ping->prev->next = ping->next;
    gpr_free(ping);
  }
  GRPC_ERROR_UNREF(error);
}

static void send_ping_locked(grpc_exec_ctx *exec_ctx, grpc_chttp2_transport *t,
                             grpc_closure *on_recv) {
  grpc_chttp2_outstanding_ping *p = gpr_malloc(sizeof(*p));
  p->next = &t->pings;
  p->prev = p->next->prev;
  p->prev->next = p->next->prev = p;
  p->id[0] = (uint8_t)((t->ping_counter >> 56) & 0xff);
  p->id[1] = (uint8_t)((t->ping_counter >> 48) & 0xff);
  p->id[2] = (uint8_t)((t->ping_counter >> 40) & 0xff);
  p->id[3] = (uint8_t)((t->ping_counter >> 32) & 0xff);
  p->id[4] = (uint8_t)((t->ping_counter >> 24) & 0xff);
  p->id[5] = (uint8_t)((t->ping_counter >> 16) & 0xff);
  p->id[6] = (uint8_t)((t->ping_counter >> 8) & 0xff);
  p->id[7] = (uint8_t)(t->ping_counter & 0xff);
  t->ping_counter++;
  p->on_recv = on_recv;
  gpr_slice_buffer_add(&t->qbuf, grpc_chttp2_ping_create(0, p->id));
  grpc_chttp2_initiate_write(exec_ctx, t, true, "send_ping");
}

void grpc_chttp2_ack_ping(grpc_exec_ctx *exec_ctx, grpc_chttp2_transport *t,
                          const uint8_t *opaque_8bytes) {
  grpc_chttp2_outstanding_ping *ping;
  for (ping = t->pings.next; ping != &t->pings; ping = ping->next) {
    if (0 == memcmp(opaque_8bytes, ping->id, 8)) {
      grpc_exec_ctx_sched(exec_ctx, ping->on_recv, GRPC_ERROR_NONE, NULL);
      ping->next->prev = ping->prev;
      ping->prev->next = ping->next;
      gpr_free(ping);
      return;
    }
  }
  char *msg = gpr_dump((const char *)opaque_8bytes, 8, GPR_DUMP_HEX);
  char *from = grpc_endpoint_get_peer(t->ep);
  gpr_log(GPR_DEBUG, "Unknown ping response from %s: %s", from, msg);
  gpr_free(from);
  gpr_free(msg);
}

static void send_goaway(grpc_exec_ctx *exec_ctx, grpc_chttp2_transport *t,
                        grpc_chttp2_error_code error, gpr_slice data) {
  t->sent_goaway_state = GRPC_CHTTP2_GOAWAY_SEND_SCHEDULED;
  grpc_chttp2_goaway_append(t->last_new_stream_id, (uint32_t)error, data,
                            &t->qbuf);
  grpc_chttp2_initiate_write(exec_ctx, t, false, "goaway_sent");
}

static void perform_transport_op_locked(grpc_exec_ctx *exec_ctx,
                                        void *stream_op,
                                        grpc_error *error_ignored) {
  grpc_transport_op *op = stream_op;
  grpc_chttp2_transport *t = op->transport_private.args[0];
  grpc_error *close_transport = op->disconnect_with_error;

  if (op->on_connectivity_state_change != NULL) {
    grpc_connectivity_state_notify_on_state_change(
        exec_ctx, &t->channel_callback.state_tracker, op->connectivity_state,
        op->on_connectivity_state_change);
  }

  if (op->send_goaway) {
    send_goaway(exec_ctx, t,
                grpc_chttp2_grpc_status_to_http2_error(op->goaway_status),
                gpr_slice_ref(*op->goaway_message));
  }

  if (op->set_accept_stream) {
    t->channel_callback.accept_stream = op->set_accept_stream_fn;
    t->channel_callback.accept_stream_user_data =
        op->set_accept_stream_user_data;
  }

  if (op->bind_pollset) {
    grpc_endpoint_add_to_pollset(exec_ctx, t->ep, op->bind_pollset);
  }

  if (op->bind_pollset_set) {
    grpc_endpoint_add_to_pollset_set(exec_ctx, t->ep, op->bind_pollset_set);
  }

  if (op->send_ping) {
    send_ping_locked(exec_ctx, t, op->send_ping);
  }

  if (close_transport != GRPC_ERROR_NONE) {
    close_transport_locked(exec_ctx, t, close_transport);
  }

  grpc_closure_run(exec_ctx, op->on_consumed, GRPC_ERROR_NONE);

  GRPC_CHTTP2_UNREF_TRANSPORT(exec_ctx, t, "transport_op");
}

static void perform_transport_op(grpc_exec_ctx *exec_ctx, grpc_transport *gt,
                                 grpc_transport_op *op) {
  grpc_chttp2_transport *t = (grpc_chttp2_transport *)gt;
  char *msg = grpc_transport_op_string(op);
  gpr_free(msg);
  op->transport_private.args[0] = gt;
  grpc_closure_init(&op->transport_private.closure, perform_transport_op_locked,
                    op);
  GRPC_CHTTP2_REF_TRANSPORT(t, "transport_op");
  grpc_combiner_execute(exec_ctx, t->combiner, &op->transport_private.closure,
                        GRPC_ERROR_NONE, false);
}

/*******************************************************************************
 * INPUT PROCESSING - GENERAL
 */

void grpc_chttp2_maybe_complete_recv_initial_metadata(grpc_exec_ctx *exec_ctx,
                                                      grpc_chttp2_transport *t,
                                                      grpc_chttp2_stream *s) {
  grpc_byte_stream *bs;
  if (s->recv_initial_metadata_ready != NULL &&
      s->published_metadata[0] != GRPC_METADATA_NOT_PUBLISHED) {
    if (s->seen_error) {
      while ((bs = grpc_chttp2_incoming_frame_queue_pop(&s->incoming_frames)) !=
             NULL) {
        incoming_byte_stream_destroy_locked(exec_ctx, bs, GRPC_ERROR_NONE);
      }
    }
    grpc_chttp2_incoming_metadata_buffer_publish(&s->metadata_buffer[0],
                                                 s->recv_initial_metadata);
    null_then_run_closure(exec_ctx, &s->recv_initial_metadata_ready,
                          GRPC_ERROR_NONE);
  }
}

void grpc_chttp2_maybe_complete_recv_message(grpc_exec_ctx *exec_ctx,
                                             grpc_chttp2_transport *t,
                                             grpc_chttp2_stream *s) {
  grpc_byte_stream *bs;
  if (s->recv_message_ready != NULL) {
    while (s->final_metadata_requested && s->seen_error &&
           (bs = grpc_chttp2_incoming_frame_queue_pop(&s->incoming_frames)) !=
               NULL) {
      incoming_byte_stream_destroy_locked(exec_ctx, bs, GRPC_ERROR_NONE);
    }
    if (s->incoming_frames.head != NULL) {
      *s->recv_message =
          grpc_chttp2_incoming_frame_queue_pop(&s->incoming_frames);
      GPR_ASSERT(*s->recv_message != NULL);
      null_then_run_closure(exec_ctx, &s->recv_message_ready, GRPC_ERROR_NONE);
    } else if (s->published_metadata[1] != GRPC_METADATA_NOT_PUBLISHED) {
      *s->recv_message = NULL;
      null_then_run_closure(exec_ctx, &s->recv_message_ready, GRPC_ERROR_NONE);
    }
  }
}

void grpc_chttp2_maybe_complete_recv_trailing_metadata(grpc_exec_ctx *exec_ctx,
                                                       grpc_chttp2_transport *t,
                                                       grpc_chttp2_stream *s) {
  grpc_byte_stream *bs;
  grpc_chttp2_maybe_complete_recv_message(exec_ctx, t, s);
  if (s->recv_trailing_metadata_finished != NULL && s->read_closed &&
      s->write_closed) {
    if (s->seen_error) {
      while ((bs = grpc_chttp2_incoming_frame_queue_pop(&s->incoming_frames)) !=
             NULL) {
        incoming_byte_stream_destroy_locked(exec_ctx, bs, GRPC_ERROR_NONE);
      }
    }
    if (s->all_incoming_byte_streams_finished &&
        s->recv_trailing_metadata_finished != NULL) {
      grpc_chttp2_incoming_metadata_buffer_publish(&s->metadata_buffer[1],
                                                   s->recv_trailing_metadata);
      grpc_chttp2_complete_closure_step(
          exec_ctx, t, s, &s->recv_trailing_metadata_finished, GRPC_ERROR_NONE,
          "recv_trailing_metadata_finished");
    }
  }
}

static void decrement_active_streams_locked(grpc_exec_ctx *exec_ctx,
                                            grpc_chttp2_transport *t,
                                            grpc_chttp2_stream *s) {
  if ((s->all_incoming_byte_streams_finished = gpr_unref(&s->active_streams))) {
    grpc_chttp2_maybe_complete_recv_trailing_metadata(exec_ctx, t, s);
  }
}

static void remove_stream(grpc_exec_ctx *exec_ctx, grpc_chttp2_transport *t,
                          uint32_t id, grpc_error *error) {
  grpc_chttp2_stream *s = grpc_chttp2_stream_map_delete(&t->stream_map, id);
  GPR_ASSERT(s);
  if (t->incoming_stream == s) {
    t->incoming_stream = NULL;
    grpc_chttp2_parsing_become_skip_parser(exec_ctx, t);
  }
  if (s->data_parser.parsing_frame != NULL) {
    grpc_chttp2_incoming_byte_stream_finished(
        exec_ctx, s->data_parser.parsing_frame, GRPC_ERROR_REF(error));
    s->data_parser.parsing_frame = NULL;
  }

  if (grpc_chttp2_stream_map_size(&t->stream_map) == 0) {
    post_benign_reclaimer(exec_ctx, t);
    if (t->sent_goaway_state == GRPC_CHTTP2_GOAWAY_SENT) {
      close_transport_locked(
          exec_ctx, t,
          GRPC_ERROR_CREATE_REFERENCING(
              "Last stream closed after sending GOAWAY", &error, 1));
    }
  }
  if (grpc_chttp2_list_remove_writable_stream(t, s)) {
    GRPC_CHTTP2_STREAM_UNREF(exec_ctx, s, "chttp2_writing:remove_stream");
  }

  GRPC_ERROR_UNREF(error);

  maybe_start_some_streams(exec_ctx, t);
}

static void status_codes_from_error(grpc_error *error, gpr_timespec deadline,
                                    grpc_chttp2_error_code *http2_error,
                                    grpc_status_code *grpc_status) {
  intptr_t ip_http;
  intptr_t ip_grpc;
  bool have_http =
      grpc_error_get_int(error, GRPC_ERROR_INT_HTTP2_ERROR, &ip_http);
  bool have_grpc =
      grpc_error_get_int(error, GRPC_ERROR_INT_GRPC_STATUS, &ip_grpc);
  if (have_http) {
    *http2_error = (grpc_chttp2_error_code)ip_http;
  } else if (have_grpc) {
    *http2_error =
        grpc_chttp2_grpc_status_to_http2_error((grpc_status_code)ip_grpc);
  } else {
    *http2_error = GRPC_CHTTP2_INTERNAL_ERROR;
  }
  if (have_grpc) {
    *grpc_status = (grpc_status_code)ip_grpc;
  } else if (have_http) {
    *grpc_status = grpc_chttp2_http2_error_to_grpc_status(
        (grpc_chttp2_error_code)ip_http, deadline);
  } else {
    *grpc_status = GRPC_STATUS_INTERNAL;
  }
}

void grpc_chttp2_cancel_stream(grpc_exec_ctx *exec_ctx,
                               grpc_chttp2_transport *t, grpc_chttp2_stream *s,
                               grpc_error *due_to_error) {
  if (!s->read_closed || !s->write_closed) {
    grpc_status_code grpc_status;
    grpc_chttp2_error_code http_error;
    status_codes_from_error(due_to_error, s->deadline, &http_error,
                            &grpc_status);

    if (s->id != 0) {
      gpr_slice_buffer_add(
          &t->qbuf, grpc_chttp2_rst_stream_create(s->id, (uint32_t)http_error,
                                                  &s->stats.outgoing));
      grpc_chttp2_initiate_write(exec_ctx, t, false, "rst_stream");
    }

    const char *msg =
        grpc_error_get_str(due_to_error, GRPC_ERROR_STR_GRPC_MESSAGE);
    bool free_msg = false;
    if (msg == NULL) {
      free_msg = true;
      msg = grpc_error_string(due_to_error);
    }
    gpr_slice msg_slice = gpr_slice_from_copied_string(msg);
    grpc_chttp2_fake_status(exec_ctx, t, s, grpc_status, &msg_slice);
    if (free_msg) grpc_error_free_string(msg);
  }
  if (due_to_error != GRPC_ERROR_NONE && !s->seen_error) {
    s->seen_error = true;
    grpc_chttp2_maybe_complete_recv_trailing_metadata(exec_ctx, t, s);
  }
  grpc_chttp2_mark_stream_closed(exec_ctx, t, s, 1, 1, due_to_error);
}

void grpc_chttp2_fake_status(grpc_exec_ctx *exec_ctx, grpc_chttp2_transport *t,
                             grpc_chttp2_stream *s, grpc_status_code status,
                             gpr_slice *slice) {
  if (status != GRPC_STATUS_OK) {
    s->seen_error = true;
  }
  /* stream_global->recv_trailing_metadata_finished gives us a
     last chance replacement: we've received trailing metadata,
     but something more important has become available to signal
     to the upper layers - drop what we've got, and then publish
     what we want - which is safe because we haven't told anyone
     about the metadata yet */
  if (s->published_metadata[1] == GRPC_METADATA_NOT_PUBLISHED ||
      s->recv_trailing_metadata_finished != NULL) {
    char status_string[GPR_LTOA_MIN_BUFSIZE];
    gpr_ltoa(status, status_string);
    grpc_chttp2_incoming_metadata_buffer_add(
        &s->metadata_buffer[1],
        grpc_mdelem_from_metadata_strings(
            GRPC_MDSTR_GRPC_STATUS, grpc_mdstr_from_string(status_string)));
    if (slice) {
      grpc_chttp2_incoming_metadata_buffer_add(
          &s->metadata_buffer[1],
          grpc_mdelem_from_metadata_strings(
              GRPC_MDSTR_GRPC_MESSAGE,
              grpc_mdstr_from_slice(gpr_slice_ref(*slice))));
    }
    s->published_metadata[1] = GRPC_METADATA_SYNTHESIZED_FROM_FAKE;
    grpc_chttp2_maybe_complete_recv_trailing_metadata(exec_ctx, t, s);
  }
  if (slice) {
    gpr_slice_unref(*slice);
  }
}

static void add_error(grpc_error *error, grpc_error **refs, size_t *nrefs) {
  if (error == GRPC_ERROR_NONE) return;
  for (size_t i = 0; i < *nrefs; i++) {
    if (error == refs[i]) {
      return;
    }
  }
  refs[*nrefs] = error;
  ++*nrefs;
}

static grpc_error *removal_error(grpc_error *extra_error, grpc_chttp2_stream *s,
                                 const char *master_error_msg) {
  grpc_error *refs[3];
  size_t nrefs = 0;
  add_error(s->read_closed_error, refs, &nrefs);
  add_error(s->write_closed_error, refs, &nrefs);
  add_error(extra_error, refs, &nrefs);
  grpc_error *error = GRPC_ERROR_NONE;
  if (nrefs > 0) {
    error = GRPC_ERROR_CREATE_REFERENCING(master_error_msg, refs, nrefs);
  }
  GRPC_ERROR_UNREF(extra_error);
  return error;
}

static void fail_pending_writes(grpc_exec_ctx *exec_ctx,
                                grpc_chttp2_transport *t, grpc_chttp2_stream *s,
                                grpc_error *error) {
  error =
      removal_error(error, s, "Pending writes failed due to stream closure");
  s->fetching_send_message = NULL;
  grpc_chttp2_complete_closure_step(
      exec_ctx, t, s, &s->send_initial_metadata_finished, GRPC_ERROR_REF(error),
      "send_initial_metadata_finished");
  grpc_chttp2_complete_closure_step(
      exec_ctx, t, s, &s->send_trailing_metadata_finished,
      GRPC_ERROR_REF(error), "send_trailing_metadata_finished");
  grpc_chttp2_complete_closure_step(
      exec_ctx, t, s, &s->fetching_send_message_finished, GRPC_ERROR_REF(error),
      "fetching_send_message_finished");
  while (s->on_write_finished_cbs) {
    grpc_chttp2_write_cb *cb = s->on_write_finished_cbs;
    s->on_write_finished_cbs = cb->next;
    grpc_chttp2_complete_closure_step(exec_ctx, t, s, &cb->closure,
                                      GRPC_ERROR_REF(error),
                                      "on_write_finished_cb");
    cb->next = t->write_cb_pool;
    t->write_cb_pool = cb;
  }
  GRPC_ERROR_UNREF(error);
}

void grpc_chttp2_mark_stream_closed(grpc_exec_ctx *exec_ctx,
                                    grpc_chttp2_transport *t,
                                    grpc_chttp2_stream *s, int close_reads,
                                    int close_writes, grpc_error *error) {
  if (s->read_closed && s->write_closed) {
    /* already closed */
    GRPC_ERROR_UNREF(error);
    return;
  }
  if (close_reads && !s->read_closed) {
    s->read_closed_error = GRPC_ERROR_REF(error);
    s->read_closed = true;
    for (int i = 0; i < 2; i++) {
      if (s->published_metadata[i] == GRPC_METADATA_NOT_PUBLISHED) {
        s->published_metadata[i] = GPRC_METADATA_PUBLISHED_AT_CLOSE;
      }
    }
    decrement_active_streams_locked(exec_ctx, t, s);
    grpc_chttp2_maybe_complete_recv_initial_metadata(exec_ctx, t, s);
    grpc_chttp2_maybe_complete_recv_message(exec_ctx, t, s);
    grpc_chttp2_maybe_complete_recv_trailing_metadata(exec_ctx, t, s);
  }
  if (close_writes && !s->write_closed) {
    s->write_closed_error = GRPC_ERROR_REF(error);
    s->write_closed = true;
    fail_pending_writes(exec_ctx, t, s, GRPC_ERROR_REF(error));
    grpc_chttp2_maybe_complete_recv_trailing_metadata(exec_ctx, t, s);
  }
  if (s->read_closed && s->write_closed) {
    if (s->id != 0) {
      remove_stream(exec_ctx, t, s->id,
                    removal_error(GRPC_ERROR_REF(error), s, "Stream removed"));
    }
    GRPC_CHTTP2_STREAM_UNREF(exec_ctx, s, "chttp2");
  }
  GRPC_ERROR_UNREF(error);
}

static void close_from_api(grpc_exec_ctx *exec_ctx, grpc_chttp2_transport *t,
                           grpc_chttp2_stream *s, grpc_error *error) {
  gpr_slice hdr;
  gpr_slice status_hdr;
  gpr_slice message_pfx;
  uint8_t *p;
  uint32_t len = 0;
  grpc_status_code grpc_status;
  grpc_chttp2_error_code http_error;
  status_codes_from_error(error, s->deadline, &http_error, &grpc_status);

  GPR_ASSERT(grpc_status >= 0 && (int)grpc_status < 100);

  if (s->id != 0 && !t->is_client) {
    /* Hand roll a header block.
       This is unnecessarily ugly - at some point we should find a more
       elegant
       solution.
       It's complicated by the fact that our send machinery would be dead by
       the
       time we got around to sending this, so instead we ignore HPACK
       compression
       and just write the uncompressed bytes onto the wire. */
    status_hdr = gpr_slice_malloc(15 + (grpc_status >= 10));
    p = GPR_SLICE_START_PTR(status_hdr);
    *p++ = 0x40; /* literal header */
    *p++ = 11;   /* len(grpc-status) */
    *p++ = 'g';
    *p++ = 'r';
    *p++ = 'p';
    *p++ = 'c';
    *p++ = '-';
    *p++ = 's';
    *p++ = 't';
    *p++ = 'a';
    *p++ = 't';
    *p++ = 'u';
    *p++ = 's';
    if (grpc_status < 10) {
      *p++ = 1;
      *p++ = (uint8_t)('0' + grpc_status);
    } else {
      *p++ = 2;
      *p++ = (uint8_t)('0' + (grpc_status / 10));
      *p++ = (uint8_t)('0' + (grpc_status % 10));
    }
    GPR_ASSERT(p == GPR_SLICE_END_PTR(status_hdr));
    len += (uint32_t)GPR_SLICE_LENGTH(status_hdr);

    const char *optional_message =
        grpc_error_get_str(error, GRPC_ERROR_STR_GRPC_MESSAGE);

    if (optional_message != NULL) {
      size_t msg_len = strlen(optional_message);
      GPR_ASSERT(msg_len < 127);
      message_pfx = gpr_slice_malloc(15);
      p = GPR_SLICE_START_PTR(message_pfx);
      *p++ = 0x40;
      *p++ = 12; /* len(grpc-message) */
      *p++ = 'g';
      *p++ = 'r';
      *p++ = 'p';
      *p++ = 'c';
      *p++ = '-';
      *p++ = 'm';
      *p++ = 'e';
      *p++ = 's';
      *p++ = 's';
      *p++ = 'a';
      *p++ = 'g';
      *p++ = 'e';
      *p++ = (uint8_t)msg_len;
      GPR_ASSERT(p == GPR_SLICE_END_PTR(message_pfx));
      len += (uint32_t)GPR_SLICE_LENGTH(message_pfx);
      len += (uint32_t)msg_len;
    }

    hdr = gpr_slice_malloc(9);
    p = GPR_SLICE_START_PTR(hdr);
    *p++ = (uint8_t)(len >> 16);
    *p++ = (uint8_t)(len >> 8);
    *p++ = (uint8_t)(len);
    *p++ = GRPC_CHTTP2_FRAME_HEADER;
    *p++ = GRPC_CHTTP2_DATA_FLAG_END_STREAM | GRPC_CHTTP2_DATA_FLAG_END_HEADERS;
    *p++ = (uint8_t)(s->id >> 24);
    *p++ = (uint8_t)(s->id >> 16);
    *p++ = (uint8_t)(s->id >> 8);
    *p++ = (uint8_t)(s->id);
    GPR_ASSERT(p == GPR_SLICE_END_PTR(hdr));

    gpr_slice_buffer_add(&t->qbuf, hdr);
    gpr_slice_buffer_add(&t->qbuf, status_hdr);
    if (optional_message) {
      gpr_slice_buffer_add(&t->qbuf, message_pfx);
      gpr_slice_buffer_add(&t->qbuf,
                           gpr_slice_from_copied_string(optional_message));
    }
    gpr_slice_buffer_add(
        &t->qbuf, grpc_chttp2_rst_stream_create(s->id, GRPC_CHTTP2_NO_ERROR,
                                                &s->stats.outgoing));
  }

  const char *msg = grpc_error_get_str(error, GRPC_ERROR_STR_GRPC_MESSAGE);
  bool free_msg = false;
  if (msg == NULL) {
    free_msg = true;
    msg = grpc_error_string(error);
  }
  gpr_slice msg_slice = gpr_slice_from_copied_string(msg);
  grpc_chttp2_fake_status(exec_ctx, t, s, grpc_status, &msg_slice);
  if (free_msg) grpc_error_free_string(msg);

  grpc_chttp2_mark_stream_closed(exec_ctx, t, s, 1, 1, error);
  grpc_chttp2_initiate_write(exec_ctx, t, false, "close_from_api");
}

typedef struct {
  grpc_exec_ctx *exec_ctx;
  grpc_error *error;
  grpc_chttp2_transport *t;
} cancel_stream_cb_args;

static void cancel_stream_cb(void *user_data, uint32_t key, void *stream) {
  cancel_stream_cb_args *args = user_data;
  grpc_chttp2_stream *s = stream;
  grpc_chttp2_cancel_stream(args->exec_ctx, args->t, s,
                            GRPC_ERROR_REF(args->error));
}

static void end_all_the_calls(grpc_exec_ctx *exec_ctx, grpc_chttp2_transport *t,
                              grpc_error *error) {
  cancel_stream_cb_args args = {exec_ctx, error, t};
  grpc_chttp2_stream_map_for_each(&t->stream_map, cancel_stream_cb, &args);
  GRPC_ERROR_UNREF(error);
}

/*******************************************************************************
 * INPUT PROCESSING - PARSING
 */

static void update_bdp(grpc_exec_ctx *exec_ctx, grpc_chttp2_transport *t,
                       double bdp_dbl) {
  uint32_t bdp;
  if (bdp_dbl <= 0) {
    bdp = 0;
  } else if (bdp_dbl > UINT32_MAX) {
    bdp = UINT32_MAX;
  } else {
    bdp = (uint32_t)(bdp_dbl);
  }
  int64_t delta =
      (int64_t)bdp -
      (int64_t)t->settings[GRPC_LOCAL_SETTINGS]
                          [GRPC_CHTTP2_SETTINGS_INITIAL_WINDOW_SIZE];
  if (delta == 0 || (bdp != 0 && delta > -1024 && delta < 1024)) {
    return;
  }
<<<<<<< HEAD
  gpr_log(GPR_DEBUG, "%s: %d %" PRId64, t->peer_string, bdp, delta);
=======
  gpr_log(GPR_DEBUG, "%s [%p]: %d %" PRId64, t->peer_string, t, bdp, delta);
  if (delta < 0) {
    t->retract_incoming_window += -delta;
  } else if (delta <= t->retract_incoming_window) {
    t->retract_incoming_window -= delta;
  } else {
    delta -= t->retract_incoming_window;
    t->retract_incoming_window = 0;
    GRPC_CHTTP2_FLOW_CREDIT_TRANSPORT("update_bdp", t, announce_incoming_window,
                                      delta);
    GRPC_CHTTP2_FLOW_CREDIT_TRANSPORT("update_bdp", t, incoming_window, delta);
    grpc_chttp2_initiate_write(exec_ctx, t, false, "update_bdp");
  }
>>>>>>> dda92710
  push_setting(exec_ctx, t, GRPC_CHTTP2_SETTINGS_INITIAL_WINDOW_SIZE, bdp);
}

static void read_action_begin(grpc_exec_ctx *exec_ctx, void *tp,
                              grpc_error *error) {
  /* Control flow:
     reading_action_locked ->
       (parse_unlocked -> post_parse_locked)? ->
       post_reading_action_locked */
  GPR_TIMER_BEGIN("reading_action", 0);
  grpc_chttp2_transport *t = tp;
  grpc_combiner_execute(exec_ctx, t->combiner, &t->read_action_locked,
                        GRPC_ERROR_REF(error), false);
  GPR_TIMER_END("reading_action", 0);
}

static grpc_error *try_http_parsing(grpc_exec_ctx *exec_ctx,
                                    grpc_chttp2_transport *t) {
  grpc_http_parser parser;
  size_t i = 0;
  grpc_error *error = GRPC_ERROR_NONE;
  grpc_http_response response;
  memset(&response, 0, sizeof(response));

  grpc_http_parser_init(&parser, GRPC_HTTP_RESPONSE, &response);

  grpc_error *parse_error = GRPC_ERROR_NONE;
  for (; i < t->read_buffer.count && parse_error == GRPC_ERROR_NONE; i++) {
    parse_error =
        grpc_http_parser_parse(&parser, t->read_buffer.slices[i], NULL);
  }
  if (parse_error == GRPC_ERROR_NONE &&
      (parse_error = grpc_http_parser_eof(&parser)) == GRPC_ERROR_NONE) {
    error = grpc_error_set_int(
        GRPC_ERROR_CREATE("Trying to connect an http1.x server"),
        GRPC_ERROR_INT_HTTP_STATUS, response.status);
  }
  GRPC_ERROR_UNREF(parse_error);

  grpc_http_parser_destroy(&parser);
  grpc_http_response_destroy(&response);
  return error;
}

static void read_action_locked(grpc_exec_ctx *exec_ctx, void *tp,
                               grpc_error *error) {
  GPR_TIMER_BEGIN("reading_action_locked", 0);

  grpc_chttp2_transport *t = tp;
  bool need_bdp_ping = false;

  GRPC_ERROR_REF(error);

  grpc_error *err = error;
  if (err != GRPC_ERROR_NONE) {
    err = grpc_error_set_int(
        GRPC_ERROR_CREATE_REFERENCING("Endpoint read failed", &err, 1),
        GRPC_ERROR_INT_OCCURRED_DURING_WRITE, t->write_state);
  }
  GPR_SWAP(grpc_error *, err, error);
  GRPC_ERROR_UNREF(err);
  if (!t->closed) {
    GPR_TIMER_BEGIN("reading_action.parse", 0);
    size_t i = 0;
    grpc_error *errors[3] = {GRPC_ERROR_REF(error), GRPC_ERROR_NONE,
                             GRPC_ERROR_NONE};
    for (; i < t->read_buffer.count && errors[1] == GRPC_ERROR_NONE; i++) {
      if (grpc_bdp_estimator_add_incoming_bytes(
              &t->bdp_estimator,
              (int64_t)GPR_SLICE_LENGTH(t->read_buffer.slices[i]))) {
        need_bdp_ping = true;
      }
      errors[1] =
          grpc_chttp2_perform_read(exec_ctx, t, t->read_buffer.slices[i]);
    }
    if (!t->parse_saw_data_frames) {
      need_bdp_ping = false;
    }
    t->parse_saw_data_frames = false;
    if (errors[1] != GRPC_ERROR_NONE) {
      errors[2] = try_http_parsing(exec_ctx, t);
      GRPC_ERROR_UNREF(error);
      error = GRPC_ERROR_CREATE_REFERENCING("Failed parsing HTTP/2", errors,
                                            GPR_ARRAY_SIZE(errors));
    }
    for (i = 0; i < GPR_ARRAY_SIZE(errors); i++) {
      GRPC_ERROR_UNREF(errors[i]);
    }
    GPR_TIMER_END("reading_action.parse", 0);

    GPR_TIMER_BEGIN("post_parse_locked", 0);
    if (t->initial_window_update != 0) {
      if (t->initial_window_update > 0) {
        grpc_chttp2_stream *s;
        while (grpc_chttp2_list_pop_stalled_by_stream(t, &s)) {
          grpc_chttp2_become_writable(exec_ctx, t, s, false, "unstalled");
        }
      }
      t->initial_window_update = 0;
    }
    GPR_TIMER_END("post_parse_locked", 0);
  }

  GPR_TIMER_BEGIN("post_reading_action_locked", 0);
  bool keep_reading = false;
  if (error == GRPC_ERROR_NONE && t->closed) {
    error = GRPC_ERROR_CREATE("Transport closed");
  }
  if (error != GRPC_ERROR_NONE) {
    close_transport_locked(exec_ctx, t, GRPC_ERROR_REF(error));
    t->endpoint_reading = 0;
  } else if (!t->closed) {
    keep_reading = true;
    GRPC_CHTTP2_REF_TRANSPORT(t, "keep_reading");
  }
  gpr_slice_buffer_reset_and_unref(&t->read_buffer);

  if (keep_reading) {
    grpc_endpoint_read(exec_ctx, t->ep, &t->read_buffer, &t->read_action_begin);

    if (need_bdp_ping &&
        gpr_time_cmp(gpr_time_add(t->last_bdp_ping_finished,
                                  gpr_time_from_millis(100, GPR_TIMESPAN)),
                     gpr_now(GPR_CLOCK_MONOTONIC)) < 0) {
      GRPC_CHTTP2_REF_TRANSPORT(t, "bdp_ping");
      grpc_bdp_estimator_start_ping(&t->bdp_estimator);
      send_ping_locked(exec_ctx, t, &t->finish_bdp_ping);
    }

    int64_t estimate;
    double bdp_error = 0.0;
    if (grpc_bdp_estimator_get_estimate(&t->bdp_estimator, &estimate)) {
      bdp_error = 2.0 * (double)estimate - t->bdp_guess;
    }
    gpr_timespec now = gpr_now(GPR_CLOCK_MONOTONIC);
    gpr_timespec dt_timespec = gpr_time_sub(now, t->last_pid_update);
    double dt = (double)dt_timespec.tv_sec + dt_timespec.tv_nsec * 1e-9;
    if (dt > 3) {
      grpc_pid_controller_reset(&t->pid_controller);
    }
    double memory_pressure = grpc_resource_quota_get_memory_pressure(
        grpc_endpoint_get_resource_user(t->ep)->resource_quota);
    if (memory_pressure > 0.8) {
      bdp_error = -(memory_pressure - 0.8) * 5 * 32768;
    }
    if (t->bdp_guess < 1e-6 && bdp_error < 0) {
      bdp_error = 0;
    }
    gpr_log(GPR_DEBUG, "memory_pressure = %lf, error = %lf", memory_pressure,
            bdp_error);
    t->bdp_guess +=
        grpc_pid_controller_update(&t->pid_controller, bdp_error, dt);
    update_bdp(exec_ctx, t, t->bdp_guess);
    if (1)
      gpr_log(GPR_DEBUG,
              "bdp guess %s: %lf (est=%" PRId64 " dt=%lf err=%lf int=%lf)",
              t->peer_string, t->bdp_guess, estimate, dt,
              t->pid_controller.last_error, t->pid_controller.error_integral);
    t->last_pid_update = now;

    /*
        gpr_log(
            GPR_DEBUG, "%s BDP estimate: %" PRId64
                       " (%d %d) [%d %d %d %d %d %d %d %d %d %d %d %d %d %d %d
       %d]",
            t->peer_string, estimate, t->bdp_estimator.first_sample_idx,
            t->bdp_estimator.num_samples, (int)t->bdp_estimator.samples[0],
            (int)t->bdp_estimator.samples[1],
       (int)t->bdp_estimator.samples[2],
            (int)t->bdp_estimator.samples[3],
       (int)t->bdp_estimator.samples[4],
            (int)t->bdp_estimator.samples[5],
       (int)t->bdp_estimator.samples[6],
            (int)t->bdp_estimator.samples[7],
       (int)t->bdp_estimator.samples[8],
            (int)t->bdp_estimator.samples[9],
       (int)t->bdp_estimator.samples[10],
            (int)t->bdp_estimator.samples[11],
       (int)t->bdp_estimator.samples[12],
            (int)t->bdp_estimator.samples[13],
       (int)t->bdp_estimator.samples[14],
            (int)t->bdp_estimator.samples[15]);
            */

    GRPC_CHTTP2_UNREF_TRANSPORT(exec_ctx, t, "keep_reading");
  } else {
    GRPC_CHTTP2_UNREF_TRANSPORT(exec_ctx, t, "reading_action");
  }

  GPR_TIMER_END("post_reading_action_locked", 0);

  GRPC_ERROR_UNREF(error);

  GPR_TIMER_END("reading_action_locked", 0);
}

static void finish_bdp_ping(grpc_exec_ctx *exec_ctx, void *tp,
                            grpc_error *error) {
  grpc_chttp2_transport *t = tp;
  grpc_combiner_execute(exec_ctx, t->combiner, &t->finish_bdp_ping_locked,
                        GRPC_ERROR_REF(error), false);
}

static void finish_bdp_ping_locked(grpc_exec_ctx *exec_ctx, void *tp,
                                   grpc_error *error) {
  grpc_chttp2_transport *t = tp;
  grpc_bdp_estimator_complete_ping(&t->bdp_estimator);
  t->last_bdp_ping_finished = gpr_now(GPR_CLOCK_MONOTONIC);

  GRPC_CHTTP2_UNREF_TRANSPORT(exec_ctx, t, "bdp_ping");
}

/*******************************************************************************
 * CALLBACK LOOP
 */

static void connectivity_state_set(grpc_exec_ctx *exec_ctx,
                                   grpc_chttp2_transport *t,
                                   grpc_connectivity_state state,
                                   grpc_error *error, const char *reason) {
  GRPC_CHTTP2_IF_TRACING(
      gpr_log(GPR_DEBUG, "set connectivity_state=%d", state));
  grpc_connectivity_state_set(exec_ctx, &t->channel_callback.state_tracker,
                              state, error, reason);
}

/*******************************************************************************
 * POLLSET STUFF
 */

static void set_pollset(grpc_exec_ctx *exec_ctx, grpc_transport *gt,
                        grpc_stream *gs, grpc_pollset *pollset) {
  grpc_chttp2_transport *t = (grpc_chttp2_transport *)gt;
  grpc_endpoint_add_to_pollset(exec_ctx, t->ep, pollset);
}

static void set_pollset_set(grpc_exec_ctx *exec_ctx, grpc_transport *gt,
                            grpc_stream *gs, grpc_pollset_set *pollset_set) {
  grpc_chttp2_transport *t = (grpc_chttp2_transport *)gt;
  grpc_endpoint_add_to_pollset_set(exec_ctx, t->ep, pollset_set);
}

/*******************************************************************************
 * BYTE STREAM
 */

static void incoming_byte_stream_unref(grpc_exec_ctx *exec_ctx,
                                       grpc_chttp2_incoming_byte_stream *bs) {
  if (gpr_unref(&bs->refs)) {
    GRPC_ERROR_UNREF(bs->error);
    gpr_slice_buffer_destroy(&bs->slices);
    gpr_mu_destroy(&bs->slice_mu);
    gpr_free(bs);
  }
}

static void incoming_byte_stream_update_flow_control(grpc_exec_ctx *exec_ctx,
                                                     grpc_chttp2_transport *t,
                                                     grpc_chttp2_stream *s,
                                                     size_t max_size_hint,
                                                     size_t have_already) {
  uint32_t max_recv_bytes;
  uint32_t initial_window_size =
      t->settings[GRPC_SENT_SETTINGS][GRPC_CHTTP2_SETTINGS_INITIAL_WINDOW_SIZE];

  /* clamp max recv hint to an allowable size */
  if (max_size_hint >= UINT32_MAX - initial_window_size) {
    max_recv_bytes = UINT32_MAX - initial_window_size;
  } else {
    max_recv_bytes = (uint32_t)max_size_hint;
  }

  uint32_t v1 = max_recv_bytes;

  /* account for bytes already received but unknown to higher layers */
  if (max_recv_bytes >= have_already) {
    max_recv_bytes -= (uint32_t)have_already;
  } else {
    max_recv_bytes = 0;
  }

  gpr_log(GPR_DEBUG,
          "update_flow_control %s s->id=%d hint=%" PRIdPTR " have=%" PRIdPTR
          " mrb0=%d mrb1=%d, iwd=%" PRId64 " add=%d cur_retract=%d twin=%d",
          t->is_client ? "CLI" : "SVR", s->id, max_size_hint, have_already, v1,
          max_recv_bytes, s->incoming_window_delta,
          (uint32_t)(max_recv_bytes - s->incoming_window_delta),
          (int)t->retract_incoming_window, (int)t->incoming_window);

  /* add some small lookahead to keep pipelines flowing */
  GPR_ASSERT(max_recv_bytes <= UINT32_MAX - initial_window_size);
  if (s->incoming_window_delta < max_recv_bytes) {
    uint32_t add_max_recv_bytes =
        (uint32_t)(max_recv_bytes - s->incoming_window_delta);
    bool new_window_write_is_covered_by_poller =
        s->incoming_window_delta + initial_window_size < (int64_t)have_already;
    GRPC_CHTTP2_FLOW_CREDIT_STREAM("op", t, s, incoming_window_delta,
                                   add_max_recv_bytes);
    GRPC_CHTTP2_FLOW_CREDIT_STREAM("op", t, s, announce_window,
                                   add_max_recv_bytes);
    grpc_chttp2_become_writable(exec_ctx, t, s,
                                new_window_write_is_covered_by_poller,
                                "read_incoming_stream");
  }
}

static void incoming_byte_stream_next_locked(grpc_exec_ctx *exec_ctx,
                                             void *argp,
                                             grpc_error *error_ignored) {
  grpc_chttp2_incoming_byte_stream *bs = argp;
  grpc_chttp2_transport *t = bs->transport;
  grpc_chttp2_stream *s = bs->stream;

  if (bs->is_tail) {
    gpr_mu_lock(&bs->slice_mu);
    size_t cur_length = bs->slices.length;
    gpr_mu_unlock(&bs->slice_mu);
    incoming_byte_stream_update_flow_control(
        exec_ctx, t, s, bs->next_action.max_size_hint, cur_length);
  }
  gpr_mu_lock(&bs->slice_mu);
  if (bs->slices.count > 0) {
    *bs->next_action.slice = gpr_slice_buffer_take_first(&bs->slices);
    grpc_closure_run(exec_ctx, bs->next_action.on_complete, GRPC_ERROR_NONE);
  } else if (bs->error != GRPC_ERROR_NONE) {
    grpc_closure_run(exec_ctx, bs->next_action.on_complete,
                     GRPC_ERROR_REF(bs->error));
  } else {
    bs->on_next = bs->next_action.on_complete;
    bs->next = bs->next_action.slice;
  }
  gpr_mu_unlock(&bs->slice_mu);
  incoming_byte_stream_unref(exec_ctx, bs);
}

static int incoming_byte_stream_next(grpc_exec_ctx *exec_ctx,
                                     grpc_byte_stream *byte_stream,
                                     gpr_slice *slice, size_t max_size_hint,
                                     grpc_closure *on_complete) {
  GPR_TIMER_BEGIN("incoming_byte_stream_next", 0);
  grpc_chttp2_incoming_byte_stream *bs =
      (grpc_chttp2_incoming_byte_stream *)byte_stream;
  gpr_ref(&bs->refs);
  bs->next_action.slice = slice;
  bs->next_action.max_size_hint = max_size_hint;
  bs->next_action.on_complete = on_complete;
  grpc_closure_init(&bs->next_action.closure, incoming_byte_stream_next_locked,
                    bs);
  grpc_combiner_execute(exec_ctx, bs->transport->combiner,
                        &bs->next_action.closure, GRPC_ERROR_NONE, false);
  GPR_TIMER_END("incoming_byte_stream_next", 0);
  return 0;
}

static void incoming_byte_stream_destroy(grpc_exec_ctx *exec_ctx,
                                         grpc_byte_stream *byte_stream);

static void incoming_byte_stream_destroy_locked(grpc_exec_ctx *exec_ctx,
                                                void *byte_stream,
                                                grpc_error *error_ignored) {
  grpc_chttp2_incoming_byte_stream *bs = byte_stream;
  GPR_ASSERT(bs->base.destroy == incoming_byte_stream_destroy);
  decrement_active_streams_locked(exec_ctx, bs->transport, bs->stream);
  incoming_byte_stream_unref(exec_ctx, bs);
}

static void incoming_byte_stream_destroy(grpc_exec_ctx *exec_ctx,
                                         grpc_byte_stream *byte_stream) {
  GPR_TIMER_BEGIN("incoming_byte_stream_destroy", 0);
  grpc_chttp2_incoming_byte_stream *bs =
      (grpc_chttp2_incoming_byte_stream *)byte_stream;
  grpc_closure_init(&bs->destroy_action, incoming_byte_stream_destroy_locked,
                    bs);
  grpc_combiner_execute(exec_ctx, bs->transport->combiner, &bs->destroy_action,
                        GRPC_ERROR_NONE, false);
  GPR_TIMER_END("incoming_byte_stream_destroy", 0);
}

static void incoming_byte_stream_publish_error(
    grpc_exec_ctx *exec_ctx, grpc_chttp2_incoming_byte_stream *bs,
    grpc_error *error) {
  GPR_ASSERT(error != GRPC_ERROR_NONE);
  grpc_exec_ctx_sched(exec_ctx, bs->on_next, GRPC_ERROR_REF(error), NULL);
  bs->on_next = NULL;
  GRPC_ERROR_UNREF(bs->error);
  bs->error = error;
}

void grpc_chttp2_incoming_byte_stream_push(grpc_exec_ctx *exec_ctx,
                                           grpc_chttp2_incoming_byte_stream *bs,
                                           gpr_slice slice) {
  gpr_mu_lock(&bs->slice_mu);
  if (bs->remaining_bytes < GPR_SLICE_LENGTH(slice)) {
    incoming_byte_stream_publish_error(
        exec_ctx, bs, GRPC_ERROR_CREATE("Too many bytes in stream"));
  } else {
    bs->remaining_bytes -= (uint32_t)GPR_SLICE_LENGTH(slice);
    if (bs->on_next != NULL) {
      *bs->next = slice;
      grpc_exec_ctx_sched(exec_ctx, bs->on_next, GRPC_ERROR_NONE, NULL);
      bs->on_next = NULL;
    } else {
      gpr_slice_buffer_add(&bs->slices, slice);
    }
  }
  gpr_mu_unlock(&bs->slice_mu);
}

void grpc_chttp2_incoming_byte_stream_finished(
    grpc_exec_ctx *exec_ctx, grpc_chttp2_incoming_byte_stream *bs,
    grpc_error *error) {
  if (error == GRPC_ERROR_NONE) {
    gpr_mu_lock(&bs->slice_mu);
    if (bs->remaining_bytes != 0) {
      error = GRPC_ERROR_CREATE("Truncated message");
    }
    gpr_mu_unlock(&bs->slice_mu);
  }
  if (error != GRPC_ERROR_NONE) {
    incoming_byte_stream_publish_error(exec_ctx, bs, error);
  }
  incoming_byte_stream_unref(exec_ctx, bs);
}

grpc_chttp2_incoming_byte_stream *grpc_chttp2_incoming_byte_stream_create(
    grpc_exec_ctx *exec_ctx, grpc_chttp2_transport *t, grpc_chttp2_stream *s,
    uint32_t frame_size, uint32_t flags) {
  grpc_chttp2_incoming_byte_stream *incoming_byte_stream =
      gpr_malloc(sizeof(*incoming_byte_stream));
  incoming_byte_stream->base.length = frame_size;
  incoming_byte_stream->remaining_bytes = frame_size;
  incoming_byte_stream->base.flags = flags;
  incoming_byte_stream->base.next = incoming_byte_stream_next;
  incoming_byte_stream->base.destroy = incoming_byte_stream_destroy;
  gpr_mu_init(&incoming_byte_stream->slice_mu);
  gpr_ref_init(&incoming_byte_stream->refs, 2);
  incoming_byte_stream->next_message = NULL;
  incoming_byte_stream->transport = t;
  incoming_byte_stream->stream = s;
  gpr_ref(&incoming_byte_stream->stream->active_streams);
  gpr_slice_buffer_init(&incoming_byte_stream->slices);
  incoming_byte_stream->on_next = NULL;
  incoming_byte_stream->is_tail = 1;
  incoming_byte_stream->error = GRPC_ERROR_NONE;
  grpc_chttp2_incoming_frame_queue *q = &s->incoming_frames;
  if (q->head == NULL) {
    q->head = incoming_byte_stream;
  } else {
    q->tail->is_tail = 0;
    q->tail->next_message = incoming_byte_stream;
  }
  q->tail = incoming_byte_stream;
  grpc_chttp2_maybe_complete_recv_message(exec_ctx, t, s);
  return incoming_byte_stream;
}

/*******************************************************************************
 * BUFFER POOLS
 */

static void post_benign_reclaimer(grpc_exec_ctx *exec_ctx,
                                  grpc_chttp2_transport *t) {
  if (!t->benign_reclaimer_registered) {
    t->benign_reclaimer_registered = true;
    GRPC_CHTTP2_REF_TRANSPORT(t, "benign_reclaimer");
    grpc_resource_user_post_reclaimer(exec_ctx,
                                      grpc_endpoint_get_resource_user(t->ep),
                                      false, &t->benign_reclaimer);
  }
}

static void post_destructive_reclaimer(grpc_exec_ctx *exec_ctx,
                                       grpc_chttp2_transport *t) {
  if (!t->destructive_reclaimer_registered) {
    t->destructive_reclaimer_registered = true;
    GRPC_CHTTP2_REF_TRANSPORT(t, "destructive_reclaimer");
    grpc_resource_user_post_reclaimer(exec_ctx,
                                      grpc_endpoint_get_resource_user(t->ep),
                                      true, &t->destructive_reclaimer);
  }
}

static void benign_reclaimer(grpc_exec_ctx *exec_ctx, void *arg,
                             grpc_error *error) {
  grpc_chttp2_transport *t = arg;
  grpc_combiner_execute(exec_ctx, t->combiner, &t->benign_reclaimer_locked,
                        GRPC_ERROR_REF(error), false);
}

static void destructive_reclaimer(grpc_exec_ctx *exec_ctx, void *arg,
                                  grpc_error *error) {
  grpc_chttp2_transport *t = arg;
  grpc_combiner_execute(exec_ctx, t->combiner, &t->destructive_reclaimer_locked,
                        GRPC_ERROR_REF(error), false);
}

static void benign_reclaimer_locked(grpc_exec_ctx *exec_ctx, void *arg,
                                    grpc_error *error) {
  grpc_chttp2_transport *t = arg;
  if (error == GRPC_ERROR_NONE &&
      grpc_chttp2_stream_map_size(&t->stream_map) == 0) {
    if (grpc_resource_quota_trace) {
      gpr_log(GPR_DEBUG, "HTTP2: %s - send goaway to free memory",
              t->peer_string);
    }
    send_goaway(exec_ctx, t, GRPC_CHTTP2_ENHANCE_YOUR_CALM,
                gpr_slice_from_static_string("Buffers full"));
  } else if (error == GRPC_ERROR_NONE && grpc_resource_quota_trace) {
    gpr_log(GPR_DEBUG,
            "HTTP2: %s - skip benign reclamation, there are still %" PRIdPTR
            " streams",
            t->peer_string, grpc_chttp2_stream_map_size(&t->stream_map));
  }
  t->benign_reclaimer_registered = false;
  if (error != GRPC_ERROR_CANCELLED) {
    grpc_resource_user_finish_reclamation(
        exec_ctx, grpc_endpoint_get_resource_user(t->ep));
  }
  GRPC_CHTTP2_UNREF_TRANSPORT(exec_ctx, t, "benign_reclaimer");
}

static void destructive_reclaimer_locked(grpc_exec_ctx *exec_ctx, void *arg,
                                         grpc_error *error) {
  grpc_chttp2_transport *t = arg;
  size_t n = grpc_chttp2_stream_map_size(&t->stream_map);
  t->destructive_reclaimer_registered = false;
  if (error == GRPC_ERROR_NONE && n > 0) {
    grpc_chttp2_stream *s = grpc_chttp2_stream_map_rand(&t->stream_map);
    if (grpc_resource_quota_trace) {
      gpr_log(GPR_DEBUG, "HTTP2: %s - abandon stream id %d", t->peer_string,
              s->id);
    }
    grpc_chttp2_cancel_stream(
        exec_ctx, t, s, grpc_error_set_int(GRPC_ERROR_CREATE("Buffers full"),
                                           GRPC_ERROR_INT_HTTP2_ERROR,
                                           GRPC_CHTTP2_ENHANCE_YOUR_CALM));
    if (n > 1) {
      post_destructive_reclaimer(exec_ctx, t);
    }
  }
  if (error != GRPC_ERROR_CANCELLED) {
    grpc_resource_user_finish_reclamation(
        exec_ctx, grpc_endpoint_get_resource_user(t->ep));
  }
  GRPC_CHTTP2_UNREF_TRANSPORT(exec_ctx, t, "destructive_reclaimer");
}

/*******************************************************************************
 * TRACING
 */

static char *format_flowctl_context_var(const char *context, const char *var,
                                        int64_t val, uint32_t id) {
  char *name;
  if (context == NULL) {
    name = gpr_strdup(var);
  } else if (0 == strcmp(context, "t")) {
    GPR_ASSERT(id == 0);
    gpr_asprintf(&name, "TRANSPORT:%s", var);
  } else if (0 == strcmp(context, "s")) {
    GPR_ASSERT(id != 0);
    gpr_asprintf(&name, "STREAM[%d]:%s", id, var);
  } else {
    gpr_asprintf(&name, "BAD_CONTEXT[%s][%d]:%s", context, id, var);
  }
  char *name_fld = gpr_leftpad(name, ' ', 64);
  char *value;
  gpr_asprintf(&value, "%" PRId64, val);
  char *value_fld = gpr_leftpad(value, ' ', 8);
  char *result;
  gpr_asprintf(&result, "%s %s", name_fld, value_fld);
  gpr_free(name);
  gpr_free(name_fld);
  gpr_free(value);
  gpr_free(value_fld);
  return result;
}

void grpc_chttp2_flowctl_trace(const char *file, int line, const char *phase,
                               grpc_chttp2_flowctl_op op, const char *context1,
                               const char *var1, const char *context2,
                               const char *var2, int is_client,
                               uint32_t stream_id, int64_t val1, int64_t val2) {
  char *tmp_phase;
  char *label1 = format_flowctl_context_var(context1, var1, val1, stream_id);
  char *label2 = format_flowctl_context_var(context2, var2, val2, stream_id);
  char *clisvr = is_client ? "client" : "server";
  char *prefix;

  tmp_phase = gpr_leftpad(phase, ' ', 8);
  gpr_asprintf(&prefix, "FLOW %s: %s ", tmp_phase, clisvr);
  gpr_free(tmp_phase);

  switch (op) {
    case GRPC_CHTTP2_FLOWCTL_MOVE:
      if (val2 != 0) {
        gpr_log(file, line, GPR_LOG_SEVERITY_DEBUG,
                "%sMOVE   %s <- %s giving %" PRId64, prefix, label1, label2,
                val1 + val2);
      }
      break;
    case GRPC_CHTTP2_FLOWCTL_CREDIT:
      GPR_ASSERT(val2 >= 0);
      if (val2 != 0) {
        gpr_log(file, line, GPR_LOG_SEVERITY_DEBUG,
                "%sCREDIT %s by %s giving %" PRId64, prefix, label1, label2,
                val1 + val2);
      }
      break;
    case GRPC_CHTTP2_FLOWCTL_DEBIT:
      GPR_ASSERT(val2 >= 0);
      if (val2 != 0) {
        gpr_log(file, line, GPR_LOG_SEVERITY_DEBUG,
                "%sDEBIT  %s by %s giving %" PRId64, prefix, label1, label2,
                val1 - val2);
      }
      break;
  }

  gpr_free(label1);
  gpr_free(label2);
  gpr_free(prefix);
}

/*******************************************************************************
 * INTEGRATION GLUE
 */

static char *chttp2_get_peer(grpc_exec_ctx *exec_ctx, grpc_transport *t) {
  return gpr_strdup(((grpc_chttp2_transport *)t)->peer_string);
}

static const grpc_transport_vtable vtable = {sizeof(grpc_chttp2_stream),
                                             "chttp2",
                                             init_stream,
                                             set_pollset,
                                             set_pollset_set,
                                             perform_stream_op,
                                             perform_transport_op,
                                             destroy_stream,
                                             destroy_transport,
                                             chttp2_get_peer};

grpc_transport *grpc_create_chttp2_transport(
    grpc_exec_ctx *exec_ctx, const grpc_channel_args *channel_args,
    grpc_endpoint *ep, int is_client) {
  grpc_chttp2_transport *t = gpr_malloc(sizeof(grpc_chttp2_transport));
  init_transport(exec_ctx, t, channel_args, ep, is_client != 0);
  return &t->base;
}

void grpc_chttp2_transport_start_reading(grpc_exec_ctx *exec_ctx,
                                         grpc_transport *transport,
                                         gpr_slice_buffer *read_buffer) {
  grpc_chttp2_transport *t = (grpc_chttp2_transport *)transport;
  GRPC_CHTTP2_REF_TRANSPORT(
      t, "reading_action"); /* matches unref inside reading_action */
  if (read_buffer != NULL) {
    gpr_slice_buffer_move_into(read_buffer, &t->read_buffer);
    gpr_free(read_buffer);
  }
  read_action_begin(exec_ctx, t, GRPC_ERROR_NONE);
}<|MERGE_RESOLUTION|>--- conflicted
+++ resolved
@@ -1737,23 +1737,6 @@
   if (delta == 0 || (bdp != 0 && delta > -1024 && delta < 1024)) {
     return;
   }
-<<<<<<< HEAD
-  gpr_log(GPR_DEBUG, "%s: %d %" PRId64, t->peer_string, bdp, delta);
-=======
-  gpr_log(GPR_DEBUG, "%s [%p]: %d %" PRId64, t->peer_string, t, bdp, delta);
-  if (delta < 0) {
-    t->retract_incoming_window += -delta;
-  } else if (delta <= t->retract_incoming_window) {
-    t->retract_incoming_window -= delta;
-  } else {
-    delta -= t->retract_incoming_window;
-    t->retract_incoming_window = 0;
-    GRPC_CHTTP2_FLOW_CREDIT_TRANSPORT("update_bdp", t, announce_incoming_window,
-                                      delta);
-    GRPC_CHTTP2_FLOW_CREDIT_TRANSPORT("update_bdp", t, incoming_window, delta);
-    grpc_chttp2_initiate_write(exec_ctx, t, false, "update_bdp");
-  }
->>>>>>> dda92710
   push_setting(exec_ctx, t, GRPC_CHTTP2_SETTINGS_INITIAL_WINDOW_SIZE, bdp);
 }
 
@@ -1883,7 +1866,7 @@
       send_ping_locked(exec_ctx, t, &t->finish_bdp_ping);
     }
 
-    int64_t estimate;
+    int64_t estimate = -1;
     double bdp_error = 0.0;
     if (grpc_bdp_estimator_get_estimate(&t->bdp_estimator, &estimate)) {
       bdp_error = 2.0 * (double)estimate - t->bdp_guess;
@@ -1902,41 +1885,10 @@
     if (t->bdp_guess < 1e-6 && bdp_error < 0) {
       bdp_error = 0;
     }
-    gpr_log(GPR_DEBUG, "memory_pressure = %lf, error = %lf", memory_pressure,
-            bdp_error);
     t->bdp_guess +=
         grpc_pid_controller_update(&t->pid_controller, bdp_error, dt);
     update_bdp(exec_ctx, t, t->bdp_guess);
-    if (1)
-      gpr_log(GPR_DEBUG,
-              "bdp guess %s: %lf (est=%" PRId64 " dt=%lf err=%lf int=%lf)",
-              t->peer_string, t->bdp_guess, estimate, dt,
-              t->pid_controller.last_error, t->pid_controller.error_integral);
     t->last_pid_update = now;
-
-    /*
-        gpr_log(
-            GPR_DEBUG, "%s BDP estimate: %" PRId64
-                       " (%d %d) [%d %d %d %d %d %d %d %d %d %d %d %d %d %d %d
-       %d]",
-            t->peer_string, estimate, t->bdp_estimator.first_sample_idx,
-            t->bdp_estimator.num_samples, (int)t->bdp_estimator.samples[0],
-            (int)t->bdp_estimator.samples[1],
-       (int)t->bdp_estimator.samples[2],
-            (int)t->bdp_estimator.samples[3],
-       (int)t->bdp_estimator.samples[4],
-            (int)t->bdp_estimator.samples[5],
-       (int)t->bdp_estimator.samples[6],
-            (int)t->bdp_estimator.samples[7],
-       (int)t->bdp_estimator.samples[8],
-            (int)t->bdp_estimator.samples[9],
-       (int)t->bdp_estimator.samples[10],
-            (int)t->bdp_estimator.samples[11],
-       (int)t->bdp_estimator.samples[12],
-            (int)t->bdp_estimator.samples[13],
-       (int)t->bdp_estimator.samples[14],
-            (int)t->bdp_estimator.samples[15]);
-            */
 
     GRPC_CHTTP2_UNREF_TRANSPORT(exec_ctx, t, "keep_reading");
   } else {
@@ -2026,22 +1978,12 @@
     max_recv_bytes = (uint32_t)max_size_hint;
   }
 
-  uint32_t v1 = max_recv_bytes;
-
   /* account for bytes already received but unknown to higher layers */
   if (max_recv_bytes >= have_already) {
     max_recv_bytes -= (uint32_t)have_already;
   } else {
     max_recv_bytes = 0;
   }
-
-  gpr_log(GPR_DEBUG,
-          "update_flow_control %s s->id=%d hint=%" PRIdPTR " have=%" PRIdPTR
-          " mrb0=%d mrb1=%d, iwd=%" PRId64 " add=%d cur_retract=%d twin=%d",
-          t->is_client ? "CLI" : "SVR", s->id, max_size_hint, have_already, v1,
-          max_recv_bytes, s->incoming_window_delta,
-          (uint32_t)(max_recv_bytes - s->incoming_window_delta),
-          (int)t->retract_incoming_window, (int)t->incoming_window);
 
   /* add some small lookahead to keep pipelines flowing */
   GPR_ASSERT(max_recv_bytes <= UINT32_MAX - initial_window_size);
