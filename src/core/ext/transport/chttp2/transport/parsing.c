--- conflicted
+++ resolved
@@ -45,19 +45,13 @@
 #include "src/core/lib/profiling/timers.h"
 #include "src/core/lib/transport/static_metadata.h"
 
-<<<<<<< HEAD
+#define TRANSPORT_FROM_PARSING(tp)                                        \
+  ((grpc_chttp2_transport *)((char *)(tp)-offsetof(grpc_chttp2_transport, \
+                                                   parsing)))
+
 static grpc_error *init_frame_parser(
     grpc_exec_ctx *exec_ctx, grpc_chttp2_transport_parsing *transport_parsing);
 static grpc_error *init_header_frame_parser(
-=======
-#define TRANSPORT_FROM_PARSING(tp)                                        \
-  ((grpc_chttp2_transport *)((char *)(tp)-offsetof(grpc_chttp2_transport, \
-                                                   parsing)))
-
-static int init_frame_parser(grpc_exec_ctx *exec_ctx,
-                             grpc_chttp2_transport_parsing *transport_parsing);
-static int init_header_frame_parser(
->>>>>>> c5273200
     grpc_exec_ctx *exec_ctx, grpc_chttp2_transport_parsing *transport_parsing,
     int is_continuation);
 static grpc_error *init_data_frame_parser(
@@ -93,8 +87,8 @@
          transport_global->settings[GRPC_SENT_SETTINGS],
          sizeof(transport_parsing->last_sent_settings));
   transport_parsing->max_frame_size =
-      transport_global
-          ->settings[GRPC_ACKED_SETTINGS][GRPC_CHTTP2_SETTINGS_MAX_FRAME_SIZE];
+      transport_global->settings[GRPC_ACKED_SETTINGS]
+                                [GRPC_CHTTP2_SETTINGS_MAX_FRAME_SIZE];
 
   /* update the parsing view of incoming window */
   while (grpc_chttp2_list_pop_unannounced_incoming_window_available(
