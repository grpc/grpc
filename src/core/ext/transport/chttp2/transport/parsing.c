--- conflicted
+++ resolved
@@ -687,21 +687,12 @@
     case 0:
       if (t->is_client && t->header_eof) {
         GRPC_CHTTP2_IF_TRACING(gpr_log(GPR_INFO, "parsing Trailers-Only"));
-<<<<<<< HEAD
-        t->hpack_parser.on_header = on_trailing_header;
-      } else {
-        GRPC_CHTTP2_IF_TRACING(gpr_log(GPR_INFO, "parsing initial_metadata"));
-        if (s->initial_metadata_received != NULL) {
-          *s->initial_metadata_received = true;
-        }
-=======
         if (s->trailing_metadata_available != NULL) {
           *s->trailing_metadata_available = true;
         }
         t->hpack_parser.on_header = on_trailing_header;
       } else {
         GRPC_CHTTP2_IF_TRACING(gpr_log(GPR_INFO, "parsing initial_metadata"));
->>>>>>> e29c5bd7
         t->hpack_parser.on_header = on_initial_header;
       }
       break;
