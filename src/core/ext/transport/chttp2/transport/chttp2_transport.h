/*
 *
 * Copyright 2015 gRPC authors.
 *
 * Licensed under the Apache License, Version 2.0 (the "License");
 * you may not use this file except in compliance with the License.
 * You may obtain a copy of the License at
 *
 *     http://www.apache.org/licenses/LICENSE-2.0
 *
 * Unless required by applicable law or agreed to in writing, software
 * distributed under the License is distributed on an "AS IS" BASIS,
 * WITHOUT WARRANTIES OR CONDITIONS OF ANY KIND, either express or implied.
 * See the License for the specific language governing permissions and
 * limitations under the License.
 *
 */

#ifndef GRPC_CORE_EXT_TRANSPORT_CHTTP2_TRANSPORT_CHTTP2_TRANSPORT_H
#define GRPC_CORE_EXT_TRANSPORT_CHTTP2_TRANSPORT_CHTTP2_TRANSPORT_H

#include "src/core/lib/debug/trace.h"
#include "src/core/lib/iomgr/endpoint.h"
#include "src/core/lib/transport/transport.h"

extern grpc_core::TraceFlag grpc_http_trace;
extern grpc_core::TraceFlag grpc_trace_http2_stream_state;
extern grpc_core::DebugOnlyTraceFlag grpc_trace_chttp2_refcount;

grpc_transport* grpc_create_chttp2_transport(
<<<<<<< HEAD
    const grpc_channel_args* channel_args, grpc_endpoint* ep, int is_client);

/// Takes ownership of \a read_buffer, which (if non-NULL) contains
/// leftover bytes previously read from the endpoint (e.g., by handshakers).
void grpc_chttp2_transport_start_reading(grpc_transport* transport,
                                         grpc_slice_buffer* read_buffer);
=======
    const grpc_channel_args* channel_args, grpc_endpoint* ep, bool is_client);

/// Takes ownership of \a read_buffer, which (if non-NULL) contains
/// leftover bytes previously read from the endpoint (e.g., by handshakers).
/// If non-null, \a notify_on_receive_settings will be scheduled when
/// HTTP/2 settings are received from the peer.
void grpc_chttp2_transport_start_reading(
    grpc_transport* transport, grpc_slice_buffer* read_buffer,
    grpc_closure* notify_on_receive_settings);
>>>>>>> 2eb22fd6

#endif /* GRPC_CORE_EXT_TRANSPORT_CHTTP2_TRANSPORT_CHTTP2_TRANSPORT_H */<|MERGE_RESOLUTION|>--- conflicted
+++ resolved
@@ -28,14 +28,6 @@
 extern grpc_core::DebugOnlyTraceFlag grpc_trace_chttp2_refcount;
 
 grpc_transport* grpc_create_chttp2_transport(
-<<<<<<< HEAD
-    const grpc_channel_args* channel_args, grpc_endpoint* ep, int is_client);
-
-/// Takes ownership of \a read_buffer, which (if non-NULL) contains
-/// leftover bytes previously read from the endpoint (e.g., by handshakers).
-void grpc_chttp2_transport_start_reading(grpc_transport* transport,
-                                         grpc_slice_buffer* read_buffer);
-=======
     const grpc_channel_args* channel_args, grpc_endpoint* ep, bool is_client);
 
 /// Takes ownership of \a read_buffer, which (if non-NULL) contains
@@ -45,6 +37,5 @@
 void grpc_chttp2_transport_start_reading(
     grpc_transport* transport, grpc_slice_buffer* read_buffer,
     grpc_closure* notify_on_receive_settings);
->>>>>>> 2eb22fd6
 
 #endif /* GRPC_CORE_EXT_TRANSPORT_CHTTP2_TRANSPORT_CHTTP2_TRANSPORT_H */