--- conflicted
+++ resolved
@@ -201,11 +201,6 @@
 
   inline HttpStreamState GetStreamState() const { return stream_state; }
   inline uint32_t GetStreamId() const { return stream_id; }
-<<<<<<< HEAD
-
-  inline bool IsClosedForWrites() const { return is_write_closed; }
-  inline void SetWriteClosed() { is_write_closed = true; }
-=======
 
   inline bool IsClosedForWrites() const { return is_write_closed; }
   inline void SetWriteClosed() { is_write_closed = true; }
@@ -214,7 +209,6 @@
     return stream_state == HttpStreamState::kOpen ||
            stream_state == HttpStreamState::kHalfClosedLocal;
   }
->>>>>>> 6f0ad5e6
 
   CallHandler call;
   // This flag is kept separate from the stream_state as the stream_state
