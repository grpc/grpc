--- conflicted
+++ resolved
@@ -485,13 +485,9 @@
   bool keepalive_permit_without_calls = false;
   /** keep-alive state machine state */
   grpc_chttp2_keepalive_state keepalive_state;
-<<<<<<< HEAD
   grpc_core::ContextList* cl;
-=======
-
   grpc_core::RefCountedPtr<grpc_core::channelz::SocketNode> channelz_socket;
   uint32_t num_messages_in_next_write = 0;
->>>>>>> 9cfacc48
 };
 
 typedef enum {
@@ -502,14 +498,11 @@
 } grpc_published_metadata_method;
 
 struct grpc_chttp2_stream {
-<<<<<<< HEAD
-  void* context;
-=======
   grpc_chttp2_stream(grpc_chttp2_transport* t, grpc_stream_refcount* refcount,
                      const void* server_data, gpr_arena* arena);
   ~grpc_chttp2_stream();
 
->>>>>>> 9cfacc48
+  void* context;
   grpc_chttp2_transport* t;
   grpc_stream_refcount* refcount;
 
