//
//
// Copyright 2015 gRPC authors.
//
// Licensed under the Apache License, Version 2.0 (the "License");
// you may not use this file except in compliance with the License.
// You may obtain a copy of the License at
//
//     http://www.apache.org/licenses/LICENSE-2.0
//
// Unless required by applicable law or agreed to in writing, software
// distributed under the License is distributed on an "AS IS" BASIS,
// WITHOUT WARRANTIES OR CONDITIONS OF ANY KIND, either express or implied.
// See the License for the specific language governing permissions and
// limitations under the License.
//
//

#ifndef GRPC_SRC_CORE_EXT_TRANSPORT_CHTTP2_TRANSPORT_INTERNAL_H
#define GRPC_SRC_CORE_EXT_TRANSPORT_CHTTP2_TRANSPORT_INTERNAL_H

#include <grpc/event_engine/event_engine.h>
#include <grpc/event_engine/memory_allocator.h>
#include <grpc/grpc.h>
#include <grpc/slice.h>
#include <grpc/support/port_platform.h>
#include <grpc/support/time.h>
#include <stddef.h>
#include <stdint.h>

#include <atomic>
#include <memory>
#include <optional>
#include <utility>
#include <variant>

#include "src/core/call/metadata_batch.h"
#include "src/core/channelz/channelz.h"
#include "src/core/ext/transport/chttp2/transport/call_tracer_wrapper.h"
#include "src/core/ext/transport/chttp2/transport/flow_control.h"
#include "src/core/ext/transport/chttp2/transport/frame_goaway.h"
#include "src/core/ext/transport/chttp2/transport/frame_ping.h"
#include "src/core/ext/transport/chttp2/transport/frame_rst_stream.h"
#include "src/core/ext/transport/chttp2/transport/frame_security.h"
#include "src/core/ext/transport/chttp2/transport/frame_settings.h"
#include "src/core/ext/transport/chttp2/transport/frame_window_update.h"
#include "src/core/ext/transport/chttp2/transport/hpack_encoder.h"
#include "src/core/ext/transport/chttp2/transport/hpack_parser.h"
#include "src/core/ext/transport/chttp2/transport/http2_settings.h"
#include "src/core/ext/transport/chttp2/transport/http2_ztrace_collector.h"
#include "src/core/ext/transport/chttp2/transport/internal_channel_arg_names.h"
#include "src/core/ext/transport/chttp2/transport/legacy_frame.h"
#include "src/core/ext/transport/chttp2/transport/ping_abuse_policy.h"
#include "src/core/ext/transport/chttp2/transport/ping_callbacks.h"
#include "src/core/ext/transport/chttp2/transport/ping_rate_policy.h"
#include "src/core/ext/transport/chttp2/transport/transport_common.h"
#include "src/core/ext/transport/chttp2/transport/write_size_policy.h"
#include "src/core/lib/channel/channel_args.h"
#include "src/core/lib/debug/trace.h"
#include "src/core/lib/iomgr/closure.h"
#include "src/core/lib/iomgr/combiner.h"
#include "src/core/lib/iomgr/endpoint.h"
#include "src/core/lib/iomgr/error.h"
#include "src/core/lib/iomgr/iomgr_fwd.h"
#include "src/core/lib/resource_quota/arena.h"
#include "src/core/lib/resource_quota/memory_quota.h"
#include "src/core/lib/slice/slice.h"
#include "src/core/lib/slice/slice_buffer.h"
#include "src/core/lib/surface/init_internally.h"
#include "src/core/lib/transport/connectivity_state.h"
#include "src/core/lib/transport/transport.h"
#include "src/core/lib/transport/transport_framing_endpoint_extension.h"
#include "src/core/telemetry/call_tracer.h"
#include "src/core/telemetry/context_list_entry.h"
#include "src/core/telemetry/stats.h"
#include "src/core/telemetry/tcp_tracer.h"
#include "src/core/util/bitset.h"
#include "src/core/util/debug_location.h"
#include "src/core/util/ref_counted.h"
#include "src/core/util/ref_counted_ptr.h"
#include "src/core/util/time.h"
#include "absl/container/flat_hash_map.h"
#include "absl/random/random.h"
#include "absl/status/status.h"
#include "absl/strings/string_view.h"

// Flag that this closure barrier may be covering a write in a pollset, and so
//   we should not complete this closure until we can prove that the write got
//   scheduled
#define CLOSURE_BARRIER_MAY_COVER_WRITE (1 << 0)
// First bit of the reference count, stored in the high order bits (with the low
//   bits being used for flags defined above)
#define CLOSURE_BARRIER_FIRST_REF_BIT (1 << 16)

// streams are kept in various linked lists depending on what things need to
// happen to them... this enum labels each list
typedef enum {
  // If a stream is in the following two lists, an explicit ref is associated
  // with the stream
  GRPC_CHTTP2_LIST_WRITABLE,
  GRPC_CHTTP2_LIST_WRITING,
  // No additional ref is taken for the following refs. Make sure to remove the
  // stream from these lists when the stream is removed.
  GRPC_CHTTP2_LIST_STALLED_BY_TRANSPORT,
  GRPC_CHTTP2_LIST_STALLED_BY_STREAM,
  /// streams that are waiting to start because there are too many concurrent
  /// streams on the connection
  GRPC_CHTTP2_LIST_WAITING_FOR_CONCURRENCY,
  STREAM_LIST_COUNT  // must be last
} grpc_chttp2_stream_list_id;

typedef enum {
  GRPC_CHTTP2_WRITE_STATE_IDLE,
  GRPC_CHTTP2_WRITE_STATE_WRITING,
  GRPC_CHTTP2_WRITE_STATE_WRITING_WITH_MORE,
} grpc_chttp2_write_state;

// Not getting used anywhere AFAIK
typedef enum {
  GRPC_CHTTP2_OPTIMIZE_FOR_LATENCY,
  GRPC_CHTTP2_OPTIMIZE_FOR_THROUGHPUT,
} grpc_chttp2_optimization_target;

typedef enum {
  GRPC_CHTTP2_PCL_INITIATE = 0,
  GRPC_CHTTP2_PCL_NEXT,
  GRPC_CHTTP2_PCL_INFLIGHT,
  GRPC_CHTTP2_PCL_COUNT  // must be last
} grpc_chttp2_ping_closure_list;

typedef enum {
  GRPC_CHTTP2_INITIATE_WRITE_INITIAL_WRITE,
  GRPC_CHTTP2_INITIATE_WRITE_START_NEW_STREAM,
  GRPC_CHTTP2_INITIATE_WRITE_SEND_MESSAGE,
  GRPC_CHTTP2_INITIATE_WRITE_SEND_INITIAL_METADATA,
  GRPC_CHTTP2_INITIATE_WRITE_SEND_TRAILING_METADATA,
  GRPC_CHTTP2_INITIATE_WRITE_RETRY_SEND_PING,
  GRPC_CHTTP2_INITIATE_WRITE_CONTINUE_PINGS,
  GRPC_CHTTP2_INITIATE_WRITE_GOAWAY_SENT,
  GRPC_CHTTP2_INITIATE_WRITE_RST_STREAM,
  GRPC_CHTTP2_INITIATE_WRITE_CLOSE_FROM_API,
  GRPC_CHTTP2_INITIATE_WRITE_STREAM_FLOW_CONTROL,
  GRPC_CHTTP2_INITIATE_WRITE_TRANSPORT_FLOW_CONTROL,
  GRPC_CHTTP2_INITIATE_WRITE_SEND_SETTINGS,
  GRPC_CHTTP2_INITIATE_WRITE_SETTINGS_ACK,
  GRPC_CHTTP2_INITIATE_WRITE_FLOW_CONTROL_UNSTALLED_BY_SETTING,
  GRPC_CHTTP2_INITIATE_WRITE_FLOW_CONTROL_UNSTALLED_BY_UPDATE,
  GRPC_CHTTP2_INITIATE_WRITE_APPLICATION_PING,
  GRPC_CHTTP2_INITIATE_WRITE_BDP_PING,
  GRPC_CHTTP2_INITIATE_WRITE_KEEPALIVE_PING,
  GRPC_CHTTP2_INITIATE_WRITE_TRANSPORT_FLOW_CONTROL_UNSTALLED,
  GRPC_CHTTP2_INITIATE_WRITE_PING_RESPONSE,
  GRPC_CHTTP2_INITIATE_WRITE_FORCE_RST_STREAM,
} grpc_chttp2_initiate_write_reason;

const char* grpc_chttp2_initiate_write_reason_string(
    grpc_chttp2_initiate_write_reason reason);

// deframer state for the overall http2 stream of bytes
typedef enum {
  // prefix: one entry per http2 connection prefix byte
  GRPC_DTS_CLIENT_PREFIX_0 = 0,
  GRPC_DTS_CLIENT_PREFIX_1,
  GRPC_DTS_CLIENT_PREFIX_2,
  GRPC_DTS_CLIENT_PREFIX_3,
  GRPC_DTS_CLIENT_PREFIX_4,
  GRPC_DTS_CLIENT_PREFIX_5,
  GRPC_DTS_CLIENT_PREFIX_6,
  GRPC_DTS_CLIENT_PREFIX_7,
  GRPC_DTS_CLIENT_PREFIX_8,
  GRPC_DTS_CLIENT_PREFIX_9,
  GRPC_DTS_CLIENT_PREFIX_10,
  GRPC_DTS_CLIENT_PREFIX_11,
  GRPC_DTS_CLIENT_PREFIX_12,
  GRPC_DTS_CLIENT_PREFIX_13,
  GRPC_DTS_CLIENT_PREFIX_14,
  GRPC_DTS_CLIENT_PREFIX_15,
  GRPC_DTS_CLIENT_PREFIX_16,
  GRPC_DTS_CLIENT_PREFIX_17,
  GRPC_DTS_CLIENT_PREFIX_18,
  GRPC_DTS_CLIENT_PREFIX_19,
  GRPC_DTS_CLIENT_PREFIX_20,
  GRPC_DTS_CLIENT_PREFIX_21,
  GRPC_DTS_CLIENT_PREFIX_22,
  GRPC_DTS_CLIENT_PREFIX_23,
  // frame header byte 0...
  // must follow from the prefix states
  GRPC_DTS_FH_0,
  GRPC_DTS_FH_1,
  GRPC_DTS_FH_2,
  GRPC_DTS_FH_3,
  GRPC_DTS_FH_4,
  GRPC_DTS_FH_5,
  GRPC_DTS_FH_6,
  GRPC_DTS_FH_7,
  // ... frame header byte 8
  GRPC_DTS_FH_8,
  // inside a http2 frame
  GRPC_DTS_FRAME
} grpc_chttp2_deframe_transport_state;

struct grpc_chttp2_stream_list {
  grpc_chttp2_stream* head;
  grpc_chttp2_stream* tail;
};
struct grpc_chttp2_stream_link {
  grpc_chttp2_stream* next;
  grpc_chttp2_stream* prev;
};

typedef enum {
  GRPC_CHTTP2_NO_GOAWAY_SEND,
  GRPC_CHTTP2_GRACEFUL_GOAWAY,
  GRPC_CHTTP2_FINAL_GOAWAY_SEND_SCHEDULED,
  GRPC_CHTTP2_FINAL_GOAWAY_SENT,
} grpc_chttp2_sent_goaway_state;

typedef struct grpc_chttp2_write_cb {
  int64_t call_at_byte;
  grpc_closure* closure;
  struct grpc_chttp2_write_cb* next;
} grpc_chttp2_write_cb;

typedef enum {
  GRPC_CHTTP2_KEEPALIVE_STATE_WAITING,
  GRPC_CHTTP2_KEEPALIVE_STATE_PINGING,
  GRPC_CHTTP2_KEEPALIVE_STATE_DYING,
  GRPC_CHTTP2_KEEPALIVE_STATE_DISABLED,
} grpc_chttp2_keepalive_state;

struct grpc_chttp2_transport final : public grpc_core::FilterStackTransport,
                                     public grpc_core::KeepsGrpcInitialized {
  grpc_chttp2_transport(const grpc_core::ChannelArgs& channel_args,
                        grpc_core::OrphanablePtr<grpc_endpoint> endpoint,
                        bool is_client);
  ~grpc_chttp2_transport() override;

  class ChannelzDataSource final : public grpc_core::channelz::DataSource {
   public:
    explicit ChannelzDataSource(grpc_chttp2_transport* transport)
        : grpc_core::channelz::DataSource(transport->channelz_socket),
          transport_(transport->Ref()) {  // Take a ref
      SourceConstructed();
    }
    ~ChannelzDataSource() { SourceDestructing(); }

    void AddData(grpc_core::channelz::DataSink sink) override;
    std::unique_ptr<grpc_core::channelz::ZTrace> GetZTrace(
        absl::string_view name) override;

   private:
    grpc_core::RefCountedPtr<grpc_chttp2_transport> transport_;
  };

  void Orphan() override;

  grpc_core::RefCountedPtr<grpc_chttp2_transport> Ref() {
    return grpc_core::FilterStackTransport::RefAsSubclass<
        grpc_chttp2_transport>();
  }

  size_t SizeOfStream() const override;
  bool HackyDisableStreamOpBatchCoalescingInConnectedChannel() const override;
  void PerformStreamOp(grpc_stream* gs,
                       grpc_transport_stream_op_batch* op) override;
  void DestroyStream(grpc_stream* gs,
                     grpc_closure* then_schedule_closure) override;

  grpc_core::FilterStackTransport* filter_stack_transport() override {
    return this;
  }
  grpc_core::ClientTransport* client_transport() override { return nullptr; }
  grpc_core::ServerTransport* server_transport() override { return nullptr; }

  absl::string_view GetTransportName() const override;
  grpc_core::RefCountedPtr<grpc_core::channelz::SocketNode> GetSocketNode()
      const override {
    return channelz_socket;
  }
  void InitStream(grpc_stream* gs, grpc_stream_refcount* refcount,
                  const void* server_data, grpc_core::Arena* arena) override;
  void SetPollset(grpc_stream* stream, grpc_pollset* pollset) override;
  void SetPollsetSet(grpc_stream* stream,
                     grpc_pollset_set* pollset_set) override;
  void PerformOp(grpc_transport_op* op) override;
  // Callback for transport framing endpoint extension to send security frames
  // received directly from the endpoint on wire.
  void WriteSecurityFrame(grpc_core::SliceBuffer* data);
  void WriteSecurityFrameLocked(grpc_core::SliceBuffer* data);

<<<<<<< HEAD
  void MaybeNotifyOnReceiveSettingsLocked(
      absl::StatusOr<uint32_t> max_concurrent_streams);
=======
  void StartWatch(grpc_core::RefCountedPtr<StateWatcher> watcher) override;
  void StopWatch(grpc_core::RefCountedPtr<StateWatcher> watcher) override;

  void NotifyStateWatcherOnDisconnectLocked(
      absl::Status status, StateWatcher::DisconnectInfo disconnect_info);

  void OnPeerMaxConcurrentStreamsUpdateComplete();
  void MaybeNotifyStateWatcherOfPeerMaxConcurrentStreamsLocked();
  void NotifyStateWatcherOnPeerMaxConcurrentStreamsUpdateLocked();
>>>>>>> baca92a9

  // We depend on the ep being available for the life of the transport in
  // at least one place - event callback in WriteEventSink. Hence, this should
  // only be orphaned in the destructor.
  grpc_core::OrphanablePtr<grpc_endpoint> ep;
  grpc_core::Mutex ep_destroy_mu;  // Guards endpoint destruction only.

  grpc_core::Slice peer_string;

  grpc_core::TransportFramingEndpointExtension*
      transport_framing_endpoint_extension = nullptr;

  grpc_core::MemoryOwner memory_owner;
  const grpc_core::MemoryAllocator::Reservation self_reservation;
  grpc_core::ReclamationSweep active_reclamation;
  grpc_core::InstrumentStorageRefPtr<grpc_core::ResourceQuotaDomain>
      resource_quota_telemetry_storage;

  std::shared_ptr<grpc_event_engine::experimental::EventEngine> event_engine;
  grpc_core::Combiner* combiner;

  // On the client side, when the transport is first created, the
  // endpoint will already have been added to this pollset_set, and it
  // needs to stay there until the notify_on_receive_settings callback
  // is invoked.  After that, the polling will be coordinated via the
  // bind_pollset_set transport op, sent by the subchannel when it
  // starts a connectivity watch.
  grpc_pollset_set* interested_parties_until_recv_settings = nullptr;

  absl::AnyInvocable<void(absl::StatusOr<uint32_t>)> notify_on_receive_settings;
  grpc_closure* notify_on_close = nullptr;

  /// has the upper layer closed the transport?
  grpc_error_handle closed_with_error;

  /// various lists of streams
  grpc_chttp2_stream_list lists[STREAM_LIST_COUNT] = {};

  /// maps stream id to grpc_chttp2_stream objects
  absl::flat_hash_map<uint32_t, grpc_chttp2_stream*> stream_map;
  // Count of streams that should be counted against max concurrent streams but
  // are not in stream_map (due to tarpitting).
  size_t extra_streams = 0;

  class RemovedStreamHandle {
   public:
    RemovedStreamHandle() = default;
    explicit RemovedStreamHandle(
        grpc_core::RefCountedPtr<grpc_chttp2_transport> t)
        : transport_(std::move(t)) {
      ++transport_->extra_streams;
    }
    ~RemovedStreamHandle() {
      if (transport_ != nullptr) {
        --transport_->extra_streams;
      }
    }
    RemovedStreamHandle(const RemovedStreamHandle&) = delete;
    RemovedStreamHandle& operator=(const RemovedStreamHandle&) = delete;
    RemovedStreamHandle(RemovedStreamHandle&&) = default;
    RemovedStreamHandle& operator=(RemovedStreamHandle&&) = default;

   private:
    grpc_core::RefCountedPtr<grpc_chttp2_transport> transport_;
  };

  grpc_closure write_action_begin_locked;
  grpc_closure write_action_end_locked;

  grpc_closure read_action_locked;

  /// incoming read bytes
  grpc_slice_buffer read_buffer;

  /// address to place a newly accepted stream - set and unset by
  /// grpc_chttp2_parsing_accept_stream; used by init_stream to
  /// publish the accepted server stream
  grpc_chttp2_stream** accepting_stream = nullptr;

  // accept stream callback
  void (*accept_stream_cb)(void* user_data, grpc_core::Transport* transport,
                           const void* server_data);
  // registered_method_matcher_cb is called before invoking the recv initial
  // metadata callback.
  void (*registered_method_matcher_cb)(
      void* user_data, grpc_core::ServerMetadata* metadata) = nullptr;
  void* accept_stream_cb_user_data;

  // There should be only a single watcher in use at any given time.
  grpc_core::RefCountedPtr<StateWatcher> watcher;
  uint32_t last_reported_max_concurrent_streams;
  bool max_concurrent_streams_notification_in_flight;
  /// connectivity tracking
  // TODO(roth): Get rid of this in favor of the new state watcher.
  grpc_core::ConnectivityStateTracker state_tracker;

  /// data to write now
  grpc_core::SliceBuffer outbuf;
  /// hpack encoding
  grpc_core::HPackCompressor hpack_compressor;

  /// data to write next write
  grpc_slice_buffer qbuf;

  size_t max_requests_per_read;

  /// Set to a grpc_error object if a goaway frame is received. By default, set
  /// to absl::OkStatus()
  grpc_error_handle goaway_error;

  grpc_chttp2_sent_goaway_state sent_goaway_state = GRPC_CHTTP2_NO_GOAWAY_SEND;

  /// settings values
  grpc_core::Http2SettingsManager settings;

  grpc_event_engine::experimental::EventEngine::TaskHandle
      settings_ack_watchdog =
          grpc_event_engine::experimental::EventEngine::TaskHandle::kInvalid;

  /// what is the next stream id to be allocated by this peer?
  /// copied to next_stream_id in parsing when parsing commences
  uint32_t next_stream_id = 0;

  /// last new stream id
  uint32_t last_new_stream_id = 0;

  /// Number of incoming streams allowed before a settings ACK is required
  uint32_t num_incoming_streams_before_settings_ack = 0;

  /// ping queues for various ping insertion points
  grpc_core::Chttp2PingAbusePolicy ping_abuse_policy;
  grpc_core::Chttp2PingRatePolicy ping_rate_policy;
  grpc_core::Chttp2PingCallbacks ping_callbacks;
  grpc_event_engine::experimental::EventEngine::TaskHandle
      delayed_ping_timer_handle =
          grpc_event_engine::experimental::EventEngine::TaskHandle::kInvalid;
  grpc_closure retry_initiate_ping_locked;

  /// ping acks
  size_t ping_ack_count = 0;
  size_t ping_ack_capacity = 0;
  uint64_t* ping_acks = nullptr;

  /// parser for headers
  grpc_core::HPackParser hpack_parser;
  /// simple one shot parsers
  union {
    grpc_chttp2_window_update_parser window_update;
    grpc_chttp2_settings_parser settings;
    grpc_chttp2_ping_parser ping;
    grpc_chttp2_rst_stream_parser rst_stream;
  } simple;
  /// parser for goaway frames
  grpc_chttp2_goaway_parser goaway_parser;
  // parser for secure frames
  grpc_chttp2_security_frame_parser security_frame_parser;

  grpc_core::chttp2::TransportFlowControl flow_control;
  /// initial window change. This is tracked as we parse settings frames from
  /// the remote peer. If there is a positive delta, then we will make all
  /// streams readable since they may have become unstalled
  int64_t initial_window_update = 0;

  // deframing
  grpc_chttp2_deframe_transport_state deframe_state = GRPC_DTS_CLIENT_PREFIX_0;
  uint8_t incoming_frame_type = 0;
  uint8_t incoming_frame_flags = 0;
  uint8_t header_eof = 0;
  bool is_first_frame = true;
  uint32_t expect_continuation_stream_id = 0;
  uint32_t incoming_frame_size = 0;

  int min_tarpit_duration_ms;
  int max_tarpit_duration_ms;
  bool allow_tarpit;

  grpc_chttp2_stream* incoming_stream = nullptr;
  // active parser
  struct Parser {
    const char* name;
    grpc_error_handle (*parser)(void* parser_user_data,
                                grpc_chttp2_transport* t, grpc_chttp2_stream* s,
                                const grpc_slice& slice, int is_last);
    void* user_data = nullptr;
  };
  Parser parser;

  grpc_chttp2_write_cb* write_cb_pool = nullptr;

  // bdp estimator
  grpc_closure next_bdp_ping_timer_expired_locked;
  grpc_closure start_bdp_ping_locked;
  grpc_closure finish_bdp_ping_locked;

  // if non-NULL, close the transport with this error when writes are finished
  grpc_error_handle close_transport_on_writes_finished;

  // a list of closures to run after writes are finished
  grpc_closure_list run_after_write = GRPC_CLOSURE_LIST_INIT;

  // buffer pool state
  /// benign cleanup closure
  grpc_closure benign_reclaimer_locked;
  /// destructive cleanup closure
  grpc_closure destructive_reclaimer_locked;

  // next bdp ping timer handle
  grpc_event_engine::experimental::EventEngine::TaskHandle
      next_bdp_ping_timer_handle =
          grpc_event_engine::experimental::EventEngine::TaskHandle::kInvalid;

  // keep-alive ping support
  /// Closure to initialize a keepalive ping
  grpc_closure init_keepalive_ping_locked;
  /// Closure to run when the keepalive ping ack is received
  grpc_closure finish_keepalive_ping_locked;
  /// timer to initiate ping events
  grpc_event_engine::experimental::EventEngine::TaskHandle
      keepalive_ping_timer_handle =
          grpc_event_engine::experimental::EventEngine::TaskHandle::kInvalid;
  /// time duration in between pings
  grpc_core::Duration keepalive_time;
  /// Tracks any adjustments to the absolute timestamp of the next keepalive
  /// timer callback execution.
  grpc_core::Timestamp next_adjusted_keepalive_timestamp;
  /// grace period to wait for data after sending a ping before keepalives
  /// timeout
  grpc_core::Duration keepalive_timeout;
  /// number of stream objects currently allocated by this transport
  std::atomic<size_t> streams_allocated{0};
  /// keep-alive state machine state
  grpc_chttp2_keepalive_state keepalive_state;
  // Soft limit on max header size.
  uint32_t max_header_list_size_soft_limit = 0;
  grpc_core::ContextList* context_list = nullptr;
  grpc_core::RefCountedPtr<grpc_core::channelz::SocketNode> channelz_socket;
  std::unique_ptr<ChannelzDataSource> channelz_data_source;
  uint32_t num_messages_in_next_write = 0;
  /// The number of pending induced frames (SETTINGS_ACK, PINGS_ACK and
  /// RST_STREAM) in the outgoing buffer (t->qbuf). If this number goes beyond
  /// DEFAULT_MAX_PENDING_INDUCED_FRAMES, we pause reading new frames. We would
  /// only continue reading when we are able to write to the socket again,
  /// thereby reducing the number of induced frames.
  uint32_t num_pending_induced_frames = 0;
  uint32_t incoming_stream_id = 0;

  /// grace period after sending a ping to wait for the ping ack
  grpc_core::Duration ping_timeout;
  grpc_event_engine::experimental::EventEngine::TaskHandle
      keepalive_ping_timeout_handle =
          grpc_event_engine::experimental::EventEngine::TaskHandle::kInvalid;
  /// grace period before settings timeout expires
  grpc_core::Duration settings_timeout;

  /// how much data are we willing to buffer when the WRITE_BUFFER_HINT is set?
  uint32_t write_buffer_size = grpc_core::chttp2::kDefaultWindow;

  /// write execution state of the transport
  grpc_chttp2_write_state write_state = GRPC_CHTTP2_WRITE_STATE_IDLE;

  /// policy for how much data we're willing to put into one http2 write
  grpc_core::Chttp2WriteSizePolicy write_size_policy;

  bool reading_paused_on_pending_induced_frames = false;
  /// Based on channel args, preferred_rx_crypto_frame_sizes are advertised to
  /// the peer
  bool enable_preferred_rx_crypto_frame_advertisement = false;
  /// Set to non zero if closures associated with the transport may be
  /// covering a write in a pollset. Such closures cannot be scheduled until
  /// we can prove that the write got scheduled.
  uint8_t closure_barrier_may_cover_write = CLOSURE_BARRIER_MAY_COVER_WRITE;

  /// have we scheduled a benign cleanup?
  bool benign_reclaimer_registered = false;
  /// have we scheduled a destructive cleanup?
  bool destructive_reclaimer_registered = false;

  /// if keepalive pings are allowed when there's no outstanding streams
  bool keepalive_permit_without_calls = false;

  // bdp estimator
  bool bdp_ping_blocked =
      false;  // Is the BDP blocked due to not receiving any data?

  /// is the transport destroying itself?
  uint8_t destroying = false;

  /// is this a client?
  bool is_client;

  /// If start_bdp_ping_locked has been called
  bool bdp_ping_started = false;
  // True if pings should be acked
  bool ack_pings = true;
  /// True if the keepalive system wants to see some data incoming
  bool keepalive_incoming_data_wanted = false;
  /// True if we count stream allocation (instead of HTTP2 concurrency) for
  /// MAX_CONCURRENT_STREAMS
  bool max_concurrent_streams_overload_protection = false;
  bool max_concurrent_streams_reject_on_client = false;

  // What percentage of rst_stream frames on the server should cause a ping
  // frame to be generated.
  uint8_t ping_on_rst_stream_percent;

  // The last time a transport window update was received.
  grpc_core::Timestamp last_window_update_time =
      grpc_core::Timestamp::InfPast();

  std::shared_ptr<grpc_core::Http2StatsCollector> http2_stats;
  grpc_core::Http2ZTraceCollector http2_ztrace_collector;
  grpc_core::Timestamp last_ztrace_time = grpc_core::Timestamp::InfPast();

  GPR_NO_UNIQUE_ADDRESS grpc_core::latent_see::Flow write_flow;
};

typedef enum {
  GRPC_METADATA_NOT_PUBLISHED,
  GRPC_METADATA_SYNTHESIZED_FROM_FAKE,
  GRPC_METADATA_PUBLISHED_FROM_WIRE,
  GRPC_METADATA_PUBLISHED_AT_CLOSE
} grpc_published_metadata_method;

struct grpc_chttp2_stream {
  grpc_chttp2_stream(grpc_chttp2_transport* t, grpc_stream_refcount* refcount,
                     const void* server_data, grpc_core::Arena* arena);
  ~grpc_chttp2_stream();

  const grpc_core::RefCountedPtr<grpc_chttp2_transport> t;
  grpc_stream_refcount* refcount;
  grpc_core::Arena* const arena;

  grpc_closure destroy_stream;
  grpc_closure* destroy_stream_arg;

  grpc_chttp2_stream_link links[STREAM_LIST_COUNT];

  /// HTTP2 stream id for this stream, or zero if one has not been assigned
  uint32_t id = 0;

  /// things the upper layers would like to send
  grpc_metadata_batch* send_initial_metadata = nullptr;
  grpc_closure* send_initial_metadata_finished = nullptr;
  grpc_metadata_batch* send_trailing_metadata = nullptr;
  // TODO(yashykt): Find a better name for the below field and others in this
  //                struct to betteer distinguish inputs, return values, and
  //                internal state.
  // sent_trailing_metadata_op allows the transport to fill in to the upper
  // layer whether this stream was able to send its trailing metadata (used for
  // detecting cancellation on the server-side)..
  bool* sent_trailing_metadata_op = nullptr;
  grpc_closure* send_trailing_metadata_finished = nullptr;

  int64_t next_message_end_offset;
  int64_t flow_controlled_bytes_written = 0;
  int64_t flow_controlled_bytes_flowed = 0;
  grpc_closure* send_message_finished = nullptr;

  grpc_metadata_batch* recv_initial_metadata;
  grpc_closure* recv_initial_metadata_ready = nullptr;
  bool* trailing_metadata_available = nullptr;
  std::optional<grpc_core::SliceBuffer>* recv_message = nullptr;
  uint32_t* recv_message_flags = nullptr;
  bool* call_failed_before_recv_message = nullptr;
  grpc_closure* recv_message_ready = nullptr;
  grpc_metadata_batch* recv_trailing_metadata;
  grpc_closure* recv_trailing_metadata_finished = nullptr;

  grpc_transport_stream_stats* collecting_stats = nullptr;
  grpc_transport_stream_stats stats = grpc_transport_stream_stats();

  /// Is this stream closed for writing.
  bool write_closed = false;
  /// Is this stream reading half-closed.
  bool read_closed = false;
  /// Are all published incoming byte streams closed.
  bool all_incoming_byte_streams_finished = false;
  /// Has this stream seen an error.
  /// If true, then pending incoming frames can be thrown away.
  bool seen_error = false;
  /// Are we buffering writes on this stream? If yes, we won't become writable
  /// until there's enough queued up in the flow_controlled_buffer
  bool write_buffering = false;

  // have we sent or received the EOS bit?
  bool eos_received = false;
  bool eos_sent = false;

  grpc_core::BitSet<STREAM_LIST_COUNT> included;

  /// the error that resulted in this stream being read-closed
  grpc_error_handle read_closed_error;
  /// the error that resulted in this stream being write-closed
  grpc_error_handle write_closed_error;

  grpc_published_metadata_method published_metadata[2] = {};

  grpc_metadata_batch initial_metadata_buffer;
  grpc_metadata_batch trailing_metadata_buffer;

  grpc_slice_buffer frame_storage;  // protected by t combiner

  grpc_core::Timestamp deadline = grpc_core::Timestamp::InfFuture();

  /// number of bytes received - reset at end of parse thread execution
  int64_t received_bytes = 0;

  grpc_core::chttp2::StreamFlowControl flow_control;

  grpc_slice_buffer flow_controlled_buffer;

  grpc_chttp2_write_cb* on_flow_controlled_cbs = nullptr;
  grpc_chttp2_write_cb* on_write_finished_cbs = nullptr;
  grpc_chttp2_write_cb* finish_after_write = nullptr;
  size_t sending_bytes = 0;

  /// Byte counter for number of bytes written
  size_t byte_counter = 0;

  /// Number of times written
  int64_t write_counter = 0;

  grpc_core::Chttp2CallTracerWrapper call_tracer_wrapper;
  // null by default, set by the transport data source upon first query
  grpc_core::RefCountedPtr<grpc_core::channelz::CallNode> channelz_call_node;

  // TODO(yashykt): Remove call_tracer field after transition to call v3. (See
  // https://github.com/grpc/grpc/pull/38729 for more information.)
  // In the transport, we use tracers for two things, recording byte stats and
  // recording annotations. Recording byte stats is safe as long as call_tracer
  // is non null. Recording annotations on the other hand is only safe after
  // send_initial_metadata. On the client, this is not an issue since that is
  // the first operation. On the server, we would ideally be able to record
  // annotations as soon as we have parsed initial metadata, but in our legacy
  // stack, we create the stream before parsing headers. In the new v3 stack,
  // that won't be an issue.
  grpc_core::CallTracer* call_tracer = nullptr;
  // TODO(yashykt): Remove this once call_tracer_transport_fix is rolled out
  grpc_core::CallTracerAnnotationInterface* parent_call_tracer = nullptr;

  // time this stream was created
  gpr_timespec creation_time = gpr_now(GPR_CLOCK_MONOTONIC);

  bool parsed_trailers_only = false;

  bool final_metadata_requested = false;
  bool received_last_frame = false;  // protected by t combiner

  /// how many header frames have we received?
  uint8_t header_frames_received = 0;

  bool sent_initial_metadata = false;
  bool sent_trailing_metadata = false;

  /// Whether the bytes needs to be traced using Fathom
  bool traced = false;

  // The last time a stream window update was received.
  grpc_core::Timestamp last_window_update_time =
      grpc_core::Timestamp::InfPast();
};

/// Transport writing call flow:
/// grpc_chttp2_initiate_write() is called anywhere that we know bytes need to
/// go out on the wire.
/// If no other write has been started, a task is enqueued onto our workqueue.
/// When that task executes, it obtains the global lock, and gathers the data
/// to write.
/// The global lock is dropped and we do the syscall to write.
/// After writing, a follow-up check is made to see if another round of writing
/// should be performed.

/// The actual call chain is documented in the implementation of this function.
///
void grpc_chttp2_initiate_write(grpc_chttp2_transport* t,
                                grpc_chttp2_initiate_write_reason reason);

struct TcpCallTracerWithOffset {
  std::shared_ptr<grpc_core::TcpCallTracer> tcp_call_tracer;
  size_t byte_offset;
};

struct grpc_chttp2_begin_write_result {
  /// are we writing?
  bool writing;
  /// if writing: was it a complete flush (false) or a partial flush (true)
  bool partial;
  /// did we queue any completions as part of beginning the write
  bool early_results_scheduled;
  /// Tcp Call Tracers if any
  std::vector<TcpCallTracerWithOffset> tcp_call_tracers;
};
grpc_chttp2_begin_write_result grpc_chttp2_begin_write(
    grpc_chttp2_transport* t);
void grpc_chttp2_end_write(grpc_chttp2_transport* t, grpc_error_handle error);

/// Process one slice of incoming data
/// Returns:
///  - a count of parsed bytes in the event of a partial read: the caller should
///    offload responsibilities to another thread to continue parsing.
///  - or a status in the case of a completed read
std::variant<size_t, absl::Status> grpc_chttp2_perform_read(
    grpc_chttp2_transport* t, const grpc_slice& slice,
    size_t& requests_started);

//******** Flow Control **************

// Takes in a flow control action and performs all the needed operations.
void grpc_chttp2_act_on_flowctl_action(
    const grpc_core::chttp2::FlowControlAction& action,
    grpc_chttp2_transport* t, grpc_chttp2_stream* s);

//******** End of Flow Control **************

inline grpc_chttp2_stream* grpc_chttp2_parsing_lookup_stream(
    grpc_chttp2_transport* t, uint32_t id) {
  auto it = t->stream_map.find(id);
  if (it == t->stream_map.end()) return nullptr;
  return it->second;
}
grpc_chttp2_stream* grpc_chttp2_parsing_accept_stream(grpc_chttp2_transport* t,
                                                      uint32_t id);

void grpc_chttp2_add_incoming_goaway(grpc_chttp2_transport* t,
                                     uint32_t goaway_error,
                                     uint32_t last_stream_id,
                                     absl::string_view goaway_text);

void grpc_chttp2_parsing_become_skip_parser(grpc_chttp2_transport* t);

void grpc_chttp2_complete_closure_step(grpc_chttp2_transport* t,
                                       grpc_closure** pclosure,
                                       grpc_error_handle error,
                                       const char* desc,
                                       grpc_core::DebugLocation whence = {});

void grpc_chttp2_keepalive_timeout(
    grpc_core::RefCountedPtr<grpc_chttp2_transport> t);
void grpc_chttp2_ping_timeout(
    grpc_core::RefCountedPtr<grpc_chttp2_transport> t);

void grpc_chttp2_settings_timeout(
    grpc_core::RefCountedPtr<grpc_chttp2_transport> t);

#define GRPC_HEADER_SIZE_IN_BYTES 5
#define MAX_SIZE_T (~(size_t)0)

#define GRPC_CHTTP2_IF_TRACING(severity) \
  LOG_IF(severity, GRPC_TRACE_FLAG_ENABLED(http))

void grpc_chttp2_fake_status(grpc_chttp2_transport* t,
                             grpc_chttp2_stream* stream,
                             grpc_error_handle error);
grpc_chttp2_transport::RemovedStreamHandle grpc_chttp2_mark_stream_closed(
    grpc_chttp2_transport* t, grpc_chttp2_stream* s, int close_reads,
    int close_writes, grpc_error_handle error);
void grpc_chttp2_start_writing(grpc_chttp2_transport* t);

#ifndef NDEBUG
#define GRPC_CHTTP2_STREAM_REF(stream, reason) \
  grpc_chttp2_stream_ref(stream, reason)
#define GRPC_CHTTP2_STREAM_UNREF(stream, reason) \
  grpc_chttp2_stream_unref(stream, reason)
void grpc_chttp2_stream_ref(grpc_chttp2_stream* s, const char* reason);
void grpc_chttp2_stream_unref(grpc_chttp2_stream* s, const char* reason);
#else
#define GRPC_CHTTP2_STREAM_REF(stream, reason) grpc_chttp2_stream_ref(stream)
#define GRPC_CHTTP2_STREAM_UNREF(stream, reason) \
  grpc_chttp2_stream_unref(stream)
void grpc_chttp2_stream_ref(grpc_chttp2_stream* s);
void grpc_chttp2_stream_unref(grpc_chttp2_stream* s);
#endif

void grpc_chttp2_ack_ping(grpc_chttp2_transport* t, uint64_t id);

/// Sends GOAWAY with error code ENHANCE_YOUR_CALM and additional debug data
/// resembling "too_many_pings" followed by immediately closing the connection.
void grpc_chttp2_exceeded_ping_strikes(grpc_chttp2_transport* t);

/// Resets ping clock. Should be called when flushing window updates,
/// initial/trailing metadata or data frames. For a server, it resets the number
/// of ping strikes and the last_ping_recv_time. For a ping sender, it resets
/// pings_before_data_required.
void grpc_chttp2_reset_ping_clock(grpc_chttp2_transport* t);

/// add a ref to the stream and add it to the writable list;
/// ref will be dropped in writing.c
void grpc_chttp2_mark_stream_writable(grpc_chttp2_transport* t,
                                      grpc_chttp2_stream* s);

void grpc_chttp2_cancel_stream(grpc_chttp2_transport* t, grpc_chttp2_stream* s,
                               grpc_error_handle due_to_error, bool tarpit);

void grpc_chttp2_maybe_complete_recv_initial_metadata(grpc_chttp2_transport* t,
                                                      grpc_chttp2_stream* s);
void grpc_chttp2_maybe_complete_recv_message(grpc_chttp2_transport* t,
                                             grpc_chttp2_stream* s);
void grpc_chttp2_maybe_complete_recv_trailing_metadata(grpc_chttp2_transport* t,
                                                       grpc_chttp2_stream* s);

void grpc_chttp2_fail_pending_writes(grpc_chttp2_transport* t,
                                     grpc_chttp2_stream* s,
                                     grpc_error_handle error);

/// Set the default keepalive configurations, must only be called at
/// initialization
void grpc_chttp2_config_default_keepalive_args(grpc_channel_args* args,
                                               bool is_client);
void grpc_chttp2_config_default_keepalive_args(
    const grpc_core::ChannelArgs& channel_args, bool is_client);

void grpc_chttp2_retry_initiate_ping(
    grpc_core::RefCountedPtr<grpc_chttp2_transport> t);

void schedule_bdp_ping_locked(
    grpc_core::RefCountedPtr<grpc_chttp2_transport> t);

uint32_t grpc_chttp2_min_read_progress_size(grpc_chttp2_transport* t);

#endif  // GRPC_SRC_CORE_EXT_TRANSPORT_CHTTP2_TRANSPORT_INTERNAL_H<|MERGE_RESOLUTION|>--- conflicted
+++ resolved
@@ -288,10 +288,6 @@
   void WriteSecurityFrame(grpc_core::SliceBuffer* data);
   void WriteSecurityFrameLocked(grpc_core::SliceBuffer* data);
 
-<<<<<<< HEAD
-  void MaybeNotifyOnReceiveSettingsLocked(
-      absl::StatusOr<uint32_t> max_concurrent_streams);
-=======
   void StartWatch(grpc_core::RefCountedPtr<StateWatcher> watcher) override;
   void StopWatch(grpc_core::RefCountedPtr<StateWatcher> watcher) override;
 
@@ -301,7 +297,9 @@
   void OnPeerMaxConcurrentStreamsUpdateComplete();
   void MaybeNotifyStateWatcherOfPeerMaxConcurrentStreamsLocked();
   void NotifyStateWatcherOnPeerMaxConcurrentStreamsUpdateLocked();
->>>>>>> baca92a9
+
+  void MaybeNotifyOnReceiveSettingsLocked(
+      absl::StatusOr<uint32_t> max_concurrent_streams);
 
   // We depend on the ep being available for the life of the transport in
   // at least one place - event callback in WriteEventSink. Hence, this should
