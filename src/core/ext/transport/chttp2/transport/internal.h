//
//
// Copyright 2015 gRPC authors.
//
// Licensed under the Apache License, Version 2.0 (the "License");
// you may not use this file except in compliance with the License.
// You may obtain a copy of the License at
//
//     http://www.apache.org/licenses/LICENSE-2.0
//
// Unless required by applicable law or agreed to in writing, software
// distributed under the License is distributed on an "AS IS" BASIS,
// WITHOUT WARRANTIES OR CONDITIONS OF ANY KIND, either express or implied.
// See the License for the specific language governing permissions and
// limitations under the License.
//
//

#ifndef GRPC_SRC_CORE_EXT_TRANSPORT_CHTTP2_TRANSPORT_INTERNAL_H
#define GRPC_SRC_CORE_EXT_TRANSPORT_CHTTP2_TRANSPORT_INTERNAL_H

#include <grpc/support/port_platform.h>

#include <stddef.h>
#include <stdint.h>

#include <memory>

#include "absl/container/flat_hash_map.h"
#include "absl/meta/type_traits.h"
#include "absl/random/random.h"
#include "absl/status/status.h"
#include "absl/strings/string_view.h"
#include "absl/types/optional.h"
#include "absl/types/variant.h"

#include <grpc/event_engine/event_engine.h>
#include <grpc/event_engine/memory_allocator.h>
#include <grpc/grpc.h>
#include <grpc/slice.h>
#include <grpc/support/time.h>

#include "src/core/ext/transport/chttp2/transport/context_list_entry.h"
#include "src/core/ext/transport/chttp2/transport/flow_control.h"
#include "src/core/ext/transport/chttp2/transport/frame_goaway.h"
#include "src/core/ext/transport/chttp2/transport/frame_ping.h"
#include "src/core/ext/transport/chttp2/transport/frame_rst_stream.h"
#include "src/core/ext/transport/chttp2/transport/frame_settings.h"
#include "src/core/ext/transport/chttp2/transport/frame_window_update.h"
#include "src/core/ext/transport/chttp2/transport/hpack_encoder.h"
#include "src/core/ext/transport/chttp2/transport/hpack_parser.h"
#include "src/core/ext/transport/chttp2/transport/http2_settings.h"
#include "src/core/ext/transport/chttp2/transport/legacy_frame.h"
#include "src/core/ext/transport/chttp2/transport/ping_abuse_policy.h"
#include "src/core/ext/transport/chttp2/transport/ping_callbacks.h"
#include "src/core/ext/transport/chttp2/transport/ping_rate_policy.h"
#include "src/core/lib/channel/channel_args.h"
#include "src/core/lib/channel/channelz.h"
#include "src/core/lib/debug/trace.h"
#include "src/core/lib/gprpp/bitset.h"
#include "src/core/lib/gprpp/debug_location.h"
#include "src/core/lib/gprpp/ref_counted.h"
#include "src/core/lib/gprpp/ref_counted_ptr.h"
#include "src/core/lib/gprpp/time.h"
#include "src/core/lib/iomgr/closure.h"
#include "src/core/lib/iomgr/combiner.h"
#include "src/core/lib/iomgr/endpoint.h"
#include "src/core/lib/iomgr/error.h"
#include "src/core/lib/resource_quota/arena.h"
#include "src/core/lib/resource_quota/memory_quota.h"
#include "src/core/lib/slice/slice.h"
#include "src/core/lib/slice/slice_buffer.h"
#include "src/core/lib/surface/init_internally.h"
#include "src/core/lib/transport/connectivity_state.h"
#include "src/core/lib/transport/metadata_batch.h"
#include "src/core/lib/transport/transport.h"
#include "src/core/lib/transport/transport_fwd.h"
#include "src/core/lib/transport/transport_impl.h"

// Flag that this closure barrier may be covering a write in a pollset, and so
//   we should not complete this closure until we can prove that the write got
//   scheduled
#define CLOSURE_BARRIER_MAY_COVER_WRITE (1 << 0)
// First bit of the reference count, stored in the high order bits (with the low
//   bits being used for flags defined above)
#define CLOSURE_BARRIER_FIRST_REF_BIT (1 << 16)

// streams are kept in various linked lists depending on what things need to
// happen to them... this enum labels each list
typedef enum {
  // If a stream is in the following two lists, an explicit ref is associated
  // with the stream
  GRPC_CHTTP2_LIST_WRITABLE,
  GRPC_CHTTP2_LIST_WRITING,
  // No additional ref is taken for the following refs. Make sure to remove the
  // stream from these lists when the stream is removed.
  GRPC_CHTTP2_LIST_STALLED_BY_TRANSPORT,
  GRPC_CHTTP2_LIST_STALLED_BY_STREAM,
  /// streams that are waiting to start because there are too many concurrent
  /// streams on the connection
  GRPC_CHTTP2_LIST_WAITING_FOR_CONCURRENCY,
  STREAM_LIST_COUNT  // must be last
} grpc_chttp2_stream_list_id;

typedef enum {
  GRPC_CHTTP2_WRITE_STATE_IDLE,
  GRPC_CHTTP2_WRITE_STATE_WRITING,
  GRPC_CHTTP2_WRITE_STATE_WRITING_WITH_MORE,
} grpc_chttp2_write_state;

typedef enum {
  GRPC_CHTTP2_OPTIMIZE_FOR_LATENCY,
  GRPC_CHTTP2_OPTIMIZE_FOR_THROUGHPUT,
} grpc_chttp2_optimization_target;

typedef enum {
  GRPC_CHTTP2_PCL_INITIATE = 0,
  GRPC_CHTTP2_PCL_NEXT,
  GRPC_CHTTP2_PCL_INFLIGHT,
  GRPC_CHTTP2_PCL_COUNT  // must be last
} grpc_chttp2_ping_closure_list;

typedef enum {
  GRPC_CHTTP2_INITIATE_WRITE_INITIAL_WRITE,
  GRPC_CHTTP2_INITIATE_WRITE_START_NEW_STREAM,
  GRPC_CHTTP2_INITIATE_WRITE_SEND_MESSAGE,
  GRPC_CHTTP2_INITIATE_WRITE_SEND_INITIAL_METADATA,
  GRPC_CHTTP2_INITIATE_WRITE_SEND_TRAILING_METADATA,
  GRPC_CHTTP2_INITIATE_WRITE_RETRY_SEND_PING,
  GRPC_CHTTP2_INITIATE_WRITE_CONTINUE_PINGS,
  GRPC_CHTTP2_INITIATE_WRITE_GOAWAY_SENT,
  GRPC_CHTTP2_INITIATE_WRITE_RST_STREAM,
  GRPC_CHTTP2_INITIATE_WRITE_CLOSE_FROM_API,
  GRPC_CHTTP2_INITIATE_WRITE_STREAM_FLOW_CONTROL,
  GRPC_CHTTP2_INITIATE_WRITE_TRANSPORT_FLOW_CONTROL,
  GRPC_CHTTP2_INITIATE_WRITE_SEND_SETTINGS,
  GRPC_CHTTP2_INITIATE_WRITE_SETTINGS_ACK,
  GRPC_CHTTP2_INITIATE_WRITE_FLOW_CONTROL_UNSTALLED_BY_SETTING,
  GRPC_CHTTP2_INITIATE_WRITE_FLOW_CONTROL_UNSTALLED_BY_UPDATE,
  GRPC_CHTTP2_INITIATE_WRITE_APPLICATION_PING,
  GRPC_CHTTP2_INITIATE_WRITE_BDP_PING,
  GRPC_CHTTP2_INITIATE_WRITE_KEEPALIVE_PING,
  GRPC_CHTTP2_INITIATE_WRITE_TRANSPORT_FLOW_CONTROL_UNSTALLED,
  GRPC_CHTTP2_INITIATE_WRITE_PING_RESPONSE,
  GRPC_CHTTP2_INITIATE_WRITE_FORCE_RST_STREAM,
} grpc_chttp2_initiate_write_reason;

const char* grpc_chttp2_initiate_write_reason_string(
    grpc_chttp2_initiate_write_reason reason);

// deframer state for the overall http2 stream of bytes
typedef enum {
  // prefix: one entry per http2 connection prefix byte
  GRPC_DTS_CLIENT_PREFIX_0 = 0,
  GRPC_DTS_CLIENT_PREFIX_1,
  GRPC_DTS_CLIENT_PREFIX_2,
  GRPC_DTS_CLIENT_PREFIX_3,
  GRPC_DTS_CLIENT_PREFIX_4,
  GRPC_DTS_CLIENT_PREFIX_5,
  GRPC_DTS_CLIENT_PREFIX_6,
  GRPC_DTS_CLIENT_PREFIX_7,
  GRPC_DTS_CLIENT_PREFIX_8,
  GRPC_DTS_CLIENT_PREFIX_9,
  GRPC_DTS_CLIENT_PREFIX_10,
  GRPC_DTS_CLIENT_PREFIX_11,
  GRPC_DTS_CLIENT_PREFIX_12,
  GRPC_DTS_CLIENT_PREFIX_13,
  GRPC_DTS_CLIENT_PREFIX_14,
  GRPC_DTS_CLIENT_PREFIX_15,
  GRPC_DTS_CLIENT_PREFIX_16,
  GRPC_DTS_CLIENT_PREFIX_17,
  GRPC_DTS_CLIENT_PREFIX_18,
  GRPC_DTS_CLIENT_PREFIX_19,
  GRPC_DTS_CLIENT_PREFIX_20,
  GRPC_DTS_CLIENT_PREFIX_21,
  GRPC_DTS_CLIENT_PREFIX_22,
  GRPC_DTS_CLIENT_PREFIX_23,
  // frame header byte 0...
  // must follow from the prefix states
  GRPC_DTS_FH_0,
  GRPC_DTS_FH_1,
  GRPC_DTS_FH_2,
  GRPC_DTS_FH_3,
  GRPC_DTS_FH_4,
  GRPC_DTS_FH_5,
  GRPC_DTS_FH_6,
  GRPC_DTS_FH_7,
  // ... frame header byte 8
  GRPC_DTS_FH_8,
  // inside a http2 frame
  GRPC_DTS_FRAME
} grpc_chttp2_deframe_transport_state;

struct grpc_chttp2_stream_list {
  grpc_chttp2_stream* head;
  grpc_chttp2_stream* tail;
};
struct grpc_chttp2_stream_link {
  grpc_chttp2_stream* next;
  grpc_chttp2_stream* prev;
};
// We keep several sets of connection wide parameters
typedef enum {
  // The settings our peer has asked for (and we have acked)
  GRPC_PEER_SETTINGS = 0,
  // The settings we'd like to have
  GRPC_LOCAL_SETTINGS,
  // The settings we've published to our peer
  GRPC_SENT_SETTINGS,
  // The settings the peer has acked
  GRPC_ACKED_SETTINGS,
  GRPC_NUM_SETTING_SETS
} grpc_chttp2_setting_set;

typedef enum {
  GRPC_CHTTP2_NO_GOAWAY_SEND,
  GRPC_CHTTP2_GRACEFUL_GOAWAY,
  GRPC_CHTTP2_FINAL_GOAWAY_SEND_SCHEDULED,
  GRPC_CHTTP2_FINAL_GOAWAY_SENT,
} grpc_chttp2_sent_goaway_state;

typedef struct grpc_chttp2_write_cb {
  int64_t call_at_byte;
  grpc_closure* closure;
  struct grpc_chttp2_write_cb* next;
} grpc_chttp2_write_cb;

typedef enum {
  GRPC_CHTTP2_KEEPALIVE_STATE_WAITING,
  GRPC_CHTTP2_KEEPALIVE_STATE_PINGING,
  GRPC_CHTTP2_KEEPALIVE_STATE_DYING,
  GRPC_CHTTP2_KEEPALIVE_STATE_DISABLED,
} grpc_chttp2_keepalive_state;

struct grpc_chttp2_transport : public grpc_core::KeepsGrpcInitialized {
  grpc_chttp2_transport(const grpc_core::ChannelArgs& channel_args,
                        grpc_endpoint* ep, bool is_client);
  ~grpc_chttp2_transport();

  // Make this be able to be contained in RefCountedPtr<>
  // Can't yet make this derive from RefCounted because we need to keep
  // `grpc_transport base` first.
  // TODO(ctiller): Make a transport interface.
  void IncrementRefCount() { refs.Ref(); }
  void Unref() {
    if (refs.Unref()) delete this;
  }
  grpc_core::RefCountedPtr<grpc_chttp2_transport> Ref() {
    IncrementRefCount();
    return grpc_core::RefCountedPtr<grpc_chttp2_transport>(this);
  }

  grpc_transport base;  // must be first
  grpc_core::RefCount refs;
  grpc_endpoint* ep;
  grpc_core::Slice peer_string;

  grpc_core::MemoryOwner memory_owner;
  const grpc_core::MemoryAllocator::Reservation self_reservation;
  grpc_core::ReclamationSweep active_reclamation;

  std::shared_ptr<grpc_event_engine::experimental::EventEngine> event_engine;
  grpc_core::Combiner* combiner;
  absl::BitGen bitgen;

  grpc_closure* notify_on_receive_settings = nullptr;
  grpc_closure* notify_on_close = nullptr;

  /// has the upper layer closed the transport?
  grpc_error_handle closed_with_error;

  /// various lists of streams
  grpc_chttp2_stream_list lists[STREAM_LIST_COUNT] = {};

  /// maps stream id to grpc_chttp2_stream objects
  absl::flat_hash_map<uint32_t, grpc_chttp2_stream*> stream_map;

  grpc_closure write_action_begin_locked;
  grpc_closure write_action;
  grpc_closure write_action_end_locked;

  grpc_closure read_action_locked;

  /// incoming read bytes
  grpc_slice_buffer read_buffer;

  /// address to place a newly accepted stream - set and unset by
  /// grpc_chttp2_parsing_accept_stream; used by init_stream to
  /// publish the accepted server stream
  grpc_chttp2_stream** accepting_stream = nullptr;

  // accept stream callback
  void (*accept_stream_cb)(void* user_data, grpc_transport* transport,
                           const void* server_data);
  // registered_method_matcher_cb is called before invoking the recv initial
  // metadata callback.
  void (*registered_method_matcher_cb)(
      void* user_data, grpc_core::ServerMetadata* metadata) = nullptr;
  void* accept_stream_cb_user_data;

  /// connectivity tracking
  grpc_core::ConnectivityStateTracker state_tracker;

  /// data to write now
  grpc_core::SliceBuffer outbuf;
  /// hpack encoding
  grpc_core::HPackCompressor hpack_compressor;

  /// data to write next write
  grpc_slice_buffer qbuf;

  size_t max_requests_per_read;

  /// Set to a grpc_error object if a goaway frame is received. By default, set
  /// to absl::OkStatus()
  grpc_error_handle goaway_error;

  grpc_chttp2_sent_goaway_state sent_goaway_state = GRPC_CHTTP2_NO_GOAWAY_SEND;

  /// bitmask of setting indexes to send out
  /// Hack: it's common for implementations to assume 65536 bytes initial send
  /// window -- this should by rights be 0
  uint32_t force_send_settings = 1 << GRPC_CHTTP2_SETTINGS_INITIAL_WINDOW_SIZE;
  /// settings values
  uint32_t settings[GRPC_NUM_SETTING_SETS][GRPC_CHTTP2_NUM_SETTINGS];

  grpc_event_engine::experimental::EventEngine::TaskHandle
      settings_ack_watchdog =
          grpc_event_engine::experimental::EventEngine::TaskHandle::kInvalid;

  /// what is the next stream id to be allocated by this peer?
  /// copied to next_stream_id in parsing when parsing commences
  uint32_t next_stream_id = 0;

  /// last new stream id
  uint32_t last_new_stream_id = 0;

  /// Number of incoming streams allowed before a settings ACK is required
  uint32_t num_incoming_streams_before_settings_ack = 0;

  /// ping queues for various ping insertion points
  grpc_core::Chttp2PingAbusePolicy ping_abuse_policy;
  grpc_core::Chttp2PingRatePolicy ping_rate_policy;
  grpc_core::Chttp2PingCallbacks ping_callbacks;
  absl::optional<grpc_event_engine::experimental::EventEngine::TaskHandle>
      delayed_ping_timer_handle;
  grpc_closure retry_initiate_ping_locked;

  /// ping acks
  size_t ping_ack_count = 0;
  size_t ping_ack_capacity = 0;
  uint64_t* ping_acks = nullptr;

  /// parser for headers
  grpc_core::HPackParser hpack_parser;
  /// simple one shot parsers
  union {
    grpc_chttp2_window_update_parser window_update;
    grpc_chttp2_settings_parser settings;
    grpc_chttp2_ping_parser ping;
    grpc_chttp2_rst_stream_parser rst_stream;
  } simple;
  /// parser for goaway frames
  grpc_chttp2_goaway_parser goaway_parser;

  grpc_core::chttp2::TransportFlowControl flow_control;
  /// initial window change. This is tracked as we parse settings frames from
  /// the remote peer. If there is a positive delta, then we will make all
  /// streams readable since they may have become unstalled
  int64_t initial_window_update = 0;

  // deframing
  grpc_chttp2_deframe_transport_state deframe_state = GRPC_DTS_CLIENT_PREFIX_0;
  uint8_t incoming_frame_type = 0;
  uint8_t incoming_frame_flags = 0;
  uint8_t header_eof = 0;
  bool is_first_frame = true;
  uint32_t expect_continuation_stream_id = 0;
  uint32_t incoming_frame_size = 0;

  grpc_chttp2_stream* incoming_stream = nullptr;
  // active parser
  struct Parser {
    const char* name;
    grpc_error_handle (*parser)(void* parser_user_data,
                                grpc_chttp2_transport* t, grpc_chttp2_stream* s,
                                const grpc_slice& slice, int is_last);
    void* user_data = nullptr;
  };
  Parser parser;

  grpc_chttp2_write_cb* write_cb_pool = nullptr;

  // bdp estimator
  grpc_closure next_bdp_ping_timer_expired_locked;
  grpc_closure start_bdp_ping_locked;
  grpc_closure finish_bdp_ping_locked;

  // if non-NULL, close the transport with this error when writes are finished
  grpc_error_handle close_transport_on_writes_finished;

  // a list of closures to run after writes are finished
  grpc_closure_list run_after_write = GRPC_CLOSURE_LIST_INIT;

  // buffer pool state
  /// benign cleanup closure
  grpc_closure benign_reclaimer_locked;
  /// destructive cleanup closure
  grpc_closure destructive_reclaimer_locked;

  // next bdp ping timer handle
  absl::optional<grpc_event_engine::experimental::EventEngine::TaskHandle>
      next_bdp_ping_timer_handle;

  // keep-alive ping support
  /// Closure to initialize a keepalive ping
  grpc_closure init_keepalive_ping_locked;
  /// Closure to run when the keepalive ping is sent
  grpc_closure start_keepalive_ping_locked;
  /// Closure to run when the keepalive ping ack is received
  grpc_closure finish_keepalive_ping_locked;
  /// Closure to run when the keepalive ping timeouts
  grpc_closure keepalive_watchdog_fired_locked;
  /// timer to initiate ping events
  absl::optional<grpc_event_engine::experimental::EventEngine::TaskHandle>
      keepalive_ping_timer_handle;
  /// time duration in between pings
  grpc_core::Duration keepalive_time;
  /// grace period to wait for data after sending a ping before keepalives
  /// timeout
  grpc_core::Duration keepalive_timeout;
  /// keep-alive state machine state
  grpc_chttp2_keepalive_state keepalive_state;
  // Soft limit on max header size.
  uint32_t max_header_list_size_soft_limit = 0;
  grpc_core::ContextList* cl = nullptr;
  grpc_core::RefCountedPtr<grpc_core::channelz::SocketNode> channelz_socket;
  uint32_t num_messages_in_next_write = 0;
  /// The number of pending induced frames (SETTINGS_ACK, PINGS_ACK and
  /// RST_STREAM) in the outgoing buffer (t->qbuf). If this number goes beyond
  /// DEFAULT_MAX_PENDING_INDUCED_FRAMES, we pause reading new frames. We would
  /// only continue reading when we are able to write to the socket again,
  /// thereby reducing the number of induced frames.
  uint32_t num_pending_induced_frames = 0;
  uint32_t incoming_stream_id = 0;

<<<<<<< HEAD
  /// grace period after sending a ping to wait for the ping ack
  grpc_core::Duration ping_timeout;
  grpc_event_engine::experimental::EventEngine::TaskHandle
      keepalive_ping_timeout_handle =
          grpc_event_engine::experimental::EventEngine::TaskHandle::kInvalid;
=======
  /// grace period before settings timeout expires
  grpc_core::Duration settings_timeout;
>>>>>>> 385583b2

  /// how much data are we willing to buffer when the WRITE_BUFFER_HINT is set?
  ///
  uint32_t write_buffer_size = grpc_core::chttp2::kDefaultWindow;

  bool reading_paused_on_pending_induced_frames = false;
  /// Based on channel args, preferred_rx_crypto_frame_sizes are advertised to
  /// the peer
  bool enable_preferred_rx_crypto_frame_advertisement = false;
  /// Set to non zero if closures associated with the transport may be
  /// covering a write in a pollset. Such closures cannot be scheduled until
  /// we can prove that the write got scheduled.
  uint8_t closure_barrier_may_cover_write = CLOSURE_BARRIER_MAY_COVER_WRITE;

  /// have we scheduled a benign cleanup?
  bool benign_reclaimer_registered = false;
  /// have we scheduled a destructive cleanup?
  bool destructive_reclaimer_registered = false;

  /// if keepalive pings are allowed when there's no outstanding streams
  bool keepalive_permit_without_calls = false;
  /// If start_keepalive_ping_locked has been called
  bool keepalive_ping_started = false;

  // bdp estimator
  bool bdp_ping_blocked =
      false;  // Is the BDP blocked due to not receiving any data?

  /// is the transport destroying itself?
  uint8_t destroying = false;

  /// is there a read request to the endpoint outstanding?
  uint8_t endpoint_reading = 1;

  /// is this a client?
  bool is_client;

  /// are the local settings dirty and need to be sent?
  bool dirtied_local_settings = true;
  /// have local settings been sent?
  bool sent_local_settings = false;

  /// If start_bdp_ping_locked has been called
  bool bdp_ping_started = false;
  // True if pings should be acked
  bool ack_pings = true;
  /// True if the keepalive system wants to see some data incoming
  bool keepalive_incoming_data_wanted = false;

  // What percentage of rst_stream frames on the server should cause a ping
  // frame to be generated.
  uint8_t ping_on_rst_stream_percent;

  /// write execution state of the transport
  grpc_chttp2_write_state write_state = GRPC_CHTTP2_WRITE_STATE_IDLE;
};

typedef enum {
  GRPC_METADATA_NOT_PUBLISHED,
  GRPC_METADATA_SYNTHESIZED_FROM_FAKE,
  GRPC_METADATA_PUBLISHED_FROM_WIRE,
  GRPC_METADATA_PUBLISHED_AT_CLOSE
} grpc_published_metadata_method;

struct grpc_chttp2_stream {
  grpc_chttp2_stream(grpc_chttp2_transport* t, grpc_stream_refcount* refcount,
                     const void* server_data, grpc_core::Arena* arena);
  ~grpc_chttp2_stream();

  void* context = nullptr;
  const grpc_core::RefCountedPtr<grpc_chttp2_transport> t;
  grpc_stream_refcount* refcount;

  grpc_closure destroy_stream;
  grpc_closure* destroy_stream_arg;

  grpc_chttp2_stream_link links[STREAM_LIST_COUNT];

  /// HTTP2 stream id for this stream, or zero if one has not been assigned
  uint32_t id = 0;

  /// things the upper layers would like to send
  grpc_metadata_batch* send_initial_metadata = nullptr;
  grpc_closure* send_initial_metadata_finished = nullptr;
  grpc_metadata_batch* send_trailing_metadata = nullptr;
  // TODO(yashykt): Find a better name for the below field and others in this
  //                struct to betteer distinguish inputs, return values, and
  //                internal state.
  // sent_trailing_metadata_op allows the transport to fill in to the upper
  // layer whether this stream was able to send its trailing metadata (used for
  // detecting cancellation on the server-side)..
  bool* sent_trailing_metadata_op = nullptr;
  grpc_closure* send_trailing_metadata_finished = nullptr;

  int64_t next_message_end_offset;
  int64_t flow_controlled_bytes_written = 0;
  int64_t flow_controlled_bytes_flowed = 0;
  grpc_closure* send_message_finished = nullptr;

  grpc_metadata_batch* recv_initial_metadata;
  grpc_closure* recv_initial_metadata_ready = nullptr;
  bool* trailing_metadata_available = nullptr;
  absl::optional<grpc_core::SliceBuffer>* recv_message = nullptr;
  uint32_t* recv_message_flags = nullptr;
  bool* call_failed_before_recv_message = nullptr;
  grpc_closure* recv_message_ready = nullptr;
  grpc_metadata_batch* recv_trailing_metadata;
  grpc_closure* recv_trailing_metadata_finished = nullptr;

  grpc_transport_stream_stats* collecting_stats = nullptr;
  grpc_transport_stream_stats stats = grpc_transport_stream_stats();

  /// Is this stream closed for writing.
  bool write_closed = false;
  /// Is this stream reading half-closed.
  bool read_closed = false;
  /// Are all published incoming byte streams closed.
  bool all_incoming_byte_streams_finished = false;
  /// Has this stream seen an error.
  /// If true, then pending incoming frames can be thrown away.
  bool seen_error = false;
  /// Are we buffering writes on this stream? If yes, we won't become writable
  /// until there's enough queued up in the flow_controlled_buffer
  bool write_buffering = false;

  // have we sent or received the EOS bit?
  bool eos_received = false;
  bool eos_sent = false;

  grpc_core::BitSet<STREAM_LIST_COUNT> included;

  /// the error that resulted in this stream being read-closed
  grpc_error_handle read_closed_error;
  /// the error that resulted in this stream being write-closed
  grpc_error_handle write_closed_error;

  grpc_published_metadata_method published_metadata[2] = {};

  grpc_metadata_batch initial_metadata_buffer;
  grpc_metadata_batch trailing_metadata_buffer;

  grpc_slice_buffer frame_storage;  // protected by t combiner

  grpc_core::Timestamp deadline = grpc_core::Timestamp::InfFuture();

  /// number of bytes received - reset at end of parse thread execution
  int64_t received_bytes = 0;

  grpc_core::chttp2::StreamFlowControl flow_control;

  grpc_slice_buffer flow_controlled_buffer;

  grpc_chttp2_write_cb* on_flow_controlled_cbs = nullptr;
  grpc_chttp2_write_cb* on_write_finished_cbs = nullptr;
  grpc_chttp2_write_cb* finish_after_write = nullptr;
  size_t sending_bytes = 0;

  /// Byte counter for number of bytes written
  size_t byte_counter = 0;

  // time this stream was created
  gpr_timespec creation_time = gpr_now(GPR_CLOCK_MONOTONIC);

  bool parsed_trailers_only = false;

  bool final_metadata_requested = false;
  bool received_last_frame = false;  // protected by t combiner

  /// how many header frames have we received?
  uint8_t header_frames_received = 0;

  bool sent_initial_metadata = false;
  bool sent_trailing_metadata = false;

  /// Whether the bytes needs to be traced using Fathom
  bool traced = false;
};

/// Transport writing call flow:
/// grpc_chttp2_initiate_write() is called anywhere that we know bytes need to
/// go out on the wire.
/// If no other write has been started, a task is enqueued onto our workqueue.
/// When that task executes, it obtains the global lock, and gathers the data
/// to write.
/// The global lock is dropped and we do the syscall to write.
/// After writing, a follow-up check is made to see if another round of writing
/// should be performed.

/// The actual call chain is documented in the implementation of this function.
///
void grpc_chttp2_initiate_write(grpc_chttp2_transport* t,
                                grpc_chttp2_initiate_write_reason reason);

struct grpc_chttp2_begin_write_result {
  /// are we writing?
  bool writing;
  /// if writing: was it a complete flush (false) or a partial flush (true)
  bool partial;
  /// did we queue any completions as part of beginning the write
  bool early_results_scheduled;
};
grpc_chttp2_begin_write_result grpc_chttp2_begin_write(
    grpc_chttp2_transport* t);
void grpc_chttp2_end_write(grpc_chttp2_transport* t, grpc_error_handle error);

/// Process one slice of incoming data
/// Returns:
///  - a count of parsed bytes in the event of a partial read: the caller should
///    offload responsibilities to another thread to continue parsing.
///  - or a status in the case of a completed read
absl::variant<size_t, absl::Status> grpc_chttp2_perform_read(
    grpc_chttp2_transport* t, const grpc_slice& slice,
    size_t& requests_started);

bool grpc_chttp2_list_add_writable_stream(grpc_chttp2_transport* t,
                                          grpc_chttp2_stream* s);
/// Get a writable stream
/// returns non-zero if there was a stream available
bool grpc_chttp2_list_pop_writable_stream(grpc_chttp2_transport* t,
                                          grpc_chttp2_stream** s);
bool grpc_chttp2_list_remove_writable_stream(grpc_chttp2_transport* t,
                                             grpc_chttp2_stream* s);

bool grpc_chttp2_list_add_writing_stream(grpc_chttp2_transport* t,
                                         grpc_chttp2_stream* s);
bool grpc_chttp2_list_have_writing_streams(grpc_chttp2_transport* t);
bool grpc_chttp2_list_pop_writing_stream(grpc_chttp2_transport* t,
                                         grpc_chttp2_stream** s);

void grpc_chttp2_list_add_written_stream(grpc_chttp2_transport* t,
                                         grpc_chttp2_stream* s);
bool grpc_chttp2_list_pop_written_stream(grpc_chttp2_transport* t,
                                         grpc_chttp2_stream** s);

void grpc_chttp2_list_add_waiting_for_concurrency(grpc_chttp2_transport* t,
                                                  grpc_chttp2_stream* s);
bool grpc_chttp2_list_pop_waiting_for_concurrency(grpc_chttp2_transport* t,
                                                  grpc_chttp2_stream** s);
void grpc_chttp2_list_remove_waiting_for_concurrency(grpc_chttp2_transport* t,
                                                     grpc_chttp2_stream* s);

void grpc_chttp2_list_add_stalled_by_transport(grpc_chttp2_transport* t,
                                               grpc_chttp2_stream* s);
bool grpc_chttp2_list_pop_stalled_by_transport(grpc_chttp2_transport* t,
                                               grpc_chttp2_stream** s);
void grpc_chttp2_list_remove_stalled_by_transport(grpc_chttp2_transport* t,
                                                  grpc_chttp2_stream* s);

void grpc_chttp2_list_add_stalled_by_stream(grpc_chttp2_transport* t,
                                            grpc_chttp2_stream* s);
bool grpc_chttp2_list_pop_stalled_by_stream(grpc_chttp2_transport* t,
                                            grpc_chttp2_stream** s);
bool grpc_chttp2_list_remove_stalled_by_stream(grpc_chttp2_transport* t,
                                               grpc_chttp2_stream* s);

//******** Flow Control **************

// Takes in a flow control action and performs all the needed operations.
void grpc_chttp2_act_on_flowctl_action(
    const grpc_core::chttp2::FlowControlAction& action,
    grpc_chttp2_transport* t, grpc_chttp2_stream* s);

//******** End of Flow Control **************

inline grpc_chttp2_stream* grpc_chttp2_parsing_lookup_stream(
    grpc_chttp2_transport* t, uint32_t id) {
  auto it = t->stream_map.find(id);
  if (it == t->stream_map.end()) return nullptr;
  return it->second;
}
grpc_chttp2_stream* grpc_chttp2_parsing_accept_stream(grpc_chttp2_transport* t,
                                                      uint32_t id);

void grpc_chttp2_add_incoming_goaway(grpc_chttp2_transport* t,
                                     uint32_t goaway_error,
                                     uint32_t last_stream_id,
                                     absl::string_view goaway_text);

void grpc_chttp2_parsing_become_skip_parser(grpc_chttp2_transport* t);

void grpc_chttp2_complete_closure_step(grpc_chttp2_transport* t,
                                       grpc_chttp2_stream* s,
                                       grpc_closure** pclosure,
                                       grpc_error_handle error,
                                       const char* desc,
                                       grpc_core::DebugLocation whence = {});

void grpc_chttp2_keepalive_timeout(
    grpc_core::RefCountedPtr<grpc_chttp2_transport> t);
void grpc_chttp2_ping_timeout(
    grpc_core::RefCountedPtr<grpc_chttp2_transport> t);

void grpc_chttp2_settings_timeout(
    grpc_core::RefCountedPtr<grpc_chttp2_transport> t);

#define GRPC_HEADER_SIZE_IN_BYTES 5
#define MAX_SIZE_T (~(size_t)0)

#define GRPC_CHTTP2_CLIENT_CONNECT_STRING "PRI * HTTP/2.0\r\n\r\nSM\r\n\r\n"
#define GRPC_CHTTP2_CLIENT_CONNECT_STRLEN \
  (sizeof(GRPC_CHTTP2_CLIENT_CONNECT_STRING) - 1)

// extern grpc_core::TraceFlag grpc_flowctl_trace;

#define GRPC_CHTTP2_IF_TRACING(stmt)                \
  do {                                              \
    if (GRPC_TRACE_FLAG_ENABLED(grpc_http_trace)) { \
      (stmt);                                       \
    }                                               \
  } while (0)

void grpc_chttp2_fake_status(grpc_chttp2_transport* t,
                             grpc_chttp2_stream* stream,
                             grpc_error_handle error);
void grpc_chttp2_mark_stream_closed(grpc_chttp2_transport* t,
                                    grpc_chttp2_stream* s, int close_reads,
                                    int close_writes, grpc_error_handle error);
void grpc_chttp2_start_writing(grpc_chttp2_transport* t);

#ifndef NDEBUG
#define GRPC_CHTTP2_STREAM_REF(stream, reason) \
  grpc_chttp2_stream_ref(stream, reason)
#define GRPC_CHTTP2_STREAM_UNREF(stream, reason) \
  grpc_chttp2_stream_unref(stream, reason)
void grpc_chttp2_stream_ref(grpc_chttp2_stream* s, const char* reason);
void grpc_chttp2_stream_unref(grpc_chttp2_stream* s, const char* reason);
#else
#define GRPC_CHTTP2_STREAM_REF(stream, reason) grpc_chttp2_stream_ref(stream)
#define GRPC_CHTTP2_STREAM_UNREF(stream, reason) \
  grpc_chttp2_stream_unref(stream)
void grpc_chttp2_stream_ref(grpc_chttp2_stream* s);
void grpc_chttp2_stream_unref(grpc_chttp2_stream* s);
#endif

void grpc_chttp2_ack_ping(grpc_chttp2_transport* t, uint64_t id);

/// Sends GOAWAY with error code ENHANCE_YOUR_CALM and additional debug data
/// resembling "too_many_pings" followed by immediately closing the connection.
void grpc_chttp2_exceeded_ping_strikes(grpc_chttp2_transport* t);

/// Resets ping clock. Should be called when flushing window updates,
/// initial/trailing metadata or data frames. For a server, it resets the number
/// of ping strikes and the last_ping_recv_time. For a ping sender, it resets
/// pings_before_data_required.
void grpc_chttp2_reset_ping_clock(grpc_chttp2_transport* t);

/// add a ref to the stream and add it to the writable list;
/// ref will be dropped in writing.c
void grpc_chttp2_mark_stream_writable(grpc_chttp2_transport* t,
                                      grpc_chttp2_stream* s);

void grpc_chttp2_cancel_stream(grpc_chttp2_transport* t, grpc_chttp2_stream* s,
                               grpc_error_handle due_to_error);

void grpc_chttp2_maybe_complete_recv_initial_metadata(grpc_chttp2_transport* t,
                                                      grpc_chttp2_stream* s);
void grpc_chttp2_maybe_complete_recv_message(grpc_chttp2_transport* t,
                                             grpc_chttp2_stream* s);
void grpc_chttp2_maybe_complete_recv_trailing_metadata(grpc_chttp2_transport* t,
                                                       grpc_chttp2_stream* s);

void grpc_chttp2_fail_pending_writes(grpc_chttp2_transport* t,
                                     grpc_chttp2_stream* s,
                                     grpc_error_handle error);

/// Set the default keepalive configurations, must only be called at
/// initialization
void grpc_chttp2_config_default_keepalive_args(grpc_channel_args* args,
                                               bool is_client);
void grpc_chttp2_config_default_keepalive_args(
    const grpc_core::ChannelArgs& channel_args, bool is_client);

void grpc_chttp2_retry_initiate_ping(
    grpc_core::RefCountedPtr<grpc_chttp2_transport> t);

void schedule_bdp_ping_locked(
    grpc_core::RefCountedPtr<grpc_chttp2_transport> t);

uint32_t grpc_chttp2_min_read_progress_size(grpc_chttp2_transport* t);

#endif  // GRPC_SRC_CORE_EXT_TRANSPORT_CHTTP2_TRANSPORT_INTERNAL_H<|MERGE_RESOLUTION|>--- conflicted
+++ resolved
@@ -444,16 +444,13 @@
   uint32_t num_pending_induced_frames = 0;
   uint32_t incoming_stream_id = 0;
 
-<<<<<<< HEAD
   /// grace period after sending a ping to wait for the ping ack
   grpc_core::Duration ping_timeout;
   grpc_event_engine::experimental::EventEngine::TaskHandle
       keepalive_ping_timeout_handle =
           grpc_event_engine::experimental::EventEngine::TaskHandle::kInvalid;
-=======
   /// grace period before settings timeout expires
   grpc_core::Duration settings_timeout;
->>>>>>> 385583b2
 
   /// how much data are we willing to buffer when the WRITE_BUFFER_HINT is set?
   ///
