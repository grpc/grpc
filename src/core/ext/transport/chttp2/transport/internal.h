--- conflicted
+++ resolved
@@ -417,11 +417,6 @@
   grpc_core::Duration keepalive_time;
   /// grace period for a ping to complete before watchdog kicks in
   grpc_core::Duration keepalive_timeout;
-<<<<<<< HEAD
-  /// if keepalive pings are allowed when there's no outstanding streams
-  bool keepalive_permit_without_calls = false;
-=======
->>>>>>> 11c8b53f
   /// keep-alive state machine state
   grpc_chttp2_keepalive_state keepalive_state;
   // Soft limit on max header size.
