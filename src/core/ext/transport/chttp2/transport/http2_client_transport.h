//
//
// Copyright 2024 gRPC authors.
//
// Licensed under the Apache License, Version 2.0 (the "License");
// you may not use this file except in compliance with the License.
// You may obtain a copy of the License at
//
//     http://www.apache.org/licenses/LICENSE-2.0
//
// Unless required by applicable law or agreed to in writing, software
// distributed under the License is distributed on an "AS IS" BASIS,
// WITHOUT WARRANTIES OR CONDITIONS OF ANY KIND, either express or implied.
// See the License for the specific language governing permissions and
// limitations under the License.
//
//

#ifndef GRPC_SRC_CORE_EXT_TRANSPORT_CHTTP2_TRANSPORT_HTTP2_CLIENT_TRANSPORT_H
#define GRPC_SRC_CORE_EXT_TRANSPORT_CHTTP2_TRANSPORT_HTTP2_CLIENT_TRANSPORT_H

#include <cstdint>
#include <utility>

#include "src/core/call/call_spine.h"
#include "src/core/ext/transport/chttp2/transport/frame.h"
#include "src/core/ext/transport/chttp2/transport/header_assembler.h"
#include "src/core/ext/transport/chttp2/transport/hpack_encoder.h"
#include "src/core/ext/transport/chttp2/transport/hpack_parser.h"
#include "src/core/ext/transport/chttp2/transport/http2_settings.h"
#include "src/core/ext/transport/chttp2/transport/http2_status.h"
#include "src/core/ext/transport/chttp2/transport/http2_transport.h"
#include "src/core/ext/transport/chttp2/transport/message_assembler.h"
#include "src/core/ext/transport/chttp2/transport/ping_promise.h"
#include "src/core/lib/promise/inter_activity_mutex.h"
#include "src/core/lib/promise/mpsc.h"
#include "src/core/lib/promise/party.h"
#include "src/core/lib/transport/promise_endpoint.h"
#include "src/core/lib/transport/transport.h"
#include "src/core/util/ref_counted_ptr.h"
#include "src/core/util/sync.h"

namespace grpc_core {
namespace http2 {

// All Promise Based HTTP2 Transport TODOs have the tag
// [PH2][Pn] where n = 0 to 5.
// This helps to maintain the uniformity for quick lookup and fixing.
//
// [PH2][P0] MUST be fixed before the current PR is submitted.
// [PH2][P1] MUST be fixed before the current sub-project is considered
//           complete.
// [PH2][P2] MUST be fixed before the current Milestone is considered
//           complete.
// [PH2][P3] MUST be fixed before Milestone 3 is considered complete.
// [PH2][P4] Can be fixed after roll out begins. Evaluate these during
//           Milestone 4. Either do the TODOs or delete them.
// [PH2][P5] This MUST be a separate standalone project.
// [PH2][EXT] This is a TODO related to a project unrelated to PH2 but happening
//            in parallel.

// Http2 Client Transport Spawns Overview

// | Promise Spawn       | Max Duration | Promise Resolution    | Max Spawns |
// |                     | for Spawn    |                       |            |
// |---------------------|--------------|-----------------------|------------|
// | Endpoint Read Loop  | Infinite     | On transport close    | One        |
// | Endpoint Write Loop | Infinite     | On transport close    | One        |

// Max Party Slots (Always): 2

// Experimental : This is just the initial skeleton of class
// and it is functions. The code will be written iteratively.
// Do not use or edit any of these functions unless you are
// familiar with the PH2 project (Moving chttp2 to promises.)
// TODO(tjagtap) : [PH2][P3] : Update the experimental status of the code before
// http2 rollout begins.
class Http2ClientTransport final : public ClientTransport {
  // TODO(tjagtap) : [PH2][P3] Move the definitions to the header for better
  // inlining. For now definitions are in the cc file to
  // reduce cognitive load in the header.
 public:
  Http2ClientTransport(
      PromiseEndpoint endpoint, GRPC_UNUSED const ChannelArgs& channel_args,
      std::shared_ptr<grpc_event_engine::experimental::EventEngine>
          event_engine);

  ~Http2ClientTransport() override;

  FilterStackTransport* filter_stack_transport() override { return nullptr; }
  ClientTransport* client_transport() override { return this; }
  ServerTransport* server_transport() override { return nullptr; }
  absl::string_view GetTransportName() const override { return "http2"; }

  // TODO(tjagtap) : [PH2][EXT] : These can be removed when event engine rollout
  // is complete.
  void SetPollset(grpc_stream*, grpc_pollset*) override {}
  void SetPollsetSet(grpc_stream*, grpc_pollset_set*) override {}

  // Called at the start of a stream.
  void StartCall(CallHandler call_handler) override;

  void PerformOp(grpc_transport_op*) override;

  void Orphan() override;
  void AbortWithError();

  RefCountedPtr<channelz::SocketNode> GetSocketNode() const override {
    return nullptr;
  }

  auto TestOnlyEnqueueOutgoingFrame(Http2Frame frame) {
    return AssertResultType<absl::Status>(Map(
        outgoing_frames_.MakeSender().Send(std::move(frame)),
        [](StatusFlag status) {
          HTTP2_CLIENT_DLOG
              << "Http2ClientTransport::TestOnlyEnqueueOutgoingFrame status="
              << status;
          return (status.ok()) ? absl::OkStatus()
                               : absl::InternalError("Failed to enqueue frame");
        }));
  }
  auto TestOnlySendPing(absl::AnyInvocable<void()> on_initiate) {
    return ping_manager_.RequestPing(std::move(on_initiate));
  }
  template <typename Factory>
  auto TestOnlySpawnPromise(absl::string_view name, Factory factory) {
    return general_party_->Spawn(name, std::move(factory), [](auto) {});
  }

 private:
  // Promise factory for processing each type of frame
  Http2Status ProcessHttp2DataFrame(Http2DataFrame frame);
  Http2Status ProcessHttp2HeaderFrame(Http2HeaderFrame frame);
  Http2Status ProcessHttp2RstStreamFrame(Http2RstStreamFrame frame);
  Http2Status ProcessHttp2SettingsFrame(Http2SettingsFrame frame);
  Http2Status ProcessHttp2PingFrame(Http2PingFrame frame);
  Http2Status ProcessHttp2GoawayFrame(Http2GoawayFrame frame);
  Http2Status ProcessHttp2WindowUpdateFrame(Http2WindowUpdateFrame frame);
  Http2Status ProcessHttp2ContinuationFrame(Http2ContinuationFrame frame);
  Http2Status ProcessHttp2SecurityFrame(Http2SecurityFrame frame);

  // Reading from the endpoint.

  // Returns a promise to keep reading in a Loop till a fail/close is
  // received.
  auto ReadLoop();

  // Returns a promise that will read and process one HTTP2 frame.
  auto ReadAndProcessOneFrame();

  // Returns a promise that will process one HTTP2 frame.
  auto ProcessOneFrame(Http2Frame frame);

  // Returns a promise that will do the cleanup after the ReadLoop ends.
  auto OnReadLoopEnded();

  // Writing to the endpoint.

  // Read from the MPSC queue and write it.
  auto WriteFromQueue();

  // Returns a promise to keep writing in a Loop till a fail/close is
  // received.
  auto WriteLoop();

  // Returns a promise that will do the cleanup after the WriteLoop ends.
  auto OnWriteLoopEnded();

  // Returns a promise to fetch data from the callhandler and pass it further
  // down towards the endpoint.
  auto CallOutboundLoop(CallHandler call_handler, uint32_t stream_id,
                        InterActivityMutex<uint32_t>::Lock lock,
                        ClientMetadataHandle metadata);

  // Returns a promise to enqueue a frame to MPSC
  auto EnqueueOutgoingFrame(Http2Frame frame) {
    return AssertResultType<absl::Status>(Map(
        outgoing_frames_.MakeSender().Send(std::move(frame)),
        [self = RefAsSubclass<Http2ClientTransport>()](StatusFlag status) {
          HTTP2_CLIENT_DLOG
              << "Http2ClientTransport::EnqueueOutgoingFrame status=" << status;
          return (status.ok())
                     ? absl::OkStatus()
                     : self->HandleError(Http2Status::AbslConnectionError(
                           absl::StatusCode::kInternal,
                           "Failed to enqueue frame"));
        }));
  }

  RefCountedPtr<Party> general_party_;

  PromiseEndpoint endpoint_;
  Http2SettingsManager settings_;

  // TODO(tjagtap) : [PH2][P3] : This is not nice. Fix by using Stapler.
  Http2FrameHeader current_frame_header_;

  // Managing the streams
  struct Stream : public RefCounted<Stream> {
    explicit Stream(CallHandler call, const uint32_t stream_id1)
        : call(std::move(call)),
          stream_state(HttpStreamState::kIdle),
          stream_id(stream_id1) {}

    CallHandler call;
    HttpStreamState stream_state;
    const uint32_t stream_id;
    TransportSendQeueue send_queue;
    GrpcMessageAssembler assembler;
    GrpcMessageDisassembler disassembler;
    HeaderAssembler header_assembler;
    // TODO(tjagtap) : [PH2][P2] : Add more members as necessary
  };

  uint32_t NextStreamId(
      InterActivityMutex<uint32_t>::Lock& next_stream_id_lock) {
    const uint32_t stream_id = *next_stream_id_lock;
    // RFC9113 : Streams initiated by a client MUST use odd-numbered stream
    // identifiers.
    (*next_stream_id_lock) += 2;
    return stream_id;
  }

  MpscReceiver<Http2Frame> outgoing_frames_;

  Mutex transport_mutex_;
  // TODO(tjagtap) : [PH2][P2] : Add to map in StartCall and clean this
  // mapping up in the on_done of the CallInitiator or CallHandler
  absl::flat_hash_map<uint32_t, RefCountedPtr<Stream>> stream_list_
      ABSL_GUARDED_BY(transport_mutex_);

  // Mutex to preserve the order of headers being sent out for new streams.
  // This also tracks the stream_id for creating new streams.
  InterActivityMutex<uint32_t> stream_id_mutex_;
  HPackCompressor encoder_;
  HPackParser parser_;

  bool MakeStream(CallHandler call_handler, uint32_t stream_id);
  // This function MUST be idempotent.
  void CloseStream(uint32_t stream_id, absl::Status status,
                   DebugLocation whence = {}) {
    HTTP2_CLIENT_DLOG << "Http2ClientTransport::CloseStream for stream id: "
                      << stream_id << " status=" << status
                      << " location=" << whence.file() << ":" << whence.line();
    // TODO(akshitpatel) : [PH2][P1] : Implement this.
  }
  RefCountedPtr<Http2ClientTransport::Stream> LookupStream(uint32_t stream_id);

<<<<<<< HEAD
  void CloseTransport();
  bool bytes_sent_in_last_write_;

  // Ping related members
  Duration keepalive_time_;
  Duration ping_timeout_;
  PingManager ping_manager_;
  std::vector<uint64_t> pending_ping_acks_;

  // Flags
  bool keepalive_permit_without_calls_;

  auto SendPing(absl::AnyInvocable<void()> on_initiate) {
    return ping_manager_.RequestPing(std::move(on_initiate));
  }

  // Ping Helper functions
  // Returns a promise that resolves once a ping frame is written to the
  // endpoint.
  auto CreateAndWritePing(bool ack, uint64_t opaque_data) {
    Http2Frame frame = Http2PingFrame{ack, opaque_data};
    SliceBuffer output_buf;
    Serialize(absl::Span<Http2Frame>(&frame, 1), output_buf);
    return endpoint_.Write(std::move(output_buf), {});
  }

  Duration NextAllowedPingInterval() {
    MutexLock lock(&transport_mutex_);
    return (!keepalive_permit_without_calls_ && stream_list_.empty())
               ? Duration::Hours(2)
               : Duration::Seconds(1);
  }

  auto MaybeSendPing() {
    return ping_manager_.MaybeSendPing(NextAllowedPingInterval(),
                                       ping_timeout_);
  }

  auto MaybeSendPingAcks() {
    return AssertResultType<absl::Status>(If(
        pending_ping_acks_.empty(), [] { return absl::OkStatus(); },
        [this] {
          std::vector<Http2Frame> frames;
          frames.reserve(pending_ping_acks_.size());
          for (auto& opaque_data : pending_ping_acks_) {
            frames.emplace_back(Http2PingFrame{true, opaque_data});
          }
          pending_ping_acks_.clear();
          SliceBuffer output_buf;
          Serialize(absl::Span<Http2Frame>(frames), output_buf);
          return endpoint_.Write(std::move(output_buf), {});
        }));
  }

  class PingSystemInterfaceImpl : public PingInterface {
   public:
    static std::unique_ptr<PingInterface> Make(
        Http2ClientTransport* transport) {
      return std::make_unique<PingSystemInterfaceImpl>(
          PingSystemInterfaceImpl(transport));
    }

    // Returns a promise that resolves once a ping frame is written to the
    // endpoint.
    Promise<absl::Status> SendPing(SendPingArgs args) override {
      return transport_->CreateAndWritePing(args.ack, args.opaque_data);
    }

    Promise<absl::Status> TriggerWrite() override {
      return transport_->EnqueueOutgoingFrame(Http2EmptyFrame{});
    }

    Promise<absl::Status> PingTimeout() override {
      // TODO(akshitpatel) : [PH2][P1] : Trigger goaway here.
      // Returns a promise that resolves once goaway is sent.
      LOG(INFO) << "Ping timeout at time: " << Timestamp::Now();

      transport_->CloseTransport();
      return Immediate(absl::OkStatus());
    }

   private:
    // TODO(akshitpatel) : [PH2][P1] : Eventually there should be a separate ref
    // counted struct/class passed to all the transport promises/members. This
    // will help removing back references from the transport members to
    // transport and greatly simpilfy the cleanup path.
    Http2ClientTransport* transport_;
    explicit PingSystemInterfaceImpl(Http2ClientTransport* transport)
        : transport_(transport) {}
  };
=======
  // This function MUST be idempotent.
  void CloseTransport(const Http2Status& status, DebugLocation whence = {}) {
    HTTP2_CLIENT_DLOG << "Http2ClientTransport::CloseTransport status="
                      << status << " location=" << whence.file() << ":"
                      << whence.line();
    // TODO(akshitpatel) : [PH2][P1] : Implement this.
  }

  // Handles the error status and returns the corresponding absl status. Absl
  // Status is returned so that the error can be gracefully handled
  // by promise primitives.
  // If the error is a stream error, it closes the stream and returns an ok
  // status. Ok status is returned because the calling transport promise loops
  // should not be cancelled in case of stream errors.
  // If the error is a connection error, it closes the transport and returns the
  // corresponding (failed) absl status.
  absl::Status HandleError(Http2Status status, DebugLocation whence = {}) {
    auto error_type = status.GetType();
    DCHECK(error_type != Http2Status::Http2ErrorType::kOk);

    if (error_type == Http2Status::Http2ErrorType::kStreamError) {
      CloseStream(current_frame_header_.stream_id, status.GetAbslStreamError(),
                  whence);
      return absl::OkStatus();
    } else if (error_type == Http2Status::Http2ErrorType::kConnectionError) {
      CloseTransport(status, whence);
      return status.GetAbslConnectionError();
    }

    GPR_UNREACHABLE_CODE(return absl::InternalError("Invalid error type"));
  }
>>>>>>> fbce37dd
};

// Since the corresponding class in CHTTP2 is about 3.9KB, our goal is to
// remain within that range. When this check fails, please update it to size
// (current size + 32) to make sure that it does not fail each time we add a
// small variable to the class.
GRPC_CHECK_CLASS_SIZE(Http2ClientTransport, 600);

}  // namespace http2
}  // namespace grpc_core

#endif  // GRPC_SRC_CORE_EXT_TRANSPORT_CHTTP2_TRANSPORT_HTTP2_CLIENT_TRANSPORT_H<|MERGE_RESOLUTION|>--- conflicted
+++ resolved
@@ -247,8 +247,37 @@
   }
   RefCountedPtr<Http2ClientTransport::Stream> LookupStream(uint32_t stream_id);
 
-<<<<<<< HEAD
-  void CloseTransport();
+  // This function MUST be idempotent.
+  void CloseTransport(const Http2Status& status, DebugLocation whence = {}) {
+    HTTP2_CLIENT_DLOG << "Http2ClientTransport::CloseTransport status="
+                      << status << " location=" << whence.file() << ":"
+                      << whence.line();
+    // TODO(akshitpatel) : [PH2][P1] : Implement this.
+  }
+
+  // Handles the error status and returns the corresponding absl status. Absl
+  // Status is returned so that the error can be gracefully handled
+  // by promise primitives.
+  // If the error is a stream error, it closes the stream and returns an ok
+  // status. Ok status is returned because the calling transport promise loops
+  // should not be cancelled in case of stream errors.
+  // If the error is a connection error, it closes the transport and returns the
+  // corresponding (failed) absl status.
+  absl::Status HandleError(Http2Status status, DebugLocation whence = {}) {
+    auto error_type = status.GetType();
+    DCHECK(error_type != Http2Status::Http2ErrorType::kOk);
+
+    if (error_type == Http2Status::Http2ErrorType::kStreamError) {
+      CloseStream(current_frame_header_.stream_id, status.GetAbslStreamError(),
+                  whence);
+      return absl::OkStatus();
+    } else if (error_type == Http2Status::Http2ErrorType::kConnectionError) {
+      CloseTransport(status, whence);
+      return status.GetAbslConnectionError();
+    }
+
+    GPR_UNREACHABLE_CODE(return absl::InternalError("Invalid error type"));
+  }
   bool bytes_sent_in_last_write_;
 
   // Ping related members
@@ -338,39 +367,6 @@
     explicit PingSystemInterfaceImpl(Http2ClientTransport* transport)
         : transport_(transport) {}
   };
-=======
-  // This function MUST be idempotent.
-  void CloseTransport(const Http2Status& status, DebugLocation whence = {}) {
-    HTTP2_CLIENT_DLOG << "Http2ClientTransport::CloseTransport status="
-                      << status << " location=" << whence.file() << ":"
-                      << whence.line();
-    // TODO(akshitpatel) : [PH2][P1] : Implement this.
-  }
-
-  // Handles the error status and returns the corresponding absl status. Absl
-  // Status is returned so that the error can be gracefully handled
-  // by promise primitives.
-  // If the error is a stream error, it closes the stream and returns an ok
-  // status. Ok status is returned because the calling transport promise loops
-  // should not be cancelled in case of stream errors.
-  // If the error is a connection error, it closes the transport and returns the
-  // corresponding (failed) absl status.
-  absl::Status HandleError(Http2Status status, DebugLocation whence = {}) {
-    auto error_type = status.GetType();
-    DCHECK(error_type != Http2Status::Http2ErrorType::kOk);
-
-    if (error_type == Http2Status::Http2ErrorType::kStreamError) {
-      CloseStream(current_frame_header_.stream_id, status.GetAbslStreamError(),
-                  whence);
-      return absl::OkStatus();
-    } else if (error_type == Http2Status::Http2ErrorType::kConnectionError) {
-      CloseTransport(status, whence);
-      return status.GetAbslConnectionError();
-    }
-
-    GPR_UNREACHABLE_CODE(return absl::InternalError("Invalid error type"));
-  }
->>>>>>> fbce37dd
 };
 
 // Since the corresponding class in CHTTP2 is about 3.9KB, our goal is to
