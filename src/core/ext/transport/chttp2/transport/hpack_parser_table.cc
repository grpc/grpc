--- conflicted
+++ resolved
@@ -59,11 +59,7 @@
   CHECK_GT(num_entries_, 0u);
   size_t index = first_entry_ % max_entries_;
   if (index == timestamp_index_) {
-<<<<<<< HEAD
-    http2_global_stats().IncrementHttp2HpackEntryLifetime(
-=======
     http2_stats_collector_->IncrementHttp2HpackEntryLifetime(
->>>>>>> 0227d87f
         (Timestamp::Now() - timestamp_).millis());
     timestamp_index_ = kNoTimestamp;
   }
@@ -71,11 +67,7 @@
   --num_entries_;
   auto& entry = entries_[index];
   if (!entry.parse_status.TestBit(Memento::kUsedBit)) {
-<<<<<<< HEAD
-    http2_global_stats().IncrementHttp2HpackMisses();
-=======
     http2_stats_collector_->IncrementHttp2HpackMisses();
->>>>>>> 0227d87f
   }
   return std::move(entry);
 }
@@ -86,11 +78,7 @@
   auto& entry = entries_[offset];
   const bool was_used = entry.parse_status.TestBit(Memento::kUsedBit);
   entry.parse_status.SetBit(Memento::kUsedBit);
-<<<<<<< HEAD
-  if (!was_used) http2_global_stats().IncrementHttp2HpackHits();
-=======
   if (!was_used) http2_stats_collector_->IncrementHttp2HpackHits();
->>>>>>> 0227d87f
   return &entry;
 }
 
@@ -125,11 +113,7 @@
 HPackTable::MementoRingBuffer::~MementoRingBuffer() {
   ForEach([this](uint32_t, const Memento& m) {
     if (!m.parse_status.TestBit(Memento::kUsedBit)) {
-<<<<<<< HEAD
-      http2_global_stats().IncrementHttp2HpackMisses();
-=======
       http2_stats_collector_->IncrementHttp2HpackMisses();
->>>>>>> 0227d87f
     }
   });
 }
