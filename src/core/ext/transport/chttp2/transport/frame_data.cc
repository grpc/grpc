/*
 *
 * Copyright 2015 gRPC authors.
 *
 * Licensed under the Apache License, Version 2.0 (the "License");
 * you may not use this file except in compliance with the License.
 * You may obtain a copy of the License at
 *
 *     http://www.apache.org/licenses/LICENSE-2.0
 *
 * Unless required by applicable law or agreed to in writing, software
 * distributed under the License is distributed on an "AS IS" BASIS,
 * WITHOUT WARRANTIES OR CONDITIONS OF ANY KIND, either express or implied.
 * See the License for the specific language governing permissions and
 * limitations under the License.
 *
 */

#include "src/core/ext/transport/chttp2/transport/frame_data.h"

#include <string.h>

#include <grpc/support/alloc.h>
#include <grpc/support/log.h>
#include <grpc/support/string_util.h>
#include <grpc/support/useful.h>
#include "src/core/ext/transport/chttp2/transport/internal.h"
#include "src/core/lib/slice/slice_internal.h"
#include "src/core/lib/slice/slice_string_helpers.h"
#include "src/core/lib/support/string.h"
#include "src/core/lib/transport/transport.h"

grpc_error* grpc_chttp2_data_parser_init(grpc_chttp2_data_parser* parser) {
  parser->state = GRPC_CHTTP2_DATA_FH_0;
  parser->parsing_frame = nullptr;
  return GRPC_ERROR_NONE;
}

void grpc_chttp2_data_parser_destroy(grpc_exec_ctx* exec_ctx,
                                     grpc_chttp2_data_parser* parser) {
  if (parser->parsing_frame != nullptr) {
    GRPC_ERROR_UNREF(grpc_chttp2_incoming_byte_stream_finished(
        exec_ctx, parser->parsing_frame,
        GRPC_ERROR_CREATE_FROM_STATIC_STRING("Parser destroyed"), false));
  }
  GRPC_ERROR_UNREF(parser->error);
}

grpc_error* grpc_chttp2_data_parser_begin_frame(grpc_chttp2_data_parser* parser,
                                                uint8_t flags,
                                                uint32_t stream_id,
                                                grpc_chttp2_stream* s) {
  if (flags & ~GRPC_CHTTP2_DATA_FLAG_END_STREAM) {
    char* msg;
    gpr_asprintf(&msg, "unsupported data flags: 0x%02x", flags);
    grpc_error* err =
        grpc_error_set_int(GRPC_ERROR_CREATE_FROM_COPIED_STRING(msg),
                           GRPC_ERROR_INT_STREAM_ID, (intptr_t)stream_id);
    gpr_free(msg);
    return err;
  }

  if (flags & GRPC_CHTTP2_DATA_FLAG_END_STREAM) {
    s->received_last_frame = true;
  } else {
    s->received_last_frame = false;
  }

  return GRPC_ERROR_NONE;
}

void grpc_chttp2_encode_data(uint32_t id, grpc_slice_buffer* inbuf,
                             uint32_t write_bytes, int is_eof,
                             grpc_transport_one_way_stats* stats,
                             grpc_slice_buffer* outbuf) {
  grpc_slice hdr;
  uint8_t* p;
  static const size_t header_size = 9;

  hdr = GRPC_SLICE_MALLOC(header_size);
  p = GRPC_SLICE_START_PTR(hdr);
  GPR_ASSERT(write_bytes < (1 << 24));
  *p++ = (uint8_t)(write_bytes >> 16);
  *p++ = (uint8_t)(write_bytes >> 8);
  *p++ = (uint8_t)(write_bytes);
  *p++ = GRPC_CHTTP2_FRAME_DATA;
  *p++ = is_eof ? GRPC_CHTTP2_DATA_FLAG_END_STREAM : 0;
  *p++ = (uint8_t)(id >> 24);
  *p++ = (uint8_t)(id >> 16);
  *p++ = (uint8_t)(id >> 8);
  *p++ = (uint8_t)(id);
  grpc_slice_buffer_add(outbuf, hdr);

  grpc_slice_buffer_move_first_no_ref(inbuf, write_bytes, outbuf);

  stats->framing_bytes += header_size;
  stats->data_bytes += write_bytes;
}

grpc_error* grpc_deframe_unprocessed_incoming_frames(
    grpc_exec_ctx* exec_ctx, grpc_chttp2_data_parser* p, grpc_chttp2_stream* s,
    grpc_slice_buffer* slices, grpc_slice* slice_out,
    grpc_byte_stream** stream_out) {
  grpc_error* error = GRPC_ERROR_NONE;
  grpc_chttp2_transport* t = s->t;

  while (slices->count > 0) {
    uint8_t* beg = nullptr;
    uint8_t* end = nullptr;
    uint8_t* cur = nullptr;

    grpc_slice slice = grpc_slice_buffer_take_first(slices);

    beg = GRPC_SLICE_START_PTR(slice);
    end = GRPC_SLICE_END_PTR(slice);
    cur = beg;
    uint32_t message_flags;
    char* msg;

    if (cur == end) {
      grpc_slice_unref_internal(exec_ctx, slice);
      continue;
    }

    switch (p->state) {
      case GRPC_CHTTP2_DATA_ERROR:
        p->state = GRPC_CHTTP2_DATA_ERROR;
        grpc_slice_unref_internal(exec_ctx, slice);
        return GRPC_ERROR_REF(p->error);
      case GRPC_CHTTP2_DATA_FH_0:
        s->stats.incoming.framing_bytes++;
        p->frame_type = *cur;
        switch (p->frame_type) {
          case 0:
            p->is_frame_compressed = false; /* GPR_FALSE */
            break;
          case 1:
            p->is_frame_compressed = true; /* GPR_TRUE */
            break;
          default:
            gpr_asprintf(&msg, "Bad GRPC frame type 0x%02x", p->frame_type);
            p->error = GRPC_ERROR_CREATE_FROM_COPIED_STRING(msg);
            p->error = grpc_error_set_int(p->error, GRPC_ERROR_INT_STREAM_ID,
                                          (intptr_t)s->id);
            gpr_free(msg);
            msg = grpc_dump_slice(slice, GPR_DUMP_HEX | GPR_DUMP_ASCII);
            p->error = grpc_error_set_str(p->error, GRPC_ERROR_STR_RAW_BYTES,
                                          grpc_slice_from_copied_string(msg));
            gpr_free(msg);
            p->error =
                grpc_error_set_int(p->error, GRPC_ERROR_INT_OFFSET, cur - beg);
            p->state = GRPC_CHTTP2_DATA_ERROR;
            grpc_slice_unref_internal(exec_ctx, slice);
            return GRPC_ERROR_REF(p->error);
        }
        if (++cur == end) {
          p->state = GRPC_CHTTP2_DATA_FH_1;
          grpc_slice_unref_internal(exec_ctx, slice);
          continue;
        }
      /* fallthrough */
      case GRPC_CHTTP2_DATA_FH_1:
        s->stats.incoming.framing_bytes++;
        p->frame_size = ((uint32_t)*cur) << 24;
        if (++cur == end) {
          p->state = GRPC_CHTTP2_DATA_FH_2;
          grpc_slice_unref_internal(exec_ctx, slice);
          continue;
        }
      /* fallthrough */
      case GRPC_CHTTP2_DATA_FH_2:
        s->stats.incoming.framing_bytes++;
        p->frame_size |= ((uint32_t)*cur) << 16;
        if (++cur == end) {
          p->state = GRPC_CHTTP2_DATA_FH_3;
          grpc_slice_unref_internal(exec_ctx, slice);
          continue;
        }
      /* fallthrough */
      case GRPC_CHTTP2_DATA_FH_3:
        s->stats.incoming.framing_bytes++;
        p->frame_size |= ((uint32_t)*cur) << 8;
        if (++cur == end) {
          p->state = GRPC_CHTTP2_DATA_FH_4;
          grpc_slice_unref_internal(exec_ctx, slice);
          continue;
        }
      /* fallthrough */
      case GRPC_CHTTP2_DATA_FH_4:
        s->stats.incoming.framing_bytes++;
        GPR_ASSERT(stream_out != nullptr);
        GPR_ASSERT(p->parsing_frame == nullptr);
        p->frame_size |= ((uint32_t)*cur);
        p->state = GRPC_CHTTP2_DATA_FRAME;
        ++cur;
        message_flags = 0;
        if (p->is_frame_compressed) {
          message_flags |= GRPC_WRITE_INTERNAL_COMPRESS;
        }
        p->parsing_frame = grpc_chttp2_incoming_byte_stream_create(
            exec_ctx, t, s, p->frame_size, message_flags);
        *stream_out = &p->parsing_frame->base;
        if (p->parsing_frame->remaining_bytes == 0) {
          GRPC_ERROR_UNREF(grpc_chttp2_incoming_byte_stream_finished(
              exec_ctx, p->parsing_frame, GRPC_ERROR_NONE, true));
          p->parsing_frame = nullptr;
          p->state = GRPC_CHTTP2_DATA_FH_0;
        }
        s->pending_byte_stream = true;

        if (cur != end) {
          grpc_slice_buffer_undo_take_first(
              slices,
              grpc_slice_sub(slice, (size_t)(cur - beg), (size_t)(end - beg)));
        }
        grpc_slice_unref_internal(exec_ctx, slice);
        return GRPC_ERROR_NONE;
      case GRPC_CHTTP2_DATA_FRAME: {
        GPR_ASSERT(p->parsing_frame != nullptr);
        GPR_ASSERT(slice_out != nullptr);
        if (cur == end) {
          grpc_slice_unref_internal(exec_ctx, slice);
          continue;
        }
        uint32_t remaining = (uint32_t)(end - cur);
        if (remaining == p->frame_size) {
          s->stats.incoming.data_bytes += remaining;
          if (GRPC_ERROR_NONE != (error = grpc_chttp2_incoming_byte_stream_push(
                                      exec_ctx, p->parsing_frame,
                                      grpc_slice_sub(slice, (size_t)(cur - beg),
                                                     (size_t)(end - beg)),
                                      slice_out))) {
            grpc_slice_unref_internal(exec_ctx, slice);
            return error;
          }
          if (GRPC_ERROR_NONE !=
              (error = grpc_chttp2_incoming_byte_stream_finished(
                   exec_ctx, p->parsing_frame, GRPC_ERROR_NONE, true))) {
            grpc_slice_unref_internal(exec_ctx, slice);
            return error;
          }
          p->parsing_frame = nullptr;
          p->state = GRPC_CHTTP2_DATA_FH_0;
          grpc_slice_unref_internal(exec_ctx, slice);
          return GRPC_ERROR_NONE;
        } else if (remaining < p->frame_size) {
          s->stats.incoming.data_bytes += remaining;
          if (GRPC_ERROR_NONE != (error = grpc_chttp2_incoming_byte_stream_push(
                                      exec_ctx, p->parsing_frame,
                                      grpc_slice_sub(slice, (size_t)(cur - beg),
                                                     (size_t)(end - beg)),
                                      slice_out))) {
            return error;
          }
          p->frame_size -= remaining;
          grpc_slice_unref_internal(exec_ctx, slice);
          return GRPC_ERROR_NONE;
        } else {
          GPR_ASSERT(remaining > p->frame_size);
          s->stats.incoming.data_bytes += p->frame_size;
          if (GRPC_ERROR_NONE !=
              (grpc_chttp2_incoming_byte_stream_push(
                  exec_ctx, p->parsing_frame,
                  grpc_slice_sub(slice, (size_t)(cur - beg),
                                 (size_t)(cur + p->frame_size - beg)),
                  slice_out))) {
            grpc_slice_unref_internal(exec_ctx, slice);
            return error;
          }
          if (GRPC_ERROR_NONE !=
              (error = grpc_chttp2_incoming_byte_stream_finished(
                   exec_ctx, p->parsing_frame, GRPC_ERROR_NONE, true))) {
            grpc_slice_unref_internal(exec_ctx, slice);
            return error;
          }
          p->parsing_frame = nullptr;
          p->state = GRPC_CHTTP2_DATA_FH_0;
          cur += p->frame_size;
          grpc_slice_buffer_undo_take_first(
              slices,
              grpc_slice_sub(slice, (size_t)(cur - beg), (size_t)(end - beg)));
          grpc_slice_unref_internal(exec_ctx, slice);
          return GRPC_ERROR_NONE;
        }
      }
    }
  }

  return GRPC_ERROR_NONE;
}

grpc_error* grpc_chttp2_data_parser_parse(grpc_exec_ctx* exec_ctx, void* parser,
                                          grpc_chttp2_transport* t,
                                          grpc_chttp2_stream* s,
                                          grpc_slice slice, int is_last) {
  if (!s->pending_byte_stream) {
    grpc_slice_ref_internal(slice);
    grpc_slice_buffer_add(&s->frame_storage, slice);
    grpc_chttp2_maybe_complete_recv_message(exec_ctx, t, s);
  } else if (s->on_next) {
    GPR_ASSERT(s->frame_storage.length == 0);
    grpc_slice_ref_internal(slice);
    grpc_slice_buffer_add(&s->unprocessed_incoming_frames_buffer, slice);
<<<<<<< HEAD
=======
    GRPC_CLOSURE_SCHED(exec_ctx, s->on_next, GRPC_ERROR_NONE);
    s->on_next = nullptr;
>>>>>>> c49b24a7
    s->unprocessed_incoming_frames_decompressed = false;
    grpc_closure* c = s->on_next;
    s->on_next = NULL;
    GRPC_CLOSURE_RUN(exec_ctx, c, GRPC_ERROR_NONE);
  } else {
    grpc_slice_ref_internal(slice);
    grpc_slice_buffer_add(&s->frame_storage, slice);
  }

  if (is_last && s->received_last_frame) {
    grpc_chttp2_mark_stream_closed(exec_ctx, t, s, true, false,
                                   GRPC_ERROR_NONE);
  }

  return GRPC_ERROR_NONE;
}<|MERGE_RESOLUTION|>--- conflicted
+++ resolved
@@ -301,14 +301,9 @@
     GPR_ASSERT(s->frame_storage.length == 0);
     grpc_slice_ref_internal(slice);
     grpc_slice_buffer_add(&s->unprocessed_incoming_frames_buffer, slice);
-<<<<<<< HEAD
-=======
-    GRPC_CLOSURE_SCHED(exec_ctx, s->on_next, GRPC_ERROR_NONE);
-    s->on_next = nullptr;
->>>>>>> c49b24a7
     s->unprocessed_incoming_frames_decompressed = false;
     grpc_closure* c = s->on_next;
-    s->on_next = NULL;
+    s->on_next = nullptr;
     GRPC_CLOSURE_RUN(exec_ctx, c, GRPC_ERROR_NONE);
   } else {
     grpc_slice_ref_internal(slice);
