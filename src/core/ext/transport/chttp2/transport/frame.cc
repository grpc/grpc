// Copyright 2023 gRPC authors.
//
// Licensed under the Apache License, Version 2.0 (the "License");
// you may not use this file except in compliance with the License.
// You may obtain a copy of the License at
//
//     http://www.apache.org/licenses/LICENSE-2.0
//
// Unless required by applicable law or agreed to in writing, software
// distributed under the License is distributed on an "AS IS" BASIS,
// WITHOUT WARRANTIES OR CONDITIONS OF ANY KIND, either express or implied.
// See the License for the specific language governing permissions and
// limitations under the License.

#include "src/core/ext/transport/chttp2/transport/frame.h"

#include <grpc/support/port_platform.h>
#include <stddef.h>

#include <cstdint>
#include <string>
#include <utility>

#include "absl/log/check.h"
#include "absl/status/status.h"
#include "absl/strings/str_cat.h"
#include "src/core/lib/slice/slice_buffer.h"
#include "src/core/util/crash.h"

namespace grpc_core {

namespace {

// HTTP2 Frame Types
enum class FrameType : uint8_t {
  kData = 0,
  kHeader = 1,
  // type 2 was Priority which has been deprecated.
  kRstStream = 3,
  kSettings = 4,
  kPushPromise = 5,
  kPing = 6,
  kGoaway = 7,
  kWindowUpdate = 8,
  kContinuation = 9,
  kCustomSecurity = 200,  // Custom Frame Type
};

constexpr uint8_t kFlagEndStream = 1;
constexpr uint8_t kFlagAck = 1;
constexpr uint8_t kFlagEndHeaders = 4;
constexpr uint8_t kFlagPadded = 8;
constexpr uint8_t kFlagPriority = 0x20;

void Write2b(uint16_t x, uint8_t* output) {
  output[0] = static_cast<uint8_t>(x >> 8);
  output[1] = static_cast<uint8_t>(x);
}

uint16_t Read2b(const uint8_t* input) {
  return static_cast<uint16_t>(input[0]) << 8 | static_cast<uint16_t>(input[1]);
}

void Write3b(uint32_t x, uint8_t* output) {
  CHECK_LT(x, 16777216u);
  output[0] = static_cast<uint8_t>(x >> 16);
  output[1] = static_cast<uint8_t>(x >> 8);
  output[2] = static_cast<uint8_t>(x);
}

uint32_t Read3b(const uint8_t* input) {
  return static_cast<uint32_t>(input[0]) << 16 |
         static_cast<uint32_t>(input[1]) << 8 | static_cast<uint32_t>(input[2]);
}

void Write4b(uint32_t x, uint8_t* output) {
  output[0] = static_cast<uint8_t>(x >> 24);
  output[1] = static_cast<uint8_t>(x >> 16);
  output[2] = static_cast<uint8_t>(x >> 8);
  output[3] = static_cast<uint8_t>(x);
}

uint32_t Read4b(const uint8_t* input) {
  return static_cast<uint32_t>(input[0]) << 24 |
         static_cast<uint32_t>(input[1]) << 16 |
         static_cast<uint32_t>(input[2]) << 8 | static_cast<uint32_t>(input[3]);
}

void Write8b(uint64_t x, uint8_t* output) {
  output[0] = static_cast<uint8_t>(x >> 56);
  output[1] = static_cast<uint8_t>(x >> 48);
  output[2] = static_cast<uint8_t>(x >> 40);
  output[3] = static_cast<uint8_t>(x >> 32);
  output[4] = static_cast<uint8_t>(x >> 24);
  output[5] = static_cast<uint8_t>(x >> 16);
  output[6] = static_cast<uint8_t>(x >> 8);
  output[7] = static_cast<uint8_t>(x);
}

uint64_t Read8b(const uint8_t* input) {
  return static_cast<uint64_t>(input[0]) << 56 |
         static_cast<uint64_t>(input[1]) << 48 |
         static_cast<uint64_t>(input[2]) << 40 |
         static_cast<uint64_t>(input[3]) << 32 |
         static_cast<uint64_t>(input[4]) << 24 |
         static_cast<uint64_t>(input[5]) << 16 |
         static_cast<uint64_t>(input[6]) << 8 | static_cast<uint64_t>(input[7]);
}

uint8_t MaybeFlag(bool condition, uint8_t flag_mask) {
  return condition ? flag_mask : 0;
}

bool ExtractFlag(uint8_t flags, uint8_t flag_mask) {
  return (flags & flag_mask) != 0;
}

class SerializeExtraBytesRequired {
 public:
  size_t operator()(const Http2DataFrame&) { return 0; }
  size_t operator()(const Http2HeaderFrame&) { return 0; }
  size_t operator()(const Http2ContinuationFrame&) { return 0; }
  size_t operator()(const Http2RstStreamFrame&) { return 4; }
  size_t operator()(const Http2SettingsFrame& f) {
    return 6 * f.settings.size();
  }
  size_t operator()(const Http2PingFrame&) { return 8; }
  size_t operator()(const Http2GoawayFrame&) { return 8; }
  size_t operator()(const Http2WindowUpdateFrame&) { return 4; }
  size_t operator()(const Http2SecurityFrame&) { return 0; }
  size_t operator()(const Http2UnknownFrame&) { Crash("unreachable"); }
  size_t operator()(const Http2EmptyFrame&) { Crash("unreachable"); }
};

class SerializeHeaderAndPayload {
 public:
  SerializeHeaderAndPayload(size_t extra_bytes, SliceBuffer& out)
      : out_(out),
        extra_bytes_(MutableSlice::CreateUninitialized(extra_bytes)) {}

  void operator()(Http2DataFrame& frame) {
    auto hdr = extra_bytes_.TakeFirst(kFrameHeaderSize);
    Http2FrameHeader{static_cast<uint32_t>(frame.payload.Length()),
                     static_cast<uint8_t>(FrameType::kData),
                     MaybeFlag(frame.end_stream, kFlagEndStream),
                     frame.stream_id}
        .Serialize(hdr.begin());
    out_.AppendIndexed(Slice(std::move(hdr)));
    out_.TakeAndAppend(frame.payload);
  }

  void operator()(Http2HeaderFrame& frame) {
    auto hdr = extra_bytes_.TakeFirst(kFrameHeaderSize);
    Http2FrameHeader{
        static_cast<uint32_t>(frame.payload.Length()),
        static_cast<uint8_t>(FrameType::kHeader),
        static_cast<uint8_t>(MaybeFlag(frame.end_headers, kFlagEndHeaders) |
                             MaybeFlag(frame.end_stream, kFlagEndStream)),
        frame.stream_id}
        .Serialize(hdr.begin());
    out_.AppendIndexed(Slice(std::move(hdr)));
    out_.TakeAndAppend(frame.payload);
  }

  void operator()(Http2ContinuationFrame& frame) {
    auto hdr = extra_bytes_.TakeFirst(kFrameHeaderSize);
    Http2FrameHeader{
        static_cast<uint32_t>(frame.payload.Length()),
        static_cast<uint8_t>(FrameType::kContinuation),
        static_cast<uint8_t>(MaybeFlag(frame.end_headers, kFlagEndHeaders)),
        frame.stream_id}
        .Serialize(hdr.begin());
    out_.AppendIndexed(Slice(std::move(hdr)));
    out_.TakeAndAppend(frame.payload);
  }

  void operator()(Http2RstStreamFrame& frame) {
    auto hdr_and_payload = extra_bytes_.TakeFirst(kFrameHeaderSize + 4);
    Http2FrameHeader{4, static_cast<uint8_t>(FrameType::kRstStream), 0,
                     frame.stream_id}
        .Serialize(hdr_and_payload.begin());
    Write4b(frame.error_code, hdr_and_payload.begin() + kFrameHeaderSize);
    out_.AppendIndexed(Slice(std::move(hdr_and_payload)));
  }

  void operator()(Http2SettingsFrame& frame) {
    // Six bytes per setting (u16 id, u32 value)
    const size_t payload_size = 6 * frame.settings.size();
    auto hdr_and_payload =
        extra_bytes_.TakeFirst(kFrameHeaderSize + payload_size);
    Http2FrameHeader{static_cast<uint32_t>(payload_size),
                     static_cast<uint8_t>(FrameType::kSettings),
                     MaybeFlag(frame.ack, kFlagAck), 0}
        .Serialize(hdr_and_payload.begin());
    size_t offset = kFrameHeaderSize;
    for (auto& setting : frame.settings) {
      Write2b(setting.id, hdr_and_payload.begin() + offset);
      Write4b(setting.value, hdr_and_payload.begin() + offset + 2);
      offset += 6;
    }
    out_.AppendIndexed(Slice(std::move(hdr_and_payload)));
  }

  void operator()(Http2PingFrame& frame) {
    auto hdr_and_payload = extra_bytes_.TakeFirst(kFrameHeaderSize + 8);
    Http2FrameHeader{8, static_cast<uint8_t>(FrameType::kPing),
                     MaybeFlag(frame.ack, kFlagAck), 0}
        .Serialize(hdr_and_payload.begin());
    Write8b(frame.opaque, hdr_and_payload.begin() + kFrameHeaderSize);
    out_.AppendIndexed(Slice(std::move(hdr_and_payload)));
  }

  void operator()(Http2GoawayFrame& frame) {
    auto hdr_and_fixed_payload = extra_bytes_.TakeFirst(kFrameHeaderSize + 8);
    Http2FrameHeader{static_cast<uint32_t>(8 + frame.debug_data.length()),
                     static_cast<uint8_t>(FrameType::kGoaway), 0, 0}
        .Serialize(hdr_and_fixed_payload.begin());
    Write4b(frame.last_stream_id,
            hdr_and_fixed_payload.begin() + kFrameHeaderSize);
    Write4b(frame.error_code,
            hdr_and_fixed_payload.begin() + kFrameHeaderSize + 4);
    out_.AppendIndexed(Slice(std::move(hdr_and_fixed_payload)));
    out_.AppendIndexed(std::move(frame.debug_data));
  }

  void operator()(Http2WindowUpdateFrame& frame) {
    auto hdr_and_payload = extra_bytes_.TakeFirst(kFrameHeaderSize + 4);
    Http2FrameHeader{4, static_cast<uint8_t>(FrameType::kWindowUpdate), 0,
                     frame.stream_id}
        .Serialize(hdr_and_payload.begin());
    Write4b(frame.increment, hdr_and_payload.begin() + kFrameHeaderSize);
    out_.AppendIndexed(Slice(std::move(hdr_and_payload)));
  }

  void operator()(Http2SecurityFrame& frame) {
    auto hdr = extra_bytes_.TakeFirst(kFrameHeaderSize);
    Http2FrameHeader{static_cast<uint32_t>(frame.payload.Length()),
                     static_cast<uint8_t>(FrameType::kCustomSecurity), 0, 0}
        .Serialize(hdr.begin());
    out_.AppendIndexed(Slice(std::move(hdr)));
    out_.TakeAndAppend(frame.payload);
  }

  void operator()(Http2UnknownFrame&) { Crash("unreachable"); }

  void operator()(Http2EmptyFrame&) {}

 private:
  SliceBuffer& out_;
  MutableSlice extra_bytes_;
};

// 5.1.1.
inline constexpr absl::string_view kStreamIdMustBeOdd =
    "RFC9113 : Streams initiated by a client MUST use odd-numbered stream "
    "identifiers";

// 6.
inline constexpr absl::string_view kDataStreamIdMustBeNonZero =
    "RFC9113 : DATA frames MUST be "
    "associated with a stream";
inline constexpr absl::string_view kHeaderStreamIdMustBeNonZero =
    "RFC9113 : HEADER frames MUST be "
    "associated with a stream";
inline constexpr absl::string_view kContinuationStreamIdMustBeNonZero =
    "RFC9113 : CONTINUATION frames MUST be "
    "associated with a stream";
inline constexpr absl::string_view kRstStreamStreamIdMustBeNonZero =
    "RFC9113 : RST_STREAM frames frames MUST be "
    "associated with a stream";

inline constexpr absl::string_view kPingStreamIdMustBeZero =
    "RFC9113 : The stream identifier for a PING frame MUST be "
    "zero";
inline constexpr absl::string_view kGoAwayStreamIdMustBeZero =
    "RFC9113 : The stream identifier for a GOAWAY frame MUST be "
    "zero";
inline constexpr absl::string_view kSettingsStreamIdMustBeZero =
    "RFC9113 : The stream identifier for a SETTINGS frame MUST be "
    "zero";

inline constexpr absl::string_view kRstStreamLength4 =
    "RFC9113 : A RST_STREAM frame with a length other than 4 octets MUST be "
    "treated as a connection error";
inline constexpr absl::string_view kSettingsLength0 =
    "RFC9113 : Receipt of a SETTINGS frame with the ACK flag set and a length "
    "field value other than 0 MUST be treated as a connection error";
inline constexpr absl::string_view kSettingsLength6x =
    "RFC9113 : SETTINGS frame with a length other than a multiple of 6 octets "
    "MUST be treated as a connection error";
inline constexpr absl::string_view kPingLength8 =
    "Receipt of a PING frame with a length field value other than 8 MUST be "
    "treated as a connection error";
inline constexpr absl::string_view kNoPushPromise =
    "PUSH_PROMISE MUST NOT be sent if the SETTINGS_ENABLE_PUSH setting of the "
    "peer endpoint is set to 0";
inline constexpr absl::string_view kWindowUpdateLength4 =
    "A WINDOW_UPDATE frame with a length other than 4 octets MUST be "
    "treated as a connection error";

// Misc Errors
inline constexpr absl::string_view kFrameParserIncorrectPadding =
    "Incorrect length of padding in frame";
inline constexpr absl::string_view kIncorrectFrame = "Incorrect Frame";
inline constexpr absl::string_view kGoAwayLength8 =
    "GOAWAY frame should have a Last-Stream-ID and Error Code making the "
    "minimum length 8 octets";

Http2Status StripPadding(SliceBuffer& payload) {
  if (payload.Length() < 1) {
    return Http2Status::ProtocolConnectionError(kFrameParserIncorrectPadding);
  }
  uint8_t padding_bytes;
  payload.MoveFirstNBytesIntoBuffer(1, &padding_bytes);
  if (payload.Length() < padding_bytes) {
    return Http2Status::ProtocolConnectionError(kFrameParserIncorrectPadding);
  }
  payload.RemoveLastNBytes(padding_bytes);
  return Http2Status::Ok();
}

Http2StatusOr ParseDataFrame(const Http2FrameHeader& hdr,
                             SliceBuffer& payload) {
  if (hdr.stream_id == 0) {
    return Http2Status::ProtocolConnectionError(kDataStreamIdMustBeNonZero);
  } else if ((hdr.stream_id % 2) == 0) {
    return Http2Status::ProtocolConnectionError(kStreamIdMustBeOdd);
  }

  if (hdr.flags & kFlagPadded) {
    auto s = StripPadding(payload);
    if (!s.ok()) return s;
  }

  return Http2DataFrame{hdr.stream_id, ExtractFlag(hdr.flags, kFlagEndStream),
                        std::move(payload)};
}

Http2StatusOr ParseHeaderFrame(const Http2FrameHeader& hdr,
                               SliceBuffer& payload) {
  if (hdr.stream_id == 0) {
    return Http2Status::ProtocolConnectionError(kHeaderStreamIdMustBeNonZero);
  } else if ((hdr.stream_id % 2) == 0) {
    return Http2Status::ProtocolConnectionError(kStreamIdMustBeOdd);
  }

  if (hdr.flags & kFlagPadded) {
    auto s = StripPadding(payload);
    if (!s.ok()) return s;
  }

  if (hdr.flags & kFlagPriority) {
    if (payload.Length() < 5) {
      Http2Status::ProtocolConnectionError(kIncorrectFrame);
    }
    uint8_t trash[5];
    payload.MoveFirstNBytesIntoBuffer(5, trash);
  }

  return Http2HeaderFrame{
      hdr.stream_id, ExtractFlag(hdr.flags, kFlagEndHeaders),
      ExtractFlag(hdr.flags, kFlagEndStream), std::move(payload)};
}

Http2StatusOr ParseContinuationFrame(const Http2FrameHeader& hdr,
                                     SliceBuffer& payload) {
  if (hdr.stream_id == 0) {
    return Http2Status::ProtocolConnectionError(
        kContinuationStreamIdMustBeNonZero);
  } else if ((hdr.stream_id % 2) == 0) {
    return Http2Status::ProtocolConnectionError(kStreamIdMustBeOdd);
  }

  return Http2ContinuationFrame{hdr.stream_id,
                                ExtractFlag(hdr.flags, kFlagEndHeaders),
                                std::move(payload)};
}

Http2StatusOr ParseRstStreamFrame(const Http2FrameHeader& hdr,
                                  SliceBuffer& payload) {
  if (payload.Length() != 4) {
    return Http2Status::ProtocolConnectionError(kRstStreamLength4);
  }

  if (hdr.stream_id == 0) {
    return Http2Status::ProtocolConnectionError(
        kRstStreamStreamIdMustBeNonZero);
  } else if ((hdr.stream_id % 2) == 0) {
    return Http2Status::ProtocolConnectionError(kStreamIdMustBeOdd);
  }

  uint8_t buffer[4];
  payload.CopyToBuffer(buffer);

  return Http2RstStreamFrame{hdr.stream_id, Read4b(buffer)};
}

Http2StatusOr ParseSettingsFrame(const Http2FrameHeader& hdr,
                                 SliceBuffer& payload) {
  if (hdr.stream_id != 0) {
    return Http2Status::ProtocolConnectionError(kSettingsStreamIdMustBeZero);
  }

  if (hdr.flags == kFlagAck) {
    if (payload.Length() != 0) {
      return Http2Status::FrameSizeConnectionError(kSettingsLength0);
    }
    return Http2SettingsFrame{true, {}};
  }

  if (payload.Length() % 6 != 0) {
    return Http2Status::FrameSizeConnectionError(kSettingsLength6x);
  }

  Http2SettingsFrame frame{false, {}};
  while (payload.Length() != 0) {
    uint8_t buffer[6];
    payload.MoveFirstNBytesIntoBuffer(6, buffer);
    frame.settings.push_back({
        Read2b(buffer),
        Read4b(buffer + 2),
    });
  }
  return std::move(frame);
}

Http2StatusOr ParsePingFrame(const Http2FrameHeader& hdr,
                             SliceBuffer& payload) {
  if (payload.Length() != 8) {
    return Http2Status::FrameSizeConnectionError(kPingLength8);
  }

  if (hdr.stream_id != 0) {
    return Http2Status::ProtocolConnectionError(kPingStreamIdMustBeZero);
  }

  // RFC9113 : Unused flags MUST be ignored on receipt and MUST be left unset
  // (0x00) when sending.
  bool ack = ((hdr.flags & kFlagAck) == kFlagAck);

  uint8_t buffer[8];
  payload.CopyToBuffer(buffer);

  return Http2PingFrame{ack, Read8b(buffer)};
}

Http2StatusOr ParseGoawayFrame(const Http2FrameHeader& hdr,
                               SliceBuffer& payload) {
  if (payload.Length() < 8) {
    return Http2Status::FrameSizeConnectionError(kGoAwayLength8);
  }

  if (hdr.stream_id != 0) {
    return Http2Status::ProtocolConnectionError(kGoAwayStreamIdMustBeZero);
  }

  uint8_t buffer[8];
  payload.MoveFirstNBytesIntoBuffer(8, buffer);
  return Http2GoawayFrame{Read4b(buffer), Read4b(buffer + 4),
                          payload.JoinIntoSlice()};
}

Http2StatusOr ParseWindowUpdateFrame(const Http2FrameHeader& hdr,
                                     SliceBuffer& payload) {
  if (payload.Length() != 4) {
    return Http2Status::FrameSizeConnectionError(kWindowUpdateLength4);
  }

  uint8_t buffer[4];
  payload.CopyToBuffer(buffer);
  return Http2WindowUpdateFrame{hdr.stream_id, Read4b(buffer)};
}

Http2StatusOr ParseSecurityFrame(const Http2FrameHeader& /*hdr*/,
                                 SliceBuffer& payload) {
  return Http2SecurityFrame{std::move(payload)};
}

}  // namespace

void Http2FrameHeader::Serialize(uint8_t* output) const {
  Write3b(length, output);
  output[3] = type;
  output[4] = flags;
  Write4b(stream_id, output + 5);
}

Http2FrameHeader Http2FrameHeader::Parse(const uint8_t* input) {
  return Http2FrameHeader{Read3b(input), input[3], input[4], Read4b(input + 5)};
}

namespace {

std::string Http2FrameTypeString(FrameType frame_type) {
  switch (frame_type) {
    case FrameType::kData:
      return "DATA";
    case FrameType::kHeader:
      return "HEADER";
    case FrameType::kRstStream:
      return "RST_STREAM";
    case FrameType::kSettings:
      return "SETTINGS";
    case FrameType::kPushPromise:
      return "PUSH_PROMISE";
    case FrameType::kPing:
      return "PING";
    case FrameType::kGoaway:
      return "GOAWAY";
    case FrameType::kWindowUpdate:
      return "WINDOW_UPDATE";
    case FrameType::kContinuation:
      return "CONTINUATION";
    case FrameType::kCustomSecurity:
      return "SECURITY";
  }
  return absl::StrCat("UNKNOWN(", static_cast<uint8_t>(frame_type), ")");
}
}  // namespace

std::string Http2FrameHeader::ToString() const {
  return absl::StrCat("{", Http2FrameTypeString(static_cast<FrameType>(type)),
                      ": flags=", flags, ", stream_id=", stream_id,
                      ", length=", length, "}");
}

void Serialize(absl::Span<Http2Frame> frames, SliceBuffer& out) {
  size_t buffer_needed = 0;
  for (auto& frame : frames) {
    // Bytes needed for framing
    buffer_needed += kFrameHeaderSize;
    // Bytes needed for frame payload
    buffer_needed += std::visit(SerializeExtraBytesRequired(), frame);
  }
  SerializeHeaderAndPayload serialize(buffer_needed, out);
  for (auto& frame : frames) {
    std::visit(serialize, frame);
  }
}

Http2StatusOr ParseFramePayload(const Http2FrameHeader& hdr,
                                SliceBuffer payload) {
  CHECK(payload.Length() == hdr.length);
  switch (static_cast<FrameType>(hdr.type)) {
    case FrameType::kData:
      return ParseDataFrame(hdr, payload);
    case FrameType::kHeader:
      return ParseHeaderFrame(hdr, payload);
    case FrameType::kContinuation:
      return ParseContinuationFrame(hdr, payload);
    case FrameType::kRstStream:
      return ParseRstStreamFrame(hdr, payload);
    case FrameType::kSettings:
      return ParseSettingsFrame(hdr, payload);
    case FrameType::kPing:
      return ParsePingFrame(hdr, payload);
    case FrameType::kGoaway:
      return ParseGoawayFrame(hdr, payload);
    case FrameType::kWindowUpdate:
      return ParseWindowUpdateFrame(hdr, payload);
<<<<<<< HEAD
    case kFrameTypePushPromise:
      return Http2Status::ProtocolConnectionError(kNoPushPromise);
    case kFrameTypeSecurity:
=======
    case FrameType::kPushPromise:
      return absl::InternalError(
          "push promise not supported (and SETTINGS_ENABLE_PUSH explicitly "
          "disabled).");
    case FrameType::kCustomSecurity:
>>>>>>> 098b50f7
      return ParseSecurityFrame(hdr, payload);
    default:
      return Http2UnknownFrame{};
  }
}

GrpcMessageHeader ExtractGrpcHeader(SliceBuffer& payload) {
  CHECK_GE(payload.Length(), kGrpcHeaderSizeInBytes);
  uint8_t buffer[kGrpcHeaderSizeInBytes];
  payload.MoveFirstNBytesIntoBuffer(kGrpcHeaderSizeInBytes, buffer);
  GrpcMessageHeader header;
  header.flags = buffer[0];
  header.length = Read4b(buffer + 1);
  return header;
}

void AppendGrpcHeaderToSliceBuffer(SliceBuffer& payload, const uint8_t flags,
                                   const uint32_t length) {
  uint8_t* frame_hdr = payload.AddTiny(kGrpcHeaderSizeInBytes);
  frame_hdr[0] = flags;
  Write4b(length, frame_hdr + 1);
}

}  // namespace grpc_core<|MERGE_RESOLUTION|>--- conflicted
+++ resolved
@@ -558,17 +558,9 @@
       return ParseGoawayFrame(hdr, payload);
     case FrameType::kWindowUpdate:
       return ParseWindowUpdateFrame(hdr, payload);
-<<<<<<< HEAD
     case kFrameTypePushPromise:
       return Http2Status::ProtocolConnectionError(kNoPushPromise);
     case kFrameTypeSecurity:
-=======
-    case FrameType::kPushPromise:
-      return absl::InternalError(
-          "push promise not supported (and SETTINGS_ENABLE_PUSH explicitly "
-          "disabled).");
-    case FrameType::kCustomSecurity:
->>>>>>> 098b50f7
       return ParseSecurityFrame(hdr, payload);
     default:
       return Http2UnknownFrame{};
