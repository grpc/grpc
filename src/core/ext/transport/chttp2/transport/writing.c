/*
 *
 * Copyright 2015 gRPC authors.
 *
 * Licensed under the Apache License, Version 2.0 (the "License");
 * you may not use this file except in compliance with the License.
 * You may obtain a copy of the License at
 *
 *     http://www.apache.org/licenses/LICENSE-2.0
 *
 * Unless required by applicable law or agreed to in writing, software
 * distributed under the License is distributed on an "AS IS" BASIS,
 * WITHOUT WARRANTIES OR CONDITIONS OF ANY KIND, either express or implied.
 * See the License for the specific language governing permissions and
 * limitations under the License.
 *
 */

#include "src/core/ext/transport/chttp2/transport/internal.h"

#include <limits.h>

#include <grpc/support/log.h>

#include "src/core/lib/profiling/timers.h"
#include "src/core/lib/slice/slice_internal.h"
#include "src/core/lib/transport/http2_errors.h"

static void add_to_write_list(grpc_chttp2_write_cb **list,
                              grpc_chttp2_write_cb *cb) {
  cb->next = *list;
  *list = cb;
}

static void finish_write_cb(grpc_exec_ctx *exec_ctx, grpc_chttp2_transport *t,
                            grpc_chttp2_stream *s, grpc_chttp2_write_cb *cb,
                            grpc_error *error) {
  grpc_chttp2_complete_closure_step(exec_ctx, t, s, &cb->closure, error,
                                    "finish_write_cb");
  cb->next = t->write_cb_pool;
  t->write_cb_pool = cb;
}

static void collapse_pings_from_into(grpc_chttp2_transport *t,
                                     grpc_chttp2_ping_type ping_type,
                                     grpc_chttp2_ping_queue *pq) {
  for (size_t i = 0; i < GRPC_CHTTP2_PCL_COUNT; i++) {
    grpc_closure_list_move(&t->ping_queues[ping_type].lists[i], &pq->lists[i]);
  }
}

static void maybe_initiate_ping(grpc_exec_ctx *exec_ctx,
                                grpc_chttp2_transport *t,
                                grpc_chttp2_ping_type ping_type) {
  grpc_chttp2_ping_queue *pq = &t->ping_queues[ping_type];
  if (grpc_closure_list_empty(pq->lists[GRPC_CHTTP2_PCL_NEXT])) {
    /* no ping needed: wait */
    return;
  }
  if (!grpc_closure_list_empty(pq->lists[GRPC_CHTTP2_PCL_INFLIGHT])) {
    /* ping already in-flight: wait */
    if (GRPC_TRACER_ON(grpc_http_trace) ||
        GRPC_TRACER_ON(grpc_bdp_estimator_trace)) {
      gpr_log(GPR_DEBUG, "Ping delayed [%p]: already pinging", t->peer_string);
    }
    return;
  }
  if (t->ping_state.pings_before_data_required == 0 &&
      t->ping_policy.max_pings_without_data != 0) {
    /* need to send something of substance before sending a ping again */
    if (GRPC_TRACER_ON(grpc_http_trace) ||
        GRPC_TRACER_ON(grpc_bdp_estimator_trace)) {
      gpr_log(GPR_DEBUG, "Ping delayed [%p]: too many recent pings: %d/%d",
              t->peer_string, t->ping_state.pings_before_data_required,
              t->ping_policy.max_pings_without_data);
    }
    return;
  }
  gpr_timespec now = gpr_now(GPR_CLOCK_MONOTONIC);
  gpr_timespec elapsed = gpr_time_sub(now, t->ping_state.last_ping_sent_time);
  /*gpr_log(GPR_DEBUG, "elapsed:%d.%09d min:%d.%09d", (int)elapsed.tv_sec,
          elapsed.tv_nsec, (int)t->ping_policy.min_time_between_pings.tv_sec,
          (int)t->ping_policy.min_time_between_pings.tv_nsec);*/
  if (gpr_time_cmp(elapsed, t->ping_policy.min_time_between_pings) < 0) {
    /* not enough elapsed time between successive pings */
    if (GRPC_TRACER_ON(grpc_http_trace) ||
        GRPC_TRACER_ON(grpc_bdp_estimator_trace)) {
      gpr_log(GPR_DEBUG,
              "Ping delayed [%p]: not enough time elapsed since last ping",
              t->peer_string);
    }
    if (!t->ping_state.is_delayed_ping_timer_set) {
      t->ping_state.is_delayed_ping_timer_set = true;
      grpc_timer_init(exec_ctx, &t->ping_state.delayed_ping_timer,
                      gpr_time_add(t->ping_state.last_ping_sent_time,
                                   t->ping_policy.min_time_between_pings),
                      &t->retry_initiate_ping_locked,
                      gpr_now(GPR_CLOCK_MONOTONIC));
    }
    return;
  }
  /* coalesce equivalent pings into this one */
  switch (ping_type) {
    case GRPC_CHTTP2_PING_BEFORE_TRANSPORT_WINDOW_UPDATE:
      collapse_pings_from_into(t, GRPC_CHTTP2_PING_ON_NEXT_WRITE, pq);
      break;
    case GRPC_CHTTP2_PING_ON_NEXT_WRITE:
      break;
    case GRPC_CHTTP2_PING_TYPE_COUNT:
      GPR_UNREACHABLE_CODE(break);
  }
  pq->inflight_id = t->ping_ctr * GRPC_CHTTP2_PING_TYPE_COUNT + ping_type;
  t->ping_ctr++;
  GRPC_CLOSURE_LIST_SCHED(exec_ctx, &pq->lists[GRPC_CHTTP2_PCL_INITIATE]);
  grpc_closure_list_move(&pq->lists[GRPC_CHTTP2_PCL_NEXT],
                         &pq->lists[GRPC_CHTTP2_PCL_INFLIGHT]);
  grpc_slice_buffer_add(&t->outbuf,
                        grpc_chttp2_ping_create(false, pq->inflight_id));
  t->ping_state.last_ping_sent_time = now;
  t->ping_state.pings_before_data_required -=
      (t->ping_state.pings_before_data_required != 0);
}

static void update_list(grpc_exec_ctx *exec_ctx, grpc_chttp2_transport *t,
                        grpc_chttp2_stream *s, int64_t send_bytes,
                        grpc_chttp2_write_cb **list, grpc_error *error) {
  grpc_chttp2_write_cb *cb = *list;
  *list = NULL;
  s->flow_controlled_bytes_written += send_bytes;
  while (cb) {
    grpc_chttp2_write_cb *next = cb->next;
    if (cb->call_at_byte <= s->flow_controlled_bytes_written) {
      finish_write_cb(exec_ctx, t, s, cb, GRPC_ERROR_REF(error));
    } else {
      add_to_write_list(list, cb);
    }
    cb = next;
  }
  GRPC_ERROR_UNREF(error);
}

static bool stream_ref_if_not_destroyed(gpr_refcount *r) {
  gpr_atm count;
  do {
    count = gpr_atm_acq_load(&r->count);
    if (count == 0) return false;
  } while (!gpr_atm_rel_cas(&r->count, count, count + 1));
  return true;
}

/* How many bytes would we like to put on the wire during a single syscall */
static uint32_t target_write_size(grpc_chttp2_transport *t) {
  return 1024 * 1024;
}

// Returns true if initial_metadata contains only default headers.
static bool is_default_initial_metadata(grpc_metadata_batch *initial_metadata) {
<<<<<<< HEAD
  int num_default_fields =
      (initial_metadata->idx.named.status != NULL) +
      (initial_metadata->idx.named.content_type != NULL) +
      (initial_metadata->idx.named.grpc_encoding != NULL) +
      (initial_metadata->idx.named.grpc_accept_encoding != NULL) +
      (initial_metadata->idx.named.grpc_internal_stream_encoding_request
       != NULL) +
      (initial_metadata->idx.named.accept_encoding != NULL);
  return (size_t)num_default_fields == initial_metadata->list.count;
=======
  return initial_metadata->list.static_count == initial_metadata->list.count;
>>>>>>> 8ecb4ed9
}

grpc_chttp2_begin_write_result grpc_chttp2_begin_write(
    grpc_exec_ctx *exec_ctx, grpc_chttp2_transport *t) {
  grpc_chttp2_stream *s;

  GPR_TIMER_BEGIN("grpc_chttp2_begin_write", 0);

  if (t->dirtied_local_settings && !t->sent_local_settings) {
    grpc_slice_buffer_add(
        &t->outbuf,
        grpc_chttp2_settings_create(
            t->settings[GRPC_SENT_SETTINGS], t->settings[GRPC_LOCAL_SETTINGS],
            t->force_send_settings, GRPC_CHTTP2_NUM_SETTINGS));
    t->force_send_settings = 0;
    t->dirtied_local_settings = 0;
    t->sent_local_settings = 1;
  }

  /* simple writes are queued to qbuf, and flushed here */
  grpc_slice_buffer_move_into(&t->qbuf, &t->outbuf);
  GPR_ASSERT(t->qbuf.count == 0);

  grpc_chttp2_hpack_compressor_set_max_table_size(
      &t->hpack_compressor,
      t->settings[GRPC_PEER_SETTINGS][GRPC_CHTTP2_SETTINGS_HEADER_TABLE_SIZE]);

  if (t->flow_control.remote_window > 0) {
    while (grpc_chttp2_list_pop_stalled_by_transport(t, &s)) {
      if (!t->closed && grpc_chttp2_list_add_writable_stream(t, s) &&
          stream_ref_if_not_destroyed(&s->refcount->refs)) {
        grpc_chttp2_initiate_write(exec_ctx, t, "transport.read_flow_control");
      }
    }
  }

  bool partial_write = false;

  /* for each grpc_chttp2_stream that's become writable, frame it's data
     (according to available window sizes) and add to the output buffer */
  while (true) {
    if (t->outbuf.length > target_write_size(t)) {
      partial_write = true;
      break;
    }

    if (!grpc_chttp2_list_pop_writable_stream(t, &s)) {
      break;
    }

    bool sent_initial_metadata = s->sent_initial_metadata;
    bool now_writing = false;

    GRPC_CHTTP2_IF_TRACING(
        gpr_log(GPR_DEBUG, "W:%p %s[%d] im-(sent,send)=(%d,%d) announce=%d", t,
                t->is_client ? "CLIENT" : "SERVER", s->id,
                sent_initial_metadata, s->send_initial_metadata != NULL,
                (int)(s->flow_control.local_window_delta -
                      s->flow_control.announced_window_delta)));

    grpc_mdelem *extra_headers_for_trailing_metadata[2];
    size_t num_extra_headers_for_trailing_metadata = 0;

    /* send initial metadata if it's available */
    if (!sent_initial_metadata && s->send_initial_metadata != NULL) {
      // We skip this on the server side if there is no custom initial
      // metadata, there are no messages to send, and we are also sending
      // trailing metadata.  This results in a Trailers-Only response,
      // which is required for retries, as per:
      // https://github.com/grpc/proposal/blob/master/A6-client-retries.md#when-retries-are-valid
      if (t->is_client || s->fetching_send_message != NULL ||
          s->flow_controlled_buffer.length != 0 ||
          s->send_trailing_metadata == NULL ||
          !is_default_initial_metadata(s->send_initial_metadata)) {
        grpc_encode_header_options hopt = {
            .stream_id = s->id,
            .is_eof = false,
            .use_true_binary_metadata =
                t->settings
                    [GRPC_PEER_SETTINGS]
                    [GRPC_CHTTP2_SETTINGS_GRPC_ALLOW_TRUE_BINARY_METADATA] != 0,
            .max_frame_size = t->settings[GRPC_PEER_SETTINGS]
                                         [GRPC_CHTTP2_SETTINGS_MAX_FRAME_SIZE],
            .stats = &s->stats.outgoing};
        grpc_chttp2_encode_header(exec_ctx, &t->hpack_compressor, NULL, 0,
                                  s->send_initial_metadata, &hopt, &t->outbuf);
        now_writing = true;
        t->ping_state.pings_before_data_required =
            t->ping_policy.max_pings_without_data;
        if (!t->is_client) {
          t->ping_recv_state.last_ping_recv_time =
              gpr_inf_past(GPR_CLOCK_MONOTONIC);
          t->ping_recv_state.ping_strikes = 0;
        }
      } else {
        GRPC_CHTTP2_IF_TRACING(
            gpr_log(GPR_INFO, "not sending initial_metadata (Trailers-Only)"));
        // When sending Trailers-Only, we need to move the :status and
        // content-type headers to the trailers.
        if (s->send_initial_metadata->idx.named.status != NULL) {
          extra_headers_for_trailing_metadata
              [num_extra_headers_for_trailing_metadata++] =
                  &s->send_initial_metadata->idx.named.status->md;
        }
        if (s->send_initial_metadata->idx.named.content_type != NULL) {
          extra_headers_for_trailing_metadata
              [num_extra_headers_for_trailing_metadata++] =
                  &s->send_initial_metadata->idx.named.content_type->md;
        }
      }
      s->send_initial_metadata = NULL;
      s->sent_initial_metadata = true;
      sent_initial_metadata = true;
    }
    /* send any window updates */
    uint32_t stream_announce = grpc_chttp2_flowctl_maybe_send_stream_update(
        &t->flow_control, &s->flow_control);
    if (stream_announce > 0) {
      grpc_slice_buffer_add(
          &t->outbuf, grpc_chttp2_window_update_create(s->id, stream_announce,
                                                       &s->stats.outgoing));
      t->ping_state.pings_before_data_required =
          t->ping_policy.max_pings_without_data;
      if (!t->is_client) {
        t->ping_recv_state.last_ping_recv_time =
            gpr_inf_past(GPR_CLOCK_MONOTONIC);
        t->ping_recv_state.ping_strikes = 0;
      }
    }
    if (sent_initial_metadata) {
      /* send any body bytes, if allowed by flow control */
      if (s->flow_controlled_buffer.length > 0 ||
          (s->stream_compression_send_enabled &&
           s->compressed_data_buffer->length > 0)) {
        uint32_t stream_remote_window = (uint32_t)GPR_MAX(
            0,
            s->flow_control.remote_window_delta +
                (int64_t)t->settings[GRPC_PEER_SETTINGS]
                                    [GRPC_CHTTP2_SETTINGS_INITIAL_WINDOW_SIZE]);
        uint32_t max_outgoing = (uint32_t)GPR_MIN(
            t->settings[GRPC_PEER_SETTINGS]
                       [GRPC_CHTTP2_SETTINGS_MAX_FRAME_SIZE],
            GPR_MIN(stream_remote_window, t->flow_control.remote_window));
        if (max_outgoing > 0) {
          bool is_last_data_frame = false;
          bool is_last_frame = false;
          if (s->stream_compression_send_enabled) {
            while ((s->flow_controlled_buffer.length > 0 ||
                    s->compressed_data_buffer->length > 0) &&
                   max_outgoing > 0) {
              if (s->compressed_data_buffer->length > 0) {
                uint32_t send_bytes = (uint32_t)GPR_MIN(
                    max_outgoing, s->compressed_data_buffer->length);
                is_last_data_frame =
                    (send_bytes == s->compressed_data_buffer->length &&
                     s->flow_controlled_buffer.length == 0 &&
                     s->fetching_send_message == NULL);
                is_last_frame =
                    is_last_data_frame && s->send_trailing_metadata != NULL &&
                    grpc_metadata_batch_is_empty(s->send_trailing_metadata);
                grpc_chttp2_encode_data(s->id, s->compressed_data_buffer,
                                        send_bytes, is_last_frame,
                                        &s->stats.outgoing, &t->outbuf);
                grpc_chttp2_flowctl_sent_data(&t->flow_control,
                                              &s->flow_control, send_bytes);
                max_outgoing -= send_bytes;
                if (s->compressed_data_buffer->length == 0) {
                  s->sending_bytes += s->uncompressed_data_size;
                }
              } else {
                if (s->stream_compression_ctx == NULL) {
                  s->stream_compression_ctx =
                      grpc_stream_compression_context_create(
                          GRPC_STREAM_COMPRESSION_COMPRESS);
                }
                s->uncompressed_data_size = s->flow_controlled_buffer.length;
                GPR_ASSERT(grpc_stream_compress(
                    s->stream_compression_ctx, &s->flow_controlled_buffer,
                    s->compressed_data_buffer, NULL, MAX_SIZE_T,
                    GRPC_STREAM_COMPRESSION_FLUSH_SYNC));
              }
            }
          } else {
            uint32_t send_bytes = (uint32_t)GPR_MIN(
                max_outgoing, s->flow_controlled_buffer.length);
            is_last_data_frame = s->fetching_send_message == NULL &&
                                 send_bytes == s->flow_controlled_buffer.length;
            is_last_frame =
                is_last_data_frame && s->send_trailing_metadata != NULL &&
                grpc_metadata_batch_is_empty(s->send_trailing_metadata);
            grpc_chttp2_encode_data(s->id, &s->flow_controlled_buffer,
                                    send_bytes, is_last_frame,
                                    &s->stats.outgoing, &t->outbuf);
            grpc_chttp2_flowctl_sent_data(&t->flow_control, &s->flow_control,
                                          send_bytes);
            s->sending_bytes += send_bytes;
          }
          t->ping_state.pings_before_data_required =
              t->ping_policy.max_pings_without_data;
          if (!t->is_client) {
            t->ping_recv_state.last_ping_recv_time =
                gpr_inf_past(GPR_CLOCK_MONOTONIC);
            t->ping_recv_state.ping_strikes = 0;
          }
          if (is_last_frame) {
            s->send_trailing_metadata = NULL;
            s->sent_trailing_metadata = true;
            if (!t->is_client && !s->read_closed) {
              grpc_slice_buffer_add(&t->outbuf, grpc_chttp2_rst_stream_create(
                                                    s->id, GRPC_HTTP2_NO_ERROR,
                                                    &s->stats.outgoing));
            }
          }
          now_writing = true;
          if (s->flow_controlled_buffer.length > 0 ||
              (s->stream_compression_send_enabled &&
               s->compressed_data_buffer->length > 0)) {
            GRPC_CHTTP2_STREAM_REF(s, "chttp2_writing:fork");
            grpc_chttp2_list_add_writable_stream(t, s);
          }
        } else if (t->flow_control.remote_window == 0) {
          grpc_chttp2_list_add_stalled_by_transport(t, s);
          now_writing = true;
        } else if (stream_remote_window == 0) {
          grpc_chttp2_list_add_stalled_by_stream(t, s);
          now_writing = true;
        }
      }
      if (s->send_trailing_metadata != NULL &&
          s->fetching_send_message == NULL &&
          s->flow_controlled_buffer.length == 0 &&
          (!s->stream_compression_send_enabled ||
           s->compressed_data_buffer->length == 0)) {
        GRPC_CHTTP2_IF_TRACING(gpr_log(GPR_INFO, "sending trailing_metadata"));
        if (grpc_metadata_batch_is_empty(s->send_trailing_metadata)) {
          grpc_chttp2_encode_data(s->id, &s->flow_controlled_buffer, 0, true,
                                  &s->stats.outgoing, &t->outbuf);
        } else {
          grpc_encode_header_options hopt = {
              .stream_id = s->id,
              .is_eof = true,
              .use_true_binary_metadata =
                  t->settings
                      [GRPC_PEER_SETTINGS]
                      [GRPC_CHTTP2_SETTINGS_GRPC_ALLOW_TRUE_BINARY_METADATA] !=
                  0,
              .max_frame_size =
                  t->settings[GRPC_PEER_SETTINGS]
                             [GRPC_CHTTP2_SETTINGS_MAX_FRAME_SIZE],
              .stats = &s->stats.outgoing};
          grpc_chttp2_encode_header(exec_ctx, &t->hpack_compressor,
                                    extra_headers_for_trailing_metadata,
                                    num_extra_headers_for_trailing_metadata,
                                    s->send_trailing_metadata, &hopt,
                                    &t->outbuf);
        }
        s->send_trailing_metadata = NULL;
        s->sent_trailing_metadata = true;
        if (!t->is_client && !s->read_closed) {
          grpc_slice_buffer_add(
              &t->outbuf, grpc_chttp2_rst_stream_create(
                              s->id, GRPC_HTTP2_NO_ERROR, &s->stats.outgoing));
        }
        now_writing = true;
      }
    }

    if (now_writing) {
      if (!grpc_chttp2_list_add_writing_stream(t, s)) {
        /* already in writing list: drop ref */
        GRPC_CHTTP2_STREAM_UNREF(exec_ctx, s, "chttp2_writing:already_writing");
      }
    } else {
      GRPC_CHTTP2_STREAM_UNREF(exec_ctx, s, "chttp2_writing:no_write");
    }
  }

  uint32_t transport_announce =
      grpc_chttp2_flowctl_maybe_send_transport_update(&t->flow_control);
  if (transport_announce) {
    maybe_initiate_ping(exec_ctx, t,
                        GRPC_CHTTP2_PING_BEFORE_TRANSPORT_WINDOW_UPDATE);
    grpc_transport_one_way_stats throwaway_stats;
    grpc_slice_buffer_add(
        &t->outbuf, grpc_chttp2_window_update_create(0, transport_announce,
                                                     &throwaway_stats));
    t->ping_state.pings_before_data_required =
        t->ping_policy.max_pings_without_data;
    if (!t->is_client) {
      t->ping_recv_state.last_ping_recv_time =
          gpr_inf_past(GPR_CLOCK_MONOTONIC);
      t->ping_recv_state.ping_strikes = 0;
    }
  }

  for (size_t i = 0; i < t->ping_ack_count; i++) {
    grpc_slice_buffer_add(&t->outbuf,
                          grpc_chttp2_ping_create(1, t->ping_acks[i]));
  }
  t->ping_ack_count = 0;

  maybe_initiate_ping(exec_ctx, t, GRPC_CHTTP2_PING_ON_NEXT_WRITE);

  GPR_TIMER_END("grpc_chttp2_begin_write", 0);

  return t->outbuf.count > 0 ? (partial_write ? GRPC_CHTTP2_PARTIAL_WRITE
                                              : GRPC_CHTTP2_FULL_WRITE)
                             : GRPC_CHTTP2_NOTHING_TO_WRITE;
}

void grpc_chttp2_end_write(grpc_exec_ctx *exec_ctx, grpc_chttp2_transport *t,
                           grpc_error *error) {
  GPR_TIMER_BEGIN("grpc_chttp2_end_write", 0);
  grpc_chttp2_stream *s;

  while (grpc_chttp2_list_pop_writing_stream(t, &s)) {
    if (s->sent_initial_metadata) {
      grpc_chttp2_complete_closure_step(
          exec_ctx, t, s, &s->send_initial_metadata_finished,
          GRPC_ERROR_REF(error), "send_initial_metadata_finished");
    }
    if (s->sending_bytes != 0) {
      update_list(exec_ctx, t, s, (int64_t)s->sending_bytes,
                  &s->on_write_finished_cbs, GRPC_ERROR_REF(error));
      s->sending_bytes = 0;
    }
    if (s->sent_trailing_metadata) {
      grpc_chttp2_complete_closure_step(
          exec_ctx, t, s, &s->send_trailing_metadata_finished,
          GRPC_ERROR_REF(error), "send_trailing_metadata_finished");
      grpc_chttp2_mark_stream_closed(exec_ctx, t, s, !t->is_client, 1,
                                     GRPC_ERROR_REF(error));
    }
    GRPC_CHTTP2_STREAM_UNREF(exec_ctx, s, "chttp2_writing:end");
  }
  grpc_slice_buffer_reset_and_unref_internal(exec_ctx, &t->outbuf);
  GRPC_ERROR_UNREF(error);
  GPR_TIMER_END("grpc_chttp2_end_write", 0);
}<|MERGE_RESOLUTION|>--- conflicted
+++ resolved
@@ -155,19 +155,7 @@
 
 // Returns true if initial_metadata contains only default headers.
 static bool is_default_initial_metadata(grpc_metadata_batch *initial_metadata) {
-<<<<<<< HEAD
-  int num_default_fields =
-      (initial_metadata->idx.named.status != NULL) +
-      (initial_metadata->idx.named.content_type != NULL) +
-      (initial_metadata->idx.named.grpc_encoding != NULL) +
-      (initial_metadata->idx.named.grpc_accept_encoding != NULL) +
-      (initial_metadata->idx.named.grpc_internal_stream_encoding_request
-       != NULL) +
-      (initial_metadata->idx.named.accept_encoding != NULL);
-  return (size_t)num_default_fields == initial_metadata->list.count;
-=======
   return initial_metadata->list.static_count == initial_metadata->list.count;
->>>>>>> 8ecb4ed9
 }
 
 grpc_chttp2_begin_write_result grpc_chttp2_begin_write(
