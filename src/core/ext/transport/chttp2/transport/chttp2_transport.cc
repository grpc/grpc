--- conflicted
+++ resolved
@@ -370,9 +370,8 @@
                 .GetObjectRef<grpc_core::channelz::SocketNode::Security>());
   }
 
-<<<<<<< HEAD
   t->ack_pings = channel_args.GetBool("grpc.http2.ack_pings").value_or(true);
-=======
+
   const int soft_limit =
       channel_args.GetInt(GRPC_ARG_MAX_METADATA_SIZE).value_or(-1);
   if (soft_limit < 0) {
@@ -387,7 +386,6 @@
   } else {
     t->max_header_list_size_soft_limit = soft_limit;
   }
->>>>>>> 7e341a54
 
   static const struct {
     absl::string_view channel_arg_name;
