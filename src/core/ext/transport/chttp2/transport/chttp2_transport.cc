//
// Copyright 2018 gRPC authors.
//
// Licensed under the Apache License, Version 2.0 (the "License");
// you may not use this file except in compliance with the License.
// You may obtain a copy of the License at
//
//     http://www.apache.org/licenses/LICENSE-2.0
//
// Unless required by applicable law or agreed to in writing, software
// distributed under the License is distributed on an "AS IS" BASIS,
// WITHOUT WARRANTIES OR CONDITIONS OF ANY KIND, either express or implied.
// See the License for the specific language governing permissions and
// limitations under the License.
//

#include <grpc/support/port_platform.h>

#include "src/core/ext/transport/chttp2/transport/chttp2_transport.h"

#include <inttypes.h>
#include <limits.h>
#include <stdio.h>
#include <string.h>

#include <algorithm>
#include <initializer_list>
#include <memory>
#include <new>
#include <string>
#include <utility>

#include "absl/base/attributes.h"
#include "absl/status/status.h"
#include "absl/strings/cord.h"
#include "absl/strings/str_cat.h"
#include "absl/strings/str_format.h"
#include "absl/strings/string_view.h"
#include "absl/types/optional.h"
#include "absl/types/variant.h"

#include <grpc/event_engine/event_engine.h>
#include <grpc/grpc.h>
#include <grpc/impl/connectivity_state.h>
#include <grpc/slice_buffer.h>
#include <grpc/status.h>
#include <grpc/support/alloc.h>
#include <grpc/support/log.h>
#include <grpc/support/time.h>

#include "src/core/ext/transport/chttp2/transport/context_list.h"
#include "src/core/ext/transport/chttp2/transport/flow_control.h"
#include "src/core/ext/transport/chttp2/transport/frame.h"
#include "src/core/ext/transport/chttp2/transport/frame_data.h"
#include "src/core/ext/transport/chttp2/transport/frame_goaway.h"
#include "src/core/ext/transport/chttp2/transport/frame_rst_stream.h"
#include "src/core/ext/transport/chttp2/transport/hpack_encoder.h"
#include "src/core/ext/transport/chttp2/transport/http2_settings.h"
#include "src/core/ext/transport/chttp2/transport/http_trace.h"
#include "src/core/ext/transport/chttp2/transport/internal.h"
#include "src/core/ext/transport/chttp2/transport/stream_map.h"
#include "src/core/ext/transport/chttp2/transport/varint.h"
#include "src/core/lib/channel/channel_args.h"
#include "src/core/lib/debug/stats.h"
#include "src/core/lib/debug/stats_data.h"
#include "src/core/lib/gpr/useful.h"
#include "src/core/lib/gprpp/bitset.h"
#include "src/core/lib/gprpp/crash.h"
#include "src/core/lib/gprpp/debug_location.h"
#include "src/core/lib/gprpp/ref_counted.h"
#include "src/core/lib/gprpp/status_helper.h"
#include "src/core/lib/gprpp/time.h"
#include "src/core/lib/http/parser.h"
#include "src/core/lib/iomgr/combiner.h"
#include "src/core/lib/iomgr/error.h"
#include "src/core/lib/iomgr/exec_ctx.h"
#include "src/core/lib/iomgr/iomgr_fwd.h"
#include "src/core/lib/iomgr/timer.h"
#include "src/core/lib/promise/poll.h"
#include "src/core/lib/resource_quota/arena.h"
#include "src/core/lib/resource_quota/memory_quota.h"
#include "src/core/lib/resource_quota/resource_quota.h"
#include "src/core/lib/resource_quota/trace.h"
#include "src/core/lib/slice/slice.h"
#include "src/core/lib/slice/slice_buffer.h"
#include "src/core/lib/slice/slice_internal.h"
#include "src/core/lib/transport/bdp_estimator.h"
#include "src/core/lib/transport/connectivity_state.h"
#include "src/core/lib/transport/error_utils.h"
#include "src/core/lib/transport/http2_errors.h"
#include "src/core/lib/transport/metadata_batch.h"
#include "src/core/lib/transport/status_conversion.h"
#include "src/core/lib/transport/transport.h"
#include "src/core/lib/transport/transport_impl.h"

#define DEFAULT_CONNECTION_WINDOW_TARGET (1024 * 1024)
#define MAX_WINDOW 0x7fffffffu
#define MAX_WRITE_BUFFER_SIZE (64 * 1024 * 1024)
#define DEFAULT_MAX_HEADER_LIST_SIZE (8 * 1024)

#define DEFAULT_CLIENT_KEEPALIVE_TIME_MS INT_MAX
#define DEFAULT_CLIENT_KEEPALIVE_TIMEOUT_MS 20000  // 20 seconds
#define DEFAULT_SERVER_KEEPALIVE_TIME_MS 7200000   // 2 hours
#define DEFAULT_SERVER_KEEPALIVE_TIMEOUT_MS 20000  // 20 seconds
#define DEFAULT_KEEPALIVE_PERMIT_WITHOUT_CALLS false
#define KEEPALIVE_TIME_BACKOFF_MULTIPLIER 2

#define DEFAULT_MIN_RECV_PING_INTERVAL_WITHOUT_DATA_MS 300000  // 5 minutes
#define DEFAULT_MAX_PINGS_BETWEEN_DATA 2
#define DEFAULT_MAX_PING_STRIKES 2

#define DEFAULT_MAX_PENDING_INDUCED_FRAMES 10000

static int g_default_client_keepalive_time_ms =
    DEFAULT_CLIENT_KEEPALIVE_TIME_MS;
static int g_default_client_keepalive_timeout_ms =
    DEFAULT_CLIENT_KEEPALIVE_TIMEOUT_MS;
static int g_default_server_keepalive_time_ms =
    DEFAULT_SERVER_KEEPALIVE_TIME_MS;
static int g_default_server_keepalive_timeout_ms =
    DEFAULT_SERVER_KEEPALIVE_TIMEOUT_MS;
static bool g_default_client_keepalive_permit_without_calls =
    DEFAULT_KEEPALIVE_PERMIT_WITHOUT_CALLS;
static bool g_default_server_keepalive_permit_without_calls =
    DEFAULT_KEEPALIVE_PERMIT_WITHOUT_CALLS;

static int g_default_min_recv_ping_interval_without_data_ms =
    DEFAULT_MIN_RECV_PING_INTERVAL_WITHOUT_DATA_MS;
static int g_default_max_pings_without_data = DEFAULT_MAX_PINGS_BETWEEN_DATA;
static int g_default_max_ping_strikes = DEFAULT_MAX_PING_STRIKES;

#define MAX_CLIENT_STREAM_ID 0x7fffffffu
grpc_core::TraceFlag grpc_keepalive_trace(false, "http_keepalive");
grpc_core::DebugOnlyTraceFlag grpc_trace_chttp2_refcount(false,
                                                         "chttp2_refcount");

// forward declarations of various callbacks that we'll build closures around
static void write_action_begin_locked(void* t, grpc_error_handle error);
static void write_action(void* t, grpc_error_handle error);
static void write_action_end(void* t, grpc_error_handle error);
static void write_action_end_locked(void* t, grpc_error_handle error);

static void read_action(void* t, grpc_error_handle error);
static void read_action_locked(void* t, grpc_error_handle error);
static void continue_read_action_locked(grpc_chttp2_transport* t);

// Set a transport level setting, and push it to our peer
static void queue_setting_update(grpc_chttp2_transport* t,
                                 grpc_chttp2_setting_id id, uint32_t value);

static void close_from_api(grpc_chttp2_transport* t, grpc_chttp2_stream* s,
                           grpc_error_handle error);

// Start new streams that have been created if we can
static void maybe_start_some_streams(grpc_chttp2_transport* t);

static void connectivity_state_set(grpc_chttp2_transport* t,
                                   grpc_connectivity_state state,
                                   const absl::Status& status,
                                   const char* reason);

static void benign_reclaimer_locked(void* arg, grpc_error_handle error);
static void destructive_reclaimer_locked(void* arg, grpc_error_handle error);

static void post_benign_reclaimer(grpc_chttp2_transport* t);
static void post_destructive_reclaimer(grpc_chttp2_transport* t);

static void close_transport_locked(grpc_chttp2_transport* t,
                                   grpc_error_handle error);
static void end_all_the_calls(grpc_chttp2_transport* t,
                              grpc_error_handle error);

static void start_bdp_ping(void* tp, grpc_error_handle error);
static void finish_bdp_ping(void* tp, grpc_error_handle error);
static void start_bdp_ping_locked(void* tp, grpc_error_handle error);
static void finish_bdp_ping_locked(void* tp, grpc_error_handle error);
static void next_bdp_ping_timer_expired(grpc_chttp2_transport* t);
static void next_bdp_ping_timer_expired_locked(
    void* tp, GRPC_UNUSED grpc_error_handle error);

static void cancel_pings(grpc_chttp2_transport* t, grpc_error_handle error);
static void send_ping_locked(grpc_chttp2_transport* t,
                             grpc_closure* on_initiate, grpc_closure* on_ack);
static void retry_initiate_ping_locked(void* tp,
                                       GRPC_UNUSED grpc_error_handle error);

// keepalive-relevant functions
static void init_keepalive_ping(grpc_chttp2_transport* t);
static void init_keepalive_ping_locked(void* arg,
                                       GRPC_UNUSED grpc_error_handle error);
static void start_keepalive_ping(void* arg, grpc_error_handle error);
static void finish_keepalive_ping(void* arg, grpc_error_handle error);
static void start_keepalive_ping_locked(void* arg, grpc_error_handle error);
static void finish_keepalive_ping_locked(void* arg, grpc_error_handle error);
static void keepalive_watchdog_fired(grpc_chttp2_transport* t);
static void keepalive_watchdog_fired_locked(
    void* arg, GRPC_UNUSED grpc_error_handle error);
static void maybe_reset_keepalive_ping_timer_locked(grpc_chttp2_transport* t);

namespace grpc_core {

namespace {
TestOnlyGlobalHttp2TransportInitCallback test_only_init_callback = nullptr;
TestOnlyGlobalHttp2TransportDestructCallback test_only_destruct_callback =
    nullptr;
bool test_only_disable_transient_failure_state_notification = false;
}  // namespace

void TestOnlySetGlobalHttp2TransportInitCallback(
    TestOnlyGlobalHttp2TransportInitCallback callback) {
  test_only_init_callback = callback;
}

void TestOnlySetGlobalHttp2TransportDestructCallback(
    TestOnlyGlobalHttp2TransportDestructCallback callback) {
  test_only_destruct_callback = callback;
}

void TestOnlyGlobalHttp2TransportDisableTransientFailureStateNotification(
    bool disable) {
  test_only_disable_transient_failure_state_notification = disable;
}

}  // namespace grpc_core

//
// CONSTRUCTION/DESTRUCTION/REFCOUNTING
//

grpc_chttp2_transport::~grpc_chttp2_transport() {
  size_t i;

  event_engine.reset();

  if (channelz_socket != nullptr) {
    channelz_socket.reset();
  }

  grpc_endpoint_destroy(ep);

  grpc_slice_buffer_destroy(&qbuf);

  grpc_slice_buffer_destroy(&outbuf);

  grpc_error_handle error = GRPC_ERROR_CREATE("Transport destroyed");
  // ContextList::Execute follows semantics of a callback function and does not
  // take a ref on error
  grpc_core::ContextList::Execute(cl, nullptr, error);
  cl = nullptr;

  grpc_slice_buffer_destroy(&read_buffer);
  grpc_chttp2_goaway_parser_destroy(&goaway_parser);

  for (i = 0; i < STREAM_LIST_COUNT; i++) {
    GPR_ASSERT(lists[i].head == nullptr);
    GPR_ASSERT(lists[i].tail == nullptr);
  }

  GPR_ASSERT(grpc_chttp2_stream_map_size(&stream_map) == 0);

  grpc_chttp2_stream_map_destroy(&stream_map);

  GRPC_COMBINER_UNREF(combiner, "chttp2_transport");

  cancel_pings(this, GRPC_ERROR_CREATE("Transport destroyed"));

  while (write_cb_pool) {
    grpc_chttp2_write_cb* next = write_cb_pool->next;
    gpr_free(write_cb_pool);
    write_cb_pool = next;
  }

  gpr_free(ping_acks);
  if (grpc_core::test_only_destruct_callback != nullptr) {
    grpc_core::test_only_destruct_callback();
  }
}

static const grpc_transport_vtable* get_vtable(void);

static void read_channel_args(grpc_chttp2_transport* t,
                              const grpc_core::ChannelArgs& channel_args,
                              bool is_client) {
  const int initial_sequence_number =
      channel_args.GetInt(GRPC_ARG_HTTP2_INITIAL_SEQUENCE_NUMBER).value_or(-1);
  if (initial_sequence_number > 0) {
    if ((t->next_stream_id & 1) != (initial_sequence_number & 1)) {
      gpr_log(GPR_ERROR, "%s: low bit must be %d on %s",
              GRPC_ARG_HTTP2_INITIAL_SEQUENCE_NUMBER, t->next_stream_id & 1,
              is_client ? "client" : "server");
    } else {
      t->next_stream_id = static_cast<uint32_t>(initial_sequence_number);
    }
  }

  const int max_hpack_table_size =
      channel_args.GetInt(GRPC_ARG_HTTP2_HPACK_TABLE_SIZE_ENCODER).value_or(-1);
  if (max_hpack_table_size >= 0) {
    t->hpack_compressor.SetMaxUsableSize(max_hpack_table_size);
  }

  t->ping_policy.max_pings_without_data =
      std::max(0, channel_args.GetInt(GRPC_ARG_HTTP2_MAX_PINGS_WITHOUT_DATA)
                      .value_or(g_default_max_pings_without_data));
  t->ping_policy.max_ping_strikes =
      std::max(0, channel_args.GetInt(GRPC_ARG_HTTP2_MAX_PING_STRIKES)
                      .value_or(g_default_max_ping_strikes));
  t->ping_policy.min_recv_ping_interval_without_data =
      std::max(grpc_core::Duration::Zero(),
               channel_args
                   .GetDurationFromIntMillis(
                       GRPC_ARG_HTTP2_MIN_RECV_PING_INTERVAL_WITHOUT_DATA_MS)
                   .value_or(grpc_core::Duration::Milliseconds(
                       g_default_min_recv_ping_interval_without_data_ms)));
  t->write_buffer_size =
      std::max(0, channel_args.GetInt(GRPC_ARG_HTTP2_WRITE_BUFFER_SIZE)
                      .value_or(grpc_core::chttp2::kDefaultWindow));
  t->keepalive_time =
      std::max(grpc_core::Duration::Milliseconds(1),
               channel_args.GetDurationFromIntMillis(GRPC_ARG_KEEPALIVE_TIME_MS)
                   .value_or(grpc_core::Duration::Milliseconds(
                       t->is_client ? g_default_client_keepalive_time_ms
                                    : g_default_server_keepalive_time_ms)));
  t->keepalive_timeout = std::max(
      grpc_core::Duration::Zero(),
      channel_args.GetDurationFromIntMillis(GRPC_ARG_KEEPALIVE_TIMEOUT_MS)
          .value_or(grpc_core::Duration::Milliseconds(
              t->is_client ? g_default_client_keepalive_timeout_ms
                           : g_default_server_keepalive_timeout_ms)));
  t->keepalive_permit_without_calls =
      channel_args.GetBool(GRPC_ARG_KEEPALIVE_PERMIT_WITHOUT_CALLS)
          .value_or(false);
  // Only send the prefered rx frame size http2 setting if we are instructed
  // to auto size the buffers allocated at tcp level and we also can adjust
  // sending frame size.
  t->enable_preferred_rx_crypto_frame_advertisement =
      channel_args
          .GetBool(GRPC_ARG_EXPERIMENTAL_HTTP2_PREFERRED_CRYPTO_FRAME_SIZE)
          .value_or(false);

  if (channel_args.GetBool(GRPC_ARG_ENABLE_CHANNELZ)
          .value_or(GRPC_ENABLE_CHANNELZ_DEFAULT)) {
    t->channelz_socket =
        grpc_core::MakeRefCounted<grpc_core::channelz::SocketNode>(
            std::string(grpc_endpoint_get_local_address(t->ep)),
            std::string(t->peer_string.as_string_view()),
            absl::StrFormat("%s %s", get_vtable()->name,
                            t->peer_string.as_string_view()),
            channel_args
                .GetObjectRef<grpc_core::channelz::SocketNode::Security>());
  }

  static const struct {
    absl::string_view channel_arg_name;
    grpc_chttp2_setting_id setting_id;
    int default_value;
    int min;
    int max;
    bool availability[2] /* server, client */;
  } settings_map[] = {{GRPC_ARG_MAX_CONCURRENT_STREAMS,
                       GRPC_CHTTP2_SETTINGS_MAX_CONCURRENT_STREAMS,
                       -1,
                       0,
                       INT32_MAX,
                       {true, false}},
                      {GRPC_ARG_HTTP2_HPACK_TABLE_SIZE_DECODER,
                       GRPC_CHTTP2_SETTINGS_HEADER_TABLE_SIZE,
                       -1,
                       0,
                       INT32_MAX,
                       {true, true}},
                      {GRPC_ARG_MAX_METADATA_SIZE,
                       GRPC_CHTTP2_SETTINGS_MAX_HEADER_LIST_SIZE,
                       -1,
                       0,
                       INT32_MAX,
                       {true, true}},
                      {GRPC_ARG_HTTP2_MAX_FRAME_SIZE,
                       GRPC_CHTTP2_SETTINGS_MAX_FRAME_SIZE,
                       -1,
                       16384,
                       16777215,
                       {true, true}},
                      {GRPC_ARG_HTTP2_ENABLE_TRUE_BINARY,
                       GRPC_CHTTP2_SETTINGS_GRPC_ALLOW_TRUE_BINARY_METADATA,
                       1,
                       0,
                       1,
                       {true, true}},
                      {GRPC_ARG_HTTP2_STREAM_LOOKAHEAD_BYTES,
                       GRPC_CHTTP2_SETTINGS_INITIAL_WINDOW_SIZE,
                       -1,
                       5,
                       INT32_MAX,
                       {true, true}}};

  for (size_t i = 0; i < GPR_ARRAY_SIZE(settings_map); i++) {
    const auto& setting = settings_map[i];
    if (setting.availability[is_client]) {
      const int value = channel_args.GetInt(setting.channel_arg_name)
                            .value_or(setting.default_value);
      if (value >= 0) {
        queue_setting_update(t, setting.setting_id,
                             grpc_core::Clamp(value, setting.min, setting.max));
      }
    } else if (channel_args.Contains(setting.channel_arg_name)) {
      gpr_log(GPR_DEBUG, "%s is not available on %s",
              std::string(setting.channel_arg_name).c_str(),
              is_client ? "clients" : "servers");
    }
  }

  if (t->enable_preferred_rx_crypto_frame_advertisement) {
    const grpc_chttp2_setting_parameters* sp =
        &grpc_chttp2_settings_parameters
            [GRPC_CHTTP2_SETTINGS_GRPC_PREFERRED_RECEIVE_CRYPTO_FRAME_SIZE];
    queue_setting_update(
        t, GRPC_CHTTP2_SETTINGS_GRPC_PREFERRED_RECEIVE_CRYPTO_FRAME_SIZE,
        grpc_core::Clamp(INT_MAX, static_cast<int>(sp->min_value),
                         static_cast<int>(sp->max_value)));
  }
}

static void init_transport_keepalive_settings(grpc_chttp2_transport* t) {
  if (t->is_client) {
    t->keepalive_time = g_default_client_keepalive_time_ms == INT_MAX
                            ? grpc_core::Duration::Infinity()
                            : grpc_core::Duration::Milliseconds(
                                  g_default_client_keepalive_time_ms);
    t->keepalive_timeout = g_default_client_keepalive_timeout_ms == INT_MAX
                               ? grpc_core::Duration::Infinity()
                               : grpc_core::Duration::Milliseconds(
                                     g_default_client_keepalive_timeout_ms);
    t->keepalive_permit_without_calls =
        g_default_client_keepalive_permit_without_calls;
  } else {
    t->keepalive_time = g_default_server_keepalive_time_ms == INT_MAX
                            ? grpc_core::Duration::Infinity()
                            : grpc_core::Duration::Milliseconds(
                                  g_default_server_keepalive_time_ms);
    t->keepalive_timeout = g_default_server_keepalive_timeout_ms == INT_MAX
                               ? grpc_core::Duration::Infinity()
                               : grpc_core::Duration::Milliseconds(
                                     g_default_server_keepalive_timeout_ms);
    t->keepalive_permit_without_calls =
        g_default_server_keepalive_permit_without_calls;
  }
}

static void configure_transport_ping_policy(grpc_chttp2_transport* t) {
  t->ping_policy.max_pings_without_data = g_default_max_pings_without_data;
  t->ping_policy.max_ping_strikes = g_default_max_ping_strikes;
  t->ping_policy.min_recv_ping_interval_without_data =
      grpc_core::Duration::Milliseconds(
          g_default_min_recv_ping_interval_without_data_ms);
}

static void init_keepalive_pings_if_enabled_locked(
    void* arg, GRPC_UNUSED grpc_error_handle error) {
  GPR_DEBUG_ASSERT(error.ok());
  grpc_chttp2_transport* t = static_cast<grpc_chttp2_transport*>(arg);
  if (t->keepalive_time != grpc_core::Duration::Infinity()) {
    t->keepalive_state = GRPC_CHTTP2_KEEPALIVE_STATE_WAITING;
    GRPC_CHTTP2_REF_TRANSPORT(t, "init keepalive ping");
    t->keepalive_ping_timer_handle =
        t->event_engine->RunAfter(t->keepalive_time, [t] {
          grpc_core::ApplicationCallbackExecCtx callback_exec_ctx;
          grpc_core::ExecCtx exec_ctx;
          init_keepalive_ping(t);
        });
  } else {
    // Use GRPC_CHTTP2_KEEPALIVE_STATE_DISABLED to indicate there are no
    // inflight keepalive timers
    t->keepalive_state = GRPC_CHTTP2_KEEPALIVE_STATE_DISABLED;
  }
}

grpc_chttp2_transport::grpc_chttp2_transport(
    const grpc_core::ChannelArgs& channel_args, grpc_endpoint* ep,
    bool is_client)
    : refs(1, GRPC_TRACE_FLAG_ENABLED(grpc_trace_chttp2_refcount)
                  ? "chttp2_refcount"
                  : nullptr),
      ep(ep),
      peer_string(
          grpc_core::Slice::FromCopiedString(grpc_endpoint_get_peer(ep))),
      memory_owner(channel_args.GetObject<grpc_core::ResourceQuota>()
                       ->memory_quota()
                       ->CreateMemoryOwner(absl::StrCat(
                           grpc_endpoint_get_peer(ep), ":client_transport"))),
      self_reservation(
          memory_owner.MakeReservation(sizeof(grpc_chttp2_transport))),
      combiner(grpc_combiner_create()),
      state_tracker(is_client ? "client_transport" : "server_transport",
                    GRPC_CHANNEL_READY),
      is_client(is_client),
      next_stream_id(is_client ? 1 : 2),
      flow_control(
          peer_string.as_string_view(),
          channel_args.GetBool(GRPC_ARG_HTTP2_BDP_PROBE).value_or(true),
          &memory_owner),
      deframe_state(is_client ? GRPC_DTS_FH_0 : GRPC_DTS_CLIENT_PREFIX_0),
      event_engine(
          channel_args
              .GetObjectRef<grpc_event_engine::experimental::EventEngine>()) {
  GPR_ASSERT(strlen(GRPC_CHTTP2_CLIENT_CONNECT_STRING) ==
             GRPC_CHTTP2_CLIENT_CONNECT_STRLEN);
  base.vtable = get_vtable();
  // 8 is a random stab in the dark as to a good initial size: it's small enough
  //   that it shouldn't waste memory for infrequently used connections, yet
  //   large enough that the exponential growth should happen nicely when it's
  //   needed.
  //   TODO(ctiller): tune this
  grpc_chttp2_stream_map_init(&stream_map, 8);

  grpc_slice_buffer_init(&read_buffer);
  grpc_slice_buffer_init(&outbuf);
  if (is_client) {
    grpc_slice_buffer_add(&outbuf, grpc_slice_from_copied_string(
                                       GRPC_CHTTP2_CLIENT_CONNECT_STRING));
  }
  grpc_slice_buffer_init(&qbuf);
  // copy in initial settings to all setting sets
  size_t i;
  int j;
  for (i = 0; i < GRPC_CHTTP2_NUM_SETTINGS; i++) {
    for (j = 0; j < GRPC_NUM_SETTING_SETS; j++) {
      settings[j][i] = grpc_chttp2_settings_parameters[i].default_value;
    }
  }
  grpc_chttp2_goaway_parser_init(&goaway_parser);

  // configure http2 the way we like it
  if (is_client) {
    queue_setting_update(this, GRPC_CHTTP2_SETTINGS_ENABLE_PUSH, 0);
    queue_setting_update(this, GRPC_CHTTP2_SETTINGS_MAX_CONCURRENT_STREAMS, 0);
  }
  queue_setting_update(this, GRPC_CHTTP2_SETTINGS_MAX_HEADER_LIST_SIZE,
                       DEFAULT_MAX_HEADER_LIST_SIZE);
  queue_setting_update(this,
                       GRPC_CHTTP2_SETTINGS_GRPC_ALLOW_TRUE_BINARY_METADATA, 1);

  configure_transport_ping_policy(this);
  init_transport_keepalive_settings(this);

  read_channel_args(this, channel_args, is_client);

  // No pings allowed before receiving a header or data frame.
  ping_state.pings_before_data_required = 0;
  ping_state.last_ping_sent_time = grpc_core::Timestamp::InfPast();

  ping_recv_state.last_ping_recv_time = grpc_core::Timestamp::InfPast();
  ping_recv_state.ping_strikes = 0;

  grpc_core::ExecCtx exec_ctx;
  combiner->Run(
      GRPC_CLOSURE_INIT(&init_keepalive_ping_locked,
                        init_keepalive_pings_if_enabled_locked, this, nullptr),
      absl::OkStatus());

  if (flow_control.bdp_probe()) {
    bdp_ping_blocked = true;
    grpc_chttp2_act_on_flowctl_action(flow_control.PeriodicUpdate(), this,
                                      nullptr);
  }

  grpc_chttp2_initiate_write(this, GRPC_CHTTP2_INITIATE_WRITE_INITIAL_WRITE);
  post_benign_reclaimer(this);
  if (grpc_core::test_only_init_callback != nullptr) {
    grpc_core::test_only_init_callback();
  }
}

static void destroy_transport_locked(void* tp, grpc_error_handle /*error*/) {
  grpc_chttp2_transport* t = static_cast<grpc_chttp2_transport*>(tp);
  t->destroying = 1;
  close_transport_locked(
      t, grpc_error_set_int(GRPC_ERROR_CREATE("Transport destroyed"),
                            grpc_core::StatusIntProperty::kOccurredDuringWrite,
                            t->write_state));
  t->memory_owner.Reset();
  // Must be the last line.
  GRPC_CHTTP2_UNREF_TRANSPORT(t, "destroy");
}

static void destroy_transport(grpc_transport* gt) {
  grpc_chttp2_transport* t = reinterpret_cast<grpc_chttp2_transport*>(gt);
  t->combiner->Run(GRPC_CLOSURE_CREATE(destroy_transport_locked, t, nullptr),
                   absl::OkStatus());
}

static void close_transport_locked(grpc_chttp2_transport* t,
                                   grpc_error_handle error) {
  end_all_the_calls(t, error);
  cancel_pings(t, error);
  if (t->closed_with_error.ok()) {
    if (!grpc_error_has_clear_grpc_status(error)) {
      error =
          grpc_error_set_int(error, grpc_core::StatusIntProperty::kRpcStatus,
                             GRPC_STATUS_UNAVAILABLE);
    }
    if (t->write_state != GRPC_CHTTP2_WRITE_STATE_IDLE) {
      if (t->close_transport_on_writes_finished.ok()) {
        t->close_transport_on_writes_finished =
            GRPC_ERROR_CREATE("Delayed close due to in-progress write");
      }
      t->close_transport_on_writes_finished =
          grpc_error_add_child(t->close_transport_on_writes_finished, error);
      return;
    }
    GPR_ASSERT(!error.ok());
    t->closed_with_error = error;
    connectivity_state_set(t, GRPC_CHANNEL_SHUTDOWN, absl::Status(),
                           "close_transport");
    if (t->ping_state.delayed_ping_timer_handle.has_value()) {
      if (t->event_engine->Cancel(*t->ping_state.delayed_ping_timer_handle)) {
        GRPC_CHTTP2_UNREF_TRANSPORT(t, "retry_initiate_ping_locked");
        t->ping_state.delayed_ping_timer_handle.reset();
      }
    }
    if (t->next_bdp_ping_timer_handle.has_value()) {
      if (t->event_engine->Cancel(*t->next_bdp_ping_timer_handle)) {
        GRPC_CHTTP2_UNREF_TRANSPORT(t, "bdp_ping");
        t->next_bdp_ping_timer_handle.reset();
      }
    }
    switch (t->keepalive_state) {
      case GRPC_CHTTP2_KEEPALIVE_STATE_WAITING:
        if (t->keepalive_ping_timer_handle.has_value()) {
          if (t->event_engine->Cancel(*t->keepalive_ping_timer_handle)) {
            GRPC_CHTTP2_UNREF_TRANSPORT(t, "init keepalive ping");
            t->keepalive_ping_timer_handle.reset();
          }
        }
        break;
      case GRPC_CHTTP2_KEEPALIVE_STATE_PINGING:
        if (t->keepalive_ping_timer_handle.has_value()) {
          if (t->event_engine->Cancel(*t->keepalive_ping_timer_handle)) {
            GRPC_CHTTP2_UNREF_TRANSPORT(t, "init keepalive ping");
            t->keepalive_ping_timer_handle.reset();
          }
        }
        if (t->keepalive_watchdog_timer_handle.has_value()) {
          if (t->event_engine->Cancel(*t->keepalive_watchdog_timer_handle)) {
            GRPC_CHTTP2_UNREF_TRANSPORT(t, "keepalive watchdog");
            t->keepalive_watchdog_timer_handle.reset();
          }
        }
        break;
      case GRPC_CHTTP2_KEEPALIVE_STATE_DYING:
      case GRPC_CHTTP2_KEEPALIVE_STATE_DISABLED:
        // keepalive timers are not set in these two states
        break;
    }

    // flush writable stream list to avoid dangling references
    grpc_chttp2_stream* s;
    while (grpc_chttp2_list_pop_writable_stream(t, &s)) {
      GRPC_CHTTP2_STREAM_UNREF(s, "chttp2_writing:close");
    }
    GPR_ASSERT(t->write_state == GRPC_CHTTP2_WRITE_STATE_IDLE);
    grpc_endpoint_shutdown(t->ep, error);
  }
  if (t->notify_on_receive_settings != nullptr) {
    grpc_core::ExecCtx::Run(DEBUG_LOCATION, t->notify_on_receive_settings,
                            error);
    t->notify_on_receive_settings = nullptr;
  }
  if (t->notify_on_close != nullptr) {
    grpc_core::ExecCtx::Run(DEBUG_LOCATION, t->notify_on_close, error);
    t->notify_on_close = nullptr;
  }
}

#ifndef NDEBUG
void grpc_chttp2_stream_ref(grpc_chttp2_stream* s, const char* reason) {
  grpc_stream_ref(s->refcount, reason);
}
void grpc_chttp2_stream_unref(grpc_chttp2_stream* s, const char* reason) {
  grpc_stream_unref(s->refcount, reason);
}
#else
void grpc_chttp2_stream_ref(grpc_chttp2_stream* s) {
  grpc_stream_ref(s->refcount);
}
void grpc_chttp2_stream_unref(grpc_chttp2_stream* s) {
  grpc_stream_unref(s->refcount);
}
#endif

grpc_chttp2_stream::Reffer::Reffer(grpc_chttp2_stream* s) {
  // We reserve one 'active stream' that's dropped when the stream is
  //   read-closed. The others are for Chttp2IncomingByteStreams that are
  //   actively reading
  GRPC_CHTTP2_STREAM_REF(s, "chttp2");
  GRPC_CHTTP2_REF_TRANSPORT(s->t, "stream");
}

grpc_chttp2_stream::grpc_chttp2_stream(grpc_chttp2_transport* t,
                                       grpc_stream_refcount* refcount,
                                       const void* server_data,
                                       grpc_core::Arena* arena)
    : t(t),
      refcount(refcount),
      reffer(this),
      initial_metadata_buffer(arena),
      trailing_metadata_buffer(arena),
      flow_control(&t->flow_control) {
  if (server_data) {
    id = static_cast<uint32_t>(reinterpret_cast<uintptr_t>(server_data));
    if (grpc_http_trace.enabled()) {
      gpr_log(GPR_DEBUG, "HTTP:%p/%p creating accept stream %d [from %p]", t,
              this, id, server_data);
    }
    *t->accepting_stream = this;
    grpc_chttp2_stream_map_add(&t->stream_map, id, this);
    post_destructive_reclaimer(t);
  }

  grpc_slice_buffer_init(&frame_storage);
  grpc_slice_buffer_init(&flow_controlled_buffer);
}

grpc_chttp2_stream::~grpc_chttp2_stream() {
  grpc_chttp2_list_remove_stalled_by_stream(t, this);
  grpc_chttp2_list_remove_stalled_by_transport(t, this);

  if (t->channelz_socket != nullptr) {
    if ((t->is_client && eos_received) || (!t->is_client && eos_sent)) {
      t->channelz_socket->RecordStreamSucceeded();
    } else {
      t->channelz_socket->RecordStreamFailed();
    }
  }

  GPR_ASSERT((write_closed && read_closed) || id == 0);
  if (id != 0) {
    GPR_ASSERT(grpc_chttp2_stream_map_find(&t->stream_map, id) == nullptr);
  }

  grpc_slice_buffer_destroy(&frame_storage);

  for (int i = 0; i < STREAM_LIST_COUNT; i++) {
    if (GPR_UNLIKELY(included.is_set(i))) {
      grpc_core::Crash(absl::StrFormat("%s stream %d still included in list %d",
                                       t->is_client ? "client" : "server", id,
                                       i));
    }
  }

  GPR_ASSERT(send_initial_metadata_finished == nullptr);
  GPR_ASSERT(send_trailing_metadata_finished == nullptr);
  GPR_ASSERT(recv_initial_metadata_ready == nullptr);
  GPR_ASSERT(recv_message_ready == nullptr);
  GPR_ASSERT(recv_trailing_metadata_finished == nullptr);
  grpc_slice_buffer_destroy(&flow_controlled_buffer);
  GRPC_CHTTP2_UNREF_TRANSPORT(t, "stream");
  grpc_core::ExecCtx::Run(DEBUG_LOCATION, destroy_stream_arg, absl::OkStatus());
}

static int init_stream(grpc_transport* gt, grpc_stream* gs,
                       grpc_stream_refcount* refcount, const void* server_data,
                       grpc_core::Arena* arena) {
  grpc_chttp2_transport* t = reinterpret_cast<grpc_chttp2_transport*>(gt);
  new (gs) grpc_chttp2_stream(t, refcount, server_data, arena);
  return 0;
}

static void destroy_stream_locked(void* sp, grpc_error_handle /*error*/) {
  grpc_chttp2_stream* s = static_cast<grpc_chttp2_stream*>(sp);
  s->~grpc_chttp2_stream();
}

static void destroy_stream(grpc_transport* gt, grpc_stream* gs,
                           grpc_closure* then_schedule_closure) {
  grpc_chttp2_transport* t = reinterpret_cast<grpc_chttp2_transport*>(gt);
  grpc_chttp2_stream* s = reinterpret_cast<grpc_chttp2_stream*>(gs);

  s->destroy_stream_arg = then_schedule_closure;
  t->combiner->Run(
      GRPC_CLOSURE_INIT(&s->destroy_stream, destroy_stream_locked, s, nullptr),
      absl::OkStatus());
}

grpc_chttp2_stream* grpc_chttp2_parsing_accept_stream(grpc_chttp2_transport* t,
                                                      uint32_t id) {
  if (t->accept_stream_cb == nullptr) {
    return nullptr;
  }
  grpc_chttp2_stream* accepting = nullptr;
  GPR_ASSERT(t->accepting_stream == nullptr);
  t->accepting_stream = &accepting;
  t->accept_stream_cb(t->accept_stream_cb_user_data, &t->base,
                      reinterpret_cast<void*>(id));
  t->accepting_stream = nullptr;
  return accepting;
}

//
// OUTPUT PROCESSING
//

static const char* write_state_name(grpc_chttp2_write_state st) {
  switch (st) {
    case GRPC_CHTTP2_WRITE_STATE_IDLE:
      return "IDLE";
    case GRPC_CHTTP2_WRITE_STATE_WRITING:
      return "WRITING";
    case GRPC_CHTTP2_WRITE_STATE_WRITING_WITH_MORE:
      return "WRITING+MORE";
  }
  GPR_UNREACHABLE_CODE(return "UNKNOWN");
}

static void set_write_state(grpc_chttp2_transport* t,
                            grpc_chttp2_write_state st, const char* reason) {
  GRPC_CHTTP2_IF_TRACING(
      gpr_log(GPR_INFO, "W:%p %s [%s] state %s -> %s [%s]", t,
              t->is_client ? "CLIENT" : "SERVER",
              std::string(t->peer_string.as_string_view()).c_str(),
              write_state_name(t->write_state), write_state_name(st), reason));
  t->write_state = st;
  // If the state is being reset back to idle, it means a write was just
  // finished. Make sure all the run_after_write closures are scheduled.
  //
  // This is also our chance to close the transport if the transport was marked
  // to be closed after all writes finish (for example, if we received a go-away
  // from peer while we had some pending writes)
  if (st == GRPC_CHTTP2_WRITE_STATE_IDLE) {
    grpc_core::ExecCtx::RunList(DEBUG_LOCATION, &t->run_after_write);
    if (!t->close_transport_on_writes_finished.ok()) {
      grpc_error_handle err = t->close_transport_on_writes_finished;
      t->close_transport_on_writes_finished = absl::OkStatus();
      close_transport_locked(t, err);
    }
  }
}

void grpc_chttp2_initiate_write(grpc_chttp2_transport* t,
                                grpc_chttp2_initiate_write_reason reason) {
  switch (t->write_state) {
    case GRPC_CHTTP2_WRITE_STATE_IDLE:
      set_write_state(t, GRPC_CHTTP2_WRITE_STATE_WRITING,
                      grpc_chttp2_initiate_write_reason_string(reason));
      GRPC_CHTTP2_REF_TRANSPORT(t, "writing");
      // Note that the 'write_action_begin_locked' closure is being scheduled
      // on the 'finally_scheduler' of t->combiner. This means that
      // 'write_action_begin_locked' is called only *after* all the other
      // closures (some of which are potentially initiating more writes on the
      // transport) are executed on the t->combiner.
      //
      // The reason for scheduling on finally_scheduler is to make sure we batch
      // as many writes as possible. 'write_action_begin_locked' is the function
      // that gathers all the relevant bytes (which are at various places in the
      // grpc_chttp2_transport structure) and append them to 'outbuf' field in
      // grpc_chttp2_transport thereby batching what would have been potentially
      // multiple write operations.
      //
      // Also, 'write_action_begin_locked' only gathers the bytes into outbuf.
      // It does not call the endpoint to write the bytes. That is done by the
      // 'write_action' (which is scheduled by 'write_action_begin_locked')
      t->combiner->FinallyRun(
          GRPC_CLOSURE_INIT(&t->write_action_begin_locked,
                            write_action_begin_locked, t, nullptr),
          absl::OkStatus());
      break;
    case GRPC_CHTTP2_WRITE_STATE_WRITING:
      set_write_state(t, GRPC_CHTTP2_WRITE_STATE_WRITING_WITH_MORE,
                      grpc_chttp2_initiate_write_reason_string(reason));
      break;
    case GRPC_CHTTP2_WRITE_STATE_WRITING_WITH_MORE:
      break;
  }
}

void grpc_chttp2_mark_stream_writable(grpc_chttp2_transport* t,
                                      grpc_chttp2_stream* s) {
  if (t->closed_with_error.ok() && grpc_chttp2_list_add_writable_stream(t, s)) {
    GRPC_CHTTP2_STREAM_REF(s, "chttp2_writing:become");
  }
}

static const char* begin_writing_desc(bool partial) {
  if (partial) {
    return "begin partial write in background";
  } else {
    return "begin write in current thread";
  }
}

static void write_action_begin_locked(void* gt,
                                      grpc_error_handle /*error_ignored*/) {
  grpc_chttp2_transport* t = static_cast<grpc_chttp2_transport*>(gt);
  GPR_ASSERT(t->write_state != GRPC_CHTTP2_WRITE_STATE_IDLE);
  grpc_chttp2_begin_write_result r;
  if (!t->closed_with_error.ok()) {
    r.writing = false;
  } else {
    r = grpc_chttp2_begin_write(t);
  }
  if (r.writing) {
    set_write_state(t,
                    r.partial ? GRPC_CHTTP2_WRITE_STATE_WRITING_WITH_MORE
                              : GRPC_CHTTP2_WRITE_STATE_WRITING,
                    begin_writing_desc(r.partial));
    write_action(t, absl::OkStatus());
    if (t->reading_paused_on_pending_induced_frames) {
      GPR_ASSERT(t->num_pending_induced_frames == 0);
      // We had paused reading, because we had many induced frames (SETTINGS
      // ACK, PINGS ACK and RST_STREAMS) pending in t->qbuf. Now that we have
      // been able to flush qbuf, we can resume reading.
      GRPC_CHTTP2_IF_TRACING(gpr_log(
          GPR_INFO,
          "transport %p : Resuming reading after being paused due to too "
          "many unwritten SETTINGS ACK, PINGS ACK and RST_STREAM frames",
          t));
      t->reading_paused_on_pending_induced_frames = false;
      continue_read_action_locked(t);
    }
  } else {
    set_write_state(t, GRPC_CHTTP2_WRITE_STATE_IDLE, "begin writing nothing");
    GRPC_CHTTP2_UNREF_TRANSPORT(t, "writing");
  }
}

static void write_action(void* gt, grpc_error_handle /*error*/) {
  grpc_chttp2_transport* t = static_cast<grpc_chttp2_transport*>(gt);
  void* cl = t->cl;
  t->cl = nullptr;
  // Choose max_frame_size as the prefered rx crypto frame size indicated by the
  // peer.
  int max_frame_size =
      t->settings
          [GRPC_PEER_SETTINGS]
          [GRPC_CHTTP2_SETTINGS_GRPC_PREFERRED_RECEIVE_CRYPTO_FRAME_SIZE];
  // Note: max frame size is 0 if the remote peer does not support adjusting the
  // sending frame size.
  if (max_frame_size == 0) {
    max_frame_size = INT_MAX;
  }
  grpc_endpoint_write(
      t->ep, &t->outbuf,
      GRPC_CLOSURE_INIT(&t->write_action_end_locked, write_action_end, t,
                        grpc_schedule_on_exec_ctx),
      cl, max_frame_size);
}

static void write_action_end(void* tp, grpc_error_handle error) {
  grpc_chttp2_transport* t = static_cast<grpc_chttp2_transport*>(tp);
  t->combiner->Run(GRPC_CLOSURE_INIT(&t->write_action_end_locked,
                                     write_action_end_locked, t, nullptr),
                   error);
}

// Callback from the grpc_endpoint after bytes have been written by calling
// sendmsg
static void write_action_end_locked(void* tp, grpc_error_handle error) {
  grpc_chttp2_transport* t = static_cast<grpc_chttp2_transport*>(tp);

  bool closed = false;
  if (!error.ok()) {
    close_transport_locked(t, error);
    closed = true;
  }

  if (t->sent_goaway_state == GRPC_CHTTP2_FINAL_GOAWAY_SEND_SCHEDULED) {
    t->sent_goaway_state = GRPC_CHTTP2_FINAL_GOAWAY_SENT;
    closed = true;
    if (grpc_chttp2_stream_map_size(&t->stream_map) == 0) {
      close_transport_locked(t, GRPC_ERROR_CREATE("goaway sent"));
    }
  }

  switch (t->write_state) {
    case GRPC_CHTTP2_WRITE_STATE_IDLE:
      GPR_UNREACHABLE_CODE(break);
    case GRPC_CHTTP2_WRITE_STATE_WRITING:
      set_write_state(t, GRPC_CHTTP2_WRITE_STATE_IDLE, "finish writing");
      break;
    case GRPC_CHTTP2_WRITE_STATE_WRITING_WITH_MORE:
      set_write_state(t, GRPC_CHTTP2_WRITE_STATE_WRITING, "continue writing");
      GRPC_CHTTP2_REF_TRANSPORT(t, "writing");
      // If the transport is closed, we will retry writing on the endpoint
      // and next write may contain part of the currently serialized frames.
      // So, we should only call the run_after_write callbacks when the next
      // write finishes, or the callbacks will be invoked when the stream is
      // closed.
      if (!closed) {
        grpc_core::ExecCtx::RunList(DEBUG_LOCATION, &t->run_after_write);
      }
      t->combiner->FinallyRun(
          GRPC_CLOSURE_INIT(&t->write_action_begin_locked,
                            write_action_begin_locked, t, nullptr),
          absl::OkStatus());
      break;
  }

  grpc_chttp2_end_write(t, error);
  GRPC_CHTTP2_UNREF_TRANSPORT(t, "writing");
}

// Dirties an HTTP2 setting to be sent out next time a writing path occurs.
// If the change needs to occur immediately, manually initiate a write.
static void queue_setting_update(grpc_chttp2_transport* t,
                                 grpc_chttp2_setting_id id, uint32_t value) {
  const grpc_chttp2_setting_parameters* sp =
      &grpc_chttp2_settings_parameters[id];
  uint32_t use_value = grpc_core::Clamp(value, sp->min_value, sp->max_value);
  if (use_value != value) {
    gpr_log(GPR_INFO, "Requested parameter %s clamped from %d to %d", sp->name,
            value, use_value);
  }
  if (use_value != t->settings[GRPC_LOCAL_SETTINGS][id]) {
    t->settings[GRPC_LOCAL_SETTINGS][id] = use_value;
    t->dirtied_local_settings = true;
  }
}

// Cancel out streams that haven't yet started if we have received a GOAWAY
static void cancel_unstarted_streams(grpc_chttp2_transport* t,
                                     grpc_error_handle error) {
  grpc_chttp2_stream* s;
  while (grpc_chttp2_list_pop_waiting_for_concurrency(t, &s)) {
    s->trailing_metadata_buffer.Set(
        grpc_core::GrpcStreamNetworkState(),
        grpc_core::GrpcStreamNetworkState::kNotSentOnWire);
    grpc_chttp2_cancel_stream(t, s, error);
  }
}

void grpc_chttp2_add_incoming_goaway(grpc_chttp2_transport* t,
                                     uint32_t goaway_error,
                                     uint32_t last_stream_id,
                                     absl::string_view goaway_text) {
  t->goaway_error = grpc_error_set_str(
      grpc_error_set_int(
          grpc_error_set_int(
              grpc_core::StatusCreate(
                  absl::StatusCode::kUnavailable,
                  absl::StrFormat(
                      "GOAWAY received; Error code: %u; Debug Text: %s",
                      goaway_error, goaway_text),
                  DEBUG_LOCATION, {}),
              grpc_core::StatusIntProperty::kHttp2Error,
              static_cast<intptr_t>(goaway_error)),
          grpc_core::StatusIntProperty::kRpcStatus, GRPC_STATUS_UNAVAILABLE),
      grpc_core::StatusStrProperty::kRawBytes, goaway_text);

  GRPC_CHTTP2_IF_TRACING(
      gpr_log(GPR_INFO, "transport %p got goaway with last stream id %d", t,
              last_stream_id));
  // We want to log this irrespective of whether http tracing is enabled if we
  // received a GOAWAY with a non NO_ERROR code.
  if (goaway_error != GRPC_HTTP2_NO_ERROR) {
    gpr_log(GPR_INFO, "%s: Got goaway [%d] err=%s",
            std::string(t->peer_string.as_string_view()).c_str(), goaway_error,
            grpc_core::StatusToString(t->goaway_error).c_str());
  }
  if (t->is_client) {
    cancel_unstarted_streams(t, t->goaway_error);
    // Cancel all unseen streams
    grpc_chttp2_stream_map_for_each(
        &t->stream_map,
        [](void* user_data, uint32_t /* key */, void* stream) {
          uint32_t last_stream_id = *(static_cast<uint32_t*>(user_data));
          grpc_chttp2_stream* s = static_cast<grpc_chttp2_stream*>(stream);
          if (s->id > last_stream_id) {
            s->trailing_metadata_buffer.Set(
                grpc_core::GrpcStreamNetworkState(),
                grpc_core::GrpcStreamNetworkState::kNotSeenByServer);
            grpc_chttp2_cancel_stream(s->t, s, s->t->goaway_error);
          }
        },
        &last_stream_id);
  }
  absl::Status status = grpc_error_to_absl_status(t->goaway_error);
  // When a client receives a GOAWAY with error code ENHANCE_YOUR_CALM and debug
  // data equal to "too_many_pings", it should log the occurrence at a log level
  // that is enabled by default and double the configured KEEPALIVE_TIME used
  // for new connections on that channel.
  if (GPR_UNLIKELY(t->is_client &&
                   goaway_error == GRPC_HTTP2_ENHANCE_YOUR_CALM &&
                   goaway_text == "too_many_pings")) {
    gpr_log(GPR_ERROR,
            "%s: Received a GOAWAY with error code ENHANCE_YOUR_CALM and debug "
            "data equal to \"too_many_pings\". Current keepalive time (before "
            "throttling): %s",
            std::string(t->peer_string.as_string_view()).c_str(),
            t->keepalive_time.ToString().c_str());
    constexpr int max_keepalive_time_millis =
        INT_MAX / KEEPALIVE_TIME_BACKOFF_MULTIPLIER;
    int64_t throttled_keepalive_time =
        t->keepalive_time.millis() > max_keepalive_time_millis
            ? INT_MAX
            : t->keepalive_time.millis() * KEEPALIVE_TIME_BACKOFF_MULTIPLIER;
    status.SetPayload(grpc_core::kKeepaliveThrottlingKey,
                      absl::Cord(std::to_string(throttled_keepalive_time)));
  }
  // lie: use transient failure from the transport to indicate goaway has been
  // received.
  if (!grpc_core::test_only_disable_transient_failure_state_notification) {
    connectivity_state_set(t, GRPC_CHANNEL_TRANSIENT_FAILURE, status,
                           "got_goaway");
  }
}

static void maybe_start_some_streams(grpc_chttp2_transport* t) {
  grpc_chttp2_stream* s;
  // maybe cancel out streams that haven't yet started if we have received a
  // GOAWAY
  if (!t->goaway_error.ok()) {
    cancel_unstarted_streams(t, t->goaway_error);
    return;
  }
  // start streams where we have free grpc_chttp2_stream ids and free
  // * concurrency
  while (t->next_stream_id <= MAX_CLIENT_STREAM_ID &&
         grpc_chttp2_stream_map_size(&t->stream_map) <
             t->settings[GRPC_PEER_SETTINGS]
                        [GRPC_CHTTP2_SETTINGS_MAX_CONCURRENT_STREAMS] &&
         grpc_chttp2_list_pop_waiting_for_concurrency(t, &s)) {
    // safe since we can't (legally) be parsing this stream yet
    GRPC_CHTTP2_IF_TRACING(gpr_log(
        GPR_INFO,
        "HTTP:%s: Transport %p allocating new grpc_chttp2_stream %p to id %d",
        t->is_client ? "CLI" : "SVR", t, s, t->next_stream_id));

    GPR_ASSERT(s->id == 0);
    s->id = t->next_stream_id;
    t->next_stream_id += 2;

    if (t->next_stream_id >= MAX_CLIENT_STREAM_ID) {
      connectivity_state_set(t, GRPC_CHANNEL_TRANSIENT_FAILURE,
                             absl::Status(absl::StatusCode::kUnavailable,
                                          "Transport Stream IDs exhausted"),
                             "no_more_stream_ids");
    }

    grpc_chttp2_stream_map_add(&t->stream_map, s->id, s);
    post_destructive_reclaimer(t);
    grpc_chttp2_mark_stream_writable(t, s);
    grpc_chttp2_initiate_write(t, GRPC_CHTTP2_INITIATE_WRITE_START_NEW_STREAM);
  }
  // cancel out streams that will never be started
  if (t->next_stream_id >= MAX_CLIENT_STREAM_ID) {
    while (grpc_chttp2_list_pop_waiting_for_concurrency(t, &s)) {
      s->trailing_metadata_buffer.Set(
          grpc_core::GrpcStreamNetworkState(),
          grpc_core::GrpcStreamNetworkState::kNotSentOnWire);
      grpc_chttp2_cancel_stream(
          t, s,
          grpc_error_set_int(GRPC_ERROR_CREATE("Stream IDs exhausted"),
                             grpc_core::StatusIntProperty::kRpcStatus,
                             GRPC_STATUS_UNAVAILABLE));
    }
  }
}

// Flag that this closure barrier may be covering a write in a pollset, and so
//   we should not complete this closure until we can prove that the write got
//   scheduled
#define CLOSURE_BARRIER_MAY_COVER_WRITE (1 << 0)
// First bit of the reference count, stored in the high order bits (with the low
//   bits being used for flags defined above)
#define CLOSURE_BARRIER_FIRST_REF_BIT (1 << 16)

static grpc_closure* add_closure_barrier(grpc_closure* closure) {
  closure->next_data.scratch += CLOSURE_BARRIER_FIRST_REF_BIT;
  return closure;
}

static void null_then_sched_closure(grpc_closure** closure) {
  grpc_closure* c = *closure;
  *closure = nullptr;
  // null_then_schedule_closure might be run during a start_batch which might
  // subsequently examine the batch for more operations contained within.
  // However, the closure run might make it back to the call object, push a
  // completion, have the application see it, and make a new operation on the
  // call which recycles the batch BEFORE the call to start_batch completes,
  // forcing a race.
  grpc_core::ExecCtx::Run(DEBUG_LOCATION, c, absl::OkStatus());
}

void grpc_chttp2_complete_closure_step(grpc_chttp2_transport* t,
                                       grpc_chttp2_stream* /*s*/,
                                       grpc_closure** pclosure,
                                       grpc_error_handle error,
                                       const char* desc) {
  grpc_closure* closure = *pclosure;
  *pclosure = nullptr;
  if (closure == nullptr) {
    return;
  }
  closure->next_data.scratch -= CLOSURE_BARRIER_FIRST_REF_BIT;
  if (GRPC_TRACE_FLAG_ENABLED(grpc_http_trace)) {
    gpr_log(
        GPR_INFO,
        "complete_closure_step: t=%p %p refs=%d flags=0x%04x desc=%s err=%s "
        "write_state=%s",
        t, closure,
        static_cast<int>(closure->next_data.scratch /
                         CLOSURE_BARRIER_FIRST_REF_BIT),
        static_cast<int>(closure->next_data.scratch %
                         CLOSURE_BARRIER_FIRST_REF_BIT),
        desc, grpc_core::StatusToString(error).c_str(),
        write_state_name(t->write_state));
  }
  if (!error.ok()) {
    grpc_error_handle cl_err =
        grpc_core::internal::StatusMoveFromHeapPtr(closure->error_data.error);
    if (cl_err.ok()) {
      cl_err = GRPC_ERROR_CREATE(absl::StrCat(
          "Error in HTTP transport completing operation: ", desc,
          " write_state=", write_state_name(t->write_state), " refs=",
          closure->next_data.scratch / CLOSURE_BARRIER_FIRST_REF_BIT, " flags=",
          closure->next_data.scratch % CLOSURE_BARRIER_FIRST_REF_BIT));
      cl_err = grpc_error_set_str(cl_err,
                                  grpc_core::StatusStrProperty::kTargetAddress,
                                  std::string(t->peer_string.as_string_view()));
    }
    cl_err = grpc_error_add_child(cl_err, error);
    closure->error_data.error = grpc_core::internal::StatusAllocHeapPtr(cl_err);
  }
  if (closure->next_data.scratch < CLOSURE_BARRIER_FIRST_REF_BIT) {
    if ((t->write_state == GRPC_CHTTP2_WRITE_STATE_IDLE) ||
        !(closure->next_data.scratch & CLOSURE_BARRIER_MAY_COVER_WRITE)) {
      // Using GRPC_CLOSURE_SCHED instead of GRPC_CLOSURE_RUN to avoid running
      // closures earlier than when it is safe to do so.
      grpc_error_handle run_error =
          grpc_core::internal::StatusMoveFromHeapPtr(closure->error_data.error);
      closure->error_data.error = 0;
      grpc_core::ExecCtx::Run(DEBUG_LOCATION, closure, run_error);
    } else {
      grpc_closure_list_append(&t->run_after_write, closure);
    }
  }
}

static bool contains_non_ok_status(grpc_metadata_batch* batch) {
  return batch->get(grpc_core::GrpcStatusMetadata()).value_or(GRPC_STATUS_OK) !=
         GRPC_STATUS_OK;
}

static void log_metadata(const grpc_metadata_batch* md_batch, uint32_t id,
                         bool is_client, bool is_initial) {
  gpr_log(GPR_INFO, "--metadata--");
  const std::string prefix = absl::StrCat(
      "HTTP:", id, is_initial ? ":HDR" : ":TRL", is_client ? ":CLI:" : ":SVR:");
  md_batch->Log([&prefix](absl::string_view key, absl::string_view value) {
    gpr_log(GPR_INFO, "%s", absl::StrCat(prefix, key, ": ", value).c_str());
  });
}

static void perform_stream_op_locked(void* stream_op,
                                     grpc_error_handle /*error_ignored*/) {
  grpc_transport_stream_op_batch* op =
      static_cast<grpc_transport_stream_op_batch*>(stream_op);
  grpc_chttp2_stream* s =
      static_cast<grpc_chttp2_stream*>(op->handler_private.extra_arg);
  grpc_transport_stream_op_batch_payload* op_payload = op->payload;
  grpc_chttp2_transport* t = s->t;

  s->context = op->payload->context;
  s->traced = op->is_traced;
  if (GRPC_TRACE_FLAG_ENABLED(grpc_http_trace)) {
    gpr_log(GPR_INFO,
            "perform_stream_op_locked[s=%p; op=%p]: %s; on_complete = %p", s,
            op, grpc_transport_stream_op_batch_string(op).c_str(),
            op->on_complete);
    if (op->send_initial_metadata) {
      log_metadata(op_payload->send_initial_metadata.send_initial_metadata,
                   s->id, t->is_client, true);
    }
    if (op->send_trailing_metadata) {
      log_metadata(op_payload->send_trailing_metadata.send_trailing_metadata,
                   s->id, t->is_client, false);
    }
  }

  grpc_closure* on_complete = op->on_complete;
  // on_complete will be null if and only if there are no send ops in the batch.
  if (on_complete != nullptr) {
    // This batch has send ops. Use final_data as a barrier until enqueue time;
    // the initial counter is dropped at the end of this function.
    on_complete->next_data.scratch = CLOSURE_BARRIER_FIRST_REF_BIT;
    on_complete->error_data.error = 0;
  }

  if (op->cancel_stream) {
    grpc_chttp2_cancel_stream(t, s, op_payload->cancel_stream.cancel_error);
  }

  if (op->send_initial_metadata) {
    if (t->is_client && t->channelz_socket != nullptr) {
      t->channelz_socket->RecordStreamStartedFromLocal();
    }
    GPR_ASSERT(s->send_initial_metadata_finished == nullptr);
    on_complete->next_data.scratch |= CLOSURE_BARRIER_MAY_COVER_WRITE;

    s->send_initial_metadata_finished = add_closure_barrier(on_complete);
    s->send_initial_metadata =
        op_payload->send_initial_metadata.send_initial_metadata;
    if (t->is_client) {
      s->deadline = std::min(
          s->deadline,
          s->send_initial_metadata->get(grpc_core::GrpcTimeoutMetadata())
              .value_or(grpc_core::Timestamp::InfFuture()));
    }
    if (contains_non_ok_status(s->send_initial_metadata)) {
      s->seen_error = true;
    }
    if (!s->write_closed) {
      if (t->is_client) {
        if (t->closed_with_error.ok()) {
          GPR_ASSERT(s->id == 0);
          grpc_chttp2_list_add_waiting_for_concurrency(t, s);
          maybe_start_some_streams(t);
        } else {
          s->trailing_metadata_buffer.Set(
              grpc_core::GrpcStreamNetworkState(),
              grpc_core::GrpcStreamNetworkState::kNotSentOnWire);
          grpc_chttp2_cancel_stream(
              t, s,
              grpc_error_set_int(
                  GRPC_ERROR_CREATE_REFERENCING("Transport closed",
                                                &t->closed_with_error, 1),
                  grpc_core::StatusIntProperty::kRpcStatus,
                  GRPC_STATUS_UNAVAILABLE));
        }
      } else {
        GPR_ASSERT(s->id != 0);
        grpc_chttp2_mark_stream_writable(t, s);
        if (!(op->send_message &&
              (op->payload->send_message.flags & GRPC_WRITE_BUFFER_HINT))) {
          grpc_chttp2_initiate_write(
              t, GRPC_CHTTP2_INITIATE_WRITE_SEND_INITIAL_METADATA);
        }
      }
    } else {
      s->send_initial_metadata = nullptr;
      grpc_chttp2_complete_closure_step(
          t, s, &s->send_initial_metadata_finished,
          GRPC_ERROR_CREATE_REFERENCING(
              "Attempt to send initial metadata after stream was closed",
              &s->write_closed_error, 1),
          "send_initial_metadata_finished");
    }
  }

  if (op->send_message) {
    t->num_messages_in_next_write++;
    grpc_core::global_stats().IncrementHttp2SendMessageSize(
        op->payload->send_message.send_message->Length());
    on_complete->next_data.scratch |= CLOSURE_BARRIER_MAY_COVER_WRITE;
    s->send_message_finished = add_closure_barrier(op->on_complete);
    const uint32_t flags = op_payload->send_message.flags;
    if (s->write_closed) {
      op->payload->send_message.stream_write_closed = true;
      // We should NOT return an error here, so as to avoid a cancel OP being
      // started. The surface layer will notice that the stream has been closed
      // for writes and fail the send message op.
      grpc_chttp2_complete_closure_step(t, s, &s->send_message_finished,
                                        absl::OkStatus(),
                                        "fetching_send_message_finished");
    } else {
      uint8_t* frame_hdr = grpc_slice_buffer_tiny_add(
          &s->flow_controlled_buffer, GRPC_HEADER_SIZE_IN_BYTES);
      frame_hdr[0] = (flags & GRPC_WRITE_INTERNAL_COMPRESS) != 0;
      size_t len = op_payload->send_message.send_message->Length();
      frame_hdr[1] = static_cast<uint8_t>(len >> 24);
      frame_hdr[2] = static_cast<uint8_t>(len >> 16);
      frame_hdr[3] = static_cast<uint8_t>(len >> 8);
      frame_hdr[4] = static_cast<uint8_t>(len);

      s->next_message_end_offset =
          s->flow_controlled_bytes_written +
          static_cast<int64_t>(s->flow_controlled_buffer.length) +
          static_cast<int64_t>(len);
      if (flags & GRPC_WRITE_BUFFER_HINT) {
        s->next_message_end_offset -= t->write_buffer_size;
        s->write_buffering = true;
      } else {
        s->write_buffering = false;
      }

      grpc_slice* const slices =
          op_payload->send_message.send_message->c_slice_buffer()->slices;
      grpc_slice* const end =
          slices + op_payload->send_message.send_message->Count();
      for (grpc_slice* slice = slices; slice != end; slice++) {
        grpc_slice_buffer_add(&s->flow_controlled_buffer,
                              grpc_core::CSliceRef(*slice));
      }

      int64_t notify_offset = s->next_message_end_offset;
      if (notify_offset <= s->flow_controlled_bytes_written) {
        grpc_chttp2_complete_closure_step(t, s, &s->send_message_finished,
                                          absl::OkStatus(),
                                          "fetching_send_message_finished");
      } else {
        grpc_chttp2_write_cb* cb = t->write_cb_pool;
        if (cb == nullptr) {
          cb = static_cast<grpc_chttp2_write_cb*>(gpr_malloc(sizeof(*cb)));
        } else {
          t->write_cb_pool = cb->next;
        }
        cb->call_at_byte = notify_offset;
        cb->closure = s->send_message_finished;
        s->send_message_finished = nullptr;
        grpc_chttp2_write_cb** list = flags & GRPC_WRITE_THROUGH
                                          ? &s->on_write_finished_cbs
                                          : &s->on_flow_controlled_cbs;
        cb->next = *list;
        *list = cb;
      }

      if (s->id != 0 &&
          (!s->write_buffering ||
           s->flow_controlled_buffer.length > t->write_buffer_size)) {
        grpc_chttp2_mark_stream_writable(t, s);
        grpc_chttp2_initiate_write(t, GRPC_CHTTP2_INITIATE_WRITE_SEND_MESSAGE);
      }
    }
  }

  if (op->send_trailing_metadata) {
    GPR_ASSERT(s->send_trailing_metadata_finished == nullptr);
    on_complete->next_data.scratch |= CLOSURE_BARRIER_MAY_COVER_WRITE;
    s->send_trailing_metadata_finished = add_closure_barrier(on_complete);
    s->send_trailing_metadata =
        op_payload->send_trailing_metadata.send_trailing_metadata;
    s->sent_trailing_metadata_op = op_payload->send_trailing_metadata.sent;
    s->write_buffering = false;
    if (contains_non_ok_status(s->send_trailing_metadata)) {
      s->seen_error = true;
    }
    if (s->write_closed) {
      s->send_trailing_metadata = nullptr;
      s->sent_trailing_metadata_op = nullptr;
      grpc_chttp2_complete_closure_step(
          t, s, &s->send_trailing_metadata_finished,
          op->payload->send_trailing_metadata.send_trailing_metadata->empty()
              ? absl::OkStatus()
              : GRPC_ERROR_CREATE("Attempt to send trailing metadata after "
                                  "stream was closed"),
          "send_trailing_metadata_finished");
    } else if (s->id != 0) {
      // TODO(ctiller): check if there's flow control for any outstanding
      //   bytes before going writable
      grpc_chttp2_mark_stream_writable(t, s);
      grpc_chttp2_initiate_write(
          t, GRPC_CHTTP2_INITIATE_WRITE_SEND_TRAILING_METADATA);
    }
  }

  if (op->recv_initial_metadata) {
    GPR_ASSERT(s->recv_initial_metadata_ready == nullptr);
    s->recv_initial_metadata_ready =
        op_payload->recv_initial_metadata.recv_initial_metadata_ready;
    s->recv_initial_metadata =
        op_payload->recv_initial_metadata.recv_initial_metadata;
    s->trailing_metadata_available =
        op_payload->recv_initial_metadata.trailing_metadata_available;
    if (s->parsed_trailers_only && s->trailing_metadata_available != nullptr) {
      *s->trailing_metadata_available = true;
    }
    grpc_chttp2_maybe_complete_recv_initial_metadata(t, s);
  }

  if (op->recv_message) {
    GPR_ASSERT(s->recv_message_ready == nullptr);
    s->recv_message_ready = op_payload->recv_message.recv_message_ready;
    s->recv_message = op_payload->recv_message.recv_message;
    s->recv_message->emplace();
    s->recv_message_flags = op_payload->recv_message.flags;
    s->call_failed_before_recv_message =
        op_payload->recv_message.call_failed_before_recv_message;
    grpc_chttp2_maybe_complete_recv_trailing_metadata(t, s);
  }

  if (op->recv_trailing_metadata) {
    GPR_ASSERT(s->collecting_stats == nullptr);
    s->collecting_stats = op_payload->recv_trailing_metadata.collect_stats;
    GPR_ASSERT(s->recv_trailing_metadata_finished == nullptr);
    s->recv_trailing_metadata_finished =
        op_payload->recv_trailing_metadata.recv_trailing_metadata_ready;
    s->recv_trailing_metadata =
        op_payload->recv_trailing_metadata.recv_trailing_metadata;
    s->final_metadata_requested = true;
    grpc_chttp2_maybe_complete_recv_trailing_metadata(t, s);
  }

  if (on_complete != nullptr) {
    grpc_chttp2_complete_closure_step(t, s, &on_complete, absl::OkStatus(),
                                      "op->on_complete");
  }

  GRPC_CHTTP2_STREAM_UNREF(s, "perform_stream_op");
}

static void perform_stream_op(grpc_transport* gt, grpc_stream* gs,
                              grpc_transport_stream_op_batch* op) {
  grpc_chttp2_transport* t = reinterpret_cast<grpc_chttp2_transport*>(gt);
  grpc_chttp2_stream* s = reinterpret_cast<grpc_chttp2_stream*>(gs);

  if (!t->is_client) {
    if (op->send_initial_metadata) {
      GPR_ASSERT(!op->payload->send_initial_metadata.send_initial_metadata
                      ->get(grpc_core::GrpcTimeoutMetadata())
                      .has_value());
    }
    if (op->send_trailing_metadata) {
      GPR_ASSERT(!op->payload->send_trailing_metadata.send_trailing_metadata
                      ->get(grpc_core::GrpcTimeoutMetadata())
                      .has_value());
    }
  }

  if (GRPC_TRACE_FLAG_ENABLED(grpc_http_trace)) {
    gpr_log(GPR_INFO, "perform_stream_op[s=%p; op=%p]: %s", s, op,
            grpc_transport_stream_op_batch_string(op).c_str());
  }

  GRPC_CHTTP2_STREAM_REF(s, "perform_stream_op");
  op->handler_private.extra_arg = gs;
  t->combiner->Run(GRPC_CLOSURE_INIT(&op->handler_private.closure,
                                     perform_stream_op_locked, op, nullptr),
                   absl::OkStatus());
}

static void cancel_pings(grpc_chttp2_transport* t, grpc_error_handle error) {
  // callback remaining pings: they're not allowed to call into the transport,
  //   and maybe they hold resources that need to be freed
  grpc_chttp2_ping_queue* pq = &t->ping_queue;
  GPR_ASSERT(!error.ok());
  for (size_t j = 0; j < GRPC_CHTTP2_PCL_COUNT; j++) {
    grpc_closure_list_fail_all(&pq->lists[j], error);
    grpc_core::ExecCtx::RunList(DEBUG_LOCATION, &pq->lists[j]);
  }
}

static void send_ping_locked(grpc_chttp2_transport* t,
                             grpc_closure* on_initiate, grpc_closure* on_ack) {
  if (!t->closed_with_error.ok()) {
    grpc_core::ExecCtx::Run(DEBUG_LOCATION, on_initiate, t->closed_with_error);
    grpc_core::ExecCtx::Run(DEBUG_LOCATION, on_ack, t->closed_with_error);
    return;
  }
  grpc_chttp2_ping_queue* pq = &t->ping_queue;
  grpc_closure_list_append(&pq->lists[GRPC_CHTTP2_PCL_INITIATE], on_initiate,
                           absl::OkStatus());
  grpc_closure_list_append(&pq->lists[GRPC_CHTTP2_PCL_NEXT], on_ack,
                           absl::OkStatus());
}

// Specialized form of send_ping_locked for keepalive ping. If there is already
// a ping in progress, the keepalive ping would piggyback onto that ping,
// instead of waiting for that ping to complete and then starting a new ping.
static void send_keepalive_ping_locked(grpc_chttp2_transport* t) {
  if (!t->closed_with_error.ok()) {
    t->combiner->Run(GRPC_CLOSURE_INIT(&t->start_keepalive_ping_locked,
                                       start_keepalive_ping_locked, t, nullptr),
                     t->closed_with_error);
    t->combiner->Run(
        GRPC_CLOSURE_INIT(&t->finish_keepalive_ping_locked,
                          finish_keepalive_ping_locked, t, nullptr),
        t->closed_with_error);
    return;
  }
  grpc_chttp2_ping_queue* pq = &t->ping_queue;
  if (!grpc_closure_list_empty(pq->lists[GRPC_CHTTP2_PCL_INFLIGHT])) {
    // There is a ping in flight. Add yourself to the inflight closure list.
    t->combiner->Run(GRPC_CLOSURE_INIT(&t->start_keepalive_ping_locked,
                                       start_keepalive_ping_locked, t, nullptr),
                     t->closed_with_error);
    grpc_closure_list_append(
        &pq->lists[GRPC_CHTTP2_PCL_INFLIGHT],
        GRPC_CLOSURE_INIT(&t->finish_keepalive_ping_locked,
                          finish_keepalive_ping, t, grpc_schedule_on_exec_ctx),
        absl::OkStatus());
    return;
  }
  grpc_closure_list_append(
      &pq->lists[GRPC_CHTTP2_PCL_INITIATE],
      GRPC_CLOSURE_INIT(&t->start_keepalive_ping_locked, start_keepalive_ping,
                        t, grpc_schedule_on_exec_ctx),
      absl::OkStatus());
  grpc_closure_list_append(
      &pq->lists[GRPC_CHTTP2_PCL_NEXT],
      GRPC_CLOSURE_INIT(&t->finish_keepalive_ping_locked, finish_keepalive_ping,
                        t, grpc_schedule_on_exec_ctx),
      absl::OkStatus());
}

void grpc_chttp2_retry_initiate_ping(grpc_chttp2_transport* t) {
  t->combiner->Run(GRPC_CLOSURE_INIT(&t->retry_initiate_ping_locked,
                                     retry_initiate_ping_locked, t, nullptr),
                   absl::OkStatus());
}

static void retry_initiate_ping_locked(void* tp,
                                       GRPC_UNUSED grpc_error_handle error) {
  GPR_DEBUG_ASSERT(error.ok());
  grpc_chttp2_transport* t = static_cast<grpc_chttp2_transport*>(tp);
  GPR_ASSERT(t->ping_state.delayed_ping_timer_handle.has_value());
  t->ping_state.delayed_ping_timer_handle.reset();
  grpc_chttp2_initiate_write(t, GRPC_CHTTP2_INITIATE_WRITE_RETRY_SEND_PING);
  GRPC_CHTTP2_UNREF_TRANSPORT(t, "retry_initiate_ping_locked");
}

void grpc_chttp2_ack_ping(grpc_chttp2_transport* t, uint64_t id) {
  grpc_chttp2_ping_queue* pq = &t->ping_queue;
  if (pq->inflight_id != id) {
    gpr_log(GPR_DEBUG, "Unknown ping response from %s: %" PRIx64,
            std::string(t->peer_string.as_string_view()).c_str(), id);
    return;
  }
  grpc_core::ExecCtx::RunList(DEBUG_LOCATION,
                              &pq->lists[GRPC_CHTTP2_PCL_INFLIGHT]);
  if (!grpc_closure_list_empty(pq->lists[GRPC_CHTTP2_PCL_NEXT])) {
    grpc_chttp2_initiate_write(t, GRPC_CHTTP2_INITIATE_WRITE_CONTINUE_PINGS);
  }
}

namespace {

// Fire and forget (deletes itself on completion). Does a graceful shutdown by
// sending a GOAWAY frame with the last stream id set to 2^31-1, sending a ping
// and waiting for an ack (effective waiting for an RTT) and then sending a
// final GOAWAY freame with an updated last stream identifier. This helps ensure
// that a connection can be cleanly shut down without losing requests.
// In the event, that the client does not respond to the ping for some reason,
// we add a 20 second deadline, after which we send the second goaway.
class GracefulGoaway : public grpc_core::RefCounted<GracefulGoaway> {
 public:
  static void Start(grpc_chttp2_transport* t) { new GracefulGoaway(t); }

  ~GracefulGoaway() override {
    GRPC_CHTTP2_UNREF_TRANSPORT(t_, "graceful goaway");
  }

 private:
  explicit GracefulGoaway(grpc_chttp2_transport* t) : t_(t) {
    t->sent_goaway_state = GRPC_CHTTP2_GRACEFUL_GOAWAY;
    GRPC_CHTTP2_REF_TRANSPORT(t_, "graceful goaway");
    grpc_chttp2_goaway_append((1u << 31) - 1, 0, grpc_empty_slice(), &t->qbuf);
    send_ping_locked(
        t, nullptr, GRPC_CLOSURE_INIT(&on_ping_ack_, OnPingAck, this, nullptr));
    grpc_chttp2_initiate_write(t, GRPC_CHTTP2_INITIATE_WRITE_GOAWAY_SENT);
    Ref().release();  // Ref for the timer
    grpc_timer_init(
        &timer_, grpc_core::Timestamp::Now() + grpc_core::Duration::Seconds(20),
        GRPC_CLOSURE_INIT(&on_timer_, OnTimer, this, nullptr));
  }

  void MaybeSendFinalGoawayLocked() {
    if (t_->sent_goaway_state != GRPC_CHTTP2_GRACEFUL_GOAWAY) {
      // We already sent the final GOAWAY.
      return;
    }
    if (t_->destroying || !t_->closed_with_error.ok()) {
      GRPC_CHTTP2_IF_TRACING(
          gpr_log(GPR_INFO,
                  "transport:%p %s peer:%s Transport already shutting down. "
                  "Graceful GOAWAY abandoned.",
                  t_, t_->is_client ? "CLIENT" : "SERVER",
                  std::string(t_->peer_string.as_string_view()).c_str()));
      return;
    }
    // Ping completed. Send final goaway.
    GRPC_CHTTP2_IF_TRACING(
        gpr_log(GPR_INFO,
                "transport:%p %s peer:%s Graceful shutdown: Ping received. "
                "Sending final GOAWAY with stream_id:%d",
                t_, t_->is_client ? "CLIENT" : "SERVER",
                std::string(t_->peer_string.as_string_view()).c_str(),
                t_->last_new_stream_id));
    t_->sent_goaway_state = GRPC_CHTTP2_FINAL_GOAWAY_SEND_SCHEDULED;
    grpc_chttp2_goaway_append(t_->last_new_stream_id, 0, grpc_empty_slice(),
                              &t_->qbuf);
    grpc_chttp2_initiate_write(t_, GRPC_CHTTP2_INITIATE_WRITE_GOAWAY_SENT);
  }

  static void OnPingAck(void* arg, grpc_error_handle /* error */) {
    auto* self = static_cast<GracefulGoaway*>(arg);
    self->t_->combiner->Run(
        GRPC_CLOSURE_INIT(&self->on_ping_ack_, OnPingAckLocked, self, nullptr),
        absl::OkStatus());
  }

  static void OnPingAckLocked(void* arg, grpc_error_handle /* error */) {
    auto* self = static_cast<GracefulGoaway*>(arg);
    grpc_timer_cancel(&self->timer_);
    self->MaybeSendFinalGoawayLocked();
    self->Unref();
  }

  static void OnTimer(void* arg, grpc_error_handle error) {
    auto* self = static_cast<GracefulGoaway*>(arg);
    if (!error.ok()) {
      self->Unref();
      return;
    }
    self->t_->combiner->Run(
        GRPC_CLOSURE_INIT(&self->on_timer_, OnTimerLocked, self, nullptr),
        absl::OkStatus());
  }

  static void OnTimerLocked(void* arg, grpc_error_handle /* error */) {
    auto* self = static_cast<GracefulGoaway*>(arg);
    self->MaybeSendFinalGoawayLocked();
    self->Unref();
  }

  grpc_chttp2_transport* t_;
  grpc_closure on_ping_ack_;
  grpc_timer timer_;
  grpc_closure on_timer_;
};

}  // namespace

static void send_goaway(grpc_chttp2_transport* t, grpc_error_handle error,
                        bool immediate_disconnect_hint) {
  grpc_http2_error_code http_error;
  std::string message;
  grpc_error_get_status(error, grpc_core::Timestamp::InfFuture(), nullptr,
                        &message, &http_error, nullptr);
  if (!t->is_client && http_error == GRPC_HTTP2_NO_ERROR &&
      !immediate_disconnect_hint) {
    // Do a graceful shutdown.
    if (t->sent_goaway_state == GRPC_CHTTP2_NO_GOAWAY_SEND) {
      GracefulGoaway::Start(t);
    } else {
      // Graceful GOAWAY is already in progress.
    }
  } else if (t->sent_goaway_state == GRPC_CHTTP2_NO_GOAWAY_SEND ||
             t->sent_goaway_state == GRPC_CHTTP2_GRACEFUL_GOAWAY) {
    // We want to log this irrespective of whether http tracing is enabled
    gpr_log(GPR_DEBUG, "%s: Sending goaway err=%s",
            std::string(t->peer_string.as_string_view()).c_str(),
            grpc_core::StatusToString(error).c_str());
    t->sent_goaway_state = GRPC_CHTTP2_FINAL_GOAWAY_SEND_SCHEDULED;
    grpc_chttp2_goaway_append(
        t->last_new_stream_id, static_cast<uint32_t>(http_error),
        grpc_slice_from_cpp_string(std::move(message)), &t->qbuf);
  } else {
    // Final GOAWAY has already been sent.
  }
  grpc_chttp2_initiate_write(t, GRPC_CHTTP2_INITIATE_WRITE_GOAWAY_SENT);
}

void grpc_chttp2_add_ping_strike(grpc_chttp2_transport* t) {
  if (++t->ping_recv_state.ping_strikes > t->ping_policy.max_ping_strikes &&
      t->ping_policy.max_ping_strikes != 0) {
    send_goaway(t,
                grpc_error_set_int(GRPC_ERROR_CREATE("too_many_pings"),
                                   grpc_core::StatusIntProperty::kHttp2Error,
                                   GRPC_HTTP2_ENHANCE_YOUR_CALM),
                /*immediate_disconnect_hint=*/true);
    // The transport will be closed after the write is done
    close_transport_locked(
        t, grpc_error_set_int(GRPC_ERROR_CREATE("Too many pings"),
                              grpc_core::StatusIntProperty::kRpcStatus,
                              GRPC_STATUS_UNAVAILABLE));
  }
}

void grpc_chttp2_reset_ping_clock(grpc_chttp2_transport* t) {
  if (!t->is_client) {
    t->ping_recv_state.last_ping_recv_time = grpc_core::Timestamp::InfPast();
    t->ping_recv_state.ping_strikes = 0;
  }
  t->ping_state.pings_before_data_required =
      t->ping_policy.max_pings_without_data;
}

static void perform_transport_op_locked(void* stream_op,
                                        grpc_error_handle /*error_ignored*/) {
  grpc_transport_op* op = static_cast<grpc_transport_op*>(stream_op);
  grpc_chttp2_transport* t =
      static_cast<grpc_chttp2_transport*>(op->handler_private.extra_arg);

  if (!op->goaway_error.ok()) {
    send_goaway(t, op->goaway_error, /*immediate_disconnect_hint=*/false);
  }

  if (op->set_accept_stream) {
    t->accept_stream_cb = op->set_accept_stream_fn;
    t->accept_stream_cb_user_data = op->set_accept_stream_user_data;
  }

  if (op->bind_pollset) {
    grpc_endpoint_add_to_pollset(t->ep, op->bind_pollset);
  }

  if (op->bind_pollset_set) {
    grpc_endpoint_add_to_pollset_set(t->ep, op->bind_pollset_set);
  }

  if (op->send_ping.on_initiate != nullptr || op->send_ping.on_ack != nullptr) {
    send_ping_locked(t, op->send_ping.on_initiate, op->send_ping.on_ack);
    grpc_chttp2_initiate_write(t, GRPC_CHTTP2_INITIATE_WRITE_APPLICATION_PING);
  }

  if (op->start_connectivity_watch != nullptr) {
    t->state_tracker.AddWatcher(op->start_connectivity_watch_state,
                                std::move(op->start_connectivity_watch));
  }
  if (op->stop_connectivity_watch != nullptr) {
    t->state_tracker.RemoveWatcher(op->stop_connectivity_watch);
  }

  if (!op->disconnect_with_error.ok()) {
    send_goaway(t, op->disconnect_with_error,
                /*immediate_disconnect_hint=*/true);
    close_transport_locked(t, op->disconnect_with_error);
  }

  grpc_core::ExecCtx::Run(DEBUG_LOCATION, op->on_consumed, absl::OkStatus());

  GRPC_CHTTP2_UNREF_TRANSPORT(t, "transport_op");
}

static void perform_transport_op(grpc_transport* gt, grpc_transport_op* op) {
  grpc_chttp2_transport* t = reinterpret_cast<grpc_chttp2_transport*>(gt);
  if (GRPC_TRACE_FLAG_ENABLED(grpc_http_trace)) {
    gpr_log(GPR_INFO, "perform_transport_op[t=%p]: %s", t,
            grpc_transport_op_string(op).c_str());
  }
  op->handler_private.extra_arg = gt;
  GRPC_CHTTP2_REF_TRANSPORT(t, "transport_op");
  t->combiner->Run(GRPC_CLOSURE_INIT(&op->handler_private.closure,
                                     perform_transport_op_locked, op, nullptr),
                   absl::OkStatus());
}

//
// INPUT PROCESSING - GENERAL
//

void grpc_chttp2_maybe_complete_recv_initial_metadata(grpc_chttp2_transport* t,
                                                      grpc_chttp2_stream* s) {
  if (s->recv_initial_metadata_ready != nullptr &&
      s->published_metadata[0] != GRPC_METADATA_NOT_PUBLISHED) {
    if (s->seen_error) {
      grpc_slice_buffer_reset_and_unref(&s->frame_storage);
    }
    *s->recv_initial_metadata = std::move(s->initial_metadata_buffer);
    s->recv_initial_metadata->Set(grpc_core::PeerString(),
                                  t->peer_string.Ref());
    // If we didn't receive initial metadata from the wire and instead faked a
    // status (due to stream cancellations for example), let upper layers know
    // that trailing metadata is immediately available.
    if (s->trailing_metadata_available != nullptr &&
        s->published_metadata[0] != GRPC_METADATA_PUBLISHED_FROM_WIRE &&
        s->published_metadata[1] == GRPC_METADATA_SYNTHESIZED_FROM_FAKE) {
      *s->trailing_metadata_available = true;
      s->trailing_metadata_available = nullptr;
    }
    null_then_sched_closure(&s->recv_initial_metadata_ready);
  }
}

void grpc_chttp2_maybe_complete_recv_message(grpc_chttp2_transport* t,
                                             grpc_chttp2_stream* s) {
  if (s->recv_message_ready == nullptr) return;

  grpc_core::chttp2::StreamFlowControl::IncomingUpdateContext upd(
      &s->flow_control);
  grpc_error_handle error;

  // Lambda is immediately invoked as a big scoped section that can be
  // exited out of at any point by returning.
  [&]() {
    if (grpc_http_trace.enabled()) {
      gpr_log(GPR_DEBUG,
              "maybe_complete_recv_message %p final_metadata_requested=%d "
              "seen_error=%d",
              s, s->final_metadata_requested, s->seen_error);
    }
    if (s->final_metadata_requested && s->seen_error) {
      grpc_slice_buffer_reset_and_unref(&s->frame_storage);
      s->recv_message->reset();
    } else {
      if (s->frame_storage.length != 0) {
        while (true) {
          GPR_ASSERT(s->frame_storage.length > 0);
          int64_t min_progress_size;
          auto r = grpc_deframe_unprocessed_incoming_frames(
              s, &min_progress_size, &**s->recv_message, s->recv_message_flags);
          if (grpc_http_trace.enabled()) {
            gpr_log(GPR_DEBUG, "Deframe data frame: %s",
                    grpc_core::PollToString(r, [](absl::Status r) {
                      return r.ToString();
                    }).c_str());
          }
          if (absl::holds_alternative<grpc_core::Pending>(r)) {
            if (s->read_closed) {
              grpc_slice_buffer_reset_and_unref(&s->frame_storage);
              s->recv_message->reset();
              break;
            } else {
              upd.SetMinProgressSize(min_progress_size);
              return;  // Out of lambda to enclosing function
            }
          } else {
            error = absl::get<grpc_error_handle>(r);
            if (!error.ok()) {
              s->seen_error = true;
              grpc_slice_buffer_reset_and_unref(&s->frame_storage);
              break;
            } else {
              if (t->channelz_socket != nullptr) {
                t->channelz_socket->RecordMessageReceived();
              }
              break;
            }
          }
        }
      } else if (s->read_closed) {
        s->recv_message->reset();
      } else {
        upd.SetMinProgressSize(GRPC_HEADER_SIZE_IN_BYTES);
        return;  // Out of lambda to enclosing function
      }
    }
    // save the length of the buffer before handing control back to application
    // threads. Needed to support correct flow control bookkeeping
    if (error.ok() && s->recv_message->has_value()) {
      null_then_sched_closure(&s->recv_message_ready);
    } else if (s->published_metadata[1] != GRPC_METADATA_NOT_PUBLISHED) {
      if (s->call_failed_before_recv_message != nullptr) {
        *s->call_failed_before_recv_message =
            (s->published_metadata[1] != GRPC_METADATA_PUBLISHED_AT_CLOSE);
      }
      null_then_sched_closure(&s->recv_message_ready);
    }
  }();

  upd.SetPendingSize(s->frame_storage.length);
  grpc_chttp2_act_on_flowctl_action(upd.MakeAction(), t, s);
}

void grpc_chttp2_maybe_complete_recv_trailing_metadata(grpc_chttp2_transport* t,
                                                       grpc_chttp2_stream* s) {
  grpc_chttp2_maybe_complete_recv_message(t, s);
  if (grpc_http_trace.enabled()) {
    gpr_log(GPR_DEBUG,
            "maybe_complete_recv_trailing_metadata cli=%d s=%p closure=%p "
            "read_closed=%d "
            "write_closed=%d %" PRIdPTR,
            t->is_client, s, s->recv_trailing_metadata_finished, s->read_closed,
            s->write_closed, s->frame_storage.length);
  }
  if (s->recv_trailing_metadata_finished != nullptr && s->read_closed &&
      s->write_closed) {
    if (s->seen_error || !t->is_client) {
      grpc_slice_buffer_reset_and_unref(&s->frame_storage);
    }
    if (s->read_closed && s->frame_storage.length == 0 &&
        s->recv_trailing_metadata_finished != nullptr) {
      grpc_transport_move_stats(&s->stats, s->collecting_stats);
      s->collecting_stats = nullptr;
      *s->recv_trailing_metadata = std::move(s->trailing_metadata_buffer);
      null_then_sched_closure(&s->recv_trailing_metadata_finished);
    }
  }
}

static void remove_stream(grpc_chttp2_transport* t, uint32_t id,
                          grpc_error_handle error) {
  grpc_chttp2_stream* s = static_cast<grpc_chttp2_stream*>(
      grpc_chttp2_stream_map_delete(&t->stream_map, id));
  GPR_DEBUG_ASSERT(s);
  if (t->incoming_stream == s) {
    t->incoming_stream = nullptr;
    grpc_chttp2_parsing_become_skip_parser(t);
  }

  if (grpc_chttp2_stream_map_size(&t->stream_map) == 0) {
    post_benign_reclaimer(t);
    if (t->sent_goaway_state == GRPC_CHTTP2_FINAL_GOAWAY_SENT) {
      close_transport_locked(
          t, GRPC_ERROR_CREATE_REFERENCING(
                 "Last stream closed after sending GOAWAY", &error, 1));
    }
  }
  if (grpc_chttp2_list_remove_writable_stream(t, s)) {
    GRPC_CHTTP2_STREAM_UNREF(s, "chttp2_writing:remove_stream");
  }
  grpc_chttp2_list_remove_stalled_by_stream(t, s);
  grpc_chttp2_list_remove_stalled_by_transport(t, s);

  maybe_start_some_streams(t);
}

void grpc_chttp2_cancel_stream(grpc_chttp2_transport* t, grpc_chttp2_stream* s,
                               grpc_error_handle due_to_error) {
  if (!t->is_client && !s->sent_trailing_metadata &&
      grpc_error_has_clear_grpc_status(due_to_error)) {
    close_from_api(t, s, due_to_error);
    return;
  }

  if (!s->read_closed || !s->write_closed) {
    if (s->id != 0) {
      grpc_http2_error_code http_error;
      grpc_error_get_status(due_to_error, s->deadline, nullptr, nullptr,
                            &http_error, nullptr);
      grpc_chttp2_add_rst_stream_to_next_write(
          t, s->id, static_cast<uint32_t>(http_error), &s->stats.outgoing);
      grpc_chttp2_initiate_write(t, GRPC_CHTTP2_INITIATE_WRITE_RST_STREAM);
    }
  }
  if (!due_to_error.ok() && !s->seen_error) {
    s->seen_error = true;
  }
  grpc_chttp2_mark_stream_closed(t, s, 1, 1, due_to_error);
}

void grpc_chttp2_fake_status(grpc_chttp2_transport* t, grpc_chttp2_stream* s,
                             grpc_error_handle error) {
  grpc_status_code status;
  std::string message;
  grpc_error_get_status(error, s->deadline, &status, &message, nullptr,
                        nullptr);
  if (status != GRPC_STATUS_OK) {
    s->seen_error = true;
  }
  // stream_global->recv_trailing_metadata_finished gives us a
  //   last chance replacement: we've received trailing metadata,
  //   but something more important has become available to signal
  //   to the upper layers - drop what we've got, and then publish
  //   what we want - which is safe because we haven't told anyone
  //   about the metadata yet
  if (s->published_metadata[1] == GRPC_METADATA_NOT_PUBLISHED ||
      s->recv_trailing_metadata_finished != nullptr ||
      !s->final_metadata_requested) {
    s->trailing_metadata_buffer.Set(grpc_core::GrpcStatusMetadata(), status);
    if (!message.empty()) {
      s->trailing_metadata_buffer.Set(
          grpc_core::GrpcMessageMetadata(),
          grpc_core::Slice::FromCopiedBuffer(message));
    }
    s->published_metadata[1] = GRPC_METADATA_SYNTHESIZED_FROM_FAKE;
    grpc_chttp2_maybe_complete_recv_trailing_metadata(t, s);
  }
}

static void add_error(grpc_error_handle error, grpc_error_handle* refs,
                      size_t* nrefs) {
  if (error.ok()) return;
  for (size_t i = 0; i < *nrefs; i++) {
    if (error == refs[i]) {
      return;
    }
  }
  refs[*nrefs] = error;
  ++*nrefs;
}

static grpc_error_handle removal_error(grpc_error_handle extra_error,
                                       grpc_chttp2_stream* s,
                                       const char* main_error_msg) {
  grpc_error_handle refs[3];
  size_t nrefs = 0;
  add_error(s->read_closed_error, refs, &nrefs);
  add_error(s->write_closed_error, refs, &nrefs);
  add_error(extra_error, refs, &nrefs);
  grpc_error_handle error;
  if (nrefs > 0) {
    error = GRPC_ERROR_CREATE_REFERENCING(main_error_msg, refs, nrefs);
  }
  return error;
}

static void flush_write_list(grpc_chttp2_transport* t, grpc_chttp2_stream* s,
                             grpc_chttp2_write_cb** list,
                             grpc_error_handle error) {
  while (*list) {
    grpc_chttp2_write_cb* cb = *list;
    *list = cb->next;
    grpc_chttp2_complete_closure_step(t, s, &cb->closure, error,
                                      "on_write_finished_cb");
    cb->next = t->write_cb_pool;
    t->write_cb_pool = cb;
  }
}

void grpc_chttp2_fail_pending_writes(grpc_chttp2_transport* t,
                                     grpc_chttp2_stream* s,
                                     grpc_error_handle error) {
  error =
      removal_error(error, s, "Pending writes failed due to stream closure");
  s->send_initial_metadata = nullptr;
  grpc_chttp2_complete_closure_step(t, s, &s->send_initial_metadata_finished,
                                    error, "send_initial_metadata_finished");

  s->send_trailing_metadata = nullptr;
  s->sent_trailing_metadata_op = nullptr;
  grpc_chttp2_complete_closure_step(t, s, &s->send_trailing_metadata_finished,
                                    error, "send_trailing_metadata_finished");

  grpc_chttp2_complete_closure_step(t, s, &s->send_message_finished, error,
                                    "fetching_send_message_finished");
  flush_write_list(t, s, &s->on_write_finished_cbs, error);
  flush_write_list(t, s, &s->on_flow_controlled_cbs, error);
}

void grpc_chttp2_mark_stream_closed(grpc_chttp2_transport* t,
                                    grpc_chttp2_stream* s, int close_reads,
                                    int close_writes, grpc_error_handle error) {
  if (grpc_http_trace.enabled()) {
    gpr_log(
        GPR_DEBUG, "MARK_STREAM_CLOSED: t=%p s=%p(id=%d) %s [%s]", t, s, s->id,
        (close_reads && close_writes)
            ? "read+write"
            : (close_reads ? "read" : (close_writes ? "write" : "nothing??")),
        error.ToString().c_str());
  }
  if (s->read_closed && s->write_closed) {
    // already closed, but we should still fake the status if needed.
    grpc_error_handle overall_error = removal_error(error, s, "Stream removed");
    if (!overall_error.ok()) {
      grpc_chttp2_fake_status(t, s, overall_error);
    }
    grpc_chttp2_maybe_complete_recv_trailing_metadata(t, s);
    return;
  }
  bool closed_read = false;
  bool became_closed = false;
  if (close_reads && !s->read_closed) {
    s->read_closed_error = error;
    s->read_closed = true;
    closed_read = true;
  }
  if (close_writes && !s->write_closed) {
    s->write_closed_error = error;
    s->write_closed = true;
    grpc_chttp2_fail_pending_writes(t, s, error);
  }
  if (s->read_closed && s->write_closed) {
    became_closed = true;
    grpc_error_handle overall_error = removal_error(error, s, "Stream removed");
    if (s->id != 0) {
      remove_stream(t, s->id, overall_error);
    } else {
      // Purge streams waiting on concurrency still waiting for id assignment
      grpc_chttp2_list_remove_waiting_for_concurrency(t, s);
    }
    if (!overall_error.ok()) {
      grpc_chttp2_fake_status(t, s, overall_error);
    }
  }
  if (closed_read) {
    for (int i = 0; i < 2; i++) {
      if (s->published_metadata[i] == GRPC_METADATA_NOT_PUBLISHED) {
        s->published_metadata[i] = GRPC_METADATA_PUBLISHED_AT_CLOSE;
      }
    }
    grpc_chttp2_maybe_complete_recv_initial_metadata(t, s);
    grpc_chttp2_maybe_complete_recv_message(t, s);
  }
  if (became_closed) {
    s->stats.latency =
        gpr_time_sub(gpr_now(GPR_CLOCK_MONOTONIC), s->creation_time);
    grpc_chttp2_maybe_complete_recv_trailing_metadata(t, s);
    GRPC_CHTTP2_STREAM_UNREF(s, "chttp2");
  }
}

static void close_from_api(grpc_chttp2_transport* t, grpc_chttp2_stream* s,
                           grpc_error_handle error) {
  grpc_slice hdr;
  grpc_slice status_hdr;
  grpc_slice http_status_hdr;
  grpc_slice content_type_hdr;
  grpc_slice message_pfx;
  uint8_t* p;
  uint32_t len = 0;
  grpc_status_code grpc_status;
  std::string message;
  grpc_error_get_status(error, s->deadline, &grpc_status, &message, nullptr,
                        nullptr);

  GPR_ASSERT(grpc_status >= 0 && (int)grpc_status < 100);

  // Hand roll a header block.
  //   This is unnecessarily ugly - at some point we should find a more
  //   elegant solution.
  //   It's complicated by the fact that our send machinery would be dead by
  //   the time we got around to sending this, so instead we ignore HPACK
  //   compression and just write the uncompressed bytes onto the wire.
  if (!s->sent_initial_metadata) {
    http_status_hdr = GRPC_SLICE_MALLOC(13);
    p = GRPC_SLICE_START_PTR(http_status_hdr);
    *p++ = 0x00;
    *p++ = 7;
    *p++ = ':';
    *p++ = 's';
    *p++ = 't';
    *p++ = 'a';
    *p++ = 't';
    *p++ = 'u';
    *p++ = 's';
    *p++ = 3;
    *p++ = '2';
    *p++ = '0';
    *p++ = '0';
    GPR_ASSERT(p == GRPC_SLICE_END_PTR(http_status_hdr));
    len += static_cast<uint32_t> GRPC_SLICE_LENGTH(http_status_hdr);

    content_type_hdr = GRPC_SLICE_MALLOC(31);
    p = GRPC_SLICE_START_PTR(content_type_hdr);
    *p++ = 0x00;
    *p++ = 12;
    *p++ = 'c';
    *p++ = 'o';
    *p++ = 'n';
    *p++ = 't';
    *p++ = 'e';
    *p++ = 'n';
    *p++ = 't';
    *p++ = '-';
    *p++ = 't';
    *p++ = 'y';
    *p++ = 'p';
    *p++ = 'e';
    *p++ = 16;
    *p++ = 'a';
    *p++ = 'p';
    *p++ = 'p';
    *p++ = 'l';
    *p++ = 'i';
    *p++ = 'c';
    *p++ = 'a';
    *p++ = 't';
    *p++ = 'i';
    *p++ = 'o';
    *p++ = 'n';
    *p++ = '/';
    *p++ = 'g';
    *p++ = 'r';
    *p++ = 'p';
    *p++ = 'c';
    GPR_ASSERT(p == GRPC_SLICE_END_PTR(content_type_hdr));
    len += static_cast<uint32_t> GRPC_SLICE_LENGTH(content_type_hdr);
  }

  status_hdr = GRPC_SLICE_MALLOC(15 + (grpc_status >= 10));
  p = GRPC_SLICE_START_PTR(status_hdr);
  *p++ = 0x00;  // literal header, not indexed
  *p++ = 11;    // len(grpc-status)
  *p++ = 'g';
  *p++ = 'r';
  *p++ = 'p';
  *p++ = 'c';
  *p++ = '-';
  *p++ = 's';
  *p++ = 't';
  *p++ = 'a';
  *p++ = 't';
  *p++ = 'u';
  *p++ = 's';
  if (grpc_status < 10) {
    *p++ = 1;
    *p++ = static_cast<uint8_t>('0' + grpc_status);
  } else {
    *p++ = 2;
    *p++ = static_cast<uint8_t>('0' + (grpc_status / 10));
    *p++ = static_cast<uint8_t>('0' + (grpc_status % 10));
  }
  GPR_ASSERT(p == GRPC_SLICE_END_PTR(status_hdr));
  len += static_cast<uint32_t> GRPC_SLICE_LENGTH(status_hdr);

  size_t msg_len = message.length();
  GPR_ASSERT(msg_len <= UINT32_MAX);
  grpc_core::VarintWriter<1> msg_len_writer(static_cast<uint32_t>(msg_len));
  message_pfx = GRPC_SLICE_MALLOC(14 + msg_len_writer.length());
  p = GRPC_SLICE_START_PTR(message_pfx);
  *p++ = 0x00;  // literal header, not indexed
  *p++ = 12;    // len(grpc-message)
  *p++ = 'g';
  *p++ = 'r';
  *p++ = 'p';
  *p++ = 'c';
  *p++ = '-';
  *p++ = 'm';
  *p++ = 'e';
  *p++ = 's';
  *p++ = 's';
  *p++ = 'a';
  *p++ = 'g';
  *p++ = 'e';
  msg_len_writer.Write(0, p);
  p += msg_len_writer.length();
  GPR_ASSERT(p == GRPC_SLICE_END_PTR(message_pfx));
  len += static_cast<uint32_t> GRPC_SLICE_LENGTH(message_pfx);
  len += static_cast<uint32_t>(msg_len);

  hdr = GRPC_SLICE_MALLOC(9);
  p = GRPC_SLICE_START_PTR(hdr);
  *p++ = static_cast<uint8_t>(len >> 16);
  *p++ = static_cast<uint8_t>(len >> 8);
  *p++ = static_cast<uint8_t>(len);
  *p++ = GRPC_CHTTP2_FRAME_HEADER;
  *p++ = GRPC_CHTTP2_DATA_FLAG_END_STREAM | GRPC_CHTTP2_DATA_FLAG_END_HEADERS;
  *p++ = static_cast<uint8_t>(s->id >> 24);
  *p++ = static_cast<uint8_t>(s->id >> 16);
  *p++ = static_cast<uint8_t>(s->id >> 8);
  *p++ = static_cast<uint8_t>(s->id);
  GPR_ASSERT(p == GRPC_SLICE_END_PTR(hdr));

  grpc_slice_buffer_add(&t->qbuf, hdr);
  if (!s->sent_initial_metadata) {
    grpc_slice_buffer_add(&t->qbuf, http_status_hdr);
    grpc_slice_buffer_add(&t->qbuf, content_type_hdr);
  }
  grpc_slice_buffer_add(&t->qbuf, status_hdr);
  grpc_slice_buffer_add(&t->qbuf, message_pfx);
  grpc_slice_buffer_add(&t->qbuf,
                        grpc_slice_from_cpp_string(std::move(message)));
  grpc_chttp2_reset_ping_clock(t);
  grpc_chttp2_add_rst_stream_to_next_write(t, s->id, GRPC_HTTP2_NO_ERROR,
                                           &s->stats.outgoing);

  grpc_chttp2_mark_stream_closed(t, s, 1, 1, error);
  grpc_chttp2_initiate_write(t, GRPC_CHTTP2_INITIATE_WRITE_CLOSE_FROM_API);
}

struct cancel_stream_cb_args {
  grpc_error_handle error;
  grpc_chttp2_transport* t;
};

static void cancel_stream_cb(void* user_data, uint32_t /*key*/, void* stream) {
  cancel_stream_cb_args* args = static_cast<cancel_stream_cb_args*>(user_data);
  grpc_chttp2_stream* s = static_cast<grpc_chttp2_stream*>(stream);
  grpc_chttp2_cancel_stream(args->t, s, args->error);
}

static void end_all_the_calls(grpc_chttp2_transport* t,
                              grpc_error_handle error) {
  intptr_t http2_error;
  // If there is no explicit grpc or HTTP/2 error, set to UNAVAILABLE on server.
  if (!t->is_client && !grpc_error_has_clear_grpc_status(error) &&
      !grpc_error_get_int(error, grpc_core::StatusIntProperty::kHttp2Error,
                          &http2_error)) {
    error = grpc_error_set_int(error, grpc_core::StatusIntProperty::kRpcStatus,
                               GRPC_STATUS_UNAVAILABLE);
  }
  cancel_unstarted_streams(t, error);
  cancel_stream_cb_args args = {error, t};
  grpc_chttp2_stream_map_for_each(&t->stream_map, cancel_stream_cb, &args);
}

//
// INPUT PROCESSING - PARSING
//

template <class F>
static void WithUrgency(grpc_chttp2_transport* t,
                        grpc_core::chttp2::FlowControlAction::Urgency urgency,
                        grpc_chttp2_initiate_write_reason reason, F action) {
  switch (urgency) {
    case grpc_core::chttp2::FlowControlAction::Urgency::NO_ACTION_NEEDED:
      break;
    case grpc_core::chttp2::FlowControlAction::Urgency::UPDATE_IMMEDIATELY:
      grpc_chttp2_initiate_write(t, reason);
      ABSL_FALLTHROUGH_INTENDED;
    case grpc_core::chttp2::FlowControlAction::Urgency::QUEUE_UPDATE:
      action();
      break;
  }
}

void grpc_chttp2_act_on_flowctl_action(
    const grpc_core::chttp2::FlowControlAction& action,
    grpc_chttp2_transport* t, grpc_chttp2_stream* s) {
  WithUrgency(t, action.send_stream_update(),
              GRPC_CHTTP2_INITIATE_WRITE_STREAM_FLOW_CONTROL, [t, s]() {
                if (s->id != 0 && !s->read_closed) {
                  grpc_chttp2_mark_stream_writable(t, s);
                }
              });
  WithUrgency(t, action.send_transport_update(),
              GRPC_CHTTP2_INITIATE_WRITE_TRANSPORT_FLOW_CONTROL, []() {});
  WithUrgency(t, action.send_initial_window_update(),
              GRPC_CHTTP2_INITIATE_WRITE_SEND_SETTINGS, [t, &action]() {
                queue_setting_update(t,
                                     GRPC_CHTTP2_SETTINGS_INITIAL_WINDOW_SIZE,
                                     action.initial_window_size());
              });
  WithUrgency(t, action.send_max_frame_size_update(),
              GRPC_CHTTP2_INITIATE_WRITE_SEND_SETTINGS, [t, &action]() {
                queue_setting_update(t, GRPC_CHTTP2_SETTINGS_MAX_FRAME_SIZE,
                                     action.max_frame_size());
              });
  if (t->enable_preferred_rx_crypto_frame_advertisement) {
    WithUrgency(
        t, action.preferred_rx_crypto_frame_size_update(),
        GRPC_CHTTP2_INITIATE_WRITE_SEND_SETTINGS, [t, &action]() {
          queue_setting_update(
              t, GRPC_CHTTP2_SETTINGS_GRPC_PREFERRED_RECEIVE_CRYPTO_FRAME_SIZE,
              action.preferred_rx_crypto_frame_size());
        });
  }
}

static grpc_error_handle try_http_parsing(grpc_chttp2_transport* t) {
  grpc_http_parser parser;
  size_t i = 0;
  grpc_error_handle error;
  grpc_http_response response;

  grpc_http_parser_init(&parser, GRPC_HTTP_RESPONSE, &response);

  grpc_error_handle parse_error;
  for (; i < t->read_buffer.count && parse_error.ok(); i++) {
    parse_error =
        grpc_http_parser_parse(&parser, t->read_buffer.slices[i], nullptr);
  }
  if (parse_error.ok() &&
      (parse_error = grpc_http_parser_eof(&parser)) == absl::OkStatus()) {
    error = grpc_error_set_int(
        grpc_error_set_int(
            GRPC_ERROR_CREATE("Trying to connect an http1.x server"),
            grpc_core::StatusIntProperty::kHttpStatus, response.status),
        grpc_core::StatusIntProperty::kRpcStatus,
        grpc_http2_status_to_grpc_status(response.status));
  }

  grpc_http_parser_destroy(&parser);
  grpc_http_response_destroy(&response);
  return error;
}

static void read_action(void* tp, grpc_error_handle error) {
  grpc_chttp2_transport* t = static_cast<grpc_chttp2_transport*>(tp);
  t->combiner->Run(
      GRPC_CLOSURE_INIT(&t->read_action_locked, read_action_locked, t, nullptr),
      error);
}

static void read_action_locked(void* tp, grpc_error_handle error) {
  grpc_chttp2_transport* t = static_cast<grpc_chttp2_transport*>(tp);

  grpc_error_handle err = error;
  if (!err.ok()) {
    err = grpc_error_set_int(
        GRPC_ERROR_CREATE_REFERENCING("Endpoint read failed", &err, 1),
        grpc_core::StatusIntProperty::kOccurredDuringWrite, t->write_state);
  }
  std::swap(err, error);
  if (t->closed_with_error.ok()) {
    size_t i = 0;
    grpc_error_handle errors[3] = {error, absl::OkStatus(), absl::OkStatus()};
    for (; i < t->read_buffer.count && errors[1] == absl::OkStatus(); i++) {
      errors[1] = grpc_chttp2_perform_read(t, t->read_buffer.slices[i]);
    }
    if (errors[1] != absl::OkStatus()) {
      errors[2] = try_http_parsing(t);
      error = GRPC_ERROR_CREATE_REFERENCING("Failed parsing HTTP/2", errors,
                                            GPR_ARRAY_SIZE(errors));
    }

    if (t->initial_window_update != 0) {
      if (t->initial_window_update > 0) {
        grpc_chttp2_stream* s;
        while (grpc_chttp2_list_pop_stalled_by_stream(t, &s)) {
          grpc_chttp2_mark_stream_writable(t, s);
          grpc_chttp2_initiate_write(
              t, GRPC_CHTTP2_INITIATE_WRITE_FLOW_CONTROL_UNSTALLED_BY_SETTING);
        }
      }
      t->initial_window_update = 0;
    }
  }

  bool keep_reading = false;
  if (error.ok() && !t->closed_with_error.ok()) {
    error = GRPC_ERROR_CREATE_REFERENCING("Transport closed",
                                          &t->closed_with_error, 1);
  }
  if (!error.ok()) {
    // If a goaway frame was received, this might be the reason why the read
    // failed. Add this info to the error
    if (!t->goaway_error.ok()) {
      error = grpc_error_add_child(error, t->goaway_error);
    }

    close_transport_locked(t, error);
    t->endpoint_reading = 0;
  } else if (t->closed_with_error.ok()) {
    keep_reading = true;
    // Since we have read a byte, reset the keepalive timer
    if (t->keepalive_state == GRPC_CHTTP2_KEEPALIVE_STATE_WAITING) {
      maybe_reset_keepalive_ping_timer_locked(t);
    }
  }
  grpc_slice_buffer_reset_and_unref(&t->read_buffer);

  if (keep_reading) {
    if (t->num_pending_induced_frames >= DEFAULT_MAX_PENDING_INDUCED_FRAMES) {
      t->reading_paused_on_pending_induced_frames = true;
      GRPC_CHTTP2_IF_TRACING(
          gpr_log(GPR_INFO,
                  "transport %p : Pausing reading due to too "
                  "many unwritten SETTINGS ACK and RST_STREAM frames",
                  t));
    } else {
      continue_read_action_locked(t);
    }
  } else {
    GRPC_CHTTP2_UNREF_TRANSPORT(t, "reading_action");
  }
}

static void continue_read_action_locked(grpc_chttp2_transport* t) {
  const bool urgent = !t->goaway_error.ok();
  GRPC_CLOSURE_INIT(&t->read_action_locked, read_action, t,
                    grpc_schedule_on_exec_ctx);
  grpc_endpoint_read(t->ep, &t->read_buffer, &t->read_action_locked, urgent,
                     grpc_chttp2_min_read_progress_size(t));
}

// t is reffed prior to calling the first time, and once the callback chain
// that kicks off finishes, it's unreffed
void schedule_bdp_ping_locked(grpc_chttp2_transport* t) {
  t->flow_control.bdp_estimator()->SchedulePing();
  send_ping_locked(
      t,
      GRPC_CLOSURE_INIT(&t->start_bdp_ping_locked, start_bdp_ping, t,
                        grpc_schedule_on_exec_ctx),
      GRPC_CLOSURE_INIT(&t->finish_bdp_ping_locked, finish_bdp_ping, t,
                        grpc_schedule_on_exec_ctx));
  grpc_chttp2_initiate_write(t, GRPC_CHTTP2_INITIATE_WRITE_BDP_PING);
}

static void start_bdp_ping(void* tp, grpc_error_handle error) {
  grpc_chttp2_transport* t = static_cast<grpc_chttp2_transport*>(tp);
  t->combiner->Run(GRPC_CLOSURE_INIT(&t->start_bdp_ping_locked,
                                     start_bdp_ping_locked, t, nullptr),
                   error);
}

static void start_bdp_ping_locked(void* tp, grpc_error_handle error) {
  grpc_chttp2_transport* t = static_cast<grpc_chttp2_transport*>(tp);
  if (GRPC_TRACE_FLAG_ENABLED(grpc_http_trace)) {
    gpr_log(GPR_INFO, "%s: Start BDP ping err=%s",
            std::string(t->peer_string.as_string_view()).c_str(),
            grpc_core::StatusToString(error).c_str());
  }
  if (!error.ok() || !t->closed_with_error.ok()) {
    return;
  }
  // Reset the keepalive ping timer
  if (t->keepalive_state == GRPC_CHTTP2_KEEPALIVE_STATE_WAITING) {
    maybe_reset_keepalive_ping_timer_locked(t);
  }
  t->flow_control.bdp_estimator()->StartPing();
  t->bdp_ping_started = true;
}

static void finish_bdp_ping(void* tp, grpc_error_handle error) {
  grpc_chttp2_transport* t = static_cast<grpc_chttp2_transport*>(tp);
  t->combiner->Run(GRPC_CLOSURE_INIT(&t->finish_bdp_ping_locked,
                                     finish_bdp_ping_locked, t, nullptr),
                   error);
}

static void finish_bdp_ping_locked(void* tp, grpc_error_handle error) {
  grpc_chttp2_transport* t = static_cast<grpc_chttp2_transport*>(tp);
  if (GRPC_TRACE_FLAG_ENABLED(grpc_http_trace)) {
    gpr_log(GPR_INFO, "%s: Complete BDP ping err=%s",
            std::string(t->peer_string.as_string_view()).c_str(),
            grpc_core::StatusToString(error).c_str());
  }
  if (!error.ok() || !t->closed_with_error.ok()) {
    GRPC_CHTTP2_UNREF_TRANSPORT(t, "bdp_ping");
    return;
  }
  if (!t->bdp_ping_started) {
    // start_bdp_ping_locked has not been run yet. Schedule
    // finish_bdp_ping_locked to be run later.
    t->combiner->Run(GRPC_CLOSURE_INIT(&t->finish_bdp_ping_locked,
                                       finish_bdp_ping_locked, t, nullptr),
                     error);
    return;
  }
  t->bdp_ping_started = false;
  grpc_core::Timestamp next_ping =
      t->flow_control.bdp_estimator()->CompletePing();
  grpc_chttp2_act_on_flowctl_action(t->flow_control.PeriodicUpdate(), t,
                                    nullptr);
  GPR_ASSERT(!t->next_bdp_ping_timer_handle.has_value());
  t->next_bdp_ping_timer_handle =
      t->event_engine->RunAfter(next_ping - grpc_core::Timestamp::Now(), [t] {
        grpc_core::ApplicationCallbackExecCtx callback_exec_ctx;
        grpc_core::ExecCtx exec_ctx;
        next_bdp_ping_timer_expired(t);
      });
}

static void next_bdp_ping_timer_expired(grpc_chttp2_transport* t) {
  t->combiner->Run(
      GRPC_CLOSURE_INIT(&t->next_bdp_ping_timer_expired_locked,
                        next_bdp_ping_timer_expired_locked, t, nullptr),
      absl::OkStatus());
}

static void next_bdp_ping_timer_expired_locked(
    void* tp, GRPC_UNUSED grpc_error_handle error) {
  GPR_DEBUG_ASSERT(error.ok());
  grpc_chttp2_transport* t = static_cast<grpc_chttp2_transport*>(tp);
  GPR_ASSERT(t->next_bdp_ping_timer_handle.has_value());
  t->next_bdp_ping_timer_handle.reset();
  if (t->flow_control.bdp_estimator()->accumulator() == 0) {
    // Block the bdp ping till we receive more data.
    t->bdp_ping_blocked = true;
    GRPC_CHTTP2_UNREF_TRANSPORT(t, "bdp_ping");
  } else {
    schedule_bdp_ping_locked(t);
  }
}

void grpc_chttp2_config_default_keepalive_args(grpc_channel_args* args,
                                               bool is_client) {
  size_t i;
  if (args) {
    for (i = 0; i < args->num_args; i++) {
      if (0 == strcmp(args->args[i].key, GRPC_ARG_KEEPALIVE_TIME_MS)) {
        const int value = grpc_channel_arg_get_integer(
            &args->args[i], {is_client ? g_default_client_keepalive_time_ms
                                       : g_default_server_keepalive_time_ms,
                             1, INT_MAX});
        if (is_client) {
          g_default_client_keepalive_time_ms = value;
        } else {
          g_default_server_keepalive_time_ms = value;
        }
      } else if (0 ==
                 strcmp(args->args[i].key, GRPC_ARG_KEEPALIVE_TIMEOUT_MS)) {
        const int value = grpc_channel_arg_get_integer(
            &args->args[i], {is_client ? g_default_client_keepalive_timeout_ms
                                       : g_default_server_keepalive_timeout_ms,
                             0, INT_MAX});
        if (is_client) {
          g_default_client_keepalive_timeout_ms = value;
        } else {
          g_default_server_keepalive_timeout_ms = value;
        }
      } else if (0 == strcmp(args->args[i].key,
                             GRPC_ARG_KEEPALIVE_PERMIT_WITHOUT_CALLS)) {
        const bool value = static_cast<uint32_t>(grpc_channel_arg_get_integer(
            &args->args[i],
            {is_client ? g_default_client_keepalive_permit_without_calls
                       : g_default_server_keepalive_timeout_ms,
             0, 1}));
        if (is_client) {
          g_default_client_keepalive_permit_without_calls = value;
        } else {
          g_default_server_keepalive_permit_without_calls = value;
        }
      } else if (0 ==
                 strcmp(args->args[i].key, GRPC_ARG_HTTP2_MAX_PING_STRIKES)) {
        g_default_max_ping_strikes = grpc_channel_arg_get_integer(
            &args->args[i], {g_default_max_ping_strikes, 0, INT_MAX});
      } else if (0 == strcmp(args->args[i].key,
                             GRPC_ARG_HTTP2_MAX_PINGS_WITHOUT_DATA)) {
        g_default_max_pings_without_data = grpc_channel_arg_get_integer(
            &args->args[i], {g_default_max_pings_without_data, 0, INT_MAX});
      } else if (0 ==
                 strcmp(
                     args->args[i].key,
                     GRPC_ARG_HTTP2_MIN_RECV_PING_INTERVAL_WITHOUT_DATA_MS)) {
        g_default_min_recv_ping_interval_without_data_ms =
            grpc_channel_arg_get_integer(
                &args->args[i],
                {g_default_min_recv_ping_interval_without_data_ms, 0, INT_MAX});
      }
    }
  }
}

static void init_keepalive_ping(grpc_chttp2_transport* t) {
  t->combiner->Run(GRPC_CLOSURE_INIT(&t->init_keepalive_ping_locked,
                                     init_keepalive_ping_locked, t, nullptr),
                   absl::OkStatus());
}

static void init_keepalive_ping_locked(void* arg,
                                       GRPC_UNUSED grpc_error_handle error) {
  GPR_DEBUG_ASSERT(error.ok());
  grpc_chttp2_transport* t = static_cast<grpc_chttp2_transport*>(arg);
  GPR_ASSERT(t->keepalive_state == GRPC_CHTTP2_KEEPALIVE_STATE_WAITING);
  GPR_ASSERT(t->keepalive_ping_timer_handle.has_value());
  t->keepalive_ping_timer_handle.reset();
  if (t->destroying || !t->closed_with_error.ok()) {
    t->keepalive_state = GRPC_CHTTP2_KEEPALIVE_STATE_DYING;
  } else {
    if (t->keepalive_permit_without_calls ||
        grpc_chttp2_stream_map_size(&t->stream_map) > 0) {
      t->keepalive_state = GRPC_CHTTP2_KEEPALIVE_STATE_PINGING;
      GRPC_CHTTP2_REF_TRANSPORT(t, "keepalive ping end");
      send_keepalive_ping_locked(t);
      grpc_chttp2_initiate_write(t, GRPC_CHTTP2_INITIATE_WRITE_KEEPALIVE_PING);
    } else {
      GRPC_CHTTP2_REF_TRANSPORT(t, "init keepalive ping");
<<<<<<< HEAD
      GRPC_CLOSURE_INIT(&t->init_keepalive_ping_locked, init_keepalive_ping, t,
                        grpc_schedule_on_exec_ctx);
      grpc_timer_init(&t->keepalive_ping_timer,
                      grpc_core::Timestamp::Now() + t->keepalive_time,
                      &t->init_keepalive_ping_locked);
    }
  } else if (error == absl::CancelledError()) {
    // The keepalive ping timer may be cancelled by bdp
    if (GRPC_TRACE_FLAG_ENABLED(grpc_http_trace) ||
        GRPC_TRACE_FLAG_ENABLED(grpc_keepalive_trace)) {
      gpr_log(GPR_INFO, "%s: Keepalive ping cancelled. Resetting timer.",
              std::string(t->peer_string.as_string_view()).c_str());
=======
      t->keepalive_ping_timer_handle =
          t->event_engine->RunAfter(t->keepalive_time, [t] {
            grpc_core::ApplicationCallbackExecCtx callback_exec_ctx;
            grpc_core::ExecCtx exec_ctx;
            init_keepalive_ping(t);
          });
>>>>>>> b1619f1d
    }
  }
  GRPC_CHTTP2_UNREF_TRANSPORT(t, "init keepalive ping");
}

static void start_keepalive_ping(void* arg, grpc_error_handle error) {
  grpc_chttp2_transport* t = static_cast<grpc_chttp2_transport*>(arg);
  t->combiner->Run(GRPC_CLOSURE_INIT(&t->start_keepalive_ping_locked,
                                     start_keepalive_ping_locked, t, nullptr),
                   error);
}

static void start_keepalive_ping_locked(void* arg, grpc_error_handle error) {
  grpc_chttp2_transport* t = static_cast<grpc_chttp2_transport*>(arg);
  if (!error.ok()) {
    return;
  }
  if (t->channelz_socket != nullptr) {
    t->channelz_socket->RecordKeepaliveSent();
  }
  if (GRPC_TRACE_FLAG_ENABLED(grpc_http_trace) ||
      GRPC_TRACE_FLAG_ENABLED(grpc_keepalive_trace)) {
    gpr_log(GPR_INFO, "%s: Start keepalive ping",
            std::string(t->peer_string.as_string_view()).c_str());
  }
  GRPC_CHTTP2_REF_TRANSPORT(t, "keepalive watchdog");
  t->keepalive_watchdog_timer_handle =
      t->event_engine->RunAfter(t->keepalive_timeout, [t] {
        grpc_core::ApplicationCallbackExecCtx callback_exec_ctx;
        grpc_core::ExecCtx exec_ctx;
        keepalive_watchdog_fired(t);
      });
  t->keepalive_ping_started = true;
}

static void finish_keepalive_ping(void* arg, grpc_error_handle error) {
  grpc_chttp2_transport* t = static_cast<grpc_chttp2_transport*>(arg);
  t->combiner->Run(GRPC_CLOSURE_INIT(&t->finish_keepalive_ping_locked,
                                     finish_keepalive_ping_locked, t, nullptr),
                   error);
}

static void finish_keepalive_ping_locked(void* arg, grpc_error_handle error) {
  grpc_chttp2_transport* t = static_cast<grpc_chttp2_transport*>(arg);
  if (t->keepalive_state == GRPC_CHTTP2_KEEPALIVE_STATE_PINGING) {
    if (error.ok()) {
      if (GRPC_TRACE_FLAG_ENABLED(grpc_http_trace) ||
          GRPC_TRACE_FLAG_ENABLED(grpc_keepalive_trace)) {
        gpr_log(GPR_INFO, "%s: Finish keepalive ping",
                std::string(t->peer_string.as_string_view()).c_str());
      }
      if (!t->keepalive_ping_started) {
        // start_keepalive_ping_locked has not run yet. Reschedule
        // finish_keepalive_ping_locked for it to be run later.
        t->combiner->Run(
            GRPC_CLOSURE_INIT(&t->finish_keepalive_ping_locked,
                              finish_keepalive_ping_locked, t, nullptr),
            error);
        return;
      }
      t->keepalive_ping_started = false;
      t->keepalive_state = GRPC_CHTTP2_KEEPALIVE_STATE_WAITING;
      if (t->keepalive_watchdog_timer_handle.has_value()) {
        if (t->event_engine->Cancel(*t->keepalive_watchdog_timer_handle)) {
          GRPC_CHTTP2_UNREF_TRANSPORT(t, "keepalive watchdog");
          t->keepalive_watchdog_timer_handle.reset();
        }
      }
      GPR_ASSERT(!t->keepalive_ping_timer_handle.has_value());
      GRPC_CHTTP2_REF_TRANSPORT(t, "init keepalive ping");
      t->keepalive_ping_timer_handle =
          t->event_engine->RunAfter(t->keepalive_time, [t] {
            grpc_core::ApplicationCallbackExecCtx callback_exec_ctx;
            grpc_core::ExecCtx exec_ctx;
            init_keepalive_ping(t);
          });
    }
  }
  GRPC_CHTTP2_UNREF_TRANSPORT(t, "keepalive ping end");
}

static void keepalive_watchdog_fired(grpc_chttp2_transport* t) {
  t->combiner->Run(
      GRPC_CLOSURE_INIT(&t->keepalive_watchdog_fired_locked,
                        keepalive_watchdog_fired_locked, t, nullptr),
      absl::OkStatus());
}

static void keepalive_watchdog_fired_locked(
    void* arg, GRPC_UNUSED grpc_error_handle error) {
  GPR_DEBUG_ASSERT(error.ok());
  grpc_chttp2_transport* t = static_cast<grpc_chttp2_transport*>(arg);
  GPR_ASSERT(t->keepalive_watchdog_timer_handle.has_value());
  t->keepalive_watchdog_timer_handle.reset();
  if (t->keepalive_state == GRPC_CHTTP2_KEEPALIVE_STATE_PINGING) {
<<<<<<< HEAD
    if (error.ok()) {
      gpr_log(GPR_INFO, "%s: Keepalive watchdog fired. Closing transport.",
              std::string(t->peer_string.as_string_view()).c_str());
      t->keepalive_state = GRPC_CHTTP2_KEEPALIVE_STATE_DYING;
      close_transport_locked(
          t, grpc_error_set_int(GRPC_ERROR_CREATE("keepalive watchdog timeout"),
                                grpc_core::StatusIntProperty::kRpcStatus,
                                GRPC_STATUS_UNAVAILABLE));
    }
=======
    gpr_log(GPR_INFO, "%s: Keepalive watchdog fired. Closing transport.",
            t->peer_string.c_str());
    t->keepalive_state = GRPC_CHTTP2_KEEPALIVE_STATE_DYING;
    close_transport_locked(
        t, grpc_error_set_int(GRPC_ERROR_CREATE("keepalive watchdog timeout"),
                              grpc_core::StatusIntProperty::kRpcStatus,
                              GRPC_STATUS_UNAVAILABLE));
>>>>>>> b1619f1d
  } else {
    // If keepalive_state is not PINGING, we consider it as an error. Maybe the
    // cancellation failed in finish_keepalive_ping_locked. Users have seen
    // other states: https://github.com/grpc/grpc/issues/32085.
    gpr_log(GPR_ERROR, "keepalive_ping_end state error: %d (expect: %d)",
            t->keepalive_state, GRPC_CHTTP2_KEEPALIVE_STATE_PINGING);
  }
  GRPC_CHTTP2_UNREF_TRANSPORT(t, "keepalive watchdog");
}

static void maybe_reset_keepalive_ping_timer_locked(grpc_chttp2_transport* t) {
  if (t->keepalive_ping_timer_handle.has_value()) {
    if (t->event_engine->Cancel(*t->keepalive_ping_timer_handle)) {
      // Cancel succeeds, resets the keepalive ping timer. Note that we don't
      // need to Ref or Unref here since we still hold the Ref.
      if (GRPC_TRACE_FLAG_ENABLED(grpc_http_trace) ||
          GRPC_TRACE_FLAG_ENABLED(grpc_keepalive_trace)) {
        gpr_log(GPR_INFO, "%s: Keepalive ping cancelled. Resetting timer.",
                t->peer_string.c_str());
      }
      t->keepalive_ping_timer_handle =
          t->event_engine->RunAfter(t->keepalive_time, [t] {
            grpc_core::ApplicationCallbackExecCtx callback_exec_ctx;
            grpc_core::ExecCtx exec_ctx;
            init_keepalive_ping(t);
          });
    }
  }
}

//
// CALLBACK LOOP
//

static void connectivity_state_set(grpc_chttp2_transport* t,
                                   grpc_connectivity_state state,
                                   const absl::Status& status,
                                   const char* reason) {
  GRPC_CHTTP2_IF_TRACING(
      gpr_log(GPR_INFO, "transport %p set connectivity_state=%d", t, state));
  t->state_tracker.SetState(state, status, reason);
}

//
// POLLSET STUFF
//

static void set_pollset(grpc_transport* gt, grpc_stream* /*gs*/,
                        grpc_pollset* pollset) {
  grpc_chttp2_transport* t = reinterpret_cast<grpc_chttp2_transport*>(gt);
  grpc_endpoint_add_to_pollset(t->ep, pollset);
}

static void set_pollset_set(grpc_transport* gt, grpc_stream* /*gs*/,
                            grpc_pollset_set* pollset_set) {
  grpc_chttp2_transport* t = reinterpret_cast<grpc_chttp2_transport*>(gt);
  grpc_endpoint_add_to_pollset_set(t->ep, pollset_set);
}

//
// RESOURCE QUOTAS
//

static void post_benign_reclaimer(grpc_chttp2_transport* t) {
  if (!t->benign_reclaimer_registered) {
    t->benign_reclaimer_registered = true;
    GRPC_CHTTP2_REF_TRANSPORT(t, "benign_reclaimer");
    t->memory_owner.PostReclaimer(
        grpc_core::ReclamationPass::kBenign,
        [t](absl::optional<grpc_core::ReclamationSweep> sweep) {
          if (sweep.has_value()) {
            GRPC_CLOSURE_INIT(&t->benign_reclaimer_locked,
                              benign_reclaimer_locked, t,
                              grpc_schedule_on_exec_ctx);
            t->active_reclamation = std::move(*sweep);
            t->combiner->Run(&t->benign_reclaimer_locked, absl::OkStatus());
          } else {
            GRPC_CHTTP2_UNREF_TRANSPORT(t, "benign_reclaimer");
          }
        });
  }
}

static void post_destructive_reclaimer(grpc_chttp2_transport* t) {
  if (!t->destructive_reclaimer_registered) {
    t->destructive_reclaimer_registered = true;
    GRPC_CHTTP2_REF_TRANSPORT(t, "destructive_reclaimer");
    t->memory_owner.PostReclaimer(
        grpc_core::ReclamationPass::kDestructive,
        [t](absl::optional<grpc_core::ReclamationSweep> sweep) {
          if (sweep.has_value()) {
            GRPC_CLOSURE_INIT(&t->destructive_reclaimer_locked,
                              destructive_reclaimer_locked, t,
                              grpc_schedule_on_exec_ctx);
            t->active_reclamation = std::move(*sweep);
            t->combiner->Run(&t->destructive_reclaimer_locked,
                             absl::OkStatus());
          } else {
            GRPC_CHTTP2_UNREF_TRANSPORT(t, "destructive_reclaimer");
          }
        });
  }
}

static void benign_reclaimer_locked(void* arg, grpc_error_handle error) {
  grpc_chttp2_transport* t = static_cast<grpc_chttp2_transport*>(arg);
  if (error.ok() && grpc_chttp2_stream_map_size(&t->stream_map) == 0) {
    // Channel with no active streams: send a goaway to try and make it
    // disconnect cleanly
    if (GRPC_TRACE_FLAG_ENABLED(grpc_resource_quota_trace)) {
      gpr_log(GPR_INFO, "HTTP2: %s - send goaway to free memory",
              std::string(t->peer_string.as_string_view()).c_str());
    }
    send_goaway(t,
                grpc_error_set_int(GRPC_ERROR_CREATE("Buffers full"),
                                   grpc_core::StatusIntProperty::kHttp2Error,
                                   GRPC_HTTP2_ENHANCE_YOUR_CALM),
                /*immediate_disconnect_hint=*/true);
  } else if (error.ok() && GRPC_TRACE_FLAG_ENABLED(grpc_resource_quota_trace)) {
    gpr_log(GPR_INFO,
            "HTTP2: %s - skip benign reclamation, there are still %" PRIdPTR
            " streams",
            std::string(t->peer_string.as_string_view()).c_str(),
            grpc_chttp2_stream_map_size(&t->stream_map));
  }
  t->benign_reclaimer_registered = false;
  if (error != absl::CancelledError()) {
    t->active_reclamation.Finish();
  }
  GRPC_CHTTP2_UNREF_TRANSPORT(t, "benign_reclaimer");
}

static void destructive_reclaimer_locked(void* arg, grpc_error_handle error) {
  grpc_chttp2_transport* t = static_cast<grpc_chttp2_transport*>(arg);
  size_t n = grpc_chttp2_stream_map_size(&t->stream_map);
  t->destructive_reclaimer_registered = false;
  if (error.ok() && n > 0) {
    grpc_chttp2_stream* s = static_cast<grpc_chttp2_stream*>(
        grpc_chttp2_stream_map_rand(&t->stream_map));
    if (GRPC_TRACE_FLAG_ENABLED(grpc_resource_quota_trace)) {
      gpr_log(GPR_INFO, "HTTP2: %s - abandon stream id %d",
              std::string(t->peer_string.as_string_view()).c_str(), s->id);
    }
    grpc_chttp2_cancel_stream(
        t, s,
        grpc_error_set_int(GRPC_ERROR_CREATE("Buffers full"),
                           grpc_core::StatusIntProperty::kHttp2Error,
                           GRPC_HTTP2_ENHANCE_YOUR_CALM));
    if (n > 1) {
      // Since we cancel one stream per destructive reclamation, if
      //   there are more streams left, we can immediately post a new
      //   reclaimer in case the resource quota needs to free more
      //   memory
      post_destructive_reclaimer(t);
    }
  }
  if (error != absl::CancelledError()) {
    t->active_reclamation.Finish();
  }
  GRPC_CHTTP2_UNREF_TRANSPORT(t, "destructive_reclaimer");
}

//
// MONITORING
//

const char* grpc_chttp2_initiate_write_reason_string(
    grpc_chttp2_initiate_write_reason reason) {
  switch (reason) {
    case GRPC_CHTTP2_INITIATE_WRITE_INITIAL_WRITE:
      return "INITIAL_WRITE";
    case GRPC_CHTTP2_INITIATE_WRITE_START_NEW_STREAM:
      return "START_NEW_STREAM";
    case GRPC_CHTTP2_INITIATE_WRITE_SEND_MESSAGE:
      return "SEND_MESSAGE";
    case GRPC_CHTTP2_INITIATE_WRITE_SEND_INITIAL_METADATA:
      return "SEND_INITIAL_METADATA";
    case GRPC_CHTTP2_INITIATE_WRITE_SEND_TRAILING_METADATA:
      return "SEND_TRAILING_METADATA";
    case GRPC_CHTTP2_INITIATE_WRITE_RETRY_SEND_PING:
      return "RETRY_SEND_PING";
    case GRPC_CHTTP2_INITIATE_WRITE_CONTINUE_PINGS:
      return "CONTINUE_PINGS";
    case GRPC_CHTTP2_INITIATE_WRITE_GOAWAY_SENT:
      return "GOAWAY_SENT";
    case GRPC_CHTTP2_INITIATE_WRITE_RST_STREAM:
      return "RST_STREAM";
    case GRPC_CHTTP2_INITIATE_WRITE_CLOSE_FROM_API:
      return "CLOSE_FROM_API";
    case GRPC_CHTTP2_INITIATE_WRITE_STREAM_FLOW_CONTROL:
      return "STREAM_FLOW_CONTROL";
    case GRPC_CHTTP2_INITIATE_WRITE_TRANSPORT_FLOW_CONTROL:
      return "TRANSPORT_FLOW_CONTROL";
    case GRPC_CHTTP2_INITIATE_WRITE_SEND_SETTINGS:
      return "SEND_SETTINGS";
    case GRPC_CHTTP2_INITIATE_WRITE_SETTINGS_ACK:
      return "SETTINGS_ACK";
    case GRPC_CHTTP2_INITIATE_WRITE_FLOW_CONTROL_UNSTALLED_BY_SETTING:
      return "FLOW_CONTROL_UNSTALLED_BY_SETTING";
    case GRPC_CHTTP2_INITIATE_WRITE_FLOW_CONTROL_UNSTALLED_BY_UPDATE:
      return "FLOW_CONTROL_UNSTALLED_BY_UPDATE";
    case GRPC_CHTTP2_INITIATE_WRITE_APPLICATION_PING:
      return "APPLICATION_PING";
    case GRPC_CHTTP2_INITIATE_WRITE_BDP_PING:
      return "BDP_PING";
    case GRPC_CHTTP2_INITIATE_WRITE_KEEPALIVE_PING:
      return "KEEPALIVE_PING";
    case GRPC_CHTTP2_INITIATE_WRITE_TRANSPORT_FLOW_CONTROL_UNSTALLED:
      return "TRANSPORT_FLOW_CONTROL_UNSTALLED";
    case GRPC_CHTTP2_INITIATE_WRITE_PING_RESPONSE:
      return "PING_RESPONSE";
    case GRPC_CHTTP2_INITIATE_WRITE_FORCE_RST_STREAM:
      return "FORCE_RST_STREAM";
  }
  GPR_UNREACHABLE_CODE(return "unknown");
}

static grpc_endpoint* chttp2_get_endpoint(grpc_transport* t) {
  return (reinterpret_cast<grpc_chttp2_transport*>(t))->ep;
}

static const grpc_transport_vtable vtable = {sizeof(grpc_chttp2_stream),
                                             "chttp2",
                                             init_stream,
                                             nullptr,
                                             set_pollset,
                                             set_pollset_set,
                                             perform_stream_op,
                                             perform_transport_op,
                                             destroy_stream,
                                             destroy_transport,
                                             chttp2_get_endpoint};

static const grpc_transport_vtable* get_vtable(void) { return &vtable; }

grpc_core::RefCountedPtr<grpc_core::channelz::SocketNode>
grpc_chttp2_transport_get_socket_node(grpc_transport* transport) {
  grpc_chttp2_transport* t =
      reinterpret_cast<grpc_chttp2_transport*>(transport);
  return t->channelz_socket;
}

grpc_transport* grpc_create_chttp2_transport(
    const grpc_core::ChannelArgs& channel_args, grpc_endpoint* ep,
    bool is_client) {
  auto t = new grpc_chttp2_transport(channel_args, ep, is_client);
  return &t->base;
}

void grpc_chttp2_transport_start_reading(
    grpc_transport* transport, grpc_slice_buffer* read_buffer,
    grpc_closure* notify_on_receive_settings, grpc_closure* notify_on_close) {
  grpc_chttp2_transport* t =
      reinterpret_cast<grpc_chttp2_transport*>(transport);
  GRPC_CHTTP2_REF_TRANSPORT(
      t, "reading_action");  // matches unref inside reading_action
  if (read_buffer != nullptr) {
    grpc_slice_buffer_move_into(read_buffer, &t->read_buffer);
    gpr_free(read_buffer);
  }
  t->notify_on_receive_settings = notify_on_receive_settings;
  t->notify_on_close = notify_on_close;
  t->combiner->Run(
      GRPC_CLOSURE_INIT(&t->read_action_locked, read_action_locked, t, nullptr),
      absl::OkStatus());
}<|MERGE_RESOLUTION|>--- conflicted
+++ resolved
@@ -2708,27 +2708,12 @@
       grpc_chttp2_initiate_write(t, GRPC_CHTTP2_INITIATE_WRITE_KEEPALIVE_PING);
     } else {
       GRPC_CHTTP2_REF_TRANSPORT(t, "init keepalive ping");
-<<<<<<< HEAD
-      GRPC_CLOSURE_INIT(&t->init_keepalive_ping_locked, init_keepalive_ping, t,
-                        grpc_schedule_on_exec_ctx);
-      grpc_timer_init(&t->keepalive_ping_timer,
-                      grpc_core::Timestamp::Now() + t->keepalive_time,
-                      &t->init_keepalive_ping_locked);
-    }
-  } else if (error == absl::CancelledError()) {
-    // The keepalive ping timer may be cancelled by bdp
-    if (GRPC_TRACE_FLAG_ENABLED(grpc_http_trace) ||
-        GRPC_TRACE_FLAG_ENABLED(grpc_keepalive_trace)) {
-      gpr_log(GPR_INFO, "%s: Keepalive ping cancelled. Resetting timer.",
-              std::string(t->peer_string.as_string_view()).c_str());
-=======
       t->keepalive_ping_timer_handle =
           t->event_engine->RunAfter(t->keepalive_time, [t] {
             grpc_core::ApplicationCallbackExecCtx callback_exec_ctx;
             grpc_core::ExecCtx exec_ctx;
             init_keepalive_ping(t);
           });
->>>>>>> b1619f1d
     }
   }
   GRPC_CHTTP2_UNREF_TRANSPORT(t, "init keepalive ping");
@@ -2824,25 +2809,13 @@
   GPR_ASSERT(t->keepalive_watchdog_timer_handle.has_value());
   t->keepalive_watchdog_timer_handle.reset();
   if (t->keepalive_state == GRPC_CHTTP2_KEEPALIVE_STATE_PINGING) {
-<<<<<<< HEAD
-    if (error.ok()) {
-      gpr_log(GPR_INFO, "%s: Keepalive watchdog fired. Closing transport.",
-              std::string(t->peer_string.as_string_view()).c_str());
-      t->keepalive_state = GRPC_CHTTP2_KEEPALIVE_STATE_DYING;
-      close_transport_locked(
-          t, grpc_error_set_int(GRPC_ERROR_CREATE("keepalive watchdog timeout"),
-                                grpc_core::StatusIntProperty::kRpcStatus,
-                                GRPC_STATUS_UNAVAILABLE));
-    }
-=======
     gpr_log(GPR_INFO, "%s: Keepalive watchdog fired. Closing transport.",
-            t->peer_string.c_str());
+            std::string(t->peer_string.as_string_view()).c_str());
     t->keepalive_state = GRPC_CHTTP2_KEEPALIVE_STATE_DYING;
     close_transport_locked(
         t, grpc_error_set_int(GRPC_ERROR_CREATE("keepalive watchdog timeout"),
                               grpc_core::StatusIntProperty::kRpcStatus,
                               GRPC_STATUS_UNAVAILABLE));
->>>>>>> b1619f1d
   } else {
     // If keepalive_state is not PINGING, we consider it as an error. Maybe the
     // cancellation failed in finish_keepalive_ping_locked. Users have seen
@@ -2861,7 +2834,7 @@
       if (GRPC_TRACE_FLAG_ENABLED(grpc_http_trace) ||
           GRPC_TRACE_FLAG_ENABLED(grpc_keepalive_trace)) {
         gpr_log(GPR_INFO, "%s: Keepalive ping cancelled. Resetting timer.",
-                t->peer_string.c_str());
+                std::string(t->peer_string.as_string_view()).c_str());
       }
       t->keepalive_ping_timer_handle =
           t->event_engine->RunAfter(t->keepalive_time, [t] {
