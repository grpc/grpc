--- conflicted
+++ resolved
@@ -881,11 +881,7 @@
   // size. With this logic, the sender would automatically reduce the sending
   // frame size as well.
   int max_frame_size =
-<<<<<<< HEAD
-      grpc_core::ConfigVars::Get().EnablePeerStateBasedFraming()
-=======
       grpc_core::IsPeerStateBasedFramingEnabled()
->>>>>>> e609ad88
           ? 2 * t->settings[GRPC_PEER_SETTINGS]
                            [GRPC_CHTTP2_SETTINGS_MAX_FRAME_SIZE]
           : INT_MAX;
