--- conflicted
+++ resolved
@@ -1106,17 +1106,11 @@
             : static_cast<grpc_millis>(current_keepalive_time_ms *
                                        KEEPALIVE_TIME_BACKOFF_MULTIPLIER);
   }
-<<<<<<< HEAD
+  absl::Status status = grpc_error_to_absl_status(t->goaway_error);
   // lie: use transient failure from the transport to indicate goaway has been
-  // received
-  connectivity_state_set(t, GRPC_CHANNEL_TRANSIENT_FAILURE, "got_goaway");
-=======
-  absl::Status status = grpc_error_to_absl_status(t->goaway_error);
-  /* lie: use transient failure from the transport to indicate goaway has been
-   * received */
+  // received.
   connectivity_state_set(t, GRPC_CHANNEL_TRANSIENT_FAILURE, status,
                          "got_goaway");
->>>>>>> be58863a
 }
 
 static void maybe_start_some_streams(grpc_chttp2_transport* t) {
