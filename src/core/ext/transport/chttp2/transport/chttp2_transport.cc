--- conflicted
+++ resolved
@@ -477,54 +477,21 @@
   }
 }
 
-<<<<<<< HEAD
 grpc_chttp2_transport::grpc_chttp2_transport(
-    const grpc_channel_args* channel_args, grpc_endpoint* ep, bool is_client)
+    const grpc_channel_args* channel_args, grpc_endpoint* ep, bool is_client,
+    grpc_resource_user* resource_user)
     : ep(ep),
       peer_string(grpc_endpoint_get_peer(ep)),
+      resource_user(resource_user),
       combiner(grpc_combiner_create()),
       is_client(is_client),
       next_stream_id(is_client ? 1 : 2),
       deframe_state(is_client ? GRPC_DTS_FH_0 : GRPC_DTS_CLIENT_PREFIX_0) {
-=======
-static void init_transport(grpc_chttp2_transport* t,
-                           const grpc_channel_args* channel_args,
-                           grpc_endpoint* ep, bool is_client,
-                           grpc_resource_user* resource_user) {
->>>>>>> 111f4743
   GPR_ASSERT(strlen(GRPC_CHTTP2_CLIENT_CONNECT_STRING) ==
              GRPC_CHTTP2_CLIENT_CONNECT_STRLEN);
   base.vtable = get_vtable();
   /* one ref is for destroy */
-<<<<<<< HEAD
   gpr_ref_init(&refs, 1);
-=======
-  gpr_ref_init(&t->refs, 1);
-  t->combiner = grpc_combiner_create();
-  t->peer_string = grpc_endpoint_get_peer(ep);
-  t->endpoint_reading = 1;
-  t->next_stream_id = is_client ? 1 : 2;
-  t->is_client = is_client;
-  t->resource_user = resource_user;
-  t->deframe_state = is_client ? GRPC_DTS_FH_0 : GRPC_DTS_CLIENT_PREFIX_0;
-  t->is_first_frame = true;
-  grpc_connectivity_state_init(
-      &t->channel_callback.state_tracker, GRPC_CHANNEL_READY,
-      is_client ? "client_transport" : "server_transport");
-
-  grpc_slice_buffer_init(&t->qbuf);
-  grpc_slice_buffer_init(&t->outbuf);
-  grpc_chttp2_hpack_compressor_init(&t->hpack_compressor);
-
-  init_transport_closures(t);
-
-  t->goaway_error = GRPC_ERROR_NONE;
-  grpc_chttp2_goaway_parser_init(&t->goaway_parser);
-  grpc_chttp2_hpack_parser_init(&t->hpack_parser);
-
-  grpc_slice_buffer_init(&t->read_buffer);
-
->>>>>>> 111f4743
   /* 8 is a random stab in the dark as to a good initial size: it's small enough
      that it shouldn't waste memory for infrequently used connections, yet
      large enough that the exponential growth should happen nicely when it's
@@ -3215,17 +3182,10 @@
 }
 
 grpc_transport* grpc_create_chttp2_transport(
-<<<<<<< HEAD
-    const grpc_channel_args* channel_args, grpc_endpoint* ep, bool is_client) {
-  auto t = new (gpr_malloc(sizeof(grpc_chttp2_transport)))
-      grpc_chttp2_transport(channel_args, ep, is_client);
-=======
     const grpc_channel_args* channel_args, grpc_endpoint* ep, bool is_client,
     grpc_resource_user* resource_user) {
-  grpc_chttp2_transport* t = static_cast<grpc_chttp2_transport*>(
-      gpr_zalloc(sizeof(grpc_chttp2_transport)));
-  init_transport(t, channel_args, ep, is_client, resource_user);
->>>>>>> 111f4743
+  auto t = new (gpr_malloc(sizeof(grpc_chttp2_transport)))
+      grpc_chttp2_transport(channel_args, ep, is_client, resource_user);
   return &t->base;
 }
 
