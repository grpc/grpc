//
// Copyright 2018 gRPC authors.
//
// Licensed under the Apache License, Version 2.0 (the "License");
// you may not use this file except in compliance with the License.
// You may obtain a copy of the License at
//
//     http://www.apache.org/licenses/LICENSE-2.0
//
// Unless required by applicable law or agreed to in writing, software
// distributed under the License is distributed on an "AS IS" BASIS,
// WITHOUT WARRANTIES OR CONDITIONS OF ANY KIND, either express or implied.
// See the License for the specific language governing permissions and
// limitations under the License.
//

#include "src/core/ext/transport/chttp2/transport/chttp2_transport.h"

#include <grpc/credentials.h>
#include <grpc/event_engine/event_engine.h>
#include <grpc/grpc.h>
#include <grpc/impl/channel_arg_names.h>
#include <grpc/impl/connectivity_state.h>
#include <grpc/slice_buffer.h>
#include <grpc/status.h>
#include <grpc/support/alloc.h>
#include <grpc/support/port_platform.h>
#include <grpc/support/time.h>
#include <inttypes.h>
#include <limits.h>
#include <string.h>

#include <algorithm>
#include <atomic>
#include <cstddef>
#include <cstdint>
#include <limits>
#include <memory>
#include <new>
#include <optional>
#include <string>
#include <type_traits>
#include <utility>
#include <variant>
#include <vector>

#include "absl/base/attributes.h"
#include "absl/container/flat_hash_map.h"
#include "absl/hash/hash.h"
#include "absl/log/check.h"
#include "absl/log/log.h"
#include "absl/meta/type_traits.h"
#include "absl/random/random.h"
#include "absl/status/status.h"
#include "absl/strings/cord.h"
#include "absl/strings/str_cat.h"
#include "absl/strings/str_format.h"
#include "absl/strings/string_view.h"
#include "absl/time/time.h"
#include "src/core/call/metadata_batch.h"
#include "src/core/call/metadata_info.h"
#include "src/core/channelz/property_list.h"
#include "src/core/config/config_vars.h"
#include "src/core/ext/transport/chttp2/transport/call_tracer_wrapper.h"
#include "src/core/ext/transport/chttp2/transport/flow_control.h"
#include "src/core/ext/transport/chttp2/transport/frame_data.h"
#include "src/core/ext/transport/chttp2/transport/frame_goaway.h"
#include "src/core/ext/transport/chttp2/transport/frame_rst_stream.h"
#include "src/core/ext/transport/chttp2/transport/frame_security.h"
#include "src/core/ext/transport/chttp2/transport/hpack_encoder.h"
#include "src/core/ext/transport/chttp2/transport/http2_settings.h"
#include "src/core/ext/transport/chttp2/transport/http2_stats_collector.h"
#include "src/core/ext/transport/chttp2/transport/http2_status.h"
#include "src/core/ext/transport/chttp2/transport/internal.h"
#include "src/core/ext/transport/chttp2/transport/legacy_frame.h"
#include "src/core/ext/transport/chttp2/transport/ping_abuse_policy.h"
#include "src/core/ext/transport/chttp2/transport/ping_callbacks.h"
#include "src/core/ext/transport/chttp2/transport/ping_rate_policy.h"
#include "src/core/ext/transport/chttp2/transport/stream_lists.h"
#include "src/core/ext/transport/chttp2/transport/varint.h"
#include "src/core/ext/transport/chttp2/transport/write_size_policy.h"
#include "src/core/lib/channel/channel_args.h"
#include "src/core/lib/event_engine/extensions/channelz.h"
#include "src/core/lib/event_engine/extensions/tcp_trace.h"
#include "src/core/lib/event_engine/query_extensions.h"
#include "src/core/lib/experiments/experiments.h"
#include "src/core/lib/iomgr/combiner.h"
#include "src/core/lib/iomgr/endpoint.h"
#include "src/core/lib/iomgr/error.h"
#include "src/core/lib/iomgr/ev_posix.h"
#include "src/core/lib/iomgr/event_engine_shims/endpoint.h"
#include "src/core/lib/iomgr/exec_ctx.h"
#include "src/core/lib/iomgr/iomgr_fwd.h"
#include "src/core/lib/iomgr/port.h"
#include "src/core/lib/promise/poll.h"
#include "src/core/lib/resource_quota/arena.h"
#include "src/core/lib/resource_quota/memory_quota.h"
#include "src/core/lib/resource_quota/resource_quota.h"
#include "src/core/lib/slice/slice.h"
#include "src/core/lib/slice/slice_buffer.h"
#include "src/core/lib/slice/slice_internal.h"
#include "src/core/lib/transport/bdp_estimator.h"
#include "src/core/lib/transport/connectivity_state.h"
#include "src/core/lib/transport/error_utils.h"
#include "src/core/lib/transport/status_conversion.h"
#include "src/core/lib/transport/transport.h"
#include "src/core/lib/transport/transport_framing_endpoint_extension.h"
#include "src/core/telemetry/call_tracer.h"
#include "src/core/telemetry/context_list_entry.h"
#include "src/core/telemetry/default_tcp_tracer.h"
#include "src/core/telemetry/stats.h"
#include "src/core/telemetry/stats_data.h"
#include "src/core/telemetry/tcp_tracer.h"
#include "src/core/transport/auth_context.h"
#include "src/core/util/bitset.h"
#include "src/core/util/crash.h"
#include "src/core/util/debug_location.h"
#include "src/core/util/http_client/parser.h"
#include "src/core/util/notification.h"
#include "src/core/util/ref_counted.h"
#include "src/core/util/shared_bit_gen.h"
#include "src/core/util/status_helper.h"
#include "src/core/util/string.h"
#include "src/core/util/time.h"
#include "src/core/util/useful.h"

using grpc_core::Json;

#define DEFAULT_CONNECTION_WINDOW_TARGET (1024 * 1024)
#define MAX_WINDOW 0x7fffffffu
#define MAX_WRITE_BUFFER_SIZE (64 * 1024 * 1024)

#define KEEPALIVE_TIME_BACKOFF_MULTIPLIER 2

#define DEFAULT_MAX_PENDING_INDUCED_FRAMES 10000

#define GRPC_ARG_HTTP2_PING_ON_RST_STREAM_PERCENT \
  "grpc.http2.ping_on_rst_stream_percent"

static grpc_core::Duration g_default_client_keepalive_time =
    grpc_core::Duration::Infinity();
static grpc_core::Duration g_default_client_keepalive_timeout =
    grpc_core::Duration::Seconds(20);
static grpc_core::Duration g_default_server_keepalive_time =
    grpc_core::Duration::Hours(2);
static grpc_core::Duration g_default_server_keepalive_timeout =
    grpc_core::Duration::Seconds(20);
static bool g_default_client_keepalive_permit_without_calls = false;
static bool g_default_server_keepalive_permit_without_calls = false;

// EXPERIMENTAL: control tarpitting in chttp2
#define GRPC_ARG_HTTP_ALLOW_TARPIT "grpc.http.tarpit"
#define GRPC_ARG_HTTP_TARPIT_MIN_DURATION_MS "grpc.http.tarpit_min_duration_ms"
#define GRPC_ARG_HTTP_TARPIT_MAX_DURATION_MS "grpc.http.tarpit_max_duration_ms"

#define MAX_CLIENT_STREAM_ID 0x7fffffffu

// forward declarations of various callbacks that we'll build closures around
static void write_action_begin_locked(
    grpc_core::RefCountedPtr<grpc_chttp2_transport>, grpc_error_handle error);
static void write_action(grpc_chttp2_transport* t,
                         std::vector<TcpCallTracerWithOffset> tcp_call_tracers);
static void write_action_end(grpc_core::RefCountedPtr<grpc_chttp2_transport>,
                             grpc_error_handle error);
static void write_action_end_locked(
    grpc_core::RefCountedPtr<grpc_chttp2_transport>, grpc_error_handle error);

static void read_action(grpc_core::RefCountedPtr<grpc_chttp2_transport>,
                        grpc_error_handle error);
static void read_action_locked(grpc_core::RefCountedPtr<grpc_chttp2_transport>,
                               grpc_error_handle error);
static void continue_read_action_locked(
    grpc_core::RefCountedPtr<grpc_chttp2_transport> t);

static void close_from_api(grpc_chttp2_transport* t, grpc_chttp2_stream* s,
                           grpc_error_handle error, bool tarpit);

// Start new streams that have been created if we can
static void maybe_start_some_streams(grpc_chttp2_transport* t);

static void connectivity_state_set(grpc_chttp2_transport* t,
                                   grpc_connectivity_state state,
                                   const absl::Status& status,
                                   const char* reason);

static void benign_reclaimer_locked(
    grpc_core::RefCountedPtr<grpc_chttp2_transport>, grpc_error_handle error);
static void destructive_reclaimer_locked(
    grpc_core::RefCountedPtr<grpc_chttp2_transport>, grpc_error_handle error);

static void post_benign_reclaimer(grpc_chttp2_transport* t);
static void post_destructive_reclaimer(grpc_chttp2_transport* t);

static void close_transport_locked(grpc_chttp2_transport* t,
                                   grpc_error_handle error);
static void end_all_the_calls(grpc_chttp2_transport* t,
                              grpc_error_handle error);

static void start_bdp_ping(grpc_core::RefCountedPtr<grpc_chttp2_transport>,
                           grpc_error_handle error);
static void finish_bdp_ping(grpc_core::RefCountedPtr<grpc_chttp2_transport>,
                            grpc_error_handle error);
static void start_bdp_ping_locked(
    grpc_core::RefCountedPtr<grpc_chttp2_transport>, grpc_error_handle error);
static void finish_bdp_ping_locked(
    grpc_core::RefCountedPtr<grpc_chttp2_transport>, grpc_error_handle error);
static void next_bdp_ping_timer_expired(grpc_chttp2_transport* t);
static void next_bdp_ping_timer_expired_locked(
    grpc_core::RefCountedPtr<grpc_chttp2_transport> tp,
    GRPC_UNUSED grpc_error_handle error);

static void cancel_pings(grpc_chttp2_transport* t, grpc_error_handle error);
static void send_ping_locked(grpc_chttp2_transport* t,
                             grpc_closure* on_initiate, grpc_closure* on_ack);
static void retry_initiate_ping_locked(
    grpc_core::RefCountedPtr<grpc_chttp2_transport> t,
    GRPC_UNUSED grpc_error_handle error);

// keepalive-relevant functions
static void init_keepalive_ping(
    grpc_core::RefCountedPtr<grpc_chttp2_transport> t);
static void init_keepalive_ping_locked(
    grpc_core::RefCountedPtr<grpc_chttp2_transport> t,
    GRPC_UNUSED grpc_error_handle error);
static void finish_keepalive_ping(
    grpc_core::RefCountedPtr<grpc_chttp2_transport> t, grpc_error_handle error);
static void finish_keepalive_ping_locked(
    grpc_core::RefCountedPtr<grpc_chttp2_transport> t, grpc_error_handle error);
static void maybe_reset_keepalive_ping_timer_locked(grpc_chttp2_transport* t);

static void send_goaway(grpc_chttp2_transport* t, grpc_error_handle error,
                        bool immediate_disconnect_hint);

// Timeout for getting an ack back on settings changes
#define GRPC_ARG_SETTINGS_TIMEOUT "grpc.http2.settings_timeout"

namespace {

using EventEngine = ::grpc_event_engine::experimental::EventEngine;
using TaskHandle = ::grpc_event_engine::experimental::EventEngine::TaskHandle;
using grpc_core::http2::Http2ErrorCode;
using WriteMetric =
    ::grpc_event_engine::experimental::EventEngine::Endpoint::WriteMetric;
using WriteEventSink =
    ::grpc_event_engine::experimental::EventEngine::Endpoint::WriteEventSink;
using WriteEvent =
    ::grpc_event_engine::experimental::EventEngine::Endpoint::WriteEvent;

grpc_core::WriteTimestampsCallback g_write_timestamps_callback = nullptr;
}  // namespace

namespace grpc_core {

namespace {

// Initialize a grpc_closure \a c to call \a Fn with \a t and \a error. Holds
// the passed in reference to \a t until it's moved into Fn.
template <void (*Fn)(RefCountedPtr<grpc_chttp2_transport>, grpc_error_handle)>
grpc_closure* InitTransportClosure(RefCountedPtr<grpc_chttp2_transport> t,
                                   grpc_closure* c) {
  GRPC_CLOSURE_INIT(
      c,
      [](void* tp, grpc_error_handle error) {
        Fn(RefCountedPtr<grpc_chttp2_transport>(
               static_cast<grpc_chttp2_transport*>(tp)),
           std::move(error));
      },
      t.release(), nullptr);
  return c;
}

TestOnlyGlobalHttp2TransportInitCallback test_only_init_callback = nullptr;
TestOnlyGlobalHttp2TransportDestructCallback test_only_destruct_callback =
    nullptr;
bool test_only_disable_transient_failure_state_notification = false;

}  // namespace

void TestOnlySetGlobalHttp2TransportInitCallback(
    TestOnlyGlobalHttp2TransportInitCallback callback) {
  test_only_init_callback = callback;
}

void TestOnlySetGlobalHttp2TransportDestructCallback(
    TestOnlyGlobalHttp2TransportDestructCallback callback) {
  test_only_destruct_callback = callback;
}

void TestOnlyGlobalHttp2TransportDisableTransientFailureStateNotification(
    bool disable) {
  test_only_disable_transient_failure_state_notification = disable;
}

void GrpcHttp2SetWriteTimestampsCallback(WriteTimestampsCallback fn) {
  g_write_timestamps_callback = fn;
}

WriteTimestampsCallback GrpcHttp2GetWriteTimestampsCallback() {
  return g_write_timestamps_callback;
}

// For each entry in the passed ContextList, it executes the function set using
// GrpcHttp2SetWriteTimestampsCallback method with each context in the list
// and \a ts. It also deletes/frees up the passed ContextList after this
// operation.
void ForEachContextListEntryExecute(void* arg, Timestamps* ts,
                                    grpc_error_handle error) {
  ContextList* context_list = reinterpret_cast<ContextList*>(arg);
  if (!context_list) {
    return;
  }
  for (auto it = context_list->begin(); it != context_list->end(); it++) {
    ContextListEntry& entry = (*it);
    if (ts) {
      ts->byte_offset = static_cast<uint32_t>(entry.ByteOffsetInStream());
    }
    g_write_timestamps_callback(entry.TraceContext(), ts, error);
  }
  delete context_list;
}

HttpAnnotation::HttpAnnotation(Type type, gpr_timespec time)
    : CallTracerAnnotationInterface::Annotation(
          CallTracerAnnotationInterface::AnnotationType::kHttpTransport),
      type_(type),
      time_(time) {}

std::string HttpAnnotation::ToString() const {
  std::string s = "HttpAnnotation type: ";
  switch (type_) {
    case Type::kStart:
      absl::StrAppend(&s, "Start");
      break;
    case Type::kHeadWritten:
      absl::StrAppend(&s, "HeadWritten");
      break;
    case Type::kEnd:
      absl::StrAppend(&s, "End");
      break;
    default:
      absl::StrAppend(&s, "Unknown");
  }
  absl::StrAppend(&s, " time: ", gpr_format_timespec(time_));
  if (transport_stats_.has_value()) {
    absl::StrAppend(&s, " transport:[", transport_stats_->ToString(), "]");
  }
  if (stream_stats_.has_value()) {
    absl::StrAppend(&s, " stream:[", stream_stats_->ToString(), "]");
  }
  return s;
}

}  // namespace grpc_core

//
// CONSTRUCTION/DESTRUCTION/REFCOUNTING
//

grpc_chttp2_transport::~grpc_chttp2_transport() {
  size_t i;

  cancel_pings(this, GRPC_ERROR_CREATE("Transport destroyed"));

  event_engine.reset();

  if (channelz_socket != nullptr) {
    channelz_socket.reset();
  }

  grpc_slice_buffer_destroy(&qbuf);

  delete context_list;
  context_list = nullptr;

  grpc_slice_buffer_destroy(&read_buffer);
  grpc_chttp2_goaway_parser_destroy(&goaway_parser);

  for (i = 0; i < STREAM_LIST_COUNT; i++) {
    CHECK_EQ(lists[i].head, nullptr);
    CHECK_EQ(lists[i].tail, nullptr);
  }

  CHECK(stream_map.empty());
  GRPC_COMBINER_UNREF(combiner, "chttp2_transport");

  while (write_cb_pool) {
    grpc_chttp2_write_cb* next = write_cb_pool->next;
    gpr_free(write_cb_pool);
    write_cb_pool = next;
  }

  gpr_free(ping_acks);
  if (grpc_core::test_only_destruct_callback != nullptr) {
    grpc_core::test_only_destruct_callback();
  }
}

using grpc_event_engine::experimental::ChannelzExtension;
using grpc_event_engine::experimental::QueryExtension;
using grpc_event_engine::experimental::TcpTraceExtension;

static void read_channel_args(grpc_chttp2_transport* t,
                              const grpc_core::ChannelArgs& channel_args,
                              const bool is_client) {
  const int initial_sequence_number =
      channel_args.GetInt(GRPC_ARG_HTTP2_INITIAL_SEQUENCE_NUMBER).value_or(-1);
  if (initial_sequence_number > 0) {
    if ((t->next_stream_id & 1) != (initial_sequence_number & 1)) {
      LOG(ERROR) << GRPC_ARG_HTTP2_INITIAL_SEQUENCE_NUMBER
                 << ": low bit must be " << (t->next_stream_id & 1) << " on "
                 << (is_client ? "client" : "server");
    } else {
      t->next_stream_id = static_cast<uint32_t>(initial_sequence_number);
    }
  }

  const int max_hpack_table_size =
      channel_args.GetInt(GRPC_ARG_HTTP2_HPACK_TABLE_SIZE_ENCODER).value_or(-1);
  if (max_hpack_table_size >= 0) {
    t->hpack_compressor.SetMaxUsableSize(max_hpack_table_size);
  }

  t->write_buffer_size =
      std::max(0, channel_args.GetInt(GRPC_ARG_HTTP2_WRITE_BUFFER_SIZE)
                      .value_or(grpc_core::chttp2::kDefaultWindow));
  t->keepalive_time =
      std::max(grpc_core::Duration::Milliseconds(1),
               channel_args.GetDurationFromIntMillis(GRPC_ARG_KEEPALIVE_TIME_MS)
                   .value_or(t->is_client ? g_default_client_keepalive_time
                                          : g_default_server_keepalive_time));
  t->keepalive_timeout = std::max(
      grpc_core::Duration::Zero(),
      channel_args.GetDurationFromIntMillis(GRPC_ARG_KEEPALIVE_TIMEOUT_MS)
          .value_or(t->keepalive_time == grpc_core::Duration::Infinity()
                        ? grpc_core::Duration::Infinity()
                        : (t->is_client ? g_default_client_keepalive_timeout
                                        : g_default_server_keepalive_timeout)));
  t->ping_timeout = std::max(
      grpc_core::Duration::Zero(),
      channel_args.GetDurationFromIntMillis(GRPC_ARG_PING_TIMEOUT_MS)
          .value_or(t->keepalive_time == grpc_core::Duration::Infinity()
                        ? grpc_core::Duration::Infinity()
                        : grpc_core::Duration::Minutes(1)));
  if (t->is_client) {
    t->keepalive_permit_without_calls =
        channel_args.GetBool(GRPC_ARG_KEEPALIVE_PERMIT_WITHOUT_CALLS)
            .value_or(g_default_client_keepalive_permit_without_calls);
  } else {
    t->keepalive_permit_without_calls =
        channel_args.GetBool(GRPC_ARG_KEEPALIVE_PERMIT_WITHOUT_CALLS)
            .value_or(g_default_server_keepalive_permit_without_calls);
  }

  t->settings_timeout =
      channel_args.GetDurationFromIntMillis(GRPC_ARG_SETTINGS_TIMEOUT)
          .value_or(std::max(t->keepalive_timeout * 2,
                             grpc_core::Duration::Minutes(1)));

  // Only send the preferred rx frame size http2 setting if we are instructed
  // to auto size the buffers allocated at tcp level and we also can adjust
  // sending frame size.
  t->enable_preferred_rx_crypto_frame_advertisement =
      channel_args
          .GetBool(GRPC_ARG_EXPERIMENTAL_HTTP2_PREFERRED_CRYPTO_FRAME_SIZE)
          .value_or(false);

  const auto max_requests_per_read =
      channel_args.GetInt("grpc.http2.max_requests_per_read");
  if (max_requests_per_read.has_value()) {
    t->max_requests_per_read =
        grpc_core::Clamp(*max_requests_per_read, 1, 10000);
  } else {
    t->max_requests_per_read = 32;
  }

  if (channel_args.GetBool(GRPC_ARG_ENABLE_CHANNELZ)
          .value_or(GRPC_ENABLE_CHANNELZ_DEFAULT)) {
    t->channelz_socket =
        grpc_core::MakeRefCounted<grpc_core::channelz::SocketNode>(
            std::string(grpc_endpoint_get_local_address(t->ep.get())),
            std::string(t->peer_string.as_string_view()),
            absl::StrCat(t->GetTransportName(), " ",
                         t->peer_string.as_string_view()),
            channel_args
                .GetObjectRef<grpc_core::channelz::SocketNode::Security>());
    // Checks channelz_socket, so must be initialized after.
    t->channelz_data_source =
        std::make_unique<grpc_chttp2_transport::ChannelzDataSource>(t);
    auto epte = QueryExtension<ChannelzExtension>(
        grpc_event_engine::experimental::grpc_get_wrapped_event_engine_endpoint(
            t->ep.get()));
    if (epte != nullptr) {
      epte->SetSocketNode(t->channelz_socket);
    }
  }

  t->ack_pings = channel_args.GetBool("grpc.http2.ack_pings").value_or(true);

  t->allow_tarpit =
      channel_args.GetBool(GRPC_ARG_HTTP_ALLOW_TARPIT).value_or(true);
  t->min_tarpit_duration_ms =
      channel_args
          .GetDurationFromIntMillis(GRPC_ARG_HTTP_TARPIT_MIN_DURATION_MS)
          .value_or(grpc_core::Duration::Milliseconds(100))
          .millis();
  t->max_tarpit_duration_ms =
      channel_args
          .GetDurationFromIntMillis(GRPC_ARG_HTTP_TARPIT_MAX_DURATION_MS)
          .value_or(grpc_core::Duration::Seconds(1))
          .millis();
  t->max_header_list_size_soft_limit =
      grpc_core::GetSoftLimitFromChannelArgs(channel_args);

  int value;
  if (!is_client) {
    value = channel_args.GetInt(GRPC_ARG_MAX_CONCURRENT_STREAMS).value_or(-1);
    if (value >= 0) {
      t->settings.mutable_local().SetMaxConcurrentStreams(value);
    }
  } else if (channel_args.Contains(GRPC_ARG_MAX_CONCURRENT_STREAMS)) {
    VLOG(2) << GRPC_ARG_MAX_CONCURRENT_STREAMS
            << " is not available on clients";
  }
  value =
      channel_args.GetInt(GRPC_ARG_HTTP2_HPACK_TABLE_SIZE_DECODER).value_or(-1);
  if (value >= 0) {
    t->settings.mutable_local().SetHeaderTableSize(value);
  }
  t->settings.mutable_local().SetMaxHeaderListSize(
      grpc_core::GetHardLimitFromChannelArgs(channel_args));
  value = channel_args.GetInt(GRPC_ARG_HTTP2_MAX_FRAME_SIZE).value_or(-1);
  if (value >= 0) {
    t->settings.mutable_local().SetMaxFrameSize(value);
  }
  value =
      channel_args.GetInt(GRPC_ARG_HTTP2_STREAM_LOOKAHEAD_BYTES).value_or(-1);
  if (value >= 0) {
    t->settings.mutable_local().SetInitialWindowSize(value);
    t->flow_control.set_target_initial_window_size(value);
  }
  value = channel_args.GetInt(GRPC_ARG_HTTP2_ENABLE_TRUE_BINARY).value_or(-1);
  if (value >= 0) {
    t->settings.mutable_local().SetAllowTrueBinaryMetadata(value != 0);
  }

  if (t->enable_preferred_rx_crypto_frame_advertisement) {
    t->settings.mutable_local().SetPreferredReceiveCryptoMessageSize(INT_MAX);
  }

  t->settings.mutable_local().SetAllowSecurityFrame(
      channel_args.GetBool(GRPC_ARG_SECURITY_FRAME_ALLOWED).value_or(false));

  t->ping_on_rst_stream_percent = grpc_core::Clamp(
      channel_args.GetInt(GRPC_ARG_HTTP2_PING_ON_RST_STREAM_PERCENT)
          .value_or(1),
      0, 100);

  t->max_concurrent_streams_overload_protection =
      channel_args.GetBool(GRPC_ARG_MAX_CONCURRENT_STREAMS_OVERLOAD_PROTECTION)
          .value_or(true);

  t->max_concurrent_streams_reject_on_client =
      channel_args.GetBool(GRPC_ARG_MAX_CONCURRENT_STREAMS_REJECT_ON_CLIENT)
          .value_or(false);
}

static void init_keepalive_pings_if_enabled_locked(
    grpc_core::RefCountedPtr<grpc_chttp2_transport> t,
    GRPC_UNUSED grpc_error_handle error) {
  DCHECK(error.ok());
  if (t->keepalive_time != grpc_core::Duration::Infinity()) {
    t->keepalive_state = GRPC_CHTTP2_KEEPALIVE_STATE_WAITING;
    t->keepalive_ping_timer_handle =
        t->event_engine->RunAfter(t->keepalive_time, [t = t->Ref()]() mutable {
          grpc_core::ExecCtx exec_ctx;
          init_keepalive_ping(std::move(t));
        });
  } else {
    // Use GRPC_CHTTP2_KEEPALIVE_STATE_DISABLED to indicate there are no
    // inflight keepalive timers
    t->keepalive_state = GRPC_CHTTP2_KEEPALIVE_STATE_DISABLED;
  }
}

void grpc_chttp2_transport::ChannelzDataSource::AddData(
    grpc_core::channelz::DataSink sink) {
  transport_->event_engine->Run([t = transport_->Ref(),
                                 sink = std::move(sink)]() mutable {
    grpc_core::ExecCtx exec_ctx;
    t->combiner->Run(
        grpc_core::NewClosure([t, sink = std::move(sink)](
                                  grpc_error_handle) mutable {
          Json::Object http2_info;
<<<<<<< HEAD
          sink.AddAdditionalInfo(
              "http2",
              grpc_core::channelz::PropertyList()
                  .Set("max_requests_per_read", t->max_requests_per_read)
                  .Set("next_stream_id", t->next_stream_id)
                  .Set("last_new_stream_id", t->last_new_stream_id)
                  .Set("num_incoming_streams_before_settings_ack",
                       t->num_incoming_streams_before_settings_ack)
                  .Set("ping_ack_count", t->ping_ack_count)
                  .Set("allow_tarpit", t->allow_tarpit)
                  .Set("min_tarpit_duration_ms", t->min_tarpit_duration_ms)
                  .Set("max_tarpit_duration_ms", t->max_tarpit_duration_ms)
                  .Set("keepalive_time", t->keepalive_time)
                  .Set("next_adjusted_keepalive_timestamp",
                       t->next_adjusted_keepalive_timestamp)
                  .Set("num_messages_in_next_write",
                       t->num_messages_in_next_write)
                  .Set("num_pending_induced_frames",
                       t->num_pending_induced_frames)
                  .Set("write_buffer_size", t->write_buffer_size)
                  .Set("reading_paused_on_pending_induced_frames",
                       t->reading_paused_on_pending_induced_frames)
                  .Set("enable_preferred_rx_crypto_frame_advertisement",
                       t->enable_preferred_rx_crypto_frame_advertisement)
                  .Set("keepalive_permit_without_calls",
                       t->keepalive_permit_without_calls)
                  .Set("bdp_ping_blocked", t->bdp_ping_blocked)
                  .Set("bdp_ping_started", t->bdp_ping_started)
                  .Set("ack_pings", t->ack_pings)
                  .Set("keepalive_incoming_data_wanted",
                       t->keepalive_incoming_data_wanted)
                  .Set("max_concurrent_streams_overload_protection",
                       t->max_concurrent_streams_overload_protection)
                  .Set("max_concurrent_streams_reject_on_client",
                       t->max_concurrent_streams_reject_on_client)
                  .Set("ping_on_rst_stream_percent",
                       t->ping_on_rst_stream_percent)
                  .Set("last_window_update", t->last_window_update_time)
                  .Set("settings", t->settings.ToJsonObject())
                  .Set("flow_control", t->flow_control.stats().ToJsonObject())
                  .TakeJsonObject());
=======
          http2_info["flowControl"] =
              Json::FromObject(t->flow_control.stats().ToJsonObject());
          Json::Object misc;
          misc["maxRequestsPerRead"] =
              Json::FromNumber(static_cast<int64_t>(t->max_requests_per_read));
          misc["nextStreamId"] = Json::FromNumber(t->next_stream_id);
          misc["lastNewStreamId"] = Json::FromNumber(t->last_new_stream_id);
          misc["numIncomingStreamsBeforeSettingsAck"] =
              Json::FromNumber(t->num_incoming_streams_before_settings_ack);
          misc["pingAckCount"] =
              Json::FromNumber(static_cast<int64_t>(t->ping_ack_count));
          misc["allowTarpit"] = Json::FromBool(t->allow_tarpit);
          if (t->allow_tarpit) {
            misc["minTarpitDurationMs"] =
                Json::FromNumber(t->min_tarpit_duration_ms);
            misc["maxTarpitDurationMs"] =
                Json::FromNumber(t->max_tarpit_duration_ms);
          }
          misc["keepaliveTime"] =
              Json::FromString(t->keepalive_time.ToJsonString());
          misc["keepaliveTimeout"] =
              Json::FromString(t->keepalive_timeout.ToJsonString());
          misc["pingTimeout"] =
              Json::FromString(t->ping_timeout.ToJsonString());
          misc["nextAdjustedKeepaliveTimestamp"] =
              Json::FromString((t->next_adjusted_keepalive_timestamp -
                                grpc_core::Timestamp::Now())
                                   .ToJsonString());
          misc["numMessagesInNextWrite"] =
              Json::FromNumber(t->num_messages_in_next_write);
          misc["numPendingInducedFrames"] =
              Json::FromNumber(t->num_pending_induced_frames);
          misc["writeBufferSize"] = Json::FromNumber(t->write_buffer_size);
          misc["readingPausedOnPendingInducedFrames"] =
              Json::FromBool(t->reading_paused_on_pending_induced_frames);
          misc["enablePreferredRxCryptoFrameAdvertisement"] =
              Json::FromBool(t->enable_preferred_rx_crypto_frame_advertisement);
          misc["keepalivePermitWithoutCalls"] =
              Json::FromBool(t->keepalive_permit_without_calls);
          misc["bdpPingBlocked"] = Json::FromBool(t->bdp_ping_blocked);
          misc["bdpPingStarted"] = Json::FromBool(t->bdp_ping_started);
          misc["ackPings"] = Json::FromBool(t->ack_pings);
          misc["keepaliveIncomingDataWanted"] =
              Json::FromBool(t->keepalive_incoming_data_wanted);
          misc["maxConcurrentStreamsOverloadProtection"] =
              Json::FromBool(t->max_concurrent_streams_overload_protection);
          misc["maxConcurrentStreamsRejectOnClient"] =
              Json::FromBool(t->max_concurrent_streams_reject_on_client);
          misc["pingOnRstStreamPercent"] =
              Json::FromNumber(t->ping_on_rst_stream_percent);
          misc["lastWindowUpdateAge"] = Json::FromString(
              (grpc_core::Timestamp::Now() - t->last_window_update_time)
                  .ToJsonString());
          misc["pingRatePolicy"] =
              Json::FromObject(t->ping_rate_policy.ToJson());
          misc["pingCallbacks"] = Json::FromObject(t->ping_callbacks.ToJson());
          misc["goaway_error"] = Json::FromString(t->goaway_error.ToString());
          switch (t->sent_goaway_state) {
            case GRPC_CHTTP2_NO_GOAWAY_SEND:
              misc["sentGoawayState"] = Json::FromString("none");
              break;
            case GRPC_CHTTP2_GRACEFUL_GOAWAY:
              misc["sentGoawayState"] = Json::FromString("graceful");
              break;
            case GRPC_CHTTP2_FINAL_GOAWAY_SEND_SCHEDULED:
              misc["sentGoawayState"] = Json::FromString("final_scheduled");
              break;
            case GRPC_CHTTP2_FINAL_GOAWAY_SENT:
              misc["sentGoawayState"] = Json::FromString("final_sent");
              break;
          }
          switch (t->write_state) {
            case GRPC_CHTTP2_WRITE_STATE_IDLE:
              misc["writeState"] = Json::FromString("idle");
              break;
            case GRPC_CHTTP2_WRITE_STATE_WRITING:
              misc["writeState"] = Json::FromString("writing");
              break;
              break;
            case GRPC_CHTTP2_WRITE_STATE_WRITING_WITH_MORE:
              misc["writeState"] = Json::FromString("writing_with_more");
              break;
          }
          http2_info["misc"] = Json::FromObject(std::move(misc));
          http2_info["settings"] = Json::FromObject(t->settings.ToJsonObject());
          sink.AddAdditionalInfo("http2", std::move(http2_info));
>>>>>>> 14348e3d
          std::vector<grpc_core::RefCountedPtr<grpc_core::channelz::BaseNode>>
              children;
          children.reserve(t->stream_map.size());
          for (auto [id, stream] : t->stream_map) {
            if (stream->channelz_call_node == nullptr) {
              stream->channelz_call_node =
                  grpc_core::MakeRefCounted<grpc_core::channelz::CallNode>(
                      absl::StrCat("chttp2 ",
                                   t->is_client ? "client" : "server",
                                   " stream ", stream->id));
            }
            children.push_back(stream->channelz_call_node);
          }
          sink.AddChildObjects(std::move(children));
        }),
        absl::OkStatus());
  });
}

std::unique_ptr<grpc_core::channelz::ZTrace>
grpc_chttp2_transport::ChannelzDataSource::GetZTrace(absl::string_view name) {
  if (name == "transport_frames") {
    return transport_->http2_ztrace_collector.MakeZTrace();
  }
  return grpc_core::channelz::DataSource::GetZTrace(name);
}

// TODO(alishananda): add unit testing as part of chttp2 promise conversion work
void grpc_chttp2_transport::WriteSecurityFrame(grpc_core::SliceBuffer* data) {
  grpc_core::ExecCtx exec_ctx;
  combiner->Run(grpc_core::NewClosure(
                    [transport = Ref(), data](grpc_error_handle) mutable {
                      transport->WriteSecurityFrameLocked(data);
                    }),
                absl::OkStatus());
}

void grpc_chttp2_transport::WriteSecurityFrameLocked(
    grpc_core::SliceBuffer* data) {
  if (data == nullptr) {
    return;
  }
  if (!settings.peer().allow_security_frame()) {
    close_transport_locked(
        this,
        grpc_error_set_int(
            GRPC_ERROR_CREATE("Unexpected SECURITY frame scheduled for write"),
            grpc_core::StatusIntProperty::kRpcStatus,
            GRPC_STATUS_FAILED_PRECONDITION));
  }
  grpc_core::SliceBuffer security_frame;
  grpc_chttp2_security_frame_create(data->c_slice_buffer(), data->Length(),
                                    security_frame.c_slice_buffer());
  grpc_slice_buffer_move_into(security_frame.c_slice_buffer(), &qbuf);
  grpc_chttp2_initiate_write(this, GRPC_CHTTP2_INITIATE_WRITE_SEND_MESSAGE);
}

grpc_chttp2_transport::grpc_chttp2_transport(
    const grpc_core::ChannelArgs& channel_args,
    grpc_core::OrphanablePtr<grpc_endpoint> endpoint, const bool is_client)
    : ep(std::move(endpoint)),
      peer_string(
          grpc_core::Slice::FromCopiedString(grpc_endpoint_get_peer(ep.get()))),
      memory_owner(channel_args.GetObject<grpc_core::ResourceQuota>()
                       ->memory_quota()
                       ->CreateMemoryOwner()),
      self_reservation(
          memory_owner.MakeReservation(sizeof(grpc_chttp2_transport))),
      event_engine(
          channel_args
              .GetObjectRef<grpc_event_engine::experimental::EventEngine>()),
      combiner(grpc_combiner_create(event_engine)),
      state_tracker(is_client ? "client_transport" : "server_transport",
                    GRPC_CHANNEL_READY),
      next_stream_id(is_client ? 1 : 2),
      ping_abuse_policy(channel_args),
      ping_rate_policy(channel_args, is_client),
      flow_control(
          peer_string.as_string_view(),
          channel_args.GetBool(GRPC_ARG_HTTP2_BDP_PROBE).value_or(true),
          &memory_owner),
      deframe_state(is_client ? GRPC_DTS_FH_0 : GRPC_DTS_CLIENT_PREFIX_0),
      is_client(is_client) {
  context_list = new grpc_core::ContextList();

  if (channel_args.GetBool(GRPC_ARG_TCP_TRACING_ENABLED).value_or(false) &&
      grpc_event_engine::experimental::grpc_is_event_engine_endpoint(
          ep.get())) {
    auto epte = QueryExtension<TcpTraceExtension>(
        grpc_event_engine::experimental::grpc_get_wrapped_event_engine_endpoint(
            ep.get()));
    if (epte != nullptr) {
      epte->SetTcpTracer(std::make_shared<grpc_core::DefaultTcpTracer>(
          channel_args.GetObjectRef<
              grpc_core::GlobalStatsPluginRegistry::StatsPluginGroup>()));
    }
  }

  if (channel_args.GetBool(GRPC_ARG_SECURITY_FRAME_ALLOWED).value_or(false)) {
    transport_framing_endpoint_extension = QueryExtension<
        grpc_core::TransportFramingEndpointExtension>(
        grpc_event_engine::experimental::grpc_get_wrapped_event_engine_endpoint(
            ep.get()));
    if (transport_framing_endpoint_extension != nullptr) {
      transport_framing_endpoint_extension->SetSendFrameCallback(
          [this](grpc_core::SliceBuffer* data) { WriteSecurityFrame(data); });
    }
  }

  CHECK(strlen(GRPC_CHTTP2_CLIENT_CONNECT_STRING) ==
        GRPC_CHTTP2_CLIENT_CONNECT_STRLEN);

  grpc_slice_buffer_init(&read_buffer);
  if (is_client) {
    grpc_slice_buffer_add(
        outbuf.c_slice_buffer(),
        grpc_slice_from_copied_string(GRPC_CHTTP2_CLIENT_CONNECT_STRING));
  }
  grpc_slice_buffer_init(&qbuf);
  grpc_chttp2_goaway_parser_init(&goaway_parser);

  // configure http2 the way we like it
  if (is_client) {
    settings.mutable_local().SetEnablePush(false);
    settings.mutable_local().SetMaxConcurrentStreams(0);
  }
  settings.mutable_local().SetMaxHeaderListSize(DEFAULT_MAX_HEADER_LIST_SIZE);
  settings.mutable_local().SetAllowTrueBinaryMetadata(true);

  read_channel_args(this, channel_args, is_client);

  next_adjusted_keepalive_timestamp = grpc_core::Timestamp::InfPast();

  // Initially allow *UP TO* MAX_CONCURRENT_STREAMS incoming before we start
  // blanket cancelling them.
  num_incoming_streams_before_settings_ack =
      settings.local().max_concurrent_streams();

  grpc_core::ExecCtx exec_ctx;
  combiner->Run(
      grpc_core::InitTransportClosure<init_keepalive_pings_if_enabled_locked>(
          Ref(), &init_keepalive_ping_locked),
      absl::OkStatus());

  if (flow_control.bdp_probe()) {
    bdp_ping_blocked = true;
    grpc_chttp2_act_on_flowctl_action(flow_control.PeriodicUpdate(), this,
                                      nullptr);
  }

  grpc_chttp2_initiate_write(this, GRPC_CHTTP2_INITIATE_WRITE_INITIAL_WRITE);
  post_benign_reclaimer(this);
  if (grpc_core::test_only_init_callback != nullptr) {
    grpc_core::test_only_init_callback();
  }

  grpc_auth_context* auth_context = channel_args.GetObject<grpc_auth_context>();
  http2_stats = grpc_core::CreateHttp2StatsCollector(auth_context);

#ifdef GRPC_POSIX_SOCKET_TCP
  closure_barrier_may_cover_write =
      grpc_event_engine_run_in_background() &&
              grpc_core::IsScheduleCancellationOverWriteEnabled()
          ? 0
          : CLOSURE_BARRIER_MAY_COVER_WRITE;
#endif
}

static void destroy_transport_locked(void* tp, grpc_error_handle /*error*/) {
  grpc_core::RefCountedPtr<grpc_chttp2_transport> t(
      static_cast<grpc_chttp2_transport*>(tp));
  t->destroying = 1;
  close_transport_locked(t.get(), GRPC_ERROR_CREATE("Transport destroyed"));
  t->memory_owner.Reset();
}

void grpc_chttp2_transport::Orphan() {
  combiner->Run(GRPC_CLOSURE_CREATE(destroy_transport_locked, this, nullptr),
                absl::OkStatus());
}

static void close_transport_locked(grpc_chttp2_transport* t,
                                   grpc_error_handle error) {
  end_all_the_calls(t, error);
  cancel_pings(t, error);
  if (t->closed_with_error.ok()) {
    if (!grpc_error_has_clear_grpc_status(error)) {
      error =
          grpc_error_set_int(error, grpc_core::StatusIntProperty::kRpcStatus,
                             GRPC_STATUS_UNAVAILABLE);
    }
    if (t->write_state != GRPC_CHTTP2_WRITE_STATE_IDLE) {
      if (t->close_transport_on_writes_finished.ok()) {
        t->close_transport_on_writes_finished =
            GRPC_ERROR_CREATE("Delayed close due to in-progress write");
      }
      t->close_transport_on_writes_finished =
          grpc_error_add_child(t->close_transport_on_writes_finished, error);
      return;
    }
    CHECK(!error.ok());
    t->closed_with_error = error;
    connectivity_state_set(t, GRPC_CHANNEL_SHUTDOWN, absl::Status(),
                           "close_transport");
    if (t->keepalive_ping_timeout_handle != TaskHandle::kInvalid) {
      t->event_engine->Cancel(std::exchange(t->keepalive_ping_timeout_handle,
                                            TaskHandle::kInvalid));
    }
    if (t->settings_ack_watchdog != TaskHandle::kInvalid) {
      t->event_engine->Cancel(
          std::exchange(t->settings_ack_watchdog, TaskHandle::kInvalid));
    }
    if (t->delayed_ping_timer_handle != TaskHandle::kInvalid &&
        t->event_engine->Cancel(t->delayed_ping_timer_handle)) {
      t->delayed_ping_timer_handle = TaskHandle::kInvalid;
    }
    if (t->next_bdp_ping_timer_handle != TaskHandle::kInvalid &&
        t->event_engine->Cancel(t->next_bdp_ping_timer_handle)) {
      t->next_bdp_ping_timer_handle = TaskHandle::kInvalid;
    }
    switch (t->keepalive_state) {
      case GRPC_CHTTP2_KEEPALIVE_STATE_WAITING:
        if (t->keepalive_ping_timer_handle != TaskHandle::kInvalid &&
            t->event_engine->Cancel(t->keepalive_ping_timer_handle)) {
          t->keepalive_ping_timer_handle = TaskHandle::kInvalid;
        }
        break;
      case GRPC_CHTTP2_KEEPALIVE_STATE_PINGING:
        if (t->keepalive_ping_timer_handle != TaskHandle::kInvalid &&
            t->event_engine->Cancel(t->keepalive_ping_timer_handle)) {
          t->keepalive_ping_timer_handle = TaskHandle::kInvalid;
        }
        break;
      case GRPC_CHTTP2_KEEPALIVE_STATE_DYING:
      case GRPC_CHTTP2_KEEPALIVE_STATE_DISABLED:
        // keepalive timers are not set in these two states
        break;
    }

    // flush writable stream list to avoid dangling references
    grpc_chttp2_stream* s;
    while (grpc_chttp2_list_pop_writable_stream(t, &s)) {
      GRPC_CHTTP2_STREAM_UNREF(s, "chttp2_writing:close");
    }
    CHECK(t->write_state == GRPC_CHTTP2_WRITE_STATE_IDLE);
    if (t->interested_parties_until_recv_settings != nullptr) {
      grpc_endpoint_delete_from_pollset_set(
          t->ep.get(), t->interested_parties_until_recv_settings);
      t->interested_parties_until_recv_settings = nullptr;
    }
    grpc_core::MutexLock lock(&t->ep_destroy_mu);
    t->ep.reset();
  }
  if (t->notify_on_receive_settings != nullptr) {
    if (t->interested_parties_until_recv_settings != nullptr) {
      grpc_endpoint_delete_from_pollset_set(
          t->ep.get(), t->interested_parties_until_recv_settings);
      t->interested_parties_until_recv_settings = nullptr;
    }
    grpc_core::ExecCtx::Run(DEBUG_LOCATION, t->notify_on_receive_settings,
                            error);
    t->notify_on_receive_settings = nullptr;
  }
  if (t->notify_on_close != nullptr) {
    grpc_core::ExecCtx::Run(DEBUG_LOCATION, t->notify_on_close, error);
    t->notify_on_close = nullptr;
  }
}

#ifndef NDEBUG
void grpc_chttp2_stream_ref(grpc_chttp2_stream* s, const char* reason) {
  grpc_stream_ref(s->refcount, reason);
}
void grpc_chttp2_stream_unref(grpc_chttp2_stream* s, const char* reason) {
  grpc_stream_unref(s->refcount, reason);
}
#else
void grpc_chttp2_stream_ref(grpc_chttp2_stream* s) {
  grpc_stream_ref(s->refcount);
}
void grpc_chttp2_stream_unref(grpc_chttp2_stream* s) {
  grpc_stream_unref(s->refcount);
}
#endif

grpc_chttp2_stream::grpc_chttp2_stream(grpc_chttp2_transport* t,
                                       grpc_stream_refcount* refcount,
                                       const void* server_data,
                                       grpc_core::Arena* arena)
    : t(t->Ref()),
      refcount([refcount]() {
// We reserve one 'active stream' that's dropped when the stream is
//   read-closed. The others are for Chttp2IncomingByteStreams that are
//   actively reading
// We do this here to avoid cache misses.
#ifndef NDEBUG
        grpc_stream_ref(refcount, "chttp2");
#else
        grpc_stream_ref(refcount);
#endif
        return refcount;
      }()),
      arena(arena),
      flow_control(&t->flow_control),
      call_tracer_wrapper(this),
      call_tracer(arena->GetContext<grpc_core::CallTracerInterface>()) {
  t->streams_allocated.fetch_add(1, std::memory_order_relaxed);
  if (server_data) {
    id = static_cast<uint32_t>(reinterpret_cast<uintptr_t>(server_data));
    GRPC_TRACE_VLOG(http, 2)
        << "HTTP:" << t << "/" << this << " creating accept stream " << id
        << " [from " << server_data << "]";
    *t->accepting_stream = this;
    t->stream_map.emplace(id, this);
    post_destructive_reclaimer(t);
  }

  grpc_slice_buffer_init(&frame_storage);
  grpc_slice_buffer_init(&flow_controlled_buffer);
}

grpc_chttp2_stream::~grpc_chttp2_stream() {
  t->streams_allocated.fetch_sub(1, std::memory_order_relaxed);
  grpc_chttp2_list_remove_stalled_by_stream(t.get(), this);
  grpc_chttp2_list_remove_stalled_by_transport(t.get(), this);

  if (t->channelz_socket != nullptr) {
    if ((t->is_client && eos_received) || (!t->is_client && eos_sent)) {
      t->channelz_socket->RecordStreamSucceeded();
    } else {
      t->channelz_socket->RecordStreamFailed();
    }
  }

  CHECK((write_closed && read_closed) || id == 0);
  if (id != 0) {
    CHECK_EQ(t->stream_map.count(id), 0u);
  }

  grpc_slice_buffer_destroy(&frame_storage);

  for (int i = 0; i < STREAM_LIST_COUNT; i++) {
    if (GPR_UNLIKELY(included.is_set(i))) {
      grpc_core::Crash(absl::StrFormat("%s stream %d still included in list %d",
                                       t->is_client ? "client" : "server", id,
                                       i));
    }
  }

  CHECK_EQ(send_initial_metadata_finished, nullptr);
  CHECK_EQ(send_trailing_metadata_finished, nullptr);
  CHECK_EQ(recv_initial_metadata_ready, nullptr);
  CHECK_EQ(recv_message_ready, nullptr);
  CHECK_EQ(recv_trailing_metadata_finished, nullptr);
  grpc_slice_buffer_destroy(&flow_controlled_buffer);
  grpc_core::ExecCtx::Run(DEBUG_LOCATION, destroy_stream_arg, absl::OkStatus());
}

void grpc_chttp2_transport::InitStream(grpc_stream* gs,
                                       grpc_stream_refcount* refcount,
                                       const void* server_data,
                                       grpc_core::Arena* arena) {
  new (gs) grpc_chttp2_stream(this, refcount, server_data, arena);
}

static void destroy_stream_locked(void* sp, grpc_error_handle /*error*/) {
  grpc_chttp2_stream* s = static_cast<grpc_chttp2_stream*>(sp);
  s->~grpc_chttp2_stream();
}

void grpc_chttp2_transport::DestroyStream(grpc_stream* gs,
                                          grpc_closure* then_schedule_closure) {
  grpc_chttp2_stream* s = reinterpret_cast<grpc_chttp2_stream*>(gs);

  s->destroy_stream_arg = then_schedule_closure;
  combiner->Run(
      GRPC_CLOSURE_INIT(&s->destroy_stream, destroy_stream_locked, s, nullptr),
      absl::OkStatus());
}

grpc_chttp2_stream* grpc_chttp2_parsing_accept_stream(grpc_chttp2_transport* t,
                                                      uint32_t id) {
  if (t->accept_stream_cb == nullptr) {
    return nullptr;
  }
  grpc_chttp2_stream* accepting = nullptr;
  CHECK_EQ(t->accepting_stream, nullptr);
  t->accepting_stream = &accepting;
  t->accept_stream_cb(t->accept_stream_cb_user_data, t,
                      reinterpret_cast<void*>(id));
  t->accepting_stream = nullptr;
  return accepting;
}

//
// OUTPUT PROCESSING
//

static const char* get_write_state_name(grpc_chttp2_write_state st) {
  switch (st) {
    case GRPC_CHTTP2_WRITE_STATE_IDLE:
      return "IDLE";
    case GRPC_CHTTP2_WRITE_STATE_WRITING:
      return "WRITING";
    case GRPC_CHTTP2_WRITE_STATE_WRITING_WITH_MORE:
      return "WRITING+MORE";
  }
  GPR_UNREACHABLE_CODE(return "UNKNOWN");
}

static void set_write_state(grpc_chttp2_transport* t,
                            grpc_chttp2_write_state st, const char* reason) {
  GRPC_TRACE_LOG(http, INFO)
      << "W:" << t << " " << (t->is_client ? "CLIENT" : "SERVER") << " ["
      << t->peer_string.as_string_view() << "] state "
      << get_write_state_name(t->write_state) << " -> "
      << get_write_state_name(st) << " [" << reason << "]";
  t->write_state = st;
  // If the state is being reset back to idle, it means a write was just
  // finished. Make sure all the run_after_write closures are scheduled.
  //
  // This is also our chance to close the transport if the transport was marked
  // to be closed after all writes finish (for example, if we received a go-away
  // from peer while we had some pending writes)
  if (st == GRPC_CHTTP2_WRITE_STATE_IDLE) {
    grpc_core::ExecCtx::RunList(DEBUG_LOCATION, &t->run_after_write);
    if (!t->close_transport_on_writes_finished.ok()) {
      grpc_error_handle err = t->close_transport_on_writes_finished;
      t->close_transport_on_writes_finished = absl::OkStatus();
      close_transport_locked(t, err);
    }
  }
}

void grpc_chttp2_initiate_write(grpc_chttp2_transport* t,
                                grpc_chttp2_initiate_write_reason reason) {
  switch (t->write_state) {
    case GRPC_CHTTP2_WRITE_STATE_IDLE:
      set_write_state(t, GRPC_CHTTP2_WRITE_STATE_WRITING,
                      grpc_chttp2_initiate_write_reason_string(reason));
      // Note that the 'write_action_begin_locked' closure is being scheduled
      // on the 'finally_scheduler' of t->combiner. This means that
      // 'write_action_begin_locked' is called only *after* all the other
      // closures (some of which are potentially initiating more writes on the
      // transport) are executed on the t->combiner.
      //
      // The reason for scheduling on finally_scheduler is to make sure we batch
      // as many writes as possible. 'write_action_begin_locked' is the function
      // that gathers all the relevant bytes (which are at various places in the
      // grpc_chttp2_transport structure) and append them to 'outbuf' field in
      // grpc_chttp2_transport thereby batching what would have been potentially
      // multiple write operations.
      //
      // Also, 'write_action_begin_locked' only gathers the bytes into outbuf.
      // It does not call the endpoint to write the bytes. That is done by the
      // 'write_action' (which is scheduled by 'write_action_begin_locked')
      t->combiner->FinallyRun(
          grpc_core::InitTransportClosure<write_action_begin_locked>(
              t->Ref(), &t->write_action_begin_locked),
          absl::OkStatus());
      break;
    case GRPC_CHTTP2_WRITE_STATE_WRITING:
      set_write_state(t, GRPC_CHTTP2_WRITE_STATE_WRITING_WITH_MORE,
                      grpc_chttp2_initiate_write_reason_string(reason));
      break;
    case GRPC_CHTTP2_WRITE_STATE_WRITING_WITH_MORE:
      break;
  }
}

void grpc_chttp2_mark_stream_writable(grpc_chttp2_transport* t,
                                      grpc_chttp2_stream* s) {
  if (t->closed_with_error.ok() && grpc_chttp2_list_add_writable_stream(t, s)) {
    GRPC_CHTTP2_STREAM_REF(s, "chttp2_writing:become");
  }
}

static const char* begin_writing_desc(bool partial) {
  if (partial) {
    return "begin partial write in background";
  } else {
    return "begin write in current thread";
  }
}

static void write_action_begin_locked(
    grpc_core::RefCountedPtr<grpc_chttp2_transport> t,
    grpc_error_handle /*error_ignored*/) {
  GRPC_LATENT_SEE_INNER_SCOPE("write_action_begin_locked");
  CHECK(t->write_state != GRPC_CHTTP2_WRITE_STATE_IDLE);
  grpc_chttp2_begin_write_result r;
  if (!t->closed_with_error.ok()) {
    r.writing = false;
  } else {
    r = grpc_chttp2_begin_write(t.get());
  }
  if (r.writing) {
    set_write_state(t.get(),
                    r.partial ? GRPC_CHTTP2_WRITE_STATE_WRITING_WITH_MORE
                              : GRPC_CHTTP2_WRITE_STATE_WRITING,
                    begin_writing_desc(r.partial));
    write_action(t.get(), std::move(r.tcp_call_tracers));
    if (t->reading_paused_on_pending_induced_frames) {
      CHECK_EQ(t->num_pending_induced_frames, 0u);
      // We had paused reading, because we had many induced frames (SETTINGS
      // ACK, PINGS ACK and RST_STREAMS) pending in t->qbuf. Now that we have
      // been able to flush qbuf, we can resume reading.
      GRPC_TRACE_LOG(http, INFO)
          << "transport " << t.get()
          << " : Resuming reading after being paused due to too many unwritten "
             "SETTINGS ACK, PINGS ACK and RST_STREAM frames";
      t->reading_paused_on_pending_induced_frames = false;
      continue_read_action_locked(std::move(t));
    }
  } else {
    set_write_state(t.get(), GRPC_CHTTP2_WRITE_STATE_IDLE,
                    "begin writing nothing");
  }
}

static void write_action(
    grpc_chttp2_transport* t,
    std::vector<TcpCallTracerWithOffset> tcp_call_tracers) {
  void* cl = t->context_list;
  if (!t->context_list->empty()) {
    // Transfer the ownership of the context list to the endpoint and create and
    // associate a new context list with the transport.
    // The old context list is stored in the cl local variable which is passed
    // to the endpoint. Its upto the endpoint to manage its lifetime.
    t->context_list = new grpc_core::ContextList();
  } else {
    // t->cl is Empty. There is nothing to trace in this endpoint_write. set cl
    // to nullptr.
    cl = nullptr;
  }
  // Choose max_frame_size as the preferred rx crypto frame size indicated by
  // the peer.
  grpc_event_engine::experimental::EventEngine::Endpoint::WriteArgs args;
  std::vector<size_t> write_metrics;
  int max_frame_size =
      t->settings.peer().preferred_receive_crypto_message_size();
  // Note: max frame size is 0 if the remote peer does not support adjusting the
  // sending frame size.
  if (max_frame_size == 0) {
    max_frame_size = INT_MAX;
  }
  args.set_max_frame_size(max_frame_size);
  args.SetDeprecatedAndDiscouragedGoogleSpecificPointer(cl);
  if (!tcp_call_tracers.empty()) {
    EventEngine::Endpoint* ee_ep =
        grpc_event_engine::experimental::grpc_get_wrapped_event_engine_endpoint(
            t->ep.get());
    if (ee_ep != nullptr) {
      auto telemetry_info = ee_ep->GetTelemetryInfo();
      if (telemetry_info != nullptr) {
        write_metrics = telemetry_info->AllWriteMetrics();
        args.set_metrics_sink(WriteEventSink(
            write_metrics,
            {WriteEvent::kSendMsg, WriteEvent::kScheduled, WriteEvent::kSent,
             WriteEvent::kAcked},
            [tcp_call_tracers = std::move(tcp_call_tracers),
             telemetry_info = std::move(telemetry_info)](
                WriteEvent event, absl::Time timestamp,
                std::vector<WriteMetric> metrics) {
              std::vector<grpc_core::TcpCallTracer::TcpEventMetric> tcp_metrics;
              tcp_metrics.reserve(metrics.size());
              for (auto& metric : metrics) {
                auto name = telemetry_info->GetMetricName(metric.key);
                if (name.has_value()) {
                  tcp_metrics.push_back(
                      grpc_core::TcpCallTracer::TcpEventMetric{name.value(),
                                                               metric.value});
                }
              }
              for (auto& tracer : tcp_call_tracers) {
                tracer.tcp_call_tracer->RecordEvent(
                    event, timestamp, tracer.byte_offset, tcp_metrics);
              }
            }));
      }
    }
  }
  GRPC_TRACE_LOG(http2_ping, INFO)
      << (t->is_client ? "CLIENT" : "SERVER") << "[" << t << "]: Write "
      << t->outbuf.Length() << " bytes";
  t->write_size_policy.BeginWrite(t->outbuf.Length());
  t->http2_ztrace_collector.Append(grpc_core::H2BeginEndpointWrite{
      static_cast<uint32_t>(t->outbuf.Length())});
  grpc_endpoint_write(t->ep.get(), t->outbuf.c_slice_buffer(),
                      grpc_core::InitTransportClosure<write_action_end>(
                          t->Ref(), &t->write_action_end_locked),
                      std::move(args));
}

static void write_action_end(grpc_core::RefCountedPtr<grpc_chttp2_transport> t,
                             grpc_error_handle error) {
  auto* tp = t.get();
  GRPC_TRACE_LOG(http2_ping, INFO) << (t->is_client ? "CLIENT" : "SERVER")
                                   << "[" << t.get() << "]: Finish write";
  tp->combiner->Run(grpc_core::InitTransportClosure<write_action_end_locked>(
                        std::move(t), &tp->write_action_end_locked),
                    error);
}

// Callback from the grpc_endpoint after bytes have been written by calling
// sendmsg
static void write_action_end_locked(
    grpc_core::RefCountedPtr<grpc_chttp2_transport> t,
    grpc_error_handle error) {
  t->write_size_policy.EndWrite(error.ok());

  bool closed = false;
  if (!error.ok()) {
    close_transport_locked(t.get(), error);
    closed = true;
  }

  if (t->sent_goaway_state == GRPC_CHTTP2_FINAL_GOAWAY_SEND_SCHEDULED) {
    t->sent_goaway_state = GRPC_CHTTP2_FINAL_GOAWAY_SENT;
    closed = true;
    if (t->stream_map.empty()) {
      close_transport_locked(t.get(), GRPC_ERROR_CREATE("goaway sent"));
    }
  }

  switch (t->write_state) {
    case GRPC_CHTTP2_WRITE_STATE_IDLE:
      GPR_UNREACHABLE_CODE(break);
    case GRPC_CHTTP2_WRITE_STATE_WRITING:
      set_write_state(t.get(), GRPC_CHTTP2_WRITE_STATE_IDLE, "finish writing");
      break;
    case GRPC_CHTTP2_WRITE_STATE_WRITING_WITH_MORE:
      set_write_state(t.get(), GRPC_CHTTP2_WRITE_STATE_WRITING,
                      "continue writing");
      // If the transport is closed, we will retry writing on the endpoint
      // and next write may contain part of the currently serialized frames.
      // So, we should only call the run_after_write callbacks when the next
      // write finishes, or the callbacks will be invoked when the stream is
      // closed.
      if (!closed) {
        grpc_core::ExecCtx::RunList(DEBUG_LOCATION, &t->run_after_write);
      }
      t->combiner->FinallyRun(
          grpc_core::InitTransportClosure<write_action_begin_locked>(
              t, &t->write_action_begin_locked),
          absl::OkStatus());
      break;
  }

  grpc_chttp2_end_write(t.get(), error);
}

// Cancel out streams that haven't yet started if we have received a GOAWAY
static void cancel_unstarted_streams(grpc_chttp2_transport* t,
                                     grpc_error_handle error, bool tarpit) {
  grpc_chttp2_stream* s;
  while (grpc_chttp2_list_pop_waiting_for_concurrency(t, &s)) {
    s->trailing_metadata_buffer.Set(
        grpc_core::GrpcStreamNetworkState(),
        grpc_core::GrpcStreamNetworkState::kNotSentOnWire);
    grpc_chttp2_cancel_stream(t, s, error, tarpit);
  }
}

void grpc_chttp2_add_incoming_goaway(grpc_chttp2_transport* t,
                                     uint32_t goaway_error,
                                     uint32_t last_stream_id,
                                     absl::string_view goaway_text) {
  t->goaway_error = grpc_error_set_int(
      grpc_error_set_int(
          grpc_core::StatusCreate(
              absl::StatusCode::kUnavailable,
              absl::StrFormat("GOAWAY received; Error code: %u; Debug Text: %s",
                              goaway_error, goaway_text),
              DEBUG_LOCATION, {}),
          grpc_core::StatusIntProperty::kHttp2Error,
          static_cast<intptr_t>(goaway_error)),
      grpc_core::StatusIntProperty::kRpcStatus, GRPC_STATUS_UNAVAILABLE);

  GRPC_TRACE_LOG(http, INFO)
      << "transport " << t << " got goaway with last stream id "
      << last_stream_id;
  // We want to log this irrespective of whether http tracing is enabled if we
  // received a GOAWAY with a non NO_ERROR code.
  if (goaway_error != static_cast<int>(Http2ErrorCode::kNoError)) {
    LOG(INFO) << t->peer_string.as_string_view() << ": Got goaway ["
              << goaway_error
              << "] err=" << grpc_core::StatusToString(t->goaway_error);
  }
  if (t->is_client) {
    cancel_unstarted_streams(t, t->goaway_error, false);
    // Cancel all unseen streams
    std::vector<grpc_chttp2_stream*> to_cancel;
    for (auto id_stream : t->stream_map) {
      if (id_stream.first > last_stream_id) {
        to_cancel.push_back(id_stream.second);
      }
    }
    for (auto s : to_cancel) {
      s->trailing_metadata_buffer.Set(
          grpc_core::GrpcStreamNetworkState(),
          grpc_core::GrpcStreamNetworkState::kNotSeenByServer);
      grpc_chttp2_cancel_stream(s->t.get(), s, s->t->goaway_error, false);
    }
  }
  absl::Status status = grpc_error_to_absl_status(t->goaway_error);
  // When a client receives a GOAWAY with error code ENHANCE_YOUR_CALM and debug
  // data equal to "too_many_pings", it should log the occurrence at a log level
  // that is enabled by default and double the configured KEEPALIVE_TIME used
  // for new connections on that channel.
  if (GPR_UNLIKELY(t->is_client &&
                   goaway_error ==
                       static_cast<int>(Http2ErrorCode::kEnhanceYourCalm) &&
                   goaway_text == "too_many_pings")) {
    LOG(ERROR) << t->peer_string.as_string_view()
               << ": Received a GOAWAY with error code ENHANCE_YOUR_CALM and "
                  "debug data equal to \"too_many_pings\". Current keepalive "
                  "time (before throttling): "
               << t->keepalive_time.ToString();
    constexpr int max_keepalive_time_millis =
        INT_MAX / KEEPALIVE_TIME_BACKOFF_MULTIPLIER;
    int64_t throttled_keepalive_time =
        t->keepalive_time.millis() > max_keepalive_time_millis
            ? INT_MAX
            : t->keepalive_time.millis() * KEEPALIVE_TIME_BACKOFF_MULTIPLIER;
    status.SetPayload(grpc_core::kKeepaliveThrottlingKey,
                      absl::Cord(std::to_string(throttled_keepalive_time)));
  }
  // lie: use transient failure from the transport to indicate goaway has been
  // received.
  if (!grpc_core::test_only_disable_transient_failure_state_notification) {
    connectivity_state_set(t, GRPC_CHANNEL_TRANSIENT_FAILURE, status,
                           "got_goaway");
  }
}

static void maybe_start_some_streams(grpc_chttp2_transport* t) {
  grpc_chttp2_stream* s;
  // maybe cancel out streams that haven't yet started if we have received a
  // GOAWAY
  if (!t->goaway_error.ok()) {
    cancel_unstarted_streams(t, t->goaway_error, false);
    return;
  }
  // start streams where we have free grpc_chttp2_stream ids and free
  // * concurrency
  while (t->next_stream_id <= MAX_CLIENT_STREAM_ID &&
         t->stream_map.size() < t->settings.peer().max_concurrent_streams() &&
         grpc_chttp2_list_pop_waiting_for_concurrency(t, &s)) {
    // safe since we can't (legally) be parsing this stream yet
    GRPC_TRACE_LOG(http, INFO)
        << "HTTP:" << (t->is_client ? "CLI" : "SVR") << ": Transport " << t
        << " allocating new grpc_chttp2_stream " << s << " to id "
        << t->next_stream_id;

    CHECK_EQ(s->id, 0u);
    s->id = t->next_stream_id;
    t->next_stream_id += 2;

    if (t->next_stream_id >= MAX_CLIENT_STREAM_ID) {
      connectivity_state_set(t, GRPC_CHANNEL_TRANSIENT_FAILURE,
                             absl::Status(absl::StatusCode::kUnavailable,
                                          "Transport Stream IDs exhausted"),
                             "no_more_stream_ids");
    }

    t->stream_map.emplace(s->id, s);
    post_destructive_reclaimer(t);
    grpc_chttp2_mark_stream_writable(t, s);
    grpc_chttp2_initiate_write(t, GRPC_CHTTP2_INITIATE_WRITE_START_NEW_STREAM);
  }
  // cancel out streams that will never be started
  if (t->next_stream_id >= MAX_CLIENT_STREAM_ID) {
    while (grpc_chttp2_list_pop_waiting_for_concurrency(t, &s)) {
      s->trailing_metadata_buffer.Set(
          grpc_core::GrpcStreamNetworkState(),
          grpc_core::GrpcStreamNetworkState::kNotSentOnWire);
      grpc_chttp2_cancel_stream(
          t, s,
          grpc_error_set_int(GRPC_ERROR_CREATE("Stream IDs exhausted"),
                             grpc_core::StatusIntProperty::kRpcStatus,
                             GRPC_STATUS_UNAVAILABLE),
          false);
    }
  }
}

static grpc_closure* add_closure_barrier(grpc_closure* closure) {
  closure->next_data.scratch += CLOSURE_BARRIER_FIRST_REF_BIT;
  return closure;
}

static void null_then_sched_closure(grpc_closure** closure) {
  grpc_closure* c = *closure;
  *closure = nullptr;
  // null_then_schedule_closure might be run during a start_batch which might
  // subsequently examine the batch for more operations contained within.
  // However, the closure run might make it back to the call object, push a
  // completion, have the application see it, and make a new operation on the
  // call which recycles the batch BEFORE the call to start_batch completes,
  // forcing a race.
  grpc_core::ExecCtx::Run(DEBUG_LOCATION, c, absl::OkStatus());
}

void grpc_chttp2_complete_closure_step(grpc_chttp2_transport* t,
                                       grpc_closure** pclosure,
                                       grpc_error_handle error,
                                       const char* desc,
                                       grpc_core::DebugLocation whence) {
  grpc_closure* closure = *pclosure;
  *pclosure = nullptr;
  if (closure == nullptr) {
    return;
  }
  closure->next_data.scratch -= CLOSURE_BARRIER_FIRST_REF_BIT;
  GRPC_TRACE_LOG(http, INFO)
      << "complete_closure_step: t=" << t << " " << closure << " refs="
      << (closure->next_data.scratch / CLOSURE_BARRIER_FIRST_REF_BIT)
      << " flags="
      << (closure->next_data.scratch % CLOSURE_BARRIER_FIRST_REF_BIT)
      << " desc=" << desc << " err=" << grpc_core::StatusToString(error)
      << " write_state=" << get_write_state_name(t->write_state)
      << " whence=" << whence.file() << ":" << whence.line();

  if (!error.ok()) {
    grpc_error_handle cl_err =
        grpc_core::internal::StatusMoveFromHeapPtr(closure->error_data.error);
    if (cl_err.ok()) {
      cl_err = GRPC_ERROR_CREATE(absl::StrCat(
          "Error in HTTP transport completing operation: ", desc,
          " write_state=", get_write_state_name(t->write_state),
          " refs=", closure->next_data.scratch / CLOSURE_BARRIER_FIRST_REF_BIT,
          " flags=", closure->next_data.scratch % CLOSURE_BARRIER_FIRST_REF_BIT,
          " peer_address=", t->peer_string.as_string_view()));
    }
    cl_err = grpc_error_add_child(cl_err, error);
    closure->error_data.error = grpc_core::internal::StatusAllocHeapPtr(cl_err);
  }
  if (closure->next_data.scratch < CLOSURE_BARRIER_FIRST_REF_BIT) {
    if ((t->write_state == GRPC_CHTTP2_WRITE_STATE_IDLE) ||
        !(closure->next_data.scratch & CLOSURE_BARRIER_MAY_COVER_WRITE)) {
      // Using GRPC_CLOSURE_SCHED instead of GRPC_CLOSURE_RUN to avoid running
      // closures earlier than when it is safe to do so.
      grpc_error_handle run_error =
          grpc_core::internal::StatusMoveFromHeapPtr(closure->error_data.error);
      closure->error_data.error = 0;
      grpc_core::ExecCtx::Run(DEBUG_LOCATION, closure, run_error);
    } else {
      grpc_closure_list_append(&t->run_after_write, closure);
    }
  }
}

static bool contains_non_ok_status(grpc_metadata_batch* batch) {
  return batch->get(grpc_core::GrpcStatusMetadata()).value_or(GRPC_STATUS_OK) !=
         GRPC_STATUS_OK;
}

static void log_metadata(const grpc_metadata_batch* md_batch, uint32_t id,
                         const bool is_client, const bool is_initial) {
  VLOG(2) << "--metadata--";
  const std::string prefix = absl::StrCat(
      "HTTP:", id, is_initial ? ":HDR" : ":TRL", is_client ? ":CLI:" : ":SVR:");
  md_batch->Log([&prefix](absl::string_view key, absl::string_view value) {
    VLOG(2) << prefix << key << ": " << value;
  });
}

static void trace_annotations(grpc_chttp2_stream* s) {
  if (s->call_tracer != nullptr && s->call_tracer->IsSampled()) {
    s->call_tracer->RecordAnnotation(
        grpc_core::HttpAnnotation(grpc_core::HttpAnnotation::Type::kStart,
                                  gpr_now(GPR_CLOCK_REALTIME))
            .Add(s->t->flow_control.stats())
            .Add(s->flow_control.stats()));
  }
}

static void send_initial_metadata_locked(
    grpc_transport_stream_op_batch* op, grpc_chttp2_stream* s,
    grpc_transport_stream_op_batch_payload* op_payload,
    grpc_chttp2_transport* t, grpc_closure* on_complete) {
  trace_annotations(s);
  if (t->is_client && t->channelz_socket != nullptr) {
    t->channelz_socket->RecordStreamStartedFromLocal();
  }
  CHECK_EQ(s->send_initial_metadata_finished, nullptr);
  on_complete->next_data.scratch |= t->closure_barrier_may_cover_write;

  s->send_initial_metadata_finished = add_closure_barrier(on_complete);
  s->send_initial_metadata =
      op_payload->send_initial_metadata.send_initial_metadata;
  if (t->is_client) {
    s->deadline =
        std::min(s->deadline,
                 s->send_initial_metadata->get(grpc_core::GrpcTimeoutMetadata())
                     .value_or(grpc_core::Timestamp::InfFuture()));
  }
  if (contains_non_ok_status(s->send_initial_metadata)) {
    s->seen_error = true;
  }
  if (!s->write_closed) {
    if (t->is_client) {
      if (t->closed_with_error.ok()) {
        CHECK_EQ(s->id, 0u);
        if (t->max_concurrent_streams_reject_on_client &&
            t->stream_map.size() >=
                t->settings.peer().max_concurrent_streams()) {
          s->trailing_metadata_buffer.Set(
              grpc_core::GrpcStreamNetworkState(),
              grpc_core::GrpcStreamNetworkState::kNotSentOnWire);
          grpc_chttp2_cancel_stream(
              t, s,
              grpc_error_set_int(
                  GRPC_ERROR_CREATE_REFERENCING("Too many streams",
                                                &t->closed_with_error, 1),
                  grpc_core::StatusIntProperty::kRpcStatus,
                  GRPC_STATUS_RESOURCE_EXHAUSTED),
              false);
        } else {
          grpc_chttp2_list_add_waiting_for_concurrency(t, s);
          maybe_start_some_streams(t);
        }
      } else {
        s->trailing_metadata_buffer.Set(
            grpc_core::GrpcStreamNetworkState(),
            grpc_core::GrpcStreamNetworkState::kNotSentOnWire);
        grpc_chttp2_cancel_stream(
            t, s,
            grpc_error_set_int(
                GRPC_ERROR_CREATE_REFERENCING("Transport closed",
                                              &t->closed_with_error, 1),
                grpc_core::StatusIntProperty::kRpcStatus,
                GRPC_STATUS_UNAVAILABLE),
            false);
      }
    } else {
      CHECK_NE(s->id, 0u);
      grpc_chttp2_mark_stream_writable(t, s);
      if (!(op->send_message &&
            (op->payload->send_message.flags & GRPC_WRITE_BUFFER_HINT))) {
        grpc_chttp2_initiate_write(
            t, GRPC_CHTTP2_INITIATE_WRITE_SEND_INITIAL_METADATA);
      }
    }
  } else {
    s->send_initial_metadata = nullptr;
    grpc_chttp2_complete_closure_step(
        t, &s->send_initial_metadata_finished,
        GRPC_ERROR_CREATE_REFERENCING(
            "Attempt to send initial metadata after stream was closed",
            &s->write_closed_error, 1),
        "send_initial_metadata_finished");
  }
}

static void send_message_locked(
    grpc_transport_stream_op_batch* op, grpc_chttp2_stream* s,
    grpc_transport_stream_op_batch_payload* op_payload,
    grpc_chttp2_transport* t, grpc_closure* on_complete) {
  t->num_messages_in_next_write++;
  t->http2_stats->IncrementHttp2SendMessageSize(
      op->payload->send_message.send_message->Length());
  on_complete->next_data.scratch |= t->closure_barrier_may_cover_write;
  s->send_message_finished = add_closure_barrier(op->on_complete);
  uint32_t flags = 0;
  if (s->write_closed) {
    op->payload->send_message.stream_write_closed = true;
    // We should NOT return an error here, so as to avoid a cancel OP being
    // started. The surface layer will notice that the stream has been closed
    // for writes and fail the send message op.
    grpc_chttp2_complete_closure_step(t, &s->send_message_finished,
                                      absl::OkStatus(),
                                      "fetching_send_message_finished");
  } else {
    flags = op_payload->send_message.flags;
    uint8_t* frame_hdr = grpc_slice_buffer_tiny_add(&s->flow_controlled_buffer,
                                                    GRPC_HEADER_SIZE_IN_BYTES);
    frame_hdr[0] = (flags & GRPC_WRITE_INTERNAL_COMPRESS) != 0;
    size_t len = op_payload->send_message.send_message->Length();
    frame_hdr[1] = static_cast<uint8_t>(len >> 24);
    frame_hdr[2] = static_cast<uint8_t>(len >> 16);
    frame_hdr[3] = static_cast<uint8_t>(len >> 8);
    frame_hdr[4] = static_cast<uint8_t>(len);

    s->call_tracer_wrapper.RecordOutgoingBytes(
        {GRPC_HEADER_SIZE_IN_BYTES, len, 0});
    s->next_message_end_offset =
        s->flow_controlled_bytes_written +
        static_cast<int64_t>(s->flow_controlled_buffer.length) +
        static_cast<int64_t>(len);
    if (flags & GRPC_WRITE_BUFFER_HINT) {
      s->next_message_end_offset -= t->write_buffer_size;
      s->write_buffering = true;
    } else {
      s->write_buffering = false;
    }

    grpc_slice* const slices =
        op_payload->send_message.send_message->c_slice_buffer()->slices;
    grpc_slice* const end =
        slices + op_payload->send_message.send_message->Count();
    for (grpc_slice* slice = slices; slice != end; slice++) {
      grpc_slice_buffer_add(&s->flow_controlled_buffer,
                            grpc_core::CSliceRef(*slice));
    }

    int64_t notify_offset = s->next_message_end_offset;
    if (notify_offset <= s->flow_controlled_bytes_written) {
      grpc_chttp2_complete_closure_step(t, &s->send_message_finished,
                                        absl::OkStatus(),
                                        "fetching_send_message_finished");
    } else {
      grpc_chttp2_write_cb* cb = t->write_cb_pool;
      if (cb == nullptr) {
        cb = static_cast<grpc_chttp2_write_cb*>(gpr_malloc(sizeof(*cb)));
      } else {
        t->write_cb_pool = cb->next;
      }
      cb->call_at_byte = notify_offset;
      cb->closure = s->send_message_finished;
      s->send_message_finished = nullptr;
      grpc_chttp2_write_cb** list = flags & GRPC_WRITE_THROUGH
                                        ? &s->on_write_finished_cbs
                                        : &s->on_flow_controlled_cbs;
      cb->next = *list;
      *list = cb;
    }

    if (s->id != 0 && (!s->write_buffering || s->flow_controlled_buffer.length >
                                                  t->write_buffer_size)) {
      grpc_chttp2_mark_stream_writable(t, s);
      grpc_chttp2_initiate_write(t, GRPC_CHTTP2_INITIATE_WRITE_SEND_MESSAGE);
    }
  }
}

static void send_trailing_metadata_locked(
    grpc_transport_stream_op_batch* op, grpc_chttp2_stream* s,
    grpc_transport_stream_op_batch_payload* op_payload,
    grpc_chttp2_transport* t, grpc_closure* on_complete) {
  CHECK_EQ(s->send_trailing_metadata_finished, nullptr);
  on_complete->next_data.scratch |= t->closure_barrier_may_cover_write;
  s->send_trailing_metadata_finished = add_closure_barrier(on_complete);
  s->send_trailing_metadata =
      op_payload->send_trailing_metadata.send_trailing_metadata;
  s->sent_trailing_metadata_op = op_payload->send_trailing_metadata.sent;
  s->write_buffering = false;
  if (contains_non_ok_status(s->send_trailing_metadata)) {
    s->seen_error = true;
  }
  if (s->write_closed) {
    s->send_trailing_metadata = nullptr;
    s->sent_trailing_metadata_op = nullptr;
    grpc_chttp2_complete_closure_step(
        t, &s->send_trailing_metadata_finished,
        op->payload->send_trailing_metadata.send_trailing_metadata->empty()
            ? absl::OkStatus()
            : GRPC_ERROR_CREATE("Attempt to send trailing metadata after "
                                "stream was closed"),
        "send_trailing_metadata_finished");
  } else if (s->id != 0) {
    // TODO(ctiller): check if there's flow control for any outstanding
    //   bytes before going writable
    grpc_chttp2_mark_stream_writable(t, s);
    grpc_chttp2_initiate_write(
        t, GRPC_CHTTP2_INITIATE_WRITE_SEND_TRAILING_METADATA);
  }
}

static void recv_initial_metadata_locked(
    grpc_chttp2_stream* s, grpc_transport_stream_op_batch_payload* op_payload,
    grpc_chttp2_transport* t) {
  CHECK_EQ(s->recv_initial_metadata_ready, nullptr);
  s->recv_initial_metadata_ready =
      op_payload->recv_initial_metadata.recv_initial_metadata_ready;
  s->recv_initial_metadata =
      op_payload->recv_initial_metadata.recv_initial_metadata;
  s->trailing_metadata_available =
      op_payload->recv_initial_metadata.trailing_metadata_available;
  if (s->parsed_trailers_only && s->trailing_metadata_available != nullptr) {
    *s->trailing_metadata_available = true;
  }
  grpc_chttp2_maybe_complete_recv_initial_metadata(t, s);
}

static void recv_message_locked(
    grpc_chttp2_stream* s, grpc_transport_stream_op_batch_payload* op_payload,
    grpc_chttp2_transport* t) {
  CHECK_EQ(s->recv_message_ready, nullptr);
  s->recv_message_ready = op_payload->recv_message.recv_message_ready;
  s->recv_message = op_payload->recv_message.recv_message;
  s->recv_message->emplace();
  s->recv_message_flags = op_payload->recv_message.flags;
  s->call_failed_before_recv_message =
      op_payload->recv_message.call_failed_before_recv_message;
  grpc_chttp2_maybe_complete_recv_trailing_metadata(t, s);
}

static void recv_trailing_metadata_locked(
    grpc_chttp2_stream* s, grpc_transport_stream_op_batch_payload* op_payload,
    grpc_chttp2_transport* t) {
  CHECK_EQ(s->collecting_stats, nullptr);
  s->collecting_stats = op_payload->recv_trailing_metadata.collect_stats;
  CHECK_EQ(s->recv_trailing_metadata_finished, nullptr);
  s->recv_trailing_metadata_finished =
      op_payload->recv_trailing_metadata.recv_trailing_metadata_ready;
  s->recv_trailing_metadata =
      op_payload->recv_trailing_metadata.recv_trailing_metadata;
  s->final_metadata_requested = true;
  grpc_chttp2_maybe_complete_recv_trailing_metadata(t, s);
}

static void perform_stream_op_locked(void* stream_op,
                                     grpc_error_handle /*error_ignored*/) {
  grpc_transport_stream_op_batch* op =
      static_cast<grpc_transport_stream_op_batch*>(stream_op);
  grpc_chttp2_stream* s =
      static_cast<grpc_chttp2_stream*>(op->handler_private.extra_arg);
  grpc_transport_stream_op_batch_payload* op_payload = op->payload;
  grpc_chttp2_transport* t = s->t.get();

  s->traced = op->is_traced;
  // Some server filters populate CallTracerInterface in the context only after
  // reading initial metadata. (Client-side population is done by
  // client_channel filter.)
  if (!t->is_client && !grpc_core::IsCallTracerInTransportEnabled() &&
      op->send_initial_metadata) {
    s->call_tracer = s->arena->GetContext<grpc_core::CallTracerInterface>();
  }
  if (GRPC_TRACE_FLAG_ENABLED(http)) {
    LOG(INFO) << "perform_stream_op_locked[s=" << s << "; op=" << op
              << "]: " << grpc_transport_stream_op_batch_string(op, false)
              << "; on_complete = " << op->on_complete;
    if (op->send_initial_metadata) {
      log_metadata(op_payload->send_initial_metadata.send_initial_metadata,
                   s->id, t->is_client, true);
    }
    if (op->send_trailing_metadata) {
      log_metadata(op_payload->send_trailing_metadata.send_trailing_metadata,
                   s->id, t->is_client, false);
    }
  }

  grpc_closure* on_complete = op->on_complete;
  // on_complete will be null if and only if there are no send ops in the batch.
  if (on_complete != nullptr) {
    // This batch has send ops. Use final_data as a barrier until enqueue time;
    // the initial counter is dropped at the end of this function.
    on_complete->next_data.scratch = CLOSURE_BARRIER_FIRST_REF_BIT;
    on_complete->error_data.error = 0;
  }

  if (op->cancel_stream) {
    grpc_chttp2_cancel_stream(t, s, op_payload->cancel_stream.cancel_error,
                              op_payload->cancel_stream.tarpit);
  }

  if (op->send_initial_metadata) {
    send_initial_metadata_locked(op, s, op_payload, t, on_complete);
  }

  if (op->send_message) {
    send_message_locked(op, s, op_payload, t, on_complete);
  }

  if (op->send_trailing_metadata) {
    send_trailing_metadata_locked(op, s, op_payload, t, on_complete);
  }

  if (op->recv_initial_metadata) {
    recv_initial_metadata_locked(s, op_payload, t);
  }

  if (op->recv_message) {
    recv_message_locked(s, op_payload, t);
  }

  if (op->recv_trailing_metadata) {
    recv_trailing_metadata_locked(s, op_payload, t);
  }

  if (on_complete != nullptr) {
    grpc_chttp2_complete_closure_step(t, &on_complete, absl::OkStatus(),
                                      "op->on_complete");
  }

  GRPC_CHTTP2_STREAM_UNREF(s, "perform_stream_op");
}

void grpc_chttp2_transport::PerformStreamOp(
    grpc_stream* gs, grpc_transport_stream_op_batch* op) {
  grpc_chttp2_stream* s = reinterpret_cast<grpc_chttp2_stream*>(gs);

  if (!is_client) {
    if (op->send_initial_metadata) {
      CHECK(!op->payload->send_initial_metadata.send_initial_metadata
                 ->get(grpc_core::GrpcTimeoutMetadata())
                 .has_value());
    }
    if (op->send_trailing_metadata) {
      CHECK(!op->payload->send_trailing_metadata.send_trailing_metadata
                 ->get(grpc_core::GrpcTimeoutMetadata())
                 .has_value());
    }
  }

  GRPC_TRACE_LOG(http, INFO)
      << "perform_stream_op[s=" << s << "; op=" << op
      << "]: " << grpc_transport_stream_op_batch_string(op, false);

  GRPC_CHTTP2_STREAM_REF(s, "perform_stream_op");
  op->handler_private.extra_arg = gs;
  combiner->Run(GRPC_CLOSURE_INIT(&op->handler_private.closure,
                                  perform_stream_op_locked, op, nullptr),
                absl::OkStatus());
}

static void cancel_pings(grpc_chttp2_transport* t, grpc_error_handle error) {
  GRPC_TRACE_LOG(http, INFO)
      << t << " CANCEL PINGS: " << grpc_core::StatusToString(error);
  // callback remaining pings: they're not allowed to call into the transport,
  //   and maybe they hold resources that need to be freed
  t->ping_callbacks.CancelAll(t->event_engine.get());
}

namespace {
class PingClosureWrapper {
 public:
  explicit PingClosureWrapper(grpc_closure* closure) : closure_(closure) {}
  PingClosureWrapper(const PingClosureWrapper&) = delete;
  PingClosureWrapper& operator=(const PingClosureWrapper&) = delete;
  PingClosureWrapper(PingClosureWrapper&& other) noexcept
      : closure_(other.Take()) {}
  PingClosureWrapper& operator=(PingClosureWrapper&& other) noexcept {
    std::swap(closure_, other.closure_);
    return *this;
  }
  ~PingClosureWrapper() {
    if (closure_ != nullptr) {
      grpc_core::ExecCtx::Run(DEBUG_LOCATION, closure_, absl::CancelledError());
    }
  }

  void operator()() {
    grpc_core::ExecCtx::Run(DEBUG_LOCATION, Take(), absl::OkStatus());
  }

 private:
  grpc_closure* Take() { return std::exchange(closure_, nullptr); }

  grpc_closure* closure_ = nullptr;
};
}  // namespace

static void send_ping_locked(grpc_chttp2_transport* t,
                             grpc_closure* on_initiate, grpc_closure* on_ack) {
  if (!t->closed_with_error.ok()) {
    grpc_core::ExecCtx::Run(DEBUG_LOCATION, on_initiate, t->closed_with_error);
    grpc_core::ExecCtx::Run(DEBUG_LOCATION, on_ack, t->closed_with_error);
    return;
  }
  t->ping_callbacks.OnPing(PingClosureWrapper(on_initiate),
                           PingClosureWrapper(on_ack));
}

// Specialized form of send_ping_locked for keepalive ping. If there is already
// a ping in progress, the keepalive ping would piggyback onto that ping,
// instead of waiting for that ping to complete and then starting a new ping.
static void send_keepalive_ping_locked(
    grpc_core::RefCountedPtr<grpc_chttp2_transport> t) {
  if (!t->closed_with_error.ok()) {
    t->combiner->Run(
        grpc_core::InitTransportClosure<finish_keepalive_ping_locked>(
            t->Ref(), &t->finish_keepalive_ping_locked),
        t->closed_with_error);
    return;
  }
  t->ping_callbacks.OnPingAck(
      PingClosureWrapper(grpc_core::InitTransportClosure<finish_keepalive_ping>(
          t->Ref(), &t->finish_keepalive_ping_locked)));
}

void grpc_chttp2_retry_initiate_ping(
    grpc_core::RefCountedPtr<grpc_chttp2_transport> t) {
  auto tp = t.get();
  tp->combiner->Run(grpc_core::InitTransportClosure<retry_initiate_ping_locked>(
                        std::move(t), &tp->retry_initiate_ping_locked),
                    absl::OkStatus());
}

static void retry_initiate_ping_locked(
    grpc_core::RefCountedPtr<grpc_chttp2_transport> t,
    GRPC_UNUSED grpc_error_handle error) {
  DCHECK(error.ok());
  CHECK(t->delayed_ping_timer_handle != TaskHandle::kInvalid);
  t->delayed_ping_timer_handle = TaskHandle::kInvalid;
  grpc_chttp2_initiate_write(t.get(),
                             GRPC_CHTTP2_INITIATE_WRITE_RETRY_SEND_PING);
}

void grpc_chttp2_ack_ping(grpc_chttp2_transport* t, uint64_t id) {
  if (!t->ping_callbacks.AckPing(id, t->event_engine.get())) {
    VLOG(2) << "Unknown ping response from " << t->peer_string.as_string_view()
            << ": " << id;
    return;
  }
  if (t->ping_callbacks.ping_requested()) {
    grpc_chttp2_initiate_write(t, GRPC_CHTTP2_INITIATE_WRITE_CONTINUE_PINGS);
  }
}

void grpc_chttp2_keepalive_timeout(
    grpc_core::RefCountedPtr<grpc_chttp2_transport> t) {
  t->combiner->Run(
      grpc_core::NewClosure([t](grpc_error_handle) {
        GRPC_TRACE_LOG(http, INFO) << t->peer_string.as_string_view()
                                   << ": Keepalive timeout. Closing transport.";
        send_goaway(
            t.get(),
            grpc_error_set_int(
                GRPC_ERROR_CREATE("keepalive_timeout"),
                grpc_core::StatusIntProperty::kHttp2Error,
                static_cast<intptr_t>(Http2ErrorCode::kEnhanceYourCalm)),
            /*immediate_disconnect_hint=*/true);
        close_transport_locked(
            t.get(),
            grpc_error_set_int(GRPC_ERROR_CREATE("keepalive timeout"),
                               grpc_core::StatusIntProperty::kRpcStatus,
                               GRPC_STATUS_UNAVAILABLE));
      }),
      absl::OkStatus());
}

void grpc_chttp2_ping_timeout(
    grpc_core::RefCountedPtr<grpc_chttp2_transport> t) {
  t->combiner->Run(
      grpc_core::NewClosure([t](grpc_error_handle) {
        GRPC_TRACE_LOG(http, INFO) << t->peer_string.as_string_view()
                                   << ": Ping timeout. Closing transport.";
        send_goaway(
            t.get(),
            grpc_error_set_int(
                GRPC_ERROR_CREATE("ping_timeout"),
                grpc_core::StatusIntProperty::kHttp2Error,
                static_cast<intptr_t>(Http2ErrorCode::kEnhanceYourCalm)),
            /*immediate_disconnect_hint=*/true);
        close_transport_locked(
            t.get(),
            grpc_error_set_int(GRPC_ERROR_CREATE("ping timeout"),
                               grpc_core::StatusIntProperty::kRpcStatus,
                               GRPC_STATUS_UNAVAILABLE));
      }),
      absl::OkStatus());
}

void grpc_chttp2_settings_timeout(
    grpc_core::RefCountedPtr<grpc_chttp2_transport> t) {
  t->combiner->Run(
      grpc_core::NewClosure([t](grpc_error_handle) {
        GRPC_TRACE_LOG(http, INFO) << t->peer_string.as_string_view()
                                   << ": Settings timeout. Closing transport.";
        send_goaway(
            t.get(),
            grpc_error_set_int(
                GRPC_ERROR_CREATE("settings_timeout"),
                grpc_core::StatusIntProperty::kHttp2Error,
                static_cast<intptr_t>(Http2ErrorCode::kSettingsTimeout)),
            /*immediate_disconnect_hint=*/true);
        close_transport_locked(
            t.get(),
            grpc_error_set_int(GRPC_ERROR_CREATE("settings timeout"),
                               grpc_core::StatusIntProperty::kRpcStatus,
                               GRPC_STATUS_UNAVAILABLE));
      }),
      absl::OkStatus());
}

namespace {

// Fire and forget (deletes itself on completion). Does a graceful shutdown by
// sending a GOAWAY frame with the last stream id set to 2^31-1, sending a ping
// and waiting for an ack (effective waiting for an RTT) and then sending a
// final GOAWAY frame with an updated last stream identifier. This helps ensure
// that a connection can be cleanly shut down without losing requests.
// In the event, that the client does not respond to the ping for some reason,
// we add a 20 second deadline, after which we send the second goaway.
class GracefulGoaway : public grpc_core::RefCounted<GracefulGoaway> {
 public:
  static void Start(grpc_chttp2_transport* t, std::string message) {
    new GracefulGoaway(t, std::move(message));
  }

 private:
  using TaskHandle = ::grpc_event_engine::experimental::EventEngine::TaskHandle;

  explicit GracefulGoaway(grpc_chttp2_transport* t, std::string message)
      : t_(t->Ref()), message_(std::move(message)) {
    GRPC_TRACE_LOG(http, INFO) << "transport:" << t_.get() << " "
                               << (t_->is_client ? "CLIENT" : "SERVER")
                               << " peer:" << t_->peer_string.as_string_view()
                               << " Graceful shutdown: Sending initial GOAWAY.";
    t->sent_goaway_state = GRPC_CHTTP2_GRACEFUL_GOAWAY;
    // Graceful GOAWAYs require a NO_ERROR error code
    grpc_chttp2_goaway_append(
        (1u << 31) - 1, 0 /*NO_ERROR*/,
        grpc_core::Slice::FromCopiedString(message_).TakeCSlice(), &t->qbuf,
        &t->http2_ztrace_collector);
    t->keepalive_timeout =
        std::min(t->keepalive_timeout, grpc_core::Duration::Seconds(20));
    t->ping_timeout =
        std::min(t->ping_timeout, grpc_core::Duration::Seconds(20));
    send_ping_locked(
        t, nullptr, GRPC_CLOSURE_INIT(&on_ping_ack_, OnPingAck, this, nullptr));
    grpc_chttp2_initiate_write(t, GRPC_CHTTP2_INITIATE_WRITE_GOAWAY_SENT);
  }

  void MaybeSendFinalGoawayLocked() {
    if (t_->sent_goaway_state != GRPC_CHTTP2_GRACEFUL_GOAWAY) {
      // We already sent the final GOAWAY.
      return;
    }
    if (t_->destroying || !t_->closed_with_error.ok()) {
      GRPC_TRACE_LOG(http, INFO) << "transport:" << t_.get() << " "
                                 << (t_->is_client ? "CLIENT" : "SERVER")
                                 << " peer:" << t_->peer_string.as_string_view()
                                 << " Transport already shutting down. "
                                    "Graceful GOAWAY abandoned.";
      return;
    }
    // Ping completed. Send final goaway.
    GRPC_TRACE_LOG(http, INFO)
        << "transport:" << t_.get() << " "
        << (t_->is_client ? "CLIENT" : "SERVER")
        << " peer:" << std::string(t_->peer_string.as_string_view())
        << " Graceful shutdown: Ping received. "
           "Sending final GOAWAY with stream_id:"
        << t_->last_new_stream_id;
    t_->sent_goaway_state = GRPC_CHTTP2_FINAL_GOAWAY_SEND_SCHEDULED;
    grpc_chttp2_goaway_append(
        t_->last_new_stream_id, 0 /*NO_ERROR*/,
        grpc_core::Slice::FromCopiedString(message_).TakeCSlice(), &t_->qbuf,
        &t_->http2_ztrace_collector);
    grpc_chttp2_initiate_write(t_.get(),
                               GRPC_CHTTP2_INITIATE_WRITE_GOAWAY_SENT);
  }

  static void OnPingAck(void* arg, grpc_error_handle /* error */) {
    auto* self = static_cast<GracefulGoaway*>(arg);
    self->t_->combiner->Run(
        GRPC_CLOSURE_INIT(&self->on_ping_ack_, OnPingAckLocked, self, nullptr),
        absl::OkStatus());
  }

  static void OnPingAckLocked(void* arg, grpc_error_handle /* error */) {
    auto* self = static_cast<GracefulGoaway*>(arg);
    self->MaybeSendFinalGoawayLocked();
    self->Unref();
  }

  const grpc_core::RefCountedPtr<grpc_chttp2_transport> t_;
  grpc_closure on_ping_ack_;
  std::string message_;
};

}  // namespace

static void send_goaway(grpc_chttp2_transport* t, grpc_error_handle error,
                        const bool immediate_disconnect_hint) {
  Http2ErrorCode http_error;
  std::string message;
  grpc_error_get_status(error, grpc_core::Timestamp::InfFuture(), nullptr,
                        &message, &http_error, nullptr);
  if (!t->is_client && !immediate_disconnect_hint) {
    // Do a graceful shutdown.
    if (t->sent_goaway_state == GRPC_CHTTP2_NO_GOAWAY_SEND) {
      GracefulGoaway::Start(t, std::move(message));
    } else {
      // Graceful GOAWAY is already in progress.
    }
  } else if (t->sent_goaway_state == GRPC_CHTTP2_NO_GOAWAY_SEND ||
             t->sent_goaway_state == GRPC_CHTTP2_GRACEFUL_GOAWAY) {
    // We want to log this irrespective of whether http tracing is enabled
    VLOG(2) << t->peer_string.as_string_view() << " "
            << (t->is_client ? "CLIENT" : "SERVER")
            << ": Sending goaway last_new_stream_id=" << t->last_new_stream_id
            << " err=" << grpc_core::StatusToString(error);
    t->sent_goaway_state = GRPC_CHTTP2_FINAL_GOAWAY_SEND_SCHEDULED;
    grpc_chttp2_goaway_append(t->last_new_stream_id,
                              static_cast<uint32_t>(http_error),
                              grpc_slice_from_cpp_string(std::move(message)),
                              &t->qbuf, &t->http2_ztrace_collector);
  } else {
    // Final GOAWAY has already been sent.
  }
  grpc_chttp2_initiate_write(t, GRPC_CHTTP2_INITIATE_WRITE_GOAWAY_SENT);
}

void grpc_chttp2_exceeded_ping_strikes(grpc_chttp2_transport* t) {
  send_goaway(t,
              grpc_error_set_int(
                  GRPC_ERROR_CREATE("too_many_pings"),
                  grpc_core::StatusIntProperty::kHttp2Error,
                  static_cast<intptr_t>(Http2ErrorCode::kEnhanceYourCalm)),
              /*immediate_disconnect_hint=*/true);
  // The transport will be closed after the write is done
  close_transport_locked(
      t, grpc_error_set_int(GRPC_ERROR_CREATE("Too many pings"),
                            grpc_core::StatusIntProperty::kRpcStatus,
                            GRPC_STATUS_UNAVAILABLE));
}

void grpc_chttp2_reset_ping_clock(grpc_chttp2_transport* t) {
  if (!t->is_client) {
    t->ping_abuse_policy.ResetPingStrikes();
  }
  t->ping_rate_policy.ResetPingsBeforeDataRequired();
}

static void perform_transport_op_locked(void* stream_op,
                                        grpc_error_handle /*error_ignored*/) {
  grpc_transport_op* op = static_cast<grpc_transport_op*>(stream_op);
  grpc_core::RefCountedPtr<grpc_chttp2_transport> t(
      static_cast<grpc_chttp2_transport*>(op->handler_private.extra_arg));

  if (!op->goaway_error.ok()) {
    send_goaway(t.get(), op->goaway_error, /*immediate_disconnect_hint=*/false);
  }

  if (op->set_accept_stream) {
    t->accept_stream_cb = op->set_accept_stream_fn;
    t->accept_stream_cb_user_data = op->set_accept_stream_user_data;
    t->registered_method_matcher_cb = op->set_registered_method_matcher_fn;
  }

  if (op->bind_pollset) {
    if (t->ep != nullptr) {
      grpc_endpoint_add_to_pollset(t->ep.get(), op->bind_pollset);
    }
  }

  if (op->bind_pollset_set) {
    if (t->ep != nullptr) {
      grpc_endpoint_add_to_pollset_set(t->ep.get(), op->bind_pollset_set);
    }
  }

  if (op->send_ping.on_initiate != nullptr || op->send_ping.on_ack != nullptr) {
    send_ping_locked(t.get(), op->send_ping.on_initiate, op->send_ping.on_ack);
    grpc_chttp2_initiate_write(t.get(),
                               GRPC_CHTTP2_INITIATE_WRITE_APPLICATION_PING);
  }

  if (op->start_connectivity_watch != nullptr) {
    t->state_tracker.AddWatcher(op->start_connectivity_watch_state,
                                std::move(op->start_connectivity_watch));
  }
  if (op->stop_connectivity_watch != nullptr) {
    t->state_tracker.RemoveWatcher(op->stop_connectivity_watch);
  }

  if (!op->disconnect_with_error.ok()) {
    send_goaway(t.get(), op->disconnect_with_error,
                /*immediate_disconnect_hint=*/true);
    close_transport_locked(t.get(), op->disconnect_with_error);
  }

  grpc_core::ExecCtx::Run(DEBUG_LOCATION, op->on_consumed, absl::OkStatus());
}

void grpc_chttp2_transport::PerformOp(grpc_transport_op* op) {
  GRPC_TRACE_LOG(http, INFO) << "perform_transport_op[t=" << this
                             << "]: " << grpc_transport_op_string(op);
  op->handler_private.extra_arg = this;
  Ref().release()->combiner->Run(
      GRPC_CLOSURE_INIT(&op->handler_private.closure,
                        perform_transport_op_locked, op, nullptr),
      absl::OkStatus());
}

//
// INPUT PROCESSING - GENERAL
//

void grpc_chttp2_maybe_complete_recv_initial_metadata(grpc_chttp2_transport* t,
                                                      grpc_chttp2_stream* s) {
  if (s->recv_initial_metadata_ready != nullptr &&
      s->published_metadata[0] != GRPC_METADATA_NOT_PUBLISHED) {
    if (s->seen_error) {
      grpc_slice_buffer_reset_and_unref(&s->frame_storage);
    }
    *s->recv_initial_metadata = std::move(s->initial_metadata_buffer);
    s->recv_initial_metadata->Set(grpc_core::PeerString(),
                                  t->peer_string.Ref());
    // If we didn't receive initial metadata from the wire and instead faked a
    // status (due to stream cancellations for example), let upper layers know
    // that trailing metadata is immediately available.
    if (s->trailing_metadata_available != nullptr &&
        s->published_metadata[0] != GRPC_METADATA_PUBLISHED_FROM_WIRE &&
        s->published_metadata[1] == GRPC_METADATA_SYNTHESIZED_FROM_FAKE) {
      *s->trailing_metadata_available = true;
      s->trailing_metadata_available = nullptr;
    }
    if (t->registered_method_matcher_cb != nullptr) {
      t->registered_method_matcher_cb(t->accept_stream_cb_user_data,
                                      s->recv_initial_metadata);
    }
    null_then_sched_closure(&s->recv_initial_metadata_ready);
  }
}

void grpc_chttp2_maybe_complete_recv_message(grpc_chttp2_transport* t,
                                             grpc_chttp2_stream* s) {
  if (s->recv_message_ready == nullptr) return;

  grpc_core::chttp2::StreamFlowControl::IncomingUpdateContext upd(
      &s->flow_control);
  grpc_error_handle error;

  // Lambda is immediately invoked as a big scoped section that can be
  // exited out of at any point by returning.
  [&]() {
    GRPC_TRACE_VLOG(http, 2)
        << "maybe_complete_recv_message " << s
        << " final_metadata_requested=" << s->final_metadata_requested
        << " seen_error=" << s->seen_error;
    if (s->final_metadata_requested && s->seen_error) {
      grpc_slice_buffer_reset_and_unref(&s->frame_storage);
      s->recv_message->reset();
    } else {
      if (s->frame_storage.length != 0) {
        while (true) {
          CHECK_GT(s->frame_storage.length, 0u);
          int64_t min_progress_size;
          auto r = grpc_deframe_unprocessed_incoming_frames(
              s, &min_progress_size, &**s->recv_message, s->recv_message_flags);
          GRPC_TRACE_VLOG(http, 2)
              << "Deframe data frame: "
              << grpc_core::PollToString(
                     r, [](absl::Status r) { return r.ToString(); });
          if (r.pending()) {
            if (s->read_closed) {
              grpc_slice_buffer_reset_and_unref(&s->frame_storage);
              s->recv_message->reset();
              break;
            } else {
              upd.SetMinProgressSize(min_progress_size);
              return;  // Out of lambda to enclosing function
            }
          } else {
            error = std::move(r.value());
            if (!error.ok()) {
              s->seen_error = true;
              grpc_slice_buffer_reset_and_unref(&s->frame_storage);
              break;
            } else {
              if (t->channelz_socket != nullptr) {
                t->channelz_socket->RecordMessageReceived();
              }
              break;
            }
          }
        }
      } else if (s->read_closed) {
        s->recv_message->reset();
      } else {
        upd.SetMinProgressSize(GRPC_HEADER_SIZE_IN_BYTES);
        return;  // Out of lambda to enclosing function
      }
    }
    // save the length of the buffer before handing control back to application
    // threads. Needed to support correct flow control bookkeeping
    if (error.ok() && s->recv_message->has_value()) {
      null_then_sched_closure(&s->recv_message_ready);
    } else if (s->published_metadata[1] != GRPC_METADATA_NOT_PUBLISHED) {
      if (s->call_failed_before_recv_message != nullptr) {
        *s->call_failed_before_recv_message =
            (s->published_metadata[1] != GRPC_METADATA_PUBLISHED_AT_CLOSE);
      }
      null_then_sched_closure(&s->recv_message_ready);
    }
  }();

  upd.SetPendingSize(s->frame_storage.length);
  grpc_chttp2_act_on_flowctl_action(upd.MakeAction(), t, s);
}

void grpc_chttp2_maybe_complete_recv_trailing_metadata(grpc_chttp2_transport* t,
                                                       grpc_chttp2_stream* s) {
  grpc_chttp2_maybe_complete_recv_message(t, s);
  GRPC_TRACE_VLOG(http, 2) << "maybe_complete_recv_trailing_metadata cli="
                           << t->is_client << " s=" << s
                           << " closure=" << s->recv_trailing_metadata_finished
                           << " read_closed=" << s->read_closed
                           << " write_closed=" << s->write_closed << " "
                           << s->frame_storage.length;
  if (s->recv_trailing_metadata_finished != nullptr && s->read_closed &&
      s->write_closed) {
    if (s->seen_error || !t->is_client) {
      grpc_slice_buffer_reset_and_unref(&s->frame_storage);
    }
    if (s->read_closed && s->frame_storage.length == 0 &&
        s->recv_trailing_metadata_finished != nullptr) {
      grpc_transport_move_stats(&s->stats, s->collecting_stats);
      s->collecting_stats = nullptr;
      *s->recv_trailing_metadata = std::move(s->trailing_metadata_buffer);
      null_then_sched_closure(&s->recv_trailing_metadata_finished);
    }
  }
}

static grpc_chttp2_transport::RemovedStreamHandle remove_stream(
    grpc_chttp2_transport* t, uint32_t id, grpc_error_handle error) {
  grpc_chttp2_stream* s = t->stream_map.extract(id).mapped();
  DCHECK(s);
  if (t->incoming_stream == s) {
    t->incoming_stream = nullptr;
    grpc_chttp2_parsing_become_skip_parser(t);
  }

  if (t->stream_map.empty()) {
    post_benign_reclaimer(t);
    if (t->sent_goaway_state == GRPC_CHTTP2_FINAL_GOAWAY_SENT) {
      close_transport_locked(
          t, GRPC_ERROR_CREATE_REFERENCING(
                 "Last stream closed after sending GOAWAY", &error, 1));
    }
  }
  if (grpc_chttp2_list_remove_writable_stream(t, s)) {
    GRPC_CHTTP2_STREAM_UNREF(s, "chttp2_writing:remove_stream");
  }
  grpc_chttp2_list_remove_stalled_by_stream(t, s);
  grpc_chttp2_list_remove_stalled_by_transport(t, s);

  maybe_start_some_streams(t);

  if (t->is_client) return grpc_chttp2_transport::RemovedStreamHandle();
  return grpc_chttp2_transport::RemovedStreamHandle(t->Ref());
}

namespace grpc_core {
namespace {

Duration TarpitDuration(grpc_chttp2_transport* t) {
  return Duration::Milliseconds(absl::LogUniform<int>(
      SharedBitGen(), t->min_tarpit_duration_ms, t->max_tarpit_duration_ms));
}

template <typename F>
void MaybeTarpit(grpc_chttp2_transport* t, bool tarpit, F fn) {
  if (!tarpit || !t->allow_tarpit || t->is_client) {
    fn(t);
    return;
  }
  const auto duration = TarpitDuration(t);
  t->event_engine->RunAfter(
      duration, [t = t->Ref(), fn = std::move(fn)]() mutable {
        ExecCtx exec_ctx;
        t->combiner->Run(
            NewClosure([t, fn = std::move(fn)](grpc_error_handle) mutable {
              // TODO(ctiller): this can result in not sending RST_STREAMS if a
              // request gets tarpit behind a transport close.
              if (!t->closed_with_error.ok()) return;
              fn(t.get());
            }),
            absl::OkStatus());
      });
}

}  // namespace
}  // namespace grpc_core

void grpc_chttp2_cancel_stream(grpc_chttp2_transport* t, grpc_chttp2_stream* s,
                               grpc_error_handle due_to_error, bool tarpit) {
  if (!t->is_client && !s->sent_trailing_metadata &&
      grpc_error_has_clear_grpc_status(due_to_error) &&
      !(s->read_closed && s->write_closed)) {
    close_from_api(t, s, due_to_error, tarpit);
    return;
  }

  if (!due_to_error.ok() && !s->seen_error) {
    s->seen_error = true;
  }
  if (!s->read_closed || !s->write_closed) {
    if (s->id != 0) {
      Http2ErrorCode http_error;
      grpc_error_get_status(due_to_error, s->deadline, nullptr, nullptr,
                            &http_error, nullptr);
      grpc_core::MaybeTarpit(
          t, tarpit,
          // Capture the individual fields of the stream by value, since the
          // stream state might have been deleted by the time we run the lambda.
          [id = s->id, sent_initial_metadata = s->sent_initial_metadata,
           http_error,
           remove_stream_handle = grpc_chttp2_mark_stream_closed(
               t, s, 1, 1, due_to_error)](grpc_chttp2_transport* t) {
            // Do not send RST_STREAM from the client for a stream that hasn't
            // sent headers yet (still in "idle" state). Note that since we have
            // marked the stream closed above, we won't be writing to it
            // anymore.
            if (t->is_client && !sent_initial_metadata) {
              return;
            }
            grpc_chttp2_add_rst_stream_to_next_write(
                t, id, static_cast<uint32_t>(http_error), nullptr);
            grpc_chttp2_initiate_write(t,
                                       GRPC_CHTTP2_INITIATE_WRITE_RST_STREAM);
          });
      return;
    }
  }
  grpc_chttp2_mark_stream_closed(t, s, 1, 1, due_to_error);
}

void grpc_chttp2_fake_status(grpc_chttp2_transport* t, grpc_chttp2_stream* s,
                             grpc_error_handle error) {
  grpc_status_code status;
  std::string message;
  grpc_error_get_status(error, s->deadline, &status, &message, nullptr,
                        nullptr);
  if (status != GRPC_STATUS_OK) {
    s->seen_error = true;
  }
  // stream_global->recv_trailing_metadata_finished gives us a
  //   last chance replacement: we've received trailing metadata,
  //   but something more important has become available to signal
  //   to the upper layers - drop what we've got, and then publish
  //   what we want - which is safe because we haven't told anyone
  //   about the metadata yet
  if (s->published_metadata[1] == GRPC_METADATA_NOT_PUBLISHED ||
      s->recv_trailing_metadata_finished != nullptr ||
      !s->final_metadata_requested) {
    s->trailing_metadata_buffer.Set(grpc_core::GrpcStatusMetadata(), status);
    if (!message.empty()) {
      s->trailing_metadata_buffer.Set(
          grpc_core::GrpcMessageMetadata(),
          grpc_core::Slice::FromCopiedBuffer(message));
    }
    s->published_metadata[1] = GRPC_METADATA_SYNTHESIZED_FROM_FAKE;
    grpc_chttp2_maybe_complete_recv_trailing_metadata(t, s);
  }
}

static void add_error(grpc_error_handle error, grpc_error_handle* refs,
                      size_t* nrefs) {
  if (error.ok()) return;
  for (size_t i = 0; i < *nrefs; i++) {
    if (error == refs[i]) {
      return;
    }
  }
  refs[*nrefs] = error;
  ++*nrefs;
}

static grpc_error_handle removal_error(grpc_error_handle extra_error,
                                       grpc_chttp2_stream* s,
                                       const char* main_error_msg) {
  grpc_error_handle refs[3];
  size_t nrefs = 0;
  add_error(s->read_closed_error, refs, &nrefs);
  add_error(s->write_closed_error, refs, &nrefs);
  add_error(extra_error, refs, &nrefs);
  grpc_error_handle error;
  if (nrefs > 0) {
    error = GRPC_ERROR_CREATE_REFERENCING(main_error_msg, refs, nrefs);
  }
  return error;
}

static void flush_write_list(grpc_chttp2_transport* t,
                             grpc_chttp2_write_cb** list,
                             grpc_error_handle error) {
  while (*list) {
    grpc_chttp2_write_cb* cb = *list;
    *list = cb->next;
    grpc_chttp2_complete_closure_step(t, &cb->closure, error,
                                      "on_write_finished_cb");
    cb->next = t->write_cb_pool;
    t->write_cb_pool = cb;
  }
}

void grpc_chttp2_fail_pending_writes(grpc_chttp2_transport* t,
                                     grpc_chttp2_stream* s,
                                     grpc_error_handle error) {
  error =
      removal_error(error, s, "Pending writes failed due to stream closure");
  s->send_initial_metadata = nullptr;
  grpc_chttp2_complete_closure_step(t, &s->send_initial_metadata_finished,
                                    error, "send_initial_metadata_finished");

  s->send_trailing_metadata = nullptr;
  s->sent_trailing_metadata_op = nullptr;
  grpc_chttp2_complete_closure_step(t, &s->send_trailing_metadata_finished,
                                    error, "send_trailing_metadata_finished");

  grpc_chttp2_complete_closure_step(t, &s->send_message_finished, error,
                                    "fetching_send_message_finished");
  flush_write_list(t, &s->on_write_finished_cbs, error);
  flush_write_list(t, &s->on_flow_controlled_cbs, error);
}

grpc_chttp2_transport::RemovedStreamHandle grpc_chttp2_mark_stream_closed(
    grpc_chttp2_transport* t, grpc_chttp2_stream* s, int close_reads,
    int close_writes, grpc_error_handle error) {
  grpc_chttp2_transport::RemovedStreamHandle rsh;
  GRPC_TRACE_VLOG(http, 2)
      << "MARK_STREAM_CLOSED: t=" << t << " s=" << s << "(id=" << s->id << ") "
      << ((close_reads && close_writes)
              ? "read+write"
              : (close_reads ? "read" : (close_writes ? "write" : "nothing??")))
      << " [" << grpc_core::StatusToString(error) << "]";
  if (s->read_closed && s->write_closed) {
    // already closed, but we should still fake the status if needed.
    grpc_error_handle overall_error = removal_error(error, s, "Stream removed");
    if (!overall_error.ok()) {
      grpc_chttp2_fake_status(t, s, overall_error);
    }
    grpc_chttp2_maybe_complete_recv_trailing_metadata(t, s);
    return rsh;
  }
  bool closed_read = false;
  bool became_closed = false;
  if (close_reads && !s->read_closed) {
    s->read_closed_error = error;
    s->read_closed = true;
    closed_read = true;
  }
  if (close_writes && !s->write_closed) {
    s->write_closed_error = error;
    s->write_closed = true;
    grpc_chttp2_fail_pending_writes(t, s, error);
  }
  if (s->read_closed && s->write_closed) {
    became_closed = true;
    grpc_error_handle overall_error = removal_error(error, s, "Stream removed");
    if (s->id != 0) {
      rsh = remove_stream(t, s->id, overall_error);
    } else {
      // Purge streams waiting on concurrency still waiting for id assignment
      grpc_chttp2_list_remove_waiting_for_concurrency(t, s);
    }
    if (!overall_error.ok()) {
      grpc_chttp2_fake_status(t, s, overall_error);
    }
  }
  if (closed_read) {
    for (int i = 0; i < 2; i++) {
      if (s->published_metadata[i] == GRPC_METADATA_NOT_PUBLISHED) {
        s->published_metadata[i] = GRPC_METADATA_PUBLISHED_AT_CLOSE;
      }
    }
    grpc_chttp2_maybe_complete_recv_initial_metadata(t, s);
    grpc_chttp2_maybe_complete_recv_message(t, s);
  }
  if (became_closed) {
    s->stats.latency =
        gpr_time_sub(gpr_now(GPR_CLOCK_MONOTONIC), s->creation_time);
    grpc_chttp2_maybe_complete_recv_trailing_metadata(t, s);
    GRPC_CHTTP2_STREAM_UNREF(s, "chttp2");
  }
  return rsh;
}

static void close_from_api(grpc_chttp2_transport* t, grpc_chttp2_stream* s,
                           grpc_error_handle error, bool tarpit) {
  grpc_status_code grpc_status;
  std::string message;
  grpc_error_get_status(error, s->deadline, &grpc_status, &message, nullptr,
                        nullptr);

  CHECK_GE(grpc_status, 0);
  CHECK_LT((int)grpc_status, 100);

  auto remove_stream_handle = grpc_chttp2_mark_stream_closed(t, s, 1, 1, error);
  grpc_core::MaybeTarpit(
      t, tarpit,
      [error = std::move(error),
       sent_initial_metadata = s->sent_initial_metadata, id = s->id,
       grpc_status, message = std::move(message),
       remove_stream_handle =
           std::move(remove_stream_handle)](grpc_chttp2_transport* t) mutable {
        grpc_slice hdr;
        grpc_slice status_hdr;
        grpc_slice http_status_hdr;
        grpc_slice content_type_hdr;
        grpc_slice message_pfx;
        uint8_t* p;
        uint32_t len = 0;

        // Hand roll a header block.
        //   This is unnecessarily ugly - at some point we should find a more
        //   elegant solution.
        //   It's complicated by the fact that our send machinery would be dead
        //   by the time we got around to sending this, so instead we ignore
        //   HPACK compression and just write the uncompressed bytes onto the
        //   wire.
        if (!sent_initial_metadata) {
          http_status_hdr = GRPC_SLICE_MALLOC(13);
          p = GRPC_SLICE_START_PTR(http_status_hdr);
          *p++ = 0x00;
          *p++ = 7;
          *p++ = ':';
          *p++ = 's';
          *p++ = 't';
          *p++ = 'a';
          *p++ = 't';
          *p++ = 'u';
          *p++ = 's';
          *p++ = 3;
          *p++ = '2';
          *p++ = '0';
          *p++ = '0';
          CHECK(p == GRPC_SLICE_END_PTR(http_status_hdr));
          len += static_cast<uint32_t> GRPC_SLICE_LENGTH(http_status_hdr);

          content_type_hdr = GRPC_SLICE_MALLOC(31);
          p = GRPC_SLICE_START_PTR(content_type_hdr);
          *p++ = 0x00;
          *p++ = 12;
          *p++ = 'c';
          *p++ = 'o';
          *p++ = 'n';
          *p++ = 't';
          *p++ = 'e';
          *p++ = 'n';
          *p++ = 't';
          *p++ = '-';
          *p++ = 't';
          *p++ = 'y';
          *p++ = 'p';
          *p++ = 'e';
          *p++ = 16;
          *p++ = 'a';
          *p++ = 'p';
          *p++ = 'p';
          *p++ = 'l';
          *p++ = 'i';
          *p++ = 'c';
          *p++ = 'a';
          *p++ = 't';
          *p++ = 'i';
          *p++ = 'o';
          *p++ = 'n';
          *p++ = '/';
          *p++ = 'g';
          *p++ = 'r';
          *p++ = 'p';
          *p++ = 'c';
          CHECK(p == GRPC_SLICE_END_PTR(content_type_hdr));
          len += static_cast<uint32_t> GRPC_SLICE_LENGTH(content_type_hdr);
        }

        status_hdr = GRPC_SLICE_MALLOC(15 + (grpc_status >= 10));
        p = GRPC_SLICE_START_PTR(status_hdr);
        *p++ = 0x00;  // literal header, not indexed
        *p++ = 11;    // len(grpc-status)
        *p++ = 'g';
        *p++ = 'r';
        *p++ = 'p';
        *p++ = 'c';
        *p++ = '-';
        *p++ = 's';
        *p++ = 't';
        *p++ = 'a';
        *p++ = 't';
        *p++ = 'u';
        *p++ = 's';
        if (grpc_status < 10) {
          *p++ = 1;
          *p++ = static_cast<uint8_t>('0' + grpc_status);
        } else {
          *p++ = 2;
          *p++ = static_cast<uint8_t>('0' + (grpc_status / 10));
          *p++ = static_cast<uint8_t>('0' + (grpc_status % 10));
        }
        CHECK(p == GRPC_SLICE_END_PTR(status_hdr));
        len += static_cast<uint32_t> GRPC_SLICE_LENGTH(status_hdr);

        size_t msg_len = message.length();
        CHECK(msg_len <= UINT32_MAX);
        grpc_core::VarintWriter<1> msg_len_writer(
            static_cast<uint32_t>(msg_len));
        message_pfx = GRPC_SLICE_MALLOC(14 + msg_len_writer.length());
        p = GRPC_SLICE_START_PTR(message_pfx);
        *p++ = 0x00;  // literal header, not indexed
        *p++ = 12;    // len(grpc-message)
        *p++ = 'g';
        *p++ = 'r';
        *p++ = 'p';
        *p++ = 'c';
        *p++ = '-';
        *p++ = 'm';
        *p++ = 'e';
        *p++ = 's';
        *p++ = 's';
        *p++ = 'a';
        *p++ = 'g';
        *p++ = 'e';
        msg_len_writer.Write(0, p);
        p += msg_len_writer.length();
        CHECK(p == GRPC_SLICE_END_PTR(message_pfx));
        len += static_cast<uint32_t> GRPC_SLICE_LENGTH(message_pfx);
        len += static_cast<uint32_t>(msg_len);

        hdr = GRPC_SLICE_MALLOC(9);
        p = GRPC_SLICE_START_PTR(hdr);
        *p++ = static_cast<uint8_t>(len >> 16);
        *p++ = static_cast<uint8_t>(len >> 8);
        *p++ = static_cast<uint8_t>(len);
        *p++ = GRPC_CHTTP2_FRAME_HEADER;
        *p++ = GRPC_CHTTP2_DATA_FLAG_END_STREAM |
               GRPC_CHTTP2_DATA_FLAG_END_HEADERS;
        *p++ = static_cast<uint8_t>(id >> 24);
        *p++ = static_cast<uint8_t>(id >> 16);
        *p++ = static_cast<uint8_t>(id >> 8);
        *p++ = static_cast<uint8_t>(id);
        CHECK(p == GRPC_SLICE_END_PTR(hdr));

        grpc_slice_buffer_add(&t->qbuf, hdr);
        if (!sent_initial_metadata) {
          grpc_slice_buffer_add(&t->qbuf, http_status_hdr);
          grpc_slice_buffer_add(&t->qbuf, content_type_hdr);
        }
        grpc_slice_buffer_add(&t->qbuf, status_hdr);
        grpc_slice_buffer_add(&t->qbuf, message_pfx);
        grpc_slice_buffer_add(&t->qbuf,
                              grpc_slice_from_cpp_string(std::move(message)));
        grpc_chttp2_reset_ping_clock(t);
        grpc_chttp2_add_rst_stream_to_next_write(
            t, id, static_cast<intptr_t>(Http2ErrorCode::kNoError), nullptr);

        grpc_chttp2_initiate_write(t,
                                   GRPC_CHTTP2_INITIATE_WRITE_CLOSE_FROM_API);
      });
}

static void end_all_the_calls(grpc_chttp2_transport* t,
                              grpc_error_handle error) {
  intptr_t http2_error;
  // If there is no explicit grpc or HTTP/2 error, set to UNAVAILABLE on server.
  if (!t->is_client && !grpc_error_has_clear_grpc_status(error) &&
      !grpc_error_get_int(error, grpc_core::StatusIntProperty::kHttp2Error,
                          &http2_error)) {
    error = grpc_error_set_int(error, grpc_core::StatusIntProperty::kRpcStatus,
                               GRPC_STATUS_UNAVAILABLE);
  }
  cancel_unstarted_streams(t, error, false);
  std::vector<grpc_chttp2_stream*> to_cancel;
  for (auto id_stream : t->stream_map) {
    to_cancel.push_back(id_stream.second);
  }
  for (auto s : to_cancel) {
    grpc_chttp2_cancel_stream(t, s, error, false);
  }
}

//
// INPUT PROCESSING - PARSING
//

template <class F>
static void WithUrgency(grpc_chttp2_transport* t,
                        grpc_core::chttp2::FlowControlAction::Urgency urgency,
                        grpc_chttp2_initiate_write_reason reason, F action) {
  switch (urgency) {
    case grpc_core::chttp2::FlowControlAction::Urgency::NO_ACTION_NEEDED:
      break;
    case grpc_core::chttp2::FlowControlAction::Urgency::UPDATE_IMMEDIATELY:
      grpc_chttp2_initiate_write(t, reason);
      [[fallthrough]];
    case grpc_core::chttp2::FlowControlAction::Urgency::QUEUE_UPDATE:
      action();
      break;
  }
}

void grpc_chttp2_act_on_flowctl_action(
    const grpc_core::chttp2::FlowControlAction& action,
    grpc_chttp2_transport* t, grpc_chttp2_stream* s) {
  WithUrgency(t, action.send_stream_update(),
              GRPC_CHTTP2_INITIATE_WRITE_STREAM_FLOW_CONTROL, [t, s]() {
                if (s->id != 0 && !s->read_closed) {
                  grpc_chttp2_mark_stream_writable(t, s);
                }
              });
  WithUrgency(t, action.send_transport_update(),
              GRPC_CHTTP2_INITIATE_WRITE_TRANSPORT_FLOW_CONTROL, []() {});
  WithUrgency(t, action.send_initial_window_update(),
              GRPC_CHTTP2_INITIATE_WRITE_SEND_SETTINGS, [t, &action]() {
                t->settings.mutable_local().SetInitialWindowSize(
                    action.initial_window_size());
              });
  WithUrgency(
      t, action.send_max_frame_size_update(),
      GRPC_CHTTP2_INITIATE_WRITE_SEND_SETTINGS, [t, &action]() {
        t->settings.mutable_local().SetMaxFrameSize(action.max_frame_size());
      });
  if (t->enable_preferred_rx_crypto_frame_advertisement) {
    WithUrgency(
        t, action.preferred_rx_crypto_frame_size_update(),
        GRPC_CHTTP2_INITIATE_WRITE_SEND_SETTINGS, [t, &action]() {
          t->settings.mutable_local().SetPreferredReceiveCryptoMessageSize(
              action.preferred_rx_crypto_frame_size());
        });
  }
}

static grpc_error_handle try_http_parsing(grpc_chttp2_transport* t) {
  grpc_http_parser parser;
  size_t i = 0;
  grpc_error_handle error;
  grpc_http_response response;

  grpc_http_parser_init(&parser, GRPC_HTTP_RESPONSE, &response);

  grpc_error_handle parse_error;
  for (; i < t->read_buffer.count && parse_error.ok(); i++) {
    parse_error =
        grpc_http_parser_parse(&parser, t->read_buffer.slices[i], nullptr);
  }
  if (parse_error.ok() &&
      (parse_error = grpc_http_parser_eof(&parser)) == absl::OkStatus()) {
    error = grpc_error_set_int(
        GRPC_ERROR_CREATE(
            absl::StrCat("Trying to connect an http1.x server (HTTP status ",
                         response.status, ")")),
        grpc_core::StatusIntProperty::kRpcStatus,
        grpc_http2_status_to_grpc_status(response.status));
  }

  grpc_http_parser_destroy(&parser);
  grpc_http_response_destroy(&response);
  return error;
}

static void read_action(grpc_core::RefCountedPtr<grpc_chttp2_transport> t,
                        grpc_error_handle error) {
  auto* tp = t.get();
  tp->combiner->Run(grpc_core::InitTransportClosure<read_action_locked>(
                        std::move(t), &tp->read_action_locked),
                    error);
}

static void read_action_parse_loop_locked(
    grpc_core::RefCountedPtr<grpc_chttp2_transport> t,
    grpc_error_handle error) {
  GRPC_LATENT_SEE_INNER_SCOPE("read_action_parse_loop_locked");
  if (t->closed_with_error.ok()) {
    grpc_error_handle errors[3] = {error, absl::OkStatus(), absl::OkStatus()};
    size_t requests_started = 0;
    for (size_t i = 0;
         i < t->read_buffer.count && errors[1] == absl::OkStatus(); i++) {
      auto r = grpc_chttp2_perform_read(t.get(), t->read_buffer.slices[i],
                                        requests_started);
      if (auto* partial_read_size = std::get_if<size_t>(&r)) {
        for (size_t j = 0; j < i; j++) {
          grpc_core::CSliceUnref(grpc_slice_buffer_take_first(&t->read_buffer));
        }
        grpc_slice_buffer_sub_first(
            &t->read_buffer, *partial_read_size,
            GRPC_SLICE_LENGTH(t->read_buffer.slices[0]));
        t->combiner->ForceOffload();
        auto* tp = t.get();
        tp->combiner->Run(
            grpc_core::InitTransportClosure<read_action_parse_loop_locked>(
                std::move(t), &tp->read_action_locked),
            std::move(errors[0]));
        // Early return: we queued to retry later.
        return;
      } else {
        errors[1] = std::move(std::get<absl::Status>(r));
      }
    }
    if (errors[1] != absl::OkStatus()) {
      errors[2] = try_http_parsing(t.get());
      error = GRPC_ERROR_CREATE_REFERENCING("Failed parsing HTTP/2", errors,
                                            GPR_ARRAY_SIZE(errors));
    }

    if (t->initial_window_update != 0) {
      if (t->initial_window_update > 0) {
        grpc_chttp2_stream* s;
        while (grpc_chttp2_list_pop_stalled_by_stream(t.get(), &s)) {
          grpc_chttp2_mark_stream_writable(t.get(), s);
          grpc_chttp2_initiate_write(
              t.get(),
              GRPC_CHTTP2_INITIATE_WRITE_FLOW_CONTROL_UNSTALLED_BY_SETTING);
        }
      }
      t->initial_window_update = 0;
    }
  }

  bool keep_reading = false;
  if (error.ok() && !t->closed_with_error.ok()) {
    error = GRPC_ERROR_CREATE_REFERENCING("Transport closed",
                                          &t->closed_with_error, 1);
  }
  if (!error.ok()) {
    // If a goaway frame was received, this might be the reason why the read
    // failed. Add this info to the error
    if (!t->goaway_error.ok()) {
      error = grpc_error_add_child(error, t->goaway_error);
    }

    close_transport_locked(t.get(), error);
  } else if (t->closed_with_error.ok()) {
    keep_reading = true;
    // Since we have read a byte, reset the keepalive timer
    if (t->keepalive_state == GRPC_CHTTP2_KEEPALIVE_STATE_WAITING) {
      maybe_reset_keepalive_ping_timer_locked(t.get());
    }
  }
  grpc_slice_buffer_reset_and_unref(&t->read_buffer);

  if (keep_reading) {
    if (t->num_pending_induced_frames >= DEFAULT_MAX_PENDING_INDUCED_FRAMES) {
      t->reading_paused_on_pending_induced_frames = true;
      GRPC_TRACE_LOG(http, INFO)
          << "transport " << t.get()
          << " : Pausing reading due to too many unwritten "
             "SETTINGS ACK and RST_STREAM frames";
    } else {
      continue_read_action_locked(std::move(t));
    }
  }
}

static void read_action_locked(
    grpc_core::RefCountedPtr<grpc_chttp2_transport> t,
    grpc_error_handle error) {
  // got an incoming read, cancel any pending keepalive timers
  t->keepalive_incoming_data_wanted = false;
  if (t->keepalive_ping_timeout_handle != TaskHandle::kInvalid) {
    if (GRPC_TRACE_FLAG_ENABLED(http2_ping) ||
        GRPC_TRACE_FLAG_ENABLED(http_keepalive)) {
      LOG(INFO) << (t->is_client ? "CLIENT" : "SERVER") << "[" << t.get()
                << "]: Clear keepalive timer because data was received";
    }
    t->event_engine->Cancel(
        std::exchange(t->keepalive_ping_timeout_handle, TaskHandle::kInvalid));
  }
  grpc_error_handle err = error;
  if (!err.ok()) {
    err = GRPC_ERROR_CREATE_REFERENCING("Endpoint read failed", &err, 1);
  }
  std::swap(err, error);
  read_action_parse_loop_locked(std::move(t), std::move(err));
}

static void continue_read_action_locked(
    grpc_core::RefCountedPtr<grpc_chttp2_transport> t) {
  const bool urgent = !t->goaway_error.ok();
  auto* tp = t.get();
  grpc_endpoint_read(tp->ep.get(), &tp->read_buffer,
                     grpc_core::InitTransportClosure<read_action>(
                         std::move(t), &tp->read_action_locked),
                     urgent, grpc_chttp2_min_read_progress_size(tp));
}

// t is reffed prior to calling the first time, and once the callback chain
// that kicks off finishes, it's unreffed
void schedule_bdp_ping_locked(
    grpc_core::RefCountedPtr<grpc_chttp2_transport> t) {
  auto* tp = t.get();
  tp->flow_control.bdp_estimator()->SchedulePing();
  send_ping_locked(tp,
                   grpc_core::InitTransportClosure<start_bdp_ping>(
                       tp->Ref(), &tp->start_bdp_ping_locked),
                   grpc_core::InitTransportClosure<finish_bdp_ping>(
                       std::move(t), &tp->finish_bdp_ping_locked));
  grpc_chttp2_initiate_write(tp, GRPC_CHTTP2_INITIATE_WRITE_BDP_PING);
}

static void start_bdp_ping(grpc_core::RefCountedPtr<grpc_chttp2_transport> t,
                           grpc_error_handle error) {
  grpc_chttp2_transport* tp = t.get();
  tp->combiner->Run(grpc_core::InitTransportClosure<start_bdp_ping_locked>(
                        std::move(t), &tp->start_bdp_ping_locked),
                    error);
}

static void start_bdp_ping_locked(
    grpc_core::RefCountedPtr<grpc_chttp2_transport> t,
    grpc_error_handle error) {
  GRPC_TRACE_LOG(http, INFO)
      << t->peer_string.as_string_view()
      << ": Start BDP ping err=" << grpc_core::StatusToString(error);
  if (!error.ok() || !t->closed_with_error.ok()) {
    return;
  }
  // Reset the keepalive ping timer
  if (t->keepalive_state == GRPC_CHTTP2_KEEPALIVE_STATE_WAITING) {
    maybe_reset_keepalive_ping_timer_locked(t.get());
  }
  t->flow_control.bdp_estimator()->StartPing();
  t->bdp_ping_started = true;
}

static void finish_bdp_ping(grpc_core::RefCountedPtr<grpc_chttp2_transport> t,
                            grpc_error_handle error) {
  grpc_chttp2_transport* tp = t.get();
  tp->combiner->Run(grpc_core::InitTransportClosure<finish_bdp_ping_locked>(
                        std::move(t), &tp->finish_bdp_ping_locked),
                    error);
}

static void finish_bdp_ping_locked(
    grpc_core::RefCountedPtr<grpc_chttp2_transport> t,
    grpc_error_handle error) {
  GRPC_TRACE_LOG(http, INFO)
      << t->peer_string.as_string_view()
      << ": Complete BDP ping err=" << grpc_core::StatusToString(error);
  if (!error.ok() || !t->closed_with_error.ok()) {
    return;
  }
  if (!t->bdp_ping_started) {
    // start_bdp_ping_locked has not been run yet. Schedule
    // finish_bdp_ping_locked to be run later.
    finish_bdp_ping(std::move(t), std::move(error));
    return;
  }
  t->bdp_ping_started = false;
  grpc_core::Timestamp next_ping =
      t->flow_control.bdp_estimator()->CompletePing();
  grpc_chttp2_act_on_flowctl_action(t->flow_control.PeriodicUpdate(), t.get(),
                                    nullptr);
  CHECK(t->next_bdp_ping_timer_handle == TaskHandle::kInvalid);
  t->next_bdp_ping_timer_handle =
      t->event_engine->RunAfter(next_ping - grpc_core::Timestamp::Now(), [t] {
        grpc_core::ExecCtx exec_ctx;
        next_bdp_ping_timer_expired(t.get());
      });
}

static void next_bdp_ping_timer_expired(grpc_chttp2_transport* t) {
  t->combiner->Run(
      grpc_core::InitTransportClosure<next_bdp_ping_timer_expired_locked>(
          t->Ref(), &t->next_bdp_ping_timer_expired_locked),
      absl::OkStatus());
}

static void next_bdp_ping_timer_expired_locked(
    grpc_core::RefCountedPtr<grpc_chttp2_transport> t,
    GRPC_UNUSED grpc_error_handle error) {
  DCHECK(error.ok());
  t->next_bdp_ping_timer_handle = TaskHandle::kInvalid;
  if (t->flow_control.bdp_estimator()->accumulator() == 0) {
    // Block the bdp ping till we receive more data.
    t->bdp_ping_blocked = true;
  } else {
    schedule_bdp_ping_locked(std::move(t));
  }
}

void grpc_chttp2_config_default_keepalive_args(grpc_channel_args* args,
                                               const bool is_client) {
  grpc_chttp2_config_default_keepalive_args(grpc_core::ChannelArgs::FromC(args),
                                            is_client);
}

static void grpc_chttp2_config_default_keepalive_args_client(
    const grpc_core::ChannelArgs& channel_args) {
  g_default_client_keepalive_time =
      std::max(grpc_core::Duration::Milliseconds(1),
               channel_args.GetDurationFromIntMillis(GRPC_ARG_KEEPALIVE_TIME_MS)
                   .value_or(g_default_client_keepalive_time));
  g_default_client_keepalive_timeout = std::max(
      grpc_core::Duration::Zero(),
      channel_args.GetDurationFromIntMillis(GRPC_ARG_KEEPALIVE_TIMEOUT_MS)
          .value_or(g_default_client_keepalive_timeout));
  g_default_client_keepalive_permit_without_calls =
      channel_args.GetBool(GRPC_ARG_KEEPALIVE_PERMIT_WITHOUT_CALLS)
          .value_or(g_default_client_keepalive_permit_without_calls);
}

static void grpc_chttp2_config_default_keepalive_args_server(
    const grpc_core::ChannelArgs& channel_args) {
  g_default_server_keepalive_time =
      std::max(grpc_core::Duration::Milliseconds(1),
               channel_args.GetDurationFromIntMillis(GRPC_ARG_KEEPALIVE_TIME_MS)
                   .value_or(g_default_server_keepalive_time));
  g_default_server_keepalive_timeout = std::max(
      grpc_core::Duration::Zero(),
      channel_args.GetDurationFromIntMillis(GRPC_ARG_KEEPALIVE_TIMEOUT_MS)
          .value_or(g_default_server_keepalive_timeout));
  g_default_server_keepalive_permit_without_calls =
      channel_args.GetBool(GRPC_ARG_KEEPALIVE_PERMIT_WITHOUT_CALLS)
          .value_or(g_default_server_keepalive_permit_without_calls);
}

void grpc_chttp2_config_default_keepalive_args(
    const grpc_core::ChannelArgs& channel_args, const bool is_client) {
  if (is_client) {
    grpc_chttp2_config_default_keepalive_args_client(channel_args);
  } else {
    grpc_chttp2_config_default_keepalive_args_server(channel_args);
  }
  grpc_core::Chttp2PingAbusePolicy::SetDefaults(channel_args);
  grpc_core::Chttp2PingRatePolicy::SetDefaults(channel_args);
}

static void init_keepalive_ping(
    grpc_core::RefCountedPtr<grpc_chttp2_transport> t) {
  auto* tp = t.get();
  tp->combiner->Run(grpc_core::InitTransportClosure<init_keepalive_ping_locked>(
                        std::move(t), &tp->init_keepalive_ping_locked),
                    absl::OkStatus());
}

static void init_keepalive_ping_locked(
    grpc_core::RefCountedPtr<grpc_chttp2_transport> t,
    GRPC_UNUSED grpc_error_handle error) {
  DCHECK(error.ok());
  CHECK(t->keepalive_state == GRPC_CHTTP2_KEEPALIVE_STATE_WAITING);
  CHECK(t->keepalive_ping_timer_handle != TaskHandle::kInvalid);
  t->keepalive_ping_timer_handle = TaskHandle::kInvalid;
  grpc_core::Timestamp now = grpc_core::Timestamp::Now();
  grpc_core::Timestamp adjusted_keepalive_timestamp = std::exchange(
      t->next_adjusted_keepalive_timestamp, grpc_core::Timestamp::InfPast());
  bool delay_callback = grpc_core::IsKeepAlivePingTimerBatchEnabled() &&
                        adjusted_keepalive_timestamp > now;
  if (t->destroying || !t->closed_with_error.ok()) {
    t->keepalive_state = GRPC_CHTTP2_KEEPALIVE_STATE_DYING;
  } else {
    if (!delay_callback &&
        (t->keepalive_permit_without_calls || !t->stream_map.empty())) {
      t->keepalive_state = GRPC_CHTTP2_KEEPALIVE_STATE_PINGING;
      send_keepalive_ping_locked(t);
      grpc_chttp2_initiate_write(t.get(),
                                 GRPC_CHTTP2_INITIATE_WRITE_KEEPALIVE_PING);
    } else {
      grpc_core::Duration extend = grpc_core::Duration::Zero();
      if (delay_callback) {
        extend = adjusted_keepalive_timestamp - now;
      }
      t->keepalive_ping_timer_handle =
          t->event_engine->RunAfter(t->keepalive_time + extend, [t] {
            grpc_core::ExecCtx exec_ctx;
            init_keepalive_ping(t);
          });
    }
  }
}

static void finish_keepalive_ping(
    grpc_core::RefCountedPtr<grpc_chttp2_transport> t,
    grpc_error_handle error) {
  auto* tp = t.get();
  tp->combiner->Run(
      grpc_core::InitTransportClosure<finish_keepalive_ping_locked>(
          std::move(t), &tp->finish_keepalive_ping_locked),
      error);
}

static void finish_keepalive_ping_locked(
    grpc_core::RefCountedPtr<grpc_chttp2_transport> t,
    grpc_error_handle error) {
  if (t->keepalive_state == GRPC_CHTTP2_KEEPALIVE_STATE_PINGING) {
    if (error.ok()) {
      if (GRPC_TRACE_FLAG_ENABLED(http) ||
          GRPC_TRACE_FLAG_ENABLED(http_keepalive)) {
        LOG(INFO) << t->peer_string.as_string_view()
                  << ": Finish keepalive ping";
      }
      t->keepalive_state = GRPC_CHTTP2_KEEPALIVE_STATE_WAITING;
      CHECK(t->keepalive_ping_timer_handle == TaskHandle::kInvalid);
      t->keepalive_ping_timer_handle =
          t->event_engine->RunAfter(t->keepalive_time, [t] {
            grpc_core::ExecCtx exec_ctx;
            init_keepalive_ping(t);
          });
    }
  }
}

// Returns true if the timer was successfully extended. The provided callback
// is used only if the timer was not previously scheduled with slack.
static bool ExtendScheduledTimer(grpc_chttp2_transport* t, TaskHandle& handle,
                                 grpc_core::Duration duration,
                                 absl::AnyInvocable<void()> cb) {
  if (handle == TaskHandle::kInvalid) {
    return false;
  }
  if (grpc_core::IsKeepAlivePingTimerBatchEnabled()) {
    t->next_adjusted_keepalive_timestamp =
        grpc_core::Timestamp::Now() + duration;
    return true;
  }
  if (t->event_engine->Cancel(handle)) {
    handle = t->event_engine->RunAfter(duration, std::move(cb));
    return true;
  }
  return false;
}

static void maybe_reset_keepalive_ping_timer_locked(grpc_chttp2_transport* t) {
  if (ExtendScheduledTimer(t, t->keepalive_ping_timer_handle, t->keepalive_time,
                           [t = t->Ref()]() mutable {
                             grpc_core::ExecCtx exec_ctx;
                             init_keepalive_ping(std::move(t));
                           })) {
    // Cancel succeeds, resets the keepalive ping timer. Note that we don't
    // need to Ref or Unref here since we still hold the Ref.
    if (GRPC_TRACE_FLAG_ENABLED(http) ||
        GRPC_TRACE_FLAG_ENABLED(http_keepalive)) {
      LOG(INFO) << t->peer_string.as_string_view()
                << ": Keepalive ping cancelled. Resetting timer.";
    }
  }
}

//
// CALLBACK LOOP
//

static void connectivity_state_set(grpc_chttp2_transport* t,
                                   grpc_connectivity_state state,
                                   const absl::Status& status,
                                   const char* reason) {
  GRPC_TRACE_LOG(http, INFO)
      << "transport " << t << " set connectivity_state=" << state
      << "; status=" << status.ToString() << "; reason=" << reason;
  t->state_tracker.SetState(state, status, reason);
}

//
// POLLSET STUFF
//

void grpc_chttp2_transport::SetPollset(grpc_stream* /*gs*/,
                                       grpc_pollset* pollset) {
  // We don't want the overhead of acquiring the mutex unless we're
  // using the "poll" polling engine, which is the only one that
  // actually uses pollsets.
  if (strcmp(grpc_get_poll_strategy_name(), "poll") != 0) return;
  grpc_core::MutexLock lock(&ep_destroy_mu);
  if (ep != nullptr) grpc_endpoint_add_to_pollset(ep.get(), pollset);
}

void grpc_chttp2_transport::SetPollsetSet(grpc_stream* /*gs*/,
                                          grpc_pollset_set* pollset_set) {
  // We don't want the overhead of acquiring the mutex unless we're
  // using the "poll" polling engine, which is the only one that
  // actually uses pollsets.
  if (strcmp(grpc_get_poll_strategy_name(), "poll") != 0) return;
  grpc_core::MutexLock lock(&ep_destroy_mu);
  if (ep != nullptr) grpc_endpoint_add_to_pollset_set(ep.get(), pollset_set);
}

//
// RESOURCE QUOTAS
//

static void post_benign_reclaimer(grpc_chttp2_transport* t) {
  if (!t->benign_reclaimer_registered) {
    t->benign_reclaimer_registered = true;
    t->memory_owner.PostReclaimer(
        grpc_core::ReclamationPass::kBenign,
        [t = t->Ref()](
            std::optional<grpc_core::ReclamationSweep> sweep) mutable {
          if (sweep.has_value()) {
            auto* tp = t.get();
            tp->active_reclamation = std::move(*sweep);
            tp->combiner->Run(
                grpc_core::InitTransportClosure<benign_reclaimer_locked>(
                    std::move(t), &tp->benign_reclaimer_locked),
                absl::OkStatus());
          }
        });
  }
}

static void post_destructive_reclaimer(grpc_chttp2_transport* t) {
  if (!t->destructive_reclaimer_registered) {
    t->destructive_reclaimer_registered = true;
    t->memory_owner.PostReclaimer(
        grpc_core::ReclamationPass::kDestructive,
        [t = t->Ref()](
            std::optional<grpc_core::ReclamationSweep> sweep) mutable {
          if (sweep.has_value()) {
            auto* tp = t.get();
            tp->active_reclamation = std::move(*sweep);
            tp->combiner->Run(
                grpc_core::InitTransportClosure<destructive_reclaimer_locked>(
                    std::move(t), &tp->destructive_reclaimer_locked),
                absl::OkStatus());
          }
        });
  }
}

static void benign_reclaimer_locked(
    grpc_core::RefCountedPtr<grpc_chttp2_transport> t,
    grpc_error_handle error) {
  if (error.ok() && t->stream_map.empty()) {
    // Channel with no active streams: send a goaway to try and make it
    // disconnect cleanly
    grpc_core::global_stats().IncrementRqConnectionsDropped();
    GRPC_TRACE_LOG(resource_quota, INFO)
        << "HTTP2: " << t->peer_string.as_string_view()
        << " - send goaway to free memory";
    send_goaway(t.get(),
                grpc_error_set_int(
                    GRPC_ERROR_CREATE("Buffers full"),
                    grpc_core::StatusIntProperty::kHttp2Error,
                    static_cast<intptr_t>(Http2ErrorCode::kEnhanceYourCalm)),
                /*immediate_disconnect_hint=*/true);
  } else if (error.ok() && GRPC_TRACE_FLAG_ENABLED(resource_quota)) {
    LOG(INFO) << "HTTP2: " << t->peer_string.as_string_view()
              << " - skip benign reclamation, there are still "
              << t->stream_map.size() << " streams";
  }
  t->benign_reclaimer_registered = false;
  if (error != absl::CancelledError()) {
    t->active_reclamation.Finish();
  }
}

static void destructive_reclaimer_locked(
    grpc_core::RefCountedPtr<grpc_chttp2_transport> t,
    grpc_error_handle error) {
  t->destructive_reclaimer_registered = false;
  if (error.ok() && !t->stream_map.empty()) {
    // As stream_map is a hash map, this selects effectively a random stream.
    grpc_chttp2_stream* s = t->stream_map.begin()->second;
    GRPC_TRACE_LOG(resource_quota, INFO)
        << "HTTP2: " << t->peer_string.as_string_view()
        << " - abandon stream id " << s->id;
    grpc_core::global_stats().IncrementRqCallsDropped();
    grpc_chttp2_cancel_stream(
        t.get(), s,
        grpc_error_set_int(
            GRPC_ERROR_CREATE("Buffers full"),
            grpc_core::StatusIntProperty::kHttp2Error,
            static_cast<intptr_t>(Http2ErrorCode::kEnhanceYourCalm)),
        false);
    if (!t->stream_map.empty()) {
      // Since we cancel one stream per destructive reclamation, if
      //   there are more streams left, we can immediately post a new
      //   reclaimer in case the resource quota needs to free more
      //   memory
      post_destructive_reclaimer(t.get());
    }
  }
  if (error != absl::CancelledError()) {
    t->active_reclamation.Finish();
  }
}

//
// MONITORING
//

const char* grpc_chttp2_initiate_write_reason_string(
    grpc_chttp2_initiate_write_reason reason) {
  switch (reason) {
    case GRPC_CHTTP2_INITIATE_WRITE_INITIAL_WRITE:
      return "INITIAL_WRITE";
    case GRPC_CHTTP2_INITIATE_WRITE_START_NEW_STREAM:
      return "START_NEW_STREAM";
    case GRPC_CHTTP2_INITIATE_WRITE_SEND_MESSAGE:
      return "SEND_MESSAGE";
    case GRPC_CHTTP2_INITIATE_WRITE_SEND_INITIAL_METADATA:
      return "SEND_INITIAL_METADATA";
    case GRPC_CHTTP2_INITIATE_WRITE_SEND_TRAILING_METADATA:
      return "SEND_TRAILING_METADATA";
    case GRPC_CHTTP2_INITIATE_WRITE_RETRY_SEND_PING:
      return "RETRY_SEND_PING";
    case GRPC_CHTTP2_INITIATE_WRITE_CONTINUE_PINGS:
      return "CONTINUE_PINGS";
    case GRPC_CHTTP2_INITIATE_WRITE_GOAWAY_SENT:
      return "GOAWAY_SENT";
    case GRPC_CHTTP2_INITIATE_WRITE_RST_STREAM:
      return "RST_STREAM";
    case GRPC_CHTTP2_INITIATE_WRITE_CLOSE_FROM_API:
      return "CLOSE_FROM_API";
    case GRPC_CHTTP2_INITIATE_WRITE_STREAM_FLOW_CONTROL:
      return "STREAM_FLOW_CONTROL";
    case GRPC_CHTTP2_INITIATE_WRITE_TRANSPORT_FLOW_CONTROL:
      return "TRANSPORT_FLOW_CONTROL";
    case GRPC_CHTTP2_INITIATE_WRITE_SEND_SETTINGS:
      return "SEND_SETTINGS";
    case GRPC_CHTTP2_INITIATE_WRITE_SETTINGS_ACK:
      return "SETTINGS_ACK";
    case GRPC_CHTTP2_INITIATE_WRITE_FLOW_CONTROL_UNSTALLED_BY_SETTING:
      return "FLOW_CONTROL_UNSTALLED_BY_SETTING";
    case GRPC_CHTTP2_INITIATE_WRITE_FLOW_CONTROL_UNSTALLED_BY_UPDATE:
      return "FLOW_CONTROL_UNSTALLED_BY_UPDATE";
    case GRPC_CHTTP2_INITIATE_WRITE_APPLICATION_PING:
      return "APPLICATION_PING";
    case GRPC_CHTTP2_INITIATE_WRITE_BDP_PING:
      return "BDP_PING";
    case GRPC_CHTTP2_INITIATE_WRITE_KEEPALIVE_PING:
      return "KEEPALIVE_PING";
    case GRPC_CHTTP2_INITIATE_WRITE_TRANSPORT_FLOW_CONTROL_UNSTALLED:
      return "TRANSPORT_FLOW_CONTROL_UNSTALLED";
    case GRPC_CHTTP2_INITIATE_WRITE_PING_RESPONSE:
      return "PING_RESPONSE";
    case GRPC_CHTTP2_INITIATE_WRITE_FORCE_RST_STREAM:
      return "FORCE_RST_STREAM";
  }
  GPR_UNREACHABLE_CODE(return "unknown");
}

size_t grpc_chttp2_transport::SizeOfStream() const {
  return sizeof(grpc_chttp2_stream);
}

bool grpc_chttp2_transport::
    HackyDisableStreamOpBatchCoalescingInConnectedChannel() const {
  return false;
}

absl::string_view grpc_chttp2_transport::GetTransportName() const {
  return "chttp2";
}

grpc_core::Transport* grpc_create_chttp2_transport(
    const grpc_core::ChannelArgs& channel_args,
    grpc_core::OrphanablePtr<grpc_endpoint> ep, const bool is_client) {
  return new grpc_chttp2_transport(channel_args, std::move(ep), is_client);
}

void grpc_chttp2_transport_start_reading(
    grpc_core::Transport* transport, grpc_slice_buffer* read_buffer,
    grpc_closure* notify_on_receive_settings,
    grpc_pollset_set* interested_parties_until_recv_settings,
    grpc_closure* notify_on_close) {
  auto t = reinterpret_cast<grpc_chttp2_transport*>(transport)->Ref();
  if (read_buffer != nullptr) {
    grpc_slice_buffer_move_into(read_buffer, &t->read_buffer);
  }
  auto* tp = t.get();
  tp->combiner->Run(
      grpc_core::NewClosure([t = std::move(t), notify_on_receive_settings,
                             interested_parties_until_recv_settings,
                             notify_on_close](grpc_error_handle) mutable {
        if (!t->closed_with_error.ok()) {
          if (notify_on_receive_settings != nullptr) {
            if (t->ep != nullptr &&
                interested_parties_until_recv_settings != nullptr) {
              grpc_endpoint_delete_from_pollset_set(
                  t->ep.get(), interested_parties_until_recv_settings);
            }
            grpc_core::ExecCtx::Run(DEBUG_LOCATION, notify_on_receive_settings,
                                    t->closed_with_error);
          }
          if (notify_on_close != nullptr) {
            grpc_core::ExecCtx::Run(DEBUG_LOCATION, notify_on_close,
                                    t->closed_with_error);
          }
          return;
        }
        t->interested_parties_until_recv_settings =
            interested_parties_until_recv_settings;
        t->notify_on_receive_settings = notify_on_receive_settings;
        t->notify_on_close = notify_on_close;
        read_action_locked(std::move(t), absl::OkStatus());
      }),
      absl::OkStatus());
}<|MERGE_RESOLUTION|>--- conflicted
+++ resolved
@@ -591,7 +591,6 @@
         grpc_core::NewClosure([t, sink = std::move(sink)](
                                   grpc_error_handle) mutable {
           Json::Object http2_info;
-<<<<<<< HEAD
           sink.AddAdditionalInfo(
               "http2",
               grpc_core::channelz::PropertyList()
@@ -632,95 +631,34 @@
                   .Set("last_window_update", t->last_window_update_time)
                   .Set("settings", t->settings.ToJsonObject())
                   .Set("flow_control", t->flow_control.stats().ToJsonObject())
+                  .Set("ping_rate_policy", t->ping_rate_policy.ToJson())
+                  .Set("ping_callbacks", t->ping_callbacks.ToJson())
+                  .Set("goaway_error", t->goaway_error.ToString())
+                  .Set("goaway_error", Json::FromString([t]() {
+                         switch (t->sent_goaway_state) {
+                           case GRPC_CHTTP2_NO_GOAWAY_SEND:
+                             return "none";
+                           case GRPC_CHTTP2_GRACEFUL_GOAWAY:
+                             return "graceful";
+                           case GRPC_CHTTP2_FINAL_GOAWAY_SEND_SCHEDULED:
+                             return "final_scheduled";
+                           case GRPC_CHTTP2_FINAL_GOAWAY_SENT:
+                             return "final_sent";
+                         }
+                         return "unknown";
+                       }()))
+                  .Set("write_state", Json::FromString([t]() {
+                         switch (t->write_state) {
+                           case GRPC_CHTTP2_WRITE_STATE_IDLE:
+                             return "idle";
+                           case GRPC_CHTTP2_WRITE_STATE_WRITING:
+                             return "writing";
+                           case GRPC_CHTTP2_WRITE_STATE_WRITING_WITH_MORE:
+                             return "writing_with_more";
+                         }
+                         return "unknown";
+                       }()))
                   .TakeJsonObject());
-=======
-          http2_info["flowControl"] =
-              Json::FromObject(t->flow_control.stats().ToJsonObject());
-          Json::Object misc;
-          misc["maxRequestsPerRead"] =
-              Json::FromNumber(static_cast<int64_t>(t->max_requests_per_read));
-          misc["nextStreamId"] = Json::FromNumber(t->next_stream_id);
-          misc["lastNewStreamId"] = Json::FromNumber(t->last_new_stream_id);
-          misc["numIncomingStreamsBeforeSettingsAck"] =
-              Json::FromNumber(t->num_incoming_streams_before_settings_ack);
-          misc["pingAckCount"] =
-              Json::FromNumber(static_cast<int64_t>(t->ping_ack_count));
-          misc["allowTarpit"] = Json::FromBool(t->allow_tarpit);
-          if (t->allow_tarpit) {
-            misc["minTarpitDurationMs"] =
-                Json::FromNumber(t->min_tarpit_duration_ms);
-            misc["maxTarpitDurationMs"] =
-                Json::FromNumber(t->max_tarpit_duration_ms);
-          }
-          misc["keepaliveTime"] =
-              Json::FromString(t->keepalive_time.ToJsonString());
-          misc["keepaliveTimeout"] =
-              Json::FromString(t->keepalive_timeout.ToJsonString());
-          misc["pingTimeout"] =
-              Json::FromString(t->ping_timeout.ToJsonString());
-          misc["nextAdjustedKeepaliveTimestamp"] =
-              Json::FromString((t->next_adjusted_keepalive_timestamp -
-                                grpc_core::Timestamp::Now())
-                                   .ToJsonString());
-          misc["numMessagesInNextWrite"] =
-              Json::FromNumber(t->num_messages_in_next_write);
-          misc["numPendingInducedFrames"] =
-              Json::FromNumber(t->num_pending_induced_frames);
-          misc["writeBufferSize"] = Json::FromNumber(t->write_buffer_size);
-          misc["readingPausedOnPendingInducedFrames"] =
-              Json::FromBool(t->reading_paused_on_pending_induced_frames);
-          misc["enablePreferredRxCryptoFrameAdvertisement"] =
-              Json::FromBool(t->enable_preferred_rx_crypto_frame_advertisement);
-          misc["keepalivePermitWithoutCalls"] =
-              Json::FromBool(t->keepalive_permit_without_calls);
-          misc["bdpPingBlocked"] = Json::FromBool(t->bdp_ping_blocked);
-          misc["bdpPingStarted"] = Json::FromBool(t->bdp_ping_started);
-          misc["ackPings"] = Json::FromBool(t->ack_pings);
-          misc["keepaliveIncomingDataWanted"] =
-              Json::FromBool(t->keepalive_incoming_data_wanted);
-          misc["maxConcurrentStreamsOverloadProtection"] =
-              Json::FromBool(t->max_concurrent_streams_overload_protection);
-          misc["maxConcurrentStreamsRejectOnClient"] =
-              Json::FromBool(t->max_concurrent_streams_reject_on_client);
-          misc["pingOnRstStreamPercent"] =
-              Json::FromNumber(t->ping_on_rst_stream_percent);
-          misc["lastWindowUpdateAge"] = Json::FromString(
-              (grpc_core::Timestamp::Now() - t->last_window_update_time)
-                  .ToJsonString());
-          misc["pingRatePolicy"] =
-              Json::FromObject(t->ping_rate_policy.ToJson());
-          misc["pingCallbacks"] = Json::FromObject(t->ping_callbacks.ToJson());
-          misc["goaway_error"] = Json::FromString(t->goaway_error.ToString());
-          switch (t->sent_goaway_state) {
-            case GRPC_CHTTP2_NO_GOAWAY_SEND:
-              misc["sentGoawayState"] = Json::FromString("none");
-              break;
-            case GRPC_CHTTP2_GRACEFUL_GOAWAY:
-              misc["sentGoawayState"] = Json::FromString("graceful");
-              break;
-            case GRPC_CHTTP2_FINAL_GOAWAY_SEND_SCHEDULED:
-              misc["sentGoawayState"] = Json::FromString("final_scheduled");
-              break;
-            case GRPC_CHTTP2_FINAL_GOAWAY_SENT:
-              misc["sentGoawayState"] = Json::FromString("final_sent");
-              break;
-          }
-          switch (t->write_state) {
-            case GRPC_CHTTP2_WRITE_STATE_IDLE:
-              misc["writeState"] = Json::FromString("idle");
-              break;
-            case GRPC_CHTTP2_WRITE_STATE_WRITING:
-              misc["writeState"] = Json::FromString("writing");
-              break;
-              break;
-            case GRPC_CHTTP2_WRITE_STATE_WRITING_WITH_MORE:
-              misc["writeState"] = Json::FromString("writing_with_more");
-              break;
-          }
-          http2_info["misc"] = Json::FromObject(std::move(misc));
-          http2_info["settings"] = Json::FromObject(t->settings.ToJsonObject());
-          sink.AddAdditionalInfo("http2", std::move(http2_info));
->>>>>>> 14348e3d
           std::vector<grpc_core::RefCountedPtr<grpc_core::channelz::BaseNode>>
               children;
           children.reserve(t->stream_map.size());
