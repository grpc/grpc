--- conflicted
+++ resolved
@@ -1764,13 +1764,8 @@
 }
 
 static void send_goaway(grpc_chttp2_transport* t, grpc_error* error) {
-<<<<<<< HEAD
   /* We want to log this irrespective of whether http tracing is enabled */
   gpr_log(GPR_INFO, "%s: Sending goaway err=%s", t->peer_string.c_str(),
-=======
-  // We want to log this irrespective of whether http tracing is enabled
-  gpr_log(GPR_INFO, "%s: Sending goaway err=%s", t->peer_string,
->>>>>>> 8bd03cb9
           grpc_error_string(error));
   t->sent_goaway_state = GRPC_CHTTP2_GOAWAY_SEND_SCHEDULED;
   grpc_http2_error_code http_error;
