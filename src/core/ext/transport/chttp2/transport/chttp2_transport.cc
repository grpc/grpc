//
// Copyright 2018 gRPC authors.
//
// Licensed under the Apache License, Version 2.0 (the "License");
// you may not use this file except in compliance with the License.
// You may obtain a copy of the License at
//
//     http://www.apache.org/licenses/LICENSE-2.0
//
// Unless required by applicable law or agreed to in writing, software
// distributed under the License is distributed on an "AS IS" BASIS,
// WITHOUT WARRANTIES OR CONDITIONS OF ANY KIND, either express or implied.
// See the License for the specific language governing permissions and
// limitations under the License.
//

#include <grpc/support/port_platform.h>

#include "src/core/ext/transport/chttp2/transport/chttp2_transport.h"

#include <inttypes.h>
#include <limits.h>
#include <stdio.h>
#include <stdlib.h>
#include <string.h>

#include <algorithm>
#include <memory>
#include <new>
#include <string>
#include <utility>

#include "absl/base/attributes.h"
#include "absl/status/status.h"
#include "absl/strings/cord.h"
#include "absl/strings/str_cat.h"
#include "absl/strings/str_format.h"
#include "absl/strings/string_view.h"
#include "absl/types/optional.h"
#include "absl/types/variant.h"

#include <grpc/impl/codegen/connectivity_state.h>
#include <grpc/slice_buffer.h>
#include <grpc/status.h>
#include <grpc/support/alloc.h>
#include <grpc/support/atm.h>
#include <grpc/support/log.h>

#include "src/core/ext/transport/chttp2/transport/context_list.h"
#include "src/core/ext/transport/chttp2/transport/flow_control.h"
#include "src/core/ext/transport/chttp2/transport/frame.h"
#include "src/core/ext/transport/chttp2/transport/frame_data.h"
#include "src/core/ext/transport/chttp2/transport/frame_goaway.h"
#include "src/core/ext/transport/chttp2/transport/frame_rst_stream.h"
#include "src/core/ext/transport/chttp2/transport/hpack_encoder.h"
#include "src/core/ext/transport/chttp2/transport/http2_settings.h"
#include "src/core/ext/transport/chttp2/transport/internal.h"
#include "src/core/ext/transport/chttp2/transport/stream_map.h"
#include "src/core/ext/transport/chttp2/transport/varint.h"
#include "src/core/lib/channel/channel_args.h"
#include "src/core/lib/debug/stats.h"
#include "src/core/lib/gpr/useful.h"
#include "src/core/lib/gprpp/bitset.h"
#include "src/core/lib/gprpp/debug_location.h"
#include "src/core/lib/gprpp/ref_counted.h"
#include "src/core/lib/gprpp/time.h"
#include "src/core/lib/http/parser.h"
#include "src/core/lib/iomgr/combiner.h"
#include "src/core/lib/iomgr/error.h"
#include "src/core/lib/iomgr/exec_ctx.h"
#include "src/core/lib/iomgr/iomgr_fwd.h"
#include "src/core/lib/iomgr/pollset.h"
#include "src/core/lib/iomgr/timer.h"
#include "src/core/lib/profiling/timers.h"
#include "src/core/lib/promise/poll.h"
#include "src/core/lib/resource_quota/api.h"
#include "src/core/lib/resource_quota/arena.h"
#include "src/core/lib/resource_quota/memory_quota.h"
#include "src/core/lib/resource_quota/resource_quota.h"
#include "src/core/lib/resource_quota/trace.h"
#include "src/core/lib/slice/slice.h"
#include "src/core/lib/slice/slice_buffer.h"
#include "src/core/lib/slice/slice_internal.h"
#include "src/core/lib/slice/slice_refcount.h"
#include "src/core/lib/transport/bdp_estimator.h"
#include "src/core/lib/transport/connectivity_state.h"
#include "src/core/lib/transport/error_utils.h"
#include "src/core/lib/transport/http2_errors.h"
#include "src/core/lib/transport/metadata_batch.h"
#include "src/core/lib/transport/status_conversion.h"
#include "src/core/lib/transport/transport.h"
#include "src/core/lib/transport/transport_impl.h"

#define DEFAULT_CONNECTION_WINDOW_TARGET (1024 * 1024)
#define MAX_WINDOW 0x7fffffffu
#define MAX_WRITE_BUFFER_SIZE (64 * 1024 * 1024)
#define DEFAULT_MAX_HEADER_LIST_SIZE (8 * 1024)

#define DEFAULT_CLIENT_KEEPALIVE_TIME_MS INT_MAX
#define DEFAULT_CLIENT_KEEPALIVE_TIMEOUT_MS 20000 /* 20 seconds */
#define DEFAULT_SERVER_KEEPALIVE_TIME_MS 7200000  /* 2 hours */
#define DEFAULT_SERVER_KEEPALIVE_TIMEOUT_MS 20000 /* 20 seconds */
#define DEFAULT_KEEPALIVE_PERMIT_WITHOUT_CALLS false
#define KEEPALIVE_TIME_BACKOFF_MULTIPLIER 2

#define DEFAULT_MIN_RECV_PING_INTERVAL_WITHOUT_DATA_MS 300000 /* 5 minutes */
#define DEFAULT_MAX_PINGS_BETWEEN_DATA 2
#define DEFAULT_MAX_PING_STRIKES 2

#define DEFAULT_MAX_PENDING_INDUCED_FRAMES 10000

static int g_default_client_keepalive_time_ms =
    DEFAULT_CLIENT_KEEPALIVE_TIME_MS;
static int g_default_client_keepalive_timeout_ms =
    DEFAULT_CLIENT_KEEPALIVE_TIMEOUT_MS;
static int g_default_server_keepalive_time_ms =
    DEFAULT_SERVER_KEEPALIVE_TIME_MS;
static int g_default_server_keepalive_timeout_ms =
    DEFAULT_SERVER_KEEPALIVE_TIMEOUT_MS;
static bool g_default_client_keepalive_permit_without_calls =
    DEFAULT_KEEPALIVE_PERMIT_WITHOUT_CALLS;
static bool g_default_server_keepalive_permit_without_calls =
    DEFAULT_KEEPALIVE_PERMIT_WITHOUT_CALLS;

static int g_default_min_recv_ping_interval_without_data_ms =
    DEFAULT_MIN_RECV_PING_INTERVAL_WITHOUT_DATA_MS;
static int g_default_max_pings_without_data = DEFAULT_MAX_PINGS_BETWEEN_DATA;
static int g_default_max_ping_strikes = DEFAULT_MAX_PING_STRIKES;

#define MAX_CLIENT_STREAM_ID 0x7fffffffu
grpc_core::TraceFlag grpc_http_trace(false, "http");
grpc_core::TraceFlag grpc_keepalive_trace(false, "http_keepalive");
grpc_core::DebugOnlyTraceFlag grpc_trace_chttp2_refcount(false,
                                                         "chttp2_refcount");

// forward declarations of various callbacks that we'll build closures around
static void write_action_begin_locked(void* t, grpc_error_handle error);
static void write_action(void* t, grpc_error_handle error);
static void write_action_end(void* t, grpc_error_handle error);
static void write_action_end_locked(void* t, grpc_error_handle error);

static void read_action(void* t, grpc_error_handle error);
static void read_action_locked(void* t, grpc_error_handle error);
static void continue_read_action_locked(grpc_chttp2_transport* t);

// Set a transport level setting, and push it to our peer
static void queue_setting_update(grpc_chttp2_transport* t,
                                 grpc_chttp2_setting_id id, uint32_t value);

static void close_from_api(grpc_chttp2_transport* t, grpc_chttp2_stream* s,
                           grpc_error_handle error);

// Start new streams that have been created if we can
static void maybe_start_some_streams(grpc_chttp2_transport* t);

static void connectivity_state_set(grpc_chttp2_transport* t,
                                   grpc_connectivity_state state,
                                   const absl::Status& status,
                                   const char* reason);

static void benign_reclaimer_locked(void* arg, grpc_error_handle error);
static void destructive_reclaimer_locked(void* arg, grpc_error_handle error);

static void post_benign_reclaimer(grpc_chttp2_transport* t);
static void post_destructive_reclaimer(grpc_chttp2_transport* t);

static void close_transport_locked(grpc_chttp2_transport* t,
                                   grpc_error_handle error);
static void end_all_the_calls(grpc_chttp2_transport* t,
                              grpc_error_handle error);

static void start_bdp_ping(void* tp, grpc_error_handle error);
static void finish_bdp_ping(void* tp, grpc_error_handle error);
static void start_bdp_ping_locked(void* tp, grpc_error_handle error);
static void finish_bdp_ping_locked(void* tp, grpc_error_handle error);
static void next_bdp_ping_timer_expired(void* tp, grpc_error_handle error);
static void next_bdp_ping_timer_expired_locked(void* tp,
                                               grpc_error_handle error);

static void cancel_pings(grpc_chttp2_transport* t, grpc_error_handle error);
static void send_ping_locked(grpc_chttp2_transport* t,
                             grpc_closure* on_initiate, grpc_closure* on_ack);
static void retry_initiate_ping_locked(void* tp, grpc_error_handle error);

// keepalive-relevant functions
static void init_keepalive_ping(void* arg, grpc_error_handle error);
static void init_keepalive_ping_locked(void* arg, grpc_error_handle error);
static void start_keepalive_ping(void* arg, grpc_error_handle error);
static void finish_keepalive_ping(void* arg, grpc_error_handle error);
static void start_keepalive_ping_locked(void* arg, grpc_error_handle error);
static void finish_keepalive_ping_locked(void* arg, grpc_error_handle error);
static void keepalive_watchdog_fired(void* arg, grpc_error_handle error);
static void keepalive_watchdog_fired_locked(void* arg, grpc_error_handle error);

namespace grpc_core {

namespace {
TestOnlyGlobalHttp2TransportInitCallback test_only_init_callback = nullptr;
TestOnlyGlobalHttp2TransportDestructCallback test_only_destruct_callback =
    nullptr;
bool test_only_disable_transient_failure_state_notification = false;
}  // namespace

void TestOnlySetGlobalHttp2TransportInitCallback(
    TestOnlyGlobalHttp2TransportInitCallback callback) {
  test_only_init_callback = callback;
}

void TestOnlySetGlobalHttp2TransportDestructCallback(
    TestOnlyGlobalHttp2TransportDestructCallback callback) {
  test_only_destruct_callback = callback;
}

void TestOnlyGlobalHttp2TransportDisableTransientFailureStateNotification(
    bool disable) {
  test_only_disable_transient_failure_state_notification = disable;
}

}  // namespace grpc_core

//
// CONSTRUCTION/DESTRUCTION/REFCOUNTING
//

grpc_chttp2_transport::~grpc_chttp2_transport() {
  size_t i;

  if (channelz_socket != nullptr) {
    channelz_socket.reset();
  }

  grpc_endpoint_destroy(ep);

  grpc_slice_buffer_destroy_internal(&qbuf);

  grpc_slice_buffer_destroy_internal(&outbuf);

  grpc_error_handle error =
      GRPC_ERROR_CREATE_FROM_STATIC_STRING("Transport destroyed");
  // ContextList::Execute follows semantics of a callback function and does not
  // take a ref on error
  grpc_core::ContextList::Execute(cl, nullptr, error);
  GRPC_ERROR_UNREF(error);
  cl = nullptr;

  grpc_slice_buffer_destroy_internal(&read_buffer);
  grpc_chttp2_goaway_parser_destroy(&goaway_parser);

  for (i = 0; i < STREAM_LIST_COUNT; i++) {
    GPR_ASSERT(lists[i].head == nullptr);
    GPR_ASSERT(lists[i].tail == nullptr);
  }

  GRPC_ERROR_UNREF(goaway_error);

  GPR_ASSERT(grpc_chttp2_stream_map_size(&stream_map) == 0);

  grpc_chttp2_stream_map_destroy(&stream_map);

  GRPC_COMBINER_UNREF(combiner, "chttp2_transport");

  cancel_pings(this,
               GRPC_ERROR_CREATE_FROM_STATIC_STRING("Transport destroyed"));

  while (write_cb_pool) {
    grpc_chttp2_write_cb* next = write_cb_pool->next;
    gpr_free(write_cb_pool);
    write_cb_pool = next;
  }

  GRPC_ERROR_UNREF(closed_with_error);
  gpr_free(ping_acks);
  if (grpc_core::test_only_destruct_callback != nullptr) {
    grpc_core::test_only_destruct_callback();
  }
}

static const grpc_transport_vtable* get_vtable(void);

static void read_channel_args(grpc_chttp2_transport* t,
                              const grpc_channel_args* channel_args,
                              bool is_client) {
  bool channelz_enabled = GRPC_ENABLE_CHANNELZ_DEFAULT;
  size_t i;
  int j;

  for (i = 0; i < channel_args->num_args; i++) {
    if (0 == strcmp(channel_args->args[i].key,
                    GRPC_ARG_HTTP2_INITIAL_SEQUENCE_NUMBER)) {
      const grpc_integer_options options = {-1, 0, INT_MAX};
      const int value =
          grpc_channel_arg_get_integer(&channel_args->args[i], options);
      if (value >= 0) {
        if ((t->next_stream_id & 1) != (value & 1)) {
          gpr_log(GPR_ERROR, "%s: low bit must be %d on %s",
                  GRPC_ARG_HTTP2_INITIAL_SEQUENCE_NUMBER, t->next_stream_id & 1,
                  is_client ? "client" : "server");
        } else {
          t->next_stream_id = static_cast<uint32_t>(value);
        }
      }
    } else if (0 == strcmp(channel_args->args[i].key,
                           GRPC_ARG_HTTP2_HPACK_TABLE_SIZE_ENCODER)) {
      const grpc_integer_options options = {-1, 0, INT_MAX};
      const int value =
          grpc_channel_arg_get_integer(&channel_args->args[i], options);
      if (value >= 0) {
        t->hpack_compressor.SetMaxUsableSize(value);
      }
    } else if (0 == strcmp(channel_args->args[i].key,
                           GRPC_ARG_HTTP2_MAX_PINGS_WITHOUT_DATA)) {
      t->ping_policy.max_pings_without_data = grpc_channel_arg_get_integer(
          &channel_args->args[i],
          {g_default_max_pings_without_data, 0, INT_MAX});
    } else if (0 == strcmp(channel_args->args[i].key,
                           GRPC_ARG_HTTP2_MAX_PING_STRIKES)) {
      t->ping_policy.max_ping_strikes = grpc_channel_arg_get_integer(
          &channel_args->args[i], {g_default_max_ping_strikes, 0, INT_MAX});
    } else if (0 ==
               strcmp(channel_args->args[i].key,
                      GRPC_ARG_HTTP2_MIN_RECV_PING_INTERVAL_WITHOUT_DATA_MS)) {
      t->ping_policy.min_recv_ping_interval_without_data =
          grpc_core::Duration::Milliseconds(grpc_channel_arg_get_integer(
              &channel_args->args[i],
              grpc_integer_options{
                  g_default_min_recv_ping_interval_without_data_ms, 0,
                  INT_MAX}));
    } else if (0 == strcmp(channel_args->args[i].key,
                           GRPC_ARG_HTTP2_WRITE_BUFFER_SIZE)) {
      t->write_buffer_size = static_cast<uint32_t>(grpc_channel_arg_get_integer(
          &channel_args->args[i], {0, 0, MAX_WRITE_BUFFER_SIZE}));
    } else if (0 ==
               strcmp(channel_args->args[i].key, GRPC_ARG_KEEPALIVE_TIME_MS)) {
      const int value = grpc_channel_arg_get_integer(
          &channel_args->args[i],
          grpc_integer_options{t->is_client
                                   ? g_default_client_keepalive_time_ms
                                   : g_default_server_keepalive_time_ms,
                               1, INT_MAX});
      t->keepalive_time = value == INT_MAX
                              ? grpc_core::Duration::Infinity()
                              : grpc_core::Duration::Milliseconds(value);
    } else if (0 == strcmp(channel_args->args[i].key,
                           GRPC_ARG_KEEPALIVE_TIMEOUT_MS)) {
      const int value = grpc_channel_arg_get_integer(
          &channel_args->args[i],
          grpc_integer_options{t->is_client
                                   ? g_default_client_keepalive_timeout_ms
                                   : g_default_server_keepalive_timeout_ms,
                               0, INT_MAX});
      t->keepalive_timeout = value == INT_MAX
                                 ? grpc_core::Duration::Infinity()
                                 : grpc_core::Duration::Milliseconds(value);
    } else if (0 == strcmp(channel_args->args[i].key,
                           GRPC_ARG_KEEPALIVE_PERMIT_WITHOUT_CALLS)) {
      t->keepalive_permit_without_calls = static_cast<uint32_t>(
          grpc_channel_arg_get_integer(&channel_args->args[i], {0, 0, 1}));
    } else if (0 == strcmp(channel_args->args[i].key,
                           GRPC_ARG_OPTIMIZATION_TARGET)) {
      gpr_log(GPR_INFO, "GRPC_ARG_OPTIMIZATION_TARGET is deprecated");
    } else if (0 ==
               strcmp(channel_args->args[i].key, GRPC_ARG_ENABLE_CHANNELZ)) {
      channelz_enabled = grpc_channel_arg_get_bool(
          &channel_args->args[i], GRPC_ENABLE_CHANNELZ_DEFAULT);
    } else {
      static const struct {
        const char* channel_arg_name;
        grpc_chttp2_setting_id setting_id;
        grpc_integer_options integer_options;
        bool availability[2] /* server, client */;
      } settings_map[] = {{GRPC_ARG_MAX_CONCURRENT_STREAMS,
                           GRPC_CHTTP2_SETTINGS_MAX_CONCURRENT_STREAMS,
                           {-1, 0, INT32_MAX},
                           {true, false}},
                          {GRPC_ARG_HTTP2_HPACK_TABLE_SIZE_DECODER,
                           GRPC_CHTTP2_SETTINGS_HEADER_TABLE_SIZE,
                           {-1, 0, INT32_MAX},
                           {true, true}},
                          {GRPC_ARG_MAX_METADATA_SIZE,
                           GRPC_CHTTP2_SETTINGS_MAX_HEADER_LIST_SIZE,
                           {-1, 0, INT32_MAX},
                           {true, true}},
                          {GRPC_ARG_HTTP2_MAX_FRAME_SIZE,
                           GRPC_CHTTP2_SETTINGS_MAX_FRAME_SIZE,
                           {-1, 16384, 16777215},
                           {true, true}},
                          {GRPC_ARG_HTTP2_ENABLE_TRUE_BINARY,
                           GRPC_CHTTP2_SETTINGS_GRPC_ALLOW_TRUE_BINARY_METADATA,
                           {1, 0, 1},
                           {true, true}},
                          {GRPC_ARG_HTTP2_STREAM_LOOKAHEAD_BYTES,
                           GRPC_CHTTP2_SETTINGS_INITIAL_WINDOW_SIZE,
                           {-1, 5, INT32_MAX},
                           {true, true}}};
      for (j = 0; j < static_cast<int> GPR_ARRAY_SIZE(settings_map); j++) {
        if (0 == strcmp(channel_args->args[i].key,
                        settings_map[j].channel_arg_name)) {
          if (!settings_map[j].availability[is_client]) {
            gpr_log(GPR_DEBUG, "%s is not available on %s",
                    settings_map[j].channel_arg_name,
                    is_client ? "clients" : "servers");
          } else {
            int value = grpc_channel_arg_get_integer(
                &channel_args->args[i], settings_map[j].integer_options);
            if (value >= 0) {
              queue_setting_update(t, settings_map[j].setting_id,
                                   static_cast<uint32_t>(value));
            }
          }
          break;
        }
      }
    }
  }
  if (channelz_enabled) {
    t->channelz_socket =
        grpc_core::MakeRefCounted<grpc_core::channelz::SocketNode>(
            std::string(grpc_endpoint_get_local_address(t->ep)), t->peer_string,
            absl::StrFormat("%s %s", get_vtable()->name, t->peer_string),
            grpc_core::channelz::SocketNode::Security::GetFromChannelArgs(
                channel_args));
  }
}

static void init_transport_keepalive_settings(grpc_chttp2_transport* t) {
  if (t->is_client) {
    t->keepalive_time = g_default_client_keepalive_time_ms == INT_MAX
                            ? grpc_core::Duration::Infinity()
                            : grpc_core::Duration::Milliseconds(
                                  g_default_client_keepalive_time_ms);
    t->keepalive_timeout = g_default_client_keepalive_timeout_ms == INT_MAX
                               ? grpc_core::Duration::Infinity()
                               : grpc_core::Duration::Milliseconds(
                                     g_default_client_keepalive_timeout_ms);
    t->keepalive_permit_without_calls =
        g_default_client_keepalive_permit_without_calls;
  } else {
    t->keepalive_time = g_default_server_keepalive_time_ms == INT_MAX
                            ? grpc_core::Duration::Infinity()
                            : grpc_core::Duration::Milliseconds(
                                  g_default_server_keepalive_time_ms);
    t->keepalive_timeout = g_default_server_keepalive_timeout_ms == INT_MAX
                               ? grpc_core::Duration::Infinity()
                               : grpc_core::Duration::Milliseconds(
                                     g_default_server_keepalive_timeout_ms);
    t->keepalive_permit_without_calls =
        g_default_server_keepalive_permit_without_calls;
  }
}

static void configure_transport_ping_policy(grpc_chttp2_transport* t) {
  t->ping_policy.max_pings_without_data = g_default_max_pings_without_data;
  t->ping_policy.max_ping_strikes = g_default_max_ping_strikes;
  t->ping_policy.min_recv_ping_interval_without_data =
      grpc_core::Duration::Milliseconds(
          g_default_min_recv_ping_interval_without_data_ms);
}

static void init_keepalive_pings_if_enabled(grpc_chttp2_transport* t) {
  if (t->keepalive_time != grpc_core::Duration::Infinity()) {
    t->keepalive_state = GRPC_CHTTP2_KEEPALIVE_STATE_WAITING;
    GRPC_CHTTP2_REF_TRANSPORT(t, "init keepalive ping");
    GRPC_CLOSURE_INIT(&t->init_keepalive_ping_locked, init_keepalive_ping, t,
                      grpc_schedule_on_exec_ctx);
    grpc_timer_init(&t->keepalive_ping_timer,
                    grpc_core::ExecCtx::Get()->Now() + t->keepalive_time,
                    &t->init_keepalive_ping_locked);
  } else {
    // Use GRPC_CHTTP2_KEEPALIVE_STATE_DISABLED to indicate there are no
    //   inflight keeaplive timers
    t->keepalive_state = GRPC_CHTTP2_KEEPALIVE_STATE_DISABLED;
  }
}

grpc_chttp2_transport::grpc_chttp2_transport(
    const grpc_channel_args* channel_args, grpc_endpoint* ep, bool is_client)
    : refs(1, GRPC_TRACE_FLAG_ENABLED(grpc_trace_chttp2_refcount)
                  ? "chttp2_refcount"
                  : nullptr),
      ep(ep),
      peer_string(grpc_endpoint_get_peer(ep)),
      memory_owner(grpc_core::ResourceQuotaFromChannelArgs(channel_args)
                       ->memory_quota()
                       ->CreateMemoryOwner(absl::StrCat(
                           grpc_endpoint_get_peer(ep), ":client_transport"))),
      self_reservation(
          memory_owner.MakeReservation(sizeof(grpc_chttp2_transport))),
      combiner(grpc_combiner_create()),
      state_tracker(is_client ? "client_transport" : "server_transport",
                    GRPC_CHANNEL_READY),
      is_client(is_client),
      next_stream_id(is_client ? 1 : 2),
      flow_control(peer_string.c_str(),
                   grpc_channel_args_find_bool(channel_args,
                                               GRPC_ARG_HTTP2_BDP_PROBE, true),
                   &memory_owner),
      deframe_state(is_client ? GRPC_DTS_FH_0 : GRPC_DTS_CLIENT_PREFIX_0) {
  GPR_ASSERT(strlen(GRPC_CHTTP2_CLIENT_CONNECT_STRING) ==
             GRPC_CHTTP2_CLIENT_CONNECT_STRLEN);
  base.vtable = get_vtable();
  // 8 is a random stab in the dark as to a good initial size: it's small enough
  //   that it shouldn't waste memory for infrequently used connections, yet
  //   large enough that the exponential growth should happen nicely when it's
  //   needed.
  //   TODO(ctiller): tune this
  grpc_chttp2_stream_map_init(&stream_map, 8);

  grpc_slice_buffer_init(&read_buffer);
  grpc_slice_buffer_init(&outbuf);
  if (is_client) {
    grpc_slice_buffer_add(&outbuf, grpc_slice_from_copied_string(
                                       GRPC_CHTTP2_CLIENT_CONNECT_STRING));
  }
  grpc_slice_buffer_init(&qbuf);
  // copy in initial settings to all setting sets
  size_t i;
  int j;
  for (i = 0; i < GRPC_CHTTP2_NUM_SETTINGS; i++) {
    for (j = 0; j < GRPC_NUM_SETTING_SETS; j++) {
      settings[j][i] = grpc_chttp2_settings_parameters[i].default_value;
    }
  }
  grpc_chttp2_goaway_parser_init(&goaway_parser);

  // configure http2 the way we like it
  if (is_client) {
    queue_setting_update(this, GRPC_CHTTP2_SETTINGS_ENABLE_PUSH, 0);
    queue_setting_update(this, GRPC_CHTTP2_SETTINGS_MAX_CONCURRENT_STREAMS, 0);
  }
  queue_setting_update(this, GRPC_CHTTP2_SETTINGS_MAX_HEADER_LIST_SIZE,
                       DEFAULT_MAX_HEADER_LIST_SIZE);
  queue_setting_update(this,
                       GRPC_CHTTP2_SETTINGS_GRPC_ALLOW_TRUE_BINARY_METADATA, 1);

  configure_transport_ping_policy(this);
  init_transport_keepalive_settings(this);

  if (channel_args != nullptr) {
    read_channel_args(this, channel_args, is_client);
  }

  // No pings allowed before receiving a header or data frame.
  ping_state.pings_before_data_required = 0;
  ping_state.is_delayed_ping_timer_set = false;
  ping_state.last_ping_sent_time = grpc_core::Timestamp::InfPast();

  ping_recv_state.last_ping_recv_time = grpc_core::Timestamp::InfPast();
  ping_recv_state.ping_strikes = 0;

  init_keepalive_pings_if_enabled(this);

  if (flow_control.bdp_probe()) {
    bdp_ping_blocked = true;
    grpc_chttp2_act_on_flowctl_action(flow_control.PeriodicUpdate(), this,
                                      nullptr);
  }

  grpc_chttp2_initiate_write(this, GRPC_CHTTP2_INITIATE_WRITE_INITIAL_WRITE);
  post_benign_reclaimer(this);
  if (grpc_core::test_only_init_callback != nullptr) {
    grpc_core::test_only_init_callback();
  }
}

static void destroy_transport_locked(void* tp, grpc_error_handle /*error*/) {
  grpc_chttp2_transport* t = static_cast<grpc_chttp2_transport*>(tp);
  t->destroying = 1;
  close_transport_locked(
      t, grpc_error_set_int(
             GRPC_ERROR_CREATE_FROM_STATIC_STRING("Transport destroyed"),
             GRPC_ERROR_INT_OCCURRED_DURING_WRITE, t->write_state));
  t->memory_owner.Reset();
  // Must be the last line.
  GRPC_CHTTP2_UNREF_TRANSPORT(t, "destroy");
}

static void destroy_transport(grpc_transport* gt) {
  grpc_chttp2_transport* t = reinterpret_cast<grpc_chttp2_transport*>(gt);
  t->combiner->Run(GRPC_CLOSURE_CREATE(destroy_transport_locked, t, nullptr),
                   GRPC_ERROR_NONE);
}

static void close_transport_locked(grpc_chttp2_transport* t,
                                   grpc_error_handle error) {
  end_all_the_calls(t, GRPC_ERROR_REF(error));
  cancel_pings(t, GRPC_ERROR_REF(error));
  if (GRPC_ERROR_IS_NONE(t->closed_with_error)) {
    if (!grpc_error_has_clear_grpc_status(error)) {
      error = grpc_error_set_int(error, GRPC_ERROR_INT_GRPC_STATUS,
                                 GRPC_STATUS_UNAVAILABLE);
    }
    if (t->write_state != GRPC_CHTTP2_WRITE_STATE_IDLE) {
      if (GRPC_ERROR_IS_NONE(t->close_transport_on_writes_finished)) {
        t->close_transport_on_writes_finished =
            GRPC_ERROR_CREATE_FROM_STATIC_STRING(
                "Delayed close due to in-progress write");
      }
      t->close_transport_on_writes_finished =
          grpc_error_add_child(t->close_transport_on_writes_finished, error);
      return;
    }
    GPR_ASSERT(!GRPC_ERROR_IS_NONE(error));
    t->closed_with_error = GRPC_ERROR_REF(error);
    connectivity_state_set(t, GRPC_CHANNEL_SHUTDOWN, absl::Status(),
                           "close_transport");
    if (t->ping_state.is_delayed_ping_timer_set) {
      grpc_timer_cancel(&t->ping_state.delayed_ping_timer);
    }
    if (t->have_next_bdp_ping_timer) {
      grpc_timer_cancel(&t->next_bdp_ping_timer);
    }
    switch (t->keepalive_state) {
      case GRPC_CHTTP2_KEEPALIVE_STATE_WAITING:
        grpc_timer_cancel(&t->keepalive_ping_timer);
        break;
      case GRPC_CHTTP2_KEEPALIVE_STATE_PINGING:
        grpc_timer_cancel(&t->keepalive_ping_timer);
        grpc_timer_cancel(&t->keepalive_watchdog_timer);
        break;
      case GRPC_CHTTP2_KEEPALIVE_STATE_DYING:
      case GRPC_CHTTP2_KEEPALIVE_STATE_DISABLED:
        // keepalive timers are not set in these two states
        break;
    }

    // flush writable stream list to avoid dangling references
    grpc_chttp2_stream* s;
    while (grpc_chttp2_list_pop_writable_stream(t, &s)) {
      GRPC_CHTTP2_STREAM_UNREF(s, "chttp2_writing:close");
    }
    GPR_ASSERT(t->write_state == GRPC_CHTTP2_WRITE_STATE_IDLE);
    grpc_endpoint_shutdown(t->ep, GRPC_ERROR_REF(error));
  }
  if (t->notify_on_receive_settings != nullptr) {
    grpc_core::ExecCtx::Run(DEBUG_LOCATION, t->notify_on_receive_settings,
                            GRPC_ERROR_REF(error));
    t->notify_on_receive_settings = nullptr;
  }
  if (t->notify_on_close != nullptr) {
    grpc_core::ExecCtx::Run(DEBUG_LOCATION, t->notify_on_close,
                            GRPC_ERROR_REF(error));
    t->notify_on_close = nullptr;
  }
  GRPC_ERROR_UNREF(error);
}

#ifndef NDEBUG
void grpc_chttp2_stream_ref(grpc_chttp2_stream* s, const char* reason) {
  grpc_stream_ref(s->refcount, reason);
}
void grpc_chttp2_stream_unref(grpc_chttp2_stream* s, const char* reason) {
  grpc_stream_unref(s->refcount, reason);
}
#else
void grpc_chttp2_stream_ref(grpc_chttp2_stream* s) {
  grpc_stream_ref(s->refcount);
}
void grpc_chttp2_stream_unref(grpc_chttp2_stream* s) {
  grpc_stream_unref(s->refcount);
}
#endif

grpc_chttp2_stream::Reffer::Reffer(grpc_chttp2_stream* s) {
  // We reserve one 'active stream' that's dropped when the stream is
  //   read-closed. The others are for Chttp2IncomingByteStreams that are
  //   actively reading
  GRPC_CHTTP2_STREAM_REF(s, "chttp2");
  GRPC_CHTTP2_REF_TRANSPORT(s->t, "stream");
}

grpc_chttp2_stream::grpc_chttp2_stream(grpc_chttp2_transport* t,
                                       grpc_stream_refcount* refcount,
                                       const void* server_data,
                                       grpc_core::Arena* arena)
    : t(t),
      refcount(refcount),
      reffer(this),
      initial_metadata_buffer(arena),
      trailing_metadata_buffer(arena),
      flow_control(&t->flow_control) {
  if (server_data) {
    id = static_cast<uint32_t>(reinterpret_cast<uintptr_t>(server_data));
    *t->accepting_stream = this;
    grpc_chttp2_stream_map_add(&t->stream_map, id, this);
    post_destructive_reclaimer(t);
  }

  grpc_slice_buffer_init(&frame_storage);
  grpc_slice_buffer_init(&flow_controlled_buffer);
}

grpc_chttp2_stream::~grpc_chttp2_stream() {
  grpc_chttp2_list_remove_stalled_by_stream(t, this);

  if (t->channelz_socket != nullptr) {
    if ((t->is_client && eos_received) || (!t->is_client && eos_sent)) {
      t->channelz_socket->RecordStreamSucceeded();
    } else {
      t->channelz_socket->RecordStreamFailed();
    }
  }

  GPR_ASSERT((write_closed && read_closed) || id == 0);
  if (id != 0) {
    GPR_ASSERT(grpc_chttp2_stream_map_find(&t->stream_map, id) == nullptr);
  }

  grpc_slice_buffer_destroy_internal(&frame_storage);

  for (int i = 0; i < STREAM_LIST_COUNT; i++) {
    if (GPR_UNLIKELY(included.is_set(i))) {
      gpr_log(GPR_ERROR, "%s stream %d still included in list %d",
              t->is_client ? "client" : "server", id, i);
      abort();
    }
  }

  GPR_ASSERT(send_initial_metadata_finished == nullptr);
  GPR_ASSERT(send_trailing_metadata_finished == nullptr);
  GPR_ASSERT(recv_initial_metadata_ready == nullptr);
  GPR_ASSERT(recv_message_ready == nullptr);
  GPR_ASSERT(recv_trailing_metadata_finished == nullptr);
  grpc_slice_buffer_destroy_internal(&flow_controlled_buffer);
  GRPC_ERROR_UNREF(read_closed_error);
  GRPC_ERROR_UNREF(write_closed_error);
  GRPC_CHTTP2_UNREF_TRANSPORT(t, "stream");
  grpc_core::ExecCtx::Run(DEBUG_LOCATION, destroy_stream_arg, GRPC_ERROR_NONE);
}

static int init_stream(grpc_transport* gt, grpc_stream* gs,
                       grpc_stream_refcount* refcount, const void* server_data,
                       grpc_core::Arena* arena) {
  GPR_TIMER_SCOPE("init_stream", 0);
  grpc_chttp2_transport* t = reinterpret_cast<grpc_chttp2_transport*>(gt);
  new (gs) grpc_chttp2_stream(t, refcount, server_data, arena);
  return 0;
}

static void destroy_stream_locked(void* sp, grpc_error_handle /*error*/) {
  GPR_TIMER_SCOPE("destroy_stream", 0);
  grpc_chttp2_stream* s = static_cast<grpc_chttp2_stream*>(sp);
  s->~grpc_chttp2_stream();
}

static void destroy_stream(grpc_transport* gt, grpc_stream* gs,
                           grpc_closure* then_schedule_closure) {
  GPR_TIMER_SCOPE("destroy_stream", 0);
  grpc_chttp2_transport* t = reinterpret_cast<grpc_chttp2_transport*>(gt);
  grpc_chttp2_stream* s = reinterpret_cast<grpc_chttp2_stream*>(gs);

  s->destroy_stream_arg = then_schedule_closure;
  t->combiner->Run(
      GRPC_CLOSURE_INIT(&s->destroy_stream, destroy_stream_locked, s, nullptr),
      GRPC_ERROR_NONE);
}

grpc_chttp2_stream* grpc_chttp2_parsing_accept_stream(grpc_chttp2_transport* t,
                                                      uint32_t id) {
  if (t->accept_stream_cb == nullptr) {
    return nullptr;
  }
  grpc_chttp2_stream* accepting = nullptr;
  GPR_ASSERT(t->accepting_stream == nullptr);
  t->accepting_stream = &accepting;
  t->accept_stream_cb(t->accept_stream_cb_user_data, &t->base,
                      reinterpret_cast<void*>(id));
  t->accepting_stream = nullptr;
  return accepting;
}

//
// OUTPUT PROCESSING
//

static const char* write_state_name(grpc_chttp2_write_state st) {
  switch (st) {
    case GRPC_CHTTP2_WRITE_STATE_IDLE:
      return "IDLE";
    case GRPC_CHTTP2_WRITE_STATE_WRITING:
      return "WRITING";
    case GRPC_CHTTP2_WRITE_STATE_WRITING_WITH_MORE:
      return "WRITING+MORE";
  }
  GPR_UNREACHABLE_CODE(return "UNKNOWN");
}

static void set_write_state(grpc_chttp2_transport* t,
                            grpc_chttp2_write_state st, const char* reason) {
  GRPC_CHTTP2_IF_TRACING(
      gpr_log(GPR_INFO, "W:%p %s [%s] state %s -> %s [%s]", t,
              t->is_client ? "CLIENT" : "SERVER", t->peer_string.c_str(),
              write_state_name(t->write_state), write_state_name(st), reason));
  t->write_state = st;
  // If the state is being reset back to idle, it means a write was just
  // finished. Make sure all the run_after_write closures are scheduled.
  //
  // This is also our chance to close the transport if the transport was marked
  // to be closed after all writes finish (for example, if we received a go-away
  // from peer while we had some pending writes)
  if (st == GRPC_CHTTP2_WRITE_STATE_IDLE) {
    grpc_core::ExecCtx::RunList(DEBUG_LOCATION, &t->run_after_write);
    if (!GRPC_ERROR_IS_NONE(t->close_transport_on_writes_finished)) {
      grpc_error_handle err = t->close_transport_on_writes_finished;
      t->close_transport_on_writes_finished = GRPC_ERROR_NONE;
      close_transport_locked(t, err);
    }
  }
}

static void inc_initiate_write_reason(
    grpc_chttp2_initiate_write_reason reason) {
  switch (reason) {
    case GRPC_CHTTP2_INITIATE_WRITE_INITIAL_WRITE:
      GRPC_STATS_INC_HTTP2_INITIATE_WRITE_DUE_TO_INITIAL_WRITE();
      break;
    case GRPC_CHTTP2_INITIATE_WRITE_START_NEW_STREAM:
      GRPC_STATS_INC_HTTP2_INITIATE_WRITE_DUE_TO_START_NEW_STREAM();
      break;
    case GRPC_CHTTP2_INITIATE_WRITE_SEND_MESSAGE:
      GRPC_STATS_INC_HTTP2_INITIATE_WRITE_DUE_TO_SEND_MESSAGE();
      break;
    case GRPC_CHTTP2_INITIATE_WRITE_SEND_INITIAL_METADATA:
      GRPC_STATS_INC_HTTP2_INITIATE_WRITE_DUE_TO_SEND_INITIAL_METADATA();
      break;
    case GRPC_CHTTP2_INITIATE_WRITE_SEND_TRAILING_METADATA:
      GRPC_STATS_INC_HTTP2_INITIATE_WRITE_DUE_TO_SEND_TRAILING_METADATA();
      break;
    case GRPC_CHTTP2_INITIATE_WRITE_RETRY_SEND_PING:
      GRPC_STATS_INC_HTTP2_INITIATE_WRITE_DUE_TO_RETRY_SEND_PING();
      break;
    case GRPC_CHTTP2_INITIATE_WRITE_CONTINUE_PINGS:
      GRPC_STATS_INC_HTTP2_INITIATE_WRITE_DUE_TO_CONTINUE_PINGS();
      break;
    case GRPC_CHTTP2_INITIATE_WRITE_GOAWAY_SENT:
      GRPC_STATS_INC_HTTP2_INITIATE_WRITE_DUE_TO_GOAWAY_SENT();
      break;
    case GRPC_CHTTP2_INITIATE_WRITE_RST_STREAM:
      GRPC_STATS_INC_HTTP2_INITIATE_WRITE_DUE_TO_RST_STREAM();
      break;
    case GRPC_CHTTP2_INITIATE_WRITE_CLOSE_FROM_API:
      GRPC_STATS_INC_HTTP2_INITIATE_WRITE_DUE_TO_CLOSE_FROM_API();
      break;
    case GRPC_CHTTP2_INITIATE_WRITE_STREAM_FLOW_CONTROL:
      GRPC_STATS_INC_HTTP2_INITIATE_WRITE_DUE_TO_STREAM_FLOW_CONTROL();
      break;
    case GRPC_CHTTP2_INITIATE_WRITE_TRANSPORT_FLOW_CONTROL:
      GRPC_STATS_INC_HTTP2_INITIATE_WRITE_DUE_TO_TRANSPORT_FLOW_CONTROL();
      break;
    case GRPC_CHTTP2_INITIATE_WRITE_SEND_SETTINGS:
      GRPC_STATS_INC_HTTP2_INITIATE_WRITE_DUE_TO_SEND_SETTINGS();
      break;
    case GRPC_CHTTP2_INITIATE_WRITE_SETTINGS_ACK:
      GRPC_STATS_INC_HTTP2_INITIATE_WRITE_DUE_TO_SETTINGS_ACK();
      break;
    case GRPC_CHTTP2_INITIATE_WRITE_FLOW_CONTROL_UNSTALLED_BY_SETTING:
      GRPC_STATS_INC_HTTP2_INITIATE_WRITE_DUE_TO_FLOW_CONTROL_UNSTALLED_BY_SETTING();
      break;
    case GRPC_CHTTP2_INITIATE_WRITE_FLOW_CONTROL_UNSTALLED_BY_UPDATE:
      GRPC_STATS_INC_HTTP2_INITIATE_WRITE_DUE_TO_FLOW_CONTROL_UNSTALLED_BY_UPDATE();
      break;
    case GRPC_CHTTP2_INITIATE_WRITE_APPLICATION_PING:
      GRPC_STATS_INC_HTTP2_INITIATE_WRITE_DUE_TO_APPLICATION_PING();
      break;
    case GRPC_CHTTP2_INITIATE_WRITE_BDP_PING:
      GRPC_STATS_INC_HTTP2_INITIATE_WRITE_DUE_TO_BDP_ESTIMATOR_PING();
      break;
    case GRPC_CHTTP2_INITIATE_WRITE_KEEPALIVE_PING:
      GRPC_STATS_INC_HTTP2_INITIATE_WRITE_DUE_TO_KEEPALIVE_PING();
      break;
    case GRPC_CHTTP2_INITIATE_WRITE_TRANSPORT_FLOW_CONTROL_UNSTALLED:
      GRPC_STATS_INC_HTTP2_INITIATE_WRITE_DUE_TO_TRANSPORT_FLOW_CONTROL_UNSTALLED();
      break;
    case GRPC_CHTTP2_INITIATE_WRITE_PING_RESPONSE:
      GRPC_STATS_INC_HTTP2_INITIATE_WRITE_DUE_TO_PING_RESPONSE();
      break;
    case GRPC_CHTTP2_INITIATE_WRITE_FORCE_RST_STREAM:
      GRPC_STATS_INC_HTTP2_INITIATE_WRITE_DUE_TO_FORCE_RST_STREAM();
      break;
  }
}

void grpc_chttp2_initiate_write(grpc_chttp2_transport* t,
                                grpc_chttp2_initiate_write_reason reason) {
  GPR_TIMER_SCOPE("grpc_chttp2_initiate_write", 0);

  switch (t->write_state) {
    case GRPC_CHTTP2_WRITE_STATE_IDLE:
      inc_initiate_write_reason(reason);
      set_write_state(t, GRPC_CHTTP2_WRITE_STATE_WRITING,
                      grpc_chttp2_initiate_write_reason_string(reason));
      GRPC_CHTTP2_REF_TRANSPORT(t, "writing");
      // Note that the 'write_action_begin_locked' closure is being scheduled
      // on the 'finally_scheduler' of t->combiner. This means that
      // 'write_action_begin_locked' is called only *after* all the other
      // closures (some of which are potentially initiating more writes on the
      // transport) are executed on the t->combiner.
      //
      // The reason for scheduling on finally_scheduler is to make sure we batch
      // as many writes as possible. 'write_action_begin_locked' is the function
      // that gathers all the relevant bytes (which are at various places in the
      // grpc_chttp2_transport structure) and append them to 'outbuf' field in
      // grpc_chttp2_transport thereby batching what would have been potentially
      // multiple write operations.
      //
      // Also, 'write_action_begin_locked' only gathers the bytes into outbuf.
      // It does not call the endpoint to write the bytes. That is done by the
      // 'write_action' (which is scheduled by 'write_action_begin_locked')
      t->combiner->FinallyRun(
          GRPC_CLOSURE_INIT(&t->write_action_begin_locked,
                            write_action_begin_locked, t, nullptr),
          GRPC_ERROR_NONE);
      break;
    case GRPC_CHTTP2_WRITE_STATE_WRITING:
      set_write_state(t, GRPC_CHTTP2_WRITE_STATE_WRITING_WITH_MORE,
                      grpc_chttp2_initiate_write_reason_string(reason));
      break;
    case GRPC_CHTTP2_WRITE_STATE_WRITING_WITH_MORE:
      break;
  }
}

void grpc_chttp2_mark_stream_writable(grpc_chttp2_transport* t,
                                      grpc_chttp2_stream* s) {
  if (GRPC_ERROR_IS_NONE(t->closed_with_error) &&
      grpc_chttp2_list_add_writable_stream(t, s)) {
    GRPC_CHTTP2_STREAM_REF(s, "chttp2_writing:become");
  }
}

static const char* begin_writing_desc(bool partial) {
  if (partial) {
    return "begin partial write in background";
  } else {
    return "begin write in current thread";
  }
}

static void write_action_begin_locked(void* gt,
                                      grpc_error_handle /*error_ignored*/) {
  GPR_TIMER_SCOPE("write_action_begin_locked", 0);
  grpc_chttp2_transport* t = static_cast<grpc_chttp2_transport*>(gt);
  GPR_ASSERT(t->write_state != GRPC_CHTTP2_WRITE_STATE_IDLE);
  grpc_chttp2_begin_write_result r;
  if (!GRPC_ERROR_IS_NONE(t->closed_with_error)) {
    r.writing = false;
  } else {
    r = grpc_chttp2_begin_write(t);
  }
  if (r.writing) {
    if (r.partial) {
      GRPC_STATS_INC_HTTP2_PARTIAL_WRITES();
    }
    set_write_state(t,
                    r.partial ? GRPC_CHTTP2_WRITE_STATE_WRITING_WITH_MORE
                              : GRPC_CHTTP2_WRITE_STATE_WRITING,
                    begin_writing_desc(r.partial));
    write_action(t, GRPC_ERROR_NONE);
    if (t->reading_paused_on_pending_induced_frames) {
      GPR_ASSERT(t->num_pending_induced_frames == 0);
      // We had paused reading, because we had many induced frames (SETTINGS
      // ACK, PINGS ACK and RST_STREAMS) pending in t->qbuf. Now that we have
      // been able to flush qbuf, we can resume reading.
      GRPC_CHTTP2_IF_TRACING(gpr_log(
          GPR_INFO,
          "transport %p : Resuming reading after being paused due to too "
          "many unwritten SETTINGS ACK, PINGS ACK and RST_STREAM frames",
          t));
      t->reading_paused_on_pending_induced_frames = false;
      continue_read_action_locked(t);
    }
  } else {
    GRPC_STATS_INC_HTTP2_SPURIOUS_WRITES_BEGUN();
    set_write_state(t, GRPC_CHTTP2_WRITE_STATE_IDLE, "begin writing nothing");
    GRPC_CHTTP2_UNREF_TRANSPORT(t, "writing");
  }
}

static void write_action(void* gt, grpc_error_handle /*error*/) {
  GPR_TIMER_SCOPE("write_action", 0);
  grpc_chttp2_transport* t = static_cast<grpc_chttp2_transport*>(gt);
  void* cl = t->cl;
  t->cl = nullptr;
  grpc_endpoint_write(
      t->ep, &t->outbuf,
      GRPC_CLOSURE_INIT(&t->write_action_end_locked, write_action_end, t,
                        grpc_schedule_on_exec_ctx),
      cl, /*max_frame_size=*/INT_MAX);
}

static void write_action_end(void* tp, grpc_error_handle error) {
  grpc_chttp2_transport* t = static_cast<grpc_chttp2_transport*>(tp);
  t->combiner->Run(GRPC_CLOSURE_INIT(&t->write_action_end_locked,
                                     write_action_end_locked, t, nullptr),
                   GRPC_ERROR_REF(error));
}

// Callback from the grpc_endpoint after bytes have been written by calling
// sendmsg
static void write_action_end_locked(void* tp, grpc_error_handle error) {
  GPR_TIMER_SCOPE("terminate_writing_with_lock", 0);
  grpc_chttp2_transport* t = static_cast<grpc_chttp2_transport*>(tp);

  bool closed = false;
  if (!GRPC_ERROR_IS_NONE(error)) {
    close_transport_locked(t, GRPC_ERROR_REF(error));
    closed = true;
  }

  if (t->sent_goaway_state == GRPC_CHTTP2_FINAL_GOAWAY_SEND_SCHEDULED) {
    t->sent_goaway_state = GRPC_CHTTP2_FINAL_GOAWAY_SENT;
    closed = true;
    if (grpc_chttp2_stream_map_size(&t->stream_map) == 0) {
      close_transport_locked(
          t, GRPC_ERROR_CREATE_FROM_STATIC_STRING("goaway sent"));
    }
  }

  switch (t->write_state) {
    case GRPC_CHTTP2_WRITE_STATE_IDLE:
      GPR_UNREACHABLE_CODE(break);
    case GRPC_CHTTP2_WRITE_STATE_WRITING:
      GPR_TIMER_MARK("state=writing", 0);
      set_write_state(t, GRPC_CHTTP2_WRITE_STATE_IDLE, "finish writing");
      break;
    case GRPC_CHTTP2_WRITE_STATE_WRITING_WITH_MORE:
      GPR_TIMER_MARK("state=writing_stale_no_poller", 0);
      set_write_state(t, GRPC_CHTTP2_WRITE_STATE_WRITING, "continue writing");
      GRPC_CHTTP2_REF_TRANSPORT(t, "writing");
      // If the transport is closed, we will retry writing on the endpoint
      // and next write may contain part of the currently serialized frames.
      // So, we should only call the run_after_write callbacks when the next
      // write finishes, or the callbacks will be invoked when the stream is
      // closed.
      if (!closed) {
        grpc_core::ExecCtx::RunList(DEBUG_LOCATION, &t->run_after_write);
      }
      t->combiner->FinallyRun(
          GRPC_CLOSURE_INIT(&t->write_action_begin_locked,
                            write_action_begin_locked, t, nullptr),
          GRPC_ERROR_NONE);
      break;
  }

  grpc_chttp2_end_write(t, GRPC_ERROR_REF(error));
  GRPC_CHTTP2_UNREF_TRANSPORT(t, "writing");
}

// Dirties an HTTP2 setting to be sent out next time a writing path occurs.
// If the change needs to occur immediately, manually initiate a write.
static void queue_setting_update(grpc_chttp2_transport* t,
                                 grpc_chttp2_setting_id id, uint32_t value) {
  const grpc_chttp2_setting_parameters* sp =
      &grpc_chttp2_settings_parameters[id];
  uint32_t use_value = grpc_core::Clamp(value, sp->min_value, sp->max_value);
  if (use_value != value) {
    gpr_log(GPR_INFO, "Requested parameter %s clamped from %d to %d", sp->name,
            value, use_value);
  }
  if (use_value != t->settings[GRPC_LOCAL_SETTINGS][id]) {
    t->settings[GRPC_LOCAL_SETTINGS][id] = use_value;
    t->dirtied_local_settings = true;
  }
}

// Cancel out streams that haven't yet started if we have received a GOAWAY
static void cancel_unstarted_streams(grpc_chttp2_transport* t,
                                     grpc_error_handle error) {
  grpc_chttp2_stream* s;
  while (grpc_chttp2_list_pop_waiting_for_concurrency(t, &s)) {
    s->trailing_metadata_buffer.Set(
        grpc_core::GrpcStreamNetworkState(),
        grpc_core::GrpcStreamNetworkState::kNotSentOnWire);
    grpc_chttp2_cancel_stream(t, s, GRPC_ERROR_REF(error));
  }
  GRPC_ERROR_UNREF(error);
}

void grpc_chttp2_add_incoming_goaway(grpc_chttp2_transport* t,
                                     uint32_t goaway_error,
                                     uint32_t last_stream_id,
                                     absl::string_view goaway_text) {
  // Discard the error from a previous goaway frame (if any)
  if (!GRPC_ERROR_IS_NONE(t->goaway_error)) {
    GRPC_ERROR_UNREF(t->goaway_error);
  }
  t->goaway_error = grpc_error_set_str(
      grpc_error_set_int(
          grpc_error_set_int(
              GRPC_ERROR_CREATE_FROM_STATIC_STRING("GOAWAY received"),
              GRPC_ERROR_INT_HTTP2_ERROR, static_cast<intptr_t>(goaway_error)),
          GRPC_ERROR_INT_GRPC_STATUS, GRPC_STATUS_UNAVAILABLE),
      GRPC_ERROR_STR_RAW_BYTES, goaway_text);

  GRPC_CHTTP2_IF_TRACING(
      gpr_log(GPR_INFO, "transport %p got goaway with last stream id %d", t,
              last_stream_id));
  // We want to log this irrespective of whether http tracing is enabled if we
  // received a GOAWAY with a non NO_ERROR code.
  if (goaway_error != GRPC_HTTP2_NO_ERROR) {
    gpr_log(GPR_INFO, "%s: Got goaway [%d] err=%s", t->peer_string.c_str(),
            goaway_error, grpc_error_std_string(t->goaway_error).c_str());
  }
  if (t->is_client) {
    cancel_unstarted_streams(t, GRPC_ERROR_REF(t->goaway_error));
    // Cancel all unseen streams
    grpc_chttp2_stream_map_for_each(
        &t->stream_map,
        [](void* user_data, uint32_t /* key */, void* stream) {
          uint32_t last_stream_id = *(static_cast<uint32_t*>(user_data));
          grpc_chttp2_stream* s = static_cast<grpc_chttp2_stream*>(stream);
          if (s->id > last_stream_id) {
            s->trailing_metadata_buffer.Set(
                grpc_core::GrpcStreamNetworkState(),
                grpc_core::GrpcStreamNetworkState::kNotSeenByServer);
            grpc_chttp2_cancel_stream(s->t, s,
                                      GRPC_ERROR_REF(s->t->goaway_error));
          }
        },
        &last_stream_id);
  }
  absl::Status status = grpc_error_to_absl_status(t->goaway_error);
  // When a client receives a GOAWAY with error code ENHANCE_YOUR_CALM and debug
  // data equal to "too_many_pings", it should log the occurrence at a log level
  // that is enabled by default and double the configured KEEPALIVE_TIME used
  // for new connections on that channel.
  if (GPR_UNLIKELY(t->is_client &&
                   goaway_error == GRPC_HTTP2_ENHANCE_YOUR_CALM &&
                   goaway_text == "too_many_pings")) {
    gpr_log(GPR_ERROR,
            "Received a GOAWAY with error code ENHANCE_YOUR_CALM and debug "
            "data equal to \"too_many_pings\"");
    constexpr auto max_keepalive_time = grpc_core::Duration::Milliseconds(
        INT_MAX / KEEPALIVE_TIME_BACKOFF_MULTIPLIER);
    t->keepalive_time =
        t->keepalive_time > max_keepalive_time
            ? grpc_core::Duration::Infinity()
            : t->keepalive_time * KEEPALIVE_TIME_BACKOFF_MULTIPLIER;
    status.SetPayload(grpc_core::kKeepaliveThrottlingKey,
                      absl::Cord(std::to_string(t->keepalive_time.millis())));
  }
  // lie: use transient failure from the transport to indicate goaway has been
  // received.
  if (!grpc_core::test_only_disable_transient_failure_state_notification) {
    connectivity_state_set(t, GRPC_CHANNEL_TRANSIENT_FAILURE, status,
                           "got_goaway");
  }
}

static void maybe_start_some_streams(grpc_chttp2_transport* t) {
  grpc_chttp2_stream* s;
  // maybe cancel out streams that haven't yet started if we have received a
  // GOAWAY
  if (!GRPC_ERROR_IS_NONE(t->goaway_error)) {
    cancel_unstarted_streams(t, GRPC_ERROR_REF(t->goaway_error));
    return;
  }
  // start streams where we have free grpc_chttp2_stream ids and free
  // * concurrency
  while (t->next_stream_id <= MAX_CLIENT_STREAM_ID &&
         grpc_chttp2_stream_map_size(&t->stream_map) <
             t->settings[GRPC_PEER_SETTINGS]
                        [GRPC_CHTTP2_SETTINGS_MAX_CONCURRENT_STREAMS] &&
         grpc_chttp2_list_pop_waiting_for_concurrency(t, &s)) {
    // safe since we can't (legally) be parsing this stream yet
    GRPC_CHTTP2_IF_TRACING(gpr_log(
        GPR_INFO,
        "HTTP:%s: Transport %p allocating new grpc_chttp2_stream %p to id %d",
        t->is_client ? "CLI" : "SVR", t, s, t->next_stream_id));

    GPR_ASSERT(s->id == 0);
    s->id = t->next_stream_id;
    t->next_stream_id += 2;

    if (t->next_stream_id >= MAX_CLIENT_STREAM_ID) {
      connectivity_state_set(t, GRPC_CHANNEL_TRANSIENT_FAILURE,
                             absl::Status(absl::StatusCode::kUnavailable,
                                          "Transport Stream IDs exhausted"),
                             "no_more_stream_ids");
    }

    grpc_chttp2_stream_map_add(&t->stream_map, s->id, s);
    post_destructive_reclaimer(t);
    grpc_chttp2_mark_stream_writable(t, s);
    grpc_chttp2_initiate_write(t, GRPC_CHTTP2_INITIATE_WRITE_START_NEW_STREAM);
  }
  // cancel out streams that will never be started
  if (t->next_stream_id >= MAX_CLIENT_STREAM_ID) {
    while (grpc_chttp2_list_pop_waiting_for_concurrency(t, &s)) {
      s->trailing_metadata_buffer.Set(
          grpc_core::GrpcStreamNetworkState(),
          grpc_core::GrpcStreamNetworkState::kNotSentOnWire);
      grpc_chttp2_cancel_stream(
          t, s,
          grpc_error_set_int(
              GRPC_ERROR_CREATE_FROM_STATIC_STRING("Stream IDs exhausted"),
              GRPC_ERROR_INT_GRPC_STATUS, GRPC_STATUS_UNAVAILABLE));
    }
  }
}

// Flag that this closure barrier may be covering a write in a pollset, and so
//   we should not complete this closure until we can prove that the write got
//   scheduled
#define CLOSURE_BARRIER_MAY_COVER_WRITE (1 << 0)
// First bit of the reference count, stored in the high order bits (with the low
//   bits being used for flags defined above)
#define CLOSURE_BARRIER_FIRST_REF_BIT (1 << 16)

static grpc_closure* add_closure_barrier(grpc_closure* closure) {
  closure->next_data.scratch += CLOSURE_BARRIER_FIRST_REF_BIT;
  return closure;
}

static void null_then_sched_closure(grpc_closure** closure) {
  grpc_closure* c = *closure;
  *closure = nullptr;
  grpc_core::Closure::Run(DEBUG_LOCATION, c, GRPC_ERROR_NONE);
}

void grpc_chttp2_complete_closure_step(grpc_chttp2_transport* t,
                                       grpc_chttp2_stream* /*s*/,
                                       grpc_closure** pclosure,
                                       grpc_error_handle error,
                                       const char* desc) {
  grpc_closure* closure = *pclosure;
  *pclosure = nullptr;
  if (closure == nullptr) {
    GRPC_ERROR_UNREF(error);
    return;
  }
  closure->next_data.scratch -= CLOSURE_BARRIER_FIRST_REF_BIT;
  if (GRPC_TRACE_FLAG_ENABLED(grpc_http_trace)) {
    gpr_log(
        GPR_INFO,
        "complete_closure_step: t=%p %p refs=%d flags=0x%04x desc=%s err=%s "
        "write_state=%s",
        t, closure,
        static_cast<int>(closure->next_data.scratch /
                         CLOSURE_BARRIER_FIRST_REF_BIT),
        static_cast<int>(closure->next_data.scratch %
                         CLOSURE_BARRIER_FIRST_REF_BIT),
        desc, grpc_error_std_string(error).c_str(),
        write_state_name(t->write_state));
  }
  if (!GRPC_ERROR_IS_NONE(error)) {
#ifdef GRPC_ERROR_IS_ABSEIL_STATUS
    grpc_error_handle cl_err =
        grpc_core::internal::StatusMoveFromHeapPtr(closure->error_data.error);
#else
    grpc_error_handle cl_err =
        reinterpret_cast<grpc_error_handle>(closure->error_data.error);
#endif
    if (GRPC_ERROR_IS_NONE(cl_err)) {
      cl_err = GRPC_ERROR_CREATE_FROM_STATIC_STRING(
          "Error in HTTP transport completing operation");
      cl_err = grpc_error_set_str(cl_err, GRPC_ERROR_STR_TARGET_ADDRESS,
                                  t->peer_string);
    }
    cl_err = grpc_error_add_child(cl_err, error);
#ifdef GRPC_ERROR_IS_ABSEIL_STATUS
    closure->error_data.error = grpc_core::internal::StatusAllocHeapPtr(cl_err);
#else
    closure->error_data.error = reinterpret_cast<intptr_t>(cl_err);
#endif
  }
  if (closure->next_data.scratch < CLOSURE_BARRIER_FIRST_REF_BIT) {
    if ((t->write_state == GRPC_CHTTP2_WRITE_STATE_IDLE) ||
        !(closure->next_data.scratch & CLOSURE_BARRIER_MAY_COVER_WRITE)) {
      // Using GRPC_CLOSURE_SCHED instead of GRPC_CLOSURE_RUN to avoid running
      // closures earlier than when it is safe to do so.
#ifdef GRPC_ERROR_IS_ABSEIL_STATUS
      grpc_error_handle run_error =
          grpc_core::internal::StatusMoveFromHeapPtr(closure->error_data.error);
#else
      grpc_error_handle run_error =
          reinterpret_cast<grpc_error_handle>(closure->error_data.error);
#endif
      closure->error_data.error = 0;
      grpc_core::ExecCtx::Run(DEBUG_LOCATION, closure, run_error);
    } else {
      grpc_closure_list_append(&t->run_after_write, closure);
    }
  }
}

static bool contains_non_ok_status(grpc_metadata_batch* batch) {
  return batch->get(grpc_core::GrpcStatusMetadata()).value_or(GRPC_STATUS_OK) !=
         GRPC_STATUS_OK;
}

static void log_metadata(const grpc_metadata_batch* md_batch, uint32_t id,
                         bool is_client, bool is_initial) {
  const std::string prefix = absl::StrCat(
      "HTTP:", id, is_initial ? ":HDR" : ":TRL", is_client ? ":CLI:" : ":SVR:");
  md_batch->Log([&prefix](absl::string_view key, absl::string_view value) {
    gpr_log(GPR_INFO, "%s", absl::StrCat(prefix, key, ": ", value).c_str());
  });
}

static void perform_stream_op_locked(void* stream_op,
                                     grpc_error_handle /*error_ignored*/) {
  GPR_TIMER_SCOPE("perform_stream_op_locked", 0);

  grpc_transport_stream_op_batch* op =
      static_cast<grpc_transport_stream_op_batch*>(stream_op);
  grpc_chttp2_stream* s =
      static_cast<grpc_chttp2_stream*>(op->handler_private.extra_arg);
  grpc_transport_stream_op_batch_payload* op_payload = op->payload;
  grpc_chttp2_transport* t = s->t;

  GRPC_STATS_INC_HTTP2_OP_BATCHES();

  s->context = op->payload->context;
  s->traced = op->is_traced;
  if (GRPC_TRACE_FLAG_ENABLED(grpc_http_trace)) {
    gpr_log(GPR_INFO,
            "perform_stream_op_locked[s=%p; op=%p]: %s; on_complete = %p", s,
            op, grpc_transport_stream_op_batch_string(op).c_str(),
            op->on_complete);
    if (op->send_initial_metadata) {
      log_metadata(op_payload->send_initial_metadata.send_initial_metadata,
                   s->id, t->is_client, true);
    }
    if (op->send_trailing_metadata) {
      log_metadata(op_payload->send_trailing_metadata.send_trailing_metadata,
                   s->id, t->is_client, false);
    }
  }

  grpc_closure* on_complete = op->on_complete;
  // on_complete will be null if and only if there are no send ops in the batch.
  if (on_complete != nullptr) {
    // This batch has send ops. Use final_data as a barrier until enqueue time;
    // the initial counter is dropped at the end of this function.
    on_complete->next_data.scratch = CLOSURE_BARRIER_FIRST_REF_BIT;
    on_complete->error_data.error = 0;
  }

  if (op->cancel_stream) {
    GRPC_STATS_INC_HTTP2_OP_CANCEL();
    grpc_chttp2_cancel_stream(t, s, op_payload->cancel_stream.cancel_error);
  }

  if (op->send_initial_metadata) {
    if (t->is_client && t->channelz_socket != nullptr) {
      t->channelz_socket->RecordStreamStartedFromLocal();
    }
    GRPC_STATS_INC_HTTP2_OP_SEND_INITIAL_METADATA();
    GPR_ASSERT(s->send_initial_metadata_finished == nullptr);
    on_complete->next_data.scratch |= CLOSURE_BARRIER_MAY_COVER_WRITE;

    s->send_initial_metadata_finished = add_closure_barrier(on_complete);
    s->send_initial_metadata =
        op_payload->send_initial_metadata.send_initial_metadata;
    if (t->is_client) {
      s->deadline = std::min(
          s->deadline,
          s->send_initial_metadata->get(grpc_core::GrpcTimeoutMetadata())
              .value_or(grpc_core::Timestamp::InfFuture()));
    }
    if (contains_non_ok_status(s->send_initial_metadata)) {
      s->seen_error = true;
    }
    if (!s->write_closed) {
      if (t->is_client) {
        if (GRPC_ERROR_IS_NONE(t->closed_with_error)) {
          GPR_ASSERT(s->id == 0);
          grpc_chttp2_list_add_waiting_for_concurrency(t, s);
          maybe_start_some_streams(t);
        } else {
          s->trailing_metadata_buffer.Set(
              grpc_core::GrpcStreamNetworkState(),
              grpc_core::GrpcStreamNetworkState::kNotSentOnWire);
          grpc_chttp2_cancel_stream(
              t, s,
              grpc_error_set_int(
                  GRPC_ERROR_CREATE_REFERENCING_FROM_STATIC_STRING(
                      "Transport closed", &t->closed_with_error, 1),
                  GRPC_ERROR_INT_GRPC_STATUS, GRPC_STATUS_UNAVAILABLE));
        }
      } else {
        GPR_ASSERT(s->id != 0);
        grpc_chttp2_mark_stream_writable(t, s);
        if (!(op->send_message &&
              (op->payload->send_message.flags & GRPC_WRITE_BUFFER_HINT))) {
          grpc_chttp2_initiate_write(
              t, GRPC_CHTTP2_INITIATE_WRITE_SEND_INITIAL_METADATA);
        }
      }
    } else {
      s->send_initial_metadata = nullptr;
      grpc_chttp2_complete_closure_step(
          t, s, &s->send_initial_metadata_finished,
          GRPC_ERROR_CREATE_REFERENCING_FROM_STATIC_STRING(
              "Attempt to send initial metadata after stream was closed",
              &s->write_closed_error, 1),
          "send_initial_metadata_finished");
    }
    if (op_payload->send_initial_metadata.peer_string != nullptr) {
      gpr_atm_rel_store(op_payload->send_initial_metadata.peer_string,
                        (gpr_atm)t->peer_string.c_str());
    }
  }

  if (op->send_message) {
    GRPC_STATS_INC_HTTP2_OP_SEND_MESSAGE();
    t->num_messages_in_next_write++;
    GRPC_STATS_INC_HTTP2_SEND_MESSAGE_SIZE(
        op->payload->send_message.send_message->Length());
    on_complete->next_data.scratch |= CLOSURE_BARRIER_MAY_COVER_WRITE;
    s->send_message_finished = add_closure_barrier(op->on_complete);
    const uint32_t flags = op_payload->send_message.flags;
    if (s->write_closed) {
      op->payload->send_message.stream_write_closed = true;
      // We should NOT return an error here, so as to avoid a cancel OP being
      // started. The surface layer will notice that the stream has been closed
      // for writes and fail the send message op.
      grpc_chttp2_complete_closure_step(t, s, &s->send_message_finished,
                                        GRPC_ERROR_NONE,
                                        "fetching_send_message_finished");
    } else {
      uint8_t* frame_hdr = grpc_slice_buffer_tiny_add(
          &s->flow_controlled_buffer, GRPC_HEADER_SIZE_IN_BYTES);
      frame_hdr[0] = (flags & GRPC_WRITE_INTERNAL_COMPRESS) != 0;
      size_t len = op_payload->send_message.send_message->Length();
      frame_hdr[1] = static_cast<uint8_t>(len >> 24);
      frame_hdr[2] = static_cast<uint8_t>(len >> 16);
      frame_hdr[3] = static_cast<uint8_t>(len >> 8);
      frame_hdr[4] = static_cast<uint8_t>(len);

      s->next_message_end_offset =
          s->flow_controlled_bytes_written +
          static_cast<int64_t>(s->flow_controlled_buffer.length) +
          static_cast<int64_t>(len);
      if (flags & GRPC_WRITE_BUFFER_HINT) {
        s->next_message_end_offset -= t->write_buffer_size;
        s->write_buffering = true;
      } else {
        s->write_buffering = false;
      }

      grpc_slice* const slices =
          op_payload->send_message.send_message->c_slice_buffer()->slices;
      grpc_slice* const end =
          slices + op_payload->send_message.send_message->Count();
      for (grpc_slice* slice = slices; slice != end; slice++) {
        grpc_slice_buffer_add(&s->flow_controlled_buffer,
                              grpc_slice_ref_internal(*slice));
      }

      int64_t notify_offset = s->next_message_end_offset;
      if (notify_offset <= s->flow_controlled_bytes_written) {
        grpc_chttp2_complete_closure_step(t, s, &s->send_message_finished,
                                          GRPC_ERROR_NONE,
                                          "fetching_send_message_finished");
      } else {
        grpc_chttp2_write_cb* cb = t->write_cb_pool;
        if (cb == nullptr) {
          cb = static_cast<grpc_chttp2_write_cb*>(gpr_malloc(sizeof(*cb)));
        } else {
          t->write_cb_pool = cb->next;
        }
        cb->call_at_byte = notify_offset;
        cb->closure = s->send_message_finished;
        s->send_message_finished = nullptr;
        grpc_chttp2_write_cb** list = flags & GRPC_WRITE_THROUGH
                                          ? &s->on_write_finished_cbs
                                          : &s->on_flow_controlled_cbs;
        cb->next = *list;
        *list = cb;
      }

      if (s->id != 0 &&
          (!s->write_buffering ||
           s->flow_controlled_buffer.length > t->write_buffer_size)) {
        grpc_chttp2_mark_stream_writable(t, s);
        grpc_chttp2_initiate_write(t, GRPC_CHTTP2_INITIATE_WRITE_SEND_MESSAGE);
      }
    }
  }

  if (op->send_trailing_metadata) {
    GRPC_STATS_INC_HTTP2_OP_SEND_TRAILING_METADATA();
    GPR_ASSERT(s->send_trailing_metadata_finished == nullptr);
    on_complete->next_data.scratch |= CLOSURE_BARRIER_MAY_COVER_WRITE;
    s->send_trailing_metadata_finished = add_closure_barrier(on_complete);
    s->send_trailing_metadata =
        op_payload->send_trailing_metadata.send_trailing_metadata;
    s->sent_trailing_metadata_op = op_payload->send_trailing_metadata.sent;
    s->write_buffering = false;
    if (contains_non_ok_status(s->send_trailing_metadata)) {
      s->seen_error = true;
    }
    if (s->write_closed) {
      s->send_trailing_metadata = nullptr;
      s->sent_trailing_metadata_op = nullptr;
      grpc_chttp2_complete_closure_step(
          t, s, &s->send_trailing_metadata_finished,
          op->payload->send_trailing_metadata.send_trailing_metadata->empty()
              ? GRPC_ERROR_NONE
              : GRPC_ERROR_CREATE_FROM_STATIC_STRING(
                    "Attempt to send trailing metadata after "
                    "stream was closed"),
          "send_trailing_metadata_finished");
    } else if (s->id != 0) {
      // TODO(ctiller): check if there's flow control for any outstanding
      //   bytes before going writable
      grpc_chttp2_mark_stream_writable(t, s);
      grpc_chttp2_initiate_write(
          t, GRPC_CHTTP2_INITIATE_WRITE_SEND_TRAILING_METADATA);
    }
  }

  if (op->recv_initial_metadata) {
    GRPC_STATS_INC_HTTP2_OP_RECV_INITIAL_METADATA();
    GPR_ASSERT(s->recv_initial_metadata_ready == nullptr);
    s->recv_initial_metadata_ready =
        op_payload->recv_initial_metadata.recv_initial_metadata_ready;
    s->recv_initial_metadata =
        op_payload->recv_initial_metadata.recv_initial_metadata;
    s->trailing_metadata_available =
        op_payload->recv_initial_metadata.trailing_metadata_available;
    if (op_payload->recv_initial_metadata.peer_string != nullptr) {
      gpr_atm_rel_store(op_payload->recv_initial_metadata.peer_string,
                        (gpr_atm)t->peer_string.c_str());
    }
    grpc_chttp2_maybe_complete_recv_initial_metadata(t, s);
  }

  if (op->recv_message) {
    GRPC_STATS_INC_HTTP2_OP_RECV_MESSAGE();
    GPR_ASSERT(s->recv_message_ready == nullptr);
    s->recv_message_ready = op_payload->recv_message.recv_message_ready;
    s->recv_message = op_payload->recv_message.recv_message;
    s->recv_message->emplace();
    s->recv_message_flags = op_payload->recv_message.flags;
    s->call_failed_before_recv_message =
        op_payload->recv_message.call_failed_before_recv_message;
    grpc_chttp2_maybe_complete_recv_trailing_metadata(t, s);
  }

  if (op->recv_trailing_metadata) {
    GRPC_STATS_INC_HTTP2_OP_RECV_TRAILING_METADATA();
    GPR_ASSERT(s->collecting_stats == nullptr);
    s->collecting_stats = op_payload->recv_trailing_metadata.collect_stats;
    GPR_ASSERT(s->recv_trailing_metadata_finished == nullptr);
    s->recv_trailing_metadata_finished =
        op_payload->recv_trailing_metadata.recv_trailing_metadata_ready;
    s->recv_trailing_metadata =
        op_payload->recv_trailing_metadata.recv_trailing_metadata;
    s->final_metadata_requested = true;
    grpc_chttp2_maybe_complete_recv_trailing_metadata(t, s);
  }

  if (on_complete != nullptr) {
    grpc_chttp2_complete_closure_step(t, s, &on_complete, GRPC_ERROR_NONE,
                                      "op->on_complete");
  }

  GRPC_CHTTP2_STREAM_UNREF(s, "perform_stream_op");
}

static void perform_stream_op(grpc_transport* gt, grpc_stream* gs,
                              grpc_transport_stream_op_batch* op) {
  GPR_TIMER_SCOPE("perform_stream_op", 0);
  grpc_chttp2_transport* t = reinterpret_cast<grpc_chttp2_transport*>(gt);
  grpc_chttp2_stream* s = reinterpret_cast<grpc_chttp2_stream*>(gs);

  if (!t->is_client) {
    if (op->send_initial_metadata) {
      GPR_ASSERT(!op->payload->send_initial_metadata.send_initial_metadata
                      ->get(grpc_core::GrpcTimeoutMetadata())
                      .has_value());
    }
    if (op->send_trailing_metadata) {
      GPR_ASSERT(!op->payload->send_trailing_metadata.send_trailing_metadata
                      ->get(grpc_core::GrpcTimeoutMetadata())
                      .has_value());
    }
  }

  if (GRPC_TRACE_FLAG_ENABLED(grpc_http_trace)) {
    gpr_log(GPR_INFO, "perform_stream_op[s=%p; op=%p]: %s", s, op,
            grpc_transport_stream_op_batch_string(op).c_str());
  }

  GRPC_CHTTP2_STREAM_REF(s, "perform_stream_op");
  op->handler_private.extra_arg = gs;
  t->combiner->Run(GRPC_CLOSURE_INIT(&op->handler_private.closure,
                                     perform_stream_op_locked, op, nullptr),
                   GRPC_ERROR_NONE);
}

static void cancel_pings(grpc_chttp2_transport* t, grpc_error_handle error) {
  // callback remaining pings: they're not allowed to call into the transport,
  //   and maybe they hold resources that need to be freed
  grpc_chttp2_ping_queue* pq = &t->ping_queue;
  GPR_ASSERT(!GRPC_ERROR_IS_NONE(error));
  for (size_t j = 0; j < GRPC_CHTTP2_PCL_COUNT; j++) {
    grpc_closure_list_fail_all(&pq->lists[j], GRPC_ERROR_REF(error));
    grpc_core::ExecCtx::RunList(DEBUG_LOCATION, &pq->lists[j]);
  }
  GRPC_ERROR_UNREF(error);
}

static void send_ping_locked(grpc_chttp2_transport* t,
                             grpc_closure* on_initiate, grpc_closure* on_ack) {
  if (!GRPC_ERROR_IS_NONE(t->closed_with_error)) {
    grpc_core::ExecCtx::Run(DEBUG_LOCATION, on_initiate,
                            GRPC_ERROR_REF(t->closed_with_error));
    grpc_core::ExecCtx::Run(DEBUG_LOCATION, on_ack,
                            GRPC_ERROR_REF(t->closed_with_error));
    return;
  }
  grpc_chttp2_ping_queue* pq = &t->ping_queue;
  grpc_closure_list_append(&pq->lists[GRPC_CHTTP2_PCL_INITIATE], on_initiate,
                           GRPC_ERROR_NONE);
  grpc_closure_list_append(&pq->lists[GRPC_CHTTP2_PCL_NEXT], on_ack,
                           GRPC_ERROR_NONE);
}

// Specialized form of send_ping_locked for keepalive ping. If there is already
// a ping in progress, the keepalive ping would piggyback onto that ping,
// instead of waiting for that ping to complete and then starting a new ping.
static void send_keepalive_ping_locked(grpc_chttp2_transport* t) {
  if (!GRPC_ERROR_IS_NONE(t->closed_with_error)) {
    t->combiner->Run(GRPC_CLOSURE_INIT(&t->start_keepalive_ping_locked,
                                       start_keepalive_ping_locked, t, nullptr),
                     GRPC_ERROR_REF(t->closed_with_error));
    t->combiner->Run(
        GRPC_CLOSURE_INIT(&t->finish_keepalive_ping_locked,
                          finish_keepalive_ping_locked, t, nullptr),
        GRPC_ERROR_REF(t->closed_with_error));
    return;
  }
  grpc_chttp2_ping_queue* pq = &t->ping_queue;
  if (!grpc_closure_list_empty(pq->lists[GRPC_CHTTP2_PCL_INFLIGHT])) {
    // There is a ping in flight. Add yourself to the inflight closure list.
    t->combiner->Run(GRPC_CLOSURE_INIT(&t->start_keepalive_ping_locked,
                                       start_keepalive_ping_locked, t, nullptr),
                     GRPC_ERROR_REF(t->closed_with_error));
    grpc_closure_list_append(
        &pq->lists[GRPC_CHTTP2_PCL_INFLIGHT],
        GRPC_CLOSURE_INIT(&t->finish_keepalive_ping_locked,
                          finish_keepalive_ping, t, grpc_schedule_on_exec_ctx),
        GRPC_ERROR_NONE);
    return;
  }
  grpc_closure_list_append(
      &pq->lists[GRPC_CHTTP2_PCL_INITIATE],
      GRPC_CLOSURE_INIT(&t->start_keepalive_ping_locked, start_keepalive_ping,
                        t, grpc_schedule_on_exec_ctx),
      GRPC_ERROR_NONE);
  grpc_closure_list_append(
      &pq->lists[GRPC_CHTTP2_PCL_NEXT],
      GRPC_CLOSURE_INIT(&t->finish_keepalive_ping_locked, finish_keepalive_ping,
                        t, grpc_schedule_on_exec_ctx),
      GRPC_ERROR_NONE);
}

void grpc_chttp2_retry_initiate_ping(void* tp, grpc_error_handle error) {
  grpc_chttp2_transport* t = static_cast<grpc_chttp2_transport*>(tp);
  t->combiner->Run(GRPC_CLOSURE_INIT(&t->retry_initiate_ping_locked,
                                     retry_initiate_ping_locked, t, nullptr),
                   GRPC_ERROR_REF(error));
}

static void retry_initiate_ping_locked(void* tp, grpc_error_handle error) {
  grpc_chttp2_transport* t = static_cast<grpc_chttp2_transport*>(tp);
  t->ping_state.is_delayed_ping_timer_set = false;
  if (GRPC_ERROR_IS_NONE(error)) {
    grpc_chttp2_initiate_write(t, GRPC_CHTTP2_INITIATE_WRITE_RETRY_SEND_PING);
  }
  GRPC_CHTTP2_UNREF_TRANSPORT(t, "retry_initiate_ping_locked");
}

void grpc_chttp2_ack_ping(grpc_chttp2_transport* t, uint64_t id) {
  grpc_chttp2_ping_queue* pq = &t->ping_queue;
  if (pq->inflight_id != id) {
    gpr_log(GPR_DEBUG, "Unknown ping response from %s: %" PRIx64,
            t->peer_string.c_str(), id);
    return;
  }
  grpc_core::ExecCtx::RunList(DEBUG_LOCATION,
                              &pq->lists[GRPC_CHTTP2_PCL_INFLIGHT]);
  if (!grpc_closure_list_empty(pq->lists[GRPC_CHTTP2_PCL_NEXT])) {
    grpc_chttp2_initiate_write(t, GRPC_CHTTP2_INITIATE_WRITE_CONTINUE_PINGS);
  }
}

namespace {

// Fire and forget (deletes itself on completion). Does a graceful shutdown by
// sending a GOAWAY frame with the last stream id set to 2^31-1, sending a ping
// and waiting for an ack (effective waiting for an RTT) and then sending a
// final GOAWAY freame with an updated last stream identifier. This helps ensure
// that a connection can be cleanly shut down without losing requests.
// In the event, that the client does not respond to the ping for some reason,
// we add a 20 second deadline, after which we send the second goaway.
class GracefulGoaway : public grpc_core::RefCounted<GracefulGoaway> {
 public:
  static void Start(grpc_chttp2_transport* t) { new GracefulGoaway(t); }

  ~GracefulGoaway() override {
    GRPC_CHTTP2_UNREF_TRANSPORT(t_, "graceful goaway");
  }

 private:
  explicit GracefulGoaway(grpc_chttp2_transport* t) : t_(t) {
    t->sent_goaway_state = GRPC_CHTTP2_GRACEFUL_GOAWAY;
    GRPC_CHTTP2_REF_TRANSPORT(t_, "graceful goaway");
    grpc_chttp2_goaway_append((1u << 31) - 1, 0, grpc_empty_slice(), &t->qbuf);
    send_ping_locked(
        t, nullptr, GRPC_CLOSURE_INIT(&on_ping_ack_, OnPingAck, this, nullptr));
    grpc_chttp2_initiate_write(t, GRPC_CHTTP2_INITIATE_WRITE_GOAWAY_SENT);
    Ref().release();  // Ref for the timer
    grpc_timer_init(
        &timer_,
        grpc_core::ExecCtx::Get()->Now() + grpc_core::Duration::Seconds(20),
        GRPC_CLOSURE_INIT(&on_timer_, OnTimer, this, nullptr));
  }

  void MaybeSendFinalGoawayLocked() {
    if (t_->sent_goaway_state != GRPC_CHTTP2_GRACEFUL_GOAWAY) {
      // We already sent the final GOAWAY.
      return;
    }
    if (t_->destroying || !GRPC_ERROR_IS_NONE(t_->closed_with_error)) {
      GRPC_CHTTP2_IF_TRACING(gpr_log(
          GPR_INFO,
          "transport:%p %s peer:%s Transport already shutting down. "
          "Graceful GOAWAY abandoned.",
          t_, t_->is_client ? "CLIENT" : "SERVER", t_->peer_string.c_str()));
      return;
    }
    // Ping completed. Send final goaway.
    GRPC_CHTTP2_IF_TRACING(
        gpr_log(GPR_INFO,
                "transport:%p %s peer:%s Graceful shutdown: Ping received. "
                "Sending final GOAWAY with stream_id:%d",
                t_, t_->is_client ? "CLIENT" : "SERVER",
                t_->peer_string.c_str(), t_->last_new_stream_id));
    t_->sent_goaway_state = GRPC_CHTTP2_FINAL_GOAWAY_SEND_SCHEDULED;
    grpc_chttp2_goaway_append(t_->last_new_stream_id, 0, grpc_empty_slice(),
                              &t_->qbuf);
    grpc_chttp2_initiate_write(t_, GRPC_CHTTP2_INITIATE_WRITE_GOAWAY_SENT);
  }

  static void OnPingAck(void* arg, grpc_error_handle /* error */) {
    auto* self = static_cast<GracefulGoaway*>(arg);
    self->t_->combiner->Run(
        GRPC_CLOSURE_INIT(&self->on_ping_ack_, OnPingAckLocked, self, nullptr),
        GRPC_ERROR_NONE);
  }

  static void OnPingAckLocked(void* arg, grpc_error_handle /* error */) {
    auto* self = static_cast<GracefulGoaway*>(arg);
    grpc_timer_cancel(&self->timer_);
    self->MaybeSendFinalGoawayLocked();
    self->Unref();
  }

  static void OnTimer(void* arg, grpc_error_handle error) {
    auto* self = static_cast<GracefulGoaway*>(arg);
    if (!GRPC_ERROR_IS_NONE(error)) {
      self->Unref();
      return;
    }
    self->t_->combiner->Run(
        GRPC_CLOSURE_INIT(&self->on_timer_, OnTimerLocked, self, nullptr),
        GRPC_ERROR_NONE);
  }

  static void OnTimerLocked(void* arg, grpc_error_handle /* error */) {
    auto* self = static_cast<GracefulGoaway*>(arg);
    self->MaybeSendFinalGoawayLocked();
    self->Unref();
  }

  grpc_chttp2_transport* t_;
  grpc_closure on_ping_ack_;
  grpc_timer timer_;
  grpc_closure on_timer_;
};

}  // namespace

static void send_goaway(grpc_chttp2_transport* t, grpc_error_handle error,
                        bool immediate_disconnect_hint) {
  grpc_http2_error_code http_error;
  std::string message;
  grpc_error_get_status(error, grpc_core::Timestamp::InfFuture(), nullptr,
                        &message, &http_error, nullptr);
  if (!t->is_client && http_error == GRPC_HTTP2_NO_ERROR &&
      !immediate_disconnect_hint) {
    // Do a graceful shutdown.
    if (t->sent_goaway_state == GRPC_CHTTP2_NO_GOAWAY_SEND) {
      GracefulGoaway::Start(t);
    } else {
      // Graceful GOAWAY is already in progress.
    }
  } else if (t->sent_goaway_state == GRPC_CHTTP2_NO_GOAWAY_SEND ||
             t->sent_goaway_state == GRPC_CHTTP2_GRACEFUL_GOAWAY) {
    // We want to log this irrespective of whether http tracing is enabled
    gpr_log(GPR_DEBUG, "%s: Sending goaway err=%s", t->peer_string.c_str(),
            grpc_error_std_string(error).c_str());
    t->sent_goaway_state = GRPC_CHTTP2_FINAL_GOAWAY_SEND_SCHEDULED;
    grpc_chttp2_goaway_append(
        t->last_new_stream_id, static_cast<uint32_t>(http_error),
        grpc_slice_from_cpp_string(std::move(message)), &t->qbuf);
  } else {
    // Final GOAWAY has already been sent.
  }
  grpc_chttp2_initiate_write(t, GRPC_CHTTP2_INITIATE_WRITE_GOAWAY_SENT);
  GRPC_ERROR_UNREF(error);
}

void grpc_chttp2_add_ping_strike(grpc_chttp2_transport* t) {
  if (++t->ping_recv_state.ping_strikes > t->ping_policy.max_ping_strikes &&
      t->ping_policy.max_ping_strikes != 0) {
    send_goaway(t,
                grpc_error_set_int(
                    GRPC_ERROR_CREATE_FROM_STATIC_STRING("too_many_pings"),
                    GRPC_ERROR_INT_HTTP2_ERROR, GRPC_HTTP2_ENHANCE_YOUR_CALM),
                /*immediate_disconnect_hint=*/true);
    // The transport will be closed after the write is done
    close_transport_locked(
        t, grpc_error_set_int(
               GRPC_ERROR_CREATE_FROM_STATIC_STRING("Too many pings"),
               GRPC_ERROR_INT_GRPC_STATUS, GRPC_STATUS_UNAVAILABLE));
  }
}

void grpc_chttp2_reset_ping_clock(grpc_chttp2_transport* t) {
  if (!t->is_client) {
    t->ping_recv_state.last_ping_recv_time = grpc_core::Timestamp::InfPast();
    t->ping_recv_state.ping_strikes = 0;
  }
  t->ping_state.pings_before_data_required =
      t->ping_policy.max_pings_without_data;
}

static void perform_transport_op_locked(void* stream_op,
                                        grpc_error_handle /*error_ignored*/) {
  grpc_transport_op* op = static_cast<grpc_transport_op*>(stream_op);
  grpc_chttp2_transport* t =
      static_cast<grpc_chttp2_transport*>(op->handler_private.extra_arg);

  if (!GRPC_ERROR_IS_NONE(op->goaway_error)) {
    send_goaway(t, op->goaway_error, /*immediate_disconnect_hint=*/false);
  }

  if (op->set_accept_stream) {
    t->accept_stream_cb = op->set_accept_stream_fn;
    t->accept_stream_cb_user_data = op->set_accept_stream_user_data;
  }

  if (op->bind_pollset) {
    grpc_endpoint_add_to_pollset(t->ep, op->bind_pollset);
  }

  if (op->bind_pollset_set) {
    grpc_endpoint_add_to_pollset_set(t->ep, op->bind_pollset_set);
  }

  if (op->send_ping.on_initiate != nullptr || op->send_ping.on_ack != nullptr) {
    send_ping_locked(t, op->send_ping.on_initiate, op->send_ping.on_ack);
    grpc_chttp2_initiate_write(t, GRPC_CHTTP2_INITIATE_WRITE_APPLICATION_PING);
  }

  if (op->start_connectivity_watch != nullptr) {
    t->state_tracker.AddWatcher(op->start_connectivity_watch_state,
                                std::move(op->start_connectivity_watch));
  }
  if (op->stop_connectivity_watch != nullptr) {
    t->state_tracker.RemoveWatcher(op->stop_connectivity_watch);
  }

  if (!GRPC_ERROR_IS_NONE(op->disconnect_with_error)) {
    send_goaway(t, GRPC_ERROR_REF(op->disconnect_with_error),
                /*immediate_disconnect_hint=*/true);
    close_transport_locked(t, op->disconnect_with_error);
  }

  grpc_core::ExecCtx::Run(DEBUG_LOCATION, op->on_consumed, GRPC_ERROR_NONE);

  GRPC_CHTTP2_UNREF_TRANSPORT(t, "transport_op");
}

static void perform_transport_op(grpc_transport* gt, grpc_transport_op* op) {
  grpc_chttp2_transport* t = reinterpret_cast<grpc_chttp2_transport*>(gt);
  if (GRPC_TRACE_FLAG_ENABLED(grpc_http_trace)) {
    gpr_log(GPR_INFO, "perform_transport_op[t=%p]: %s", t,
            grpc_transport_op_string(op).c_str());
  }
  op->handler_private.extra_arg = gt;
  GRPC_CHTTP2_REF_TRANSPORT(t, "transport_op");
  t->combiner->Run(GRPC_CLOSURE_INIT(&op->handler_private.closure,
                                     perform_transport_op_locked, op, nullptr),
                   GRPC_ERROR_NONE);
}

//
// INPUT PROCESSING - GENERAL
//

void grpc_chttp2_maybe_complete_recv_initial_metadata(grpc_chttp2_transport* t,
                                                      grpc_chttp2_stream* s) {
  if (s->recv_initial_metadata_ready != nullptr &&
      s->published_metadata[0] != GRPC_METADATA_NOT_PUBLISHED) {
    if (s->seen_error) {
      grpc_slice_buffer_reset_and_unref_internal(&s->frame_storage);
    }
    *s->recv_initial_metadata = std::move(s->initial_metadata_buffer);
    s->recv_initial_metadata->Set(grpc_core::PeerString(), t->peer_string);
    // If we didn't receive initial metadata from the wire and instead faked a
    // status (due to stream cancellations for example), let upper layers know
    // that trailing metadata is immediately available.
    if (s->trailing_metadata_available != nullptr &&
        s->published_metadata[0] != GRPC_METADATA_PUBLISHED_FROM_WIRE &&
        s->published_metadata[1] == GRPC_METADATA_SYNTHESIZED_FROM_FAKE) {
      *s->trailing_metadata_available = true;
      s->trailing_metadata_available = nullptr;
    }
    null_then_sched_closure(&s->recv_initial_metadata_ready);
  }
}

void grpc_chttp2_maybe_complete_recv_message(grpc_chttp2_transport* t,
                                             grpc_chttp2_stream* s) {
  if (s->recv_message_ready == nullptr) return;

  grpc_core::chttp2::StreamFlowControl::IncomingUpdateContext upd(
      &s->flow_control);
  grpc_error_handle error = GRPC_ERROR_NONE;
<<<<<<< HEAD
  if (s->recv_message_ready != nullptr) {
=======

  // Lambda is immediately invoked as a big scoped section that can be
  // exited out of at any point by returning.
  [&]() {
>>>>>>> 28d5ddcb
    if (s->final_metadata_requested && s->seen_error) {
      grpc_slice_buffer_reset_and_unref_internal(&s->frame_storage);
      s->recv_message->reset();
    } else {
      if (s->frame_storage.length != 0) {
        while (true) {
          GPR_ASSERT(s->frame_storage.length > 0);
          uint32_t min_progress_size;
          auto r = grpc_deframe_unprocessed_incoming_frames(
              s, &min_progress_size, &**s->recv_message, s->recv_message_flags);
          if (absl::holds_alternative<grpc_core::Pending>(r)) {
            if (s->read_closed) {
              grpc_slice_buffer_reset_and_unref_internal(&s->frame_storage);
              s->recv_message->reset();
              break;
            } else {
<<<<<<< HEAD
              s->flow_control.UpdateProgress(min_progress_size);
              grpc_chttp2_act_on_flowctl_action(s->flow_control.MakeAction(), t,
                                                s);
              return;
=======
              upd.SetMinProgressSize(min_progress_size);
              return;  // Out of lambda to enclosing function
>>>>>>> 28d5ddcb
            }
          } else {
            error = absl::get<grpc_error_handle>(r);
            if (!GRPC_ERROR_IS_NONE(error)) {
              s->seen_error = true;
              grpc_slice_buffer_reset_and_unref_internal(&s->frame_storage);
              break;
            } else {
              if (t->channelz_socket != nullptr) {
                t->channelz_socket->RecordMessageReceived();
              }
              break;
            }
          }
        }
      } else if (s->read_closed) {
        s->recv_message->reset();
      } else {
<<<<<<< HEAD
        s->flow_control.UpdateProgress(GRPC_HEADER_SIZE_IN_BYTES);
        grpc_chttp2_act_on_flowctl_action(s->flow_control.MakeAction(), t, s);
        return;
=======
        upd.SetMinProgressSize(GRPC_HEADER_SIZE_IN_BYTES);
        return;  // Out of lambda to enclosing function
>>>>>>> 28d5ddcb
      }
    }
    // save the length of the buffer before handing control back to application
    // threads. Needed to support correct flow control bookkeeping
    if (GRPC_ERROR_IS_NONE(error) && s->recv_message->has_value()) {
      null_then_sched_closure(&s->recv_message_ready);
    } else if (s->published_metadata[1] != GRPC_METADATA_NOT_PUBLISHED) {
      if (s->call_failed_before_recv_message != nullptr) {
        *s->call_failed_before_recv_message =
            (s->published_metadata[1] != GRPC_METADATA_PUBLISHED_AT_CLOSE);
      }
      null_then_sched_closure(&s->recv_message_ready);
    }
    GRPC_ERROR_UNREF(error);
  }();

  upd.SetPendingSize(s->frame_storage.length);
  grpc_chttp2_act_on_flowctl_action(upd.MakeAction(), t, s);
}

void grpc_chttp2_maybe_complete_recv_trailing_metadata(grpc_chttp2_transport* t,
                                                       grpc_chttp2_stream* s) {
  grpc_chttp2_maybe_complete_recv_message(t, s);
  if (s->recv_trailing_metadata_finished != nullptr && s->read_closed &&
      s->write_closed) {
    if (s->seen_error || !t->is_client) {
      grpc_slice_buffer_reset_and_unref_internal(&s->frame_storage);
    }
    if (s->read_closed && s->frame_storage.length == 0 &&
        s->recv_trailing_metadata_finished != nullptr) {
      grpc_transport_move_stats(&s->stats, s->collecting_stats);
      s->collecting_stats = nullptr;
      *s->recv_trailing_metadata = std::move(s->trailing_metadata_buffer);
      s->recv_trailing_metadata->Set(grpc_core::PeerString(), t->peer_string);
      null_then_sched_closure(&s->recv_trailing_metadata_finished);
    }
  }
}

static void remove_stream(grpc_chttp2_transport* t, uint32_t id,
                          grpc_error_handle error) {
  grpc_chttp2_stream* s = static_cast<grpc_chttp2_stream*>(
      grpc_chttp2_stream_map_delete(&t->stream_map, id));
  GPR_DEBUG_ASSERT(s);
  if (t->incoming_stream == s) {
    t->incoming_stream = nullptr;
    grpc_chttp2_parsing_become_skip_parser(t);
  }

  if (grpc_chttp2_stream_map_size(&t->stream_map) == 0) {
    post_benign_reclaimer(t);
    if (t->sent_goaway_state == GRPC_CHTTP2_FINAL_GOAWAY_SENT) {
      close_transport_locked(
          t, GRPC_ERROR_CREATE_REFERENCING_FROM_STATIC_STRING(
                 "Last stream closed after sending GOAWAY", &error, 1));
    }
  }
  if (grpc_chttp2_list_remove_writable_stream(t, s)) {
    GRPC_CHTTP2_STREAM_UNREF(s, "chttp2_writing:remove_stream");
  }
  grpc_chttp2_list_remove_stalled_by_stream(t, s);
  grpc_chttp2_list_remove_stalled_by_transport(t, s);

  GRPC_ERROR_UNREF(error);

  maybe_start_some_streams(t);
}

void grpc_chttp2_cancel_stream(grpc_chttp2_transport* t, grpc_chttp2_stream* s,
                               grpc_error_handle due_to_error) {
  if (!t->is_client && !s->sent_trailing_metadata &&
      grpc_error_has_clear_grpc_status(due_to_error)) {
    close_from_api(t, s, due_to_error);
    return;
  }

  if (!s->read_closed || !s->write_closed) {
    if (s->id != 0) {
      grpc_http2_error_code http_error;
      grpc_error_get_status(due_to_error, s->deadline, nullptr, nullptr,
                            &http_error, nullptr);
      grpc_chttp2_add_rst_stream_to_next_write(
          t, s->id, static_cast<uint32_t>(http_error), &s->stats.outgoing);
      grpc_chttp2_initiate_write(t, GRPC_CHTTP2_INITIATE_WRITE_RST_STREAM);
    }
  }
  if (!GRPC_ERROR_IS_NONE(due_to_error) && !s->seen_error) {
    s->seen_error = true;
  }
  grpc_chttp2_mark_stream_closed(t, s, 1, 1, due_to_error);
}

void grpc_chttp2_fake_status(grpc_chttp2_transport* t, grpc_chttp2_stream* s,
                             grpc_error_handle error) {
  grpc_status_code status;
  std::string message;
  grpc_error_get_status(error, s->deadline, &status, &message, nullptr,
                        nullptr);
  if (status != GRPC_STATUS_OK) {
    s->seen_error = true;
  }
  // stream_global->recv_trailing_metadata_finished gives us a
  //   last chance replacement: we've received trailing metadata,
  //   but something more important has become available to signal
  //   to the upper layers - drop what we've got, and then publish
  //   what we want - which is safe because we haven't told anyone
  //   about the metadata yet
  if (s->published_metadata[1] == GRPC_METADATA_NOT_PUBLISHED ||
      s->recv_trailing_metadata_finished != nullptr) {
    s->trailing_metadata_buffer.Set(grpc_core::GrpcStatusMetadata(), status);
    if (!message.empty()) {
      s->trailing_metadata_buffer.Set(
          grpc_core::GrpcMessageMetadata(),
          grpc_core::Slice::FromCopiedBuffer(message));
    }
    s->published_metadata[1] = GRPC_METADATA_SYNTHESIZED_FROM_FAKE;
    grpc_chttp2_maybe_complete_recv_trailing_metadata(t, s);
  }

  GRPC_ERROR_UNREF(error);
}

static void add_error(grpc_error_handle error, grpc_error_handle* refs,
                      size_t* nrefs) {
  if (GRPC_ERROR_IS_NONE(error)) return;
  for (size_t i = 0; i < *nrefs; i++) {
    if (error == refs[i]) {
      return;
    }
  }
  refs[*nrefs] = error;
  ++*nrefs;
}

static grpc_error_handle removal_error(grpc_error_handle extra_error,
                                       grpc_chttp2_stream* s,
                                       const char* main_error_msg) {
  grpc_error_handle refs[3];
  size_t nrefs = 0;
  add_error(s->read_closed_error, refs, &nrefs);
  add_error(s->write_closed_error, refs, &nrefs);
  add_error(extra_error, refs, &nrefs);
  grpc_error_handle error = GRPC_ERROR_NONE;
  if (nrefs > 0) {
    error = GRPC_ERROR_CREATE_REFERENCING_FROM_STATIC_STRING(main_error_msg,
                                                             refs, nrefs);
  }
  GRPC_ERROR_UNREF(extra_error);
  return error;
}

static void flush_write_list(grpc_chttp2_transport* t, grpc_chttp2_stream* s,
                             grpc_chttp2_write_cb** list,
                             grpc_error_handle error) {
  while (*list) {
    grpc_chttp2_write_cb* cb = *list;
    *list = cb->next;
    grpc_chttp2_complete_closure_step(t, s, &cb->closure, GRPC_ERROR_REF(error),
                                      "on_write_finished_cb");
    cb->next = t->write_cb_pool;
    t->write_cb_pool = cb;
  }
  GRPC_ERROR_UNREF(error);
}

void grpc_chttp2_fail_pending_writes(grpc_chttp2_transport* t,
                                     grpc_chttp2_stream* s,
                                     grpc_error_handle error) {
  error =
      removal_error(error, s, "Pending writes failed due to stream closure");
  s->send_initial_metadata = nullptr;
  grpc_chttp2_complete_closure_step(t, s, &s->send_initial_metadata_finished,
                                    GRPC_ERROR_REF(error),
                                    "send_initial_metadata_finished");

  s->send_trailing_metadata = nullptr;
  s->sent_trailing_metadata_op = nullptr;
  grpc_chttp2_complete_closure_step(t, s, &s->send_trailing_metadata_finished,
                                    GRPC_ERROR_REF(error),
                                    "send_trailing_metadata_finished");

  grpc_chttp2_complete_closure_step(t, s, &s->send_message_finished,
                                    GRPC_ERROR_REF(error),
                                    "fetching_send_message_finished");
  flush_write_list(t, s, &s->on_write_finished_cbs, GRPC_ERROR_REF(error));
  flush_write_list(t, s, &s->on_flow_controlled_cbs, error);
}

void grpc_chttp2_mark_stream_closed(grpc_chttp2_transport* t,
                                    grpc_chttp2_stream* s, int close_reads,
                                    int close_writes, grpc_error_handle error) {
  if (s->read_closed && s->write_closed) {
    // already closed, but we should still fake the status if needed.
    grpc_error_handle overall_error = removal_error(error, s, "Stream removed");
    if (!GRPC_ERROR_IS_NONE(overall_error)) {
      grpc_chttp2_fake_status(t, s, overall_error);
    }
    grpc_chttp2_maybe_complete_recv_trailing_metadata(t, s);
    return;
  }
  bool closed_read = false;
  bool became_closed = false;
  if (close_reads && !s->read_closed) {
    s->read_closed_error = GRPC_ERROR_REF(error);
    s->read_closed = true;
    closed_read = true;
  }
  if (close_writes && !s->write_closed) {
    s->write_closed_error = GRPC_ERROR_REF(error);
    s->write_closed = true;
    grpc_chttp2_fail_pending_writes(t, s, GRPC_ERROR_REF(error));
  }
  if (s->read_closed && s->write_closed) {
    became_closed = true;
    grpc_error_handle overall_error =
        removal_error(GRPC_ERROR_REF(error), s, "Stream removed");
    if (s->id != 0) {
      remove_stream(t, s->id, GRPC_ERROR_REF(overall_error));
    } else {
      // Purge streams waiting on concurrency still waiting for id assignment
      grpc_chttp2_list_remove_waiting_for_concurrency(t, s);
    }
    if (!GRPC_ERROR_IS_NONE(overall_error)) {
      grpc_chttp2_fake_status(t, s, overall_error);
    }
  }
  if (closed_read) {
    for (int i = 0; i < 2; i++) {
      if (s->published_metadata[i] == GRPC_METADATA_NOT_PUBLISHED) {
        s->published_metadata[i] = GRPC_METADATA_PUBLISHED_AT_CLOSE;
      }
    }
    grpc_chttp2_maybe_complete_recv_initial_metadata(t, s);
    grpc_chttp2_maybe_complete_recv_message(t, s);
  }
  if (became_closed) {
    grpc_chttp2_maybe_complete_recv_trailing_metadata(t, s);
    GRPC_CHTTP2_STREAM_UNREF(s, "chttp2");
  }
  GRPC_ERROR_UNREF(error);
}

static void close_from_api(grpc_chttp2_transport* t, grpc_chttp2_stream* s,
                           grpc_error_handle error) {
  grpc_slice hdr;
  grpc_slice status_hdr;
  grpc_slice http_status_hdr;
  grpc_slice content_type_hdr;
  grpc_slice message_pfx;
  uint8_t* p;
  uint32_t len = 0;
  grpc_status_code grpc_status;
  std::string message;
  grpc_error_get_status(error, s->deadline, &grpc_status, &message, nullptr,
                        nullptr);

  GPR_ASSERT(grpc_status >= 0 && (int)grpc_status < 100);

  // Hand roll a header block.
  //   This is unnecessarily ugly - at some point we should find a more
  //   elegant solution.
  //   It's complicated by the fact that our send machinery would be dead by
  //   the time we got around to sending this, so instead we ignore HPACK
  //   compression and just write the uncompressed bytes onto the wire.
  if (!s->sent_initial_metadata) {
    http_status_hdr = GRPC_SLICE_MALLOC(13);
    p = GRPC_SLICE_START_PTR(http_status_hdr);
    *p++ = 0x00;
    *p++ = 7;
    *p++ = ':';
    *p++ = 's';
    *p++ = 't';
    *p++ = 'a';
    *p++ = 't';
    *p++ = 'u';
    *p++ = 's';
    *p++ = 3;
    *p++ = '2';
    *p++ = '0';
    *p++ = '0';
    GPR_ASSERT(p == GRPC_SLICE_END_PTR(http_status_hdr));
    len += static_cast<uint32_t> GRPC_SLICE_LENGTH(http_status_hdr);

    content_type_hdr = GRPC_SLICE_MALLOC(31);
    p = GRPC_SLICE_START_PTR(content_type_hdr);
    *p++ = 0x00;
    *p++ = 12;
    *p++ = 'c';
    *p++ = 'o';
    *p++ = 'n';
    *p++ = 't';
    *p++ = 'e';
    *p++ = 'n';
    *p++ = 't';
    *p++ = '-';
    *p++ = 't';
    *p++ = 'y';
    *p++ = 'p';
    *p++ = 'e';
    *p++ = 16;
    *p++ = 'a';
    *p++ = 'p';
    *p++ = 'p';
    *p++ = 'l';
    *p++ = 'i';
    *p++ = 'c';
    *p++ = 'a';
    *p++ = 't';
    *p++ = 'i';
    *p++ = 'o';
    *p++ = 'n';
    *p++ = '/';
    *p++ = 'g';
    *p++ = 'r';
    *p++ = 'p';
    *p++ = 'c';
    GPR_ASSERT(p == GRPC_SLICE_END_PTR(content_type_hdr));
    len += static_cast<uint32_t> GRPC_SLICE_LENGTH(content_type_hdr);
  }

  status_hdr = GRPC_SLICE_MALLOC(15 + (grpc_status >= 10));
  p = GRPC_SLICE_START_PTR(status_hdr);
  *p++ = 0x00; /* literal header, not indexed */
  *p++ = 11;   /* len(grpc-status) */
  *p++ = 'g';
  *p++ = 'r';
  *p++ = 'p';
  *p++ = 'c';
  *p++ = '-';
  *p++ = 's';
  *p++ = 't';
  *p++ = 'a';
  *p++ = 't';
  *p++ = 'u';
  *p++ = 's';
  if (grpc_status < 10) {
    *p++ = 1;
    *p++ = static_cast<uint8_t>('0' + grpc_status);
  } else {
    *p++ = 2;
    *p++ = static_cast<uint8_t>('0' + (grpc_status / 10));
    *p++ = static_cast<uint8_t>('0' + (grpc_status % 10));
  }
  GPR_ASSERT(p == GRPC_SLICE_END_PTR(status_hdr));
  len += static_cast<uint32_t> GRPC_SLICE_LENGTH(status_hdr);

  size_t msg_len = message.length();
  GPR_ASSERT(msg_len <= UINT32_MAX);
  grpc_core::VarintWriter<1> msg_len_writer(msg_len);
  message_pfx = GRPC_SLICE_MALLOC(14 + msg_len_writer.length());
  p = GRPC_SLICE_START_PTR(message_pfx);
  *p++ = 0x00; /* literal header, not indexed */
  *p++ = 12;   /* len(grpc-message) */
  *p++ = 'g';
  *p++ = 'r';
  *p++ = 'p';
  *p++ = 'c';
  *p++ = '-';
  *p++ = 'm';
  *p++ = 'e';
  *p++ = 's';
  *p++ = 's';
  *p++ = 'a';
  *p++ = 'g';
  *p++ = 'e';
  msg_len_writer.Write(0, p);
  p += msg_len_writer.length();
  GPR_ASSERT(p == GRPC_SLICE_END_PTR(message_pfx));
  len += static_cast<uint32_t> GRPC_SLICE_LENGTH(message_pfx);
  len += static_cast<uint32_t>(msg_len);

  hdr = GRPC_SLICE_MALLOC(9);
  p = GRPC_SLICE_START_PTR(hdr);
  *p++ = static_cast<uint8_t>(len >> 16);
  *p++ = static_cast<uint8_t>(len >> 8);
  *p++ = static_cast<uint8_t>(len);
  *p++ = GRPC_CHTTP2_FRAME_HEADER;
  *p++ = GRPC_CHTTP2_DATA_FLAG_END_STREAM | GRPC_CHTTP2_DATA_FLAG_END_HEADERS;
  *p++ = static_cast<uint8_t>(s->id >> 24);
  *p++ = static_cast<uint8_t>(s->id >> 16);
  *p++ = static_cast<uint8_t>(s->id >> 8);
  *p++ = static_cast<uint8_t>(s->id);
  GPR_ASSERT(p == GRPC_SLICE_END_PTR(hdr));

  grpc_slice_buffer_add(&t->qbuf, hdr);
  if (!s->sent_initial_metadata) {
    grpc_slice_buffer_add(&t->qbuf, http_status_hdr);
    grpc_slice_buffer_add(&t->qbuf, content_type_hdr);
  }
  grpc_slice_buffer_add(&t->qbuf, status_hdr);
  grpc_slice_buffer_add(&t->qbuf, message_pfx);
  grpc_slice_buffer_add(&t->qbuf,
                        grpc_slice_from_cpp_string(std::move(message)));
  grpc_chttp2_reset_ping_clock(t);
  grpc_chttp2_add_rst_stream_to_next_write(t, s->id, GRPC_HTTP2_NO_ERROR,
                                           &s->stats.outgoing);

  grpc_chttp2_mark_stream_closed(t, s, 1, 1, error);
  grpc_chttp2_initiate_write(t, GRPC_CHTTP2_INITIATE_WRITE_CLOSE_FROM_API);
}

struct cancel_stream_cb_args {
  grpc_error_handle error;
  grpc_chttp2_transport* t;
};

static void cancel_stream_cb(void* user_data, uint32_t /*key*/, void* stream) {
  cancel_stream_cb_args* args = static_cast<cancel_stream_cb_args*>(user_data);
  grpc_chttp2_stream* s = static_cast<grpc_chttp2_stream*>(stream);
  grpc_chttp2_cancel_stream(args->t, s, GRPC_ERROR_REF(args->error));
}

static void end_all_the_calls(grpc_chttp2_transport* t,
                              grpc_error_handle error) {
  intptr_t http2_error;
  // If there is no explicit grpc or HTTP/2 error, set to UNAVAILABLE on server.
  if (!t->is_client && !grpc_error_has_clear_grpc_status(error) &&
      !grpc_error_get_int(error, GRPC_ERROR_INT_HTTP2_ERROR, &http2_error)) {
    error = grpc_error_set_int(error, GRPC_ERROR_INT_GRPC_STATUS,
                               GRPC_STATUS_UNAVAILABLE);
  }
  cancel_unstarted_streams(t, GRPC_ERROR_REF(error));
  cancel_stream_cb_args args = {error, t};
  grpc_chttp2_stream_map_for_each(&t->stream_map, cancel_stream_cb, &args);
  GRPC_ERROR_UNREF(error);
}

//
// INPUT PROCESSING - PARSING
//

template <class F>
static void WithUrgency(grpc_chttp2_transport* t,
                        grpc_core::chttp2::FlowControlAction::Urgency urgency,
                        grpc_chttp2_initiate_write_reason reason, F action) {
  switch (urgency) {
    case grpc_core::chttp2::FlowControlAction::Urgency::NO_ACTION_NEEDED:
      break;
    case grpc_core::chttp2::FlowControlAction::Urgency::UPDATE_IMMEDIATELY:
      grpc_chttp2_initiate_write(t, reason);
      ABSL_FALLTHROUGH_INTENDED;
    case grpc_core::chttp2::FlowControlAction::Urgency::QUEUE_UPDATE:
      action();
      break;
  }
}

void grpc_chttp2_act_on_flowctl_action(
    const grpc_core::chttp2::FlowControlAction& action,
    grpc_chttp2_transport* t, grpc_chttp2_stream* s) {
  WithUrgency(t, action.send_stream_update(),
              GRPC_CHTTP2_INITIATE_WRITE_STREAM_FLOW_CONTROL, [t, s]() {
                if (s->id != 0) {
                  grpc_chttp2_mark_stream_writable(t, s);
                }
              });
  WithUrgency(t, action.send_transport_update(),
              GRPC_CHTTP2_INITIATE_WRITE_TRANSPORT_FLOW_CONTROL, []() {});
  WithUrgency(t, action.send_initial_window_update(),
              GRPC_CHTTP2_INITIATE_WRITE_SEND_SETTINGS, [t, &action]() {
                queue_setting_update(t,
                                     GRPC_CHTTP2_SETTINGS_INITIAL_WINDOW_SIZE,
                                     action.initial_window_size());
              });
  WithUrgency(t, action.send_max_frame_size_update(),
              GRPC_CHTTP2_INITIATE_WRITE_SEND_SETTINGS, [t, &action]() {
                queue_setting_update(t, GRPC_CHTTP2_SETTINGS_MAX_FRAME_SIZE,
                                     action.max_frame_size());
              });
}

static grpc_error_handle try_http_parsing(grpc_chttp2_transport* t) {
  grpc_http_parser parser;
  size_t i = 0;
  grpc_error_handle error = GRPC_ERROR_NONE;
  grpc_http_response response;

  grpc_http_parser_init(&parser, GRPC_HTTP_RESPONSE, &response);

  grpc_error_handle parse_error = GRPC_ERROR_NONE;
  for (; i < t->read_buffer.count && GRPC_ERROR_IS_NONE(parse_error); i++) {
    parse_error =
        grpc_http_parser_parse(&parser, t->read_buffer.slices[i], nullptr);
  }
  if (GRPC_ERROR_IS_NONE(parse_error) &&
      (parse_error = grpc_http_parser_eof(&parser)) == GRPC_ERROR_NONE) {
    error = grpc_error_set_int(
        grpc_error_set_int(GRPC_ERROR_CREATE_FROM_STATIC_STRING(
                               "Trying to connect an http1.x server"),
                           GRPC_ERROR_INT_HTTP_STATUS, response.status),
        GRPC_ERROR_INT_GRPC_STATUS,
        grpc_http2_status_to_grpc_status(response.status));
  }
  GRPC_ERROR_UNREF(parse_error);

  grpc_http_parser_destroy(&parser);
  grpc_http_response_destroy(&response);
  return error;
}

static void read_action(void* tp, grpc_error_handle error) {
  grpc_chttp2_transport* t = static_cast<grpc_chttp2_transport*>(tp);
  t->combiner->Run(
      GRPC_CLOSURE_INIT(&t->read_action_locked, read_action_locked, t, nullptr),
      GRPC_ERROR_REF(error));
}

static void read_action_locked(void* tp, grpc_error_handle error) {
  GPR_TIMER_SCOPE("reading_action_locked", 0);

  grpc_chttp2_transport* t = static_cast<grpc_chttp2_transport*>(tp);

  (void)GRPC_ERROR_REF(error);

  grpc_error_handle err = error;
  if (!GRPC_ERROR_IS_NONE(err)) {
    err = grpc_error_set_int(GRPC_ERROR_CREATE_REFERENCING_FROM_STATIC_STRING(
                                 "Endpoint read failed", &err, 1),
                             GRPC_ERROR_INT_OCCURRED_DURING_WRITE,
                             t->write_state);
  }
  std::swap(err, error);
  GRPC_ERROR_UNREF(err);
  if (GRPC_ERROR_IS_NONE(t->closed_with_error)) {
    GPR_TIMER_SCOPE("reading_action.parse", 0);
    size_t i = 0;
    grpc_error_handle errors[3] = {GRPC_ERROR_REF(error), GRPC_ERROR_NONE,
                                   GRPC_ERROR_NONE};
    for (; i < t->read_buffer.count && errors[1] == GRPC_ERROR_NONE; i++) {
      errors[1] = grpc_chttp2_perform_read(t, t->read_buffer.slices[i]);
    }
    if (errors[1] != GRPC_ERROR_NONE) {
      errors[2] = try_http_parsing(t);
      GRPC_ERROR_UNREF(error);
      error = GRPC_ERROR_CREATE_REFERENCING_FROM_STATIC_STRING(
          "Failed parsing HTTP/2", errors, GPR_ARRAY_SIZE(errors));
    }
    for (i = 0; i < GPR_ARRAY_SIZE(errors); i++) {
      GRPC_ERROR_UNREF(errors[i]);
    }

    GPR_TIMER_SCOPE("post_parse_locked", 0);
    if (t->initial_window_update != 0) {
      if (t->initial_window_update > 0) {
        grpc_chttp2_stream* s;
        while (grpc_chttp2_list_pop_stalled_by_stream(t, &s)) {
          grpc_chttp2_mark_stream_writable(t, s);
          grpc_chttp2_initiate_write(
              t, GRPC_CHTTP2_INITIATE_WRITE_FLOW_CONTROL_UNSTALLED_BY_SETTING);
        }
      }
      t->initial_window_update = 0;
    }
  }

  GPR_TIMER_SCOPE("post_reading_action_locked", 0);
  bool keep_reading = false;
  if (GRPC_ERROR_IS_NONE(error) && !GRPC_ERROR_IS_NONE(t->closed_with_error)) {
    error = GRPC_ERROR_CREATE_REFERENCING_FROM_STATIC_STRING(
        "Transport closed", &t->closed_with_error, 1);
  }
  if (!GRPC_ERROR_IS_NONE(error)) {
    // If a goaway frame was received, this might be the reason why the read
    // failed. Add this info to the error
    if (!GRPC_ERROR_IS_NONE(t->goaway_error)) {
      error = grpc_error_add_child(error, GRPC_ERROR_REF(t->goaway_error));
    }

    close_transport_locked(t, GRPC_ERROR_REF(error));
    t->endpoint_reading = 0;
  } else if (GRPC_ERROR_IS_NONE(t->closed_with_error)) {
    keep_reading = true;
    // Since we have read a byte, reset the keepalive timer
    if (t->keepalive_state == GRPC_CHTTP2_KEEPALIVE_STATE_WAITING) {
      grpc_timer_cancel(&t->keepalive_ping_timer);
    }
  }
  grpc_slice_buffer_reset_and_unref_internal(&t->read_buffer);

  if (keep_reading) {
    if (t->num_pending_induced_frames >= DEFAULT_MAX_PENDING_INDUCED_FRAMES) {
      t->reading_paused_on_pending_induced_frames = true;
      GRPC_CHTTP2_IF_TRACING(
          gpr_log(GPR_INFO,
                  "transport %p : Pausing reading due to too "
                  "many unwritten SETTINGS ACK and RST_STREAM frames",
                  t));
    } else {
      continue_read_action_locked(t);
    }
  } else {
    GRPC_CHTTP2_UNREF_TRANSPORT(t, "reading_action");
  }

  GRPC_ERROR_UNREF(error);
}

static void continue_read_action_locked(grpc_chttp2_transport* t) {
  const bool urgent = !GRPC_ERROR_IS_NONE(t->goaway_error);
  GRPC_CLOSURE_INIT(&t->read_action_locked, read_action, t,
                    grpc_schedule_on_exec_ctx);
  grpc_endpoint_read(t->ep, &t->read_buffer, &t->read_action_locked, urgent,
                     /*min_progress_size=*/1);
<<<<<<< HEAD
  grpc_chttp2_act_on_flowctl_action(t->flow_control.MakeAction(), t, nullptr);
=======
>>>>>>> 28d5ddcb
}

// t is reffed prior to calling the first time, and once the callback chain
// that kicks off finishes, it's unreffed
void schedule_bdp_ping_locked(grpc_chttp2_transport* t) {
  t->flow_control.bdp_estimator()->SchedulePing();
  send_ping_locked(
      t,
      GRPC_CLOSURE_INIT(&t->start_bdp_ping_locked, start_bdp_ping, t,
                        grpc_schedule_on_exec_ctx),
      GRPC_CLOSURE_INIT(&t->finish_bdp_ping_locked, finish_bdp_ping, t,
                        grpc_schedule_on_exec_ctx));
  grpc_chttp2_initiate_write(t, GRPC_CHTTP2_INITIATE_WRITE_BDP_PING);
}

static void start_bdp_ping(void* tp, grpc_error_handle error) {
  grpc_chttp2_transport* t = static_cast<grpc_chttp2_transport*>(tp);
  t->combiner->Run(GRPC_CLOSURE_INIT(&t->start_bdp_ping_locked,
                                     start_bdp_ping_locked, t, nullptr),
                   GRPC_ERROR_REF(error));
}

static void start_bdp_ping_locked(void* tp, grpc_error_handle error) {
  grpc_chttp2_transport* t = static_cast<grpc_chttp2_transport*>(tp);
  if (GRPC_TRACE_FLAG_ENABLED(grpc_http_trace)) {
    gpr_log(GPR_INFO, "%s: Start BDP ping err=%s", t->peer_string.c_str(),
            grpc_error_std_string(error).c_str());
  }
  if (!GRPC_ERROR_IS_NONE(error) || !GRPC_ERROR_IS_NONE(t->closed_with_error)) {
    return;
  }
  // Reset the keepalive ping timer
  if (t->keepalive_state == GRPC_CHTTP2_KEEPALIVE_STATE_WAITING) {
    grpc_timer_cancel(&t->keepalive_ping_timer);
  }
  t->flow_control.bdp_estimator()->StartPing();
  t->bdp_ping_started = true;
}

static void finish_bdp_ping(void* tp, grpc_error_handle error) {
  grpc_chttp2_transport* t = static_cast<grpc_chttp2_transport*>(tp);
  t->combiner->Run(GRPC_CLOSURE_INIT(&t->finish_bdp_ping_locked,
                                     finish_bdp_ping_locked, t, nullptr),
                   GRPC_ERROR_REF(error));
}

static void finish_bdp_ping_locked(void* tp, grpc_error_handle error) {
  grpc_chttp2_transport* t = static_cast<grpc_chttp2_transport*>(tp);
  if (GRPC_TRACE_FLAG_ENABLED(grpc_http_trace)) {
    gpr_log(GPR_INFO, "%s: Complete BDP ping err=%s", t->peer_string.c_str(),
            grpc_error_std_string(error).c_str());
  }
  if (!GRPC_ERROR_IS_NONE(error) || !GRPC_ERROR_IS_NONE(t->closed_with_error)) {
    GRPC_CHTTP2_UNREF_TRANSPORT(t, "bdp_ping");
    return;
  }
  if (!t->bdp_ping_started) {
    // start_bdp_ping_locked has not been run yet. Schedule
    // finish_bdp_ping_locked to be run later.
    t->combiner->Run(GRPC_CLOSURE_INIT(&t->finish_bdp_ping_locked,
                                       finish_bdp_ping_locked, t, nullptr),
                     GRPC_ERROR_REF(error));
    return;
  }
  t->bdp_ping_started = false;
  grpc_core::Timestamp next_ping =
      t->flow_control.bdp_estimator()->CompletePing();
  grpc_chttp2_act_on_flowctl_action(t->flow_control.PeriodicUpdate(), t,
                                    nullptr);
  GPR_ASSERT(!t->have_next_bdp_ping_timer);
  t->have_next_bdp_ping_timer = true;
  GRPC_CLOSURE_INIT(&t->next_bdp_ping_timer_expired_locked,
                    next_bdp_ping_timer_expired, t, grpc_schedule_on_exec_ctx);
  grpc_timer_init(&t->next_bdp_ping_timer, next_ping,
                  &t->next_bdp_ping_timer_expired_locked);
}

static void next_bdp_ping_timer_expired(void* tp, grpc_error_handle error) {
  grpc_chttp2_transport* t = static_cast<grpc_chttp2_transport*>(tp);
  t->combiner->Run(
      GRPC_CLOSURE_INIT(&t->next_bdp_ping_timer_expired_locked,
                        next_bdp_ping_timer_expired_locked, t, nullptr),
      GRPC_ERROR_REF(error));
}

static void next_bdp_ping_timer_expired_locked(void* tp,
                                               grpc_error_handle error) {
  grpc_chttp2_transport* t = static_cast<grpc_chttp2_transport*>(tp);
  GPR_ASSERT(t->have_next_bdp_ping_timer);
  t->have_next_bdp_ping_timer = false;
  if (!GRPC_ERROR_IS_NONE(error)) {
    GRPC_CHTTP2_UNREF_TRANSPORT(t, "bdp_ping");
    return;
  }
  if (t->flow_control.bdp_estimator()->accumulator() == 0) {
    // Block the bdp ping till we receive more data.
    t->bdp_ping_blocked = true;
    GRPC_CHTTP2_UNREF_TRANSPORT(t, "bdp_ping");
  } else {
    schedule_bdp_ping_locked(t);
  }
}

void grpc_chttp2_config_default_keepalive_args(grpc_channel_args* args,
                                               bool is_client) {
  size_t i;
  if (args) {
    for (i = 0; i < args->num_args; i++) {
      if (0 == strcmp(args->args[i].key, GRPC_ARG_KEEPALIVE_TIME_MS)) {
        const int value = grpc_channel_arg_get_integer(
            &args->args[i], {is_client ? g_default_client_keepalive_time_ms
                                       : g_default_server_keepalive_time_ms,
                             1, INT_MAX});
        if (is_client) {
          g_default_client_keepalive_time_ms = value;
        } else {
          g_default_server_keepalive_time_ms = value;
        }
      } else if (0 ==
                 strcmp(args->args[i].key, GRPC_ARG_KEEPALIVE_TIMEOUT_MS)) {
        const int value = grpc_channel_arg_get_integer(
            &args->args[i], {is_client ? g_default_client_keepalive_timeout_ms
                                       : g_default_server_keepalive_timeout_ms,
                             0, INT_MAX});
        if (is_client) {
          g_default_client_keepalive_timeout_ms = value;
        } else {
          g_default_server_keepalive_timeout_ms = value;
        }
      } else if (0 == strcmp(args->args[i].key,
                             GRPC_ARG_KEEPALIVE_PERMIT_WITHOUT_CALLS)) {
        const bool value = static_cast<uint32_t>(grpc_channel_arg_get_integer(
            &args->args[i],
            {is_client ? g_default_client_keepalive_permit_without_calls
                       : g_default_server_keepalive_timeout_ms,
             0, 1}));
        if (is_client) {
          g_default_client_keepalive_permit_without_calls = value;
        } else {
          g_default_server_keepalive_permit_without_calls = value;
        }
      } else if (0 ==
                 strcmp(args->args[i].key, GRPC_ARG_HTTP2_MAX_PING_STRIKES)) {
        g_default_max_ping_strikes = grpc_channel_arg_get_integer(
            &args->args[i], {g_default_max_ping_strikes, 0, INT_MAX});
      } else if (0 == strcmp(args->args[i].key,
                             GRPC_ARG_HTTP2_MAX_PINGS_WITHOUT_DATA)) {
        g_default_max_pings_without_data = grpc_channel_arg_get_integer(
            &args->args[i], {g_default_max_pings_without_data, 0, INT_MAX});
      } else if (0 ==
                 strcmp(
                     args->args[i].key,
                     GRPC_ARG_HTTP2_MIN_RECV_PING_INTERVAL_WITHOUT_DATA_MS)) {
        g_default_min_recv_ping_interval_without_data_ms =
            grpc_channel_arg_get_integer(
                &args->args[i],
                {g_default_min_recv_ping_interval_without_data_ms, 0, INT_MAX});
      }
    }
  }
}

static void init_keepalive_ping(void* arg, grpc_error_handle error) {
  grpc_chttp2_transport* t = static_cast<grpc_chttp2_transport*>(arg);
  t->combiner->Run(GRPC_CLOSURE_INIT(&t->init_keepalive_ping_locked,
                                     init_keepalive_ping_locked, t, nullptr),
                   GRPC_ERROR_REF(error));
}

static void init_keepalive_ping_locked(void* arg, grpc_error_handle error) {
  grpc_chttp2_transport* t = static_cast<grpc_chttp2_transport*>(arg);
  GPR_ASSERT(t->keepalive_state == GRPC_CHTTP2_KEEPALIVE_STATE_WAITING);
  if (t->destroying || !GRPC_ERROR_IS_NONE(t->closed_with_error)) {
    t->keepalive_state = GRPC_CHTTP2_KEEPALIVE_STATE_DYING;
  } else if (GRPC_ERROR_IS_NONE(error)) {
    if (t->keepalive_permit_without_calls ||
        grpc_chttp2_stream_map_size(&t->stream_map) > 0) {
      t->keepalive_state = GRPC_CHTTP2_KEEPALIVE_STATE_PINGING;
      GRPC_CHTTP2_REF_TRANSPORT(t, "keepalive ping end");
      grpc_timer_init_unset(&t->keepalive_watchdog_timer);
      send_keepalive_ping_locked(t);
      grpc_chttp2_initiate_write(t, GRPC_CHTTP2_INITIATE_WRITE_KEEPALIVE_PING);
    } else {
      GRPC_CHTTP2_REF_TRANSPORT(t, "init keepalive ping");
      GRPC_CLOSURE_INIT(&t->init_keepalive_ping_locked, init_keepalive_ping, t,
                        grpc_schedule_on_exec_ctx);
      grpc_timer_init(&t->keepalive_ping_timer,
                      grpc_core::ExecCtx::Get()->Now() + t->keepalive_time,
                      &t->init_keepalive_ping_locked);
    }
  } else if (error == GRPC_ERROR_CANCELLED) {
    // The keepalive ping timer may be cancelled by bdp
    GRPC_CHTTP2_REF_TRANSPORT(t, "init keepalive ping");
    GRPC_CLOSURE_INIT(&t->init_keepalive_ping_locked, init_keepalive_ping, t,
                      grpc_schedule_on_exec_ctx);
    grpc_timer_init(&t->keepalive_ping_timer,
                    grpc_core::ExecCtx::Get()->Now() + t->keepalive_time,
                    &t->init_keepalive_ping_locked);
  }
  GRPC_CHTTP2_UNREF_TRANSPORT(t, "init keepalive ping");
}

static void start_keepalive_ping(void* arg, grpc_error_handle error) {
  grpc_chttp2_transport* t = static_cast<grpc_chttp2_transport*>(arg);
  t->combiner->Run(GRPC_CLOSURE_INIT(&t->start_keepalive_ping_locked,
                                     start_keepalive_ping_locked, t, nullptr),
                   GRPC_ERROR_REF(error));
}

static void start_keepalive_ping_locked(void* arg, grpc_error_handle error) {
  grpc_chttp2_transport* t = static_cast<grpc_chttp2_transport*>(arg);
  if (!GRPC_ERROR_IS_NONE(error)) {
    return;
  }
  if (t->channelz_socket != nullptr) {
    t->channelz_socket->RecordKeepaliveSent();
  }
  if (GRPC_TRACE_FLAG_ENABLED(grpc_http_trace) ||
      GRPC_TRACE_FLAG_ENABLED(grpc_keepalive_trace)) {
    gpr_log(GPR_INFO, "%s: Start keepalive ping", t->peer_string.c_str());
  }
  GRPC_CHTTP2_REF_TRANSPORT(t, "keepalive watchdog");
  GRPC_CLOSURE_INIT(&t->keepalive_watchdog_fired_locked,
                    keepalive_watchdog_fired, t, grpc_schedule_on_exec_ctx);
  grpc_timer_init(&t->keepalive_watchdog_timer,
                  grpc_core::ExecCtx::Get()->Now() + t->keepalive_timeout,
                  &t->keepalive_watchdog_fired_locked);
  t->keepalive_ping_started = true;
}

static void finish_keepalive_ping(void* arg, grpc_error_handle error) {
  grpc_chttp2_transport* t = static_cast<grpc_chttp2_transport*>(arg);
  t->combiner->Run(GRPC_CLOSURE_INIT(&t->finish_keepalive_ping_locked,
                                     finish_keepalive_ping_locked, t, nullptr),
                   GRPC_ERROR_REF(error));
}

static void finish_keepalive_ping_locked(void* arg, grpc_error_handle error) {
  grpc_chttp2_transport* t = static_cast<grpc_chttp2_transport*>(arg);
  if (t->keepalive_state == GRPC_CHTTP2_KEEPALIVE_STATE_PINGING) {
    if (GRPC_ERROR_IS_NONE(error)) {
      if (GRPC_TRACE_FLAG_ENABLED(grpc_http_trace) ||
          GRPC_TRACE_FLAG_ENABLED(grpc_keepalive_trace)) {
        gpr_log(GPR_INFO, "%s: Finish keepalive ping", t->peer_string.c_str());
      }
      if (!t->keepalive_ping_started) {
        // start_keepalive_ping_locked has not run yet. Reschedule
        // finish_keepalive_ping_locked for it to be run later.
        t->combiner->Run(
            GRPC_CLOSURE_INIT(&t->finish_keepalive_ping_locked,
                              finish_keepalive_ping_locked, t, nullptr),
            GRPC_ERROR_REF(error));
        return;
      }
      t->keepalive_ping_started = false;
      t->keepalive_state = GRPC_CHTTP2_KEEPALIVE_STATE_WAITING;
      grpc_timer_cancel(&t->keepalive_watchdog_timer);
      GRPC_CHTTP2_REF_TRANSPORT(t, "init keepalive ping");
      GRPC_CLOSURE_INIT(&t->init_keepalive_ping_locked, init_keepalive_ping, t,
                        grpc_schedule_on_exec_ctx);
      grpc_timer_init(&t->keepalive_ping_timer,
                      grpc_core::ExecCtx::Get()->Now() + t->keepalive_time,
                      &t->init_keepalive_ping_locked);
    }
  }
  GRPC_CHTTP2_UNREF_TRANSPORT(t, "keepalive ping end");
}

static void keepalive_watchdog_fired(void* arg, grpc_error_handle error) {
  grpc_chttp2_transport* t = static_cast<grpc_chttp2_transport*>(arg);
  t->combiner->Run(
      GRPC_CLOSURE_INIT(&t->keepalive_watchdog_fired_locked,
                        keepalive_watchdog_fired_locked, t, nullptr),
      GRPC_ERROR_REF(error));
}

static void keepalive_watchdog_fired_locked(void* arg,
                                            grpc_error_handle error) {
  grpc_chttp2_transport* t = static_cast<grpc_chttp2_transport*>(arg);
  if (t->keepalive_state == GRPC_CHTTP2_KEEPALIVE_STATE_PINGING) {
    if (GRPC_ERROR_IS_NONE(error)) {
      gpr_log(GPR_INFO, "%s: Keepalive watchdog fired. Closing transport.",
              t->peer_string.c_str());
      t->keepalive_state = GRPC_CHTTP2_KEEPALIVE_STATE_DYING;
      close_transport_locked(
          t, grpc_error_set_int(GRPC_ERROR_CREATE_FROM_STATIC_STRING(
                                    "keepalive watchdog timeout"),
                                GRPC_ERROR_INT_GRPC_STATUS,
                                GRPC_STATUS_UNAVAILABLE));
    }
  } else {
    // The watchdog timer should have been cancelled by
    // finish_keepalive_ping_locked.
    if (GPR_UNLIKELY(error != GRPC_ERROR_CANCELLED)) {
      gpr_log(GPR_ERROR, "keepalive_ping_end state error: %d (expect: %d)",
              t->keepalive_state, GRPC_CHTTP2_KEEPALIVE_STATE_PINGING);
    }
  }
  GRPC_CHTTP2_UNREF_TRANSPORT(t, "keepalive watchdog");
}

//
// CALLBACK LOOP
//

static void connectivity_state_set(grpc_chttp2_transport* t,
                                   grpc_connectivity_state state,
                                   const absl::Status& status,
                                   const char* reason) {
  GRPC_CHTTP2_IF_TRACING(
      gpr_log(GPR_INFO, "transport %p set connectivity_state=%d", t, state));
  t->state_tracker.SetState(state, status, reason);
}

//
// POLLSET STUFF
//

static void set_pollset(grpc_transport* gt, grpc_stream* /*gs*/,
                        grpc_pollset* pollset) {
  grpc_chttp2_transport* t = reinterpret_cast<grpc_chttp2_transport*>(gt);
  grpc_endpoint_add_to_pollset(t->ep, pollset);
}

static void set_pollset_set(grpc_transport* gt, grpc_stream* /*gs*/,
                            grpc_pollset_set* pollset_set) {
  grpc_chttp2_transport* t = reinterpret_cast<grpc_chttp2_transport*>(gt);
  grpc_endpoint_add_to_pollset_set(t->ep, pollset_set);
}

//
// RESOURCE QUOTAS
//

static void post_benign_reclaimer(grpc_chttp2_transport* t) {
  if (!t->benign_reclaimer_registered) {
    t->benign_reclaimer_registered = true;
    GRPC_CHTTP2_REF_TRANSPORT(t, "benign_reclaimer");
    t->memory_owner.PostReclaimer(
        grpc_core::ReclamationPass::kBenign,
        [t](absl::optional<grpc_core::ReclamationSweep> sweep) {
          if (sweep.has_value()) {
            GRPC_CLOSURE_INIT(&t->benign_reclaimer_locked,
                              benign_reclaimer_locked, t,
                              grpc_schedule_on_exec_ctx);
            t->active_reclamation = std::move(*sweep);
            t->combiner->Run(&t->benign_reclaimer_locked, GRPC_ERROR_NONE);
          } else {
            GRPC_CHTTP2_UNREF_TRANSPORT(t, "benign_reclaimer");
          }
        });
  }
}

static void post_destructive_reclaimer(grpc_chttp2_transport* t) {
  if (!t->destructive_reclaimer_registered) {
    t->destructive_reclaimer_registered = true;
    GRPC_CHTTP2_REF_TRANSPORT(t, "destructive_reclaimer");
    t->memory_owner.PostReclaimer(
        grpc_core::ReclamationPass::kDestructive,
        [t](absl::optional<grpc_core::ReclamationSweep> sweep) {
          if (sweep.has_value()) {
            GRPC_CLOSURE_INIT(&t->destructive_reclaimer_locked,
                              destructive_reclaimer_locked, t,
                              grpc_schedule_on_exec_ctx);
            t->active_reclamation = std::move(*sweep);
            t->combiner->Run(&t->destructive_reclaimer_locked, GRPC_ERROR_NONE);
          } else {
            GRPC_CHTTP2_UNREF_TRANSPORT(t, "benign_reclaimer");
          }
        });
  }
}

static void benign_reclaimer_locked(void* arg, grpc_error_handle error) {
  grpc_chttp2_transport* t = static_cast<grpc_chttp2_transport*>(arg);
  if (GRPC_ERROR_IS_NONE(error) &&
      grpc_chttp2_stream_map_size(&t->stream_map) == 0) {
    // Channel with no active streams: send a goaway to try and make it
    // disconnect cleanly
    if (GRPC_TRACE_FLAG_ENABLED(grpc_resource_quota_trace)) {
      gpr_log(GPR_INFO, "HTTP2: %s - send goaway to free memory",
              t->peer_string.c_str());
    }
    send_goaway(t,
                grpc_error_set_int(
                    GRPC_ERROR_CREATE_FROM_STATIC_STRING("Buffers full"),
                    GRPC_ERROR_INT_HTTP2_ERROR, GRPC_HTTP2_ENHANCE_YOUR_CALM),
                /*immediate_disconnect_hint=*/true);
  } else if (GRPC_ERROR_IS_NONE(error) &&
             GRPC_TRACE_FLAG_ENABLED(grpc_resource_quota_trace)) {
    gpr_log(GPR_INFO,
            "HTTP2: %s - skip benign reclamation, there are still %" PRIdPTR
            " streams",
            t->peer_string.c_str(),
            grpc_chttp2_stream_map_size(&t->stream_map));
  }
  t->benign_reclaimer_registered = false;
  if (error != GRPC_ERROR_CANCELLED) {
    t->active_reclamation.Finish();
  }
  GRPC_CHTTP2_UNREF_TRANSPORT(t, "benign_reclaimer");
}

static void destructive_reclaimer_locked(void* arg, grpc_error_handle error) {
  grpc_chttp2_transport* t = static_cast<grpc_chttp2_transport*>(arg);
  size_t n = grpc_chttp2_stream_map_size(&t->stream_map);
  t->destructive_reclaimer_registered = false;
  if (GRPC_ERROR_IS_NONE(error) && n > 0) {
    grpc_chttp2_stream* s = static_cast<grpc_chttp2_stream*>(
        grpc_chttp2_stream_map_rand(&t->stream_map));
    if (GRPC_TRACE_FLAG_ENABLED(grpc_resource_quota_trace)) {
      gpr_log(GPR_INFO, "HTTP2: %s - abandon stream id %d",
              t->peer_string.c_str(), s->id);
    }
    grpc_chttp2_cancel_stream(
        t, s,
        grpc_error_set_int(GRPC_ERROR_CREATE_FROM_STATIC_STRING("Buffers full"),
                           GRPC_ERROR_INT_HTTP2_ERROR,
                           GRPC_HTTP2_ENHANCE_YOUR_CALM));
    if (n > 1) {
      // Since we cancel one stream per destructive reclamation, if
      //   there are more streams left, we can immediately post a new
      //   reclaimer in case the resource quota needs to free more
      //   memory
      post_destructive_reclaimer(t);
    }
  }
  if (error != GRPC_ERROR_CANCELLED) {
    t->active_reclamation.Finish();
  }
  GRPC_CHTTP2_UNREF_TRANSPORT(t, "destructive_reclaimer");
}

//
// MONITORING
//

const char* grpc_chttp2_initiate_write_reason_string(
    grpc_chttp2_initiate_write_reason reason) {
  switch (reason) {
    case GRPC_CHTTP2_INITIATE_WRITE_INITIAL_WRITE:
      return "INITIAL_WRITE";
    case GRPC_CHTTP2_INITIATE_WRITE_START_NEW_STREAM:
      return "START_NEW_STREAM";
    case GRPC_CHTTP2_INITIATE_WRITE_SEND_MESSAGE:
      return "SEND_MESSAGE";
    case GRPC_CHTTP2_INITIATE_WRITE_SEND_INITIAL_METADATA:
      return "SEND_INITIAL_METADATA";
    case GRPC_CHTTP2_INITIATE_WRITE_SEND_TRAILING_METADATA:
      return "SEND_TRAILING_METADATA";
    case GRPC_CHTTP2_INITIATE_WRITE_RETRY_SEND_PING:
      return "RETRY_SEND_PING";
    case GRPC_CHTTP2_INITIATE_WRITE_CONTINUE_PINGS:
      return "CONTINUE_PINGS";
    case GRPC_CHTTP2_INITIATE_WRITE_GOAWAY_SENT:
      return "GOAWAY_SENT";
    case GRPC_CHTTP2_INITIATE_WRITE_RST_STREAM:
      return "RST_STREAM";
    case GRPC_CHTTP2_INITIATE_WRITE_CLOSE_FROM_API:
      return "CLOSE_FROM_API";
    case GRPC_CHTTP2_INITIATE_WRITE_STREAM_FLOW_CONTROL:
      return "STREAM_FLOW_CONTROL";
    case GRPC_CHTTP2_INITIATE_WRITE_TRANSPORT_FLOW_CONTROL:
      return "TRANSPORT_FLOW_CONTROL";
    case GRPC_CHTTP2_INITIATE_WRITE_SEND_SETTINGS:
      return "SEND_SETTINGS";
    case GRPC_CHTTP2_INITIATE_WRITE_SETTINGS_ACK:
      return "SETTINGS_ACK";
    case GRPC_CHTTP2_INITIATE_WRITE_FLOW_CONTROL_UNSTALLED_BY_SETTING:
      return "FLOW_CONTROL_UNSTALLED_BY_SETTING";
    case GRPC_CHTTP2_INITIATE_WRITE_FLOW_CONTROL_UNSTALLED_BY_UPDATE:
      return "FLOW_CONTROL_UNSTALLED_BY_UPDATE";
    case GRPC_CHTTP2_INITIATE_WRITE_APPLICATION_PING:
      return "APPLICATION_PING";
    case GRPC_CHTTP2_INITIATE_WRITE_BDP_PING:
      return "BDP_PING";
    case GRPC_CHTTP2_INITIATE_WRITE_KEEPALIVE_PING:
      return "KEEPALIVE_PING";
    case GRPC_CHTTP2_INITIATE_WRITE_TRANSPORT_FLOW_CONTROL_UNSTALLED:
      return "TRANSPORT_FLOW_CONTROL_UNSTALLED";
    case GRPC_CHTTP2_INITIATE_WRITE_PING_RESPONSE:
      return "PING_RESPONSE";
    case GRPC_CHTTP2_INITIATE_WRITE_FORCE_RST_STREAM:
      return "FORCE_RST_STREAM";
  }
  GPR_UNREACHABLE_CODE(return "unknown");
}

static grpc_endpoint* chttp2_get_endpoint(grpc_transport* t) {
  return (reinterpret_cast<grpc_chttp2_transport*>(t))->ep;
}

static const grpc_transport_vtable vtable = {sizeof(grpc_chttp2_stream),
                                             "chttp2",
                                             init_stream,
                                             nullptr,
                                             set_pollset,
                                             set_pollset_set,
                                             perform_stream_op,
                                             perform_transport_op,
                                             destroy_stream,
                                             destroy_transport,
                                             chttp2_get_endpoint};

static const grpc_transport_vtable* get_vtable(void) { return &vtable; }

grpc_core::RefCountedPtr<grpc_core::channelz::SocketNode>
grpc_chttp2_transport_get_socket_node(grpc_transport* transport) {
  grpc_chttp2_transport* t =
      reinterpret_cast<grpc_chttp2_transport*>(transport);
  return t->channelz_socket;
}

grpc_transport* grpc_create_chttp2_transport(
    const grpc_channel_args* channel_args, grpc_endpoint* ep, bool is_client) {
  auto t = new grpc_chttp2_transport(channel_args, ep, is_client);
  return &t->base;
}

void grpc_chttp2_transport_start_reading(
    grpc_transport* transport, grpc_slice_buffer* read_buffer,
    grpc_closure* notify_on_receive_settings, grpc_closure* notify_on_close) {
  grpc_chttp2_transport* t =
      reinterpret_cast<grpc_chttp2_transport*>(transport);
  GRPC_CHTTP2_REF_TRANSPORT(
      t, "reading_action"); /* matches unref inside reading_action */
  if (read_buffer != nullptr) {
    grpc_slice_buffer_move_into(read_buffer, &t->read_buffer);
    gpr_free(read_buffer);
  }
  t->notify_on_receive_settings = notify_on_receive_settings;
  t->notify_on_close = notify_on_close;
  t->combiner->Run(
      GRPC_CLOSURE_INIT(&t->read_action_locked, read_action_locked, t, nullptr),
      GRPC_ERROR_NONE);
}<|MERGE_RESOLUTION|>--- conflicted
+++ resolved
@@ -1933,14 +1933,10 @@
   grpc_core::chttp2::StreamFlowControl::IncomingUpdateContext upd(
       &s->flow_control);
   grpc_error_handle error = GRPC_ERROR_NONE;
-<<<<<<< HEAD
-  if (s->recv_message_ready != nullptr) {
-=======
 
   // Lambda is immediately invoked as a big scoped section that can be
   // exited out of at any point by returning.
   [&]() {
->>>>>>> 28d5ddcb
     if (s->final_metadata_requested && s->seen_error) {
       grpc_slice_buffer_reset_and_unref_internal(&s->frame_storage);
       s->recv_message->reset();
@@ -1957,15 +1953,8 @@
               s->recv_message->reset();
               break;
             } else {
-<<<<<<< HEAD
-              s->flow_control.UpdateProgress(min_progress_size);
-              grpc_chttp2_act_on_flowctl_action(s->flow_control.MakeAction(), t,
-                                                s);
-              return;
-=======
               upd.SetMinProgressSize(min_progress_size);
               return;  // Out of lambda to enclosing function
->>>>>>> 28d5ddcb
             }
           } else {
             error = absl::get<grpc_error_handle>(r);
@@ -1984,14 +1973,8 @@
       } else if (s->read_closed) {
         s->recv_message->reset();
       } else {
-<<<<<<< HEAD
-        s->flow_control.UpdateProgress(GRPC_HEADER_SIZE_IN_BYTES);
-        grpc_chttp2_act_on_flowctl_action(s->flow_control.MakeAction(), t, s);
-        return;
-=======
         upd.SetMinProgressSize(GRPC_HEADER_SIZE_IN_BYTES);
         return;  // Out of lambda to enclosing function
->>>>>>> 28d5ddcb
       }
     }
     // save the length of the buffer before handing control back to application
@@ -2595,10 +2578,6 @@
                     grpc_schedule_on_exec_ctx);
   grpc_endpoint_read(t->ep, &t->read_buffer, &t->read_action_locked, urgent,
                      /*min_progress_size=*/1);
-<<<<<<< HEAD
-  grpc_chttp2_act_on_flowctl_action(t->flow_control.MakeAction(), t, nullptr);
-=======
->>>>>>> 28d5ddcb
 }
 
 // t is reffed prior to calling the first time, and once the callback chain
