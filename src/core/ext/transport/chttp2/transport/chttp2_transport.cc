--- conflicted
+++ resolved
@@ -799,16 +799,9 @@
   t->streams_allocated.fetch_add(1, std::memory_order_relaxed);
   if (server_data) {
     id = static_cast<uint32_t>(reinterpret_cast<uintptr_t>(server_data));
-<<<<<<< HEAD
-    if (GRPC_TRACE_FLAG_ENABLED(http)) {
-      gpr_log(GPR_DEBUG, "HTTP:%p/%p creating accept stream %d [from %p]", t,
-              this, id, server_data);
-=======
-    if (grpc_http_trace.enabled()) {
-      VLOG(2) << "HTTP:" << t << "/" << this << " creating accept stream " << id
-              << " [from " << server_data << "]";
->>>>>>> 271b2f17
-    }
+    GRPC_TRACE_VLOG(http, 2)
+        << "HTTP:" << t << "/" << this << " creating accept stream " << id
+        << " [from " << server_data << "]";
     *t->accepting_stream = this;
     t->stream_map.emplace(id, this);
     post_destructive_reclaimer(t);
@@ -1039,16 +1032,9 @@
   if (max_frame_size == 0) {
     max_frame_size = INT_MAX;
   }
-<<<<<<< HEAD
-  if (GRPC_TRACE_FLAG_ENABLED(http2_ping)) {
-    gpr_log(GPR_INFO, "%s[%p]: Write %" PRIdPTR " bytes",
-            t->is_client ? "CLIENT" : "SERVER", t, t->outbuf.Length());
-=======
-  if (GRPC_TRACE_FLAG_ENABLED(grpc_ping_trace)) {
-    LOG(INFO) << (t->is_client ? "CLIENT" : "SERVER") << "[" << t << "]: Write "
-              << t->outbuf.Length() << " bytes";
->>>>>>> 271b2f17
-  }
+  GRPC_TRACE_LOG(http2_ping, INFO)
+      << (t->is_client ? "CLIENT" : "SERVER") << "[" << t << "]: Write "
+      << t->outbuf.Length() << " bytes";
   t->write_size_policy.BeginWrite(t->outbuf.Length());
   grpc_endpoint_write(t->ep, t->outbuf.c_slice_buffer(),
                       grpc_core::InitTransportClosure<write_action_end>(
@@ -1059,16 +1045,8 @@
 static void write_action_end(grpc_core::RefCountedPtr<grpc_chttp2_transport> t,
                              grpc_error_handle error) {
   auto* tp = t.get();
-<<<<<<< HEAD
-  if (GRPC_TRACE_FLAG_ENABLED(http2_ping)) {
-    gpr_log(GPR_INFO, "%s[%p]: Finish write",
-            t->is_client ? "CLIENT" : "SERVER", t.get());
-=======
-  if (GRPC_TRACE_FLAG_ENABLED(grpc_ping_trace)) {
-    LOG(INFO) << (t->is_client ? "CLIENT" : "SERVER") << "[" << t.get()
-              << "]: Finish write";
->>>>>>> 271b2f17
-  }
+  GRPC_TRACE_LOG(http2_ping, INFO) << (t->is_client ? "CLIENT" : "SERVER")
+                                   << "[" << t.get() << "]: Finish write";
   tp->combiner->Run(grpc_core::InitTransportClosure<write_action_end_locked>(
                         std::move(t), &tp->write_action_end_locked),
                     error);
