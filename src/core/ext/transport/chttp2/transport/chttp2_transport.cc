--- conflicted
+++ resolved
@@ -619,13 +619,10 @@
     }
     GPR_ASSERT(t->write_state == GRPC_CHTTP2_WRITE_STATE_IDLE);
     grpc_endpoint_shutdown(t->ep, GRPC_ERROR_REF(error));
-<<<<<<< HEAD
-=======
   }
   if (t->notify_on_receive_settings != nullptr) {
     GRPC_CLOSURE_SCHED(t->notify_on_receive_settings, GRPC_ERROR_CANCELLED);
     t->notify_on_receive_settings = nullptr;
->>>>>>> 2eb22fd6
   }
   GRPC_ERROR_UNREF(error);
 }
@@ -1733,13 +1730,8 @@
     grpc_endpoint_add_to_pollset_set(t->ep, op->bind_pollset_set);
   }
 
-<<<<<<< HEAD
-  if (op->send_ping) {
-    send_ping_locked(t, nullptr, op->send_ping);
-=======
   if (op->send_ping.on_initiate != nullptr || op->send_ping.on_ack != nullptr) {
     send_ping_locked(t, op->send_ping.on_initiate, op->send_ping.on_ack);
->>>>>>> 2eb22fd6
     grpc_chttp2_initiate_write(t, GRPC_CHTTP2_INITIATE_WRITE_APPLICATION_PING);
   }
 
@@ -1749,13 +1741,8 @@
         op->on_connectivity_state_change);
   }
 
-<<<<<<< HEAD
-  if (close_transport != GRPC_ERROR_NONE) {
-    close_transport_locked(t, close_transport);
-=======
   if (op->disconnect_with_error != GRPC_ERROR_NONE) {
     close_transport_locked(t, op->disconnect_with_error);
->>>>>>> 2eb22fd6
   }
 
   GRPC_CLOSURE_RUN(op->on_consumed, GRPC_ERROR_NONE);
@@ -3109,17 +3096,6 @@
 static const grpc_transport_vtable* get_vtable(void) { return &vtable; }
 
 grpc_transport* grpc_create_chttp2_transport(
-<<<<<<< HEAD
-    const grpc_channel_args* channel_args, grpc_endpoint* ep, int is_client) {
-  grpc_chttp2_transport* t =
-      (grpc_chttp2_transport*)gpr_zalloc(sizeof(grpc_chttp2_transport));
-  init_transport(t, channel_args, ep, is_client != 0);
-  return &t->base;
-}
-
-void grpc_chttp2_transport_start_reading(grpc_transport* transport,
-                                         grpc_slice_buffer* read_buffer) {
-=======
     const grpc_channel_args* channel_args, grpc_endpoint* ep, bool is_client) {
   grpc_chttp2_transport* t =
       (grpc_chttp2_transport*)gpr_zalloc(sizeof(grpc_chttp2_transport));
@@ -3130,7 +3106,6 @@
 void grpc_chttp2_transport_start_reading(
     grpc_transport* transport, grpc_slice_buffer* read_buffer,
     grpc_closure* notify_on_receive_settings) {
->>>>>>> 2eb22fd6
   grpc_chttp2_transport* t = (grpc_chttp2_transport*)transport;
   GRPC_CHTTP2_REF_TRANSPORT(
       t, "reading_action"); /* matches unref inside reading_action */
@@ -3138,9 +3113,6 @@
     grpc_slice_buffer_move_into(read_buffer, &t->read_buffer);
     gpr_free(read_buffer);
   }
-<<<<<<< HEAD
-=======
   t->notify_on_receive_settings = notify_on_receive_settings;
->>>>>>> 2eb22fd6
   GRPC_CLOSURE_SCHED(&t->read_action_locked, GRPC_ERROR_NONE);
 }