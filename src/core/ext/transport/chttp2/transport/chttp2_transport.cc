//
// Copyright 2018 gRPC authors.
//
// Licensed under the Apache License, Version 2.0 (the "License");
// you may not use this file except in compliance with the License.
// You may obtain a copy of the License at
//
//     http://www.apache.org/licenses/LICENSE-2.0
//
// Unless required by applicable law or agreed to in writing, software
// distributed under the License is distributed on an "AS IS" BASIS,
// WITHOUT WARRANTIES OR CONDITIONS OF ANY KIND, either express or implied.
// See the License for the specific language governing permissions and
// limitations under the License.
//

#include "src/core/ext/transport/chttp2/transport/chttp2_transport.h"

#include <grpc/credentials.h>
#include <grpc/event_engine/event_engine.h>
#include <grpc/grpc.h>
#include <grpc/impl/channel_arg_names.h>
#include <grpc/impl/connectivity_state.h>
#include <grpc/slice_buffer.h>
#include <grpc/status.h>
#include <grpc/support/alloc.h>
#include <grpc/support/port_platform.h>
#include <grpc/support/time.h>
#include <inttypes.h>
#include <limits.h>
#include <string.h>

#include <algorithm>
#include <atomic>
#include <cstddef>
#include <cstdint>
#include <limits>
#include <memory>
#include <new>
#include <optional>
#include <string>
#include <type_traits>
#include <utility>
#include <variant>
#include <vector>

#include "src/core/call/metadata_batch.h"
#include "src/core/call/metadata_info.h"
#include "src/core/channelz/property_list.h"
#include "src/core/config/config_vars.h"
#include "src/core/ext/transport/chttp2/transport/call_tracer_wrapper.h"
#include "src/core/ext/transport/chttp2/transport/flow_control.h"
#include "src/core/ext/transport/chttp2/transport/frame_data.h"
#include "src/core/ext/transport/chttp2/transport/frame_goaway.h"
#include "src/core/ext/transport/chttp2/transport/frame_rst_stream.h"
#include "src/core/ext/transport/chttp2/transport/frame_security.h"
#include "src/core/ext/transport/chttp2/transport/hpack_encoder.h"
#include "src/core/ext/transport/chttp2/transport/http2_settings.h"
#include "src/core/ext/transport/chttp2/transport/http2_settings_manager.h"
#include "src/core/ext/transport/chttp2/transport/http2_stats_collector.h"
#include "src/core/ext/transport/chttp2/transport/http2_status.h"
#include "src/core/ext/transport/chttp2/transport/http2_ztrace_collector.h"
#include "src/core/ext/transport/chttp2/transport/internal.h"
#include "src/core/ext/transport/chttp2/transport/legacy_frame.h"
#include "src/core/ext/transport/chttp2/transport/ping_abuse_policy.h"
#include "src/core/ext/transport/chttp2/transport/ping_callbacks.h"
#include "src/core/ext/transport/chttp2/transport/ping_rate_policy.h"
#include "src/core/ext/transport/chttp2/transport/stream_lists.h"
#include "src/core/ext/transport/chttp2/transport/transport_common.h"
#include "src/core/ext/transport/chttp2/transport/varint.h"
#include "src/core/ext/transport/chttp2/transport/write_size_policy.h"
#include "src/core/lib/channel/channel_args.h"
#include "src/core/lib/event_engine/extensions/channelz.h"
#include "src/core/lib/event_engine/extensions/tcp_trace.h"
#include "src/core/lib/event_engine/query_extensions.h"
#include "src/core/lib/experiments/experiments.h"
#include "src/core/lib/iomgr/combiner.h"
#include "src/core/lib/iomgr/endpoint.h"
#include "src/core/lib/iomgr/error.h"
#include "src/core/lib/iomgr/ev_posix.h"
#include "src/core/lib/iomgr/event_engine_shims/endpoint.h"
#include "src/core/lib/iomgr/exec_ctx.h"
#include "src/core/lib/iomgr/iomgr_fwd.h"
#include "src/core/lib/iomgr/port.h"
#include "src/core/lib/promise/poll.h"
#include "src/core/lib/resource_quota/arena.h"
#include "src/core/lib/resource_quota/memory_quota.h"
#include "src/core/lib/resource_quota/resource_quota.h"
#include "src/core/lib/slice/slice.h"
#include "src/core/lib/slice/slice_buffer.h"
#include "src/core/lib/slice/slice_internal.h"
#include "src/core/lib/transport/bdp_estimator.h"
#include "src/core/lib/transport/connectivity_state.h"
#include "src/core/lib/transport/error_utils.h"
#include "src/core/lib/transport/status_conversion.h"
#include "src/core/lib/transport/transport.h"
#include "src/core/lib/transport/transport_framing_endpoint_extension.h"
#include "src/core/telemetry/call_tracer.h"
#include "src/core/telemetry/context_list_entry.h"
#include "src/core/telemetry/default_tcp_tracer.h"
#include "src/core/telemetry/instrument.h"
#include "src/core/telemetry/stats.h"
#include "src/core/telemetry/stats_data.h"
#include "src/core/telemetry/tcp_tracer.h"
#include "src/core/transport/auth_context.h"
#include "src/core/util/bitset.h"
#include "src/core/util/crash.h"
#include "src/core/util/debug_location.h"
#include "src/core/util/grpc_check.h"
#include "src/core/util/http_client/parser.h"
#include "src/core/util/notification.h"
#include "src/core/util/ref_counted.h"
#include "src/core/util/shared_bit_gen.h"
#include "src/core/util/status_helper.h"
#include "src/core/util/string.h"
#include "src/core/util/time.h"
#include "src/core/util/useful.h"
#include "absl/base/attributes.h"
#include "absl/container/flat_hash_map.h"
#include "absl/hash/hash.h"
#include "absl/log/log.h"
#include "absl/meta/type_traits.h"
#include "absl/random/random.h"
#include "absl/status/status.h"
#include "absl/strings/cord.h"
#include "absl/strings/str_cat.h"
#include "absl/strings/str_format.h"
#include "absl/strings/string_view.h"
#include "absl/time/time.h"

using grpc_core::Json;

#define DEFAULT_CONNECTION_WINDOW_TARGET (1024 * 1024)
#define MAX_WINDOW 0x7fffffffu
#define MAX_WRITE_BUFFER_SIZE (64 * 1024 * 1024)

#define DEFAULT_MAX_PENDING_INDUCED_FRAMES 10000

#define GRPC_ARG_HTTP2_PING_ON_RST_STREAM_PERCENT \
  "grpc.http2.ping_on_rst_stream_percent"

static grpc_core::Duration g_default_client_keepalive_time =
    grpc_core::Duration::Infinity();
static grpc_core::Duration g_default_client_keepalive_timeout =
    grpc_core::Duration::Seconds(20);
static grpc_core::Duration g_default_server_keepalive_time =
    grpc_core::Duration::Hours(2);
static grpc_core::Duration g_default_server_keepalive_timeout =
    grpc_core::Duration::Seconds(20);
static bool g_default_client_keepalive_permit_without_calls = false;
static bool g_default_server_keepalive_permit_without_calls = false;

#define MAX_CLIENT_STREAM_ID 0x7fffffffu

// forward declarations of various callbacks that we'll build closures around
static void write_action_begin_locked(
    grpc_core::RefCountedPtr<grpc_chttp2_transport>, grpc_error_handle error);
static void write_action(grpc_chttp2_transport* t,
                         std::vector<TcpCallTracerWithOffset> tcp_call_tracers);
static void write_action_end(grpc_core::RefCountedPtr<grpc_chttp2_transport>,
                             grpc_error_handle error);
static void write_action_end_locked(
    grpc_core::RefCountedPtr<grpc_chttp2_transport>, grpc_error_handle error);

static void read_action(grpc_core::RefCountedPtr<grpc_chttp2_transport>,
                        grpc_error_handle error);
static void read_action_locked(grpc_core::RefCountedPtr<grpc_chttp2_transport>,
                               grpc_error_handle error);
static void continue_read_action_locked(
    grpc_core::RefCountedPtr<grpc_chttp2_transport> t);

static void close_from_api(grpc_chttp2_transport* t, grpc_chttp2_stream* s,
                           grpc_error_handle error, bool tarpit);

// Start new streams that have been created if we can
static void maybe_start_some_streams(grpc_chttp2_transport* t);

static void connectivity_state_set(grpc_chttp2_transport* t,
                                   grpc_connectivity_state state,
                                   const absl::Status& status,
                                   const char* reason);

static void benign_reclaimer_locked(
    grpc_core::RefCountedPtr<grpc_chttp2_transport>, grpc_error_handle error);
static void destructive_reclaimer_locked(
    grpc_core::RefCountedPtr<grpc_chttp2_transport>, grpc_error_handle error);

static void post_benign_reclaimer(grpc_chttp2_transport* t);
static void post_destructive_reclaimer(grpc_chttp2_transport* t);

static void close_transport_locked(grpc_chttp2_transport* t,
                                   grpc_error_handle error);
static void end_all_the_calls(grpc_chttp2_transport* t,
                              grpc_error_handle error);

static void start_bdp_ping(grpc_core::RefCountedPtr<grpc_chttp2_transport>,
                           grpc_error_handle error);
static void finish_bdp_ping(grpc_core::RefCountedPtr<grpc_chttp2_transport>,
                            grpc_error_handle error);
static void start_bdp_ping_locked(
    grpc_core::RefCountedPtr<grpc_chttp2_transport>, grpc_error_handle error);
static void finish_bdp_ping_locked(
    grpc_core::RefCountedPtr<grpc_chttp2_transport>, grpc_error_handle error);
static void next_bdp_ping_timer_expired(grpc_chttp2_transport* t);
static void next_bdp_ping_timer_expired_locked(
    grpc_core::RefCountedPtr<grpc_chttp2_transport> tp,
    GRPC_UNUSED grpc_error_handle error);

static void cancel_pings(grpc_chttp2_transport* t, grpc_error_handle error);
static void send_ping_locked(grpc_chttp2_transport* t,
                             grpc_closure* on_initiate, grpc_closure* on_ack);
static void retry_initiate_ping_locked(
    grpc_core::RefCountedPtr<grpc_chttp2_transport> t,
    GRPC_UNUSED grpc_error_handle error);

// keepalive-relevant functions
static void init_keepalive_ping(
    grpc_core::RefCountedPtr<grpc_chttp2_transport> t);
static void init_keepalive_ping_locked(
    grpc_core::RefCountedPtr<grpc_chttp2_transport> t,
    GRPC_UNUSED grpc_error_handle error);
static void finish_keepalive_ping(
    grpc_core::RefCountedPtr<grpc_chttp2_transport> t, grpc_error_handle error);
static void finish_keepalive_ping_locked(
    grpc_core::RefCountedPtr<grpc_chttp2_transport> t, grpc_error_handle error);
static void maybe_reset_keepalive_ping_timer_locked(grpc_chttp2_transport* t);

static void send_goaway(grpc_chttp2_transport* t, grpc_error_handle error,
                        bool immediate_disconnect_hint);

// Timeout for getting an ack back on settings changes
#define GRPC_ARG_SETTINGS_TIMEOUT "grpc.http2.settings_timeout"

namespace {

using EventEngine = ::grpc_event_engine::experimental::EventEngine;
using TaskHandle = ::grpc_event_engine::experimental::EventEngine::TaskHandle;
using grpc_core::http2::Http2ErrorCode;
using WriteMetric =
    ::grpc_event_engine::experimental::EventEngine::Endpoint::WriteMetric;
using WriteEventSink =
    ::grpc_event_engine::experimental::EventEngine::Endpoint::WriteEventSink;
using WriteEvent =
    ::grpc_event_engine::experimental::EventEngine::Endpoint::WriteEvent;

grpc_core::WriteTimestampsCallback g_write_timestamps_callback = nullptr;
}  // namespace

namespace grpc_core {

namespace {

// Initialize a grpc_closure \a c to call \a Fn with \a t and \a error. Holds
// the passed in reference to \a t until it's moved into Fn.
template <void (*Fn)(RefCountedPtr<grpc_chttp2_transport>, grpc_error_handle)>
grpc_closure* InitTransportClosure(RefCountedPtr<grpc_chttp2_transport> t,
                                   grpc_closure* c) {
  GRPC_CLOSURE_INIT(
      c,
      [](void* tp, grpc_error_handle error) {
        Fn(RefCountedPtr<grpc_chttp2_transport>(
               static_cast<grpc_chttp2_transport*>(tp)),
           std::move(error));
      },
      t.release(), nullptr);
  return c;
}

TestOnlyGlobalHttp2TransportInitCallback test_only_init_callback = nullptr;
TestOnlyGlobalHttp2TransportDestructCallback test_only_destruct_callback =
    nullptr;
bool test_only_disable_transient_failure_state_notification = false;

}  // namespace

void TestOnlySetGlobalHttp2TransportInitCallback(
    TestOnlyGlobalHttp2TransportInitCallback callback) {
  test_only_init_callback = callback;
}

void TestOnlySetGlobalHttp2TransportDestructCallback(
    TestOnlyGlobalHttp2TransportDestructCallback callback) {
  test_only_destruct_callback = callback;
}

void TestOnlyGlobalHttp2TransportDisableTransientFailureStateNotification(
    bool disable) {
  test_only_disable_transient_failure_state_notification = disable;
}

void GrpcHttp2SetWriteTimestampsCallback(WriteTimestampsCallback fn) {
  g_write_timestamps_callback = fn;
}

WriteTimestampsCallback GrpcHttp2GetWriteTimestampsCallback() {
  return g_write_timestamps_callback;
}

// For each entry in the passed ContextList, it executes the function set using
// GrpcHttp2SetWriteTimestampsCallback method with each context in the list
// and \a ts. It also deletes/frees up the passed ContextList after this
// operation.
void ForEachContextListEntryExecute(void* arg, Timestamps* ts,
                                    grpc_error_handle error) {
  ContextList* context_list = reinterpret_cast<ContextList*>(arg);
  if (!context_list) {
    return;
  }
  for (auto it = context_list->begin(); it != context_list->end(); it++) {
    ContextListEntry& entry = (*it);
    if (ts) {
      ts->byte_offset = static_cast<uint32_t>(entry.ByteOffsetInStream());
    }
    g_write_timestamps_callback(entry.TraceContext(), ts, error);
  }
  delete context_list;
}

HttpAnnotation::HttpAnnotation(Type type, gpr_timespec time)
    : CallTracerAnnotationInterface::Annotation(
          CallTracerAnnotationInterface::AnnotationType::kHttpTransport),
      type_(type),
      time_(time) {}

std::string HttpAnnotation::ToString() const {
  std::string s = "HttpAnnotation type: ";
  switch (type_) {
    case Type::kStart:
      absl::StrAppend(&s, "Start");
      break;
    case Type::kHeadWritten:
      absl::StrAppend(&s, "HeadWritten");
      break;
    case Type::kEnd:
      absl::StrAppend(&s, "End");
      break;
    default:
      absl::StrAppend(&s, "Unknown");
  }
  absl::StrAppend(&s, " time: ", gpr_format_timespec(time_));
  if (transport_stats_.has_value()) {
    absl::StrAppend(&s, " transport:[", transport_stats_->ToString(), "]");
  }
  if (stream_stats_.has_value()) {
    absl::StrAppend(&s, " stream:[", stream_stats_->ToString(), "]");
  }
  return s;
}

}  // namespace grpc_core

//
// CONSTRUCTION/DESTRUCTION/REFCOUNTING
//

grpc_chttp2_transport::~grpc_chttp2_transport() {
  size_t i;

  cancel_pings(this, GRPC_ERROR_CREATE("Transport destroyed"));

  if (channelz_socket != nullptr) {
    channelz_socket.reset();
  }

  event_engine.reset();

  grpc_slice_buffer_destroy(&qbuf);

  delete context_list;
  context_list = nullptr;

  grpc_slice_buffer_destroy(&read_buffer);
  grpc_chttp2_goaway_parser_destroy(&goaway_parser);

  for (i = 0; i < STREAM_LIST_COUNT; i++) {
    GRPC_CHECK_EQ(lists[i].head, nullptr);
    GRPC_CHECK_EQ(lists[i].tail, nullptr);
  }

  GRPC_CHECK(stream_map.empty());
  GRPC_COMBINER_UNREF(combiner, "chttp2_transport");

  while (write_cb_pool) {
    grpc_chttp2_write_cb* next = write_cb_pool->next;
    gpr_free(write_cb_pool);
    write_cb_pool = next;
  }

  gpr_free(ping_acks);
  if (grpc_core::test_only_destruct_callback != nullptr) {
    grpc_core::test_only_destruct_callback();
  }
}

using grpc_event_engine::experimental::ChannelzExtension;
using grpc_event_engine::experimental::QueryExtension;
using grpc_event_engine::experimental::TcpTraceExtension;

static void read_channel_args(grpc_chttp2_transport* t,
                              const grpc_core::ChannelArgs& channel_args,
                              const bool is_client) {
  const int initial_sequence_number =
      channel_args.GetInt(GRPC_ARG_HTTP2_INITIAL_SEQUENCE_NUMBER).value_or(-1);
  if (initial_sequence_number > 0) {
    if ((t->next_stream_id & 1) != (initial_sequence_number & 1)) {
      LOG(ERROR) << GRPC_ARG_HTTP2_INITIAL_SEQUENCE_NUMBER
                 << ": low bit must be " << (t->next_stream_id & 1) << " on "
                 << (is_client ? "client" : "server");
    } else {
      t->next_stream_id = static_cast<uint32_t>(initial_sequence_number);
    }
  }

  const int max_hpack_table_size =
      channel_args.GetInt(GRPC_ARG_HTTP2_HPACK_TABLE_SIZE_ENCODER).value_or(-1);
  if (max_hpack_table_size >= 0) {
    t->hpack_compressor.SetMaxUsableSize(max_hpack_table_size);
  }

  t->write_buffer_size =
      std::max(0, channel_args.GetInt(GRPC_ARG_HTTP2_WRITE_BUFFER_SIZE)
                      .value_or(grpc_core::chttp2::kDefaultWindow));
  t->keepalive_time =
      std::max(grpc_core::Duration::Milliseconds(1),
               channel_args.GetDurationFromIntMillis(GRPC_ARG_KEEPALIVE_TIME_MS)
                   .value_or(t->is_client ? g_default_client_keepalive_time
                                          : g_default_server_keepalive_time));
  t->keepalive_timeout = std::max(
      grpc_core::Duration::Zero(),
      channel_args.GetDurationFromIntMillis(GRPC_ARG_KEEPALIVE_TIMEOUT_MS)
          .value_or(t->keepalive_time == grpc_core::Duration::Infinity()
                        ? grpc_core::Duration::Infinity()
                        : (t->is_client ? g_default_client_keepalive_timeout
                                        : g_default_server_keepalive_timeout)));
  t->ping_timeout = std::max(
      grpc_core::Duration::Zero(),
      channel_args.GetDurationFromIntMillis(GRPC_ARG_PING_TIMEOUT_MS)
          .value_or(t->keepalive_time == grpc_core::Duration::Infinity()
                        ? grpc_core::Duration::Infinity()
                        : grpc_core::Duration::Minutes(1)));
  if (t->is_client) {
    t->keepalive_permit_without_calls =
        channel_args.GetBool(GRPC_ARG_KEEPALIVE_PERMIT_WITHOUT_CALLS)
            .value_or(g_default_client_keepalive_permit_without_calls);
  } else {
    t->keepalive_permit_without_calls =
        channel_args.GetBool(GRPC_ARG_KEEPALIVE_PERMIT_WITHOUT_CALLS)
            .value_or(g_default_server_keepalive_permit_without_calls);
  }

  t->settings_timeout =
      channel_args.GetDurationFromIntMillis(GRPC_ARG_SETTINGS_TIMEOUT)
          .value_or(std::max(t->keepalive_timeout * 2,
                             grpc_core::Duration::Minutes(1)));

  // Only send the preferred rx frame size http2 setting if we are instructed
  // to auto size the buffers allocated at tcp level and we also can adjust
  // sending frame size.
  t->enable_preferred_rx_crypto_frame_advertisement =
      channel_args
          .GetBool(GRPC_ARG_EXPERIMENTAL_HTTP2_PREFERRED_CRYPTO_FRAME_SIZE)
          .value_or(false);

  const auto max_requests_per_read =
      channel_args.GetInt("grpc.http2.max_requests_per_read");
  if (max_requests_per_read.has_value()) {
    t->max_requests_per_read =
        grpc_core::Clamp(*max_requests_per_read, 1, 10000);
  } else {
    t->max_requests_per_read = 32;
  }

  t->ack_pings = channel_args.GetBool("grpc.http2.ack_pings").value_or(true);

  t->allow_tarpit =
      channel_args.GetBool(GRPC_ARG_HTTP_ALLOW_TARPIT).value_or(true);
  t->min_tarpit_duration_ms =
      channel_args
          .GetDurationFromIntMillis(GRPC_ARG_HTTP_TARPIT_MIN_DURATION_MS)
          .value_or(grpc_core::Duration::Milliseconds(100))
          .millis();
  t->max_tarpit_duration_ms =
      channel_args
          .GetDurationFromIntMillis(GRPC_ARG_HTTP_TARPIT_MAX_DURATION_MS)
          .value_or(grpc_core::Duration::Seconds(1))
          .millis();
  t->max_header_list_size_soft_limit =
      grpc_core::GetSoftLimitFromChannelArgs(channel_args);

  int value;
  if (!is_client) {
    value = channel_args.GetInt(GRPC_ARG_MAX_CONCURRENT_STREAMS).value_or(-1);
    if (value >= 0) {
      t->settings.mutable_local().SetMaxConcurrentStreams(value);
    }
  } else if (channel_args.Contains(GRPC_ARG_MAX_CONCURRENT_STREAMS)) {
    VLOG(2) << GRPC_ARG_MAX_CONCURRENT_STREAMS
            << " is not available on clients";
  }
  value =
      channel_args.GetInt(GRPC_ARG_HTTP2_HPACK_TABLE_SIZE_DECODER).value_or(-1);
  if (value >= 0) {
    t->settings.mutable_local().SetHeaderTableSize(value);
  }
  t->settings.mutable_local().SetMaxHeaderListSize(
      grpc_core::GetHardLimitFromChannelArgs(channel_args));
  value = channel_args.GetInt(GRPC_ARG_HTTP2_MAX_FRAME_SIZE).value_or(-1);
  if (value >= 0) {
    t->settings.mutable_local().SetMaxFrameSize(value);
  }
  value =
      channel_args.GetInt(GRPC_ARG_HTTP2_STREAM_LOOKAHEAD_BYTES).value_or(-1);
  if (value >= 0) {
    t->settings.mutable_local().SetInitialWindowSize(value);
    t->flow_control.set_target_initial_window_size(value);
  }
  value = channel_args.GetInt(GRPC_ARG_HTTP2_ENABLE_TRUE_BINARY).value_or(-1);
  if (value >= 0) {
    t->settings.mutable_local().SetAllowTrueBinaryMetadata(value != 0);
  }

  if (t->enable_preferred_rx_crypto_frame_advertisement) {
    t->settings.mutable_local().SetPreferredReceiveCryptoMessageSize(INT_MAX);
  }

  t->settings.mutable_local().SetAllowSecurityFrame(
      channel_args.GetBool(GRPC_ARG_SECURITY_FRAME_ALLOWED).value_or(false));

  t->ping_on_rst_stream_percent = grpc_core::Clamp(
      channel_args.GetInt(GRPC_ARG_HTTP2_PING_ON_RST_STREAM_PERCENT)
          .value_or(1),
      0, 100);

  t->max_concurrent_streams_overload_protection =
      channel_args.GetBool(GRPC_ARG_MAX_CONCURRENT_STREAMS_OVERLOAD_PROTECTION)
          .value_or(true);

  t->max_concurrent_streams_reject_on_client =
      channel_args.GetBool(GRPC_ARG_MAX_CONCURRENT_STREAMS_REJECT_ON_CLIENT)
          .value_or(false);
}

static void init_keepalive_pings_if_enabled_locked(
    grpc_core::RefCountedPtr<grpc_chttp2_transport> t,
    GRPC_UNUSED grpc_error_handle error) {
  GRPC_DCHECK(error.ok());
  if (t->keepalive_time != grpc_core::Duration::Infinity()) {
    t->keepalive_state = GRPC_CHTTP2_KEEPALIVE_STATE_WAITING;
    t->keepalive_ping_timer_handle =
        t->event_engine->RunAfter(t->keepalive_time, [t = t->Ref()]() mutable {
          grpc_core::ExecCtx exec_ctx;
          init_keepalive_ping(std::move(t));
        });
  } else {
    // Use GRPC_CHTTP2_KEEPALIVE_STATE_DISABLED to indicate there are no
    // inflight keepalive timers
    t->keepalive_state = GRPC_CHTTP2_KEEPALIVE_STATE_DISABLED;
  }
}

void grpc_chttp2_transport::ChannelzDataSource::AddData(
    grpc_core::channelz::DataSink sink) {
  transport_->event_engine->Run([t = transport_->Ref(),
                                 sink = std::move(sink)]() mutable {
    grpc_core::ExecCtx exec_ctx;
    t->combiner->Run(
        grpc_core::NewClosure([t, sink = std::move(sink)](
                                  grpc_error_handle) mutable {
          Json::Object http2_info;
          sink.AddData(
              "http2",
              grpc_core::channelz::PropertyList()
                  .Set("max_requests_per_read", t->max_requests_per_read)
                  .Set("next_stream_id", t->next_stream_id)
                  .Set("last_new_stream_id", t->last_new_stream_id)
                  .Set("num_incoming_streams_before_settings_ack",
                       t->num_incoming_streams_before_settings_ack)
                  .Set("ping_ack_count", t->ping_ack_count)
                  .Set("allow_tarpit", t->allow_tarpit)
                  .Set("min_tarpit_duration_ms", t->min_tarpit_duration_ms)
                  .Set("max_tarpit_duration_ms", t->max_tarpit_duration_ms)
                  .Set("keepalive_time", t->keepalive_time)
                  .Set("next_adjusted_keepalive_timestamp",
                       t->next_adjusted_keepalive_timestamp)
                  .Set("num_messages_in_next_write",
                       t->num_messages_in_next_write)
                  .Set("num_pending_induced_frames",
                       t->num_pending_induced_frames)
                  .Set("write_buffer_size", t->write_buffer_size)
                  .Set("reading_paused_on_pending_induced_frames",
                       t->reading_paused_on_pending_induced_frames)
                  .Set("enable_preferred_rx_crypto_frame_advertisement",
                       t->enable_preferred_rx_crypto_frame_advertisement)
                  .Set("keepalive_permit_without_calls",
                       t->keepalive_permit_without_calls)
                  .Set("bdp_ping_blocked", t->bdp_ping_blocked)
                  .Set("bdp_ping_started", t->bdp_ping_started)
                  .Set("ack_pings", t->ack_pings)
                  .Set("keepalive_incoming_data_wanted",
                       t->keepalive_incoming_data_wanted)
                  .Set("max_concurrent_streams_overload_protection",
                       t->max_concurrent_streams_overload_protection)
                  .Set("max_concurrent_streams_reject_on_client",
                       t->max_concurrent_streams_reject_on_client)
                  .Set("ping_on_rst_stream_percent",
                       t->ping_on_rst_stream_percent)
                  .Set("last_window_update", t->last_window_update_time)
                  .Set("settings", t->settings.ChannelzProperties())
                  .Set("flow_control",
                       t->flow_control.stats().ChannelzProperties())
                  .Set("ping_rate_policy",
                       t->ping_rate_policy.ChannelzProperties())
                  .Set("ping_callbacks", t->ping_callbacks.ChannelzProperties())
                  .Set("goaway_error", t->goaway_error)
                  .Set("sent_goaway_state",
                       [t]() {
                         switch (t->sent_goaway_state) {
                           case GRPC_CHTTP2_NO_GOAWAY_SEND:
                             return "none";
                           case GRPC_CHTTP2_GRACEFUL_GOAWAY:
                             return "graceful";
                           case GRPC_CHTTP2_FINAL_GOAWAY_SEND_SCHEDULED:
                             return "final_scheduled";
                           case GRPC_CHTTP2_FINAL_GOAWAY_SENT:
                             return "final_sent";
                         }
                         return "unknown";
                       }())
                  .Set("write_state",
                       [t]() {
                         switch (t->write_state) {
                           case GRPC_CHTTP2_WRITE_STATE_IDLE:
                             return "idle";
                           case GRPC_CHTTP2_WRITE_STATE_WRITING:
                             return "writing";
                           case GRPC_CHTTP2_WRITE_STATE_WRITING_WITH_MORE:
                             return "writing_with_more";
                         }
                         return "unknown";
                       }())
                  .Set("tarpit_extra_streams", t->extra_streams)
                  .Set("stream_map_size", t->stream_map.size()));
        }),
        absl::OkStatus());
  });
}

std::unique_ptr<grpc_core::channelz::ZTrace>
grpc_chttp2_transport::ChannelzDataSource::GetZTrace(absl::string_view name) {
  if (name == "transport_frames") {
    return transport_->http2_ztrace_collector.MakeZTrace();
  }
  return grpc_core::channelz::DataSource::GetZTrace(name);
}

// TODO(alishananda): add unit testing as part of chttp2 promise conversion work
void grpc_chttp2_transport::WriteSecurityFrame(grpc_core::SliceBuffer* data) {
  grpc_core::ExecCtx exec_ctx;
  combiner->Run(grpc_core::NewClosure(
                    [transport = Ref(), data](grpc_error_handle) mutable {
                      transport->WriteSecurityFrameLocked(data);
                    }),
                absl::OkStatus());
}

void grpc_chttp2_transport::WriteSecurityFrameLocked(
    grpc_core::SliceBuffer* data) {
  if (data == nullptr) {
    return;
  }
  if (!settings.peer().allow_security_frame()) {
    close_transport_locked(
        this,
        grpc_error_set_int(
            GRPC_ERROR_CREATE("Unexpected SECURITY frame scheduled for write"),
            grpc_core::StatusIntProperty::kRpcStatus,
            GRPC_STATUS_FAILED_PRECONDITION));
  }
  grpc_core::SliceBuffer security_frame;
  grpc_chttp2_security_frame_create(data->c_slice_buffer(), data->Length(),
                                    security_frame.c_slice_buffer());
  grpc_slice_buffer_move_into(security_frame.c_slice_buffer(), &qbuf);
  grpc_chttp2_initiate_write(this, GRPC_CHTTP2_INITIATE_WRITE_SEND_MESSAGE);
}

grpc_chttp2_transport::grpc_chttp2_transport(
    const grpc_core::ChannelArgs& channel_args,
    grpc_core::OrphanablePtr<grpc_endpoint> endpoint, const bool is_client)
    : ep(std::move(endpoint)),
      peer_string(
          grpc_core::Slice::FromCopiedString(grpc_endpoint_get_peer(ep.get()))),
      memory_owner(channel_args.GetObject<grpc_core::ResourceQuota>()
                       ->memory_quota()
                       ->CreateMemoryOwner()),
      self_reservation(
          memory_owner.MakeReservation(sizeof(grpc_chttp2_transport))),
      // TODO(ctiller): clean this up so we don't need to RefAsSubclass
      resource_quota_telemetry_storage(
          memory_owner.telemetry_storage()
              ->RefAsSubclass<grpc_core::InstrumentStorage<
                  grpc_core::ResourceQuotaDomain>>()),
      event_engine(
          channel_args
              .GetObjectRef<grpc_event_engine::experimental::EventEngine>()),
      combiner(grpc_combiner_create(event_engine)),
      state_tracker(is_client ? "client_transport" : "server_transport",
                    GRPC_CHANNEL_READY),
      next_stream_id(is_client ? 1 : 2),
      ping_abuse_policy(channel_args),
      ping_rate_policy(channel_args, is_client),
      flow_control(
          peer_string.as_string_view(),
          channel_args.GetBool(GRPC_ARG_HTTP2_BDP_PROBE).value_or(true),
          &memory_owner),
      deframe_state(is_client ? GRPC_DTS_FH_0 : GRPC_DTS_CLIENT_PREFIX_0),
      is_client(is_client) {
  context_list = new grpc_core::ContextList();

  if (channel_args.GetBool(GRPC_ARG_TCP_TRACING_ENABLED).value_or(false) &&
      grpc_event_engine::experimental::grpc_is_event_engine_endpoint(
          ep.get())) {
    auto epte = QueryExtension<TcpTraceExtension>(
        grpc_event_engine::experimental::grpc_get_wrapped_event_engine_endpoint(
            ep.get()));
    if (epte != nullptr) {
      epte->SetTcpTracer(std::make_shared<grpc_core::DefaultTcpTracer>(
          channel_args.GetObjectRef<
              grpc_core::GlobalStatsPluginRegistry::StatsPluginGroup>()));
    }
  }

  if (channel_args.GetBool(GRPC_ARG_SECURITY_FRAME_ALLOWED).value_or(false)) {
    transport_framing_endpoint_extension = QueryExtension<
        grpc_core::TransportFramingEndpointExtension>(
        grpc_event_engine::experimental::grpc_get_wrapped_event_engine_endpoint(
            ep.get()));
    if (transport_framing_endpoint_extension != nullptr) {
      transport_framing_endpoint_extension->SetSendFrameCallback(
          [this](grpc_core::SliceBuffer* data) { WriteSecurityFrame(data); });
    }
  }

  GRPC_CHECK(strlen(GRPC_CHTTP2_CLIENT_CONNECT_STRING) ==
             GRPC_CHTTP2_CLIENT_CONNECT_STRLEN);

  grpc_slice_buffer_init(&read_buffer);
  if (is_client) {
    grpc_slice_buffer_add(
        outbuf.c_slice_buffer(),
        grpc_slice_from_copied_string(GRPC_CHTTP2_CLIENT_CONNECT_STRING));
  }
  grpc_slice_buffer_init(&qbuf);
  grpc_chttp2_goaway_parser_init(&goaway_parser);

  // configure http2 the way we like it
  if (is_client) {
    settings.mutable_local().SetEnablePush(false);
    settings.mutable_local().SetMaxConcurrentStreams(0);
  }
  settings.mutable_local().SetMaxHeaderListSize(DEFAULT_MAX_HEADER_LIST_SIZE);
  settings.mutable_local().SetAllowTrueBinaryMetadata(true);

  read_channel_args(this, channel_args, is_client);

  next_adjusted_keepalive_timestamp = grpc_core::Timestamp::InfPast();

  // Initially allow *UP TO* MAX_CONCURRENT_STREAMS incoming before we start
  // blanket cancelling them.
  num_incoming_streams_before_settings_ack =
      settings.local().max_concurrent_streams();

  grpc_core::ExecCtx exec_ctx;
  combiner->Run(
      grpc_core::InitTransportClosure<init_keepalive_pings_if_enabled_locked>(
          Ref(), &init_keepalive_ping_locked),
      absl::OkStatus());

  if (flow_control.bdp_probe()) {
    bdp_ping_blocked = true;
    grpc_chttp2_act_on_flowctl_action(flow_control.PeriodicUpdate(), this,
                                      nullptr);
  }

  grpc_chttp2_initiate_write(this, GRPC_CHTTP2_INITIATE_WRITE_INITIAL_WRITE);
  post_benign_reclaimer(this);
  if (grpc_core::test_only_init_callback != nullptr) {
    grpc_core::test_only_init_callback();
  }

  grpc_auth_context* auth_context = channel_args.GetObject<grpc_auth_context>();
  http2_stats = grpc_core::CreateHttp2StatsCollector(auth_context);
  hpack_parser.hpack_table()->SetHttp2StatsCollector(http2_stats);

#ifdef GRPC_POSIX_SOCKET_TCP
  closure_barrier_may_cover_write =
      grpc_event_engine_run_in_background() &&
              grpc_core::IsScheduleCancellationOverWriteEnabled()
          ? 0
          : CLOSURE_BARRIER_MAY_COVER_WRITE;
#endif

  if (channel_args.GetBool(GRPC_ARG_ENABLE_CHANNELZ)
          .value_or(GRPC_ENABLE_CHANNELZ_DEFAULT)) {
    channelz_socket =
        grpc_core::MakeRefCounted<grpc_core::channelz::SocketNode>(
            std::string(grpc_endpoint_get_local_address(ep.get())),
            std::string(peer_string.as_string_view()),
            absl::StrCat(GetTransportName(), " ", peer_string.as_string_view()),
            channel_args
                .GetObjectRef<grpc_core::channelz::SocketNode::Security>());
    // Checks channelz_socket, so must be initialized after.
    channelz_data_source =
        std::make_unique<grpc_chttp2_transport::ChannelzDataSource>(this);
    auto epte = QueryExtension<ChannelzExtension>(
        grpc_event_engine::experimental::grpc_get_wrapped_event_engine_endpoint(
            ep.get()));
    if (epte != nullptr) {
      epte->SetSocketNode(channelz_socket);
    }
  }
}

static void destroy_transport_locked(void* tp, grpc_error_handle /*error*/) {
  grpc_core::RefCountedPtr<grpc_chttp2_transport> t(
      static_cast<grpc_chttp2_transport*>(tp));
  t->destroying = 1;
  close_transport_locked(t.get(), GRPC_ERROR_CREATE("Transport destroyed"));
  t->memory_owner.Reset();
}

void grpc_chttp2_transport::Orphan() {
  channelz_data_source.reset();
  combiner->Run(GRPC_CLOSURE_CREATE(destroy_transport_locked, this, nullptr),
                absl::OkStatus());
}

static void close_transport_locked(grpc_chttp2_transport* t,
                                   grpc_error_handle error) {
  end_all_the_calls(t, error);
  cancel_pings(t, error);
  if (t->closed_with_error.ok()) {
    if (!grpc_error_has_clear_grpc_status(error)) {
      error =
          grpc_error_set_int(error, grpc_core::StatusIntProperty::kRpcStatus,
                             GRPC_STATUS_UNAVAILABLE);
    }
    if (t->write_state != GRPC_CHTTP2_WRITE_STATE_IDLE) {
      if (t->close_transport_on_writes_finished.ok()) {
        t->close_transport_on_writes_finished =
            GRPC_ERROR_CREATE("Delayed close due to in-progress write");
      }
      t->close_transport_on_writes_finished =
          grpc_error_add_child(t->close_transport_on_writes_finished, error);
      return;
    }
    GRPC_CHECK(!error.ok());
    t->closed_with_error = error;
    connectivity_state_set(t, GRPC_CHANNEL_SHUTDOWN, absl::Status(),
                           "close_transport");
    // TODO(roth, ctiller): Provide better disconnect info here.
    t->NotifyStateWatcherOnDisconnectLocked(t->closed_with_error, {});
    if (t->keepalive_ping_timeout_handle != TaskHandle::kInvalid) {
      t->event_engine->Cancel(std::exchange(t->keepalive_ping_timeout_handle,
                                            TaskHandle::kInvalid));
    }
    if (t->settings_ack_watchdog != TaskHandle::kInvalid) {
      t->event_engine->Cancel(
          std::exchange(t->settings_ack_watchdog, TaskHandle::kInvalid));
    }
    if (t->delayed_ping_timer_handle != TaskHandle::kInvalid &&
        t->event_engine->Cancel(t->delayed_ping_timer_handle)) {
      t->delayed_ping_timer_handle = TaskHandle::kInvalid;
    }
    if (t->next_bdp_ping_timer_handle != TaskHandle::kInvalid &&
        t->event_engine->Cancel(t->next_bdp_ping_timer_handle)) {
      t->next_bdp_ping_timer_handle = TaskHandle::kInvalid;
    }
    switch (t->keepalive_state) {
      case GRPC_CHTTP2_KEEPALIVE_STATE_WAITING:
        if (t->keepalive_ping_timer_handle != TaskHandle::kInvalid &&
            t->event_engine->Cancel(t->keepalive_ping_timer_handle)) {
          t->keepalive_ping_timer_handle = TaskHandle::kInvalid;
        }
        break;
      case GRPC_CHTTP2_KEEPALIVE_STATE_PINGING:
        if (t->keepalive_ping_timer_handle != TaskHandle::kInvalid &&
            t->event_engine->Cancel(t->keepalive_ping_timer_handle)) {
          t->keepalive_ping_timer_handle = TaskHandle::kInvalid;
        }
        break;
      case GRPC_CHTTP2_KEEPALIVE_STATE_DYING:
      case GRPC_CHTTP2_KEEPALIVE_STATE_DISABLED:
        // keepalive timers are not set in these two states
        break;
    }

    // flush writable stream list to avoid dangling references
    grpc_chttp2_stream* s;
    while (grpc_chttp2_list_pop_writable_stream(t, &s)) {
      GRPC_CHTTP2_STREAM_UNREF(s, "chttp2_writing:close");
    }
    GRPC_CHECK(t->write_state == GRPC_CHTTP2_WRITE_STATE_IDLE);
    if (t->interested_parties_until_recv_settings != nullptr) {
      grpc_endpoint_delete_from_pollset_set(
          t->ep.get(), t->interested_parties_until_recv_settings);
      t->interested_parties_until_recv_settings = nullptr;
    }
    grpc_core::MutexLock lock(&t->ep_destroy_mu);
    t->ep.reset();
  }
  t->MaybeNotifyOnReceiveSettingsLocked(error);
  if (t->notify_on_close != nullptr) {
    grpc_core::ExecCtx::Run(DEBUG_LOCATION, t->notify_on_close, error);
    t->notify_on_close = nullptr;
  }
}

#ifndef NDEBUG
void grpc_chttp2_stream_ref(grpc_chttp2_stream* s, const char* reason) {
  grpc_stream_ref(s->refcount, reason);
}
void grpc_chttp2_stream_unref(grpc_chttp2_stream* s, const char* reason) {
  grpc_stream_unref(s->refcount, reason);
}
#else
void grpc_chttp2_stream_ref(grpc_chttp2_stream* s) {
  grpc_stream_ref(s->refcount);
}
void grpc_chttp2_stream_unref(grpc_chttp2_stream* s) {
  grpc_stream_unref(s->refcount);
}
#endif

grpc_chttp2_stream::grpc_chttp2_stream(grpc_chttp2_transport* t,
                                       grpc_stream_refcount* refcount,
                                       const void* server_data,
                                       grpc_core::Arena* arena)
    : t(t->Ref()),
      refcount([refcount]() {
// We reserve one 'active stream' that's dropped when the stream is
//   read-closed. The others are for Chttp2IncomingByteStreams that are
//   actively reading
// We do this here to avoid cache misses.
#ifndef NDEBUG
        grpc_stream_ref(refcount, "chttp2");
#else
        grpc_stream_ref(refcount);
#endif
        return refcount;
      }()),
      arena(arena),
      flow_control(&t->flow_control),
      call_tracer_wrapper(this),
      call_tracer(arena->GetContext<grpc_core::CallTracer>()) {
  t->streams_allocated.fetch_add(1, std::memory_order_relaxed);
  if (server_data) {
    id = static_cast<uint32_t>(reinterpret_cast<uintptr_t>(server_data));
    GRPC_TRACE_VLOG(http, 2)
        << "HTTP:" << t << "/" << this << " creating accept stream " << id
        << " [from " << server_data << "]";
    *t->accepting_stream = this;
    t->stream_map.emplace(id, this);
    post_destructive_reclaimer(t);
  }

  grpc_slice_buffer_init(&frame_storage);
  grpc_slice_buffer_init(&flow_controlled_buffer);
}

grpc_chttp2_stream::~grpc_chttp2_stream() {
  t->streams_allocated.fetch_sub(1, std::memory_order_relaxed);
  grpc_chttp2_list_remove_stalled_by_stream(t.get(), this);
  grpc_chttp2_list_remove_stalled_by_transport(t.get(), this);

  if (t->channelz_socket != nullptr) {
    if ((t->is_client && eos_received) || (!t->is_client && eos_sent)) {
      t->channelz_socket->RecordStreamSucceeded();
    } else {
      t->channelz_socket->RecordStreamFailed();
    }
  }

  GRPC_CHECK((write_closed && read_closed) || id == 0);
  if (id != 0) {
    GRPC_CHECK_EQ(t->stream_map.count(id), 0u);
  }

  grpc_slice_buffer_destroy(&frame_storage);

  for (int i = 0; i < STREAM_LIST_COUNT; i++) {
    if (GPR_UNLIKELY(included.is_set(i))) {
      grpc_core::Crash(absl::StrFormat("%s stream %d still included in list %d",
                                       t->is_client ? "client" : "server", id,
                                       i));
    }
  }

  GRPC_CHECK_EQ(send_initial_metadata_finished, nullptr);
  GRPC_CHECK_EQ(send_trailing_metadata_finished, nullptr);
  GRPC_CHECK_EQ(recv_initial_metadata_ready, nullptr);
  GRPC_CHECK_EQ(recv_message_ready, nullptr);
  GRPC_CHECK_EQ(recv_trailing_metadata_finished, nullptr);
  grpc_slice_buffer_destroy(&flow_controlled_buffer);
  grpc_core::ExecCtx::Run(DEBUG_LOCATION, destroy_stream_arg, absl::OkStatus());
}

void grpc_chttp2_transport::InitStream(grpc_stream* gs,
                                       grpc_stream_refcount* refcount,
                                       const void* server_data,
                                       grpc_core::Arena* arena) {
  new (gs) grpc_chttp2_stream(this, refcount, server_data, arena);
}

static void destroy_stream_locked(void* sp, grpc_error_handle /*error*/) {
  grpc_chttp2_stream* s = static_cast<grpc_chttp2_stream*>(sp);
  s->~grpc_chttp2_stream();
}

void grpc_chttp2_transport::DestroyStream(grpc_stream* gs,
                                          grpc_closure* then_schedule_closure) {
  grpc_chttp2_stream* s = reinterpret_cast<grpc_chttp2_stream*>(gs);

  s->destroy_stream_arg = then_schedule_closure;
  combiner->Run(
      GRPC_CLOSURE_INIT(&s->destroy_stream, destroy_stream_locked, s, nullptr),
      absl::OkStatus());
}

grpc_chttp2_stream* grpc_chttp2_parsing_accept_stream(grpc_chttp2_transport* t,
                                                      uint32_t id) {
  if (t->accept_stream_cb == nullptr) {
    return nullptr;
  }
  grpc_chttp2_stream* accepting = nullptr;
  GRPC_CHECK_EQ(t->accepting_stream, nullptr);
  t->accepting_stream = &accepting;
  t->accept_stream_cb(t->accept_stream_cb_user_data, t,
                      reinterpret_cast<void*>(id));
  t->accepting_stream = nullptr;
  return accepting;
}

//
// OUTPUT PROCESSING
//

static const char* get_write_state_name(grpc_chttp2_write_state st) {
  switch (st) {
    case GRPC_CHTTP2_WRITE_STATE_IDLE:
      return "IDLE";
    case GRPC_CHTTP2_WRITE_STATE_WRITING:
      return "WRITING";
    case GRPC_CHTTP2_WRITE_STATE_WRITING_WITH_MORE:
      return "WRITING+MORE";
  }
  GPR_UNREACHABLE_CODE(return "UNKNOWN");
}

static void set_write_state(grpc_chttp2_transport* t,
                            grpc_chttp2_write_state st, const char* reason) {
  GRPC_TRACE_LOG(http, INFO)
      << "W:" << t << " " << (t->is_client ? "CLIENT" : "SERVER") << " ["
      << t->peer_string.as_string_view() << "] state "
      << get_write_state_name(t->write_state) << " -> "
      << get_write_state_name(st) << " [" << reason << "]";
  t->write_state = st;
  // If the state is being reset back to idle, it means a write was just
  // finished. Make sure all the run_after_write closures are scheduled.
  //
  // This is also our chance to close the transport if the transport was marked
  // to be closed after all writes finish (for example, if we received a go-away
  // from peer while we had some pending writes)
  if (st == GRPC_CHTTP2_WRITE_STATE_IDLE) {
    grpc_core::ExecCtx::RunList(DEBUG_LOCATION, &t->run_after_write);
    if (!t->close_transport_on_writes_finished.ok()) {
      grpc_error_handle err = t->close_transport_on_writes_finished;
      t->close_transport_on_writes_finished = absl::OkStatus();
      close_transport_locked(t, err);
    }
  }
}

void grpc_chttp2_initiate_write(grpc_chttp2_transport* t,
                                grpc_chttp2_initiate_write_reason reason) {
  switch (t->write_state) {
    case GRPC_CHTTP2_WRITE_STATE_IDLE:
      set_write_state(t, GRPC_CHTTP2_WRITE_STATE_WRITING,
                      grpc_chttp2_initiate_write_reason_string(reason));
      // Note that the 'write_action_begin_locked' closure is being scheduled
      // on the 'finally_scheduler' of t->combiner. This means that
      // 'write_action_begin_locked' is called only *after* all the other
      // closures (some of which are potentially initiating more writes on the
      // transport) are executed on the t->combiner.
      //
      // The reason for scheduling on finally_scheduler is to make sure we batch
      // as many writes as possible. 'write_action_begin_locked' is the function
      // that gathers all the relevant bytes (which are at various places in the
      // grpc_chttp2_transport structure) and append them to 'outbuf' field in
      // grpc_chttp2_transport thereby batching what would have been potentially
      // multiple write operations.
      //
      // Also, 'write_action_begin_locked' only gathers the bytes into outbuf.
      // It does not call the endpoint to write the bytes. That is done by the
      // 'write_action' (which is scheduled by 'write_action_begin_locked')
      t->combiner->FinallyRun(
          grpc_core::InitTransportClosure<write_action_begin_locked>(
              t->Ref(), &t->write_action_begin_locked),
          absl::OkStatus());
      break;
    case GRPC_CHTTP2_WRITE_STATE_WRITING:
      set_write_state(t, GRPC_CHTTP2_WRITE_STATE_WRITING_WITH_MORE,
                      grpc_chttp2_initiate_write_reason_string(reason));
      break;
    case GRPC_CHTTP2_WRITE_STATE_WRITING_WITH_MORE:
      break;
  }
}

void grpc_chttp2_mark_stream_writable(grpc_chttp2_transport* t,
                                      grpc_chttp2_stream* s) {
  if (t->closed_with_error.ok() && grpc_chttp2_list_add_writable_stream(t, s)) {
    GRPC_CHTTP2_STREAM_REF(s, "chttp2_writing:become");
  }
}

static const char* begin_writing_desc(bool partial) {
  if (partial) {
    return "begin partial write in background";
  } else {
    return "begin write in current thread";
  }
}

static void write_action_begin_locked(
    grpc_core::RefCountedPtr<grpc_chttp2_transport> t,
    grpc_error_handle /*error_ignored*/) {
  GRPC_LATENT_SEE_ALWAYS_ON_SCOPE("write_action_begin_locked");
  GRPC_CHECK(t->write_state != GRPC_CHTTP2_WRITE_STATE_IDLE);
  grpc_chttp2_begin_write_result r;
  if (!t->closed_with_error.ok()) {
    r.writing = false;
  } else {
    r = grpc_chttp2_begin_write(t.get());
  }
  if (r.writing) {
    set_write_state(t.get(),
                    r.partial ? GRPC_CHTTP2_WRITE_STATE_WRITING_WITH_MORE
                              : GRPC_CHTTP2_WRITE_STATE_WRITING,
                    begin_writing_desc(r.partial));
    write_action(t.get(), std::move(r.tcp_call_tracers));
    if (t->reading_paused_on_pending_induced_frames) {
      GRPC_CHECK_EQ(t->num_pending_induced_frames, 0u);
      // We had paused reading, because we had many induced frames (SETTINGS
      // ACK, PINGS ACK and RST_STREAMS) pending in t->qbuf. Now that we have
      // been able to flush qbuf, we can resume reading.
      GRPC_TRACE_LOG(http, INFO)
          << "transport " << t.get()
          << " : Resuming reading after being paused due to too many unwritten "
             "SETTINGS ACK, PINGS ACK and RST_STREAM frames";
      t->reading_paused_on_pending_induced_frames = false;
      continue_read_action_locked(std::move(t));
    }
  } else {
    set_write_state(t.get(), GRPC_CHTTP2_WRITE_STATE_IDLE,
                    "begin writing nothing");
  }
}

static void write_action(
    grpc_chttp2_transport* t,
    std::vector<TcpCallTracerWithOffset> tcp_call_tracers) {
  void* cl = t->context_list;
  if (!t->context_list->empty()) {
    // Transfer the ownership of the context list to the endpoint and create and
    // associate a new context list with the transport.
    // The old context list is stored in the cl local variable which is passed
    // to the endpoint. Its upto the endpoint to manage its lifetime.
    t->context_list = new grpc_core::ContextList();
  } else {
    // t->cl is Empty. There is nothing to trace in this endpoint_write. set cl
    // to nullptr.
    cl = nullptr;
  }
  // Choose max_frame_size as the preferred rx crypto frame size indicated by
  // the peer.
  grpc_event_engine::experimental::EventEngine::Endpoint::WriteArgs args;
  int max_frame_size =
      t->settings.peer().preferred_receive_crypto_message_size();
  // Note: max frame size is 0 if the remote peer does not support adjusting the
  // sending frame size.
  if (max_frame_size == 0) {
    max_frame_size = INT_MAX;
  }
  args.set_max_frame_size(max_frame_size);
  args.SetDeprecatedAndDiscouragedGoogleSpecificPointer(cl);
  bool trace_ztrace = false;
  auto now = grpc_core::Timestamp::Now();
  if (now - t->last_ztrace_time > grpc_core::Duration::Milliseconds(100)) {
    t->last_ztrace_time = now;
    trace_ztrace = t->http2_ztrace_collector.IsActive();
  }
  if (!tcp_call_tracers.empty() || trace_ztrace) {
    EventEngine::Endpoint* ee_ep =
        grpc_event_engine::experimental::grpc_get_wrapped_event_engine_endpoint(
            t->ep.get());
    if (ee_ep != nullptr) {
      auto telemetry_info = ee_ep->GetTelemetryInfo();
      if (telemetry_info != nullptr) {
        auto metrics_set = telemetry_info->GetFullMetricsSet();
        args.set_metrics_sink(WriteEventSink(
            std::move(metrics_set),
            {WriteEvent::kSendMsg, WriteEvent::kScheduled, WriteEvent::kSent,
             WriteEvent::kAcked, WriteEvent::kClosed},
            [tcp_call_tracers = std::move(tcp_call_tracers),
             telemetry_info = std::move(telemetry_info),
             ztrace_collector =
                 trace_ztrace ? &t->http2_ztrace_collector : nullptr](
                WriteEvent event, absl::Time timestamp,
                std::vector<WriteMetric> metrics) {
              if (!tcp_call_tracers.empty()) {
                std::vector<grpc_core::TcpCallTracer::TcpEventMetric>
                    tcp_metrics;
                tcp_metrics.reserve(metrics.size());
                for (auto& metric : metrics) {
                  auto name = telemetry_info->GetMetricName(metric.key);
                  if (name.has_value()) {
                    tcp_metrics.push_back(
                        grpc_core::TcpCallTracer::TcpEventMetric{name.value(),
                                                                 metric.value});
                  }
                }
                for (auto& tracer : tcp_call_tracers) {
                  tracer.tcp_call_tracer->RecordEvent(
                      event, timestamp, tracer.byte_offset, tcp_metrics);
                }
              }
              if (ztrace_collector != nullptr) {
                ztrace_collector->Append([&]() {
                  return grpc_core::H2TcpMetricsTrace{
                      telemetry_info, event, std::move(metrics), timestamp};
                });
              }
            }));
      }
    }
  }
  GRPC_TRACE_LOG(http2_ping, INFO)
      << (t->is_client ? "CLIENT" : "SERVER") << "[" << t << "]: Write "
      << t->outbuf.Length() << " bytes";
  t->write_size_policy.BeginWrite(t->outbuf.Length());
  t->http2_ztrace_collector.Append(grpc_core::H2BeginEndpointWrite{
      static_cast<uint32_t>(t->outbuf.Length())});
  grpc_endpoint_write(t->ep.get(), t->outbuf.c_slice_buffer(),
                      grpc_core::InitTransportClosure<write_action_end>(
                          t->Ref(), &t->write_action_end_locked),
                      std::move(args));
}

static void write_action_end(grpc_core::RefCountedPtr<grpc_chttp2_transport> t,
                             grpc_error_handle error) {
  auto* tp = t.get();
  GRPC_TRACE_LOG(http2_ping, INFO) << (t->is_client ? "CLIENT" : "SERVER")
                                   << "[" << t.get() << "]: Finish write";
  tp->combiner->Run(grpc_core::InitTransportClosure<write_action_end_locked>(
                        std::move(t), &tp->write_action_end_locked),
                    error);
}

// Callback from the grpc_endpoint after bytes have been written by calling
// sendmsg
static void write_action_end_locked(
    grpc_core::RefCountedPtr<grpc_chttp2_transport> t,
    grpc_error_handle error) {
  t->write_size_policy.EndWrite(error.ok());

  bool closed = false;
  if (!error.ok()) {
    close_transport_locked(t.get(), error);
    closed = true;
  }

  if (t->sent_goaway_state == GRPC_CHTTP2_FINAL_GOAWAY_SEND_SCHEDULED) {
    t->sent_goaway_state = GRPC_CHTTP2_FINAL_GOAWAY_SENT;
    closed = true;
    if (t->stream_map.empty()) {
      close_transport_locked(t.get(), GRPC_ERROR_CREATE("goaway sent"));
    }
  }

  switch (t->write_state) {
    case GRPC_CHTTP2_WRITE_STATE_IDLE:
      GPR_UNREACHABLE_CODE(break);
    case GRPC_CHTTP2_WRITE_STATE_WRITING:
      set_write_state(t.get(), GRPC_CHTTP2_WRITE_STATE_IDLE, "finish writing");
      break;
    case GRPC_CHTTP2_WRITE_STATE_WRITING_WITH_MORE:
      set_write_state(t.get(), GRPC_CHTTP2_WRITE_STATE_WRITING,
                      "continue writing");
      // If the transport is closed, we will retry writing on the endpoint
      // and next write may contain part of the currently serialized frames.
      // So, we should only call the run_after_write callbacks when the next
      // write finishes, or the callbacks will be invoked when the stream is
      // closed.
      if (!closed) {
        grpc_core::ExecCtx::RunList(DEBUG_LOCATION, &t->run_after_write);
      }
      t->combiner->FinallyRun(
          grpc_core::InitTransportClosure<write_action_begin_locked>(
              t, &t->write_action_begin_locked),
          absl::OkStatus());
      break;
  }

  grpc_chttp2_end_write(t.get(), error);
}

// Cancel out streams that haven't yet started if we have received a GOAWAY
static void cancel_unstarted_streams(grpc_chttp2_transport* t,
                                     grpc_error_handle error, bool tarpit) {
  grpc_chttp2_stream* s;
  while (grpc_chttp2_list_pop_waiting_for_concurrency(t, &s)) {
    s->trailing_metadata_buffer.Set(
        grpc_core::GrpcStreamNetworkState(),
        grpc_core::GrpcStreamNetworkState::kNotSentOnWire);
    grpc_chttp2_cancel_stream(t, s, error, tarpit);
  }
}

void grpc_chttp2_add_incoming_goaway(grpc_chttp2_transport* t,
                                     uint32_t goaway_error,
                                     uint32_t last_stream_id,
                                     absl::string_view goaway_text) {
  t->goaway_error = grpc_error_set_int(
      grpc_error_set_int(
          grpc_core::StatusCreate(
              absl::StatusCode::kUnavailable,
              absl::StrFormat("GOAWAY received; Error code: %u; Debug Text: %s",
                              goaway_error, goaway_text),
              DEBUG_LOCATION, {}),
          grpc_core::StatusIntProperty::kHttp2Error,
          static_cast<intptr_t>(goaway_error)),
      grpc_core::StatusIntProperty::kRpcStatus, GRPC_STATUS_UNAVAILABLE);

  GRPC_TRACE_LOG(http, INFO)
      << "transport " << t << " got goaway with last stream id "
      << last_stream_id;
  // We want to log this irrespective of whether http tracing is enabled if we
  // received a GOAWAY with a non NO_ERROR code.
  if (goaway_error != static_cast<int>(Http2ErrorCode::kNoError)) {
    LOG(INFO) << t->peer_string.as_string_view() << ": Got goaway ["
              << goaway_error
              << "] err=" << grpc_core::StatusToString(t->goaway_error);
  }
  if (t->is_client) {
    cancel_unstarted_streams(t, t->goaway_error, false);
    // Cancel all unseen streams
    std::vector<grpc_chttp2_stream*> to_cancel;
    for (auto id_stream : t->stream_map) {
      if (id_stream.first > last_stream_id) {
        to_cancel.push_back(id_stream.second);
      }
    }
    for (auto s : to_cancel) {
      s->trailing_metadata_buffer.Set(
          grpc_core::GrpcStreamNetworkState(),
          grpc_core::GrpcStreamNetworkState::kNotSeenByServer);
      grpc_chttp2_cancel_stream(s->t.get(), s, s->t->goaway_error, false);
    }
  }
  absl::Status status = grpc_error_to_absl_status(t->goaway_error);
  grpc_core::Transport::StateWatcher::DisconnectInfo disconnect_info;
  disconnect_info.reason = grpc_core::Transport::StateWatcher::kGoaway;
  disconnect_info.http2_error_code = static_cast<Http2ErrorCode>(goaway_error);
  // When a client receives a GOAWAY with error code ENHANCE_YOUR_CALM and debug
  // data equal to "too_many_pings", it should log the occurrence at a log level
  // that is enabled by default and double the configured KEEPALIVE_TIME used
  // for new connections on that channel.
  if (GPR_UNLIKELY(t->is_client &&
                   goaway_error ==
                       static_cast<int>(Http2ErrorCode::kEnhanceYourCalm) &&
                   goaway_text == "too_many_pings")) {
    LOG(ERROR) << t->peer_string.as_string_view()
               << ": Received a GOAWAY with error code ENHANCE_YOUR_CALM and "
                  "debug data equal to \"too_many_pings\". Current keepalive "
                  "time (before throttling): "
               << t->keepalive_time.ToString();
    constexpr int max_keepalive_time_millis =
        INT_MAX / KEEPALIVE_TIME_BACKOFF_MULTIPLIER;
    int64_t throttled_keepalive_time =
        t->keepalive_time.millis() > max_keepalive_time_millis
            ? INT_MAX
            : t->keepalive_time.millis() * KEEPALIVE_TIME_BACKOFF_MULTIPLIER;
    if (!grpc_core::IsTransportStateWatcherEnabled()) {
      status.SetPayload(grpc_core::kKeepaliveThrottlingKey,
                        absl::Cord(std::to_string(throttled_keepalive_time)));
    }
    disconnect_info.keepalive_time =
        grpc_core::Duration::Milliseconds(throttled_keepalive_time);
  }
  // lie: use transient failure from the transport to indicate goaway has been
  // received.
  if (!grpc_core::test_only_disable_transient_failure_state_notification) {
    connectivity_state_set(t, GRPC_CHANNEL_TRANSIENT_FAILURE, status,
                           "got_goaway");
  }
  t->NotifyStateWatcherOnDisconnectLocked(std::move(status), disconnect_info);
}

static void maybe_start_some_streams(grpc_chttp2_transport* t) {
  grpc_chttp2_stream* s;
  // maybe cancel out streams that haven't yet started if we have received a
  // GOAWAY
  if (!t->goaway_error.ok()) {
    cancel_unstarted_streams(t, t->goaway_error, false);
    return;
  }
  // start streams where we have free grpc_chttp2_stream ids and free
  // * concurrency
  while (t->next_stream_id <= MAX_CLIENT_STREAM_ID &&
         t->stream_map.size() < t->settings.peer().max_concurrent_streams() &&
         grpc_chttp2_list_pop_waiting_for_concurrency(t, &s)) {
    // safe since we can't (legally) be parsing this stream yet
    GRPC_TRACE_LOG(http, INFO)
        << "HTTP:" << (t->is_client ? "CLI" : "SVR") << ": Transport " << t
        << " allocating new grpc_chttp2_stream " << s << " to id "
        << t->next_stream_id;

    GRPC_CHECK_EQ(s->id, 0u);
    s->id = t->next_stream_id;
    t->next_stream_id += 2;

    if (t->next_stream_id >= MAX_CLIENT_STREAM_ID) {
      absl::Status status =
          absl::UnavailableError("Transport Stream IDs exhausted");
      connectivity_state_set(t, GRPC_CHANNEL_TRANSIENT_FAILURE, status,
                             "no_more_stream_ids");
      // TODO(roth, ctiller): Provide better disconnect info here.
      t->NotifyStateWatcherOnDisconnectLocked(std::move(status), {});
    }

    t->stream_map.emplace(s->id, s);
    post_destructive_reclaimer(t);
    grpc_chttp2_mark_stream_writable(t, s);
    grpc_chttp2_initiate_write(t, GRPC_CHTTP2_INITIATE_WRITE_START_NEW_STREAM);
  }
  // cancel out streams that will never be started
  if (t->next_stream_id >= MAX_CLIENT_STREAM_ID) {
    while (grpc_chttp2_list_pop_waiting_for_concurrency(t, &s)) {
      s->trailing_metadata_buffer.Set(
          grpc_core::GrpcStreamNetworkState(),
          grpc_core::GrpcStreamNetworkState::kNotSentOnWire);
      grpc_chttp2_cancel_stream(
          t, s,
          grpc_error_set_int(GRPC_ERROR_CREATE("Stream IDs exhausted"),
                             grpc_core::StatusIntProperty::kRpcStatus,
                             GRPC_STATUS_UNAVAILABLE),
          false);
    }
  }
}

static grpc_closure* add_closure_barrier(grpc_closure* closure) {
  closure->next_data.scratch += CLOSURE_BARRIER_FIRST_REF_BIT;
  return closure;
}

static void null_then_sched_closure(grpc_closure** closure) {
  grpc_closure* c = *closure;
  *closure = nullptr;
  // null_then_schedule_closure might be run during a start_batch which might
  // subsequently examine the batch for more operations contained within.
  // However, the closure run might make it back to the call object, push a
  // completion, have the application see it, and make a new operation on the
  // call which recycles the batch BEFORE the call to start_batch completes,
  // forcing a race.
  grpc_core::ExecCtx::Run(DEBUG_LOCATION, c, absl::OkStatus());
}

void grpc_chttp2_complete_closure_step(grpc_chttp2_transport* t,
                                       grpc_closure** pclosure,
                                       grpc_error_handle error,
                                       const char* desc,
                                       grpc_core::DebugLocation whence) {
  grpc_closure* closure = *pclosure;
  *pclosure = nullptr;
  if (closure == nullptr) {
    return;
  }
  closure->next_data.scratch -= CLOSURE_BARRIER_FIRST_REF_BIT;
  GRPC_TRACE_LOG(http, INFO)
      << "complete_closure_step: t=" << t << " " << closure << " refs="
      << (closure->next_data.scratch / CLOSURE_BARRIER_FIRST_REF_BIT)
      << " flags="
      << (closure->next_data.scratch % CLOSURE_BARRIER_FIRST_REF_BIT)
      << " desc=" << desc << " err=" << grpc_core::StatusToString(error)
      << " write_state=" << get_write_state_name(t->write_state)
      << " whence=" << whence.file() << ":" << whence.line();

  if (!error.ok()) {
    grpc_error_handle cl_err =
        grpc_core::internal::StatusMoveFromHeapPtr(closure->error_data.error);
    if (cl_err.ok()) {
      cl_err = GRPC_ERROR_CREATE(absl::StrCat(
          "Error in HTTP transport completing operation: ", desc,
          " write_state=", get_write_state_name(t->write_state),
          " refs=", closure->next_data.scratch / CLOSURE_BARRIER_FIRST_REF_BIT,
          " flags=", closure->next_data.scratch % CLOSURE_BARRIER_FIRST_REF_BIT,
          " peer_address=", t->peer_string.as_string_view()));
    }
    cl_err = grpc_error_add_child(cl_err, error);
    closure->error_data.error = grpc_core::internal::StatusAllocHeapPtr(cl_err);
  }
  if (closure->next_data.scratch < CLOSURE_BARRIER_FIRST_REF_BIT) {
    if ((t->write_state == GRPC_CHTTP2_WRITE_STATE_IDLE) ||
        !(closure->next_data.scratch & CLOSURE_BARRIER_MAY_COVER_WRITE)) {
      // Using GRPC_CLOSURE_SCHED instead of GRPC_CLOSURE_RUN to avoid running
      // closures earlier than when it is safe to do so.
      grpc_error_handle run_error =
          grpc_core::internal::StatusMoveFromHeapPtr(closure->error_data.error);
      closure->error_data.error = 0;
      grpc_core::ExecCtx::Run(DEBUG_LOCATION, closure, run_error);
    } else {
      grpc_closure_list_append(&t->run_after_write, closure);
    }
  }
}

static bool contains_non_ok_status(grpc_metadata_batch* batch) {
  return batch->get(grpc_core::GrpcStatusMetadata()).value_or(GRPC_STATUS_OK) !=
         GRPC_STATUS_OK;
}

static void log_metadata(const grpc_metadata_batch* md_batch, uint32_t id,
                         const bool is_client, const bool is_initial) {
  VLOG(2) << "--metadata--";
  const std::string prefix = absl::StrCat(
      "HTTP:", id, is_initial ? ":HDR" : ":TRL", is_client ? ":CLI:" : ":SVR:");
  md_batch->Log([&prefix](absl::string_view key, absl::string_view value) {
    VLOG(2) << prefix << key << ": " << value;
  });
}

static void trace_annotations(grpc_chttp2_stream* s) {
  if (s->call_tracer != nullptr && s->call_tracer->IsSampled()) {
    s->call_tracer->RecordAnnotation(
        grpc_core::HttpAnnotation(grpc_core::HttpAnnotation::Type::kStart,
                                  gpr_now(GPR_CLOCK_REALTIME))
            .Add(s->t->flow_control.stats())
            .Add(s->flow_control.stats()));
  }
}

static void send_initial_metadata_locked(
    grpc_transport_stream_op_batch* op, grpc_chttp2_stream* s,
    grpc_transport_stream_op_batch_payload* op_payload,
    grpc_chttp2_transport* t, grpc_closure* on_complete) {
  trace_annotations(s);
  if (t->is_client && t->channelz_socket != nullptr) {
    t->channelz_socket->RecordStreamStartedFromLocal();
  }
  GRPC_CHECK_EQ(s->send_initial_metadata_finished, nullptr);
  on_complete->next_data.scratch |= t->closure_barrier_may_cover_write;

  s->send_initial_metadata_finished = add_closure_barrier(on_complete);
  s->send_initial_metadata =
      op_payload->send_initial_metadata.send_initial_metadata;
  if (t->is_client) {
    s->deadline =
        std::min(s->deadline,
                 s->send_initial_metadata->get(grpc_core::GrpcTimeoutMetadata())
                     .value_or(grpc_core::Timestamp::InfFuture()));
  }
  if (contains_non_ok_status(s->send_initial_metadata)) {
    s->seen_error = true;
  }
  if (!s->write_closed) {
    if (t->is_client) {
      if (t->closed_with_error.ok()) {
        GRPC_CHECK_EQ(s->id, 0u);
        if (t->max_concurrent_streams_reject_on_client &&
            t->stream_map.size() >=
                t->settings.peer().max_concurrent_streams()) {
          s->trailing_metadata_buffer.Set(
              grpc_core::GrpcStreamNetworkState(),
              grpc_core::GrpcStreamNetworkState::kNotSentOnWire);
          grpc_chttp2_cancel_stream(
              t, s,
              grpc_error_set_int(
                  GRPC_ERROR_CREATE_REFERENCING("Too many streams",
                                                &t->closed_with_error, 1),
                  grpc_core::StatusIntProperty::kRpcStatus,
                  GRPC_STATUS_RESOURCE_EXHAUSTED),
              false);
        } else {
          grpc_chttp2_list_add_waiting_for_concurrency(t, s);
          maybe_start_some_streams(t);
        }
      } else {
        s->trailing_metadata_buffer.Set(
            grpc_core::GrpcStreamNetworkState(),
            grpc_core::GrpcStreamNetworkState::kNotSentOnWire);
        grpc_chttp2_cancel_stream(
            t, s,
            grpc_error_set_int(
                GRPC_ERROR_CREATE_REFERENCING("Transport closed",
                                              &t->closed_with_error, 1),
                grpc_core::StatusIntProperty::kRpcStatus,
                GRPC_STATUS_UNAVAILABLE),
            false);
      }
    } else {
      GRPC_CHECK_NE(s->id, 0u);
      grpc_chttp2_mark_stream_writable(t, s);
      if (!(op->send_message &&
            (op->payload->send_message.flags & GRPC_WRITE_BUFFER_HINT))) {
        grpc_chttp2_initiate_write(
            t, GRPC_CHTTP2_INITIATE_WRITE_SEND_INITIAL_METADATA);
      }
    }
  } else {
    s->send_initial_metadata = nullptr;
    grpc_chttp2_complete_closure_step(
        t, &s->send_initial_metadata_finished,
        GRPC_ERROR_CREATE_REFERENCING(
            "Attempt to send initial metadata after stream was closed",
            &s->write_closed_error, 1),
        "send_initial_metadata_finished");
  }
}

static void send_message_locked(
    grpc_transport_stream_op_batch* op, grpc_chttp2_stream* s,
    grpc_transport_stream_op_batch_payload* op_payload,
    grpc_chttp2_transport* t, grpc_closure* on_complete) {
  t->num_messages_in_next_write++;
  t->http2_stats->IncrementHttp2SendMessageSize(
      op->payload->send_message.send_message->Length());
  on_complete->next_data.scratch |= t->closure_barrier_may_cover_write;
  s->send_message_finished = add_closure_barrier(op->on_complete);
  uint32_t flags = 0;
  if (s->write_closed) {
    op->payload->send_message.stream_write_closed = true;
    // We should NOT return an error here, so as to avoid a cancel OP being
    // started. The surface layer will notice that the stream has been closed
    // for writes and fail the send message op.
    grpc_chttp2_complete_closure_step(t, &s->send_message_finished,
                                      absl::OkStatus(),
                                      "fetching_send_message_finished");
  } else {
    flags = op_payload->send_message.flags;
    uint8_t* frame_hdr = grpc_slice_buffer_tiny_add(&s->flow_controlled_buffer,
                                                    GRPC_HEADER_SIZE_IN_BYTES);
    frame_hdr[0] = (flags & GRPC_WRITE_INTERNAL_COMPRESS) != 0;
    size_t len = op_payload->send_message.send_message->Length();
    frame_hdr[1] = static_cast<uint8_t>(len >> 24);
    frame_hdr[2] = static_cast<uint8_t>(len >> 16);
    frame_hdr[3] = static_cast<uint8_t>(len >> 8);
    frame_hdr[4] = static_cast<uint8_t>(len);

    s->call_tracer_wrapper.RecordOutgoingBytes(
        {GRPC_HEADER_SIZE_IN_BYTES, len, 0});
    s->next_message_end_offset =
        s->flow_controlled_bytes_written +
        static_cast<int64_t>(s->flow_controlled_buffer.length) +
        static_cast<int64_t>(len);
    if (flags & GRPC_WRITE_BUFFER_HINT) {
      s->next_message_end_offset -= t->write_buffer_size;
      s->write_buffering = true;
    } else {
      s->write_buffering = false;
    }

    grpc_slice* const slices =
        op_payload->send_message.send_message->c_slice_buffer()->slices;
    grpc_slice* const end =
        slices + op_payload->send_message.send_message->Count();
    for (grpc_slice* slice = slices; slice != end; slice++) {
      grpc_slice_buffer_add(&s->flow_controlled_buffer,
                            grpc_core::CSliceRef(*slice));
    }

    int64_t notify_offset = s->next_message_end_offset;
    if (notify_offset <= s->flow_controlled_bytes_written) {
      grpc_chttp2_complete_closure_step(t, &s->send_message_finished,
                                        absl::OkStatus(),
                                        "fetching_send_message_finished");
    } else {
      grpc_chttp2_write_cb* cb = t->write_cb_pool;
      if (cb == nullptr) {
        cb = static_cast<grpc_chttp2_write_cb*>(gpr_malloc(sizeof(*cb)));
      } else {
        t->write_cb_pool = cb->next;
      }
      cb->call_at_byte = notify_offset;
      cb->closure = s->send_message_finished;
      s->send_message_finished = nullptr;
      grpc_chttp2_write_cb** list = flags & GRPC_WRITE_THROUGH
                                        ? &s->on_write_finished_cbs
                                        : &s->on_flow_controlled_cbs;
      cb->next = *list;
      *list = cb;
    }

    if (s->id != 0 && (!s->write_buffering || s->flow_controlled_buffer.length >
                                                  t->write_buffer_size)) {
      grpc_chttp2_mark_stream_writable(t, s);
      grpc_chttp2_initiate_write(t, GRPC_CHTTP2_INITIATE_WRITE_SEND_MESSAGE);
    }
  }
}

static void send_trailing_metadata_locked(
    grpc_transport_stream_op_batch* op, grpc_chttp2_stream* s,
    grpc_transport_stream_op_batch_payload* op_payload,
    grpc_chttp2_transport* t, grpc_closure* on_complete) {
  GRPC_CHECK_EQ(s->send_trailing_metadata_finished, nullptr);
  on_complete->next_data.scratch |= t->closure_barrier_may_cover_write;
  s->send_trailing_metadata_finished = add_closure_barrier(on_complete);
  s->send_trailing_metadata =
      op_payload->send_trailing_metadata.send_trailing_metadata;
  s->sent_trailing_metadata_op = op_payload->send_trailing_metadata.sent;
  s->write_buffering = false;
  if (contains_non_ok_status(s->send_trailing_metadata)) {
    s->seen_error = true;
  }
  if (s->write_closed) {
    s->send_trailing_metadata = nullptr;
    s->sent_trailing_metadata_op = nullptr;
    grpc_chttp2_complete_closure_step(
        t, &s->send_trailing_metadata_finished,
        op->payload->send_trailing_metadata.send_trailing_metadata->empty()
            ? absl::OkStatus()
            : GRPC_ERROR_CREATE("Attempt to send trailing metadata after "
                                "stream was closed"),
        "send_trailing_metadata_finished");
  } else if (s->id != 0) {
    // TODO(ctiller): check if there's flow control for any outstanding
    //   bytes before going writable
    grpc_chttp2_mark_stream_writable(t, s);
    grpc_chttp2_initiate_write(
        t, GRPC_CHTTP2_INITIATE_WRITE_SEND_TRAILING_METADATA);
  }
}

static void recv_initial_metadata_locked(
    grpc_chttp2_stream* s, grpc_transport_stream_op_batch_payload* op_payload,
    grpc_chttp2_transport* t) {
  GRPC_CHECK_EQ(s->recv_initial_metadata_ready, nullptr);
  s->recv_initial_metadata_ready =
      op_payload->recv_initial_metadata.recv_initial_metadata_ready;
  s->recv_initial_metadata =
      op_payload->recv_initial_metadata.recv_initial_metadata;
  s->trailing_metadata_available =
      op_payload->recv_initial_metadata.trailing_metadata_available;
  if (s->parsed_trailers_only && s->trailing_metadata_available != nullptr) {
    *s->trailing_metadata_available = true;
  }
  grpc_chttp2_maybe_complete_recv_initial_metadata(t, s);
}

static void recv_message_locked(
    grpc_chttp2_stream* s, grpc_transport_stream_op_batch_payload* op_payload,
    grpc_chttp2_transport* t) {
  GRPC_CHECK_EQ(s->recv_message_ready, nullptr);
  s->recv_message_ready = op_payload->recv_message.recv_message_ready;
  s->recv_message = op_payload->recv_message.recv_message;
  s->recv_message->emplace();
  s->recv_message_flags = op_payload->recv_message.flags;
  s->call_failed_before_recv_message =
      op_payload->recv_message.call_failed_before_recv_message;
  grpc_chttp2_maybe_complete_recv_trailing_metadata(t, s);
}

static void recv_trailing_metadata_locked(
    grpc_chttp2_stream* s, grpc_transport_stream_op_batch_payload* op_payload,
    grpc_chttp2_transport* t) {
  GRPC_CHECK_EQ(s->collecting_stats, nullptr);
  s->collecting_stats = op_payload->recv_trailing_metadata.collect_stats;
  GRPC_CHECK_EQ(s->recv_trailing_metadata_finished, nullptr);
  s->recv_trailing_metadata_finished =
      op_payload->recv_trailing_metadata.recv_trailing_metadata_ready;
  s->recv_trailing_metadata =
      op_payload->recv_trailing_metadata.recv_trailing_metadata;
  s->final_metadata_requested = true;
  grpc_chttp2_maybe_complete_recv_trailing_metadata(t, s);
}

static void perform_stream_op_locked(void* stream_op,
                                     grpc_error_handle /*error_ignored*/) {
  grpc_transport_stream_op_batch* op =
      static_cast<grpc_transport_stream_op_batch*>(stream_op);
  grpc_chttp2_stream* s =
      static_cast<grpc_chttp2_stream*>(op->handler_private.extra_arg);
  grpc_transport_stream_op_batch_payload* op_payload = op->payload;
  grpc_chttp2_transport* t = s->t.get();

  s->traced = op->is_traced;
  // Some server filters populate CallTracerInterface in the context only after
  // reading initial metadata. (Client-side population is done by
  // client_channel filter.)
  if (!t->is_client && !grpc_core::IsCallTracerInTransportEnabled() &&
      op->send_initial_metadata) {
    s->call_tracer = s->arena->GetContext<grpc_core::CallTracer>();
  }
  if (GRPC_TRACE_FLAG_ENABLED(http)) {
    LOG(INFO) << "perform_stream_op_locked[s=" << s << "; op=" << op
              << "]: " << grpc_transport_stream_op_batch_string(op, false)
              << "; on_complete = " << op->on_complete;
    if (op->send_initial_metadata) {
      log_metadata(op_payload->send_initial_metadata.send_initial_metadata,
                   s->id, t->is_client, true);
    }
    if (op->send_trailing_metadata) {
      log_metadata(op_payload->send_trailing_metadata.send_trailing_metadata,
                   s->id, t->is_client, false);
    }
  }

  grpc_closure* on_complete = op->on_complete;
  // on_complete will be null if and only if there are no send ops in the batch.
  if (on_complete != nullptr) {
    // This batch has send ops. Use final_data as a barrier until enqueue time;
    // the initial counter is dropped at the end of this function.
    on_complete->next_data.scratch = CLOSURE_BARRIER_FIRST_REF_BIT;
    on_complete->error_data.error = 0;
  }

  if (op->cancel_stream) {
    grpc_chttp2_cancel_stream(t, s, op_payload->cancel_stream.cancel_error,
                              op_payload->cancel_stream.tarpit);
  }

  if (op->send_initial_metadata) {
    send_initial_metadata_locked(op, s, op_payload, t, on_complete);
  }

  if (op->send_message) {
    send_message_locked(op, s, op_payload, t, on_complete);
  }

  if (op->send_trailing_metadata) {
    send_trailing_metadata_locked(op, s, op_payload, t, on_complete);
  }

  if (op->recv_initial_metadata) {
    recv_initial_metadata_locked(s, op_payload, t);
  }

  if (op->recv_message) {
    recv_message_locked(s, op_payload, t);
  }

  if (op->recv_trailing_metadata) {
    recv_trailing_metadata_locked(s, op_payload, t);
  }

  if (on_complete != nullptr) {
    grpc_chttp2_complete_closure_step(t, &on_complete, absl::OkStatus(),
                                      "op->on_complete");
  }

  GRPC_CHTTP2_STREAM_UNREF(s, "perform_stream_op");
}

void grpc_chttp2_transport::PerformStreamOp(
    grpc_stream* gs, grpc_transport_stream_op_batch* op) {
  grpc_chttp2_stream* s = reinterpret_cast<grpc_chttp2_stream*>(gs);

  if (!is_client) {
    if (op->send_initial_metadata) {
      GRPC_CHECK(!op->payload->send_initial_metadata.send_initial_metadata
                      ->get(grpc_core::GrpcTimeoutMetadata())
                      .has_value());
    }
    if (op->send_trailing_metadata) {
      GRPC_CHECK(!op->payload->send_trailing_metadata.send_trailing_metadata
                      ->get(grpc_core::GrpcTimeoutMetadata())
                      .has_value());
    }
  }

  GRPC_TRACE_LOG(http, INFO)
      << "perform_stream_op[s=" << s << "; op=" << op
      << "]: " << grpc_transport_stream_op_batch_string(op, false);

  GRPC_CHTTP2_STREAM_REF(s, "perform_stream_op");
  op->handler_private.extra_arg = gs;
  combiner->Run(GRPC_CLOSURE_INIT(&op->handler_private.closure,
                                  perform_stream_op_locked, op, nullptr),
                absl::OkStatus());
}

static void cancel_pings(grpc_chttp2_transport* t, grpc_error_handle error) {
  GRPC_TRACE_LOG(http, INFO)
      << t << " CANCEL PINGS: " << grpc_core::StatusToString(error);
  // callback remaining pings: they're not allowed to call into the transport,
  //   and maybe they hold resources that need to be freed
  t->ping_callbacks.CancelAll(t->event_engine.get());
}

namespace {
class PingClosureWrapper {
 public:
  explicit PingClosureWrapper(grpc_closure* closure) : closure_(closure) {}
  PingClosureWrapper(const PingClosureWrapper&) = delete;
  PingClosureWrapper& operator=(const PingClosureWrapper&) = delete;
  PingClosureWrapper(PingClosureWrapper&& other) noexcept
      : closure_(other.Take()) {}
  PingClosureWrapper& operator=(PingClosureWrapper&& other) noexcept {
    std::swap(closure_, other.closure_);
    return *this;
  }
  ~PingClosureWrapper() {
    if (closure_ != nullptr) {
      grpc_core::ExecCtx::Run(DEBUG_LOCATION, closure_, absl::CancelledError());
    }
  }

  void operator()() {
    grpc_core::ExecCtx::Run(DEBUG_LOCATION, Take(), absl::OkStatus());
  }

 private:
  grpc_closure* Take() { return std::exchange(closure_, nullptr); }

  grpc_closure* closure_ = nullptr;
};
}  // namespace

static void send_ping_locked(grpc_chttp2_transport* t,
                             grpc_closure* on_initiate, grpc_closure* on_ack) {
  if (!t->closed_with_error.ok()) {
    grpc_core::ExecCtx::Run(DEBUG_LOCATION, on_initiate, t->closed_with_error);
    grpc_core::ExecCtx::Run(DEBUG_LOCATION, on_ack, t->closed_with_error);
    return;
  }
  t->ping_callbacks.OnPing(PingClosureWrapper(on_initiate),
                           PingClosureWrapper(on_ack));
}

// Specialized form of send_ping_locked for keepalive ping. If there is already
// a ping in progress, the keepalive ping would piggyback onto that ping,
// instead of waiting for that ping to complete and then starting a new ping.
static void send_keepalive_ping_locked(
    grpc_core::RefCountedPtr<grpc_chttp2_transport> t) {
  if (!t->closed_with_error.ok()) {
    t->combiner->Run(
        grpc_core::InitTransportClosure<finish_keepalive_ping_locked>(
            t->Ref(), &t->finish_keepalive_ping_locked),
        t->closed_with_error);
    return;
  }
  t->ping_callbacks.OnPingAck(
      PingClosureWrapper(grpc_core::InitTransportClosure<finish_keepalive_ping>(
          t->Ref(), &t->finish_keepalive_ping_locked)));
}

void grpc_chttp2_retry_initiate_ping(
    grpc_core::RefCountedPtr<grpc_chttp2_transport> t) {
  auto tp = t.get();
  tp->combiner->Run(grpc_core::InitTransportClosure<retry_initiate_ping_locked>(
                        std::move(t), &tp->retry_initiate_ping_locked),
                    absl::OkStatus());
}

static void retry_initiate_ping_locked(
    grpc_core::RefCountedPtr<grpc_chttp2_transport> t,
    GRPC_UNUSED grpc_error_handle error) {
  GRPC_DCHECK(error.ok());
  GRPC_CHECK(t->delayed_ping_timer_handle != TaskHandle::kInvalid);
  t->delayed_ping_timer_handle = TaskHandle::kInvalid;
  grpc_chttp2_initiate_write(t.get(),
                             GRPC_CHTTP2_INITIATE_WRITE_RETRY_SEND_PING);
}

void grpc_chttp2_ack_ping(grpc_chttp2_transport* t, uint64_t id) {
  if (!t->ping_callbacks.AckPing(id, t->event_engine.get())) {
    VLOG(2) << "Unknown ping response from " << t->peer_string.as_string_view()
            << ": " << id;
    return;
  }
  if (t->ping_callbacks.ping_requested()) {
    grpc_chttp2_initiate_write(t, GRPC_CHTTP2_INITIATE_WRITE_CONTINUE_PINGS);
  }
}

void grpc_chttp2_keepalive_timeout(
    grpc_core::RefCountedPtr<grpc_chttp2_transport> t) {
  t->combiner->Run(
      grpc_core::NewClosure([t](grpc_error_handle) {
        GRPC_TRACE_LOG(http, INFO) << t->peer_string.as_string_view()
                                   << ": Keepalive timeout. Closing transport.";
        send_goaway(
            t.get(),
            grpc_error_set_int(
                GRPC_ERROR_CREATE("keepalive_timeout"),
                grpc_core::StatusIntProperty::kHttp2Error,
                static_cast<intptr_t>(Http2ErrorCode::kEnhanceYourCalm)),
            /*immediate_disconnect_hint=*/true);
        close_transport_locked(
            t.get(),
            grpc_error_set_int(GRPC_ERROR_CREATE("keepalive timeout"),
                               grpc_core::StatusIntProperty::kRpcStatus,
                               GRPC_STATUS_UNAVAILABLE));
      }),
      absl::OkStatus());
}

void grpc_chttp2_ping_timeout(
    grpc_core::RefCountedPtr<grpc_chttp2_transport> t) {
  t->combiner->Run(
      grpc_core::NewClosure([t](grpc_error_handle) {
        GRPC_TRACE_LOG(http, INFO) << t->peer_string.as_string_view()
                                   << ": Ping timeout. Closing transport.";
        send_goaway(
            t.get(),
            grpc_error_set_int(
                GRPC_ERROR_CREATE("ping_timeout"),
                grpc_core::StatusIntProperty::kHttp2Error,
                static_cast<intptr_t>(Http2ErrorCode::kEnhanceYourCalm)),
            /*immediate_disconnect_hint=*/true);
        close_transport_locked(
            t.get(),
            grpc_error_set_int(GRPC_ERROR_CREATE("ping timeout"),
                               grpc_core::StatusIntProperty::kRpcStatus,
                               GRPC_STATUS_UNAVAILABLE));
      }),
      absl::OkStatus());
}

void grpc_chttp2_settings_timeout(
    grpc_core::RefCountedPtr<grpc_chttp2_transport> t) {
  t->combiner->Run(
      grpc_core::NewClosure([t](grpc_error_handle) {
        GRPC_TRACE_LOG(http, INFO) << t->peer_string.as_string_view()
                                   << ": Settings timeout. Closing transport.";
        send_goaway(
            t.get(),
            grpc_error_set_int(
                GRPC_ERROR_CREATE("settings_timeout"),
                grpc_core::StatusIntProperty::kHttp2Error,
                static_cast<intptr_t>(Http2ErrorCode::kSettingsTimeout)),
            /*immediate_disconnect_hint=*/true);
        close_transport_locked(
            t.get(),
            grpc_error_set_int(GRPC_ERROR_CREATE("settings timeout"),
                               grpc_core::StatusIntProperty::kRpcStatus,
                               GRPC_STATUS_UNAVAILABLE));
      }),
      absl::OkStatus());
}

namespace {

// Fire and forget (deletes itself on completion). Does a graceful shutdown by
// sending a GOAWAY frame with the last stream id set to 2^31-1, sending a ping
// and waiting for an ack (effective waiting for an RTT) and then sending a
// final GOAWAY frame with an updated last stream identifier. This helps ensure
// that a connection can be cleanly shut down without losing requests.
// In the event, that the client does not respond to the ping for some reason,
// we add a 20 second deadline, after which we send the second goaway.
class GracefulGoaway : public grpc_core::RefCounted<GracefulGoaway> {
 public:
  static void Start(grpc_chttp2_transport* t, std::string message) {
    new GracefulGoaway(t, std::move(message));
  }

 private:
  using TaskHandle = ::grpc_event_engine::experimental::EventEngine::TaskHandle;

  explicit GracefulGoaway(grpc_chttp2_transport* t, std::string message)
      : t_(t->Ref()), message_(std::move(message)) {
    GRPC_TRACE_LOG(http, INFO) << "transport:" << t_.get() << " "
                               << (t_->is_client ? "CLIENT" : "SERVER")
                               << " peer:" << t_->peer_string.as_string_view()
                               << " Graceful shutdown: Sending initial GOAWAY.";
    t->sent_goaway_state = GRPC_CHTTP2_GRACEFUL_GOAWAY;
    // Graceful GOAWAYs require a NO_ERROR error code
    grpc_chttp2_goaway_append(
        (1u << 31) - 1, 0 /*NO_ERROR*/,
        grpc_core::Slice::FromCopiedString(message_).TakeCSlice(), &t->qbuf,
        &t->http2_ztrace_collector);
    t->keepalive_timeout =
        std::min(t->keepalive_timeout, grpc_core::Duration::Seconds(20));
    t->ping_timeout =
        std::min(t->ping_timeout, grpc_core::Duration::Seconds(20));
    send_ping_locked(
        t, nullptr, GRPC_CLOSURE_INIT(&on_ping_ack_, OnPingAck, this, nullptr));
    grpc_chttp2_initiate_write(t, GRPC_CHTTP2_INITIATE_WRITE_GOAWAY_SENT);
  }

  void MaybeSendFinalGoawayLocked() {
    if (t_->sent_goaway_state != GRPC_CHTTP2_GRACEFUL_GOAWAY) {
      // We already sent the final GOAWAY.
      return;
    }
    if (t_->destroying || !t_->closed_with_error.ok()) {
      GRPC_TRACE_LOG(http, INFO) << "transport:" << t_.get() << " "
                                 << (t_->is_client ? "CLIENT" : "SERVER")
                                 << " peer:" << t_->peer_string.as_string_view()
                                 << " Transport already shutting down. "
                                    "Graceful GOAWAY abandoned.";
      return;
    }
    // Ping completed. Send final goaway.
    GRPC_TRACE_LOG(http, INFO)
        << "transport:" << t_.get() << " "
        << (t_->is_client ? "CLIENT" : "SERVER")
        << " peer:" << std::string(t_->peer_string.as_string_view())
        << " Graceful shutdown: Ping received. "
           "Sending final GOAWAY with stream_id:"
        << t_->last_new_stream_id;
    t_->sent_goaway_state = GRPC_CHTTP2_FINAL_GOAWAY_SEND_SCHEDULED;
    grpc_chttp2_goaway_append(
        t_->last_new_stream_id, 0 /*NO_ERROR*/,
        grpc_core::Slice::FromCopiedString(message_).TakeCSlice(), &t_->qbuf,
        &t_->http2_ztrace_collector);
    grpc_chttp2_initiate_write(t_.get(),
                               GRPC_CHTTP2_INITIATE_WRITE_GOAWAY_SENT);
  }

  static void OnPingAck(void* arg, grpc_error_handle /* error */) {
    auto* self = static_cast<GracefulGoaway*>(arg);
    self->t_->combiner->Run(
        GRPC_CLOSURE_INIT(&self->on_ping_ack_, OnPingAckLocked, self, nullptr),
        absl::OkStatus());
  }

  static void OnPingAckLocked(void* arg, grpc_error_handle /* error */) {
    auto* self = static_cast<GracefulGoaway*>(arg);
    self->MaybeSendFinalGoawayLocked();
    self->Unref();
  }

  const grpc_core::RefCountedPtr<grpc_chttp2_transport> t_;
  grpc_closure on_ping_ack_;
  std::string message_;
};

}  // namespace

static void send_goaway(grpc_chttp2_transport* t, grpc_error_handle error,
                        const bool immediate_disconnect_hint) {
  Http2ErrorCode http_error;
  std::string message;
  grpc_error_get_status(error, grpc_core::Timestamp::InfFuture(), nullptr,
                        &message, &http_error, nullptr);
  if (!t->is_client && !immediate_disconnect_hint) {
    // Do a graceful shutdown.
    if (t->sent_goaway_state == GRPC_CHTTP2_NO_GOAWAY_SEND) {
      GracefulGoaway::Start(t, std::move(message));
    } else {
      // Graceful GOAWAY is already in progress.
    }
  } else if (t->sent_goaway_state == GRPC_CHTTP2_NO_GOAWAY_SEND ||
             t->sent_goaway_state == GRPC_CHTTP2_GRACEFUL_GOAWAY) {
    // We want to log this irrespective of whether http tracing is enabled
    VLOG(2) << t->peer_string.as_string_view() << " "
            << (t->is_client ? "CLIENT" : "SERVER")
            << ": Sending goaway last_new_stream_id=" << t->last_new_stream_id
            << " err=" << grpc_core::StatusToString(error);
    t->sent_goaway_state = GRPC_CHTTP2_FINAL_GOAWAY_SEND_SCHEDULED;
    grpc_chttp2_goaway_append(t->last_new_stream_id,
                              static_cast<uint32_t>(http_error),
                              grpc_slice_from_cpp_string(std::move(message)),
                              &t->qbuf, &t->http2_ztrace_collector);
  } else {
    // Final GOAWAY has already been sent.
  }
  grpc_chttp2_initiate_write(t, GRPC_CHTTP2_INITIATE_WRITE_GOAWAY_SENT);
}

void grpc_chttp2_exceeded_ping_strikes(grpc_chttp2_transport* t) {
  send_goaway(t,
              grpc_error_set_int(
                  GRPC_ERROR_CREATE("too_many_pings"),
                  grpc_core::StatusIntProperty::kHttp2Error,
                  static_cast<intptr_t>(Http2ErrorCode::kEnhanceYourCalm)),
              /*immediate_disconnect_hint=*/true);
  // The transport will be closed after the write is done
  close_transport_locked(
      t, grpc_error_set_int(GRPC_ERROR_CREATE("Too many pings"),
                            grpc_core::StatusIntProperty::kRpcStatus,
                            GRPC_STATUS_UNAVAILABLE));
}

void grpc_chttp2_reset_ping_clock(grpc_chttp2_transport* t) {
  if (!t->is_client) {
    t->ping_abuse_policy.ResetPingStrikes();
  }
  t->ping_rate_policy.ResetPingsBeforeDataRequired();
}

static void perform_transport_op_locked(void* stream_op,
                                        grpc_error_handle /*error_ignored*/) {
  grpc_transport_op* op = static_cast<grpc_transport_op*>(stream_op);
  grpc_core::RefCountedPtr<grpc_chttp2_transport> t(
      static_cast<grpc_chttp2_transport*>(op->handler_private.extra_arg));

  if (!op->goaway_error.ok()) {
    send_goaway(t.get(), op->goaway_error, /*immediate_disconnect_hint=*/false);
  }

  if (op->set_accept_stream) {
    t->accept_stream_cb = op->set_accept_stream_fn;
    t->accept_stream_cb_user_data = op->set_accept_stream_user_data;
    t->registered_method_matcher_cb = op->set_registered_method_matcher_fn;
  }

  if (op->bind_pollset) {
    if (t->ep != nullptr) {
      grpc_endpoint_add_to_pollset(t->ep.get(), op->bind_pollset);
    }
  }

  if (op->bind_pollset_set) {
    if (t->ep != nullptr) {
      grpc_endpoint_add_to_pollset_set(t->ep.get(), op->bind_pollset_set);
    }
  }

  if (op->send_ping.on_initiate != nullptr || op->send_ping.on_ack != nullptr) {
    send_ping_locked(t.get(), op->send_ping.on_initiate, op->send_ping.on_ack);
    grpc_chttp2_initiate_write(t.get(),
                               GRPC_CHTTP2_INITIATE_WRITE_APPLICATION_PING);
  }

  if (op->start_connectivity_watch != nullptr) {
    t->state_tracker.AddWatcher(op->start_connectivity_watch_state,
                                std::move(op->start_connectivity_watch));
  }
  if (op->stop_connectivity_watch != nullptr) {
    t->state_tracker.RemoveWatcher(op->stop_connectivity_watch);
  }

  if (!op->disconnect_with_error.ok()) {
    send_goaway(t.get(), op->disconnect_with_error,
                /*immediate_disconnect_hint=*/true);
    close_transport_locked(t.get(), op->disconnect_with_error);
  }

  grpc_core::ExecCtx::Run(DEBUG_LOCATION, op->on_consumed, absl::OkStatus());
}

void grpc_chttp2_transport::PerformOp(grpc_transport_op* op) {
  GRPC_TRACE_LOG(http, INFO) << "perform_transport_op[t=" << this
                             << "]: " << grpc_transport_op_string(op);
  op->handler_private.extra_arg = this;
  Ref().release()->combiner->Run(
      GRPC_CLOSURE_INIT(&op->handler_private.closure,
                        perform_transport_op_locked, op, nullptr),
      absl::OkStatus());
}

//
// INPUT PROCESSING - GENERAL
//

void grpc_chttp2_maybe_complete_recv_initial_metadata(grpc_chttp2_transport* t,
                                                      grpc_chttp2_stream* s) {
  if (s->recv_initial_metadata_ready != nullptr &&
      s->published_metadata[0] != GRPC_METADATA_NOT_PUBLISHED) {
    if (s->seen_error) {
      grpc_slice_buffer_reset_and_unref(&s->frame_storage);
    }
    *s->recv_initial_metadata = std::move(s->initial_metadata_buffer);
    s->recv_initial_metadata->Set(grpc_core::PeerString(),
                                  t->peer_string.Ref());
    // If we didn't receive initial metadata from the wire and instead faked a
    // status (due to stream cancellations for example), let upper layers know
    // that trailing metadata is immediately available.
    if (s->trailing_metadata_available != nullptr &&
        s->published_metadata[0] != GRPC_METADATA_PUBLISHED_FROM_WIRE &&
        s->published_metadata[1] == GRPC_METADATA_SYNTHESIZED_FROM_FAKE) {
      *s->trailing_metadata_available = true;
      s->trailing_metadata_available = nullptr;
    }
    if (t->registered_method_matcher_cb != nullptr) {
      t->registered_method_matcher_cb(t->accept_stream_cb_user_data,
                                      s->recv_initial_metadata);
    }
    null_then_sched_closure(&s->recv_initial_metadata_ready);
  }
}

void grpc_chttp2_maybe_complete_recv_message(grpc_chttp2_transport* t,
                                             grpc_chttp2_stream* s) {
  if (s->recv_message_ready == nullptr) return;

  grpc_core::chttp2::StreamFlowControl::IncomingUpdateContext upd(
      &s->flow_control);
  grpc_error_handle error;

  // Lambda is immediately invoked as a big scoped section that can be
  // exited out of at any point by returning.
  [&]() {
    GRPC_TRACE_VLOG(http, 2)
        << "maybe_complete_recv_message " << s
        << " final_metadata_requested=" << s->final_metadata_requested
        << " seen_error=" << s->seen_error;
    if (s->final_metadata_requested && s->seen_error) {
      grpc_slice_buffer_reset_and_unref(&s->frame_storage);
      s->recv_message->reset();
    } else {
      if (s->frame_storage.length != 0) {
        while (true) {
          GRPC_CHECK_GT(s->frame_storage.length, 0u);
          int64_t min_progress_size;
          auto r = grpc_deframe_unprocessed_incoming_frames(
              s, &min_progress_size, &**s->recv_message, s->recv_message_flags);
          GRPC_TRACE_VLOG(http, 2)
              << "Deframe data frame: "
              << grpc_core::PollToString(
                     r, [](absl::Status r) { return r.ToString(); });
          if (r.pending()) {
            if (s->read_closed) {
              grpc_slice_buffer_reset_and_unref(&s->frame_storage);
              s->recv_message->reset();
              break;
            } else {
              upd.SetMinProgressSize(min_progress_size);
              return;  // Out of lambda to enclosing function
            }
          } else {
            error = std::move(r.value());
            if (!error.ok()) {
              s->seen_error = true;
              grpc_slice_buffer_reset_and_unref(&s->frame_storage);
              break;
            } else {
              if (t->channelz_socket != nullptr) {
                t->channelz_socket->RecordMessageReceived();
              }
              break;
            }
          }
        }
      } else if (s->read_closed) {
        s->recv_message->reset();
      } else {
        upd.SetMinProgressSize(GRPC_HEADER_SIZE_IN_BYTES);
        return;  // Out of lambda to enclosing function
      }
    }
    // save the length of the buffer before handing control back to application
    // threads. Needed to support correct flow control bookkeeping
    if (error.ok() && s->recv_message->has_value()) {
      null_then_sched_closure(&s->recv_message_ready);
    } else if (s->published_metadata[1] != GRPC_METADATA_NOT_PUBLISHED) {
      if (s->call_failed_before_recv_message != nullptr) {
        *s->call_failed_before_recv_message =
            (s->published_metadata[1] != GRPC_METADATA_PUBLISHED_AT_CLOSE);
      }
      null_then_sched_closure(&s->recv_message_ready);
    }
  }();

  upd.SetPendingSize(s->frame_storage.length);
  grpc_chttp2_act_on_flowctl_action(upd.MakeAction(), t, s);
}

void grpc_chttp2_maybe_complete_recv_trailing_metadata(grpc_chttp2_transport* t,
                                                       grpc_chttp2_stream* s) {
  grpc_chttp2_maybe_complete_recv_message(t, s);
  GRPC_TRACE_VLOG(http, 2) << "maybe_complete_recv_trailing_metadata cli="
                           << t->is_client << " s=" << s
                           << " closure=" << s->recv_trailing_metadata_finished
                           << " read_closed=" << s->read_closed
                           << " write_closed=" << s->write_closed << " "
                           << s->frame_storage.length;
  if (s->recv_trailing_metadata_finished != nullptr && s->read_closed &&
      s->write_closed) {
    if (s->seen_error || !t->is_client) {
      grpc_slice_buffer_reset_and_unref(&s->frame_storage);
    }
    if (s->read_closed && s->frame_storage.length == 0 &&
        s->recv_trailing_metadata_finished != nullptr) {
      grpc_transport_move_stats(&s->stats, s->collecting_stats);
      s->collecting_stats = nullptr;
      *s->recv_trailing_metadata = std::move(s->trailing_metadata_buffer);
      null_then_sched_closure(&s->recv_trailing_metadata_finished);
    }
  }
}

static grpc_chttp2_transport::RemovedStreamHandle remove_stream(
    grpc_chttp2_transport* t, uint32_t id, grpc_error_handle error) {
  grpc_chttp2_stream* s = t->stream_map.extract(id).mapped();
  GRPC_DCHECK(s);
  if (t->incoming_stream == s) {
    t->incoming_stream = nullptr;
    grpc_chttp2_parsing_become_skip_parser(t);
  }

  if (t->stream_map.empty()) {
    post_benign_reclaimer(t);
    if (t->sent_goaway_state == GRPC_CHTTP2_FINAL_GOAWAY_SENT) {
      close_transport_locked(
          t, GRPC_ERROR_CREATE_REFERENCING(
                 "Last stream closed after sending GOAWAY", &error, 1));
    }
  }
  if (grpc_chttp2_list_remove_writable_stream(t, s)) {
    GRPC_CHTTP2_STREAM_UNREF(s, "chttp2_writing:remove_stream");
  }
  grpc_chttp2_list_remove_stalled_by_stream(t, s);
  grpc_chttp2_list_remove_stalled_by_transport(t, s);

  maybe_start_some_streams(t);

  if (t->is_client) return grpc_chttp2_transport::RemovedStreamHandle();
  return grpc_chttp2_transport::RemovedStreamHandle(t->Ref());
}

namespace grpc_core {
namespace {

template <typename F>
void MaybeTarpit(grpc_chttp2_transport* t, bool tarpit, F fn) {
  if (!tarpit || !t->allow_tarpit || t->is_client) {
    fn(t);
    return;
  }
  const auto duration =
      TarpitDuration(t->min_tarpit_duration_ms, t->max_tarpit_duration_ms);
  t->event_engine->RunAfter(
      duration, [t = t->Ref(), fn = std::move(fn)]() mutable {
        ExecCtx exec_ctx;
        t->combiner->Run(
            NewClosure([t, fn = std::move(fn)](grpc_error_handle) mutable {
              // TODO(ctiller): this can result in not sending RST_STREAMS if a
              // request gets tarpit behind a transport close.
              if (!t->closed_with_error.ok()) return;
              fn(t.get());
            }),
            absl::OkStatus());
      });
}

}  // namespace
}  // namespace grpc_core

void grpc_chttp2_cancel_stream(grpc_chttp2_transport* t, grpc_chttp2_stream* s,
                               grpc_error_handle due_to_error, bool tarpit) {
  if (!t->is_client && !s->sent_trailing_metadata &&
      grpc_error_has_clear_grpc_status(due_to_error) &&
      !(s->read_closed && s->write_closed)) {
    close_from_api(t, s, due_to_error, tarpit);
    return;
  }

  if (!due_to_error.ok() && !s->seen_error) {
    s->seen_error = true;
  }
  if (!s->read_closed || !s->write_closed) {
    if (s->id != 0) {
      Http2ErrorCode http_error;
      grpc_error_get_status(due_to_error, s->deadline, nullptr, nullptr,
                            &http_error, nullptr);
      grpc_core::MaybeTarpit(
          t, tarpit,
          // Capture the individual fields of the stream by value, since the
          // stream state might have been deleted by the time we run the lambda.
          [id = s->id, sent_initial_metadata = s->sent_initial_metadata,
           http_error,
           remove_stream_handle = grpc_chttp2_mark_stream_closed(
               t, s, 1, 1, due_to_error)](grpc_chttp2_transport* t) {
            // Do not send RST_STREAM from the client for a stream that hasn't
            // sent headers yet (still in "idle" state). Note that since we have
            // marked the stream closed above, we won't be writing to it
            // anymore.
            if (t->is_client && !sent_initial_metadata) {
              return;
            }
            grpc_chttp2_add_rst_stream_to_next_write(
                t, id, static_cast<uint32_t>(http_error), nullptr);
            grpc_chttp2_initiate_write(t,
                                       GRPC_CHTTP2_INITIATE_WRITE_RST_STREAM);
          });
      return;
    }
  }
  grpc_chttp2_mark_stream_closed(t, s, 1, 1, due_to_error);
}

void grpc_chttp2_fake_status(grpc_chttp2_transport* t, grpc_chttp2_stream* s,
                             grpc_error_handle error) {
  grpc_status_code status;
  std::string message;
  grpc_error_get_status(error, s->deadline, &status, &message, nullptr,
                        nullptr);
  if (status != GRPC_STATUS_OK) {
    s->seen_error = true;
  }
  // stream_global->recv_trailing_metadata_finished gives us a
  //   last chance replacement: we've received trailing metadata,
  //   but something more important has become available to signal
  //   to the upper layers - drop what we've got, and then publish
  //   what we want - which is safe because we haven't told anyone
  //   about the metadata yet
  if (s->published_metadata[1] == GRPC_METADATA_NOT_PUBLISHED ||
      s->recv_trailing_metadata_finished != nullptr ||
      !s->final_metadata_requested) {
    s->trailing_metadata_buffer.Set(grpc_core::GrpcStatusMetadata(), status);
    if (!message.empty()) {
      s->trailing_metadata_buffer.Set(
          grpc_core::GrpcMessageMetadata(),
          grpc_core::Slice::FromCopiedBuffer(message));
    }
    s->published_metadata[1] = GRPC_METADATA_SYNTHESIZED_FROM_FAKE;
    grpc_chttp2_maybe_complete_recv_trailing_metadata(t, s);
  }
}

static void add_error(grpc_error_handle error, grpc_error_handle* refs,
                      size_t* nrefs) {
  if (error.ok()) return;
  for (size_t i = 0; i < *nrefs; i++) {
    if (error == refs[i]) {
      return;
    }
  }
  refs[*nrefs] = error;
  ++*nrefs;
}

static grpc_error_handle removal_error(grpc_error_handle extra_error,
                                       grpc_chttp2_stream* s,
                                       const char* main_error_msg) {
  grpc_error_handle refs[3];
  size_t nrefs = 0;
  add_error(s->read_closed_error, refs, &nrefs);
  add_error(s->write_closed_error, refs, &nrefs);
  add_error(extra_error, refs, &nrefs);
  grpc_error_handle error;
  if (nrefs > 0) {
    error = GRPC_ERROR_CREATE_REFERENCING(main_error_msg, refs, nrefs);
  }
  return error;
}

static void flush_write_list(grpc_chttp2_transport* t,
                             grpc_chttp2_write_cb** list,
                             grpc_error_handle error) {
  while (*list) {
    grpc_chttp2_write_cb* cb = *list;
    *list = cb->next;
    grpc_chttp2_complete_closure_step(t, &cb->closure, error,
                                      "on_write_finished_cb");
    cb->next = t->write_cb_pool;
    t->write_cb_pool = cb;
  }
}

void grpc_chttp2_fail_pending_writes(grpc_chttp2_transport* t,
                                     grpc_chttp2_stream* s,
                                     grpc_error_handle error) {
  error =
      removal_error(error, s, "Pending writes failed due to stream closure");
  s->send_initial_metadata = nullptr;
  grpc_chttp2_complete_closure_step(t, &s->send_initial_metadata_finished,
                                    error, "send_initial_metadata_finished");

  s->send_trailing_metadata = nullptr;
  s->sent_trailing_metadata_op = nullptr;
  grpc_chttp2_complete_closure_step(t, &s->send_trailing_metadata_finished,
                                    error, "send_trailing_metadata_finished");

  grpc_chttp2_complete_closure_step(t, &s->send_message_finished, error,
                                    "fetching_send_message_finished");
  flush_write_list(t, &s->on_write_finished_cbs, error);
  flush_write_list(t, &s->on_flow_controlled_cbs, error);
}

grpc_chttp2_transport::RemovedStreamHandle grpc_chttp2_mark_stream_closed(
    grpc_chttp2_transport* t, grpc_chttp2_stream* s, int close_reads,
    int close_writes, grpc_error_handle error) {
  grpc_chttp2_transport::RemovedStreamHandle rsh;
  GRPC_TRACE_VLOG(http, 2)
      << "MARK_STREAM_CLOSED: t=" << t << " s=" << s << "(id=" << s->id << ") "
      << ((close_reads && close_writes)
              ? "read+write"
              : (close_reads ? "read" : (close_writes ? "write" : "nothing??")))
      << " [" << grpc_core::StatusToString(error) << "]";
  if (s->read_closed && s->write_closed) {
    // already closed, but we should still fake the status if needed.
    grpc_error_handle overall_error = removal_error(error, s, "Stream removed");
    if (!overall_error.ok()) {
      grpc_chttp2_fake_status(t, s, overall_error);
    }
    grpc_chttp2_maybe_complete_recv_trailing_metadata(t, s);
    return rsh;
  }
  bool closed_read = false;
  bool became_closed = false;
  if (close_reads && !s->read_closed) {
    s->read_closed_error = error;
    s->read_closed = true;
    closed_read = true;
  }
  if (close_writes && !s->write_closed) {
    s->write_closed_error = error;
    s->write_closed = true;
    grpc_chttp2_fail_pending_writes(t, s, error);
  }
  if (s->read_closed && s->write_closed) {
    became_closed = true;
    grpc_error_handle overall_error = removal_error(error, s, "Stream removed");
    if (s->id != 0) {
      rsh = remove_stream(t, s->id, overall_error);
    } else {
      // Purge streams waiting on concurrency still waiting for id assignment
      grpc_chttp2_list_remove_waiting_for_concurrency(t, s);
    }
    if (!overall_error.ok()) {
      grpc_chttp2_fake_status(t, s, overall_error);
    }
  }
  if (closed_read) {
    for (int i = 0; i < 2; i++) {
      if (s->published_metadata[i] == GRPC_METADATA_NOT_PUBLISHED) {
        s->published_metadata[i] = GRPC_METADATA_PUBLISHED_AT_CLOSE;
      }
    }
    grpc_chttp2_maybe_complete_recv_initial_metadata(t, s);
    grpc_chttp2_maybe_complete_recv_message(t, s);
  }
  if (became_closed) {
    s->stats.latency =
        gpr_time_sub(gpr_now(GPR_CLOCK_MONOTONIC), s->creation_time);
    grpc_chttp2_maybe_complete_recv_trailing_metadata(t, s);
    GRPC_CHTTP2_STREAM_UNREF(s, "chttp2");
  }
  return rsh;
}

static void close_from_api(grpc_chttp2_transport* t, grpc_chttp2_stream* s,
                           grpc_error_handle error, bool tarpit) {
  grpc_status_code grpc_status;
  std::string message;
  grpc_error_get_status(error, s->deadline, &grpc_status, &message, nullptr,
                        nullptr);

  GRPC_CHECK_GE(grpc_status, 0);
  GRPC_CHECK_LT((int)grpc_status, 100);

  auto remove_stream_handle = grpc_chttp2_mark_stream_closed(t, s, 1, 1, error);
  grpc_core::MaybeTarpit(
      t, tarpit,
      [error = std::move(error),
       sent_initial_metadata = s->sent_initial_metadata, id = s->id,
       grpc_status, message = std::move(message),
       remove_stream_handle =
           std::move(remove_stream_handle)](grpc_chttp2_transport* t) mutable {
        grpc_slice hdr;
        grpc_slice status_hdr;
        grpc_slice http_status_hdr;
        grpc_slice content_type_hdr;
        grpc_slice message_pfx;
        uint8_t* p;
        uint32_t len = 0;

        // Hand roll a header block.
        //   This is unnecessarily ugly - at some point we should find a more
        //   elegant solution.
        //   It's complicated by the fact that our send machinery would be dead
        //   by the time we got around to sending this, so instead we ignore
        //   HPACK compression and just write the uncompressed bytes onto the
        //   wire.
        if (!sent_initial_metadata) {
          http_status_hdr = GRPC_SLICE_MALLOC(13);
          p = GRPC_SLICE_START_PTR(http_status_hdr);
          *p++ = 0x00;
          *p++ = 7;
          *p++ = ':';
          *p++ = 's';
          *p++ = 't';
          *p++ = 'a';
          *p++ = 't';
          *p++ = 'u';
          *p++ = 's';
          *p++ = 3;
          *p++ = '2';
          *p++ = '0';
          *p++ = '0';
          GRPC_CHECK(p == GRPC_SLICE_END_PTR(http_status_hdr));
          len += static_cast<uint32_t> GRPC_SLICE_LENGTH(http_status_hdr);

          content_type_hdr = GRPC_SLICE_MALLOC(31);
          p = GRPC_SLICE_START_PTR(content_type_hdr);
          *p++ = 0x00;
          *p++ = 12;
          *p++ = 'c';
          *p++ = 'o';
          *p++ = 'n';
          *p++ = 't';
          *p++ = 'e';
          *p++ = 'n';
          *p++ = 't';
          *p++ = '-';
          *p++ = 't';
          *p++ = 'y';
          *p++ = 'p';
          *p++ = 'e';
          *p++ = 16;
          *p++ = 'a';
          *p++ = 'p';
          *p++ = 'p';
          *p++ = 'l';
          *p++ = 'i';
          *p++ = 'c';
          *p++ = 'a';
          *p++ = 't';
          *p++ = 'i';
          *p++ = 'o';
          *p++ = 'n';
          *p++ = '/';
          *p++ = 'g';
          *p++ = 'r';
          *p++ = 'p';
          *p++ = 'c';
          GRPC_CHECK(p == GRPC_SLICE_END_PTR(content_type_hdr));
          len += static_cast<uint32_t> GRPC_SLICE_LENGTH(content_type_hdr);
        }

        status_hdr = GRPC_SLICE_MALLOC(15 + (grpc_status >= 10));
        p = GRPC_SLICE_START_PTR(status_hdr);
        *p++ = 0x00;  // literal header, not indexed
        *p++ = 11;    // len(grpc-status)
        *p++ = 'g';
        *p++ = 'r';
        *p++ = 'p';
        *p++ = 'c';
        *p++ = '-';
        *p++ = 's';
        *p++ = 't';
        *p++ = 'a';
        *p++ = 't';
        *p++ = 'u';
        *p++ = 's';
        if (grpc_status < 10) {
          *p++ = 1;
          *p++ = static_cast<uint8_t>('0' + grpc_status);
        } else {
          *p++ = 2;
          *p++ = static_cast<uint8_t>('0' + (grpc_status / 10));
          *p++ = static_cast<uint8_t>('0' + (grpc_status % 10));
        }
        GRPC_CHECK(p == GRPC_SLICE_END_PTR(status_hdr));
        len += static_cast<uint32_t> GRPC_SLICE_LENGTH(status_hdr);

        size_t msg_len = message.length();
        GRPC_CHECK(msg_len <= UINT32_MAX);
        grpc_core::VarintWriter<1> msg_len_writer(
            static_cast<uint32_t>(msg_len));
        message_pfx = GRPC_SLICE_MALLOC(14 + msg_len_writer.length());
        p = GRPC_SLICE_START_PTR(message_pfx);
        *p++ = 0x00;  // literal header, not indexed
        *p++ = 12;    // len(grpc-message)
        *p++ = 'g';
        *p++ = 'r';
        *p++ = 'p';
        *p++ = 'c';
        *p++ = '-';
        *p++ = 'm';
        *p++ = 'e';
        *p++ = 's';
        *p++ = 's';
        *p++ = 'a';
        *p++ = 'g';
        *p++ = 'e';
        msg_len_writer.Write(0, p);
        p += msg_len_writer.length();
        GRPC_CHECK(p == GRPC_SLICE_END_PTR(message_pfx));
        len += static_cast<uint32_t> GRPC_SLICE_LENGTH(message_pfx);
        len += static_cast<uint32_t>(msg_len);

        hdr = GRPC_SLICE_MALLOC(9);
        p = GRPC_SLICE_START_PTR(hdr);
        *p++ = static_cast<uint8_t>(len >> 16);
        *p++ = static_cast<uint8_t>(len >> 8);
        *p++ = static_cast<uint8_t>(len);
        *p++ = GRPC_CHTTP2_FRAME_HEADER;
        *p++ = GRPC_CHTTP2_DATA_FLAG_END_STREAM |
               GRPC_CHTTP2_DATA_FLAG_END_HEADERS;
        *p++ = static_cast<uint8_t>(id >> 24);
        *p++ = static_cast<uint8_t>(id >> 16);
        *p++ = static_cast<uint8_t>(id >> 8);
        *p++ = static_cast<uint8_t>(id);
        GRPC_CHECK(p == GRPC_SLICE_END_PTR(hdr));

        grpc_slice_buffer_add(&t->qbuf, hdr);
        if (!sent_initial_metadata) {
          grpc_slice_buffer_add(&t->qbuf, http_status_hdr);
          grpc_slice_buffer_add(&t->qbuf, content_type_hdr);
        }
        grpc_slice_buffer_add(&t->qbuf, status_hdr);
        grpc_slice_buffer_add(&t->qbuf, message_pfx);
        grpc_slice_buffer_add(&t->qbuf,
                              grpc_slice_from_cpp_string(std::move(message)));
        grpc_chttp2_reset_ping_clock(t);
        grpc_chttp2_add_rst_stream_to_next_write(
            t, id, static_cast<intptr_t>(Http2ErrorCode::kNoError), nullptr);

        grpc_chttp2_initiate_write(t,
                                   GRPC_CHTTP2_INITIATE_WRITE_CLOSE_FROM_API);
      });
}

static void end_all_the_calls(grpc_chttp2_transport* t,
                              grpc_error_handle error) {
  intptr_t http2_error;
  // If there is no explicit grpc or HTTP/2 error, set to UNAVAILABLE on server.
  if (!t->is_client && !grpc_error_has_clear_grpc_status(error) &&
      !grpc_error_get_int(error, grpc_core::StatusIntProperty::kHttp2Error,
                          &http2_error)) {
    error = grpc_error_set_int(error, grpc_core::StatusIntProperty::kRpcStatus,
                               GRPC_STATUS_UNAVAILABLE);
  }
  cancel_unstarted_streams(t, error, false);
  std::vector<grpc_chttp2_stream*> to_cancel;
  for (auto id_stream : t->stream_map) {
    to_cancel.push_back(id_stream.second);
  }
  for (auto s : to_cancel) {
    grpc_chttp2_cancel_stream(t, s, error, false);
  }
}

//
// INPUT PROCESSING - PARSING
//

template <class F>
static void WithUrgency(grpc_chttp2_transport* t,
                        grpc_core::chttp2::FlowControlAction::Urgency urgency,
                        grpc_chttp2_initiate_write_reason reason, F action) {
  switch (urgency) {
    case grpc_core::chttp2::FlowControlAction::Urgency::NO_ACTION_NEEDED:
      break;
    case grpc_core::chttp2::FlowControlAction::Urgency::UPDATE_IMMEDIATELY:
      grpc_chttp2_initiate_write(t, reason);
      [[fallthrough]];
    case grpc_core::chttp2::FlowControlAction::Urgency::QUEUE_UPDATE:
      action();
      break;
  }
}

void grpc_chttp2_act_on_flowctl_action(
    const grpc_core::chttp2::FlowControlAction& action,
    grpc_chttp2_transport* t, grpc_chttp2_stream* s) {
  WithUrgency(/*t=*/t, /*urgency=*/action.send_stream_update(),
              /*reason=*/GRPC_CHTTP2_INITIATE_WRITE_STREAM_FLOW_CONTROL,
              /*action=*/[t, s]() {
                if (s->id != 0 && !s->read_closed) {
                  grpc_chttp2_mark_stream_writable(t, s);
                }
              });
  WithUrgency(/*t=*/t, /*urgency=*/action.send_transport_update(),
              /*reason=*/GRPC_CHTTP2_INITIATE_WRITE_TRANSPORT_FLOW_CONTROL,
              /*action=*/[]() {});
  WithUrgency(/*t=*/t, /*urgency=*/action.send_initial_window_update(),
              /*reason=*/GRPC_CHTTP2_INITIATE_WRITE_SEND_SETTINGS,
              /*action=*/[t, &action]() {
                t->settings.mutable_local().SetInitialWindowSize(
                    action.initial_window_size());
              });
  WithUrgency(
      /*t=*/t, /*urgency=*/action.send_max_frame_size_update(),
      /*reason=*/GRPC_CHTTP2_INITIATE_WRITE_SEND_SETTINGS,
      /*action=*/[t, &action]() {
        t->settings.mutable_local().SetMaxFrameSize(action.max_frame_size());
      });
  if (t->enable_preferred_rx_crypto_frame_advertisement) {
    WithUrgency(
        /*t=*/t, /*urgency=*/action.preferred_rx_crypto_frame_size_update(),
        /*reason=*/GRPC_CHTTP2_INITIATE_WRITE_SEND_SETTINGS,
        /*action=*/[t, &action]() {
          t->settings.mutable_local().SetPreferredReceiveCryptoMessageSize(
              action.preferred_rx_crypto_frame_size());
        });
  }
}

static grpc_error_handle try_http_parsing(grpc_chttp2_transport* t) {
  grpc_http_parser parser;
  size_t i = 0;
  grpc_error_handle error;
  grpc_http_response response;

  grpc_http_parser_init(&parser, GRPC_HTTP_RESPONSE, &response);

  grpc_error_handle parse_error;
  for (; i < t->read_buffer.count && parse_error.ok(); i++) {
    parse_error =
        grpc_http_parser_parse(&parser, t->read_buffer.slices[i], nullptr);
  }
  if (parse_error.ok() &&
      (parse_error = grpc_http_parser_eof(&parser)) == absl::OkStatus()) {
    error = grpc_error_set_int(
        GRPC_ERROR_CREATE(
            absl::StrCat("Trying to connect an http1.x server (HTTP status ",
                         response.status, ")")),
        grpc_core::StatusIntProperty::kRpcStatus,
        grpc_http2_status_to_grpc_status(response.status));
  }

  grpc_http_parser_destroy(&parser);
  grpc_http_response_destroy(&response);
  return error;
}

static void read_action(grpc_core::RefCountedPtr<grpc_chttp2_transport> t,
                        grpc_error_handle error) {
  auto* tp = t.get();
  tp->combiner->Run(grpc_core::InitTransportClosure<read_action_locked>(
                        std::move(t), &tp->read_action_locked),
                    error);
}

static void read_action_parse_loop_locked(
    grpc_core::RefCountedPtr<grpc_chttp2_transport> t,
    grpc_error_handle error) {
  GRPC_LATENT_SEE_ALWAYS_ON_SCOPE("read_action_parse_loop_locked");
  if (t->closed_with_error.ok()) {
    grpc_error_handle errors[3] = {error, absl::OkStatus(), absl::OkStatus()};
    size_t requests_started = 0;
    for (size_t i = 0;
         i < t->read_buffer.count && errors[1] == absl::OkStatus(); i++) {
      auto r = grpc_chttp2_perform_read(t.get(), t->read_buffer.slices[i],
                                        requests_started);
      if (auto* partial_read_size = std::get_if<size_t>(&r)) {
        for (size_t j = 0; j < i; j++) {
          grpc_core::CSliceUnref(grpc_slice_buffer_take_first(&t->read_buffer));
        }
        grpc_slice_buffer_sub_first(
            &t->read_buffer, *partial_read_size,
            GRPC_SLICE_LENGTH(t->read_buffer.slices[0]));
        t->combiner->ForceOffload();
        auto* tp = t.get();
        tp->combiner->Run(
            grpc_core::InitTransportClosure<read_action_parse_loop_locked>(
                std::move(t), &tp->read_action_locked),
            std::move(errors[0]));
        // Early return: we queued to retry later.
        return;
      } else {
        errors[1] = std::move(std::get<absl::Status>(r));
      }
    }
    if (errors[1] != absl::OkStatus()) {
      errors[2] = try_http_parsing(t.get());
      error = GRPC_ERROR_CREATE_REFERENCING("Failed parsing HTTP/2", errors,
                                            GPR_ARRAY_SIZE(errors));
    }

    if (t->initial_window_update != 0) {
      if (t->initial_window_update > 0) {
        grpc_chttp2_stream* s;
        while (grpc_chttp2_list_pop_stalled_by_stream(t.get(), &s)) {
          grpc_chttp2_mark_stream_writable(t.get(), s);
          grpc_chttp2_initiate_write(
              t.get(),
              GRPC_CHTTP2_INITIATE_WRITE_FLOW_CONTROL_UNSTALLED_BY_SETTING);
        }
      }
      t->initial_window_update = 0;
    }
  }

  bool keep_reading = false;
  if (error.ok() && !t->closed_with_error.ok()) {
    error = GRPC_ERROR_CREATE_REFERENCING("Transport closed",
                                          &t->closed_with_error, 1);
  }
  if (!error.ok()) {
    // If a goaway frame was received, this might be the reason why the read
    // failed. Add this info to the error
    if (!t->goaway_error.ok()) {
      error = grpc_error_add_child(error, t->goaway_error);
    }

    close_transport_locked(t.get(), error);
  } else if (t->closed_with_error.ok()) {
    keep_reading = true;
    // Since we have read a byte, reset the keepalive timer
    if (t->keepalive_state == GRPC_CHTTP2_KEEPALIVE_STATE_WAITING) {
      maybe_reset_keepalive_ping_timer_locked(t.get());
    }
  }
  grpc_slice_buffer_reset_and_unref(&t->read_buffer);

  if (keep_reading) {
    if (t->num_pending_induced_frames >= DEFAULT_MAX_PENDING_INDUCED_FRAMES) {
      t->reading_paused_on_pending_induced_frames = true;
      GRPC_TRACE_LOG(http, INFO)
          << "transport " << t.get()
          << " : Pausing reading due to too many unwritten "
             "SETTINGS ACK and RST_STREAM frames";
    } else {
      continue_read_action_locked(std::move(t));
    }
  }
}

static void read_action_locked(
    grpc_core::RefCountedPtr<grpc_chttp2_transport> t,
    grpc_error_handle error) {
  // got an incoming read, cancel any pending keepalive timers
  t->keepalive_incoming_data_wanted = false;
  if (t->keepalive_ping_timeout_handle != TaskHandle::kInvalid) {
    if (GRPC_TRACE_FLAG_ENABLED(http2_ping) ||
        GRPC_TRACE_FLAG_ENABLED(http_keepalive)) {
      LOG(INFO) << (t->is_client ? "CLIENT" : "SERVER") << "[" << t.get()
                << "]: Clear keepalive timer because data was received";
    }
    t->event_engine->Cancel(
        std::exchange(t->keepalive_ping_timeout_handle, TaskHandle::kInvalid));
  }
  grpc_error_handle err = error;
  if (!err.ok()) {
    err = GRPC_ERROR_CREATE_REFERENCING("Endpoint read failed", &err, 1);
  }
  std::swap(err, error);
  read_action_parse_loop_locked(std::move(t), std::move(err));
}

static void continue_read_action_locked(
    grpc_core::RefCountedPtr<grpc_chttp2_transport> t) {
  const bool urgent = !t->goaway_error.ok();
  auto* tp = t.get();
  grpc_endpoint_read(tp->ep.get(), &tp->read_buffer,
                     grpc_core::InitTransportClosure<read_action>(
                         std::move(t), &tp->read_action_locked),
                     urgent, grpc_chttp2_min_read_progress_size(tp));
}

// t is reffed prior to calling the first time, and once the callback chain
// that kicks off finishes, it's unreffed
void schedule_bdp_ping_locked(
    grpc_core::RefCountedPtr<grpc_chttp2_transport> t) {
  auto* tp = t.get();
  tp->flow_control.bdp_estimator()->SchedulePing();
  send_ping_locked(tp,
                   grpc_core::InitTransportClosure<start_bdp_ping>(
                       tp->Ref(), &tp->start_bdp_ping_locked),
                   grpc_core::InitTransportClosure<finish_bdp_ping>(
                       std::move(t), &tp->finish_bdp_ping_locked));
  grpc_chttp2_initiate_write(tp, GRPC_CHTTP2_INITIATE_WRITE_BDP_PING);
}

static void start_bdp_ping(grpc_core::RefCountedPtr<grpc_chttp2_transport> t,
                           grpc_error_handle error) {
  grpc_chttp2_transport* tp = t.get();
  tp->combiner->Run(grpc_core::InitTransportClosure<start_bdp_ping_locked>(
                        std::move(t), &tp->start_bdp_ping_locked),
                    error);
}

static void start_bdp_ping_locked(
    grpc_core::RefCountedPtr<grpc_chttp2_transport> t,
    grpc_error_handle error) {
  GRPC_TRACE_LOG(http, INFO)
      << t->peer_string.as_string_view()
      << ": Start BDP ping err=" << grpc_core::StatusToString(error);
  if (!error.ok() || !t->closed_with_error.ok()) {
    return;
  }
  // Reset the keepalive ping timer
  if (t->keepalive_state == GRPC_CHTTP2_KEEPALIVE_STATE_WAITING) {
    maybe_reset_keepalive_ping_timer_locked(t.get());
  }
  t->flow_control.bdp_estimator()->StartPing();
  t->bdp_ping_started = true;
}

static void finish_bdp_ping(grpc_core::RefCountedPtr<grpc_chttp2_transport> t,
                            grpc_error_handle error) {
  grpc_chttp2_transport* tp = t.get();
  tp->combiner->Run(grpc_core::InitTransportClosure<finish_bdp_ping_locked>(
                        std::move(t), &tp->finish_bdp_ping_locked),
                    error);
}

static void finish_bdp_ping_locked(
    grpc_core::RefCountedPtr<grpc_chttp2_transport> t,
    grpc_error_handle error) {
  GRPC_TRACE_LOG(http, INFO)
      << t->peer_string.as_string_view()
      << ": Complete BDP ping err=" << grpc_core::StatusToString(error);
  if (!error.ok() || !t->closed_with_error.ok()) {
    return;
  }
  if (!t->bdp_ping_started) {
    // start_bdp_ping_locked has not been run yet. Schedule
    // finish_bdp_ping_locked to be run later.
    finish_bdp_ping(std::move(t), std::move(error));
    return;
  }
  t->bdp_ping_started = false;
  grpc_core::Timestamp next_ping =
      t->flow_control.bdp_estimator()->CompletePing();
  grpc_chttp2_act_on_flowctl_action(t->flow_control.PeriodicUpdate(), t.get(),
                                    nullptr);
  GRPC_CHECK(t->next_bdp_ping_timer_handle == TaskHandle::kInvalid);
  t->next_bdp_ping_timer_handle =
      t->event_engine->RunAfter(next_ping - grpc_core::Timestamp::Now(), [t] {
        grpc_core::ExecCtx exec_ctx;
        next_bdp_ping_timer_expired(t.get());
      });
}

static void next_bdp_ping_timer_expired(grpc_chttp2_transport* t) {
  t->combiner->Run(
      grpc_core::InitTransportClosure<next_bdp_ping_timer_expired_locked>(
          t->Ref(), &t->next_bdp_ping_timer_expired_locked),
      absl::OkStatus());
}

static void next_bdp_ping_timer_expired_locked(
    grpc_core::RefCountedPtr<grpc_chttp2_transport> t,
    GRPC_UNUSED grpc_error_handle error) {
  GRPC_DCHECK(error.ok());
  t->next_bdp_ping_timer_handle = TaskHandle::kInvalid;
  if (t->flow_control.bdp_estimator()->accumulator() == 0) {
    // Block the bdp ping till we receive more data.
    t->bdp_ping_blocked = true;
  } else {
    schedule_bdp_ping_locked(std::move(t));
  }
}

void grpc_chttp2_config_default_keepalive_args(grpc_channel_args* args,
                                               const bool is_client) {
  grpc_chttp2_config_default_keepalive_args(grpc_core::ChannelArgs::FromC(args),
                                            is_client);
}

static void grpc_chttp2_config_default_keepalive_args_client(
    const grpc_core::ChannelArgs& channel_args) {
  g_default_client_keepalive_time =
      std::max(grpc_core::Duration::Milliseconds(1),
               channel_args.GetDurationFromIntMillis(GRPC_ARG_KEEPALIVE_TIME_MS)
                   .value_or(g_default_client_keepalive_time));
  g_default_client_keepalive_timeout = std::max(
      grpc_core::Duration::Zero(),
      channel_args.GetDurationFromIntMillis(GRPC_ARG_KEEPALIVE_TIMEOUT_MS)
          .value_or(g_default_client_keepalive_timeout));
  g_default_client_keepalive_permit_without_calls =
      channel_args.GetBool(GRPC_ARG_KEEPALIVE_PERMIT_WITHOUT_CALLS)
          .value_or(g_default_client_keepalive_permit_without_calls);
}

static void grpc_chttp2_config_default_keepalive_args_server(
    const grpc_core::ChannelArgs& channel_args) {
  g_default_server_keepalive_time =
      std::max(grpc_core::Duration::Milliseconds(1),
               channel_args.GetDurationFromIntMillis(GRPC_ARG_KEEPALIVE_TIME_MS)
                   .value_or(g_default_server_keepalive_time));
  g_default_server_keepalive_timeout = std::max(
      grpc_core::Duration::Zero(),
      channel_args.GetDurationFromIntMillis(GRPC_ARG_KEEPALIVE_TIMEOUT_MS)
          .value_or(g_default_server_keepalive_timeout));
  g_default_server_keepalive_permit_without_calls =
      channel_args.GetBool(GRPC_ARG_KEEPALIVE_PERMIT_WITHOUT_CALLS)
          .value_or(g_default_server_keepalive_permit_without_calls);
}

void grpc_chttp2_config_default_keepalive_args(
    const grpc_core::ChannelArgs& channel_args, const bool is_client) {
  if (is_client) {
    grpc_chttp2_config_default_keepalive_args_client(channel_args);
  } else {
    grpc_chttp2_config_default_keepalive_args_server(channel_args);
  }
  grpc_core::Chttp2PingAbusePolicy::SetDefaults(channel_args);
  grpc_core::Chttp2PingRatePolicy::SetDefaults(channel_args);
}

static void init_keepalive_ping(
    grpc_core::RefCountedPtr<grpc_chttp2_transport> t) {
  auto* tp = t.get();
  tp->combiner->Run(grpc_core::InitTransportClosure<init_keepalive_ping_locked>(
                        std::move(t), &tp->init_keepalive_ping_locked),
                    absl::OkStatus());
}

static void init_keepalive_ping_locked(
    grpc_core::RefCountedPtr<grpc_chttp2_transport> t,
    GRPC_UNUSED grpc_error_handle error) {
  GRPC_DCHECK(error.ok());
  GRPC_CHECK(t->keepalive_state == GRPC_CHTTP2_KEEPALIVE_STATE_WAITING);
  GRPC_CHECK(t->keepalive_ping_timer_handle != TaskHandle::kInvalid);
  t->keepalive_ping_timer_handle = TaskHandle::kInvalid;
  grpc_core::Timestamp now = grpc_core::Timestamp::Now();
  grpc_core::Timestamp adjusted_keepalive_timestamp = std::exchange(
      t->next_adjusted_keepalive_timestamp, grpc_core::Timestamp::InfPast());
  bool delay_callback = grpc_core::IsKeepAlivePingTimerBatchEnabled() &&
                        adjusted_keepalive_timestamp > now;
  if (t->destroying || !t->closed_with_error.ok()) {
    t->keepalive_state = GRPC_CHTTP2_KEEPALIVE_STATE_DYING;
  } else {
    if (!delay_callback &&
        (t->keepalive_permit_without_calls || !t->stream_map.empty())) {
      t->keepalive_state = GRPC_CHTTP2_KEEPALIVE_STATE_PINGING;
      send_keepalive_ping_locked(t);
      grpc_chttp2_initiate_write(t.get(),
                                 GRPC_CHTTP2_INITIATE_WRITE_KEEPALIVE_PING);
    } else {
      grpc_core::Duration extend = grpc_core::Duration::Zero();
      if (delay_callback) {
        extend = adjusted_keepalive_timestamp - now;
      }
      t->keepalive_ping_timer_handle =
          t->event_engine->RunAfter(t->keepalive_time + extend, [t] {
            grpc_core::ExecCtx exec_ctx;
            init_keepalive_ping(t);
          });
    }
  }
}

static void finish_keepalive_ping(
    grpc_core::RefCountedPtr<grpc_chttp2_transport> t,
    grpc_error_handle error) {
  auto* tp = t.get();
  tp->combiner->Run(
      grpc_core::InitTransportClosure<finish_keepalive_ping_locked>(
          std::move(t), &tp->finish_keepalive_ping_locked),
      error);
}

static void finish_keepalive_ping_locked(
    grpc_core::RefCountedPtr<grpc_chttp2_transport> t,
    grpc_error_handle error) {
  if (t->keepalive_state == GRPC_CHTTP2_KEEPALIVE_STATE_PINGING) {
    if (error.ok()) {
      if (GRPC_TRACE_FLAG_ENABLED(http) ||
          GRPC_TRACE_FLAG_ENABLED(http_keepalive)) {
        LOG(INFO) << t->peer_string.as_string_view()
                  << ": Finish keepalive ping";
      }
      t->keepalive_state = GRPC_CHTTP2_KEEPALIVE_STATE_WAITING;
      GRPC_CHECK(t->keepalive_ping_timer_handle == TaskHandle::kInvalid);
      t->keepalive_ping_timer_handle =
          t->event_engine->RunAfter(t->keepalive_time, [t] {
            grpc_core::ExecCtx exec_ctx;
            init_keepalive_ping(t);
          });
    }
  }
}

// Returns true if the timer was successfully extended. The provided callback
// is used only if the timer was not previously scheduled with slack.
static bool ExtendScheduledTimer(grpc_chttp2_transport* t, TaskHandle& handle,
                                 grpc_core::Duration duration,
                                 absl::AnyInvocable<void()> cb) {
  if (handle == TaskHandle::kInvalid) {
    return false;
  }
  if (grpc_core::IsKeepAlivePingTimerBatchEnabled()) {
    t->next_adjusted_keepalive_timestamp =
        grpc_core::Timestamp::Now() + duration;
    return true;
  }
  if (t->event_engine->Cancel(handle)) {
    handle = t->event_engine->RunAfter(duration, std::move(cb));
    return true;
  }
  return false;
}

static void maybe_reset_keepalive_ping_timer_locked(grpc_chttp2_transport* t) {
  if (ExtendScheduledTimer(t, t->keepalive_ping_timer_handle, t->keepalive_time,
                           [t = t->Ref()]() mutable {
                             grpc_core::ExecCtx exec_ctx;
                             init_keepalive_ping(std::move(t));
                           })) {
    // Cancel succeeds, resets the keepalive ping timer. Note that we don't
    // need to Ref or Unref here since we still hold the Ref.
    if (GRPC_TRACE_FLAG_ENABLED(http) ||
        GRPC_TRACE_FLAG_ENABLED(http_keepalive)) {
      LOG(INFO) << t->peer_string.as_string_view()
                << ": Keepalive ping cancelled. Resetting timer.";
    }
  }
}

//
// CALLBACK LOOP
//

static void connectivity_state_set(grpc_chttp2_transport* t,
                                   grpc_connectivity_state state,
                                   const absl::Status& status,
                                   const char* reason) {
  GRPC_TRACE_LOG(http, INFO)
      << "transport " << t << " set connectivity_state=" << state
      << "; status=" << status.ToString() << "; reason=" << reason;
  t->state_tracker.SetState(state, status, reason);
}

//
// POLLSET STUFF
//

void grpc_chttp2_transport::SetPollset(grpc_stream* /*gs*/,
                                       grpc_pollset* pollset) {
  // We don't want the overhead of acquiring the mutex unless we're
  // using the "poll" polling engine, which is the only one that
  // actually uses pollsets.
  if (strcmp(grpc_get_poll_strategy_name(), "poll") != 0) return;
  grpc_core::MutexLock lock(&ep_destroy_mu);
  if (ep != nullptr) grpc_endpoint_add_to_pollset(ep.get(), pollset);
}

void grpc_chttp2_transport::SetPollsetSet(grpc_stream* /*gs*/,
                                          grpc_pollset_set* pollset_set) {
  // We don't want the overhead of acquiring the mutex unless we're
  // using the "poll" polling engine, which is the only one that
  // actually uses pollsets.
  if (strcmp(grpc_get_poll_strategy_name(), "poll") != 0) return;
  grpc_core::MutexLock lock(&ep_destroy_mu);
  if (ep != nullptr) grpc_endpoint_add_to_pollset_set(ep.get(), pollset_set);
}

//
// RESOURCE QUOTAS
//

static void post_benign_reclaimer(grpc_chttp2_transport* t) {
  if (!t->benign_reclaimer_registered) {
    t->benign_reclaimer_registered = true;
    t->memory_owner.PostReclaimer(
        grpc_core::ReclamationPass::kBenign,
        [t = t->Ref()](
            std::optional<grpc_core::ReclamationSweep> sweep) mutable {
          if (sweep.has_value()) {
            auto* tp = t.get();
            tp->active_reclamation = std::move(*sweep);
            tp->combiner->Run(
                grpc_core::InitTransportClosure<benign_reclaimer_locked>(
                    std::move(t), &tp->benign_reclaimer_locked),
                absl::OkStatus());
          }
        });
  }
}

static void post_destructive_reclaimer(grpc_chttp2_transport* t) {
  if (!t->destructive_reclaimer_registered) {
    t->destructive_reclaimer_registered = true;
    t->memory_owner.PostReclaimer(
        grpc_core::ReclamationPass::kDestructive,
        [t = t->Ref()](
            std::optional<grpc_core::ReclamationSweep> sweep) mutable {
          if (sweep.has_value()) {
            auto* tp = t.get();
            tp->active_reclamation = std::move(*sweep);
            tp->combiner->Run(
                grpc_core::InitTransportClosure<destructive_reclaimer_locked>(
                    std::move(t), &tp->destructive_reclaimer_locked),
                absl::OkStatus());
          }
        });
  }
}

static void benign_reclaimer_locked(
    grpc_core::RefCountedPtr<grpc_chttp2_transport> t,
    grpc_error_handle error) {
  if (error.ok() && t->stream_map.empty()) {
    // Channel with no active streams: send a goaway to try and make it
    // disconnect cleanly
    t->resource_quota_telemetry_storage->Increment(
        grpc_core::ResourceQuotaDomain::kConnectionsDropped);
    GRPC_TRACE_LOG(resource_quota, INFO)
        << "HTTP2: " << t->peer_string.as_string_view()
        << " - send goaway to free memory";
    send_goaway(t.get(),
                grpc_error_set_int(
                    GRPC_ERROR_CREATE("Buffers full"),
                    grpc_core::StatusIntProperty::kHttp2Error,
                    static_cast<intptr_t>(Http2ErrorCode::kEnhanceYourCalm)),
                /*immediate_disconnect_hint=*/true);
  } else if (error.ok() && GRPC_TRACE_FLAG_ENABLED(resource_quota)) {
    LOG(INFO) << "HTTP2: " << t->peer_string.as_string_view()
              << " - skip benign reclamation, there are still "
              << t->stream_map.size() << " streams";
  }
  t->benign_reclaimer_registered = false;
  if (error != absl::CancelledError()) {
    t->active_reclamation.Finish();
  }
}

static void destructive_reclaimer_locked(
    grpc_core::RefCountedPtr<grpc_chttp2_transport> t,
    grpc_error_handle error) {
  t->destructive_reclaimer_registered = false;
  if (error.ok() && !t->stream_map.empty()) {
    // As stream_map is a hash map, this selects effectively a random stream.
    grpc_chttp2_stream* s = t->stream_map.begin()->second;
    GRPC_TRACE_LOG(resource_quota, INFO)
        << "HTTP2: " << t->peer_string.as_string_view()
        << " - abandon stream id " << s->id;
    t->resource_quota_telemetry_storage->Increment(
        grpc_core::ResourceQuotaDomain::kCallsDropped);
    grpc_chttp2_cancel_stream(
        t.get(), s,
        grpc_error_set_int(
            GRPC_ERROR_CREATE("Buffers full"),
            grpc_core::StatusIntProperty::kHttp2Error,
            static_cast<intptr_t>(Http2ErrorCode::kEnhanceYourCalm)),
        false);
    if (!t->stream_map.empty()) {
      // Since we cancel one stream per destructive reclamation, if
      //   there are more streams left, we can immediately post a new
      //   reclaimer in case the resource quota needs to free more
      //   memory
      post_destructive_reclaimer(t.get());
    }
  }
  if (error != absl::CancelledError()) {
    t->active_reclamation.Finish();
  }
}

//
// MONITORING
//

const char* grpc_chttp2_initiate_write_reason_string(
    grpc_chttp2_initiate_write_reason reason) {
  switch (reason) {
    case GRPC_CHTTP2_INITIATE_WRITE_INITIAL_WRITE:
      return "INITIAL_WRITE";
    case GRPC_CHTTP2_INITIATE_WRITE_START_NEW_STREAM:
      return "START_NEW_STREAM";
    case GRPC_CHTTP2_INITIATE_WRITE_SEND_MESSAGE:
      return "SEND_MESSAGE";
    case GRPC_CHTTP2_INITIATE_WRITE_SEND_INITIAL_METADATA:
      return "SEND_INITIAL_METADATA";
    case GRPC_CHTTP2_INITIATE_WRITE_SEND_TRAILING_METADATA:
      return "SEND_TRAILING_METADATA";
    case GRPC_CHTTP2_INITIATE_WRITE_RETRY_SEND_PING:
      return "RETRY_SEND_PING";
    case GRPC_CHTTP2_INITIATE_WRITE_CONTINUE_PINGS:
      return "CONTINUE_PINGS";
    case GRPC_CHTTP2_INITIATE_WRITE_GOAWAY_SENT:
      return "GOAWAY_SENT";
    case GRPC_CHTTP2_INITIATE_WRITE_RST_STREAM:
      return "RST_STREAM";
    case GRPC_CHTTP2_INITIATE_WRITE_CLOSE_FROM_API:
      return "CLOSE_FROM_API";
    case GRPC_CHTTP2_INITIATE_WRITE_STREAM_FLOW_CONTROL:
      return "STREAM_FLOW_CONTROL";
    case GRPC_CHTTP2_INITIATE_WRITE_TRANSPORT_FLOW_CONTROL:
      return "TRANSPORT_FLOW_CONTROL";
    case GRPC_CHTTP2_INITIATE_WRITE_SEND_SETTINGS:
      return "SEND_SETTINGS";
    case GRPC_CHTTP2_INITIATE_WRITE_SETTINGS_ACK:
      return "SETTINGS_ACK";
    case GRPC_CHTTP2_INITIATE_WRITE_FLOW_CONTROL_UNSTALLED_BY_SETTING:
      return "FLOW_CONTROL_UNSTALLED_BY_SETTING";
    case GRPC_CHTTP2_INITIATE_WRITE_FLOW_CONTROL_UNSTALLED_BY_UPDATE:
      return "FLOW_CONTROL_UNSTALLED_BY_UPDATE";
    case GRPC_CHTTP2_INITIATE_WRITE_APPLICATION_PING:
      return "APPLICATION_PING";
    case GRPC_CHTTP2_INITIATE_WRITE_BDP_PING:
      return "BDP_PING";
    case GRPC_CHTTP2_INITIATE_WRITE_KEEPALIVE_PING:
      return "KEEPALIVE_PING";
    case GRPC_CHTTP2_INITIATE_WRITE_TRANSPORT_FLOW_CONTROL_UNSTALLED:
      return "TRANSPORT_FLOW_CONTROL_UNSTALLED";
    case GRPC_CHTTP2_INITIATE_WRITE_PING_RESPONSE:
      return "PING_RESPONSE";
    case GRPC_CHTTP2_INITIATE_WRITE_FORCE_RST_STREAM:
      return "FORCE_RST_STREAM";
  }
  GPR_UNREACHABLE_CODE(return "unknown");
}

size_t grpc_chttp2_transport::SizeOfStream() const {
  return sizeof(grpc_chttp2_stream);
}

bool grpc_chttp2_transport::
    HackyDisableStreamOpBatchCoalescingInConnectedChannel() const {
  return false;
}

absl::string_view grpc_chttp2_transport::GetTransportName() const {
  return "chttp2";
}

grpc_core::Transport* grpc_create_chttp2_transport(
    const grpc_core::ChannelArgs& channel_args,
    grpc_core::OrphanablePtr<grpc_endpoint> ep, const bool is_client) {
  return new grpc_chttp2_transport(channel_args, std::move(ep), is_client);
}

void grpc_chttp2_transport_start_reading(
    grpc_core::Transport* transport, grpc_slice_buffer* read_buffer,
    absl::AnyInvocable<void(absl::StatusOr<uint32_t>)>
        notify_on_receive_settings,
    grpc_pollset_set* interested_parties_until_recv_settings,
    grpc_closure* notify_on_close) {
  auto t = reinterpret_cast<grpc_chttp2_transport*>(transport)->Ref();
  if (read_buffer != nullptr) {
    grpc_slice_buffer_move_into(read_buffer, &t->read_buffer);
  }
  auto* tp = t.get();
  tp->combiner->Run(
      grpc_core::NewClosure([t = std::move(t),
                             notify_on_receive_settings =
                                 std::move(notify_on_receive_settings),
                             interested_parties_until_recv_settings,
                             notify_on_close](grpc_error_handle) mutable {
        t->interested_parties_until_recv_settings =
            interested_parties_until_recv_settings;
        t->notify_on_receive_settings = std::move(notify_on_receive_settings);
        if (!t->closed_with_error.ok()) {
          t->MaybeNotifyOnReceiveSettingsLocked(t->closed_with_error);
          if (notify_on_close != nullptr) {
            grpc_core::ExecCtx::Run(DEBUG_LOCATION, notify_on_close,
                                    t->closed_with_error);
          }
          return;
        }
        t->notify_on_close = notify_on_close;
        read_action_locked(std::move(t), absl::OkStatus());
      }),
      absl::OkStatus());
}

<<<<<<< HEAD
void grpc_chttp2_transport::MaybeNotifyOnReceiveSettingsLocked(
    absl::StatusOr<uint32_t> max_concurrent_streams) {
  if (notify_on_receive_settings == nullptr) return;
  if (ep != nullptr && interested_parties_until_recv_settings != nullptr) {
    grpc_endpoint_delete_from_pollset_set(
        ep.get(), interested_parties_until_recv_settings);
    interested_parties_until_recv_settings = nullptr;
  }
  event_engine->Run(
      [notify_on_receive_settings = std::move(notify_on_receive_settings),
       max_concurrent_streams]() mutable {
        grpc_core::ExecCtx exec_ctx;
        std::move(notify_on_receive_settings)(max_concurrent_streams);
      });
=======
void grpc_chttp2_transport::StartWatch(
    grpc_core::RefCountedPtr<StateWatcher> watcher) {
  combiner->Run(
      grpc_core::NewClosure([t = RefAsSubclass<grpc_chttp2_transport>(),
                             watcher = std::move(watcher)](
                                grpc_error_handle) mutable {
        GRPC_CHECK(t->watcher == nullptr);
        if (t->ep != nullptr) {
          auto* interested_parties = watcher->interested_parties();
          if (interested_parties != nullptr) {
            grpc_endpoint_add_to_pollset_set(t->ep.get(), interested_parties);
          }
        }
        t->watcher = std::move(watcher);
        if (!t->closed_with_error.ok()) {
          // TODO(roth, ctiller): Provide better disconnect info here.
          t->NotifyStateWatcherOnDisconnectLocked(t->closed_with_error, {});
        } else {
          t->NotifyStateWatcherOnPeerMaxConcurrentStreamsUpdateLocked();
        }
      }),
      absl::OkStatus());
}

void grpc_chttp2_transport::StopWatch(
    grpc_core::RefCountedPtr<StateWatcher> watcher) {
  combiner->Run(
      grpc_core::NewClosure([t = RefAsSubclass<grpc_chttp2_transport>(),
                             watcher = std::move(watcher)](grpc_error_handle) {
        if (t->watcher != watcher) return;
        if (t->ep != nullptr) {
          auto* interested_parties = watcher->interested_parties();
          if (interested_parties != nullptr) {
            grpc_endpoint_delete_from_pollset_set(t->ep.get(),
                                                  interested_parties);
          }
        }
        t->watcher.reset();
      }),
      absl::OkStatus());
}

void grpc_chttp2_transport::NotifyStateWatcherOnDisconnectLocked(
    absl::Status status, StateWatcher::DisconnectInfo disconnect_info) {
  if (watcher == nullptr) return;
  if (ep != nullptr) {
    auto* interested_parties = watcher->interested_parties();
    if (interested_parties != nullptr) {
      grpc_endpoint_delete_from_pollset_set(ep.get(), interested_parties);
    }
  }
  event_engine->Run([watcher = std::move(watcher), status = std::move(status),
                     disconnect_info]() mutable {
    grpc_core::ExecCtx exec_ctx;
    watcher->OnDisconnect(std::move(status), disconnect_info);
    watcher.reset();  // Before ExecCtx goes out of scope.
  });
}

void grpc_chttp2_transport::OnPeerMaxConcurrentStreamsUpdateComplete() {
  combiner->Run(
      grpc_core::NewClosure(
          [t = RefAsSubclass<grpc_chttp2_transport>()](grpc_error_handle) {
            t->max_concurrent_streams_notification_in_flight = false;
            t->MaybeNotifyStateWatcherOfPeerMaxConcurrentStreamsLocked();
          }),
      absl::OkStatus());
}

void grpc_chttp2_transport::
    MaybeNotifyStateWatcherOfPeerMaxConcurrentStreamsLocked() {
  if (watcher == nullptr) return;
  if (last_reported_max_concurrent_streams ==
      settings.peer().max_concurrent_streams()) {
    return;
  }
  if (max_concurrent_streams_notification_in_flight) return;
  NotifyStateWatcherOnPeerMaxConcurrentStreamsUpdateLocked();
}

namespace {

class MaxConcurrentStreamsUpdateOnDone final
    : public grpc_core::Transport::StateWatcher::
          MaxConcurrentStreamsUpdateDoneHandle {
 public:
  explicit MaxConcurrentStreamsUpdateOnDone(
      grpc_core::RefCountedPtr<grpc_chttp2_transport> transport)
      : transport_(std::move(transport)) {}

  ~MaxConcurrentStreamsUpdateOnDone() override {
    transport_->OnPeerMaxConcurrentStreamsUpdateComplete();
  }

 private:
  grpc_core::RefCountedPtr<grpc_chttp2_transport> transport_;
};

}  // namespace

void grpc_chttp2_transport::
    NotifyStateWatcherOnPeerMaxConcurrentStreamsUpdateLocked() {
  last_reported_max_concurrent_streams =
      settings.peer().max_concurrent_streams();
  max_concurrent_streams_notification_in_flight = true;
  event_engine->Run([t = RefAsSubclass<grpc_chttp2_transport>(),
                     watcher = watcher,
                     max_concurrent_streams =
                         settings.peer().max_concurrent_streams()]() mutable {
    grpc_core::ExecCtx exec_ctx;
    watcher->OnPeerMaxConcurrentStreamsUpdate(
        max_concurrent_streams,
        std::make_unique<MaxConcurrentStreamsUpdateOnDone>(std::move(t)));
    watcher.reset();  // Before ExecCtx goes out of scope.
  });
>>>>>>> baca92a9
}<|MERGE_RESOLUTION|>--- conflicted
+++ resolved
@@ -3536,22 +3536,6 @@
       absl::OkStatus());
 }
 
-<<<<<<< HEAD
-void grpc_chttp2_transport::MaybeNotifyOnReceiveSettingsLocked(
-    absl::StatusOr<uint32_t> max_concurrent_streams) {
-  if (notify_on_receive_settings == nullptr) return;
-  if (ep != nullptr && interested_parties_until_recv_settings != nullptr) {
-    grpc_endpoint_delete_from_pollset_set(
-        ep.get(), interested_parties_until_recv_settings);
-    interested_parties_until_recv_settings = nullptr;
-  }
-  event_engine->Run(
-      [notify_on_receive_settings = std::move(notify_on_receive_settings),
-       max_concurrent_streams]() mutable {
-        grpc_core::ExecCtx exec_ctx;
-        std::move(notify_on_receive_settings)(max_concurrent_streams);
-      });
-=======
 void grpc_chttp2_transport::StartWatch(
     grpc_core::RefCountedPtr<StateWatcher> watcher) {
   combiner->Run(
@@ -3667,5 +3651,20 @@
         std::make_unique<MaxConcurrentStreamsUpdateOnDone>(std::move(t)));
     watcher.reset();  // Before ExecCtx goes out of scope.
   });
->>>>>>> baca92a9
+}
+
+void grpc_chttp2_transport::MaybeNotifyOnReceiveSettingsLocked(
+    absl::StatusOr<uint32_t> max_concurrent_streams) {
+  if (notify_on_receive_settings == nullptr) return;
+  if (ep != nullptr && interested_parties_until_recv_settings != nullptr) {
+    grpc_endpoint_delete_from_pollset_set(
+        ep.get(), interested_parties_until_recv_settings);
+    interested_parties_until_recv_settings = nullptr;
+  }
+  event_engine->Run(
+      [notify_on_receive_settings = std::move(notify_on_receive_settings),
+       max_concurrent_streams]() mutable {
+        grpc_core::ExecCtx exec_ctx;
+        std::move(notify_on_receive_settings)(max_concurrent_streams);
+      });
 }