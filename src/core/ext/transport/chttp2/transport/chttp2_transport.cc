//
// Copyright 2018 gRPC authors.
//
// Licensed under the Apache License, Version 2.0 (the "License");
// you may not use this file except in compliance with the License.
// You may obtain a copy of the License at
//
//     http://www.apache.org/licenses/LICENSE-2.0
//
// Unless required by applicable law or agreed to in writing, software
// distributed under the License is distributed on an "AS IS" BASIS,
// WITHOUT WARRANTIES OR CONDITIONS OF ANY KIND, either express or implied.
// See the License for the specific language governing permissions and
// limitations under the License.
//

#include <grpc/support/port_platform.h>

#include "src/core/ext/transport/chttp2/transport/chttp2_transport.h"

#include <inttypes.h>
#include <limits.h>
#include <stdio.h>
#include <string.h>

#include <algorithm>
#include <initializer_list>
#include <memory>
#include <new>
#include <string>
#include <type_traits>
#include <utility>
#include <vector>

#include "absl/base/attributes.h"
#include "absl/container/flat_hash_map.h"
#include "absl/hash/hash.h"
#include "absl/meta/type_traits.h"
#include "absl/status/status.h"
#include "absl/strings/cord.h"
#include "absl/strings/str_cat.h"
#include "absl/strings/str_format.h"
#include "absl/strings/string_view.h"
#include "absl/types/optional.h"

#include <grpc/event_engine/event_engine.h>
#include <grpc/grpc.h>
#include <grpc/impl/channel_arg_names.h>
#include <grpc/impl/connectivity_state.h>
#include <grpc/slice_buffer.h>
#include <grpc/status.h>
#include <grpc/support/alloc.h>
#include <grpc/support/log.h>
#include <grpc/support/time.h>

#include "src/core/ext/transport/chttp2/transport/context_list_entry.h"
#include "src/core/ext/transport/chttp2/transport/flow_control.h"
#include "src/core/ext/transport/chttp2/transport/frame.h"
#include "src/core/ext/transport/chttp2/transport/frame_data.h"
#include "src/core/ext/transport/chttp2/transport/frame_goaway.h"
#include "src/core/ext/transport/chttp2/transport/frame_rst_stream.h"
#include "src/core/ext/transport/chttp2/transport/hpack_encoder.h"
#include "src/core/ext/transport/chttp2/transport/http2_settings.h"
#include "src/core/ext/transport/chttp2/transport/http_trace.h"
#include "src/core/ext/transport/chttp2/transport/internal.h"
#include "src/core/ext/transport/chttp2/transport/ping_abuse_policy.h"
#include "src/core/ext/transport/chttp2/transport/ping_rate_policy.h"
#include "src/core/ext/transport/chttp2/transport/varint.h"
#include "src/core/lib/channel/call_tracer.h"
#include "src/core/lib/channel/channel_args.h"
#include "src/core/lib/channel/context.h"
#include "src/core/lib/debug/stats.h"
#include "src/core/lib/debug/stats_data.h"
#include "src/core/lib/experiments/experiments.h"
#include "src/core/lib/gpr/useful.h"
#include "src/core/lib/gprpp/bitset.h"
#include "src/core/lib/gprpp/crash.h"
#include "src/core/lib/gprpp/debug_location.h"
#include "src/core/lib/gprpp/ref_counted.h"
#include "src/core/lib/gprpp/status_helper.h"
#include "src/core/lib/gprpp/time.h"
#include "src/core/lib/http/parser.h"
#include "src/core/lib/iomgr/combiner.h"
#include "src/core/lib/iomgr/error.h"
#include "src/core/lib/iomgr/exec_ctx.h"
#include "src/core/lib/iomgr/iomgr_fwd.h"
#include "src/core/lib/iomgr/port.h"
#include "src/core/lib/promise/poll.h"
#include "src/core/lib/resource_quota/arena.h"
#include "src/core/lib/resource_quota/memory_quota.h"
#include "src/core/lib/resource_quota/resource_quota.h"
#include "src/core/lib/resource_quota/trace.h"
#include "src/core/lib/slice/slice.h"
#include "src/core/lib/slice/slice_buffer.h"
#include "src/core/lib/slice/slice_internal.h"
#include "src/core/lib/transport/bdp_estimator.h"
#include "src/core/lib/transport/connectivity_state.h"
#include "src/core/lib/transport/error_utils.h"
#include "src/core/lib/transport/http2_errors.h"
#include "src/core/lib/transport/metadata_batch.h"
#include "src/core/lib/transport/status_conversion.h"
#include "src/core/lib/transport/transport.h"
#include "src/core/lib/transport/transport_impl.h"

#ifdef GRPC_POSIX_SOCKET_TCP
#include "src/core/lib/iomgr/ev_posix.h"
#endif

#define DEFAULT_CONNECTION_WINDOW_TARGET (1024 * 1024)
#define MAX_WINDOW 0x7fffffffu
#define MAX_WRITE_BUFFER_SIZE (64 * 1024 * 1024)
#define DEFAULT_MAX_HEADER_LIST_SIZE (16 * 1024)
#define DEFAULT_MAX_HEADER_LIST_SIZE_SOFT_LIMIT (8 * 1024)

#define KEEPALIVE_TIME_BACKOFF_MULTIPLIER 2

#define DEFAULT_MAX_PENDING_INDUCED_FRAMES 10000

static grpc_core::Duration g_default_client_keepalive_time =
    grpc_core::Duration::Infinity();
static grpc_core::Duration g_default_client_keepalive_timeout =
    grpc_core::Duration::Seconds(20);
static grpc_core::Duration g_default_server_keepalive_time =
    grpc_core::Duration::Hours(2);
static grpc_core::Duration g_default_server_keepalive_timeout =
    grpc_core::Duration::Seconds(20);
static bool g_default_client_keepalive_permit_without_calls = false;
static bool g_default_server_keepalive_permit_without_calls = false;

#define MAX_CLIENT_STREAM_ID 0x7fffffffu
grpc_core::TraceFlag grpc_keepalive_trace(false, "http_keepalive");
grpc_core::DebugOnlyTraceFlag grpc_trace_chttp2_refcount(false,
                                                         "chttp2_refcount");

// forward declarations of various callbacks that we'll build closures around
static void write_action_begin_locked(
    grpc_core::RefCountedPtr<grpc_chttp2_transport>, grpc_error_handle error);
static void write_action(grpc_chttp2_transport* t);
static void write_action_end(grpc_core::RefCountedPtr<grpc_chttp2_transport>,
                             grpc_error_handle error);
static void write_action_end_locked(
    grpc_core::RefCountedPtr<grpc_chttp2_transport>, grpc_error_handle error);

static void read_action(grpc_core::RefCountedPtr<grpc_chttp2_transport>,
                        grpc_error_handle error);
static void read_action_locked(grpc_core::RefCountedPtr<grpc_chttp2_transport>,
                               grpc_error_handle error);
static void continue_read_action_locked(
    grpc_core::RefCountedPtr<grpc_chttp2_transport> t);

// Set a transport level setting, and push it to our peer
static void queue_setting_update(grpc_chttp2_transport* t,
                                 grpc_chttp2_setting_id id, uint32_t value);

static void close_from_api(grpc_chttp2_transport* t, grpc_chttp2_stream* s,
                           grpc_error_handle error);

// Start new streams that have been created if we can
static void maybe_start_some_streams(grpc_chttp2_transport* t);

static void connectivity_state_set(grpc_chttp2_transport* t,
                                   grpc_connectivity_state state,
                                   const absl::Status& status,
                                   const char* reason);

static void benign_reclaimer_locked(
    grpc_core::RefCountedPtr<grpc_chttp2_transport>, grpc_error_handle error);
static void destructive_reclaimer_locked(
    grpc_core::RefCountedPtr<grpc_chttp2_transport>, grpc_error_handle error);

static void post_benign_reclaimer(grpc_chttp2_transport* t);
static void post_destructive_reclaimer(grpc_chttp2_transport* t);

static void close_transport_locked(grpc_chttp2_transport* t,
                                   grpc_error_handle error);
static void end_all_the_calls(grpc_chttp2_transport* t,
                              grpc_error_handle error);

static void start_bdp_ping(grpc_core::RefCountedPtr<grpc_chttp2_transport>,
                           grpc_error_handle error);
static void finish_bdp_ping(grpc_core::RefCountedPtr<grpc_chttp2_transport>,
                            grpc_error_handle error);
static void start_bdp_ping_locked(
    grpc_core::RefCountedPtr<grpc_chttp2_transport>, grpc_error_handle error);
static void finish_bdp_ping_locked(
    grpc_core::RefCountedPtr<grpc_chttp2_transport>, grpc_error_handle error);
static void next_bdp_ping_timer_expired(grpc_chttp2_transport* t);
static void next_bdp_ping_timer_expired_locked(
    grpc_core::RefCountedPtr<grpc_chttp2_transport> tp,
    GRPC_UNUSED grpc_error_handle error);

static void cancel_pings(grpc_chttp2_transport* t, grpc_error_handle error);
static void send_ping_locked(grpc_chttp2_transport* t,
                             grpc_closure* on_initiate, grpc_closure* on_ack);
static void retry_initiate_ping_locked(
    grpc_core::RefCountedPtr<grpc_chttp2_transport> t,
    GRPC_UNUSED grpc_error_handle error);

// keepalive-relevant functions
static void init_keepalive_ping(
    grpc_core::RefCountedPtr<grpc_chttp2_transport> t);
static void init_keepalive_ping_locked(
    grpc_core::RefCountedPtr<grpc_chttp2_transport> t,
    GRPC_UNUSED grpc_error_handle error);
static void start_keepalive_ping(
    grpc_core::RefCountedPtr<grpc_chttp2_transport> t, grpc_error_handle error);
static void finish_keepalive_ping(
    grpc_core::RefCountedPtr<grpc_chttp2_transport> t, grpc_error_handle error);
static void start_keepalive_ping_locked(
    grpc_core::RefCountedPtr<grpc_chttp2_transport> t, grpc_error_handle error);
static void finish_keepalive_ping_locked(
    grpc_core::RefCountedPtr<grpc_chttp2_transport> t, grpc_error_handle error);
static void keepalive_watchdog_fired(
    grpc_core::RefCountedPtr<grpc_chttp2_transport> t);
static void keepalive_watchdog_fired_locked(
    grpc_core::RefCountedPtr<grpc_chttp2_transport> t,
    GRPC_UNUSED grpc_error_handle error);
static void maybe_reset_keepalive_ping_timer_locked(grpc_chttp2_transport* t);

namespace {
grpc_core::CallTracerInterface* CallTracerIfEnabled(grpc_chttp2_stream* s) {
  if (s->context == nullptr || !grpc_core::IsTraceRecordCallopsEnabled()) {
    return nullptr;
  }
  return static_cast<grpc_core::CallTracerInterface*>(
      static_cast<grpc_call_context_element*>(
          s->context)[GRPC_CONTEXT_CALL_TRACER_ANNOTATION_INTERFACE]
          .value);
}

grpc_core::WriteTimestampsCallback g_write_timestamps_callback = nullptr;
grpc_core::CopyContextFn g_get_copied_context_fn = nullptr;
}  // namespace

namespace grpc_core {

namespace {
// Initialize a grpc_closure \a c to call \a Fn with \a t and \a error. Holds
// the passed in reference to \a t until it's moved into Fn.
template <void (*Fn)(RefCountedPtr<grpc_chttp2_transport>, grpc_error_handle)>
grpc_closure* InitTransportClosure(RefCountedPtr<grpc_chttp2_transport> t,
                                   grpc_closure* c) {
  GRPC_CLOSURE_INIT(
      c,
      [](void* tp, grpc_error_handle error) {
        Fn(RefCountedPtr<grpc_chttp2_transport>(
               static_cast<grpc_chttp2_transport*>(tp)),
           std::move(error));
      },
      t.release(), nullptr);
  return c;
}
}  // namespace

namespace {
TestOnlyGlobalHttp2TransportInitCallback test_only_init_callback = nullptr;
TestOnlyGlobalHttp2TransportDestructCallback test_only_destruct_callback =
    nullptr;
bool test_only_disable_transient_failure_state_notification = false;
}  // namespace

void TestOnlySetGlobalHttp2TransportInitCallback(
    TestOnlyGlobalHttp2TransportInitCallback callback) {
  test_only_init_callback = callback;
}

void TestOnlySetGlobalHttp2TransportDestructCallback(
    TestOnlyGlobalHttp2TransportDestructCallback callback) {
  test_only_destruct_callback = callback;
}

void TestOnlyGlobalHttp2TransportDisableTransientFailureStateNotification(
    bool disable) {
  test_only_disable_transient_failure_state_notification = disable;
}

void GrpcHttp2SetWriteTimestampsCallback(WriteTimestampsCallback fn) {
  g_write_timestamps_callback = fn;
}

void GrpcHttp2SetCopyContextFn(CopyContextFn fn) {
  g_get_copied_context_fn = fn;
}

WriteTimestampsCallback GrpcHttp2GetWriteTimestampsCallback() {
  return g_write_timestamps_callback;
}

CopyContextFn GrpcHttp2GetCopyContextFn() { return g_get_copied_context_fn; }

// For each entry in the passed ContextList, it executes the function set using
// GrpcHttp2SetWriteTimestampsCallback method with each context in the list
// and \a ts. It also deletes/frees up the passed ContextList after this
// operation.
void ForEachContextListEntryExecute(void* arg, Timestamps* ts,
                                    grpc_error_handle error) {
  ContextList* context_list = reinterpret_cast<ContextList*>(arg);
  if (!context_list) {
    return;
  }
  for (auto it = context_list->begin(); it != context_list->end(); it++) {
    ContextListEntry& entry = (*it);
    if (ts) {
      ts->byte_offset = static_cast<uint32_t>(entry.ByteOffsetInStream());
    }
    g_write_timestamps_callback(entry.TraceContext(), ts, error);
  }
  delete context_list;
}

}  // namespace grpc_core

//
// CONSTRUCTION/DESTRUCTION/REFCOUNTING
//

grpc_chttp2_transport::~grpc_chttp2_transport() {
  size_t i;

  event_engine.reset();

  if (channelz_socket != nullptr) {
    channelz_socket.reset();
  }

  grpc_endpoint_destroy(ep);

  grpc_slice_buffer_destroy(&qbuf);

  grpc_slice_buffer_destroy(&outbuf);

  grpc_error_handle error = GRPC_ERROR_CREATE("Transport destroyed");
  // ContextList::Execute follows semantics of a callback function and does not
  // take a ref on error
  if (cl != nullptr) {
    grpc_core::ForEachContextListEntryExecute(cl, nullptr, error);
  }
  cl = nullptr;

  grpc_slice_buffer_destroy(&read_buffer);
  grpc_chttp2_goaway_parser_destroy(&goaway_parser);

  for (i = 0; i < STREAM_LIST_COUNT; i++) {
    GPR_ASSERT(lists[i].head == nullptr);
    GPR_ASSERT(lists[i].tail == nullptr);
  }

  GPR_ASSERT(stream_map.empty());
  GRPC_COMBINER_UNREF(combiner, "chttp2_transport");

  cancel_pings(this, GRPC_ERROR_CREATE("Transport destroyed"));

  while (write_cb_pool) {
    grpc_chttp2_write_cb* next = write_cb_pool->next;
    gpr_free(write_cb_pool);
    write_cb_pool = next;
  }

  gpr_free(ping_acks);
  if (grpc_core::test_only_destruct_callback != nullptr) {
    grpc_core::test_only_destruct_callback();
  }
}

static const grpc_transport_vtable* get_vtable(void);

static void read_channel_args(grpc_chttp2_transport* t,
                              const grpc_core::ChannelArgs& channel_args,
                              bool is_client) {
  const int initial_sequence_number =
      channel_args.GetInt(GRPC_ARG_HTTP2_INITIAL_SEQUENCE_NUMBER).value_or(-1);
  if (initial_sequence_number > 0) {
    if ((t->next_stream_id & 1) != (initial_sequence_number & 1)) {
      gpr_log(GPR_ERROR, "%s: low bit must be %d on %s",
              GRPC_ARG_HTTP2_INITIAL_SEQUENCE_NUMBER, t->next_stream_id & 1,
              is_client ? "client" : "server");
    } else {
      t->next_stream_id = static_cast<uint32_t>(initial_sequence_number);
    }
  }

  const int max_hpack_table_size =
      channel_args.GetInt(GRPC_ARG_HTTP2_HPACK_TABLE_SIZE_ENCODER).value_or(-1);
  if (max_hpack_table_size >= 0) {
    t->hpack_compressor.SetMaxUsableSize(max_hpack_table_size);
  }

  t->write_buffer_size =
      std::max(0, channel_args.GetInt(GRPC_ARG_HTTP2_WRITE_BUFFER_SIZE)
                      .value_or(grpc_core::chttp2::kDefaultWindow));
  t->keepalive_time =
      std::max(grpc_core::Duration::Milliseconds(1),
               channel_args.GetDurationFromIntMillis(GRPC_ARG_KEEPALIVE_TIME_MS)
                   .value_or(t->is_client ? g_default_client_keepalive_time
                                          : g_default_server_keepalive_time));
  t->keepalive_timeout = std::max(
      grpc_core::Duration::Zero(),
      channel_args.GetDurationFromIntMillis(GRPC_ARG_KEEPALIVE_TIMEOUT_MS)
          .value_or(t->is_client ? g_default_client_keepalive_timeout
                                 : g_default_server_keepalive_timeout));
  if (grpc_core::IsKeepaliveFixEnabled()) {
    t->keepalive_permit_without_calls =
        channel_args.GetBool(GRPC_ARG_KEEPALIVE_PERMIT_WITHOUT_CALLS)
            .value_or(t->is_client
                          ? g_default_client_keepalive_permit_without_calls
                          : g_default_server_keepalive_permit_without_calls);
  } else {
    t->keepalive_permit_without_calls =
        channel_args.GetBool(GRPC_ARG_KEEPALIVE_PERMIT_WITHOUT_CALLS)
            .value_or(false);
  }

  // Only send the prefered rx frame size http2 setting if we are instructed
  // to auto size the buffers allocated at tcp level and we also can adjust
  // sending frame size.
  t->enable_preferred_rx_crypto_frame_advertisement =
      channel_args
          .GetBool(GRPC_ARG_EXPERIMENTAL_HTTP2_PREFERRED_CRYPTO_FRAME_SIZE)
          .value_or(false);

  if (channel_args.GetBool(GRPC_ARG_ENABLE_CHANNELZ)
          .value_or(GRPC_ENABLE_CHANNELZ_DEFAULT)) {
    t->channelz_socket =
        grpc_core::MakeRefCounted<grpc_core::channelz::SocketNode>(
            std::string(grpc_endpoint_get_local_address(t->ep)),
            std::string(t->peer_string.as_string_view()),
            absl::StrCat(get_vtable()->name, " ",
                         t->peer_string.as_string_view()),
            channel_args
                .GetObjectRef<grpc_core::channelz::SocketNode::Security>());
  }

  t->ack_pings = channel_args.GetBool("grpc.http2.ack_pings").value_or(true);

  const int soft_limit =
      channel_args.GetInt(GRPC_ARG_MAX_METADATA_SIZE).value_or(-1);
  if (soft_limit < 0) {
    // Set soft limit to 0.8 * hard limit if this is larger than
    // `DEFAULT_MAX_HEADER_LIST_SIZE_SOFT_LIMIT` and
    // `GRPC_ARG_MAX_METADATA_SIZE` is not set.
    t->max_header_list_size_soft_limit = std::max(
        DEFAULT_MAX_HEADER_LIST_SIZE_SOFT_LIMIT,
        static_cast<int>(
            0.8 * channel_args.GetInt(GRPC_ARG_ABSOLUTE_MAX_METADATA_SIZE)
                      .value_or(-1)));
  } else {
    t->max_header_list_size_soft_limit = soft_limit;
  }

  static const struct {
    absl::string_view channel_arg_name;
    grpc_chttp2_setting_id setting_id;
    int default_value;
    int min;
    int max;
    bool availability[2] /* server, client */;
  } settings_map[] = {{GRPC_ARG_MAX_CONCURRENT_STREAMS,
                       GRPC_CHTTP2_SETTINGS_MAX_CONCURRENT_STREAMS,
                       -1,
                       0,
                       INT32_MAX,
                       {true, false}},
                      {GRPC_ARG_HTTP2_HPACK_TABLE_SIZE_DECODER,
                       GRPC_CHTTP2_SETTINGS_HEADER_TABLE_SIZE,
                       -1,
                       0,
                       INT32_MAX,
                       {true, true}},
                      {GRPC_ARG_ABSOLUTE_MAX_METADATA_SIZE,
                       GRPC_CHTTP2_SETTINGS_MAX_HEADER_LIST_SIZE,
                       -1,
                       0,
                       INT32_MAX,
                       {true, true}},
                      {GRPC_ARG_HTTP2_MAX_FRAME_SIZE,
                       GRPC_CHTTP2_SETTINGS_MAX_FRAME_SIZE,
                       -1,
                       16384,
                       16777215,
                       {true, true}},
                      {GRPC_ARG_HTTP2_ENABLE_TRUE_BINARY,
                       GRPC_CHTTP2_SETTINGS_GRPC_ALLOW_TRUE_BINARY_METADATA,
                       1,
                       0,
                       1,
                       {true, true}},
                      {GRPC_ARG_HTTP2_STREAM_LOOKAHEAD_BYTES,
                       GRPC_CHTTP2_SETTINGS_INITIAL_WINDOW_SIZE,
                       -1,
                       5,
                       INT32_MAX,
                       {true, true}}};

  for (size_t i = 0; i < GPR_ARRAY_SIZE(settings_map); i++) {
    const auto& setting = settings_map[i];
    if (setting.availability[is_client]) {
      const int value = channel_args.GetInt(setting.channel_arg_name)
                            .value_or(setting.default_value);
      if (value >= 0) {
        queue_setting_update(t, setting.setting_id,
                             grpc_core::Clamp(value, setting.min, setting.max));
      } else if (setting.setting_id ==
                 GRPC_CHTTP2_SETTINGS_MAX_HEADER_LIST_SIZE) {
        // Set value to 1.25 * soft limit if this is larger than
        // `DEFAULT_MAX_HEADER_LIST_SIZE` and
        // `GRPC_ARG_ABSOLUTE_MAX_METADATA_SIZE` is not set.
        const int soft_limit = channel_args.GetInt(GRPC_ARG_MAX_METADATA_SIZE)
                                   .value_or(setting.default_value);
        const int value = (soft_limit >= 0 && soft_limit < (INT_MAX / 1.25))
                              ? static_cast<int>(soft_limit * 1.25)
                              : soft_limit;
        if (value > DEFAULT_MAX_HEADER_LIST_SIZE) {
          queue_setting_update(
              t, setting.setting_id,
              grpc_core::Clamp(value, setting.min, setting.max));
        }
      }
    } else if (channel_args.Contains(setting.channel_arg_name)) {
      gpr_log(GPR_DEBUG, "%s is not available on %s",
              std::string(setting.channel_arg_name).c_str(),
              is_client ? "clients" : "servers");
    }
  }

  if (t->enable_preferred_rx_crypto_frame_advertisement) {
    const grpc_chttp2_setting_parameters* sp =
        &grpc_chttp2_settings_parameters
            [GRPC_CHTTP2_SETTINGS_GRPC_PREFERRED_RECEIVE_CRYPTO_FRAME_SIZE];
    queue_setting_update(
        t, GRPC_CHTTP2_SETTINGS_GRPC_PREFERRED_RECEIVE_CRYPTO_FRAME_SIZE,
        grpc_core::Clamp(INT_MAX, static_cast<int>(sp->min_value),
                         static_cast<int>(sp->max_value)));
  }
}

static void init_keepalive_pings_if_enabled_locked(
    grpc_core::RefCountedPtr<grpc_chttp2_transport> t,
    GRPC_UNUSED grpc_error_handle error) {
  GPR_DEBUG_ASSERT(error.ok());
  if (t->keepalive_time != grpc_core::Duration::Infinity()) {
    t->keepalive_state = GRPC_CHTTP2_KEEPALIVE_STATE_WAITING;
    t->keepalive_ping_timer_handle =
        t->event_engine->RunAfter(t->keepalive_time, [t = t->Ref()]() mutable {
          grpc_core::ApplicationCallbackExecCtx callback_exec_ctx;
          grpc_core::ExecCtx exec_ctx;
          init_keepalive_ping(std::move(t));
        });
  } else {
    // Use GRPC_CHTTP2_KEEPALIVE_STATE_DISABLED to indicate there are no
    // inflight keepalive timers
    t->keepalive_state = GRPC_CHTTP2_KEEPALIVE_STATE_DISABLED;
  }
}

grpc_chttp2_transport::grpc_chttp2_transport(
    const grpc_core::ChannelArgs& channel_args, grpc_endpoint* ep,
    bool is_client)
    : refs(1, GRPC_TRACE_FLAG_ENABLED(grpc_trace_chttp2_refcount)
                  ? "chttp2_refcount"
                  : nullptr),
      ep(ep),
      peer_string(
          grpc_core::Slice::FromCopiedString(grpc_endpoint_get_peer(ep))),
      memory_owner(channel_args.GetObject<grpc_core::ResourceQuota>()
                       ->memory_quota()
                       ->CreateMemoryOwner(absl::StrCat(
                           grpc_endpoint_get_peer(ep), ":client_transport"))),
      self_reservation(
          memory_owner.MakeReservation(sizeof(grpc_chttp2_transport))),
      combiner(grpc_combiner_create()),
      state_tracker(is_client ? "client_transport" : "server_transport",
                    GRPC_CHANNEL_READY),
      is_client(is_client),
      next_stream_id(is_client ? 1 : 2),
      ping_abuse_policy(channel_args),
      ping_rate_policy(channel_args, is_client),
      flow_control(
          peer_string.as_string_view(),
          channel_args.GetBool(GRPC_ARG_HTTP2_BDP_PROBE).value_or(true),
          &memory_owner),
      deframe_state(is_client ? GRPC_DTS_FH_0 : GRPC_DTS_CLIENT_PREFIX_0),
      event_engine(
          channel_args
              .GetObjectRef<grpc_event_engine::experimental::EventEngine>()) {
  cl = new grpc_core::ContextList();
  GPR_ASSERT(strlen(GRPC_CHTTP2_CLIENT_CONNECT_STRING) ==
             GRPC_CHTTP2_CLIENT_CONNECT_STRLEN);
  base.vtable = get_vtable();

  grpc_slice_buffer_init(&read_buffer);
  grpc_slice_buffer_init(&outbuf);
  if (is_client) {
    grpc_slice_buffer_add(&outbuf, grpc_slice_from_copied_string(
                                       GRPC_CHTTP2_CLIENT_CONNECT_STRING));
  }
  grpc_slice_buffer_init(&qbuf);
  // copy in initial settings to all setting sets
  size_t i;
  int j;
  for (i = 0; i < GRPC_CHTTP2_NUM_SETTINGS; i++) {
    for (j = 0; j < GRPC_NUM_SETTING_SETS; j++) {
      settings[j][i] = grpc_chttp2_settings_parameters[i].default_value;
    }
  }
  grpc_chttp2_goaway_parser_init(&goaway_parser);

  // configure http2 the way we like it
  if (is_client) {
    queue_setting_update(this, GRPC_CHTTP2_SETTINGS_ENABLE_PUSH, 0);
    queue_setting_update(this, GRPC_CHTTP2_SETTINGS_MAX_CONCURRENT_STREAMS, 0);
  }
  queue_setting_update(this, GRPC_CHTTP2_SETTINGS_MAX_HEADER_LIST_SIZE,
                       DEFAULT_MAX_HEADER_LIST_SIZE);
  queue_setting_update(this,
                       GRPC_CHTTP2_SETTINGS_GRPC_ALLOW_TRUE_BINARY_METADATA, 1);

  read_channel_args(this, channel_args, is_client);

  grpc_core::ExecCtx exec_ctx;
  combiner->Run(
      grpc_core::InitTransportClosure<init_keepalive_pings_if_enabled_locked>(
          Ref(), &init_keepalive_ping_locked),
      absl::OkStatus());

  if (flow_control.bdp_probe()) {
    bdp_ping_blocked = true;
    grpc_chttp2_act_on_flowctl_action(flow_control.PeriodicUpdate(), this,
                                      nullptr);
  }

  grpc_chttp2_initiate_write(this, GRPC_CHTTP2_INITIATE_WRITE_INITIAL_WRITE);
  post_benign_reclaimer(this);
  if (grpc_core::test_only_init_callback != nullptr) {
    grpc_core::test_only_init_callback();
  }

#ifdef GRPC_POSIX_SOCKET_TCP
  closure_barrier_may_cover_write =
      grpc_event_engine_run_in_background() &&
              grpc_core::IsScheduleCancellationOverWriteEnabled()
          ? 0
          : CLOSURE_BARRIER_MAY_COVER_WRITE;
#endif
}

static void destroy_transport_locked(void* tp, grpc_error_handle /*error*/) {
  grpc_core::RefCountedPtr<grpc_chttp2_transport> t(
      static_cast<grpc_chttp2_transport*>(tp));
  t->destroying = 1;
  close_transport_locked(
      t.get(),
      grpc_error_set_int(GRPC_ERROR_CREATE("Transport destroyed"),
                         grpc_core::StatusIntProperty::kOccurredDuringWrite,
                         t->write_state));
  t->memory_owner.Reset();
}

static void destroy_transport(grpc_transport* gt) {
  grpc_chttp2_transport* t = reinterpret_cast<grpc_chttp2_transport*>(gt);
  t->combiner->Run(GRPC_CLOSURE_CREATE(destroy_transport_locked, t, nullptr),
                   absl::OkStatus());
}

static void close_transport_locked(grpc_chttp2_transport* t,
                                   grpc_error_handle error) {
  end_all_the_calls(t, error);
  cancel_pings(t, error);
  if (t->closed_with_error.ok()) {
    if (!grpc_error_has_clear_grpc_status(error)) {
      error =
          grpc_error_set_int(error, grpc_core::StatusIntProperty::kRpcStatus,
                             GRPC_STATUS_UNAVAILABLE);
    }
    if (t->write_state != GRPC_CHTTP2_WRITE_STATE_IDLE) {
      if (t->close_transport_on_writes_finished.ok()) {
        t->close_transport_on_writes_finished =
            GRPC_ERROR_CREATE("Delayed close due to in-progress write");
      }
      t->close_transport_on_writes_finished =
          grpc_error_add_child(t->close_transport_on_writes_finished, error);
      return;
    }
    GPR_ASSERT(!error.ok());
    t->closed_with_error = error;
    connectivity_state_set(t, GRPC_CHANNEL_SHUTDOWN, absl::Status(),
                           "close_transport");
<<<<<<< HEAD
    if (t->ping_state.delayed_ping_timer_handle.has_value()) {
      if (t->event_engine->Cancel(*t->ping_state.delayed_ping_timer_handle)) {
        t->ping_state.delayed_ping_timer_handle.reset();
=======
    if (t->delayed_ping_timer_handle.has_value()) {
      if (t->event_engine->Cancel(*t->delayed_ping_timer_handle)) {
        GRPC_CHTTP2_UNREF_TRANSPORT(t, "retry_initiate_ping_locked");
        t->delayed_ping_timer_handle.reset();
>>>>>>> 8082abb6
      }
    }
    if (t->next_bdp_ping_timer_handle.has_value()) {
      if (t->event_engine->Cancel(*t->next_bdp_ping_timer_handle)) {
        t->next_bdp_ping_timer_handle.reset();
      }
    }
    switch (t->keepalive_state) {
      case GRPC_CHTTP2_KEEPALIVE_STATE_WAITING:
        if (t->keepalive_ping_timer_handle.has_value()) {
          if (t->event_engine->Cancel(*t->keepalive_ping_timer_handle)) {
            t->keepalive_ping_timer_handle.reset();
          }
        }
        break;
      case GRPC_CHTTP2_KEEPALIVE_STATE_PINGING:
        if (t->keepalive_ping_timer_handle.has_value()) {
          if (t->event_engine->Cancel(*t->keepalive_ping_timer_handle)) {
            t->keepalive_ping_timer_handle.reset();
          }
        }
        if (t->keepalive_watchdog_timer_handle.has_value()) {
          if (t->event_engine->Cancel(*t->keepalive_watchdog_timer_handle)) {
            t->keepalive_watchdog_timer_handle.reset();
          }
        }
        break;
      case GRPC_CHTTP2_KEEPALIVE_STATE_DYING:
      case GRPC_CHTTP2_KEEPALIVE_STATE_DISABLED:
        // keepalive timers are not set in these two states
        break;
    }

    // flush writable stream list to avoid dangling references
    grpc_chttp2_stream* s;
    while (grpc_chttp2_list_pop_writable_stream(t, &s)) {
      GRPC_CHTTP2_STREAM_UNREF(s, "chttp2_writing:close");
    }
    GPR_ASSERT(t->write_state == GRPC_CHTTP2_WRITE_STATE_IDLE);
    grpc_endpoint_shutdown(t->ep, error);
  }
  if (t->notify_on_receive_settings != nullptr) {
    grpc_core::ExecCtx::Run(DEBUG_LOCATION, t->notify_on_receive_settings,
                            error);
    t->notify_on_receive_settings = nullptr;
  }
  if (t->notify_on_close != nullptr) {
    grpc_core::ExecCtx::Run(DEBUG_LOCATION, t->notify_on_close, error);
    t->notify_on_close = nullptr;
  }
}

#ifndef NDEBUG
void grpc_chttp2_stream_ref(grpc_chttp2_stream* s, const char* reason) {
  grpc_stream_ref(s->refcount, reason);
}
void grpc_chttp2_stream_unref(grpc_chttp2_stream* s, const char* reason) {
  grpc_stream_unref(s->refcount, reason);
}
#else
void grpc_chttp2_stream_ref(grpc_chttp2_stream* s) {
  grpc_stream_ref(s->refcount);
}
void grpc_chttp2_stream_unref(grpc_chttp2_stream* s) {
  grpc_stream_unref(s->refcount);
}
#endif

grpc_chttp2_stream::grpc_chttp2_stream(grpc_chttp2_transport* t,
                                       grpc_stream_refcount* refcount,
                                       const void* server_data,
                                       grpc_core::Arena* arena)
    : t(t->Ref()),
      refcount([refcount]() {
// We reserve one 'active stream' that's dropped when the stream is
//   read-closed. The others are for Chttp2IncomingByteStreams that are
//   actively reading
// We do this here to avoid cache misses.
#ifndef NDEBUG
        grpc_stream_ref(refcount, "chttp2");
#else
        grpc_stream_ref(refcount);
#endif
        return refcount;
      }()),
      initial_metadata_buffer(arena),
      trailing_metadata_buffer(arena),
      flow_control(&t->flow_control) {
  if (server_data) {
    id = static_cast<uint32_t>(reinterpret_cast<uintptr_t>(server_data));
    if (grpc_http_trace.enabled()) {
      gpr_log(GPR_DEBUG, "HTTP:%p/%p creating accept stream %d [from %p]", t,
              this, id, server_data);
    }
    *t->accepting_stream = this;
    t->stream_map.emplace(id, this);
    post_destructive_reclaimer(t);
  }

  grpc_slice_buffer_init(&frame_storage);
  grpc_slice_buffer_init(&flow_controlled_buffer);
}

grpc_chttp2_stream::~grpc_chttp2_stream() {
  grpc_chttp2_list_remove_stalled_by_stream(t.get(), this);
  grpc_chttp2_list_remove_stalled_by_transport(t.get(), this);

  if (t->channelz_socket != nullptr) {
    if ((t->is_client && eos_received) || (!t->is_client && eos_sent)) {
      t->channelz_socket->RecordStreamSucceeded();
    } else {
      t->channelz_socket->RecordStreamFailed();
    }
  }

  GPR_ASSERT((write_closed && read_closed) || id == 0);
  if (id != 0) {
    GPR_ASSERT(t->stream_map.count(id) == 0);
  }

  grpc_slice_buffer_destroy(&frame_storage);

  for (int i = 0; i < STREAM_LIST_COUNT; i++) {
    if (GPR_UNLIKELY(included.is_set(i))) {
      grpc_core::Crash(absl::StrFormat("%s stream %d still included in list %d",
                                       t->is_client ? "client" : "server", id,
                                       i));
    }
  }

  GPR_ASSERT(send_initial_metadata_finished == nullptr);
  GPR_ASSERT(send_trailing_metadata_finished == nullptr);
  GPR_ASSERT(recv_initial_metadata_ready == nullptr);
  GPR_ASSERT(recv_message_ready == nullptr);
  GPR_ASSERT(recv_trailing_metadata_finished == nullptr);
  grpc_slice_buffer_destroy(&flow_controlled_buffer);
  grpc_core::ExecCtx::Run(DEBUG_LOCATION, destroy_stream_arg, absl::OkStatus());
}

static int init_stream(grpc_transport* gt, grpc_stream* gs,
                       grpc_stream_refcount* refcount, const void* server_data,
                       grpc_core::Arena* arena) {
  grpc_chttp2_transport* t = reinterpret_cast<grpc_chttp2_transport*>(gt);
  new (gs) grpc_chttp2_stream(t, refcount, server_data, arena);
  return 0;
}

static void destroy_stream_locked(void* sp, grpc_error_handle /*error*/) {
  grpc_chttp2_stream* s = static_cast<grpc_chttp2_stream*>(sp);
  s->~grpc_chttp2_stream();
}

static void destroy_stream(grpc_transport* gt, grpc_stream* gs,
                           grpc_closure* then_schedule_closure) {
  grpc_chttp2_transport* t = reinterpret_cast<grpc_chttp2_transport*>(gt);
  grpc_chttp2_stream* s = reinterpret_cast<grpc_chttp2_stream*>(gs);

  s->destroy_stream_arg = then_schedule_closure;
  t->combiner->Run(
      GRPC_CLOSURE_INIT(&s->destroy_stream, destroy_stream_locked, s, nullptr),
      absl::OkStatus());
}

grpc_chttp2_stream* grpc_chttp2_parsing_accept_stream(grpc_chttp2_transport* t,
                                                      uint32_t id) {
  if (t->accept_stream_cb == nullptr) {
    return nullptr;
  }
  grpc_chttp2_stream* accepting = nullptr;
  GPR_ASSERT(t->accepting_stream == nullptr);
  t->accepting_stream = &accepting;
  t->accept_stream_cb(t->accept_stream_cb_user_data, &t->base,
                      reinterpret_cast<void*>(id));
  t->accepting_stream = nullptr;
  return accepting;
}

//
// OUTPUT PROCESSING
//

static const char* write_state_name(grpc_chttp2_write_state st) {
  switch (st) {
    case GRPC_CHTTP2_WRITE_STATE_IDLE:
      return "IDLE";
    case GRPC_CHTTP2_WRITE_STATE_WRITING:
      return "WRITING";
    case GRPC_CHTTP2_WRITE_STATE_WRITING_WITH_MORE:
      return "WRITING+MORE";
  }
  GPR_UNREACHABLE_CODE(return "UNKNOWN");
}

static void set_write_state(grpc_chttp2_transport* t,
                            grpc_chttp2_write_state st, const char* reason) {
  GRPC_CHTTP2_IF_TRACING(
      gpr_log(GPR_INFO, "W:%p %s [%s] state %s -> %s [%s]", t,
              t->is_client ? "CLIENT" : "SERVER",
              std::string(t->peer_string.as_string_view()).c_str(),
              write_state_name(t->write_state), write_state_name(st), reason));
  t->write_state = st;
  // If the state is being reset back to idle, it means a write was just
  // finished. Make sure all the run_after_write closures are scheduled.
  //
  // This is also our chance to close the transport if the transport was marked
  // to be closed after all writes finish (for example, if we received a go-away
  // from peer while we had some pending writes)
  if (st == GRPC_CHTTP2_WRITE_STATE_IDLE) {
    grpc_core::ExecCtx::RunList(DEBUG_LOCATION, &t->run_after_write);
    if (!t->close_transport_on_writes_finished.ok()) {
      grpc_error_handle err = t->close_transport_on_writes_finished;
      t->close_transport_on_writes_finished = absl::OkStatus();
      close_transport_locked(t, err);
    }
  }
}

void grpc_chttp2_initiate_write(grpc_chttp2_transport* t,
                                grpc_chttp2_initiate_write_reason reason) {
  switch (t->write_state) {
    case GRPC_CHTTP2_WRITE_STATE_IDLE:
      set_write_state(t, GRPC_CHTTP2_WRITE_STATE_WRITING,
                      grpc_chttp2_initiate_write_reason_string(reason));
      // Note that the 'write_action_begin_locked' closure is being scheduled
      // on the 'finally_scheduler' of t->combiner. This means that
      // 'write_action_begin_locked' is called only *after* all the other
      // closures (some of which are potentially initiating more writes on the
      // transport) are executed on the t->combiner.
      //
      // The reason for scheduling on finally_scheduler is to make sure we batch
      // as many writes as possible. 'write_action_begin_locked' is the function
      // that gathers all the relevant bytes (which are at various places in the
      // grpc_chttp2_transport structure) and append them to 'outbuf' field in
      // grpc_chttp2_transport thereby batching what would have been potentially
      // multiple write operations.
      //
      // Also, 'write_action_begin_locked' only gathers the bytes into outbuf.
      // It does not call the endpoint to write the bytes. That is done by the
      // 'write_action' (which is scheduled by 'write_action_begin_locked')
      t->combiner->FinallyRun(
          grpc_core::InitTransportClosure<write_action_begin_locked>(
              t->Ref(), &t->write_action_begin_locked),
          absl::OkStatus());
      break;
    case GRPC_CHTTP2_WRITE_STATE_WRITING:
      set_write_state(t, GRPC_CHTTP2_WRITE_STATE_WRITING_WITH_MORE,
                      grpc_chttp2_initiate_write_reason_string(reason));
      break;
    case GRPC_CHTTP2_WRITE_STATE_WRITING_WITH_MORE:
      break;
  }
}

void grpc_chttp2_mark_stream_writable(grpc_chttp2_transport* t,
                                      grpc_chttp2_stream* s) {
  if (t->closed_with_error.ok() && grpc_chttp2_list_add_writable_stream(t, s)) {
    GRPC_CHTTP2_STREAM_REF(s, "chttp2_writing:become");
  }
}

static const char* begin_writing_desc(bool partial) {
  if (partial) {
    return "begin partial write in background";
  } else {
    return "begin write in current thread";
  }
}

static void write_action_begin_locked(
    grpc_core::RefCountedPtr<grpc_chttp2_transport> t,
    grpc_error_handle /*error_ignored*/) {
  GPR_ASSERT(t->write_state != GRPC_CHTTP2_WRITE_STATE_IDLE);
  grpc_chttp2_begin_write_result r;
  if (!t->closed_with_error.ok()) {
    r.writing = false;
  } else {
    r = grpc_chttp2_begin_write(t.get());
  }
  if (r.writing) {
    set_write_state(t.get(),
                    r.partial ? GRPC_CHTTP2_WRITE_STATE_WRITING_WITH_MORE
                              : GRPC_CHTTP2_WRITE_STATE_WRITING,
                    begin_writing_desc(r.partial));
    write_action(t.get());
    if (t->reading_paused_on_pending_induced_frames) {
      GPR_ASSERT(t->num_pending_induced_frames == 0);
      // We had paused reading, because we had many induced frames (SETTINGS
      // ACK, PINGS ACK and RST_STREAMS) pending in t->qbuf. Now that we have
      // been able to flush qbuf, we can resume reading.
      GRPC_CHTTP2_IF_TRACING(gpr_log(
          GPR_INFO,
          "transport %p : Resuming reading after being paused due to too "
          "many unwritten SETTINGS ACK, PINGS ACK and RST_STREAM frames",
          t.get()));
      t->reading_paused_on_pending_induced_frames = false;
      continue_read_action_locked(std::move(t));
    }
  } else {
    set_write_state(t.get(), GRPC_CHTTP2_WRITE_STATE_IDLE,
                    "begin writing nothing");
  }
}

static void write_action(grpc_chttp2_transport* t) {
  void* cl = t->cl;
  if (!t->cl->empty()) {
    // Transfer the ownership of the context list to the endpoint and create and
    // associate a new context list with the transport.
    // The old context list is stored in the cl local variable which is passed
    // to the endpoint. Its upto the endpoint to manage its lifetime.
    t->cl = new grpc_core::ContextList();
  } else {
    // t->cl is Empty. There is nothing to trace in this endpoint_write. set cl
    // to nullptr.
    cl = nullptr;
  }
  // Choose max_frame_size as the prefered rx crypto frame size indicated by the
  // peer.
  int max_frame_size =
      t->settings
          [GRPC_PEER_SETTINGS]
          [GRPC_CHTTP2_SETTINGS_GRPC_PREFERRED_RECEIVE_CRYPTO_FRAME_SIZE];
  // Note: max frame size is 0 if the remote peer does not support adjusting the
  // sending frame size.
  if (max_frame_size == 0) {
    max_frame_size = INT_MAX;
  }
  grpc_endpoint_write(t->ep, &t->outbuf,
                      grpc_core::InitTransportClosure<write_action_end>(
                          t->Ref(), &t->write_action_end_locked),
                      cl, max_frame_size);
}

static void write_action_end(grpc_core::RefCountedPtr<grpc_chttp2_transport> t,
                             grpc_error_handle error) {
  auto* tp = t.get();
  tp->combiner->Run(grpc_core::InitTransportClosure<write_action_end_locked>(
                        std::move(t), &tp->write_action_end_locked),
                    error);
}

// Callback from the grpc_endpoint after bytes have been written by calling
// sendmsg
static void write_action_end_locked(
    grpc_core::RefCountedPtr<grpc_chttp2_transport> t,
    grpc_error_handle error) {
  bool closed = false;
  if (!error.ok()) {
    close_transport_locked(t.get(), error);
    closed = true;
  }

  if (t->sent_goaway_state == GRPC_CHTTP2_FINAL_GOAWAY_SEND_SCHEDULED) {
    t->sent_goaway_state = GRPC_CHTTP2_FINAL_GOAWAY_SENT;
    closed = true;
    if (t->stream_map.empty()) {
      close_transport_locked(t.get(), GRPC_ERROR_CREATE("goaway sent"));
    }
  }

  switch (t->write_state) {
    case GRPC_CHTTP2_WRITE_STATE_IDLE:
      GPR_UNREACHABLE_CODE(break);
    case GRPC_CHTTP2_WRITE_STATE_WRITING:
      set_write_state(t.get(), GRPC_CHTTP2_WRITE_STATE_IDLE, "finish writing");
      break;
    case GRPC_CHTTP2_WRITE_STATE_WRITING_WITH_MORE:
      set_write_state(t.get(), GRPC_CHTTP2_WRITE_STATE_WRITING,
                      "continue writing");
      // If the transport is closed, we will retry writing on the endpoint
      // and next write may contain part of the currently serialized frames.
      // So, we should only call the run_after_write callbacks when the next
      // write finishes, or the callbacks will be invoked when the stream is
      // closed.
      if (!closed) {
        grpc_core::ExecCtx::RunList(DEBUG_LOCATION, &t->run_after_write);
      }
      t->combiner->FinallyRun(
          grpc_core::InitTransportClosure<write_action_begin_locked>(
              t, &t->write_action_begin_locked),
          absl::OkStatus());
      break;
  }

  grpc_chttp2_end_write(t.get(), error);
}

// Dirties an HTTP2 setting to be sent out next time a writing path occurs.
// If the change needs to occur immediately, manually initiate a write.
static void queue_setting_update(grpc_chttp2_transport* t,
                                 grpc_chttp2_setting_id id, uint32_t value) {
  const grpc_chttp2_setting_parameters* sp =
      &grpc_chttp2_settings_parameters[id];
  uint32_t use_value = grpc_core::Clamp(value, sp->min_value, sp->max_value);
  if (use_value != value) {
    gpr_log(GPR_INFO, "Requested parameter %s clamped from %d to %d", sp->name,
            value, use_value);
  }
  if (use_value != t->settings[GRPC_LOCAL_SETTINGS][id]) {
    t->settings[GRPC_LOCAL_SETTINGS][id] = use_value;
    t->dirtied_local_settings = true;
  }
}

// Cancel out streams that haven't yet started if we have received a GOAWAY
static void cancel_unstarted_streams(grpc_chttp2_transport* t,
                                     grpc_error_handle error) {
  grpc_chttp2_stream* s;
  while (grpc_chttp2_list_pop_waiting_for_concurrency(t, &s)) {
    s->trailing_metadata_buffer.Set(
        grpc_core::GrpcStreamNetworkState(),
        grpc_core::GrpcStreamNetworkState::kNotSentOnWire);
    grpc_chttp2_cancel_stream(t, s, error);
  }
}

void grpc_chttp2_add_incoming_goaway(grpc_chttp2_transport* t,
                                     uint32_t goaway_error,
                                     uint32_t last_stream_id,
                                     absl::string_view goaway_text) {
  t->goaway_error = grpc_error_set_str(
      grpc_error_set_int(
          grpc_error_set_int(
              grpc_core::StatusCreate(
                  absl::StatusCode::kUnavailable,
                  absl::StrFormat(
                      "GOAWAY received; Error code: %u; Debug Text: %s",
                      goaway_error, goaway_text),
                  DEBUG_LOCATION, {}),
              grpc_core::StatusIntProperty::kHttp2Error,
              static_cast<intptr_t>(goaway_error)),
          grpc_core::StatusIntProperty::kRpcStatus, GRPC_STATUS_UNAVAILABLE),
      grpc_core::StatusStrProperty::kRawBytes, goaway_text);

  GRPC_CHTTP2_IF_TRACING(
      gpr_log(GPR_INFO, "transport %p got goaway with last stream id %d", t,
              last_stream_id));
  // We want to log this irrespective of whether http tracing is enabled if we
  // received a GOAWAY with a non NO_ERROR code.
  if (goaway_error != GRPC_HTTP2_NO_ERROR) {
    gpr_log(GPR_INFO, "%s: Got goaway [%d] err=%s",
            std::string(t->peer_string.as_string_view()).c_str(), goaway_error,
            grpc_core::StatusToString(t->goaway_error).c_str());
  }
  if (t->is_client) {
    cancel_unstarted_streams(t, t->goaway_error);
    // Cancel all unseen streams
    std::vector<grpc_chttp2_stream*> to_cancel;
    for (auto id_stream : t->stream_map) {
      if (id_stream.first > last_stream_id) {
        to_cancel.push_back(id_stream.second);
      }
    }
    for (auto s : to_cancel) {
      s->trailing_metadata_buffer.Set(
          grpc_core::GrpcStreamNetworkState(),
          grpc_core::GrpcStreamNetworkState::kNotSeenByServer);
      grpc_chttp2_cancel_stream(s->t.get(), s, s->t->goaway_error);
    }
  }
  absl::Status status = grpc_error_to_absl_status(t->goaway_error);
  // When a client receives a GOAWAY with error code ENHANCE_YOUR_CALM and debug
  // data equal to "too_many_pings", it should log the occurrence at a log level
  // that is enabled by default and double the configured KEEPALIVE_TIME used
  // for new connections on that channel.
  if (GPR_UNLIKELY(t->is_client &&
                   goaway_error == GRPC_HTTP2_ENHANCE_YOUR_CALM &&
                   goaway_text == "too_many_pings")) {
    gpr_log(GPR_ERROR,
            "%s: Received a GOAWAY with error code ENHANCE_YOUR_CALM and debug "
            "data equal to \"too_many_pings\". Current keepalive time (before "
            "throttling): %s",
            std::string(t->peer_string.as_string_view()).c_str(),
            t->keepalive_time.ToString().c_str());
    constexpr int max_keepalive_time_millis =
        INT_MAX / KEEPALIVE_TIME_BACKOFF_MULTIPLIER;
    int64_t throttled_keepalive_time =
        t->keepalive_time.millis() > max_keepalive_time_millis
            ? INT_MAX
            : t->keepalive_time.millis() * KEEPALIVE_TIME_BACKOFF_MULTIPLIER;
    status.SetPayload(grpc_core::kKeepaliveThrottlingKey,
                      absl::Cord(std::to_string(throttled_keepalive_time)));
  }
  // lie: use transient failure from the transport to indicate goaway has been
  // received.
  if (!grpc_core::test_only_disable_transient_failure_state_notification) {
    connectivity_state_set(t, GRPC_CHANNEL_TRANSIENT_FAILURE, status,
                           "got_goaway");
  }
}

static void maybe_start_some_streams(grpc_chttp2_transport* t) {
  grpc_chttp2_stream* s;
  // maybe cancel out streams that haven't yet started if we have received a
  // GOAWAY
  if (!t->goaway_error.ok()) {
    cancel_unstarted_streams(t, t->goaway_error);
    return;
  }
  // start streams where we have free grpc_chttp2_stream ids and free
  // * concurrency
  while (t->next_stream_id <= MAX_CLIENT_STREAM_ID &&
         t->stream_map.size() <
             t->settings[GRPC_PEER_SETTINGS]
                        [GRPC_CHTTP2_SETTINGS_MAX_CONCURRENT_STREAMS] &&
         grpc_chttp2_list_pop_waiting_for_concurrency(t, &s)) {
    // safe since we can't (legally) be parsing this stream yet
    GRPC_CHTTP2_IF_TRACING(gpr_log(
        GPR_INFO,
        "HTTP:%s: Transport %p allocating new grpc_chttp2_stream %p to id %d",
        t->is_client ? "CLI" : "SVR", t, s, t->next_stream_id));

    GPR_ASSERT(s->id == 0);
    s->id = t->next_stream_id;
    t->next_stream_id += 2;

    if (t->next_stream_id >= MAX_CLIENT_STREAM_ID) {
      connectivity_state_set(t, GRPC_CHANNEL_TRANSIENT_FAILURE,
                             absl::Status(absl::StatusCode::kUnavailable,
                                          "Transport Stream IDs exhausted"),
                             "no_more_stream_ids");
    }

    t->stream_map.emplace(s->id, s);
    post_destructive_reclaimer(t);
    grpc_chttp2_mark_stream_writable(t, s);
    grpc_chttp2_initiate_write(t, GRPC_CHTTP2_INITIATE_WRITE_START_NEW_STREAM);
  }
  // cancel out streams that will never be started
  if (t->next_stream_id >= MAX_CLIENT_STREAM_ID) {
    while (grpc_chttp2_list_pop_waiting_for_concurrency(t, &s)) {
      s->trailing_metadata_buffer.Set(
          grpc_core::GrpcStreamNetworkState(),
          grpc_core::GrpcStreamNetworkState::kNotSentOnWire);
      grpc_chttp2_cancel_stream(
          t, s,
          grpc_error_set_int(GRPC_ERROR_CREATE("Stream IDs exhausted"),
                             grpc_core::StatusIntProperty::kRpcStatus,
                             GRPC_STATUS_UNAVAILABLE));
    }
  }
}

static grpc_closure* add_closure_barrier(grpc_closure* closure) {
  closure->next_data.scratch += CLOSURE_BARRIER_FIRST_REF_BIT;
  return closure;
}

static void null_then_sched_closure(grpc_closure** closure) {
  grpc_closure* c = *closure;
  *closure = nullptr;
  // null_then_schedule_closure might be run during a start_batch which might
  // subsequently examine the batch for more operations contained within.
  // However, the closure run might make it back to the call object, push a
  // completion, have the application see it, and make a new operation on the
  // call which recycles the batch BEFORE the call to start_batch completes,
  // forcing a race.
  grpc_core::ExecCtx::Run(DEBUG_LOCATION, c, absl::OkStatus());
}

void grpc_chttp2_complete_closure_step(grpc_chttp2_transport* t,
                                       grpc_chttp2_stream* s,
                                       grpc_closure** pclosure,
                                       grpc_error_handle error,
                                       const char* desc,
                                       grpc_core::DebugLocation whence) {
  grpc_closure* closure = *pclosure;
  *pclosure = nullptr;
  if (closure == nullptr) {
    return;
  }
  closure->next_data.scratch -= CLOSURE_BARRIER_FIRST_REF_BIT;
  if (GRPC_TRACE_FLAG_ENABLED(grpc_http_trace)) {
    gpr_log(
        GPR_INFO,
        "complete_closure_step: t=%p %p refs=%d flags=0x%04x desc=%s err=%s "
        "write_state=%s whence=%s:%d",
        t, closure,
        static_cast<int>(closure->next_data.scratch /
                         CLOSURE_BARRIER_FIRST_REF_BIT),
        static_cast<int>(closure->next_data.scratch %
                         CLOSURE_BARRIER_FIRST_REF_BIT),
        desc, grpc_core::StatusToString(error).c_str(),
        write_state_name(t->write_state), whence.file(), whence.line());
  }

  auto* tracer = CallTracerIfEnabled(s);
  if (tracer != nullptr) {
    tracer->RecordAnnotation(
        absl::StrFormat("on_complete: s=%p %p desc=%s err=%s", s, closure, desc,
                        grpc_core::StatusToString(error).c_str()));
  }

  if (!error.ok()) {
    grpc_error_handle cl_err =
        grpc_core::internal::StatusMoveFromHeapPtr(closure->error_data.error);
    if (cl_err.ok()) {
      cl_err = GRPC_ERROR_CREATE(absl::StrCat(
          "Error in HTTP transport completing operation: ", desc,
          " write_state=", write_state_name(t->write_state), " refs=",
          closure->next_data.scratch / CLOSURE_BARRIER_FIRST_REF_BIT, " flags=",
          closure->next_data.scratch % CLOSURE_BARRIER_FIRST_REF_BIT));
      cl_err = grpc_error_set_str(cl_err,
                                  grpc_core::StatusStrProperty::kTargetAddress,
                                  std::string(t->peer_string.as_string_view()));
    }
    cl_err = grpc_error_add_child(cl_err, error);
    closure->error_data.error = grpc_core::internal::StatusAllocHeapPtr(cl_err);
  }
  if (closure->next_data.scratch < CLOSURE_BARRIER_FIRST_REF_BIT) {
    if ((t->write_state == GRPC_CHTTP2_WRITE_STATE_IDLE) ||
        !(closure->next_data.scratch & CLOSURE_BARRIER_MAY_COVER_WRITE)) {
      // Using GRPC_CLOSURE_SCHED instead of GRPC_CLOSURE_RUN to avoid running
      // closures earlier than when it is safe to do so.
      grpc_error_handle run_error =
          grpc_core::internal::StatusMoveFromHeapPtr(closure->error_data.error);
      closure->error_data.error = 0;
      grpc_core::ExecCtx::Run(DEBUG_LOCATION, closure, run_error);
    } else {
      grpc_closure_list_append(&t->run_after_write, closure);
    }
  }
}

static bool contains_non_ok_status(grpc_metadata_batch* batch) {
  return batch->get(grpc_core::GrpcStatusMetadata()).value_or(GRPC_STATUS_OK) !=
         GRPC_STATUS_OK;
}

static void log_metadata(const grpc_metadata_batch* md_batch, uint32_t id,
                         bool is_client, bool is_initial) {
  gpr_log(GPR_INFO, "--metadata--");
  const std::string prefix = absl::StrCat(
      "HTTP:", id, is_initial ? ":HDR" : ":TRL", is_client ? ":CLI:" : ":SVR:");
  md_batch->Log([&prefix](absl::string_view key, absl::string_view value) {
    gpr_log(GPR_INFO, "%s", absl::StrCat(prefix, key, ": ", value).c_str());
  });
}

static void perform_stream_op_locked(void* stream_op,
                                     grpc_error_handle /*error_ignored*/) {
  grpc_transport_stream_op_batch* op =
      static_cast<grpc_transport_stream_op_batch*>(stream_op);
  grpc_chttp2_stream* s =
      static_cast<grpc_chttp2_stream*>(op->handler_private.extra_arg);
  grpc_transport_stream_op_batch_payload* op_payload = op->payload;
  grpc_chttp2_transport* t = s->t.get();

  s->context = op->payload->context;
  s->traced = op->is_traced;
  if (GRPC_TRACE_FLAG_ENABLED(grpc_http_trace)) {
    gpr_log(GPR_INFO,
            "perform_stream_op_locked[s=%p; op=%p]: %s; on_complete = %p", s,
            op, grpc_transport_stream_op_batch_string(op, false).c_str(),
            op->on_complete);
    if (op->send_initial_metadata) {
      log_metadata(op_payload->send_initial_metadata.send_initial_metadata,
                   s->id, t->is_client, true);
    }
    if (op->send_trailing_metadata) {
      log_metadata(op_payload->send_trailing_metadata.send_trailing_metadata,
                   s->id, t->is_client, false);
    }
  }

  auto* tracer = CallTracerIfEnabled(s);
  if (tracer != nullptr) {
    tracer->RecordAnnotation(absl::StrFormat(
        "perform_stream_op_locked[s=%p; op=%p]: %s; on_complete = %p", s, op,
        grpc_transport_stream_op_batch_string(op, true).c_str(),
        op->on_complete));
  }

  grpc_closure* on_complete = op->on_complete;
  // on_complete will be null if and only if there are no send ops in the batch.
  if (on_complete != nullptr) {
    // This batch has send ops. Use final_data as a barrier until enqueue time;
    // the initial counter is dropped at the end of this function.
    on_complete->next_data.scratch = CLOSURE_BARRIER_FIRST_REF_BIT;
    on_complete->error_data.error = 0;
  }

  if (op->cancel_stream) {
    grpc_chttp2_cancel_stream(t, s, op_payload->cancel_stream.cancel_error);
  }

  if (op->send_initial_metadata) {
    if (t->is_client && t->channelz_socket != nullptr) {
      t->channelz_socket->RecordStreamStartedFromLocal();
    }
    GPR_ASSERT(s->send_initial_metadata_finished == nullptr);
    on_complete->next_data.scratch |= t->closure_barrier_may_cover_write;

    s->send_initial_metadata_finished = add_closure_barrier(on_complete);
    s->send_initial_metadata =
        op_payload->send_initial_metadata.send_initial_metadata;
    if (t->is_client) {
      s->deadline = std::min(
          s->deadline,
          s->send_initial_metadata->get(grpc_core::GrpcTimeoutMetadata())
              .value_or(grpc_core::Timestamp::InfFuture()));
    }
    if (contains_non_ok_status(s->send_initial_metadata)) {
      s->seen_error = true;
    }
    if (!s->write_closed) {
      if (t->is_client) {
        if (t->closed_with_error.ok()) {
          GPR_ASSERT(s->id == 0);
          grpc_chttp2_list_add_waiting_for_concurrency(t, s);
          maybe_start_some_streams(t);
        } else {
          s->trailing_metadata_buffer.Set(
              grpc_core::GrpcStreamNetworkState(),
              grpc_core::GrpcStreamNetworkState::kNotSentOnWire);
          grpc_chttp2_cancel_stream(
              t, s,
              grpc_error_set_int(
                  GRPC_ERROR_CREATE_REFERENCING("Transport closed",
                                                &t->closed_with_error, 1),
                  grpc_core::StatusIntProperty::kRpcStatus,
                  GRPC_STATUS_UNAVAILABLE));
        }
      } else {
        GPR_ASSERT(s->id != 0);
        grpc_chttp2_mark_stream_writable(t, s);
        if (!(op->send_message &&
              (op->payload->send_message.flags & GRPC_WRITE_BUFFER_HINT))) {
          grpc_chttp2_initiate_write(
              t, GRPC_CHTTP2_INITIATE_WRITE_SEND_INITIAL_METADATA);
        }
      }
    } else {
      s->send_initial_metadata = nullptr;
      grpc_chttp2_complete_closure_step(
          t, s, &s->send_initial_metadata_finished,
          GRPC_ERROR_CREATE_REFERENCING(
              "Attempt to send initial metadata after stream was closed",
              &s->write_closed_error, 1),
          "send_initial_metadata_finished");
    }
  }

  if (op->send_message) {
    t->num_messages_in_next_write++;
    grpc_core::global_stats().IncrementHttp2SendMessageSize(
        op->payload->send_message.send_message->Length());
    on_complete->next_data.scratch |= t->closure_barrier_may_cover_write;
    s->send_message_finished = add_closure_barrier(op->on_complete);
    const uint32_t flags = op_payload->send_message.flags;
    if (s->write_closed) {
      op->payload->send_message.stream_write_closed = true;
      // We should NOT return an error here, so as to avoid a cancel OP being
      // started. The surface layer will notice that the stream has been closed
      // for writes and fail the send message op.
      grpc_chttp2_complete_closure_step(t, s, &s->send_message_finished,
                                        absl::OkStatus(),
                                        "fetching_send_message_finished");
    } else {
      uint8_t* frame_hdr = grpc_slice_buffer_tiny_add(
          &s->flow_controlled_buffer, GRPC_HEADER_SIZE_IN_BYTES);
      frame_hdr[0] = (flags & GRPC_WRITE_INTERNAL_COMPRESS) != 0;
      size_t len = op_payload->send_message.send_message->Length();
      frame_hdr[1] = static_cast<uint8_t>(len >> 24);
      frame_hdr[2] = static_cast<uint8_t>(len >> 16);
      frame_hdr[3] = static_cast<uint8_t>(len >> 8);
      frame_hdr[4] = static_cast<uint8_t>(len);

      s->next_message_end_offset =
          s->flow_controlled_bytes_written +
          static_cast<int64_t>(s->flow_controlled_buffer.length) +
          static_cast<int64_t>(len);
      if (flags & GRPC_WRITE_BUFFER_HINT) {
        s->next_message_end_offset -= t->write_buffer_size;
        s->write_buffering = true;
      } else {
        s->write_buffering = false;
      }

      grpc_slice* const slices =
          op_payload->send_message.send_message->c_slice_buffer()->slices;
      grpc_slice* const end =
          slices + op_payload->send_message.send_message->Count();
      for (grpc_slice* slice = slices; slice != end; slice++) {
        grpc_slice_buffer_add(&s->flow_controlled_buffer,
                              grpc_core::CSliceRef(*slice));
      }

      int64_t notify_offset = s->next_message_end_offset;
      if (notify_offset <= s->flow_controlled_bytes_written) {
        grpc_chttp2_complete_closure_step(t, s, &s->send_message_finished,
                                          absl::OkStatus(),
                                          "fetching_send_message_finished");
      } else {
        grpc_chttp2_write_cb* cb = t->write_cb_pool;
        if (cb == nullptr) {
          cb = static_cast<grpc_chttp2_write_cb*>(gpr_malloc(sizeof(*cb)));
        } else {
          t->write_cb_pool = cb->next;
        }
        cb->call_at_byte = notify_offset;
        cb->closure = s->send_message_finished;
        s->send_message_finished = nullptr;
        grpc_chttp2_write_cb** list = flags & GRPC_WRITE_THROUGH
                                          ? &s->on_write_finished_cbs
                                          : &s->on_flow_controlled_cbs;
        cb->next = *list;
        *list = cb;
      }

      if (s->id != 0 &&
          (!s->write_buffering ||
           s->flow_controlled_buffer.length > t->write_buffer_size)) {
        grpc_chttp2_mark_stream_writable(t, s);
        grpc_chttp2_initiate_write(t, GRPC_CHTTP2_INITIATE_WRITE_SEND_MESSAGE);
      }
    }
  }

  if (op->send_trailing_metadata) {
    GPR_ASSERT(s->send_trailing_metadata_finished == nullptr);
    on_complete->next_data.scratch |= t->closure_barrier_may_cover_write;
    s->send_trailing_metadata_finished = add_closure_barrier(on_complete);
    s->send_trailing_metadata =
        op_payload->send_trailing_metadata.send_trailing_metadata;
    s->sent_trailing_metadata_op = op_payload->send_trailing_metadata.sent;
    s->write_buffering = false;
    if (contains_non_ok_status(s->send_trailing_metadata)) {
      s->seen_error = true;
    }
    if (s->write_closed) {
      s->send_trailing_metadata = nullptr;
      s->sent_trailing_metadata_op = nullptr;
      grpc_chttp2_complete_closure_step(
          t, s, &s->send_trailing_metadata_finished,
          op->payload->send_trailing_metadata.send_trailing_metadata->empty()
              ? absl::OkStatus()
              : GRPC_ERROR_CREATE("Attempt to send trailing metadata after "
                                  "stream was closed"),
          "send_trailing_metadata_finished");
    } else if (s->id != 0) {
      // TODO(ctiller): check if there's flow control for any outstanding
      //   bytes before going writable
      grpc_chttp2_mark_stream_writable(t, s);
      grpc_chttp2_initiate_write(
          t, GRPC_CHTTP2_INITIATE_WRITE_SEND_TRAILING_METADATA);
    }
  }

  if (op->recv_initial_metadata) {
    GPR_ASSERT(s->recv_initial_metadata_ready == nullptr);
    s->recv_initial_metadata_ready =
        op_payload->recv_initial_metadata.recv_initial_metadata_ready;
    s->recv_initial_metadata =
        op_payload->recv_initial_metadata.recv_initial_metadata;
    s->trailing_metadata_available =
        op_payload->recv_initial_metadata.trailing_metadata_available;
    if (s->parsed_trailers_only && s->trailing_metadata_available != nullptr) {
      *s->trailing_metadata_available = true;
    }
    grpc_chttp2_maybe_complete_recv_initial_metadata(t, s);
  }

  if (op->recv_message) {
    GPR_ASSERT(s->recv_message_ready == nullptr);
    s->recv_message_ready = op_payload->recv_message.recv_message_ready;
    s->recv_message = op_payload->recv_message.recv_message;
    s->recv_message->emplace();
    s->recv_message_flags = op_payload->recv_message.flags;
    s->call_failed_before_recv_message =
        op_payload->recv_message.call_failed_before_recv_message;
    grpc_chttp2_maybe_complete_recv_trailing_metadata(t, s);
  }

  if (op->recv_trailing_metadata) {
    GPR_ASSERT(s->collecting_stats == nullptr);
    s->collecting_stats = op_payload->recv_trailing_metadata.collect_stats;
    GPR_ASSERT(s->recv_trailing_metadata_finished == nullptr);
    s->recv_trailing_metadata_finished =
        op_payload->recv_trailing_metadata.recv_trailing_metadata_ready;
    s->recv_trailing_metadata =
        op_payload->recv_trailing_metadata.recv_trailing_metadata;
    s->final_metadata_requested = true;
    grpc_chttp2_maybe_complete_recv_trailing_metadata(t, s);
  }

  if (on_complete != nullptr) {
    grpc_chttp2_complete_closure_step(t, s, &on_complete, absl::OkStatus(),
                                      "op->on_complete");
  }

  GRPC_CHTTP2_STREAM_UNREF(s, "perform_stream_op");
}

static void perform_stream_op(grpc_transport* gt, grpc_stream* gs,
                              grpc_transport_stream_op_batch* op) {
  grpc_chttp2_transport* t = reinterpret_cast<grpc_chttp2_transport*>(gt);
  grpc_chttp2_stream* s = reinterpret_cast<grpc_chttp2_stream*>(gs);

  if (!t->is_client) {
    if (op->send_initial_metadata) {
      GPR_ASSERT(!op->payload->send_initial_metadata.send_initial_metadata
                      ->get(grpc_core::GrpcTimeoutMetadata())
                      .has_value());
    }
    if (op->send_trailing_metadata) {
      GPR_ASSERT(!op->payload->send_trailing_metadata.send_trailing_metadata
                      ->get(grpc_core::GrpcTimeoutMetadata())
                      .has_value());
    }
  }

  if (GRPC_TRACE_FLAG_ENABLED(grpc_http_trace)) {
    gpr_log(GPR_INFO, "perform_stream_op[s=%p; op=%p]: %s", s, op,
            grpc_transport_stream_op_batch_string(op, false).c_str());
  }

  GRPC_CHTTP2_STREAM_REF(s, "perform_stream_op");
  op->handler_private.extra_arg = gs;
  t->combiner->Run(GRPC_CLOSURE_INIT(&op->handler_private.closure,
                                     perform_stream_op_locked, op, nullptr),
                   absl::OkStatus());
}

static void cancel_pings(grpc_chttp2_transport* t, grpc_error_handle error) {
  GRPC_CHTTP2_IF_TRACING(gpr_log(GPR_INFO, "%p CANCEL PINGS: %s", t,
                                 grpc_core::StatusToString(error).c_str()));
  // callback remaining pings: they're not allowed to call into the transport,
  //   and maybe they hold resources that need to be freed
  grpc_chttp2_ping_queue* pq = &t->ping_queue;
  GPR_ASSERT(!error.ok());
  for (size_t j = 0; j < GRPC_CHTTP2_PCL_COUNT; j++) {
    grpc_closure_list_fail_all(&pq->lists[j], error);
    grpc_core::ExecCtx::RunList(DEBUG_LOCATION, &pq->lists[j]);
  }
}

static void send_ping_locked(grpc_chttp2_transport* t,
                             grpc_closure* on_initiate, grpc_closure* on_ack) {
  if (!t->closed_with_error.ok()) {
    grpc_core::ExecCtx::Run(DEBUG_LOCATION, on_initiate, t->closed_with_error);
    grpc_core::ExecCtx::Run(DEBUG_LOCATION, on_ack, t->closed_with_error);
    return;
  }
  grpc_chttp2_ping_queue* pq = &t->ping_queue;
  grpc_closure_list_append(&pq->lists[GRPC_CHTTP2_PCL_INITIATE], on_initiate,
                           absl::OkStatus());
  grpc_closure_list_append(&pq->lists[GRPC_CHTTP2_PCL_NEXT], on_ack,
                           absl::OkStatus());
}

// Specialized form of send_ping_locked for keepalive ping. If there is already
// a ping in progress, the keepalive ping would piggyback onto that ping,
// instead of waiting for that ping to complete and then starting a new ping.
static void send_keepalive_ping_locked(
    grpc_core::RefCountedPtr<grpc_chttp2_transport> t) {
  if (!t->closed_with_error.ok()) {
    t->combiner->Run(
        grpc_core::InitTransportClosure<start_keepalive_ping_locked>(
            t->Ref(), &t->start_keepalive_ping_locked),
        t->closed_with_error);
    t->combiner->Run(
        grpc_core::InitTransportClosure<finish_keepalive_ping_locked>(
            t->Ref(), &t->finish_keepalive_ping_locked),
        t->closed_with_error);
    return;
  }
  grpc_chttp2_ping_queue* pq = &t->ping_queue;
  if (!grpc_closure_list_empty(pq->lists[GRPC_CHTTP2_PCL_INFLIGHT])) {
    // There is a ping in flight. Add yourself to the inflight closure list.
    t->combiner->Run(
        grpc_core::InitTransportClosure<start_keepalive_ping_locked>(
            t->Ref(), &t->start_keepalive_ping_locked),
        t->closed_with_error);
    grpc_closure_list_append(
        &pq->lists[GRPC_CHTTP2_PCL_INFLIGHT],
        grpc_core::InitTransportClosure<finish_keepalive_ping>(
            t->Ref(), &t->finish_keepalive_ping_locked),
        absl::OkStatus());
    return;
  }
  grpc_closure_list_append(
      &pq->lists[GRPC_CHTTP2_PCL_INITIATE],
      grpc_core::InitTransportClosure<start_keepalive_ping>(
          t->Ref(), &t->start_keepalive_ping_locked),
      absl::OkStatus());
  grpc_closure_list_append(
      &pq->lists[GRPC_CHTTP2_PCL_NEXT],
      grpc_core::InitTransportClosure<finish_keepalive_ping>(
          t->Ref(), &t->finish_keepalive_ping_locked),
      absl::OkStatus());
}

void grpc_chttp2_retry_initiate_ping(
    grpc_core::RefCountedPtr<grpc_chttp2_transport> t) {
  auto tp = t.get();
  tp->combiner->Run(grpc_core::InitTransportClosure<retry_initiate_ping_locked>(
                        std::move(t), &tp->retry_initiate_ping_locked),
                    absl::OkStatus());
}

static void retry_initiate_ping_locked(
    grpc_core::RefCountedPtr<grpc_chttp2_transport> t,
    GRPC_UNUSED grpc_error_handle error) {
  GPR_DEBUG_ASSERT(error.ok());
<<<<<<< HEAD
  GPR_ASSERT(t->ping_state.delayed_ping_timer_handle.has_value());
  t->ping_state.delayed_ping_timer_handle.reset();
  grpc_chttp2_initiate_write(t.get(),
                             GRPC_CHTTP2_INITIATE_WRITE_RETRY_SEND_PING);
=======
  grpc_chttp2_transport* t = static_cast<grpc_chttp2_transport*>(tp);
  GPR_ASSERT(t->delayed_ping_timer_handle.has_value());
  t->delayed_ping_timer_handle.reset();
  grpc_chttp2_initiate_write(t, GRPC_CHTTP2_INITIATE_WRITE_RETRY_SEND_PING);
  GRPC_CHTTP2_UNREF_TRANSPORT(t, "retry_initiate_ping_locked");
>>>>>>> 8082abb6
}

void grpc_chttp2_ack_ping(grpc_chttp2_transport* t, uint64_t id) {
  grpc_chttp2_ping_queue* pq = &t->ping_queue;
  if (pq->inflight_id != id) {
    gpr_log(GPR_DEBUG, "Unknown ping response from %s: %" PRIx64,
            std::string(t->peer_string.as_string_view()).c_str(), id);
    return;
  }
  grpc_core::ExecCtx::RunList(DEBUG_LOCATION,
                              &pq->lists[GRPC_CHTTP2_PCL_INFLIGHT]);
  if (!grpc_closure_list_empty(pq->lists[GRPC_CHTTP2_PCL_NEXT])) {
    grpc_chttp2_initiate_write(t, GRPC_CHTTP2_INITIATE_WRITE_CONTINUE_PINGS);
  }
}

namespace {

// Fire and forget (deletes itself on completion). Does a graceful shutdown by
// sending a GOAWAY frame with the last stream id set to 2^31-1, sending a ping
// and waiting for an ack (effective waiting for an RTT) and then sending a
// final GOAWAY frame with an updated last stream identifier. This helps ensure
// that a connection can be cleanly shut down without losing requests.
// In the event, that the client does not respond to the ping for some reason,
// we add a 20 second deadline, after which we send the second goaway.
class GracefulGoaway : public grpc_core::RefCounted<GracefulGoaway> {
 public:
  static void Start(grpc_chttp2_transport* t) { new GracefulGoaway(t); }

 private:
  using TaskHandle = ::grpc_event_engine::experimental::EventEngine::TaskHandle;

  explicit GracefulGoaway(grpc_chttp2_transport* t) : t_(t->Ref()) {
    t->sent_goaway_state = GRPC_CHTTP2_GRACEFUL_GOAWAY;
    grpc_chttp2_goaway_append((1u << 31) - 1, 0, grpc_empty_slice(), &t->qbuf);
    send_ping_locked(
        t, nullptr, GRPC_CLOSURE_INIT(&on_ping_ack_, OnPingAck, this, nullptr));
    grpc_chttp2_initiate_write(t, GRPC_CHTTP2_INITIATE_WRITE_GOAWAY_SENT);
    timer_handle_ = t_->event_engine->RunAfter(
        grpc_core::Duration::Seconds(20),
        [self = Ref(DEBUG_LOCATION, "GoawayTimer")]() mutable {
          grpc_core::ApplicationCallbackExecCtx callback_exec_ctx;
          grpc_core::ExecCtx exec_ctx;
          // The ref will be unreffed in the combiner.
          auto* ptr = self.release();
          ptr->t_->combiner->Run(
              GRPC_CLOSURE_INIT(&ptr->on_timer_, OnTimerLocked, ptr, nullptr),
              absl::OkStatus());
        });
  }

  void MaybeSendFinalGoawayLocked() {
    if (t_->sent_goaway_state != GRPC_CHTTP2_GRACEFUL_GOAWAY) {
      // We already sent the final GOAWAY.
      return;
    }
    if (t_->destroying || !t_->closed_with_error.ok()) {
      GRPC_CHTTP2_IF_TRACING(
          gpr_log(GPR_INFO,
                  "transport:%p %s peer:%s Transport already shutting down. "
                  "Graceful GOAWAY abandoned.",
                  t_.get(), t_->is_client ? "CLIENT" : "SERVER",
                  std::string(t_->peer_string.as_string_view()).c_str()));
      return;
    }
    // Ping completed. Send final goaway.
    GRPC_CHTTP2_IF_TRACING(
        gpr_log(GPR_INFO,
                "transport:%p %s peer:%s Graceful shutdown: Ping received. "
                "Sending final GOAWAY with stream_id:%d",
                t_.get(), t_->is_client ? "CLIENT" : "SERVER",
                std::string(t_->peer_string.as_string_view()).c_str(),
                t_->last_new_stream_id));
    t_->sent_goaway_state = GRPC_CHTTP2_FINAL_GOAWAY_SEND_SCHEDULED;
    grpc_chttp2_goaway_append(t_->last_new_stream_id, 0, grpc_empty_slice(),
                              &t_->qbuf);
    grpc_chttp2_initiate_write(t_.get(),
                               GRPC_CHTTP2_INITIATE_WRITE_GOAWAY_SENT);
  }

  static void OnPingAck(void* arg, grpc_error_handle /* error */) {
    auto* self = static_cast<GracefulGoaway*>(arg);
    self->t_->combiner->Run(
        GRPC_CLOSURE_INIT(&self->on_ping_ack_, OnPingAckLocked, self, nullptr),
        absl::OkStatus());
  }

  static void OnPingAckLocked(void* arg, grpc_error_handle /* error */) {
    auto* self = static_cast<GracefulGoaway*>(arg);
    if (self->timer_handle_ != TaskHandle::kInvalid) {
      self->t_->event_engine->Cancel(
          std::exchange(self->timer_handle_, TaskHandle::kInvalid));
    }
    self->MaybeSendFinalGoawayLocked();
    self->Unref();
  }

  static void OnTimerLocked(void* arg, grpc_error_handle /* error */) {
    auto* self = static_cast<GracefulGoaway*>(arg);
    // Clearing the handle since the timer has fired and the handle is invalid.
    self->timer_handle_ = TaskHandle::kInvalid;
    self->MaybeSendFinalGoawayLocked();
    self->Unref();
  }

  const grpc_core::RefCountedPtr<grpc_chttp2_transport> t_;
  grpc_closure on_ping_ack_;
  TaskHandle timer_handle_ = TaskHandle::kInvalid;
  grpc_closure on_timer_;
};

}  // namespace

static void send_goaway(grpc_chttp2_transport* t, grpc_error_handle error,
                        bool immediate_disconnect_hint) {
  grpc_http2_error_code http_error;
  std::string message;
  grpc_error_get_status(error, grpc_core::Timestamp::InfFuture(), nullptr,
                        &message, &http_error, nullptr);
  if (!t->is_client && http_error == GRPC_HTTP2_NO_ERROR &&
      !immediate_disconnect_hint) {
    // Do a graceful shutdown.
    if (t->sent_goaway_state == GRPC_CHTTP2_NO_GOAWAY_SEND) {
      GracefulGoaway::Start(t);
    } else {
      // Graceful GOAWAY is already in progress.
    }
  } else if (t->sent_goaway_state == GRPC_CHTTP2_NO_GOAWAY_SEND ||
             t->sent_goaway_state == GRPC_CHTTP2_GRACEFUL_GOAWAY) {
    // We want to log this irrespective of whether http tracing is enabled
    gpr_log(GPR_DEBUG, "%s %s: Sending goaway last_new_stream_id=%d err=%s",
            std::string(t->peer_string.as_string_view()).c_str(),
            t->is_client ? "CLIENT" : "SERVER", t->last_new_stream_id,
            grpc_core::StatusToString(error).c_str());
    t->sent_goaway_state = GRPC_CHTTP2_FINAL_GOAWAY_SEND_SCHEDULED;
    grpc_chttp2_goaway_append(
        t->last_new_stream_id, static_cast<uint32_t>(http_error),
        grpc_slice_from_cpp_string(std::move(message)), &t->qbuf);
  } else {
    // Final GOAWAY has already been sent.
  }
  grpc_chttp2_initiate_write(t, GRPC_CHTTP2_INITIATE_WRITE_GOAWAY_SENT);
}

void grpc_chttp2_exceeded_ping_strikes(grpc_chttp2_transport* t) {
  send_goaway(t,
              grpc_error_set_int(GRPC_ERROR_CREATE("too_many_pings"),
                                 grpc_core::StatusIntProperty::kHttp2Error,
                                 GRPC_HTTP2_ENHANCE_YOUR_CALM),
              /*immediate_disconnect_hint=*/true);
  // The transport will be closed after the write is done
  close_transport_locked(
      t, grpc_error_set_int(GRPC_ERROR_CREATE("Too many pings"),
                            grpc_core::StatusIntProperty::kRpcStatus,
                            GRPC_STATUS_UNAVAILABLE));
}

void grpc_chttp2_reset_ping_clock(grpc_chttp2_transport* t) {
  if (!t->is_client) {
    t->ping_abuse_policy.ResetPingStrikes();
  }
  t->ping_rate_policy.ResetPingsBeforeDataRequired();
}

static void perform_transport_op_locked(void* stream_op,
                                        grpc_error_handle /*error_ignored*/) {
  grpc_transport_op* op = static_cast<grpc_transport_op*>(stream_op);
  grpc_core::RefCountedPtr<grpc_chttp2_transport> t(
      static_cast<grpc_chttp2_transport*>(op->handler_private.extra_arg));

  if (!op->goaway_error.ok()) {
    send_goaway(t.get(), op->goaway_error, /*immediate_disconnect_hint=*/false);
  }

  if (op->set_accept_stream) {
    t->accept_stream_cb = op->set_accept_stream_fn;
    t->accept_stream_cb_user_data = op->set_accept_stream_user_data;
  }

  if (op->bind_pollset) {
    grpc_endpoint_add_to_pollset(t->ep, op->bind_pollset);
  }

  if (op->bind_pollset_set) {
    grpc_endpoint_add_to_pollset_set(t->ep, op->bind_pollset_set);
  }

  if (op->send_ping.on_initiate != nullptr || op->send_ping.on_ack != nullptr) {
    send_ping_locked(t.get(), op->send_ping.on_initiate, op->send_ping.on_ack);
    grpc_chttp2_initiate_write(t.get(),
                               GRPC_CHTTP2_INITIATE_WRITE_APPLICATION_PING);
  }

  if (op->start_connectivity_watch != nullptr) {
    t->state_tracker.AddWatcher(op->start_connectivity_watch_state,
                                std::move(op->start_connectivity_watch));
  }
  if (op->stop_connectivity_watch != nullptr) {
    t->state_tracker.RemoveWatcher(op->stop_connectivity_watch);
  }

  if (!op->disconnect_with_error.ok()) {
    send_goaway(t.get(), op->disconnect_with_error,
                /*immediate_disconnect_hint=*/true);
    close_transport_locked(t.get(), op->disconnect_with_error);
  }

  grpc_core::ExecCtx::Run(DEBUG_LOCATION, op->on_consumed, absl::OkStatus());
}

static void perform_transport_op(grpc_transport* gt, grpc_transport_op* op) {
  grpc_chttp2_transport* t = reinterpret_cast<grpc_chttp2_transport*>(gt);
  if (GRPC_TRACE_FLAG_ENABLED(grpc_http_trace)) {
    gpr_log(GPR_INFO, "perform_transport_op[t=%p]: %s", t,
            grpc_transport_op_string(op).c_str());
  }
  op->handler_private.extra_arg = gt;
  t->Ref().release()->combiner->Run(
      GRPC_CLOSURE_INIT(&op->handler_private.closure,
                        perform_transport_op_locked, op, nullptr),
      absl::OkStatus());
}

//
// INPUT PROCESSING - GENERAL
//

void grpc_chttp2_maybe_complete_recv_initial_metadata(grpc_chttp2_transport* t,
                                                      grpc_chttp2_stream* s) {
  if (s->recv_initial_metadata_ready != nullptr &&
      s->published_metadata[0] != GRPC_METADATA_NOT_PUBLISHED) {
    if (s->seen_error) {
      grpc_slice_buffer_reset_and_unref(&s->frame_storage);
    }
    *s->recv_initial_metadata = std::move(s->initial_metadata_buffer);
    s->recv_initial_metadata->Set(grpc_core::PeerString(),
                                  t->peer_string.Ref());
    // If we didn't receive initial metadata from the wire and instead faked a
    // status (due to stream cancellations for example), let upper layers know
    // that trailing metadata is immediately available.
    if (s->trailing_metadata_available != nullptr &&
        s->published_metadata[0] != GRPC_METADATA_PUBLISHED_FROM_WIRE &&
        s->published_metadata[1] == GRPC_METADATA_SYNTHESIZED_FROM_FAKE) {
      *s->trailing_metadata_available = true;
      s->trailing_metadata_available = nullptr;
    }
    null_then_sched_closure(&s->recv_initial_metadata_ready);
  }
}

void grpc_chttp2_maybe_complete_recv_message(grpc_chttp2_transport* t,
                                             grpc_chttp2_stream* s) {
  if (s->recv_message_ready == nullptr) return;

  grpc_core::chttp2::StreamFlowControl::IncomingUpdateContext upd(
      &s->flow_control);
  grpc_error_handle error;

  // Lambda is immediately invoked as a big scoped section that can be
  // exited out of at any point by returning.
  [&]() {
    if (grpc_http_trace.enabled()) {
      gpr_log(GPR_DEBUG,
              "maybe_complete_recv_message %p final_metadata_requested=%d "
              "seen_error=%d",
              s, s->final_metadata_requested, s->seen_error);
    }
    if (s->final_metadata_requested && s->seen_error) {
      grpc_slice_buffer_reset_and_unref(&s->frame_storage);
      s->recv_message->reset();
    } else {
      if (s->frame_storage.length != 0) {
        while (true) {
          GPR_ASSERT(s->frame_storage.length > 0);
          int64_t min_progress_size;
          auto r = grpc_deframe_unprocessed_incoming_frames(
              s, &min_progress_size, &**s->recv_message, s->recv_message_flags);
          if (grpc_http_trace.enabled()) {
            gpr_log(GPR_DEBUG, "Deframe data frame: %s",
                    grpc_core::PollToString(r, [](absl::Status r) {
                      return r.ToString();
                    }).c_str());
          }
          if (r.pending()) {
            if (s->read_closed) {
              grpc_slice_buffer_reset_and_unref(&s->frame_storage);
              s->recv_message->reset();
              break;
            } else {
              upd.SetMinProgressSize(min_progress_size);
              return;  // Out of lambda to enclosing function
            }
          } else {
            error = std::move(r.value());
            if (!error.ok()) {
              s->seen_error = true;
              grpc_slice_buffer_reset_and_unref(&s->frame_storage);
              break;
            } else {
              if (t->channelz_socket != nullptr) {
                t->channelz_socket->RecordMessageReceived();
              }
              break;
            }
          }
        }
      } else if (s->read_closed) {
        s->recv_message->reset();
      } else {
        upd.SetMinProgressSize(GRPC_HEADER_SIZE_IN_BYTES);
        return;  // Out of lambda to enclosing function
      }
    }
    // save the length of the buffer before handing control back to application
    // threads. Needed to support correct flow control bookkeeping
    if (error.ok() && s->recv_message->has_value()) {
      null_then_sched_closure(&s->recv_message_ready);
    } else if (s->published_metadata[1] != GRPC_METADATA_NOT_PUBLISHED) {
      if (s->call_failed_before_recv_message != nullptr) {
        *s->call_failed_before_recv_message =
            (s->published_metadata[1] != GRPC_METADATA_PUBLISHED_AT_CLOSE);
      }
      null_then_sched_closure(&s->recv_message_ready);
    }
  }();

  upd.SetPendingSize(s->frame_storage.length);
  grpc_chttp2_act_on_flowctl_action(upd.MakeAction(), t, s);
}

void grpc_chttp2_maybe_complete_recv_trailing_metadata(grpc_chttp2_transport* t,
                                                       grpc_chttp2_stream* s) {
  grpc_chttp2_maybe_complete_recv_message(t, s);
  if (grpc_http_trace.enabled()) {
    gpr_log(GPR_DEBUG,
            "maybe_complete_recv_trailing_metadata cli=%d s=%p closure=%p "
            "read_closed=%d "
            "write_closed=%d %" PRIdPTR,
            t->is_client, s, s->recv_trailing_metadata_finished, s->read_closed,
            s->write_closed, s->frame_storage.length);
  }
  if (s->recv_trailing_metadata_finished != nullptr && s->read_closed &&
      s->write_closed) {
    if (s->seen_error || !t->is_client) {
      grpc_slice_buffer_reset_and_unref(&s->frame_storage);
    }
    if (s->read_closed && s->frame_storage.length == 0 &&
        s->recv_trailing_metadata_finished != nullptr) {
      grpc_transport_move_stats(&s->stats, s->collecting_stats);
      s->collecting_stats = nullptr;
      *s->recv_trailing_metadata = std::move(s->trailing_metadata_buffer);
      null_then_sched_closure(&s->recv_trailing_metadata_finished);
    }
  }
}

static void remove_stream(grpc_chttp2_transport* t, uint32_t id,
                          grpc_error_handle error) {
  grpc_chttp2_stream* s = t->stream_map.extract(id).mapped();
  GPR_DEBUG_ASSERT(s);
  if (t->incoming_stream == s) {
    t->incoming_stream = nullptr;
    grpc_chttp2_parsing_become_skip_parser(t);
  }

  if (t->stream_map.empty()) {
    post_benign_reclaimer(t);
    if (t->sent_goaway_state == GRPC_CHTTP2_FINAL_GOAWAY_SENT) {
      close_transport_locked(
          t, GRPC_ERROR_CREATE_REFERENCING(
                 "Last stream closed after sending GOAWAY", &error, 1));
    }
  }
  if (grpc_chttp2_list_remove_writable_stream(t, s)) {
    GRPC_CHTTP2_STREAM_UNREF(s, "chttp2_writing:remove_stream");
  }
  grpc_chttp2_list_remove_stalled_by_stream(t, s);
  grpc_chttp2_list_remove_stalled_by_transport(t, s);

  maybe_start_some_streams(t);
}

void grpc_chttp2_cancel_stream(grpc_chttp2_transport* t, grpc_chttp2_stream* s,
                               grpc_error_handle due_to_error) {
  if (!t->is_client && !s->sent_trailing_metadata &&
      grpc_error_has_clear_grpc_status(due_to_error)) {
    close_from_api(t, s, due_to_error);
    return;
  }

  if (!s->read_closed || !s->write_closed) {
    if (s->id != 0) {
      grpc_http2_error_code http_error;
      grpc_error_get_status(due_to_error, s->deadline, nullptr, nullptr,
                            &http_error, nullptr);
      grpc_chttp2_add_rst_stream_to_next_write(
          t, s->id, static_cast<uint32_t>(http_error), &s->stats.outgoing);
      grpc_chttp2_initiate_write(t, GRPC_CHTTP2_INITIATE_WRITE_RST_STREAM);
    }
  }
  if (!due_to_error.ok() && !s->seen_error) {
    s->seen_error = true;
  }
  grpc_chttp2_mark_stream_closed(t, s, 1, 1, due_to_error);
}

void grpc_chttp2_fake_status(grpc_chttp2_transport* t, grpc_chttp2_stream* s,
                             grpc_error_handle error) {
  grpc_status_code status;
  std::string message;
  grpc_error_get_status(error, s->deadline, &status, &message, nullptr,
                        nullptr);
  if (status != GRPC_STATUS_OK) {
    s->seen_error = true;
  }
  // stream_global->recv_trailing_metadata_finished gives us a
  //   last chance replacement: we've received trailing metadata,
  //   but something more important has become available to signal
  //   to the upper layers - drop what we've got, and then publish
  //   what we want - which is safe because we haven't told anyone
  //   about the metadata yet
  if (s->published_metadata[1] == GRPC_METADATA_NOT_PUBLISHED ||
      s->recv_trailing_metadata_finished != nullptr ||
      !s->final_metadata_requested) {
    s->trailing_metadata_buffer.Set(grpc_core::GrpcStatusMetadata(), status);
    if (!message.empty()) {
      s->trailing_metadata_buffer.Set(
          grpc_core::GrpcMessageMetadata(),
          grpc_core::Slice::FromCopiedBuffer(message));
    }
    s->published_metadata[1] = GRPC_METADATA_SYNTHESIZED_FROM_FAKE;
    grpc_chttp2_maybe_complete_recv_trailing_metadata(t, s);
  }
}

static void add_error(grpc_error_handle error, grpc_error_handle* refs,
                      size_t* nrefs) {
  if (error.ok()) return;
  for (size_t i = 0; i < *nrefs; i++) {
    if (error == refs[i]) {
      return;
    }
  }
  refs[*nrefs] = error;
  ++*nrefs;
}

static grpc_error_handle removal_error(grpc_error_handle extra_error,
                                       grpc_chttp2_stream* s,
                                       const char* main_error_msg) {
  grpc_error_handle refs[3];
  size_t nrefs = 0;
  add_error(s->read_closed_error, refs, &nrefs);
  add_error(s->write_closed_error, refs, &nrefs);
  add_error(extra_error, refs, &nrefs);
  grpc_error_handle error;
  if (nrefs > 0) {
    error = GRPC_ERROR_CREATE_REFERENCING(main_error_msg, refs, nrefs);
  }
  return error;
}

static void flush_write_list(grpc_chttp2_transport* t, grpc_chttp2_stream* s,
                             grpc_chttp2_write_cb** list,
                             grpc_error_handle error) {
  while (*list) {
    grpc_chttp2_write_cb* cb = *list;
    *list = cb->next;
    grpc_chttp2_complete_closure_step(t, s, &cb->closure, error,
                                      "on_write_finished_cb");
    cb->next = t->write_cb_pool;
    t->write_cb_pool = cb;
  }
}

void grpc_chttp2_fail_pending_writes(grpc_chttp2_transport* t,
                                     grpc_chttp2_stream* s,
                                     grpc_error_handle error) {
  error =
      removal_error(error, s, "Pending writes failed due to stream closure");
  s->send_initial_metadata = nullptr;
  grpc_chttp2_complete_closure_step(t, s, &s->send_initial_metadata_finished,
                                    error, "send_initial_metadata_finished");

  s->send_trailing_metadata = nullptr;
  s->sent_trailing_metadata_op = nullptr;
  grpc_chttp2_complete_closure_step(t, s, &s->send_trailing_metadata_finished,
                                    error, "send_trailing_metadata_finished");

  grpc_chttp2_complete_closure_step(t, s, &s->send_message_finished, error,
                                    "fetching_send_message_finished");
  flush_write_list(t, s, &s->on_write_finished_cbs, error);
  flush_write_list(t, s, &s->on_flow_controlled_cbs, error);
}

void grpc_chttp2_mark_stream_closed(grpc_chttp2_transport* t,
                                    grpc_chttp2_stream* s, int close_reads,
                                    int close_writes, grpc_error_handle error) {
  if (grpc_http_trace.enabled()) {
    gpr_log(
        GPR_DEBUG, "MARK_STREAM_CLOSED: t=%p s=%p(id=%d) %s [%s]", t, s, s->id,
        (close_reads && close_writes)
            ? "read+write"
            : (close_reads ? "read" : (close_writes ? "write" : "nothing??")),
        grpc_core::StatusToString(error).c_str());
  }
  if (s->read_closed && s->write_closed) {
    // already closed, but we should still fake the status if needed.
    grpc_error_handle overall_error = removal_error(error, s, "Stream removed");
    if (!overall_error.ok()) {
      grpc_chttp2_fake_status(t, s, overall_error);
    }
    grpc_chttp2_maybe_complete_recv_trailing_metadata(t, s);
    return;
  }
  bool closed_read = false;
  bool became_closed = false;
  if (close_reads && !s->read_closed) {
    s->read_closed_error = error;
    s->read_closed = true;
    closed_read = true;
  }
  if (close_writes && !s->write_closed) {
    s->write_closed_error = error;
    s->write_closed = true;
    grpc_chttp2_fail_pending_writes(t, s, error);
  }
  if (s->read_closed && s->write_closed) {
    became_closed = true;
    grpc_error_handle overall_error = removal_error(error, s, "Stream removed");
    if (s->id != 0) {
      remove_stream(t, s->id, overall_error);
    } else {
      // Purge streams waiting on concurrency still waiting for id assignment
      grpc_chttp2_list_remove_waiting_for_concurrency(t, s);
    }
    if (!overall_error.ok()) {
      grpc_chttp2_fake_status(t, s, overall_error);
    }
  }
  if (closed_read) {
    for (int i = 0; i < 2; i++) {
      if (s->published_metadata[i] == GRPC_METADATA_NOT_PUBLISHED) {
        s->published_metadata[i] = GRPC_METADATA_PUBLISHED_AT_CLOSE;
      }
    }
    grpc_chttp2_maybe_complete_recv_initial_metadata(t, s);
    grpc_chttp2_maybe_complete_recv_message(t, s);
  }
  if (became_closed) {
    s->stats.latency =
        gpr_time_sub(gpr_now(GPR_CLOCK_MONOTONIC), s->creation_time);
    grpc_chttp2_maybe_complete_recv_trailing_metadata(t, s);
    GRPC_CHTTP2_STREAM_UNREF(s, "chttp2");
  }
}

static void close_from_api(grpc_chttp2_transport* t, grpc_chttp2_stream* s,
                           grpc_error_handle error) {
  grpc_slice hdr;
  grpc_slice status_hdr;
  grpc_slice http_status_hdr;
  grpc_slice content_type_hdr;
  grpc_slice message_pfx;
  uint8_t* p;
  uint32_t len = 0;
  grpc_status_code grpc_status;
  std::string message;
  grpc_error_get_status(error, s->deadline, &grpc_status, &message, nullptr,
                        nullptr);

  GPR_ASSERT(grpc_status >= 0 && (int)grpc_status < 100);

  // Hand roll a header block.
  //   This is unnecessarily ugly - at some point we should find a more
  //   elegant solution.
  //   It's complicated by the fact that our send machinery would be dead by
  //   the time we got around to sending this, so instead we ignore HPACK
  //   compression and just write the uncompressed bytes onto the wire.
  if (!s->sent_initial_metadata) {
    http_status_hdr = GRPC_SLICE_MALLOC(13);
    p = GRPC_SLICE_START_PTR(http_status_hdr);
    *p++ = 0x00;
    *p++ = 7;
    *p++ = ':';
    *p++ = 's';
    *p++ = 't';
    *p++ = 'a';
    *p++ = 't';
    *p++ = 'u';
    *p++ = 's';
    *p++ = 3;
    *p++ = '2';
    *p++ = '0';
    *p++ = '0';
    GPR_ASSERT(p == GRPC_SLICE_END_PTR(http_status_hdr));
    len += static_cast<uint32_t> GRPC_SLICE_LENGTH(http_status_hdr);

    content_type_hdr = GRPC_SLICE_MALLOC(31);
    p = GRPC_SLICE_START_PTR(content_type_hdr);
    *p++ = 0x00;
    *p++ = 12;
    *p++ = 'c';
    *p++ = 'o';
    *p++ = 'n';
    *p++ = 't';
    *p++ = 'e';
    *p++ = 'n';
    *p++ = 't';
    *p++ = '-';
    *p++ = 't';
    *p++ = 'y';
    *p++ = 'p';
    *p++ = 'e';
    *p++ = 16;
    *p++ = 'a';
    *p++ = 'p';
    *p++ = 'p';
    *p++ = 'l';
    *p++ = 'i';
    *p++ = 'c';
    *p++ = 'a';
    *p++ = 't';
    *p++ = 'i';
    *p++ = 'o';
    *p++ = 'n';
    *p++ = '/';
    *p++ = 'g';
    *p++ = 'r';
    *p++ = 'p';
    *p++ = 'c';
    GPR_ASSERT(p == GRPC_SLICE_END_PTR(content_type_hdr));
    len += static_cast<uint32_t> GRPC_SLICE_LENGTH(content_type_hdr);
  }

  status_hdr = GRPC_SLICE_MALLOC(15 + (grpc_status >= 10));
  p = GRPC_SLICE_START_PTR(status_hdr);
  *p++ = 0x00;  // literal header, not indexed
  *p++ = 11;    // len(grpc-status)
  *p++ = 'g';
  *p++ = 'r';
  *p++ = 'p';
  *p++ = 'c';
  *p++ = '-';
  *p++ = 's';
  *p++ = 't';
  *p++ = 'a';
  *p++ = 't';
  *p++ = 'u';
  *p++ = 's';
  if (grpc_status < 10) {
    *p++ = 1;
    *p++ = static_cast<uint8_t>('0' + grpc_status);
  } else {
    *p++ = 2;
    *p++ = static_cast<uint8_t>('0' + (grpc_status / 10));
    *p++ = static_cast<uint8_t>('0' + (grpc_status % 10));
  }
  GPR_ASSERT(p == GRPC_SLICE_END_PTR(status_hdr));
  len += static_cast<uint32_t> GRPC_SLICE_LENGTH(status_hdr);

  size_t msg_len = message.length();
  GPR_ASSERT(msg_len <= UINT32_MAX);
  grpc_core::VarintWriter<1> msg_len_writer(static_cast<uint32_t>(msg_len));
  message_pfx = GRPC_SLICE_MALLOC(14 + msg_len_writer.length());
  p = GRPC_SLICE_START_PTR(message_pfx);
  *p++ = 0x00;  // literal header, not indexed
  *p++ = 12;    // len(grpc-message)
  *p++ = 'g';
  *p++ = 'r';
  *p++ = 'p';
  *p++ = 'c';
  *p++ = '-';
  *p++ = 'm';
  *p++ = 'e';
  *p++ = 's';
  *p++ = 's';
  *p++ = 'a';
  *p++ = 'g';
  *p++ = 'e';
  msg_len_writer.Write(0, p);
  p += msg_len_writer.length();
  GPR_ASSERT(p == GRPC_SLICE_END_PTR(message_pfx));
  len += static_cast<uint32_t> GRPC_SLICE_LENGTH(message_pfx);
  len += static_cast<uint32_t>(msg_len);

  hdr = GRPC_SLICE_MALLOC(9);
  p = GRPC_SLICE_START_PTR(hdr);
  *p++ = static_cast<uint8_t>(len >> 16);
  *p++ = static_cast<uint8_t>(len >> 8);
  *p++ = static_cast<uint8_t>(len);
  *p++ = GRPC_CHTTP2_FRAME_HEADER;
  *p++ = GRPC_CHTTP2_DATA_FLAG_END_STREAM | GRPC_CHTTP2_DATA_FLAG_END_HEADERS;
  *p++ = static_cast<uint8_t>(s->id >> 24);
  *p++ = static_cast<uint8_t>(s->id >> 16);
  *p++ = static_cast<uint8_t>(s->id >> 8);
  *p++ = static_cast<uint8_t>(s->id);
  GPR_ASSERT(p == GRPC_SLICE_END_PTR(hdr));

  grpc_slice_buffer_add(&t->qbuf, hdr);
  if (!s->sent_initial_metadata) {
    grpc_slice_buffer_add(&t->qbuf, http_status_hdr);
    grpc_slice_buffer_add(&t->qbuf, content_type_hdr);
  }
  grpc_slice_buffer_add(&t->qbuf, status_hdr);
  grpc_slice_buffer_add(&t->qbuf, message_pfx);
  grpc_slice_buffer_add(&t->qbuf,
                        grpc_slice_from_cpp_string(std::move(message)));
  grpc_chttp2_reset_ping_clock(t);
  grpc_chttp2_add_rst_stream_to_next_write(t, s->id, GRPC_HTTP2_NO_ERROR,
                                           &s->stats.outgoing);

  grpc_chttp2_mark_stream_closed(t, s, 1, 1, error);
  grpc_chttp2_initiate_write(t, GRPC_CHTTP2_INITIATE_WRITE_CLOSE_FROM_API);
}

static void end_all_the_calls(grpc_chttp2_transport* t,
                              grpc_error_handle error) {
  intptr_t http2_error;
  // If there is no explicit grpc or HTTP/2 error, set to UNAVAILABLE on server.
  if (!t->is_client && !grpc_error_has_clear_grpc_status(error) &&
      !grpc_error_get_int(error, grpc_core::StatusIntProperty::kHttp2Error,
                          &http2_error)) {
    error = grpc_error_set_int(error, grpc_core::StatusIntProperty::kRpcStatus,
                               GRPC_STATUS_UNAVAILABLE);
  }
  cancel_unstarted_streams(t, error);
  std::vector<grpc_chttp2_stream*> to_cancel;
  for (auto id_stream : t->stream_map) {
    to_cancel.push_back(id_stream.second);
  }
  for (auto s : to_cancel) {
    grpc_chttp2_cancel_stream(t, s, error);
  }
}

//
// INPUT PROCESSING - PARSING
//

template <class F>
static void WithUrgency(grpc_chttp2_transport* t,
                        grpc_core::chttp2::FlowControlAction::Urgency urgency,
                        grpc_chttp2_initiate_write_reason reason, F action) {
  switch (urgency) {
    case grpc_core::chttp2::FlowControlAction::Urgency::NO_ACTION_NEEDED:
      break;
    case grpc_core::chttp2::FlowControlAction::Urgency::UPDATE_IMMEDIATELY:
      grpc_chttp2_initiate_write(t, reason);
      ABSL_FALLTHROUGH_INTENDED;
    case grpc_core::chttp2::FlowControlAction::Urgency::QUEUE_UPDATE:
      action();
      break;
  }
}

void grpc_chttp2_act_on_flowctl_action(
    const grpc_core::chttp2::FlowControlAction& action,
    grpc_chttp2_transport* t, grpc_chttp2_stream* s) {
  WithUrgency(t, action.send_stream_update(),
              GRPC_CHTTP2_INITIATE_WRITE_STREAM_FLOW_CONTROL, [t, s]() {
                if (s->id != 0 && !s->read_closed) {
                  grpc_chttp2_mark_stream_writable(t, s);
                }
              });
  WithUrgency(t, action.send_transport_update(),
              GRPC_CHTTP2_INITIATE_WRITE_TRANSPORT_FLOW_CONTROL, []() {});
  WithUrgency(t, action.send_initial_window_update(),
              GRPC_CHTTP2_INITIATE_WRITE_SEND_SETTINGS, [t, &action]() {
                queue_setting_update(t,
                                     GRPC_CHTTP2_SETTINGS_INITIAL_WINDOW_SIZE,
                                     action.initial_window_size());
              });
  WithUrgency(t, action.send_max_frame_size_update(),
              GRPC_CHTTP2_INITIATE_WRITE_SEND_SETTINGS, [t, &action]() {
                queue_setting_update(t, GRPC_CHTTP2_SETTINGS_MAX_FRAME_SIZE,
                                     action.max_frame_size());
              });
  if (t->enable_preferred_rx_crypto_frame_advertisement) {
    WithUrgency(
        t, action.preferred_rx_crypto_frame_size_update(),
        GRPC_CHTTP2_INITIATE_WRITE_SEND_SETTINGS, [t, &action]() {
          queue_setting_update(
              t, GRPC_CHTTP2_SETTINGS_GRPC_PREFERRED_RECEIVE_CRYPTO_FRAME_SIZE,
              action.preferred_rx_crypto_frame_size());
        });
  }
}

static grpc_error_handle try_http_parsing(grpc_chttp2_transport* t) {
  grpc_http_parser parser;
  size_t i = 0;
  grpc_error_handle error;
  grpc_http_response response;

  grpc_http_parser_init(&parser, GRPC_HTTP_RESPONSE, &response);

  grpc_error_handle parse_error;
  for (; i < t->read_buffer.count && parse_error.ok(); i++) {
    parse_error =
        grpc_http_parser_parse(&parser, t->read_buffer.slices[i], nullptr);
  }
  if (parse_error.ok() &&
      (parse_error = grpc_http_parser_eof(&parser)) == absl::OkStatus()) {
    error = grpc_error_set_int(
        grpc_error_set_int(
            GRPC_ERROR_CREATE("Trying to connect an http1.x server"),
            grpc_core::StatusIntProperty::kHttpStatus, response.status),
        grpc_core::StatusIntProperty::kRpcStatus,
        grpc_http2_status_to_grpc_status(response.status));
  }

  grpc_http_parser_destroy(&parser);
  grpc_http_response_destroy(&response);
  return error;
}

static void read_action(grpc_core::RefCountedPtr<grpc_chttp2_transport> t,
                        grpc_error_handle error) {
  auto* tp = t.get();
  tp->combiner->Run(grpc_core::InitTransportClosure<read_action_locked>(
                        std::move(t), &tp->read_action_locked),
                    error);
}

static void read_action_locked(
    grpc_core::RefCountedPtr<grpc_chttp2_transport> t,
    grpc_error_handle error) {
  grpc_error_handle err = error;
  if (!err.ok()) {
    err = grpc_error_set_int(
        GRPC_ERROR_CREATE_REFERENCING("Endpoint read failed", &err, 1),
        grpc_core::StatusIntProperty::kOccurredDuringWrite, t->write_state);
  }
  std::swap(err, error);
  if (t->closed_with_error.ok()) {
    size_t i = 0;
    grpc_error_handle errors[3] = {error, absl::OkStatus(), absl::OkStatus()};
    for (; i < t->read_buffer.count && errors[1] == absl::OkStatus(); i++) {
      errors[1] = grpc_chttp2_perform_read(t.get(), t->read_buffer.slices[i]);
    }
    if (errors[1] != absl::OkStatus()) {
      errors[2] = try_http_parsing(t.get());
      error = GRPC_ERROR_CREATE_REFERENCING("Failed parsing HTTP/2", errors,
                                            GPR_ARRAY_SIZE(errors));
    }

    if (t->initial_window_update != 0) {
      if (t->initial_window_update > 0) {
        grpc_chttp2_stream* s;
        while (grpc_chttp2_list_pop_stalled_by_stream(t.get(), &s)) {
          grpc_chttp2_mark_stream_writable(t.get(), s);
          grpc_chttp2_initiate_write(
              t.get(),
              GRPC_CHTTP2_INITIATE_WRITE_FLOW_CONTROL_UNSTALLED_BY_SETTING);
        }
      }
      t->initial_window_update = 0;
    }
  }

  bool keep_reading = false;
  if (error.ok() && !t->closed_with_error.ok()) {
    error = GRPC_ERROR_CREATE_REFERENCING("Transport closed",
                                          &t->closed_with_error, 1);
  }
  if (!error.ok()) {
    // If a goaway frame was received, this might be the reason why the read
    // failed. Add this info to the error
    if (!t->goaway_error.ok()) {
      error = grpc_error_add_child(error, t->goaway_error);
    }

    close_transport_locked(t.get(), error);
    t->endpoint_reading = 0;
  } else if (t->closed_with_error.ok()) {
    keep_reading = true;
    // Since we have read a byte, reset the keepalive timer
    if (t->keepalive_state == GRPC_CHTTP2_KEEPALIVE_STATE_WAITING) {
      maybe_reset_keepalive_ping_timer_locked(t.get());
    }
  }
  grpc_slice_buffer_reset_and_unref(&t->read_buffer);

  if (keep_reading) {
    if (t->num_pending_induced_frames >= DEFAULT_MAX_PENDING_INDUCED_FRAMES) {
      t->reading_paused_on_pending_induced_frames = true;
      GRPC_CHTTP2_IF_TRACING(
          gpr_log(GPR_INFO,
                  "transport %p : Pausing reading due to too "
                  "many unwritten SETTINGS ACK and RST_STREAM frames",
                  t.get()));
    } else {
      continue_read_action_locked(std::move(t));
    }
  }
}

static void continue_read_action_locked(
    grpc_core::RefCountedPtr<grpc_chttp2_transport> t) {
  const bool urgent = !t->goaway_error.ok();
  auto* tp = t.get();
  grpc_endpoint_read(tp->ep, &tp->read_buffer,
                     grpc_core::InitTransportClosure<read_action>(
                         std::move(t), &tp->read_action_locked),
                     urgent, grpc_chttp2_min_read_progress_size(tp));
}

// t is reffed prior to calling the first time, and once the callback chain
// that kicks off finishes, it's unreffed
void schedule_bdp_ping_locked(
    grpc_core::RefCountedPtr<grpc_chttp2_transport> t) {
  auto* tp = t.get();
  tp->flow_control.bdp_estimator()->SchedulePing();
  send_ping_locked(tp,
                   grpc_core::InitTransportClosure<start_bdp_ping>(
                       tp->Ref(), &tp->start_bdp_ping_locked),
                   grpc_core::InitTransportClosure<finish_bdp_ping>(
                       std::move(t), &tp->finish_bdp_ping_locked));
  grpc_chttp2_initiate_write(tp, GRPC_CHTTP2_INITIATE_WRITE_BDP_PING);
}

static void start_bdp_ping(grpc_core::RefCountedPtr<grpc_chttp2_transport> t,
                           grpc_error_handle error) {
  grpc_chttp2_transport* tp = t.get();
  tp->combiner->Run(grpc_core::InitTransportClosure<start_bdp_ping_locked>(
                        std::move(t), &tp->start_bdp_ping_locked),
                    error);
}

static void start_bdp_ping_locked(
    grpc_core::RefCountedPtr<grpc_chttp2_transport> t,
    grpc_error_handle error) {
  if (GRPC_TRACE_FLAG_ENABLED(grpc_http_trace)) {
    gpr_log(GPR_INFO, "%s: Start BDP ping err=%s",
            std::string(t->peer_string.as_string_view()).c_str(),
            grpc_core::StatusToString(error).c_str());
  }
  if (!error.ok() || !t->closed_with_error.ok()) {
    return;
  }
  // Reset the keepalive ping timer
  if (t->keepalive_state == GRPC_CHTTP2_KEEPALIVE_STATE_WAITING) {
    maybe_reset_keepalive_ping_timer_locked(t.get());
  }
  t->flow_control.bdp_estimator()->StartPing();
  t->bdp_ping_started = true;
}

static void finish_bdp_ping(grpc_core::RefCountedPtr<grpc_chttp2_transport> t,
                            grpc_error_handle error) {
  grpc_chttp2_transport* tp = t.get();
  tp->combiner->Run(grpc_core::InitTransportClosure<finish_bdp_ping_locked>(
                        std::move(t), &tp->finish_bdp_ping_locked),
                    error);
}

static void finish_bdp_ping_locked(
    grpc_core::RefCountedPtr<grpc_chttp2_transport> t,
    grpc_error_handle error) {
  if (GRPC_TRACE_FLAG_ENABLED(grpc_http_trace)) {
    gpr_log(GPR_INFO, "%s: Complete BDP ping err=%s",
            std::string(t->peer_string.as_string_view()).c_str(),
            grpc_core::StatusToString(error).c_str());
  }
  if (!error.ok() || !t->closed_with_error.ok()) {
    return;
  }
  if (!t->bdp_ping_started) {
    // start_bdp_ping_locked has not been run yet. Schedule
    // finish_bdp_ping_locked to be run later.
    finish_bdp_ping(std::move(t), std::move(error));
    return;
  }
  t->bdp_ping_started = false;
  grpc_core::Timestamp next_ping =
      t->flow_control.bdp_estimator()->CompletePing();
  grpc_chttp2_act_on_flowctl_action(t->flow_control.PeriodicUpdate(), t.get(),
                                    nullptr);
  GPR_ASSERT(!t->next_bdp_ping_timer_handle.has_value());
  t->next_bdp_ping_timer_handle =
      t->event_engine->RunAfter(next_ping - grpc_core::Timestamp::Now(), [t] {
        grpc_core::ApplicationCallbackExecCtx callback_exec_ctx;
        grpc_core::ExecCtx exec_ctx;
        next_bdp_ping_timer_expired(t.get());
      });
}

static void next_bdp_ping_timer_expired(grpc_chttp2_transport* t) {
  t->combiner->Run(
      grpc_core::InitTransportClosure<next_bdp_ping_timer_expired_locked>(
          t->Ref(), &t->next_bdp_ping_timer_expired_locked),
      absl::OkStatus());
}

static void next_bdp_ping_timer_expired_locked(
    grpc_core::RefCountedPtr<grpc_chttp2_transport> t,
    GRPC_UNUSED grpc_error_handle error) {
  GPR_DEBUG_ASSERT(error.ok());
  GPR_ASSERT(t->next_bdp_ping_timer_handle.has_value());
  t->next_bdp_ping_timer_handle.reset();
  if (t->flow_control.bdp_estimator()->accumulator() == 0) {
    // Block the bdp ping till we receive more data.
    t->bdp_ping_blocked = true;
  } else {
    schedule_bdp_ping_locked(std::move(t));
  }
}

void grpc_chttp2_config_default_keepalive_args(grpc_channel_args* args,
                                               bool is_client) {
  grpc_chttp2_config_default_keepalive_args(grpc_core::ChannelArgs::FromC(args),
                                            is_client);
}

void grpc_chttp2_config_default_keepalive_args(
    const grpc_core::ChannelArgs& channel_args, bool is_client) {
  const auto keepalive_time =
      std::max(grpc_core::Duration::Milliseconds(1),
               channel_args.GetDurationFromIntMillis(GRPC_ARG_KEEPALIVE_TIME_MS)
                   .value_or(is_client ? g_default_client_keepalive_time
                                       : g_default_server_keepalive_time));
  if (is_client) {
    g_default_client_keepalive_time = keepalive_time;
  } else {
    g_default_server_keepalive_time = keepalive_time;
  }

  const auto keepalive_timeout = std::max(
      grpc_core::Duration::Zero(),
      channel_args.GetDurationFromIntMillis(GRPC_ARG_KEEPALIVE_TIMEOUT_MS)
          .value_or(is_client ? g_default_client_keepalive_timeout
                              : g_default_server_keepalive_timeout));
  if (is_client) {
    g_default_client_keepalive_timeout = keepalive_timeout;
  } else {
    g_default_server_keepalive_timeout = keepalive_timeout;
  }

  const bool keepalive_permit_without_calls =
      channel_args.GetBool(GRPC_ARG_KEEPALIVE_PERMIT_WITHOUT_CALLS)
          .value_or(is_client
                        ? g_default_client_keepalive_permit_without_calls
                        : g_default_server_keepalive_permit_without_calls);
  if (is_client) {
    g_default_client_keepalive_permit_without_calls =
        keepalive_permit_without_calls;
  } else {
    g_default_server_keepalive_permit_without_calls =
        keepalive_permit_without_calls;
  }

  grpc_core::Chttp2PingAbusePolicy::SetDefaults(channel_args);
  grpc_core::Chttp2PingRatePolicy::SetDefaults(channel_args);
}

static void init_keepalive_ping(
    grpc_core::RefCountedPtr<grpc_chttp2_transport> t) {
  auto* tp = t.get();
  tp->combiner->Run(grpc_core::InitTransportClosure<init_keepalive_ping_locked>(
                        std::move(t), &tp->init_keepalive_ping_locked),
                    absl::OkStatus());
}

static void init_keepalive_ping_locked(
    grpc_core::RefCountedPtr<grpc_chttp2_transport> t,
    GRPC_UNUSED grpc_error_handle error) {
  GPR_DEBUG_ASSERT(error.ok());
  GPR_ASSERT(t->keepalive_state == GRPC_CHTTP2_KEEPALIVE_STATE_WAITING);
  GPR_ASSERT(t->keepalive_ping_timer_handle.has_value());
  t->keepalive_ping_timer_handle.reset();
  if (t->destroying || !t->closed_with_error.ok()) {
    t->keepalive_state = GRPC_CHTTP2_KEEPALIVE_STATE_DYING;
  } else {
    if (t->keepalive_permit_without_calls || !t->stream_map.empty()) {
      t->keepalive_state = GRPC_CHTTP2_KEEPALIVE_STATE_PINGING;
      send_keepalive_ping_locked(t);
      grpc_chttp2_initiate_write(t.get(),
                                 GRPC_CHTTP2_INITIATE_WRITE_KEEPALIVE_PING);
    } else {
      t->keepalive_ping_timer_handle =
          t->event_engine->RunAfter(t->keepalive_time, [t] {
            grpc_core::ApplicationCallbackExecCtx callback_exec_ctx;
            grpc_core::ExecCtx exec_ctx;
            init_keepalive_ping(t);
          });
    }
  }
}

static void start_keepalive_ping(
    grpc_core::RefCountedPtr<grpc_chttp2_transport> t,
    grpc_error_handle error) {
  auto* tp = t.get();
  tp->combiner->Run(
      grpc_core::InitTransportClosure<start_keepalive_ping_locked>(
          std::move(t), &tp->start_keepalive_ping_locked),
      error);
}

static void start_keepalive_ping_locked(
    grpc_core::RefCountedPtr<grpc_chttp2_transport> t,
    grpc_error_handle error) {
  if (!error.ok()) {
    return;
  }
  if (t->channelz_socket != nullptr) {
    t->channelz_socket->RecordKeepaliveSent();
  }
  if (GRPC_TRACE_FLAG_ENABLED(grpc_http_trace) ||
      GRPC_TRACE_FLAG_ENABLED(grpc_keepalive_trace)) {
    gpr_log(GPR_INFO, "%s: Start keepalive ping",
            std::string(t->peer_string.as_string_view()).c_str());
  }
  t->keepalive_watchdog_timer_handle =
      t->event_engine->RunAfter(t->keepalive_timeout, [t]() mutable {
        grpc_core::ApplicationCallbackExecCtx callback_exec_ctx;
        grpc_core::ExecCtx exec_ctx;
        keepalive_watchdog_fired(std::move(t));
      });
  t->keepalive_ping_started = true;
}

static void finish_keepalive_ping(
    grpc_core::RefCountedPtr<grpc_chttp2_transport> t,
    grpc_error_handle error) {
  auto* tp = t.get();
  tp->combiner->Run(
      grpc_core::InitTransportClosure<finish_keepalive_ping_locked>(
          std::move(t), &tp->finish_keepalive_ping_locked),
      error);
}

static void finish_keepalive_ping_locked(
    grpc_core::RefCountedPtr<grpc_chttp2_transport> t,
    grpc_error_handle error) {
  if (t->keepalive_state == GRPC_CHTTP2_KEEPALIVE_STATE_PINGING) {
    if (error.ok()) {
      if (GRPC_TRACE_FLAG_ENABLED(grpc_http_trace) ||
          GRPC_TRACE_FLAG_ENABLED(grpc_keepalive_trace)) {
        gpr_log(GPR_INFO, "%s: Finish keepalive ping",
                std::string(t->peer_string.as_string_view()).c_str());
      }
      if (!t->keepalive_ping_started) {
        // start_keepalive_ping_locked has not run yet. Reschedule
        // finish_keepalive_ping_locked for it to be run later.
        finish_keepalive_ping(std::move(t), std::move(error));
        return;
      }
      t->keepalive_ping_started = false;
      t->keepalive_state = GRPC_CHTTP2_KEEPALIVE_STATE_WAITING;
      if (t->keepalive_watchdog_timer_handle.has_value()) {
        if (t->event_engine->Cancel(*t->keepalive_watchdog_timer_handle)) {
          t->keepalive_watchdog_timer_handle.reset();
        }
      }
      GPR_ASSERT(!t->keepalive_ping_timer_handle.has_value());
      t->keepalive_ping_timer_handle =
          t->event_engine->RunAfter(t->keepalive_time, [t] {
            grpc_core::ApplicationCallbackExecCtx callback_exec_ctx;
            grpc_core::ExecCtx exec_ctx;
            init_keepalive_ping(t);
          });
    }
  }
}

static void keepalive_watchdog_fired(
    grpc_core::RefCountedPtr<grpc_chttp2_transport> t) {
  auto* tp = t.get();
  tp->combiner->Run(
      grpc_core::InitTransportClosure<keepalive_watchdog_fired_locked>(
          std::move(t), &tp->keepalive_watchdog_fired_locked),
      absl::OkStatus());
}

static void keepalive_watchdog_fired_locked(
    grpc_core::RefCountedPtr<grpc_chttp2_transport> t,
    GRPC_UNUSED grpc_error_handle error) {
  GPR_DEBUG_ASSERT(error.ok());
  GPR_ASSERT(t->keepalive_watchdog_timer_handle.has_value());
  t->keepalive_watchdog_timer_handle.reset();
  if (t->keepalive_state == GRPC_CHTTP2_KEEPALIVE_STATE_PINGING) {
    gpr_log(GPR_INFO, "%s: Keepalive watchdog fired. Closing transport.",
            std::string(t->peer_string.as_string_view()).c_str());
    t->keepalive_state = GRPC_CHTTP2_KEEPALIVE_STATE_DYING;
    close_transport_locked(
        t.get(),
        grpc_error_set_int(GRPC_ERROR_CREATE("keepalive watchdog timeout"),
                           grpc_core::StatusIntProperty::kRpcStatus,
                           GRPC_STATUS_UNAVAILABLE));
  } else {
    // If keepalive_state is not PINGING, we consider it as an error. Maybe the
    // cancellation failed in finish_keepalive_ping_locked. Users have seen
    // other states: https://github.com/grpc/grpc/issues/32085.
    gpr_log(GPR_ERROR, "keepalive_ping_end state error: %d (expect: %d)",
            t->keepalive_state, GRPC_CHTTP2_KEEPALIVE_STATE_PINGING);
  }
}

static void maybe_reset_keepalive_ping_timer_locked(grpc_chttp2_transport* t) {
  if (t->keepalive_ping_timer_handle.has_value()) {
    if (t->event_engine->Cancel(*t->keepalive_ping_timer_handle)) {
      // Cancel succeeds, resets the keepalive ping timer. Note that we don't
      // need to Ref or Unref here since we still hold the Ref.
      if (GRPC_TRACE_FLAG_ENABLED(grpc_http_trace) ||
          GRPC_TRACE_FLAG_ENABLED(grpc_keepalive_trace)) {
        gpr_log(GPR_INFO, "%s: Keepalive ping cancelled. Resetting timer.",
                std::string(t->peer_string.as_string_view()).c_str());
      }
      t->keepalive_ping_timer_handle = t->event_engine->RunAfter(
          t->keepalive_time, [t = t->Ref()]() mutable {
            grpc_core::ApplicationCallbackExecCtx callback_exec_ctx;
            grpc_core::ExecCtx exec_ctx;
            init_keepalive_ping(std::move(t));
          });
    }
  }
}

//
// CALLBACK LOOP
//

static void connectivity_state_set(grpc_chttp2_transport* t,
                                   grpc_connectivity_state state,
                                   const absl::Status& status,
                                   const char* reason) {
  GRPC_CHTTP2_IF_TRACING(gpr_log(
      GPR_INFO, "transport %p set connectivity_state=%d; status=%s; reason=%s",
      t, state, status.ToString().c_str(), reason));
  t->state_tracker.SetState(state, status, reason);
}

//
// POLLSET STUFF
//

static void set_pollset(grpc_transport* gt, grpc_stream* /*gs*/,
                        grpc_pollset* pollset) {
  grpc_chttp2_transport* t = reinterpret_cast<grpc_chttp2_transport*>(gt);
  grpc_endpoint_add_to_pollset(t->ep, pollset);
}

static void set_pollset_set(grpc_transport* gt, grpc_stream* /*gs*/,
                            grpc_pollset_set* pollset_set) {
  grpc_chttp2_transport* t = reinterpret_cast<grpc_chttp2_transport*>(gt);
  grpc_endpoint_add_to_pollset_set(t->ep, pollset_set);
}

//
// RESOURCE QUOTAS
//

static void post_benign_reclaimer(grpc_chttp2_transport* t) {
  if (!t->benign_reclaimer_registered) {
    t->benign_reclaimer_registered = true;
    t->memory_owner.PostReclaimer(
        grpc_core::ReclamationPass::kBenign,
        [t = t->Ref()](
            absl::optional<grpc_core::ReclamationSweep> sweep) mutable {
          if (sweep.has_value()) {
            auto* tp = t.get();
            tp->active_reclamation = std::move(*sweep);
            tp->combiner->Run(
                grpc_core::InitTransportClosure<benign_reclaimer_locked>(
                    std::move(t), &tp->benign_reclaimer_locked),
                absl::OkStatus());
          }
        });
  }
}

static void post_destructive_reclaimer(grpc_chttp2_transport* t) {
  if (!t->destructive_reclaimer_registered) {
    t->destructive_reclaimer_registered = true;
    t->memory_owner.PostReclaimer(
        grpc_core::ReclamationPass::kDestructive,
        [t = t->Ref()](
            absl::optional<grpc_core::ReclamationSweep> sweep) mutable {
          if (sweep.has_value()) {
            auto* tp = t.get();
            tp->active_reclamation = std::move(*sweep);
            tp->combiner->Run(
                grpc_core::InitTransportClosure<destructive_reclaimer_locked>(
                    std::move(t), &tp->destructive_reclaimer_locked),
                absl::OkStatus());
          }
        });
  }
}

static void benign_reclaimer_locked(
    grpc_core::RefCountedPtr<grpc_chttp2_transport> t,
    grpc_error_handle error) {
  if (error.ok() && t->stream_map.empty()) {
    // Channel with no active streams: send a goaway to try and make it
    // disconnect cleanly
    if (GRPC_TRACE_FLAG_ENABLED(grpc_resource_quota_trace)) {
      gpr_log(GPR_INFO, "HTTP2: %s - send goaway to free memory",
              std::string(t->peer_string.as_string_view()).c_str());
    }
    send_goaway(t.get(),
                grpc_error_set_int(GRPC_ERROR_CREATE("Buffers full"),
                                   grpc_core::StatusIntProperty::kHttp2Error,
                                   GRPC_HTTP2_ENHANCE_YOUR_CALM),
                /*immediate_disconnect_hint=*/true);
  } else if (error.ok() && GRPC_TRACE_FLAG_ENABLED(grpc_resource_quota_trace)) {
    gpr_log(GPR_INFO,
            "HTTP2: %s - skip benign reclamation, there are still %" PRIdPTR
            " streams",
            std::string(t->peer_string.as_string_view()).c_str(),
            t->stream_map.size());
  }
  t->benign_reclaimer_registered = false;
  if (error != absl::CancelledError()) {
    t->active_reclamation.Finish();
  }
}

static void destructive_reclaimer_locked(
    grpc_core::RefCountedPtr<grpc_chttp2_transport> t,
    grpc_error_handle error) {
  t->destructive_reclaimer_registered = false;
  if (error.ok() && !t->stream_map.empty()) {
    // As stream_map is a hash map, this selects effectively a random stream.
    grpc_chttp2_stream* s = t->stream_map.begin()->second;
    if (GRPC_TRACE_FLAG_ENABLED(grpc_resource_quota_trace)) {
      gpr_log(GPR_INFO, "HTTP2: %s - abandon stream id %d",
              std::string(t->peer_string.as_string_view()).c_str(), s->id);
    }
    grpc_chttp2_cancel_stream(
        t.get(), s,
        grpc_error_set_int(GRPC_ERROR_CREATE("Buffers full"),
                           grpc_core::StatusIntProperty::kHttp2Error,
                           GRPC_HTTP2_ENHANCE_YOUR_CALM));
    if (!t->stream_map.empty()) {
      // Since we cancel one stream per destructive reclamation, if
      //   there are more streams left, we can immediately post a new
      //   reclaimer in case the resource quota needs to free more
      //   memory
      post_destructive_reclaimer(t.get());
    }
  }
  if (error != absl::CancelledError()) {
    t->active_reclamation.Finish();
  }
}

//
// MONITORING
//

const char* grpc_chttp2_initiate_write_reason_string(
    grpc_chttp2_initiate_write_reason reason) {
  switch (reason) {
    case GRPC_CHTTP2_INITIATE_WRITE_INITIAL_WRITE:
      return "INITIAL_WRITE";
    case GRPC_CHTTP2_INITIATE_WRITE_START_NEW_STREAM:
      return "START_NEW_STREAM";
    case GRPC_CHTTP2_INITIATE_WRITE_SEND_MESSAGE:
      return "SEND_MESSAGE";
    case GRPC_CHTTP2_INITIATE_WRITE_SEND_INITIAL_METADATA:
      return "SEND_INITIAL_METADATA";
    case GRPC_CHTTP2_INITIATE_WRITE_SEND_TRAILING_METADATA:
      return "SEND_TRAILING_METADATA";
    case GRPC_CHTTP2_INITIATE_WRITE_RETRY_SEND_PING:
      return "RETRY_SEND_PING";
    case GRPC_CHTTP2_INITIATE_WRITE_CONTINUE_PINGS:
      return "CONTINUE_PINGS";
    case GRPC_CHTTP2_INITIATE_WRITE_GOAWAY_SENT:
      return "GOAWAY_SENT";
    case GRPC_CHTTP2_INITIATE_WRITE_RST_STREAM:
      return "RST_STREAM";
    case GRPC_CHTTP2_INITIATE_WRITE_CLOSE_FROM_API:
      return "CLOSE_FROM_API";
    case GRPC_CHTTP2_INITIATE_WRITE_STREAM_FLOW_CONTROL:
      return "STREAM_FLOW_CONTROL";
    case GRPC_CHTTP2_INITIATE_WRITE_TRANSPORT_FLOW_CONTROL:
      return "TRANSPORT_FLOW_CONTROL";
    case GRPC_CHTTP2_INITIATE_WRITE_SEND_SETTINGS:
      return "SEND_SETTINGS";
    case GRPC_CHTTP2_INITIATE_WRITE_SETTINGS_ACK:
      return "SETTINGS_ACK";
    case GRPC_CHTTP2_INITIATE_WRITE_FLOW_CONTROL_UNSTALLED_BY_SETTING:
      return "FLOW_CONTROL_UNSTALLED_BY_SETTING";
    case GRPC_CHTTP2_INITIATE_WRITE_FLOW_CONTROL_UNSTALLED_BY_UPDATE:
      return "FLOW_CONTROL_UNSTALLED_BY_UPDATE";
    case GRPC_CHTTP2_INITIATE_WRITE_APPLICATION_PING:
      return "APPLICATION_PING";
    case GRPC_CHTTP2_INITIATE_WRITE_BDP_PING:
      return "BDP_PING";
    case GRPC_CHTTP2_INITIATE_WRITE_KEEPALIVE_PING:
      return "KEEPALIVE_PING";
    case GRPC_CHTTP2_INITIATE_WRITE_TRANSPORT_FLOW_CONTROL_UNSTALLED:
      return "TRANSPORT_FLOW_CONTROL_UNSTALLED";
    case GRPC_CHTTP2_INITIATE_WRITE_PING_RESPONSE:
      return "PING_RESPONSE";
    case GRPC_CHTTP2_INITIATE_WRITE_FORCE_RST_STREAM:
      return "FORCE_RST_STREAM";
  }
  GPR_UNREACHABLE_CODE(return "unknown");
}

static grpc_endpoint* chttp2_get_endpoint(grpc_transport* t) {
  return (reinterpret_cast<grpc_chttp2_transport*>(t))->ep;
}

static const grpc_transport_vtable vtable = {sizeof(grpc_chttp2_stream),
                                             false,
                                             "chttp2",
                                             init_stream,
                                             nullptr,
                                             set_pollset,
                                             set_pollset_set,
                                             perform_stream_op,
                                             perform_transport_op,
                                             destroy_stream,
                                             destroy_transport,
                                             chttp2_get_endpoint};

static const grpc_transport_vtable* get_vtable(void) { return &vtable; }

grpc_core::RefCountedPtr<grpc_core::channelz::SocketNode>
grpc_chttp2_transport_get_socket_node(grpc_transport* transport) {
  grpc_chttp2_transport* t =
      reinterpret_cast<grpc_chttp2_transport*>(transport);
  return t->channelz_socket;
}

grpc_transport* grpc_create_chttp2_transport(
    const grpc_core::ChannelArgs& channel_args, grpc_endpoint* ep,
    bool is_client) {
  auto t = new grpc_chttp2_transport(channel_args, ep, is_client);
  return &t->base;
}

void grpc_chttp2_transport_start_reading(
    grpc_transport* transport, grpc_slice_buffer* read_buffer,
    grpc_closure* notify_on_receive_settings, grpc_closure* notify_on_close) {
  auto t = reinterpret_cast<grpc_chttp2_transport*>(transport)->Ref();
  if (read_buffer != nullptr) {
    grpc_slice_buffer_move_into(read_buffer, &t->read_buffer);
    gpr_free(read_buffer);
  }
  auto* tp = t.get();
  tp->combiner->Run(
      grpc_core::NewClosure([t = std::move(t), notify_on_receive_settings,
                             notify_on_close](grpc_error_handle) mutable {
        if (!t->closed_with_error.ok()) {
          if (notify_on_receive_settings != nullptr) {
            grpc_core::ExecCtx::Run(DEBUG_LOCATION, notify_on_receive_settings,
                                    t->closed_with_error);
          }
          if (notify_on_close != nullptr) {
            grpc_core::ExecCtx::Run(DEBUG_LOCATION, notify_on_close,
                                    t->closed_with_error);
          }
          return;
        }
        t->notify_on_receive_settings = notify_on_receive_settings;
        t->notify_on_close = notify_on_close;
        read_action_locked(std::move(t), absl::OkStatus());
      }),
      absl::OkStatus());
}<|MERGE_RESOLUTION|>--- conflicted
+++ resolved
@@ -684,16 +684,9 @@
     t->closed_with_error = error;
     connectivity_state_set(t, GRPC_CHANNEL_SHUTDOWN, absl::Status(),
                            "close_transport");
-<<<<<<< HEAD
-    if (t->ping_state.delayed_ping_timer_handle.has_value()) {
-      if (t->event_engine->Cancel(*t->ping_state.delayed_ping_timer_handle)) {
-        t->ping_state.delayed_ping_timer_handle.reset();
-=======
     if (t->delayed_ping_timer_handle.has_value()) {
       if (t->event_engine->Cancel(*t->delayed_ping_timer_handle)) {
-        GRPC_CHTTP2_UNREF_TRANSPORT(t, "retry_initiate_ping_locked");
         t->delayed_ping_timer_handle.reset();
->>>>>>> 8082abb6
       }
     }
     if (t->next_bdp_ping_timer_handle.has_value()) {
@@ -1699,18 +1692,10 @@
     grpc_core::RefCountedPtr<grpc_chttp2_transport> t,
     GRPC_UNUSED grpc_error_handle error) {
   GPR_DEBUG_ASSERT(error.ok());
-<<<<<<< HEAD
-  GPR_ASSERT(t->ping_state.delayed_ping_timer_handle.has_value());
-  t->ping_state.delayed_ping_timer_handle.reset();
+  GPR_ASSERT(t->delayed_ping_timer_handle.has_value());
+  t->delayed_ping_timer_handle.reset();
   grpc_chttp2_initiate_write(t.get(),
                              GRPC_CHTTP2_INITIATE_WRITE_RETRY_SEND_PING);
-=======
-  grpc_chttp2_transport* t = static_cast<grpc_chttp2_transport*>(tp);
-  GPR_ASSERT(t->delayed_ping_timer_handle.has_value());
-  t->delayed_ping_timer_handle.reset();
-  grpc_chttp2_initiate_write(t, GRPC_CHTTP2_INITIATE_WRITE_RETRY_SEND_PING);
-  GRPC_CHTTP2_UNREF_TRANSPORT(t, "retry_initiate_ping_locked");
->>>>>>> 8082abb6
 }
 
 void grpc_chttp2_ack_ping(grpc_chttp2_transport* t, uint64_t id) {
