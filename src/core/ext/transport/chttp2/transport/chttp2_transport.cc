--- conflicted
+++ resolved
@@ -2109,20 +2109,12 @@
                       s->trailing_metadata_buffer.ReplaceOrAppend(
                           GRPC_MDSTR_GRPC_STATUS,
                           grpc_core::UnmanagedMemorySlice(status_string)));
-<<<<<<< HEAD
-    if (!GRPC_SLICE_IS_EMPTY(slice)) {
+    if (!message.empty()) {
+      grpc_slice message_slice = grpc_slice_from_cpp_string(std::move(message));
       GRPC_LOG_IF_ERROR(
           "add_status_message",
           s->trailing_metadata_buffer.ReplaceOrAppend(
-              GRPC_MDSTR_GRPC_MESSAGE, grpc_slice_ref_internal(slice)));
-=======
-    if (!message.empty()) {
-      grpc_slice message_slice = grpc_slice_from_cpp_string(std::move(message));
-      GRPC_LOG_IF_ERROR("add_status_message",
-                        grpc_chttp2_incoming_metadata_buffer_replace_or_add(
-                            &s->trailing_metadata_buffer,
-                            GRPC_MDSTR_GRPC_MESSAGE, message_slice));
->>>>>>> 1c6634ac
+              GRPC_MDSTR_GRPC_MESSAGE, message_slice));
     }
     s->published_metadata[1] = GRPC_METADATA_SYNTHESIZED_FROM_FAKE;
     grpc_chttp2_maybe_complete_recv_trailing_metadata(t, s);
