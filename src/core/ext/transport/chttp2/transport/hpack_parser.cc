--- conflicted
+++ resolved
@@ -478,13 +478,8 @@
 }
 
 HPackParser::String::StringResult HPackParser::String::Unbase64(String s) {
-<<<<<<< HEAD
   std::optional<std::vector<uint8_t>> result;
-  if (auto* p = absl::get_if<Slice>(&s.value_)) {
-=======
-  absl::optional<std::vector<uint8_t>> result;
   if (auto* p = std::get_if<Slice>(&s.value_)) {
->>>>>>> 1c0f1862
     result = Unbase64Loop(p->begin(), p->end());
   }
   if (auto* p = std::get_if<absl::Span<const uint8_t>>(&s.value_)) {
