//
//
// Copyright 2015 gRPC authors.
//
// Licensed under the Apache License, Version 2.0 (the "License");
// you may not use this file except in compliance with the License.
// You may obtain a copy of the License at
//
//     http://www.apache.org/licenses/LICENSE-2.0
//
// Unless required by applicable law or agreed to in writing, software
// distributed under the License is distributed on an "AS IS" BASIS,
// WITHOUT WARRANTIES OR CONDITIONS OF ANY KIND, either express or implied.
// See the License for the specific language governing permissions and
// limitations under the License.
//
//

#include <grpc/support/port_platform.h>

#include "src/core/ext/transport/chttp2/transport/frame_settings.h"

#include <string.h>

#include <string>

#include "absl/base/attributes.h"
#include "absl/status/status.h"
#include "absl/strings/str_format.h"

#include <grpc/slice_buffer.h>
#include <grpc/support/log.h>

#include "src/core/ext/transport/chttp2/transport/flow_control.h"
#include "src/core/ext/transport/chttp2/transport/frame.h"
#include "src/core/ext/transport/chttp2/transport/frame_goaway.h"
#include "src/core/ext/transport/chttp2/transport/http2_settings.h"
#include "src/core/ext/transport/chttp2/transport/http_trace.h"
#include "src/core/ext/transport/chttp2/transport/internal.h"
#include "src/core/ext/transport/chttp2/transport/legacy_frame.h"
#include "src/core/lib/debug/trace.h"
#include "src/core/lib/gpr/useful.h"
#include "src/core/lib/gprpp/debug_location.h"
#include "src/core/lib/iomgr/exec_ctx.h"
#include "src/core/lib/slice/slice.h"

static uint8_t* fill_header(uint8_t* out, uint32_t length, uint8_t flags) {
  *out++ = static_cast<uint8_t>(length >> 16);
  *out++ = static_cast<uint8_t>(length >> 8);
  *out++ = static_cast<uint8_t>(length);
  *out++ = GRPC_CHTTP2_FRAME_SETTINGS;
  *out++ = flags;
  *out++ = 0;
  *out++ = 0;
  *out++ = 0;
  *out++ = 0;
  return out;
}

grpc_slice grpc_chttp2_settings_ack_create(void) {
  grpc_slice output = GRPC_SLICE_MALLOC(9);
  fill_header(GRPC_SLICE_START_PTR(output), 0, GRPC_CHTTP2_FLAG_ACK);
  return output;
}

grpc_error_handle grpc_chttp2_settings_parser_begin_frame(
    grpc_chttp2_settings_parser* parser, uint32_t length, uint8_t flags,
    grpc_core::Http2Settings& settings) {
  parser->target_settings = &settings;
  parser->incoming_settings.Init(settings);
  parser->is_ack = 0;
  parser->state = GRPC_CHTTP2_SPS_ID0;
  if (flags == GRPC_CHTTP2_FLAG_ACK) {
    parser->is_ack = 1;
    if (length != 0) {
      return GRPC_ERROR_CREATE("non-empty settings ack frame received");
    }
    return absl::OkStatus();
  } else if (flags != 0) {
    return GRPC_ERROR_CREATE("invalid flags on settings frame");
  } else if (length % 6 != 0) {
    return GRPC_ERROR_CREATE("settings frames must be a multiple of six bytes");
  } else {
    return absl::OkStatus();
  }
}

grpc_error_handle grpc_chttp2_settings_parser_parse(void* p,
                                                    grpc_chttp2_transport* t,
                                                    grpc_chttp2_stream* /*s*/,
                                                    const grpc_slice& slice,
                                                    int is_last) {
  grpc_chttp2_settings_parser* parser =
      static_cast<grpc_chttp2_settings_parser*>(p);
  const uint8_t* cur = GRPC_SLICE_START_PTR(slice);
  const uint8_t* end = GRPC_SLICE_END_PTR(slice);

  if (parser->is_ack) {
    return absl::OkStatus();
  }

  for (;;) {
    switch (parser->state) {
      case GRPC_CHTTP2_SPS_ID0:
        if (cur == end) {
          parser->state = GRPC_CHTTP2_SPS_ID0;
          if (is_last) {
            *parser->target_settings = *parser->incoming_settings;
            t->num_pending_induced_frames++;
            if (grpc_core::IsChttp2NewWritesEnabled()) {
              t->qframes.emplace_back(grpc_core::Http2SettingsFrame{true, {}});
            } else {
              grpc_slice_buffer_add(t->qbuf.c_slice_buffer(),
                                    grpc_chttp2_settings_ack_create());
            }
            grpc_chttp2_initiate_write(t,
                                       GRPC_CHTTP2_INITIATE_WRITE_SETTINGS_ACK);
            if (t->notify_on_receive_settings != nullptr) {
              grpc_core::ExecCtx::Run(DEBUG_LOCATION,
                                      t->notify_on_receive_settings,
                                      absl::OkStatus());
              t->notify_on_receive_settings = nullptr;
            }
          }
          return absl::OkStatus();
        }
        parser->id = static_cast<uint16_t>((static_cast<uint16_t>(*cur)) << 8);
        cur++;
        ABSL_FALLTHROUGH_INTENDED;
      case GRPC_CHTTP2_SPS_ID1:
        if (cur == end) {
          parser->state = GRPC_CHTTP2_SPS_ID1;
          return absl::OkStatus();
        }
        parser->id = static_cast<uint16_t>(parser->id | (*cur));
        cur++;
        ABSL_FALLTHROUGH_INTENDED;
      case GRPC_CHTTP2_SPS_VAL0:
        if (cur == end) {
          parser->state = GRPC_CHTTP2_SPS_VAL0;
          return absl::OkStatus();
        }
        parser->value = (static_cast<uint32_t>(*cur)) << 24;
        cur++;
        ABSL_FALLTHROUGH_INTENDED;
      case GRPC_CHTTP2_SPS_VAL1:
        if (cur == end) {
          parser->state = GRPC_CHTTP2_SPS_VAL1;
          return absl::OkStatus();
        }
        parser->value |= (static_cast<uint32_t>(*cur)) << 16;
        cur++;
        ABSL_FALLTHROUGH_INTENDED;
      case GRPC_CHTTP2_SPS_VAL2:
        if (cur == end) {
          parser->state = GRPC_CHTTP2_SPS_VAL2;
          return absl::OkStatus();
        }
        parser->value |= (static_cast<uint32_t>(*cur)) << 8;
        cur++;
        ABSL_FALLTHROUGH_INTENDED;
      case GRPC_CHTTP2_SPS_VAL3: {
        if (cur == end) {
          parser->state = GRPC_CHTTP2_SPS_VAL3;
          return absl::OkStatus();
        } else {
          parser->state = GRPC_CHTTP2_SPS_ID0;
        }
        parser->value |= *cur;
        cur++;

<<<<<<< HEAD
        if (grpc_wire_id_to_setting_id(parser->id, &id)) {
          const grpc_chttp2_setting_parameters* sp =
              &grpc_chttp2_settings_parameters[id];
          if (parser->value < sp->min_value || parser->value > sp->max_value) {
            switch (sp->invalid_value_behavior) {
              case GRPC_CHTTP2_CLAMP_INVALID_VALUE:
                parser->value = grpc_core::Clamp(parser->value, sp->min_value,
                                                 sp->max_value);
                break;
              case GRPC_CHTTP2_DISCONNECT_ON_INVALID_VALUE:
                if (grpc_core::IsChttp2NewWritesEnabled()) {
                  t->qframes.emplace_back(grpc_core::Http2GoawayFrame{
                      t->last_new_stream_id, sp->error_value,
                      grpc_core::Slice::FromStaticString(
                          "HTTP2 settings error")});
                } else {
                  grpc_chttp2_goaway_append(
                      t->last_new_stream_id, sp->error_value,
                      grpc_slice_from_static_string("HTTP2 settings error"),
                      t->qbuf.c_slice_buffer());
                }
                return GRPC_ERROR_CREATE(absl::StrFormat(
                    "invalid value %u passed for %s", parser->value, sp->name));
            }
          }
          if (id == GRPC_CHTTP2_SETTINGS_INITIAL_WINDOW_SIZE &&
              parser->incoming_settings[id] != parser->value) {
            t->initial_window_update += static_cast<int64_t>(parser->value) -
                                        parser->incoming_settings[id];
            if (GRPC_TRACE_FLAG_ENABLED(grpc_http_trace) ||
                GRPC_TRACE_FLAG_ENABLED(grpc_flowctl_trace)) {
              gpr_log(GPR_INFO, "%p[%s] adding %d for initial_window change", t,
                      t->is_client ? "cli" : "svr",
                      static_cast<int>(t->initial_window_update));
            }
          }
          parser->incoming_settings[id] = parser->value;
          if (GRPC_TRACE_FLAG_ENABLED(grpc_http_trace)) {
            gpr_log(GPR_INFO, "CHTTP2:%s:%s: got setting %s = %d",
                    t->is_client ? "CLI" : "SVR",
                    std::string(t->peer_string.as_string_view()).c_str(),
                    sp->name, parser->value);
=======
        if (parser->id == grpc_core::Http2Settings::kInitialWindowSizeWireId) {
          t->initial_window_update +=
              static_cast<int64_t>(parser->value) -
              parser->incoming_settings->initial_window_size();
          if (GRPC_TRACE_FLAG_ENABLED(grpc_http_trace) ||
              GRPC_TRACE_FLAG_ENABLED(grpc_flowctl_trace)) {
            gpr_log(GPR_INFO, "%p[%s] adding %d for initial_window change", t,
                    t->is_client ? "cli" : "svr",
                    static_cast<int>(t->initial_window_update));
>>>>>>> 8231340a
          }
        }
        auto error =
            parser->incoming_settings->Apply(parser->id, parser->value);
        if (error != GRPC_HTTP2_NO_ERROR) {
          grpc_chttp2_goaway_append(
              t->last_new_stream_id, error,
              grpc_slice_from_static_string("HTTP2 settings error"), &t->qbuf);
          return GRPC_ERROR_CREATE(absl::StrFormat(
              "invalid value %u passed for %s", parser->value,
              grpc_core::Http2Settings::WireIdToName(parser->id).c_str()));
        }
        if (GRPC_TRACE_FLAG_ENABLED(grpc_http_trace)) {
          gpr_log(GPR_INFO, "CHTTP2:%s:%s: got setting %s = %d",
                  t->is_client ? "CLI" : "SVR",
                  std::string(t->peer_string.as_string_view()).c_str(),
                  grpc_core::Http2Settings::WireIdToName(parser->id).c_str(),
                  parser->value);
        }
      } break;
    }
  }
}<|MERGE_RESOLUTION|>--- conflicted
+++ resolved
@@ -39,7 +39,6 @@
 #include "src/core/ext/transport/chttp2/transport/internal.h"
 #include "src/core/ext/transport/chttp2/transport/legacy_frame.h"
 #include "src/core/lib/debug/trace.h"
-#include "src/core/lib/gpr/useful.h"
 #include "src/core/lib/gprpp/debug_location.h"
 #include "src/core/lib/iomgr/exec_ctx.h"
 #include "src/core/lib/slice/slice.h"
@@ -169,50 +168,6 @@
         parser->value |= *cur;
         cur++;
 
-<<<<<<< HEAD
-        if (grpc_wire_id_to_setting_id(parser->id, &id)) {
-          const grpc_chttp2_setting_parameters* sp =
-              &grpc_chttp2_settings_parameters[id];
-          if (parser->value < sp->min_value || parser->value > sp->max_value) {
-            switch (sp->invalid_value_behavior) {
-              case GRPC_CHTTP2_CLAMP_INVALID_VALUE:
-                parser->value = grpc_core::Clamp(parser->value, sp->min_value,
-                                                 sp->max_value);
-                break;
-              case GRPC_CHTTP2_DISCONNECT_ON_INVALID_VALUE:
-                if (grpc_core::IsChttp2NewWritesEnabled()) {
-                  t->qframes.emplace_back(grpc_core::Http2GoawayFrame{
-                      t->last_new_stream_id, sp->error_value,
-                      grpc_core::Slice::FromStaticString(
-                          "HTTP2 settings error")});
-                } else {
-                  grpc_chttp2_goaway_append(
-                      t->last_new_stream_id, sp->error_value,
-                      grpc_slice_from_static_string("HTTP2 settings error"),
-                      t->qbuf.c_slice_buffer());
-                }
-                return GRPC_ERROR_CREATE(absl::StrFormat(
-                    "invalid value %u passed for %s", parser->value, sp->name));
-            }
-          }
-          if (id == GRPC_CHTTP2_SETTINGS_INITIAL_WINDOW_SIZE &&
-              parser->incoming_settings[id] != parser->value) {
-            t->initial_window_update += static_cast<int64_t>(parser->value) -
-                                        parser->incoming_settings[id];
-            if (GRPC_TRACE_FLAG_ENABLED(grpc_http_trace) ||
-                GRPC_TRACE_FLAG_ENABLED(grpc_flowctl_trace)) {
-              gpr_log(GPR_INFO, "%p[%s] adding %d for initial_window change", t,
-                      t->is_client ? "cli" : "svr",
-                      static_cast<int>(t->initial_window_update));
-            }
-          }
-          parser->incoming_settings[id] = parser->value;
-          if (GRPC_TRACE_FLAG_ENABLED(grpc_http_trace)) {
-            gpr_log(GPR_INFO, "CHTTP2:%s:%s: got setting %s = %d",
-                    t->is_client ? "CLI" : "SVR",
-                    std::string(t->peer_string.as_string_view()).c_str(),
-                    sp->name, parser->value);
-=======
         if (parser->id == grpc_core::Http2Settings::kInitialWindowSizeWireId) {
           t->initial_window_update +=
               static_cast<int64_t>(parser->value) -
@@ -222,15 +177,21 @@
             gpr_log(GPR_INFO, "%p[%s] adding %d for initial_window change", t,
                     t->is_client ? "cli" : "svr",
                     static_cast<int>(t->initial_window_update));
->>>>>>> 8231340a
           }
         }
         auto error =
             parser->incoming_settings->Apply(parser->id, parser->value);
         if (error != GRPC_HTTP2_NO_ERROR) {
-          grpc_chttp2_goaway_append(
-              t->last_new_stream_id, error,
-              grpc_slice_from_static_string("HTTP2 settings error"), &t->qbuf);
+          if (grpc_core::IsChttp2NewWritesEnabled()) {
+            t->qframes.emplace_back(grpc_core::Http2GoawayFrame{
+                t->last_new_stream_id, static_cast<uint32_t>(error),
+                grpc_core::Slice::FromStaticString("HTTP2 settings error")});
+          } else {
+            grpc_chttp2_goaway_append(
+                t->last_new_stream_id, error,
+                grpc_slice_from_static_string("HTTP2 settings error"),
+                t->qbuf.c_slice_buffer());
+          }
           return GRPC_ERROR_CREATE(absl::StrFormat(
               "invalid value %u passed for %s", parser->value,
               grpc_core::Http2Settings::WireIdToName(parser->id).c_str()));
