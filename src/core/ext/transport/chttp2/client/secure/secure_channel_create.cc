/*
 *
 * Copyright 2015 gRPC authors.
 *
 * Licensed under the Apache License, Version 2.0 (the "License");
 * you may not use this file except in compliance with the License.
 * You may obtain a copy of the License at
 *
 *     http://www.apache.org/licenses/LICENSE-2.0
 *
 * Unless required by applicable law or agreed to in writing, software
 * distributed under the License is distributed on an "AS IS" BASIS,
 * WITHOUT WARRANTIES OR CONDITIONS OF ANY KIND, either express or implied.
 * See the License for the specific language governing permissions and
 * limitations under the License.
 *
 */

#include <grpc/support/port_platform.h>

#include <grpc/grpc.h>

#include <string.h>

#include <grpc/support/alloc.h>
#include <grpc/support/string_util.h>

#include "src/core/ext/filters/client_channel/client_channel.h"
#include "src/core/ext/filters/client_channel/resolver_registry.h"
#include "src/core/ext/transport/chttp2/client/chttp2_connector.h"
#include "src/core/lib/channel/channel_args.h"
#include "src/core/lib/gprpp/memory.h"
#include "src/core/lib/iomgr/sockaddr_utils.h"
#include "src/core/lib/security/credentials/credentials.h"
#include "src/core/lib/security/security_connector/security_connector.h"
#include "src/core/lib/security/transport/target_authority_table.h"
#include "src/core/lib/slice/slice_hash_table.h"
#include "src/core/lib/slice/slice_internal.h"
#include "src/core/lib/surface/api_trace.h"
#include "src/core/lib/surface/channel.h"
#include "src/core/lib/uri/uri_parser.h"

static void client_channel_factory_ref(
    grpc_client_channel_factory* cc_factory) {}

static void client_channel_factory_unref(
    grpc_client_channel_factory* cc_factory) {}

static grpc_channel_args* get_secure_naming_channel_args(
    const grpc_channel_args* args) {
  grpc_channel_credentials* channel_credentials =
      grpc_channel_credentials_find_in_args(args);
  if (channel_credentials == nullptr) {
    gpr_log(GPR_ERROR,
            "Can't create subchannel: channel credentials missing for secure "
            "channel.");
    return nullptr;
  }
  // Make sure security connector does not already exist in args.
  if (grpc_security_connector_find_in_args(args) != nullptr) {
    gpr_log(GPR_ERROR,
            "Can't create subchannel: security connector already present in "
            "channel args.");
    return nullptr;
  }
  // To which address are we connecting? By default, use the server URI.
  const grpc_arg* server_uri_arg =
      grpc_channel_args_find(args, GRPC_ARG_SERVER_URI);
  const char* server_uri_str = grpc_channel_arg_get_string(server_uri_arg);
  GPR_ASSERT(server_uri_str != nullptr);
  grpc_uri* server_uri =
      grpc_uri_parse(server_uri_str, true /* supress errors */);
  GPR_ASSERT(server_uri != nullptr);
  const grpc_core::TargetAuthorityTable* target_authority_table =
      grpc_core::FindTargetAuthorityTableInArgs(args);
  grpc_core::UniquePtr<char> authority;
  if (target_authority_table != nullptr) {
    // Find the authority for the target.
    const char* target_uri_str = grpc_get_subchannel_address_uri_arg(args);
    grpc_uri* target_uri =
        grpc_uri_parse(target_uri_str, false /* suppress errors */);
    GPR_ASSERT(target_uri != nullptr);
    if (target_uri->path[0] != '\0') {  // "path" may be empty
      const grpc_slice key = grpc_slice_from_static_string(
          target_uri->path[0] == '/' ? target_uri->path + 1 : target_uri->path);
      const grpc_core::UniquePtr<char>* value =
          target_authority_table->Get(key);
      if (value != nullptr) authority.reset(gpr_strdup(value->get()));
      grpc_slice_unref_internal(key);
    }
    grpc_uri_destroy(target_uri);
  }
  // If the authority hasn't already been set (either because no target
  // authority table was present or because the target was not present
  // in the table), fall back to using the original server URI.
  if (authority == nullptr) {
    authority =
        grpc_core::ResolverRegistry::GetDefaultAuthority(server_uri_str);
  }
  grpc_arg args_to_add[2];
  size_t num_args_to_add = 0;
  if (grpc_channel_args_find(args, GRPC_ARG_DEFAULT_AUTHORITY) == nullptr) {
    // If the channel args don't already contain GRPC_ARG_DEFAULT_AUTHORITY, add
    // the arg, setting it to the value just obtained.
    args_to_add[num_args_to_add++] = grpc_channel_arg_string_create(
        const_cast<char*>(GRPC_ARG_DEFAULT_AUTHORITY), authority.get());
  }
  grpc_channel_args* args_with_authority =
      grpc_channel_args_copy_and_add(args, args_to_add, num_args_to_add);
  grpc_uri_destroy(server_uri);
  // Create the security connector using the credentials and target name.
  grpc_channel_args* new_args_from_connector = nullptr;
  grpc_core::RefCountedPtr<grpc_channel_security_connector>
      subchannel_security_connector =
          channel_credentials->create_security_connector(
              /*call_creds=*/nullptr, authority.get(), args_with_authority,
              &new_args_from_connector);
  if (subchannel_security_connector == nullptr) {
    gpr_log(GPR_ERROR,
            "Failed to create secure subchannel for secure name '%s'",
            authority.get());
    grpc_channel_args_destroy(args_with_authority);
    return nullptr;
  }
  grpc_arg new_security_connector_arg =
      grpc_security_connector_to_arg(subchannel_security_connector.get());

  grpc_channel_args* new_args = grpc_channel_args_copy_and_add(
      new_args_from_connector != nullptr ? new_args_from_connector
                                         : args_with_authority,
      &new_security_connector_arg, 1);

  subchannel_security_connector.reset(DEBUG_LOCATION, "lb_channel_create");
  if (new_args_from_connector != nullptr) {
    grpc_channel_args_destroy(new_args_from_connector);
  }
  grpc_channel_args_destroy(args_with_authority);
<<<<<<< HEAD
  grpc_subchannel_args* final_sc_args =
      static_cast<grpc_subchannel_args*>(gpr_zalloc(sizeof(*final_sc_args)));
  final_sc_args->subchannel_pool = args->subchannel_pool;
  final_sc_args->args = new_args;
  return final_sc_args;
=======
  return new_args;
>>>>>>> 19914dd9
}

static grpc_subchannel* client_channel_factory_create_subchannel(
    grpc_client_channel_factory* cc_factory, const grpc_channel_args* args) {
  grpc_channel_args* new_args = get_secure_naming_channel_args(args);
  if (new_args == nullptr) {
    gpr_log(GPR_ERROR,
            "Failed to create channel args during subchannel creation.");
    return nullptr;
  }
  grpc_connector* connector = grpc_chttp2_connector_create();
  grpc_subchannel* s = grpc_subchannel_create(connector, new_args);
  grpc_connector_unref(connector);
<<<<<<< HEAD
  subchannel_args->subchannel_pool.reset();
  grpc_channel_args_destroy(
      const_cast<grpc_channel_args*>(subchannel_args->args));
  gpr_free(subchannel_args);
=======
  grpc_channel_args_destroy(new_args);
>>>>>>> 19914dd9
  return s;
}

static grpc_channel* client_channel_factory_create_channel(
    grpc_client_channel_factory* cc_factory, const char* target,
    grpc_client_channel_type type, const grpc_channel_args* args) {
  if (target == nullptr) {
    gpr_log(GPR_ERROR, "cannot create channel with NULL target name");
    return nullptr;
  }
  // Add channel arg containing the server URI.
  grpc_core::UniquePtr<char> canonical_target =
      grpc_core::ResolverRegistry::AddDefaultPrefixIfNeeded(target);
  grpc_arg arg = grpc_channel_arg_string_create((char*)GRPC_ARG_SERVER_URI,
                                                canonical_target.get());
  const char* to_remove[] = {GRPC_ARG_SERVER_URI};
  grpc_channel_args* new_args =
      grpc_channel_args_copy_and_add_and_remove(args, to_remove, 1, &arg, 1);
  grpc_channel* channel =
      grpc_channel_create(target, new_args, GRPC_CLIENT_CHANNEL, nullptr);
  grpc_channel_args_destroy(new_args);
  return channel;
}

static const grpc_client_channel_factory_vtable client_channel_factory_vtable =
    {client_channel_factory_ref, client_channel_factory_unref,
     client_channel_factory_create_subchannel,
     client_channel_factory_create_channel};

static grpc_client_channel_factory client_channel_factory = {
    &client_channel_factory_vtable};

// Create a secure client channel:
//   Asynchronously: - resolve target
//                   - connect to it (trying alternatives as presented)
//                   - perform handshakes
grpc_channel* grpc_secure_channel_create(grpc_channel_credentials* creds,
                                         const char* target,
                                         const grpc_channel_args* args,
                                         void* reserved) {
  grpc_core::ExecCtx exec_ctx;
  GRPC_API_TRACE(
      "grpc_secure_channel_create(creds=%p, target=%s, args=%p, "
      "reserved=%p)",
      4, ((void*)creds, target, (void*)args, (void*)reserved));
  GPR_ASSERT(reserved == nullptr);
  grpc_channel* channel = nullptr;
  if (creds != nullptr) {
    // Add channel args containing the client channel factory and channel
    // credentials.
    grpc_arg args_to_add[] = {
        grpc_client_channel_factory_create_channel_arg(&client_channel_factory),
        grpc_channel_credentials_to_arg(creds)};
    grpc_channel_args* new_args = grpc_channel_args_copy_and_add(
        args, args_to_add, GPR_ARRAY_SIZE(args_to_add));
    // Create channel.
    channel = client_channel_factory_create_channel(
        &client_channel_factory, target, GRPC_CLIENT_CHANNEL_TYPE_REGULAR,
        new_args);
    // Clean up.
    grpc_channel_args_destroy(new_args);
  }
  return channel != nullptr ? channel
                            : grpc_lame_client_channel_create(
                                  target, GRPC_STATUS_INTERNAL,
                                  "Failed to create secure client channel");
}<|MERGE_RESOLUTION|>--- conflicted
+++ resolved
@@ -135,15 +135,7 @@
     grpc_channel_args_destroy(new_args_from_connector);
   }
   grpc_channel_args_destroy(args_with_authority);
-<<<<<<< HEAD
-  grpc_subchannel_args* final_sc_args =
-      static_cast<grpc_subchannel_args*>(gpr_zalloc(sizeof(*final_sc_args)));
-  final_sc_args->subchannel_pool = args->subchannel_pool;
-  final_sc_args->args = new_args;
-  return final_sc_args;
-=======
   return new_args;
->>>>>>> 19914dd9
 }
 
 static grpc_subchannel* client_channel_factory_create_subchannel(
@@ -157,14 +149,7 @@
   grpc_connector* connector = grpc_chttp2_connector_create();
   grpc_subchannel* s = grpc_subchannel_create(connector, new_args);
   grpc_connector_unref(connector);
-<<<<<<< HEAD
-  subchannel_args->subchannel_pool.reset();
-  grpc_channel_args_destroy(
-      const_cast<grpc_channel_args*>(subchannel_args->args));
-  gpr_free(subchannel_args);
-=======
   grpc_channel_args_destroy(new_args);
->>>>>>> 19914dd9
   return s;
 }
 
