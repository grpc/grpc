//
//
// Copyright 2015 gRPC authors.
//
// Licensed under the Apache License, Version 2.0 (the "License");
// you may not use this file except in compliance with the License.
// You may obtain a copy of the License at
//
//     http://www.apache.org/licenses/LICENSE-2.0
//
// Unless required by applicable law or agreed to in writing, software
// distributed under the License is distributed on an "AS IS" BASIS,
// WITHOUT WARRANTIES OR CONDITIONS OF ANY KIND, either express or implied.
// See the License for the specific language governing permissions and
// limitations under the License.
//
//

#include "src/core/ext/transport/chttp2/client/chttp2_connector.h"

#include <grpc/grpc.h>
#include <grpc/grpc_posix.h>
#include <grpc/impl/channel_arg_names.h>
#include <grpc/slice_buffer.h>
#include <grpc/status.h>
#include <grpc/support/alloc.h>
#include <grpc/support/port_platform.h>
#include <grpc/support/sync.h>
#include <stdint.h>

#include <string>
#include <type_traits>
#include <utility>

#include "absl/log/check.h"
#include "absl/log/log.h"
#include "absl/status/status.h"
#include "absl/status/statusor.h"
#include "absl/strings/str_format.h"
#include "src/core/channelz/channelz.h"
#include "src/core/client_channel/client_channel_factory.h"
#include "src/core/client_channel/client_channel_filter.h"
#include "src/core/client_channel/connector.h"
#include "src/core/client_channel/subchannel.h"
#include "src/core/config/core_configuration.h"
#include "src/core/credentials/transport/insecure/insecure_credentials.h"
#include "src/core/credentials/transport/security_connector.h"
#include "src/core/credentials/transport/transport_credentials.h"
#include "src/core/ext/transport/chttp2/transport/chttp2_transport.h"
#ifndef GRPC_EXPERIMENTAL_TEMPORARILY_DISABLE_PH2
// GRPC_EXPERIMENTAL_TEMPORARILY_DISABLE_PH2 is a temporary fix to help
// some customers who are having severe memory constraints. This macro
// will not always be available and we strongly recommend anyone to avoid
// the usage of this MACRO for any other purpose. We expect to delete this
// MACRO within 8-15 months.
#include "src/core/ext/transport/chttp2/transport/http2_client_transport.h"
#endif
#include "src/core/handshaker/handshaker.h"
#include "src/core/handshaker/handshaker_registry.h"
#include "src/core/handshaker/tcp_connect/tcp_connect_handshaker.h"
#include "src/core/lib/address_utils/sockaddr_utils.h"
#include "src/core/lib/channel/channel_args.h"
#include "src/core/lib/channel/channel_args_preconditioning.h"
#include "src/core/lib/debug/trace.h"
#include "src/core/lib/event_engine/channel_args_endpoint_config.h"
#include "src/core/lib/iomgr/endpoint.h"
#include "src/core/lib/iomgr/event_engine_shims/endpoint.h"
#include "src/core/lib/iomgr/exec_ctx.h"
#include "src/core/lib/iomgr/resolved_address.h"
#include "src/core/lib/surface/channel.h"
#include "src/core/lib/surface/channel_create.h"
#include "src/core/lib/surface/channel_stack_type.h"
#include "src/core/lib/transport/error_utils.h"
#include "src/core/lib/transport/transport.h"
#include "src/core/resolver/resolver_registry.h"
#include "src/core/transport/endpoint_transport_client_channel_factory.h"
#include "src/core/util/debug_location.h"
#include "src/core/util/orphanable.h"
#include "src/core/util/status_helper.h"
#include "src/core/util/time.h"
#include "src/core/util/unique_type_name.h"

#ifdef GPR_SUPPORT_CHANNELS_FROM_FD

#include <fcntl.h>

#include "src/core/lib/iomgr/ev_posix.h"
#include "src/core/lib/iomgr/tcp_client_posix.h"

#endif  // GPR_SUPPORT_CHANNELS_FROM_FD

namespace grpc_core {

using ::grpc_event_engine::experimental::EventEngine;

namespace {
void NullThenSchedClosure(const DebugLocation& location, grpc_closure** closure,
                          grpc_error_handle error) {
  grpc_closure* c = *closure;
  *closure = nullptr;
  ExecCtx::Run(location, c, error);
}
}  // namespace

void Chttp2Connector::Connect(const Args& args, Result* result,
                              grpc_closure* notify) {
  {
    MutexLock lock(&mu_);
    CHECK_EQ(notify_, nullptr);
    args_ = args;
    result_ = result;
    notify_ = notify;
    event_engine_ = args_.channel_args.GetObject<EventEngine>();
  }
  absl::StatusOr<std::string> address = grpc_sockaddr_to_uri(args.address);
  if (!address.ok()) {
    grpc_error_handle error = GRPC_ERROR_CREATE(address.status().ToString());
    NullThenSchedClosure(DEBUG_LOCATION, &notify_, error);
    return;
  }
  ChannelArgs channel_args =
      args_.channel_args
          .Set(GRPC_ARG_TCP_HANDSHAKER_RESOLVED_ADDRESS, address.value())
          .Set(GRPC_ARG_TCP_HANDSHAKER_BIND_ENDPOINT_TO_POLLSET, 1);
  handshake_mgr_ = MakeRefCounted<HandshakeManager>();
  CoreConfiguration::Get().handshaker_registry().AddHandshakers(
      HANDSHAKER_CLIENT, channel_args, args_.interested_parties,
      handshake_mgr_.get());
  handshake_mgr_->DoHandshake(
      /*endpoint=*/nullptr, channel_args, args.deadline, /*acceptor=*/nullptr,
      [self = RefAsSubclass<Chttp2Connector>()](
          absl::StatusOr<HandshakerArgs*> result) {
        self->OnHandshakeDone(std::move(result));
      });
}

void Chttp2Connector::Shutdown(grpc_error_handle error) {
  MutexLock lock(&mu_);
  shutdown_ = true;
  if (handshake_mgr_ != nullptr) {
    // Handshaker will also shutdown the endpoint if it exists
    handshake_mgr_->Shutdown(error);
  }
}

void Chttp2Connector::OnHandshakeDone(absl::StatusOr<HandshakerArgs*> result) {
  MutexLock lock(&mu_);
  if (!result.ok() || shutdown_) {
    if (result.ok()) {
      result = GRPC_ERROR_CREATE("connector shutdown");
    }
    result_->Reset();
    NullThenSchedClosure(DEBUG_LOCATION, &notify_, result.status());
  } else if ((*result)->endpoint != nullptr) {
    const bool is_callv1 =
        !((*result)->args.GetBool(GRPC_ARG_USE_V3_STACK).value_or(false));
    if (is_callv1) {
      result_->transport = grpc_create_chttp2_transport(
          (*result)->args, std::move((*result)->endpoint), true);
      CHECK_NE(result_->transport, nullptr);
      result_->channel_args = std::move((*result)->args);
      Ref().release();  // Ref held by OnReceiveSettings()
      GRPC_CLOSURE_INIT(&on_receive_settings_, OnReceiveSettings, this,
                        grpc_schedule_on_exec_ctx);
      grpc_chttp2_transport_start_reading(
          result_->transport, (*result)->read_buffer.c_slice_buffer(),
          &on_receive_settings_, args_.interested_parties, nullptr);
      timer_handle_ = event_engine_->RunAfter(
          args_.deadline - Timestamp::Now(),
          [self = RefAsSubclass<Chttp2Connector>()]() mutable {
            ExecCtx exec_ctx;
            self->OnTimeout();
            // Ensure the Chttp2Connector is deleted under an ExecCtx.
            self.reset();
          });
#ifdef GRPC_EXPERIMENTAL_TEMPORARILY_DISABLE_PH2
      // GRPC_EXPERIMENTAL_TEMPORARILY_DISABLE_PH2 is a temporary fix to help
      // some customers who are having severe memory constraints. This macro
      // will not always be available and we strongly recommend anyone to avoid
      // the usage of this MACRO for any other purpose. We expect to delete this
      // MACRO within 8-15 months.
    }
#else
    } else {
      // TODO(tjagtap) : [PH2][P1] : Validate this code block thoroughly once
      // the ping pong test is in place.
      std::unique_ptr<grpc_event_engine::experimental::EventEngine::Endpoint>
          event_engine_endpoint = grpc_event_engine::experimental::
              grpc_take_wrapped_event_engine_endpoint(
                  (*result)->endpoint.release());
      if (event_engine_endpoint == nullptr) {
        LOG(ERROR) << "Failed to take endpoint.";
        result = GRPC_ERROR_CREATE("Failed to take endpoint.");
      }
      // Create the PromiseEndpoint
      PromiseEndpoint promise_endpoint(std::move(event_engine_endpoint),
                                       std::move((*result)->read_buffer));
      std::shared_ptr<grpc_event_engine::experimental::EventEngine>
          event_engine_ptr =
              (*result)
                  ->args
                  .GetObjectRef<grpc_event_engine::experimental::EventEngine>();
      Ref().release();  // Ref held by OnReceiveSettings()
      GRPC_CLOSURE_INIT(&on_receive_settings_, OnReceiveSettings, this,
                        grpc_schedule_on_exec_ctx);
      result_->channel_args = std::move((*result)->args);
<<<<<<< HEAD
      result_->transport = new http2::Http2ClientTransport(
          std::move(promise_endpoint), (*result)->args, event_engine_ptr);
=======
      result_->transport =
          new Http2ClientTransport(std::move(promise_endpoint), (*result)->args,
                                   event_engine_ptr, &on_receive_settings_);
>>>>>>> 7f9b19b3
      DCHECK_NE(result_->transport, nullptr);
      timer_handle_ = event_engine_->RunAfter(
          args_.deadline - Timestamp::Now(),
          [self = RefAsSubclass<Chttp2Connector>()]() mutable {
            ExecCtx exec_ctx;
            self->OnTimeout();
            // Ensure the Chttp2Connector is deleted under an ExecCtx.
            self.reset();
          });
    }
#endif  // GRPC_EXPERIMENTAL_TEMPORARILY_DISABLE_PH2
  } else {
    // If the handshaking succeeded but there is no endpoint, then the
    // handshaker may have handed off the connection to some external
    // code. Just verify that exit_early flag is set.
    DCHECK((*result)->exit_early);
    NullThenSchedClosure(DEBUG_LOCATION, &notify_, result.status());
  }
  handshake_mgr_.reset();
}

void Chttp2Connector::OnReceiveSettings(void* arg, grpc_error_handle error) {
  Chttp2Connector* self = static_cast<Chttp2Connector*>(arg);
  {
    MutexLock lock(&self->mu_);
    if (!self->notify_error_.has_value()) {
      if (!error.ok()) {
        // Transport got an error while waiting on SETTINGS frame.
        self->result_->Reset();
      }
      self->MaybeNotify(error);
      if (self->timer_handle_.has_value()) {
        if (self->event_engine_->Cancel(*self->timer_handle_)) {
          // If we have cancelled the timer successfully, call Notify() again
          // since the timer callback will not be called now.
          self->MaybeNotify(absl::OkStatus());
        }
        self->timer_handle_.reset();
      }
    } else {
      // OnTimeout() was already invoked. Call Notify() again so that notify_
      // can be invoked.
      self->MaybeNotify(absl::OkStatus());
    }
  }
  self->Unref();
}

void Chttp2Connector::OnTimeout() {
  MutexLock lock(&mu_);
  timer_handle_.reset();
  if (!notify_error_.has_value()) {
    // The transport did not receive the settings frame in time. Destroy the
    // transport.
    result_->Reset();
    MaybeNotify(GRPC_ERROR_CREATE(
        "connection attempt timed out before receiving SETTINGS frame"));
  } else {
    // OnReceiveSettings() was already invoked. Call Notify() again so that
    // notify_ can be invoked.
    MaybeNotify(absl::OkStatus());
  }
}

void Chttp2Connector::MaybeNotify(grpc_error_handle error) {
  if (notify_error_.has_value()) {
    NullThenSchedClosure(DEBUG_LOCATION, &notify_, notify_error_.value());
    // Clear state for a new Connect().
    notify_error_.reset();
  } else {
    notify_error_ = error;
  }
}

absl::StatusOr<grpc_channel*> CreateHttp2Channel(std::string target,
                                                 const ChannelArgs& args) {
#ifdef GRPC_EXPERIMENTAL_TEMPORARILY_DISABLE_PH2
  // GRPC_EXPERIMENTAL_TEMPORARILY_DISABLE_PH2 is a temporary fix to help some
  // customers who are having severe memory constraints. This macro will not
  // always be available and we strongly recommend anyone to avoid the usage of
  // this MACRO for any other purpose. We expect to delete this MACRO within
  // 8-15 months.
  const bool is_v3 = false;
#else
  const bool is_v3 = IsPromiseBasedHttp2ClientTransportEnabled();
#endif  // GRPC_EXPERIMENTAL_TEMPORARILY_DISABLE_PH2
  auto r = ChannelCreate(
      target,
      args.SetObject(EndpointTransportClientChannelFactory<Chttp2Connector>())
          .Set(GRPC_ARG_USE_V3_STACK, is_v3),
      GRPC_CLIENT_CHANNEL, nullptr);
  if (r.ok()) {
    return r->release()->c_ptr();
  } else {
    return r.status();
  }
}

}  // namespace grpc_core

#ifdef GPR_SUPPORT_CHANNELS_FROM_FD
grpc_channel* grpc_channel_create_from_fd(const char* target, int fd,
                                          grpc_channel_credentials* creds,
                                          const grpc_channel_args* args) {
  grpc_core::ExecCtx exec_ctx;
  GRPC_TRACE_LOG(api, INFO)
      << "grpc_channel_create_from_fd(target=" << target << ", fd=" << fd
      << ", creds=" << creds << ", args=" << args << ")";
  // For now, we only support insecure channel credentials.
  if (creds == nullptr ||
      creds->type() != grpc_core::InsecureCredentials::Type()) {
    return grpc_lame_client_channel_create(
        target, GRPC_STATUS_INTERNAL,
        "Failed to create client channel due to invalid creds");
  }
  grpc_core::ChannelArgs final_args =
      grpc_core::CoreConfiguration::Get()
          .channel_args_preconditioning()
          .PreconditionChannelArgs(args)
          .SetIfUnset(GRPC_ARG_DEFAULT_AUTHORITY, "test.authority")
          .SetObject(creds->Ref());

  int flags = fcntl(fd, F_GETFL, 0);
  CHECK_EQ(fcntl(fd, F_SETFL, flags | O_NONBLOCK), 0);
  grpc_core::OrphanablePtr<grpc_endpoint> client(grpc_tcp_create_from_fd(
      grpc_fd_create(fd, "client", true),
      grpc_event_engine::experimental::ChannelArgsEndpointConfig(final_args),
      "fd-client"));
  grpc_core::Transport* transport =
      grpc_create_chttp2_transport(final_args, std::move(client), true);
  CHECK(transport);
  auto channel = grpc_core::ChannelCreate(
      target, final_args, GRPC_CLIENT_DIRECT_CHANNEL, transport);
  if (channel.ok()) {
    grpc_chttp2_transport_start_reading(transport, nullptr, nullptr, nullptr,
                                        nullptr);
    grpc_core::ExecCtx::Get()->Flush();
    return channel->release()->c_ptr();
  } else {
    transport->Orphan();
    return grpc_lame_client_channel_create(
        target, static_cast<grpc_status_code>(channel.status().code()),
        "Failed to create client channel");
  }
}

#else  // !GPR_SUPPORT_CHANNELS_FROM_FD

grpc_channel* grpc_channel_create_from_fd(const char* /* target */,
                                          int /* fd */,
                                          grpc_channel_credentials* /* creds*/,
                                          const grpc_channel_args* /* args */) {
  CHECK(0);
  return nullptr;
}

#endif  // GPR_SUPPORT_CHANNELS_FROM_FD<|MERGE_RESOLUTION|>--- conflicted
+++ resolved
@@ -204,14 +204,9 @@
       GRPC_CLOSURE_INIT(&on_receive_settings_, OnReceiveSettings, this,
                         grpc_schedule_on_exec_ctx);
       result_->channel_args = std::move((*result)->args);
-<<<<<<< HEAD
-      result_->transport = new http2::Http2ClientTransport(
-          std::move(promise_endpoint), (*result)->args, event_engine_ptr);
-=======
       result_->transport =
           new Http2ClientTransport(std::move(promise_endpoint), (*result)->args,
                                    event_engine_ptr, &on_receive_settings_);
->>>>>>> 7f9b19b3
       DCHECK_NE(result_->transport, nullptr);
       timer_handle_ = event_engine_->RunAfter(
           args_.deadline - Timestamp::Now(),
