//
//
// Copyright 2015 gRPC authors.
//
// Licensed under the Apache License, Version 2.0 (the "License");
// you may not use this file except in compliance with the License.
// You may obtain a copy of the License at
//
//     http://www.apache.org/licenses/LICENSE-2.0
//
// Unless required by applicable law or agreed to in writing, software
// distributed under the License is distributed on an "AS IS" BASIS,
// WITHOUT WARRANTIES OR CONDITIONS OF ANY KIND, either express or implied.
// See the License for the specific language governing permissions and
// limitations under the License.
//
//

#include "src/core/ext/transport/chttp2/client/chttp2_connector.h"

#include <grpc/event_engine/event_engine.h>
#include <grpc/grpc.h>
#include <grpc/grpc_posix.h>
#include <grpc/impl/channel_arg_names.h>
#include <grpc/slice_buffer.h>
#include <grpc/status.h>
#include <grpc/support/alloc.h>
#include <grpc/support/port_platform.h>
#include <grpc/support/sync.h>
#include <stdint.h>

#include <memory>
#include <string>
#include <type_traits>
#include <utility>

#include "absl/log/log.h"
#include "absl/status/status.h"
#include "absl/status/statusor.h"
#include "absl/strings/str_format.h"
#include "src/core/channelz/channelz.h"
#include "src/core/client_channel/client_channel_factory.h"
#include "src/core/client_channel/client_channel_filter.h"
#include "src/core/client_channel/connector.h"
#include "src/core/client_channel/subchannel.h"
#include "src/core/config/core_configuration.h"
#include "src/core/credentials/transport/insecure/insecure_credentials.h"
#include "src/core/credentials/transport/security_connector.h"
#include "src/core/credentials/transport/transport_credentials.h"
#include "src/core/ext/transport/chttp2/transport/chttp2_transport.h"
#ifndef GRPC_EXPERIMENTAL_TEMPORARILY_DISABLE_PH2
// GRPC_EXPERIMENTAL_TEMPORARILY_DISABLE_PH2 is a temporary fix to help
// some customers who are having severe memory constraints. This macro
// will not always be available and we strongly recommend anyone to avoid
// the usage of this MACRO for any other purpose. We expect to delete this
// MACRO within 8-15 months.
#include "src/core/ext/transport/chttp2/transport/http2_client_transport.h"
#endif
#include "src/core/handshaker/handshaker.h"
#include "src/core/handshaker/handshaker_registry.h"
#include "src/core/handshaker/tcp_connect/tcp_connect_handshaker.h"
#include "src/core/lib/address_utils/sockaddr_utils.h"
#include "src/core/lib/channel/channel_args.h"
#include "src/core/lib/channel/channel_args_preconditioning.h"
#include "src/core/lib/debug/trace.h"
#include "src/core/lib/event_engine/channel_args_endpoint_config.h"
#include "src/core/lib/event_engine/endpoint_channel_arg_wrapper.h"
#include "src/core/lib/iomgr/endpoint.h"
#include "src/core/lib/iomgr/event_engine_shims/endpoint.h"
#include "src/core/lib/iomgr/exec_ctx.h"
#include "src/core/lib/surface/channel.h"
#include "src/core/lib/surface/channel_create.h"
#include "src/core/lib/surface/channel_stack_type.h"
#include "src/core/lib/transport/error_utils.h"
#include "src/core/lib/transport/transport.h"
#include "src/core/resolver/resolver_registry.h"
#include "src/core/transport/endpoint_transport_client_channel_factory.h"
#include "src/core/util/debug_location.h"
#include "src/core/util/grpc_check.h"
#include "src/core/util/orphanable.h"
#include "src/core/util/status_helper.h"
#include "src/core/util/time.h"
#include "src/core/util/unique_type_name.h"

#ifdef GPR_SUPPORT_CHANNELS_FROM_FD

#include <fcntl.h>

#include "src/core/lib/iomgr/ev_posix.h"
#include "src/core/lib/iomgr/tcp_client_posix.h"

#endif  // GPR_SUPPORT_CHANNELS_FROM_FD

namespace grpc_core {

using ::grpc_event_engine::experimental::EventEngine;

namespace {
void NullThenSchedClosure(const DebugLocation& location, grpc_closure** closure,
                          grpc_error_handle error) {
  grpc_closure* c = *closure;
  *closure = nullptr;
  ExecCtx::Run(location, c, error);
}
}  // namespace

void Chttp2Connector::Connect(const Args& args, Result* result,
                              grpc_closure* notify) {
  {
    MutexLock lock(&mu_);
    GRPC_CHECK_EQ(notify_, nullptr);
    args_ = args;
    result_ = result;
    notify_ = notify;
    event_engine_ = args_.channel_args.GetObject<EventEngine>();
  }
  // Check if there is an endpoint in channel args.
  OrphanablePtr<grpc_endpoint> endpoint;
  auto endpoint_wrapper = args_.channel_args.GetObject<
      grpc_event_engine::experimental::EndpointChannelArgWrapper>();
  if (endpoint_wrapper != nullptr) {
    auto ee_endpoint = endpoint_wrapper->TakeEndpoint();
    if (ee_endpoint != nullptr) {
      endpoint.reset(grpc_event_engine_endpoint_create(std::move(ee_endpoint)));
    }
  }
  // If we weren't given the endpoint, add channel args needed by the
  // TCP connect handshaker.
  ChannelArgs channel_args = args_.channel_args;
  if (endpoint == nullptr) {
    absl::StatusOr<std::string> address = grpc_sockaddr_to_uri(args.address);
    if (!address.ok()) {
      grpc_error_handle error = GRPC_ERROR_CREATE(address.status().ToString());
      NullThenSchedClosure(DEBUG_LOCATION, &notify_, error);
      return;
    }
    channel_args =
        channel_args
            .Set(GRPC_ARG_TCP_HANDSHAKER_RESOLVED_ADDRESS, address.value())
            .Set(GRPC_ARG_TCP_HANDSHAKER_BIND_ENDPOINT_TO_POLLSET, 1);
  }
  handshake_mgr_ = MakeRefCounted<HandshakeManager>();
  CoreConfiguration::Get().handshaker_registry().AddHandshakers(
      HANDSHAKER_CLIENT, channel_args, args_.interested_parties,
      handshake_mgr_.get());
  handshake_mgr_->DoHandshake(std::move(endpoint), channel_args, args.deadline,
                              /*acceptor=*/nullptr,
                              [self = RefAsSubclass<Chttp2Connector>()](
                                  absl::StatusOr<HandshakerArgs*> result) {
                                self->OnHandshakeDone(std::move(result));
                              });
}

void Chttp2Connector::Shutdown(grpc_error_handle error) {
  MutexLock lock(&mu_);
  shutdown_ = true;
  if (handshake_mgr_ != nullptr) {
    // Handshaker will also shutdown the endpoint if it exists
    handshake_mgr_->Shutdown(error);
  }
}

void Chttp2Connector::OnHandshakeDone(absl::StatusOr<HandshakerArgs*> result) {
  MutexLock lock(&mu_);
  if (!result.ok() || shutdown_) {
    if (result.ok()) {
      result = GRPC_ERROR_CREATE("connector shutdown");
    }
    result_->Reset();
    NullThenSchedClosure(DEBUG_LOCATION, &notify_, result.status());
  } else if ((*result)->endpoint != nullptr) {
    const bool is_callv1 =
        !((*result)->args.GetBool(GRPC_ARG_USE_V3_STACK).value_or(false));
    if (is_callv1) {
      result_->transport = grpc_create_chttp2_transport(
          (*result)->args, std::move((*result)->endpoint), true);
      GRPC_CHECK_NE(result_->transport, nullptr);
      result_->channel_args = std::move((*result)->args);
      Ref().release();  // Ref held by OnReceiveSettings()
      GRPC_CLOSURE_INIT(&on_receive_settings_, OnReceiveSettings, this,
                        grpc_schedule_on_exec_ctx);
      grpc_chttp2_transport_start_reading(
          result_->transport, (*result)->read_buffer.c_slice_buffer(),
          &on_receive_settings_, args_.interested_parties, nullptr);
      timer_handle_ = event_engine_->RunAfter(
          args_.deadline - Timestamp::Now(),
          [self = RefAsSubclass<Chttp2Connector>()]() mutable {
            ExecCtx exec_ctx;
            self->OnTimeout();
            // Ensure the Chttp2Connector is deleted under an ExecCtx.
            self.reset();
          });
#ifdef GRPC_EXPERIMENTAL_TEMPORARILY_DISABLE_PH2
      // GRPC_EXPERIMENTAL_TEMPORARILY_DISABLE_PH2 is a temporary fix to help
      // some customers who are having severe memory constraints. This macro
      // will not always be available and we strongly recommend anyone to avoid
      // the usage of this MACRO for any other purpose. We expect to delete this
      // MACRO within 8-15 months.
    }
#else
    } else {
      // TODO(tjagtap) : [PH2][P1] : Validate this code block thoroughly once
      // the ping pong test is in place.
      std::unique_ptr<grpc_event_engine::experimental::EventEngine::Endpoint>
          event_engine_endpoint = grpc_event_engine::experimental::
              grpc_take_wrapped_event_engine_endpoint(
                  (*result)->endpoint.release());
      if (event_engine_endpoint == nullptr) {
        LOG(ERROR) << "Failed to take endpoint.";
        result = GRPC_ERROR_CREATE("Failed to take endpoint.");
      }
      // Create the PromiseEndpoint
      PromiseEndpoint promise_endpoint(std::move(event_engine_endpoint),
                                       std::move((*result)->read_buffer));
      std::shared_ptr<grpc_event_engine::experimental::EventEngine>
          event_engine_ptr =
              (*result)
                  ->args
                  .GetObjectRef<grpc_event_engine::experimental::EventEngine>();
      Ref().release();  // Ref held by OnReceiveSettings()
      GRPC_CLOSURE_INIT(&on_receive_settings_, OnReceiveSettings, this,
                        grpc_schedule_on_exec_ctx);
      // Http2ClientTransport does not take ownership of the channel args.
      result_->transport = new http2::Http2ClientTransport(
          std::move(promise_endpoint), (*result)->args, event_engine_ptr,
          &on_receive_settings_);
<<<<<<< HEAD
      GRPC_DCHECK_NE(result_->transport, nullptr);
=======
      result_->channel_args = std::move((*result)->args);
      DCHECK_NE(result_->transport, nullptr);
>>>>>>> fa502592
      timer_handle_ = event_engine_->RunAfter(
          args_.deadline - Timestamp::Now(),
          [self = RefAsSubclass<Chttp2Connector>()]() mutable {
            ExecCtx exec_ctx;
            self->OnTimeout();
            // Ensure the Chttp2Connector is deleted under an ExecCtx.
            self.reset();
          });
    }
#endif  // GRPC_EXPERIMENTAL_TEMPORARILY_DISABLE_PH2
  } else {
    // If the handshaking succeeded but there is no endpoint, then the
    // handshaker may have handed off the connection to some external
    // code. Just verify that exit_early flag is set.
    GRPC_DCHECK((*result)->exit_early);
    NullThenSchedClosure(DEBUG_LOCATION, &notify_, result.status());
  }
  handshake_mgr_.reset();
}

void Chttp2Connector::OnReceiveSettings(void* arg, grpc_error_handle error) {
  Chttp2Connector* self = static_cast<Chttp2Connector*>(arg);
  {
    MutexLock lock(&self->mu_);
    if (!self->notify_error_.has_value()) {
      if (!error.ok()) {
        // Transport got an error while waiting on SETTINGS frame.
        self->result_->Reset();
      }
      self->MaybeNotify(error);
      if (self->timer_handle_.has_value()) {
        if (self->event_engine_->Cancel(*self->timer_handle_)) {
          // If we have cancelled the timer successfully, call Notify() again
          // since the timer callback will not be called now.
          self->MaybeNotify(absl::OkStatus());
        }
        self->timer_handle_.reset();
      }
    } else {
      // OnTimeout() was already invoked. Call Notify() again so that notify_
      // can be invoked.
      self->MaybeNotify(absl::OkStatus());
    }
  }
  self->Unref();
}

void Chttp2Connector::OnTimeout() {
  MutexLock lock(&mu_);
  timer_handle_.reset();
  if (!notify_error_.has_value()) {
    // The transport did not receive the settings frame in time. Destroy the
    // transport.
    result_->Reset();
    MaybeNotify(GRPC_ERROR_CREATE(
        "connection attempt timed out before receiving SETTINGS frame"));
  } else {
    // OnReceiveSettings() was already invoked. Call Notify() again so that
    // notify_ can be invoked.
    MaybeNotify(absl::OkStatus());
  }
}

void Chttp2Connector::MaybeNotify(grpc_error_handle error) {
  if (notify_error_.has_value()) {
    NullThenSchedClosure(DEBUG_LOCATION, &notify_, notify_error_.value());
    // Clear state for a new Connect().
    notify_error_.reset();
  } else {
    notify_error_ = error;
  }
}

absl::StatusOr<grpc_channel*> CreateHttp2Channel(std::string target,
                                                 const ChannelArgs& args) {
#ifdef GRPC_EXPERIMENTAL_TEMPORARILY_DISABLE_PH2
  // GRPC_EXPERIMENTAL_TEMPORARILY_DISABLE_PH2 is a temporary fix to help some
  // customers who are having severe memory constraints. This macro will not
  // always be available and we strongly recommend anyone to avoid the usage of
  // this MACRO for any other purpose. We expect to delete this MACRO within
  // 8-15 months.
  const bool is_v3 = false;
#else
  const bool is_v3 = IsPromiseBasedHttp2ClientTransportEnabled();
#endif  // GRPC_EXPERIMENTAL_TEMPORARILY_DISABLE_PH2
  auto r = ChannelCreate(
      target,
      args.SetObject(EndpointTransportClientChannelFactory<Chttp2Connector>())
          .Set(GRPC_ARG_USE_V3_STACK, is_v3),
      GRPC_CLIENT_CHANNEL, nullptr);
  if (r.ok()) {
    return r->release()->c_ptr();
  } else {
    return r.status();
  }
}

}  // namespace grpc_core

#ifdef GPR_SUPPORT_CHANNELS_FROM_FD
grpc_channel* grpc_channel_create_from_fd(const char* target, int fd,
                                          grpc_channel_credentials* creds,
                                          const grpc_channel_args* args) {
  grpc_core::ExecCtx exec_ctx;
  GRPC_TRACE_LOG(api, INFO)
      << "grpc_channel_create_from_fd(target=" << target << ", fd=" << fd
      << ", creds=" << creds << ", args=" << args << ")";
  // For now, we only support insecure channel credentials.
  if (creds == nullptr ||
      creds->type() != grpc_core::InsecureCredentials::Type()) {
    return grpc_lame_client_channel_create(
        target, GRPC_STATUS_INTERNAL,
        "Failed to create client channel due to invalid creds");
  }
  grpc_core::ChannelArgs final_args =
      grpc_core::CoreConfiguration::Get()
          .channel_args_preconditioning()
          .PreconditionChannelArgs(args)
          .SetIfUnset(GRPC_ARG_DEFAULT_AUTHORITY, "test.authority")
          .SetObject(creds->Ref());

  int flags = fcntl(fd, F_GETFL, 0);
  GRPC_CHECK_EQ(fcntl(fd, F_SETFL, flags | O_NONBLOCK), 0);
  grpc_core::OrphanablePtr<grpc_endpoint> client(grpc_tcp_create_from_fd(
      grpc_fd_create(fd, "client", true),
      grpc_event_engine::experimental::ChannelArgsEndpointConfig(final_args),
      "fd-client"));
  grpc_core::Transport* transport =
      grpc_create_chttp2_transport(final_args, std::move(client), true);
  GRPC_CHECK(transport);
  auto channel = grpc_core::ChannelCreate(
      target, final_args, GRPC_CLIENT_DIRECT_CHANNEL, transport);
  if (channel.ok()) {
    grpc_chttp2_transport_start_reading(transport, nullptr, nullptr, nullptr,
                                        nullptr);
    grpc_core::ExecCtx::Get()->Flush();
    return channel->release()->c_ptr();
  } else {
    transport->Orphan();
    return grpc_lame_client_channel_create(
        target, static_cast<grpc_status_code>(channel.status().code()),
        "Failed to create client channel");
  }
}

#else  // !GPR_SUPPORT_CHANNELS_FROM_FD

grpc_channel* grpc_channel_create_from_fd(const char* /* target */,
                                          int /* fd */,
                                          grpc_channel_credentials* /* creds*/,
                                          const grpc_channel_args* /* args */) {
  GRPC_CHECK(0);
  return nullptr;
}

#endif  // GPR_SUPPORT_CHANNELS_FROM_FD<|MERGE_RESOLUTION|>--- conflicted
+++ resolved
@@ -224,12 +224,8 @@
       result_->transport = new http2::Http2ClientTransport(
           std::move(promise_endpoint), (*result)->args, event_engine_ptr,
           &on_receive_settings_);
-<<<<<<< HEAD
+      result_->channel_args = std::move((*result)->args);
       GRPC_DCHECK_NE(result_->transport, nullptr);
-=======
-      result_->channel_args = std::move((*result)->args);
-      DCHECK_NE(result_->transport, nullptr);
->>>>>>> fa502592
       timer_handle_ = event_engine_->RunAfter(
           args_.deadline - Timestamp::Now(),
           [self = RefAsSubclass<Chttp2Connector>()]() mutable {
