--- conflicted
+++ resolved
@@ -237,12 +237,9 @@
 
   grpc_exec_ctx_finish(&exec_ctx);
 
-<<<<<<< HEAD
   return channel != NULL ? channel : grpc_lame_client_channel_create(
                                          target, GRPC_STATUS_INTERNAL,
                                          "Failed to create client channel");
-=======
-  return channel; /* may be NULL */
 }
 
 grpc_channel *grpc_insecure_channel_create_from_fd(
@@ -277,5 +274,4 @@
   grpc_exec_ctx_finish(&exec_ctx);
 
   return channel; /* may be NULL */
->>>>>>> ceec5375
 }