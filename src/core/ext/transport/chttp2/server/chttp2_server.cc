--- conflicted
+++ resolved
@@ -126,16 +126,9 @@
 
 class Chttp2ServerListener : public Server::ListenerInterface {
  public:
-<<<<<<< HEAD
-  static grpc_error_handle Create(Server* server, grpc_resolved_address* addr,
-                                  const ChannelArgs& args, int* port_num);
-=======
   static grpc_error_handle Create(Server* server,
                                   const EventEngine::ResolvedAddress& addr,
-                                  const ChannelArgs& args,
-                                  Chttp2ServerArgsModifier args_modifier,
-                                  int* port_num);
->>>>>>> 8afaf833
+                                  const ChannelArgs& args, int* port_num);
 
   static grpc_error_handle CreateWithAcceptor(Server* server, const char* name,
                                               const ChannelArgs& args);
@@ -715,17 +708,9 @@
 // Chttp2ServerListener
 //
 
-<<<<<<< HEAD
-grpc_error_handle Chttp2ServerListener::Create(Server* server,
-                                               grpc_resolved_address* addr,
-                                               const ChannelArgs& args,
-                                               int* port_num) {
-=======
 grpc_error_handle Chttp2ServerListener::Create(
     Server* server, const EventEngine::ResolvedAddress& addr,
-    const ChannelArgs& args, Chttp2ServerArgsModifier args_modifier,
-    int* port_num) {
->>>>>>> 8afaf833
+    const ChannelArgs& args, int* port_num) {
   // Create Chttp2ServerListener.
   OrphanablePtr<Chttp2ServerListener> listener =
       MakeOrphanable<Chttp2ServerListener>(server, args,
@@ -986,7 +971,8 @@
 // New ChttpServerListener used if experiment "server_listener" is enabled
 class NewChttp2ServerListener : public Server::ListenerInterface {
  public:
-  static grpc_error_handle Create(Server* server, grpc_resolved_address* addr,
+  static grpc_error_handle Create(Server* server,
+                                  EventEngine::ResolvedAddress& addr,
                                   const ChannelArgs& args, int* port_num);
 
   static grpc_error_handle CreateWithAcceptor(Server* server, const char* name,
@@ -1400,10 +1386,9 @@
 // NewChttp2ServerListener
 //
 
-grpc_error_handle NewChttp2ServerListener::Create(Server* server,
-                                                  grpc_resolved_address* addr,
-                                                  const ChannelArgs& args,
-                                                  int* port_num) {
+grpc_error_handle NewChttp2ServerListener::Create(
+    Server* server, EventEngine::ResolvedAddress& addr, const ChannelArgs& args,
+    int* port_num) {
   // Create NewChttp2ServerListener.
   OrphanablePtr<NewChttp2ServerListener> listener =
       MakeOrphanable<NewChttp2ServerListener>(server, args);
@@ -1414,22 +1399,28 @@
       &listener->tcp_server_shutdown_complete_, ChannelArgsEndpointConfig(args),
       OnAccept, listener.get(), &listener->tcp_server_);
   if (!error.ok()) return error;
+  // TODO(yijiem): remove this conversion when we remove all
+  // grpc_resolved_address usages.
+  grpc_resolved_address iomgr_addr =
+      grpc_event_engine::experimental::CreateGRPCResolvedAddress(addr);
   if (server->config_fetcher() != nullptr) {
     // TODO(yashykt): Consider binding so as to be able to return the port
     // number.
-    listener->resolved_address_ = *addr;
+    listener->resolved_address_ = iomgr_addr;
     {
       MutexLock lock(&listener->mu_);
       listener->add_port_on_start_ = true;
     }
   } else {
-    error = grpc_tcp_server_add_port(listener->tcp_server_, addr, port_num);
+    error =
+        grpc_tcp_server_add_port(listener->tcp_server_, &iomgr_addr, port_num);
     if (!error.ok()) return error;
   }
   // Create channelz node.
   if (args.GetBool(GRPC_ARG_ENABLE_CHANNELZ)
           .value_or(GRPC_ENABLE_CHANNELZ_DEFAULT)) {
-    auto string_address = grpc_sockaddr_to_uri(addr);
+    auto string_address =
+        grpc_event_engine::experimental::ResolvedAddressToString(addr);
     if (!string_address.ok()) {
       return GRPC_ERROR_CREATE(string_address.status().ToString());
     }
@@ -1662,17 +1653,11 @@
                                                                 *port_num);
       }
       int port_temp = -1;
-<<<<<<< HEAD
       if (IsServerListenerEnabled()) {
-        error =
-            NewChttp2ServerListener::Create(server, &addr, args, &port_temp);
+        error = NewChttp2ServerListener::Create(server, addr, args, &port_temp);
       } else {
-        error = Chttp2ServerListener::Create(server, &addr, args, &port_temp);
+        error = Chttp2ServerListener::Create(server, addr, args, &port_temp);
       }
-=======
-      error = Chttp2ServerListener::Create(server, addr, args, args_modifier,
-                                           &port_temp);
->>>>>>> 8afaf833
       if (!error.ok()) {
         error_list.push_back(error);
       } else {
