--- conflicted
+++ resolved
@@ -569,20 +569,6 @@
     op->goaway_error = GRPC_ERROR_CREATE_FROM_STATIC_STRING(
         "Server is stopping to serve requests.");
     grpc_transport_perform_op(&transport->base, op);
-<<<<<<< HEAD
-    Ref().release();  // Ref held by OnDrainGraceTimeExpiry
-    GRPC_CLOSURE_INIT(&on_drain_grace_time_expiry_, OnDrainGraceTimeExpiry,
-                      this, nullptr);
-    grpc_timer_init(&drain_grace_timer_,
-                    ExecCtx::Get()->Now() +
-                        Duration::Milliseconds(grpc_channel_args_find_integer(
-                            listener_->args_,
-                            GRPC_ARG_SERVER_CONFIG_CHANGE_DRAIN_GRACE_TIME_MS,
-                            {10 * 60 * GPR_MS_PER_SEC, 0, INT_MAX})),
-                    &on_drain_grace_time_expiry_);
-    drain_grace_timer_expiry_callback_pending_ = true;
-=======
->>>>>>> f00432c7
   }
 }
 
