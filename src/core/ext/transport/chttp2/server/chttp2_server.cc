/*
 *
 * Copyright 2015 gRPC authors.
 *
 * Licensed under the Apache License, Version 2.0 (the "License");
 * you may not use this file except in compliance with the License.
 * You may obtain a copy of the License at
 *
 *     http://www.apache.org/licenses/LICENSE-2.0
 *
 * Unless required by applicable law or agreed to in writing, software
 * distributed under the License is distributed on an "AS IS" BASIS,
 * WITHOUT WARRANTIES OR CONDITIONS OF ANY KIND, either express or implied.
 * See the License for the specific language governing permissions and
 * limitations under the License.
 *
 */

#include <grpc/support/port_platform.h>

#include "src/core/ext/transport/chttp2/server/chttp2_server.h"

#include <inttypes.h>
#include <string.h>

#include <algorithm>
#include <map>
#include <memory>
#include <string>
#include <utility>
#include <vector>

#include "absl/base/thread_annotations.h"
#include "absl/memory/memory.h"
#include "absl/status/status.h"
#include "absl/status/statusor.h"
#include "absl/strings/str_cat.h"
#include "absl/strings/str_format.h"
#include "absl/strings/string_view.h"
#include "absl/strings/strip.h"
#include "absl/types/optional.h"

#include <grpc/grpc.h>
#include <grpc/grpc_posix.h>
#include <grpc/impl/codegen/grpc_types.h>
#include <grpc/support/alloc.h>
#include <grpc/support/log.h>

#include "src/core/ext/transport/chttp2/transport/chttp2_transport.h"
#include "src/core/ext/transport/chttp2/transport/frame.h"
#include "src/core/ext/transport/chttp2/transport/internal.h"
#include "src/core/lib/address_utils/sockaddr_utils.h"
#include "src/core/lib/channel/channel_args.h"
#include "src/core/lib/channel/channelz.h"
#include "src/core/lib/config/core_configuration.h"
#include "src/core/lib/debug/trace.h"
<<<<<<< HEAD
#include "src/core/lib/event_engine/channel_args_endpoint_config.h"
#include "src/core/lib/gpr/useful.h"
=======
>>>>>>> 1076a7d4
#include "src/core/lib/gprpp/debug_location.h"
#include "src/core/lib/gprpp/orphanable.h"
#include "src/core/lib/gprpp/ref_counted_ptr.h"
#include "src/core/lib/gprpp/sync.h"
#include "src/core/lib/gprpp/time.h"
#include "src/core/lib/gprpp/unique_type_name.h"
#include "src/core/lib/iomgr/closure.h"
#include "src/core/lib/iomgr/endpoint.h"
#include "src/core/lib/iomgr/iomgr_fwd.h"
#include "src/core/lib/iomgr/pollset.h"
#include "src/core/lib/iomgr/pollset_set.h"
#include "src/core/lib/iomgr/resolve_address.h"
#include "src/core/lib/iomgr/resolved_address.h"
#include "src/core/lib/iomgr/tcp_server.h"
#include "src/core/lib/iomgr/timer.h"
#include "src/core/lib/iomgr/unix_sockets_posix.h"
#include "src/core/lib/resource_quota/memory_quota.h"
#include "src/core/lib/resource_quota/resource_quota.h"
#include "src/core/lib/security/credentials/credentials.h"
#include "src/core/lib/security/credentials/insecure/insecure_credentials.h"
#include "src/core/lib/security/security_connector/security_connector.h"
#include "src/core/lib/slice/slice_internal.h"
#include "src/core/lib/surface/api_trace.h"
#include "src/core/lib/surface/server.h"
#include "src/core/lib/transport/error_utils.h"
#include "src/core/lib/transport/handshaker.h"
#include "src/core/lib/transport/handshaker_registry.h"
#include "src/core/lib/transport/transport.h"
#include "src/core/lib/transport/transport_fwd.h"
#include "src/core/lib/uri/uri_parser.h"

#ifdef GPR_SUPPORT_CHANNELS_FROM_FD
#include "src/core/lib/iomgr/ev_posix.h"
#include "src/core/lib/iomgr/exec_ctx.h"
#include "src/core/lib/iomgr/tcp_client_posix.h"
#include "src/core/lib/iomgr/tcp_posix.h"
#endif  // GPR_SUPPORT_CHANNELS_FROM_FD

namespace grpc_core {
namespace {

const char kUnixUriPrefix[] = "unix:";
const char kUnixAbstractUriPrefix[] = "unix-abstract:";

class Chttp2ServerListener : public Server::ListenerInterface {
 public:
  static grpc_error_handle Create(Server* server, grpc_resolved_address* addr,
                                  const ChannelArgs& args,
                                  Chttp2ServerArgsModifier args_modifier,
                                  int* port_num);

  static grpc_error_handle CreateWithAcceptor(
      Server* server, const char* name, const ChannelArgs& args,
      Chttp2ServerArgsModifier args_modifier);

  // Do not instantiate directly.  Use one of the factory methods above.
  Chttp2ServerListener(Server* server, const ChannelArgs& args,
                       Chttp2ServerArgsModifier args_modifier);
  ~Chttp2ServerListener() override;

  void Start(Server* server,
             const std::vector<grpc_pollset*>* pollsets) override;

  channelz::ListenSocketNode* channelz_listen_socket_node() const override {
    return channelz_listen_socket_.get();
  }

  void SetOnDestroyDone(grpc_closure* on_destroy_done) override;

  void Orphan() override;

 private:
  class ConfigFetcherWatcher
      : public grpc_server_config_fetcher::WatcherInterface {
   public:
    explicit ConfigFetcherWatcher(RefCountedPtr<Chttp2ServerListener> listener)
        : listener_(std::move(listener)) {}

    void UpdateConnectionManager(
        RefCountedPtr<grpc_server_config_fetcher::ConnectionManager>
            connection_manager) override;

    void StopServing() override;

   private:
    RefCountedPtr<Chttp2ServerListener> listener_;
  };

  class ActiveConnection : public InternallyRefCounted<ActiveConnection> {
   public:
    class HandshakingState : public InternallyRefCounted<HandshakingState> {
     public:
      HandshakingState(RefCountedPtr<ActiveConnection> connection_ref,
                       grpc_pollset* accepting_pollset,
                       grpc_tcp_server_acceptor* acceptor,
                       const ChannelArgs& args);

      ~HandshakingState() override;

      void Orphan() override;

      void Start(grpc_endpoint* endpoint, const ChannelArgs& args);

      // Needed to be able to grab an external ref in ActiveConnection::Start()
      using InternallyRefCounted<HandshakingState>::Ref;

     private:
      static void OnTimeout(void* arg, grpc_error_handle error);
      static void OnReceiveSettings(void* arg, grpc_error_handle /* error */);
      static void OnHandshakeDone(void* arg, grpc_error_handle error);
      RefCountedPtr<ActiveConnection> const connection_;
      grpc_pollset* const accepting_pollset_;
      grpc_tcp_server_acceptor* acceptor_;
      RefCountedPtr<HandshakeManager> handshake_mgr_
          ABSL_GUARDED_BY(&connection_->mu_);
      // State for enforcing handshake timeout on receiving HTTP/2 settings.
      Timestamp const deadline_;
      grpc_timer timer_ ABSL_GUARDED_BY(&connection_->mu_);
      grpc_closure on_timeout_ ABSL_GUARDED_BY(&connection_->mu_);
      grpc_closure on_receive_settings_ ABSL_GUARDED_BY(&connection_->mu_);
      grpc_pollset_set* const interested_parties_;
    };

    ActiveConnection(grpc_pollset* accepting_pollset,
                     grpc_tcp_server_acceptor* acceptor,
                     const ChannelArgs& args, MemoryOwner memory_owner);
    ~ActiveConnection() override;

    void Orphan() override;

    void SendGoAway();

    void Start(RefCountedPtr<Chttp2ServerListener> listener,
               grpc_endpoint* endpoint, const ChannelArgs& args);

    // Needed to be able to grab an external ref in
    // Chttp2ServerListener::OnAccept()
    using InternallyRefCounted<ActiveConnection>::Ref;

   private:
    static void OnClose(void* arg, grpc_error_handle error);
    static void OnDrainGraceTimeExpiry(void* arg, grpc_error_handle error);

    RefCountedPtr<Chttp2ServerListener> listener_;
    Mutex mu_ ABSL_ACQUIRED_AFTER(&listener_->mu_);
    // Set by HandshakingState before the handshaking begins and reset when
    // handshaking is done.
    OrphanablePtr<HandshakingState> handshaking_state_ ABSL_GUARDED_BY(&mu_);
    // Set by HandshakingState when handshaking is done and a valid transport is
    // created.
    grpc_chttp2_transport* transport_ ABSL_GUARDED_BY(&mu_) = nullptr;
    grpc_closure on_close_;
    grpc_timer drain_grace_timer_;
    grpc_closure on_drain_grace_time_expiry_;
    bool drain_grace_timer_expiry_callback_pending_ ABSL_GUARDED_BY(&mu_) =
        false;
    bool shutdown_ ABSL_GUARDED_BY(&mu_) = false;
  };

  // To allow access to RefCounted<> like interface.
  friend class RefCountedPtr<Chttp2ServerListener>;

  // Should only be called once so as to start the TCP server.
  void StartListening();

  static void OnAccept(void* arg, grpc_endpoint* tcp,
                       grpc_pollset* accepting_pollset,
                       grpc_tcp_server_acceptor* acceptor);

  static void TcpServerShutdownComplete(void* arg, grpc_error_handle error);

  static void DestroyListener(Server* /*server*/, void* arg,
                              grpc_closure* destroy_done);

  // The interface required by RefCountedPtr<> has been manually implemented
  // here to take a ref on tcp_server_ instead. Note that, the handshaker needs
  // tcp_server_ to exist for the lifetime of the handshake since it's needed by
  // acceptor. Sharing refs between the listener and tcp_server_ is just an
  // optimization to avoid taking additional refs on the listener, since
  // TcpServerShutdownComplete already holds a ref to the listener.
  void IncrementRefCount() { grpc_tcp_server_ref(tcp_server_); }
  void IncrementRefCount(const DebugLocation& /* location */,
                         const char* /* reason */) {
    IncrementRefCount();
  }

  RefCountedPtr<Chttp2ServerListener> Ref() GRPC_MUST_USE_RESULT {
    IncrementRefCount();
    return RefCountedPtr<Chttp2ServerListener>(this);
  }
  RefCountedPtr<Chttp2ServerListener> Ref(const DebugLocation& /* location */,
                                          const char* /* reason */)
      GRPC_MUST_USE_RESULT {
    return Ref();
  }

  void Unref() { grpc_tcp_server_unref(tcp_server_); }
  void Unref(const DebugLocation& /* location */, const char* /* reason */) {
    Unref();
  }

  Server* const server_;
  grpc_tcp_server* tcp_server_;
  grpc_resolved_address resolved_address_;
  Chttp2ServerArgsModifier const args_modifier_;
  ConfigFetcherWatcher* config_fetcher_watcher_ = nullptr;
  ChannelArgs args_;
  Mutex mu_;
  RefCountedPtr<grpc_server_config_fetcher::ConnectionManager>
      connection_manager_ ABSL_GUARDED_BY(mu_);
  // Signals whether grpc_tcp_server_start() has been called.
  bool started_ ABSL_GUARDED_BY(mu_) = false;
  // Signals whether grpc_tcp_server_start() has completed.
  CondVar started_cv_ ABSL_GUARDED_BY(mu_);
  // Signals whether new requests/connections are to be accepted.
  bool is_serving_ ABSL_GUARDED_BY(mu_) = false;
  // Signals whether the application has triggered shutdown.
  bool shutdown_ ABSL_GUARDED_BY(mu_) = false;
  std::map<ActiveConnection*, OrphanablePtr<ActiveConnection>> connections_
      ABSL_GUARDED_BY(mu_);
  grpc_closure tcp_server_shutdown_complete_ ABSL_GUARDED_BY(mu_);
  grpc_closure* on_destroy_done_ ABSL_GUARDED_BY(mu_) = nullptr;
  RefCountedPtr<channelz::ListenSocketNode> channelz_listen_socket_;
  MemoryQuotaRefPtr memory_quota_;
};

//
// Chttp2ServerListener::ConfigFetcherWatcher
//

void Chttp2ServerListener::ConfigFetcherWatcher::UpdateConnectionManager(
    RefCountedPtr<grpc_server_config_fetcher::ConnectionManager>
        connection_manager) {
  RefCountedPtr<grpc_server_config_fetcher::ConnectionManager>
      connection_manager_to_destroy;
  class GracefulShutdownExistingConnections {
   public:
    ~GracefulShutdownExistingConnections() {
      // Send GOAWAYs on the transports so that they get disconnected when
      // existing RPCs finish, and so that no new RPC is started on them.
      for (auto& connection : connections_) {
        connection.first->SendGoAway();
      }
    }

    void set_connections(
        std::map<ActiveConnection*, OrphanablePtr<ActiveConnection>>
            connections) {
      GPR_ASSERT(connections_.empty());
      connections_ = std::move(connections);
    }

   private:
    std::map<ActiveConnection*, OrphanablePtr<ActiveConnection>> connections_;
  } connections_to_shutdown;
  {
    MutexLock lock(&listener_->mu_);
    connection_manager_to_destroy = listener_->connection_manager_;
    listener_->connection_manager_ = std::move(connection_manager);
    connections_to_shutdown.set_connections(std::move(listener_->connections_));
    if (listener_->shutdown_) {
      return;
    }
    listener_->is_serving_ = true;
    if (listener_->started_) return;
  }
  int port_temp;
  grpc_error_handle error = grpc_tcp_server_add_port(
      listener_->tcp_server_, &listener_->resolved_address_, &port_temp);
  if (!GRPC_ERROR_IS_NONE(error)) {
    GRPC_ERROR_UNREF(error);
    gpr_log(GPR_ERROR, "Error adding port to server: %s",
            grpc_error_std_string(error).c_str());
    // TODO(yashykt): We wouldn't need to assert here if we bound to the
    // port earlier during AddPort.
    GPR_ASSERT(0);
  }
  listener_->StartListening();
  {
    MutexLock lock(&listener_->mu_);
    listener_->started_ = true;
    listener_->started_cv_.SignalAll();
  }
}

void Chttp2ServerListener::ConfigFetcherWatcher::StopServing() {
  std::map<ActiveConnection*, OrphanablePtr<ActiveConnection>> connections;
  {
    MutexLock lock(&listener_->mu_);
    listener_->is_serving_ = false;
    connections = std::move(listener_->connections_);
  }
  // Send GOAWAYs on the transports so that they disconnected when existing RPCs
  // finish.
  for (auto& connection : connections) {
    connection.first->SendGoAway();
  }
}

//
// Chttp2ServerListener::ActiveConnection::HandshakingState
//

Timestamp GetConnectionDeadline(const ChannelArgs& args) {
  return ExecCtx::Get()->Now() +
         std::max(
             Duration::Milliseconds(1),
             args.GetDurationFromIntMillis(GRPC_ARG_SERVER_HANDSHAKE_TIMEOUT_MS)
                 .value_or(Duration::Seconds(120)));
}

Chttp2ServerListener::ActiveConnection::HandshakingState::HandshakingState(
    RefCountedPtr<ActiveConnection> connection_ref,
    grpc_pollset* accepting_pollset, grpc_tcp_server_acceptor* acceptor,
    const ChannelArgs& args)
    : connection_(std::move(connection_ref)),
      accepting_pollset_(accepting_pollset),
      acceptor_(acceptor),
      handshake_mgr_(MakeRefCounted<HandshakeManager>()),
      deadline_(GetConnectionDeadline(args)),
      interested_parties_(grpc_pollset_set_create()) {
  grpc_pollset_set_add_pollset(interested_parties_, accepting_pollset_);
  CoreConfiguration::Get().handshaker_registry().AddHandshakers(
      HANDSHAKER_SERVER, args, interested_parties_, handshake_mgr_.get());
}

Chttp2ServerListener::ActiveConnection::HandshakingState::~HandshakingState() {
  grpc_pollset_set_del_pollset(interested_parties_, accepting_pollset_);
  grpc_pollset_set_destroy(interested_parties_);
  gpr_free(acceptor_);
}

void Chttp2ServerListener::ActiveConnection::HandshakingState::Orphan() {
  {
    MutexLock lock(&connection_->mu_);
    if (handshake_mgr_ != nullptr) {
      handshake_mgr_->Shutdown(
          GRPC_ERROR_CREATE_FROM_STATIC_STRING("Listener stopped serving."));
    }
  }
  Unref();
}

void Chttp2ServerListener::ActiveConnection::HandshakingState::Start(
    grpc_endpoint* endpoint, const ChannelArgs& channel_args) {
  Ref().release();  // Held by OnHandshakeDone
  RefCountedPtr<HandshakeManager> handshake_mgr;
  {
    MutexLock lock(&connection_->mu_);
    if (handshake_mgr_ == nullptr) return;
    handshake_mgr = handshake_mgr_;
  }
  handshake_mgr->DoHandshake(endpoint, channel_args, deadline_, acceptor_,
                             OnHandshakeDone, this);
}

void Chttp2ServerListener::ActiveConnection::HandshakingState::OnTimeout(
    void* arg, grpc_error_handle error) {
  HandshakingState* self = static_cast<HandshakingState*>(arg);
  // Note that we may be called with GRPC_ERROR_NONE when the timer fires
  // or with an error indicating that the timer system is being shut down.
  if (error != GRPC_ERROR_CANCELLED) {
    grpc_transport_op* op = grpc_make_transport_op(nullptr);
    op->disconnect_with_error = GRPC_ERROR_CREATE_FROM_STATIC_STRING(
        "Did not receive HTTP/2 settings before handshake timeout");
    grpc_chttp2_transport* transport = nullptr;
    {
      MutexLock lock(&self->connection_->mu_);
      transport = self->connection_->transport_;
    }
    grpc_transport_perform_op(&transport->base, op);
  }
  self->Unref();
}

void Chttp2ServerListener::ActiveConnection::HandshakingState::
    OnReceiveSettings(void* arg, grpc_error_handle /* error */) {
  HandshakingState* self = static_cast<HandshakingState*>(arg);
  grpc_timer_cancel(&self->timer_);
  self->Unref();
}

void Chttp2ServerListener::ActiveConnection::HandshakingState::OnHandshakeDone(
    void* arg, grpc_error_handle error) {
  auto* args = static_cast<HandshakerArgs*>(arg);
  HandshakingState* self = static_cast<HandshakingState*>(args->user_data);
  OrphanablePtr<HandshakingState> handshaking_state_ref;
  RefCountedPtr<HandshakeManager> handshake_mgr;
  bool cleanup_connection = false;
  {
    MutexLock connection_lock(&self->connection_->mu_);
    if (!GRPC_ERROR_IS_NONE(error) || self->connection_->shutdown_) {
      std::string error_str = grpc_error_std_string(error);
      gpr_log(GPR_DEBUG, "Handshaking failed: %s", error_str.c_str());
      cleanup_connection = true;
      if (GRPC_ERROR_IS_NONE(error) && args->endpoint != nullptr) {
        // We were shut down or stopped serving after handshaking completed
        // successfully, so destroy the endpoint here.
        // TODO(ctiller): It is currently necessary to shutdown endpoints
        // before destroying them, even if we know that there are no
        // pending read/write callbacks.  This should be fixed, at which
        // point this can be removed.
        grpc_endpoint_shutdown(args->endpoint, GRPC_ERROR_NONE);
        grpc_endpoint_destroy(args->endpoint);
        grpc_slice_buffer_destroy_internal(args->read_buffer);
        gpr_free(args->read_buffer);
      }
    } else {
      // If the handshaking succeeded but there is no endpoint, then the
      // handshaker may have handed off the connection to some external
      // code, so we can just clean up here without creating a transport.
      if (args->endpoint != nullptr) {
        grpc_transport* transport = grpc_create_chttp2_transport(
            args->args.ToC().get(), args->endpoint, false);
        grpc_error_handle channel_init_err =
            self->connection_->listener_->server_->SetupTransport(
                transport, self->accepting_pollset_, args->args,
                grpc_chttp2_transport_get_socket_node(transport));
        if (GRPC_ERROR_IS_NONE(channel_init_err)) {
          // Use notify_on_receive_settings callback to enforce the
          // handshake deadline.
          // Note: The reinterpret_cast<>s here are safe, because
          // grpc_chttp2_transport is a C-style extension of
          // grpc_transport, so this is morally equivalent of a
          // static_cast<> to a derived class.
          // TODO(roth): Change to static_cast<> when we C++-ify the
          // transport API.
          self->connection_->transport_ =
              reinterpret_cast<grpc_chttp2_transport*>(transport);
          GRPC_CHTTP2_REF_TRANSPORT(self->connection_->transport_,
                                    "ActiveConnection");  // Held by connection_
          self->Ref().release();  // Held by OnReceiveSettings().
          GRPC_CLOSURE_INIT(&self->on_receive_settings_, OnReceiveSettings,
                            self, grpc_schedule_on_exec_ctx);
          // If the listener has been configured with a config fetcher, we need
          // to watch on the transport being closed so that we can an updated
          // list of active connections.
          grpc_closure* on_close = nullptr;
          if (self->connection_->listener_->config_fetcher_watcher_ !=
              nullptr) {
            // Refs helds by OnClose()
            self->connection_->Ref().release();
            on_close = &self->connection_->on_close_;
          } else {
            // Remove the connection from the connections_ map since OnClose()
            // will not be invoked when a config fetcher is set.
            cleanup_connection = true;
          }
          grpc_chttp2_transport_start_reading(transport, args->read_buffer,
                                              &self->on_receive_settings_,
                                              on_close);
          self->Ref().release();  // Held by OnTimeout().
          GRPC_CLOSURE_INIT(&self->on_timeout_, OnTimeout, self,
                            grpc_schedule_on_exec_ctx);
          grpc_timer_init(&self->timer_, self->deadline_, &self->on_timeout_);
        } else {
          // Failed to create channel from transport. Clean up.
          gpr_log(GPR_ERROR, "Failed to create channel: %s",
                  grpc_error_std_string(channel_init_err).c_str());
          GRPC_ERROR_UNREF(channel_init_err);
          grpc_transport_destroy(transport);
          grpc_slice_buffer_destroy_internal(args->read_buffer);
          gpr_free(args->read_buffer);
          cleanup_connection = true;
        }
      } else {
        cleanup_connection = true;
      }
    }
    // Since the handshake manager is done, the connection no longer needs to
    // shutdown the handshake when the listener needs to stop serving.
    // Avoid calling the destructor of HandshakeManager and HandshakingState
    // from within the critical region.
    handshake_mgr = std::move(self->handshake_mgr_);
    handshaking_state_ref = std::move(self->connection_->handshaking_state_);
  }
  gpr_free(self->acceptor_);
  self->acceptor_ = nullptr;
  OrphanablePtr<ActiveConnection> connection;
  if (cleanup_connection) {
    MutexLock listener_lock(&self->connection_->listener_->mu_);
    auto it = self->connection_->listener_->connections_.find(
        self->connection_.get());
    if (it != self->connection_->listener_->connections_.end()) {
      connection = std::move(it->second);
      self->connection_->listener_->connections_.erase(it);
    }
  }
  self->Unref();
}

//
// Chttp2ServerListener::ActiveConnection
//

Chttp2ServerListener::ActiveConnection::ActiveConnection(
    grpc_pollset* accepting_pollset, grpc_tcp_server_acceptor* acceptor,
    const ChannelArgs& args, MemoryOwner memory_owner)
    : handshaking_state_(memory_owner.MakeOrphanable<HandshakingState>(
          Ref(), accepting_pollset, acceptor, args)) {
  GRPC_CLOSURE_INIT(&on_close_, ActiveConnection::OnClose, this,
                    grpc_schedule_on_exec_ctx);
}

Chttp2ServerListener::ActiveConnection::~ActiveConnection() {
  if (transport_ != nullptr) {
    GRPC_CHTTP2_UNREF_TRANSPORT(transport_, "ActiveConnection");
  }
}

void Chttp2ServerListener::ActiveConnection::Orphan() {
  OrphanablePtr<HandshakingState> handshaking_state;
  {
    MutexLock lock(&mu_);
    shutdown_ = true;
    // Reset handshaking_state_ since we have been orphaned by the listener
    // signaling that the listener has stopped serving.
    handshaking_state = std::move(handshaking_state_);
  }
  Unref();
}

void Chttp2ServerListener::ActiveConnection::SendGoAway() {
  grpc_chttp2_transport* transport = nullptr;
  {
    MutexLock lock(&mu_);
    if (transport_ != nullptr && !shutdown_) {
      transport = transport_;
      Ref().release();  // Ref held by OnDrainGraceTimeExpiry
      GRPC_CLOSURE_INIT(&on_drain_grace_time_expiry_, OnDrainGraceTimeExpiry,
                        this, nullptr);
      grpc_timer_init(
          &drain_grace_timer_,
          ExecCtx::Get()->Now() +
              std::max(
                  Duration::Zero(),
                  listener_->args_
                      .GetDurationFromIntMillis(
                          GRPC_ARG_SERVER_CONFIG_CHANGE_DRAIN_GRACE_TIME_MS)
                      .value_or(Duration::Minutes(10))),
          &on_drain_grace_time_expiry_);
      drain_grace_timer_expiry_callback_pending_ = true;
      shutdown_ = true;
    }
  }
  if (transport != nullptr) {
    grpc_transport_op* op = grpc_make_transport_op(nullptr);
    op->goaway_error = GRPC_ERROR_CREATE_FROM_STATIC_STRING(
        "Server is stopping to serve requests.");
    grpc_transport_perform_op(&transport->base, op);
  }
}

void Chttp2ServerListener::ActiveConnection::Start(
    RefCountedPtr<Chttp2ServerListener> listener, grpc_endpoint* endpoint,
    const ChannelArgs& args) {
  RefCountedPtr<HandshakingState> handshaking_state_ref;
  listener_ = std::move(listener);
  {
    MutexLock lock(&mu_);
    if (shutdown_) return;
    // Hold a ref to HandshakingState to allow starting the handshake outside
    // the critical region.
    handshaking_state_ref = handshaking_state_->Ref();
  }
  handshaking_state_ref->Start(endpoint, args);
}

void Chttp2ServerListener::ActiveConnection::OnClose(
    void* arg, grpc_error_handle /* error */) {
  ActiveConnection* self = static_cast<ActiveConnection*>(arg);
  OrphanablePtr<ActiveConnection> connection;
  {
    MutexLock listener_lock(&self->listener_->mu_);
    MutexLock connection_lock(&self->mu_);
    // The node was already deleted from the connections_ list if the connection
    // is shutdown.
    if (!self->shutdown_) {
      auto it = self->listener_->connections_.find(self);
      if (it != self->listener_->connections_.end()) {
        connection = std::move(it->second);
        self->listener_->connections_.erase(it);
      }
      self->shutdown_ = true;
    }
    // Cancel the drain_grace_timer_ if needed.
    if (self->drain_grace_timer_expiry_callback_pending_) {
      grpc_timer_cancel(&self->drain_grace_timer_);
    }
  }
  self->Unref();
}

void Chttp2ServerListener::ActiveConnection::OnDrainGraceTimeExpiry(
    void* arg, grpc_error_handle error) {
  ActiveConnection* self = static_cast<ActiveConnection*>(arg);
  // If the drain_grace_timer_ was not cancelled, disconnect the transport
  // immediately.
  if (GRPC_ERROR_IS_NONE(error)) {
    grpc_chttp2_transport* transport = nullptr;
    {
      MutexLock lock(&self->mu_);
      transport = self->transport_;
    }
    grpc_transport_op* op = grpc_make_transport_op(nullptr);
    op->disconnect_with_error = GRPC_ERROR_CREATE_FROM_STATIC_STRING(
        "Drain grace time expired. Closing connection immediately.");
    grpc_transport_perform_op(&transport->base, op);
  }
  self->Unref();
}

//
// Chttp2ServerListener
//

grpc_error_handle Chttp2ServerListener::Create(
    Server* server, grpc_resolved_address* addr, const ChannelArgs& args,
    Chttp2ServerArgsModifier args_modifier, int* port_num) {
  Chttp2ServerListener* listener = nullptr;
  // The bulk of this method is inside of a lambda to make cleanup
  // easier without using goto.
  grpc_error_handle error = [&]() {
    grpc_error_handle error = GRPC_ERROR_NONE;
    // Create Chttp2ServerListener.
    listener = new Chttp2ServerListener(server, args, args_modifier);
<<<<<<< HEAD
    error = grpc_tcp_server_create(
        &listener->tcp_server_shutdown_complete_,
        grpc_event_engine::experimental::ChannelArgsEndpointConfig(args),
        &listener->tcp_server_);
=======
    error = grpc_tcp_server_create(&listener->tcp_server_shutdown_complete_,
                                   args.ToC().get(), &listener->tcp_server_);
>>>>>>> 1076a7d4
    if (!GRPC_ERROR_IS_NONE(error)) return error;
    if (server->config_fetcher() != nullptr) {
      listener->resolved_address_ = *addr;
      // TODO(yashykt): Consider binding so as to be able to return the port
      // number.
    } else {
      error = grpc_tcp_server_add_port(listener->tcp_server_, addr, port_num);
      if (!GRPC_ERROR_IS_NONE(error)) return error;
    }
    // Create channelz node.
    if (args.GetBool(GRPC_ARG_ENABLE_CHANNELZ)
            .value_or(GRPC_ENABLE_CHANNELZ_DEFAULT)) {
      auto string_address = grpc_sockaddr_to_uri(addr);
      if (!string_address.ok()) {
        return GRPC_ERROR_CREATE_FROM_CPP_STRING(
            string_address.status().ToString());
      }
      listener->channelz_listen_socket_ =
          MakeRefCounted<channelz::ListenSocketNode>(
              *string_address,
              absl::StrCat("chttp2 listener ", *string_address));
    }
    // Register with the server only upon success
    server->AddListener(OrphanablePtr<Server::ListenerInterface>(listener));
    return GRPC_ERROR_NONE;
  }();
  if (!GRPC_ERROR_IS_NONE(error)) {
    if (listener != nullptr) {
      if (listener->tcp_server_ != nullptr) {
        // listener is deleted when tcp_server_ is shutdown.
        grpc_tcp_server_unref(listener->tcp_server_);
      } else {
        delete listener;
      }
    }
  }
  return error;
}

grpc_error_handle Chttp2ServerListener::CreateWithAcceptor(
    Server* server, const char* name, const ChannelArgs& args,
    Chttp2ServerArgsModifier args_modifier) {
  Chttp2ServerListener* listener =
      new Chttp2ServerListener(server, args, args_modifier);
<<<<<<< HEAD
  grpc_error_handle error = grpc_tcp_server_create(
      &listener->tcp_server_shutdown_complete_,
      grpc_event_engine::experimental::ChannelArgsEndpointConfig(args),
      &listener->tcp_server_);
=======
  grpc_error_handle error =
      grpc_tcp_server_create(&listener->tcp_server_shutdown_complete_,
                             args.ToC().get(), &listener->tcp_server_);
>>>>>>> 1076a7d4
  if (!GRPC_ERROR_IS_NONE(error)) {
    delete listener;
    return error;
  }
  // TODO(yangg) channelz
  TcpServerFdHandler** arg_val = args.GetPointer<TcpServerFdHandler*>(name);
  *arg_val = grpc_tcp_server_create_fd_handler(listener->tcp_server_);
  server->AddListener(OrphanablePtr<Server::ListenerInterface>(listener));
  return GRPC_ERROR_NONE;
}

Chttp2ServerListener::Chttp2ServerListener(
    Server* server, const ChannelArgs& args,
    Chttp2ServerArgsModifier args_modifier)
    : server_(server),
      args_modifier_(args_modifier),
      args_(args),
      memory_quota_(args.GetObject<ResourceQuota>()->memory_quota()) {
  GRPC_CLOSURE_INIT(&tcp_server_shutdown_complete_, TcpServerShutdownComplete,
                    this, grpc_schedule_on_exec_ctx);
}

Chttp2ServerListener::~Chttp2ServerListener() {
  // Flush queued work before destroying handshaker factory, since that
  // may do a synchronous unref.
  ExecCtx::Get()->Flush();
  if (on_destroy_done_ != nullptr) {
    ExecCtx::Run(DEBUG_LOCATION, on_destroy_done_, GRPC_ERROR_NONE);
    ExecCtx::Get()->Flush();
  }
}

/* Server callback: start listening on our ports */
void Chttp2ServerListener::Start(
    Server* /*server*/, const std::vector<grpc_pollset*>* /* pollsets */) {
  if (server_->config_fetcher() != nullptr) {
    auto watcher = absl::make_unique<ConfigFetcherWatcher>(Ref());
    config_fetcher_watcher_ = watcher.get();
    server_->config_fetcher()->StartWatch(
        grpc_sockaddr_to_string(&resolved_address_, false).value(),
        std::move(watcher));
  } else {
    {
      MutexLock lock(&mu_);
      started_ = true;
      is_serving_ = true;
    }
    StartListening();
  }
}

void Chttp2ServerListener::StartListening() {
  grpc_tcp_server_start(tcp_server_, &server_->pollsets(), OnAccept, this);
}

void Chttp2ServerListener::SetOnDestroyDone(grpc_closure* on_destroy_done) {
  MutexLock lock(&mu_);
  on_destroy_done_ = on_destroy_done;
}

void Chttp2ServerListener::OnAccept(void* arg, grpc_endpoint* tcp,
                                    grpc_pollset* accepting_pollset,
                                    grpc_tcp_server_acceptor* acceptor) {
  Chttp2ServerListener* self = static_cast<Chttp2ServerListener*>(arg);
  ChannelArgs args = self->args_;
  RefCountedPtr<grpc_server_config_fetcher::ConnectionManager>
      connection_manager;
  {
    MutexLock lock(&self->mu_);
    connection_manager = self->connection_manager_;
  }
  auto endpoint_cleanup = [&](grpc_error_handle error) {
    grpc_endpoint_shutdown(tcp, error);
    grpc_endpoint_destroy(tcp);
    gpr_free(acceptor);
  };
  if (self->server_->config_fetcher() != nullptr) {
    if (connection_manager == nullptr) {
      grpc_error_handle error = GRPC_ERROR_CREATE_FROM_STATIC_STRING(
          "No ConnectionManager configured. Closing connection.");
      endpoint_cleanup(error);
      return;
    }
    absl::StatusOr<ChannelArgs> args_result =
        connection_manager->UpdateChannelArgsForConnection(args, tcp);
    if (!args_result.ok()) {
      gpr_log(GPR_DEBUG, "Closing connection: %s",
              args_result.status().ToString().c_str());
      endpoint_cleanup(
          GRPC_ERROR_CREATE_FROM_CPP_STRING(args_result.status().ToString()));
      return;
    }
    grpc_error_handle error = GRPC_ERROR_NONE;
    args = self->args_modifier_(*args_result, &error);
    if (!GRPC_ERROR_IS_NONE(error)) {
      gpr_log(GPR_DEBUG, "Closing connection: %s",
              grpc_error_std_string(error).c_str());
      endpoint_cleanup(error);
      return;
    }
  }
  auto memory_owner = self->memory_quota_->CreateMemoryOwner(
      absl::StrCat(grpc_endpoint_get_peer(tcp), ":server_channel"));
  auto connection = memory_owner.MakeOrphanable<ActiveConnection>(
      accepting_pollset, acceptor, args, std::move(memory_owner));
  // We no longer own acceptor
  acceptor = nullptr;
  // Hold a ref to connection to allow starting handshake outside the
  // critical region
  RefCountedPtr<ActiveConnection> connection_ref = connection->Ref();
  RefCountedPtr<Chttp2ServerListener> listener_ref;
  {
    MutexLock lock(&self->mu_);
    // Shutdown the the connection if listener's stopped serving or if the
    // connection manager has changed.
    if (!self->shutdown_ && self->is_serving_ &&
        connection_manager == self->connection_manager_) {
      // This ref needs to be taken in the critical region after having made
      // sure that the listener has not been Orphaned, so as to avoid
      // heap-use-after-free issues where `Ref()` is invoked when the ref of
      // tcp_server_ has already reached 0. (Ref() implementation of
      // Chttp2ServerListener is grpc_tcp_server_ref().)
      listener_ref = self->Ref();
      self->connections_.emplace(connection.get(), std::move(connection));
    }
  }
  if (connection != nullptr) {
    endpoint_cleanup(GRPC_ERROR_NONE);
  } else {
    connection_ref->Start(std::move(listener_ref), tcp, args);
  }
}

void Chttp2ServerListener::TcpServerShutdownComplete(void* arg,
                                                     grpc_error_handle error) {
  Chttp2ServerListener* self = static_cast<Chttp2ServerListener*>(arg);
  self->channelz_listen_socket_.reset();
  GRPC_ERROR_UNREF(error);
  delete self;
}

/* Server callback: destroy the tcp listener (so we don't generate further
   callbacks) */
void Chttp2ServerListener::Orphan() {
  // Cancel the watch before shutting down so as to avoid holding a ref to the
  // listener in the watcher.
  if (config_fetcher_watcher_ != nullptr) {
    server_->config_fetcher()->CancelWatch(config_fetcher_watcher_);
  }
  std::map<ActiveConnection*, OrphanablePtr<ActiveConnection>> connections;
  grpc_tcp_server* tcp_server;
  {
    MutexLock lock(&mu_);
    shutdown_ = true;
    is_serving_ = false;
    // Orphan the connections so that they can start cleaning up.
    connections = std::move(connections_);
    // If the listener is currently set to be serving but has not been started
    // yet, it means that `grpc_tcp_server_start` is in progress. Wait for the
    // operation to finish to avoid causing races.
    while (is_serving_ && !started_) {
      started_cv_.Wait(&mu_);
    }
    tcp_server = tcp_server_;
  }
  grpc_tcp_server_shutdown_listeners(tcp_server);
  grpc_tcp_server_unref(tcp_server);
}

}  // namespace

//
// Chttp2ServerAddPort()
//

grpc_error_handle Chttp2ServerAddPort(Server* server, const char* addr,
                                      const ChannelArgs& args,
                                      Chttp2ServerArgsModifier args_modifier,
                                      int* port_num) {
  if (addr == nullptr) {
    return GRPC_ERROR_CREATE_FROM_STATIC_STRING(
        "Invalid address: addr cannot be a nullptr.");
  }
  if (strncmp(addr, "external:", 9) == 0) {
    return Chttp2ServerListener::CreateWithAcceptor(server, addr, args,
                                                    args_modifier);
  }
  *port_num = -1;
  absl::StatusOr<std::vector<grpc_resolved_address>> resolved_or;
  std::vector<grpc_error_handle> error_list;
  std::string parsed_addr = URI::PercentDecode(addr);
  absl::string_view parsed_addr_unprefixed{parsed_addr};
  // Using lambda to avoid use of goto.
  grpc_error_handle error = [&]() {
    grpc_error_handle error = GRPC_ERROR_NONE;
    if (absl::ConsumePrefix(&parsed_addr_unprefixed, kUnixUriPrefix)) {
      resolved_or = grpc_resolve_unix_domain_address(parsed_addr_unprefixed);
    } else if (absl::ConsumePrefix(&parsed_addr_unprefixed,
                                   kUnixAbstractUriPrefix)) {
      resolved_or =
          grpc_resolve_unix_abstract_domain_address(parsed_addr_unprefixed);
    } else {
      resolved_or = GetDNSResolver()->ResolveNameBlocking(parsed_addr, "https");
    }
    if (!resolved_or.ok()) {
      return absl_status_to_grpc_error(resolved_or.status());
    }
    // Create a listener for each resolved address.
    for (auto& addr : *resolved_or) {
      // If address has a wildcard port (0), use the same port as a previous
      // listener.
      if (*port_num != -1 && grpc_sockaddr_get_port(&addr) == 0) {
        grpc_sockaddr_set_port(&addr, *port_num);
      }
      int port_temp = -1;
      error = Chttp2ServerListener::Create(server, &addr, args, args_modifier,
                                           &port_temp);
      if (!GRPC_ERROR_IS_NONE(error)) {
        error_list.push_back(error);
      } else {
        if (*port_num == -1) {
          *port_num = port_temp;
        } else {
          GPR_ASSERT(*port_num == port_temp);
        }
      }
    }
    if (error_list.size() == resolved_or->size()) {
      std::string msg = absl::StrFormat(
          "No address added out of total %" PRIuPTR " resolved for '%s'",
          resolved_or->size(), addr);
      return GRPC_ERROR_CREATE_REFERENCING_FROM_COPIED_STRING(
          msg.c_str(), error_list.data(), error_list.size());
    } else if (!error_list.empty()) {
      std::string msg = absl::StrFormat(
          "Only %" PRIuPTR " addresses added out of total %" PRIuPTR
          " resolved",
          resolved_or->size() - error_list.size(), resolved_or->size());
      error = GRPC_ERROR_CREATE_REFERENCING_FROM_COPIED_STRING(
          msg.c_str(), error_list.data(), error_list.size());
      gpr_log(GPR_INFO, "WARNING: %s", grpc_error_std_string(error).c_str());
      GRPC_ERROR_UNREF(error);
      // we managed to bind some addresses: continue without error
    }
    return GRPC_ERROR_NONE;
  }();  // lambda end
  for (const grpc_error_handle& error : error_list) {
    GRPC_ERROR_UNREF(error);
  }
  if (!GRPC_ERROR_IS_NONE(error)) *port_num = 0;
  return error;
}

namespace {

ChannelArgs ModifyArgsForConnection(const ChannelArgs& args,
                                    grpc_error_handle* error) {
  auto* server_credentials = args.GetObject<grpc_server_credentials>();
  if (server_credentials == nullptr) {
    *error = GRPC_ERROR_CREATE_FROM_STATIC_STRING(
        "Could not find server credentials");
    return args;
  }
  auto security_connector = server_credentials->create_security_connector(args);
  if (security_connector == nullptr) {
    *error = GRPC_ERROR_CREATE_FROM_CPP_STRING(
        absl::StrCat("Unable to create secure server with credentials of type ",
                     server_credentials->type().name()));
    return args;
  }
  return args.SetObject(security_connector);
}

}  // namespace
}  // namespace grpc_core

int grpc_server_add_http2_port(grpc_server* server, const char* addr,
                               grpc_server_credentials* creds) {
  grpc_core::ExecCtx exec_ctx;
  grpc_error_handle err = GRPC_ERROR_NONE;
  grpc_core::RefCountedPtr<grpc_server_security_connector> sc;
  int port_num = 0;
  grpc_core::Server* core_server = grpc_core::Server::FromC(server);
  grpc_core::ChannelArgs args = core_server->channel_args();
  GRPC_API_TRACE("grpc_server_add_http2_port(server=%p, addr=%s, creds=%p)", 3,
                 (server, addr, creds));
  // Create security context.
  if (creds == nullptr) {
    err = GRPC_ERROR_CREATE_FROM_STATIC_STRING(
        "No credentials specified for secure server port (creds==NULL)");
    goto done;
  }
  // TODO(yashykt): Ideally, we would not want to have different behavior here
  // based on whether a config fetcher is configured or not. Currently, we have
  // a feature for SSL credentials reloading with an application callback that
  // assumes that there is a single security connector. If we delay the creation
  // of the security connector to after the creation of the listener(s), we
  // would have potentially multiple security connectors which breaks the
  // assumption for SSL creds reloading. When the API for SSL creds reloading is
  // rewritten, we would be able to make this workaround go away by removing
  // that assumption. As an immediate drawback of this workaround, config
  // fetchers need to be registered before adding ports to the server.
  if (core_server->config_fetcher() != nullptr) {
    // Create channel args.
    args = args.SetObject(creds->Ref());
  } else {
    sc = creds->create_security_connector(grpc_core::ChannelArgs());
    if (sc == nullptr) {
      err = GRPC_ERROR_CREATE_FROM_CPP_STRING(absl::StrCat(
          "Unable to create secure server with credentials of type ",
          creds->type().name()));
      goto done;
    }
    args = args.SetObject(creds->Ref()).SetObject(sc);
  }
  // Add server port.
  err = grpc_core::Chttp2ServerAddPort(
      core_server, addr, args, grpc_core::ModifyArgsForConnection, &port_num);
done:
  sc.reset(DEBUG_LOCATION, "server");
  if (!GRPC_ERROR_IS_NONE(err)) {
    gpr_log(GPR_ERROR, "%s", grpc_error_std_string(err).c_str());

    GRPC_ERROR_UNREF(err);
  }
  return port_num;
}

#ifdef GPR_SUPPORT_CHANNELS_FROM_FD
void grpc_server_add_channel_from_fd(grpc_server* server, int fd,
                                     grpc_server_credentials* creds) {
  // For now, we only support insecure server credentials
  if (creds == nullptr ||
      creds->type() != grpc_core::InsecureServerCredentials::Type()) {
    gpr_log(GPR_ERROR, "Failed to create channel due to invalid creds");
    return;
  }
  grpc_core::ExecCtx exec_ctx;
  grpc_core::Server* core_server = grpc_core::Server::FromC(server);

  grpc_core::ChannelArgs server_args = core_server->channel_args();
  std::string name = absl::StrCat("fd:", fd);
  auto memory_quota =
<<<<<<< HEAD
      grpc_core::ResourceQuotaFromChannelArgs(server_args)->memory_quota();
  grpc_endpoint* server_endpoint = grpc_tcp_create_from_fd(
      grpc_fd_create(fd, name.c_str(), true),
      grpc_event_engine::experimental::ChannelArgsEndpointConfig(server_args),
      name);
=======
      server_args.GetObject<grpc_core::ResourceQuota>()->memory_quota();
  auto server_channel_args = server_args.ToC();
  grpc_endpoint* server_endpoint = grpc_tcp_create(
      grpc_fd_create(fd, name.c_str(), true), server_channel_args.get(), name);
>>>>>>> 1076a7d4
  grpc_transport* transport = grpc_create_chttp2_transport(
      server_channel_args.get(), server_endpoint, false /* is_client */
  );
  grpc_error_handle error =
      core_server->SetupTransport(transport, nullptr, server_args, nullptr);
  if (GRPC_ERROR_IS_NONE(error)) {
    for (grpc_pollset* pollset : core_server->pollsets()) {
      grpc_endpoint_add_to_pollset(server_endpoint, pollset);
    }
    grpc_chttp2_transport_start_reading(transport, nullptr, nullptr, nullptr);
  } else {
    gpr_log(GPR_ERROR, "Failed to create channel: %s",
            grpc_error_std_string(error).c_str());
    GRPC_ERROR_UNREF(error);
    grpc_transport_destroy(transport);
  }
}

#else  // !GPR_SUPPORT_CHANNELS_FROM_FD

void grpc_server_add_channel_from_fd(grpc_server* /* server */, int /* fd */,
                                     grpc_server_credentials* /* creds */) {
  GPR_ASSERT(0);
}

#endif  // GPR_SUPPORT_CHANNELS_FROM_FD<|MERGE_RESOLUTION|>--- conflicted
+++ resolved
@@ -54,11 +54,7 @@
 #include "src/core/lib/channel/channelz.h"
 #include "src/core/lib/config/core_configuration.h"
 #include "src/core/lib/debug/trace.h"
-<<<<<<< HEAD
 #include "src/core/lib/event_engine/channel_args_endpoint_config.h"
-#include "src/core/lib/gpr/useful.h"
-=======
->>>>>>> 1076a7d4
 #include "src/core/lib/gprpp/debug_location.h"
 #include "src/core/lib/gprpp/orphanable.h"
 #include "src/core/lib/gprpp/ref_counted_ptr.h"
@@ -76,6 +72,7 @@
 #include "src/core/lib/iomgr/timer.h"
 #include "src/core/lib/iomgr/unix_sockets_posix.h"
 #include "src/core/lib/resource_quota/memory_quota.h"
+#include "src/core/lib/resource_quota/api.h"
 #include "src/core/lib/resource_quota/resource_quota.h"
 #include "src/core/lib/security/credentials/credentials.h"
 #include "src/core/lib/security/credentials/insecure/insecure_credentials.h"
@@ -162,7 +159,8 @@
 
       void Start(grpc_endpoint* endpoint, const ChannelArgs& args);
 
-      // Needed to be able to grab an external ref in ActiveConnection::Start()
+      // Needed to be able to grab an external ref in
+      // ActiveConnection::Start()
       using InternallyRefCounted<HandshakingState>::Ref;
 
      private:
@@ -207,8 +205,8 @@
     // Set by HandshakingState before the handshaking begins and reset when
     // handshaking is done.
     OrphanablePtr<HandshakingState> handshaking_state_ ABSL_GUARDED_BY(&mu_);
-    // Set by HandshakingState when handshaking is done and a valid transport is
-    // created.
+    // Set by HandshakingState when handshaking is done and a valid transport
+    // is created.
     grpc_chttp2_transport* transport_ ABSL_GUARDED_BY(&mu_) = nullptr;
     grpc_closure on_close_;
     grpc_timer drain_grace_timer_;
@@ -234,11 +232,11 @@
                               grpc_closure* destroy_done);
 
   // The interface required by RefCountedPtr<> has been manually implemented
-  // here to take a ref on tcp_server_ instead. Note that, the handshaker needs
-  // tcp_server_ to exist for the lifetime of the handshake since it's needed by
-  // acceptor. Sharing refs between the listener and tcp_server_ is just an
-  // optimization to avoid taking additional refs on the listener, since
-  // TcpServerShutdownComplete already holds a ref to the listener.
+  // here to take a ref on tcp_server_ instead. Note that, the handshaker
+  // needs tcp_server_ to exist for the lifetime of the handshake since it's
+  // needed by acceptor. Sharing refs between the listener and tcp_server_ is
+  // just an optimization to avoid taking additional refs on the listener,
+  // since TcpServerShutdownComplete already holds a ref to the listener.
   void IncrementRefCount() { grpc_tcp_server_ref(tcp_server_); }
   void IncrementRefCount(const DebugLocation& /* location */,
                          const char* /* reason */) {
@@ -351,8 +349,8 @@
     listener_->is_serving_ = false;
     connections = std::move(listener_->connections_);
   }
-  // Send GOAWAYs on the transports so that they disconnected when existing RPCs
-  // finish.
+  // Send GOAWAYs on the transports so that they disconnected when existing
+  // RPCs finish.
   for (auto& connection : connections) {
     connection.first->SendGoAway();
   }
@@ -493,9 +491,9 @@
           self->Ref().release();  // Held by OnReceiveSettings().
           GRPC_CLOSURE_INIT(&self->on_receive_settings_, OnReceiveSettings,
                             self, grpc_schedule_on_exec_ctx);
-          // If the listener has been configured with a config fetcher, we need
-          // to watch on the transport being closed so that we can an updated
-          // list of active connections.
+          // If the listener has been configured with a config fetcher, we
+          // need to watch on the transport being closed so that we can an
+          // updated list of active connections.
           grpc_closure* on_close = nullptr;
           if (self->connection_->listener_->config_fetcher_watcher_ !=
               nullptr) {
@@ -634,8 +632,8 @@
   {
     MutexLock listener_lock(&self->listener_->mu_);
     MutexLock connection_lock(&self->mu_);
-    // The node was already deleted from the connections_ list if the connection
-    // is shutdown.
+    // The node was already deleted from the connections_ list if the
+    // connection is shutdown.
     if (!self->shutdown_) {
       auto it = self->listener_->connections_.find(self);
       if (it != self->listener_->connections_.end()) {
@@ -685,15 +683,11 @@
     grpc_error_handle error = GRPC_ERROR_NONE;
     // Create Chttp2ServerListener.
     listener = new Chttp2ServerListener(server, args, args_modifier);
-<<<<<<< HEAD
     error = grpc_tcp_server_create(
         &listener->tcp_server_shutdown_complete_,
-        grpc_event_engine::experimental::ChannelArgsEndpointConfig(args),
+        grpc_event_engine::experimental::ChannelArgsEndpointConfig(
+            args.ToC().get()),
         &listener->tcp_server_);
-=======
-    error = grpc_tcp_server_create(&listener->tcp_server_shutdown_complete_,
-                                   args.ToC().get(), &listener->tcp_server_);
->>>>>>> 1076a7d4
     if (!GRPC_ERROR_IS_NONE(error)) return error;
     if (server->config_fetcher() != nullptr) {
       listener->resolved_address_ = *addr;
@@ -738,16 +732,11 @@
     Chttp2ServerArgsModifier args_modifier) {
   Chttp2ServerListener* listener =
       new Chttp2ServerListener(server, args, args_modifier);
-<<<<<<< HEAD
   grpc_error_handle error = grpc_tcp_server_create(
       &listener->tcp_server_shutdown_complete_,
-      grpc_event_engine::experimental::ChannelArgsEndpointConfig(args),
+      grpc_event_engine::experimental::ChannelArgsEndpointConfig(
+          args.ToC().get()),
       &listener->tcp_server_);
-=======
-  grpc_error_handle error =
-      grpc_tcp_server_create(&listener->tcp_server_shutdown_complete_,
-                             args.ToC().get(), &listener->tcp_server_);
->>>>>>> 1076a7d4
   if (!GRPC_ERROR_IS_NONE(error)) {
     delete listener;
     return error;
@@ -1091,20 +1080,14 @@
   grpc_core::ChannelArgs server_args = core_server->channel_args();
   std::string name = absl::StrCat("fd:", fd);
   auto memory_quota =
-<<<<<<< HEAD
-      grpc_core::ResourceQuotaFromChannelArgs(server_args)->memory_quota();
+      grpc_core::ResourceQuotaFromChannelArgs(server_args.ToC().get())
+          ->memory_quota();
   grpc_endpoint* server_endpoint = grpc_tcp_create_from_fd(
       grpc_fd_create(fd, name.c_str(), true),
       grpc_event_engine::experimental::ChannelArgsEndpointConfig(server_args),
       name);
-=======
-      server_args.GetObject<grpc_core::ResourceQuota>()->memory_quota();
-  auto server_channel_args = server_args.ToC();
-  grpc_endpoint* server_endpoint = grpc_tcp_create(
-      grpc_fd_create(fd, name.c_str(), true), server_channel_args.get(), name);
->>>>>>> 1076a7d4
   grpc_transport* transport = grpc_create_chttp2_transport(
-      server_channel_args.get(), server_endpoint, false /* is_client */
+      server_args.ToC().get(), server_endpoint, false /* is_client */
   );
   grpc_error_handle error =
       core_server->SetupTransport(transport, nullptr, server_args, nullptr);
