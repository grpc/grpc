/*
 *
 * Copyright 2015 gRPC authors.
 *
 * Licensed under the Apache License, Version 2.0 (the "License");
 * you may not use this file except in compliance with the License.
 * You may obtain a copy of the License at
 *
 *     http://www.apache.org/licenses/LICENSE-2.0
 *
 * Unless required by applicable law or agreed to in writing, software
 * distributed under the License is distributed on an "AS IS" BASIS,
 * WITHOUT WARRANTIES OR CONDITIONS OF ANY KIND, either express or implied.
 * See the License for the specific language governing permissions and
 * limitations under the License.
 *
 */

#include <grpc/support/port_platform.h>

#include "src/core/ext/transport/chttp2/server/chttp2_server.h"

#include <inttypes.h>
#include <limits.h>
#include <string.h>

#include "absl/strings/str_cat.h"
#include "absl/strings/str_format.h"

#include <grpc/grpc.h>
#include <grpc/impl/codegen/grpc_types.h>
#include <grpc/support/alloc.h>
#include <grpc/support/log.h>
#include <grpc/support/sync.h>

#include "src/core/ext/filters/http/server/http_server_filter.h"
#include "src/core/ext/transport/chttp2/transport/chttp2_transport.h"
#include "src/core/ext/transport/chttp2/transport/internal.h"
#include "src/core/lib/channel/channel_args.h"
#include "src/core/lib/channel/handshaker.h"
#include "src/core/lib/channel/handshaker_registry.h"
#include "src/core/lib/gprpp/ref_counted.h"
#include "src/core/lib/gprpp/ref_counted_ptr.h"
#include "src/core/lib/iomgr/endpoint.h"
#include "src/core/lib/iomgr/resolve_address.h"
#include "src/core/lib/iomgr/resource_quota.h"
#include "src/core/lib/iomgr/tcp_server.h"
#include "src/core/lib/slice/slice_internal.h"
#include "src/core/lib/surface/api_trace.h"
#include "src/core/lib/surface/server.h"

namespace grpc_core {
namespace {

class Chttp2ServerListener : public ServerListenerInterface {
 public:
  static grpc_error* Create(grpc_server* server, const char* addr,
                            grpc_channel_args* args, int* port_num);

  static grpc_error* CreateWithAcceptor(grpc_server* server, const char* name,
                                        grpc_channel_args* args);

  // Do not instantiate directly.  Use one of the factory methods above.
  Chttp2ServerListener(grpc_server* server, grpc_channel_args* args);
  ~Chttp2ServerListener();

  void Start(grpc_server* server, grpc_pollset** pollsets,
             size_t npollsets) override;

  channelz::ListenSocketNode* channelz_listen_socket_node() const override {
    return channelz_listen_socket_.get();
  }

  void SetOnDestroyDone(grpc_closure* on_destroy_done) override;

  void Orphan() override;

 private:
  class ConnectionState : public RefCounted<ConnectionState> {
   public:
    ConnectionState(Chttp2ServerListener* listener,
                    grpc_pollset* accepting_pollset,
                    grpc_tcp_server_acceptor* acceptor,
                    RefCountedPtr<HandshakeManager> handshake_mgr,
                    grpc_channel_args* args, grpc_endpoint* endpoint);

    ~ConnectionState();

   private:
    static void OnTimeout(void* arg, grpc_error* error);
    static void OnReceiveSettings(void* arg, grpc_error* error);
    static void OnHandshakeDone(void* arg, grpc_error* error);

    Chttp2ServerListener* const listener_;
    grpc_pollset* const accepting_pollset_;
    grpc_tcp_server_acceptor* const acceptor_;
    RefCountedPtr<HandshakeManager> handshake_mgr_;
    // State for enforcing handshake timeout on receiving HTTP/2 settings.
    grpc_chttp2_transport* transport_ = nullptr;
    grpc_millis deadline_;
    grpc_timer timer_;
    grpc_closure on_timeout_;
    grpc_closure on_receive_settings_;
    grpc_pollset_set* const interested_parties_;
  };

  static void OnAccept(void* arg, grpc_endpoint* tcp,
                       grpc_pollset* accepting_pollset,
                       grpc_tcp_server_acceptor* acceptor);

  RefCountedPtr<HandshakeManager> CreateHandshakeManager();

  static void TcpServerShutdownComplete(void* arg, grpc_error* error);

  static void DestroyListener(grpc_server* /*server*/, void* arg,
                              grpc_closure* destroy_done);

  grpc_server* const server_;
  grpc_channel_args* const args_;
  grpc_tcp_server* tcp_server_;
  Mutex mu_;
  bool shutdown_ = true;
  grpc_closure tcp_server_shutdown_complete_;
  grpc_closure* on_destroy_done_ = nullptr;
  HandshakeManager* pending_handshake_mgrs_ = nullptr;
  RefCountedPtr<channelz::ListenSocketNode> channelz_listen_socket_;
};

//
// Chttp2ServerListener::ConnectionState
//

grpc_millis GetConnectionDeadline(const grpc_channel_args* args) {
  int timeout_ms =
      grpc_channel_args_find_integer(args, GRPC_ARG_SERVER_HANDSHAKE_TIMEOUT_MS,
                                     {120 * GPR_MS_PER_SEC, 1, INT_MAX});
  return ExecCtx::Get()->Now() + timeout_ms;
}

Chttp2ServerListener::ConnectionState::ConnectionState(
    Chttp2ServerListener* listener, grpc_pollset* accepting_pollset,
    grpc_tcp_server_acceptor* acceptor,
    RefCountedPtr<HandshakeManager> handshake_mgr, grpc_channel_args* args,
    grpc_endpoint* endpoint)
    : listener_(listener),
      accepting_pollset_(accepting_pollset),
      acceptor_(acceptor),
      handshake_mgr_(std::move(handshake_mgr)),
      deadline_(GetConnectionDeadline(args)),
      interested_parties_(grpc_pollset_set_create()) {
  grpc_pollset_set_add_pollset(interested_parties_, accepting_pollset_);
  HandshakerRegistry::AddHandshakers(HANDSHAKER_SERVER, args,
                                     interested_parties_, handshake_mgr_.get());
  handshake_mgr_->DoHandshake(endpoint, args, deadline_, acceptor_,
                              OnHandshakeDone, this);
}

Chttp2ServerListener::ConnectionState::~ConnectionState() {
  if (transport_ != nullptr) {
    GRPC_CHTTP2_UNREF_TRANSPORT(transport_, "receive settings timeout");
  }
  grpc_pollset_set_del_pollset(interested_parties_, accepting_pollset_);
  grpc_pollset_set_destroy(interested_parties_);
}

void Chttp2ServerListener::ConnectionState::OnTimeout(void* arg,
                                                      grpc_error* error) {
  ConnectionState* self = static_cast<ConnectionState*>(arg);
  // Note that we may be called with GRPC_ERROR_NONE when the timer fires
  // or with an error indicating that the timer system is being shut down.
  if (error != GRPC_ERROR_CANCELLED) {
    grpc_transport_op* op = grpc_make_transport_op(nullptr);
    op->disconnect_with_error = GRPC_ERROR_CREATE_FROM_STATIC_STRING(
        "Did not receive HTTP/2 settings before handshake timeout");
    grpc_transport_perform_op(&self->transport_->base, op);
  }
  self->Unref();
}

void Chttp2ServerListener::ConnectionState::OnReceiveSettings(
    void* arg, grpc_error* error) {
  ConnectionState* self = static_cast<ConnectionState*>(arg);
  if (error == GRPC_ERROR_NONE) {
    grpc_timer_cancel(&self->timer_);
  }
  self->Unref();
}

void Chttp2ServerListener::ConnectionState::OnHandshakeDone(void* arg,
                                                            grpc_error* error) {
  auto* args = static_cast<HandshakerArgs*>(arg);
  ConnectionState* self = static_cast<ConnectionState*>(args->user_data);
  {
    MutexLock lock(&self->listener_->mu_);
    grpc_resource_user* resource_user =
        grpc_server_get_default_resource_user(self->listener_->server_);
    if (error != GRPC_ERROR_NONE || self->listener_->shutdown_) {
      const char* error_str = grpc_error_string(error);
      gpr_log(GPR_DEBUG, "Handshaking failed: %s", error_str);
      grpc_resource_user* resource_user =
          grpc_server_get_default_resource_user(self->listener_->server_);
      if (resource_user != nullptr) {
        grpc_resource_user_free(resource_user,
                                GRPC_RESOURCE_QUOTA_CHANNEL_SIZE);
      }
      if (error == GRPC_ERROR_NONE && args->endpoint != nullptr) {
        // We were shut down after handshaking completed successfully, so
        // destroy the endpoint here.
        // TODO(ctiller): It is currently necessary to shutdown endpoints
        // before destroying them, even if we know that there are no
        // pending read/write callbacks.  This should be fixed, at which
        // point this can be removed.
        grpc_endpoint_shutdown(args->endpoint, GRPC_ERROR_NONE);
        grpc_endpoint_destroy(args->endpoint);
        grpc_channel_args_destroy(args->args);
        grpc_slice_buffer_destroy_internal(args->read_buffer);
        gpr_free(args->read_buffer);
      }
    } else {
      // If the handshaking succeeded but there is no endpoint, then the
      // handshaker may have handed off the connection to some external
      // code, so we can just clean up here without creating a transport.
      if (args->endpoint != nullptr) {
        grpc_transport* transport = grpc_create_chttp2_transport(
            args->args, args->endpoint, false, resource_user);
        grpc_server_setup_transport(
            self->listener_->server_, transport, self->accepting_pollset_,
            args->args, grpc_chttp2_transport_get_socket_node(transport),
            resource_user);
        // Use notify_on_receive_settings callback to enforce the
        // handshake deadline.
        // Note: The reinterpret_cast<>s here are safe, because
        // grpc_chttp2_transport is a C-style extension of
        // grpc_transport, so this is morally equivalent of a
        // static_cast<> to a derived class.
        // TODO(roth): Change to static_cast<> when we C++-ify the
        // transport API.
        self->transport_ = reinterpret_cast<grpc_chttp2_transport*>(transport);
        self->Ref().release();  // Held by OnReceiveSettings().
        GRPC_CLOSURE_INIT(&self->on_receive_settings_, OnReceiveSettings, self,
                          grpc_schedule_on_exec_ctx);
        grpc_chttp2_transport_start_reading(transport, args->read_buffer,
                                            &self->on_receive_settings_);
        grpc_channel_args_destroy(args->args);
        self->Ref().release();  // Held by OnTimeout().
        GRPC_CHTTP2_REF_TRANSPORT(
            reinterpret_cast<grpc_chttp2_transport*>(transport),
            "receive settings timeout");
        GRPC_CLOSURE_INIT(&self->on_timeout_, OnTimeout, self,
                          grpc_schedule_on_exec_ctx);
        grpc_timer_init(&self->timer_, self->deadline_, &self->on_timeout_);
      } else {
        if (resource_user != nullptr) {
          grpc_resource_user_free(resource_user,
                                  GRPC_RESOURCE_QUOTA_CHANNEL_SIZE);
        }
      }
    }
    self->handshake_mgr_->RemoveFromPendingMgrList(
        &self->listener_->pending_handshake_mgrs_);
  }
  self->handshake_mgr_.reset();
  gpr_free(self->acceptor_);
  grpc_tcp_server_unref(self->listener_->tcp_server_);
  self->Unref();
}

//
// Chttp2ServerListener
//

grpc_error* Chttp2ServerListener::Create(grpc_server* server, const char* addr,
                                         grpc_channel_args* args,
                                         int* port_num) {
  std::vector<grpc_error*> error_list;
  grpc_resolved_addresses* resolved = nullptr;
  Chttp2ServerListener* listener = nullptr;
  // The bulk of this method is inside of a lambda to make cleanup
  // easier without using goto.
  grpc_error* error = [&]() {
    *port_num = -1;
    /* resolve address */
    grpc_error* error = grpc_blocking_resolve_address(addr, "https", &resolved);
    if (error != GRPC_ERROR_NONE) return error;
    // Create Chttp2ServerListener.
    listener = new Chttp2ServerListener(server, args);
    error = grpc_tcp_server_create(&listener->tcp_server_shutdown_complete_,
                                   args, &listener->tcp_server_);
    if (error != GRPC_ERROR_NONE) return error;
    for (size_t i = 0; i < resolved->naddrs; i++) {
      int port_temp;
      error = grpc_tcp_server_add_port(listener->tcp_server_,
                                       &resolved->addrs[i], &port_temp);
      if (error != GRPC_ERROR_NONE) {
        error_list.push_back(error);
      } else {
        if (*port_num == -1) {
          *port_num = port_temp;
        } else {
          GPR_ASSERT(*port_num == port_temp);
        }
      }
    }
    if (error_list.size() == resolved->naddrs) {
      std::string msg =
          absl::StrFormat("No address added out of total %" PRIuPTR " resolved",
                          resolved->naddrs);
      return GRPC_ERROR_CREATE_REFERENCING_FROM_COPIED_STRING(
          msg.c_str(), error_list.data(), error_list.size());
    } else if (!error_list.empty()) {
      std::string msg = absl::StrFormat(
          "Only %" PRIuPTR " addresses added out of total %" PRIuPTR
          " resolved",
          resolved->naddrs - error_list.size(), resolved->naddrs);
      error = GRPC_ERROR_CREATE_REFERENCING_FROM_COPIED_STRING(
          msg.c_str(), error_list.data(), error_list.size());
      gpr_log(GPR_INFO, "WARNING: %s", grpc_error_string(error));
      GRPC_ERROR_UNREF(error);
      /* we managed to bind some addresses: continue */
    }
    // Create channelz node.
    if (grpc_channel_args_find_bool(args, GRPC_ARG_ENABLE_CHANNELZ,
                                    GRPC_ENABLE_CHANNELZ_DEFAULT)) {
      listener->channelz_listen_socket_ =
          MakeRefCounted<channelz::ListenSocketNode>(
              addr, absl::StrFormat("chttp2 listener %s", addr));
    }
    /* Register with the server only upon success */
    grpc_server_add_listener(server,
                             OrphanablePtr<ServerListenerInterface>(listener));
    return GRPC_ERROR_NONE;
  }();
  if (resolved != nullptr) {
    grpc_resolved_addresses_destroy(resolved);
  }
  if (error != GRPC_ERROR_NONE) {
    if (listener != nullptr) {
      if (listener->tcp_server_ != nullptr) {
        grpc_tcp_server_unref(listener->tcp_server_);
      } else {
        delete listener;
      }
    } else {
      grpc_channel_args_destroy(args);
    }
    *port_num = 0;
  }
  for (grpc_error* error : error_list) {
    GRPC_ERROR_UNREF(error);
  }
  return error;
}

grpc_error* Chttp2ServerListener::CreateWithAcceptor(grpc_server* server,
                                                     const char* name,
                                                     grpc_channel_args* args) {
  Chttp2ServerListener* listener = new Chttp2ServerListener(server, args);
  grpc_error* error = grpc_tcp_server_create(
      &listener->tcp_server_shutdown_complete_, args, &listener->tcp_server_);
  if (error != GRPC_ERROR_NONE) {
    delete listener;
    return error;
  }
  // TODO(yangg) channelz
  TcpServerFdHandler** arg_val =
      grpc_channel_args_find_pointer<TcpServerFdHandler*>(args, name);
  *arg_val = grpc_tcp_server_create_fd_handler(listener->tcp_server_);
  grpc_server_add_listener(server,
                           OrphanablePtr<ServerListenerInterface>(listener));
  return GRPC_ERROR_NONE;
}

Chttp2ServerListener::Chttp2ServerListener(grpc_server* server,
                                           grpc_channel_args* args)
    : server_(server), args_(args) {
  GRPC_CLOSURE_INIT(&tcp_server_shutdown_complete_, TcpServerShutdownComplete,
                    this, grpc_schedule_on_exec_ctx);
}

Chttp2ServerListener::~Chttp2ServerListener() {
  grpc_channel_args_destroy(args_);
}

/* Server callback: start listening on our ports */
void Chttp2ServerListener::Start(grpc_server* /*server*/,
                                 grpc_pollset** pollsets,
                                 size_t pollset_count) {
  {
    MutexLock lock(&mu_);
    shutdown_ = false;
  }
  grpc_tcp_server_start(tcp_server_, pollsets, pollset_count, OnAccept, this);
}

void Chttp2ServerListener::SetOnDestroyDone(grpc_closure* on_destroy_done) {
  MutexLock lock(&mu_);
  on_destroy_done_ = on_destroy_done;
}

RefCountedPtr<HandshakeManager> Chttp2ServerListener::CreateHandshakeManager() {
  MutexLock lock(&mu_);
  if (shutdown_) return nullptr;
  grpc_resource_user* resource_user =
      grpc_server_get_default_resource_user(server_);
  if (resource_user != nullptr &&
      !grpc_resource_user_safe_alloc(resource_user,
                                     GRPC_RESOURCE_QUOTA_CHANNEL_SIZE)) {
    gpr_log(GPR_ERROR,
            "Memory quota exhausted, rejecting connection, no handshaking.");
    return nullptr;
  }
  auto handshake_mgr = MakeRefCounted<HandshakeManager>();
  handshake_mgr->AddToPendingMgrList(&pending_handshake_mgrs_);
  grpc_tcp_server_ref(tcp_server_);  // Ref held by ConnectionState.
  return handshake_mgr;
}

void Chttp2ServerListener::OnAccept(void* arg, grpc_endpoint* tcp,
                                    grpc_pollset* accepting_pollset,
                                    grpc_tcp_server_acceptor* acceptor) {
  Chttp2ServerListener* self = static_cast<Chttp2ServerListener*>(arg);
  RefCountedPtr<HandshakeManager> handshake_mgr =
      self->CreateHandshakeManager();
  if (handshake_mgr == nullptr) {
    grpc_endpoint_shutdown(tcp, GRPC_ERROR_NONE);
    grpc_endpoint_destroy(tcp);
    gpr_free(acceptor);
    return;
  }
  // Deletes itself when done.
  new ConnectionState(self, accepting_pollset, acceptor,
                      std::move(handshake_mgr), self->args_, tcp);
}

void Chttp2ServerListener::TcpServerShutdownComplete(void* arg,
                                                     grpc_error* error) {
  Chttp2ServerListener* self = static_cast<Chttp2ServerListener*>(arg);
  /* ensure all threads have unlocked */
  grpc_closure* destroy_done = nullptr;
  {
    MutexLock lock(&self->mu_);
    destroy_done = self->on_destroy_done_;
    GPR_ASSERT(self->shutdown_);
    if (self->pending_handshake_mgrs_ != nullptr) {
      self->pending_handshake_mgrs_->ShutdownAllPending(GRPC_ERROR_REF(error));
    }
    self->channelz_listen_socket_.reset();
  }
  // Flush queued work before destroying handshaker factory, since that
  // may do a synchronous unref.
  ExecCtx::Get()->Flush();
  if (destroy_done != nullptr) {
    ExecCtx::Run(DEBUG_LOCATION, destroy_done, GRPC_ERROR_REF(error));
    ExecCtx::Get()->Flush();
  }
  delete self;
}

/* Server callback: destroy the tcp listener (so we don't generate further
   callbacks) */
void Chttp2ServerListener::Orphan() {
  grpc_tcp_server* tcp_server;
  {
    MutexLock lock(&mu_);
    shutdown_ = true;
    tcp_server = tcp_server_;
  }
  grpc_tcp_server_shutdown_listeners(tcp_server);
  grpc_tcp_server_unref(tcp_server);
}

}  // namespace

//
// Chttp2ServerAddPort()
//

grpc_error* Chttp2ServerAddPort(grpc_server* server, const char* addr,
                                grpc_channel_args* args, int* port_num) {
  if (strncmp(addr, "external:", 9) == 0) {
<<<<<<< HEAD
    return chttp2_server_add_acceptor(server, addr, args);
  }

  /* resolve address */
  err = grpc_blocking_resolve_address(addr, "https", &resolved);
  if (err != GRPC_ERROR_NONE) {
    goto error;
  }
  state = static_cast<server_state*>(gpr_zalloc(sizeof(*state)));
  GRPC_CLOSURE_INIT(&state->tcp_server_shutdown_complete,
                    tcp_server_shutdown_complete, state,
                    grpc_schedule_on_exec_ctx);
  err = grpc_tcp_server_create(&state->tcp_server_shutdown_complete, args,
                               &tcp_server);
  if (err != GRPC_ERROR_NONE) {
    goto error;
  }

  state->server = server;
  state->tcp_server = tcp_server;
  state->args = args;
  state->shutdown = true;
  gpr_mu_init(&state->mu);

  naddrs = resolved->naddrs;
  errors = static_cast<grpc_error**>(gpr_malloc(sizeof(*errors) * naddrs));
  for (i = 0; i < naddrs; i++) {
    errors[i] =
        grpc_tcp_server_add_port(tcp_server, &resolved->addrs[i], &port_temp);
    if (errors[i] == GRPC_ERROR_NONE) {
      if (*port_num == -1) {
        *port_num = port_temp;
      } else {
        GPR_ASSERT(*port_num == port_temp);
      }
      count++;
    }
  }
  if (count == 0) {
    err = GRPC_ERROR_CREATE_REFERENCING_FROM_COPIED_STRING(
        absl::StrCat("No address added out of total ", naddrs, " resolved")
            .c_str(),
        errors, naddrs);
    goto error;
  } else if (count != naddrs) {
    err = GRPC_ERROR_CREATE_REFERENCING_FROM_COPIED_STRING(
        absl::StrCat("Only ", count, " addresses added out of total ", naddrs,
                     " resolved")
            .c_str(),
        errors, naddrs);
    gpr_log(GPR_INFO, "WARNING: %s", grpc_error_string(err));

    /* we managed to bind some addresses: continue */
  }
  grpc_resolved_addresses_destroy(resolved);

  arg = grpc_channel_args_find(args, GRPC_ARG_ENABLE_CHANNELZ);
  if (grpc_channel_arg_get_bool(arg, GRPC_ENABLE_CHANNELZ_DEFAULT)) {
    state->channelz_listen_socket =
        grpc_core::MakeRefCounted<grpc_core::channelz::ListenSocketNode>(
            addr, absl::StrFormat("chttp2 listener %s", addr));
  }

  /* Register with the server only upon success */
  grpc_server_add_listener(server, state, server_start_listener,
                           server_destroy_listener,
                           state->channelz_listen_socket);
  goto done;

/* Error path: cleanup and return */
error:
  GPR_ASSERT(err != GRPC_ERROR_NONE);
  if (resolved) {
    grpc_resolved_addresses_destroy(resolved);
  }
  if (tcp_server) {
    grpc_tcp_server_unref(tcp_server);
  } else {
    grpc_channel_args_destroy(args);
    gpr_free(state);
=======
    return grpc_core::Chttp2ServerListener::CreateWithAcceptor(server, addr,
                                                               args);
>>>>>>> 461a76fa
  }
  return grpc_core::Chttp2ServerListener::Create(server, addr, args, port_num);
}

}  // namespace grpc_core<|MERGE_RESOLUTION|>--- conflicted
+++ resolved
@@ -478,91 +478,8 @@
 grpc_error* Chttp2ServerAddPort(grpc_server* server, const char* addr,
                                 grpc_channel_args* args, int* port_num) {
   if (strncmp(addr, "external:", 9) == 0) {
-<<<<<<< HEAD
-    return chttp2_server_add_acceptor(server, addr, args);
-  }
-
-  /* resolve address */
-  err = grpc_blocking_resolve_address(addr, "https", &resolved);
-  if (err != GRPC_ERROR_NONE) {
-    goto error;
-  }
-  state = static_cast<server_state*>(gpr_zalloc(sizeof(*state)));
-  GRPC_CLOSURE_INIT(&state->tcp_server_shutdown_complete,
-                    tcp_server_shutdown_complete, state,
-                    grpc_schedule_on_exec_ctx);
-  err = grpc_tcp_server_create(&state->tcp_server_shutdown_complete, args,
-                               &tcp_server);
-  if (err != GRPC_ERROR_NONE) {
-    goto error;
-  }
-
-  state->server = server;
-  state->tcp_server = tcp_server;
-  state->args = args;
-  state->shutdown = true;
-  gpr_mu_init(&state->mu);
-
-  naddrs = resolved->naddrs;
-  errors = static_cast<grpc_error**>(gpr_malloc(sizeof(*errors) * naddrs));
-  for (i = 0; i < naddrs; i++) {
-    errors[i] =
-        grpc_tcp_server_add_port(tcp_server, &resolved->addrs[i], &port_temp);
-    if (errors[i] == GRPC_ERROR_NONE) {
-      if (*port_num == -1) {
-        *port_num = port_temp;
-      } else {
-        GPR_ASSERT(*port_num == port_temp);
-      }
-      count++;
-    }
-  }
-  if (count == 0) {
-    err = GRPC_ERROR_CREATE_REFERENCING_FROM_COPIED_STRING(
-        absl::StrCat("No address added out of total ", naddrs, " resolved")
-            .c_str(),
-        errors, naddrs);
-    goto error;
-  } else if (count != naddrs) {
-    err = GRPC_ERROR_CREATE_REFERENCING_FROM_COPIED_STRING(
-        absl::StrCat("Only ", count, " addresses added out of total ", naddrs,
-                     " resolved")
-            .c_str(),
-        errors, naddrs);
-    gpr_log(GPR_INFO, "WARNING: %s", grpc_error_string(err));
-
-    /* we managed to bind some addresses: continue */
-  }
-  grpc_resolved_addresses_destroy(resolved);
-
-  arg = grpc_channel_args_find(args, GRPC_ARG_ENABLE_CHANNELZ);
-  if (grpc_channel_arg_get_bool(arg, GRPC_ENABLE_CHANNELZ_DEFAULT)) {
-    state->channelz_listen_socket =
-        grpc_core::MakeRefCounted<grpc_core::channelz::ListenSocketNode>(
-            addr, absl::StrFormat("chttp2 listener %s", addr));
-  }
-
-  /* Register with the server only upon success */
-  grpc_server_add_listener(server, state, server_start_listener,
-                           server_destroy_listener,
-                           state->channelz_listen_socket);
-  goto done;
-
-/* Error path: cleanup and return */
-error:
-  GPR_ASSERT(err != GRPC_ERROR_NONE);
-  if (resolved) {
-    grpc_resolved_addresses_destroy(resolved);
-  }
-  if (tcp_server) {
-    grpc_tcp_server_unref(tcp_server);
-  } else {
-    grpc_channel_args_destroy(args);
-    gpr_free(state);
-=======
     return grpc_core::Chttp2ServerListener::CreateWithAcceptor(server, addr,
                                                                args);
->>>>>>> 461a76fa
   }
   return grpc_core::Chttp2ServerListener::Create(server, addr, args, port_num);
 }
