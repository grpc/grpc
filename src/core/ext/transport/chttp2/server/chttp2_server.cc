//
//
// Copyright 2015 gRPC authors.
//
// Licensed under the Apache License, Version 2.0 (the "License");
// you may not use this file except in compliance with the License.
// You may obtain a copy of the License at
//
//     http://www.apache.org/licenses/LICENSE-2.0
//
// Unless required by applicable law or agreed to in writing, software
// distributed under the License is distributed on an "AS IS" BASIS,
// WITHOUT WARRANTIES OR CONDITIONS OF ANY KIND, either express or implied.
// See the License for the specific language governing permissions and
// limitations under the License.
//
//

#include "src/core/ext/transport/chttp2/server/chttp2_server.h"

#include <grpc/event_engine/event_engine.h>
#include <grpc/grpc.h>
#include <grpc/grpc_posix.h>
#include <grpc/impl/channel_arg_names.h>
#include <grpc/passive_listener.h>
#include <grpc/slice_buffer.h>
#include <grpc/support/alloc.h>
#include <grpc/support/port_platform.h>
#include <inttypes.h>
#include <string.h>

#include <algorithm>
#include <map>
#include <memory>
#include <string>
#include <utility>
#include <vector>

#include "absl/base/thread_annotations.h"
#include "absl/log/check.h"
#include "absl/log/log.h"
#include "absl/status/status.h"
#include "absl/status/statusor.h"
#include "absl/strings/str_cat.h"
#include "absl/strings/str_format.h"
#include "absl/strings/string_view.h"
#include "absl/strings/strip.h"
#include "absl/types/optional.h"
#include "src/core/channelz/channelz.h"
#include "src/core/ext/transport/chttp2/transport/chttp2_transport.h"
#include "src/core/ext/transport/chttp2/transport/internal.h"
#include "src/core/ext/transport/chttp2/transport/legacy_frame.h"
#include "src/core/handshaker/handshaker.h"
#include "src/core/handshaker/handshaker_registry.h"
#include "src/core/lib/address_utils/sockaddr_utils.h"
#include "src/core/lib/channel/channel_args.h"
#include "src/core/lib/config/core_configuration.h"
#include "src/core/lib/debug/trace.h"
#include "src/core/lib/event_engine/channel_args_endpoint_config.h"
#include "src/core/lib/event_engine/extensions/supports_fd.h"
#include "src/core/lib/event_engine/query_extensions.h"
#include "src/core/lib/iomgr/closure.h"
#include "src/core/lib/iomgr/endpoint.h"
#include "src/core/lib/iomgr/event_engine_shims/endpoint.h"
#include "src/core/lib/iomgr/iomgr_fwd.h"
#include "src/core/lib/iomgr/pollset_set.h"
#include "src/core/lib/iomgr/resolve_address.h"
#include "src/core/lib/iomgr/resolved_address.h"
#include "src/core/lib/iomgr/tcp_server.h"
#include "src/core/lib/iomgr/unix_sockets_posix.h"
#include "src/core/lib/iomgr/vsock.h"
#include "src/core/lib/resource_quota/connection_quota.h"
#include "src/core/lib/resource_quota/memory_quota.h"
#include "src/core/lib/resource_quota/resource_quota.h"
#include "src/core/lib/security/credentials/credentials.h"
#include "src/core/lib/security/credentials/insecure/insecure_credentials.h"
#include "src/core/lib/security/security_connector/security_connector.h"
#include "src/core/lib/transport/error_utils.h"
#include "src/core/lib/transport/transport.h"
#include "src/core/server/server.h"
#include "src/core/util/debug_location.h"
#include "src/core/util/orphanable.h"
#include "src/core/util/ref_counted_ptr.h"
#include "src/core/util/status_helper.h"
#include "src/core/util/sync.h"
#include "src/core/util/time.h"
#include "src/core/util/unique_type_name.h"
#include "src/core/util/uri.h"

#ifdef GPR_SUPPORT_CHANNELS_FROM_FD
#include "src/core/lib/iomgr/ev_posix.h"
#include "src/core/lib/iomgr/exec_ctx.h"
#include "src/core/lib/iomgr/tcp_client_posix.h"
#endif  // GPR_SUPPORT_CHANNELS_FROM_FD

namespace grpc_core {

using grpc_event_engine::experimental::ChannelArgsEndpointConfig;
using grpc_event_engine::experimental::EventEngine;
using grpc_event_engine::experimental::EventEngineSupportsFdExtension;
using grpc_event_engine::experimental::QueryExtension;

const char kUnixUriPrefix[] = "unix:";
const char kUnixAbstractUriPrefix[] = "unix-abstract:";
const char kVSockUriPrefix[] = "vsock:";

struct AcceptorDeleter {
  void operator()(grpc_tcp_server_acceptor* acceptor) const {
    gpr_free(acceptor);
  }
};
using AcceptorPtr = std::unique_ptr<grpc_tcp_server_acceptor, AcceptorDeleter>;

class Chttp2ServerListener : public Server::ListenerInterface {
 public:
  static grpc_error_handle Create(Server* server, grpc_resolved_address* addr,
                                  const ChannelArgs& args, int* port_num);

  static grpc_error_handle CreateWithAcceptor(Server* server, const char* name,
                                              const ChannelArgs& args);

  static Chttp2ServerListener* CreateForPassiveListener(
      Server* server, const ChannelArgs& args,
      std::shared_ptr<experimental::PassiveListenerImpl> passive_listener);

  // Do not instantiate directly.  Use one of the factory methods above.
  Chttp2ServerListener(Server* server, const ChannelArgs& args,
                       std::shared_ptr<experimental::PassiveListenerImpl>
                           passive_listener = nullptr);
  ~Chttp2ServerListener() override;

  void AcceptConnectedEndpoint(std::unique_ptr<EventEngine::Endpoint> endpoint);

  channelz::ListenSocketNode* channelz_listen_socket_node() const override {
    return channelz_listen_socket_.get();
  }

  void SetOnDestroyDone(grpc_closure* on_destroy_done) override;

 private:
  friend class experimental::PassiveListenerImpl;

  class ActiveConnection : public LogicalConnection {
   public:
    class HandshakingState : public InternallyRefCounted<HandshakingState> {
     public:
      HandshakingState(RefCountedPtr<ActiveConnection> connection_ref,
                       grpc_pollset* accepting_pollset, AcceptorPtr acceptor,
                       const ChannelArgs& args);

      ~HandshakingState() override;

      void Orphan() override;

      void Start(OrphanablePtr<grpc_endpoint> endpoint,
                 const ChannelArgs& args);

      void ShutdownLocked(absl::Status status)
          ABSL_EXCLUSIVE_LOCKS_REQUIRED(&ActiveConnection::mu_);

      // Needed to be able to grab an external ref in
      // ActiveConnection::Start()
      using InternallyRefCounted<HandshakingState>::Ref;

     private:
      void OnTimeout() ABSL_LOCKS_EXCLUDED(&ActiveConnection::mu_);
      static void OnReceiveSettings(void* arg, grpc_error_handle /* error */);
      void OnHandshakeDone(absl::StatusOr<HandshakerArgs*> result);
      RefCountedPtr<ActiveConnection> const connection_;
      grpc_pollset* const accepting_pollset_;
      AcceptorPtr acceptor_;
      RefCountedPtr<HandshakeManager> handshake_mgr_
          ABSL_GUARDED_BY(&ActiveConnection::mu_);
      // State for enforcing handshake timeout on receiving HTTP/2 settings.
      Timestamp const deadline_;
      absl::optional<EventEngine::TaskHandle> timer_handle_
          ABSL_GUARDED_BY(&ActiveConnection::mu_);
      grpc_closure on_receive_settings_ ABSL_GUARDED_BY(&ActiveConnection::mu_);
      grpc_pollset_set* const interested_parties_;
    };

    ActiveConnection(RefCountedPtr<Chttp2ServerListener> listener,
                     grpc_pollset* accepting_pollset, AcceptorPtr acceptor,
<<<<<<< HEAD
                     const ChannelArgs& args, MemoryOwner memory_owner);
    void Start(OrphanablePtr<grpc_endpoint> endpoint, const ChannelArgs& args);

    void Orphan() override;

    // Needed to be able to grab an external weak ref in
=======
                     EventEngine* event_engine, const ChannelArgs& args,
                     MemoryOwner memory_owner);

    void Orphan() override;

    void SendGoAway();

    void Start(OrphanablePtr<grpc_endpoint> endpoint, const ChannelArgs& args);

    // Needed to be able to grab an external ref in
>>>>>>> dbb5164a
    // Chttp2ServerListener::OnAccept()
    using InternallyRefCounted<LogicalConnection>::RefAsSubclass;

   private:
    bool SendGoAwayImpl() override;
    void DisconnectImmediatelyImpl() override;
    static void OnClose(void* arg, grpc_error_handle error);
    void OnDrainGraceTimeExpiry() ABSL_LOCKS_EXCLUDED(&mu_);

<<<<<<< HEAD
    Chttp2ServerListener* listener_as_subclass() const {
      return DownCast<Chttp2ServerListener*>(listener().get());
    }
    Mutex mu_ /*ABSL_ACQUIRED_AFTER(&ListenerInterface::mu_)*/;
=======
    RefCountedPtr<Chttp2ServerListener> listener_;
    Mutex mu_ ABSL_ACQUIRED_AFTER(&listener_->mu_);
    // Was ActiveConnection::Start() invoked? Used to determine whether
    // tcp_server needs to be unreffed.
    bool connection_started_ ABSL_GUARDED_BY(&mu_) = false;
>>>>>>> dbb5164a
    // Set by HandshakingState before the handshaking begins and reset when
    // handshaking is done.
    OrphanablePtr<HandshakingState> handshaking_state_ ABSL_GUARDED_BY(&mu_);
    // Set by HandshakingState when handshaking is done and a valid transport
    // is created.
    RefCountedPtr<grpc_chttp2_transport> transport_ ABSL_GUARDED_BY(&mu_) =
        nullptr;
    grpc_closure on_close_;
    bool shutdown_ ABSL_GUARDED_BY(&mu_) = false;
  };

  // To allow access to RefCounted<> like interface.
  friend class RefCountedPtr<Chttp2ServerListener>;

  // Should only be called once so as to start the TCP server. This should only
  // be called by the config fetcher.
  void StartImpl() override;

  static void OnAccept(void* arg, grpc_endpoint* tcp,
                       grpc_pollset* accepting_pollset,
                       grpc_tcp_server_acceptor* acceptor);

  static void TcpServerShutdownComplete(void* arg, grpc_error_handle error);

  static void DestroyListener(Server* /*server*/, void* arg,
                              grpc_closure* destroy_done);

  void OrphanImpl() override;

  grpc_tcp_server* tcp_server_ = nullptr;
  ChannelArgs args_;
  Mutex mu_;
  bool add_port_on_start_ ABSL_GUARDED_BY(mu_) = false;
  // Signals whether the application has triggered shutdown.
  bool shutdown_ ABSL_GUARDED_BY(mu_) = false;
  grpc_closure tcp_server_shutdown_complete_ ABSL_GUARDED_BY(mu_);
  grpc_closure* on_destroy_done_ ABSL_GUARDED_BY(mu_) = nullptr;
  RefCountedPtr<channelz::ListenSocketNode> channelz_listen_socket_;
  MemoryQuotaRefPtr memory_quota_;
  ConnectionQuotaRefPtr connection_quota_;
  // TODO(yashykt): consider using absl::variant<> to minimize memory usage for
  // disjoint cases where different fields are used.
  std::shared_ptr<experimental::PassiveListenerImpl> passive_listener_;
};

//
// Chttp2ServerListener::ActiveConnection::HandshakingState
//

Timestamp GetConnectionDeadline(const ChannelArgs& args) {
  return Timestamp::Now() +
         std::max(
             Duration::Milliseconds(1),
             args.GetDurationFromIntMillis(GRPC_ARG_SERVER_HANDSHAKE_TIMEOUT_MS)
                 .value_or(Duration::Seconds(120)));
}

Chttp2ServerListener::ActiveConnection::HandshakingState::HandshakingState(
    RefCountedPtr<ActiveConnection> connection_ref,
    grpc_pollset* accepting_pollset, AcceptorPtr acceptor,
    const ChannelArgs& args)
    : connection_(std::move(connection_ref)),
      accepting_pollset_(accepting_pollset),
      acceptor_(std::move(acceptor)),
      handshake_mgr_(MakeRefCounted<HandshakeManager>()),
      deadline_(GetConnectionDeadline(args)),
      interested_parties_(grpc_pollset_set_create()) {
  if (accepting_pollset != nullptr) {
    grpc_pollset_set_add_pollset(interested_parties_, accepting_pollset_);
  }
  CoreConfiguration::Get().handshaker_registry().AddHandshakers(
      HANDSHAKER_SERVER, args, interested_parties_, handshake_mgr_.get());
}

Chttp2ServerListener::ActiveConnection::HandshakingState::~HandshakingState() {
  bool connection_started = false;
  {
    MutexLock lock(&connection_->mu_);
    connection_started = connection_->connection_started_;
  }
  if (accepting_pollset_ != nullptr) {
    grpc_pollset_set_del_pollset(interested_parties_, accepting_pollset_);
  }
  grpc_pollset_set_destroy(interested_parties_);
<<<<<<< HEAD
  if (connection_->listener() != nullptr &&
      connection_->listener_as_subclass()->tcp_server_ != nullptr) {
    grpc_tcp_server_unref(connection_->listener_as_subclass()->tcp_server_);
=======
  if (connection_started && connection_->listener_ != nullptr &&
      connection_->listener_->tcp_server_ != nullptr) {
    grpc_tcp_server_unref(connection_->listener_->tcp_server_);
>>>>>>> dbb5164a
  }
}

void Chttp2ServerListener::ActiveConnection::HandshakingState::Orphan() {
  {
    MutexLock lock(&connection_->mu_);
    ShutdownLocked(absl::UnavailableError("Listener stopped serving."));
  }
  Unref();
}

void Chttp2ServerListener::ActiveConnection::HandshakingState::Start(
    OrphanablePtr<grpc_endpoint> endpoint, const ChannelArgs& channel_args) {
  RefCountedPtr<HandshakeManager> handshake_mgr;
  {
    MutexLock lock(&connection_->mu_);
    if (handshake_mgr_ == nullptr) return;
    handshake_mgr = handshake_mgr_;
  }
  handshake_mgr->DoHandshake(
      std::move(endpoint), channel_args, deadline_, acceptor_.get(),
      [self = Ref()](absl::StatusOr<HandshakerArgs*> result) {
        self->OnHandshakeDone(std::move(result));
      });
}

void Chttp2ServerListener::ActiveConnection::HandshakingState::ShutdownLocked(
    absl::Status status) {
  if (handshake_mgr_ != nullptr) {
    handshake_mgr_->Shutdown(std::move(status));
  }
}

void Chttp2ServerListener::ActiveConnection::HandshakingState::OnTimeout() {
  grpc_chttp2_transport* transport = nullptr;
  {
    MutexLock lock(&connection_->mu_);
    if (timer_handle_.has_value()) {
      transport = connection_->transport_.get();
      timer_handle_.reset();
    }
  }
  if (transport != nullptr) {
    grpc_transport_op* op = grpc_make_transport_op(nullptr);
    op->disconnect_with_error = GRPC_ERROR_CREATE(
        "Did not receive HTTP/2 settings before handshake timeout");
    transport->PerformOp(op);
  }
}

void Chttp2ServerListener::ActiveConnection::HandshakingState::
    OnReceiveSettings(void* arg, grpc_error_handle /* error */) {
  HandshakingState* self = static_cast<HandshakingState*>(arg);
  {
    MutexLock lock(&self->connection_->mu_);
    if (self->timer_handle_.has_value()) {
      self->connection_->event_engine()->Cancel(*self->timer_handle_);
      self->timer_handle_.reset();
    }
  }
  self->Unref();
}

void Chttp2ServerListener::ActiveConnection::HandshakingState::OnHandshakeDone(
    absl::StatusOr<HandshakerArgs*> result) {
  OrphanablePtr<HandshakingState> handshaking_state_ref;
  RefCountedPtr<HandshakeManager> handshake_mgr;
  bool cleanup_connection = false;
  bool release_connection = false;
  {
    MutexLock connection_lock(&connection_->mu_);
    if (!result.ok() || connection_->shutdown_) {
      cleanup_connection = true;
      release_connection = true;
    } else {
      // If the handshaking succeeded but there is no endpoint, then the
      // handshaker may have handed off the connection to some external
      // code, so we can just clean up here without creating a transport.
      if ((*result)->endpoint != nullptr) {
        RefCountedPtr<Transport> transport =
            grpc_create_chttp2_transport((*result)->args,
                                         std::move((*result)->endpoint), false)
                ->Ref();
        grpc_error_handle channel_init_err =
            connection_->listener()->server()->SetupTransport(
                transport.get(), accepting_pollset_, (*result)->args,
                grpc_chttp2_transport_get_socket_node(transport.get()));
        if (channel_init_err.ok()) {
          // Use notify_on_receive_settings callback to enforce the
          // handshake deadline.
          connection_->transport_ =
              DownCast<grpc_chttp2_transport*>(transport.get())->Ref();
          Ref().release();  // Held by OnReceiveSettings().
          GRPC_CLOSURE_INIT(&on_receive_settings_, OnReceiveSettings, this,
                            grpc_schedule_on_exec_ctx);
          // If the listener has been configured with a config fetcher, we
          // need to watch on the transport being closed so that we can update
          // the list of active connections.
          grpc_closure* on_close = nullptr;
          if (connection_->listener()->server()->config_fetcher() != nullptr) {
            // Refs helds by OnClose()
            connection_->Ref().release();
            on_close = &connection_->on_close_;
          } else {
            // Remove the connection from the connections_ map since OnClose()
            // will not be invoked when a config fetcher is not set.
            auto connection_quota = connection_->listener_as_subclass()
                                        ->connection_quota_->Ref()
                                        .release();
            auto on_close_transport = [](void* arg,
                                         grpc_error_handle /*handle*/) {
              ConnectionQuota* connection_quota =
                  static_cast<ConnectionQuota*>(arg);
              connection_quota->ReleaseConnections(1);
              connection_quota->Unref();
            };
            on_close = GRPC_CLOSURE_CREATE(on_close_transport, connection_quota,
                                           grpc_schedule_on_exec_ctx_);
            cleanup_connection = true;
          }
          grpc_chttp2_transport_start_reading(
              transport.get(), (*result)->read_buffer.c_slice_buffer(),
              &on_receive_settings_, nullptr, on_close);
          timer_handle_ = connection_->event_engine()->RunAfter(
              deadline_ - Timestamp::Now(), [self = Ref()]() mutable {
                ApplicationCallbackExecCtx callback_exec_ctx;
                ExecCtx exec_ctx;
                self->OnTimeout();
                // HandshakingState deletion might require an active ExecCtx.
                self.reset();
              });
        } else {
          // Failed to create channel from transport. Clean up.
          LOG(ERROR) << "Failed to create channel: "
                     << StatusToString(channel_init_err);
          transport->Orphan();
          cleanup_connection = true;
          release_connection = true;
        }
      } else {
        cleanup_connection = true;
        release_connection = true;
      }
    }
    // Since the handshake manager is done, the connection no longer needs to
    // shutdown the handshake when the listener needs to stop serving.
    // Avoid calling the destructor of HandshakeManager and HandshakingState
    // from within the critical region.
    handshake_mgr = std::move(handshake_mgr_);
    handshaking_state_ref = std::move(connection_->handshaking_state_);
  }
  if (cleanup_connection) {
    if (release_connection) {
      connection_->listener_as_subclass()
          ->connection_quota_->ReleaseConnections(1);
    }
    connection_->listener_as_subclass()->RemoveLogicalConnection(
        connection_.get());
  }
}

//
// Chttp2ServerListener::ActiveConnection
//

Chttp2ServerListener::ActiveConnection::ActiveConnection(
    RefCountedPtr<Chttp2ServerListener> listener,
    grpc_pollset* accepting_pollset, AcceptorPtr acceptor,
<<<<<<< HEAD
    const ChannelArgs& args, MemoryOwner memory_owner)
    : LogicalConnection(std::move(listener)),
      handshaking_state_(memory_owner.MakeOrphanable<HandshakingState>(
          RefAsSubclass<ActiveConnection>(), accepting_pollset,
          std::move(acceptor), args)) {
=======
    EventEngine* event_engine, const ChannelArgs& args,
    MemoryOwner memory_owner)
    : listener_(std::move(listener)),
      handshaking_state_(memory_owner.MakeOrphanable<HandshakingState>(
          Ref(), accepting_pollset, std::move(acceptor), args)),
      event_engine_(event_engine) {
>>>>>>> dbb5164a
  GRPC_CLOSURE_INIT(&on_close_, ActiveConnection::OnClose, this,
                    grpc_schedule_on_exec_ctx);
}

void Chttp2ServerListener::ActiveConnection::Orphan() {
  OrphanablePtr<HandshakingState> handshaking_state;
  {
    MutexLock lock(&mu_);
    shutdown_ = true;
    // Reset handshaking_state_ since we have been orphaned by the listener
    // signaling that the listener has stopped serving.
    handshaking_state = std::move(handshaking_state_);
  }
  Unref();
}

bool Chttp2ServerListener::ActiveConnection::SendGoAwayImpl() {
  grpc_chttp2_transport* transport = nullptr;
  {
    MutexLock lock(&mu_);
    if (!shutdown_) {
      // Send a GOAWAY if the transport exists
      if (transport_ != nullptr) {
        transport = transport_.get();
      }
      // Shutdown the handshaker if it's still in progress.
      if (handshaking_state_ != nullptr) {
        handshaking_state_->ShutdownLocked(
            absl::UnavailableError("Connection going away"));
      }
      shutdown_ = true;
    }
  }
  if (transport != nullptr) {
    grpc_transport_op* op = grpc_make_transport_op(nullptr);
    op->goaway_error =
        GRPC_ERROR_CREATE("Server is stopping to serve requests.");
    transport->PerformOp(op);
    return true;
  }
  return false;
}

void Chttp2ServerListener::ActiveConnection::Start(
    OrphanablePtr<grpc_endpoint> endpoint, const ChannelArgs& args) {
  RefCountedPtr<HandshakingState> handshaking_state_ref;
  {
    MutexLock lock(&mu_);
    connection_started_ = true;
    // If the Connection is already shutdown at this point, it implies the
    // owning Chttp2ServerListener and all associated ActiveConnections have
    // been orphaned.
    if (shutdown_) return;
    // Hold a ref to HandshakingState to allow starting the handshake outside
    // the critical region.
    handshaking_state_ref = handshaking_state_->Ref();
  }
  handshaking_state_ref->Start(std::move(endpoint), args);
}

void Chttp2ServerListener::ActiveConnection::OnClose(
    void* arg, grpc_error_handle /* error */) {
  ActiveConnection* self = static_cast<ActiveConnection*>(arg);
  {
    MutexLock lock(&self->mu_);
    self->shutdown_ = true;
  }
  self->listener_as_subclass()->RemoveLogicalConnection(self);
  self->listener_as_subclass()->connection_quota_->ReleaseConnections(1);
  self->Unref();
}

void Chttp2ServerListener::ActiveConnection::DisconnectImmediatelyImpl() {
  grpc_chttp2_transport* transport = nullptr;
  // If the drain_grace_timer_ was not cancelled, disconnect the transport
  // immediately.
  {
    MutexLock lock(&mu_);
    transport = transport_.get();
  }
  if (transport != nullptr) {
    grpc_transport_op* op = grpc_make_transport_op(nullptr);
    op->disconnect_with_error = GRPC_ERROR_CREATE(
        "Drain grace time expired. Closing connection immediately.");
    transport->PerformOp(op);
  }
}

//
// Chttp2ServerListener
//

grpc_error_handle Chttp2ServerListener::Create(Server* server,
                                               grpc_resolved_address* addr,
                                               const ChannelArgs& args,
                                               int* port_num) {
  // Create Chttp2ServerListener.
  OrphanablePtr<Chttp2ServerListener> listener =
      MakeOrphanable<Chttp2ServerListener>(server, args);
  // The tcp_server will be unreffed when the listener is orphaned, which could
  // be at the end of this function if the listener was not added to the
  // server's set of listeners.
  grpc_error_handle error = grpc_tcp_server_create(
      &listener->tcp_server_shutdown_complete_, ChannelArgsEndpointConfig(args),
      OnAccept, listener.get(), &listener->tcp_server_);
  if (!error.ok()) return error;
  if (listener->server()->config_fetcher() != nullptr) {
    // TODO(yashykt): Consider binding so as to be able to return the port
    // number.
    listener->set_resolved_address(*addr);
    {
      MutexLock lock(&listener->mu_);
      listener->add_port_on_start_ = true;
    }
  } else {
    error = grpc_tcp_server_add_port(listener->tcp_server_, addr, port_num);
    if (!error.ok()) return error;
  }
  // Create channelz node.
  if (args.GetBool(GRPC_ARG_ENABLE_CHANNELZ)
          .value_or(GRPC_ENABLE_CHANNELZ_DEFAULT)) {
    auto string_address = grpc_sockaddr_to_uri(addr);
    if (!string_address.ok()) {
      return GRPC_ERROR_CREATE(string_address.status().ToString());
    }
    listener->channelz_listen_socket_ =
        MakeRefCounted<channelz::ListenSocketNode>(
            *string_address, absl::StrCat("chttp2 listener ", *string_address));
  }
  // Register with the server only upon success
  server->AddListener(std::move(listener));
  return absl::OkStatus();
}

grpc_error_handle Chttp2ServerListener::CreateWithAcceptor(
    Server* server, const char* name, const ChannelArgs& args) {
  auto listener = MakeOrphanable<Chttp2ServerListener>(server, args);
  grpc_error_handle error = grpc_tcp_server_create(
      &listener->tcp_server_shutdown_complete_, ChannelArgsEndpointConfig(args),
      OnAccept, listener.get(), &listener->tcp_server_);
  if (!error.ok()) return error;
  // TODO(yangg) channelz
  TcpServerFdHandler** arg_val = args.GetPointer<TcpServerFdHandler*>(name);
  *arg_val = grpc_tcp_server_create_fd_handler(listener->tcp_server_);
  server->AddListener(std::move(listener));
  return absl::OkStatus();
}

Chttp2ServerListener* Chttp2ServerListener::CreateForPassiveListener(
    Server* server, const ChannelArgs& args,
    std::shared_ptr<experimental::PassiveListenerImpl> passive_listener) {
  // TODO(hork): figure out how to handle channelz in this case
  auto listener = MakeOrphanable<Chttp2ServerListener>(
      server, args, std::move(passive_listener));
  auto listener_ptr = listener.get();
  server->AddListener(std::move(listener));
  return listener_ptr;
}

Chttp2ServerListener::Chttp2ServerListener(
    Server* server, const ChannelArgs& args,
    std::shared_ptr<experimental::PassiveListenerImpl> passive_listener)
    : ListenerInterface(server),
      args_(args),
      memory_quota_(args.GetObject<ResourceQuota>()->memory_quota()),
      connection_quota_(MakeRefCounted<ConnectionQuota>()),
      passive_listener_(std::move(passive_listener)) {
  auto max_allowed_incoming_connections =
      args.GetInt(GRPC_ARG_MAX_ALLOWED_INCOMING_CONNECTIONS);
  if (max_allowed_incoming_connections.has_value()) {
    connection_quota_->SetMaxIncomingConnections(
        max_allowed_incoming_connections.value());
  }
  GRPC_CLOSURE_INIT(&tcp_server_shutdown_complete_, TcpServerShutdownComplete,
                    this, grpc_schedule_on_exec_ctx);
}

Chttp2ServerListener::~Chttp2ServerListener() {
  if (passive_listener_ != nullptr) {
    passive_listener_->ListenerDestroyed();
  }
  if (on_destroy_done_ != nullptr) {
    ExecCtx::Run(DEBUG_LOCATION, on_destroy_done_, absl::OkStatus());
  }
}

void Chttp2ServerListener::StartImpl() {
  bool should_add_port = false;
  grpc_tcp_server* tcp_server = nullptr;
  {
    MutexLock lock(&mu_);
    if (!shutdown_) {
      should_add_port = std::exchange(add_port_on_start_, false);
      // Hold a ref while we start the server
      if (tcp_server_ != nullptr) {
        grpc_tcp_server_ref(tcp_server_);
        tcp_server = tcp_server_;
      }
    }
  }
  if (should_add_port) {
    int port_temp;
    grpc_error_handle error =
        grpc_tcp_server_add_port(tcp_server_, resolved_address(), &port_temp);
    if (!error.ok()) {
      LOG(ERROR) << "Error adding port to server: " << StatusToString(error);
      // TODO(yashykt): We wouldn't need to assert here if we bound to the
      // port earlier during AddPort.
      CHECK(0);
    }
  }
  if (tcp_server != nullptr) {
    grpc_tcp_server_start(tcp_server, &server()->pollsets());
    // Give up the ref we took earlier
    grpc_tcp_server_unref(tcp_server);
  }
}

void Chttp2ServerListener::SetOnDestroyDone(grpc_closure* on_destroy_done) {
  MutexLock lock(&mu_);
  on_destroy_done_ = on_destroy_done;
}

void Chttp2ServerListener::AcceptConnectedEndpoint(
    std::unique_ptr<EventEngine::Endpoint> endpoint) {
  OnAccept(this, grpc_event_engine_endpoint_create(std::move(endpoint)),
           /*accepting_pollset=*/nullptr, /*acceptor=*/nullptr);
}

void Chttp2ServerListener::OnAccept(void* arg, grpc_endpoint* tcp,
                                    grpc_pollset* accepting_pollset,
                                    grpc_tcp_server_acceptor* server_acceptor) {
  Chttp2ServerListener* self = static_cast<Chttp2ServerListener*>(arg);
  OrphanablePtr<grpc_endpoint> endpoint(tcp);
  AcceptorPtr acceptor(server_acceptor);
  if (!self->connection_quota_->AllowIncomingConnection(
          self->memory_quota_, grpc_endpoint_get_peer(endpoint.get()))) {
    return;
  }
<<<<<<< HEAD
  RefCountedPtr<ActiveConnection> connection_ref;
  RefCountedPtr<Chttp2ServerListener> listener_ref;
  ChannelArgs new_args;
  self->AddLogicalConnection(
      [&](const ChannelArgs& args) -> OrphanablePtr<LogicalConnection> {
        {
          // The ref for both the listener and tcp_server need to be taken in
          // the critical region after having made sure that the listener has
          // not been Orphaned, so as to avoid heap-use-after-free issues where
          // `Ref()` is invoked when the listener is already shutdown. Note that
          // the listener holds a ref to the tcp_server but this ref is given
          // away when the listener is orphaned (shutdown). A connection needs
          // the tcp_server to outlast the handshake since the acceptor needs
          // it.
          MutexLock lock(&self->mu_);
          if (self->shutdown_) {
            return nullptr;
          }
          if (self->tcp_server_ != nullptr) {
            grpc_tcp_server_ref(self->tcp_server_);
          }
          listener_ref = self->RefAsSubclass<Chttp2ServerListener>();
        }
        auto memory_owner = self->memory_quota_->CreateMemoryOwner();
        auto connection = memory_owner.MakeOrphanable<ActiveConnection>(
            std::move(listener_ref), accepting_pollset, std::move(acceptor),
            args, std::move(memory_owner));
        connection_ref = connection->RefAsSubclass<ActiveConnection>();
        new_args = args;
        return connection;
      },
      self->args_, tcp);
  if (connection_ref != nullptr) {
    connection_ref->Start(std::move(endpoint), new_args);
=======
  if (self->config_fetcher_ != nullptr) {
    if (connection_manager == nullptr) {
      return;
    }
    absl::StatusOr<ChannelArgs> args_result =
        connection_manager->UpdateChannelArgsForConnection(args, tcp);
    if (!args_result.ok()) {
      return;
    }
    grpc_error_handle error;
    args = self->args_modifier_(*args_result, &error);
    if (!error.ok()) {
      return;
    }
  }
  auto memory_owner = self->memory_quota_->CreateMemoryOwner();
  EventEngine* const event_engine = self->args_.GetObject<EventEngine>();
  auto connection = memory_owner.MakeOrphanable<ActiveConnection>(
      self->RefAsSubclass<Chttp2ServerListener>(), accepting_pollset,
      std::move(acceptor), event_engine, args, std::move(memory_owner));
  // Hold a ref to connection to allow starting handshake outside the
  // critical region
  RefCountedPtr<ActiveConnection> connection_ref = connection->Ref();
  {
    MutexLock lock(&self->mu_);
    // Shutdown the the connection if listener's stopped serving or if the
    // connection manager has changed.
    if (!self->shutdown_ && self->is_serving_ &&
        connection_manager == self->connection_manager_) {
      // The ref for the tcp_server needs to be taken in the critical region
      // after having made sure that the listener has not been Orphaned, so as
      // to avoid heap-use-after-free issues where `Ref()` is invoked when the
      // listener is already shutdown. Note that the listener holds a ref to the
      // tcp_server but this ref is given away when the listener is orphaned
      // (shutdown). A connection needs the tcp_server to outlast the handshake
      // since the acceptor needs it.
      if (self->tcp_server_ != nullptr) {
        grpc_tcp_server_ref(self->tcp_server_);
      }
      self->connections_.emplace(connection.get(), std::move(connection));
    }
  }
  if (connection == nullptr) {
    connection_ref->Start(std::move(endpoint), args);
>>>>>>> dbb5164a
  }
}

void Chttp2ServerListener::TcpServerShutdownComplete(
    void* arg, grpc_error_handle /*error*/) {
  Chttp2ServerListener* self = static_cast<Chttp2ServerListener*>(arg);
  self->channelz_listen_socket_.reset();
  self->Unref();
}

// Server callback: destroy the tcp listener (so we don't generate further
// callbacks)
void Chttp2ServerListener::OrphanImpl() {
  grpc_tcp_server* tcp_server;
  {
    MutexLock lock(&mu_);
    shutdown_ = true;
    tcp_server = tcp_server_;
  }
  if (tcp_server != nullptr) {
    grpc_tcp_server_shutdown_listeners(tcp_server);
    grpc_tcp_server_unref(tcp_server);
  } else {
    Unref();
  }
}

namespace {

grpc_error_handle Chttp2ServerAddPort(Server* server, const char* addr,
                                      const ChannelArgs& args, int* port_num) {
  if (addr == nullptr) {
    return GRPC_ERROR_CREATE("Invalid address: addr cannot be a nullptr.");
  }
  if (strncmp(addr, "external:", 9) == 0) {
    return Chttp2ServerListener::CreateWithAcceptor(server, addr, args);
  }
  *port_num = -1;
  absl::StatusOr<std::vector<grpc_resolved_address>> resolved_or;
  std::vector<grpc_error_handle> error_list;
  std::string parsed_addr = URI::PercentDecode(addr);
  absl::string_view parsed_addr_unprefixed{parsed_addr};
  // Using lambda to avoid use of goto.
  grpc_error_handle error = [&]() {
    grpc_error_handle error;
    if (absl::ConsumePrefix(&parsed_addr_unprefixed, kUnixUriPrefix)) {
      resolved_or = grpc_resolve_unix_domain_address(parsed_addr_unprefixed);
    } else if (absl::ConsumePrefix(&parsed_addr_unprefixed,
                                   kUnixAbstractUriPrefix)) {
      resolved_or =
          grpc_resolve_unix_abstract_domain_address(parsed_addr_unprefixed);
    } else if (absl::ConsumePrefix(&parsed_addr_unprefixed, kVSockUriPrefix)) {
      resolved_or = grpc_resolve_vsock_address(parsed_addr_unprefixed);
    } else {
      resolved_or =
          GetDNSResolver()->LookupHostnameBlocking(parsed_addr, "https");
    }
    if (!resolved_or.ok()) {
      return absl_status_to_grpc_error(resolved_or.status());
    }
    // Create a listener for each resolved address.
    for (auto& addr : *resolved_or) {
      // If address has a wildcard port (0), use the same port as a previous
      // listener.
      if (*port_num != -1 && grpc_sockaddr_get_port(&addr) == 0) {
        grpc_sockaddr_set_port(&addr, *port_num);
      }
      int port_temp = -1;
      error = Chttp2ServerListener::Create(server, &addr, args, &port_temp);
      if (!error.ok()) {
        error_list.push_back(error);
      } else {
        if (*port_num == -1) {
          *port_num = port_temp;
        } else {
          CHECK(*port_num == port_temp);
        }
      }
    }
    if (error_list.size() == resolved_or->size()) {
      std::string msg = absl::StrFormat(
          "No address added out of total %" PRIuPTR " resolved for '%s'",
          resolved_or->size(), addr);
      return GRPC_ERROR_CREATE_REFERENCING(msg.c_str(), error_list.data(),
                                           error_list.size());
    } else if (!error_list.empty()) {
      std::string msg = absl::StrFormat(
          "Only %" PRIuPTR " addresses added out of total %" PRIuPTR
          " resolved",
          resolved_or->size() - error_list.size(), resolved_or->size());
      error = GRPC_ERROR_CREATE_REFERENCING(msg.c_str(), error_list.data(),
                                            error_list.size());
      LOG(INFO) << "WARNING: " << StatusToString(error);
      // we managed to bind some addresses: continue without error
    }
    return absl::OkStatus();
  }();  // lambda end
  if (!error.ok()) *port_num = 0;
  return error;
}

}  // namespace

namespace experimental {

absl::Status PassiveListenerImpl::AcceptConnectedEndpoint(
    std::unique_ptr<EventEngine::Endpoint> endpoint) {
  CHECK_NE(server_.get(), nullptr);
  RefCountedPtr<Chttp2ServerListener> listener;
  {
    MutexLock lock(&mu_);
    if (listener_ != nullptr) {
      listener =
          listener_->RefIfNonZero().TakeAsSubclass<Chttp2ServerListener>();
    }
  }
  if (listener == nullptr) {
    return absl::UnavailableError("passive listener already shut down");
  }
  ExecCtx exec_ctx;
  listener->AcceptConnectedEndpoint(std::move(endpoint));
  return absl::OkStatus();
}

absl::Status PassiveListenerImpl::AcceptConnectedFd(int fd) {
  CHECK_NE(server_.get(), nullptr);
  ExecCtx exec_ctx;
  auto& args = server_->channel_args();
  auto* supports_fd = QueryExtension<EventEngineSupportsFdExtension>(
      /*engine=*/args.GetObjectRef<EventEngine>().get());
  if (supports_fd == nullptr) {
    return absl::UnimplementedError(
        "The server's EventEngine does not support adding endpoints from "
        "connected file descriptors.");
  }
  auto endpoint =
      supports_fd->CreateEndpointFromFd(fd, ChannelArgsEndpointConfig(args));
  return AcceptConnectedEndpoint(std::move(endpoint));
}

void PassiveListenerImpl::ListenerDestroyed() {
  MutexLock lock(&mu_);
  listener_ = nullptr;
}

}  // namespace experimental
}  // namespace grpc_core

int grpc_server_add_http2_port(grpc_server* server, const char* addr,
                               grpc_server_credentials* creds) {
  grpc_core::ExecCtx exec_ctx;
  grpc_error_handle err;
  grpc_core::RefCountedPtr<grpc_server_security_connector> sc;
  int port_num = 0;
  grpc_core::Server* core_server = grpc_core::Server::FromC(server);
  grpc_core::ChannelArgs args = core_server->channel_args();
  GRPC_TRACE_LOG(api, INFO) << "grpc_server_add_http2_port(server=" << server
                            << ", addr=" << addr << ", creds=" << creds << ")";
  // Create security context.
  if (creds == nullptr) {
    err = GRPC_ERROR_CREATE(
        "No credentials specified for secure server port (creds==NULL)");
    goto done;
  }
  // TODO(yashykt): Ideally, we would not want to have different behavior here
  // based on whether a config fetcher is configured or not. Currently, we have
  // a feature for SSL credentials reloading with an application callback that
  // assumes that there is a single security connector. If we delay the creation
  // of the security connector to after the creation of the listener(s), we
  // would have potentially multiple security connectors which breaks the
  // assumption for SSL creds reloading. When the API for SSL creds reloading is
  // rewritten, we would be able to make this workaround go away by removing
  // that assumption. As an immediate drawback of this workaround, config
  // fetchers need to be registered before adding ports to the server.
  if (core_server->config_fetcher() != nullptr) {
    // Create channel args.
    args = args.SetObject(creds->Ref());
  } else {
    sc = creds->create_security_connector(grpc_core::ChannelArgs());
    if (sc == nullptr) {
      err = GRPC_ERROR_CREATE(absl::StrCat(
          "Unable to create secure server with credentials of type ",
          creds->type().name()));
      goto done;
    }
    args = args.SetObject(creds->Ref()).SetObject(sc);
  }
  // Add server port.
  err = grpc_core::Chttp2ServerAddPort(core_server, addr, args, &port_num);
done:
  sc.reset(DEBUG_LOCATION, "server");
  if (!err.ok()) {
    LOG(ERROR) << grpc_core::StatusToString(err);
  }
  return port_num;
}

#ifdef GPR_SUPPORT_CHANNELS_FROM_FD
void grpc_server_add_channel_from_fd(grpc_server* server, int fd,
                                     grpc_server_credentials* creds) {
  // For now, we only support insecure server credentials
  if (creds == nullptr ||
      creds->type() != grpc_core::InsecureServerCredentials::Type()) {
    LOG(ERROR) << "Failed to create channel due to invalid creds";
    return;
  }
  grpc_core::ExecCtx exec_ctx;
  grpc_core::Server* core_server = grpc_core::Server::FromC(server);

  grpc_core::ChannelArgs server_args = core_server->channel_args();
  std::string name = absl::StrCat("fd:", fd);
  auto memory_quota =
      server_args.GetObject<grpc_core::ResourceQuota>()->memory_quota();
  grpc_core::OrphanablePtr<grpc_endpoint> server_endpoint(
      grpc_tcp_create_from_fd(
          grpc_fd_create(fd, name.c_str(), true),
          grpc_event_engine::experimental::ChannelArgsEndpointConfig(
              server_args),
          name));
  for (grpc_pollset* pollset : core_server->pollsets()) {
    grpc_endpoint_add_to_pollset(server_endpoint.get(), pollset);
  }
  grpc_core::Transport* transport = grpc_create_chttp2_transport(
      server_args, std::move(server_endpoint), false  // is_client
  );
  grpc_error_handle error =
      core_server->SetupTransport(transport, nullptr, server_args, nullptr);
  if (error.ok()) {
    grpc_chttp2_transport_start_reading(transport, nullptr, nullptr, nullptr,
                                        nullptr);
  } else {
    LOG(ERROR) << "Failed to create channel: "
               << grpc_core::StatusToString(error);
    transport->Orphan();
  }
}

#else  // !GPR_SUPPORT_CHANNELS_FROM_FD

void grpc_server_add_channel_from_fd(grpc_server* /* server */, int /* fd */,
                                     grpc_server_credentials* /* creds */) {
  CHECK(0);
}

#endif  // GPR_SUPPORT_CHANNELS_FROM_FD

absl::Status grpc_server_add_passive_listener(
    grpc_core::Server* server, grpc_server_credentials* credentials,
    std::shared_ptr<grpc_core::experimental::PassiveListenerImpl>
        passive_listener) {
  grpc_core::ExecCtx exec_ctx;
  GRPC_TRACE_LOG(api, INFO)
      << "grpc_server_add_passive_listener(server=" << server
      << ", credentials=" << credentials << ")";
  // Create security context.
  if (credentials == nullptr) {
    return absl::UnavailableError(
        "No credentials specified for passive listener");
  }
  auto sc = credentials->create_security_connector(grpc_core::ChannelArgs());
  if (sc == nullptr) {
    return absl::UnavailableError(
        absl::StrCat("Unable to create secure server with credentials of type ",
                     credentials->type().name()));
  }
  auto args = server->channel_args()
                  .SetObject(credentials->Ref())
                  .SetObject(std::move(sc));
  passive_listener->listener_ =
      grpc_core::Chttp2ServerListener::CreateForPassiveListener(
          server, args, passive_listener);
  passive_listener->server_ = server->Ref();
  return absl::OkStatus();
}<|MERGE_RESOLUTION|>--- conflicted
+++ resolved
@@ -181,25 +181,12 @@
 
     ActiveConnection(RefCountedPtr<Chttp2ServerListener> listener,
                      grpc_pollset* accepting_pollset, AcceptorPtr acceptor,
-<<<<<<< HEAD
                      const ChannelArgs& args, MemoryOwner memory_owner);
     void Start(OrphanablePtr<grpc_endpoint> endpoint, const ChannelArgs& args);
 
     void Orphan() override;
 
     // Needed to be able to grab an external weak ref in
-=======
-                     EventEngine* event_engine, const ChannelArgs& args,
-                     MemoryOwner memory_owner);
-
-    void Orphan() override;
-
-    void SendGoAway();
-
-    void Start(OrphanablePtr<grpc_endpoint> endpoint, const ChannelArgs& args);
-
-    // Needed to be able to grab an external ref in
->>>>>>> dbb5164a
     // Chttp2ServerListener::OnAccept()
     using InternallyRefCounted<LogicalConnection>::RefAsSubclass;
 
@@ -209,18 +196,10 @@
     static void OnClose(void* arg, grpc_error_handle error);
     void OnDrainGraceTimeExpiry() ABSL_LOCKS_EXCLUDED(&mu_);
 
-<<<<<<< HEAD
     Chttp2ServerListener* listener_as_subclass() const {
       return DownCast<Chttp2ServerListener*>(listener().get());
     }
     Mutex mu_ /*ABSL_ACQUIRED_AFTER(&ListenerInterface::mu_)*/;
-=======
-    RefCountedPtr<Chttp2ServerListener> listener_;
-    Mutex mu_ ABSL_ACQUIRED_AFTER(&listener_->mu_);
-    // Was ActiveConnection::Start() invoked? Used to determine whether
-    // tcp_server needs to be unreffed.
-    bool connection_started_ ABSL_GUARDED_BY(&mu_) = false;
->>>>>>> dbb5164a
     // Set by HandshakingState before the handshaking begins and reset when
     // handshaking is done.
     OrphanablePtr<HandshakingState> handshaking_state_ ABSL_GUARDED_BY(&mu_);
@@ -296,24 +275,13 @@
 }
 
 Chttp2ServerListener::ActiveConnection::HandshakingState::~HandshakingState() {
-  bool connection_started = false;
-  {
-    MutexLock lock(&connection_->mu_);
-    connection_started = connection_->connection_started_;
-  }
   if (accepting_pollset_ != nullptr) {
     grpc_pollset_set_del_pollset(interested_parties_, accepting_pollset_);
   }
   grpc_pollset_set_destroy(interested_parties_);
-<<<<<<< HEAD
   if (connection_->listener() != nullptr &&
       connection_->listener_as_subclass()->tcp_server_ != nullptr) {
     grpc_tcp_server_unref(connection_->listener_as_subclass()->tcp_server_);
-=======
-  if (connection_started && connection_->listener_ != nullptr &&
-      connection_->listener_->tcp_server_ != nullptr) {
-    grpc_tcp_server_unref(connection_->listener_->tcp_server_);
->>>>>>> dbb5164a
   }
 }
 
@@ -482,20 +450,11 @@
 Chttp2ServerListener::ActiveConnection::ActiveConnection(
     RefCountedPtr<Chttp2ServerListener> listener,
     grpc_pollset* accepting_pollset, AcceptorPtr acceptor,
-<<<<<<< HEAD
     const ChannelArgs& args, MemoryOwner memory_owner)
     : LogicalConnection(std::move(listener)),
       handshaking_state_(memory_owner.MakeOrphanable<HandshakingState>(
           RefAsSubclass<ActiveConnection>(), accepting_pollset,
           std::move(acceptor), args)) {
-=======
-    EventEngine* event_engine, const ChannelArgs& args,
-    MemoryOwner memory_owner)
-    : listener_(std::move(listener)),
-      handshaking_state_(memory_owner.MakeOrphanable<HandshakingState>(
-          Ref(), accepting_pollset, std::move(acceptor), args)),
-      event_engine_(event_engine) {
->>>>>>> dbb5164a
   GRPC_CLOSURE_INIT(&on_close_, ActiveConnection::OnClose, this,
                     grpc_schedule_on_exec_ctx);
 }
@@ -544,7 +503,6 @@
   RefCountedPtr<HandshakingState> handshaking_state_ref;
   {
     MutexLock lock(&mu_);
-    connection_started_ = true;
     // If the Connection is already shutdown at this point, it implies the
     // owning Chttp2ServerListener and all associated ActiveConnections have
     // been orphaned.
@@ -735,7 +693,6 @@
           self->memory_quota_, grpc_endpoint_get_peer(endpoint.get()))) {
     return;
   }
-<<<<<<< HEAD
   RefCountedPtr<ActiveConnection> connection_ref;
   RefCountedPtr<Chttp2ServerListener> listener_ref;
   ChannelArgs new_args;
@@ -770,52 +727,6 @@
       self->args_, tcp);
   if (connection_ref != nullptr) {
     connection_ref->Start(std::move(endpoint), new_args);
-=======
-  if (self->config_fetcher_ != nullptr) {
-    if (connection_manager == nullptr) {
-      return;
-    }
-    absl::StatusOr<ChannelArgs> args_result =
-        connection_manager->UpdateChannelArgsForConnection(args, tcp);
-    if (!args_result.ok()) {
-      return;
-    }
-    grpc_error_handle error;
-    args = self->args_modifier_(*args_result, &error);
-    if (!error.ok()) {
-      return;
-    }
-  }
-  auto memory_owner = self->memory_quota_->CreateMemoryOwner();
-  EventEngine* const event_engine = self->args_.GetObject<EventEngine>();
-  auto connection = memory_owner.MakeOrphanable<ActiveConnection>(
-      self->RefAsSubclass<Chttp2ServerListener>(), accepting_pollset,
-      std::move(acceptor), event_engine, args, std::move(memory_owner));
-  // Hold a ref to connection to allow starting handshake outside the
-  // critical region
-  RefCountedPtr<ActiveConnection> connection_ref = connection->Ref();
-  {
-    MutexLock lock(&self->mu_);
-    // Shutdown the the connection if listener's stopped serving or if the
-    // connection manager has changed.
-    if (!self->shutdown_ && self->is_serving_ &&
-        connection_manager == self->connection_manager_) {
-      // The ref for the tcp_server needs to be taken in the critical region
-      // after having made sure that the listener has not been Orphaned, so as
-      // to avoid heap-use-after-free issues where `Ref()` is invoked when the
-      // listener is already shutdown. Note that the listener holds a ref to the
-      // tcp_server but this ref is given away when the listener is orphaned
-      // (shutdown). A connection needs the tcp_server to outlast the handshake
-      // since the acceptor needs it.
-      if (self->tcp_server_ != nullptr) {
-        grpc_tcp_server_ref(self->tcp_server_);
-      }
-      self->connections_.emplace(connection.get(), std::move(connection));
-    }
-  }
-  if (connection == nullptr) {
-    connection_ref->Start(std::move(endpoint), args);
->>>>>>> dbb5164a
   }
 }
 
