--- conflicted
+++ resolved
@@ -49,12 +49,7 @@
   auto memory_quota =
       grpc_core::ResourceQuotaFromChannelArgs(server_args)->memory_quota();
   grpc_endpoint* server_endpoint = grpc_tcp_create(
-<<<<<<< HEAD
-      grpc_fd_create(fd, name.c_str(), true), server_args, name.c_str());
-=======
-      grpc_fd_create(fd, name.c_str(), true), server_args, name,
-      grpc_slice_allocator_create(resource_quota, name, server_args));
->>>>>>> 8cbf308c
+      grpc_fd_create(fd, name.c_str(), true), server_args, name);
   grpc_transport* transport = grpc_create_chttp2_transport(
       server_args, server_endpoint, false /* is_client */
   );
