// Copyright 2024 gRPC authors.
//
// Licensed under the Apache License, Version 2.0 (the "License");
// you may not use this file except in compliance with the License.
// You may obtain a copy of the License at
//
//     http://www.apache.org/licenses/LICENSE-2.0
//
// Unless required by applicable law or agreed to in writing, software
// distributed under the License is distributed on an "AS IS" BASIS,
// WITHOUT WARRANTIES OR CONDITIONS OF ANY KIND, either express or implied.
// See the License for the specific language governing permissions and
// limitations under the License.

#ifndef GRPC_SRC_CORE_EXT_TRANSPORT_CHAOTIC_GOOD_TCP_FRAME_TRANSPORT_H
#define GRPC_SRC_CORE_EXT_TRANSPORT_CHAOTIC_GOOD_TCP_FRAME_TRANSPORT_H

#include <vector>

#include "src/core/ext/transport/chaotic_good/control_endpoint.h"
#include "src/core/ext/transport/chaotic_good/data_endpoints.h"
#include "src/core/ext/transport/chaotic_good/frame_transport.h"
#include "src/core/ext/transport/chaotic_good/pending_connection.h"
#include "src/core/ext/transport/chaotic_good/tcp_frame_header.h"
#include "src/core/ext/transport/chaotic_good/tcp_ztrace_collector.h"
#include "src/core/ext/transport/chaotic_good/transport_context.h"
#include "src/core/lib/promise/inter_activity_latch.h"

namespace grpc_core {
namespace chaotic_good {

inline std::vector<PromiseEndpoint> OneDataEndpoint(PromiseEndpoint endpoint) {
  std::vector<PromiseEndpoint> ep;
  ep.emplace_back(std::move(endpoint));
  return ep;
}

class TcpFrameTransport final : public FrameTransport,
                                public channelz::DataSource {
 public:
  struct Options {
    uint32_t encode_alignment = 64;
    uint32_t decode_alignment = 64;
    uint32_t inlined_payload_size_threshold = 8 * 1024;
    bool enable_tracing = false;
  };

  TcpFrameTransport(Options options, PromiseEndpoint control_endpoint,
                    std::vector<PendingConnection> pending_data_endpoints,
                    TransportContextPtr ctx);

<<<<<<< HEAD
  void Start(Party* party, MpscReceiver<OutgoingFrame> outgoing_frames,
=======
  static RefCountedPtr<channelz::SocketNode> MakeSocketNode(
      const ChannelArgs& args, const PromiseEndpoint& endpoint);

  void Start(Party* party, MpscReceiver<Frame> outgoing_frames,
>>>>>>> 09dcf3f9
             RefCountedPtr<FrameTransportSink> sink) override;
  void Orphan() override;
  TransportContextPtr ctx() override { return ctx_; }
  std::unique_ptr<channelz::ZTrace> GetZTrace(absl::string_view name) override {
    if (name == "transport_frames") {
      return ztrace_collector_->MakeZTrace();
    }
    return DataSource::GetZTrace(name);
  }
  void AddData(channelz::DataSink& sink) override;

 private:
  auto WriteFrame(const FrameInterface& frame,
                  std::shared_ptr<TcpCallTracer> call_tracer);
  auto WriteLoop(MpscReceiver<OutgoingFrame> frames);
  // Read frame header and payloads for control and data portions of one frame.
  // Resolves to StatusOr<IncomingFrame>.
  auto ReadFrameBytes();
  template <typename Promise>
  auto UntilClosed(Promise promise);

  const TransportContextPtr ctx_;
  std::shared_ptr<TcpZTraceCollector> ztrace_collector_ =
      std::make_shared<TcpZTraceCollector>();
  ControlEndpoint control_endpoint_;
  DataEndpoints data_endpoints_;
  const Options options_;
  InterActivityLatch<void> closed_;
  uint64_t next_payload_tag_ = 1;
};

}  // namespace chaotic_good
}  // namespace grpc_core

#endif  // GRPC_SRC_CORE_EXT_TRANSPORT_CHAOTIC_GOOD_TCP_FRAME_TRANSPORT_H<|MERGE_RESOLUTION|>--- conflicted
+++ resolved
@@ -49,14 +49,10 @@
                     std::vector<PendingConnection> pending_data_endpoints,
                     TransportContextPtr ctx);
 
-<<<<<<< HEAD
-  void Start(Party* party, MpscReceiver<OutgoingFrame> outgoing_frames,
-=======
   static RefCountedPtr<channelz::SocketNode> MakeSocketNode(
       const ChannelArgs& args, const PromiseEndpoint& endpoint);
 
-  void Start(Party* party, MpscReceiver<Frame> outgoing_frames,
->>>>>>> 09dcf3f9
+  void Start(Party* party, MpscReceiver<OutgoingFrame> outgoing_frames,
              RefCountedPtr<FrameTransportSink> sink) override;
   void Orphan() override;
   TransportContextPtr ctx() override { return ctx_; }
