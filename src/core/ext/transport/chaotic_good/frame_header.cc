--- conflicted
+++ resolved
@@ -69,13 +69,10 @@
   }
   header.message_length = ReadLittleEndianUint32(data + 12);
   header.message_padding = ReadLittleEndianUint32(data + 16);
-<<<<<<< HEAD
-=======
   if (header.flags.is_set(1) && header.message_length <= 0) {
     return absl::InvalidArgumentError(
         absl::StrCat("Invalid message length: ", header.message_length));
   }
->>>>>>> 575af779
   header.trailer_length = ReadLittleEndianUint32(data + 20);
   return header;
 }
