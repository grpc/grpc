// Copyright 2022 gRPC authors.
//
// Licensed under the Apache License, Version 2.0 (the "License");
// you may not use this file except in compliance with the License.
// You may obtain a copy of the License at
//
//     http://www.apache.org/licenses/LICENSE-2.0
//
// Unless required by applicable law or agreed to in writing, software
// distributed under the License is distributed on an "AS IS" BASIS,
// WITHOUT WARRANTIES OR CONDITIONS OF ANY KIND, either express or implied.
// See the License for the specific language governing permissions and
// limitations under the License.

#include "src/core/ext/transport/chaotic_good/client_transport.h"

#include <grpc/event_engine/event_engine.h>
#include <grpc/slice.h>
#include <grpc/support/port_platform.h>

#include <cstdint>
#include <cstdlib>
#include <memory>
#include <string>
#include <tuple>
#include <utility>

#include "absl/log/check.h"
#include "absl/log/log.h"
#include "absl/random/bit_gen_ref.h"
#include "absl/random/random.h"
#include "absl/status/status.h"
#include "absl/status/statusor.h"
#include "src/core/ext/transport/chaotic_good/chaotic_good_transport.h"
#include "src/core/ext/transport/chaotic_good/frame.h"
#include "src/core/ext/transport/chaotic_good/frame_header.h"
#include "src/core/lib/event_engine/event_engine_context.h"
#include "src/core/lib/event_engine/query_extensions.h"
#include "src/core/lib/iomgr/exec_ctx.h"
#include "src/core/lib/promise/loop.h"
#include "src/core/lib/promise/map.h"
#include "src/core/lib/promise/switch.h"
#include "src/core/lib/promise/try_seq.h"
#include "src/core/lib/resource_quota/arena.h"
#include "src/core/lib/resource_quota/resource_quota.h"
#include "src/core/lib/slice/slice_buffer.h"
#include "src/core/lib/transport/promise_endpoint.h"
#include "src/core/util/ref_counted_ptr.h"

namespace grpc_core {
namespace chaotic_good {

void ChaoticGoodClientTransport::Orphan() {
  AbortWithError();
  RefCountedPtr<Party> party;
  {
    MutexLock lock(&mu_);
    party = std::move(party_);
  }
  party.reset();
  Unref();
}

RefCountedPtr<ChaoticGoodClientTransport::Stream>
ChaoticGoodClientTransport::LookupStream(uint32_t stream_id) {
  MutexLock lock(&mu_);
  auto it = stream_map_.find(stream_id);
  if (it == stream_map_.end()) {
    return nullptr;
  }
  return it->second;
}

auto ChaoticGoodClientTransport::PushFrameIntoCall(
    ServerInitialMetadataFrame frame, RefCountedPtr<Stream> stream) {
  DCHECK(stream->message_reassembly.in_message_boundary());
  auto headers = ServerMetadataGrpcFromProto(frame.headers);
  if (!headers.ok()) {
    LOG_EVERY_N_SEC(INFO, 10) << "Encode headers failed: " << headers.status();
    return Immediate(StatusFlag(Failure{}));
  }
  return Immediate(stream->call.PushServerInitialMetadata(std::move(*headers)));
}

auto ChaoticGoodClientTransport::PushFrameIntoCall(
    MessageFrame frame, RefCountedPtr<Stream> stream) {
  return stream->message_reassembly.PushFrameInto(std::move(frame),
                                                  stream->call);
}

auto ChaoticGoodClientTransport::PushFrameIntoCall(
    BeginMessageFrame frame, RefCountedPtr<Stream> stream) {
  return stream->message_reassembly.PushFrameInto(std::move(frame),
                                                  stream->call);
}

auto ChaoticGoodClientTransport::PushFrameIntoCall(
    MessageChunkFrame frame, RefCountedPtr<Stream> stream) {
  return stream->message_reassembly.PushFrameInto(std::move(frame),
                                                  stream->call);
}

auto ChaoticGoodClientTransport::PushFrameIntoCall(
    ServerTrailingMetadataFrame frame, RefCountedPtr<Stream> stream) {
  auto trailers = ServerMetadataGrpcFromProto(frame.trailers);
  if (!trailers.ok()) {
    stream->call.PushServerTrailingMetadata(
        CancelledServerMetadataFromStatus(trailers.status()));
  } else if (!stream->message_reassembly.in_message_boundary() &&
             (*trailers)
                     ->get(GrpcStatusMetadata())
                     .value_or(GRPC_STATUS_UNKNOWN) == GRPC_STATUS_OK) {
    stream->call.PushServerTrailingMetadata(CancelledServerMetadataFromStatus(
        GRPC_STATUS_INTERNAL,
        "End of call received while still receiving last message - this is a "
        "protocol error"));
  } else {
    stream->call.PushServerTrailingMetadata(std::move(*trailers));
  }
  return Immediate(Success{});
}

template <typename T>
auto ChaoticGoodClientTransport::DispatchFrame(
    RefCountedPtr<ChaoticGoodTransport> transport,
    IncomingFrame incoming_frame) {
  auto stream = LookupStream(incoming_frame.header().stream_id);
  return GRPC_LATENT_SEE_PROMISE(
      "ChaoticGoodClientTransport::DispatchFrame",
      If(
<<<<<<< HEAD
          stream != nullptr,
          [this, &stream, &incoming_frame, &transport]() {
            auto& call = stream->call;
            return call.SpawnWaitable(
                "push-frame", [this, stream = std::move(stream),
                               incoming_frame = std::move(incoming_frame),
                               transport = std::move(transport)]() mutable {
                  auto& call = stream->call;
                  return call.CancelIfFails(TrySeq(
=======
          call_handler.has_value(),
          [this, &call_handler, &incoming_frame, &transport]() {
            // TODO(ctiller): instead of SpawnWaitable here we probably want a
            // small queue to push into, so that the call can proceed
            // asynchronously to other calls regardless of frame ordering.
            return call_handler->SpawnWaitable(
                "push-frame", [this, call_handler = *call_handler,
                               incoming_frame = std::move(incoming_frame),
                               transport = std::move(transport)]() mutable {
                  return TrySeq(
>>>>>>> 2c4241f6
                      incoming_frame.Payload(),
                      [transport = std::move(transport),
                       header = incoming_frame.header()](SliceBuffer payload) {
                        return transport->DeserializeFrame<T>(
                            header, std::move(payload));
                      },
<<<<<<< HEAD
                      [stream = std::move(stream), this](T frame) mutable {
                        return PushFrameIntoCall(std::move(frame),
                                                 std::move(stream));
=======
                      [call_handler, this](T frame) mutable {
                        return Map(call_handler.CancelIfFails(PushFrameIntoCall(
                                       std::move(frame), call_handler)),
                                   [](StatusFlag) { return absl::OkStatus(); });
>>>>>>> 2c4241f6
                      },
                      ImmediateOkStatus());
                });
          },
          []() { return absl::OkStatus(); }));
}

auto ChaoticGoodClientTransport::TransportReadLoop(
    RefCountedPtr<ChaoticGoodTransport> transport) {
  return Loop([this, transport = std::move(transport)] {
    return TrySeq(
        transport->ReadFrameBytes(),
        [this, transport](IncomingFrame incoming_frame) {
          return Switch(
              incoming_frame.header().type,
              Case<FrameType, FrameType::kServerInitialMetadata>([&, this]() {
                return DispatchFrame<ServerInitialMetadataFrame>(
                    std::move(transport), std::move(incoming_frame));
              }),
              Case<FrameType, FrameType::kServerTrailingMetadata>([&, this]() {
                return DispatchFrame<ServerTrailingMetadataFrame>(
                    std::move(transport), std::move(incoming_frame));
              }),
              Case<FrameType, FrameType::kMessage>([&, this]() {
                return DispatchFrame<MessageFrame>(std::move(transport),
                                                   std::move(incoming_frame));
              }),
              Case<FrameType, FrameType::kBeginMessage>([&, this]() {
                return DispatchFrame<BeginMessageFrame>(
                    std::move(transport), std::move(incoming_frame));
              }),
              Case<FrameType, FrameType::kMessageChunk>([&, this]() {
                return DispatchFrame<MessageChunkFrame>(
                    std::move(transport), std::move(incoming_frame));
              }),
              Default([&]() {
                LOG_EVERY_N_SEC(INFO, 10)
                    << "Bad frame type: " << incoming_frame.header().ToString();
                return absl::OkStatus();
              }));
        },
        []() -> LoopCtl<absl::Status> { return Continue{}; });
  });
}

auto ChaoticGoodClientTransport::OnTransportActivityDone(
    absl::string_view what) {
  return [self = RefAsSubclass<ChaoticGoodClientTransport>(),
          what](absl::Status status) {
    GRPC_TRACE_LOG(chaotic_good, INFO)
        << "CHAOTIC_GOOD: Client transport " << self.get() << " closed (via "
        << what << "): " << status;
    self->AbortWithError();
  };
}

ChaoticGoodClientTransport::ChaoticGoodClientTransport(
    PromiseEndpoint control_endpoint,
    std::vector<PromiseEndpoint> data_endpoints, const ChannelArgs& args,
    std::shared_ptr<grpc_event_engine::experimental::EventEngine> event_engine,
    const Config& config)
    : allocator_(args.GetObject<ResourceQuota>()
                     ->memory_quota()
                     ->CreateMemoryAllocator("chaotic-good")),
      outgoing_frames_(4),
      message_chunker_(config.MakeMessageChunker()) {
  CHECK(event_engine != nullptr);
  // Set up TCP tracer if enabled.
  if (config.tracing_enabled()) {
    for (auto& ep : data_endpoints) {
      auto* epte = grpc_event_engine::experimental::QueryExtension<
          grpc_event_engine::experimental::TcpTraceExtension>(
          ep.GetEventEngineEndpoint().get());
      if (epte != nullptr) {
        epte->InitializeAndReturnTcpTracer();
      }
    }
  }
  CHECK(event_engine != nullptr);
  auto transport = MakeRefCounted<ChaoticGoodTransport>(
      std::move(control_endpoint), std::move(data_endpoints), event_engine,
      config.MakeTransportOptions());
  auto party_arena = SimpleArenaAllocator(0)->MakeArena();
  party_arena->SetContext<grpc_event_engine::experimental::EventEngine>(
      event_engine.get());
  party_ = Party::Make(std::move(party_arena));
  party_->Spawn(
      "client-chaotic-writer",
      GRPC_LATENT_SEE_PROMISE("ClientTransportWriteLoop",
                              transport->TransportWriteLoop(outgoing_frames_)),
      OnTransportActivityDone("write_loop"));
  party_->Spawn(
      "client-chaotic-reader",
      GRPC_LATENT_SEE_PROMISE("ClientTransportReadLoop",
                              TransportReadLoop(std::move(transport))),
      OnTransportActivityDone("read_loop"));
}

ChaoticGoodClientTransport::~ChaoticGoodClientTransport() { party_.reset(); }

void ChaoticGoodClientTransport::AbortWithError() {
  // Mark transport as unavailable when the endpoint write/read failed.
  // Close all the available pipes.
  outgoing_frames_.MarkClosed();
  ReleasableMutexLock lock(&mu_);
  StreamMap stream_map = std::move(stream_map_);
  stream_map_.clear();
  lock.Release();
  for (const auto& pair : stream_map) {
    auto stream = std::move(pair.second);
    auto& call = stream->call;
    call.SpawnInfallible("cancel", [stream = std::move(stream)]() mutable {
      stream->call.PushServerTrailingMetadata(ServerMetadataFromStatus(
          absl::UnavailableError("Transport closed.")));
      return Empty{};
    });
  }
}

uint32_t ChaoticGoodClientTransport::MakeStream(CallHandler call_handler) {
  MutexLock lock(&mu_);
  const uint32_t stream_id = next_stream_id_++;
  const bool on_done_added =
      call_handler.OnDone([self = RefAsSubclass<ChaoticGoodClientTransport>(),
                           stream_id](bool cancelled) {
        if (cancelled) {
          self->outgoing_frames_.MakeSender().UnbufferedImmediateSend(
              CancelFrame{stream_id});
        }
        MutexLock lock(&self->mu_);
        self->stream_map_.erase(stream_id);
      });
  if (!on_done_added) return 0;
  stream_map_.emplace(stream_id,
                      MakeRefCounted<Stream>(std::move(call_handler)));
  return stream_id;
}

namespace {
absl::Status BooleanSuccessToTransportError(bool success) {
  return success ? absl::OkStatus()
                 : absl::UnavailableError("Transport closed.");
}
}  // namespace

auto ChaoticGoodClientTransport::CallOutboundLoop(uint32_t stream_id,
                                                  CallHandler call_handler) {
  auto send_fragment = [stream_id,
                        outgoing_frames =
                            outgoing_frames_.MakeSender()](auto frame) mutable {
    frame.stream_id = stream_id;
    return Map(outgoing_frames.Send(std::move(frame)),
               BooleanSuccessToTransportError);
  };
  auto send_message =
      [stream_id, outgoing_frames = outgoing_frames_.MakeSender(),
       message_chunker = message_chunker_](MessageHandle message) mutable {
        return Map(message_chunker.Send(std::move(message), stream_id,
                                        outgoing_frames),
                   BooleanSuccessToTransportError);
      };
  return GRPC_LATENT_SEE_PROMISE(
      "CallOutboundLoop",
      TrySeq(
          // Wait for initial metadata then send it out.
          call_handler.PullClientInitialMetadata(),
          [send_fragment](ClientMetadataHandle md) mutable {
            GRPC_TRACE_LOG(chaotic_good, INFO)
                << "CHAOTIC_GOOD: Sending initial metadata: "
                << md->DebugString();
            ClientInitialMetadataFrame frame;
            frame.headers = ClientMetadataProtoFromGrpc(*md);
            return send_fragment(std::move(frame));
          },
          // Continuously send client frame with client to server messages.
          ForEach(OutgoingMessages(call_handler), std::move(send_message)),
          [send_fragment]() mutable {
            ClientEndOfStream frame;
            return send_fragment(std::move(frame));
          }));
}

void ChaoticGoodClientTransport::StartCall(CallHandler call_handler) {
  // At this point, the connection is set up.
  // Start sending data frames.
  call_handler.SpawnGuarded(
      "outbound_loop", [self = RefAsSubclass<ChaoticGoodClientTransport>(),
                        call_handler]() mutable {
        const uint32_t stream_id = self->MakeStream(call_handler);
        return If(
            stream_id != 0,
            [stream_id, call_handler = std::move(call_handler),
             self = std::move(self)]() {
              return Map(
                  self->CallOutboundLoop(stream_id, call_handler),
                  [stream_id, sender = self->outgoing_frames_.MakeSender()](
                      absl::Status result) mutable {
                    GRPC_TRACE_LOG(chaotic_good, INFO)
                        << "CHAOTIC_GOOD: Call " << stream_id
                        << " finished with " << result.ToString();
                    if (!result.ok()) {
                      GRPC_TRACE_LOG(chaotic_good, INFO)
                          << "CHAOTIC_GOOD: Send cancel";
                      if (!sender.UnbufferedImmediateSend(
                              CancelFrame{stream_id})) {
                        GRPC_TRACE_LOG(chaotic_good, INFO)
                            << "CHAOTIC_GOOD: Send cancel failed";
                      }
                    }
                    return result;
                  });
            },
            []() { return absl::OkStatus(); });
      });
}

void ChaoticGoodClientTransport::PerformOp(grpc_transport_op* op) {
  MutexLock lock(&mu_);
  bool did_stuff = false;
  if (op->start_connectivity_watch != nullptr) {
    state_tracker_.AddWatcher(op->start_connectivity_watch_state,
                              std::move(op->start_connectivity_watch));
    did_stuff = true;
  }
  if (op->stop_connectivity_watch != nullptr) {
    state_tracker_.RemoveWatcher(op->stop_connectivity_watch);
    did_stuff = true;
  }
  if (op->set_accept_stream) {
    Crash("set_accept_stream not supported on clients");
  }
  if (!did_stuff) {
    Crash(absl::StrCat("unimplemented transport perform op: ",
                       grpc_transport_op_string(op)));
  }
  ExecCtx::Run(DEBUG_LOCATION, op->on_consumed, absl::OkStatus());
}

}  // namespace chaotic_good
}  // namespace grpc_core<|MERGE_RESOLUTION|>--- conflicted
+++ resolved
@@ -128,44 +128,27 @@
   return GRPC_LATENT_SEE_PROMISE(
       "ChaoticGoodClientTransport::DispatchFrame",
       If(
-<<<<<<< HEAD
           stream != nullptr,
           [this, &stream, &incoming_frame, &transport]() {
             auto& call = stream->call;
+            // TODO(ctiller): instead of SpawnWaitable here we probably want a
+            // small queue to push into, so that the call can proceed
+            // asynchronously to other calls regardless of frame ordering.
             return call.SpawnWaitable(
                 "push-frame", [this, stream = std::move(stream),
                                incoming_frame = std::move(incoming_frame),
                                transport = std::move(transport)]() mutable {
-                  auto& call = stream->call;
-                  return call.CancelIfFails(TrySeq(
-=======
-          call_handler.has_value(),
-          [this, &call_handler, &incoming_frame, &transport]() {
-            // TODO(ctiller): instead of SpawnWaitable here we probably want a
-            // small queue to push into, so that the call can proceed
-            // asynchronously to other calls regardless of frame ordering.
-            return call_handler->SpawnWaitable(
-                "push-frame", [this, call_handler = *call_handler,
-                               incoming_frame = std::move(incoming_frame),
-                               transport = std::move(transport)]() mutable {
                   return TrySeq(
->>>>>>> 2c4241f6
                       incoming_frame.Payload(),
                       [transport = std::move(transport),
                        header = incoming_frame.header()](SliceBuffer payload) {
                         return transport->DeserializeFrame<T>(
                             header, std::move(payload));
                       },
-<<<<<<< HEAD
                       [stream = std::move(stream), this](T frame) mutable {
-                        return PushFrameIntoCall(std::move(frame),
-                                                 std::move(stream));
-=======
-                      [call_handler, this](T frame) mutable {
-                        return Map(call_handler.CancelIfFails(PushFrameIntoCall(
-                                       std::move(frame), call_handler)),
-                                   [](StatusFlag) { return absl::OkStatus(); });
->>>>>>> 2c4241f6
+                        auto& call = stream->call;
+                        return call.CancelIfFails(PushFrameIntoCall(
+                            std::move(frame), std::move(stream)));
                       },
                       ImmediateOkStatus());
                 });
