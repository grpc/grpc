--- conflicted
+++ resolved
@@ -77,64 +77,33 @@
 
 class ChaoticGoodTransport : public RefCounted<ChaoticGoodTransport> {
  public:
-<<<<<<< HEAD
+  struct Options {
+    uint32_t encode_alignment = 64;
+    uint32_t decode_alignment = 64;
+    uint32_t inlined_payload_size_threshold = 8 * 1024;
+  };
+
   ChaoticGoodTransport(
       PromiseEndpoint control_endpoint,
       std::vector<PromiseEndpoint> data_endpoints,
       std::shared_ptr<grpc_event_engine::experimental::EventEngine>
           event_engine,
-      uint32_t encode_alignment, uint32_t decode_alignment)
+      Options options)
       : event_engine_(std::move(event_engine)),
         control_endpoint_(std::move(control_endpoint), event_engine_.get()),
         data_endpoints_(std::move(data_endpoints), event_engine_.get()),
-        encode_alignment_(encode_alignment),
-        decode_alignment_(decode_alignment) {}
-=======
-  struct Options {
-    uint32_t encode_alignment = 64;
-    uint32_t decode_alignment = 64;
-    uint32_t inlined_payload_size_threshold = 8 * 1024;
-  };
-
-  ChaoticGoodTransport(PromiseEndpoint control_endpoint,
-                       PromiseEndpoint data_endpoint, Options options)
-      : control_endpoint_(std::move(control_endpoint)),
-        data_endpoint_(std::move(data_endpoint)),
-        options_(options) {
-    // Enable RxMemoryAlignment and RPC receive coalescing after the transport
-    // setup is complete. At this point all the settings frames should have
-    // been read.
-    data_endpoint_.EnforceRxMemoryAlignmentAndCoalescing();
-  }
->>>>>>> 97ecf48b
+        options_(options) {}
 
   auto WriteFrame(const FrameInterface& frame) {
     FrameHeader header = frame.MakeHeader();
-<<<<<<< HEAD
-=======
-    if (header.payload_length > options_.inlined_payload_size_threshold) {
-      header.payload_connection_id = 1;
-      header.Serialize(control.AddTiny(FrameHeader::kFrameHeaderSize));
-      frame.SerializePayload(data);
-      const size_t padding = header.Padding(options_.encode_alignment);
-      if (padding != 0) {
-        auto slice = MutableSlice::CreateUninitialized(padding);
-        memset(slice.data(), 0, padding);
-        data.AppendIndexed(Slice(std::move(slice)));
-      }
-    } else {
-      header.Serialize(control.AddTiny(FrameHeader::kFrameHeaderSize));
-      frame.SerializePayload(control);
-    }
-    // ignore encoding errors: they will be logged separately already
->>>>>>> 97ecf48b
     GRPC_TRACE_LOG(chaotic_good, INFO)
         << "CHAOTIC_GOOD: WriteFrame to:"
         << ResolvedAddressToString(control_endpoint_.GetPeerAddress())
                .value_or("<<unknown peer address>>")
         << " " << frame.ToString();
     return If(
-        data_endpoints_.empty() || header.payload_length < 128 * 1024,
+        data_endpoints_.empty() ||
+            header.payload_length <= options_.inlined_payload_size_threshold,
         [this, &header, &frame]() {
           SliceBuffer output;
           header.Serialize(output.AddTiny(FrameHeader::kFrameHeaderSize));
@@ -145,16 +114,13 @@
           SliceBuffer payload;
           // Temporarily give a bogus connection id to get padding right
           header.payload_connection_id = 1;
-          const size_t padding = header.Padding(encode_alignment_);
+          const size_t padding = header.Padding(options_.encode_alignment);
           frame.SerializePayload(payload);
           GRPC_TRACE_LOG(chaotic_good, INFO)
               << "CHAOTIC_GOOD: Send " << payload.Length()
               << "b payload on data channel; add " << padding << " bytes for "
-              << encode_alignment_ << " alignment";
-          if (padding == 0) {
-          } else if (padding < GRPC_SLICE_INLINED_SIZE) {
-            memset(payload.AddTiny(padding), 0, padding);
-          } else {
+              << options_.encode_alignment << " alignment";
+          if (padding != 0) {
             auto slice = MutableSlice::CreateUninitialized(padding);
             memset(slice.data(), 0, padding);
             payload.AppendIndexed(Slice(std::move(slice)));
@@ -208,7 +174,6 @@
           return frame_header;
         },
         [this](FrameHeader frame_header) {
-<<<<<<< HEAD
           return If(
               frame_header.payload_connection_id == 0,
               [this, frame_header]() {
@@ -221,28 +186,14 @@
                            });
               },
               [this, frame_header]() -> absl::StatusOr<IncomingFrame> {
-                const auto padding = frame_header.Padding(decode_alignment_);
+                const auto padding =
+                    frame_header.Padding(options_.decode_alignment);
                 return IncomingFrame(
                     frame_header,
                     data_endpoints_.Read(frame_header.payload_connection_id - 1,
                                          frame_header.payload_length + padding),
                     padding);
               });
-=======
-          current_frame_header_ = frame_header;
-          auto con = frame_header.payload_connection_id == 0
-                         ? &control_endpoint_
-                         : &data_endpoint_;
-          return con->Read(frame_header.payload_length +
-                           frame_header.Padding(options_.decode_alignment));
-        },
-        [this](SliceBuffer payload)
-            -> absl::StatusOr<std::tuple<FrameHeader, SliceBuffer>> {
-          payload.RemoveLastNBytesNoInline(
-              current_frame_header_.Padding(options_.decode_alignment));
-          return std::tuple<FrameHeader, SliceBuffer>(current_frame_header_,
-                                                      std::move(payload));
->>>>>>> 97ecf48b
         });
   }
 
@@ -263,18 +214,10 @@
   }
 
  private:
-<<<<<<< HEAD
   std::shared_ptr<grpc_event_engine::experimental::EventEngine> event_engine_;
   ControlEndpoint control_endpoint_;
   DataEndpoints data_endpoints_;
-  const uint32_t encode_alignment_;
-  const uint32_t decode_alignment_;
-=======
-  PromiseEndpoint control_endpoint_;
-  PromiseEndpoint data_endpoint_;
-  FrameHeader current_frame_header_;
-  Options options_;
->>>>>>> 97ecf48b
+  const Options options_;
 };
 
 }  // namespace chaotic_good
