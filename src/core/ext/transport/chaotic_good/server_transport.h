// Copyright 2022 gRPC authors.
//
// Licensed under the Apache License, Version 2.0 (the "License");
// you may not use this file except in compliance with the License.
// You may obtain a copy of the License at
//
//     http://www.apache.org/licenses/LICENSE-2.0
//
// Unless required by applicable law or agreed to in writing, software
// distributed under the License is distributed on an "AS IS" BASIS,
// WITHOUT WARRANTIES OR CONDITIONS OF ANY KIND, either express or implied.
// See the License for the specific language governing permissions and
// limitations under the License.

#ifndef GRPC_SRC_CORE_EXT_TRANSPORT_CHAOTIC_GOOD_SERVER_TRANSPORT_H
#define GRPC_SRC_CORE_EXT_TRANSPORT_CHAOTIC_GOOD_SERVER_TRANSPORT_H

#include <stdint.h>
#include <stdio.h>

#include <cstdint>
#include <initializer_list>  // IWYU pragma: keep
#include <iostream>
#include <map>
#include <memory>
#include <optional>
#include <string>
#include <tuple>
#include <type_traits>
#include <utility>

#include "absl/base/thread_annotations.h"
#include "absl/container/flat_hash_map.h"
#include "absl/functional/any_invocable.h"
#include "absl/random/random.h"
#include "absl/status/status.h"
#include "absl/status/statusor.h"
#include "absl/types/optional.h"
#include "absl/types/variant.h"

#include <grpc/event_engine/event_engine.h>
#include <grpc/event_engine/memory_allocator.h>
#include <grpc/grpc.h>
#include <grpc/slice.h>
#include <grpc/support/log.h>
#include <grpc/support/port_platform.h>

#include "src/core/ext/transport/chaotic_good/chaotic_good_transport.h"
#include "src/core/ext/transport/chaotic_good/frame.h"
#include "src/core/ext/transport/chaotic_good/frame_header.h"
#include "src/core/ext/transport/chttp2/transport/hpack_encoder.h"
#include "src/core/ext/transport/chttp2/transport/hpack_parser.h"
#include "src/core/lib/event_engine/default_event_engine.h"  // IWYU pragma: keep
#include "src/core/lib/gprpp/ref_counted_ptr.h"
#include "src/core/lib/gprpp/sync.h"
#include "src/core/lib/promise/activity.h"
#include "src/core/lib/promise/context.h"
#include "src/core/lib/promise/if.h"
#include "src/core/lib/promise/inter_activity_latch.h"
#include "src/core/lib/promise/inter_activity_pipe.h"
#include "src/core/lib/promise/loop.h"
#include "src/core/lib/promise/mpsc.h"
#include "src/core/lib/promise/party.h"
#include "src/core/lib/promise/pipe.h"
#include "src/core/lib/promise/poll.h"
#include "src/core/lib/promise/seq.h"
#include "src/core/lib/promise/try_join.h"
#include "src/core/lib/promise/try_seq.h"
#include "src/core/lib/resource_quota/arena.h"
#include "src/core/lib/resource_quota/memory_quota.h"
#include "src/core/lib/slice/slice.h"
#include "src/core/lib/slice/slice_buffer.h"
#include "src/core/lib/slice/slice_internal.h"
#include "src/core/lib/transport/metadata_batch.h"
#include "src/core/lib/transport/promise_endpoint.h"
#include "src/core/lib/transport/transport.h"

namespace grpc_core {
namespace chaotic_good {

class ChaoticGoodServerTransport final : public ServerTransport {
 public:
  ChaoticGoodServerTransport(
      const ChannelArgs& args, PromiseEndpoint control_endpoint,
      PromiseEndpoint data_endpoint,
      std::shared_ptr<grpc_event_engine::experimental::EventEngine>
          event_engine,
      HPackParser hpack_parser, HPackCompressor hpack_encoder);

  FilterStackTransport* filter_stack_transport() override { return nullptr; }
  ClientTransport* client_transport() override { return nullptr; }
  ServerTransport* server_transport() override { return this; }
  absl::string_view GetTransportName() const override { return "chaotic_good"; }
  void SetPollset(grpc_stream*, grpc_pollset*) override {}
  void SetPollsetSet(grpc_stream*, grpc_pollset_set*) override {}
  void PerformOp(grpc_transport_op*) override;
<<<<<<< HEAD
  void Orphan() override { Unref(); }
=======
  grpc_endpoint* GetEndpoint() override { return nullptr; }
  void Orphan() override;
>>>>>>> 0ecee5ad

  void SetCallDestination(
      RefCountedPtr<UnstartedCallDestination> call_destination) override;
  void AbortWithError();

 private:
  using StreamMap = absl::flat_hash_map<uint32_t, CallInitiator>;

  absl::Status NewStream(uint32_t stream_id, CallInitiator call_initiator);
  absl::optional<CallInitiator> LookupStream(uint32_t stream_id);
  absl::optional<CallInitiator> ExtractStream(uint32_t stream_id);
  auto SendCallInitialMetadataAndBody(uint32_t stream_id,
                                      MpscSender<ServerFrame> outgoing_frames,
                                      CallInitiator call_initiator);
  auto SendCallBody(uint32_t stream_id, MpscSender<ServerFrame> outgoing_frames,
                    CallInitiator call_initiator);
  static auto SendFragment(ServerFragmentFrame frame,
                           MpscSender<ServerFrame> outgoing_frames,
                           CallInitiator call_initiator);
  auto CallOutboundLoop(uint32_t stream_id, CallInitiator call_initiator);
  auto OnTransportActivityDone(absl::string_view activity);
  auto TransportReadLoop(RefCountedPtr<ChaoticGoodTransport> transport);
  auto ReadOneFrame(ChaoticGoodTransport& transport);
  auto TransportWriteLoop(RefCountedPtr<ChaoticGoodTransport> transport);
  // Read different parts of the server frame from control/data endpoints
  // based on frame header.
  // Resolves to a StatusOr<tuple<SliceBuffer, SliceBuffer>>
  auto ReadFrameBody(Slice read_buffer);
  void SendCancel(uint32_t stream_id, absl::Status why);
  auto DeserializeAndPushFragmentToNewCall(FrameHeader frame_header,
                                           BufferPair buffers,
                                           ChaoticGoodTransport& transport);
  auto DeserializeAndPushFragmentToExistingCall(
      FrameHeader frame_header, BufferPair buffers,
      ChaoticGoodTransport& transport);
  auto MaybePushFragmentIntoCall(absl::optional<CallInitiator> call_initiator,
                                 absl::Status error, ClientFragmentFrame frame,
                                 uint32_t stream_id);
  auto PushFragmentIntoCall(CallInitiator call_initiator,
                            ClientFragmentFrame frame, uint32_t stream_id);

  RefCountedPtr<UnstartedCallDestination> call_destination_;
  const RefCountedPtr<CallArenaAllocator> call_arena_allocator_;
  const std::shared_ptr<grpc_event_engine::experimental::EventEngine>
      event_engine_;
  InterActivityLatch<void> got_acceptor_;
  MpscReceiver<ServerFrame> outgoing_frames_;
  // Assigned aligned bytes from setting frame.
  size_t aligned_bytes_ = 64;
  Mutex mu_;
  // Map of stream incoming server frames, key is stream_id.
  StreamMap stream_map_ ABSL_GUARDED_BY(mu_);
  uint32_t last_seen_new_stream_id_ = 0;
  ActivityPtr writer_ ABSL_GUARDED_BY(mu_);
  ActivityPtr reader_ ABSL_GUARDED_BY(mu_);
  ConnectivityStateTracker state_tracker_ ABSL_GUARDED_BY(mu_){
      "chaotic_good_server", GRPC_CHANNEL_READY};
};

}  // namespace chaotic_good
}  // namespace grpc_core

#endif  // GRPC_SRC_CORE_EXT_TRANSPORT_CHAOTIC_GOOD_SERVER_TRANSPORT_H<|MERGE_RESOLUTION|>--- conflicted
+++ resolved
@@ -94,12 +94,7 @@
   void SetPollset(grpc_stream*, grpc_pollset*) override {}
   void SetPollsetSet(grpc_stream*, grpc_pollset_set*) override {}
   void PerformOp(grpc_transport_op*) override;
-<<<<<<< HEAD
   void Orphan() override { Unref(); }
-=======
-  grpc_endpoint* GetEndpoint() override { return nullptr; }
-  void Orphan() override;
->>>>>>> 0ecee5ad
 
   void SetCallDestination(
       RefCountedPtr<UnstartedCallDestination> call_destination) override;
