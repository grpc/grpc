// Copyright 2022 gRPC authors.
//
// Licensed under the Apache License, Version 2.0 (the "License");
// you may not use this file except in compliance with the License.
// You may obtain a copy of the License at
//
//     http://www.apache.org/licenses/LICENSE-2.0
//
// Unless required by applicable law or agreed to in writing, software
// distributed under the License is distributed on an "AS IS" BASIS,
// WITHOUT WARRANTIES OR CONDITIONS OF ANY KIND, either express or implied.
// See the License for the specific language governing permissions and
// limitations under the License.

#include "src/core/ext/transport/chaotic_good/server_transport.h"

#include <grpc/event_engine/event_engine.h>
#include <grpc/grpc.h>
#include <grpc/slice.h>
#include <grpc/support/port_platform.h>

#include <memory>
#include <string>
#include <tuple>

#include "absl/log/check.h"
#include "absl/log/log.h"
#include "absl/random/bit_gen_ref.h"
#include "absl/random/random.h"
#include "absl/status/status.h"
#include "absl/status/statusor.h"
#include "src/core/ext/transport/chaotic_good/chaotic_good_transport.h"
#include "src/core/ext/transport/chaotic_good/frame.h"
#include "src/core/ext/transport/chaotic_good/frame_header.h"
#include "src/core/lib/event_engine/event_engine_context.h"
#include "src/core/lib/iomgr/exec_ctx.h"
#include "src/core/lib/promise/activity.h"
#include "src/core/lib/promise/event_engine_wakeup_scheduler.h"
#include "src/core/lib/promise/for_each.h"
#include "src/core/lib/promise/loop.h"
#include "src/core/lib/promise/switch.h"
#include "src/core/lib/promise/try_seq.h"
#include "src/core/lib/resource_quota/arena.h"
#include "src/core/lib/resource_quota/resource_quota.h"
#include "src/core/lib/slice/slice.h"
#include "src/core/lib/slice/slice_buffer.h"
#include "src/core/lib/transport/promise_endpoint.h"
#include "src/core/util/ref_counted_ptr.h"

namespace grpc_core {
namespace chaotic_good {

auto ChaoticGoodServerTransport::TransportWriteLoop(
    RefCountedPtr<ChaoticGoodTransport> transport) {
  return Loop([this, transport = std::move(transport)] {
    return TrySeq(
        // Get next outgoing frame.
        outgoing_frames_.Next(),
        // Serialize and write it out.
        [transport = transport.get()](ServerFrame client_frame) {
          return transport->WriteFrame(GetFrameInterface(client_frame));
        },
        []() -> LoopCtl<absl::Status> {
          // The write failures will be caught in TrySeq and exit loop.
          // Therefore, only need to return Continue() in the last lambda
          // function.
          return Continue();
        });
  });
}

auto ChaoticGoodServerTransport::PushFrameIntoCall(CallInitiator call_initiator,
                                                   MessageFrame frame) {
  GRPC_TRACE_LOG(chaotic_good, INFO)
      << "CHAOTIC_GOOD: PushFrameIntoCall: frame=" << frame.ToString();
  return call_initiator.PushMessage(std::move(frame.message));
}

auto ChaoticGoodServerTransport::PushFrameIntoCall(CallInitiator call_initiator,
                                                   ClientEndOfStream) {
  call_initiator.FinishSends();
  // Note that we cannot remove from the stream map yet, as we
  // may yet receive a cancellation.
  return Immediate(Success{});
}

template <typename T>
auto ChaoticGoodServerTransport::DispatchFrame(ChaoticGoodTransport& transport,
                                               const FrameHeader& header,
                                               SliceBuffer payload) {
  return TrySeq(
      [&transport, header, payload = std::move(payload)]() mutable {
        return transport.DeserializeFrame<T>(header, std::move(payload));
      },
      [this](T frame) {
        absl::optional<CallInitiator> call_initiator =
            LookupStream(frame.stream_id);
        return If(
            call_initiator.has_value(),
            [this, &call_initiator, &frame]() {
              return call_initiator->SpawnWaitable(
                  "push-frame", [this, call_initiator = *call_initiator,
                                 frame = std::move(frame)]() mutable {
                    return Map(call_initiator.CancelIfFails(PushFrameIntoCall(
                                   call_initiator, std::move(frame))),
                               [](StatusFlag) { return absl::OkStatus(); });
                  });
            },
            []() { return absl::OkStatus(); });
      });
}

namespace {
auto BooleanSuccessToTransportErrorCapturingInitiator(CallInitiator initiator) {
  return [initiator = std::move(initiator)](bool success) {
    return success ? absl::OkStatus()
                   : absl::UnavailableError("Transport closed.");
  };
}
}  // namespace

auto ChaoticGoodServerTransport::SendFrame(
    ServerFrame frame, MpscSender<ServerFrame> outgoing_frames,
    CallInitiator call_initiator) {
  // Capture the call_initiator to ensure the underlying call spine is alive
  // until the outgoing_frames.Send promise completes.
  return Map(outgoing_frames.Send(std::move(frame)),
             BooleanSuccessToTransportErrorCapturingInitiator(
                 std::move(call_initiator)));
}

auto ChaoticGoodServerTransport::SendFrameAcked(
    ServerFrame frame, MpscSender<ServerFrame> outgoing_frames,
    CallInitiator call_initiator) {
  // Capture the call_initiator to ensure the underlying call spine is alive
  // until the outgoing_frames.Send promise completes.
  return Map(outgoing_frames.SendAcked(std::move(frame)),
             BooleanSuccessToTransportErrorCapturingInitiator(
                 std::move(call_initiator)));
}

auto ChaoticGoodServerTransport::SendCallBody(
    uint32_t stream_id, MpscSender<ServerFrame> outgoing_frames,
    CallInitiator call_initiator) {
<<<<<<< HEAD
  // Continuously send client frame with client to server messages.
  return ForEach(OutgoingMessages(call_initiator),
                 [this, stream_id, outgoing_frames = std::move(outgoing_frames),
                  call_initiator](MessageHandle message) mutable {
                   MessageFrame frame;
                   frame.message = std::move(message);
                   frame.stream_id = stream_id;
                   return SendFrameAcked(std::move(frame), outgoing_frames,
                                         call_initiator);
                 });
=======
  // Continuously send client frame with client to server
  // messages.
  return ForEach(
      OutgoingMessages(call_initiator),
      // Capture the call_initiator to ensure the underlying call
      // spine is alive until the SendFragment promise completes.
      [stream_id, outgoing_frames, call_initiator,
       aligned_bytes = aligned_bytes_](MessageHandle message) mutable {
        ServerFragmentFrame frame;
        // Construct frame header (flags, header_length
        // and trailer_length will be added in
        // serialization).
        const uint32_t message_length = message->payload()->Length();
        const uint32_t padding =
            message_length % aligned_bytes == 0
                ? 0
                : aligned_bytes - message_length % aligned_bytes;
        CHECK_EQ((message_length + padding) % aligned_bytes, 0u);
        frame.message =
            FragmentMessage(std::move(message), padding, message_length);
        frame.stream_id = stream_id;
        return SendFragmentAcked(std::move(frame), outgoing_frames,
                                 call_initiator);
      });
>>>>>>> 2ce4c643
}

auto ChaoticGoodServerTransport::SendCallInitialMetadataAndBody(
    uint32_t stream_id, MpscSender<ServerFrame> outgoing_frames,
    CallInitiator call_initiator) {
  return TrySeq(
      // Wait for initial metadata then send it out.
      call_initiator.PullServerInitialMetadata(),
      [stream_id, outgoing_frames, call_initiator,
       this](absl::optional<ServerMetadataHandle> md) mutable {
        GRPC_TRACE_LOG(chaotic_good, INFO)
            << "CHAOTIC_GOOD: SendCallInitialMetadataAndBody: md="
            << (md.has_value() ? (*md)->DebugString() : "null");
        return If(
            md.has_value(),
            [&md, stream_id, &outgoing_frames, &call_initiator, this]() {
              ServerInitialMetadataFrame frame;
              frame.headers = ServerMetadataProtoFromGrpc(**md);
              frame.stream_id = stream_id;
              return TrySeq(
                  SendFrame(std::move(frame), outgoing_frames, call_initiator),
                  SendCallBody(stream_id, outgoing_frames, call_initiator));
            },
            []() { return absl::OkStatus(); });
      });
}

auto ChaoticGoodServerTransport::CallOutboundLoop(
    uint32_t stream_id, CallInitiator call_initiator) {
  auto outgoing_frames = outgoing_frames_.MakeSender();
  return GRPC_LATENT_SEE_PROMISE(
      "CallOutboundLoop",
      Seq(Map(SendCallInitialMetadataAndBody(stream_id, outgoing_frames,
                                             call_initiator),
              [stream_id](absl::Status main_body_result) {
                GRPC_TRACE_VLOG(chaotic_good, 2)
                    << "CHAOTIC_GOOD: CallOutboundLoop: stream_id=" << stream_id
                    << " main_body_result=" << main_body_result;
                return Empty{};
              }),
          call_initiator.PullServerTrailingMetadata(),
          // Capture the call_initiator to ensure the underlying call_spine
          // is alive until the SendFragment promise completes.
          [this, stream_id, outgoing_frames,
           call_initiator](ServerMetadataHandle md) mutable {
            ServerTrailingMetadataFrame frame;
            frame.trailers = ServerMetadataProtoFromGrpc(*md);
            frame.stream_id = stream_id;
            return SendFrame(std::move(frame), outgoing_frames, call_initiator);
          }));
}

absl::Status ChaoticGoodServerTransport::NewStream(
    ChaoticGoodTransport& transport, const FrameHeader& header,
    SliceBuffer payload) {
  CHECK_EQ(header.payload_length, payload.Length());
  auto client_initial_metadata_frame =
      transport.DeserializeFrame<ClientInitialMetadataFrame>(
          header, std::move(payload));
  if (!client_initial_metadata_frame.ok()) {
    return client_initial_metadata_frame.status();
  }
  auto md = ClientMetadataGrpcFromProto(client_initial_metadata_frame->headers);
  if (!md.ok()) {
    return md.status();
  }
  RefCountedPtr<Arena> arena(call_arena_allocator_->MakeArena());
  arena->SetContext<grpc_event_engine::experimental::EventEngine>(
      event_engine_.get());
  absl::optional<CallInitiator> call_initiator;
  auto call = MakeCallPair(std::move(*md), std::move(arena));
  call_initiator.emplace(std::move(call.initiator));
  const auto stream_id = client_initial_metadata_frame->stream_id;
  auto add_result = NewStream(stream_id, *call_initiator);
  if (!add_result.ok()) {
    call_initiator.reset();
    return add_result;
  }
  call_initiator->SpawnGuarded(
      "server-write", [this, stream_id, call_initiator = *call_initiator,
                       call_handler = std::move(call.handler)]() mutable {
        call_destination_->StartCall(std::move(call_handler));
        return CallOutboundLoop(stream_id, call_initiator);
      });
  return absl::OkStatus();
}

auto ChaoticGoodServerTransport::ReadOneFrame(ChaoticGoodTransport& transport) {
  return GRPC_LATENT_SEE_PROMISE(
      "ReadOneFrame",
      TrySeq(
          transport.ReadFrameBytes(),
          [this, transport = &transport](
              std::tuple<FrameHeader, SliceBuffer> frame_bytes) {
            const auto& header = std::get<0>(frame_bytes);
            SliceBuffer& payload = std::get<1>(frame_bytes);
            CHECK_EQ(header.payload_length, payload.Length());
            return Switch(
                header.type,
                Case<FrameType, FrameType::kClientInitialMetadata>([&, this]() {
                  return Immediate(
                      NewStream(*transport, header, std::move(payload)));
                }),
                Case<FrameType, FrameType::kMessage>([&, this]() {
                  return DispatchFrame<MessageFrame>(*transport, header,
                                                     std::move(payload));
                }),
                Case<FrameType, FrameType::kClientEndOfStream>([&, this]() {
                  return DispatchFrame<ClientEndOfStream>(*transport, header,
                                                          std::move(payload));
                }),
                Case<FrameType, FrameType::kCancel>([&, this]() {
                  absl::optional<CallInitiator> call_initiator =
                      ExtractStream(header.stream_id);
                  GRPC_TRACE_LOG(chaotic_good, INFO)
                      << "Cancel stream " << header.stream_id
                      << (call_initiator.has_value() ? " (active)"
                                                     : " (not found)");
                  return If(
                      call_initiator.has_value(),
                      [&call_initiator]() {
                        auto c = std::move(*call_initiator);
                        return c.SpawnWaitable("cancel", [c]() mutable {
                          c.Cancel();
                          return absl::OkStatus();
                        });
                      },
                      []() -> absl::Status { return absl::OkStatus(); });
                }),
                Default([&]() {
                  return absl::InternalError(
                      absl::StrCat("Unexpected frame type: ",
                                   static_cast<uint8_t>(header.type)));
                }));
          },
          []() -> LoopCtl<absl::Status> { return Continue{}; }));
}

auto ChaoticGoodServerTransport::TransportReadLoop(
    RefCountedPtr<ChaoticGoodTransport> transport) {
  return Seq(got_acceptor_.Wait(),
             Loop([this, transport = std::move(transport)] {
               return ReadOneFrame(*transport);
             }));
}

auto ChaoticGoodServerTransport::OnTransportActivityDone(
    absl::string_view activity) {
  return [self = RefAsSubclass<ChaoticGoodServerTransport>(),
          activity](absl::Status status) {
    GRPC_TRACE_LOG(chaotic_good, INFO)
        << "CHAOTIC_GOOD: OnTransportActivityDone: activity=" << activity
        << " status=" << status;
    self->AbortWithError();
  };
}

ChaoticGoodServerTransport::ChaoticGoodServerTransport(
    const ChannelArgs& args, PromiseEndpoint control_endpoint,
    PromiseEndpoint data_endpoint,
    std::shared_ptr<grpc_event_engine::experimental::EventEngine> event_engine)
    : call_arena_allocator_(MakeRefCounted<CallArenaAllocator>(
          args.GetObject<ResourceQuota>()
              ->memory_quota()
              ->CreateMemoryAllocator("chaotic-good"),
          1024)),
      event_engine_(event_engine),
      outgoing_frames_(4) {
  ChaoticGoodTransport::Options options;
  options.inlined_payload_size_threshold =
      args.GetInt("grpc.chaotic_good.inlined_payload_size_threshold")
          .value_or(options.inlined_payload_size_threshold);
  auto transport = MakeRefCounted<ChaoticGoodTransport>(
      std::move(control_endpoint), std::move(data_endpoint), options);
  auto party_arena = SimpleArenaAllocator(0)->MakeArena();
  party_arena->SetContext<grpc_event_engine::experimental::EventEngine>(
      event_engine.get());
  party_ = Party::Make(std::move(party_arena));
  party_->Spawn("server-chaotic-writer",
                GRPC_LATENT_SEE_PROMISE("ServerTransportWriteLoop",
                                        TransportWriteLoop(transport)),
                OnTransportActivityDone("writer"));
  party_->Spawn("server-chaotic-reader",
                GRPC_LATENT_SEE_PROMISE("ServerTransportReadLoop",
                                        TransportReadLoop(transport)),
                OnTransportActivityDone("reader"));
}

void ChaoticGoodServerTransport::SetCallDestination(
    RefCountedPtr<UnstartedCallDestination> call_destination) {
  CHECK(call_destination_ == nullptr);
  CHECK(call_destination != nullptr);
  call_destination_ = call_destination;
  got_acceptor_.Set();
}

void ChaoticGoodServerTransport::Orphan() {
  AbortWithError();
  RefCountedPtr<Party> party;
  {
    MutexLock lock(&mu_);
    party = std::move(party_);
  }
  party.reset();
  Unref();
}

void ChaoticGoodServerTransport::AbortWithError() {
  // Mark transport as unavailable when the endpoint write/read failed.
  // Close all the available pipes.
  outgoing_frames_.MarkClosed();
  ReleasableMutexLock lock(&mu_);
  aborted_with_error_ = true;
  StreamMap stream_map = std::move(stream_map_);
  stream_map_.clear();
  state_tracker_.SetState(GRPC_CHANNEL_SHUTDOWN,
                          absl::UnavailableError("transport closed"),
                          "transport closed");
  lock.Release();
  for (const auto& pair : stream_map) {
    auto call_initiator = pair.second;
    call_initiator.SpawnInfallible("cancel", [call_initiator]() mutable {
      call_initiator.Cancel();
      return Empty{};
    });
  }
}

absl::optional<CallInitiator> ChaoticGoodServerTransport::LookupStream(
    uint32_t stream_id) {
  GRPC_TRACE_LOG(chaotic_good, INFO)
      << "CHAOTIC_GOOD " << this << " LookupStream " << stream_id;
  MutexLock lock(&mu_);
  auto it = stream_map_.find(stream_id);
  if (it == stream_map_.end()) return absl::nullopt;
  return it->second;
}

absl::optional<CallInitiator> ChaoticGoodServerTransport::ExtractStream(
    uint32_t stream_id) {
  GRPC_TRACE_LOG(chaotic_good, INFO)
      << "CHAOTIC_GOOD " << this << " ExtractStream " << stream_id;
  MutexLock lock(&mu_);
  auto it = stream_map_.find(stream_id);
  if (it == stream_map_.end()) return absl::nullopt;
  auto r = std::move(it->second);
  stream_map_.erase(it);
  return std::move(r);
}

absl::Status ChaoticGoodServerTransport::NewStream(
    uint32_t stream_id, CallInitiator call_initiator) {
  GRPC_TRACE_LOG(chaotic_good, INFO)
      << "CHAOTIC_GOOD " << this << " NewStream " << stream_id;
  MutexLock lock(&mu_);
  if (aborted_with_error_) {
    return absl::UnavailableError("Transport closed");
  }
  auto it = stream_map_.find(stream_id);
  if (it != stream_map_.end()) {
    return absl::InternalError("Stream already exists");
  }
  if (stream_id <= last_seen_new_stream_id_) {
    return absl::InternalError("Stream id is not increasing");
  }
  const bool on_done_added = call_initiator.OnDone(
      [self = RefAsSubclass<ChaoticGoodServerTransport>(), stream_id](bool) {
        GRPC_TRACE_LOG(chaotic_good, INFO)
            << "CHAOTIC_GOOD " << self.get() << " OnDone " << stream_id;
        absl::optional<CallInitiator> call_initiator =
            self->ExtractStream(stream_id);
        if (call_initiator.has_value()) {
          auto c = std::move(*call_initiator);
          c.SpawnInfallible("cancel", [c]() mutable {
            c.Cancel();
            return Empty{};
          });
        }
      });
  if (!on_done_added) {
    return absl::CancelledError();
  }
  stream_map_.emplace(stream_id, call_initiator);
  return absl::OkStatus();
}

void ChaoticGoodServerTransport::PerformOp(grpc_transport_op* op) {
  RefCountedPtr<Party> cancelled_party;
  MutexLock lock(&mu_);
  bool did_stuff = false;
  if (op->start_connectivity_watch != nullptr) {
    state_tracker_.AddWatcher(op->start_connectivity_watch_state,
                              std::move(op->start_connectivity_watch));
    did_stuff = true;
  }
  if (op->stop_connectivity_watch != nullptr) {
    state_tracker_.RemoveWatcher(op->stop_connectivity_watch);
    did_stuff = true;
  }
  if (op->set_accept_stream) {
    if (op->set_accept_stream_fn != nullptr) {
      Crash(absl::StrCat(
          "set_accept_stream not supported on chaotic good transports: ",
          grpc_transport_op_string(op)));
    }
    did_stuff = true;
  }
  if (!op->goaway_error.ok() || !op->disconnect_with_error.ok()) {
    cancelled_party = std::move(party_);
    outgoing_frames_.MarkClosed();
    state_tracker_.SetState(GRPC_CHANNEL_SHUTDOWN,
                            absl::UnavailableError("transport closed"),
                            "transport closed");
    did_stuff = true;
  }
  if (!did_stuff) {
    Crash(absl::StrCat("unimplemented transport perform op: ",
                       grpc_transport_op_string(op)));
  }
  ExecCtx::Run(DEBUG_LOCATION, op->on_consumed, absl::OkStatus());
}

}  // namespace chaotic_good
}  // namespace grpc_core<|MERGE_RESOLUTION|>--- conflicted
+++ resolved
@@ -142,7 +142,6 @@
 auto ChaoticGoodServerTransport::SendCallBody(
     uint32_t stream_id, MpscSender<ServerFrame> outgoing_frames,
     CallInitiator call_initiator) {
-<<<<<<< HEAD
   // Continuously send client frame with client to server messages.
   return ForEach(OutgoingMessages(call_initiator),
                  [this, stream_id, outgoing_frames = std::move(outgoing_frames),
@@ -153,32 +152,6 @@
                    return SendFrameAcked(std::move(frame), outgoing_frames,
                                          call_initiator);
                  });
-=======
-  // Continuously send client frame with client to server
-  // messages.
-  return ForEach(
-      OutgoingMessages(call_initiator),
-      // Capture the call_initiator to ensure the underlying call
-      // spine is alive until the SendFragment promise completes.
-      [stream_id, outgoing_frames, call_initiator,
-       aligned_bytes = aligned_bytes_](MessageHandle message) mutable {
-        ServerFragmentFrame frame;
-        // Construct frame header (flags, header_length
-        // and trailer_length will be added in
-        // serialization).
-        const uint32_t message_length = message->payload()->Length();
-        const uint32_t padding =
-            message_length % aligned_bytes == 0
-                ? 0
-                : aligned_bytes - message_length % aligned_bytes;
-        CHECK_EQ((message_length + padding) % aligned_bytes, 0u);
-        frame.message =
-            FragmentMessage(std::move(message), padding, message_length);
-        frame.stream_id = stream_id;
-        return SendFragmentAcked(std::move(frame), outgoing_frames,
-                                 call_initiator);
-      });
->>>>>>> 2ce4c643
 }
 
 auto ChaoticGoodServerTransport::SendCallInitialMetadataAndBody(
