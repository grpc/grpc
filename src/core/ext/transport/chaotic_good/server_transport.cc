// Copyright 2022 gRPC authors.
//
// Licensed under the Apache License, Version 2.0 (the "License");
// you may not use this file except in compliance with the License.
// You may obtain a copy of the License at
//
//     http://www.apache.org/licenses/LICENSE-2.0
//
// Unless required by applicable law or agreed to in writing, software
// distributed under the License is distributed on an "AS IS" BASIS,
// WITHOUT WARRANTIES OR CONDITIONS OF ANY KIND, either express or implied.
// See the License for the specific language governing permissions and
// limitations under the License.

#include "src/core/ext/transport/chaotic_good/server_transport.h"

#include <grpc/event_engine/event_engine.h>
#include <grpc/grpc.h>
#include <grpc/slice.h>
#include <grpc/support/port_platform.h>

#include <memory>
#include <string>
#include <tuple>

#include "absl/cleanup/cleanup.h"
#include "absl/log/check.h"
#include "absl/log/log.h"
#include "absl/random/bit_gen_ref.h"
#include "absl/random/random.h"
#include "absl/status/status.h"
#include "absl/status/statusor.h"
#include "src/core/ext/transport/chaotic_good/frame.h"
#include "src/core/ext/transport/chaotic_good/frame_header.h"
#include "src/core/ext/transport/chaotic_good/frame_transport.h"
#include "src/core/ext/transport/chaotic_good/message_chunker.h"
#include "src/core/lib/event_engine/event_engine_context.h"
#include "src/core/lib/iomgr/exec_ctx.h"
#include "src/core/lib/promise/activity.h"
#include "src/core/lib/promise/event_engine_wakeup_scheduler.h"
#include "src/core/lib/promise/for_each.h"
#include "src/core/lib/promise/loop.h"
#include "src/core/lib/promise/switch.h"
#include "src/core/lib/promise/try_seq.h"
#include "src/core/lib/resource_quota/arena.h"
#include "src/core/lib/resource_quota/resource_quota.h"
#include "src/core/lib/slice/slice.h"
#include "src/core/lib/slice/slice_buffer.h"
#include "src/core/lib/transport/promise_endpoint.h"
#include "src/core/util/ref_counted_ptr.h"

namespace grpc_core {
namespace chaotic_good {

auto ChaoticGoodServerTransport::StreamDispatch::PushFrameIntoCall(
    RefCountedPtr<Stream> stream, MessageFrame frame) {
  GRPC_TRACE_LOG(chaotic_good, INFO)
      << "CHAOTIC_GOOD: PushFrameIntoCall: frame=" << frame.ToString();
  return stream->message_reassembly.PushFrameInto(std::move(frame),
                                                  stream->call);
}

auto ChaoticGoodServerTransport::StreamDispatch::PushFrameIntoCall(
    RefCountedPtr<Stream> stream, BeginMessageFrame frame) {
  GRPC_TRACE_LOG(chaotic_good, INFO)
      << "CHAOTIC_GOOD: PushFrameIntoCall: frame=" << frame.ToString();
  return stream->message_reassembly.PushFrameInto(std::move(frame),
                                                  stream->call);
}

auto ChaoticGoodServerTransport::StreamDispatch::PushFrameIntoCall(
    RefCountedPtr<Stream> stream, MessageChunkFrame frame) {
  GRPC_TRACE_LOG(chaotic_good, INFO)
      << "CHAOTIC_GOOD: PushFrameIntoCall: frame=" << frame.ToString();
  return stream->message_reassembly.PushFrameInto(std::move(frame),
                                                  stream->call);
}

auto ChaoticGoodServerTransport::StreamDispatch::PushFrameIntoCall(
    RefCountedPtr<Stream> stream, ClientEndOfStream) {
  if (stream->message_reassembly.in_message_boundary()) {
    stream->call.FinishSends();
    // Note that we cannot remove from the stream map yet, as we
    // may yet receive a cancellation.
    return Immediate(StatusFlag{Success{}});
  } else {
    stream->message_reassembly.FailCall(
        stream->call, "Received end of stream before end of chunked message");
    return Immediate(StatusFlag{Failure{}});
  }
}

template <typename T>
void ChaoticGoodServerTransport::StreamDispatch::DispatchFrame(
    IncomingFrame frame) {
  auto stream = LookupStream(frame.header().stream_id);
  if (stream == nullptr) return;
  stream->spawn_serializer->Spawn(
      [this, stream, frame = std::move(frame)]() mutable {
        DCHECK_NE(stream.get(), nullptr);
        auto& call = stream->call;
        return call.CancelIfFails(call.UntilCallCompletes(TrySeq(
            frame.Payload(),
            [stream = std::move(stream), this](Frame frame) mutable {
              return PushFrameIntoCall(std::move(stream),
                                       std::move(std::get<T>(frame)));
            },
            []() { return absl::OkStatus(); })));
      });
}

auto ChaoticGoodServerTransport::StreamDispatch::SendCallBody(
    uint32_t stream_id, CallInitiator call_initiator) {
  // Continuously send client frame with client to server messages.
  return ForEach(MessagesFrom(call_initiator),
                 [this, stream_id](MessageHandle message) mutable {
                   return message_chunker_.Send(std::move(message), stream_id,
                                                outgoing_frames_);
                 });
}

auto ChaoticGoodServerTransport::StreamDispatch::SendCallInitialMetadataAndBody(
    uint32_t stream_id, CallInitiator call_initiator) {
  return TrySeq(
      // Wait for initial metadata then send it out.
      call_initiator.PullServerInitialMetadata(),
      [stream_id, call_initiator,
       this](std::optional<ServerMetadataHandle> md) mutable {
        GRPC_TRACE_LOG(chaotic_good, INFO)
            << "CHAOTIC_GOOD: SendCallInitialMetadataAndBody: md="
            << (md.has_value() ? (*md)->DebugString() : "null");
        return If(
            md.has_value(),
            [&md, stream_id, &call_initiator, this]() {
              ServerInitialMetadataFrame frame;
              frame.body = ServerMetadataProtoFromGrpc(**md);
              frame.stream_id = stream_id;
              return TrySeq(outgoing_frames_.Send(std::move(frame)),
                            SendCallBody(stream_id, call_initiator));
            },
            []() { return StatusFlag(true); });
      });
}

auto ChaoticGoodServerTransport::StreamDispatch::CallOutboundLoop(
    uint32_t stream_id, CallInitiator call_initiator) {
  return GRPC_LATENT_SEE_PROMISE(
      "CallOutboundLoop",
      Seq(Map(SendCallInitialMetadataAndBody(stream_id, call_initiator),
              [stream_id](StatusFlag main_body_result) {
                GRPC_TRACE_VLOG(chaotic_good, 2)
                    << "CHAOTIC_GOOD: CallOutboundLoop: stream_id=" << stream_id
                    << " main_body_result=" << main_body_result;
                return Empty{};
              }),
          call_initiator.PullServerTrailingMetadata(),
          // Capture the call_initiator to ensure the underlying call_spine
          // is alive until the SendFragment promise completes.
          [this, stream_id](ServerMetadataHandle md) mutable {
            ServerTrailingMetadataFrame frame;
            frame.body = ServerMetadataProtoFromGrpc(*md);
            frame.stream_id = stream_id;
            return outgoing_frames_.Send(std::move(frame));
          }));
}

absl::Status ChaoticGoodServerTransport::StreamDispatch::NewStream(
    uint32_t stream_id,
    ClientInitialMetadataFrame client_initial_metadata_frame) {
  auto md = ClientMetadataGrpcFromProto(client_initial_metadata_frame.body);
  if (!md.ok()) {
    return md.status();
  }
  RefCountedPtr<Arena> arena(call_arena_allocator_->MakeArena());
  arena->SetContext<grpc_event_engine::experimental::EventEngine>(
      event_engine_.get());
  std::optional<CallInitiator> call_initiator;
  auto call = MakeCallPair(std::move(*md), std::move(arena));
  call_initiator.emplace(std::move(call.initiator));
  auto add_result = AddStream(stream_id, *call_initiator);
  if (!add_result.ok()) {
    call_initiator.reset();
    return add_result;
  }
  call_initiator->SpawnGuarded(
      "server-write", [this, stream_id, call_initiator = *call_initiator,
                       call_handler = std::move(call.handler)]() mutable {
        call_destination_->StartCall(std::move(call_handler));
        return CallOutboundLoop(stream_id, call_initiator);
      });
  return absl::OkStatus();
}

auto ChaoticGoodServerTransport::StreamDispatch::ProcessNextFrame(
    IncomingFrame incoming_frame) {
  return Switch(
      incoming_frame.header().type,
      Case<FrameType::kClientInitialMetadata>([&, this]() {
        return Map(
            TrySeq(
                incoming_frame.Payload(),
                [this, header = incoming_frame.header()](Frame frame) mutable {
                  return NewStream(
                      header.stream_id,
                      std::move(absl::get<ClientInitialMetadataFrame>(frame)));
                }),
            [](absl::Status status) {
              if (!status.ok()) {
                LOG(ERROR) << "Failed to process client initial metadata: "
                           << status;
              }
            });
      }),
      Case<FrameType::kMessage>([&, this]() mutable {
        DispatchFrame<MessageFrame>(std::move(incoming_frame));
      }),
      Case<FrameType::kBeginMessage>([&, this]() mutable {
        DispatchFrame<BeginMessageFrame>(std::move(incoming_frame));
      }),
      Case<FrameType::kMessageChunk>([&, this]() mutable {
        DispatchFrame<MessageChunkFrame>(std::move(incoming_frame));
      }),
      Case<FrameType::kClientEndOfStream>([&, this]() mutable {
        DispatchFrame<ClientEndOfStream>(std::move(incoming_frame));
      }),
      Case<FrameType::kCancel>([&, this]() {
        auto stream = ExtractStream(incoming_frame.header().stream_id);
        GRPC_TRACE_LOG(chaotic_good, INFO)
            << "Cancel stream " << incoming_frame.header().stream_id
            << (stream != nullptr ? " (active)" : " (not found)");
        if (stream == nullptr) return;
        auto& c = stream->call;
        c.SpawnInfallible("cancel", [c]() mutable { c.Cancel(); });
      }),
      Default([&]() {
        LOG_EVERY_N_SEC(INFO, 10)
            << "Bad frame type: " << incoming_frame.header().ToString();
      }));
}

void ChaoticGoodServerTransport::StreamDispatch::OnIncomingFrame(
    IncomingFrame incoming_frame) {
  incoming_frame_spawner_->Spawn(
      [self = RefAsSubclass<StreamDispatch>(),
       incoming_frame = std::move(incoming_frame)]() mutable {
        return self->ProcessNextFrame(std::move(incoming_frame));
      });
}

ChaoticGoodServerTransport::ChaoticGoodServerTransport(
    const ChannelArgs& args, OrphanablePtr<FrameTransport> frame_transport,
    MessageChunker message_chunker, FlowControlConfig flow_control_config)
    : state_{std::make_unique<ConstructionParameters>(args, message_chunker, flow_control_config)},
      frame_transport_(std::move(frame_transport)) {}

ChaoticGoodServerTransport::StreamDispatch::StreamDispatch(
    const ChannelArgs& args, FrameTransport* frame_transport,
    MessageChunker message_chunker, FlowControlConfig flow_control_config,
    RefCountedPtr<UnstartedCallDestination> call_destination)
    : event_engine_(
          args.GetObjectRef<grpc_event_engine::experimental::EventEngine>()),
      call_arena_allocator_(MakeRefCounted<CallArenaAllocator>(
          args.GetObject<ResourceQuota>()
              ->memory_quota()
              ->CreateMemoryAllocator("chaotic-good"),
          1024)),
      call_destination_(std::move(call_destination)),
      message_chunker_(message_chunker), flow_control_config_(flow_control_config),
     max_concurrent_streams_(std::max<int>(1, args.GetInt(GRPC_ARG_MAX_CONCURRENT_STREAMS).value_or(std::numeric_limits<int>::max()))) {
  auto party_arena = SimpleArenaAllocator(0)->MakeArena();
  party_arena->SetContext<grpc_event_engine::experimental::EventEngine>(
      event_engine_.get());
  party_ = Party::Make(std::move(party_arena));
  incoming_frame_spawner_ = party_->MakeSpawnSerializer();
  MpscReceiver<Frame> outgoing_pipe(8);
  outgoing_frames_ = outgoing_pipe.MakeSender();
  frame_transport->Start(party_.get(), std::move(outgoing_pipe), Ref());
}

void ChaoticGoodServerTransport::SetCallDestination(
    RefCountedPtr<UnstartedCallDestination> call_destination) {
  auto construction_parameters =
      std::move(std::get<std::unique_ptr<ConstructionParameters>>(state_));
  state_ = MakeRefCounted<StreamDispatch>(
      construction_parameters->args, frame_transport_.get(),
      construction_parameters->message_chunker,
      construction_parameters->flow_control_config, std::move(call_destination));
}

void ChaoticGoodServerTransport::Orphan() {
  if (auto* p = std::get_if<RefCountedPtr<StreamDispatch>>(&state_);
      p != nullptr) {
    (*p)->OnFrameTransportClosed(absl::UnavailableError("Transport closed"));
  }
  frame_transport_.reset();
  state_ = Orphaned{};
  Unref();
}

void ChaoticGoodServerTransport::StreamDispatch::OnFrameTransportClosed(
    absl::Status status) {
  // Mark transport as unavailable when the endpoint write/read failed.
  // Close all the available pipes.
  ReleasableMutexLock lock(&mu_);
  last_seen_new_stream_id_ = std::numeric_limits<uint32_t>::max();
  StreamMap stream_map = std::move(stream_map_);
  stream_map_.clear();
  state_tracker_.SetState(GRPC_CHANNEL_SHUTDOWN,
                          absl::UnavailableError("transport closed"),
                          "transport closed");
  lock.Release();
  for (auto& pair : stream_map) {
    auto stream = std::move(pair.second);
    auto& call = stream->call;
    call.SpawnInfallible("cancel", [stream = std::move(stream)]() mutable {
      stream->call.Cancel();
    });
  }
}

RefCountedPtr<ChaoticGoodServerTransport::Stream>
ChaoticGoodServerTransport::StreamDispatch::LookupStream(uint32_t stream_id) {
  GRPC_TRACE_LOG(chaotic_good, INFO)
      << "CHAOTIC_GOOD " << this << " LookupStream " << stream_id;
  MutexLock lock(&mu_);
  auto it = stream_map_.find(stream_id);
  if (it == stream_map_.end()) return nullptr;
  return it->second;
}

RefCountedPtr<ChaoticGoodServerTransport::Stream>
ChaoticGoodServerTransport::StreamDispatch::ExtractStream(uint32_t stream_id) {
  GRPC_TRACE_LOG(chaotic_good, INFO)
      << "CHAOTIC_GOOD " << this << " ExtractStream " << stream_id;
  MutexLock lock(&mu_);
  auto it = stream_map_.find(stream_id);
  if (it == stream_map_.end()) return nullptr;
  auto r = std::move(it->second);
  stream_map_.erase(it);
  max_stream_id_ =
      max_concurrent_streams_ - stream_map_.size() + last_seen_new_stream_id_;
  if (flow_control_config_.new_stream_flow_control &&
      (max_stream_id_ - last_sent_max_stream_id_ >
           max_concurrent_streams_ / 2 ||
       Timestamp::Now() - last_sent_max_stream_id_time_ >
           Duration::Milliseconds(100))) {
    ServerSetNewStreamStateFrame frame;
    frame.body.set_max_stream_id(max_stream_id_);
    outgoing_frames_.UnbufferedImmediateSend(std::move(frame));
    last_sent_max_stream_id_ = max_stream_id_;
    last_sent_max_stream_id_time_ = Timestamp::Now();
  }
  return r;
}

absl::Status ChaoticGoodServerTransport::StreamDispatch::AddStream(
    uint32_t stream_id, CallInitiator call_initiator) {
  MutexLock lock(&mu_);
<<<<<<< HEAD
  if (stream_id <= last_seen_new_stream_id_) {
    return absl::InternalError("Stream id is not increasing");
  }
  if (flow_control_config_.new_stream_flow_control) {
    last_seen_new_stream_id_ = stream_id;
    if (stream_id > max_stream_id_) {
      return absl::InternalError(absl::StrCat(
          "Stream id ", stream_id, " exceeds server maximum ", max_stream_id_));
    }
  }
  auto it = stream_map_.find(stream_id);
=======
  GRPC_TRACE_LOG(chaotic_good, INFO)
      << "CHAOTIC_GOOD " << this << " NewStream " << stream_id
      << " last_seen_new_stream_id_=" << last_seen_new_stream_id_;
  auto it = stream_map_.find(stream_id);
  if (stream_id <= last_seen_new_stream_id_) {
    return absl::InternalError("Stream id is not increasing");
  }
>>>>>>> 730c4841
  if (it != stream_map_.end()) {
    return absl::InternalError("Stream already exists");
  }
  const bool on_done_added = call_initiator.OnDone(
      [self = RefAsSubclass<StreamDispatch>(), stream_id](bool) {
        GRPC_TRACE_LOG(chaotic_good, INFO)
            << "CHAOTIC_GOOD " << self.get() << " OnDone " << stream_id;
        auto stream = self->ExtractStream(stream_id);
        if (stream != nullptr) {
          auto& call = stream->call;
          call.SpawnInfallible("cancel",
                               [stream = std::move(stream)]() mutable {
                                 stream->call.Cancel();
                               });
        }
      });
  if (!on_done_added) {
    return absl::CancelledError();
  }
  stream_map_.emplace(stream_id,
                      MakeRefCounted<Stream>(std::move(call_initiator)));
  return absl::OkStatus();
}

void ChaoticGoodServerTransport::StreamDispatch::StartConnectivityWatch(
    grpc_connectivity_state state,
    OrphanablePtr<ConnectivityStateWatcherInterface> watcher) {
  MutexLock lock(&mu_);
  state_tracker_.AddWatcher(state, std::move(watcher));
}

void ChaoticGoodServerTransport::StreamDispatch::StopConnectivityWatch(
    ConnectivityStateWatcherInterface* watcher) {
  MutexLock lock(&mu_);
  state_tracker_.RemoveWatcher(watcher);
}

void ChaoticGoodServerTransport::PerformOp(grpc_transport_op* op) {
  RefCountedPtr<Party> cancelled_party;
  bool did_stuff = false;
  auto stream_dispatch = [this]() {
    return std::get<RefCountedPtr<StreamDispatch>>(state_);
  };
  if (op->start_connectivity_watch != nullptr) {
    stream_dispatch()->StartConnectivityWatch(
        op->start_connectivity_watch_state,
        std::move(op->start_connectivity_watch));
    did_stuff = true;
  }
  if (op->stop_connectivity_watch != nullptr) {
    stream_dispatch()->StopConnectivityWatch(op->stop_connectivity_watch);
    did_stuff = true;
  }
  if (op->set_accept_stream) {
    if (op->set_accept_stream_fn != nullptr) {
      Crash(absl::StrCat(
          "set_accept_stream not supported on chaotic good transports: ",
          grpc_transport_op_string(op)));
    }
    did_stuff = true;
  }
  if (!op->goaway_error.ok() || !op->disconnect_with_error.ok()) {
    stream_dispatch()->OnFrameTransportClosed(
        absl::UnavailableError("transport closed"));
    did_stuff = true;
  }
  if (!did_stuff) {
    Crash(absl::StrCat("unimplemented transport perform op: ",
                       grpc_transport_op_string(op)));
  }
  ExecCtx::Run(DEBUG_LOCATION, op->on_consumed, absl::OkStatus());
}

}  // namespace chaotic_good
}  // namespace grpc_core<|MERGE_RESOLUTION|>--- conflicted
+++ resolved
@@ -250,7 +250,8 @@
 ChaoticGoodServerTransport::ChaoticGoodServerTransport(
     const ChannelArgs& args, OrphanablePtr<FrameTransport> frame_transport,
     MessageChunker message_chunker, FlowControlConfig flow_control_config)
-    : state_{std::make_unique<ConstructionParameters>(args, message_chunker, flow_control_config)},
+    : state_{std::make_unique<ConstructionParameters>(args, message_chunker,
+                                                      flow_control_config)},
       frame_transport_(std::move(frame_transport)) {}
 
 ChaoticGoodServerTransport::StreamDispatch::StreamDispatch(
@@ -265,8 +266,11 @@
               ->CreateMemoryAllocator("chaotic-good"),
           1024)),
       call_destination_(std::move(call_destination)),
-      message_chunker_(message_chunker), flow_control_config_(flow_control_config),
-     max_concurrent_streams_(std::max<int>(1, args.GetInt(GRPC_ARG_MAX_CONCURRENT_STREAMS).value_or(std::numeric_limits<int>::max()))) {
+      message_chunker_(message_chunker),
+      flow_control_config_(flow_control_config),
+      max_concurrent_streams_(
+          std::max<int>(1, args.GetInt(GRPC_ARG_MAX_CONCURRENT_STREAMS)
+                               .value_or(std::numeric_limits<int>::max()))) {
   auto party_arena = SimpleArenaAllocator(0)->MakeArena();
   party_arena->SetContext<grpc_event_engine::experimental::EventEngine>(
       event_engine_.get());
@@ -284,7 +288,8 @@
   state_ = MakeRefCounted<StreamDispatch>(
       construction_parameters->args, frame_transport_.get(),
       construction_parameters->message_chunker,
-      construction_parameters->flow_control_config, std::move(call_destination));
+      construction_parameters->flow_control_config,
+      std::move(call_destination));
 }
 
 void ChaoticGoodServerTransport::Orphan() {
@@ -356,7 +361,6 @@
 absl::Status ChaoticGoodServerTransport::StreamDispatch::AddStream(
     uint32_t stream_id, CallInitiator call_initiator) {
   MutexLock lock(&mu_);
-<<<<<<< HEAD
   if (stream_id <= last_seen_new_stream_id_) {
     return absl::InternalError("Stream id is not increasing");
   }
@@ -368,15 +372,6 @@
     }
   }
   auto it = stream_map_.find(stream_id);
-=======
-  GRPC_TRACE_LOG(chaotic_good, INFO)
-      << "CHAOTIC_GOOD " << this << " NewStream " << stream_id
-      << " last_seen_new_stream_id_=" << last_seen_new_stream_id_;
-  auto it = stream_map_.find(stream_id);
-  if (stream_id <= last_seen_new_stream_id_) {
-    return absl::InternalError("Stream id is not increasing");
-  }
->>>>>>> 730c4841
   if (it != stream_map_.end()) {
     return absl::InternalError("Stream already exists");
   }
