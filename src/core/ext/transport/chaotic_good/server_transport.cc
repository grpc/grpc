--- conflicted
+++ resolved
@@ -330,21 +330,13 @@
 }
 
 ChaoticGoodServerTransport::ChaoticGoodServerTransport(
-<<<<<<< HEAD
     const ChannelArgs& args, PromiseEndpoint control_endpoint, Config config,
     RefCountedPtr<ServerConnectionFactory> listener)
-=======
-    const ChannelArgs& args, PromiseEndpoint control_endpoint,
-    std::vector<PromiseEndpoint> data_endpoints,
-    std::shared_ptr<grpc_event_engine::experimental::EventEngine> event_engine,
-    Config config)
->>>>>>> 32427767
     : call_arena_allocator_(MakeRefCounted<CallArenaAllocator>(
           args.GetObject<ResourceQuota>()
               ->memory_quota()
               ->CreateMemoryAllocator("chaotic-good"),
           1024)),
-<<<<<<< HEAD
       event_engine_(
           args.GetObjectRef<grpc_event_engine::experimental::EventEngine>()),
       outgoing_frames_(4),
@@ -352,14 +344,6 @@
   auto transport = MakeRefCounted<ChaoticGoodTransport>(
       std::move(control_endpoint), config.TakePendingDataEndpoints(),
       event_engine_, config.MakeTransportOptions(), false);
-=======
-      event_engine_(event_engine),
-      outgoing_frames_(4),
-      message_chunker_(config.MakeMessageChunker()) {
-  auto transport = MakeRefCounted<ChaoticGoodTransport>(
-      std::move(control_endpoint), std::move(data_endpoints), event_engine,
-      config.MakeTransportOptions());
->>>>>>> 32427767
   auto party_arena = SimpleArenaAllocator(0)->MakeArena();
   party_arena->SetContext<grpc_event_engine::experimental::EventEngine>(
       event_engine_.get());
@@ -411,10 +395,6 @@
     auto& call = stream->call;
     call.SpawnInfallible("cancel", [stream = std::move(stream)]() mutable {
       stream->call.Cancel();
-<<<<<<< HEAD
-      return Empty{};
-=======
->>>>>>> 32427767
     });
   }
 }
@@ -466,10 +446,6 @@
           call.SpawnInfallible("cancel",
                                [stream = std::move(stream)]() mutable {
                                  stream->call.Cancel();
-<<<<<<< HEAD
-                                 return Empty{};
-=======
->>>>>>> 32427767
                                });
         }
       });
