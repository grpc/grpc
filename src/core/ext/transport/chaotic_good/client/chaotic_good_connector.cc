// Copyright 2024 gRPC authors.
//
// Licensed under the Apache License, Version 2.0 (the "License");
// you may not use this file except in compliance with the License.
// You may obtain a copy of the License at
//
//     http://www.apache.org/licenses/LICENSE-2.0
//
// Unless required by applicable law or agreed to in writing, software
// distributed under the License is distributed on an "AS IS" BASIS,
// WITHOUT WARRANTIES OR CONDITIONS OF ANY KIND, either express or implied.
// See the License for the specific language governing permissions and
// limitations under the License.

#include "src/core/ext/transport/chaotic_good/client/chaotic_good_connector.h"

#include <cstdint>
#include <memory>
#include <utility>

#include "absl/log/check.h"
#include "absl/random/bit_gen_ref.h"
#include "absl/status/status.h"
#include "absl/status/statusor.h"

#include <grpc/event_engine/event_engine.h>
#include <grpc/support/port_platform.h>

#include "src/core/client_channel/client_channel_factory.h"
#include "src/core/client_channel/client_channel_filter.h"
#include "src/core/ext/transport/chaotic_good/client_transport.h"
#include "src/core/ext/transport/chaotic_good/frame.h"
#include "src/core/ext/transport/chaotic_good/frame_header.h"
#include "src/core/ext/transport/chaotic_good/settings_metadata.h"
#include "src/core/handshaker/handshaker.h"
#include "src/core/lib/channel/channel_args.h"
#include "src/core/lib/config/core_configuration.h"
#include "src/core/lib/event_engine/channel_args_endpoint_config.h"
#include "src/core/lib/event_engine/event_engine_context.h"
#include "src/core/lib/event_engine/extensions/chaotic_good_extension.h"
#include "src/core/lib/event_engine/query_extensions.h"
#include "src/core/lib/event_engine/tcp_socket_utils.h"
#include "src/core/lib/gprpp/debug_location.h"
#include "src/core/lib/gprpp/no_destruct.h"
#include "src/core/lib/gprpp/ref_counted_ptr.h"
#include "src/core/lib/gprpp/time.h"
#include "src/core/lib/iomgr/closure.h"
#include "src/core/lib/iomgr/error.h"
#include "src/core/lib/iomgr/event_engine_shims/endpoint.h"
#include "src/core/lib/iomgr/exec_ctx.h"
#include "src/core/lib/promise/activity.h"
#include "src/core/lib/promise/context.h"
#include "src/core/lib/promise/event_engine_wakeup_scheduler.h"
#include "src/core/lib/promise/latch.h"
#include "src/core/lib/promise/race.h"
#include "src/core/lib/promise/sleep.h"
#include "src/core/lib/promise/try_seq.h"
#include "src/core/lib/promise/wait_for_callback.h"
#include "src/core/lib/resource_quota/arena.h"
#include "src/core/lib/resource_quota/resource_quota.h"
#include "src/core/lib/slice/slice.h"
#include "src/core/lib/slice/slice_buffer.h"
#include "src/core/lib/surface/api_trace.h"
#include "src/core/lib/surface/channel.h"
#include "src/core/lib/surface/channel_create.h"
#include "src/core/lib/transport/error_utils.h"
#include "src/core/lib/transport/promise_endpoint.h"

namespace grpc_core {
namespace chaotic_good {
using grpc_event_engine::experimental::EventEngine;
namespace {
const int32_t kDataAlignmentBytes = 64;
const int32_t kTimeoutSecs = 120;
}  // namespace

ChaoticGoodConnector::ChaoticGoodConnector(
    std::shared_ptr<grpc_event_engine::experimental::EventEngine> event_engine)
    : event_engine_(std::move(event_engine)),
<<<<<<< HEAD
      handshake_mgr_(std::make_shared<HandshakeManager>()) {
  arena_->SetContext<grpc_event_engine::experimental::EventEngine>(
      event_engine_.get());
}
=======
      handshake_mgr_(MakeRefCounted<HandshakeManager>()) {}
>>>>>>> 4df49231

ChaoticGoodConnector::~ChaoticGoodConnector() {
  CHECK_EQ(notify_, nullptr);
  if (connect_activity_ != nullptr) {
    connect_activity_.reset();
  }
}

auto ChaoticGoodConnector::DataEndpointReadSettingsFrame(
    RefCountedPtr<ChaoticGoodConnector> self) {
  return TrySeq(
      self->data_endpoint_.ReadSlice(FrameHeader::kFrameHeaderSize),
      [self](Slice slice) mutable {
        // Read setting frame;
        // Parse frame header
        auto frame_header_ =
            FrameHeader::Parse(reinterpret_cast<const uint8_t*>(
                GRPC_SLICE_START_PTR(slice.c_slice())));
        return If(
            frame_header_.ok(),
            [frame_header_ = *frame_header_, self]() {
              auto frame_header_length = frame_header_.GetFrameLength();
              return TrySeq(self->data_endpoint_.Read(frame_header_length),
                            []() { return absl::OkStatus(); });
            },
            [status = frame_header_.status()]() { return status; });
      });
}

auto ChaoticGoodConnector::DataEndpointWriteSettingsFrame(
    RefCountedPtr<ChaoticGoodConnector> self) {
  // Serialize setting frame.
  SettingsFrame frame;
  // frame.header set connectiion_type: control
  frame.headers = SettingsMetadata{SettingsMetadata::ConnectionType::kData,
                                   self->connection_id_, kDataAlignmentBytes}
                      .ToMetadataBatch();
  bool saw_encoding_errors = false;
  auto write_buffer =
      frame.Serialize(&self->hpack_compressor_, saw_encoding_errors);
  // ignore encoding errors: they will be logged separately already
  return self->data_endpoint_.Write(std::move(write_buffer.control));
}

auto ChaoticGoodConnector::WaitForDataEndpointSetup(
    RefCountedPtr<ChaoticGoodConnector> self) {
  // Data endpoint on_connect callback.
  grpc_event_engine::experimental::EventEngine::OnConnectCallback
      on_data_endpoint_connect =
          [self](absl::StatusOr<std::unique_ptr<EventEngine::Endpoint>>
                     endpoint) mutable {
            ExecCtx exec_ctx;
            if (!endpoint.ok() || self->handshake_mgr_ == nullptr) {
              ExecCtx::Run(DEBUG_LOCATION,
                           std::exchange(self->notify_, nullptr),
                           GRPC_ERROR_CREATE("connect endpoint failed"));
              return;
            }
            auto* chaotic_good_ext =
                grpc_event_engine::experimental::QueryExtension<
                    grpc_event_engine::experimental::ChaoticGoodExtension>(
                    endpoint.value().get());
            if (chaotic_good_ext != nullptr) {
              chaotic_good_ext->EnableStatsCollection(
                  /*is_control_channel=*/false);
            }
            self->data_endpoint_ =
                PromiseEndpoint(std::move(endpoint.value()), SliceBuffer());
            self->data_endpoint_ready_.Set();
          };
  self->event_engine_->Connect(
      std::move(on_data_endpoint_connect), *self->resolved_addr_,
      grpc_event_engine::experimental::ChannelArgsEndpointConfig(
          self->args_.channel_args),
      ResourceQuota::Default()->memory_quota()->CreateMemoryAllocator(
          "data_endpoint_connection"),
      std::chrono::seconds(kTimeoutSecs));

  return TrySeq(Race(
      TrySeq(self->data_endpoint_ready_.Wait(),
             [self]() mutable {
               return TrySeq(DataEndpointWriteSettingsFrame(self),
                             DataEndpointReadSettingsFrame(self),
                             []() -> absl::Status { return absl::OkStatus(); });
             }),
      TrySeq(Sleep(Timestamp::Now() + Duration::Seconds(kTimeoutSecs)),
             []() -> absl::Status {
               return absl::DeadlineExceededError(
                   "Data endpoint connect deadline exceeded.");
             })));
}

auto ChaoticGoodConnector::ControlEndpointReadSettingsFrame(
    RefCountedPtr<ChaoticGoodConnector> self) {
  return TrySeq(
      self->control_endpoint_.ReadSlice(FrameHeader::kFrameHeaderSize),
      [self](Slice slice) {
        // Parse frame header
        auto frame_header = FrameHeader::Parse(reinterpret_cast<const uint8_t*>(
            GRPC_SLICE_START_PTR(slice.c_slice())));
        return If(
            frame_header.ok(),
            TrySeq(
                self->control_endpoint_.Read(frame_header->GetFrameLength()),
                [frame_header = *frame_header, self](SliceBuffer buffer) {
                  // Deserialize setting frame.
                  SettingsFrame frame;
                  BufferPair buffer_pair{std::move(buffer), SliceBuffer()};
                  auto status = frame.Deserialize(
                      &self->hpack_parser_, frame_header,
                      absl::BitGenRef(self->bitgen_), GetContext<Arena>(),
                      std::move(buffer_pair), FrameLimits{});
                  if (!status.ok()) return status;
                  if (frame.headers == nullptr) {
                    return absl::UnavailableError("no settings headers");
                  }
                  auto settings_metadata =
                      SettingsMetadata::FromMetadataBatch(*frame.headers);
                  if (!settings_metadata.ok()) {
                    return settings_metadata.status();
                  }
                  if (!settings_metadata->connection_id.has_value()) {
                    return absl::UnavailableError(
                        "no connection id in settings frame");
                  }
                  self->connection_id_ = *settings_metadata->connection_id;
                  return absl::OkStatus();
                },
                WaitForDataEndpointSetup(self)),
            [status = frame_header.status()]() { return status; });
      });
}

auto ChaoticGoodConnector::ControlEndpointWriteSettingsFrame(
    RefCountedPtr<ChaoticGoodConnector> self) {
  // Serialize setting frame.
  SettingsFrame frame;
  // frame.header set connectiion_type: control
  frame.headers = SettingsMetadata{SettingsMetadata::ConnectionType::kControl,
                                   absl::nullopt, absl::nullopt}
                      .ToMetadataBatch();
  bool saw_encoding_errors = false;
  auto write_buffer =
      frame.Serialize(&self->hpack_compressor_, saw_encoding_errors);
  // ignore encoding errors: they will be logged separately already
  return self->control_endpoint_.Write(std::move(write_buffer.control));
}

void ChaoticGoodConnector::Connect(const Args& args, Result* result,
                                   grpc_closure* notify) {
  {
    MutexLock lock(&mu_);
    result_ = result;
    if (is_shutdown_) {
      CHECK_EQ(notify_, nullptr);
      ExecCtx::Run(DEBUG_LOCATION, notify,
                   GRPC_ERROR_CREATE("connector shutdown"));
      return;
    }
  }
  args_ = args;
  notify_ = notify;
  resolved_addr_ = EventEngine::ResolvedAddress(
      reinterpret_cast<const sockaddr*>(args_.address->addr),
      args_.address->len);
  CHECK_NE(resolved_addr_.value().address(), nullptr);
  grpc_event_engine::experimental::EventEngine::OnConnectCallback on_connect =
      [self = RefAsSubclass<ChaoticGoodConnector>()](
          absl::StatusOr<std::unique_ptr<EventEngine::Endpoint>>
              endpoint) mutable {
        ExecCtx exec_ctx;
        if (!endpoint.ok() || self->handshake_mgr_ == nullptr) {
          auto endpoint_status = endpoint.status();
          auto error = GRPC_ERROR_CREATE_REFERENCING("connect endpoint failed",
                                                     &endpoint_status, 1);
          ExecCtx::Run(DEBUG_LOCATION, std::exchange(self->notify_, nullptr),
                       error);
          return;
        }
        auto* chaotic_good_ext =
            grpc_event_engine::experimental::QueryExtension<
                grpc_event_engine::experimental::ChaoticGoodExtension>(
                endpoint->get());
        if (chaotic_good_ext != nullptr) {
          chaotic_good_ext->EnableStatsCollection(/*is_control_channel=*/true);
          chaotic_good_ext->UseMemoryQuota(
              ResourceQuota::Default()->memory_quota());
        }
        auto* p = self.get();
        p->handshake_mgr_->DoHandshake(
            OrphanablePtr<grpc_endpoint>(
                grpc_event_engine_endpoint_create(std::move(*endpoint))),
            p->args_.channel_args, p->args_.deadline, nullptr /* acceptor */,
            [self = std::move(self)](absl::StatusOr<HandshakerArgs*> result) {
              self->OnHandshakeDone(std::move(result));
            });
      };
  event_engine_->Connect(
      std::move(on_connect), *resolved_addr_,
      grpc_event_engine::experimental::ChannelArgsEndpointConfig(
          args_.channel_args),
      ResourceQuota::Default()->memory_quota()->CreateMemoryAllocator(
          "data_endpoint_connection"),
      std::chrono::seconds(kTimeoutSecs));
}

void ChaoticGoodConnector::OnHandshakeDone(
    absl::StatusOr<HandshakerArgs*> result) {
  // Start receiving setting frames;
  {
    MutexLock lock(&mu_);
    if (!result.ok() || is_shutdown_) {
      absl::Status error = result.status();
      if (result.ok()) {
        error = GRPC_ERROR_CREATE("connector shutdown");
      }
      result_->Reset();
      ExecCtx::Run(DEBUG_LOCATION, std::exchange(notify_, nullptr), error);
      return;
    }
  }
  if ((*result)->endpoint != nullptr) {
    CHECK(grpc_event_engine::experimental::grpc_is_event_engine_endpoint(
        (*result)->endpoint.get()));
    control_endpoint_ =
        PromiseEndpoint(grpc_event_engine::experimental::
                            grpc_take_wrapped_event_engine_endpoint(
                                (*result)->endpoint.release()),
                        SliceBuffer());
    auto activity = MakeActivity(
        [self = RefAsSubclass<ChaoticGoodConnector>()] {
          return TrySeq(ControlEndpointWriteSettingsFrame(self),
                        ControlEndpointReadSettingsFrame(self),
                        []() { return absl::OkStatus(); });
        },
        EventEngineWakeupScheduler(event_engine_),
        [self = RefAsSubclass<ChaoticGoodConnector>()](absl::Status status) {
          if (GRPC_TRACE_FLAG_ENABLED(chaotic_good)) {
            gpr_log(GPR_INFO, "ChaoticGoodConnector::OnHandshakeDone: %s",
                    status.ToString().c_str());
          }
          if (status.ok()) {
            MutexLock lock(&self->mu_);
            self->result_->transport = new ChaoticGoodClientTransport(
                std::move(self->control_endpoint_),
                std::move(self->data_endpoint_), self->args_.channel_args,
                self->event_engine_, std::move(self->hpack_parser_),
                std::move(self->hpack_compressor_));
            self->result_->channel_args = self->args_.channel_args;
            ExecCtx::Run(DEBUG_LOCATION, std::exchange(self->notify_, nullptr),
                         status);
          } else if (self->notify_ != nullptr) {
            ExecCtx::Run(DEBUG_LOCATION, std::exchange(self->notify_, nullptr),
                         status);
          }
        },
        arena_);
    MutexLock lock(&mu_);
    if (!is_shutdown_) {
      connect_activity_ = std::move(activity);
    }
  } else {
    // Handshaking succeeded but there is no endpoint.
    MutexLock lock(&mu_);
    result_->Reset();
    auto error = GRPC_ERROR_CREATE("handshake complete with empty endpoint.");
    ExecCtx::Run(
        DEBUG_LOCATION, std::exchange(notify_, nullptr),
        absl::InternalError("handshake complete with empty endpoint."));
  }
}

namespace {

class ChaoticGoodChannelFactory final : public ClientChannelFactory {
 public:
  RefCountedPtr<Subchannel> CreateSubchannel(
      const grpc_resolved_address& address, const ChannelArgs& args) override {
    return Subchannel::Create(
        MakeOrphanable<ChaoticGoodConnector>(
            args.GetObjectRef<grpc_event_engine::experimental::EventEngine>()),
        address, args);
  }
};

}  // namespace
}  // namespace chaotic_good
}  // namespace grpc_core

grpc_channel* grpc_chaotic_good_channel_create(const char* target,
                                               const grpc_channel_args* args) {
  grpc_core::ExecCtx exec_ctx;
  GRPC_API_TRACE("grpc_chaotic_good_channel_create(target=%s,  args=%p)", 2,
                 (target, (void*)args));
  grpc_channel* channel = nullptr;
  grpc_error_handle error;
  // Create channel.
  auto r = grpc_core::ChannelCreate(
      target,
      grpc_core::CoreConfiguration::Get()
          .channel_args_preconditioning()
          .PreconditionChannelArgs(args)
          .SetObject(grpc_core::NoDestructSingleton<
                     grpc_core::chaotic_good::ChaoticGoodChannelFactory>::Get())
          .Set(GRPC_ARG_USE_V3_STACK, true),
      GRPC_CLIENT_CHANNEL, nullptr);
  if (r.ok()) {
    return r->release()->c_ptr();
  }
  LOG(ERROR) << "Failed to create chaotic good client channel: " << r.status();
  error = absl_status_to_grpc_error(r.status());
  intptr_t integer;
  grpc_status_code status = GRPC_STATUS_INTERNAL;
  if (grpc_error_get_int(error, grpc_core::StatusIntProperty::kRpcStatus,
                         &integer)) {
    status = static_cast<grpc_status_code>(integer);
  }
  channel = grpc_lame_client_channel_create(
      target, status, "Failed to create chaotic good client channel");
  return channel;
}<|MERGE_RESOLUTION|>--- conflicted
+++ resolved
@@ -77,14 +77,10 @@
 ChaoticGoodConnector::ChaoticGoodConnector(
     std::shared_ptr<grpc_event_engine::experimental::EventEngine> event_engine)
     : event_engine_(std::move(event_engine)),
-<<<<<<< HEAD
-      handshake_mgr_(std::make_shared<HandshakeManager>()) {
+      handshake_mgr_(MakeRefCounted<HandshakeManager>()) {
   arena_->SetContext<grpc_event_engine::experimental::EventEngine>(
       event_engine_.get());
 }
-=======
-      handshake_mgr_(MakeRefCounted<HandshakeManager>()) {}
->>>>>>> 4df49231
 
 ChaoticGoodConnector::~ChaoticGoodConnector() {
   CHECK_EQ(notify_, nullptr);
