// Copyright 2024 gRPC authors.
//
// Licensed under the Apache License, Version 2.0 (the "License");
// you may not use this file except in compliance with the License.
// You may obtain a copy of the License at
//
//     http://www.apache.org/licenses/LICENSE-2.0
//
// Unless required by applicable law or agreed to in writing, software
// distributed under the License is distributed on an "AS IS" BASIS,
// WITHOUT WARRANTIES OR CONDITIONS OF ANY KIND, either express or implied.
// See the License for the specific language governing permissions and
// limitations under the License.

#include "src/core/ext/transport/chaotic_good/data_endpoints.h"

#include <grpc/event_engine/event_engine.h>

#include <atomic>
#include <cstddef>
#include <cstdint>
#include <limits>
#include <memory>
#include <utility>

#include "absl/cleanup/cleanup.h"
#include "absl/container/inlined_vector.h"
#include "absl/log/log.h"
#include "absl/strings/numbers.h"
#include "absl/strings/str_split.h"
#include "absl/time/time.h"
#include "src/core/ext/transport/chaotic_good/tcp_frame_header.h"
#include "src/core/ext/transport/chaotic_good/tcp_ztrace_collector.h"
#include "src/core/ext/transport/chaotic_good/transport_context.h"
#include "src/core/lib/event_engine/extensions/channelz.h"
#include "src/core/lib/event_engine/extensions/tcp_trace.h"
#include "src/core/lib/event_engine/query_extensions.h"
#include "src/core/lib/event_engine/tcp_socket_utils.h"
#include "src/core/lib/promise/loop.h"
#include "src/core/lib/promise/map.h"
#include "src/core/lib/promise/race.h"
#include "src/core/lib/promise/try_seq.h"
#include "src/core/lib/transport/transport_framing_endpoint_extension.h"
#include "src/core/telemetry/default_tcp_tracer.h"
#include "src/core/util/dump_args.h"
#include "src/core/util/latent_see.h"
#include "src/core/util/ref_counted.h"
#include "src/core/util/shared_bit_gen.h"
#include "src/core/util/string.h"

namespace grpc_core {
namespace chaotic_good {

namespace data_endpoints_detail {

namespace {
const uint64_t kSecurityFramePayloadTag = 0;
}

///////////////////////////////////////////////////////////////////////////////
// SendRate

void SendRate::SetNetworkMetrics(const std::optional<NetworkSend>& network_send,
                                 const NetworkMetrics& metrics) {
  bool updated = false;
  if (metrics.rtt_usec.has_value()) {
    CHECK_GE(*metrics.rtt_usec, 0);
    rtt_usec_ = *metrics.rtt_usec;
    updated = true;
  }
  if (metrics.bytes_per_nanosecond.has_value()) {
    if (metrics.bytes_per_nanosecond < 0) {
      LOG_EVERY_N_SEC(ERROR, 10)
          << "Negative bytes per nanosecond: " << *metrics.bytes_per_nanosecond;
    } else if (std::isnan(*metrics.bytes_per_nanosecond)) {
      LOG_EVERY_N_SEC(ERROR, 10)
          << "NaN bytes per nanosecond: " << *metrics.bytes_per_nanosecond;
    } else {
      current_rate_ = *metrics.bytes_per_nanosecond;
    }
    updated = true;
  }
  if (network_send.has_value() &&
      network_send->start_time > last_send_started_time_) {
    last_send_started_time_ = network_send->start_time;
    last_send_bytes_outstanding_ = network_send->bytes;
    updated = true;
  }
  if (updated) last_rate_measurement_ = Timestamp::Now();
}

bool SendRate::IsRateMeasurementStale() const {
  return Timestamp::Now() - last_rate_measurement_ > Duration::Seconds(1);
}

SendRate::DeliveryData SendRate::GetDeliveryData(uint64_t current_time) const {
  // start time relative to the current time for this send
  double start_time = 0.0;
  if (last_send_started_time_ != 0 && current_rate_ > 0) {
    // Use integer subtraction to avoid rounding errors, getting everything
    // with a zero base of 'now' to maximize precision.
    // Since we have uint64_ts and want a signed double result we need to
    // care about argument ordering to get a valid result.
    const double send_start_time_relative_to_now =
        current_time > last_send_started_time_
            ? -static_cast<double>(current_time - last_send_started_time_)
            : static_cast<double>(last_send_started_time_ - current_time);
    const double predicted_end_time =
        send_start_time_relative_to_now +
        last_send_bytes_outstanding_ / current_rate_;
    if (predicted_end_time > start_time) start_time = predicted_end_time;
  }
  if (current_rate_ <= 0) {
    return DeliveryData{(start_time + rtt_usec_ * 500.0) * 1e-9, 1e14};
  } else {
    return DeliveryData{(start_time + rtt_usec_ * 500.0) * 1e-9,
                        current_rate_ * 1e9};
  }
}

void SendRate::AddData(Json::Object& obj) const {
  if (last_send_started_time_ != 0) {
    obj["send_start_time"] = Json::FromNumber(last_send_started_time_);
    obj["send_size"] = Json::FromNumber(last_send_bytes_outstanding_);
  }
  obj["current_rate"] = Json::FromNumber(current_rate_);
  obj["rtt"] = Json::FromNumber(rtt_usec_);
  obj["rate_measurement_age"] =
      Json::FromNumber((Timestamp::Now() - last_rate_measurement_).millis());
}

///////////////////////////////////////////////////////////////////////////////
// OutputBuffers

void OutputBuffers::Reader::EndReadNext() {
  mu_.Lock();
  reading_ = false;
  if (GPR_UNLIKELY(!frames_.empty())) {
    // Cancellation -- we need to return the frames to the output buffer.
    // This probably messes up ordering, which messes up fairness (ordering has
    // no semantic meaning here), but this edge puts us far from
    // critical path anyway.
    auto frames = std::move(frames_);
    frames_.clear();
    mu_.Unlock();
    for (auto& frame : frames) {
      output_buffers_->Write(frame.payload_tag, std::move(frame.frame));
    }
  } else {
    mu_.Unlock();
  }
}

Poll<std::vector<OutputBuffers::QueuedFrame>>
OutputBuffers::Reader::PollReadNext() {
  GRPC_LATENT_SEE_INNER_SCOPE("OutputBuffers::PollReadNext");
  mu_.Lock();
  while (true) {
    GRPC_LATENT_SEE_INNER_SCOPE("OutputBuffers::PollReadNext::loop");
    if (frames_.empty()) {
      if (!reading_) {
        reading_ = true;
        output_buffers_->WakeupScheduler();
      }
      waker_ = GetContext<Activity>()->MakeNonOwningWaker();
      mu_.Unlock();
      return Pending{};
    }
    DCHECK(!reading_);
    auto frames = std::move(frames_);
    frames_.clear();
    mu_.Unlock();
    return std::move(frames);
  }
}

void OutputBuffers::Reader::SetNetworkMetrics(
    const std::optional<SendRate::NetworkSend>& network_send,
    const SendRate::NetworkMetrics& metrics) {
  mu_.Lock();
  send_rate_.SetNetworkMetrics(network_send, metrics);
  mu_.Unlock();
  output_buffers_->WakeupScheduler();
}

Json::Object OutputBuffers::Reader::ToJson() {
  MutexLock lock(&mu_);
  Json::Object reader_data;
  reader_data["reading"] = Json::FromBool(reading_);
  send_rate_.AddData(reader_data);
  if (!frames_.empty()) {
    Json::Array queued_frames;
    for (auto& frame : frames_) {
      Json::Object frame_data;
      frame_data["payload_tag"] = Json::FromNumber(frame.payload_tag);
      frame_data["header"] = Json::FromString(
          absl::ConvertVariantTo<FrameInterface&>(frame.frame->payload)
              .ToString());
      frame_data["mpsc_tokens"] = Json::FromNumber(frame.frame.tokens());
      queued_frames.emplace_back(Json::FromObject(std::move(frame_data)));
    }
    reader_data["queued_frames"] = Json::FromArray(std::move(queued_frames));
  }
  return reader_data;
}

void OutputBuffers::AddData(channelz::DataSink sink) {
  Json::Object obj;
  obj["num_readers"] =
      Json::FromNumber(num_readers_.load(std::memory_order_relaxed));
  obj["encode_alignment"] = Json::FromNumber(encode_alignment_);
  obj["scheduling_state"] =
      Json::FromNumber(scheduling_state_.load(std::memory_order_relaxed));
  obj["scheduler"] = Json::FromString(scheduler_->Config());
  sink.AddAdditionalInfo("outputBuffers", std::move(obj));
  scheduling_party_->ToJson([sink](Json::Object obj) mutable {
    sink.AddAdditionalInfo("schedulingParty", std::move(obj));
  });
}

RefCountedPtr<OutputBuffers::Reader> OutputBuffers::MakeReader(uint32_t id) {
  MutexLock lock(&mu_reader_data_);
  if (readers_.size() <= id) {
    readers_.resize(id + 1);
  }
  RefCountedPtr<Reader>& reader = readers_[id];
  DCHECK_EQ(reader.get(), nullptr);
  reader = MakeRefCounted<Reader>(Ref(), id);
  num_readers_.fetch_add(1, std::memory_order_relaxed);
  return reader;
}

void OutputBuffers::DestroyReader(uint32_t id) {
  mu_reader_data_.Lock();
  RefCountedPtr<Reader> reader = std::move(readers_[id]);
  DCHECK_NE(reader.get(), nullptr);
  mu_reader_data_.Unlock();
  reader->mu_.Lock();
  reader->reading_ = false;
  auto waker = std::move(reader->waker_);
  reader->mu_.Unlock();
  waker.Wakeup();
  num_readers_.fetch_sub(1, std::memory_order_relaxed);
}

void OutputBuffers::WakeupScheduler() {
  GRPC_LATENT_SEE_INNER_SCOPE("OutputBuffers::WakeupScheduler");
  auto state = scheduling_state_.load(std::memory_order_acquire);
  while (true) {
    switch (state) {
      case kSchedulingProcessing:
        if (!scheduling_state_.compare_exchange_weak(
                state, kSchedulingWorkAvailable, std::memory_order_release)) {
          continue;
        }
        return;
      case kSchedulingWorkAvailable:
        return;
      default: {
        // Idle: value is a pointer to a waker.
        Waker* waker = reinterpret_cast<Waker*>(state);
        if (!scheduling_state_.compare_exchange_weak(
                state, kSchedulingWorkAvailable, std::memory_order_release)) {
          continue;
        }
        waker->Wakeup();
        delete waker;
        return;
      }
    }
    LOG(FATAL) << "Unreachable state: " << state;
  }
}

Poll<Empty> OutputBuffers::SchedulerPollForWork() {
  GRPC_LATENT_SEE_INNER_SCOPE("OutputBuffers::SchedulerPollForWork");
  auto state = scheduling_state_.load(std::memory_order_acquire);
  while (true) {
    switch (state) {
      case kSchedulingProcessing: {
        // We were processing, now we're done.
        Waker* waker = new Waker(GetContext<Activity>()->MakeNonOwningWaker());
        if (!scheduling_state_.compare_exchange_weak(
                state, reinterpret_cast<uintptr_t>(waker),
                std::memory_order_acq_rel)) {
          delete waker;
          continue;
        }
        return Pending{};
      }
      case kSchedulingWorkAvailable: {
        scheduling_state_.store(kSchedulingProcessing,
                                std::memory_order_relaxed);
        return Empty{};
      }
      default:
        return Pending{};
    }
    LOG(FATAL) << "Unreachable state: " << state;
  }
}

void OutputBuffers::Schedule() {
  GRPC_LATENT_SEE_INNER_SCOPE("OutputBuffers::Schedule");
  auto* first_message = frames_queue_.Peek();
  if (first_message == nullptr) return;
  std::vector<SchedulingData> scheduling_data;
  uint64_t queued_tokens = 0;
  {
    GRPC_LATENT_SEE_INNER_SCOPE("OutputBuffers::Schedule::CollectData1");
    MutexLock lock(&mu_reader_data_);
    scheduling_data.reserve(readers_.size());
    for (const auto& reader : readers_) {
      scheduling_data.emplace_back(reader);
    }
    queued_tokens = mpsc_probe_.QueuedTokens();
  }
  // Note that we use the number of queued tokens as the scheduling metric,
  // not number of bytes on the wire.
  // When we enqueue to the mpsc we don't know the wire size, since we don't
  // know that the bytes are going out over a TCP collective, or whether they'll
  // hit data endpoints or be inlined on a control channel.
  scheduler_->NewStep(queued_tokens, first_message->frame.tokens());
  const auto now = clock_->Now();
  bool any_readers = false;
  {
    GRPC_LATENT_SEE_INNER_SCOPE("OutputBuffers::Schedule::CollectData2");
    for (size_t i = 0; i < scheduling_data.size(); ++i) {
      SchedulingData& scheduling = scheduling_data[i];
      if (scheduling.reader == nullptr) continue;
      scheduling.reader->mu_.Lock();
      auto delivery_data = scheduling.reader->send_rate_.GetDeliveryData(now);
      bool reading = scheduling.reader->reading_;
      if (reading) any_readers = true;
      scheduling.reader->mu_.Unlock();
      scheduler_->AddChannel(i, reading, delivery_data.start_time,
                             delivery_data.bytes_per_second);
    }
  }
  if (!any_readers) return;
  {
    GRPC_LATENT_SEE_INNER_SCOPE("OutputBuffers::Schedule::MakePlan");
    scheduler_->MakePlan(*ztrace_collector_);
  }
  {
    GRPC_LATENT_SEE_INNER_SCOPE("OutputBuffers::Schedule::PlaceMessages");
    while (true) {
      auto* message = frames_queue_.Peek();
      if (message == nullptr) break;
      auto selected_reader =
          scheduler_->AllocateMessage(message->frame.tokens());
      if (!selected_reader.has_value()) {
        // No reader is ready to read this frame.
        // We'll try again later.
        break;
      }
      ztrace_collector_->Append([this, message, selected_reader]() {
        return WriteLargeFrameHeaderTrace{message->payload_tag,
                                          WriteSizeForFrame(*message),
                                          *selected_reader};
      });
      SchedulingData& scheduling = scheduling_data[*selected_reader];
      scheduling.queued_bytes += WriteSizeForFrame(*message);
      scheduling.frames.emplace_back(std::move(*message));
      frames_queue_.Pop();
    }
  }
  {
    GRPC_LATENT_SEE_INNER_SCOPE("OutputBuffers::Schedule::PublishSchedule");
    for (auto& scheduling : scheduling_data) {
      if (scheduling.frames.empty()) continue;
      auto& reader = scheduling.reader;
      DCHECK_NE(reader.get(), nullptr);
      reader->mu_.Lock();
      if (!reader->reading_) {
        // Frames were assigned to this reader, but it's either not reading
        // or not allocated anymore.
        auto frames = std::move(scheduling.frames);
        scheduling.frames.clear();
        reader->mu_.Unlock();
        for (auto& frame : frames) {
          Write(frame.payload_tag, std::move(frame.frame));
        }
        continue;
      }
      reader->send_rate_.StartSend(scheduling.queued_bytes);
      reader->frames_ = std::move(scheduling.frames);
      reader->reading_ = false;
      auto waker = std::move(reader->waker_);
      reader->mu_.Unlock();
      waker.WakeupAsync();
    }
  }
}

void OutputBuffers::Write(uint64_t payload_tag,
                          MpscQueued<OutgoingFrame> output_buffer) {
  GRPC_LATENT_SEE_INNER_SCOPE("OutputBuffers::Write");
  GRPC_TRACE_LOG(chaotic_good, INFO)
      << "CHAOTIC_GOOD: " << this
      << " Queue data frame write, payload_tag=" << payload_tag;
  mu_write_.Lock();
  frames_queue_.Push(QueuedFrame{payload_tag, std::move(output_buffer)});
  mu_write_.Unlock();
  WakeupScheduler();
}

///////////////////////////////////////////////////////////////////////////////
// SecureFrameQueue

void SecureFrameQueue::Write(SliceBuffer buffer) {
  ReleasableMutexLock lock(&mu_);
  uint32_t frame_length = buffer.Length();
  uint32_t frame_padding =
      DataConnectionPadding(frame_length, encode_alignment_);
  uint32_t header_padding = DataConnectionPadding(
      TcpDataFrameHeader::kFrameHeaderSize, encode_alignment_);
  auto slice = MutableSlice::CreateUninitialized(
      TcpDataFrameHeader::kFrameHeaderSize + header_padding);
  TcpDataFrameHeader{0, 0, frame_length}.Serialize(slice.data());
  if (header_padding != 0) {
    memset(slice.data() + TcpDataFrameHeader::kFrameHeaderSize, 0,
           frame_padding);
  }
  all_frames_.Append(Slice(std::move(slice)));
  all_frames_.Append(std::move(buffer));
  if (frame_padding != 0) {
    auto padding = MutableSlice::CreateUninitialized(frame_padding);
    memset(padding.data(), 0, frame_padding);
    all_frames_.Append(Slice(std::move(padding)));
  }
  auto waker = std::move(read_waker_);
  lock.Release();
  waker.Wakeup();
}

///////////////////////////////////////////////////////////////////////////////
// InputQueues

InputQueue::ReadTicket InputQueue::Read(uint64_t payload_tag) {
  MutexLock lock(&mu_);
  if (read_requested_.Set(payload_tag)) {
    return ReadTicket(
        MakeRefCounted<Completion>(
            payload_tag, absl::UnavailableError("Duplicate read requested")),
        nullptr);
  }
  auto it = completions_.find(payload_tag);
  if (it != completions_.end()) {
    return ReadTicket(it->second, nullptr);
  }
  auto completion = MakeRefCounted<Completion>(payload_tag);
  completions_.emplace(payload_tag, completion);
  return ReadTicket(std::move(completion), Ref());
}

void InputQueue::CompleteRead(uint64_t payload_tag, SliceBuffer buffer) {
  GRPC_LATENT_SEE_INNER_SCOPE("InputQueue::CompleteRead");
  if (payload_tag == 0) return;
  mu_.Lock();
  if (!closed_error_.ok()) {
    mu_.Unlock();
    return;
  }
  if (read_completed_.Set(payload_tag)) {
    mu_.Unlock();
    return;
  }
  auto c = completions_.extract(payload_tag);
  if (!c.empty()) {
    auto& completion = c.mapped();
    mu_.Unlock();
    completion->mu.Lock();
    completion->result.emplace(std::move(buffer));
    completion->ready = true;
    auto waker = std::move(completion->waker);
    completion->mu.Unlock();
    waker.Wakeup();
    return;
  }
  completions_.emplace(
      payload_tag, MakeRefCounted<Completion>(payload_tag, std::move(buffer)));
  mu_.Unlock();
}

void InputQueue::Cancel(Completion* completion) {
  mu_.Lock();
  GRPC_TRACE_LOG(chaotic_good, INFO)
      << "CHAOTIC_GOOD: Cancel payload_tag #" << completion->payload_tag;
  read_completed_.Set(completion->payload_tag);
  auto c = completions_.extract(completion->payload_tag);
  if (!c.empty()) {
    auto& completion = c.mapped();
    mu_.Unlock();
    completion->mu.Lock();
    auto waker = std::move(completion->waker);
    completion->mu.Unlock();
    waker.Wakeup();
  } else {
    mu_.Unlock();
  }
}

void InputQueue::AddData(channelz::DataSink sink) {
  MutexLock lock(&mu_);
  Json::Object obj;
  obj["read_requested"] = Json::FromString(absl::StrCat(read_requested_));
  obj["read_completed"] = Json::FromString(absl::StrCat(read_completed_));
  // TODO(ctiller): log completions_
  if (!closed_error_.ok()) {
    obj["closed_error"] = Json::FromString(closed_error_.ToString());
  }
  sink.AddAdditionalInfo("inputQueue", std::move(obj));
}

void InputQueue::SetClosed(absl::Status status) {
  mu_.Lock();
  if (!closed_error_.ok()) {
    mu_.Unlock();
    return;
  }
  if (status.ok()) status = absl::UnavailableError("transport closed");
  closed_error_ = std::move(status);
  auto completions = std::move(completions_);
  completions_.clear();
  Waker await_closed = std::move(await_closed_);
  mu_.Unlock();
  await_closed.Wakeup();
  for (auto& [tag, completion] : completions) {
    completion->mu.Lock();
    if (!completion->ready) {
      auto waker = std::move(completion->waker);
      completion->mu.Unlock();
      waker.Wakeup();
    } else {
      completion->mu.Unlock();
    }
  }
}

///////////////////////////////////////////////////////////////////////////////
// Endpoint

namespace {
RefCountedPtr<channelz::SocketNode> MakeSocketNode(
    const TransportContextPtr& ctx, const PromiseEndpoint& endpoint) {
  std::string peer_string =
      grpc_event_engine::experimental::ResolvedAddressToString(
          endpoint.GetPeerAddress())
          .value_or("unknown");
  return MakeRefCounted<channelz::SocketNode>(
      grpc_event_engine::experimental::ResolvedAddressToString(
          endpoint.GetLocalAddress())
          .value_or("unknown"),
      peer_string, absl::StrCat("chaotic-good ", peer_string),
      ctx->socket_node->security());
}

TransportFramingEndpointExtension* GetTransportFramingEndpointExtension(
    PromiseEndpoint& endpoint) {
  return grpc_event_engine::experimental::QueryExtension<
      TransportFramingEndpointExtension>(
      endpoint.GetEventEngineEndpoint().get());
}

class MetricsCollector
    : public RefCounted<MetricsCollector, NonPolymorphicRefCount> {
 public:
  explicit MetricsCollector(
      Clock* clock,
      grpc_event_engine::experimental::EventEngine::Endpoint& endpoint)
      : clock_(clock), telemetry_info_(endpoint.GetTelemetryInfo()) {
    if (telemetry_info_ == nullptr) return;
    delivery_rate_ = telemetry_info_->GetMetricKey("delivery_rate");
    rtt_ = telemetry_info_->GetMetricKey("net_rtt_usec");
    if (!rtt_.has_value()) rtt_ = telemetry_info_->GetMetricKey("srtt");
    data_notsent_ = telemetry_info_->GetMetricKey("data_notsent");
    byte_offset_ = telemetry_info_->GetMetricKey("byte_offset");
    absl::InlinedVector<size_t, 4> keys;
    if (delivery_rate_.has_value()) {
      keys.push_back(*delivery_rate_);
    }
    if (byte_offset_.has_value()) keys.push_back(*byte_offset_);
    if (rtt_.has_value()) keys.push_back(*rtt_);
    if (data_notsent_.has_value()) keys.push_back(*data_notsent_);
    requested_metrics_ = telemetry_info_->GetMetricsSet(keys);
  }

  bool HasAnyMetrics() const {
    return delivery_rate_.has_value() || rtt_.has_value() ||
           data_notsent_.has_value();
  }

  std::shared_ptr<
      grpc_event_engine::experimental::EventEngine::Endpoint::MetricsSet>
  requested_metrics() const {
    return requested_metrics_;
  }

  std::tuple<SendRate::NetworkMetrics, std::optional<uint64_t>>
  GetNetworkMetrics(
      grpc_event_engine::experimental::EventEngine::Endpoint::WriteEvent event,
      absl::Span<const grpc_event_engine::experimental::EventEngine::Endpoint::
                     WriteMetric>
          metrics,
      uint64_t message_size) const {
    SendRate::NetworkMetrics net_metrics;
    std::optional<int64_t> data_notsent;
    std::optional<int64_t> byte_offset;
    for (const auto& metric : metrics) {
      if (metric.key == delivery_rate_) {
        net_metrics.bytes_per_nanosecond = metric.value * 1e-9;
      }
      if (metric.key == rtt_ && metric.value > 0) {
        net_metrics.rtt_usec = metric.value;
      }
      if (metric.key == data_notsent_) {
        data_notsent = metric.value;
      }
      if (metric.key == byte_offset_) {
        byte_offset = metric.value;
      }
    }
    if (event != grpc_event_engine::experimental::EventEngine::Endpoint::
                     WriteEvent::kSendMsg) {
      byte_offset = std::nullopt;
      data_notsent = std::nullopt;
    }
    std::optional<uint64_t> bytes_outstanding;
    if (byte_offset.has_value() && data_notsent.has_value()) {
      bytes_outstanding = *data_notsent + message_size - *byte_offset;
    }
    return {net_metrics, bytes_outstanding};
  }

  grpc_event_engine::experimental::EventEngine::Endpoint::WriteEventSink
  MakeWriteEventSink(size_t write_size,
                     RefCountedPtr<OutputBuffers::Reader> reader,
                     std::shared_ptr<TcpZTraceCollector> ztrace_collector) {
    using grpc_event_engine::experimental::EventEngine;
    return EventEngine::Endpoint::WriteEventSink(
        requested_metrics(),
        {EventEngine::Endpoint::WriteEvent::kSendMsg,
         EventEngine::Endpoint::WriteEvent::kSent,
         EventEngine::Endpoint::WriteEvent::kAcked},
        [reader, ztrace_collector, write_size, self = Ref()](
            EventEngine::Endpoint::WriteEvent event, absl::Time timestamp,
            std::vector<EventEngine::Endpoint::WriteMetric> metrics) {
          GRPC_LATENT_SEE_PARENT_SCOPE("MetricsCollector::WriteEventSink");
          ztrace_collector->Append([event, timestamp, &metrics,
                                    telemetry_info = self->telemetry_info_,
                                    &reader]() {
            EndpointWriteMetricsTrace trace{timestamp, event, {}, reader->id()};
            trace.metrics.reserve(metrics.size());
            for (const auto [id, value] : metrics) {
              if (auto name = telemetry_info->GetMetricName(id);
                  name.has_value()) {
                trace.metrics.push_back({*name, value});
              }
            }
            return trace;
          });
          auto [net_metrics, data_notsent] =
              self->GetNetworkMetrics(event, metrics, write_size);
          std::optional<SendRate::NetworkSend> network_send;
          if (event == EventEngine::Endpoint::WriteEvent::kSent ||
              data_notsent.has_value()) {
            network_send = SendRate::NetworkSend{
                self->clock_->Now() +
                    absl::ToInt64Nanoseconds(timestamp - absl::Now()),
                static_cast<uint64_t>(data_notsent.value_or(write_size))};
          }
          reader->SetNetworkMetrics(network_send, net_metrics);
        });
  }

 private:
  Clock* const clock_;
  std::optional<size_t> delivery_rate_;
  std::optional<size_t> rtt_;
  std::optional<size_t> data_notsent_;
  std::optional<size_t> byte_offset_;
  std::shared_ptr<
      grpc_event_engine::experimental::EventEngine::Endpoint::MetricsSet>
      requested_metrics_;
  std::shared_ptr<
      grpc_event_engine::experimental::EventEngine::Endpoint::TelemetryInfo>
      telemetry_info_;
};
}  // namespace

<<<<<<< HEAD
auto Endpoint::WriteLoop(uint32_t id,
                         RefCountedPtr<OutputBuffers> output_buffers,
                         std::shared_ptr<PromiseEndpoint> endpoint,
                         std::shared_ptr<TcpZTraceCollector> ztrace_collector) {
  output_buffers->AddEndpoint(id);
  auto requested_metrics = std::make_shared<std::vector<size_t>>();
  auto telemetry_info = endpoint->GetEventEngineEndpoint()->GetTelemetryInfo();
  std::optional<size_t> data_rate_metric =
      telemetry_info ? telemetry_info->GetMetricKey("delivery_rate")
                     : std::nullopt;
  if (data_rate_metric.has_value()) {
    requested_metrics->push_back(*data_rate_metric);
  }
  return Loop([id, endpoint = std::move(endpoint),
               output_buffers = std::move(output_buffers),
               requested_metrics = std::move(requested_metrics),
               data_rate_metric, ztrace_collector,
               telemetry_info = std::move(telemetry_info)]() mutable {
    return TrySeq(
        output_buffers->Next(id),
        [endpoint, id, requested_metrics = std::move(requested_metrics),
         data_rate_metric, output_buffers, ztrace_collector,
         telemetry_info = std::move(telemetry_info)](
            data_endpoints_detail::NextWrite next_write) mutable {
          GRPC_TRACE_LOG(chaotic_good, INFO)
              << "CHAOTIC_GOOD: " << output_buffers.get() << " "
              << ResolvedAddressToString(endpoint->GetPeerAddress())
                     .value_or("peer-unknown")
              << " Write " << next_write.bytes.Length()
              << "b to data endpoint #" << id;
          using grpc_event_engine::experimental::EventEngine;
          PromiseEndpoint::WriteArgs write_args;
          if (next_write.trace && data_rate_metric.has_value()) {
            write_args.set_metrics_sink(EventEngine::Endpoint::WriteEventSink(
                std::move(requested_metrics),
                {EventEngine::Endpoint::WriteEvent::kSendMsg,
                 EventEngine::Endpoint::WriteEvent::kScheduled,
                 EventEngine::Endpoint::WriteEvent::kAcked},
                [data_rate_metric, id, output_buffers, ztrace_collector,
                 telemetry_info = std::move(telemetry_info)](
                    EventEngine::Endpoint::WriteEvent event,
                    absl::Time timestamp,
                    std::vector<EventEngine::Endpoint::WriteMetric> metrics) {
                  ztrace_collector->Append(
                      [event, timestamp, &metrics, &telemetry_info]() {
                        EndpointWriteMetricsTrace trace{timestamp, event, {}};
                        trace.metrics.reserve(metrics.size());
                        for (const auto [id, value] : metrics) {
                          if (auto name = telemetry_info->GetMetricName(id);
                              name.has_value()) {
                            trace.metrics.push_back({*name, value});
                          }
                        }
                        return trace;
                      });
                  for (const auto& metric : metrics) {
                    if (metric.key == *data_rate_metric) {
                      output_buffers->UpdateSendRate(id, metric.value * 1e-9);
                    }
                  }
                }));
=======
auto Endpoint::PullDataPayload(RefCountedPtr<EndpointContext> ctx) {
  return Map(
      ctx->reader->Next(),
      [ctx](
          ValueOrFailure<std::vector<OutputBuffers::QueuedFrame>> queued_frames)
          -> ValueOrFailure<SliceBuffer> {
        if (!queued_frames.ok()) return Failure{};
        GRPC_TRACE_LOG(chaotic_good, INFO)
            << "CHAOTIC_GOOD: " << ctx->reader.get() << " "
            << ResolvedAddressToString(ctx->endpoint->GetPeerAddress())
                   .value_or("peer-unknown")
            << " Write " << queued_frames->size()
            << " frames to data endpoint #" << ctx->id;
        using grpc_event_engine::experimental::EventEngine;

        GRPC_LATENT_SEE_INNER_SCOPE("SerializePayload");
        // Frame everything into a slice buffer.
        SliceBuffer buffer;
        const size_t header_padding = DataConnectionPadding(
            TcpDataFrameHeader::kFrameHeaderSize, ctx->encode_alignment);
        const size_t header_size =
            TcpDataFrameHeader::kFrameHeaderSize + header_padding;
        auto header_frames = MutableSlice::CreateUninitialized(
            header_size * queued_frames->size() + ctx->encode_alignment);
        auto padding_mut =
            header_frames.TakeFirstNoInline(ctx->encode_alignment);
        memset(padding_mut.data(), 0, ctx->encode_alignment);
        auto padding = Slice(std::move(padding_mut));
        for (size_t i = 0; i < queued_frames->size(); ++i) {
          auto& queued_frame = (*queued_frames)[i];
          auto& frame = absl::ConvertVariantTo<FrameInterface&>(
              queued_frame.frame->payload);
          auto hdr = header_frames.TakeFirstNoInline(header_size);
          const uint32_t payload_length = frame.MakeHeader().payload_length;
          TcpDataFrameHeader{queued_frame.payload_tag, ctx->clock->Now(),
                             payload_length}
              .Serialize(hdr.data());
          memset(hdr.data() + TcpDataFrameHeader::kFrameHeaderSize, 0,
                 header_padding);
          buffer.AppendIndexed(Slice(std::move(hdr)));
          frame.SerializePayload(buffer);
          const size_t frame_padding =
              DataConnectionPadding(payload_length, ctx->encode_alignment);
          if (frame_padding != 0) {
            buffer.AppendIndexed(padding.RefSubSlice(0, frame_padding));
          }
        }
        return buffer;
      });
}

auto Endpoint::WriteLoop(RefCountedPtr<EndpointContext> ctx) {
  auto metrics_collector = MakeRefCounted<MetricsCollector>(
      ctx->clock, *ctx->endpoint->GetEventEngineEndpoint());
  if (!metrics_collector->HasAnyMetrics()) {
    metrics_collector.reset();
  }
  return Loop([ctx = std::move(ctx),
               metrics_collector = std::move(metrics_collector)]() {
    return TrySeq(
        GRPC_LATENT_SEE_PROMISE(
            "DataEndpointPullPayload",
            Race(PullDataPayload(ctx),
                 Map(ctx->secure_frame_queue->Next(),
                     [](auto x) -> ValueOrFailure<SliceBuffer> { return x; }))),
        [ctx, metrics_collector](SliceBuffer buffer) {
          ctx->ztrace_collector->Append(
              WriteBytesToEndpointTrace{buffer.Length(), ctx->id});
          PromiseEndpoint::WriteArgs write_args;
          auto now = Timestamp::Now();
          if (metrics_collector != nullptr &&
              now - ctx->last_metrics_update > Duration::Milliseconds(100)) {
            ctx->last_metrics_update = now;
            write_args.set_metrics_sink(metrics_collector->MakeWriteEventSink(
                buffer.Length(), ctx->reader, ctx->ztrace_collector));
>>>>>>> f4f80a30
          }
          return Map(
              AddGeneratedErrorPrefix(
                  [ctx]() {
                    return absl::StrCat(
                        "DATA_CHANNEL: ",
                        ResolvedAddressToString(ctx->endpoint->GetPeerAddress())
                            .value_or("peer-unknown"),
                        "#", ctx->id);
                  },
                  GRPC_LATENT_SEE_PROMISE(
                      "DataEndpointWrite",
                      ctx->endpoint->Write(std::move(buffer),
                                           std::move(write_args)))),
              [ctx](absl::Status status) {
                ctx->ztrace_collector->Append([id = ctx->id, &status]() {
                  return FinishWriteBytesToEndpointTrace{id, status};
                });
                GRPC_TRACE_LOG(chaotic_good, INFO)
                    << "CHAOTIC_GOOD: " << ctx->reader.get() << " "
                    << "Write done to data endpoint #" << ctx->id
                    << " status: " << status;
                return status;
              });
        },
        [id = ctx->id, reader = ctx->reader]() -> LoopCtl<absl::Status> {
          GRPC_TRACE_LOG(chaotic_good, INFO)
              << "CHAOTIC_GOOD: " << reader.get() << " "
              << "Write done to data endpoint #" << id;
          return Continue{};
        });
  });
}

auto Endpoint::ReadLoop(RefCountedPtr<EndpointContext> ctx) {
  return Loop([ctx = std::move(ctx)]() {
    return TrySeq(
        GRPC_LATENT_SEE_PROMISE(
            "DataEndpointReadHdr",
            ctx->endpoint->ReadSlice(
                TcpDataFrameHeader::kFrameHeaderSize +
                DataConnectionPadding(TcpDataFrameHeader::kFrameHeaderSize,
                                      ctx->decode_alignment))),
        [id = ctx->id](Slice frame_header) {
          auto hdr = TcpDataFrameHeader::Parse(frame_header.data());
          GRPC_TRACE_LOG(chaotic_good, INFO)
              << "CHAOTIC_GOOD: Read "
              << (hdr.ok() ? absl::StrCat(*hdr) : hdr.status().ToString())
              << " on data connection #" << id;
          return hdr;
        },
        [ctx](TcpDataFrameHeader frame_header) {
          ctx->ztrace_collector->Append(ReadDataHeaderTrace{frame_header});
          return Map(
              TryStaple(GRPC_LATENT_SEE_PROMISE(
                            "DataEndpointRead",
                            ctx->endpoint->Read(frame_header.payload_length +
                                                DataConnectionPadding(
                                                    frame_header.payload_length,
                                                    ctx->decode_alignment))),
                        frame_header),
              [id = ctx->id, frame_header](auto x) {
                GRPC_TRACE_LOG(chaotic_good, INFO)
                    << "CHAOTIC_GOOD: Complete read " << frame_header
                    << " on data connection #" << id
                    << " status: " << x.status();
                return x;
              });
        },
        [ctx](std::tuple<SliceBuffer, TcpDataFrameHeader> buffer_frame)
            -> LoopCtl<absl::Status> {
          auto& [buffer, frame_header] = buffer_frame;
          GRPC_TRACE_LOG(chaotic_good, INFO)
              << "CHAOTIC_GOOD: Complete read " << frame_header
              << " on data connection #" << ctx->id;
          buffer.RemoveLastNBytesNoInline(DataConnectionPadding(
              frame_header.payload_length, ctx->decode_alignment));
          if (GPR_UNLIKELY(frame_header.payload_tag ==
                           kSecurityFramePayloadTag)) {
            ReceiveSecurityFrame(*ctx->endpoint, std::move(buffer));
          } else {
            ctx->input_queues->CompleteRead(frame_header.payload_tag,
                                            std::move(buffer));
          }
          return Continue{};
        });
  });
}

void Endpoint::ReceiveSecurityFrame(PromiseEndpoint& endpoint,
                                    SliceBuffer buffer) {
  auto* transport_framing_endpoint_extension =
      GetTransportFramingEndpointExtension(endpoint);
  if (transport_framing_endpoint_extension == nullptr) return;
  transport_framing_endpoint_extension->ReceiveFrame(std::move(buffer));
}

void Endpoint::ToJson(absl::AnyInvocable<void(Json::Object)> sink) {
  Json::Object obj;
  obj["id"] = Json::FromNumber(ctx_->id);
  obj["now"] = Json::FromNumber(ctx_->clock->Now());
  obj["encode_alignment"] = Json::FromNumber(ctx_->encode_alignment);
  obj["decode_alignment"] = Json::FromNumber(ctx_->decode_alignment);
  obj["secure_frame_bytes_queued"] =
      Json::FromNumber(ctx_->secure_frame_queue->InstantaneousQueuedBytes());
  obj["enable_tracing"] = Json::FromBool(ctx_->enable_tracing);
  obj["reader"] = Json::FromObject(ctx_->reader->ToJson());
  party_->ToJson([root = std::move(obj),
                  sink = std::move(sink)](Json::Object obj) mutable {
    root["party"] = Json::FromObject(std::move(obj));
    sink(std::move(root));
  });
}

Endpoint::Endpoint(uint32_t id, uint32_t encode_alignment,
                   uint32_t decode_alignment, Clock* clock,
                   RefCountedPtr<OutputBuffers> output_buffers,
                   RefCountedPtr<InputQueue> input_queues,
                   PendingConnection pending_connection, bool enable_tracing,
                   TransportContextPtr ctx,
                   std::shared_ptr<TcpZTraceCollector> ztrace_collector) {
  auto ep_ctx = MakeRefCounted<EndpointContext>();
  ctx_ = ep_ctx;
  ep_ctx->id = id;
  ep_ctx->encode_alignment = encode_alignment;
  ep_ctx->decode_alignment = decode_alignment;
  ep_ctx->enable_tracing = enable_tracing;
  ep_ctx->output_buffers = std::move(output_buffers);
  ep_ctx->input_queues = std::move(input_queues);
  ep_ctx->ztrace_collector = std::move(ztrace_collector);
  ep_ctx->arena = SimpleArenaAllocator(0)->MakeArena();
  ep_ctx->arena->SetContext(ctx->event_engine.get());
  ep_ctx->clock = clock;
  ep_ctx->transport_ctx = std::move(ctx);
  ep_ctx->reader = ep_ctx->output_buffers->MakeReader(ep_ctx->id);
  party_ = Party::Make(ep_ctx->arena);
  party_->Spawn(
      "write",
      [ep_ctx, pending_connection = std::move(pending_connection)]() mutable {
        return TrySeq(
            pending_connection.Await(),
            [ep_ctx = std::move(ep_ctx)](PromiseEndpoint ep) mutable {
              GRPC_TRACE_LOG(chaotic_good, INFO)
                  << "CHAOTIC_GOOD: data endpoint " << ep_ctx->id << " to "
                  << grpc_event_engine::experimental::ResolvedAddressToString(
                         ep.GetPeerAddress())
                         .value_or("<<unknown peer address>>")
                  << " ready";
              RefCountedPtr<channelz::SocketNode> socket_node;
              if (ep_ctx->transport_ctx->socket_node != nullptr) {
                auto* channelz_endpoint =
                    grpc_event_engine::experimental::QueryExtension<
                        grpc_event_engine::experimental::ChannelzExtension>(
                        ep.GetEventEngineEndpoint().get());
                socket_node = MakeSocketNode(ep_ctx->transport_ctx, ep);
                socket_node->AddParent(
                    ep_ctx->transport_ctx->socket_node.get());
                if (channelz_endpoint != nullptr) {
                  channelz_endpoint->SetSocketNode(socket_node);
                }
              }
              auto endpoint = std::make_shared<PromiseEndpoint>(std::move(ep));
              ep_ctx->endpoint = endpoint;
              // Enable RxMemoryAlignment and RPC receive coalescing after the
              // transport setup is complete. At this point all the settings
              // frames should have been read.
              if (ep_ctx->decode_alignment != 1) {
                endpoint->EnforceRxMemoryAlignmentAndCoalescing();
              }
              if (ep_ctx->enable_tracing) {
                auto* epte = grpc_event_engine::experimental::QueryExtension<
                    grpc_event_engine::experimental::TcpTraceExtension>(
                    endpoint->GetEventEngineEndpoint().get());
                if (epte != nullptr) {
                  epte->SetTcpTracer(std::make_shared<DefaultTcpTracer>(
                      ep_ctx->transport_ctx->stats_plugin_group));
                }
              }
              ep_ctx->secure_frame_queue =
                  MakeRefCounted<SecureFrameQueue>(ep_ctx->encode_alignment);
              auto* transport_framing_endpoint_extension =
                  GetTransportFramingEndpointExtension(*endpoint);
              if (transport_framing_endpoint_extension != nullptr) {
                transport_framing_endpoint_extension->SetSendFrameCallback(
                    [ep_ctx](SliceBuffer* data) {
                      ep_ctx->secure_frame_queue->Write(std::move(*data));
                    });
              }
              auto read_party = Party::Make(ep_ctx->arena);
              read_party->Spawn(
                  "read",
                  [ep_ctx]() mutable { return ReadLoop(std::move(ep_ctx)); },
                  [ep_ctx](absl::Status status) {
                    GRPC_TRACE_LOG(chaotic_good, INFO)
                        << "CHAOTIC_GOOD: read party done: " << status;
                    ep_ctx->input_queues->SetClosed(std::move(status));
                  });
              return Map(GRPC_LATENT_SEE_PROMISE("DataEndpointWrite",
                                                 WriteLoop(std::move(ep_ctx))),
                         [read_party, socket_node = std::move(socket_node)](
                             auto x) { return x; });
            });
      },
      [ep_ctx](absl::Status status) {
        GRPC_TRACE_LOG(chaotic_good, INFO)
            << "CHAOTIC_GOOD: write party done: " << status;
        ep_ctx->input_queues->SetClosed(std::move(status));
      });
}

}  // namespace data_endpoints_detail

///////////////////////////////////////////////////////////////////////////////
// DataEndpoints

DataEndpoints::DataEndpoints(
    std::vector<PendingConnection> endpoints_vec, TransportContextPtr ctx,
    uint32_t encode_alignment, uint32_t decode_alignment,
    std::shared_ptr<TcpZTraceCollector> ztrace_collector, bool enable_tracing,
    std::string scheduler_config, data_endpoints_detail::Clock* clock)
    : channelz::DataSource(ctx->socket_node),
      output_buffers_(MakeRefCounted<data_endpoints_detail::OutputBuffers>(
          clock, encode_alignment, ztrace_collector,
          std::move(scheduler_config), ctx)),
      input_queues_(MakeRefCounted<data_endpoints_detail::InputQueue>(ctx)) {
  for (size_t i = 0; i < endpoints_vec.size(); ++i) {
    endpoints_.emplace_back(std::make_unique<data_endpoints_detail::Endpoint>(
        i, encode_alignment, decode_alignment, clock, output_buffers_,
        input_queues_, std::move(endpoints_vec[i]), enable_tracing, ctx,
        ztrace_collector));
  }
}

void DataEndpoints::AddData(channelz::DataSink sink) {
  output_buffers_->AddData(sink);
  input_queues_->AddData(sink);
  struct EndpointInfoCollector {
    EndpointInfoCollector(int remaining)
        : remaining(remaining), endpoints(remaining) {}
    Mutex mu;
    int remaining ABSL_GUARDED_BY(mu) = 0;
    Json::Array endpoints ABSL_GUARDED_BY(mu);
  };
  MutexLock lock(&mu_);
  auto endpoint_info_collector =
      std::make_shared<EndpointInfoCollector>(endpoints_.size());
  for (size_t i = 0; i < endpoints_.size(); ++i) {
    endpoints_[i]->ToJson([endpoint_info_collector, i,
                           sink](Json::Object obj) mutable {
      MutexLock lock(&endpoint_info_collector->mu);
      endpoint_info_collector->endpoints[i] = Json::FromObject(std::move(obj));
      if (--endpoint_info_collector->remaining == 0) {
        sink.AddAdditionalInfo(
            "chaoticGoodDataEndpoints",
            {{"endpoints",
              Json::FromArray(std::move(endpoint_info_collector->endpoints))}});
      }
    });
  }
}

}  // namespace chaotic_good
}  // namespace grpc_core<|MERGE_RESOLUTION|>--- conflicted
+++ resolved
@@ -689,69 +689,6 @@
 };
 }  // namespace
 
-<<<<<<< HEAD
-auto Endpoint::WriteLoop(uint32_t id,
-                         RefCountedPtr<OutputBuffers> output_buffers,
-                         std::shared_ptr<PromiseEndpoint> endpoint,
-                         std::shared_ptr<TcpZTraceCollector> ztrace_collector) {
-  output_buffers->AddEndpoint(id);
-  auto requested_metrics = std::make_shared<std::vector<size_t>>();
-  auto telemetry_info = endpoint->GetEventEngineEndpoint()->GetTelemetryInfo();
-  std::optional<size_t> data_rate_metric =
-      telemetry_info ? telemetry_info->GetMetricKey("delivery_rate")
-                     : std::nullopt;
-  if (data_rate_metric.has_value()) {
-    requested_metrics->push_back(*data_rate_metric);
-  }
-  return Loop([id, endpoint = std::move(endpoint),
-               output_buffers = std::move(output_buffers),
-               requested_metrics = std::move(requested_metrics),
-               data_rate_metric, ztrace_collector,
-               telemetry_info = std::move(telemetry_info)]() mutable {
-    return TrySeq(
-        output_buffers->Next(id),
-        [endpoint, id, requested_metrics = std::move(requested_metrics),
-         data_rate_metric, output_buffers, ztrace_collector,
-         telemetry_info = std::move(telemetry_info)](
-            data_endpoints_detail::NextWrite next_write) mutable {
-          GRPC_TRACE_LOG(chaotic_good, INFO)
-              << "CHAOTIC_GOOD: " << output_buffers.get() << " "
-              << ResolvedAddressToString(endpoint->GetPeerAddress())
-                     .value_or("peer-unknown")
-              << " Write " << next_write.bytes.Length()
-              << "b to data endpoint #" << id;
-          using grpc_event_engine::experimental::EventEngine;
-          PromiseEndpoint::WriteArgs write_args;
-          if (next_write.trace && data_rate_metric.has_value()) {
-            write_args.set_metrics_sink(EventEngine::Endpoint::WriteEventSink(
-                std::move(requested_metrics),
-                {EventEngine::Endpoint::WriteEvent::kSendMsg,
-                 EventEngine::Endpoint::WriteEvent::kScheduled,
-                 EventEngine::Endpoint::WriteEvent::kAcked},
-                [data_rate_metric, id, output_buffers, ztrace_collector,
-                 telemetry_info = std::move(telemetry_info)](
-                    EventEngine::Endpoint::WriteEvent event,
-                    absl::Time timestamp,
-                    std::vector<EventEngine::Endpoint::WriteMetric> metrics) {
-                  ztrace_collector->Append(
-                      [event, timestamp, &metrics, &telemetry_info]() {
-                        EndpointWriteMetricsTrace trace{timestamp, event, {}};
-                        trace.metrics.reserve(metrics.size());
-                        for (const auto [id, value] : metrics) {
-                          if (auto name = telemetry_info->GetMetricName(id);
-                              name.has_value()) {
-                            trace.metrics.push_back({*name, value});
-                          }
-                        }
-                        return trace;
-                      });
-                  for (const auto& metric : metrics) {
-                    if (metric.key == *data_rate_metric) {
-                      output_buffers->UpdateSendRate(id, metric.value * 1e-9);
-                    }
-                  }
-                }));
-=======
 auto Endpoint::PullDataPayload(RefCountedPtr<EndpointContext> ctx) {
   return Map(
       ctx->reader->Next(),
@@ -827,7 +764,6 @@
             ctx->last_metrics_update = now;
             write_args.set_metrics_sink(metrics_collector->MakeWriteEventSink(
                 buffer.Length(), ctx->reader, ctx->ztrace_collector));
->>>>>>> f4f80a30
           }
           return Map(
               AddGeneratedErrorPrefix(
