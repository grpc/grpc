--- conflicted
+++ resolved
@@ -40,24 +40,6 @@
 namespace chaotic_good {
 
 namespace data_endpoints_detail {
-
-///////////////////////////////////////////////////////////////////////////////
-<<<<<<< HEAD
-// FrameHeader
-
-void DataFrameHeader::Serialize(uint8_t* data) const {
-  WriteLittleEndianUint64(payload_tag, data);
-  WriteLittleEndianUint64(send_timestamp, data + 8);
-  WriteLittleEndianUint32(payload_length, data + 16);
-}
-
-absl::StatusOr<DataFrameHeader> DataFrameHeader::Parse(const uint8_t* data) {
-  DataFrameHeader header;
-  header.payload_tag = ReadLittleEndianUint64(data);
-  header.send_timestamp = ReadLittleEndianUint64(data + 8);
-  header.payload_length = ReadLittleEndianUint32(data + 16);
-  return header;
-}
 
 ///////////////////////////////////////////////////////////////////////////////
 // SendRate
@@ -114,8 +96,6 @@
 }
 
 ///////////////////////////////////////////////////////////////////////////////
-=======
->>>>>>> 09dcf3f9
 // OutputBuffer
 
 std::optional<double> OutputBuffer::DeliveryTime(uint64_t current_time,
@@ -189,17 +169,11 @@
   GRPC_TRACE_LOG(chaotic_good, INFO)
       << "CHAOTIC_GOOD: Queue " << length << " data onto endpoint "
       << best_endpoint << " queue " << this;
-<<<<<<< HEAD
   auto& buffer = buffers_[best_endpoint];
   waker = buffer->TakeWaker();
   SliceBuffer& output = buffer->pending();
-  DataFrameHeader{payload_tag, send_time, length}.Serialize(
-      output.AddTiny(DataFrameHeader::kFrameHeaderSize));
-=======
-  waker = buffers_[best_endpoint]->TakeWaker();
-  SliceBuffer& output = buffers_[best_endpoint]->pending();
-  hdr.Serialize(output.AddTiny(TcpDataFrameHeader::kFrameHeaderSize));
->>>>>>> 09dcf3f9
+  TcpDataFrameHeader{payload_tag, send_time, length}.Serialize(
+      output.AddTiny(TcpDataFrameHeader::kFrameHeaderSize));
   output.TakeAndAppend(output_buffer);
   return Empty{};
 }
