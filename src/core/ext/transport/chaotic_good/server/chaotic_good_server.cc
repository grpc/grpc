--- conflicted
+++ resolved
@@ -440,17 +440,10 @@
           self->connection_->Done();
         }
       },
-<<<<<<< HEAD
-      self->connection_->arena_.get());
-  MutexLock lock(&self->connection_->mu_);
-  if (self->connection_->orphaned_) return;
-  self->connection_->receive_settings_activity_ = std::move(activity);
-=======
-      connection_->arena_.get(), connection_->listener_->event_engine_.get());
+      connection_->arena_.get());
   MutexLock lock(&connection_->mu_);
   if (connection_->orphaned_) return;
   connection_->receive_settings_activity_ = std::move(activity);
->>>>>>> 1913e165
 }
 
 Timestamp ChaoticGoodServerListener::ActiveConnection::HandshakingState::
