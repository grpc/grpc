// Copyright 2022 gRPC authors.
//
// Licensed under the Apache License, Version 2.0 (the "License");
// you may not use this file except in compliance with the License.
// You may obtain a copy of the License at
//
//     http://www.apache.org/licenses/LICENSE-2.0
//
// Unless required by applicable law or agreed to in writing, software
// distributed under the License is distributed on an "AS IS" BASIS,
// WITHOUT WARRANTIES OR CONDITIONS OF ANY KIND, either express or implied.
// See the License for the specific language governing permissions and
// limitations under the License.

#ifndef GRPC_SRC_CORE_EXT_TRANSPORT_CHAOTIC_GOOD_SERVER_CHAOTIC_GOOD_SERVER_H
#define GRPC_SRC_CORE_EXT_TRANSPORT_CHAOTIC_GOOD_SERVER_CHAOTIC_GOOD_SERVER_H

#include <grpc/event_engine/event_engine.h>
#include <grpc/support/port_platform.h>

#include <cstddef>
#include <cstdint>
#include <memory>
#include <string>
#include <vector>

#include "absl/container/flat_hash_map.h"
#include "absl/random/random.h"
#include "absl/status/status.h"
#include "absl/status/statusor.h"
#include "src/core/channelz/channel_trace.h"
#include "src/core/channelz/channelz.h"
#include "src/core/ext/transport/chaotic_good/config.h"
#include "src/core/ext/transport/chaotic_good/pending_connection.h"
#include "src/core/handshaker/handshaker.h"
#include "src/core/lib/channel/channel_args.h"
#include "src/core/lib/iomgr/closure.h"
#include "src/core/lib/iomgr/error.h"
#include "src/core/lib/iomgr/iomgr_fwd.h"
#include "src/core/lib/iomgr/tcp_server.h"
#include "src/core/lib/promise/activity.h"
#include "src/core/lib/promise/inter_activity_latch.h"
#include "src/core/lib/resource_quota/memory_quota.h"
#include "src/core/lib/resource_quota/resource_quota.h"
#include "src/core/lib/slice/slice.h"
#include "src/core/lib/slice/slice_internal.h"
#include "src/core/lib/transport/promise_endpoint.h"
#include "src/core/server/server.h"
#include "src/core/util/shared_bit_gen.h"
#include "src/core/util/sync.h"
#include "src/core/util/time.h"

// Channel arg: integer number of data connections to specify
// Defaults to 1 if not set
#define GRPC_ARG_CHAOTIC_GOOD_DATA_CONNECTIONS \
  "grpc.chaotic_good.data_connections"

namespace grpc_core {
namespace chaotic_good {
class ChaoticGoodServerListener final : public Server::ListenerInterface {
 public:
  static absl::AnyInvocable<std::string()> DefaultConnectionIDGenerator() {
    return []() mutable {
      SharedBitGen g;
      return absl::StrCat(absl::Hex(absl::Uniform<uint64_t>(g)));
    };
  }

  explicit ChaoticGoodServerListener(
      Server* server, const ChannelArgs& args,
      absl::AnyInvocable<std::string()> connection_id_generator =
          DefaultConnectionIDGenerator());
  ~ChaoticGoodServerListener() override;
  // Bind address to EventEngine listener.
  absl::StatusOr<int> Bind(
      grpc_event_engine::experimental::EventEngine::ResolvedAddress addr);
  absl::Status BindExternal(std::string addr, const ChannelArgs& args);
  absl::Status StartListening();
  const ChannelArgs& args() const { return args_; }
  void Orphan() override;

  class ActiveConnection : public InternallyRefCounted<ActiveConnection> {
   public:
    ActiveConnection(
        RefCountedPtr<ChaoticGoodServerListener> listener,
        std::unique_ptr<grpc_event_engine::experimental::EventEngine::Endpoint>
            endpoint,
        bool is_external, int listener_fd, grpc_byte_buffer* pending_data);
    ~ActiveConnection() override;
    const ChannelArgs& args() const { return listener_->args(); }
    const ChannelArgs& handshake_result_args() const {
      return handshake_result_args_.value();
    }

    void Orphan() override;

    class HandshakingState : public RefCounted<HandshakingState> {
     public:
      explicit HandshakingState(RefCountedPtr<ActiveConnection> connection);
      ~HandshakingState() override {};
      void Start(std::unique_ptr<
                 grpc_event_engine::experimental::EventEngine::Endpoint>
                     endpoint);

      void Shutdown() {
        handshake_mgr_->Shutdown(absl::CancelledError("Shutdown"));
      }

     private:
      struct DataConnection {
        explicit DataConnection(std::string connection_id)
            : connection_id(std::move(connection_id)) {}
        std::string connection_id;
      };
      struct ControlConnection {
        explicit ControlConnection(Config config) : config(std::move(config)) {}
        Config config;
      };

      static auto EndpointReadSettingsFrame(
          RefCountedPtr<HandshakingState> self);
      static auto EndpointWriteSettingsFrame(
          RefCountedPtr<HandshakingState> self, bool is_control_endpoint);
      static auto ControlEndpointWriteSettingsFrame(
          RefCountedPtr<HandshakingState> self);
      static auto DataEndpointWriteSettingsFrame(
          RefCountedPtr<HandshakingState> self);

      void OnHandshakeDone(absl::StatusOr<HandshakerArgs*> result);
      const RefCountedPtr<ActiveConnection> connection_;
      const RefCountedPtr<HandshakeManager> handshake_mgr_;
      std::variant<std::monostate, DataConnection, ControlConnection> data_;
    };

   private:
    void Done();
    RefCountedPtr<Arena> arena_ = SimpleArenaAllocator()->MakeArena();
    const RefCountedPtr<ChaoticGoodServerListener> listener_;
    RefCountedPtr<HandshakingState> handshaking_state_;
    Mutex mu_;
    ActivityPtr receive_settings_activity_ ABSL_GUARDED_BY(mu_);
    bool orphaned_ ABSL_GUARDED_BY(mu_) = false;
    PromiseEndpoint endpoint_;
    std::optional<ChannelArgs> handshake_result_args_;
    grpc_tcp_server_acceptor acceptor_;
  };

  class DataConnectionListener final : public ServerConnectionFactory {
   public:
    DataConnectionListener(
        absl::AnyInvocable<std::string()> connection_id_generator,
        Duration connect_timeout,
        std::shared_ptr<grpc_event_engine::experimental::EventEngine>
            event_engine);
    ~DataConnectionListener() override { CHECK(shutdown_); }

    void Orphaned() override;

    PendingConnection RequestDataConnection() override;
    void FinishDataConnection(absl::string_view id, PromiseEndpoint endpoint);
    Duration connection_timeout() const { return connect_timeout_; }

   private:
    using PromiseEndpointLatch =
        InterActivityLatch<absl::StatusOr<PromiseEndpoint>>;
    using PromiseEndpointLatchPtr = std::shared_ptr<PromiseEndpointLatch>;
    struct PendingConnectionInfo {
      PromiseEndpointLatchPtr latch;
      grpc_event_engine::experimental::EventEngine::TaskHandle timeout;
    };

    void ConnectionTimeout(absl::string_view id);
    PromiseEndpointLatchPtr Extract(absl::string_view id);

    Mutex mu_;
    absl::flat_hash_map<std::string, PendingConnectionInfo> pending_connections_
        ABSL_GUARDED_BY(mu_);
    absl::AnyInvocable<std::string()> connection_id_generator_
        ABSL_GUARDED_BY(mu_);
    const std::shared_ptr<grpc_event_engine::experimental::EventEngine>
        event_engine_;
    const Duration connect_timeout_;
    bool shutdown_ ABSL_GUARDED_BY(mu_) = false;
  };

  void Start() override { StartListening().IgnoreError(); };

  channelz::ListenSocketNode* channelz_listen_socket_node() const override {
    return nullptr;
  }

  void SetServerListenerState(RefCountedPtr<Server::ListenerState>) override {}

  const grpc_resolved_address* resolved_address() const override {
    // chaotic good doesn't use the new ListenerState interface yet.
    Crash("Unimplemented");
    return nullptr;
  }

  void SetOnDestroyDone(grpc_closure* closure) override {
    MutexLock lock(&mu_);
    on_destroy_done_ = closure;
  };

 private:
  void LogConnectionFailure(absl::string_view what,
                            std::optional<absl::Status> status) {
    GRPC_TRACE_LOG(chaotic_good, ERROR)
        << "ChaoticGoodServerListener::LogConnectionFailure: " << what << ": "
        << (status.has_value() ? status->ToString() : "no status");
    auto* server_node = server_->channelz_node();
<<<<<<< HEAD
    if (server_node != nullptr) {
      if (status.has_value()) {
        server_node->NewTraceNode(what, ": ", *status).Commit();
      } else {
        server_node->NewTraceNode(what).Commit();
      }
=======
    if (status.has_value()) {
      GRPC_CHANNELZ_LOG(server_node) << what << ": " << *status;
    } else {
      GRPC_CHANNELZ_LOG(server_node) << what;
>>>>>>> 0227d87f
    }
  }

  absl::StatusOr<
      std::unique_ptr<grpc_event_engine::experimental::EventEngine::Listener>>
  CreateListener(bool must_be_posix);

  Server* const server_;
  ChannelArgs args_;
  std::shared_ptr<grpc_event_engine::experimental::EventEngine> event_engine_;
  std::unique_ptr<grpc_event_engine::experimental::EventEngine::Listener>
      ee_listener_;
  Mutex mu_;
  bool shutdown_ ABSL_GUARDED_BY(mu_) = false;
  absl::flat_hash_set<OrphanablePtr<ActiveConnection>> connection_list_
      ABSL_GUARDED_BY(mu_);
  grpc_closure* on_destroy_done_ ABSL_GUARDED_BY(mu_) = nullptr;
  const RefCountedPtr<DataConnectionListener> data_connection_listener_;
};

absl::StatusOr<int> AddChaoticGoodPort(Server* server, std::string addr,
                                       const ChannelArgs& args);

}  // namespace chaotic_good
}  // namespace grpc_core

#endif  // GRPC_SRC_CORE_EXT_TRANSPORT_CHAOTIC_GOOD_SERVER_CHAOTIC_GOOD_SERVER_H<|MERGE_RESOLUTION|>--- conflicted
+++ resolved
@@ -209,19 +209,10 @@
         << "ChaoticGoodServerListener::LogConnectionFailure: " << what << ": "
         << (status.has_value() ? status->ToString() : "no status");
     auto* server_node = server_->channelz_node();
-<<<<<<< HEAD
-    if (server_node != nullptr) {
-      if (status.has_value()) {
-        server_node->NewTraceNode(what, ": ", *status).Commit();
-      } else {
-        server_node->NewTraceNode(what).Commit();
-      }
-=======
     if (status.has_value()) {
       GRPC_CHANNELZ_LOG(server_node) << what << ": " << *status;
     } else {
       GRPC_CHANNELZ_LOG(server_node) << what;
->>>>>>> 0227d87f
     }
   }
 
