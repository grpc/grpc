--- conflicted
+++ resolved
@@ -134,9 +134,8 @@
     absl::BitGen bitgen_;
   };
 
-<<<<<<< HEAD
   void Start() override { StartListening().IgnoreError(); };
-=======
+
   class DataConnectionListener final : public ServerConnectionFactory {
    public:
     DataConnectionListener(
@@ -178,7 +177,6 @@
   void Start(Server*, const std::vector<grpc_pollset*>*) override {
     StartListening().IgnoreError();
   };
->>>>>>> 3c00b978
 
   channelz::ListenSocketNode* channelz_listen_socket_node() const override {
     return nullptr;
