// Copyright 2021 gRPC authors.
//
// Licensed under the Apache License, Version 2.0 (the "License");
// you may not use this file except in compliance with the License.
// You may obtain a copy of the License at
//
//     http://www.apache.org/licenses/LICENSE-2.0
//
// Unless required by applicable law or agreed to in writing, software
// distributed under the License is distributed on an "AS IS" BASIS,
// WITHOUT WARRANTIES OR CONDITIONS OF ANY KIND, either express or implied.
// See the License for the specific language governing permissions and
// limitations under the License.

#include <grpc/support/port_platform.h>

#include "src/core/ext/transport/binder/wire_format/wire_writer.h"

#ifndef GRPC_NO_BINDER

#include <utility>

#include "absl/cleanup/cleanup.h"
#include "absl/types/variant.h"

#include <grpc/support/log.h>

<<<<<<< HEAD
#include "src/core/lib/gprpp/crash.h"
=======
#include "src/core/lib/event_engine/default_event_engine.h"
>>>>>>> 676f6177

#define RETURN_IF_ERROR(expr)           \
  do {                                  \
    const absl::Status status = (expr); \
    if (!status.ok()) return status;    \
  } while (0)

namespace grpc_binder {

bool CanBeSentInOneTransaction(const Transaction& tx) {
  return (tx.GetFlags() & kFlagMessageData) == 0 ||
         static_cast<int64_t>(tx.GetMessageData().size()) <=
             WireWriterImpl::kBlockSize;
}

// Simply forward the call to `WireWriterImpl::RunScheduledTx`.
void RunScheduledTx(void* arg, grpc_error_handle /*error*/) {
  auto* run_scheduled_tx_args =
      static_cast<WireWriterImpl::RunScheduledTxArgs*>(arg);
  run_scheduled_tx_args->writer->RunScheduledTxInternal(run_scheduled_tx_args);
}

absl::Status WriteInitialMetadata(const Transaction& tx,
                                  WritableParcel* parcel) {
  if (tx.IsClient()) {
    // Only client sends method ref.
    RETURN_IF_ERROR(parcel->WriteString(tx.GetMethodRef()));
  }
  RETURN_IF_ERROR(parcel->WriteInt32(tx.GetPrefixMetadata().size()));
  for (const auto& md : tx.GetPrefixMetadata()) {
    RETURN_IF_ERROR(parcel->WriteByteArrayWithLength(md.first));
    RETURN_IF_ERROR(parcel->WriteByteArrayWithLength(md.second));
  }
  return absl::OkStatus();
}

absl::Status WriteTrailingMetadata(const Transaction& tx,
                                   WritableParcel* parcel) {
  if (tx.IsServer()) {
    if (tx.GetFlags() & kFlagStatusDescription) {
      RETURN_IF_ERROR(parcel->WriteString(tx.GetStatusDesc()));
    }
    RETURN_IF_ERROR(parcel->WriteInt32(tx.GetSuffixMetadata().size()));
    for (const auto& md : tx.GetSuffixMetadata()) {
      RETURN_IF_ERROR(parcel->WriteByteArrayWithLength(md.first));
      RETURN_IF_ERROR(parcel->WriteByteArrayWithLength(md.second));
    }
  } else {
    // client suffix currently is always empty according to the wireformat
    if (!tx.GetSuffixMetadata().empty()) {
      gpr_log(GPR_ERROR, "Got non-empty suffix metadata from client.");
    }
  }
  return absl::OkStatus();
}

WireWriterImpl::WireWriterImpl(std::unique_ptr<Binder> binder)
    : binder_(std::move(binder)),
      combiner_(grpc_combiner_create(
          grpc_event_engine::experimental::GetDefaultEventEngine())) {}

WireWriterImpl::~WireWriterImpl() {
  GRPC_COMBINER_UNREF(combiner_, "wire_writer_impl");
  while (!pending_outgoing_tx_.empty()) {
    delete pending_outgoing_tx_.front();
    pending_outgoing_tx_.pop();
  }
}

// Flow control constant are specified at
// https://github.com/grpc/proposal/blob/master/L73-java-binderchannel/wireformat.md#flow-control
const int64_t WireWriterImpl::kBlockSize = 16 * 1024;
const int64_t WireWriterImpl::kFlowControlWindowSize = 128 * 1024;

absl::Status WireWriterImpl::MakeBinderTransaction(
    BinderTransportTxCode tx_code,
    std::function<absl::Status(WritableParcel*)> fill_parcel) {
  grpc_core::MutexLock lock(&write_mu_);
  RETURN_IF_ERROR(binder_->PrepareTransaction());
  WritableParcel* parcel = binder_->GetWritableParcel();
  RETURN_IF_ERROR(fill_parcel(parcel));
  // Only stream transaction is accounted in flow control spec.
  if (static_cast<int32_t>(tx_code) >= kFirstCallId) {
    int64_t parcel_size = parcel->GetDataSize();
    if (parcel_size > 2 * kBlockSize) {
      gpr_log(GPR_ERROR,
              "Unexpected large transaction (possibly caused by a very large "
              "metadata). This might overflow the binder "
              "transaction buffer. Size: %" PRId64 " bytes",
              parcel_size);
    }
    num_outgoing_bytes_ += parcel_size;
    gpr_log(GPR_INFO, "Total outgoing bytes: %" PRId64,
            num_outgoing_bytes_.load());
  }
  GPR_ASSERT(!is_transacting_);
  is_transacting_ = true;
  absl::Status result = binder_->Transact(tx_code);
  is_transacting_ = false;
  return result;
}

absl::Status WireWriterImpl::RpcCallFastPath(std::unique_ptr<Transaction> tx) {
  return MakeBinderTransaction(
      static_cast<BinderTransportTxCode>(tx->GetTxCode()),
      [this, tx = tx.get()](
          WritableParcel* parcel) ABSL_EXCLUSIVE_LOCKS_REQUIRED(write_mu_) {
        RETURN_IF_ERROR(parcel->WriteInt32(tx->GetFlags()));
        RETURN_IF_ERROR(parcel->WriteInt32(next_seq_num_[tx->GetTxCode()]++));
        if (tx->GetFlags() & kFlagPrefix) {
          RETURN_IF_ERROR(WriteInitialMetadata(*tx, parcel));
        }
        if (tx->GetFlags() & kFlagMessageData) {
          RETURN_IF_ERROR(
              parcel->WriteByteArrayWithLength(tx->GetMessageData()));
        }
        if (tx->GetFlags() & kFlagSuffix) {
          RETURN_IF_ERROR(WriteTrailingMetadata(*tx, parcel));
        }
        return absl::OkStatus();
      });
}

absl::Status WireWriterImpl::RunStreamTx(
    RunScheduledTxArgs::StreamTx* stream_tx, WritableParcel* parcel,
    bool* is_last_chunk) {
  Transaction* tx = stream_tx->tx.get();
  // Transaction without data flag should go to fast path.
  GPR_ASSERT(tx->GetFlags() & kFlagMessageData);

  absl::string_view data = tx->GetMessageData();
  GPR_ASSERT(stream_tx->bytes_sent <= static_cast<int64_t>(data.size()));

  int flags = kFlagMessageData;

  if (stream_tx->bytes_sent == 0) {
    // This is the first transaction. Include initial
    // metadata if there's any.
    if (tx->GetFlags() & kFlagPrefix) {
      flags |= kFlagPrefix;
    }
  }
  // There is also prefix/suffix in transaction beside the transaction data so
  // actual transaction size will be greater than `kBlockSize`. This is
  // unavoidable because we cannot split the prefix metadata and trailing
  // metadata into different binder transactions. In most cases this is fine
  // because single transaction size is not required to be strictly lower than
  // `kBlockSize`, as long as it won't overflow Android's binder buffer.
  int64_t size = std::min<int64_t>(WireWriterImpl::kBlockSize,
                                   data.size() - stream_tx->bytes_sent);
  if (stream_tx->bytes_sent + WireWriterImpl::kBlockSize >=
      static_cast<int64_t>(data.size())) {
    // This is the last transaction. Include trailing
    // metadata if there's any.
    if (tx->GetFlags() & kFlagSuffix) {
      flags |= kFlagSuffix;
    }
    size = data.size() - stream_tx->bytes_sent;
    *is_last_chunk = true;
  } else {
    // There are more messages to send.
    flags |= kFlagMessageDataIsPartial;
    *is_last_chunk = false;
  }
  RETURN_IF_ERROR(parcel->WriteInt32(flags));
  RETURN_IF_ERROR(parcel->WriteInt32(next_seq_num_[tx->GetTxCode()]++));
  if (flags & kFlagPrefix) {
    RETURN_IF_ERROR(WriteInitialMetadata(*tx, parcel));
  }
  RETURN_IF_ERROR(parcel->WriteByteArrayWithLength(
      data.substr(stream_tx->bytes_sent, size)));
  if (flags & kFlagSuffix) {
    RETURN_IF_ERROR(WriteTrailingMetadata(*tx, parcel));
  }
  stream_tx->bytes_sent += size;
  return absl::OkStatus();
}

void WireWriterImpl::RunScheduledTxInternal(RunScheduledTxArgs* args) {
  GPR_ASSERT(args->writer == this);
  if (absl::holds_alternative<RunScheduledTxArgs::AckTx>(args->tx)) {
    int64_t num_bytes =
        absl::get<RunScheduledTxArgs::AckTx>(args->tx).num_bytes;
    absl::Status result =
        MakeBinderTransaction(BinderTransportTxCode::ACKNOWLEDGE_BYTES,
                              [num_bytes](WritableParcel* parcel) {
                                RETURN_IF_ERROR(parcel->WriteInt64(num_bytes));
                                return absl::OkStatus();
                              });
    if (!result.ok()) {
      gpr_log(GPR_ERROR, "Failed to make binder transaction %s",
              result.ToString().c_str());
    }
    delete args;
    return;
  }
  GPR_ASSERT(absl::holds_alternative<RunScheduledTxArgs::StreamTx>(args->tx));
  RunScheduledTxArgs::StreamTx* stream_tx =
      &absl::get<RunScheduledTxArgs::StreamTx>(args->tx);
  // Be reservative. Decrease CombinerTxCount after the data size of this
  // transaction has already been added to `num_outgoing_bytes_`, to make sure
  // we never underestimate `num_outgoing_bytes_`.
  auto decrease_combiner_tx_count = absl::MakeCleanup([this]() {
    {
      grpc_core::MutexLock lock(&flow_control_mu_);
      GPR_ASSERT(num_non_acked_tx_in_combiner_ > 0);
      num_non_acked_tx_in_combiner_--;
    }
    // New transaction might be ready to be scheduled.
    TryScheduleTransaction();
  });
  if (CanBeSentInOneTransaction(*stream_tx->tx.get())) {  // NOLINT
    absl::Status result = RpcCallFastPath(std::move(stream_tx->tx));
    if (!result.ok()) {
      gpr_log(GPR_ERROR, "Failed to handle non-chunked RPC call %s",
              result.ToString().c_str());
    }
    delete args;
    return;
  }
  bool is_last_chunk = true;
  absl::Status result = MakeBinderTransaction(
      static_cast<BinderTransportTxCode>(stream_tx->tx->GetTxCode()),
      [stream_tx, &is_last_chunk, this](WritableParcel* parcel)
          ABSL_EXCLUSIVE_LOCKS_REQUIRED(write_mu_) {
            return RunStreamTx(stream_tx, parcel, &is_last_chunk);
          });
  if (!result.ok()) {
    gpr_log(GPR_ERROR, "Failed to make binder transaction %s",
            result.ToString().c_str());
  }
  if (!is_last_chunk) {
    {
      grpc_core::MutexLock lock(&flow_control_mu_);
      pending_outgoing_tx_.push(args);
    }
    TryScheduleTransaction();
  } else {
    delete args;
  }
}

absl::Status WireWriterImpl::RpcCall(std::unique_ptr<Transaction> tx) {
  // TODO(mingcl): check tx_code <= last call id
  GPR_ASSERT(tx->GetTxCode() >= kFirstCallId);
  auto args = new RunScheduledTxArgs();
  args->writer = this;
  args->tx = RunScheduledTxArgs::StreamTx();
  absl::get<RunScheduledTxArgs::StreamTx>(args->tx).tx = std::move(tx);
  absl::get<RunScheduledTxArgs::StreamTx>(args->tx).bytes_sent = 0;
  {
    grpc_core::MutexLock lock(&flow_control_mu_);
    pending_outgoing_tx_.push(args);
  }
  TryScheduleTransaction();
  return absl::OkStatus();
}

absl::Status WireWriterImpl::SendAck(int64_t num_bytes) {
  // Ensure combiner will be run if this is not called from top-level gRPC API
  // entrypoint.
  grpc_core::ExecCtx exec_ctx;
  gpr_log(GPR_INFO, "Ack %" PRId64 " bytes received", num_bytes);
  if (is_transacting_) {
    // This can happen because NDK might call our registered callback function
    // in the same thread while we are telling it to send a transaction
    // `is_transacting_` will be true. `Binder::Transact` is now being called on
    // the same thread or the other thread. We are currently in the call stack
    // of other transaction, Liveness of ACK is still guaranteed even if this is
    // a race with another thread.
    gpr_log(
        GPR_INFO,
        "Scheduling ACK transaction instead of directly execute it to avoid "
        "deadlock.");
    auto args = new RunScheduledTxArgs();
    args->writer = this;
    args->tx = RunScheduledTxArgs::AckTx();
    absl::get<RunScheduledTxArgs::AckTx>(args->tx).num_bytes = num_bytes;
    auto cl = GRPC_CLOSURE_CREATE(RunScheduledTx, args, nullptr);
    combiner_->Run(cl, absl::OkStatus());
    return absl::OkStatus();
  }
  // Otherwise, we can directly send ack.
  absl::Status result =
      MakeBinderTransaction((BinderTransportTxCode::ACKNOWLEDGE_BYTES),
                            [num_bytes](WritableParcel* parcel) {
                              RETURN_IF_ERROR(parcel->WriteInt64(num_bytes));
                              return absl::OkStatus();
                            });
  if (!result.ok()) {
    gpr_log(GPR_ERROR, "Failed to make binder transaction %s",
            result.ToString().c_str());
  }
  return result;
}

void WireWriterImpl::OnAckReceived(int64_t num_bytes) {
  // Ensure combiner will be run if this is not called from top-level gRPC API
  // entrypoint.
  grpc_core::ExecCtx exec_ctx;
  gpr_log(GPR_INFO, "OnAckReceived %" PRId64, num_bytes);
  // Do not try to obtain `write_mu_` in this function. NDKBinder might invoke
  // the callback to notify us about new incoming binder transaction when we are
  // sending transaction. i.e. `write_mu_` might have already been acquired by
  // this thread.
  {
    grpc_core::MutexLock lock(&flow_control_mu_);
    num_acknowledged_bytes_ = std::max(num_acknowledged_bytes_, num_bytes);
    int64_t num_outgoing_bytes = num_outgoing_bytes_;
    if (num_acknowledged_bytes_ > num_outgoing_bytes) {
      gpr_log(GPR_ERROR,
              "The other end of transport acked more bytes than we ever sent, "
              "%" PRId64 " > %" PRId64,
              num_acknowledged_bytes_, num_outgoing_bytes);
    }
  }
  TryScheduleTransaction();
}

void WireWriterImpl::TryScheduleTransaction() {
  while (true) {
    grpc_core::MutexLock lock(&flow_control_mu_);
    if (pending_outgoing_tx_.empty()) {
      // Nothing to be schduled.
      break;
    }
    // Number of bytes we have scheduled in combiner but have not yet be
    // executed by combiner. Here we make an assumption that every binder
    // transaction will take `kBlockSize`. This should be close to truth when a
    // large message is being cut to `kBlockSize` chunks.
    int64_t num_bytes_scheduled_in_combiner =
        num_non_acked_tx_in_combiner_ * kBlockSize;
    // An estimation of number of bytes of traffic we will eventually send to
    // the other end, assuming all tasks in combiner will be executed and we
    // receive no new ACK from the other end of transport.
    int64_t num_total_bytes_will_be_sent =
        num_outgoing_bytes_ + num_bytes_scheduled_in_combiner;
    // An estimation of number of bytes of traffic that will not be
    // acknowledged, assuming all tasks in combiner will be executed and we
    // receive no new ack message fomr the other end of transport.
    int64_t num_non_acked_bytes_estimation =
        num_total_bytes_will_be_sent - num_acknowledged_bytes_;
    if (num_non_acked_bytes_estimation < 0) {
      gpr_log(
          GPR_ERROR,
          "Something went wrong. `num_non_acked_bytes_estimation` should be "
          "non-negative but it is %" PRId64,
          num_non_acked_bytes_estimation);
    }
    // If we can schedule another transaction (which has size estimation of
    // `kBlockSize`) without exceeding `kFlowControlWindowSize`, schedule it.
    if ((num_non_acked_bytes_estimation + kBlockSize <
         kFlowControlWindowSize)) {
      num_non_acked_tx_in_combiner_++;
      combiner_->Run(GRPC_CLOSURE_CREATE(RunScheduledTx,
                                         pending_outgoing_tx_.front(), nullptr),
                     absl::OkStatus());
      pending_outgoing_tx_.pop();
    } else {
      // It is common to fill `kFlowControlWindowSize` completely because
      // transactions are send at faster rate than the other end of transport
      // can handle it, so here we use `GPR_DEBUG` log level.
      gpr_log(GPR_DEBUG,
              "Some work cannot be scheduled yet due to slow ack from the "
              "other end of transport. This transport might be blocked if this "
              "number don't go down. pending_outgoing_tx_.size() = %zu "
              "pending_outgoing_tx_.front() = %p",
              pending_outgoing_tx_.size(), pending_outgoing_tx_.front());
      break;
    }
  }
}

}  // namespace grpc_binder

#endif<|MERGE_RESOLUTION|>--- conflicted
+++ resolved
@@ -25,11 +25,8 @@
 
 #include <grpc/support/log.h>
 
-<<<<<<< HEAD
+#include "src/core/lib/event_engine/default_event_engine.h"
 #include "src/core/lib/gprpp/crash.h"
-=======
-#include "src/core/lib/event_engine/default_event_engine.h"
->>>>>>> 676f6177
 
 #define RETURN_IF_ERROR(expr)           \
   do {                                  \
