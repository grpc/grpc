// Copyright 2021 gRPC authors.
//
// Licensed under the Apache License, Version 2.0 (the "License");
// you may not use this file except in compliance with the License.
// You may obtain a copy of the License at
//
//     http://www.apache.org/licenses/LICENSE-2.0
//
// Unless required by applicable law or agreed to in writing, software
// distributed under the License is distributed on an "AS IS" BASIS,
// WITHOUT WARRANTIES OR CONDITIONS OF ANY KIND, either express or implied.
// See the License for the specific language governing permissions and
// limitations under the License.

#include <grpc/support/port_platform.h>

#include "src/core/ext/transport/binder/transport/binder_transport.h"

#ifndef GRPC_NO_BINDER

#include <cstdint>
#include <memory>
#include <string>
#include <utility>

#include "absl/memory/memory.h"
#include "absl/strings/str_cat.h"
#include "absl/strings/substitute.h"

#include <grpc/support/log.h>

#include "src/core/ext/transport/binder/transport/binder_stream.h"
#include "src/core/ext/transport/binder/utils/transport_stream_receiver.h"
#include "src/core/ext/transport/binder/utils/transport_stream_receiver_impl.h"
#include "src/core/ext/transport/binder/wire_format/wire_reader.h"
#include "src/core/ext/transport/binder/wire_format/wire_reader_impl.h"
#include "src/core/ext/transport/binder/wire_format/wire_writer.h"
#include "src/core/lib/iomgr/exec_ctx.h"
#include "src/core/lib/slice/slice_internal.h"
#include "src/core/lib/transport/error_utils.h"
#include "src/core/lib/transport/metadata_batch.h"
#include "src/core/lib/transport/transport.h"

#ifndef NDEBUG
static void grpc_binder_stream_ref(grpc_binder_stream* s, const char* reason) {
  grpc_stream_ref(s->refcount, reason);
}
static void grpc_binder_stream_unref(grpc_binder_stream* s,
                                     const char* reason) {
  grpc_stream_unref(s->refcount, reason);
}
static void grpc_binder_ref_transport(grpc_binder_transport* t,
                                      const char* reason, const char* file,
                                      int line) {
  t->refs.Ref(grpc_core::DebugLocation(file, line), reason);
}
static void grpc_binder_unref_transport(grpc_binder_transport* t,
                                        const char* reason, const char* file,
                                        int line) {
  if (t->refs.Unref(grpc_core::DebugLocation(file, line), reason)) {
    delete t;
  }
}
#else
static void grpc_binder_stream_ref(grpc_binder_stream* s) {
  grpc_stream_ref(s->refcount);
}
static void grpc_binder_stream_unref(grpc_binder_stream* s) {
  grpc_stream_unref(s->refcount);
}
static void grpc_binder_ref_transport(grpc_binder_transport* t) {
  t->refs.Ref();
}
static void grpc_binder_unref_transport(grpc_binder_transport* t) {
  if (t->refs.Unref()) {
    delete t;
  }
}
#endif

#ifndef NDEBUG
#define GRPC_BINDER_STREAM_REF(stream, reason) \
  grpc_binder_stream_ref(stream, reason)
#define GRPC_BINDER_STREAM_UNREF(stream, reason) \
  grpc_binder_stream_unref(stream, reason)
#define GRPC_BINDER_REF_TRANSPORT(t, r) \
  grpc_binder_ref_transport(t, r, __FILE__, __LINE__)
#define GRPC_BINDER_UNREF_TRANSPORT(t, r) \
  grpc_binder_unref_transport(t, r, __FILE__, __LINE__)
#else
#define GRPC_BINDER_STREAM_REF(stream, reason) grpc_binder_stream_ref(stream)
#define GRPC_BINDER_STREAM_UNREF(stream, reason) \
  grpc_binder_stream_unref(stream)
#define GRPC_BINDER_REF_TRANSPORT(t, r) grpc_binder_ref_transport(t)
#define GRPC_BINDER_UNREF_TRANSPORT(t, r) grpc_binder_unref_transport(t)
#endif

static void register_stream_locked(void* arg, grpc_error_handle /*error*/) {
  RegisterStreamArgs* args = static_cast<RegisterStreamArgs*>(arg);
  args->gbt->registered_stream[args->gbs->GetTxCode()] = args->gbs;
}

static int init_stream(grpc_transport* gt, grpc_stream* gs,
                       grpc_stream_refcount* refcount, const void* server_data,
                       grpc_core::Arena* arena) {
  GPR_TIMER_SCOPE("init_stream", 0);
  gpr_log(GPR_INFO, "%s = %p %p %p %p %p", __func__, gt, gs, refcount,
          server_data, arena);
  // Note that this function is not locked and may be invoked concurrently
  grpc_binder_transport* t = reinterpret_cast<grpc_binder_transport*>(gt);
  new (gs) grpc_binder_stream(t, refcount, server_data, arena,
                              t->NewStreamTxCode(), t->is_client);

  // `grpc_binder_transport::registered_stream` should only be updated in
  // combiner
  grpc_binder_stream* gbs = reinterpret_cast<grpc_binder_stream*>(gs);
  gbs->register_stream_args.gbs = gbs;
  gbs->register_stream_args.gbt = t;
  grpc_core::ExecCtx exec_ctx;
  t->combiner->Run(
      GRPC_CLOSURE_INIT(&gbs->register_stream_closure, register_stream_locked,
                        &gbs->register_stream_args, nullptr),
      GRPC_ERROR_NONE);

  return 0;
}

static void set_pollset(grpc_transport* gt, grpc_stream* gs, grpc_pollset* gp) {
  gpr_log(GPR_INFO, "%s = %p %p %p", __func__, gt, gs, gp);
}

static void set_pollset_set(grpc_transport*, grpc_stream*, grpc_pollset_set*) {
  gpr_log(GPR_INFO, __func__);
}

static void AssignMetadata(grpc_metadata_batch* mb,
                           const grpc_binder::Metadata& md) {
  mb->Clear();
  for (auto& p : md) {
    mb->Append(p.first, grpc_core::Slice::FromCopiedString(p.second),
               [&](absl::string_view error, const grpc_core::Slice&) {
                 gpr_log(
                     GPR_DEBUG, "Failed to parse metadata: %s",
                     absl::StrCat("key=", p.first, " error=", error).c_str());
               });
  }
}

static void cancel_stream_locked(grpc_binder_transport* gbt,
                                 grpc_binder_stream* gbs,
                                 grpc_error_handle error) {
  gpr_log(GPR_INFO, "cancel_stream_locked");
  if (!gbs->is_closed) {
    GPR_ASSERT(GRPC_ERROR_IS_NONE(gbs->cancel_self_error));
    gbs->is_closed = true;
    gbs->cancel_self_error = GRPC_ERROR_REF(error);
    gbt->transport_stream_receiver->CancelStream(gbs->tx_code);
    gbt->registered_stream.erase(gbs->tx_code);
    if (gbs->recv_initial_metadata_ready != nullptr) {
      grpc_core::ExecCtx::Run(DEBUG_LOCATION, gbs->recv_initial_metadata_ready,
                              GRPC_ERROR_REF(error));
      gbs->recv_initial_metadata_ready = nullptr;
      gbs->recv_initial_metadata = nullptr;
      gbs->trailing_metadata_available = nullptr;
    }
    if (gbs->recv_message_ready != nullptr) {
      grpc_core::ExecCtx::Run(DEBUG_LOCATION, gbs->recv_message_ready,
                              GRPC_ERROR_REF(error));
      gbs->recv_message_ready = nullptr;
      gbs->recv_message->reset();
      gbs->recv_message = nullptr;
      gbs->call_failed_before_recv_message = nullptr;
    }
    if (gbs->recv_trailing_metadata_finished != nullptr) {
      grpc_core::ExecCtx::Run(DEBUG_LOCATION,
                              gbs->recv_trailing_metadata_finished,
                              GRPC_ERROR_REF(error));
      gbs->recv_trailing_metadata_finished = nullptr;
      gbs->recv_trailing_metadata = nullptr;
    }
  }
  GRPC_ERROR_UNREF(error);
}

static bool ContainsAuthorityAndPath(const grpc_binder::Metadata& metadata) {
  bool has_authority = false;
  bool has_path = false;
  for (const auto& kv : metadata) {
    if (kv.first == ":authority") {
      has_authority = true;
    }
    if (kv.first == ":path") {
      has_path = true;
    }
  }
  return has_authority && has_path;
}

static void recv_initial_metadata_locked(void* arg,
                                         grpc_error_handle /*error*/) {
  RecvInitialMetadataArgs* args = static_cast<RecvInitialMetadataArgs*>(arg);
  grpc_binder_stream* gbs = args->gbs;

  gpr_log(GPR_INFO,
          "recv_initial_metadata_locked is_client = %d is_closed = %d",
          gbs->is_client, gbs->is_closed);

  if (!gbs->is_closed) {
    grpc_error_handle error = [&] {
      GPR_ASSERT(gbs->recv_initial_metadata);
      GPR_ASSERT(gbs->recv_initial_metadata_ready);
      if (!args->initial_metadata.ok()) {
        gpr_log(GPR_ERROR, "Failed to parse initial metadata");
        return absl_status_to_grpc_error(args->initial_metadata.status());
      }
      if (!gbs->is_client) {
        // For server, we expect :authority and :path in initial metadata.
        if (!ContainsAuthorityAndPath(*args->initial_metadata)) {
          return GRPC_ERROR_CREATE_FROM_CPP_STRING(
              "Missing :authority or :path in initial metadata");
        }
      }
      AssignMetadata(gbs->recv_initial_metadata, *args->initial_metadata);
      return GRPC_ERROR_NONE;
    }();

    grpc_closure* cb = gbs->recv_initial_metadata_ready;
    gbs->recv_initial_metadata_ready = nullptr;
    gbs->recv_initial_metadata = nullptr;
    grpc_core::ExecCtx::Run(DEBUG_LOCATION, cb, error);
  }
  GRPC_BINDER_STREAM_UNREF(gbs, "recv_initial_metadata");
}

static void recv_message_locked(void* arg, grpc_error_handle /*error*/) {
  RecvMessageArgs* args = static_cast<RecvMessageArgs*>(arg);
  grpc_binder_stream* gbs = args->gbs;

  gpr_log(GPR_INFO, "recv_message_locked is_client = %d is_closed = %d",
          gbs->is_client, gbs->is_closed);

  if (!gbs->is_closed) {
    grpc_error_handle error = [&] {
      GPR_ASSERT(gbs->recv_message);
      GPR_ASSERT(gbs->recv_message_ready);
      if (!args->message.ok()) {
        gpr_log(GPR_ERROR, "Failed to receive message");
        if (args->message.status().message() ==
            grpc_binder::TransportStreamReceiver::
                kGrpcBinderTransportCancelledGracefully) {
          gpr_log(GPR_ERROR, "message cancelled gracefully");
          // Cancelled because we've already received trailing metadata.
          // It's not an error in this case.
          return GRPC_ERROR_NONE;
        } else {
          return absl_status_to_grpc_error(args->message.status());
        }
      }
      grpc_core::SliceBuffer buf;
      buf.Append(grpc_core::Slice(grpc_slice_from_cpp_string(*args->message)));
      *gbs->recv_message = std::move(buf);
      return GRPC_ERROR_NONE;
    }();

    if (!GRPC_ERROR_IS_NONE(error) &&
        gbs->call_failed_before_recv_message != nullptr) {
      *gbs->call_failed_before_recv_message = true;
    }
    grpc_closure* cb = gbs->recv_message_ready;
    gbs->recv_message_ready = nullptr;
    gbs->recv_message = nullptr;
    grpc_core::ExecCtx::Run(DEBUG_LOCATION, cb, error);
  }

  GRPC_BINDER_STREAM_UNREF(gbs, "recv_message");
}

static void recv_trailing_metadata_locked(void* arg,
                                          grpc_error_handle /*error*/) {
  RecvTrailingMetadataArgs* args = static_cast<RecvTrailingMetadataArgs*>(arg);
  grpc_binder_stream* gbs = args->gbs;

  gpr_log(GPR_INFO,
          "recv_trailing_metadata_locked is_client = %d is_closed = %d",
          gbs->is_client, gbs->is_closed);

  if (!gbs->is_closed) {
    grpc_error_handle error = [&] {
      GPR_ASSERT(gbs->recv_trailing_metadata);
      GPR_ASSERT(gbs->recv_trailing_metadata_finished);
      if (!args->trailing_metadata.ok()) {
        gpr_log(GPR_ERROR, "Failed to receive trailing metadata");
        return absl_status_to_grpc_error(args->trailing_metadata.status());
      }
      if (!gbs->is_client) {
        // Client will not send non-empty trailing metadata.
        if (!args->trailing_metadata.value().empty()) {
          gpr_log(GPR_ERROR, "Server receives non-empty trailing metadata.");
          return GRPC_ERROR_CANCELLED;
        }
      } else {
        AssignMetadata(gbs->recv_trailing_metadata, *args->trailing_metadata);
        // Append status to metadata
        // TODO(b/192208695): See if we can avoid to manually put status
        // code into the header
        gpr_log(GPR_INFO, "status = %d", args->status);
        gbs->recv_trailing_metadata->Set(
            grpc_core::GrpcStatusMetadata(),
            static_cast<grpc_status_code>(args->status));
      }
      return GRPC_ERROR_NONE;
    }();

    if (gbs->is_client || gbs->trailing_metadata_sent) {
      grpc_closure* cb = gbs->recv_trailing_metadata_finished;
      gbs->recv_trailing_metadata_finished = nullptr;
      gbs->recv_trailing_metadata = nullptr;
      grpc_core::ExecCtx::Run(DEBUG_LOCATION, cb, error);
    } else {
      // According to transport explaineer - "Server extra: This op shouldn't
      // actually be considered complete until the server has also sent trailing
      // metadata to provide the other side with final status"
      //
      // We haven't sent trailing metadata yet, so we have to delay completing
      // the recv_trailing_metadata callback.
      gbs->need_to_call_trailing_metadata_callback = true;
    }
  }
  GRPC_BINDER_STREAM_UNREF(gbs, "recv_trailing_metadata");
}

namespace grpc_binder {
namespace {

class MetadataEncoder {
 public:
  MetadataEncoder(bool is_client, Transaction* tx, Metadata* init_md)
      : is_client_(is_client), tx_(tx), init_md_(init_md) {}

  void Encode(const grpc_core::Slice& key_slice,
              const grpc_core::Slice& value_slice) {
    absl::string_view key = key_slice.as_string_view();
    absl::string_view value = value_slice.as_string_view();
    init_md_->emplace_back(std::string(key), std::string(value));
  }

  void Encode(grpc_core::HttpPathMetadata, const grpc_core::Slice& value) {
    // TODO(b/192208403): Figure out if it is correct to simply drop '/'
    // prefix and treat it as rpc method name
    GPR_ASSERT(value[0] == '/');
    std::string path = std::string(value.as_string_view().substr(1));

    // Only client send method ref.
    GPR_ASSERT(is_client_);
    tx_->SetMethodRef(path);
  }

  void Encode(grpc_core::GrpcStatusMetadata, grpc_status_code status) {
    gpr_log(GPR_INFO, "send trailing metadata status = %d", status);
    tx_->SetStatus(status);
  }

  template <typename Trait>
  void Encode(Trait, const typename Trait::ValueType& value) {
    init_md_->emplace_back(std::string(Trait::key()),
                           std::string(Trait::Encode(value).as_string_view()));
  }

 private:
  const bool is_client_;
  Transaction* const tx_;
  Metadata* const init_md_;
};

}  // namespace
}  // namespace grpc_binder

static void perform_stream_op_locked(void* stream_op,
                                     grpc_error_handle /*error*/) {
  grpc_transport_stream_op_batch* op =
      static_cast<grpc_transport_stream_op_batch*>(stream_op);
  grpc_binder_stream* gbs =
      static_cast<grpc_binder_stream*>(op->handler_private.extra_arg);
  grpc_binder_transport* gbt = gbs->t;
  if (op->cancel_stream) {
    // TODO(waynetu): Is this true?
    GPR_ASSERT(!op->send_initial_metadata && !op->send_message &&
               !op->send_trailing_metadata && !op->recv_initial_metadata &&
               !op->recv_message && !op->recv_trailing_metadata);
    gpr_log(GPR_INFO, "cancel_stream is_client = %d", gbs->is_client);
    if (!gbs->is_client) {
      // Send trailing metadata to inform the other end about the cancellation,
      // regardless if we'd already done that or not.
      auto cancel_tx = absl::make_unique<grpc_binder::Transaction>(
          gbs->GetTxCode(), gbt->is_client);
      cancel_tx->SetSuffix(grpc_binder::Metadata{});
      cancel_tx->SetStatus(1);
      absl::Status status = gbt->wire_writer->RpcCall(std::move(cancel_tx));
    }
    cancel_stream_locked(gbt, gbs, op->payload->cancel_stream.cancel_error);
    if (op->on_complete != nullptr) {
      grpc_core::ExecCtx::Run(DEBUG_LOCATION, op->on_complete, GRPC_ERROR_NONE);
    }
    GRPC_BINDER_STREAM_UNREF(gbs, "perform_stream_op");
    return;
  }

  if (gbs->is_closed) {
    if (op->send_message) {
      // Reset the send_message payload to prevent memory leaks.
      op->payload->send_message.send_message->Clear();
    }
    if (op->recv_initial_metadata) {
      grpc_core::ExecCtx::Run(
          DEBUG_LOCATION,
          op->payload->recv_initial_metadata.recv_initial_metadata_ready,
          GRPC_ERROR_REF(gbs->cancel_self_error));
    }
    if (op->recv_message) {
      grpc_core::ExecCtx::Run(DEBUG_LOCATION,
                              op->payload->recv_message.recv_message_ready,
                              GRPC_ERROR_REF(gbs->cancel_self_error));
    }
    if (op->recv_trailing_metadata) {
      grpc_core::ExecCtx::Run(
          DEBUG_LOCATION,
          op->payload->recv_trailing_metadata.recv_trailing_metadata_ready,
          GRPC_ERROR_REF(gbs->cancel_self_error));
    }
    if (op->on_complete != nullptr) {
      grpc_core::ExecCtx::Run(DEBUG_LOCATION, op->on_complete,
                              GRPC_ERROR_REF(gbs->cancel_self_error));
    }
    GRPC_BINDER_STREAM_UNREF(gbs, "perform_stream_op");
    return;
  }

  int tx_code = gbs->tx_code;
  auto tx =
      absl::make_unique<grpc_binder::Transaction>(tx_code, gbt->is_client);

  if (op->send_initial_metadata) {
    gpr_log(GPR_INFO, "send_initial_metadata");
    grpc_binder::Metadata init_md;
    auto batch = op->payload->send_initial_metadata.send_initial_metadata;

    grpc_binder::MetadataEncoder encoder(gbt->is_client, tx.get(), &init_md);
    batch->Encode(&encoder);
    tx->SetPrefix(init_md);
  }
  if (op->send_message) {
    gpr_log(GPR_INFO, "send_message");
<<<<<<< HEAD
    tx.SetData(op->payload->send_message.send_message->JoinIntoString());
=======
    size_t remaining = op->payload->send_message.send_message->length();
    std::string message_data;
    while (remaining > 0) {
      grpc_slice message_slice;
      // TODO(waynetu): Temporarily assume that the message is ready.
      GPR_ASSERT(
          op->payload->send_message.send_message->Next(SIZE_MAX, nullptr));
      grpc_error_handle error =
          op->payload->send_message.send_message->Pull(&message_slice);
      // TODO(waynetu): Cancel the stream if error is not GRPC_ERROR_NONE.
      GPR_ASSERT(error == GRPC_ERROR_NONE);
      uint8_t* p = GRPC_SLICE_START_PTR(message_slice);
      size_t len = GRPC_SLICE_LENGTH(message_slice);
      remaining -= len;
      message_data += std::string(reinterpret_cast<char*>(p), len);
      grpc_slice_unref_internal(message_slice);
    }
    tx->SetData(message_data);
    // TODO(b/192369787): Are we supposed to reset here to avoid
    // use-after-free issue in call.cc?
    op->payload->send_message.send_message.reset();
>>>>>>> ab7a8d38
  }

  if (op->send_trailing_metadata) {
    gpr_log(GPR_INFO, "send_trailing_metadata");
    auto batch = op->payload->send_trailing_metadata.send_trailing_metadata;
    grpc_binder::Metadata trailing_metadata;

    grpc_binder::MetadataEncoder encoder(gbt->is_client, tx.get(),
                                         &trailing_metadata);
    batch->Encode(&encoder);

    // TODO(mingcl): Will we ever has key-value pair here? According to
    // wireformat client suffix data is always empty.
    tx->SetSuffix(trailing_metadata);
  }
  if (op->recv_initial_metadata) {
    gpr_log(GPR_INFO, "recv_initial_metadata");
    gbs->recv_initial_metadata_ready =
        op->payload->recv_initial_metadata.recv_initial_metadata_ready;
    gbs->recv_initial_metadata =
        op->payload->recv_initial_metadata.recv_initial_metadata;
    gbs->trailing_metadata_available =
        op->payload->recv_initial_metadata.trailing_metadata_available;
    GRPC_BINDER_STREAM_REF(gbs, "recv_initial_metadata");
    gbt->transport_stream_receiver->RegisterRecvInitialMetadata(
        tx_code, [tx_code, gbs,
                  gbt](absl::StatusOr<grpc_binder::Metadata> initial_metadata) {
          grpc_core::ExecCtx exec_ctx;
          gbs->recv_initial_metadata_args.tx_code = tx_code;
          gbs->recv_initial_metadata_args.initial_metadata =
              std::move(initial_metadata);
          gbt->combiner->Run(
              GRPC_CLOSURE_INIT(&gbs->recv_initial_metadata_closure,
                                recv_initial_metadata_locked,
                                &gbs->recv_initial_metadata_args, nullptr),
              GRPC_ERROR_NONE);
        });
  }
  if (op->recv_message) {
    gpr_log(GPR_INFO, "recv_message");
    gbs->recv_message_ready = op->payload->recv_message.recv_message_ready;
    gbs->recv_message = op->payload->recv_message.recv_message;
    gbs->call_failed_before_recv_message =
        op->payload->recv_message.call_failed_before_recv_message;
    GRPC_BINDER_STREAM_REF(gbs, "recv_message");
    gbt->transport_stream_receiver->RegisterRecvMessage(
        tx_code, [tx_code, gbs, gbt](absl::StatusOr<std::string> message) {
          grpc_core::ExecCtx exec_ctx;
          gbs->recv_message_args.tx_code = tx_code;
          gbs->recv_message_args.message = std::move(message);
          gbt->combiner->Run(
              GRPC_CLOSURE_INIT(&gbs->recv_message_closure, recv_message_locked,
                                &gbs->recv_message_args, nullptr),
              GRPC_ERROR_NONE);
        });
  }
  if (op->recv_trailing_metadata) {
    gpr_log(GPR_INFO, "recv_trailing_metadata");
    gbs->recv_trailing_metadata_finished =
        op->payload->recv_trailing_metadata.recv_trailing_metadata_ready;
    gbs->recv_trailing_metadata =
        op->payload->recv_trailing_metadata.recv_trailing_metadata;
    GRPC_BINDER_STREAM_REF(gbs, "recv_trailing_metadata");
    gbt->transport_stream_receiver->RegisterRecvTrailingMetadata(
        tx_code, [tx_code, gbs, gbt](
                     absl::StatusOr<grpc_binder::Metadata> trailing_metadata,
                     int status) {
          grpc_core::ExecCtx exec_ctx;
          gbs->recv_trailing_metadata_args.tx_code = tx_code;
          gbs->recv_trailing_metadata_args.trailing_metadata =
              std::move(trailing_metadata);
          gbs->recv_trailing_metadata_args.status = status;
          gbt->combiner->Run(
              GRPC_CLOSURE_INIT(&gbs->recv_trailing_metadata_closure,
                                recv_trailing_metadata_locked,
                                &gbs->recv_trailing_metadata_args, nullptr),
              GRPC_ERROR_NONE);
        });
  }
  // Only send transaction when there's a send op presented.
  absl::Status status = absl::OkStatus();
  if (op->send_initial_metadata || op->send_message ||
      op->send_trailing_metadata) {
    status = gbt->wire_writer->RpcCall(std::move(tx));
    if (!gbs->is_client && op->send_trailing_metadata) {
      gbs->trailing_metadata_sent = true;
      // According to transport explaineer - "Server extra: This op shouldn't
      // actually be considered complete until the server has also sent trailing
      // metadata to provide the other side with final status"
      //
      // Because we've done sending trailing metadata here, we can safely
      // complete the recv_trailing_metadata callback here.
      if (gbs->need_to_call_trailing_metadata_callback) {
        grpc_closure* cb = gbs->recv_trailing_metadata_finished;
        gbs->recv_trailing_metadata_finished = nullptr;
        grpc_core::ExecCtx::Run(DEBUG_LOCATION, cb, GRPC_ERROR_NONE);
        gbs->need_to_call_trailing_metadata_callback = false;
      }
    }
  }
  // Note that this should only be scheduled when all non-recv ops are
  // completed
  if (op->on_complete != nullptr) {
    grpc_core::ExecCtx::Run(DEBUG_LOCATION, op->on_complete,
                            absl_status_to_grpc_error(status));
    gpr_log(GPR_INFO, "on_complete closure schuduled");
  }
  GRPC_BINDER_STREAM_UNREF(gbs, "perform_stream_op");
}

static void perform_stream_op(grpc_transport* gt, grpc_stream* gs,
                              grpc_transport_stream_op_batch* op) {
  GPR_TIMER_SCOPE("perform_stream_op", 0);
  grpc_binder_transport* gbt = reinterpret_cast<grpc_binder_transport*>(gt);
  grpc_binder_stream* gbs = reinterpret_cast<grpc_binder_stream*>(gs);
  gpr_log(GPR_INFO, "%s = %p %p %p is_client = %d", __func__, gt, gs, op,
          gbs->is_client);
  GRPC_BINDER_STREAM_REF(gbs, "perform_stream_op");
  op->handler_private.extra_arg = gbs;
  gbt->combiner->Run(GRPC_CLOSURE_INIT(&op->handler_private.closure,
                                       perform_stream_op_locked, op, nullptr),
                     GRPC_ERROR_NONE);
}

static void close_transport_locked(grpc_binder_transport* gbt) {
  gbt->state_tracker.SetState(GRPC_CHANNEL_SHUTDOWN, absl::OkStatus(),
                              "transport closed due to disconnection/goaway");
  while (!gbt->registered_stream.empty()) {
    cancel_stream_locked(
        gbt, gbt->registered_stream.begin()->second,
        grpc_error_set_int(
            GRPC_ERROR_CREATE_FROM_STATIC_STRING("transport closed"),
            GRPC_ERROR_INT_GRPC_STATUS, GRPC_STATUS_UNAVAILABLE));
  }
}

static void perform_transport_op_locked(void* transport_op,
                                        grpc_error_handle /*error*/) {
  grpc_transport_op* op = static_cast<grpc_transport_op*>(transport_op);
  grpc_binder_transport* gbt =
      static_cast<grpc_binder_transport*>(op->handler_private.extra_arg);
  // TODO(waynetu): Should we lock here to avoid data race?
  if (op->start_connectivity_watch != nullptr) {
    gbt->state_tracker.AddWatcher(op->start_connectivity_watch_state,
                                  std::move(op->start_connectivity_watch));
  }
  if (op->stop_connectivity_watch != nullptr) {
    gbt->state_tracker.RemoveWatcher(op->stop_connectivity_watch);
  }
  if (op->set_accept_stream) {
    gbt->accept_stream_fn = op->set_accept_stream_fn;
    gbt->accept_stream_user_data = op->set_accept_stream_user_data;
  }
  if (op->on_consumed) {
    grpc_core::ExecCtx::Run(DEBUG_LOCATION, op->on_consumed, GRPC_ERROR_NONE);
  }
  bool do_close = false;
  if (!GRPC_ERROR_IS_NONE(op->disconnect_with_error)) {
    do_close = true;
    GRPC_ERROR_UNREF(op->disconnect_with_error);
  }
  if (!GRPC_ERROR_IS_NONE(op->goaway_error)) {
    do_close = true;
    GRPC_ERROR_UNREF(op->goaway_error);
  }
  if (do_close) {
    close_transport_locked(gbt);
  }
  GRPC_BINDER_UNREF_TRANSPORT(gbt, "perform_transport_op");
}

static void perform_transport_op(grpc_transport* gt, grpc_transport_op* op) {
  gpr_log(GPR_INFO, __func__);
  grpc_binder_transport* gbt = reinterpret_cast<grpc_binder_transport*>(gt);
  op->handler_private.extra_arg = gbt;
  GRPC_BINDER_REF_TRANSPORT(gbt, "perform_transport_op");
  gbt->combiner->Run(
      GRPC_CLOSURE_INIT(&op->handler_private.closure,
                        perform_transport_op_locked, op, nullptr),
      GRPC_ERROR_NONE);
}

static void destroy_stream_locked(void* sp, grpc_error_handle /*error*/) {
  grpc_binder_stream* gbs = static_cast<grpc_binder_stream*>(sp);
  grpc_binder_transport* gbt = gbs->t;
  cancel_stream_locked(
      gbt, gbs,
      grpc_error_set_int(GRPC_ERROR_CREATE_FROM_STATIC_STRING("destroy stream"),
                         GRPC_ERROR_INT_GRPC_STATUS, GRPC_STATUS_UNAVAILABLE));
  gbs->~grpc_binder_stream();
}

static void destroy_stream(grpc_transport* /*gt*/, grpc_stream* gs,
                           grpc_closure* then_schedule_closure) {
  gpr_log(GPR_INFO, __func__);
  grpc_binder_stream* gbs = reinterpret_cast<grpc_binder_stream*>(gs);
  gbs->destroy_stream_then_closure = then_schedule_closure;
  gbs->t->combiner->Run(GRPC_CLOSURE_INIT(&gbs->destroy_stream,
                                          destroy_stream_locked, gbs, nullptr),
                        GRPC_ERROR_NONE);
}

static void destroy_transport_locked(void* gt, grpc_error_handle /*error*/) {
  grpc_binder_transport* gbt = static_cast<grpc_binder_transport*>(gt);
  close_transport_locked(gbt);
  // Release the references held by the transport.
  gbt->wire_reader = nullptr;
  gbt->transport_stream_receiver = nullptr;
  gbt->wire_writer = nullptr;
  GRPC_BINDER_UNREF_TRANSPORT(gbt, "transport destroyed");
}

static void destroy_transport(grpc_transport* gt) {
  gpr_log(GPR_INFO, __func__);
  grpc_binder_transport* gbt = reinterpret_cast<grpc_binder_transport*>(gt);
  gbt->combiner->Run(
      GRPC_CLOSURE_CREATE(destroy_transport_locked, gbt, nullptr),
      GRPC_ERROR_NONE);
}

static grpc_endpoint* get_endpoint(grpc_transport*) {
  gpr_log(GPR_INFO, __func__);
  return nullptr;
}

// See grpc_transport_vtable declaration for meaning of each field
static const grpc_transport_vtable vtable = {sizeof(grpc_binder_stream),
                                             "binder",
                                             init_stream,
                                             nullptr,
                                             set_pollset,
                                             set_pollset_set,
                                             perform_stream_op,
                                             perform_transport_op,
                                             destroy_stream,
                                             destroy_transport,
                                             get_endpoint};

static const grpc_transport_vtable* get_vtable() { return &vtable; }

static void accept_stream_locked(void* gt, grpc_error_handle /*error*/) {
  grpc_binder_transport* gbt = static_cast<grpc_binder_transport*>(gt);
  if (gbt->accept_stream_fn) {
    // must pass in a non-null value.
    (*gbt->accept_stream_fn)(gbt->accept_stream_user_data, &gbt->base, gbt);
  }
}

grpc_binder_transport::grpc_binder_transport(
    std::unique_ptr<grpc_binder::Binder> binder, bool is_client,
    std::shared_ptr<grpc::experimental::binder::SecurityPolicy> security_policy)
    : is_client(is_client),
      combiner(grpc_combiner_create()),
      state_tracker(
          is_client ? "binder_transport_client" : "binder_transport_server",
          GRPC_CHANNEL_READY),
      refs(1, nullptr) {
  gpr_log(GPR_INFO, __func__);
  base.vtable = get_vtable();
  transport_stream_receiver =
      std::make_shared<grpc_binder::TransportStreamReceiverImpl>(
          is_client, /*accept_stream_callback=*/[this] {
            grpc_core::ExecCtx exec_ctx;
            combiner->Run(
                GRPC_CLOSURE_CREATE(accept_stream_locked, this, nullptr),
                GRPC_ERROR_NONE);
          });
  // WireReader holds a ref to grpc_binder_transport.
  GRPC_BINDER_REF_TRANSPORT(this, "wire reader");
  wire_reader = grpc_core::MakeOrphanable<grpc_binder::WireReaderImpl>(
      transport_stream_receiver, is_client, security_policy,
      /*on_destruct_callback=*/
      [this] {
        // Unref transport when destructed.
        GRPC_BINDER_UNREF_TRANSPORT(this, "wire reader");
      });
  wire_writer = wire_reader->SetupTransport(std::move(binder));
}

grpc_binder_transport::~grpc_binder_transport() {
  GRPC_COMBINER_UNREF(combiner, "binder_transport");
}

grpc_transport* grpc_create_binder_transport_client(
    std::unique_ptr<grpc_binder::Binder> endpoint_binder,
    std::shared_ptr<grpc::experimental::binder::SecurityPolicy>
        security_policy) {
  gpr_log(GPR_INFO, __func__);

  GPR_ASSERT(endpoint_binder != nullptr);
  GPR_ASSERT(security_policy != nullptr);

  grpc_binder_transport* t = new grpc_binder_transport(
      std::move(endpoint_binder), /*is_client=*/true, security_policy);

  return &t->base;
}

grpc_transport* grpc_create_binder_transport_server(
    std::unique_ptr<grpc_binder::Binder> client_binder,
    std::shared_ptr<grpc::experimental::binder::SecurityPolicy>
        security_policy) {
  gpr_log(GPR_INFO, __func__);

  GPR_ASSERT(client_binder != nullptr);
  GPR_ASSERT(security_policy != nullptr);

  grpc_binder_transport* t = new grpc_binder_transport(
      std::move(client_binder), /*is_client=*/false, security_policy);

  return &t->base;
}
#endif<|MERGE_RESOLUTION|>--- conflicted
+++ resolved
@@ -450,31 +450,7 @@
   }
   if (op->send_message) {
     gpr_log(GPR_INFO, "send_message");
-<<<<<<< HEAD
-    tx.SetData(op->payload->send_message.send_message->JoinIntoString());
-=======
-    size_t remaining = op->payload->send_message.send_message->length();
-    std::string message_data;
-    while (remaining > 0) {
-      grpc_slice message_slice;
-      // TODO(waynetu): Temporarily assume that the message is ready.
-      GPR_ASSERT(
-          op->payload->send_message.send_message->Next(SIZE_MAX, nullptr));
-      grpc_error_handle error =
-          op->payload->send_message.send_message->Pull(&message_slice);
-      // TODO(waynetu): Cancel the stream if error is not GRPC_ERROR_NONE.
-      GPR_ASSERT(error == GRPC_ERROR_NONE);
-      uint8_t* p = GRPC_SLICE_START_PTR(message_slice);
-      size_t len = GRPC_SLICE_LENGTH(message_slice);
-      remaining -= len;
-      message_data += std::string(reinterpret_cast<char*>(p), len);
-      grpc_slice_unref_internal(message_slice);
-    }
-    tx->SetData(message_data);
-    // TODO(b/192369787): Are we supposed to reset here to avoid
-    // use-after-free issue in call.cc?
-    op->payload->send_message.send_message.reset();
->>>>>>> ab7a8d38
+    tx->SetData(op->payload->send_message.send_message->JoinIntoString());
   }
 
   if (op->send_trailing_metadata) {
