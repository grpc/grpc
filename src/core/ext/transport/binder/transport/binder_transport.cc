--- conflicted
+++ resolved
@@ -393,13 +393,8 @@
       } else {
         init_md.emplace_back(std::string(key), std::string(value));
       }
-<<<<<<< HEAD
     });
-    tx->SetPrefix(init_md);
-=======
-    }
     tx.SetPrefix(init_md);
->>>>>>> 1e5d8298
   }
   if (op->send_message) {
     gpr_log(GPR_INFO, "send_message");
