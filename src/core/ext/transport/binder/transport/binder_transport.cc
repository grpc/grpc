--- conflicted
+++ resolved
@@ -107,18 +107,12 @@
   new (gs) BinderStream(this, refcount, server_data, arena, NewStreamTxCode(),
                         is_client);
 
-<<<<<<< HEAD
-  // `BinderTransport::registered_stream` should only be updated in combiner
-  BinderStream* gbs = reinterpret_cast<BinderStream*>(gs);
-  gbs->register_stream_args.gbs = gbs;
-  gbs->register_stream_args.gbt = this;
-=======
-  // `grpc_binder_transport::registered_stream` should only be updated in
+  // `BinderStream::registered_stream` should only be updated in
   // combiner
-  grpc_binder_stream* stream = reinterpret_cast<grpc_binder_stream*>(gs);
+  BinderStream* stream = reinterpret_cast<BinderStream*>(gs);
   stream->register_stream_args.stream = stream;
   stream->register_stream_args.transport = this;
->>>>>>> 971c5060
+
   grpc_core::ExecCtx exec_ctx;
   combiner->Run(GRPC_CLOSURE_INIT(&stream->register_stream_closure,
                                   register_stream_locked,
@@ -139,12 +133,7 @@
   }
 }
 
-<<<<<<< HEAD
-static void cancel_stream_locked(BinderTransport* gbt, BinderStream* gbs,
-=======
-static void cancel_stream_locked(grpc_binder_transport* transport,
-                                 grpc_binder_stream* stream,
->>>>>>> 971c5060
+static void cancel_stream_locked(BinderTransport* transport, BinderStream* stream,
                                  grpc_error_handle error) {
   gpr_log(GPR_INFO, "cancel_stream_locked");
   if (!stream->is_closed) {
@@ -194,11 +183,7 @@
 static void recv_initial_metadata_locked(void* arg,
                                          grpc_error_handle /*error*/) {
   RecvInitialMetadataArgs* args = static_cast<RecvInitialMetadataArgs*>(arg);
-<<<<<<< HEAD
-  BinderStream* gbs = args->gbs;
-=======
-  grpc_binder_stream* stream = args->stream;
->>>>>>> 971c5060
+  BinderStream* stream = args->stream;
 
   gpr_log(GPR_INFO,
           "recv_initial_metadata_locked is_client = %d is_closed = %d",
@@ -236,11 +221,7 @@
 
 static void recv_message_locked(void* arg, grpc_error_handle /*error*/) {
   RecvMessageArgs* args = static_cast<RecvMessageArgs*>(arg);
-<<<<<<< HEAD
-  BinderStream* gbs = args->gbs;
-=======
-  grpc_binder_stream* stream = args->stream;
->>>>>>> 971c5060
+  BinderStream* stream = args->stream;
 
   gpr_log(GPR_INFO, "recv_message_locked is_client = %d is_closed = %d",
           stream->is_client, stream->is_closed);
@@ -283,11 +264,7 @@
 static void recv_trailing_metadata_locked(void* arg,
                                           grpc_error_handle /*error*/) {
   RecvTrailingMetadataArgs* args = static_cast<RecvTrailingMetadataArgs*>(arg);
-<<<<<<< HEAD
-  BinderStream* gbs = args->gbs;
-=======
-  grpc_binder_stream* stream = args->stream;
->>>>>>> 971c5060
+  BinderStream* stream = args->stream;
 
   gpr_log(GPR_INFO,
           "recv_trailing_metadata_locked is_client = %d is_closed = %d",
@@ -386,13 +363,9 @@
 }  // namespace grpc_binder
 
 static void accept_stream_locked(void* gt, grpc_error_handle /*error*/) {
-<<<<<<< HEAD
-  BinderTransport* gbt = static_cast<BinderTransport*>(gt);
-  if (gbt->accept_stream_fn) {
-=======
-  grpc_binder_transport* transport = static_cast<grpc_binder_transport*>(gt);
+
+  BinderTransport* transport = static_cast<BinderTransport*>(gt);
   if (transport->accept_stream_fn) {
->>>>>>> 971c5060
     gpr_log(GPR_INFO, "Accepting a stream");
     // must pass in a non-null value.
     (*transport->accept_stream_fn)(transport->accept_stream_user_data,
@@ -408,14 +381,8 @@
                                      grpc_error_handle /*error*/) {
   grpc_transport_stream_op_batch* op =
       static_cast<grpc_transport_stream_op_batch*>(stream_op);
-<<<<<<< HEAD
-  BinderStream* gbs = static_cast<BinderStream*>(op->handler_private.extra_arg);
-  BinderTransport* gbt = gbs->t;
-=======
-  grpc_binder_stream* stream =
-      static_cast<grpc_binder_stream*>(op->handler_private.extra_arg);
-  grpc_binder_transport* transport = stream->t;
->>>>>>> 971c5060
+  BinderStream* stream = static_cast<BinderStream*>(op->handler_private.extra_arg);
+  BinderTransport* transport = stream->t;
   if (op->cancel_stream) {
     // TODO(waynetu): Is this true?
     GPR_ASSERT(!op->send_initial_metadata && !op->send_message &&
@@ -603,15 +570,10 @@
   GRPC_BINDER_STREAM_UNREF(stream, "perform_stream_op");
 }
 
-<<<<<<< HEAD
 void BinderTransport::PerformStreamOp(grpc_stream* gs,
                                       grpc_transport_stream_op_batch* op) {
-  BinderStream* gbs = reinterpret_cast<BinderStream*>(gs);
-=======
-void grpc_binder_transport::PerformStreamOp(
-    grpc_stream* gs, grpc_transport_stream_op_batch* op) {
-  grpc_binder_stream* stream = reinterpret_cast<grpc_binder_stream*>(gs);
->>>>>>> 971c5060
+  BinderStream* stream = reinterpret_cast<BinderStream*>(gs);
+
   gpr_log(GPR_INFO, "%s = %p %p %p is_client = %d", __func__, this, gs, op,
           stream->is_client);
   GRPC_BINDER_STREAM_REF(stream, "perform_stream_op");
@@ -621,18 +583,11 @@
                 absl::OkStatus());
 }
 
-<<<<<<< HEAD
-static void close_transport_locked(BinderTransport* gbt) {
-  gbt->state_tracker.SetState(GRPC_CHANNEL_SHUTDOWN, absl::OkStatus(),
-                              "transport closed due to disconnection/goaway");
-  while (!gbt->registered_stream.empty()) {
-=======
-static void close_transport_locked(grpc_binder_transport* transport) {
+static void close_transport_locked(BinderTransport* transport) {
   transport->state_tracker.SetState(
       GRPC_CHANNEL_SHUTDOWN, absl::OkStatus(),
       "transport closed due to disconnection/goaway");
   while (!transport->registered_stream.empty()) {
->>>>>>> 971c5060
     cancel_stream_locked(
         transport, transport->registered_stream.begin()->second,
         grpc_error_set_int(GRPC_ERROR_CREATE("transport closed"),
@@ -644,13 +599,9 @@
 static void perform_transport_op_locked(void* transport_op,
                                         grpc_error_handle /*error*/) {
   grpc_transport_op* op = static_cast<grpc_transport_op*>(transport_op);
-<<<<<<< HEAD
-  BinderTransport* gbt =
+  BinderTransport* transport =
       static_cast<BinderTransport*>(op->handler_private.extra_arg);
-=======
-  grpc_binder_transport* transport =
-      static_cast<grpc_binder_transport*>(op->handler_private.extra_arg);
->>>>>>> 971c5060
+
   // TODO(waynetu): Should we lock here to avoid data race?
   if (op->start_connectivity_watch != nullptr) {
     transport->state_tracker.AddWatcher(
@@ -700,29 +651,20 @@
 }
 
 static void destroy_stream_locked(void* sp, grpc_error_handle /*error*/) {
-<<<<<<< HEAD
-  BinderStream* gbs = static_cast<BinderStream*>(sp);
-  BinderTransport* gbt = gbs->t;
-=======
-  grpc_binder_stream* stream = static_cast<grpc_binder_stream*>(sp);
-  grpc_binder_transport* transport = stream->t;
->>>>>>> 971c5060
+  BinderStream* stream = static_cast<BinderStream*>(sp);
+  BinderTransport* transport = stream->t;
+
   cancel_stream_locked(
       transport, stream,
       grpc_error_set_int(GRPC_ERROR_CREATE("destroy stream"),
                          grpc_core::StatusIntProperty::kRpcStatus,
                          GRPC_STATUS_UNAVAILABLE));
-<<<<<<< HEAD
-  gbs->~BinderStream();
-=======
-  stream->~grpc_binder_stream();
->>>>>>> 971c5060
+  stream->~BinderStream();
 }
 
 void BinderTransport::DestroyStream(grpc_stream* gs,
                                     grpc_closure* then_schedule_closure) {
   gpr_log(GPR_INFO, __func__);
-<<<<<<< HEAD
   BinderStream* gbs = reinterpret_cast<BinderStream*>(gs);
   gbs->destroy_stream_then_closure = then_schedule_closure;
   gbs->t->combiner->Run(GRPC_CLOSURE_INIT(&gbs->destroy_stream,
@@ -733,19 +675,6 @@
 static void destroy_transport_locked(void* gt, grpc_error_handle /*error*/) {
   BinderTransport* gbt = static_cast<BinderTransport*>(gt);
   close_transport_locked(gbt);
-=======
-  grpc_binder_stream* stream = reinterpret_cast<grpc_binder_stream*>(gs);
-  stream->destroy_stream_then_closure = then_schedule_closure;
-  stream->t->combiner->Run(
-      GRPC_CLOSURE_INIT(&stream->destroy_stream, destroy_stream_locked, stream,
-                        nullptr),
-      absl::OkStatus());
-}
-
-static void destroy_transport_locked(void* gt, grpc_error_handle /*error*/) {
-  grpc_binder_transport* transport = static_cast<grpc_binder_transport*>(gt);
-  close_transport_locked(transport);
->>>>>>> 971c5060
   // Release the references held by the transport.
   transport->wire_reader = nullptr;
   transport->transport_stream_receiver = nullptr;
