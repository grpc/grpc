--- conflicted
+++ resolved
@@ -94,7 +94,6 @@
       case ConnectionState::kReady:
         break;
     }
-<<<<<<< HEAD
     auto call = MakeCallPair(
         std::move(md),
         GetContext<grpc_event_engine::experimental::EventEngine>(),
@@ -102,9 +101,6 @@
         &call_size_estimator_);
     call_destination_->StartCall(std::move(call.unstarted_handler));
     return std::move(call.initiator);
-=======
-    return acceptor_->CreateCall(std::move(md), acceptor_->CreateArena());
->>>>>>> 0eb35d2b
   }
 
  private:
