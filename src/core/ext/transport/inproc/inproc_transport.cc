--- conflicted
+++ resolved
@@ -175,12 +175,7 @@
 
 bool UsePromiseBasedTransport() {
   if (!IsPromiseBasedInprocTransportEnabled()) return false;
-<<<<<<< HEAD
-  GPR_ASSERT(IsPromiseBasedClientCallEnabled());
-=======
   CHECK(IsPromiseBasedClientCallEnabled());
-  CHECK(IsPromiseBasedServerCallEnabled());
->>>>>>> 2bc76d78
   return true;
 }
 
