// Copyright 2017 gRPC authors.
//
// Licensed under the Apache License, Version 2.0 (the "License");
// you may not use this file except in compliance with the License.
// You may obtain a copy of the License at
//
//     http://www.apache.org/licenses/LICENSE-2.0
//
// Unless required by applicable law or agreed to in writing, software
// distributed under the License is distributed on an "AS IS" BASIS,
// WITHOUT WARRANTIES OR CONDITIONS OF ANY KIND, either express or implied.
// See the License for the specific language governing permissions and
// limitations under the License.

#include "src/core/ext/transport/inproc/inproc_transport.h"

#include <atomic>

#include "absl/log/check.h"

#include <grpc/grpc.h>
#include <grpc/support/log.h>
#include <grpc/support/port_platform.h>

#include "src/core/ext/transport/inproc/legacy_inproc_transport.h"
#include "src/core/lib/config/core_configuration.h"
#include "src/core/lib/experiments/experiments.h"
#include "src/core/lib/gprpp/crash.h"
#include "src/core/lib/promise/promise.h"
#include "src/core/lib/promise/try_seq.h"
#include "src/core/lib/surface/channel_create.h"
#include "src/core/lib/transport/transport.h"
#include "src/core/server/server.h"

namespace grpc_core {

namespace {
<<<<<<< HEAD
class InprocServerTransport final : public Transport, public ServerTransport {
=======
class InprocClientTransport;

class InprocServerTransport final : public ServerTransport {
>>>>>>> 87c42aab
 public:
  void SetCallDestination(
      RefCountedPtr<UnstartedCallDestination> call_destination) override {
    call_destination_ = std::move(call_destination);
    ConnectionState expect = ConnectionState::kInitial;
    if (state_.compare_exchange_strong(expect, ConnectionState::kReady,
                                       std::memory_order_acq_rel,
                                       std::memory_order_acquire)) {
      MutexLock lock(&state_tracker_mu_);
      state_tracker_.SetState(GRPC_CHANNEL_READY, absl::OkStatus(),
                              "accept function set");
    }
  }

  void Orphan() override {}

  FilterStackTransport* filter_stack_transport() override { return nullptr; }
  ClientTransport* client_transport() override { return nullptr; }
  ServerTransport* server_transport() override { return this; }
  absl::string_view GetTransportName() const override { return "inproc"; }
  void SetPollset(grpc_stream*, grpc_pollset*) override {}
  void SetPollsetSet(grpc_stream*, grpc_pollset_set*) override {}
  void PerformOp(grpc_transport_op* op) override {
    gpr_log(GPR_INFO, "inproc server op: %s",
            grpc_transport_op_string(op).c_str());
    if (op->start_connectivity_watch != nullptr) {
      MutexLock lock(&state_tracker_mu_);
      state_tracker_.AddWatcher(op->start_connectivity_watch_state,
                                std::move(op->start_connectivity_watch));
    }
    if (op->stop_connectivity_watch != nullptr) {
      MutexLock lock(&state_tracker_mu_);
      state_tracker_.RemoveWatcher(op->stop_connectivity_watch);
    }
    if (op->set_accept_stream) {
      Crash("set_accept_stream not supported on inproc transport");
    }
  }
  grpc_endpoint* GetEndpoint() override { return nullptr; }

  void Disconnect(absl::Status error) {
    if (disconnecting_.exchange(true, std::memory_order_relaxed)) return;
    disconnect_error_ = std::move(error);
    state_.store(ConnectionState::kDisconnected, std::memory_order_relaxed);
    MutexLock lock(&state_tracker_mu_);
    state_tracker_.SetState(GRPC_CHANNEL_SHUTDOWN, disconnect_error_,
                            "inproc transport disconnected");
  }

  absl::StatusOr<CallInitiator> AcceptCall(ClientMetadataHandle md) {
    switch (state_.load(std::memory_order_acquire)) {
      case ConnectionState::kInitial:
        return MakeFailedCall(absl::InternalError(
            "inproc transport hasn't started accepting calls"));
      case ConnectionState::kDisconnected:
        return MakeFailedCall(
            absl::UnavailableError("inproc transport is disconnected"));
      case ConnectionState::kReady:
        break;
    }
    auto call = MakeCallPair(
        std::move(md),
        GetContext<grpc_event_engine::experimental::EventEngine>(),
        Arena::Create(call_size_estimator_.CallSizeEstimate(), &allocator_),
        &call_size_estimator_);
    call_destination_->StartCall(std::move(call.unstarted_handler));
    return std::move(call.initiator);
  }

  OrphanablePtr<InprocClientTransport> MakeClientTransport();

 private:
  enum class ConnectionState : uint8_t { kInitial, kReady, kDisconnected };

  std::atomic<ConnectionState> state_{ConnectionState::kInitial};
  std::atomic<bool> disconnecting_{false};
  RefCountedPtr<UnstartedCallDestination> call_destination_;
  absl::Status disconnect_error_;
  CallSizeEstimator call_size_estimator_{4096};
  grpc_event_engine::experimental::MemoryAllocator allocator_;
  Mutex state_tracker_mu_;
  ConnectivityStateTracker state_tracker_ ABSL_GUARDED_BY(state_tracker_mu_){
      "inproc_server_transport", GRPC_CHANNEL_CONNECTING};
};

class InprocClientTransport final : public ClientTransport {
 public:
  explicit InprocClientTransport(
      RefCountedPtr<InprocServerTransport> server_transport)
      : server_transport_(std::move(server_transport)) {}

  void StartCall(CallHandler call_handler) override {
    call_handler.SpawnGuarded(
        "pull_initial_metadata",
        TrySeq(call_handler.PullClientInitialMetadata(),
               [server_transport = server_transport_,
                call_handler](ClientMetadataHandle md) {
                 auto call_initiator =
                     server_transport->AcceptCall(std::move(md));
                 if (!call_initiator.ok()) return call_initiator.status();
                 ForwardCall(call_handler, std::move(*call_initiator));
                 return absl::OkStatus();
               }));
  }

  void Orphan() override {}

  FilterStackTransport* filter_stack_transport() override { return nullptr; }
  ClientTransport* client_transport() override { return this; }
  ServerTransport* server_transport() override { return nullptr; }
  absl::string_view GetTransportName() const override { return "inproc"; }
  void SetPollset(grpc_stream*, grpc_pollset*) override {}
  void SetPollsetSet(grpc_stream*, grpc_pollset_set*) override {}
  void PerformOp(grpc_transport_op*) override { Crash("unimplemented"); }
  grpc_endpoint* GetEndpoint() override { return nullptr; }

 private:
  ~InprocClientTransport() override {
    server_transport_->Disconnect(
        absl::UnavailableError("Client transport closed"));
  }

  const RefCountedPtr<InprocServerTransport> server_transport_;
};

bool UsePromiseBasedTransport() {
  if (!IsPromiseBasedInprocTransportEnabled()) return false;
  CHECK(IsPromiseBasedClientCallEnabled());
  CHECK(IsPromiseBasedServerCallEnabled());
  return true;
}

OrphanablePtr<InprocClientTransport>
InprocServerTransport::MakeClientTransport() {
  return MakeOrphanable<InprocClientTransport>(
      RefAsSubclass<InprocServerTransport>());
}

OrphanablePtr<Channel> MakeLameChannel(absl::string_view why,
                                       absl::Status error) {
  gpr_log(GPR_ERROR, "%s: %s", std::string(why).c_str(),
          std::string(error.message()).c_str());
  intptr_t integer;
  grpc_status_code status = GRPC_STATUS_INTERNAL;
  if (grpc_error_get_int(error, StatusIntProperty::kRpcStatus, &integer)) {
    status = static_cast<grpc_status_code>(integer);
  }
  return OrphanablePtr<Channel>(Channel::FromC(grpc_lame_client_channel_create(
      nullptr, status, std::string(why).c_str())));
}

OrphanablePtr<Channel> MakeInprocChannel(Server* server,
                                         ChannelArgs client_channel_args) {
  auto transports = MakeInProcessTransportPair();
  auto client_transport = std::move(transports.first);
  auto server_transport = std::move(transports.second);
  auto error =
      server->SetupTransport(server_transport.get(), nullptr,
                             server->channel_args()
                                 .Remove(GRPC_ARG_MAX_CONNECTION_IDLE_MS)
                                 .Remove(GRPC_ARG_MAX_CONNECTION_AGE_MS),
                             nullptr);
  if (!error.ok()) {
    return MakeLameChannel("Failed to create server channel", std::move(error));
  }
  std::ignore = server_transport.release();  // consumed by SetupTransport
  auto channel = ChannelCreate(
      "inproc",
      client_channel_args.Set(GRPC_ARG_DEFAULT_AUTHORITY, "inproc.authority"),
      GRPC_CLIENT_DIRECT_CHANNEL, client_transport.release());
  if (!channel.ok()) {
    return MakeLameChannel("Failed to create client channel", channel.status());
  }
  return std::move(*channel);
}
}  // namespace

std::pair<OrphanablePtr<Transport>, OrphanablePtr<Transport>>
MakeInProcessTransportPair() {
  auto server_transport = MakeOrphanable<InprocServerTransport>();
  auto client_transport = server_transport->MakeClientTransport();
  return std::make_pair(std::move(client_transport),
                        std::move(server_transport));
}

}  // namespace grpc_core

grpc_channel* grpc_inproc_channel_create(grpc_server* server,
                                         const grpc_channel_args* args,
                                         void* reserved) {
  grpc_core::ApplicationCallbackExecCtx app_exec_ctx;
  grpc_core::ExecCtx exec_ctx;
  if (!grpc_core::UsePromiseBasedTransport()) {
    return grpc_legacy_inproc_channel_create(server, args, reserved);
  }
  return grpc_core::MakeInprocChannel(grpc_core::Server::FromC(server),
                                      grpc_core::CoreConfiguration::Get()
                                          .channel_args_preconditioning()
                                          .PreconditionChannelArgs(args))
      .release()
      ->c_ptr();
}<|MERGE_RESOLUTION|>--- conflicted
+++ resolved
@@ -35,13 +35,9 @@
 namespace grpc_core {
 
 namespace {
-<<<<<<< HEAD
-class InprocServerTransport final : public Transport, public ServerTransport {
-=======
 class InprocClientTransport;
 
 class InprocServerTransport final : public ServerTransport {
->>>>>>> 87c42aab
  public:
   void SetCallDestination(
       RefCountedPtr<UnstartedCallDestination> call_destination) override {
