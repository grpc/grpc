--- conflicted
+++ resolved
@@ -1109,13 +1109,8 @@
           result = ACTION_TAKEN_WITH_CALLBACK;
         }
       } else {
-<<<<<<< HEAD
-        /* Should never reach here */
+        // Should never reach here
         grpc_core::Crash("unreachable");
-=======
-        // Should never reach here
-        GPR_ASSERT(false);
->>>>>>> 8d5e0a71
       }
     }
     stream_state->state_op_done[OP_SEND_MESSAGE] = true;
