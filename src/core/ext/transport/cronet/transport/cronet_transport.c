/*
 *
 * Copyright 2016, Google Inc.
 * All rights reserved.
 *
 * Redistribution and use in source and binary forms, with or without
 * modification, are permitted provided that the following conditions are
 * met:
 *
 *     * Redistributions of source code must retain the above copyright
 * notice, this list of conditions and the following disclaimer.
 *     * Redistributions in binary form must reproduce the above
 * copyright notice, this list of conditions and the following disclaimer
 * in the documentation and/or other materials provided with the
 * distribution.
 *     * Neither the name of Google Inc. nor the names of its
 * contributors may be used to endorse or promote products derived from
 * this software without specific prior written permission.
 *
 * THIS SOFTWARE IS PROVIDED BY THE COPYRIGHT HOLDERS AND CONTRIBUTORS
 * "AS IS" AND ANY EXPRESS OR IMPLIED WARRANTIES, INCLUDING, BUT NOT
 * LIMITED TO, THE IMPLIED WARRANTIES OF MERCHANTABILITY AND FITNESS FOR
 * A PARTICULAR PURPOSE ARE DISCLAIMED. IN NO EVENT SHALL THE COPYRIGHT
 * OWNER OR CONTRIBUTORS BE LIABLE FOR ANY DIRECT, INDIRECT, INCIDENTAL,
 * SPECIAL, EXEMPLARY, OR CONSEQUENTIAL DAMAGES (INCLUDING, BUT NOT
 * LIMITED TO, PROCUREMENT OF SUBSTITUTE GOODS OR SERVICES; LOSS OF USE,
 * DATA, OR PROFITS; OR BUSINESS INTERRUPTION) HOWEVER CAUSED AND ON ANY
 * THEORY OF LIABILITY, WHETHER IN CONTRACT, STRICT LIABILITY, OR TORT
 * (INCLUDING NEGLIGENCE OR OTHERWISE) ARISING IN ANY WAY OUT OF THE USE
 * OF THIS SOFTWARE, EVEN IF ADVISED OF THE POSSIBILITY OF SUCH DAMAGE.
 *
 */

#include <string.h>

#include <grpc/impl/codegen/port_platform.h>
#include <grpc/slice_buffer.h>
#include <grpc/support/alloc.h>
#include <grpc/support/host_port.h>
#include <grpc/support/log.h>
#include <grpc/support/string_util.h>
#include <grpc/support/useful.h>

#include "src/core/ext/transport/chttp2/transport/incoming_metadata.h"
#include "src/core/lib/iomgr/endpoint.h"
#include "src/core/lib/iomgr/exec_ctx.h"
#include "src/core/lib/support/string.h"
#include "src/core/lib/surface/channel.h"
#include "src/core/lib/transport/metadata_batch.h"
#include "src/core/lib/transport/static_metadata.h"
#include "src/core/lib/transport/transport_impl.h"
#include "third_party/objective_c/Cronet/cronet_c_for_grpc.h"

#define GRPC_HEADER_SIZE_IN_BYTES 5

#define CRONET_LOG(...)                          \
  do {                                           \
    if (grpc_cronet_trace) gpr_log(__VA_ARGS__); \
  } while (0)

/* TODO (makdharma): Hook up into the wider tracing mechanism */
int grpc_cronet_trace = 0;

enum e_op_result {
  ACTION_TAKEN_WITH_CALLBACK,
  ACTION_TAKEN_NO_CALLBACK,
  NO_ACTION_POSSIBLE
};

enum e_op_id {
  OP_SEND_INITIAL_METADATA = 0,
  OP_SEND_MESSAGE,
  OP_SEND_TRAILING_METADATA,
  OP_RECV_MESSAGE,
  OP_RECV_INITIAL_METADATA,
  OP_RECV_TRAILING_METADATA,
  OP_CANCEL_ERROR,
  OP_ON_COMPLETE,
  OP_FAILED,
  OP_SUCCEEDED,
  OP_CANCELED,
  OP_RECV_MESSAGE_AND_ON_COMPLETE,
  OP_READ_REQ_MADE,
  OP_NUM_OPS
};

/* Cronet callbacks. See cronet_c_for_grpc.h for documentation for each. */

static void on_request_headers_sent(cronet_bidirectional_stream *);
static void on_response_headers_received(
    cronet_bidirectional_stream *,
    const cronet_bidirectional_stream_header_array *, const char *);
static void on_write_completed(cronet_bidirectional_stream *, const char *);
static void on_read_completed(cronet_bidirectional_stream *, char *, int);
static void on_response_trailers_received(
    cronet_bidirectional_stream *,
    const cronet_bidirectional_stream_header_array *);
static void on_succeeded(cronet_bidirectional_stream *);
static void on_failed(cronet_bidirectional_stream *, int);
static void on_canceled(cronet_bidirectional_stream *);
static cronet_bidirectional_stream_callback cronet_callbacks = {
    on_request_headers_sent,
    on_response_headers_received,
    on_read_completed,
    on_write_completed,
    on_response_trailers_received,
    on_succeeded,
    on_failed,
    on_canceled};

/* Cronet transport object */
struct grpc_cronet_transport {
  grpc_transport base; /* must be first element in this structure */
  cronet_engine *engine;
  char *host;
};
typedef struct grpc_cronet_transport grpc_cronet_transport;

/* TODO (makdharma): reorder structure for memory efficiency per
   http://www.catb.org/esr/structure-packing/#_structure_reordering: */
struct read_state {
  /* vars to store data coming from server */
  char *read_buffer;
  bool length_field_received;
  int received_bytes;
  int remaining_bytes;
  int length_field;
  char grpc_header_bytes[GRPC_HEADER_SIZE_IN_BYTES];
  char *payload_field;
  bool read_stream_closed;

  /* vars for holding data destined for the application */
  struct grpc_slice_buffer_stream sbs;
  grpc_slice_buffer read_slice_buffer;

  /* vars for trailing metadata */
  grpc_chttp2_incoming_metadata_buffer trailing_metadata;
  bool trailing_metadata_valid;

  /* vars for initial metadata */
  grpc_chttp2_incoming_metadata_buffer initial_metadata;
};

struct write_state {
  char *write_buffer;
};

/* track state of one stream op */
struct op_state {
  bool state_op_done[OP_NUM_OPS];
  bool state_callback_received[OP_NUM_OPS];
  bool fail_state;
  bool flush_read;
  grpc_error *cancel_error;
  /* data structure for storing data coming from server */
  struct read_state rs;
  /* data structure for storing data going to the server */
  struct write_state ws;
};

struct op_and_state {
  grpc_transport_stream_op op;
  struct op_state state;
  bool done;
  struct stream_obj *s;      /* Pointer back to the stream object */
  struct op_and_state *next; /* next op_and_state in the linked list */
};

struct op_storage {
  int num_pending_ops;
  struct op_and_state *head;
};

struct stream_obj {
  struct op_and_state *oas;
  grpc_transport_stream_op *curr_op;
  grpc_cronet_transport curr_ct;
  grpc_stream *curr_gs;
  cronet_bidirectional_stream *cbs;
  cronet_bidirectional_stream_header_array header_array;

  /* Stream level state. Some state will be tracked both at stream and stream_op
   * level */
  struct op_state state;

  /* OP storage */
  struct op_storage storage;

  /* Mutex to protect storage */
  gpr_mu mu;
};
typedef struct stream_obj stream_obj;

static enum e_op_result execute_stream_op(grpc_exec_ctx *exec_ctx,
                                          struct op_and_state *oas);

/*
  Utility function to translate enum into string for printing
*/
static const char *op_result_string(enum e_op_result i) {
  switch (i) {
    case ACTION_TAKEN_WITH_CALLBACK:
      return "ACTION_TAKEN_WITH_CALLBACK";
    case ACTION_TAKEN_NO_CALLBACK:
      return "ACTION_TAKEN_NO_CALLBACK";
    case NO_ACTION_POSSIBLE:
      return "NO_ACTION_POSSIBLE";
  }
  GPR_UNREACHABLE_CODE(return "UNKNOWN");
}

static const char *op_id_string(enum e_op_id i) {
  switch (i) {
    case OP_SEND_INITIAL_METADATA:
      return "OP_SEND_INITIAL_METADATA";
    case OP_SEND_MESSAGE:
      return "OP_SEND_MESSAGE";
    case OP_SEND_TRAILING_METADATA:
      return "OP_SEND_TRAILING_METADATA";
    case OP_RECV_MESSAGE:
      return "OP_RECV_MESSAGE";
    case OP_RECV_INITIAL_METADATA:
      return "OP_RECV_INITIAL_METADATA";
    case OP_RECV_TRAILING_METADATA:
      return "OP_RECV_TRAILING_METADATA";
    case OP_CANCEL_ERROR:
      return "OP_CANCEL_ERROR";
    case OP_ON_COMPLETE:
      return "OP_ON_COMPLETE";
    case OP_FAILED:
      return "OP_FAILED";
    case OP_SUCCEEDED:
      return "OP_SUCCEEDED";
    case OP_CANCELED:
      return "OP_CANCELED";
    case OP_RECV_MESSAGE_AND_ON_COMPLETE:
      return "OP_RECV_MESSAGE_AND_ON_COMPLETE";
    case OP_READ_REQ_MADE:
      return "OP_READ_REQ_MADE";
    case OP_NUM_OPS:
      return "OP_NUM_OPS";
  }
  return "UNKNOWN";
}

static void free_read_buffer(stream_obj *s) {
  if (s->state.rs.read_buffer &&
      s->state.rs.read_buffer != s->state.rs.grpc_header_bytes) {
    gpr_free(s->state.rs.read_buffer);
    s->state.rs.read_buffer = NULL;
  }
}

static grpc_error *make_error_with_desc(int error_code, const char *desc) {
  grpc_error *error = GRPC_ERROR_CREATE(desc);
  error = grpc_error_set_int(error, GRPC_ERROR_INT_GRPC_STATUS, error_code);
  return error;
}

/*
  Add a new stream op to op storage.
*/
static void add_to_storage(struct stream_obj *s, grpc_transport_stream_op *op) {
  struct op_storage *storage = &s->storage;
  /* add new op at the beginning of the linked list. The memory is freed
  in remove_from_storage */
  struct op_and_state *new_op = gpr_malloc(sizeof(struct op_and_state));
  memcpy(&new_op->op, op, sizeof(grpc_transport_stream_op));
  memset(&new_op->state, 0, sizeof(new_op->state));
  new_op->s = s;
  new_op->done = false;
  gpr_mu_lock(&s->mu);
  new_op->next = storage->head;
  storage->head = new_op;
  storage->num_pending_ops++;
  CRONET_LOG(GPR_DEBUG, "adding new op %p. %d in the queue.", new_op,
             storage->num_pending_ops);
  gpr_mu_unlock(&s->mu);
}

/*
  Traverse the linked list and delete op and free memory
*/
static void remove_from_storage(struct stream_obj *s,
                                struct op_and_state *oas) {
  struct op_and_state *curr;
  if (s->storage.head == NULL || oas == NULL) {
    return;
  }
  if (s->storage.head == oas) {
    s->storage.head = oas->next;
    gpr_free(oas);
    s->storage.num_pending_ops--;
    CRONET_LOG(GPR_DEBUG, "Freed %p. Now %d in the queue", oas,
               s->storage.num_pending_ops);
  } else {
    for (curr = s->storage.head; curr != NULL; curr = curr->next) {
      if (curr->next == oas) {
        curr->next = oas->next;
        s->storage.num_pending_ops--;
        CRONET_LOG(GPR_DEBUG, "Freed %p. Now %d in the queue", oas,
                   s->storage.num_pending_ops);
        gpr_free(oas);
        break;
      } else if (curr->next == NULL) {
        CRONET_LOG(GPR_ERROR, "Reached end of LL and did not find op to free");
      }
    }
  }
}

/*
  Cycle through ops and try to take next action. Break when either
  an action with callback is taken, or no action is possible.
  This can get executed from the Cronet network thread via cronet callback
  or on the application supplied thread via the perform_stream_op function.
*/
static void execute_from_storage(stream_obj *s) {
  grpc_exec_ctx exec_ctx = GRPC_EXEC_CTX_INIT;
  gpr_mu_lock(&s->mu);
  for (struct op_and_state *curr = s->storage.head; curr != NULL;) {
    CRONET_LOG(GPR_DEBUG, "calling op at %p. done = %d", curr, curr->done);
    GPR_ASSERT(curr->done == 0);
    enum e_op_result result = execute_stream_op(&exec_ctx, curr);
    CRONET_LOG(GPR_DEBUG, "execute_stream_op[%p] returns %s", curr,
               op_result_string(result));
    /* if this op is done, then remove it and free memory */
    if (curr->done) {
      struct op_and_state *next = curr->next;
      remove_from_storage(s, curr);
      curr = next;
    }
    /* continue processing the same op if ACTION_TAKEN_WITHOUT_CALLBACK */
    if (result == NO_ACTION_POSSIBLE) {
      curr = curr->next;
    } else if (result == ACTION_TAKEN_WITH_CALLBACK) {
      break;
    }
  }
  gpr_mu_unlock(&s->mu);
  grpc_exec_ctx_finish(&exec_ctx);
}

/*
  Cronet callback
*/
static void on_failed(cronet_bidirectional_stream *stream, int net_error) {
  CRONET_LOG(GPR_DEBUG, "on_failed(%p, %d)", stream, net_error);
  stream_obj *s = (stream_obj *)stream->annotation;
  gpr_mu_lock(&s->mu);
  cronet_bidirectional_stream_destroy(s->cbs);
  s->state.state_callback_received[OP_FAILED] = true;
  s->cbs = NULL;
  if (s->header_array.headers) {
    gpr_free(s->header_array.headers);
    s->header_array.headers = NULL;
  }
  if (s->state.ws.write_buffer) {
    gpr_free(s->state.ws.write_buffer);
    s->state.ws.write_buffer = NULL;
  }
  free_read_buffer(s);
  gpr_mu_unlock(&s->mu);
  execute_from_storage(s);
}

/*
  Cronet callback
*/
static void on_canceled(cronet_bidirectional_stream *stream) {
  CRONET_LOG(GPR_DEBUG, "on_canceled(%p)", stream);
  stream_obj *s = (stream_obj *)stream->annotation;
  gpr_mu_lock(&s->mu);
  cronet_bidirectional_stream_destroy(s->cbs);
  s->state.state_callback_received[OP_CANCELED] = true;
  s->cbs = NULL;
  if (s->header_array.headers) {
    gpr_free(s->header_array.headers);
    s->header_array.headers = NULL;
  }
  if (s->state.ws.write_buffer) {
    gpr_free(s->state.ws.write_buffer);
    s->state.ws.write_buffer = NULL;
  }
  free_read_buffer(s);
  gpr_mu_unlock(&s->mu);
  execute_from_storage(s);
}

/*
  Cronet callback
*/
static void on_succeeded(cronet_bidirectional_stream *stream) {
  CRONET_LOG(GPR_DEBUG, "on_succeeded(%p)", stream);
  stream_obj *s = (stream_obj *)stream->annotation;
  gpr_mu_lock(&s->mu);
  cronet_bidirectional_stream_destroy(s->cbs);
  s->state.state_callback_received[OP_SUCCEEDED] = true;
  s->cbs = NULL;
  free_read_buffer(s);
  gpr_mu_unlock(&s->mu);
  execute_from_storage(s);
}

/*
  Cronet callback
*/
static void on_request_headers_sent(cronet_bidirectional_stream *stream) {
  CRONET_LOG(GPR_DEBUG, "W: on_request_headers_sent(%p)", stream);
  stream_obj *s = (stream_obj *)stream->annotation;
  gpr_mu_lock(&s->mu);
  s->state.state_op_done[OP_SEND_INITIAL_METADATA] = true;
  s->state.state_callback_received[OP_SEND_INITIAL_METADATA] = true;
  /* Free the memory allocated for headers */
  if (s->header_array.headers) {
    gpr_free(s->header_array.headers);
    s->header_array.headers = NULL;
  }
  gpr_mu_unlock(&s->mu);
  execute_from_storage(s);
}

/*
  Cronet callback
*/
static void on_response_headers_received(
    cronet_bidirectional_stream *stream,
    const cronet_bidirectional_stream_header_array *headers,
    const char *negotiated_protocol) {
  grpc_exec_ctx exec_ctx = GRPC_EXEC_CTX_INIT;
  CRONET_LOG(GPR_DEBUG, "R: on_response_headers_received(%p, %p, %s)", stream,
             headers, negotiated_protocol);
  stream_obj *s = (stream_obj *)stream->annotation;
  gpr_mu_lock(&s->mu);
  memset(&s->state.rs.initial_metadata, 0,
         sizeof(s->state.rs.initial_metadata));
  grpc_chttp2_incoming_metadata_buffer_init(&s->state.rs.initial_metadata);
  for (size_t i = 0; i < headers->count; i++) {
    grpc_chttp2_incoming_metadata_buffer_add(
        &s->state.rs.initial_metadata,
        grpc_mdelem_from_metadata_strings(
            &exec_ctx, grpc_mdstr_from_string(headers->headers[i].key),
            grpc_mdstr_from_string(headers->headers[i].value)));
  }
  s->state.state_callback_received[OP_RECV_INITIAL_METADATA] = true;
  if (!(s->state.state_op_done[OP_CANCEL_ERROR] ||
        s->state.state_callback_received[OP_FAILED])) {
    /* Do an extra read to trigger on_succeeded() callback in case connection
     is closed */
    GPR_ASSERT(s->state.rs.length_field_received == false);
    s->state.rs.read_buffer = s->state.rs.grpc_header_bytes;
    s->state.rs.received_bytes = 0;
    s->state.rs.remaining_bytes = GRPC_HEADER_SIZE_IN_BYTES;
    CRONET_LOG(GPR_DEBUG, "cronet_bidirectional_stream_read(%p)", s->cbs);
    cronet_bidirectional_stream_read(s->cbs, s->state.rs.read_buffer,
                                     s->state.rs.remaining_bytes);
  }
  gpr_mu_unlock(&s->mu);
  grpc_exec_ctx_finish(&exec_ctx);
  execute_from_storage(s);
}

/*
  Cronet callback
*/
static void on_write_completed(cronet_bidirectional_stream *stream,
                               const char *data) {
  stream_obj *s = (stream_obj *)stream->annotation;
  CRONET_LOG(GPR_DEBUG, "W: on_write_completed(%p, %s)", stream, data);
  gpr_mu_lock(&s->mu);
  if (s->state.ws.write_buffer) {
    gpr_free(s->state.ws.write_buffer);
    s->state.ws.write_buffer = NULL;
  }
  s->state.state_callback_received[OP_SEND_MESSAGE] = true;
  gpr_mu_unlock(&s->mu);
  execute_from_storage(s);
}

/*
  Cronet callback
*/
static void on_read_completed(cronet_bidirectional_stream *stream, char *data,
                              int count) {
  stream_obj *s = (stream_obj *)stream->annotation;
  CRONET_LOG(GPR_DEBUG, "R: on_read_completed(%p, %p, %d)", stream, data,
             count);
  gpr_mu_lock(&s->mu);
  s->state.state_callback_received[OP_RECV_MESSAGE] = true;
  if (count > 0 && s->state.flush_read) {
    CRONET_LOG(GPR_DEBUG, "cronet_bidirectional_stream_read(%p)", s->cbs);
    cronet_bidirectional_stream_read(s->cbs, s->state.rs.read_buffer, 4096);
    gpr_mu_unlock(&s->mu);
  } else if (count > 0) {
    s->state.rs.received_bytes += count;
    s->state.rs.remaining_bytes -= count;
    if (s->state.rs.remaining_bytes > 0) {
      CRONET_LOG(GPR_DEBUG, "cronet_bidirectional_stream_read(%p)", s->cbs);
      s->state.state_op_done[OP_READ_REQ_MADE] = true;
      cronet_bidirectional_stream_read(
          s->cbs, s->state.rs.read_buffer + s->state.rs.received_bytes,
          s->state.rs.remaining_bytes);
      gpr_mu_unlock(&s->mu);
    } else {
      gpr_mu_unlock(&s->mu);
      execute_from_storage(s);
    }
  } else {
    if (s->state.flush_read) {
      gpr_free(s->state.rs.read_buffer);
      s->state.rs.read_buffer = NULL;
    }
    s->state.rs.read_stream_closed = true;
    gpr_mu_unlock(&s->mu);
    execute_from_storage(s);
  }
}

/*
  Cronet callback
*/
static void on_response_trailers_received(
    cronet_bidirectional_stream *stream,
    const cronet_bidirectional_stream_header_array *trailers) {
  grpc_exec_ctx exec_ctx = GRPC_EXEC_CTX_INIT;
  CRONET_LOG(GPR_DEBUG, "R: on_response_trailers_received(%p,%p)", stream,
             trailers);
  stream_obj *s = (stream_obj *)stream->annotation;
  gpr_mu_lock(&s->mu);
  memset(&s->state.rs.trailing_metadata, 0,
         sizeof(s->state.rs.trailing_metadata));
  s->state.rs.trailing_metadata_valid = false;
  grpc_chttp2_incoming_metadata_buffer_init(&s->state.rs.trailing_metadata);
  for (size_t i = 0; i < trailers->count; i++) {
    CRONET_LOG(GPR_DEBUG, "trailer key=%s, value=%s", trailers->headers[i].key,
               trailers->headers[i].value);
    grpc_chttp2_incoming_metadata_buffer_add(
        &s->state.rs.trailing_metadata,
        grpc_mdelem_from_metadata_strings(
            &exec_ctx, grpc_mdstr_from_string(trailers->headers[i].key),
            grpc_mdstr_from_string(trailers->headers[i].value)));
    s->state.rs.trailing_metadata_valid = true;
    if (0 == strcmp(trailers->headers[i].key, "grpc-status") &&
        0 != strcmp(trailers->headers[i].value, "0")) {
      s->state.fail_state = true;
    }
  }
  s->state.state_callback_received[OP_RECV_TRAILING_METADATA] = true;
  /* Send a EOS when server terminates the stream (testServerFinishesRequest) to
   * trigger on_succeeded */
  if (!s->state.state_op_done[OP_SEND_TRAILING_METADATA] &&
      !(s->state.state_op_done[OP_CANCEL_ERROR] ||
        s->state.state_callback_received[OP_FAILED])) {
    CRONET_LOG(GPR_DEBUG, "cronet_bidirectional_stream_write (%p, 0)", s->cbs);
    s->state.state_callback_received[OP_SEND_MESSAGE] = false;
    cronet_bidirectional_stream_write(s->cbs, "", 0, true);
    s->state.state_op_done[OP_SEND_TRAILING_METADATA] = true;

    gpr_mu_unlock(&s->mu);
    grpc_exec_ctx_finish(&exec_ctx);
  } else {
    gpr_mu_unlock(&s->mu);
    grpc_exec_ctx_finish(&exec_ctx);
    execute_from_storage(s);
  }
}

/*
 Utility function that takes the data from s->write_slice_buffer and assembles
 into a contiguous byte stream with 5 byte gRPC header prepended.
*/
static void create_grpc_frame(grpc_slice_buffer *write_slice_buffer,
                              char **pp_write_buffer,
                              size_t *p_write_buffer_size) {
  grpc_slice slice = grpc_slice_buffer_take_first(write_slice_buffer);
  size_t length = GRPC_SLICE_LENGTH(slice);
  *p_write_buffer_size = length + GRPC_HEADER_SIZE_IN_BYTES;
  /* This is freed in the on_write_completed callback */
  char *write_buffer = gpr_malloc(length + GRPC_HEADER_SIZE_IN_BYTES);
  *pp_write_buffer = write_buffer;
  uint8_t *p = (uint8_t *)write_buffer;
  /* Append 5 byte header */
  *p++ = 0;
  *p++ = (uint8_t)(length >> 24);
  *p++ = (uint8_t)(length >> 16);
  *p++ = (uint8_t)(length >> 8);
  *p++ = (uint8_t)(length);
  /* append actual data */
  memcpy(p, GRPC_SLICE_START_PTR(slice), length);
}

/*
 Convert metadata in a format that Cronet can consume
*/
static void convert_metadata_to_cronet_headers(
    grpc_linked_mdelem *head, const char *host, char **pp_url,
    cronet_bidirectional_stream_header **pp_headers, size_t *p_num_headers,
    const char **method) {
  grpc_linked_mdelem *curr = head;
  /* Walk the linked list and get number of header fields */
  size_t num_headers_available = 0;
  while (curr != NULL) {
    curr = curr->next;
    num_headers_available++;
  }
  /* Allocate enough memory. It is freed in the on_request_headers_sent callback
   */
  cronet_bidirectional_stream_header *headers =
      (cronet_bidirectional_stream_header *)gpr_malloc(
          sizeof(cronet_bidirectional_stream_header) * num_headers_available);
  *pp_headers = headers;

  /* Walk the linked list again, this time copying the header fields.
    s->num_headers can be less than num_headers_available, as some headers
    are not used for cronet.
    TODO (makdharma): Eliminate need to traverse the LL second time for perf.
   */
  curr = head;
  size_t num_headers = 0;
  while (num_headers < num_headers_available) {
    grpc_mdelem *mdelem = curr->md;
    curr = curr->next;
    const char *key = grpc_mdstr_as_c_string(mdelem->key);
    const char *value = grpc_mdstr_as_c_string(mdelem->value);
    if (mdelem->key == GRPC_MDSTR_SCHEME ||
        mdelem->key == GRPC_MDSTR_AUTHORITY) {
      /* Cronet populates these fields on its own */
      continue;
    }
    if (mdelem->key == GRPC_MDSTR_METHOD) {
      if (mdelem->value == GRPC_MDSTR_PUT) {
        *method = "PUT";
      } else {
        /* POST method in default*/
        *method = "POST";
      }
      continue;
    }
    if (mdelem->key == GRPC_MDSTR_PATH) {
      /* Create URL by appending :path value to the hostname */
      gpr_asprintf(pp_url, "https://%s%s", host, value);
      continue;
    }
    CRONET_LOG(GPR_DEBUG, "header %s = %s", key, value);
    headers[num_headers].key = key;
    headers[num_headers].value = value;
    num_headers++;
    if (curr == NULL) {
      break;
    }
  }
  *p_num_headers = (size_t)num_headers;
}

static int parse_grpc_header(const uint8_t *data) {
  const uint8_t *p = data + 1;
  int length = 0;
  length |= ((uint8_t)*p++) << 24;
  length |= ((uint8_t)*p++) << 16;
  length |= ((uint8_t)*p++) << 8;
  length |= ((uint8_t)*p++);
  return length;
}

static bool header_has_authority(grpc_linked_mdelem *head) {
  while (head != NULL) {
    if (head->md->key == GRPC_MDSTR_AUTHORITY) {
      return true;
    }
    head = head->next;
  }
  return false;
}

/*
  Op Execution: Decide if one of the actions contained in the stream op can be
  executed. This is the heart of the state machine.
*/
static bool op_can_be_run(grpc_transport_stream_op *curr_op,
                          struct op_state *stream_state,
                          struct op_state *op_state, enum e_op_id op_id) {
  bool result = true;
  /* When call is canceled, every op can be run, except under following
  conditions
  */
  bool is_canceled_or_failed = stream_state->state_op_done[OP_CANCEL_ERROR] ||
                               stream_state->state_callback_received[OP_FAILED];
  if (is_canceled_or_failed) {
    if (op_id == OP_SEND_INITIAL_METADATA) result = false;
    if (op_id == OP_SEND_MESSAGE) result = false;
    if (op_id == OP_SEND_TRAILING_METADATA) result = false;
    if (op_id == OP_CANCEL_ERROR) result = false;
    /* already executed */
    if (op_id == OP_RECV_INITIAL_METADATA &&
        stream_state->state_op_done[OP_RECV_INITIAL_METADATA])
      result = false;
    if (op_id == OP_RECV_MESSAGE &&
        stream_state->state_op_done[OP_RECV_MESSAGE])
      result = false;
    if (op_id == OP_RECV_TRAILING_METADATA &&
        stream_state->state_op_done[OP_RECV_TRAILING_METADATA])
      result = false;
  } else if (op_id == OP_SEND_INITIAL_METADATA) {
    /* already executed */
    if (stream_state->state_op_done[OP_SEND_INITIAL_METADATA]) result = false;
  } else if (op_id == OP_RECV_INITIAL_METADATA) {
    /* already executed */
    if (stream_state->state_op_done[OP_RECV_INITIAL_METADATA]) result = false;
    /* we haven't sent headers yet. */
    else if (!stream_state->state_callback_received[OP_SEND_INITIAL_METADATA])
      result = false;
    /* we haven't received headers yet. */
    else if (!stream_state->state_callback_received[OP_RECV_INITIAL_METADATA])
      result = false;
  } else if (op_id == OP_SEND_MESSAGE) {
    /* already executed (note we're checking op specific state, not stream
     state) */
    if (op_state->state_op_done[OP_SEND_MESSAGE]) result = false;
    /* we haven't sent headers yet. */
    else if (!stream_state->state_callback_received[OP_SEND_INITIAL_METADATA])
      result = false;
  } else if (op_id == OP_RECV_MESSAGE) {
    /* already executed */
    if (op_state->state_op_done[OP_RECV_MESSAGE]) result = false;
    /* we haven't received headers yet. */
    else if (!stream_state->state_callback_received[OP_RECV_INITIAL_METADATA])
      result = false;
  } else if (op_id == OP_RECV_TRAILING_METADATA) {
    /* already executed */
    if (stream_state->state_op_done[OP_RECV_TRAILING_METADATA]) result = false;
    /* we have asked for but haven't received message yet. */
    else if (stream_state->state_op_done[OP_READ_REQ_MADE] &&
             !stream_state->state_op_done[OP_RECV_MESSAGE])
      result = false;
    /* we haven't received trailers  yet. */
    else if (!stream_state->state_callback_received[OP_RECV_TRAILING_METADATA])
      result = false;
    /* we haven't received on_succeeded  yet. */
    else if (!stream_state->state_callback_received[OP_SUCCEEDED])
      result = false;
  } else if (op_id == OP_SEND_TRAILING_METADATA) {
    /* already executed */
    if (stream_state->state_op_done[OP_SEND_TRAILING_METADATA]) result = false;
    /* we haven't sent initial metadata yet */
    else if (!stream_state->state_callback_received[OP_SEND_INITIAL_METADATA])
      result = false;
    /* we haven't sent message yet */
    else if (curr_op->send_message &&
             !stream_state->state_op_done[OP_SEND_MESSAGE])
      result = false;
    /* we haven't got on_write_completed for the send yet */
    else if (stream_state->state_op_done[OP_SEND_MESSAGE] &&
             !stream_state->state_callback_received[OP_SEND_MESSAGE])
      result = false;
  } else if (op_id == OP_CANCEL_ERROR) {
    /* already executed */
    if (stream_state->state_op_done[OP_CANCEL_ERROR]) result = false;
  } else if (op_id == OP_ON_COMPLETE) {
    /* already executed (note we're checking op specific state, not stream
    state) */
    if (op_state->state_op_done[OP_ON_COMPLETE]) {
      CRONET_LOG(GPR_DEBUG, "Because");
      result = false;
    }
    /* Check if every op that was asked for is done. */
    else if (curr_op->send_initial_metadata &&
             !stream_state->state_callback_received[OP_SEND_INITIAL_METADATA]) {
      CRONET_LOG(GPR_DEBUG, "Because");
      result = false;
    } else if (curr_op->send_message &&
               !op_state->state_op_done[OP_SEND_MESSAGE]) {
      CRONET_LOG(GPR_DEBUG, "Because");
      result = false;
    } else if (curr_op->send_message &&
               !stream_state->state_callback_received[OP_SEND_MESSAGE]) {
      CRONET_LOG(GPR_DEBUG, "Because");
      result = false;
    } else if (curr_op->send_trailing_metadata &&
               !stream_state->state_op_done[OP_SEND_TRAILING_METADATA]) {
      CRONET_LOG(GPR_DEBUG, "Because");
      result = false;
    } else if (curr_op->recv_initial_metadata &&
               !stream_state->state_op_done[OP_RECV_INITIAL_METADATA]) {
      CRONET_LOG(GPR_DEBUG, "Because");
      result = false;
    } else if (curr_op->recv_message &&
               !stream_state->state_op_done[OP_RECV_MESSAGE]) {
      CRONET_LOG(GPR_DEBUG, "Because");
      result = false;
    } else if (curr_op->recv_trailing_metadata) {
      /* We aren't done with trailing metadata yet */
      if (!stream_state->state_op_done[OP_RECV_TRAILING_METADATA]) {
        CRONET_LOG(GPR_DEBUG, "Because");
        result = false;
      }
      /* We've asked for actual message in an earlier op, and it hasn't been
        delivered yet. */
      else if (stream_state->state_op_done[OP_READ_REQ_MADE]) {
        /* If this op is not the one asking for read, (which means some earlier
          op has asked), and the read hasn't been delivered. */
        if (!curr_op->recv_message &&
            !stream_state->state_callback_received[OP_SUCCEEDED]) {
          CRONET_LOG(GPR_DEBUG, "Because");
          result = false;
        }
      }
    }
    /* We should see at least one on_write_completed for the trailers that we
      sent */
    else if (curr_op->send_trailing_metadata &&
             !stream_state->state_callback_received[OP_SEND_MESSAGE])
      result = false;
  }
  CRONET_LOG(GPR_DEBUG, "op_can_be_run %s : %s", op_id_string(op_id),
             result ? "YES" : "NO");
  return result;
}

/*
  TODO (makdharma): Break down this function in smaller chunks for readability.
*/
static enum e_op_result execute_stream_op(grpc_exec_ctx *exec_ctx,
                                          struct op_and_state *oas) {
  grpc_transport_stream_op *stream_op = &oas->op;
  struct stream_obj *s = oas->s;
  struct op_state *stream_state = &s->state;
  enum e_op_result result = NO_ACTION_POSSIBLE;
  if (stream_op->send_initial_metadata &&
      op_can_be_run(stream_op, stream_state, &oas->state,
                    OP_SEND_INITIAL_METADATA)) {
    CRONET_LOG(GPR_DEBUG, "running: %p OP_SEND_INITIAL_METADATA", oas);
    /* Start new cronet stream. It is destroyed in on_succeeded, on_canceled,
     * on_failed */
    GPR_ASSERT(s->cbs == NULL);
    GPR_ASSERT(!stream_state->state_op_done[OP_SEND_INITIAL_METADATA]);
    s->cbs = cronet_bidirectional_stream_create(s->curr_ct.engine, s->curr_gs,
                                                &cronet_callbacks);
    CRONET_LOG(GPR_DEBUG, "%p = cronet_bidirectional_stream_create()", s->cbs);
    char *url = NULL;
    const char *method = "POST";
    s->header_array.headers = NULL;
    convert_metadata_to_cronet_headers(
        stream_op->send_initial_metadata->list.head, s->curr_ct.host, &url,
        &s->header_array.headers, &s->header_array.count, &method);
    s->header_array.capacity = s->header_array.count;
    CRONET_LOG(GPR_DEBUG, "cronet_bidirectional_stream_start(%p, %s)", s->cbs,
               url);
    cronet_bidirectional_stream_start(s->cbs, url, 0, method, &s->header_array,
                                      false);
    stream_state->state_op_done[OP_SEND_INITIAL_METADATA] = true;
    result = ACTION_TAKEN_WITH_CALLBACK;
  } else if (stream_op->recv_initial_metadata &&
             op_can_be_run(stream_op, stream_state, &oas->state,
                           OP_RECV_INITIAL_METADATA)) {
    CRONET_LOG(GPR_DEBUG, "running: %p  OP_RECV_INITIAL_METADATA", oas);
    if (stream_state->state_op_done[OP_CANCEL_ERROR]) {
      grpc_exec_ctx_sched(exec_ctx, stream_op->recv_initial_metadata_ready,
                          GRPC_ERROR_CANCELLED, NULL);
    } else if (stream_state->state_callback_received[OP_FAILED]) {
      grpc_exec_ctx_sched(
          exec_ctx, stream_op->recv_initial_metadata_ready,
          make_error_with_desc(GRPC_STATUS_UNAVAILABLE, "Unavailable."), NULL);
    } else {
      grpc_chttp2_incoming_metadata_buffer_publish(
          &oas->s->state.rs.initial_metadata, stream_op->recv_initial_metadata);
      grpc_exec_ctx_sched(exec_ctx, stream_op->recv_initial_metadata_ready,
                          GRPC_ERROR_NONE, NULL);
    }
    stream_state->state_op_done[OP_RECV_INITIAL_METADATA] = true;
    result = ACTION_TAKEN_NO_CALLBACK;
  } else if (stream_op->send_message &&
             op_can_be_run(stream_op, stream_state, &oas->state,
                           OP_SEND_MESSAGE)) {
    CRONET_LOG(GPR_DEBUG, "running: %p  OP_SEND_MESSAGE", oas);
    if (stream_state->state_callback_received[OP_FAILED]) {
      result = NO_ACTION_POSSIBLE;
      CRONET_LOG(GPR_DEBUG, "Stream is either cancelled or failed.");
    } else {
<<<<<<< HEAD
      gpr_slice_buffer write_slice_buffer;
      gpr_slice slice;
      gpr_slice_buffer_init(&write_slice_buffer);
      grpc_byte_stream_next_slice(NULL, stream_op->send_message, &slice,
                                  stream_op->send_message->length, NULL);
=======
      grpc_slice_buffer write_slice_buffer;
      grpc_slice slice;
      grpc_slice_buffer_init(&write_slice_buffer);
      grpc_byte_stream_next(NULL, stream_op->send_message, &slice,
                            stream_op->send_message->length, NULL);
>>>>>>> 298d481f
      /* Check that compression flag is OFF. We don't support compression yet.
       */
      if (stream_op->send_message->flags != 0) {
        gpr_log(GPR_ERROR, "Compression is not supported");
        GPR_ASSERT(stream_op->send_message->flags == 0);
      }
      grpc_slice_buffer_add(&write_slice_buffer, slice);
      if (write_slice_buffer.count != 1) {
        /* Empty request not handled yet */
        gpr_log(GPR_ERROR, "Empty request is not supported");
        GPR_ASSERT(write_slice_buffer.count == 1);
      }
      if (write_slice_buffer.count > 0) {
        size_t write_buffer_size;
        create_grpc_frame(&write_slice_buffer, &stream_state->ws.write_buffer,
                          &write_buffer_size);
        CRONET_LOG(GPR_DEBUG, "cronet_bidirectional_stream_write (%p, %p)",
                   s->cbs, stream_state->ws.write_buffer);
        stream_state->state_callback_received[OP_SEND_MESSAGE] = false;
        cronet_bidirectional_stream_write(s->cbs, stream_state->ws.write_buffer,
                                          (int)write_buffer_size, false);
        result = ACTION_TAKEN_WITH_CALLBACK;
      } else {
        result = NO_ACTION_POSSIBLE;
      }
    }
    stream_state->state_op_done[OP_SEND_MESSAGE] = true;
    oas->state.state_op_done[OP_SEND_MESSAGE] = true;
  } else if (stream_op->recv_message &&
             op_can_be_run(stream_op, stream_state, &oas->state,
                           OP_RECV_MESSAGE)) {
    CRONET_LOG(GPR_DEBUG, "running: %p  OP_RECV_MESSAGE", oas);
    if (stream_state->state_op_done[OP_CANCEL_ERROR]) {
      CRONET_LOG(GPR_DEBUG, "Stream is cancelled.");
      grpc_exec_ctx_sched(exec_ctx, stream_op->recv_message_ready,
                          GRPC_ERROR_CANCELLED, NULL);
      stream_state->state_op_done[OP_RECV_MESSAGE] = true;
      result = ACTION_TAKEN_NO_CALLBACK;
    } else if (stream_state->state_callback_received[OP_FAILED]) {
      CRONET_LOG(GPR_DEBUG, "Stream failed.");
      grpc_exec_ctx_sched(
          exec_ctx, stream_op->recv_message_ready,
          make_error_with_desc(GRPC_STATUS_UNAVAILABLE, "Unavailable."), NULL);
      stream_state->state_op_done[OP_RECV_MESSAGE] = true;
      result = ACTION_TAKEN_NO_CALLBACK;
    } else if (stream_state->rs.read_stream_closed == true) {
      /* No more data will be received */
      CRONET_LOG(GPR_DEBUG, "read stream closed");
      grpc_exec_ctx_sched(exec_ctx, stream_op->recv_message_ready,
                          GRPC_ERROR_NONE, NULL);
      stream_state->state_op_done[OP_RECV_MESSAGE] = true;
      oas->state.state_op_done[OP_RECV_MESSAGE] = true;
      result = ACTION_TAKEN_NO_CALLBACK;
    } else if (stream_state->rs.length_field_received == false) {
      if (stream_state->rs.received_bytes == GRPC_HEADER_SIZE_IN_BYTES &&
          stream_state->rs.remaining_bytes == 0) {
        /* Start a read operation for data */
        stream_state->rs.length_field_received = true;
        stream_state->rs.length_field = stream_state->rs.remaining_bytes =
            parse_grpc_header((const uint8_t *)stream_state->rs.read_buffer);
        CRONET_LOG(GPR_DEBUG, "length field = %d",
                   stream_state->rs.length_field);
        if (stream_state->rs.length_field > 0) {
          stream_state->rs.read_buffer =
              gpr_malloc((size_t)stream_state->rs.length_field);
          GPR_ASSERT(stream_state->rs.read_buffer);
          stream_state->rs.remaining_bytes = stream_state->rs.length_field;
          stream_state->rs.received_bytes = 0;
          CRONET_LOG(GPR_DEBUG, "cronet_bidirectional_stream_read(%p)", s->cbs);
          stream_state->state_op_done[OP_READ_REQ_MADE] =
              true; /* Indicates that at least one read request has been made */
          cronet_bidirectional_stream_read(s->cbs, stream_state->rs.read_buffer,
                                           stream_state->rs.remaining_bytes);
          result = ACTION_TAKEN_WITH_CALLBACK;
        } else {
          stream_state->rs.remaining_bytes = 0;
          CRONET_LOG(GPR_DEBUG, "read operation complete. Empty response.");
          grpc_slice_buffer_init(&stream_state->rs.read_slice_buffer);
          grpc_slice_buffer_stream_init(&stream_state->rs.sbs,
                                        &stream_state->rs.read_slice_buffer, 0);
          *((grpc_byte_buffer **)stream_op->recv_message) =
              (grpc_byte_buffer *)&stream_state->rs.sbs;
          grpc_exec_ctx_sched(exec_ctx, stream_op->recv_message_ready,
                              GRPC_ERROR_NONE, NULL);
          stream_state->state_op_done[OP_RECV_MESSAGE] = true;
          oas->state.state_op_done[OP_RECV_MESSAGE] = true;
          result = ACTION_TAKEN_NO_CALLBACK;
        }
      } else if (stream_state->rs.remaining_bytes == 0) {
        /* Start a read operation for first 5 bytes (GRPC header) */
        stream_state->rs.read_buffer = stream_state->rs.grpc_header_bytes;
        stream_state->rs.remaining_bytes = GRPC_HEADER_SIZE_IN_BYTES;
        stream_state->rs.received_bytes = 0;
        CRONET_LOG(GPR_DEBUG, "cronet_bidirectional_stream_read(%p)", s->cbs);
        stream_state->state_op_done[OP_READ_REQ_MADE] =
            true; /* Indicates that at least one read request has been made */
        cronet_bidirectional_stream_read(s->cbs, stream_state->rs.read_buffer,
                                         stream_state->rs.remaining_bytes);
        result = ACTION_TAKEN_WITH_CALLBACK;
      } else {
        result = NO_ACTION_POSSIBLE;
      }
    } else if (stream_state->rs.remaining_bytes == 0) {
      CRONET_LOG(GPR_DEBUG, "read operation complete");
      grpc_slice read_data_slice =
          grpc_slice_malloc((uint32_t)stream_state->rs.length_field);
      uint8_t *dst_p = GRPC_SLICE_START_PTR(read_data_slice);
      memcpy(dst_p, stream_state->rs.read_buffer,
             (size_t)stream_state->rs.length_field);
      free_read_buffer(s);
      grpc_slice_buffer_init(&stream_state->rs.read_slice_buffer);
      grpc_slice_buffer_add(&stream_state->rs.read_slice_buffer,
                            read_data_slice);
      grpc_slice_buffer_stream_init(&stream_state->rs.sbs,
                                    &stream_state->rs.read_slice_buffer, 0);
      *((grpc_byte_buffer **)stream_op->recv_message) =
          (grpc_byte_buffer *)&stream_state->rs.sbs;
      grpc_exec_ctx_sched(exec_ctx, stream_op->recv_message_ready,
                          GRPC_ERROR_NONE, NULL);
      stream_state->state_op_done[OP_RECV_MESSAGE] = true;
      oas->state.state_op_done[OP_RECV_MESSAGE] = true;
      /* Do an extra read to trigger on_succeeded() callback in case connection
         is closed */
      stream_state->rs.read_buffer = stream_state->rs.grpc_header_bytes;
      stream_state->rs.received_bytes = 0;
      stream_state->rs.remaining_bytes = GRPC_HEADER_SIZE_IN_BYTES;
      stream_state->rs.length_field_received = false;
      CRONET_LOG(GPR_DEBUG, "cronet_bidirectional_stream_read(%p)", s->cbs);
      cronet_bidirectional_stream_read(s->cbs, stream_state->rs.read_buffer,
                                       stream_state->rs.remaining_bytes);
      result = ACTION_TAKEN_NO_CALLBACK;
    }
  } else if (stream_op->recv_trailing_metadata &&
             op_can_be_run(stream_op, stream_state, &oas->state,
                           OP_RECV_TRAILING_METADATA)) {
    CRONET_LOG(GPR_DEBUG, "running: %p  OP_RECV_TRAILING_METADATA", oas);
    if (oas->s->state.rs.trailing_metadata_valid) {
      grpc_chttp2_incoming_metadata_buffer_publish(
          &oas->s->state.rs.trailing_metadata,
          stream_op->recv_trailing_metadata);
      stream_state->rs.trailing_metadata_valid = false;
    }
    stream_state->state_op_done[OP_RECV_TRAILING_METADATA] = true;
    result = ACTION_TAKEN_NO_CALLBACK;
  } else if (stream_op->send_trailing_metadata &&
             op_can_be_run(stream_op, stream_state, &oas->state,
                           OP_SEND_TRAILING_METADATA)) {
    CRONET_LOG(GPR_DEBUG, "running: %p  OP_SEND_TRAILING_METADATA", oas);
    if (stream_state->state_callback_received[OP_FAILED]) {
      result = NO_ACTION_POSSIBLE;
      CRONET_LOG(GPR_DEBUG, "Stream is either cancelled or failed.");
    } else {
      CRONET_LOG(GPR_DEBUG, "cronet_bidirectional_stream_write (%p, 0)",
                 s->cbs);
      stream_state->state_callback_received[OP_SEND_MESSAGE] = false;
      cronet_bidirectional_stream_write(s->cbs, "", 0, true);
      result = ACTION_TAKEN_WITH_CALLBACK;
    }
    stream_state->state_op_done[OP_SEND_TRAILING_METADATA] = true;
  } else if (stream_op->cancel_error &&
             op_can_be_run(stream_op, stream_state, &oas->state,
                           OP_CANCEL_ERROR)) {
    CRONET_LOG(GPR_DEBUG, "running: %p  OP_CANCEL_ERROR", oas);
    CRONET_LOG(GPR_DEBUG, "W: cronet_bidirectional_stream_cancel(%p)", s->cbs);
    if (s->cbs) {
      cronet_bidirectional_stream_cancel(s->cbs);
      result = ACTION_TAKEN_WITH_CALLBACK;
    } else {
      result = ACTION_TAKEN_NO_CALLBACK;
    }
    stream_state->state_op_done[OP_CANCEL_ERROR] = true;
    if (!stream_state->cancel_error) {
      stream_state->cancel_error = GRPC_ERROR_REF(stream_op->cancel_error);
    }
  } else if (stream_op->on_complete &&
             op_can_be_run(stream_op, stream_state, &oas->state,
                           OP_ON_COMPLETE)) {
    CRONET_LOG(GPR_DEBUG, "running: %p  OP_ON_COMPLETE", oas);
    if (stream_state->state_op_done[OP_CANCEL_ERROR]) {
      grpc_exec_ctx_sched(exec_ctx, stream_op->on_complete,
                          GRPC_ERROR_REF(stream_state->cancel_error), NULL);
    } else if (stream_state->state_callback_received[OP_FAILED]) {
      grpc_exec_ctx_sched(
          exec_ctx, stream_op->on_complete,
          make_error_with_desc(GRPC_STATUS_UNAVAILABLE, "Unavailable."), NULL);
    } else {
      /* All actions in this stream_op are complete. Call the on_complete
       * callback
       */
      grpc_exec_ctx_sched(exec_ctx, stream_op->on_complete, GRPC_ERROR_NONE,
                          NULL);
    }
    oas->state.state_op_done[OP_ON_COMPLETE] = true;
    oas->done = true;
    /* reset any send message state, only if this ON_COMPLETE is about a send.
     */
    if (stream_op->send_message) {
      stream_state->state_callback_received[OP_SEND_MESSAGE] = false;
      stream_state->state_op_done[OP_SEND_MESSAGE] = false;
    }
    result = ACTION_TAKEN_NO_CALLBACK;
    /* If this is the on_complete callback being called for a received message -
      make a note */
    if (stream_op->recv_message)
      stream_state->state_op_done[OP_RECV_MESSAGE_AND_ON_COMPLETE] = true;
  } else if (stream_state->fail_state && !stream_state->flush_read) {
    CRONET_LOG(GPR_DEBUG, "running: %p  flush read", oas);
    if (stream_state->rs.read_buffer &&
        stream_state->rs.read_buffer != stream_state->rs.grpc_header_bytes) {
      gpr_free(stream_state->rs.read_buffer);
      stream_state->rs.read_buffer = NULL;
    }
    stream_state->rs.read_buffer = gpr_malloc(4096);
    stream_state->flush_read = true;
  } else {
    result = NO_ACTION_POSSIBLE;
  }
  return result;
}

/*
  Functions used by upper layers to access transport functionality.
*/

static int init_stream(grpc_exec_ctx *exec_ctx, grpc_transport *gt,
                       grpc_stream *gs, grpc_stream_refcount *refcount,
                       const void *server_data) {
  stream_obj *s = (stream_obj *)gs;
  memset(&s->storage, 0, sizeof(s->storage));
  s->storage.head = NULL;
  memset(&s->state, 0, sizeof(s->state));
  s->curr_op = NULL;
  s->cbs = NULL;
  memset(&s->header_array, 0, sizeof(s->header_array));
  memset(&s->state.rs, 0, sizeof(s->state.rs));
  memset(&s->state.ws, 0, sizeof(s->state.ws));
  memset(s->state.state_op_done, 0, sizeof(s->state.state_op_done));
  memset(s->state.state_callback_received, 0,
         sizeof(s->state.state_callback_received));
  s->state.fail_state = s->state.flush_read = false;
  s->state.cancel_error = NULL;
  gpr_mu_init(&s->mu);
  return 0;
}

static void set_pollset_do_nothing(grpc_exec_ctx *exec_ctx, grpc_transport *gt,
                                   grpc_stream *gs, grpc_pollset *pollset) {}

static void set_pollset_set_do_nothing(grpc_exec_ctx *exec_ctx,
                                       grpc_transport *gt, grpc_stream *gs,
                                       grpc_pollset_set *pollset_set) {}

static void perform_stream_op(grpc_exec_ctx *exec_ctx, grpc_transport *gt,
                              grpc_stream *gs, grpc_transport_stream_op *op) {
  CRONET_LOG(GPR_DEBUG, "perform_stream_op");
  stream_obj *s = (stream_obj *)gs;
  s->curr_gs = gs;
  memcpy(&s->curr_ct, gt, sizeof(grpc_cronet_transport));
  add_to_storage(s, op);
  if (op->send_initial_metadata &&
      header_has_authority(op->send_initial_metadata->list.head)) {
    /* Cronet does not support :authority header field. We cancel the call when
       this field is present in metadata */
    cronet_bidirectional_stream_header_array header_array;
    cronet_bidirectional_stream_header *header;
    cronet_bidirectional_stream cbs;
    CRONET_LOG(GPR_DEBUG,
               ":authority header is provided but not supported;"
               " cancel operations");
    /* Notify application that operation is cancelled by forging trailers */
    header_array.count = 1;
    header_array.capacity = 1;
    header_array.headers =
        gpr_malloc(sizeof(cronet_bidirectional_stream_header));
    header = (cronet_bidirectional_stream_header *)header_array.headers;
    header->key = "grpc-status";
    header->value = "1"; /* Return status GRPC_STATUS_CANCELLED */
    cbs.annotation = (void *)s;
    s->state.state_op_done[OP_CANCEL_ERROR] = true;
    on_response_trailers_received(&cbs, &header_array);
    gpr_free(header_array.headers);
  } else {
    execute_from_storage(s);
  }
}

static void destroy_stream(grpc_exec_ctx *exec_ctx, grpc_transport *gt,
                           grpc_stream *gs, void *and_free_memory) {
  stream_obj *s = (stream_obj *)gs;
  GRPC_ERROR_UNREF(s->state.cancel_error);
}

static void destroy_transport(grpc_exec_ctx *exec_ctx, grpc_transport *gt) {}

static char *get_peer(grpc_exec_ctx *exec_ctx, grpc_transport *gt) {
  return NULL;
}

static grpc_endpoint *get_endpoint(grpc_exec_ctx *exec_ctx,
                                   grpc_transport *gt) {
  return NULL;
}

static void perform_op(grpc_exec_ctx *exec_ctx, grpc_transport *gt,
                       grpc_transport_op *op) {}

const grpc_transport_vtable grpc_cronet_vtable = {sizeof(stream_obj),
                                                  "cronet_http",
                                                  init_stream,
                                                  set_pollset_do_nothing,
                                                  set_pollset_set_do_nothing,
                                                  perform_stream_op,
                                                  perform_op,
                                                  destroy_stream,
                                                  destroy_transport,
                                                  get_peer,
                                                  get_endpoint};<|MERGE_RESOLUTION|>--- conflicted
+++ resolved
@@ -876,19 +876,11 @@
       result = NO_ACTION_POSSIBLE;
       CRONET_LOG(GPR_DEBUG, "Stream is either cancelled or failed.");
     } else {
-<<<<<<< HEAD
-      gpr_slice_buffer write_slice_buffer;
-      gpr_slice slice;
-      gpr_slice_buffer_init(&write_slice_buffer);
-      grpc_byte_stream_next_slice(NULL, stream_op->send_message, &slice,
-                                  stream_op->send_message->length, NULL);
-=======
       grpc_slice_buffer write_slice_buffer;
       grpc_slice slice;
       grpc_slice_buffer_init(&write_slice_buffer);
-      grpc_byte_stream_next(NULL, stream_op->send_message, &slice,
-                            stream_op->send_message->length, NULL);
->>>>>>> 298d481f
+      grpc_byte_stream_next_slice(NULL, stream_op->send_message, &slice,
+                                  stream_op->send_message->length, NULL);
       /* Check that compression flag is OFF. We don't support compression yet.
        */
       if (stream_op->send_message->flags != 0) {
