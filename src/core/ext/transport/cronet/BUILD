--- conflicted
+++ resolved
@@ -49,10 +49,7 @@
     deps = [
         "//:grpc_base",
         "//:grpc_transport_chttp2",
-<<<<<<< HEAD
         "//src/core:channel_args",
-=======
         "//src/core:closure",
->>>>>>> 7e3ada34
     ],
 )