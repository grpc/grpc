/* This file was generated by upbc (the upb compiler) from the input
 * file:
 *
 *     envoy/type/percent.proto
 *
 * Do not edit -- your changes will be discarded when the file is
 * regenerated. */

#ifndef ENVOY_TYPE_PERCENT_PROTO_UPB_H_
#define ENVOY_TYPE_PERCENT_PROTO_UPB_H_

#include "upb/generated_util.h"
#include "upb/msg.h"
#include "upb/decode.h"
#include "upb/encode.h"

#include "upb/port_def.inc"

#ifdef __cplusplus
extern "C" {
#endif

struct envoy_type_Percent;
struct envoy_type_FractionalPercent;
typedef struct envoy_type_Percent envoy_type_Percent;
typedef struct envoy_type_FractionalPercent envoy_type_FractionalPercent;
extern const upb_msglayout envoy_type_Percent_msginit;
extern const upb_msglayout envoy_type_FractionalPercent_msginit;

typedef enum {
  envoy_type_FractionalPercent_HUNDRED = 0,
  envoy_type_FractionalPercent_TEN_THOUSAND = 1,
  envoy_type_FractionalPercent_MILLION = 2
} envoy_type_FractionalPercent_DenominatorType;


/* envoy.type.Percent */

UPB_INLINE envoy_type_Percent *envoy_type_Percent_new(upb_arena *arena) {
  return (envoy_type_Percent *)upb_msg_new(&envoy_type_Percent_msginit, arena);
}
UPB_INLINE envoy_type_Percent *envoy_type_Percent_parse(const char *buf, size_t size,
                        upb_arena *arena) {
  envoy_type_Percent *ret = envoy_type_Percent_new(arena);
<<<<<<< HEAD
  return (ret && upb_decode(buf, size, ret, &envoy_type_Percent_msginit)) ? ret : NULL;
=======
  return (ret && upb_decode(buf, size, ret, &envoy_type_Percent_msginit, arena)) ? ret : NULL;
>>>>>>> ab9c2c19
}
UPB_INLINE char *envoy_type_Percent_serialize(const envoy_type_Percent *msg, upb_arena *arena, size_t *len) {
  return upb_encode(msg, &envoy_type_Percent_msginit, arena, len);
}

UPB_INLINE double envoy_type_Percent_value(const envoy_type_Percent *msg) { return UPB_FIELD_AT(msg, double, UPB_SIZE(0, 0)); }

UPB_INLINE void envoy_type_Percent_set_value(envoy_type_Percent *msg, double value) {
  UPB_FIELD_AT(msg, double, UPB_SIZE(0, 0)) = value;
}

/* envoy.type.FractionalPercent */

UPB_INLINE envoy_type_FractionalPercent *envoy_type_FractionalPercent_new(upb_arena *arena) {
  return (envoy_type_FractionalPercent *)upb_msg_new(&envoy_type_FractionalPercent_msginit, arena);
}
UPB_INLINE envoy_type_FractionalPercent *envoy_type_FractionalPercent_parse(const char *buf, size_t size,
                        upb_arena *arena) {
  envoy_type_FractionalPercent *ret = envoy_type_FractionalPercent_new(arena);
<<<<<<< HEAD
  return (ret && upb_decode(buf, size, ret, &envoy_type_FractionalPercent_msginit)) ? ret : NULL;
=======
  return (ret && upb_decode(buf, size, ret, &envoy_type_FractionalPercent_msginit, arena)) ? ret : NULL;
>>>>>>> ab9c2c19
}
UPB_INLINE char *envoy_type_FractionalPercent_serialize(const envoy_type_FractionalPercent *msg, upb_arena *arena, size_t *len) {
  return upb_encode(msg, &envoy_type_FractionalPercent_msginit, arena, len);
}

UPB_INLINE uint32_t envoy_type_FractionalPercent_numerator(const envoy_type_FractionalPercent *msg) { return UPB_FIELD_AT(msg, uint32_t, UPB_SIZE(8, 8)); }
UPB_INLINE int32_t envoy_type_FractionalPercent_denominator(const envoy_type_FractionalPercent *msg) { return UPB_FIELD_AT(msg, int32_t, UPB_SIZE(0, 0)); }

UPB_INLINE void envoy_type_FractionalPercent_set_numerator(envoy_type_FractionalPercent *msg, uint32_t value) {
  UPB_FIELD_AT(msg, uint32_t, UPB_SIZE(8, 8)) = value;
}
UPB_INLINE void envoy_type_FractionalPercent_set_denominator(envoy_type_FractionalPercent *msg, int32_t value) {
  UPB_FIELD_AT(msg, int32_t, UPB_SIZE(0, 0)) = value;
}

#ifdef __cplusplus
}  /* extern "C" */
#endif

#include "upb/port_undef.inc"

#endif  /* ENVOY_TYPE_PERCENT_PROTO_UPB_H_ */<|MERGE_RESOLUTION|>--- conflicted
+++ resolved
@@ -42,11 +42,7 @@
 UPB_INLINE envoy_type_Percent *envoy_type_Percent_parse(const char *buf, size_t size,
                         upb_arena *arena) {
   envoy_type_Percent *ret = envoy_type_Percent_new(arena);
-<<<<<<< HEAD
-  return (ret && upb_decode(buf, size, ret, &envoy_type_Percent_msginit)) ? ret : NULL;
-=======
   return (ret && upb_decode(buf, size, ret, &envoy_type_Percent_msginit, arena)) ? ret : NULL;
->>>>>>> ab9c2c19
 }
 UPB_INLINE char *envoy_type_Percent_serialize(const envoy_type_Percent *msg, upb_arena *arena, size_t *len) {
   return upb_encode(msg, &envoy_type_Percent_msginit, arena, len);
@@ -66,11 +62,7 @@
 UPB_INLINE envoy_type_FractionalPercent *envoy_type_FractionalPercent_parse(const char *buf, size_t size,
                         upb_arena *arena) {
   envoy_type_FractionalPercent *ret = envoy_type_FractionalPercent_new(arena);
-<<<<<<< HEAD
-  return (ret && upb_decode(buf, size, ret, &envoy_type_FractionalPercent_msginit)) ? ret : NULL;
-=======
   return (ret && upb_decode(buf, size, ret, &envoy_type_FractionalPercent_msginit, arena)) ? ret : NULL;
->>>>>>> ab9c2c19
 }
 UPB_INLINE char *envoy_type_FractionalPercent_serialize(const envoy_type_FractionalPercent *msg, upb_arena *arena, size_t *len) {
   return upb_encode(msg, &envoy_type_FractionalPercent_msginit, arena, len);
