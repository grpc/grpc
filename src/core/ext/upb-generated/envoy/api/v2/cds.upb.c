/* This file was generated by upbc (the upb compiler) from the input
 * file:
 *
 *     envoy/api/v2/cds.proto
 *
 * Do not edit -- your changes will be discarded when the file is
 * regenerated. */

#include <stddef.h>
#include "upb/msg.h"
#include "envoy/api/v2/cds.upb.h"
#include "envoy/api/v2/discovery.upb.h"
#include "google/api/annotations.upb.h"
#include "envoy/annotations/resource.upb.h"
#include "udpa/annotations/migrate.upb.h"
#include "envoy/api/v2/cluster.upb.h"

#include "upb/port_def.inc"

<<<<<<< HEAD
static const upb_msglayout *const envoy_api_v2_Cluster_submsgs[33] = {
  &envoy_api_v2_Cluster_CommonLbConfig_msginit,
  &envoy_api_v2_Cluster_CustomClusterType_msginit,
  &envoy_api_v2_Cluster_EdsClusterConfig_msginit,
  &envoy_api_v2_Cluster_ExtensionProtocolOptionsEntry_msginit,
  &envoy_api_v2_Cluster_LbSubsetConfig_msginit,
  &envoy_api_v2_Cluster_LeastRequestLbConfig_msginit,
  &envoy_api_v2_Cluster_OriginalDstLbConfig_msginit,
  &envoy_api_v2_Cluster_RefreshRate_msginit,
  &envoy_api_v2_Cluster_RingHashLbConfig_msginit,
  &envoy_api_v2_Cluster_TransportSocketMatch_msginit,
  &envoy_api_v2_Cluster_TypedExtensionProtocolOptionsEntry_msginit,
  &envoy_api_v2_ClusterLoadAssignment_msginit,
  &envoy_api_v2_LoadBalancingPolicy_msginit,
  &envoy_api_v2_UpstreamConnectionOptions_msginit,
  &envoy_api_v2_auth_UpstreamTlsContext_msginit,
  &envoy_api_v2_cluster_CircuitBreakers_msginit,
  &envoy_api_v2_cluster_Filter_msginit,
  &envoy_api_v2_cluster_OutlierDetection_msginit,
  &envoy_api_v2_core_Address_msginit,
  &envoy_api_v2_core_BindConfig_msginit,
  &envoy_api_v2_core_ConfigSource_msginit,
  &envoy_api_v2_core_HealthCheck_msginit,
  &envoy_api_v2_core_Http1ProtocolOptions_msginit,
  &envoy_api_v2_core_Http2ProtocolOptions_msginit,
  &envoy_api_v2_core_HttpProtocolOptions_msginit,
  &envoy_api_v2_core_Metadata_msginit,
  &envoy_api_v2_core_TransportSocket_msginit,
  &google_protobuf_Duration_msginit,
  &google_protobuf_UInt32Value_msginit,
};

static const upb_msglayout_field envoy_api_v2_Cluster__fields[42] = {
  {1, UPB_SIZE(28, 32), 0, 0, 9, 1},
  {2, UPB_SIZE(160, 296), UPB_SIZE(-169, -305), 0, 14, 1},
  {3, UPB_SIZE(44, 64), 0, 2, 11, 1},
  {4, UPB_SIZE(48, 72), 0, 27, 11, 1},
  {5, UPB_SIZE(52, 80), 0, 28, 11, 1},
  {6, UPB_SIZE(0, 0), 0, 0, 14, 1},
  {7, UPB_SIZE(132, 240), 0, 18, 11, 3},
  {8, UPB_SIZE(136, 248), 0, 21, 11, 3},
  {9, UPB_SIZE(56, 88), 0, 28, 11, 1},
  {10, UPB_SIZE(60, 96), 0, 15, 11, 1},
  {11, UPB_SIZE(64, 104), 0, 14, 11, 1},
  {13, UPB_SIZE(68, 112), 0, 22, 11, 1},
  {14, UPB_SIZE(72, 120), 0, 23, 11, 1},
  {16, UPB_SIZE(76, 128), 0, 27, 11, 1},
  {17, UPB_SIZE(8, 8), 0, 0, 14, 1},
  {18, UPB_SIZE(140, 256), 0, 18, 11, 3},
  {19, UPB_SIZE(80, 136), 0, 17, 11, 1},
  {20, UPB_SIZE(84, 144), 0, 27, 11, 1},
  {21, UPB_SIZE(88, 152), 0, 19, 11, 1},
  {22, UPB_SIZE(92, 160), 0, 4, 11, 1},
  {23, UPB_SIZE(172, 312), UPB_SIZE(-177, -321), 8, 11, 1},
  {24, UPB_SIZE(96, 168), 0, 26, 11, 1},
  {25, UPB_SIZE(100, 176), 0, 25, 11, 1},
  {26, UPB_SIZE(16, 16), 0, 0, 14, 1},
  {27, UPB_SIZE(104, 184), 0, 0, 11, 1},
  {28, UPB_SIZE(36, 48), 0, 0, 9, 1},
  {29, UPB_SIZE(108, 192), 0, 24, 11, 1},
  {30, UPB_SIZE(112, 200), 0, 13, 11, 1},
  {31, UPB_SIZE(24, 24), 0, 0, 8, 1},
  {32, UPB_SIZE(25, 25), 0, 0, 8, 1},
  {33, UPB_SIZE(116, 208), 0, 11, 11, 1},
  {34, UPB_SIZE(172, 312), UPB_SIZE(-177, -321), 6, 11, 1},
  {35, UPB_SIZE(144, 264), 0, 3, 11, 4},
  {36, UPB_SIZE(148, 272), 0, 10, 11, 4},
  {37, UPB_SIZE(172, 312), UPB_SIZE(-177, -321), 5, 11, 1},
  {38, UPB_SIZE(160, 296), UPB_SIZE(-169, -305), 1, 11, 1},
  {39, UPB_SIZE(26, 26), 0, 0, 8, 1},
  {40, UPB_SIZE(152, 280), 0, 16, 11, 3},
  {41, UPB_SIZE(120, 216), 0, 12, 11, 1},
  {42, UPB_SIZE(124, 224), 0, 20, 11, 1},
  {43, UPB_SIZE(156, 288), 0, 9, 11, 3},
  {44, UPB_SIZE(128, 232), 0, 7, 11, 1},
};

const upb_msglayout envoy_api_v2_Cluster_msginit = {
  &envoy_api_v2_Cluster_submsgs[0],
  &envoy_api_v2_Cluster__fields[0],
  UPB_SIZE(184, 336), 42, false,
};

static const upb_msglayout *const envoy_api_v2_Cluster_TransportSocketMatch_submsgs[2] = {
  &envoy_api_v2_core_TransportSocket_msginit,
  &google_protobuf_Struct_msginit,
};

static const upb_msglayout_field envoy_api_v2_Cluster_TransportSocketMatch__fields[3] = {
  {1, UPB_SIZE(0, 0), 0, 0, 9, 1},
  {2, UPB_SIZE(8, 16), 0, 1, 11, 1},
  {3, UPB_SIZE(12, 24), 0, 0, 11, 1},
};

const upb_msglayout envoy_api_v2_Cluster_TransportSocketMatch_msginit = {
  &envoy_api_v2_Cluster_TransportSocketMatch_submsgs[0],
  &envoy_api_v2_Cluster_TransportSocketMatch__fields[0],
  UPB_SIZE(16, 32), 3, false,
};

static const upb_msglayout *const envoy_api_v2_Cluster_CustomClusterType_submsgs[1] = {
  &google_protobuf_Any_msginit,
};

static const upb_msglayout_field envoy_api_v2_Cluster_CustomClusterType__fields[2] = {
  {1, UPB_SIZE(0, 0), 0, 0, 9, 1},
  {2, UPB_SIZE(8, 16), 0, 0, 11, 1},
};

const upb_msglayout envoy_api_v2_Cluster_CustomClusterType_msginit = {
  &envoy_api_v2_Cluster_CustomClusterType_submsgs[0],
  &envoy_api_v2_Cluster_CustomClusterType__fields[0],
  UPB_SIZE(16, 32), 2, false,
};

static const upb_msglayout *const envoy_api_v2_Cluster_EdsClusterConfig_submsgs[1] = {
  &envoy_api_v2_core_ConfigSource_msginit,
};

static const upb_msglayout_field envoy_api_v2_Cluster_EdsClusterConfig__fields[2] = {
  {1, UPB_SIZE(8, 16), 0, 0, 11, 1},
  {2, UPB_SIZE(0, 0), 0, 0, 9, 1},
};

const upb_msglayout envoy_api_v2_Cluster_EdsClusterConfig_msginit = {
  &envoy_api_v2_Cluster_EdsClusterConfig_submsgs[0],
  &envoy_api_v2_Cluster_EdsClusterConfig__fields[0],
  UPB_SIZE(16, 32), 2, false,
};

static const upb_msglayout *const envoy_api_v2_Cluster_LbSubsetConfig_submsgs[2] = {
  &envoy_api_v2_Cluster_LbSubsetConfig_LbSubsetSelector_msginit,
  &google_protobuf_Struct_msginit,
};

static const upb_msglayout_field envoy_api_v2_Cluster_LbSubsetConfig__fields[7] = {
  {1, UPB_SIZE(0, 0), 0, 0, 14, 1},
  {2, UPB_SIZE(12, 16), 0, 1, 11, 1},
  {3, UPB_SIZE(16, 24), 0, 0, 11, 3},
  {4, UPB_SIZE(8, 8), 0, 0, 8, 1},
  {5, UPB_SIZE(9, 9), 0, 0, 8, 1},
  {6, UPB_SIZE(10, 10), 0, 0, 8, 1},
  {7, UPB_SIZE(11, 11), 0, 0, 8, 1},
};

const upb_msglayout envoy_api_v2_Cluster_LbSubsetConfig_msginit = {
  &envoy_api_v2_Cluster_LbSubsetConfig_submsgs[0],
  &envoy_api_v2_Cluster_LbSubsetConfig__fields[0],
  UPB_SIZE(24, 32), 7, false,
};

static const upb_msglayout_field envoy_api_v2_Cluster_LbSubsetConfig_LbSubsetSelector__fields[2] = {
  {1, UPB_SIZE(8, 8), 0, 0, 9, 3},
  {2, UPB_SIZE(0, 0), 0, 0, 14, 1},
};

const upb_msglayout envoy_api_v2_Cluster_LbSubsetConfig_LbSubsetSelector_msginit = {
  NULL,
  &envoy_api_v2_Cluster_LbSubsetConfig_LbSubsetSelector__fields[0],
  UPB_SIZE(16, 16), 2, false,
};

static const upb_msglayout *const envoy_api_v2_Cluster_LeastRequestLbConfig_submsgs[1] = {
  &google_protobuf_UInt32Value_msginit,
};

static const upb_msglayout_field envoy_api_v2_Cluster_LeastRequestLbConfig__fields[1] = {
  {1, UPB_SIZE(0, 0), 0, 0, 11, 1},
};

const upb_msglayout envoy_api_v2_Cluster_LeastRequestLbConfig_msginit = {
  &envoy_api_v2_Cluster_LeastRequestLbConfig_submsgs[0],
  &envoy_api_v2_Cluster_LeastRequestLbConfig__fields[0],
  UPB_SIZE(4, 8), 1, false,
};

static const upb_msglayout *const envoy_api_v2_Cluster_RingHashLbConfig_submsgs[2] = {
  &google_protobuf_UInt64Value_msginit,
};

static const upb_msglayout_field envoy_api_v2_Cluster_RingHashLbConfig__fields[3] = {
  {1, UPB_SIZE(8, 8), 0, 0, 11, 1},
  {3, UPB_SIZE(0, 0), 0, 0, 14, 1},
  {4, UPB_SIZE(12, 16), 0, 0, 11, 1},
};

const upb_msglayout envoy_api_v2_Cluster_RingHashLbConfig_msginit = {
  &envoy_api_v2_Cluster_RingHashLbConfig_submsgs[0],
  &envoy_api_v2_Cluster_RingHashLbConfig__fields[0],
  UPB_SIZE(16, 24), 3, false,
};

static const upb_msglayout_field envoy_api_v2_Cluster_OriginalDstLbConfig__fields[1] = {
  {1, UPB_SIZE(0, 0), 0, 0, 8, 1},
};

const upb_msglayout envoy_api_v2_Cluster_OriginalDstLbConfig_msginit = {
  NULL,
  &envoy_api_v2_Cluster_OriginalDstLbConfig__fields[0],
  UPB_SIZE(1, 1), 1, false,
};

static const upb_msglayout *const envoy_api_v2_Cluster_CommonLbConfig_submsgs[4] = {
  &envoy_api_v2_Cluster_CommonLbConfig_LocalityWeightedLbConfig_msginit,
  &envoy_api_v2_Cluster_CommonLbConfig_ZoneAwareLbConfig_msginit,
  &envoy_type_Percent_msginit,
  &google_protobuf_Duration_msginit,
};

static const upb_msglayout_field envoy_api_v2_Cluster_CommonLbConfig__fields[6] = {
  {1, UPB_SIZE(4, 8), 0, 2, 11, 1},
  {2, UPB_SIZE(12, 24), UPB_SIZE(-17, -33), 1, 11, 1},
  {3, UPB_SIZE(12, 24), UPB_SIZE(-17, -33), 0, 11, 1},
  {4, UPB_SIZE(8, 16), 0, 3, 11, 1},
  {5, UPB_SIZE(0, 0), 0, 0, 8, 1},
  {6, UPB_SIZE(1, 1), 0, 0, 8, 1},
};

const upb_msglayout envoy_api_v2_Cluster_CommonLbConfig_msginit = {
  &envoy_api_v2_Cluster_CommonLbConfig_submsgs[0],
  &envoy_api_v2_Cluster_CommonLbConfig__fields[0],
  UPB_SIZE(20, 40), 6, false,
};

static const upb_msglayout *const envoy_api_v2_Cluster_CommonLbConfig_ZoneAwareLbConfig_submsgs[2] = {
  &envoy_type_Percent_msginit,
  &google_protobuf_UInt64Value_msginit,
};

static const upb_msglayout_field envoy_api_v2_Cluster_CommonLbConfig_ZoneAwareLbConfig__fields[3] = {
  {1, UPB_SIZE(4, 8), 0, 0, 11, 1},
  {2, UPB_SIZE(8, 16), 0, 1, 11, 1},
  {3, UPB_SIZE(0, 0), 0, 0, 8, 1},
};

const upb_msglayout envoy_api_v2_Cluster_CommonLbConfig_ZoneAwareLbConfig_msginit = {
  &envoy_api_v2_Cluster_CommonLbConfig_ZoneAwareLbConfig_submsgs[0],
  &envoy_api_v2_Cluster_CommonLbConfig_ZoneAwareLbConfig__fields[0],
  UPB_SIZE(12, 24), 3, false,
};

const upb_msglayout envoy_api_v2_Cluster_CommonLbConfig_LocalityWeightedLbConfig_msginit = {
=======
const upb_msglayout envoy_api_v2_CdsDummy_msginit = {
>>>>>>> 144adbc1
  NULL,
  NULL,
  UPB_SIZE(0, 0), 0, false,
};

#include "upb/port_undef.inc"
<|MERGE_RESOLUTION|>--- conflicted
+++ resolved
@@ -17,252 +17,7 @@
 
 #include "upb/port_def.inc"
 
-<<<<<<< HEAD
-static const upb_msglayout *const envoy_api_v2_Cluster_submsgs[33] = {
-  &envoy_api_v2_Cluster_CommonLbConfig_msginit,
-  &envoy_api_v2_Cluster_CustomClusterType_msginit,
-  &envoy_api_v2_Cluster_EdsClusterConfig_msginit,
-  &envoy_api_v2_Cluster_ExtensionProtocolOptionsEntry_msginit,
-  &envoy_api_v2_Cluster_LbSubsetConfig_msginit,
-  &envoy_api_v2_Cluster_LeastRequestLbConfig_msginit,
-  &envoy_api_v2_Cluster_OriginalDstLbConfig_msginit,
-  &envoy_api_v2_Cluster_RefreshRate_msginit,
-  &envoy_api_v2_Cluster_RingHashLbConfig_msginit,
-  &envoy_api_v2_Cluster_TransportSocketMatch_msginit,
-  &envoy_api_v2_Cluster_TypedExtensionProtocolOptionsEntry_msginit,
-  &envoy_api_v2_ClusterLoadAssignment_msginit,
-  &envoy_api_v2_LoadBalancingPolicy_msginit,
-  &envoy_api_v2_UpstreamConnectionOptions_msginit,
-  &envoy_api_v2_auth_UpstreamTlsContext_msginit,
-  &envoy_api_v2_cluster_CircuitBreakers_msginit,
-  &envoy_api_v2_cluster_Filter_msginit,
-  &envoy_api_v2_cluster_OutlierDetection_msginit,
-  &envoy_api_v2_core_Address_msginit,
-  &envoy_api_v2_core_BindConfig_msginit,
-  &envoy_api_v2_core_ConfigSource_msginit,
-  &envoy_api_v2_core_HealthCheck_msginit,
-  &envoy_api_v2_core_Http1ProtocolOptions_msginit,
-  &envoy_api_v2_core_Http2ProtocolOptions_msginit,
-  &envoy_api_v2_core_HttpProtocolOptions_msginit,
-  &envoy_api_v2_core_Metadata_msginit,
-  &envoy_api_v2_core_TransportSocket_msginit,
-  &google_protobuf_Duration_msginit,
-  &google_protobuf_UInt32Value_msginit,
-};
-
-static const upb_msglayout_field envoy_api_v2_Cluster__fields[42] = {
-  {1, UPB_SIZE(28, 32), 0, 0, 9, 1},
-  {2, UPB_SIZE(160, 296), UPB_SIZE(-169, -305), 0, 14, 1},
-  {3, UPB_SIZE(44, 64), 0, 2, 11, 1},
-  {4, UPB_SIZE(48, 72), 0, 27, 11, 1},
-  {5, UPB_SIZE(52, 80), 0, 28, 11, 1},
-  {6, UPB_SIZE(0, 0), 0, 0, 14, 1},
-  {7, UPB_SIZE(132, 240), 0, 18, 11, 3},
-  {8, UPB_SIZE(136, 248), 0, 21, 11, 3},
-  {9, UPB_SIZE(56, 88), 0, 28, 11, 1},
-  {10, UPB_SIZE(60, 96), 0, 15, 11, 1},
-  {11, UPB_SIZE(64, 104), 0, 14, 11, 1},
-  {13, UPB_SIZE(68, 112), 0, 22, 11, 1},
-  {14, UPB_SIZE(72, 120), 0, 23, 11, 1},
-  {16, UPB_SIZE(76, 128), 0, 27, 11, 1},
-  {17, UPB_SIZE(8, 8), 0, 0, 14, 1},
-  {18, UPB_SIZE(140, 256), 0, 18, 11, 3},
-  {19, UPB_SIZE(80, 136), 0, 17, 11, 1},
-  {20, UPB_SIZE(84, 144), 0, 27, 11, 1},
-  {21, UPB_SIZE(88, 152), 0, 19, 11, 1},
-  {22, UPB_SIZE(92, 160), 0, 4, 11, 1},
-  {23, UPB_SIZE(172, 312), UPB_SIZE(-177, -321), 8, 11, 1},
-  {24, UPB_SIZE(96, 168), 0, 26, 11, 1},
-  {25, UPB_SIZE(100, 176), 0, 25, 11, 1},
-  {26, UPB_SIZE(16, 16), 0, 0, 14, 1},
-  {27, UPB_SIZE(104, 184), 0, 0, 11, 1},
-  {28, UPB_SIZE(36, 48), 0, 0, 9, 1},
-  {29, UPB_SIZE(108, 192), 0, 24, 11, 1},
-  {30, UPB_SIZE(112, 200), 0, 13, 11, 1},
-  {31, UPB_SIZE(24, 24), 0, 0, 8, 1},
-  {32, UPB_SIZE(25, 25), 0, 0, 8, 1},
-  {33, UPB_SIZE(116, 208), 0, 11, 11, 1},
-  {34, UPB_SIZE(172, 312), UPB_SIZE(-177, -321), 6, 11, 1},
-  {35, UPB_SIZE(144, 264), 0, 3, 11, 4},
-  {36, UPB_SIZE(148, 272), 0, 10, 11, 4},
-  {37, UPB_SIZE(172, 312), UPB_SIZE(-177, -321), 5, 11, 1},
-  {38, UPB_SIZE(160, 296), UPB_SIZE(-169, -305), 1, 11, 1},
-  {39, UPB_SIZE(26, 26), 0, 0, 8, 1},
-  {40, UPB_SIZE(152, 280), 0, 16, 11, 3},
-  {41, UPB_SIZE(120, 216), 0, 12, 11, 1},
-  {42, UPB_SIZE(124, 224), 0, 20, 11, 1},
-  {43, UPB_SIZE(156, 288), 0, 9, 11, 3},
-  {44, UPB_SIZE(128, 232), 0, 7, 11, 1},
-};
-
-const upb_msglayout envoy_api_v2_Cluster_msginit = {
-  &envoy_api_v2_Cluster_submsgs[0],
-  &envoy_api_v2_Cluster__fields[0],
-  UPB_SIZE(184, 336), 42, false,
-};
-
-static const upb_msglayout *const envoy_api_v2_Cluster_TransportSocketMatch_submsgs[2] = {
-  &envoy_api_v2_core_TransportSocket_msginit,
-  &google_protobuf_Struct_msginit,
-};
-
-static const upb_msglayout_field envoy_api_v2_Cluster_TransportSocketMatch__fields[3] = {
-  {1, UPB_SIZE(0, 0), 0, 0, 9, 1},
-  {2, UPB_SIZE(8, 16), 0, 1, 11, 1},
-  {3, UPB_SIZE(12, 24), 0, 0, 11, 1},
-};
-
-const upb_msglayout envoy_api_v2_Cluster_TransportSocketMatch_msginit = {
-  &envoy_api_v2_Cluster_TransportSocketMatch_submsgs[0],
-  &envoy_api_v2_Cluster_TransportSocketMatch__fields[0],
-  UPB_SIZE(16, 32), 3, false,
-};
-
-static const upb_msglayout *const envoy_api_v2_Cluster_CustomClusterType_submsgs[1] = {
-  &google_protobuf_Any_msginit,
-};
-
-static const upb_msglayout_field envoy_api_v2_Cluster_CustomClusterType__fields[2] = {
-  {1, UPB_SIZE(0, 0), 0, 0, 9, 1},
-  {2, UPB_SIZE(8, 16), 0, 0, 11, 1},
-};
-
-const upb_msglayout envoy_api_v2_Cluster_CustomClusterType_msginit = {
-  &envoy_api_v2_Cluster_CustomClusterType_submsgs[0],
-  &envoy_api_v2_Cluster_CustomClusterType__fields[0],
-  UPB_SIZE(16, 32), 2, false,
-};
-
-static const upb_msglayout *const envoy_api_v2_Cluster_EdsClusterConfig_submsgs[1] = {
-  &envoy_api_v2_core_ConfigSource_msginit,
-};
-
-static const upb_msglayout_field envoy_api_v2_Cluster_EdsClusterConfig__fields[2] = {
-  {1, UPB_SIZE(8, 16), 0, 0, 11, 1},
-  {2, UPB_SIZE(0, 0), 0, 0, 9, 1},
-};
-
-const upb_msglayout envoy_api_v2_Cluster_EdsClusterConfig_msginit = {
-  &envoy_api_v2_Cluster_EdsClusterConfig_submsgs[0],
-  &envoy_api_v2_Cluster_EdsClusterConfig__fields[0],
-  UPB_SIZE(16, 32), 2, false,
-};
-
-static const upb_msglayout *const envoy_api_v2_Cluster_LbSubsetConfig_submsgs[2] = {
-  &envoy_api_v2_Cluster_LbSubsetConfig_LbSubsetSelector_msginit,
-  &google_protobuf_Struct_msginit,
-};
-
-static const upb_msglayout_field envoy_api_v2_Cluster_LbSubsetConfig__fields[7] = {
-  {1, UPB_SIZE(0, 0), 0, 0, 14, 1},
-  {2, UPB_SIZE(12, 16), 0, 1, 11, 1},
-  {3, UPB_SIZE(16, 24), 0, 0, 11, 3},
-  {4, UPB_SIZE(8, 8), 0, 0, 8, 1},
-  {5, UPB_SIZE(9, 9), 0, 0, 8, 1},
-  {6, UPB_SIZE(10, 10), 0, 0, 8, 1},
-  {7, UPB_SIZE(11, 11), 0, 0, 8, 1},
-};
-
-const upb_msglayout envoy_api_v2_Cluster_LbSubsetConfig_msginit = {
-  &envoy_api_v2_Cluster_LbSubsetConfig_submsgs[0],
-  &envoy_api_v2_Cluster_LbSubsetConfig__fields[0],
-  UPB_SIZE(24, 32), 7, false,
-};
-
-static const upb_msglayout_field envoy_api_v2_Cluster_LbSubsetConfig_LbSubsetSelector__fields[2] = {
-  {1, UPB_SIZE(8, 8), 0, 0, 9, 3},
-  {2, UPB_SIZE(0, 0), 0, 0, 14, 1},
-};
-
-const upb_msglayout envoy_api_v2_Cluster_LbSubsetConfig_LbSubsetSelector_msginit = {
-  NULL,
-  &envoy_api_v2_Cluster_LbSubsetConfig_LbSubsetSelector__fields[0],
-  UPB_SIZE(16, 16), 2, false,
-};
-
-static const upb_msglayout *const envoy_api_v2_Cluster_LeastRequestLbConfig_submsgs[1] = {
-  &google_protobuf_UInt32Value_msginit,
-};
-
-static const upb_msglayout_field envoy_api_v2_Cluster_LeastRequestLbConfig__fields[1] = {
-  {1, UPB_SIZE(0, 0), 0, 0, 11, 1},
-};
-
-const upb_msglayout envoy_api_v2_Cluster_LeastRequestLbConfig_msginit = {
-  &envoy_api_v2_Cluster_LeastRequestLbConfig_submsgs[0],
-  &envoy_api_v2_Cluster_LeastRequestLbConfig__fields[0],
-  UPB_SIZE(4, 8), 1, false,
-};
-
-static const upb_msglayout *const envoy_api_v2_Cluster_RingHashLbConfig_submsgs[2] = {
-  &google_protobuf_UInt64Value_msginit,
-};
-
-static const upb_msglayout_field envoy_api_v2_Cluster_RingHashLbConfig__fields[3] = {
-  {1, UPB_SIZE(8, 8), 0, 0, 11, 1},
-  {3, UPB_SIZE(0, 0), 0, 0, 14, 1},
-  {4, UPB_SIZE(12, 16), 0, 0, 11, 1},
-};
-
-const upb_msglayout envoy_api_v2_Cluster_RingHashLbConfig_msginit = {
-  &envoy_api_v2_Cluster_RingHashLbConfig_submsgs[0],
-  &envoy_api_v2_Cluster_RingHashLbConfig__fields[0],
-  UPB_SIZE(16, 24), 3, false,
-};
-
-static const upb_msglayout_field envoy_api_v2_Cluster_OriginalDstLbConfig__fields[1] = {
-  {1, UPB_SIZE(0, 0), 0, 0, 8, 1},
-};
-
-const upb_msglayout envoy_api_v2_Cluster_OriginalDstLbConfig_msginit = {
-  NULL,
-  &envoy_api_v2_Cluster_OriginalDstLbConfig__fields[0],
-  UPB_SIZE(1, 1), 1, false,
-};
-
-static const upb_msglayout *const envoy_api_v2_Cluster_CommonLbConfig_submsgs[4] = {
-  &envoy_api_v2_Cluster_CommonLbConfig_LocalityWeightedLbConfig_msginit,
-  &envoy_api_v2_Cluster_CommonLbConfig_ZoneAwareLbConfig_msginit,
-  &envoy_type_Percent_msginit,
-  &google_protobuf_Duration_msginit,
-};
-
-static const upb_msglayout_field envoy_api_v2_Cluster_CommonLbConfig__fields[6] = {
-  {1, UPB_SIZE(4, 8), 0, 2, 11, 1},
-  {2, UPB_SIZE(12, 24), UPB_SIZE(-17, -33), 1, 11, 1},
-  {3, UPB_SIZE(12, 24), UPB_SIZE(-17, -33), 0, 11, 1},
-  {4, UPB_SIZE(8, 16), 0, 3, 11, 1},
-  {5, UPB_SIZE(0, 0), 0, 0, 8, 1},
-  {6, UPB_SIZE(1, 1), 0, 0, 8, 1},
-};
-
-const upb_msglayout envoy_api_v2_Cluster_CommonLbConfig_msginit = {
-  &envoy_api_v2_Cluster_CommonLbConfig_submsgs[0],
-  &envoy_api_v2_Cluster_CommonLbConfig__fields[0],
-  UPB_SIZE(20, 40), 6, false,
-};
-
-static const upb_msglayout *const envoy_api_v2_Cluster_CommonLbConfig_ZoneAwareLbConfig_submsgs[2] = {
-  &envoy_type_Percent_msginit,
-  &google_protobuf_UInt64Value_msginit,
-};
-
-static const upb_msglayout_field envoy_api_v2_Cluster_CommonLbConfig_ZoneAwareLbConfig__fields[3] = {
-  {1, UPB_SIZE(4, 8), 0, 0, 11, 1},
-  {2, UPB_SIZE(8, 16), 0, 1, 11, 1},
-  {3, UPB_SIZE(0, 0), 0, 0, 8, 1},
-};
-
-const upb_msglayout envoy_api_v2_Cluster_CommonLbConfig_ZoneAwareLbConfig_msginit = {
-  &envoy_api_v2_Cluster_CommonLbConfig_ZoneAwareLbConfig_submsgs[0],
-  &envoy_api_v2_Cluster_CommonLbConfig_ZoneAwareLbConfig__fields[0],
-  UPB_SIZE(12, 24), 3, false,
-};
-
-const upb_msglayout envoy_api_v2_Cluster_CommonLbConfig_LocalityWeightedLbConfig_msginit = {
-=======
 const upb_msglayout envoy_api_v2_CdsDummy_msginit = {
->>>>>>> 144adbc1
   NULL,
   NULL,
   UPB_SIZE(0, 0), 0, false,
