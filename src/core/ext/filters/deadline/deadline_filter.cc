--- conflicted
+++ resolved
@@ -290,10 +290,7 @@
   grpc_call_element* elem = static_cast<grpc_call_element*>(arg);
   server_call_data* calld = static_cast<server_call_data*>(elem->call_data);
   start_timer_if_needed(elem, calld->recv_initial_metadata->deadline);
-<<<<<<< HEAD
-=======
   // Invoke the next callback.
->>>>>>> a7264844
   GRPC_CLOSURE_RUN(calld->next_recv_initial_metadata_ready,
                    GRPC_ERROR_REF(error));
 }
