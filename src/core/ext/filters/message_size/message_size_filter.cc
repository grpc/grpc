--- conflicted
+++ resolved
@@ -252,13 +252,8 @@
     if (service_config != nullptr) {
       chand->method_limit_table =
           grpc_service_config_create_method_config_table(
-<<<<<<< HEAD
-              exec_ctx, service_config,
-              refcounted_message_size_limits_create_from_json, nullptr,
-=======
               service_config, refcounted_message_size_limits_create_from_json,
->>>>>>> 94e676e1
-              refcounted_message_size_limits_ref,
+              nullptr, refcounted_message_size_limits_ref,
               refcounted_message_size_limits_unref);
       grpc_service_config_destroy(service_config);
     }
