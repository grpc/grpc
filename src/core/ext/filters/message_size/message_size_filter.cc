//
// Copyright 2016 gRPC authors.
//
// Licensed under the Apache License, Version 2.0 (the "License");
// you may not use this file except in compliance with the License.
// You may obtain a copy of the License at
//
//     http://www.apache.org/licenses/LICENSE-2.0
//
// Unless required by applicable law or agreed to in writing, software
// distributed under the License is distributed on an "AS IS" BASIS,
// WITHOUT WARRANTIES OR CONDITIONS OF ANY KIND, either express or implied.
// See the License for the specific language governing permissions and
// limitations under the License.
//

#include <grpc/support/port_platform.h>

#include "src/core/ext/filters/message_size/message_size_filter.h"

#include <limits.h>
#include <string.h>

#include <grpc/impl/codegen/grpc_types.h>
#include <grpc/support/alloc.h>
#include <grpc/support/log.h>
#include <grpc/support/string_util.h>

#include "src/core/lib/channel/channel_args.h"
#include "src/core/lib/channel/channel_stack_builder.h"
#include "src/core/lib/gpr/string.h"
#include "src/core/lib/gprpp/ref_counted.h"
#include "src/core/lib/gprpp/ref_counted_ptr.h"
#include "src/core/lib/surface/channel_init.h"
#include "src/core/lib/transport/service_config.h"

typedef struct {
  int max_send_size;
  int max_recv_size;
} message_size_limits;

namespace grpc_core {
namespace {

class MessageSizeLimits : public RefCounted<MessageSizeLimits> {
 public:
  static RefCountedPtr<MessageSizeLimits> CreateFromJson(const grpc_json* json);

  const message_size_limits& limits() const { return limits_; }

 private:
  // So New() can call our private ctor.
  template <typename T, typename... Args>
  friend T* grpc_core::New(Args&&... args);

  MessageSizeLimits(int max_send_size, int max_recv_size) {
    limits_.max_send_size = max_send_size;
    limits_.max_recv_size = max_recv_size;
  }

<<<<<<< HEAD
static void* refcounted_message_size_limits_create_from_json(
    const grpc_json* json, void* user_data) {
=======
  message_size_limits limits_;
};

RefCountedPtr<MessageSizeLimits> MessageSizeLimits::CreateFromJson(
    const grpc_json* json) {
>>>>>>> 0fc97adc
  int max_request_message_bytes = -1;
  int max_response_message_bytes = -1;
  for (grpc_json* field = json->child; field != nullptr; field = field->next) {
    if (field->key == nullptr) continue;
    if (strcmp(field->key, "maxRequestMessageBytes") == 0) {
      if (max_request_message_bytes >= 0) return nullptr;  // Duplicate.
      if (field->type != GRPC_JSON_STRING && field->type != GRPC_JSON_NUMBER) {
        return nullptr;
      }
      max_request_message_bytes = gpr_parse_nonnegative_int(field->value);
      if (max_request_message_bytes == -1) return nullptr;
    } else if (strcmp(field->key, "maxResponseMessageBytes") == 0) {
      if (max_response_message_bytes >= 0) return nullptr;  // Duplicate.
      if (field->type != GRPC_JSON_STRING && field->type != GRPC_JSON_NUMBER) {
        return nullptr;
      }
      max_response_message_bytes = gpr_parse_nonnegative_int(field->value);
      if (max_response_message_bytes == -1) return nullptr;
    }
  }
  return MakeRefCounted<MessageSizeLimits>(max_request_message_bytes,
                                           max_response_message_bytes);
}

}  // namespace
}  // namespace grpc_core

namespace {

struct call_data {
  grpc_call_combiner* call_combiner;
  message_size_limits limits;
  // Receive closures are chained: we inject this closure as the
  // recv_message_ready up-call on transport_stream_op, and remember to
  // call our next_recv_message_ready member after handling it.
  grpc_closure recv_message_ready;
  // Used by recv_message_ready.
  grpc_byte_stream** recv_message;
  // Original recv_message_ready callback, invoked after our own.
  grpc_closure* next_recv_message_ready;
};

struct channel_data {
  message_size_limits limits;
  // Maps path names to refcounted_message_size_limits structs.
  grpc_core::RefCountedPtr<grpc_core::SliceHashTable<
      grpc_core::RefCountedPtr<grpc_core::MessageSizeLimits>>>
      method_limit_table;
};

}  // namespace

// Callback invoked when we receive a message.  Here we check the max
// receive message size.
static void recv_message_ready(void* user_data, grpc_error* error) {
  grpc_call_element* elem = static_cast<grpc_call_element*>(user_data);
  call_data* calld = static_cast<call_data*>(elem->call_data);
  if (*calld->recv_message != nullptr && calld->limits.max_recv_size >= 0 &&
      (*calld->recv_message)->length >
          static_cast<size_t>(calld->limits.max_recv_size)) {
    char* message_string;
    gpr_asprintf(&message_string,
                 "Received message larger than max (%u vs. %d)",
                 (*calld->recv_message)->length, calld->limits.max_recv_size);
    grpc_error* new_error = grpc_error_set_int(
        GRPC_ERROR_CREATE_FROM_COPIED_STRING(message_string),
        GRPC_ERROR_INT_GRPC_STATUS, GRPC_STATUS_RESOURCE_EXHAUSTED);
    if (error == GRPC_ERROR_NONE) {
      error = new_error;
    } else {
      error = grpc_error_add_child(error, new_error);
      GRPC_ERROR_UNREF(new_error);
    }
    gpr_free(message_string);
  } else {
    GRPC_ERROR_REF(error);
  }
  // Invoke the next callback.
  GRPC_CLOSURE_RUN(calld->next_recv_message_ready, error);
}

// Start transport stream op.
static void start_transport_stream_op_batch(
    grpc_call_element* elem, grpc_transport_stream_op_batch* op) {
  call_data* calld = static_cast<call_data*>(elem->call_data);
  // Check max send message size.
  if (op->send_message && calld->limits.max_send_size >= 0 &&
      op->payload->send_message.send_message->length >
          static_cast<size_t>(calld->limits.max_send_size)) {
    char* message_string;
    gpr_asprintf(&message_string, "Sent message larger than max (%u vs. %d)",
                 op->payload->send_message.send_message->length,
                 calld->limits.max_send_size);
    grpc_transport_stream_op_batch_finish_with_failure(
        op,
        grpc_error_set_int(GRPC_ERROR_CREATE_FROM_COPIED_STRING(message_string),
                           GRPC_ERROR_INT_GRPC_STATUS,
                           GRPC_STATUS_RESOURCE_EXHAUSTED),
        calld->call_combiner);
    gpr_free(message_string);
    return;
  }
  // Inject callback for receiving a message.
  if (op->recv_message) {
    calld->next_recv_message_ready =
        op->payload->recv_message.recv_message_ready;
    calld->recv_message = op->payload->recv_message.recv_message;
    op->payload->recv_message.recv_message_ready = &calld->recv_message_ready;
  }
  // Chain to the next filter.
  grpc_call_next_op(elem, op);
}

// Constructor for call_data.
static grpc_error* init_call_elem(grpc_call_element* elem,
                                  const grpc_call_element_args* args) {
  channel_data* chand = static_cast<channel_data*>(elem->channel_data);
  call_data* calld = static_cast<call_data*>(elem->call_data);
  calld->call_combiner = args->call_combiner;
  calld->next_recv_message_ready = nullptr;
  GRPC_CLOSURE_INIT(&calld->recv_message_ready, recv_message_ready, elem,
                    grpc_schedule_on_exec_ctx);
  // Get max sizes from channel data, then merge in per-method config values.
  // Note: Per-method config is only available on the client, so we
  // apply the max request size to the send limit and the max response
  // size to the receive limit.
  calld->limits = chand->limits;
  if (chand->method_limit_table != nullptr) {
    grpc_core::RefCountedPtr<grpc_core::MessageSizeLimits> limits =
        grpc_core::ServiceConfig::MethodConfigTableLookup(
            *chand->method_limit_table, args->path);
    if (limits != nullptr) {
      if (limits->limits().max_send_size >= 0 &&
          (limits->limits().max_send_size < calld->limits.max_send_size ||
           calld->limits.max_send_size < 0)) {
        calld->limits.max_send_size = limits->limits().max_send_size;
      }
      if (limits->limits().max_recv_size >= 0 &&
          (limits->limits().max_recv_size < calld->limits.max_recv_size ||
           calld->limits.max_recv_size < 0)) {
        calld->limits.max_recv_size = limits->limits().max_recv_size;
      }
    }
  }
  return GRPC_ERROR_NONE;
}

// Destructor for call_data.
static void destroy_call_elem(grpc_call_element* elem,
                              const grpc_call_final_info* final_info,
                              grpc_closure* ignored) {}

static int default_size(const grpc_channel_args* args,
                        int without_minimal_stack) {
  if (grpc_channel_args_want_minimal_stack(args)) {
    return -1;
  }
  return without_minimal_stack;
}

message_size_limits get_message_size_limits(
    const grpc_channel_args* channel_args) {
  message_size_limits lim;
  lim.max_send_size =
      default_size(channel_args, GRPC_DEFAULT_MAX_SEND_MESSAGE_LENGTH);
  lim.max_recv_size =
      default_size(channel_args, GRPC_DEFAULT_MAX_RECV_MESSAGE_LENGTH);
  for (size_t i = 0; i < channel_args->num_args; ++i) {
    if (strcmp(channel_args->args[i].key, GRPC_ARG_MAX_SEND_MESSAGE_LENGTH) ==
        0) {
      const grpc_integer_options options = {lim.max_send_size, -1, INT_MAX};
      lim.max_send_size =
          grpc_channel_arg_get_integer(&channel_args->args[i], options);
    }
    if (strcmp(channel_args->args[i].key,
               GRPC_ARG_MAX_RECEIVE_MESSAGE_LENGTH) == 0) {
      const grpc_integer_options options = {lim.max_recv_size, -1, INT_MAX};
      lim.max_recv_size =
          grpc_channel_arg_get_integer(&channel_args->args[i], options);
    }
  }
  return lim;
}

// Constructor for channel_data.
static grpc_error* init_channel_elem(grpc_channel_element* elem,
                                     grpc_channel_element_args* args) {
  GPR_ASSERT(!args->is_last);
  channel_data* chand = static_cast<channel_data*>(elem->channel_data);
  chand->limits = get_message_size_limits(args->channel_args);
  // Get method config table from channel args.
  const grpc_arg* channel_arg =
      grpc_channel_args_find(args->channel_args, GRPC_ARG_SERVICE_CONFIG);
  const char* service_config_str = grpc_channel_arg_get_string(channel_arg);
  if (service_config_str != nullptr) {
    grpc_core::UniquePtr<grpc_core::ServiceConfig> service_config =
        grpc_core::ServiceConfig::Create(service_config_str);
    if (service_config != nullptr) {
<<<<<<< HEAD
      chand->method_limit_table =
          grpc_service_config_create_method_config_table(
              service_config, refcounted_message_size_limits_create_from_json,
              nullptr, refcounted_message_size_limits_ref,
              refcounted_message_size_limits_unref);
      grpc_service_config_destroy(service_config);
=======
      chand->method_limit_table = service_config->CreateMethodConfigTable(
          grpc_core::MessageSizeLimits::CreateFromJson);
>>>>>>> 0fc97adc
    }
  }
  return GRPC_ERROR_NONE;
}

// Destructor for channel_data.
static void destroy_channel_elem(grpc_channel_element* elem) {
  channel_data* chand = static_cast<channel_data*>(elem->channel_data);
  chand->method_limit_table.reset();
}

const grpc_channel_filter grpc_message_size_filter = {
    start_transport_stream_op_batch,
    grpc_channel_next_op,
    sizeof(call_data),
    init_call_elem,
    grpc_call_stack_ignore_set_pollset_or_pollset_set,
    destroy_call_elem,
    sizeof(channel_data),
    init_channel_elem,
    destroy_channel_elem,
    grpc_channel_next_get_info,
    "message_size"};

static bool maybe_add_message_size_filter(grpc_channel_stack_builder* builder,
                                          void* arg) {
  const grpc_channel_args* channel_args =
      grpc_channel_stack_builder_get_channel_arguments(builder);
  bool enable = false;
  message_size_limits lim = get_message_size_limits(channel_args);
  if (lim.max_send_size != -1 || lim.max_recv_size != -1) {
    enable = true;
  }
  const grpc_arg* a =
      grpc_channel_args_find(channel_args, GRPC_ARG_SERVICE_CONFIG);
  if (a != nullptr) {
    enable = true;
  }
  if (enable) {
    return grpc_channel_stack_builder_prepend_filter(
        builder, &grpc_message_size_filter, nullptr, nullptr);
  } else {
    return true;
  }
}

void grpc_message_size_filter_init(void) {
  grpc_channel_init_register_stage(GRPC_CLIENT_SUBCHANNEL,
                                   GRPC_CHANNEL_INIT_BUILTIN_PRIORITY,
                                   maybe_add_message_size_filter, nullptr);
  grpc_channel_init_register_stage(GRPC_CLIENT_DIRECT_CHANNEL,
                                   GRPC_CHANNEL_INIT_BUILTIN_PRIORITY,
                                   maybe_add_message_size_filter, nullptr);
  grpc_channel_init_register_stage(GRPC_SERVER_CHANNEL,
                                   GRPC_CHANNEL_INIT_BUILTIN_PRIORITY,
                                   maybe_add_message_size_filter, nullptr);
}

void grpc_message_size_filter_shutdown(void) {}<|MERGE_RESOLUTION|>--- conflicted
+++ resolved
@@ -58,16 +58,11 @@
     limits_.max_recv_size = max_recv_size;
   }
 
-<<<<<<< HEAD
-static void* refcounted_message_size_limits_create_from_json(
-    const grpc_json* json, void* user_data) {
-=======
   message_size_limits limits_;
 };
 
 RefCountedPtr<MessageSizeLimits> MessageSizeLimits::CreateFromJson(
     const grpc_json* json) {
->>>>>>> 0fc97adc
   int max_request_message_bytes = -1;
   int max_response_message_bytes = -1;
   for (grpc_json* field = json->child; field != nullptr; field = field->next) {
@@ -266,17 +261,8 @@
     grpc_core::UniquePtr<grpc_core::ServiceConfig> service_config =
         grpc_core::ServiceConfig::Create(service_config_str);
     if (service_config != nullptr) {
-<<<<<<< HEAD
-      chand->method_limit_table =
-          grpc_service_config_create_method_config_table(
-              service_config, refcounted_message_size_limits_create_from_json,
-              nullptr, refcounted_message_size_limits_ref,
-              refcounted_message_size_limits_unref);
-      grpc_service_config_destroy(service_config);
-=======
       chand->method_limit_table = service_config->CreateMethodConfigTable(
           grpc_core::MessageSizeLimits::CreateFromJson);
->>>>>>> 0fc97adc
     }
   }
   return GRPC_ERROR_NONE;
