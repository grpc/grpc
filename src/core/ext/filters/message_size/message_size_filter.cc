--- conflicted
+++ resolved
@@ -21,12 +21,6 @@
 #include <cstdint>
 #include <new>
 
-<<<<<<< HEAD
-#include "absl/memory/memory.h"
-=======
-#include "absl/status/status.h"
-#include "absl/strings/str_cat.h"
->>>>>>> 51783328
 #include "absl/strings/str_format.h"
 
 #include <grpc/impl/codegen/grpc_types.h>
@@ -38,7 +32,6 @@
 #include "src/core/lib/channel/channel_stack_builder.h"
 #include "src/core/lib/config/core_configuration.h"
 #include "src/core/lib/gprpp/debug_location.h"
-#include "src/core/lib/gprpp/status_helper.h"
 #include "src/core/lib/iomgr/call_combiner.h"
 #include "src/core/lib/iomgr/closure.h"
 #include "src/core/lib/iomgr/error.h"
@@ -113,59 +106,10 @@
 
 std::unique_ptr<ServiceConfigParser::ParsedConfig>
 MessageSizeParser::ParsePerMethodParams(const ChannelArgs& /*args*/,
-<<<<<<< HEAD
                                         const Json& json,
                                         ValidationErrors* errors) {
   return LoadFromJson<std::unique_ptr<MessageSizeParsedConfig>>(
       json, JsonArgs(), errors);
-=======
-                                        const Json& json) {
-  std::vector<grpc_error_handle> error_list;
-  // Max request size.
-  int max_request_message_bytes = -1;
-  auto it = json.object_value().find("maxRequestMessageBytes");
-  if (it != json.object_value().end()) {
-    if (it->second.type() != Json::Type::STRING &&
-        it->second.type() != Json::Type::NUMBER) {
-      error_list.push_back(GRPC_ERROR_CREATE_FROM_STATIC_STRING(
-          "field:maxRequestMessageBytes error:should be of type number"));
-    } else {
-      max_request_message_bytes =
-          gpr_parse_nonnegative_int(it->second.string_value().c_str());
-      if (max_request_message_bytes == -1) {
-        error_list.push_back(GRPC_ERROR_CREATE_FROM_STATIC_STRING(
-            "field:maxRequestMessageBytes error:should be non-negative"));
-      }
-    }
-  }
-  // Max response size.
-  int max_response_message_bytes = -1;
-  it = json.object_value().find("maxResponseMessageBytes");
-  if (it != json.object_value().end()) {
-    if (it->second.type() != Json::Type::STRING &&
-        it->second.type() != Json::Type::NUMBER) {
-      error_list.push_back(GRPC_ERROR_CREATE_FROM_STATIC_STRING(
-          "field:maxResponseMessageBytes error:should be of type number"));
-    } else {
-      max_response_message_bytes =
-          gpr_parse_nonnegative_int(it->second.string_value().c_str());
-      if (max_response_message_bytes == -1) {
-        error_list.push_back(GRPC_ERROR_CREATE_FROM_STATIC_STRING(
-            "field:maxResponseMessageBytes error:should be non-negative"));
-      }
-    }
-  }
-  if (!error_list.empty()) {
-    grpc_error_handle error =
-        GRPC_ERROR_CREATE_FROM_VECTOR("Message size parser", &error_list);
-    absl::Status status = absl::InvalidArgumentError(
-        absl::StrCat("error parsing message size method parameters: ",
-                     grpc_error_std_string(error)));
-    return status;
-  }
-  return std::make_unique<MessageSizeParsedConfig>(max_request_message_bytes,
-                                                   max_response_message_bytes);
->>>>>>> 51783328
 }
 
 void MessageSizeParser::Register(CoreConfiguration::Builder* builder) {
@@ -255,21 +199,11 @@
     grpc_error_handle new_error = grpc_error_set_int(
         GRPC_ERROR_CREATE_FROM_CPP_STRING(absl::StrFormat(
             "Received message larger than max (%u vs. %d)",
-<<<<<<< HEAD
             (*calld->recv_message)->Length(), *calld->limits.max_recv_size())),
-        GRPC_ERROR_INT_GRPC_STATUS, GRPC_STATUS_RESOURCE_EXHAUSTED);
-    error = grpc_error_add_child(GRPC_ERROR_REF(error), new_error);
-    GRPC_ERROR_UNREF(calld->error);
-    calld->error = GRPC_ERROR_REF(error);
-  } else {
-    (void)GRPC_ERROR_REF(error);
-=======
-            (*calld->recv_message)->Length(), calld->limits.max_recv_size)),
         grpc_core::StatusIntProperty::kRpcStatus,
         GRPC_STATUS_RESOURCE_EXHAUSTED);
     error = grpc_error_add_child(error, new_error);
     calld->error = error;
->>>>>>> 51783328
   }
   // Invoke the next callback.
   grpc_closure* closure = calld->next_recv_message_ready;
@@ -322,13 +256,8 @@
         grpc_error_set_int(GRPC_ERROR_CREATE_FROM_CPP_STRING(absl::StrFormat(
                                "Sent message larger than max (%u vs. %d)",
                                op->payload->send_message.send_message->Length(),
-<<<<<<< HEAD
                                *calld->limits.max_send_size())),
-                           GRPC_ERROR_INT_GRPC_STATUS,
-=======
-                               calld->limits.max_send_size)),
                            grpc_core::StatusIntProperty::kRpcStatus,
->>>>>>> 51783328
                            GRPC_STATUS_RESOURCE_EXHAUSTED),
         calld->call_combiner);
     return;
