--- conflicted
+++ resolved
@@ -152,14 +152,9 @@
 static grpc_error* init_call_elem(grpc_exec_ctx* exec_ctx,
                                   grpc_call_element* elem,
                                   const grpc_call_element_args* args) {
-<<<<<<< HEAD
-  channel_data* chand = elem->channel_data;
-  call_data* calld = elem->call_data;
-  calld->call_combiner = args->call_combiner;
-=======
   channel_data* chand = (channel_data*)elem->channel_data;
   call_data* calld = (call_data*)elem->call_data;
->>>>>>> 102efba8
+  calld->call_combiner = args->call_combiner;
   calld->next_recv_message_ready = NULL;
   GRPC_CLOSURE_INIT(&calld->recv_message_ready, recv_message_ready, elem,
                     grpc_schedule_on_exec_ctx);
