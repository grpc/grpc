//
// Copyright 2018 gRPC authors.
//
// Licensed under the Apache License, Version 2.0 (the "License");
// you may not use this file except in compliance with the License.
// You may obtain a copy of the License at
//
//     http://www.apache.org/licenses/LICENSE-2.0
//
// Unless required by applicable law or agreed to in writing, software
// distributed under the License is distributed on an "AS IS" BASIS,
// WITHOUT WARRANTIES OR CONDITIONS OF ANY KIND, either express or implied.
// See the License for the specific language governing permissions and
// limitations under the License.
//

#include <grpc/support/port_platform.h>

#include <stdlib.h>

#include <algorithm>
#include <cstdint>
#include <map>
#include <memory>
#include <string>
#include <utility>
#include <vector>

#include "absl/memory/memory.h"
#include "absl/status/status.h"
#include "absl/status/statusor.h"
#include "absl/strings/str_cat.h"
#include "absl/strings/str_join.h"
#include "absl/strings/string_view.h"
#include "absl/types/optional.h"

#include <grpc/event_engine/event_engine.h>
#include <grpc/impl/codegen/connectivity_state.h>
#include <grpc/support/log.h>

#include "src/core/ext/filters/client_channel/lb_policy/address_filtering.h"
#include "src/core/ext/filters/client_channel/lb_policy/child_policy_handler.h"
#include "src/core/lib/channel/channel_args.h"
#include "src/core/lib/config/core_configuration.h"
#include "src/core/lib/debug/trace.h"
#include "src/core/lib/event_engine/default_event_engine.h"
#include "src/core/lib/gprpp/debug_location.h"
#include "src/core/lib/gprpp/orphanable.h"
#include "src/core/lib/gprpp/ref_counted.h"
#include "src/core/lib/gprpp/ref_counted_ptr.h"
#include "src/core/lib/gprpp/time.h"
#include "src/core/lib/gprpp/validation_errors.h"
#include "src/core/lib/gprpp/work_serializer.h"
#include "src/core/lib/iomgr/exec_ctx.h"
#include "src/core/lib/iomgr/pollset_set.h"
#include "src/core/lib/json/json.h"
#include "src/core/lib/json/json_args.h"
#include "src/core/lib/json/json_object_loader.h"
#include "src/core/lib/load_balancing/lb_policy.h"
#include "src/core/lib/load_balancing/lb_policy_factory.h"
#include "src/core/lib/load_balancing/lb_policy_registry.h"
#include "src/core/lib/load_balancing/subchannel_interface.h"
#include "src/core/lib/resolver/server_address.h"
#include "src/core/lib/transport/connectivity_state.h"

// IWYU pragma: no_include <type_traits>

namespace grpc_core {

TraceFlag grpc_lb_weighted_target_trace(false, "weighted_target_lb");

namespace {

using ::grpc_event_engine::experimental::EventEngine;

constexpr absl::string_view kWeightedTarget = "weighted_target_experimental";

// How long we keep a child around for after it has been removed from
// the config.
constexpr Duration kChildRetentionInterval = Duration::Minutes(15);

// Config for weighted_target LB policy.
class WeightedTargetLbConfig : public LoadBalancingPolicy::Config {
 public:
  struct ChildConfig {
    uint32_t weight;
    RefCountedPtr<LoadBalancingPolicy::Config> config;

    static const JsonLoaderInterface* JsonLoader(const JsonArgs&);
    void JsonPostLoad(const Json& json, const JsonArgs&,
                      ValidationErrors* errors);
  };

  using TargetMap = std::map<std::string, ChildConfig>;

  WeightedTargetLbConfig() = default;

  WeightedTargetLbConfig(const WeightedTargetLbConfig&) = delete;
  WeightedTargetLbConfig& operator=(const WeightedTargetLbConfig&) = delete;

  WeightedTargetLbConfig(WeightedTargetLbConfig&& other) = delete;
  WeightedTargetLbConfig& operator=(WeightedTargetLbConfig&& other) = delete;

  absl::string_view name() const override { return kWeightedTarget; }

  const TargetMap& target_map() const { return target_map_; }

  static const JsonLoaderInterface* JsonLoader(const JsonArgs&);

 private:
  TargetMap target_map_;
};

// weighted_target LB policy.
class WeightedTargetLb : public LoadBalancingPolicy {
 public:
  explicit WeightedTargetLb(Args args);

  absl::string_view name() const override { return kWeightedTarget; }

  absl::Status UpdateLocked(UpdateArgs args) override;
  void ResetBackoffLocked() override;

 private:
  // A simple wrapper for ref-counting a picker from the child policy.
  class ChildPickerWrapper : public RefCounted<ChildPickerWrapper> {
   public:
    explicit ChildPickerWrapper(std::unique_ptr<SubchannelPicker> picker)
        : picker_(std::move(picker)) {}
    PickResult Pick(PickArgs args) { return picker_->Pick(args); }

   private:
    std::unique_ptr<SubchannelPicker> picker_;
  };

  // Picks a child using stateless WRR and then delegates to that
  // child's picker.
  class WeightedPicker : public SubchannelPicker {
   public:
    // Maintains a weighted list of pickers from each child that is in
    // ready state. The first element in the pair represents the end of a
    // range proportional to the child's weight. The start of the range
    // is the previous value in the vector and is 0 for the first element.
    using PickerList =
        std::vector<std::pair<uint32_t, RefCountedPtr<ChildPickerWrapper>>>;

    explicit WeightedPicker(PickerList pickers)
        : pickers_(std::move(pickers)) {}

    PickResult Pick(PickArgs args) override;

   private:
    PickerList pickers_;
  };

  // Each WeightedChild holds a ref to its parent WeightedTargetLb.
  class WeightedChild : public InternallyRefCounted<WeightedChild> {
   public:
    WeightedChild(RefCountedPtr<WeightedTargetLb> weighted_target_policy,
                  const std::string& name);
    ~WeightedChild() override;

    void Orphan() override;

    absl::Status UpdateLocked(const WeightedTargetLbConfig::ChildConfig& config,
                              absl::StatusOr<ServerAddressList> addresses,
                              const std::string& resolution_note,
                              const ChannelArgs& args);
    void ResetBackoffLocked();
    void DeactivateLocked();

    uint32_t weight() const { return weight_; }
    grpc_connectivity_state connectivity_state() const {
      return connectivity_state_;
    }
    RefCountedPtr<ChildPickerWrapper> picker_wrapper() const {
      return picker_wrapper_;
    }

   private:
    class Helper : public ChannelControlHelper {
     public:
      explicit Helper(RefCountedPtr<WeightedChild> weighted_child)
          : weighted_child_(std::move(weighted_child)) {}

      ~Helper() override { weighted_child_.reset(DEBUG_LOCATION, "Helper"); }

      RefCountedPtr<SubchannelInterface> CreateSubchannel(
          ServerAddress address, const ChannelArgs& args) override;
      void UpdateState(grpc_connectivity_state state,
                       const absl::Status& status,
                       std::unique_ptr<SubchannelPicker> picker) override;
      void RequestReresolution() override;
      absl::string_view GetAuthority() override;
      void AddTraceEvent(TraceSeverity severity,
                         absl::string_view message) override;

     private:
      RefCountedPtr<WeightedChild> weighted_child_;
    };

    class DelayedRemovalTimer
        : public InternallyRefCounted<DelayedRemovalTimer> {
     public:
      explicit DelayedRemovalTimer(RefCountedPtr<WeightedChild> weighted_child);

      void Orphan() override;

     private:
      void OnTimerLocked();

      RefCountedPtr<WeightedChild> weighted_child_;
      absl::optional<EventEngine::TaskHandle> timer_handle_;
      std::shared_ptr<grpc_event_engine::experimental::EventEngine> engine_;
    };

    // Methods for dealing with the child policy.
    OrphanablePtr<LoadBalancingPolicy> CreateChildPolicyLocked(
        const ChannelArgs& args);

    void OnConnectivityStateUpdateLocked(
        grpc_connectivity_state state, const absl::Status& status,
        std::unique_ptr<SubchannelPicker> picker);

    // The owning LB policy.
    RefCountedPtr<WeightedTargetLb> weighted_target_policy_;

    const std::string name_;

    uint32_t weight_;

    OrphanablePtr<LoadBalancingPolicy> child_policy_;

    RefCountedPtr<ChildPickerWrapper> picker_wrapper_;
    grpc_connectivity_state connectivity_state_ = GRPC_CHANNEL_CONNECTING;

    OrphanablePtr<DelayedRemovalTimer> delayed_removal_timer_;
  };

  ~WeightedTargetLb() override;

  void ShutdownLocked() override;

  void UpdateStateLocked();

  // Current config from the resolver.
  RefCountedPtr<WeightedTargetLbConfig> config_;

  // Internal state.
  bool shutting_down_ = false;
  bool update_in_progress_ = false;

  // Children.
  std::map<std::string, OrphanablePtr<WeightedChild>> targets_;
};

//
// WeightedTargetLb::WeightedPicker
//

WeightedTargetLb::PickResult WeightedTargetLb::WeightedPicker::Pick(
    PickArgs args) {
  // Generate a random number in [0, total weight).
  const uint32_t key = rand() % pickers_[pickers_.size() - 1].first;
  // Find the index in pickers_ corresponding to key.
  size_t mid = 0;
  size_t start_index = 0;
  size_t end_index = pickers_.size() - 1;
  size_t index = 0;
  while (end_index > start_index) {
    mid = (start_index + end_index) / 2;
    if (pickers_[mid].first > key) {
      end_index = mid;
    } else if (pickers_[mid].first < key) {
      start_index = mid + 1;
    } else {
      index = mid + 1;
      break;
    }
  }
  if (index == 0) index = start_index;
  GPR_ASSERT(pickers_[index].first > key);
  // Delegate to the child picker.
  return pickers_[index].second->Pick(args);
}

//
// WeightedTargetLb
//

WeightedTargetLb::WeightedTargetLb(Args args)
    : LoadBalancingPolicy(std::move(args)) {
  if (GRPC_TRACE_FLAG_ENABLED(grpc_lb_weighted_target_trace)) {
    gpr_log(GPR_INFO, "[weighted_target_lb %p] created", this);
  }
}

WeightedTargetLb::~WeightedTargetLb() {
  if (GRPC_TRACE_FLAG_ENABLED(grpc_lb_weighted_target_trace)) {
    gpr_log(GPR_INFO,
            "[weighted_target_lb %p] destroying weighted_target LB policy",
            this);
  }
}

void WeightedTargetLb::ShutdownLocked() {
  if (GRPC_TRACE_FLAG_ENABLED(grpc_lb_weighted_target_trace)) {
    gpr_log(GPR_INFO, "[weighted_target_lb %p] shutting down", this);
  }
  shutting_down_ = true;
  targets_.clear();
}

void WeightedTargetLb::ResetBackoffLocked() {
  for (auto& p : targets_) p.second->ResetBackoffLocked();
}

absl::Status WeightedTargetLb::UpdateLocked(UpdateArgs args) {
  if (shutting_down_) return absl::OkStatus();
  if (GRPC_TRACE_FLAG_ENABLED(grpc_lb_weighted_target_trace)) {
    gpr_log(GPR_INFO, "[weighted_target_lb %p] Received update", this);
  }
  update_in_progress_ = true;
  // Update config.
  config_ = std::move(args.config);
  // Deactivate the targets not in the new config.
  for (const auto& p : targets_) {
    const std::string& name = p.first;
    WeightedChild* child = p.second.get();
    if (config_->target_map().find(name) == config_->target_map().end()) {
      child->DeactivateLocked();
    }
  }
  // Update all children.
  absl::StatusOr<HierarchicalAddressMap> address_map =
      MakeHierarchicalAddressMap(args.addresses);
  std::vector<std::string> errors;
  for (const auto& p : config_->target_map()) {
    const std::string& name = p.first;
    const WeightedTargetLbConfig::ChildConfig& config = p.second;
    auto& target = targets_[name];
    // Create child if it does not already exist.
    if (target == nullptr) {
      target = MakeOrphanable<WeightedChild>(
          Ref(DEBUG_LOCATION, "WeightedChild"), name);
    }
    absl::StatusOr<ServerAddressList> addresses;
    if (address_map.ok()) {
      addresses = std::move((*address_map)[name]);
    } else {
      addresses = address_map.status();
    }
    absl::Status status = target->UpdateLocked(config, std::move(addresses),
                                               args.resolution_note, args.args);
    if (!status.ok()) {
      errors.emplace_back(
          absl::StrCat("child ", name, ": ", status.ToString()));
    }
  }
  update_in_progress_ = false;
  if (config_->target_map().empty()) {
    absl::Status status = absl::UnavailableError(absl::StrCat(
        "no children in weighted_target policy: ", args.resolution_note));
    channel_control_helper()->UpdateState(
        GRPC_CHANNEL_TRANSIENT_FAILURE, status,
        absl::make_unique<TransientFailurePicker>(status));
    return absl::OkStatus();
  }
  UpdateStateLocked();
  // Return status.
  if (!errors.empty()) {
    return absl::UnavailableError(absl::StrCat(
        "errors from children: [", absl::StrJoin(errors, "; "), "]"));
  }
  return absl::OkStatus();
}

void WeightedTargetLb::UpdateStateLocked() {
  // If we're in the process of propagating an update from our parent to
  // our children, ignore any updates that come from the children.  We
  // will instead return a new picker once the update has been seen by
  // all children.  This avoids unnecessary picker churn while an update
  // is being propagated to our children.
  if (update_in_progress_) return;
  if (GRPC_TRACE_FLAG_ENABLED(grpc_lb_weighted_target_trace)) {
    gpr_log(GPR_INFO,
            "[weighted_target_lb %p] scanning children to determine "
            "connectivity state",
            this);
  }
  // Construct lists of child pickers with associated weights, one for
  // children that are in state READY and another for children that are
  // in state TRANSIENT_FAILURE.  Each child is represented by a portion of
  // the range proportional to its weight, such that the total range is the
  // sum of the weights of all children.
  WeightedPicker::PickerList ready_picker_list;
  uint32_t ready_end = 0;
  WeightedPicker::PickerList tf_picker_list;
  uint32_t tf_end = 0;
  // Also count the number of children in CONNECTING and IDLE, to determine
  // the aggregated state.
  size_t num_connecting = 0;
  size_t num_idle = 0;
  for (const auto& p : targets_) {
    const std::string& child_name = p.first;
    const WeightedChild* child = p.second.get();
    // Skip the targets that are not in the latest update.
    if (config_->target_map().find(child_name) == config_->target_map().end()) {
      continue;
    }
    if (GRPC_TRACE_FLAG_ENABLED(grpc_lb_weighted_target_trace)) {
      gpr_log(GPR_INFO,
              "[weighted_target_lb %p]   child=%s state=%s weight=%d picker=%p",
              this, child_name.c_str(),
              ConnectivityStateName(child->connectivity_state()),
              child->weight(), child->picker_wrapper().get());
    }
    switch (child->connectivity_state()) {
      case GRPC_CHANNEL_READY: {
        GPR_ASSERT(child->weight() > 0);
        ready_end += child->weight();
        ready_picker_list.emplace_back(ready_end, child->picker_wrapper());
        break;
      }
      case GRPC_CHANNEL_CONNECTING: {
        ++num_connecting;
        break;
      }
      case GRPC_CHANNEL_IDLE: {
        ++num_idle;
        break;
      }
      case GRPC_CHANNEL_TRANSIENT_FAILURE: {
        GPR_ASSERT(child->weight() > 0);
        tf_end += child->weight();
        tf_picker_list.emplace_back(tf_end, child->picker_wrapper());
        break;
      }
      default:
        GPR_UNREACHABLE_CODE(return );
    }
  }
  // Determine aggregated connectivity state.
  grpc_connectivity_state connectivity_state;
  if (!ready_picker_list.empty()) {
    connectivity_state = GRPC_CHANNEL_READY;
  } else if (num_connecting > 0) {
    connectivity_state = GRPC_CHANNEL_CONNECTING;
  } else if (num_idle > 0) {
    connectivity_state = GRPC_CHANNEL_IDLE;
  } else {
    connectivity_state = GRPC_CHANNEL_TRANSIENT_FAILURE;
  }
  if (GRPC_TRACE_FLAG_ENABLED(grpc_lb_weighted_target_trace)) {
    gpr_log(GPR_INFO, "[weighted_target_lb %p] connectivity changed to %s",
            this, ConnectivityStateName(connectivity_state));
  }
  std::unique_ptr<SubchannelPicker> picker;
  absl::Status status;
  switch (connectivity_state) {
    case GRPC_CHANNEL_READY:
      picker = absl::make_unique<WeightedPicker>(std::move(ready_picker_list));
      break;
    case GRPC_CHANNEL_CONNECTING:
    case GRPC_CHANNEL_IDLE:
      picker =
          absl::make_unique<QueuePicker>(Ref(DEBUG_LOCATION, "QueuePicker"));
      break;
    default:
      picker = absl::make_unique<WeightedPicker>(std::move(tf_picker_list));
  }
  channel_control_helper()->UpdateState(connectivity_state, status,
                                        std::move(picker));
}

//
// WeightedTargetLb::WeightedChild::DelayedRemovalTimer
//

WeightedTargetLb::WeightedChild::DelayedRemovalTimer::DelayedRemovalTimer(
    RefCountedPtr<WeightedTargetLb::WeightedChild> weighted_child)
<<<<<<< HEAD
    : weighted_child_(std::move(weighted_child)),
      engine_(grpc_event_engine::experimental::GetDefaultEventEngine()) {
  timer_handle_ =
      engine_->RunAfter(kChildRetentionInterval, [self = Ref()]() mutable {
=======
    : weighted_child_(std::move(weighted_child)) {
  timer_handle_ = GetDefaultEventEngine()->RunAfter(
      kChildRetentionInterval, [self = Ref()]() mutable {
        ApplicationCallbackExecCtx app_exec_ctx;
        ExecCtx exec_ctx;
>>>>>>> e5a602fd
        self->weighted_child_->weighted_target_policy_->work_serializer()->Run(
            [self = std::move(self)] { self->OnTimerLocked(); },
            DEBUG_LOCATION);
      });
}

void WeightedTargetLb::WeightedChild::DelayedRemovalTimer::Orphan() {
  if (timer_handle_.has_value()) {
    if (GRPC_TRACE_FLAG_ENABLED(grpc_lb_weighted_target_trace)) {
      gpr_log(GPR_INFO,
              "[weighted_target_lb %p] WeightedChild %p %s: cancelling "
              "delayed removal timer",
              weighted_child_->weighted_target_policy_.get(),
              weighted_child_.get(), weighted_child_->name_.c_str());
    }
    engine_->Cancel(*timer_handle_);
  }
  Unref();
}

void WeightedTargetLb::WeightedChild::DelayedRemovalTimer::OnTimerLocked() {
  GPR_ASSERT(timer_handle_.has_value());
  timer_handle_.reset();
  weighted_child_->weighted_target_policy_->targets_.erase(
      weighted_child_->name_);
}

//
// WeightedTargetLb::WeightedChild
//

WeightedTargetLb::WeightedChild::WeightedChild(
    RefCountedPtr<WeightedTargetLb> weighted_target_policy,
    const std::string& name)
    : weighted_target_policy_(std::move(weighted_target_policy)), name_(name) {
  if (GRPC_TRACE_FLAG_ENABLED(grpc_lb_weighted_target_trace)) {
    gpr_log(GPR_INFO, "[weighted_target_lb %p] created WeightedChild %p for %s",
            weighted_target_policy_.get(), this, name_.c_str());
  }
}

WeightedTargetLb::WeightedChild::~WeightedChild() {
  if (GRPC_TRACE_FLAG_ENABLED(grpc_lb_weighted_target_trace)) {
    gpr_log(GPR_INFO,
            "[weighted_target_lb %p] WeightedChild %p %s: destroying child",
            weighted_target_policy_.get(), this, name_.c_str());
  }
  weighted_target_policy_.reset(DEBUG_LOCATION, "WeightedChild");
}

void WeightedTargetLb::WeightedChild::Orphan() {
  if (GRPC_TRACE_FLAG_ENABLED(grpc_lb_weighted_target_trace)) {
    gpr_log(GPR_INFO,
            "[weighted_target_lb %p] WeightedChild %p %s: shutting down child",
            weighted_target_policy_.get(), this, name_.c_str());
  }
  // Remove the child policy's interested_parties pollset_set from the
  // xDS policy.
  grpc_pollset_set_del_pollset_set(
      child_policy_->interested_parties(),
      weighted_target_policy_->interested_parties());
  child_policy_.reset();
  // Drop our ref to the child's picker, in case it's holding a ref to
  // the child.
  picker_wrapper_.reset();
  delayed_removal_timer_.reset();
  Unref();
}

OrphanablePtr<LoadBalancingPolicy>
WeightedTargetLb::WeightedChild::CreateChildPolicyLocked(
    const ChannelArgs& args) {
  LoadBalancingPolicy::Args lb_policy_args;
  lb_policy_args.work_serializer = weighted_target_policy_->work_serializer();
  lb_policy_args.args = args;
  lb_policy_args.channel_control_helper =
      absl::make_unique<Helper>(this->Ref(DEBUG_LOCATION, "Helper"));
  OrphanablePtr<LoadBalancingPolicy> lb_policy =
      MakeOrphanable<ChildPolicyHandler>(std::move(lb_policy_args),
                                         &grpc_lb_weighted_target_trace);
  if (GRPC_TRACE_FLAG_ENABLED(grpc_lb_weighted_target_trace)) {
    gpr_log(GPR_INFO,
            "[weighted_target_lb %p] WeightedChild %p %s: Created new child "
            "policy handler %p",
            weighted_target_policy_.get(), this, name_.c_str(),
            lb_policy.get());
  }
  // Add the xDS's interested_parties pollset_set to that of the newly created
  // child policy. This will make the child policy progress upon activity on
  // xDS LB, which in turn is tied to the application's call.
  grpc_pollset_set_add_pollset_set(
      lb_policy->interested_parties(),
      weighted_target_policy_->interested_parties());
  return lb_policy;
}

absl::Status WeightedTargetLb::WeightedChild::UpdateLocked(
    const WeightedTargetLbConfig::ChildConfig& config,
    absl::StatusOr<ServerAddressList> addresses,
    const std::string& resolution_note, const ChannelArgs& args) {
  if (weighted_target_policy_->shutting_down_) return absl::OkStatus();
  // Update child weight.
  weight_ = config.weight;
  // Reactivate if needed.
  if (delayed_removal_timer_ != nullptr) {
    if (GRPC_TRACE_FLAG_ENABLED(grpc_lb_weighted_target_trace)) {
      gpr_log(GPR_INFO,
              "[weighted_target_lb %p] WeightedChild %p %s: reactivating",
              weighted_target_policy_.get(), this, name_.c_str());
    }
    delayed_removal_timer_.reset();
  }
  // Create child policy if needed.
  if (child_policy_ == nullptr) {
    child_policy_ = CreateChildPolicyLocked(args);
  }
  // Construct update args.
  UpdateArgs update_args;
  update_args.config = config.config;
  update_args.addresses = std::move(addresses);
  update_args.resolution_note = resolution_note;
  update_args.args = args;
  // Update the policy.
  if (GRPC_TRACE_FLAG_ENABLED(grpc_lb_weighted_target_trace)) {
    gpr_log(GPR_INFO,
            "[weighted_target_lb %p] WeightedChild %p %s: Updating child "
            "policy handler %p",
            weighted_target_policy_.get(), this, name_.c_str(),
            child_policy_.get());
  }
  return child_policy_->UpdateLocked(std::move(update_args));
}

void WeightedTargetLb::WeightedChild::ResetBackoffLocked() {
  child_policy_->ResetBackoffLocked();
}

void WeightedTargetLb::WeightedChild::OnConnectivityStateUpdateLocked(
    grpc_connectivity_state state, const absl::Status& status,
    std::unique_ptr<SubchannelPicker> picker) {
  // Cache the picker in the WeightedChild.
  picker_wrapper_ = MakeRefCounted<ChildPickerWrapper>(std::move(picker));
  if (GRPC_TRACE_FLAG_ENABLED(grpc_lb_weighted_target_trace)) {
    gpr_log(GPR_INFO,
            "[weighted_target_lb %p] WeightedChild %p %s: connectivity "
            "state update: state=%s (%s) picker_wrapper=%p",
            weighted_target_policy_.get(), this, name_.c_str(),
            ConnectivityStateName(state), status.ToString().c_str(),
            picker_wrapper_.get());
  }
  // If the child reports IDLE, immediately tell it to exit idle.
  if (state == GRPC_CHANNEL_IDLE) child_policy_->ExitIdleLocked();
  // Decide what state to report for aggregation purposes.
  // If the last recorded state was TRANSIENT_FAILURE and the new state
  // is something other than READY, don't change the state.
  if (connectivity_state_ != GRPC_CHANNEL_TRANSIENT_FAILURE ||
      state == GRPC_CHANNEL_READY) {
    connectivity_state_ = state;
  }
  // Notify the LB policy.
  weighted_target_policy_->UpdateStateLocked();
}

void WeightedTargetLb::WeightedChild::DeactivateLocked() {
  // If already deactivated, don't do that again.
  if (weight_ == 0) return;
  if (GRPC_TRACE_FLAG_ENABLED(grpc_lb_weighted_target_trace)) {
    gpr_log(GPR_INFO,
            "[weighted_target_lb %p] WeightedChild %p %s: deactivating",
            weighted_target_policy_.get(), this, name_.c_str());
  }
  // Set the child weight to 0 so that future picker won't contain this child.
  weight_ = 0;
  // Start a timer to delete the child.
  delayed_removal_timer_ = MakeOrphanable<DelayedRemovalTimer>(
      Ref(DEBUG_LOCATION, "DelayedRemovalTimer"));
}

//
// WeightedTargetLb::WeightedChild::Helper
//

RefCountedPtr<SubchannelInterface>
WeightedTargetLb::WeightedChild::Helper::CreateSubchannel(
    ServerAddress address, const ChannelArgs& args) {
  if (weighted_child_->weighted_target_policy_->shutting_down_) return nullptr;
  return weighted_child_->weighted_target_policy_->channel_control_helper()
      ->CreateSubchannel(std::move(address), args);
}

void WeightedTargetLb::WeightedChild::Helper::UpdateState(
    grpc_connectivity_state state, const absl::Status& status,
    std::unique_ptr<SubchannelPicker> picker) {
  if (weighted_child_->weighted_target_policy_->shutting_down_) return;
  weighted_child_->OnConnectivityStateUpdateLocked(state, status,
                                                   std::move(picker));
}

void WeightedTargetLb::WeightedChild::Helper::RequestReresolution() {
  if (weighted_child_->weighted_target_policy_->shutting_down_) return;
  weighted_child_->weighted_target_policy_->channel_control_helper()
      ->RequestReresolution();
}

absl::string_view WeightedTargetLb::WeightedChild::Helper::GetAuthority() {
  return weighted_child_->weighted_target_policy_->channel_control_helper()
      ->GetAuthority();
}

void WeightedTargetLb::WeightedChild::Helper::AddTraceEvent(
    TraceSeverity severity, absl::string_view message) {
  if (weighted_child_->weighted_target_policy_->shutting_down_) return;
  weighted_child_->weighted_target_policy_->channel_control_helper()
      ->AddTraceEvent(severity, message);
}

//
// factory
//

const JsonLoaderInterface* WeightedTargetLbConfig::ChildConfig::JsonLoader(
    const JsonArgs&) {
  static const auto* loader =
      JsonObjectLoader<ChildConfig>()
          // Note: The config field requires custom parsing, so it's
          // handled in JsonPostLoad() instead.
          .Field("weight", &ChildConfig::weight)
          .Finish();
  return loader;
}

void WeightedTargetLbConfig::ChildConfig::JsonPostLoad(
    const Json& json, const JsonArgs&, ValidationErrors* errors) {
  ValidationErrors::ScopedField field(errors, ".childPolicy");
  auto it = json.object_value().find("childPolicy");
  if (it == json.object_value().end()) {
    errors->AddError("field not present");
    return;
  }
  auto lb_config =
      CoreConfiguration::Get().lb_policy_registry().ParseLoadBalancingConfig(
          it->second);
  if (!lb_config.ok()) {
    errors->AddError(lb_config.status().message());
    return;
  }
  config = std::move(*lb_config);
}

const JsonLoaderInterface* WeightedTargetLbConfig::JsonLoader(const JsonArgs&) {
  static const auto* loader =
      JsonObjectLoader<WeightedTargetLbConfig>()
          .Field("targets", &WeightedTargetLbConfig::target_map_)
          .Finish();
  return loader;
}

class WeightedTargetLbFactory : public LoadBalancingPolicyFactory {
 public:
  OrphanablePtr<LoadBalancingPolicy> CreateLoadBalancingPolicy(
      LoadBalancingPolicy::Args args) const override {
    return MakeOrphanable<WeightedTargetLb>(std::move(args));
  }  // namespace

  absl::string_view name() const override { return kWeightedTarget; }

  absl::StatusOr<RefCountedPtr<LoadBalancingPolicy::Config>>
  ParseLoadBalancingConfig(const Json& json) const override {
    if (json.type() == Json::Type::JSON_NULL) {
      // weighted_target was mentioned as a policy in the deprecated
      // loadBalancingPolicy field or in the client API.
      return absl::InvalidArgumentError(
          "field:loadBalancingPolicy error:weighted_target policy requires "
          "configuration.  Please use loadBalancingConfig field of service "
          "config instead.");
    }
    return LoadRefCountedFromJson<WeightedTargetLbConfig>(
        json, JsonArgs(), "errors validating weighted_target LB policy config");
  }
};  // namespace grpc_core

}  // namespace

void RegisterWeightedTargetLbPolicy(CoreConfiguration::Builder* builder) {
  builder->lb_policy_registry()->RegisterLoadBalancingPolicyFactory(
      absl::make_unique<WeightedTargetLbFactory>());
}

}  // namespace grpc_core<|MERGE_RESOLUTION|>--- conflicted
+++ resolved
@@ -479,18 +479,12 @@
 
 WeightedTargetLb::WeightedChild::DelayedRemovalTimer::DelayedRemovalTimer(
     RefCountedPtr<WeightedTargetLb::WeightedChild> weighted_child)
-<<<<<<< HEAD
     : weighted_child_(std::move(weighted_child)),
       engine_(grpc_event_engine::experimental::GetDefaultEventEngine()) {
   timer_handle_ =
       engine_->RunAfter(kChildRetentionInterval, [self = Ref()]() mutable {
-=======
-    : weighted_child_(std::move(weighted_child)) {
-  timer_handle_ = GetDefaultEventEngine()->RunAfter(
-      kChildRetentionInterval, [self = Ref()]() mutable {
         ApplicationCallbackExecCtx app_exec_ctx;
         ExecCtx exec_ctx;
->>>>>>> e5a602fd
         self->weighted_child_->weighted_target_policy_->work_serializer()->Run(
             [self = std::move(self)] { self->OnTimerLocked(); },
             DEBUG_LOCATION);
