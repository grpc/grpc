//
// Copyright 2018 gRPC authors.
//
// Licensed under the Apache License, Version 2.0 (the "License");
// you may not use this file except in compliance with the License.
// You may obtain a copy of the License at
//
//     http://www.apache.org/licenses/LICENSE-2.0
//
// Unless required by applicable law or agreed to in writing, software
// distributed under the License is distributed on an "AS IS" BASIS,
// WITHOUT WARRANTIES OR CONDITIONS OF ANY KIND, either express or implied.
// See the License for the specific language governing permissions and
// limitations under the License.
//

#include <grpc/support/port_platform.h>

#include <stdlib.h>

#include <algorithm>
#include <cstdint>
#include <map>
#include <memory>
#include <string>
#include <utility>
#include <vector>

#include "absl/memory/memory.h"
#include "absl/status/status.h"
#include "absl/status/statusor.h"
#include "absl/strings/str_cat.h"
#include "absl/strings/str_join.h"
#include "absl/strings/string_view.h"
#include "absl/types/optional.h"

#include <grpc/event_engine/event_engine.h>
#include <grpc/impl/codegen/connectivity_state.h>
#include <grpc/support/log.h>

#include "src/core/ext/filters/client_channel/lb_policy/address_filtering.h"
#include "src/core/ext/filters/client_channel/lb_policy/child_policy_handler.h"
#include "src/core/lib/channel/channel_args.h"
#include "src/core/lib/config/core_configuration.h"
#include "src/core/lib/debug/trace.h"
#include "src/core/lib/event_engine/default_event_engine.h"
#include "src/core/lib/gprpp/debug_location.h"
#include "src/core/lib/gprpp/orphanable.h"
#include "src/core/lib/gprpp/ref_counted.h"
#include "src/core/lib/gprpp/ref_counted_ptr.h"
#include "src/core/lib/gprpp/time.h"
#include "src/core/lib/gprpp/validation_errors.h"
#include "src/core/lib/gprpp/work_serializer.h"
#include "src/core/lib/iomgr/exec_ctx.h"
#include "src/core/lib/iomgr/pollset_set.h"
#include "src/core/lib/json/json.h"
#include "src/core/lib/json/json_args.h"
#include "src/core/lib/json/json_object_loader.h"
#include "src/core/lib/load_balancing/lb_policy.h"
#include "src/core/lib/load_balancing/lb_policy_factory.h"
#include "src/core/lib/load_balancing/lb_policy_registry.h"
#include "src/core/lib/load_balancing/subchannel_interface.h"
#include "src/core/lib/resolver/server_address.h"
#include "src/core/lib/transport/connectivity_state.h"

// IWYU pragma: no_include <type_traits>

namespace grpc_core {

TraceFlag grpc_lb_weighted_target_trace(false, "weighted_target_lb");

namespace {

using ::grpc_event_engine::experimental::EventEngine;

constexpr absl::string_view kWeightedTarget = "weighted_target_experimental";

// How long we keep a child around for after it has been removed from
// the config.
constexpr Duration kChildRetentionInterval = Duration::Minutes(15);

// Config for weighted_target LB policy.
class WeightedTargetLbConfig : public LoadBalancingPolicy::Config {
 public:
  struct ChildConfig {
    uint32_t weight;
    RefCountedPtr<LoadBalancingPolicy::Config> config;

    static const JsonLoaderInterface* JsonLoader(const JsonArgs&);
    void JsonPostLoad(const Json& json, const JsonArgs&,
                      ValidationErrors* errors);
  };

  using TargetMap = std::map<std::string, ChildConfig>;

  WeightedTargetLbConfig() = default;

  WeightedTargetLbConfig(const WeightedTargetLbConfig&) = delete;
  WeightedTargetLbConfig& operator=(const WeightedTargetLbConfig&) = delete;

  WeightedTargetLbConfig(WeightedTargetLbConfig&& other) = delete;
  WeightedTargetLbConfig& operator=(WeightedTargetLbConfig&& other) = delete;

  absl::string_view name() const override { return kWeightedTarget; }

  const TargetMap& target_map() const { return target_map_; }

  static const JsonLoaderInterface* JsonLoader(const JsonArgs&);

 private:
  TargetMap target_map_;
};

// weighted_target LB policy.
class WeightedTargetLb : public LoadBalancingPolicy {
 public:
  explicit WeightedTargetLb(Args args);

  absl::string_view name() const override { return kWeightedTarget; }

  absl::Status UpdateLocked(UpdateArgs args) override;
  void ResetBackoffLocked() override;

 private:
  // A simple wrapper for ref-counting a picker from the child policy.
  class ChildPickerWrapper : public RefCounted<ChildPickerWrapper> {
   public:
    explicit ChildPickerWrapper(std::unique_ptr<SubchannelPicker> picker)
        : picker_(std::move(picker)) {}
    PickResult Pick(PickArgs args) { return picker_->Pick(args); }

   private:
    std::unique_ptr<SubchannelPicker> picker_;
  };

  // Picks a child using stateless WRR and then delegates to that
  // child's picker.
  class WeightedPicker : public SubchannelPicker {
   public:
    // Maintains a weighted list of pickers from each child that is in
    // ready state. The first element in the pair represents the end of a
    // range proportional to the child's weight. The start of the range
    // is the previous value in the vector and is 0 for the first element.
    using PickerList =
        std::vector<std::pair<uint32_t, RefCountedPtr<ChildPickerWrapper>>>;

    explicit WeightedPicker(PickerList pickers)
        : pickers_(std::move(pickers)) {}

    PickResult Pick(PickArgs args) override;

   private:
    PickerList pickers_;
  };

  // Each WeightedChild holds a ref to its parent WeightedTargetLb.
  class WeightedChild : public InternallyRefCounted<WeightedChild> {
   public:
    WeightedChild(RefCountedPtr<WeightedTargetLb> weighted_target_policy,
                  const std::string& name);
    ~WeightedChild() override;

    void Orphan() override;

    absl::Status UpdateLocked(const WeightedTargetLbConfig::ChildConfig& config,
                              absl::StatusOr<ServerAddressList> addresses,
                              const std::string& resolution_note,
                              const ChannelArgs& args);
    void ResetBackoffLocked();
    void DeactivateLocked();

    uint32_t weight() const { return weight_; }
    grpc_connectivity_state connectivity_state() const {
      return connectivity_state_;
    }
    RefCountedPtr<ChildPickerWrapper> picker_wrapper() const {
      return picker_wrapper_;
    }

   private:
    class Helper : public ChannelControlHelper {
     public:
      explicit Helper(RefCountedPtr<WeightedChild> weighted_child)
          : weighted_child_(std::move(weighted_child)) {}

      ~Helper() override { weighted_child_.reset(DEBUG_LOCATION, "Helper"); }

      RefCountedPtr<SubchannelInterface> CreateSubchannel(
          ServerAddress address, const ChannelArgs& args) override;
      void UpdateState(grpc_connectivity_state state,
                       const absl::Status& status,
                       std::unique_ptr<SubchannelPicker> picker) override;
      void RequestReresolution() override;
      absl::string_view GetAuthority() override;
      void AddTraceEvent(TraceSeverity severity,
                         absl::string_view message) override;

     private:
      RefCountedPtr<WeightedChild> weighted_child_;
    };

    class DelayedRemovalTimer
        : public InternallyRefCounted<DelayedRemovalTimer> {
     public:
      explicit DelayedRemovalTimer(RefCountedPtr<WeightedChild> weighted_child);

      void Orphan() override;

     private:
      void OnTimerLocked();

      RefCountedPtr<WeightedChild> weighted_child_;
      absl::optional<EventEngine::TaskHandle> timer_handle_;
      std::shared_ptr<grpc_event_engine::experimental::EventEngine> engine_;
    };

    // Methods for dealing with the child policy.
    OrphanablePtr<LoadBalancingPolicy> CreateChildPolicyLocked(
        const ChannelArgs& args);

    void OnConnectivityStateUpdateLocked(
        grpc_connectivity_state state, const absl::Status& status,
        std::unique_ptr<SubchannelPicker> picker);

    // The owning LB policy.
    RefCountedPtr<WeightedTargetLb> weighted_target_policy_;

    const std::string name_;

    uint32_t weight_;

    OrphanablePtr<LoadBalancingPolicy> child_policy_;

    RefCountedPtr<ChildPickerWrapper> picker_wrapper_;
    grpc_connectivity_state connectivity_state_ = GRPC_CHANNEL_CONNECTING;

    OrphanablePtr<DelayedRemovalTimer> delayed_removal_timer_;
  };

  ~WeightedTargetLb() override;

  void ShutdownLocked() override;

  void UpdateStateLocked();

  // Current config from the resolver.
  RefCountedPtr<WeightedTargetLbConfig> config_;

  // Internal state.
  bool shutting_down_ = false;
  bool update_in_progress_ = false;

  // Children.
  std::map<std::string, OrphanablePtr<WeightedChild>> targets_;
};

//
// WeightedTargetLb::WeightedPicker
//

WeightedTargetLb::PickResult WeightedTargetLb::WeightedPicker::Pick(
    PickArgs args) {
  // Generate a random number in [0, total weight).
  const uint32_t key = rand() % pickers_[pickers_.size() - 1].first;
  // Find the index in pickers_ corresponding to key.
  size_t mid = 0;
  size_t start_index = 0;
  size_t end_index = pickers_.size() - 1;
  size_t index = 0;
  while (end_index > start_index) {
    mid = (start_index + end_index) / 2;
    if (pickers_[mid].first > key) {
      end_index = mid;
    } else if (pickers_[mid].first < key) {
      start_index = mid + 1;
    } else {
      index = mid + 1;
      break;
    }
  }
  if (index == 0) index = start_index;
  GPR_ASSERT(pickers_[index].first > key);
  // Delegate to the child picker.
  return pickers_[index].second->Pick(args);
}

//
// WeightedTargetLb
//

WeightedTargetLb::WeightedTargetLb(Args args)
    : LoadBalancingPolicy(std::move(args)) {
  if (GRPC_TRACE_FLAG_ENABLED(grpc_lb_weighted_target_trace)) {
    gpr_log(GPR_INFO, "[weighted_target_lb %p] created", this);
  }
}

WeightedTargetLb::~WeightedTargetLb() {
  if (GRPC_TRACE_FLAG_ENABLED(grpc_lb_weighted_target_trace)) {
    gpr_log(GPR_INFO,
            "[weighted_target_lb %p] destroying weighted_target LB policy",
            this);
  }
}

void WeightedTargetLb::ShutdownLocked() {
  if (GRPC_TRACE_FLAG_ENABLED(grpc_lb_weighted_target_trace)) {
    gpr_log(GPR_INFO, "[weighted_target_lb %p] shutting down", this);
  }
  shutting_down_ = true;
  targets_.clear();
}

void WeightedTargetLb::ResetBackoffLocked() {
  for (auto& p : targets_) p.second->ResetBackoffLocked();
}

absl::Status WeightedTargetLb::UpdateLocked(UpdateArgs args) {
  if (shutting_down_) return absl::OkStatus();
  if (GRPC_TRACE_FLAG_ENABLED(grpc_lb_weighted_target_trace)) {
    gpr_log(GPR_INFO, "[weighted_target_lb %p] Received update", this);
  }
  update_in_progress_ = true;
  // Update config.
  config_ = std::move(args.config);
  // Deactivate the targets not in the new config.
  for (const auto& p : targets_) {
    const std::string& name = p.first;
    WeightedChild* child = p.second.get();
    if (config_->target_map().find(name) == config_->target_map().end()) {
      child->DeactivateLocked();
    }
  }
  // Update all children.
  absl::StatusOr<HierarchicalAddressMap> address_map =
      MakeHierarchicalAddressMap(args.addresses);
  std::vector<std::string> errors;
  for (const auto& p : config_->target_map()) {
    const std::string& name = p.first;
    const WeightedTargetLbConfig::ChildConfig& config = p.second;
    auto& target = targets_[name];
    // Create child if it does not already exist.
    if (target == nullptr) {
      target = MakeOrphanable<WeightedChild>(
          Ref(DEBUG_LOCATION, "WeightedChild"), name);
    }
    absl::StatusOr<ServerAddressList> addresses;
    if (address_map.ok()) {
      addresses = std::move((*address_map)[name]);
    } else {
      addresses = address_map.status();
    }
    absl::Status status = target->UpdateLocked(config, std::move(addresses),
                                               args.resolution_note, args.args);
    if (!status.ok()) {
      errors.emplace_back(
          absl::StrCat("child ", name, ": ", status.ToString()));
    }
  }
  update_in_progress_ = false;
  if (config_->target_map().empty()) {
    absl::Status status = absl::UnavailableError(absl::StrCat(
        "no children in weighted_target policy: ", args.resolution_note));
    channel_control_helper()->UpdateState(
        GRPC_CHANNEL_TRANSIENT_FAILURE, status,
        absl::make_unique<TransientFailurePicker>(status));
    return absl::OkStatus();
  }
  UpdateStateLocked();
  // Return status.
  if (!errors.empty()) {
    return absl::UnavailableError(absl::StrCat(
        "errors from children: [", absl::StrJoin(errors, "; "), "]"));
  }
  return absl::OkStatus();
}

void WeightedTargetLb::UpdateStateLocked() {
  // If we're in the process of propagating an update from our parent to
  // our children, ignore any updates that come from the children.  We
  // will instead return a new picker once the update has been seen by
  // all children.  This avoids unnecessary picker churn while an update
  // is being propagated to our children.
  if (update_in_progress_) return;
  if (GRPC_TRACE_FLAG_ENABLED(grpc_lb_weighted_target_trace)) {
    gpr_log(GPR_INFO,
            "[weighted_target_lb %p] scanning children to determine "
            "connectivity state",
            this);
  }
  // Construct lists of child pickers with associated weights, one for
  // children that are in state READY and another for children that are
  // in state TRANSIENT_FAILURE.  Each child is represented by a portion of
  // the range proportional to its weight, such that the total range is the
  // sum of the weights of all children.
  WeightedPicker::PickerList ready_picker_list;
  uint32_t ready_end = 0;
  WeightedPicker::PickerList tf_picker_list;
  uint32_t tf_end = 0;
  // Also count the number of children in CONNECTING and IDLE, to determine
  // the aggregated state.
  size_t num_connecting = 0;
  size_t num_idle = 0;
  for (const auto& p : targets_) {
    const std::string& child_name = p.first;
    const WeightedChild* child = p.second.get();
    // Skip the targets that are not in the latest update.
    if (config_->target_map().find(child_name) == config_->target_map().end()) {
      continue;
    }
    if (GRPC_TRACE_FLAG_ENABLED(grpc_lb_weighted_target_trace)) {
      gpr_log(GPR_INFO,
              "[weighted_target_lb %p]   child=%s state=%s weight=%d picker=%p",
              this, child_name.c_str(),
              ConnectivityStateName(child->connectivity_state()),
              child->weight(), child->picker_wrapper().get());
    }
    switch (child->connectivity_state()) {
      case GRPC_CHANNEL_READY: {
        GPR_ASSERT(child->weight() > 0);
        ready_end += child->weight();
        ready_picker_list.emplace_back(ready_end, child->picker_wrapper());
        break;
      }
      case GRPC_CHANNEL_CONNECTING: {
        ++num_connecting;
        break;
      }
      case GRPC_CHANNEL_IDLE: {
        ++num_idle;
        break;
      }
      case GRPC_CHANNEL_TRANSIENT_FAILURE: {
        GPR_ASSERT(child->weight() > 0);
        tf_end += child->weight();
        tf_picker_list.emplace_back(tf_end, child->picker_wrapper());
        break;
      }
      default:
        GPR_UNREACHABLE_CODE(return );
    }
  }
  // Determine aggregated connectivity state.
  grpc_connectivity_state connectivity_state;
  if (!ready_picker_list.empty()) {
    connectivity_state = GRPC_CHANNEL_READY;
  } else if (num_connecting > 0) {
    connectivity_state = GRPC_CHANNEL_CONNECTING;
  } else if (num_idle > 0) {
    connectivity_state = GRPC_CHANNEL_IDLE;
  } else {
    connectivity_state = GRPC_CHANNEL_TRANSIENT_FAILURE;
  }
  if (GRPC_TRACE_FLAG_ENABLED(grpc_lb_weighted_target_trace)) {
    gpr_log(GPR_INFO, "[weighted_target_lb %p] connectivity changed to %s",
            this, ConnectivityStateName(connectivity_state));
  }
  std::unique_ptr<SubchannelPicker> picker;
  absl::Status status;
  switch (connectivity_state) {
    case GRPC_CHANNEL_READY:
      picker = absl::make_unique<WeightedPicker>(std::move(ready_picker_list));
      break;
    case GRPC_CHANNEL_CONNECTING:
    case GRPC_CHANNEL_IDLE:
      picker =
          absl::make_unique<QueuePicker>(Ref(DEBUG_LOCATION, "QueuePicker"));
      break;
    default:
      picker = absl::make_unique<WeightedPicker>(std::move(tf_picker_list));
  }
  channel_control_helper()->UpdateState(connectivity_state, status,
                                        std::move(picker));
}

//
// WeightedTargetLb::WeightedChild::DelayedRemovalTimer
//

WeightedTargetLb::WeightedChild::DelayedRemovalTimer::DelayedRemovalTimer(
    RefCountedPtr<WeightedTargetLb::WeightedChild> weighted_child)
    : weighted_child_(std::move(weighted_child)),
      engine_(grpc_event_engine::experimental::GetDefaultEventEngine()) {
  timer_handle_ =
      engine_->RunAfter(kChildRetentionInterval, [self = Ref()]() mutable {
<<<<<<< HEAD
=======
        ApplicationCallbackExecCtx app_exec_ctx;
        ExecCtx exec_ctx;
>>>>>>> 48746199
        self->weighted_child_->weighted_target_policy_->work_serializer()->Run(
            [self = std::move(self)] { self->OnTimerLocked(); },
            DEBUG_LOCATION);
      });
}

void WeightedTargetLb::WeightedChild::DelayedRemovalTimer::Orphan() {
  if (timer_handle_.has_value()) {
    if (GRPC_TRACE_FLAG_ENABLED(grpc_lb_weighted_target_trace)) {
      gpr_log(GPR_INFO,
              "[weighted_target_lb %p] WeightedChild %p %s: cancelling "
              "delayed removal timer",
              weighted_child_->weighted_target_policy_.get(),
              weighted_child_.get(), weighted_child_->name_.c_str());
    }
    engine_->Cancel(*timer_handle_);
  }
  Unref();
}

void WeightedTargetLb::WeightedChild::DelayedRemovalTimer::OnTimerLocked() {
  GPR_ASSERT(timer_handle_.has_value());
  timer_handle_.reset();
  weighted_child_->weighted_target_policy_->targets_.erase(
      weighted_child_->name_);
}

//
// WeightedTargetLb::WeightedChild
//

WeightedTargetLb::WeightedChild::WeightedChild(
    RefCountedPtr<WeightedTargetLb> weighted_target_policy,
    const std::string& name)
    : weighted_target_policy_(std::move(weighted_target_policy)), name_(name) {
  if (GRPC_TRACE_FLAG_ENABLED(grpc_lb_weighted_target_trace)) {
    gpr_log(GPR_INFO, "[weighted_target_lb %p] created WeightedChild %p for %s",
            weighted_target_policy_.get(), this, name_.c_str());
  }
}

WeightedTargetLb::WeightedChild::~WeightedChild() {
  if (GRPC_TRACE_FLAG_ENABLED(grpc_lb_weighted_target_trace)) {
    gpr_log(GPR_INFO,
            "[weighted_target_lb %p] WeightedChild %p %s: destroying child",
            weighted_target_policy_.get(), this, name_.c_str());
  }
  weighted_target_policy_.reset(DEBUG_LOCATION, "WeightedChild");
}

void WeightedTargetLb::WeightedChild::Orphan() {
  if (GRPC_TRACE_FLAG_ENABLED(grpc_lb_weighted_target_trace)) {
    gpr_log(GPR_INFO,
            "[weighted_target_lb %p] WeightedChild %p %s: shutting down child",
            weighted_target_policy_.get(), this, name_.c_str());
  }
  // Remove the child policy's interested_parties pollset_set from the
  // xDS policy.
  grpc_pollset_set_del_pollset_set(
      child_policy_->interested_parties(),
      weighted_target_policy_->interested_parties());
  child_policy_.reset();
  // Drop our ref to the child's picker, in case it's holding a ref to
  // the child.
  picker_wrapper_.reset();
  delayed_removal_timer_.reset();
  Unref();
}

OrphanablePtr<LoadBalancingPolicy>
WeightedTargetLb::WeightedChild::CreateChildPolicyLocked(
    const ChannelArgs& args) {
  LoadBalancingPolicy::Args lb_policy_args;
  lb_policy_args.work_serializer = weighted_target_policy_->work_serializer();
  lb_policy_args.args = args;
  lb_policy_args.channel_control_helper =
      absl::make_unique<Helper>(this->Ref(DEBUG_LOCATION, "Helper"));
  OrphanablePtr<LoadBalancingPolicy> lb_policy =
      MakeOrphanable<ChildPolicyHandler>(std::move(lb_policy_args),
                                         &grpc_lb_weighted_target_trace);
  if (GRPC_TRACE_FLAG_ENABLED(grpc_lb_weighted_target_trace)) {
    gpr_log(GPR_INFO,
            "[weighted_target_lb %p] WeightedChild %p %s: Created new child "
            "policy handler %p",
            weighted_target_policy_.get(), this, name_.c_str(),
            lb_policy.get());
  }
  // Add the xDS's interested_parties pollset_set to that of the newly created
  // child policy. This will make the child policy progress upon activity on
  // xDS LB, which in turn is tied to the application's call.
  grpc_pollset_set_add_pollset_set(
      lb_policy->interested_parties(),
      weighted_target_policy_->interested_parties());
  return lb_policy;
}

absl::Status WeightedTargetLb::WeightedChild::UpdateLocked(
    const WeightedTargetLbConfig::ChildConfig& config,
    absl::StatusOr<ServerAddressList> addresses,
    const std::string& resolution_note, const ChannelArgs& args) {
  if (weighted_target_policy_->shutting_down_) return absl::OkStatus();
  // Update child weight.
  weight_ = config.weight;
  // Reactivate if needed.
  if (delayed_removal_timer_ != nullptr) {
    if (GRPC_TRACE_FLAG_ENABLED(grpc_lb_weighted_target_trace)) {
      gpr_log(GPR_INFO,
              "[weighted_target_lb %p] WeightedChild %p %s: reactivating",
              weighted_target_policy_.get(), this, name_.c_str());
    }
    delayed_removal_timer_.reset();
  }
  // Create child policy if needed.
  if (child_policy_ == nullptr) {
    child_policy_ = CreateChildPolicyLocked(args);
  }
  // Construct update args.
  UpdateArgs update_args;
  update_args.config = config.config;
  update_args.addresses = std::move(addresses);
  update_args.resolution_note = resolution_note;
  update_args.args = args;
  // Update the policy.
  if (GRPC_TRACE_FLAG_ENABLED(grpc_lb_weighted_target_trace)) {
    gpr_log(GPR_INFO,
            "[weighted_target_lb %p] WeightedChild %p %s: Updating child "
            "policy handler %p",
            weighted_target_policy_.get(), this, name_.c_str(),
            child_policy_.get());
  }
  return child_policy_->UpdateLocked(std::move(update_args));
}

void WeightedTargetLb::WeightedChild::ResetBackoffLocked() {
  child_policy_->ResetBackoffLocked();
}

void WeightedTargetLb::WeightedChild::OnConnectivityStateUpdateLocked(
    grpc_connectivity_state state, const absl::Status& status,
    std::unique_ptr<SubchannelPicker> picker) {
  // Cache the picker in the WeightedChild.
  picker_wrapper_ = MakeRefCounted<ChildPickerWrapper>(std::move(picker));
  if (GRPC_TRACE_FLAG_ENABLED(grpc_lb_weighted_target_trace)) {
    gpr_log(GPR_INFO,
            "[weighted_target_lb %p] WeightedChild %p %s: connectivity "
            "state update: state=%s (%s) picker_wrapper=%p",
            weighted_target_policy_.get(), this, name_.c_str(),
            ConnectivityStateName(state), status.ToString().c_str(),
            picker_wrapper_.get());
  }
  // If the child reports IDLE, immediately tell it to exit idle.
  if (state == GRPC_CHANNEL_IDLE) child_policy_->ExitIdleLocked();
  // Decide what state to report for aggregation purposes.
  // If the last recorded state was TRANSIENT_FAILURE and the new state
  // is something other than READY, don't change the state.
  if (connectivity_state_ != GRPC_CHANNEL_TRANSIENT_FAILURE ||
      state == GRPC_CHANNEL_READY) {
    connectivity_state_ = state;
  }
  // Notify the LB policy.
  weighted_target_policy_->UpdateStateLocked();
}

void WeightedTargetLb::WeightedChild::DeactivateLocked() {
  // If already deactivated, don't do that again.
  if (weight_ == 0) return;
  if (GRPC_TRACE_FLAG_ENABLED(grpc_lb_weighted_target_trace)) {
    gpr_log(GPR_INFO,
            "[weighted_target_lb %p] WeightedChild %p %s: deactivating",
            weighted_target_policy_.get(), this, name_.c_str());
  }
  // Set the child weight to 0 so that future picker won't contain this child.
  weight_ = 0;
  // Start a timer to delete the child.
  delayed_removal_timer_ = MakeOrphanable<DelayedRemovalTimer>(
      Ref(DEBUG_LOCATION, "DelayedRemovalTimer"));
}

//
// WeightedTargetLb::WeightedChild::Helper
//

RefCountedPtr<SubchannelInterface>
WeightedTargetLb::WeightedChild::Helper::CreateSubchannel(
    ServerAddress address, const ChannelArgs& args) {
  if (weighted_child_->weighted_target_policy_->shutting_down_) return nullptr;
  return weighted_child_->weighted_target_policy_->channel_control_helper()
      ->CreateSubchannel(std::move(address), args);
}

void WeightedTargetLb::WeightedChild::Helper::UpdateState(
    grpc_connectivity_state state, const absl::Status& status,
    std::unique_ptr<SubchannelPicker> picker) {
  if (weighted_child_->weighted_target_policy_->shutting_down_) return;
  weighted_child_->OnConnectivityStateUpdateLocked(state, status,
                                                   std::move(picker));
}

void WeightedTargetLb::WeightedChild::Helper::RequestReresolution() {
  if (weighted_child_->weighted_target_policy_->shutting_down_) return;
  weighted_child_->weighted_target_policy_->channel_control_helper()
      ->RequestReresolution();
}

absl::string_view WeightedTargetLb::WeightedChild::Helper::GetAuthority() {
  return weighted_child_->weighted_target_policy_->channel_control_helper()
      ->GetAuthority();
}

void WeightedTargetLb::WeightedChild::Helper::AddTraceEvent(
    TraceSeverity severity, absl::string_view message) {
  if (weighted_child_->weighted_target_policy_->shutting_down_) return;
  weighted_child_->weighted_target_policy_->channel_control_helper()
      ->AddTraceEvent(severity, message);
}

//
// factory
//

const JsonLoaderInterface* WeightedTargetLbConfig::ChildConfig::JsonLoader(
    const JsonArgs&) {
  static const auto* loader =
      JsonObjectLoader<ChildConfig>()
          // Note: The config field requires custom parsing, so it's
          // handled in JsonPostLoad() instead.
          .Field("weight", &ChildConfig::weight)
          .Finish();
  return loader;
}

void WeightedTargetLbConfig::ChildConfig::JsonPostLoad(
    const Json& json, const JsonArgs&, ValidationErrors* errors) {
  ValidationErrors::ScopedField field(errors, ".childPolicy");
  auto it = json.object_value().find("childPolicy");
  if (it == json.object_value().end()) {
    errors->AddError("field not present");
    return;
  }
  auto lb_config =
      CoreConfiguration::Get().lb_policy_registry().ParseLoadBalancingConfig(
          it->second);
  if (!lb_config.ok()) {
    errors->AddError(lb_config.status().message());
    return;
  }
  config = std::move(*lb_config);
}

const JsonLoaderInterface* WeightedTargetLbConfig::JsonLoader(const JsonArgs&) {
  static const auto* loader =
      JsonObjectLoader<WeightedTargetLbConfig>()
          .Field("targets", &WeightedTargetLbConfig::target_map_)
          .Finish();
  return loader;
}

class WeightedTargetLbFactory : public LoadBalancingPolicyFactory {
 public:
  OrphanablePtr<LoadBalancingPolicy> CreateLoadBalancingPolicy(
      LoadBalancingPolicy::Args args) const override {
    return MakeOrphanable<WeightedTargetLb>(std::move(args));
  }  // namespace

  absl::string_view name() const override { return kWeightedTarget; }

  absl::StatusOr<RefCountedPtr<LoadBalancingPolicy::Config>>
  ParseLoadBalancingConfig(const Json& json) const override {
    if (json.type() == Json::Type::JSON_NULL) {
      // weighted_target was mentioned as a policy in the deprecated
      // loadBalancingPolicy field or in the client API.
      return absl::InvalidArgumentError(
          "field:loadBalancingPolicy error:weighted_target policy requires "
          "configuration.  Please use loadBalancingConfig field of service "
          "config instead.");
    }
    return LoadRefCountedFromJson<WeightedTargetLbConfig>(
        json, JsonArgs(), "errors validating weighted_target LB policy config");
  }
<<<<<<< HEAD

 private:
  static absl::StatusOr<WeightedTargetLbConfig::ChildConfig> ParseChildConfig(
      const Json& json) {
    if (json.type() != Json::Type::OBJECT) {
      return absl::InvalidArgumentError("value should be of type object");
    }
    WeightedTargetLbConfig::ChildConfig child_config;
    std::vector<std::string> errors;
    // Weight.
    auto it = json.object_value().find("weight");
    if (it == json.object_value().end()) {
      errors.emplace_back("required field \"weight\" not specified");
    } else if (it->second.type() != Json::Type::NUMBER) {
      errors.emplace_back("field:weight error:must be of type number");
    } else {
      int weight = gpr_parse_nonnegative_int(it->second.string_value().c_str());
      if (weight == -1) {
        errors.emplace_back("field:weight error:unparseable value");
      } else if (weight == 0) {
        errors.emplace_back(
            "field:weight error:value must be greater than zero");
      } else {
        child_config.weight = weight;
      }
    }
    // Child policy.
    it = json.object_value().find("childPolicy");
    if (it != json.object_value().end()) {
      auto config =
          LoadBalancingPolicyRegistry::ParseLoadBalancingConfig(it->second);
      if (!config.ok()) {
        errors.emplace_back(
            absl::StrCat("field:childPolicy: ", config.status().message()));
      } else {
        child_config.config = std::move(*config);
      }
    }
    // Return result.
    if (!errors.empty()) {
      return absl::InvalidArgumentError(absl::StrCat(
          "errors parsing target config: [", absl::StrJoin(errors, "; "), "]"));
    }
    return child_config;
  }
=======
>>>>>>> 48746199
};  // namespace grpc_core

}  // namespace

void RegisterWeightedTargetLbPolicy(CoreConfiguration::Builder* builder) {
  builder->lb_policy_registry()->RegisterLoadBalancingPolicyFactory(
      absl::make_unique<WeightedTargetLbFactory>());
}

}  // namespace grpc_core<|MERGE_RESOLUTION|>--- conflicted
+++ resolved
@@ -483,11 +483,8 @@
       engine_(grpc_event_engine::experimental::GetDefaultEventEngine()) {
   timer_handle_ =
       engine_->RunAfter(kChildRetentionInterval, [self = Ref()]() mutable {
-<<<<<<< HEAD
-=======
         ApplicationCallbackExecCtx app_exec_ctx;
         ExecCtx exec_ctx;
->>>>>>> 48746199
         self->weighted_child_->weighted_target_policy_->work_serializer()->Run(
             [self = std::move(self)] { self->OnTimerLocked(); },
             DEBUG_LOCATION);
@@ -767,54 +764,6 @@
     return LoadRefCountedFromJson<WeightedTargetLbConfig>(
         json, JsonArgs(), "errors validating weighted_target LB policy config");
   }
-<<<<<<< HEAD
-
- private:
-  static absl::StatusOr<WeightedTargetLbConfig::ChildConfig> ParseChildConfig(
-      const Json& json) {
-    if (json.type() != Json::Type::OBJECT) {
-      return absl::InvalidArgumentError("value should be of type object");
-    }
-    WeightedTargetLbConfig::ChildConfig child_config;
-    std::vector<std::string> errors;
-    // Weight.
-    auto it = json.object_value().find("weight");
-    if (it == json.object_value().end()) {
-      errors.emplace_back("required field \"weight\" not specified");
-    } else if (it->second.type() != Json::Type::NUMBER) {
-      errors.emplace_back("field:weight error:must be of type number");
-    } else {
-      int weight = gpr_parse_nonnegative_int(it->second.string_value().c_str());
-      if (weight == -1) {
-        errors.emplace_back("field:weight error:unparseable value");
-      } else if (weight == 0) {
-        errors.emplace_back(
-            "field:weight error:value must be greater than zero");
-      } else {
-        child_config.weight = weight;
-      }
-    }
-    // Child policy.
-    it = json.object_value().find("childPolicy");
-    if (it != json.object_value().end()) {
-      auto config =
-          LoadBalancingPolicyRegistry::ParseLoadBalancingConfig(it->second);
-      if (!config.ok()) {
-        errors.emplace_back(
-            absl::StrCat("field:childPolicy: ", config.status().message()));
-      } else {
-        child_config.config = std::move(*config);
-      }
-    }
-    // Return result.
-    if (!errors.empty()) {
-      return absl::InvalidArgumentError(absl::StrCat(
-          "errors parsing target config: [", absl::StrJoin(errors, "; "), "]"));
-    }
-    return child_config;
-  }
-=======
->>>>>>> 48746199
 };  // namespace grpc_core
 
 }  // namespace
