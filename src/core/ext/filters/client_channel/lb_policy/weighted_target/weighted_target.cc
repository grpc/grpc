--- conflicted
+++ resolved
@@ -42,12 +42,7 @@
 #include "src/core/lib/channel/channel_args.h"
 #include "src/core/lib/config/core_configuration.h"
 #include "src/core/lib/debug/trace.h"
-<<<<<<< HEAD
-#include "src/core/lib/event_engine/event_engine_factory.h"
-=======
 #include "src/core/lib/event_engine/default_event_engine.h"
-#include "src/core/lib/gpr/string.h"
->>>>>>> 6d2c4a83
 #include "src/core/lib/gprpp/debug_location.h"
 #include "src/core/lib/gprpp/orphanable.h"
 #include "src/core/lib/gprpp/ref_counted.h"
@@ -717,7 +712,8 @@
     return;
   }
   auto lb_config =
-      LoadBalancingPolicyRegistry::ParseLoadBalancingConfig(it->second);
+      CoreConfiguration::Get().lb_policy_registry().ParseLoadBalancingConfig(
+          it->second);
   if (!lb_config.ok()) {
     errors->AddError(lb_config.status().message());
     return;
@@ -752,83 +748,10 @@
           "configuration.  Please use loadBalancingConfig field of service "
           "config instead.");
     }
-<<<<<<< HEAD
     auto config = LoadFromJson<WeightedTargetLbConfig>(
         json, JsonArgs(), "errors validating weighted_target LB policy config");
     if (!config.ok()) return config.status();
     return MakeRefCounted<WeightedTargetLbConfig>(std::move(*config));
-=======
-    std::vector<std::string> errors;
-    // Weight map.
-    WeightedTargetLbConfig::TargetMap target_map;
-    auto it = json.object_value().find("targets");
-    if (it == json.object_value().end()) {
-      errors.emplace_back("field:targets error:required field not present");
-    } else if (it->second.type() != Json::Type::OBJECT) {
-      errors.emplace_back("field:targets error:type should be object");
-    } else {
-      for (const auto& p : it->second.object_value()) {
-        auto config = ParseChildConfig(p.second);
-        if (!config.ok()) {
-          errors.emplace_back(config.status().message());
-        } else {
-          target_map[p.first] = std::move(*config);
-        }
-      }
-    }
-    if (!errors.empty()) {
-      return absl::InvalidArgumentError(
-          absl::StrCat("weighted_target_experimental LB policy config: [",
-                       absl::StrJoin(errors, "; "), "]"));
-    }
-    return MakeRefCounted<WeightedTargetLbConfig>(std::move(target_map));
-  }
-
- private:
-  static absl::StatusOr<WeightedTargetLbConfig::ChildConfig> ParseChildConfig(
-      const Json& json) {
-    if (json.type() != Json::Type::OBJECT) {
-      return absl::InvalidArgumentError("value should be of type object");
-    }
-    WeightedTargetLbConfig::ChildConfig child_config;
-    std::vector<std::string> errors;
-    // Weight.
-    auto it = json.object_value().find("weight");
-    if (it == json.object_value().end()) {
-      errors.emplace_back("required field \"weight\" not specified");
-    } else if (it->second.type() != Json::Type::NUMBER) {
-      errors.emplace_back("field:weight error:must be of type number");
-    } else {
-      int weight = gpr_parse_nonnegative_int(it->second.string_value().c_str());
-      if (weight == -1) {
-        errors.emplace_back("field:weight error:unparseable value");
-      } else if (weight == 0) {
-        errors.emplace_back(
-            "field:weight error:value must be greater than zero");
-      } else {
-        child_config.weight = weight;
-      }
-    }
-    // Child policy.
-    it = json.object_value().find("childPolicy");
-    if (it != json.object_value().end()) {
-      auto config = CoreConfiguration::Get()
-                        .lb_policy_registry()
-                        .ParseLoadBalancingConfig(it->second);
-      if (!config.ok()) {
-        errors.emplace_back(
-            absl::StrCat("field:childPolicy: ", config.status().message()));
-      } else {
-        child_config.config = std::move(*config);
-      }
-    }
-    // Return result.
-    if (!errors.empty()) {
-      return absl::InvalidArgumentError(absl::StrCat(
-          "errors parsing target config: [", absl::StrJoin(errors, "; "), "]"));
-    }
-    return child_config;
->>>>>>> 6d2c4a83
   }
 };
 
