//
// Copyright 2018 gRPC authors.
//
// Licensed under the Apache License, Version 2.0 (the "License");
// you may not use this file except in compliance with the License.
// You may obtain a copy of the License at
//
//     http://www.apache.org/licenses/LICENSE-2.0
//
// Unless required by applicable law or agreed to in writing, software
// distributed under the License is distributed on an "AS IS" BASIS,
// WITHOUT WARRANTIES OR CONDITIONS OF ANY KIND, either express or implied.
// See the License for the specific language governing permissions and
// limitations under the License.
//

#include <grpc/support/port_platform.h>

#include <inttypes.h>

#include <algorithm>
#include <map>
#include <memory>
#include <set>
#include <string>
#include <utility>
#include <vector>

#include "absl/memory/memory.h"
#include "absl/status/status.h"
#include "absl/status/statusor.h"
#include "absl/strings/str_cat.h"
#include "absl/strings/str_join.h"
#include "absl/strings/string_view.h"
#include "absl/types/optional.h"

#include <grpc/impl/codegen/connectivity_state.h>
#include <grpc/impl/codegen/grpc_types.h>
#include <grpc/support/log.h>

#include "src/core/ext/filters/client_channel/lb_policy/address_filtering.h"
#include "src/core/ext/filters/client_channel/lb_policy/child_policy_handler.h"
#include "src/core/lib/channel/channel_args.h"
#include "src/core/lib/config/core_configuration.h"
#include "src/core/lib/debug/trace.h"
#include "src/core/lib/gprpp/debug_location.h"
#include "src/core/lib/gprpp/orphanable.h"
#include "src/core/lib/gprpp/ref_counted.h"
#include "src/core/lib/gprpp/ref_counted_ptr.h"
#include "src/core/lib/gprpp/time.h"
#include "src/core/lib/gprpp/work_serializer.h"
#include "src/core/lib/iomgr/closure.h"
#include "src/core/lib/iomgr/error.h"
#include "src/core/lib/iomgr/exec_ctx.h"
#include "src/core/lib/iomgr/pollset_set.h"
#include "src/core/lib/iomgr/timer.h"
#include "src/core/lib/json/json.h"
#include "src/core/lib/json/json_args.h"
#include "src/core/lib/json/json_object_loader.h"
#include "src/core/lib/load_balancing/lb_policy.h"
#include "src/core/lib/load_balancing/lb_policy_factory.h"
#include "src/core/lib/load_balancing/lb_policy_registry.h"
#include "src/core/lib/load_balancing/subchannel_interface.h"
#include "src/core/lib/resolver/server_address.h"
#include "src/core/lib/transport/connectivity_state.h"

namespace grpc_core {

TraceFlag grpc_lb_priority_trace(false, "priority_lb");

namespace {

constexpr absl::string_view kPriority = "priority_experimental";

// How long we keep a child around for after it is no longer being used
// (either because it has been removed from the config or because we
// have switched to a higher-priority child).
constexpr Duration kChildRetentionInterval = Duration::Minutes(15);

// Default for how long we wait for a newly created child to get connected
// before starting to attempt the next priority.  Overridable via channel arg.
constexpr Duration kDefaultChildFailoverTimeout = Duration::Seconds(10);

// Config for priority LB policy.
class PriorityLbConfig : public LoadBalancingPolicy::Config {
 public:
  struct PriorityLbChild {
    RefCountedPtr<LoadBalancingPolicy::Config> config;
    bool ignore_reresolution_requests = false;

    static const JsonLoaderInterface* JsonLoader(const JsonArgs&);
    void JsonPostLoad(const Json& json, const JsonArgs&, ErrorList* errors);
  };

  PriorityLbConfig() = default;

  PriorityLbConfig(const PriorityLbConfig&) = delete;
  PriorityLbConfig& operator=(const PriorityLbConfig&) = delete;

  PriorityLbConfig(PriorityLbConfig&& other) noexcept
      : children_(std::move(other.children_)),
        priorities_(std::move(other.priorities_)) {}
  PriorityLbConfig& operator=(PriorityLbConfig&& other) noexcept {
    children_ = std::move(other.children_);
    priorities_ = std::move(other.priorities_);
    return *this;
  }

  absl::string_view name() const override { return kPriority; }

  const std::map<std::string, PriorityLbChild>& children() const {
    return children_;
  }
  const std::vector<std::string>& priorities() const { return priorities_; }

  static const JsonLoaderInterface* JsonLoader(const JsonArgs&);
  void JsonPostLoad(const Json& json, const JsonArgs&, ErrorList* errors);

 private:
  std::map<std::string, PriorityLbChild> children_;
  std::vector<std::string> priorities_;
};

// priority LB policy.
class PriorityLb : public LoadBalancingPolicy {
 public:
  explicit PriorityLb(Args args);

  absl::string_view name() const override { return kPriority; }

  void UpdateLocked(UpdateArgs args) override;
  void ExitIdleLocked() override;
  void ResetBackoffLocked() override;

 private:
  // Each ChildPriority holds a ref to the PriorityLb.
  class ChildPriority : public InternallyRefCounted<ChildPriority> {
   public:
    ChildPriority(RefCountedPtr<PriorityLb> priority_policy, std::string name);

    ~ChildPriority() override {
      priority_policy_.reset(DEBUG_LOCATION, "ChildPriority");
    }

    const std::string& name() const { return name_; }

    void UpdateLocked(RefCountedPtr<LoadBalancingPolicy::Config> config,
                      bool ignore_reresolution_requests);
    void ExitIdleLocked();
    void ResetBackoffLocked();
    void MaybeDeactivateLocked();
    void MaybeReactivateLocked();

    void Orphan() override;

    std::unique_ptr<SubchannelPicker> GetPicker();

    grpc_connectivity_state connectivity_state() const {
      return connectivity_state_;
    }

    const absl::Status& connectivity_status() const {
      return connectivity_status_;
    }

    bool FailoverTimerPending() const { return failover_timer_ != nullptr; }

   private:
    // A simple wrapper for ref-counting a picker from the child policy.
    class RefCountedPicker : public RefCounted<RefCountedPicker> {
     public:
      explicit RefCountedPicker(std::unique_ptr<SubchannelPicker> picker)
          : picker_(std::move(picker)) {}
      PickResult Pick(PickArgs args) { return picker_->Pick(args); }

     private:
      std::unique_ptr<SubchannelPicker> picker_;
    };

    // A non-ref-counted wrapper for RefCountedPicker.
    class RefCountedPickerWrapper : public SubchannelPicker {
     public:
      explicit RefCountedPickerWrapper(RefCountedPtr<RefCountedPicker> picker)
          : picker_(std::move(picker)) {}
      PickResult Pick(PickArgs args) override { return picker_->Pick(args); }

     private:
      RefCountedPtr<RefCountedPicker> picker_;
    };

    class Helper : public ChannelControlHelper {
     public:
      explicit Helper(RefCountedPtr<ChildPriority> priority)
          : priority_(std::move(priority)) {}

      ~Helper() override { priority_.reset(DEBUG_LOCATION, "Helper"); }

      RefCountedPtr<SubchannelInterface> CreateSubchannel(
          ServerAddress address, const ChannelArgs& args) override;
      void UpdateState(grpc_connectivity_state state,
                       const absl::Status& status,
                       std::unique_ptr<SubchannelPicker> picker) override;
      void RequestReresolution() override;
      absl::string_view GetAuthority() override;
      void AddTraceEvent(TraceSeverity severity,
                         absl::string_view message) override;

     private:
      RefCountedPtr<ChildPriority> priority_;
    };

    class DeactivationTimer : public InternallyRefCounted<DeactivationTimer> {
     public:
      explicit DeactivationTimer(RefCountedPtr<ChildPriority> child_priority);

      void Orphan() override;

     private:
      static void OnTimer(void* arg, grpc_error_handle error);
      void OnTimerLocked(grpc_error_handle);

      RefCountedPtr<ChildPriority> child_priority_;
      grpc_timer timer_;
      grpc_closure on_timer_;
      bool timer_pending_ = true;
    };

    class FailoverTimer : public InternallyRefCounted<FailoverTimer> {
     public:
      explicit FailoverTimer(RefCountedPtr<ChildPriority> child_priority);

      void Orphan() override;

     private:
      static void OnTimer(void* arg, grpc_error_handle error);
      void OnTimerLocked(grpc_error_handle);

      RefCountedPtr<ChildPriority> child_priority_;
      grpc_timer timer_;
      grpc_closure on_timer_;
      bool timer_pending_ = true;
    };

    // Methods for dealing with the child policy.
    OrphanablePtr<LoadBalancingPolicy> CreateChildPolicyLocked(
        const ChannelArgs& args);

    void OnConnectivityStateUpdateLocked(
        grpc_connectivity_state state, const absl::Status& status,
        std::unique_ptr<SubchannelPicker> picker);

    RefCountedPtr<PriorityLb> priority_policy_;
    const std::string name_;
    bool ignore_reresolution_requests_ = false;

    OrphanablePtr<LoadBalancingPolicy> child_policy_;

    grpc_connectivity_state connectivity_state_ = GRPC_CHANNEL_CONNECTING;
    absl::Status connectivity_status_;
    RefCountedPtr<RefCountedPicker> picker_wrapper_;

    bool seen_ready_or_idle_since_transient_failure_ = true;

    OrphanablePtr<DeactivationTimer> deactivation_timer_;
    OrphanablePtr<FailoverTimer> failover_timer_;
  };

  ~PriorityLb() override;

  void ShutdownLocked() override;

  // Returns the priority of the specified child name, or UINT32_MAX if
  // the child is not in the current priority list.
  uint32_t GetChildPriorityLocked(const std::string& child_name) const;

  // Deletes a child.  Called when the child's deactivation timer fires.
  void DeleteChild(ChildPriority* child);

  // Iterates through the list of priorities to choose one:
  // - If the child for a priority doesn't exist, creates it.
  // - If a child's failover timer is pending, selects that priority
  //   while we wait for the child to attempt to connect.
  // - If the child is connected, selects that priority.
  // - Otherwise, continues on to the next child.
  // Delegates to the last child if none of the children are connecting.
  // Reports TRANSIENT_FAILURE if the priority list is empty.
  //
  // This method is idempotent; it should yield the same result every
  // time as a function of the state of the children.
  void ChoosePriorityLocked();

  // Sets the specified priority as the current priority.
  // Optionally deactivates any children at lower priorities.
  // Returns the child's picker to the channel.
  void SetCurrentPriorityLocked(int32_t priority,
                                bool deactivate_lower_priorities,
                                const char* reason);

  const Duration child_failover_timeout_;

  // Current channel args and config from the resolver.
  ChannelArgs args_;
  RefCountedPtr<PriorityLbConfig> config_;
  absl::StatusOr<HierarchicalAddressMap> addresses_;
  std::string resolution_note_;

  // Internal state.
  bool shutting_down_ = false;

  bool update_in_progress_ = false;

  // All children that currently exist.
  // Some of these children may be in deactivated state.
  std::map<std::string, OrphanablePtr<ChildPriority>> children_;
  // The priority that is being used.
  uint32_t current_priority_ = UINT32_MAX;
};

//
// PriorityLb
//

PriorityLb::PriorityLb(Args args)
    : LoadBalancingPolicy(std::move(args)),
      child_failover_timeout_(std::max(
          Duration::Zero(),
          args.args
              .GetDurationFromIntMillis(GRPC_ARG_PRIORITY_FAILOVER_TIMEOUT_MS)
              .value_or(kDefaultChildFailoverTimeout))) {
  if (GRPC_TRACE_FLAG_ENABLED(grpc_lb_priority_trace)) {
    gpr_log(GPR_INFO, "[priority_lb %p] created", this);
  }
}

PriorityLb::~PriorityLb() {
  if (GRPC_TRACE_FLAG_ENABLED(grpc_lb_priority_trace)) {
    gpr_log(GPR_INFO, "[priority_lb %p] destroying priority LB policy", this);
  }
}

void PriorityLb::ShutdownLocked() {
  if (GRPC_TRACE_FLAG_ENABLED(grpc_lb_priority_trace)) {
    gpr_log(GPR_INFO, "[priority_lb %p] shutting down", this);
  }
  shutting_down_ = true;
  children_.clear();
}

void PriorityLb::ExitIdleLocked() {
  if (current_priority_ != UINT32_MAX) {
    const std::string& child_name = config_->priorities()[current_priority_];
    if (GRPC_TRACE_FLAG_ENABLED(grpc_lb_priority_trace)) {
      gpr_log(GPR_INFO,
              "[priority_lb %p] exiting IDLE for current priority %d child %s",
              this, current_priority_, child_name.c_str());
    }
    children_[child_name]->ExitIdleLocked();
  }
}

void PriorityLb::ResetBackoffLocked() {
  for (const auto& p : children_) p.second->ResetBackoffLocked();
}

void PriorityLb::UpdateLocked(UpdateArgs args) {
  if (GRPC_TRACE_FLAG_ENABLED(grpc_lb_priority_trace)) {
    gpr_log(GPR_INFO, "[priority_lb %p] received update", this);
  }
  // Update config.
  config_ = std::move(args.config);
  // Update args.
  args_ = std::move(args.args);
  // Update addresses.
  addresses_ = MakeHierarchicalAddressMap(args.addresses);
  resolution_note_ = std::move(args.resolution_note);
  // Check all existing children against the new config.
  update_in_progress_ = true;
  for (const auto& p : children_) {
    const std::string& child_name = p.first;
    auto& child = p.second;
    auto config_it = config_->children().find(child_name);
    if (config_it == config_->children().end()) {
      // Existing child not found in new config.  Deactivate it.
      child->MaybeDeactivateLocked();
    } else {
      // Existing child found in new config.  Update it.
      child->UpdateLocked(config_it->second.config,
                          config_it->second.ignore_reresolution_requests);
    }
  }
  update_in_progress_ = false;
  // Try to get connected.
  ChoosePriorityLocked();
}

uint32_t PriorityLb::GetChildPriorityLocked(
    const std::string& child_name) const {
  for (uint32_t priority = 0; priority < config_->priorities().size();
       ++priority) {
    if (config_->priorities()[priority] == child_name) return priority;
  }
  return UINT32_MAX;
}

void PriorityLb::DeleteChild(ChildPriority* child) {
  children_.erase(child->name());
}

void PriorityLb::ChoosePriorityLocked() {
  // If priority list is empty, report TF.
  if (config_->priorities().empty()) {
    absl::Status status =
        absl::UnavailableError("priority policy has empty priority list");
    channel_control_helper()->UpdateState(
        GRPC_CHANNEL_TRANSIENT_FAILURE, status,
        absl::make_unique<TransientFailurePicker>(status));
    return;
  }
  // Iterate through priorities, searching for one in READY or IDLE,
  // creating new children as needed.
  current_priority_ = UINT32_MAX;
  for (uint32_t priority = 0; priority < config_->priorities().size();
       ++priority) {
    // If the child for the priority does not exist yet, create it.
    const std::string& child_name = config_->priorities()[priority];
    if (GRPC_TRACE_FLAG_ENABLED(grpc_lb_priority_trace)) {
      gpr_log(GPR_INFO, "[priority_lb %p] trying priority %u, child %s", this,
              priority, child_name.c_str());
    }
    auto& child = children_[child_name];
    // Create child if needed.
    if (child == nullptr) {
      child = MakeOrphanable<ChildPriority>(
          Ref(DEBUG_LOCATION, "ChildPriority"), child_name);
      auto child_config = config_->children().find(child_name);
      GPR_DEBUG_ASSERT(child_config != config_->children().end());
      child->UpdateLocked(child_config->second.config,
                          child_config->second.ignore_reresolution_requests);
    } else {
      // The child already exists.  Reactivate if needed.
      child->MaybeReactivateLocked();
    }
    // Select this child if it is in states READY or IDLE.
    if (child->connectivity_state() == GRPC_CHANNEL_READY ||
        child->connectivity_state() == GRPC_CHANNEL_IDLE) {
      SetCurrentPriorityLocked(
          priority, /*deactivate_lower_priorities=*/true,
          ConnectivityStateName(child->connectivity_state()));
      return;
    }
    // Select this child if its failover timer is pending.
    if (child->FailoverTimerPending()) {
      SetCurrentPriorityLocked(priority, /*deactivate_lower_priorities=*/false,
                               "failover timer pending");
      return;
    }
    // Child has been failing for a while.  Move on to the next priority.
    if (GRPC_TRACE_FLAG_ENABLED(grpc_lb_priority_trace)) {
      gpr_log(GPR_INFO,
              "[priority_lb %p] skipping priority %u, child %s: state=%s, "
              "failover timer not pending",
              this, priority, child_name.c_str(),
              ConnectivityStateName(child->connectivity_state()));
    }
  }
  // If we didn't find any priority to try, pick the first one in state
  // CONNECTING.
  if (GRPC_TRACE_FLAG_ENABLED(grpc_lb_priority_trace)) {
    gpr_log(GPR_INFO,
            "[priority_lb %p] no priority reachable, checking for CONNECTING "
            "priority to delegate to",
            this);
  }
  for (uint32_t priority = 0; priority < config_->priorities().size();
       ++priority) {
    // If the child for the priority does not exist yet, create it.
    const std::string& child_name = config_->priorities()[priority];
    if (GRPC_TRACE_FLAG_ENABLED(grpc_lb_priority_trace)) {
      gpr_log(GPR_INFO, "[priority_lb %p] trying priority %u, child %s", this,
              priority, child_name.c_str());
    }
    auto& child = children_[child_name];
    GPR_ASSERT(child != nullptr);
    if (child->connectivity_state() == GRPC_CHANNEL_CONNECTING) {
      SetCurrentPriorityLocked(priority, /*deactivate_lower_priorities=*/false,
                               "CONNECTING (pass 2)");
      return;
    }
  }
  // Did not find any child in CONNECTING, delegate to last child.
  SetCurrentPriorityLocked(config_->priorities().size() - 1,
                           /*deactivate_lower_priorities=*/false,
                           "no usable children");
}

void PriorityLb::SetCurrentPriorityLocked(int32_t priority,
                                          bool deactivate_lower_priorities,
                                          const char* reason) {
  if (GRPC_TRACE_FLAG_ENABLED(grpc_lb_priority_trace)) {
    gpr_log(GPR_INFO,
            "[priority_lb %p] selecting priority %u, child %s (%s, "
            "deactivate_lower_priorities=%d)",
            this, priority, config_->priorities()[priority].c_str(), reason,
            deactivate_lower_priorities);
  }
  current_priority_ = priority;
  if (deactivate_lower_priorities) {
    for (uint32_t p = priority + 1; p < config_->priorities().size(); ++p) {
      const std::string& child_name = config_->priorities()[p];
      auto it = children_.find(child_name);
      if (it != children_.end()) it->second->MaybeDeactivateLocked();
    }
  }
  auto& child = children_[config_->priorities()[priority]];
  GPR_ASSERT(child != nullptr);
  channel_control_helper()->UpdateState(child->connectivity_state(),
                                        child->connectivity_status(),
                                        child->GetPicker());
}

//
// PriorityLb::ChildPriority::DeactivationTimer
//

PriorityLb::ChildPriority::DeactivationTimer::DeactivationTimer(
    RefCountedPtr<PriorityLb::ChildPriority> child_priority)
    : child_priority_(std::move(child_priority)) {
  if (GRPC_TRACE_FLAG_ENABLED(grpc_lb_priority_trace)) {
    gpr_log(GPR_INFO,
            "[priority_lb %p] child %s (%p): deactivating -- will remove in "
            "%" PRId64 "ms",
            child_priority_->priority_policy_.get(),
            child_priority_->name_.c_str(), child_priority_.get(),
            kChildRetentionInterval.millis());
  }
  GRPC_CLOSURE_INIT(&on_timer_, OnTimer, this, nullptr);
  Ref(DEBUG_LOCATION, "Timer").release();
  grpc_timer_init(&timer_, ExecCtx::Get()->Now() + kChildRetentionInterval,
                  &on_timer_);
}

void PriorityLb::ChildPriority::DeactivationTimer::Orphan() {
  if (timer_pending_) {
    if (GRPC_TRACE_FLAG_ENABLED(grpc_lb_priority_trace)) {
      gpr_log(GPR_INFO, "[priority_lb %p] child %s (%p): reactivating",
              child_priority_->priority_policy_.get(),
              child_priority_->name_.c_str(), child_priority_.get());
    }
    timer_pending_ = false;
    grpc_timer_cancel(&timer_);
  }
  Unref();
}

void PriorityLb::ChildPriority::DeactivationTimer::OnTimer(
    void* arg, grpc_error_handle error) {
  auto* self = static_cast<DeactivationTimer*>(arg);
  (void)GRPC_ERROR_REF(error);  // ref owned by lambda
  self->child_priority_->priority_policy_->work_serializer()->Run(
      [self, error]() { self->OnTimerLocked(error); }, DEBUG_LOCATION);
}

void PriorityLb::ChildPriority::DeactivationTimer::OnTimerLocked(
    grpc_error_handle error) {
  if (GRPC_ERROR_IS_NONE(error) && timer_pending_) {
    if (GRPC_TRACE_FLAG_ENABLED(grpc_lb_priority_trace)) {
      gpr_log(GPR_INFO,
              "[priority_lb %p] child %s (%p): deactivation timer fired, "
              "deleting child",
              child_priority_->priority_policy_.get(),
              child_priority_->name_.c_str(), child_priority_.get());
    }
    timer_pending_ = false;
    child_priority_->priority_policy_->DeleteChild(child_priority_.get());
  }
  Unref(DEBUG_LOCATION, "Timer");
  GRPC_ERROR_UNREF(error);
}

//
// PriorityLb::ChildPriority::FailoverTimer
//

PriorityLb::ChildPriority::FailoverTimer::FailoverTimer(
    RefCountedPtr<PriorityLb::ChildPriority> child_priority)
    : child_priority_(std::move(child_priority)) {
  if (GRPC_TRACE_FLAG_ENABLED(grpc_lb_priority_trace)) {
    gpr_log(
        GPR_INFO,
        "[priority_lb %p] child %s (%p): starting failover timer for %" PRId64
        "ms",
        child_priority_->priority_policy_.get(), child_priority_->name_.c_str(),
        child_priority_.get(),
        child_priority_->priority_policy_->child_failover_timeout_.millis());
  }
  GRPC_CLOSURE_INIT(&on_timer_, OnTimer, this, nullptr);
  Ref(DEBUG_LOCATION, "Timer").release();
  grpc_timer_init(
      &timer_,
      ExecCtx::Get()->Now() +
          child_priority_->priority_policy_->child_failover_timeout_,
      &on_timer_);
}

void PriorityLb::ChildPriority::FailoverTimer::Orphan() {
  if (timer_pending_) {
    if (GRPC_TRACE_FLAG_ENABLED(grpc_lb_priority_trace)) {
      gpr_log(GPR_INFO,
              "[priority_lb %p] child %s (%p): cancelling failover timer",
              child_priority_->priority_policy_.get(),
              child_priority_->name_.c_str(), child_priority_.get());
    }
    timer_pending_ = false;
    grpc_timer_cancel(&timer_);
  }
  Unref();
}

void PriorityLb::ChildPriority::FailoverTimer::OnTimer(
    void* arg, grpc_error_handle error) {
  auto* self = static_cast<FailoverTimer*>(arg);
  (void)GRPC_ERROR_REF(error);  // ref owned by lambda
  self->child_priority_->priority_policy_->work_serializer()->Run(
      [self, error]() { self->OnTimerLocked(error); }, DEBUG_LOCATION);
}

void PriorityLb::ChildPriority::FailoverTimer::OnTimerLocked(
    grpc_error_handle error) {
  if (GRPC_ERROR_IS_NONE(error) && timer_pending_) {
    if (GRPC_TRACE_FLAG_ENABLED(grpc_lb_priority_trace)) {
      gpr_log(GPR_INFO,
              "[priority_lb %p] child %s (%p): failover timer fired, "
              "reporting TRANSIENT_FAILURE",
              child_priority_->priority_policy_.get(),
              child_priority_->name_.c_str(), child_priority_.get());
    }
    timer_pending_ = false;
    child_priority_->OnConnectivityStateUpdateLocked(
        GRPC_CHANNEL_TRANSIENT_FAILURE,
        absl::Status(absl::StatusCode::kUnavailable, "failover timer fired"),
        nullptr);
  }
  Unref(DEBUG_LOCATION, "Timer");
  GRPC_ERROR_UNREF(error);
}

//
// PriorityLb::ChildPriority
//

PriorityLb::ChildPriority::ChildPriority(
    RefCountedPtr<PriorityLb> priority_policy, std::string name)
    : priority_policy_(std::move(priority_policy)), name_(std::move(name)) {
  if (GRPC_TRACE_FLAG_ENABLED(grpc_lb_priority_trace)) {
    gpr_log(GPR_INFO, "[priority_lb %p] creating child %s (%p)",
            priority_policy_.get(), name_.c_str(), this);
  }
  // Start the failover timer.
  failover_timer_ = MakeOrphanable<FailoverTimer>(Ref());
}

void PriorityLb::ChildPriority::Orphan() {
  if (GRPC_TRACE_FLAG_ENABLED(grpc_lb_priority_trace)) {
    gpr_log(GPR_INFO, "[priority_lb %p] child %s (%p): orphaned",
            priority_policy_.get(), name_.c_str(), this);
  }
  failover_timer_.reset();
  deactivation_timer_.reset();
  // Remove the child policy's interested_parties pollset_set from the
  // xDS policy.
  grpc_pollset_set_del_pollset_set(child_policy_->interested_parties(),
                                   priority_policy_->interested_parties());
  child_policy_.reset();
  // Drop our ref to the child's picker, in case it's holding a ref to
  // the child.
  picker_wrapper_.reset();
  Unref(DEBUG_LOCATION, "ChildPriority+Orphan");
}

std::unique_ptr<LoadBalancingPolicy::SubchannelPicker>
PriorityLb::ChildPriority::GetPicker() {
  if (picker_wrapper_ == nullptr) {
    return absl::make_unique<QueuePicker>(
        priority_policy_->Ref(DEBUG_LOCATION, "QueuePicker"));
  }
  return absl::make_unique<RefCountedPickerWrapper>(picker_wrapper_);
}

void PriorityLb::ChildPriority::UpdateLocked(
    RefCountedPtr<LoadBalancingPolicy::Config> config,
    bool ignore_reresolution_requests) {
  if (priority_policy_->shutting_down_) return;
  if (GRPC_TRACE_FLAG_ENABLED(grpc_lb_priority_trace)) {
    gpr_log(GPR_INFO, "[priority_lb %p] child %s (%p): start update",
            priority_policy_.get(), name_.c_str(), this);
  }
  ignore_reresolution_requests_ = ignore_reresolution_requests;
  // Create policy if needed.
  if (child_policy_ == nullptr) {
    child_policy_ = CreateChildPolicyLocked(priority_policy_->args_);
  }
  // Construct update args.
  UpdateArgs update_args;
  update_args.config = std::move(config);
  if (priority_policy_->addresses_.ok()) {
    update_args.addresses = (*priority_policy_->addresses_)[name_];
  } else {
    update_args.addresses = priority_policy_->addresses_.status();
  }
  update_args.resolution_note = priority_policy_->resolution_note_;
  update_args.args = priority_policy_->args_;
  // Update the policy.
  if (GRPC_TRACE_FLAG_ENABLED(grpc_lb_priority_trace)) {
    gpr_log(GPR_INFO,
            "[priority_lb %p] child %s (%p): updating child policy handler %p",
            priority_policy_.get(), name_.c_str(), this, child_policy_.get());
  }
  child_policy_->UpdateLocked(std::move(update_args));
}

OrphanablePtr<LoadBalancingPolicy>
PriorityLb::ChildPriority::CreateChildPolicyLocked(const ChannelArgs& args) {
  LoadBalancingPolicy::Args lb_policy_args;
  lb_policy_args.work_serializer = priority_policy_->work_serializer();
  lb_policy_args.args = args;
  lb_policy_args.channel_control_helper =
      absl::make_unique<Helper>(this->Ref(DEBUG_LOCATION, "Helper"));
  OrphanablePtr<LoadBalancingPolicy> lb_policy =
      MakeOrphanable<ChildPolicyHandler>(std::move(lb_policy_args),
                                         &grpc_lb_priority_trace);
  if (GRPC_TRACE_FLAG_ENABLED(grpc_lb_priority_trace)) {
    gpr_log(GPR_INFO,
            "[priority_lb %p] child %s (%p): created new child policy "
            "handler %p",
            priority_policy_.get(), name_.c_str(), this, lb_policy.get());
  }
  // Add the parent's interested_parties pollset_set to that of the newly
  // created child policy. This will make the child policy progress upon
  // activity on the parent LB, which in turn is tied to the application's call.
  grpc_pollset_set_add_pollset_set(lb_policy->interested_parties(),
                                   priority_policy_->interested_parties());
  return lb_policy;
}

void PriorityLb::ChildPriority::ExitIdleLocked() {
  child_policy_->ExitIdleLocked();
}

void PriorityLb::ChildPriority::ResetBackoffLocked() {
  child_policy_->ResetBackoffLocked();
}

void PriorityLb::ChildPriority::OnConnectivityStateUpdateLocked(
    grpc_connectivity_state state, const absl::Status& status,
    std::unique_ptr<SubchannelPicker> picker) {
  if (GRPC_TRACE_FLAG_ENABLED(grpc_lb_priority_trace)) {
    gpr_log(GPR_INFO,
            "[priority_lb %p] child %s (%p): state update: %s (%s) picker %p",
            priority_policy_.get(), name_.c_str(), this,
            ConnectivityStateName(state), status.ToString().c_str(),
            picker.get());
  }
  // Store the state and picker.
  connectivity_state_ = state;
  connectivity_status_ = status;
  // When the failover timer fires, this method will be called with picker
  // set to null, because we want to consider the child to be in
  // TRANSIENT_FAILURE, but we have no new picker to report.  In that case,
  // just keep using the old picker, in case we wind up delegating to this
  // child when all priorities are failing.
  if (picker != nullptr) {
    picker_wrapper_ = MakeRefCounted<RefCountedPicker>(std::move(picker));
  }
  // If we transition to state CONNECTING and we've not seen
  // TRANSIENT_FAILURE more recently than READY or IDLE, start failover
  // timer if not already pending.
  // In any other state, update seen_ready_or_idle_since_transient_failure_
  // and cancel failover timer.
  if (state == GRPC_CHANNEL_CONNECTING) {
    if (seen_ready_or_idle_since_transient_failure_ &&
        failover_timer_ == nullptr) {
      failover_timer_ = MakeOrphanable<FailoverTimer>(Ref());
    }
  } else if (state == GRPC_CHANNEL_READY || state == GRPC_CHANNEL_IDLE) {
    seen_ready_or_idle_since_transient_failure_ = true;
    failover_timer_.reset();
  } else if (state == GRPC_CHANNEL_TRANSIENT_FAILURE) {
    seen_ready_or_idle_since_transient_failure_ = false;
    failover_timer_.reset();
  }
  // Call the LB policy's ChoosePriorityLocked() to choose a priority to
  // use based on the updated state of this child.
  //
  // Note that if we're in the process of propagating an update from our
  // parent to our children, we skip this, because we don't want to
  // choose a new priority based on inconsistent state.  Instead, the
  // policy will choose a new priority once the update has been seen by
  // all children.
  if (!priority_policy_->update_in_progress_) {
    priority_policy_->ChoosePriorityLocked();
  }
}

void PriorityLb::ChildPriority::MaybeDeactivateLocked() {
  if (deactivation_timer_ == nullptr) {
    deactivation_timer_ = MakeOrphanable<DeactivationTimer>(Ref());
  }
}

void PriorityLb::ChildPriority::MaybeReactivateLocked() {
  deactivation_timer_.reset();
}

//
// PriorityLb::ChildPriority::Helper
//

RefCountedPtr<SubchannelInterface>
PriorityLb::ChildPriority::Helper::CreateSubchannel(ServerAddress address,
                                                    const ChannelArgs& args) {
  if (priority_->priority_policy_->shutting_down_) return nullptr;
  return priority_->priority_policy_->channel_control_helper()
      ->CreateSubchannel(std::move(address), args);
}

void PriorityLb::ChildPriority::Helper::UpdateState(
    grpc_connectivity_state state, const absl::Status& status,
    std::unique_ptr<SubchannelPicker> picker) {
  if (priority_->priority_policy_->shutting_down_) return;
  // Notify the priority.
  priority_->OnConnectivityStateUpdateLocked(state, status, std::move(picker));
}

void PriorityLb::ChildPriority::Helper::RequestReresolution() {
  if (priority_->priority_policy_->shutting_down_) return;
  if (priority_->ignore_reresolution_requests_) {
    return;
  }
  priority_->priority_policy_->channel_control_helper()->RequestReresolution();
}

absl::string_view PriorityLb::ChildPriority::Helper::GetAuthority() {
  return priority_->priority_policy_->channel_control_helper()->GetAuthority();
}

void PriorityLb::ChildPriority::Helper::AddTraceEvent(
    TraceSeverity severity, absl::string_view message) {
  if (priority_->priority_policy_->shutting_down_) return;
  priority_->priority_policy_->channel_control_helper()->AddTraceEvent(severity,
                                                                       message);
}

//
// factory
//

const JsonLoaderInterface* PriorityLbConfig::PriorityLbChild::JsonLoader(
    const JsonArgs&) {
  static const auto* loader =
      JsonObjectLoader<PriorityLbChild>()
          // Note: The "config" field requires custom parsing, so it's
          // handled in JsonPostLoad() instead of here.
          .OptionalField("ignore_reresolution_requests",
                         &PriorityLbChild::ignore_reresolution_requests)
          .Finish();
  return loader;
}

void PriorityLbConfig::PriorityLbChild::JsonPostLoad(const Json& json,
                                                     const JsonArgs&,
                                                     ErrorList* errors) {
  ScopedField field(errors, ".config");
  auto it = json.object_value().find("config");
  if (it == json.object_value().end()) {
    errors->AddError("field not present");
    return;
  }
  auto lb_config =
      LoadBalancingPolicyRegistry::ParseLoadBalancingConfig(it->second);
  if (!lb_config.ok()) {
    errors->AddError(lb_config.status().message());
    return;
  }
  config = std::move(*lb_config);
}

const JsonLoaderInterface* PriorityLbConfig::JsonLoader(const JsonArgs&) {
  static const auto* loader =
      JsonObjectLoader<PriorityLbConfig>()
          .Field("children", &PriorityLbConfig::children_)
          .Field("priorities", &PriorityLbConfig::priorities_)
          .Finish();
  return loader;
}

void PriorityLbConfig::JsonPostLoad(const Json& /*json*/, const JsonArgs&,
                                    ErrorList* errors) {
  std::set<std::string> unknown_priorities;
  for (const std::string& priority : priorities_) {
    if (children_.find(priority) == children_.end()) {
      unknown_priorities.insert(priority);
    }
  }
  if (!unknown_priorities.empty()) {
    errors->AddError(absl::StrCat("unknown priorit(ies): [",
                                  absl::StrJoin(unknown_priorities, ", "),
                                  "]"));
  }
}

class PriorityLbFactory : public LoadBalancingPolicyFactory {
 public:
  OrphanablePtr<LoadBalancingPolicy> CreateLoadBalancingPolicy(
      LoadBalancingPolicy::Args args) const override {
    return MakeOrphanable<PriorityLb>(std::move(args));
  }

  absl::string_view name() const override { return kPriority; }

  absl::StatusOr<RefCountedPtr<LoadBalancingPolicy::Config>>
  ParseLoadBalancingConfig(const Json& json) const override {
    if (json.type() == Json::Type::JSON_NULL) {
      // priority was mentioned as a policy in the deprecated
      // loadBalancingPolicy field or in the client API.
      return absl::InvalidArgumentError(
          "field:loadBalancingPolicy error:priority policy requires "
          "configuration. Please use loadBalancingConfig field of service "
          "config instead.");
    }
<<<<<<< HEAD
    auto config = LoadFromJson<PriorityLbConfig>(
        json, JsonArgs(), "errors validating priority LB policy config");
    if (!config.ok()) return config.status();
    return MakeRefCounted<PriorityLbConfig>(std::move(*config));
=======
    std::vector<std::string> errors;
    // Children.
    std::map<std::string, PriorityLbConfig::PriorityLbChild> children;
    auto it = json.object_value().find("children");
    if (it == json.object_value().end()) {
      errors.emplace_back("field:children error:required field missing");
    } else if (it->second.type() != Json::Type::OBJECT) {
      errors.emplace_back("field:children error:type should be object");
    } else {
      const Json::Object& object = it->second.object_value();
      for (const auto& p : object) {
        const std::string& child_name = p.first;
        const Json& element = p.second;
        if (element.type() != Json::Type::OBJECT) {
          errors.emplace_back(absl::StrCat("field:children key:", child_name,
                                           " error:should be type object"));
        } else {
          auto it2 = element.object_value().find("config");
          if (it2 == element.object_value().end()) {
            errors.emplace_back(absl::StrCat("field:children key:", child_name,
                                             " error:missing 'config' field"));
          } else {
            bool ignore_resolution_requests = false;
            // If present, ignore_reresolution_requests must be of type
            // boolean.
            auto it3 =
                element.object_value().find("ignore_reresolution_requests");
            if (it3 != element.object_value().end()) {
              if (it3->second.type() == Json::Type::JSON_TRUE) {
                ignore_resolution_requests = true;
              } else if (it3->second.type() != Json::Type::JSON_FALSE) {
                errors.emplace_back(
                    absl::StrCat("field:children key:", child_name,
                                 " field:ignore_reresolution_requests:should "
                                 "be type boolean"));
              }
            }
            auto config = CoreConfiguration::Get()
                              .lb_policy_registry()
                              .ParseLoadBalancingConfig(it2->second);
            if (!config.ok()) {
              errors.emplace_back(
                  absl::StrCat("field:children key:", child_name, ": ",
                               config.status().message()));
            } else {
              children[child_name].config = std::move(*config);
              children[child_name].ignore_reresolution_requests =
                  ignore_resolution_requests;
            }
          }
        }
      }
    }
    // Priorities.
    std::vector<std::string> priorities;
    it = json.object_value().find("priorities");
    if (it == json.object_value().end()) {
      errors.emplace_back("field:priorities error:required field missing");
    } else if (it->second.type() != Json::Type::ARRAY) {
      errors.emplace_back("field:priorities error:type should be array");
    } else {
      const Json::Array& array = it->second.array_value();
      for (size_t i = 0; i < array.size(); ++i) {
        const Json& element = array[i];
        if (element.type() != Json::Type::STRING) {
          errors.emplace_back(absl::StrCat("field:priorities element:", i,
                                           " error:should be type string"));
        } else if (children.find(element.string_value()) == children.end()) {
          errors.emplace_back(absl::StrCat("field:priorities element:", i,
                                           " error:unknown child '",
                                           element.string_value(), "'"));
        } else {
          priorities.emplace_back(element.string_value());
        }
      }
      if (priorities.size() != children.size()) {
        errors.emplace_back(absl::StrCat(
            "field:priorities error:priorities size (", priorities.size(),
            ") != children size (", children.size(), ")"));
      }
    }
    if (!errors.empty()) {
      return absl::InvalidArgumentError(
          absl::StrCat("priority_experimental LB policy config: [",
                       absl::StrJoin(errors, "; "), "]"));
    }
    return MakeRefCounted<PriorityLbConfig>(std::move(children),
                                            std::move(priorities));
>>>>>>> 6d2c4a83
  }
};

}  // namespace

void RegisterPriorityLbPolicy(CoreConfiguration::Builder* builder) {
  builder->lb_policy_registry()->RegisterLoadBalancingPolicyFactory(
      absl::make_unique<PriorityLbFactory>());
}

}  // namespace grpc_core<|MERGE_RESOLUTION|>--- conflicted
+++ resolved
@@ -876,7 +876,8 @@
     return;
   }
   auto lb_config =
-      LoadBalancingPolicyRegistry::ParseLoadBalancingConfig(it->second);
+      CoreConfiguration::Get().lb_policy_registry().ParseLoadBalancingConfig(
+          it->second);
   if (!lb_config.ok()) {
     errors->AddError(lb_config.status().message());
     return;
@@ -927,101 +928,10 @@
           "configuration. Please use loadBalancingConfig field of service "
           "config instead.");
     }
-<<<<<<< HEAD
     auto config = LoadFromJson<PriorityLbConfig>(
         json, JsonArgs(), "errors validating priority LB policy config");
     if (!config.ok()) return config.status();
     return MakeRefCounted<PriorityLbConfig>(std::move(*config));
-=======
-    std::vector<std::string> errors;
-    // Children.
-    std::map<std::string, PriorityLbConfig::PriorityLbChild> children;
-    auto it = json.object_value().find("children");
-    if (it == json.object_value().end()) {
-      errors.emplace_back("field:children error:required field missing");
-    } else if (it->second.type() != Json::Type::OBJECT) {
-      errors.emplace_back("field:children error:type should be object");
-    } else {
-      const Json::Object& object = it->second.object_value();
-      for (const auto& p : object) {
-        const std::string& child_name = p.first;
-        const Json& element = p.second;
-        if (element.type() != Json::Type::OBJECT) {
-          errors.emplace_back(absl::StrCat("field:children key:", child_name,
-                                           " error:should be type object"));
-        } else {
-          auto it2 = element.object_value().find("config");
-          if (it2 == element.object_value().end()) {
-            errors.emplace_back(absl::StrCat("field:children key:", child_name,
-                                             " error:missing 'config' field"));
-          } else {
-            bool ignore_resolution_requests = false;
-            // If present, ignore_reresolution_requests must be of type
-            // boolean.
-            auto it3 =
-                element.object_value().find("ignore_reresolution_requests");
-            if (it3 != element.object_value().end()) {
-              if (it3->second.type() == Json::Type::JSON_TRUE) {
-                ignore_resolution_requests = true;
-              } else if (it3->second.type() != Json::Type::JSON_FALSE) {
-                errors.emplace_back(
-                    absl::StrCat("field:children key:", child_name,
-                                 " field:ignore_reresolution_requests:should "
-                                 "be type boolean"));
-              }
-            }
-            auto config = CoreConfiguration::Get()
-                              .lb_policy_registry()
-                              .ParseLoadBalancingConfig(it2->second);
-            if (!config.ok()) {
-              errors.emplace_back(
-                  absl::StrCat("field:children key:", child_name, ": ",
-                               config.status().message()));
-            } else {
-              children[child_name].config = std::move(*config);
-              children[child_name].ignore_reresolution_requests =
-                  ignore_resolution_requests;
-            }
-          }
-        }
-      }
-    }
-    // Priorities.
-    std::vector<std::string> priorities;
-    it = json.object_value().find("priorities");
-    if (it == json.object_value().end()) {
-      errors.emplace_back("field:priorities error:required field missing");
-    } else if (it->second.type() != Json::Type::ARRAY) {
-      errors.emplace_back("field:priorities error:type should be array");
-    } else {
-      const Json::Array& array = it->second.array_value();
-      for (size_t i = 0; i < array.size(); ++i) {
-        const Json& element = array[i];
-        if (element.type() != Json::Type::STRING) {
-          errors.emplace_back(absl::StrCat("field:priorities element:", i,
-                                           " error:should be type string"));
-        } else if (children.find(element.string_value()) == children.end()) {
-          errors.emplace_back(absl::StrCat("field:priorities element:", i,
-                                           " error:unknown child '",
-                                           element.string_value(), "'"));
-        } else {
-          priorities.emplace_back(element.string_value());
-        }
-      }
-      if (priorities.size() != children.size()) {
-        errors.emplace_back(absl::StrCat(
-            "field:priorities error:priorities size (", priorities.size(),
-            ") != children size (", children.size(), ")"));
-      }
-    }
-    if (!errors.empty()) {
-      return absl::InvalidArgumentError(
-          absl::StrCat("priority_experimental LB policy config: [",
-                       absl::StrJoin(errors, "; "), "]"));
-    }
-    return MakeRefCounted<PriorityLbConfig>(std::move(children),
-                                            std::move(priorities));
->>>>>>> 6d2c4a83
   }
 };
 
