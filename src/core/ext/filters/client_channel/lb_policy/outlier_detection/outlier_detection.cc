--- conflicted
+++ resolved
@@ -702,33 +702,13 @@
 
 RefCountedPtr<SubchannelInterface> OutlierDetectionLb::Helper::CreateSubchannel(
     ServerAddress address, const ChannelArgs& args) {
-<<<<<<< HEAD
-  if (outlier_detection_policy_->shutting_down_) return nullptr;
-=======
   if (parent()->shutting_down_) return nullptr;
-  // If the address has the DisableOutlierDetectionAttribute attribute,
-  // ignore it for raw connectivity state updates.
-  // TODO(roth): This is a hack to prevent outlier_detection from
-  // working with pick_first, as per discussion in
-  // https://github.com/grpc/grpc/issues/32967.  Remove this as part of
-  // implementing dualstack backend support.
-  const bool disable_via_raw_connectivity_watch =
-      address.args().GetInt(GRPC_ARG_OUTLIER_DETECTION_DISABLE) == 1;
->>>>>>> 5f33edec
   RefCountedPtr<SubchannelState> subchannel_state;
   std::string key = MakeKeyForAddress(address);
   if (GRPC_TRACE_FLAG_ENABLED(grpc_outlier_detection_lb_trace)) {
     gpr_log(GPR_INFO,
-<<<<<<< HEAD
             "[outlier_detection_lb %p] using key %s for subchannel address %s",
-            outlier_detection_policy_.get(), key.c_str(),
-            address.ToString().c_str());
-=======
-            "[outlier_detection_lb %p] using key %s for subchannel "
-            "address %s, disable_via_raw_connectivity_watch=%d",
-            parent(), key.c_str(), address.ToString().c_str(),
-            disable_via_raw_connectivity_watch);
->>>>>>> 5f33edec
+            parent(), key.c_str(), address.ToString().c_str());
   }
   if (!key.empty()) {
     auto it = parent()->subchannel_state_map_.find(key);
@@ -737,15 +717,8 @@
     }
   }
   auto subchannel = MakeRefCounted<SubchannelWrapper>(
-      subchannel_state,
-<<<<<<< HEAD
-      outlier_detection_policy_->channel_control_helper()->CreateSubchannel(
-          std::move(address), args));
-=======
-      parent()->channel_control_helper()->CreateSubchannel(std::move(address),
-                                                           args),
-      disable_via_raw_connectivity_watch);
->>>>>>> 5f33edec
+      subchannel_state, parent()->channel_control_helper()->CreateSubchannel(
+                            std::move(address), args));
   if (subchannel_state != nullptr) {
     subchannel_state->AddSubchannel(subchannel.get());
   }
