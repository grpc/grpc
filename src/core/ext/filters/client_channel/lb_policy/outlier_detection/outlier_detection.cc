//
// Copyright 2022 gRPC authors.
//
// Licensed under the Apache License, Version 2.0 (the "License");
// you may not use this file except in compliance with the License.
// You may obtain a copy of the License at
//
//     http://www.apache.org/licenses/LICENSE-2.0
//
// Unless required by applicable law or agreed to in writing, software
// distributed under the License is distributed on an "AS IS" BASIS,
// WITHOUT WARRANTIES OR CONDITIONS OF ANY KIND, either express or implied.
// See the License for the specific language governing permissions and
// limitations under the License.
//

#include <grpc/support/port_platform.h>

#include "src/core/ext/filters/client_channel/lb_policy/outlier_detection/outlier_detection.h"

#include <inttypes.h>
#include <stddef.h>

#include <algorithm>
#include <atomic>
#include <cmath>
#include <map>
#include <memory>
#include <set>
#include <string>
#include <type_traits>
#include <utility>
#include <vector>

#include "absl/random/random.h"
#include "absl/status/status.h"
#include "absl/status/statusor.h"
#include "absl/strings/string_view.h"
#include "absl/types/variant.h"

#include <grpc/event_engine/event_engine.h>
#include <grpc/impl/connectivity_state.h>
#include <grpc/support/log.h>

#include "src/core/ext/filters/client_channel/lb_policy/child_policy_handler.h"
#include "src/core/ext/filters/client_channel/lb_policy/health_check_client_internal.h"
#include "src/core/ext/filters/client_channel/subchannel_interface_internal.h"
#include "src/core/lib/address_utils/sockaddr_utils.h"
#include "src/core/lib/channel/channel_args.h"
#include "src/core/lib/config/core_configuration.h"
#include "src/core/lib/debug/trace.h"
#include "src/core/lib/experiments/experiments.h"
#include "src/core/lib/gprpp/debug_location.h"
#include "src/core/lib/gprpp/orphanable.h"
#include "src/core/lib/gprpp/ref_counted.h"
#include "src/core/lib/gprpp/ref_counted_ptr.h"
#include "src/core/lib/gprpp/unique_type_name.h"
#include "src/core/lib/gprpp/validation_errors.h"
#include "src/core/lib/gprpp/work_serializer.h"
#include "src/core/lib/iomgr/exec_ctx.h"
#include "src/core/lib/iomgr/iomgr_fwd.h"
#include "src/core/lib/iomgr/pollset_set.h"
#include "src/core/lib/json/json.h"
#include "src/core/lib/load_balancing/delegating_helper.h"
#include "src/core/lib/load_balancing/lb_policy.h"
#include "src/core/lib/load_balancing/lb_policy_factory.h"
#include "src/core/lib/load_balancing/lb_policy_registry.h"
#include "src/core/lib/load_balancing/subchannel_interface.h"
#include "src/core/lib/resolver/endpoint_addresses.h"
#include "src/core/lib/transport/connectivity_state.h"

namespace grpc_core {

TraceFlag grpc_outlier_detection_lb_trace(false, "outlier_detection_lb");

namespace {

using ::grpc_event_engine::experimental::EventEngine;

constexpr absl::string_view kOutlierDetection =
    "outlier_detection_experimental";

// Config for xDS Cluster Impl LB policy.
class OutlierDetectionLbConfig : public LoadBalancingPolicy::Config {
 public:
  OutlierDetectionLbConfig(
      OutlierDetectionConfig outlier_detection_config,
      RefCountedPtr<LoadBalancingPolicy::Config> child_policy)
      : outlier_detection_config_(outlier_detection_config),
        child_policy_(std::move(child_policy)) {}

  absl::string_view name() const override { return kOutlierDetection; }

  bool CountingEnabled() const {
    return outlier_detection_config_.success_rate_ejection.has_value() ||
           outlier_detection_config_.failure_percentage_ejection.has_value();
  }

  const OutlierDetectionConfig& outlier_detection_config() const {
    return outlier_detection_config_;
  }

  RefCountedPtr<LoadBalancingPolicy::Config> child_policy() const {
    return child_policy_;
  }

 private:
  OutlierDetectionConfig outlier_detection_config_;
  RefCountedPtr<LoadBalancingPolicy::Config> child_policy_;
};

// xDS Cluster Impl LB policy.
class OutlierDetectionLb : public LoadBalancingPolicy {
 public:
  explicit OutlierDetectionLb(Args args);

  absl::string_view name() const override { return kOutlierDetection; }

  absl::Status UpdateLocked(UpdateArgs args) override;
  void ExitIdleLocked() override;
  void ResetBackoffLocked() override;

 private:
  class SubchannelState;
  class SubchannelWrapper : public DelegatingSubchannel {
   public:
    SubchannelWrapper(std::shared_ptr<WorkSerializer> work_serializer,
                      RefCountedPtr<SubchannelState> subchannel_state,
                      RefCountedPtr<SubchannelInterface> subchannel)
        : DelegatingSubchannel(std::move(subchannel)),
          work_serializer_(std::move(work_serializer)),
          subchannel_state_(std::move(subchannel_state)) {
      if (subchannel_state_ != nullptr) {
        subchannel_state_->AddSubchannel(this);
        if (subchannel_state_->ejection_time().has_value()) {
          ejected_ = true;
        }
      }
    }

    void Orphan() override {
      if (!IsClientChannelSubchannelWrapperWorkSerializerOrphanEnabled()) {
        if (subchannel_state_ != nullptr) {
          subchannel_state_->RemoveSubchannel(this);
        }
        return;
      }
      WeakRefCountedPtr<SubchannelWrapper> self = WeakRef();
      work_serializer_->Run(
          [self = std::move(self)]() {
            if (self->subchannel_state_ != nullptr) {
              self->subchannel_state_->RemoveSubchannel(self.get());
            }
          },
          DEBUG_LOCATION);
    }

    void Eject();

    void Uneject();

    void AddDataWatcher(std::unique_ptr<DataWatcherInterface> watcher) override;

    void CancelDataWatcher(DataWatcherInterface* watcher) override;

    RefCountedPtr<SubchannelState> subchannel_state() const {
      return subchannel_state_;
    }

   private:
    class WatcherWrapper
        : public SubchannelInterface::ConnectivityStateWatcherInterface {
     public:
      WatcherWrapper(std::shared_ptr<
                         SubchannelInterface::ConnectivityStateWatcherInterface>
                         health_watcher,
                     bool ejected)
          : watcher_(std::move(health_watcher)), ejected_(ejected) {}

      void Eject() {
        ejected_ = true;
        if (last_seen_state_.has_value()) {
          watcher_->OnConnectivityStateChange(
              GRPC_CHANNEL_TRANSIENT_FAILURE,
              absl::UnavailableError(
                  "subchannel ejected by outlier detection"));
        }
      }

      void Uneject() {
        ejected_ = false;
        if (last_seen_state_.has_value()) {
          watcher_->OnConnectivityStateChange(*last_seen_state_,
                                              last_seen_status_);
        }
      }

      void OnConnectivityStateChange(grpc_connectivity_state new_state,
                                     absl::Status status) override {
        const bool send_update = !last_seen_state_.has_value() || !ejected_;
        last_seen_state_ = new_state;
        last_seen_status_ = status;
        if (send_update) {
          if (ejected_) {
            new_state = GRPC_CHANNEL_TRANSIENT_FAILURE;
            status = absl::UnavailableError(
                "subchannel ejected by outlier detection");
          }
          watcher_->OnConnectivityStateChange(new_state, status);
        }
      }

      grpc_pollset_set* interested_parties() override {
        return watcher_->interested_parties();
      }

     private:
      std::shared_ptr<SubchannelInterface::ConnectivityStateWatcherInterface>
          watcher_;
      absl::optional<grpc_connectivity_state> last_seen_state_;
      absl::Status last_seen_status_;
      bool ejected_;
    };

    std::shared_ptr<WorkSerializer> work_serializer_;
    RefCountedPtr<SubchannelState> subchannel_state_;
    bool ejected_ = false;
    WatcherWrapper* watcher_wrapper_ = nullptr;
  };

  class SubchannelState : public RefCounted<SubchannelState> {
   public:
    struct Bucket {
      std::atomic<uint64_t> successes;
      std::atomic<uint64_t> failures;
    };

    void RotateBucket() {
      backup_bucket_->successes = 0;
      backup_bucket_->failures = 0;
      current_bucket_.swap(backup_bucket_);
      active_bucket_.store(current_bucket_.get());
    }

    absl::optional<std::pair<double, uint64_t>> GetSuccessRateAndVolume() {
      uint64_t total_request =
          backup_bucket_->successes + backup_bucket_->failures;
      if (total_request == 0) {
        return absl::nullopt;
      }
      double success_rate =
          backup_bucket_->successes * 100.0 /
          (backup_bucket_->successes + backup_bucket_->failures);
      return {
          {success_rate, backup_bucket_->successes + backup_bucket_->failures}};
    }

    void AddSubchannel(SubchannelWrapper* wrapper) {
      subchannels_.insert(wrapper);
    }

    void RemoveSubchannel(SubchannelWrapper* wrapper) {
      subchannels_.erase(wrapper);
    }

    void AddSuccessCount() { active_bucket_.load()->successes.fetch_add(1); }

    void AddFailureCount() { active_bucket_.load()->failures.fetch_add(1); }

    absl::optional<Timestamp> ejection_time() const { return ejection_time_; }

    void Eject(const Timestamp& time) {
      ejection_time_ = time;
      ++multiplier_;
      // Ejecting the subchannel may cause the child policy to unref the
      // subchannel, so we need to be prepared for the set to be modified
      // while we are iterating.
      for (auto it = subchannels_.begin(); it != subchannels_.end();) {
        SubchannelWrapper* subchannel = *it;
        ++it;
        subchannel->Eject();
      }
    }

    void Uneject() {
      ejection_time_.reset();
      for (auto& subchannel : subchannels_) {
        subchannel->Uneject();
      }
    }

    bool MaybeUneject(uint64_t base_ejection_time_in_millis,
                      uint64_t max_ejection_time_in_millis) {
      if (!ejection_time_.has_value()) {
        if (multiplier_ > 0) {
          --multiplier_;
        }
      } else {
        GPR_ASSERT(ejection_time_.has_value());
        auto change_time = ejection_time_.value() +
                           Duration::Milliseconds(std::min(
                               base_ejection_time_in_millis * multiplier_,
                               std::max(base_ejection_time_in_millis,
                                        max_ejection_time_in_millis)));
        if (change_time < Timestamp::Now()) {
          Uneject();
          return true;
        }
      }
      return false;
    }

    void DisableEjection() {
      if (ejection_time_.has_value()) Uneject();
      multiplier_ = 0;
    }

   private:
    std::unique_ptr<Bucket> current_bucket_ = std::make_unique<Bucket>();
    std::unique_ptr<Bucket> backup_bucket_ = std::make_unique<Bucket>();
    // The bucket used to update call counts.
    // Points to either current_bucket or active_bucket.
    std::atomic<Bucket*> active_bucket_{current_bucket_.get()};
    uint32_t multiplier_ = 0;
    absl::optional<Timestamp> ejection_time_;
    std::set<SubchannelWrapper*> subchannels_;
  };

  // A picker that wraps the picker from the child to perform outlier detection.
  class Picker : public SubchannelPicker {
   public:
    Picker(OutlierDetectionLb* outlier_detection_lb,
           RefCountedPtr<SubchannelPicker> picker, bool counting_enabled);

    PickResult Pick(PickArgs args) override;

   private:
    class SubchannelCallTracker;
    RefCountedPtr<SubchannelPicker> picker_;
    bool counting_enabled_;
  };

  class EndpointAddressesArg : public RefCounted<EndpointAddressesArg> {
   public:
    explicit EndpointAddressesArg(EndpointAddressSet addresses)
        : addresses_(std::move(addresses)) {}

    const EndpointAddressSet& addresses() const { return addresses_; }

    static absl::string_view ChannelArgName() {
      return GRPC_ARG_NO_SUBCHANNEL_PREFIX "endpoint_addresses";
    }
    static int ChannelArgsCompare(const EndpointAddressesArg* a,
                                  const EndpointAddressesArg* b) {
      return QsortCompare(a->addresses_, b->addresses_);
    }

   private:
    EndpointAddressSet addresses_;
  };

  class Helper
      : public ParentOwningDelegatingChannelControlHelper<OutlierDetectionLb> {
   public:
    explicit Helper(RefCountedPtr<OutlierDetectionLb> outlier_detection_policy)
        : ParentOwningDelegatingChannelControlHelper(
              std::move(outlier_detection_policy)) {}

    RefCountedPtr<SubchannelInterface> CreateSubchannel(
        const grpc_resolved_address& address,
        const ChannelArgs& per_address_args, const ChannelArgs& args) override;
    void UpdateState(grpc_connectivity_state state, const absl::Status& status,
                     RefCountedPtr<SubchannelPicker> picker) override;
  };

  class EjectionTimer : public InternallyRefCounted<EjectionTimer> {
   public:
    EjectionTimer(RefCountedPtr<OutlierDetectionLb> parent,
                  Timestamp start_time);

    void Orphan() override;

    Timestamp StartTime() const { return start_time_; }

   private:
    void OnTimerLocked();

    RefCountedPtr<OutlierDetectionLb> parent_;
    absl::optional<EventEngine::TaskHandle> timer_handle_;
    Timestamp start_time_;
    absl::BitGen bit_gen_;
  };

  ~OutlierDetectionLb() override;

  void ShutdownLocked() override;

  OrphanablePtr<LoadBalancingPolicy> CreateChildPolicyLocked(
      const ChannelArgs& args);

  void MaybeUpdatePickerLocked();

  // Current config from the resolver.
  RefCountedPtr<OutlierDetectionLbConfig> config_;

  // Internal state.
  bool shutting_down_ = false;

  OrphanablePtr<LoadBalancingPolicy> child_policy_;

  // Latest state and picker reported by the child policy.
  grpc_connectivity_state state_ = GRPC_CHANNEL_IDLE;
  absl::Status status_;
  RefCountedPtr<SubchannelPicker> picker_;
  std::map<EndpointAddressSet, RefCountedPtr<SubchannelState>>
      subchannel_state_map_;
  OrphanablePtr<EjectionTimer> ejection_timer_;
};

//
// OutlierDetectionLb::SubchannelWrapper
//

void OutlierDetectionLb::SubchannelWrapper::Eject() {
  ejected_ = true;
  if (watcher_wrapper_ != nullptr) watcher_wrapper_->Eject();
}

void OutlierDetectionLb::SubchannelWrapper::Uneject() {
  ejected_ = false;
  if (watcher_wrapper_ != nullptr) watcher_wrapper_->Uneject();
}

void OutlierDetectionLb::SubchannelWrapper::AddDataWatcher(
    std::unique_ptr<DataWatcherInterface> watcher) {
  auto* w = static_cast<InternalSubchannelDataWatcherInterface*>(watcher.get());
  if (w->type() == HealthProducer::Type()) {
    auto* health_watcher = static_cast<HealthWatcher*>(watcher.get());
    auto watcher_wrapper = std::make_shared<WatcherWrapper>(
        health_watcher->TakeWatcher(), ejected_);
    watcher_wrapper_ = watcher_wrapper.get();
    health_watcher->SetWatcher(std::move(watcher_wrapper));
  }
  DelegatingSubchannel::AddDataWatcher(std::move(watcher));
}

void OutlierDetectionLb::SubchannelWrapper::CancelDataWatcher(
    DataWatcherInterface* watcher) {
  auto* w = static_cast<InternalSubchannelDataWatcherInterface*>(watcher);
  if (w->type() == HealthProducer::Type()) watcher_wrapper_ = nullptr;
  DelegatingSubchannel::CancelDataWatcher(watcher);
}

//
// OutlierDetectionLb::Picker::SubchannelCallTracker
//

class OutlierDetectionLb::Picker::SubchannelCallTracker
    : public LoadBalancingPolicy::SubchannelCallTrackerInterface {
 public:
  SubchannelCallTracker(
      std::unique_ptr<LoadBalancingPolicy::SubchannelCallTrackerInterface>
          original_subchannel_call_tracker,
      RefCountedPtr<SubchannelState> subchannel_state)
      : original_subchannel_call_tracker_(
            std::move(original_subchannel_call_tracker)),
        subchannel_state_(std::move(subchannel_state)) {}

  ~SubchannelCallTracker() override {
    subchannel_state_.reset(DEBUG_LOCATION, "SubchannelCallTracker");
  }

  void Start() override {
    // This tracker does not care about started calls only finished calls.
    // Delegate if needed.
    if (original_subchannel_call_tracker_ != nullptr) {
      original_subchannel_call_tracker_->Start();
    }
  }

  void Finish(FinishArgs args) override {
    // Delegate if needed.
    if (original_subchannel_call_tracker_ != nullptr) {
      original_subchannel_call_tracker_->Finish(args);
    }
    // Record call completion based on status for outlier detection
    // calculations.
    if (subchannel_state_ != nullptr) {
      if (args.status.ok()) {
        subchannel_state_->AddSuccessCount();
      } else {
        subchannel_state_->AddFailureCount();
      }
    }
  }

 private:
  std::unique_ptr<LoadBalancingPolicy::SubchannelCallTrackerInterface>
      original_subchannel_call_tracker_;
  RefCountedPtr<SubchannelState> subchannel_state_;
};

//
// OutlierDetectionLb::Picker
//

OutlierDetectionLb::Picker::Picker(OutlierDetectionLb* outlier_detection_lb,
                                   RefCountedPtr<SubchannelPicker> picker,
                                   bool counting_enabled)
    : picker_(std::move(picker)), counting_enabled_(counting_enabled) {
  if (GRPC_TRACE_FLAG_ENABLED(grpc_outlier_detection_lb_trace)) {
    gpr_log(GPR_INFO,
            "[outlier_detection_lb %p] constructed new picker %p and counting "
            "is %s",
            outlier_detection_lb, this,
            (counting_enabled ? "enabled" : "disabled"));
  }
}

LoadBalancingPolicy::PickResult OutlierDetectionLb::Picker::Pick(
    LoadBalancingPolicy::PickArgs args) {
  if (picker_ == nullptr) {  // Should never happen.
    return PickResult::Fail(absl::InternalError(
        "outlier_detection picker not given any child picker"));
  }
  // Delegate to child picker
  PickResult result = picker_->Pick(args);
  auto* complete_pick = absl::get_if<PickResult::Complete>(&result.result);
  if (complete_pick != nullptr) {
    // Unwrap subchannel to pass back up the stack.
    auto* subchannel_wrapper =
        static_cast<SubchannelWrapper*>(complete_pick->subchannel.get());
    // Inject subchannel call tracker to record call completion as long as
    // not both success_rate_ejection and failure_percentage_ejection are unset.
    if (counting_enabled_) {
      complete_pick->subchannel_call_tracker =
          std::make_unique<SubchannelCallTracker>(
              std::move(complete_pick->subchannel_call_tracker),
              subchannel_wrapper->subchannel_state());
    }
    complete_pick->subchannel = subchannel_wrapper->wrapped_subchannel();
  }
  return result;
}

//
// OutlierDetectionLb
//

OutlierDetectionLb::OutlierDetectionLb(Args args)
    : LoadBalancingPolicy(std::move(args)) {
  if (GRPC_TRACE_FLAG_ENABLED(grpc_outlier_detection_lb_trace)) {
    gpr_log(GPR_INFO, "[outlier_detection_lb %p] created", this);
  }
}

OutlierDetectionLb::~OutlierDetectionLb() {
  if (GRPC_TRACE_FLAG_ENABLED(grpc_outlier_detection_lb_trace)) {
    gpr_log(GPR_INFO,
            "[outlier_detection_lb %p] destroying outlier_detection LB policy",
            this);
  }
}

void OutlierDetectionLb::ShutdownLocked() {
  if (GRPC_TRACE_FLAG_ENABLED(grpc_outlier_detection_lb_trace)) {
    gpr_log(GPR_INFO, "[outlier_detection_lb %p] shutting down", this);
  }
  ejection_timer_.reset();
  shutting_down_ = true;
  // Remove the child policy's interested_parties pollset_set from the
  // xDS policy.
  if (child_policy_ != nullptr) {
    grpc_pollset_set_del_pollset_set(child_policy_->interested_parties(),
                                     interested_parties());
    child_policy_.reset();
  }
  // Drop our ref to the child's picker, in case it's holding a ref to
  // the child.
  picker_.reset();
}

void OutlierDetectionLb::ExitIdleLocked() {
  if (child_policy_ != nullptr) child_policy_->ExitIdleLocked();
}

void OutlierDetectionLb::ResetBackoffLocked() {
  if (child_policy_ != nullptr) child_policy_->ResetBackoffLocked();
}

absl::Status OutlierDetectionLb::UpdateLocked(UpdateArgs args) {
  if (GRPC_TRACE_FLAG_ENABLED(grpc_outlier_detection_lb_trace)) {
    gpr_log(GPR_INFO, "[outlier_detection_lb %p] Received update", this);
  }
  auto old_config = std::move(config_);
  // Update config.
  config_ = std::move(args.config);
  // Update outlier detection timer.
  if (!config_->CountingEnabled()) {
    // No need for timer.  Cancel the current timer, if any.
    if (GRPC_TRACE_FLAG_ENABLED(grpc_outlier_detection_lb_trace)) {
      gpr_log(GPR_INFO,
              "[outlier_detection_lb %p] counting disabled, cancelling timer",
              this);
    }
    ejection_timer_.reset();
  } else if (ejection_timer_ == nullptr) {
    // No timer running.  Start it now.
    if (GRPC_TRACE_FLAG_ENABLED(grpc_outlier_detection_lb_trace)) {
      gpr_log(GPR_INFO, "[outlier_detection_lb %p] starting timer", this);
    }
    ejection_timer_ = MakeOrphanable<EjectionTimer>(Ref(), Timestamp::Now());
    for (const auto& p : subchannel_state_map_) {
      p.second->RotateBucket();  // Reset call counters.
    }
  } else if (old_config->outlier_detection_config().interval !=
             config_->outlier_detection_config().interval) {
    // Timer interval changed.  Cancel the current timer and start a new one
    // with the same start time.
    // Note that if the new deadline is in the past, the timer will fire
    // immediately.
    if (GRPC_TRACE_FLAG_ENABLED(grpc_outlier_detection_lb_trace)) {
      gpr_log(GPR_INFO,
              "[outlier_detection_lb %p] interval changed, replacing timer",
              this);
    }
    ejection_timer_ =
        MakeOrphanable<EjectionTimer>(Ref(), ejection_timer_->StartTime());
  }
  // Update subchannel state map.
  if (args.addresses.ok()) {
    std::set<EndpointAddressSet> current_addresses;
    for (EndpointAddresses& endpoint : *args.addresses) {
      EndpointAddressSet key(endpoint.addresses());
      auto& subchannel_state = subchannel_state_map_[key];
      if (subchannel_state == nullptr) {
        subchannel_state = MakeRefCounted<SubchannelState>();
        if (GRPC_TRACE_FLAG_ENABLED(grpc_outlier_detection_lb_trace)) {
          gpr_log(GPR_INFO,
                  "[outlier_detection_lb %p] adding map entry for %s (%p)",
                  this, key.ToString().c_str(), subchannel_state.get());
        }
      } else if (!config_->CountingEnabled()) {
        // If counting is not enabled, reset state.
        if (GRPC_TRACE_FLAG_ENABLED(grpc_outlier_detection_lb_trace)) {
          gpr_log(GPR_INFO,
                  "[outlier_detection_lb %p] counting disabled; disabling "
                  "ejection for %s (%p)",
                  this, key.ToString().c_str(), subchannel_state.get());
        }
        subchannel_state->DisableEjection();
      }
      current_addresses.emplace(key);
      // Add channel arg containing the key, for use in CreateSubchannel().
      endpoint = EndpointAddresses(
          endpoint.addresses(),
          endpoint.args().SetObject(MakeRefCounted<EndpointAddressesArg>(key)));
    }
    for (auto it = subchannel_state_map_.begin();
         it != subchannel_state_map_.end();) {
      if (current_addresses.find(it->first) == current_addresses.end()) {
        // remove each map entry for a subchannel address not in the updated
        // address list.
        if (GRPC_TRACE_FLAG_ENABLED(grpc_outlier_detection_lb_trace)) {
          gpr_log(GPR_INFO,
                  "[outlier_detection_lb %p] removing map entry for %s (%p)",
                  this, it->first.ToString().c_str(), it->second.get());
        }
        it = subchannel_state_map_.erase(it);
      } else {
        ++it;
      }
    }
  }
  // Create child policy if needed.
  if (child_policy_ == nullptr) {
    child_policy_ = CreateChildPolicyLocked(args.args);
  }
  // Update child policy.
  UpdateArgs update_args;
  update_args.addresses = std::move(args.addresses);
  update_args.resolution_note = std::move(args.resolution_note);
  update_args.config = config_->child_policy();
  // Update the policy.
  update_args.args = std::move(args.args);
  if (GRPC_TRACE_FLAG_ENABLED(grpc_outlier_detection_lb_trace)) {
    gpr_log(GPR_INFO,
            "[outlier_detection_lb %p] Updating child policy handler %p", this,
            child_policy_.get());
  }
  return child_policy_->UpdateLocked(std::move(update_args));
}

void OutlierDetectionLb::MaybeUpdatePickerLocked() {
  if (picker_ != nullptr) {
    auto outlier_detection_picker =
        MakeRefCounted<Picker>(this, picker_, config_->CountingEnabled());
    if (GRPC_TRACE_FLAG_ENABLED(grpc_outlier_detection_lb_trace)) {
      gpr_log(GPR_INFO,
              "[outlier_detection_lb %p] updating connectivity: state=%s "
              "status=(%s) picker=%p",
              this, ConnectivityStateName(state_), status_.ToString().c_str(),
              outlier_detection_picker.get());
    }
    channel_control_helper()->UpdateState(state_, status_,
                                          std::move(outlier_detection_picker));
  }
}

OrphanablePtr<LoadBalancingPolicy> OutlierDetectionLb::CreateChildPolicyLocked(
    const ChannelArgs& args) {
  LoadBalancingPolicy::Args lb_policy_args;
  lb_policy_args.work_serializer = work_serializer();
  lb_policy_args.args = args;
  lb_policy_args.channel_control_helper =
      std::make_unique<Helper>(Ref(DEBUG_LOCATION, "Helper"));
  OrphanablePtr<LoadBalancingPolicy> lb_policy =
      MakeOrphanable<ChildPolicyHandler>(std::move(lb_policy_args),
                                         &grpc_outlier_detection_lb_trace);
  if (GRPC_TRACE_FLAG_ENABLED(grpc_outlier_detection_lb_trace)) {
    gpr_log(GPR_INFO,
            "[outlier_detection_lb %p] Created new child policy handler %p",
            this, lb_policy.get());
  }
  // Add our interested_parties pollset_set to that of the newly created
  // child policy. This will make the child policy progress upon activity on
  // this policy, which in turn is tied to the application's call.
  grpc_pollset_set_add_pollset_set(lb_policy->interested_parties(),
                                   interested_parties());
  return lb_policy;
}

//
// OutlierDetectionLb::Helper
//

RefCountedPtr<SubchannelInterface> OutlierDetectionLb::Helper::CreateSubchannel(
    const grpc_resolved_address& address, const ChannelArgs& per_address_args,
    const ChannelArgs& args) {
  if (parent()->shutting_down_) return nullptr;
  RefCountedPtr<SubchannelState> subchannel_state;
  auto* key_attr = per_address_args.GetObject<EndpointAddressesArg>();
  if (key_attr != nullptr) {
    const EndpointAddressSet& key = key_attr->addresses();
    if (GRPC_TRACE_FLAG_ENABLED(grpc_outlier_detection_lb_trace)) {
      std::string address_str =
          grpc_sockaddr_to_string(&address, false).value_or("<unknown>");
      gpr_log(GPR_INFO,
              "[outlier_detection_lb %p] creating subchannel for %s, key %s",
              parent(), address_str.c_str(), key.ToString().c_str());
    }
    auto it = parent()->subchannel_state_map_.find(key);
    if (it != parent()->subchannel_state_map_.end()) {
      subchannel_state = it->second->Ref();
    }
  }
  auto subchannel = MakeRefCounted<SubchannelWrapper>(
<<<<<<< HEAD
      subchannel_state, parent()->channel_control_helper()->CreateSubchannel(
                            address, per_address_args, args));
=======
      parent()->work_serializer(), subchannel_state,
      parent()->channel_control_helper()->CreateSubchannel(std::move(address),
                                                           args));
>>>>>>> e6359c34
  if (subchannel_state != nullptr) {
    subchannel_state->AddSubchannel(subchannel.get());
  }
  return subchannel;
}

void OutlierDetectionLb::Helper::UpdateState(
    grpc_connectivity_state state, const absl::Status& status,
    RefCountedPtr<SubchannelPicker> picker) {
  if (parent()->shutting_down_) return;
  if (GRPC_TRACE_FLAG_ENABLED(grpc_outlier_detection_lb_trace)) {
    gpr_log(GPR_INFO,
            "[outlier_detection_lb %p] child connectivity state update: "
            "state=%s (%s) picker=%p",
            parent(), ConnectivityStateName(state), status.ToString().c_str(),
            picker.get());
  }
  // Save the state and picker.
  parent()->state_ = state;
  parent()->status_ = status;
  parent()->picker_ = std::move(picker);
  // Wrap the picker and return it to the channel.
  parent()->MaybeUpdatePickerLocked();
}

//
// OutlierDetectionLb::EjectionTimer
//

OutlierDetectionLb::EjectionTimer::EjectionTimer(
    RefCountedPtr<OutlierDetectionLb> parent, Timestamp start_time)
    : parent_(std::move(parent)), start_time_(start_time) {
  auto interval = parent_->config_->outlier_detection_config().interval;
  if (GRPC_TRACE_FLAG_ENABLED(grpc_outlier_detection_lb_trace)) {
    gpr_log(GPR_INFO, "[outlier_detection_lb %p] ejection timer will run in %s",
            parent_.get(), interval.ToString().c_str());
  }
  timer_handle_ = parent_->channel_control_helper()->GetEventEngine()->RunAfter(
      interval, [self = Ref(DEBUG_LOCATION, "EjectionTimer")]() mutable {
        ApplicationCallbackExecCtx callback_exec_ctx;
        ExecCtx exec_ctx;
        auto self_ptr = self.get();
        self_ptr->parent_->work_serializer()->Run(
            [self = std::move(self)]() { self->OnTimerLocked(); },
            DEBUG_LOCATION);
      });
}

void OutlierDetectionLb::EjectionTimer::Orphan() {
  if (timer_handle_.has_value()) {
    parent_->channel_control_helper()->GetEventEngine()->Cancel(*timer_handle_);
    timer_handle_.reset();
  }
  Unref();
}

void OutlierDetectionLb::EjectionTimer::OnTimerLocked() {
  if (!timer_handle_.has_value()) return;
  timer_handle_.reset();
  if (GRPC_TRACE_FLAG_ENABLED(grpc_outlier_detection_lb_trace)) {
    gpr_log(GPR_INFO, "[outlier_detection_lb %p] ejection timer running",
            parent_.get());
  }
  std::map<SubchannelState*, double> success_rate_ejection_candidates;
  std::map<SubchannelState*, double> failure_percentage_ejection_candidates;
  size_t ejected_host_count = 0;
  double success_rate_sum = 0;
  auto time_now = Timestamp::Now();
  auto& config = parent_->config_->outlier_detection_config();
  for (auto& state : parent_->subchannel_state_map_) {
    auto* subchannel_state = state.second.get();
    // For each address, swap the call counter's buckets in that address's
    // map entry.
    subchannel_state->RotateBucket();
    // Gather data to run success rate algorithm or failure percentage
    // algorithm.
    if (subchannel_state->ejection_time().has_value()) {
      ++ejected_host_count;
    }
    absl::optional<std::pair<double, uint64_t>> host_success_rate_and_volume =
        subchannel_state->GetSuccessRateAndVolume();
    if (!host_success_rate_and_volume.has_value()) {
      continue;
    }
    double success_rate = host_success_rate_and_volume->first;
    uint64_t request_volume = host_success_rate_and_volume->second;
    if (config.success_rate_ejection.has_value()) {
      if (request_volume >= config.success_rate_ejection->request_volume) {
        success_rate_ejection_candidates[subchannel_state] = success_rate;
        success_rate_sum += success_rate;
      }
    }
    if (config.failure_percentage_ejection.has_value()) {
      if (request_volume >=
          config.failure_percentage_ejection->request_volume) {
        failure_percentage_ejection_candidates[subchannel_state] = success_rate;
      }
    }
  }
  if (GRPC_TRACE_FLAG_ENABLED(grpc_outlier_detection_lb_trace)) {
    gpr_log(GPR_INFO,
            "[outlier_detection_lb %p] found %" PRIuPTR
            " success rate candidates and %" PRIuPTR
            " failure percentage candidates; ejected_host_count=%" PRIuPTR
            "; success_rate_sum=%.3f",
            parent_.get(), success_rate_ejection_candidates.size(),
            failure_percentage_ejection_candidates.size(), ejected_host_count,
            success_rate_sum);
  }
  // success rate algorithm
  if (!success_rate_ejection_candidates.empty() &&
      success_rate_ejection_candidates.size() >=
          config.success_rate_ejection->minimum_hosts) {
    if (GRPC_TRACE_FLAG_ENABLED(grpc_outlier_detection_lb_trace)) {
      gpr_log(GPR_INFO,
              "[outlier_detection_lb %p] running success rate algorithm: "
              "stdev_factor=%d, enforcement_percentage=%d",
              parent_.get(), config.success_rate_ejection->stdev_factor,
              config.success_rate_ejection->enforcement_percentage);
    }
    // calculate ejection threshold: (mean - stdev *
    // (success_rate_ejection.stdev_factor / 1000))
    double mean = success_rate_sum / success_rate_ejection_candidates.size();
    double variance = 0;
    for (const auto& p : success_rate_ejection_candidates) {
      variance += std::pow(p.second - mean, 2);
    }
    variance /= success_rate_ejection_candidates.size();
    double stdev = std::sqrt(variance);
    const double success_rate_stdev_factor =
        static_cast<double>(config.success_rate_ejection->stdev_factor) / 1000;
    double ejection_threshold = mean - stdev * success_rate_stdev_factor;
    if (GRPC_TRACE_FLAG_ENABLED(grpc_outlier_detection_lb_trace)) {
      gpr_log(GPR_INFO,
              "[outlier_detection_lb %p] stdev=%.3f, ejection_threshold=%.3f",
              parent_.get(), stdev, ejection_threshold);
    }
    for (auto& candidate : success_rate_ejection_candidates) {
      if (GRPC_TRACE_FLAG_ENABLED(grpc_outlier_detection_lb_trace)) {
        gpr_log(GPR_INFO,
                "[outlier_detection_lb %p] checking candidate %p: "
                "success_rate=%.3f",
                parent_.get(), candidate.first, candidate.second);
      }
      if (candidate.second < ejection_threshold) {
        uint32_t random_key = absl::Uniform(bit_gen_, 1, 100);
        double current_percent =
            100.0 * ejected_host_count / parent_->subchannel_state_map_.size();
        if (GRPC_TRACE_FLAG_ENABLED(grpc_outlier_detection_lb_trace)) {
          gpr_log(GPR_INFO,
                  "[outlier_detection_lb %p] random_key=%d "
                  "ejected_host_count=%" PRIuPTR " current_percent=%.3f",
                  parent_.get(), random_key, ejected_host_count,
                  current_percent);
        }
        if (random_key < config.success_rate_ejection->enforcement_percentage &&
            (ejected_host_count == 0 ||
             (current_percent < config.max_ejection_percent))) {
          // Eject and record the timestamp for use when ejecting addresses in
          // this iteration.
          if (GRPC_TRACE_FLAG_ENABLED(grpc_outlier_detection_lb_trace)) {
            gpr_log(GPR_INFO, "[outlier_detection_lb %p] ejecting candidate",
                    parent_.get());
          }
          candidate.first->Eject(time_now);
          ++ejected_host_count;
        }
      }
    }
  }
  // failure percentage algorithm
  if (!failure_percentage_ejection_candidates.empty() &&
      failure_percentage_ejection_candidates.size() >=
          config.failure_percentage_ejection->minimum_hosts) {
    if (GRPC_TRACE_FLAG_ENABLED(grpc_outlier_detection_lb_trace)) {
      gpr_log(GPR_INFO,
              "[outlier_detection_lb %p] running failure percentage algorithm: "
              "threshold=%d, enforcement_percentage=%d",
              parent_.get(), config.failure_percentage_ejection->threshold,
              config.failure_percentage_ejection->enforcement_percentage);
    }
    for (auto& candidate : failure_percentage_ejection_candidates) {
      if (GRPC_TRACE_FLAG_ENABLED(grpc_outlier_detection_lb_trace)) {
        gpr_log(GPR_INFO,
                "[outlier_detection_lb %p] checking candidate %p: "
                "success_rate=%.3f",
                parent_.get(), candidate.first, candidate.second);
      }
      // Extra check to make sure success rate algorithm didn't already
      // eject this backend.
      if (candidate.first->ejection_time().has_value()) continue;
      if ((100.0 - candidate.second) >
          config.failure_percentage_ejection->threshold) {
        uint32_t random_key = absl::Uniform(bit_gen_, 1, 100);
        double current_percent =
            100.0 * ejected_host_count / parent_->subchannel_state_map_.size();
        if (GRPC_TRACE_FLAG_ENABLED(grpc_outlier_detection_lb_trace)) {
          gpr_log(GPR_INFO,
                  "[outlier_detection_lb %p] random_key=%d "
                  "ejected_host_count=%" PRIuPTR " current_percent=%.3f",
                  parent_.get(), random_key, ejected_host_count,
                  current_percent);
        }
        if (random_key <
                config.failure_percentage_ejection->enforcement_percentage &&
            (ejected_host_count == 0 ||
             (current_percent < config.max_ejection_percent))) {
          // Eject and record the timestamp for use when ejecting addresses in
          // this iteration.
          if (GRPC_TRACE_FLAG_ENABLED(grpc_outlier_detection_lb_trace)) {
            gpr_log(GPR_INFO, "[outlier_detection_lb %p] ejecting candidate",
                    parent_.get());
          }
          candidate.first->Eject(time_now);
          ++ejected_host_count;
        }
      }
    }
  }
  // For each address in the map:
  //   If the address is not ejected and the multiplier is greater than 0,
  //   decrease the multiplier by 1. If the address is ejected, and the
  //   current time is after ejection_timestamp + min(base_ejection_time *
  //   multiplier, max(base_ejection_time, max_ejection_time)), un-eject the
  //   address.
  for (auto& state : parent_->subchannel_state_map_) {
    auto* subchannel_state = state.second.get();
    const bool unejected = subchannel_state->MaybeUneject(
        config.base_ejection_time.millis(), config.max_ejection_time.millis());
    if (unejected && GRPC_TRACE_FLAG_ENABLED(grpc_outlier_detection_lb_trace)) {
      gpr_log(GPR_INFO, "[outlier_detection_lb %p] unejected endpoint %s (%p)",
              parent_.get(), state.first.ToString().c_str(), subchannel_state);
    }
  }
  parent_->ejection_timer_ =
      MakeOrphanable<EjectionTimer>(parent_, Timestamp::Now());
}

//
// factory
//

class OutlierDetectionLbFactory : public LoadBalancingPolicyFactory {
 public:
  OrphanablePtr<LoadBalancingPolicy> CreateLoadBalancingPolicy(
      LoadBalancingPolicy::Args args) const override {
    return MakeOrphanable<OutlierDetectionLb>(std::move(args));
  }

  absl::string_view name() const override { return kOutlierDetection; }

  absl::StatusOr<RefCountedPtr<LoadBalancingPolicy::Config>>
  ParseLoadBalancingConfig(const Json& json) const override {
    ValidationErrors errors;
    OutlierDetectionConfig outlier_detection_config;
    RefCountedPtr<LoadBalancingPolicy::Config> child_policy;
    {
      outlier_detection_config =
          LoadFromJson<OutlierDetectionConfig>(json, JsonArgs(), &errors);
      // Parse childPolicy manually.
      {
        ValidationErrors::ScopedField field(&errors, ".childPolicy");
        auto it = json.object().find("childPolicy");
        if (it == json.object().end()) {
          errors.AddError("field not present");
        } else {
          auto child_policy_config = CoreConfiguration::Get()
                                         .lb_policy_registry()
                                         .ParseLoadBalancingConfig(it->second);
          if (!child_policy_config.ok()) {
            errors.AddError(child_policy_config.status().message());
          } else {
            child_policy = std::move(*child_policy_config);
          }
        }
      }
    }
    if (!errors.ok()) {
      return errors.status(
          absl::StatusCode::kInvalidArgument,
          "errors validating outlier_detection LB policy config");
    }
    return MakeRefCounted<OutlierDetectionLbConfig>(outlier_detection_config,
                                                    std::move(child_policy));
  }
};

}  // namespace

//
// OutlierDetectionConfig
//

const JsonLoaderInterface*
OutlierDetectionConfig::SuccessRateEjection::JsonLoader(const JsonArgs&) {
  static const auto* loader =
      JsonObjectLoader<SuccessRateEjection>()
          .OptionalField("stdevFactor", &SuccessRateEjection::stdev_factor)
          .OptionalField("enforcementPercentage",
                         &SuccessRateEjection::enforcement_percentage)
          .OptionalField("minimumHosts", &SuccessRateEjection::minimum_hosts)
          .OptionalField("requestVolume", &SuccessRateEjection::request_volume)
          .Finish();
  return loader;
}

void OutlierDetectionConfig::SuccessRateEjection::JsonPostLoad(
    const Json&, const JsonArgs&, ValidationErrors* errors) {
  if (enforcement_percentage > 100) {
    ValidationErrors::ScopedField field(errors, ".enforcement_percentage");
    errors->AddError("value must be <= 100");
  }
}

const JsonLoaderInterface*
OutlierDetectionConfig::FailurePercentageEjection::JsonLoader(const JsonArgs&) {
  static const auto* loader =
      JsonObjectLoader<FailurePercentageEjection>()
          .OptionalField("threshold", &FailurePercentageEjection::threshold)
          .OptionalField("enforcementPercentage",
                         &FailurePercentageEjection::enforcement_percentage)
          .OptionalField("minimumHosts",
                         &FailurePercentageEjection::minimum_hosts)
          .OptionalField("requestVolume",
                         &FailurePercentageEjection::request_volume)
          .Finish();
  return loader;
}

void OutlierDetectionConfig::FailurePercentageEjection::JsonPostLoad(
    const Json&, const JsonArgs&, ValidationErrors* errors) {
  if (enforcement_percentage > 100) {
    ValidationErrors::ScopedField field(errors, ".enforcement_percentage");
    errors->AddError("value must be <= 100");
  }
  if (threshold > 100) {
    ValidationErrors::ScopedField field(errors, ".threshold");
    errors->AddError("value must be <= 100");
  }
}

const JsonLoaderInterface* OutlierDetectionConfig::JsonLoader(const JsonArgs&) {
  static const auto* loader =
      JsonObjectLoader<OutlierDetectionConfig>()
          .OptionalField("interval", &OutlierDetectionConfig::interval)
          .OptionalField("baseEjectionTime",
                         &OutlierDetectionConfig::base_ejection_time)
          .OptionalField("maxEjectionTime",
                         &OutlierDetectionConfig::max_ejection_time)
          .OptionalField("maxEjectionPercent",
                         &OutlierDetectionConfig::max_ejection_percent)
          .OptionalField("successRateEjection",
                         &OutlierDetectionConfig::success_rate_ejection)
          .OptionalField("failurePercentageEjection",
                         &OutlierDetectionConfig::failure_percentage_ejection)
          .Finish();
  return loader;
}

void OutlierDetectionConfig::JsonPostLoad(const Json& json, const JsonArgs&,
                                          ValidationErrors* errors) {
  if (json.object().find("maxEjectionTime") == json.object().end()) {
    max_ejection_time = std::max(base_ejection_time, Duration::Seconds(300));
  }
  if (max_ejection_percent > 100) {
    ValidationErrors::ScopedField field(errors, ".max_ejection_percent");
    errors->AddError("value must be <= 100");
  }
}

//
// Plugin registration
//

void RegisterOutlierDetectionLbPolicy(CoreConfiguration::Builder* builder) {
  builder->lb_policy_registry()->RegisterLoadBalancingPolicyFactory(
      std::make_unique<OutlierDetectionLbFactory>());
}

}  // namespace grpc_core<|MERGE_RESOLUTION|>--- conflicted
+++ resolved
@@ -755,14 +755,9 @@
     }
   }
   auto subchannel = MakeRefCounted<SubchannelWrapper>(
-<<<<<<< HEAD
-      subchannel_state, parent()->channel_control_helper()->CreateSubchannel(
-                            address, per_address_args, args));
-=======
       parent()->work_serializer(), subchannel_state,
-      parent()->channel_control_helper()->CreateSubchannel(std::move(address),
-                                                           args));
->>>>>>> e6359c34
+      parent()->channel_control_helper()->CreateSubchannel(
+          address, per_address_args, args));
   if (subchannel_state != nullptr) {
     subchannel_state->AddSubchannel(subchannel.get());
   }
