--- conflicted
+++ resolved
@@ -668,12 +668,8 @@
   UpdateArgs update_args;
   update_args.addresses = std::move(args.addresses);
   update_args.config = config_->child_policy();
-<<<<<<< HEAD
+  // Update the policy.
   update_args.args = std::move(args.args);
-  // Update the policy.
-=======
-  update_args.args = grpc_channel_args_copy(args.args);
->>>>>>> a4f0ce13
   if (GRPC_TRACE_FLAG_ENABLED(grpc_outlier_detection_lb_trace)) {
     gpr_log(GPR_INFO,
             "[outlier_detection_lb %p] Updating child policy handler %p", this,
