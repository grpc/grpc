--- conflicted
+++ resolved
@@ -554,14 +554,9 @@
 
 std::string OutlierDetectionLb::MakeKeyForAddress(
     const ServerAddress& address) {
-<<<<<<< HEAD
-  // Strip off attributes to construct the key.
-  return ServerAddress(address.address(), address.args()).ToString();
-=======
   // Use only the address, not the attributes.
   auto addr_str = grpc_sockaddr_to_string(&address.address(), false);
   return addr_str.ok() ? addr_str.value() : addr_str.status().ToString();
->>>>>>> 46bd0be2
 }
 
 void OutlierDetectionLb::ShutdownLocked() {
