//
// Copyright 2022 gRPC authors.
//
// Licensed under the Apache License, Version 2.0 (the "License");
// you may not use this file except in compliance with the License.
// You may obtain a copy of the License at
//
//     http://www.apache.org/licenses/LICENSE-2.0
//
// Unless required by applicable law or agreed to in writing, software
// distributed under the License is distributed on an "AS IS" BASIS,
// WITHOUT WARRANTIES OR CONDITIONS OF ANY KIND, either express or implied.
// See the License for the specific language governing permissions and
// limitations under the License.
//

#include <grpc/support/port_platform.h>

#include "src/core/ext/filters/client_channel/lb_policy/outlier_detection/outlier_detection.h"

#include <inttypes.h>
#include <stddef.h>

#include <algorithm>
#include <atomic>
#include <cmath>
#include <cstdint>
#include <map>
#include <memory>
#include <set>
#include <string>
#include <utility>
#include <vector>

#include "absl/memory/memory.h"
#include "absl/random/random.h"
#include "absl/status/status.h"
#include "absl/status/statusor.h"
#include "absl/strings/str_cat.h"
#include "absl/strings/str_join.h"
#include "absl/strings/string_view.h"
#include "absl/types/variant.h"

#include <grpc/impl/codegen/connectivity_state.h>
#include <grpc/support/alloc.h>
#include <grpc/support/log.h>

#include "src/core/ext/filters/client_channel/lb_policy.h"
#include "src/core/ext/filters/client_channel/lb_policy/child_policy_handler.h"
#include "src/core/ext/filters/client_channel/lb_policy_factory.h"
#include "src/core/ext/filters/client_channel/lb_policy_registry.h"
#include "src/core/ext/filters/client_channel/subchannel_interface.h"
#include "src/core/lib/address_utils/sockaddr_utils.h"
#include "src/core/lib/channel/channel_args.h"
#include "src/core/lib/debug/trace.h"
#include "src/core/lib/gpr/env.h"
#include "src/core/lib/gpr/string.h"
#include "src/core/lib/gprpp/debug_location.h"
#include "src/core/lib/gprpp/orphanable.h"
#include "src/core/lib/gprpp/ref_counted.h"
#include "src/core/lib/gprpp/ref_counted_ptr.h"
#include "src/core/lib/gprpp/work_serializer.h"
#include "src/core/lib/iomgr/closure.h"
#include "src/core/lib/iomgr/error.h"
#include "src/core/lib/iomgr/exec_ctx.h"
#include "src/core/lib/iomgr/iomgr_fwd.h"
#include "src/core/lib/iomgr/pollset_set.h"
#include "src/core/lib/iomgr/timer.h"
#include "src/core/lib/json/json.h"
#include "src/core/lib/json/json_util.h"
#include "src/core/lib/resolver/server_address.h"
#include "src/core/lib/transport/connectivity_state.h"

namespace grpc_core {

TraceFlag grpc_outlier_detection_lb_trace(false, "outlier_detection_lb");

// TODO(donnadionne): Remove once outlier detection is no longer experimental
bool XdsOutlierDetectionEnabled() {
  char* value = gpr_getenv("GRPC_EXPERIMENTAL_ENABLE_OUTLIER_DETECTION");
  bool parsed_value;
  bool parse_succeeded = gpr_parse_bool_value(value, &parsed_value);
  gpr_free(value);
  return parse_succeeded && parsed_value;
}

namespace {

constexpr absl::string_view kOutlierDetection =
    "outlier_detection_experimental";

// Config for xDS Cluster Impl LB policy.
class OutlierDetectionLbConfig : public LoadBalancingPolicy::Config {
 public:
  OutlierDetectionLbConfig(
      OutlierDetectionConfig outlier_detection_config,
      RefCountedPtr<LoadBalancingPolicy::Config> child_policy)
      : outlier_detection_config_(outlier_detection_config),
        child_policy_(std::move(child_policy)) {}

  absl::string_view name() const override { return kOutlierDetection; }

  bool CountingEnabled() const {
    return outlier_detection_config_.success_rate_ejection.has_value() ||
           outlier_detection_config_.failure_percentage_ejection.has_value();
  }

  const OutlierDetectionConfig& outlier_detection_config() const {
    return outlier_detection_config_;
  }

  RefCountedPtr<LoadBalancingPolicy::Config> child_policy() const {
    return child_policy_;
  }

 private:
  OutlierDetectionConfig outlier_detection_config_;
  RefCountedPtr<LoadBalancingPolicy::Config> child_policy_;
};

// xDS Cluster Impl LB policy.
class OutlierDetectionLb : public LoadBalancingPolicy {
 public:
  explicit OutlierDetectionLb(Args args);

  absl::string_view name() const override { return kOutlierDetection; }

  void UpdateLocked(UpdateArgs args) override;
  void ExitIdleLocked() override;
  void ResetBackoffLocked() override;

 private:
  class SubchannelState;
  class SubchannelWrapper : public DelegatingSubchannel {
   public:
    SubchannelWrapper(RefCountedPtr<SubchannelState> subchannel_state,
                      RefCountedPtr<SubchannelInterface> subchannel)
        : DelegatingSubchannel(std::move(subchannel)),
          subchannel_state_(std::move(subchannel_state)) {
      if (subchannel_state_ != nullptr) {
        subchannel_state_->AddSubchannel(this);
        if (subchannel_state_->ejection_time().has_value()) {
          ejected_ = true;
        }
      }
    }

    ~SubchannelWrapper() override {
      if (subchannel_state_ != nullptr) {
        subchannel_state_->RemoveSubchannel(this);
      }
    }

    void Eject();

    void Uneject();

    void WatchConnectivityState(
        std::unique_ptr<ConnectivityStateWatcherInterface> watcher) override;

    void CancelConnectivityStateWatch(
        ConnectivityStateWatcherInterface* watcher) override;

    RefCountedPtr<SubchannelState> subchannel_state() const {
      return subchannel_state_;
    }

   private:
    class WatcherWrapper
        : public SubchannelInterface::ConnectivityStateWatcherInterface {
     public:
      WatcherWrapper(std::unique_ptr<
                         SubchannelInterface::ConnectivityStateWatcherInterface>
                         watcher,
                     bool ejected)
          : watcher_(std::move(watcher)), ejected_(ejected) {}

      void Eject() {
        ejected_ = true;
        if (last_seen_state_.has_value()) {
          watcher_->OnConnectivityStateChange(
              GRPC_CHANNEL_TRANSIENT_FAILURE,
              absl::UnavailableError(
                  "subchannel ejected by outlier detection"));
        }
      }

      void Uneject() {
        ejected_ = false;
        if (last_seen_state_.has_value()) {
          watcher_->OnConnectivityStateChange(*last_seen_state_,
                                              last_seen_status_);
        }
      }

      void OnConnectivityStateChange(grpc_connectivity_state new_state,
                                     absl::Status status) override {
        const bool send_update = !last_seen_state_.has_value() || !ejected_;
        last_seen_state_ = new_state;
        last_seen_status_ = status;
        if (send_update) {
          if (ejected_) {
            new_state = GRPC_CHANNEL_TRANSIENT_FAILURE;
            status = absl::UnavailableError(
                "subchannel ejected by outlier detection");
          }
          watcher_->OnConnectivityStateChange(new_state, status);
        }
      }

      grpc_pollset_set* interested_parties() override {
        return watcher_->interested_parties();
      }

     private:
      std::unique_ptr<SubchannelInterface::ConnectivityStateWatcherInterface>
          watcher_;
      absl::optional<grpc_connectivity_state> last_seen_state_;
      absl::Status last_seen_status_;
      bool ejected_;
    };

    RefCountedPtr<SubchannelState> subchannel_state_;
    bool ejected_ = false;
    std::map<SubchannelInterface::ConnectivityStateWatcherInterface*,
             WatcherWrapper*>
        watchers_;
  };

  class SubchannelState : public RefCounted<SubchannelState> {
   public:
    struct Bucket {
      std::atomic<uint64_t> successes;
      std::atomic<uint64_t> failures;
    };

    void RotateBucket() {
      backup_bucket_->successes = 0;
      backup_bucket_->failures = 0;
      current_bucket_.swap(backup_bucket_);
      active_bucket_.store(current_bucket_.get());
    }

    absl::optional<std::pair<double, uint64_t>> GetSuccessRateAndVolume() {
      uint64_t total_request =
          backup_bucket_->successes + backup_bucket_->failures;
      if (total_request == 0) {
        return absl::nullopt;
      }
      double success_rate =
          backup_bucket_->successes * 100.0 /
          (backup_bucket_->successes + backup_bucket_->failures);
      return {
          {success_rate, backup_bucket_->successes + backup_bucket_->failures}};
    }

    void AddSubchannel(SubchannelWrapper* wrapper) {
      subchannels_.insert(wrapper);
    }

    void RemoveSubchannel(SubchannelWrapper* wrapper) {
      subchannels_.erase(wrapper);
    }

    void AddSuccessCount() { active_bucket_.load()->successes.fetch_add(1); }

    void AddFailureCount() { active_bucket_.load()->failures.fetch_add(1); }

    absl::optional<Timestamp> ejection_time() const { return ejection_time_; }

    void Eject(const Timestamp& time) {
      ejection_time_ = time;
      ++multiplier_;
      for (auto& subchannel : subchannels_) {
        subchannel->Eject();
      }
    }

    void Uneject() {
      ejection_time_.reset();
      for (auto& subchannel : subchannels_) {
        subchannel->Uneject();
      }
    }

    bool MaybeUneject(uint64_t base_ejection_time_in_millis,
                      uint64_t max_ejection_time_in_millis) {
      if (!ejection_time_.has_value()) {
        if (multiplier_ > 0) {
          --multiplier_;
        }
      } else {
        GPR_ASSERT(ejection_time_.has_value());
        auto change_time = ejection_time_.value() +
                           Duration::Milliseconds(std::min(
                               base_ejection_time_in_millis * multiplier_,
                               std::max(base_ejection_time_in_millis,
                                        max_ejection_time_in_millis)));
        if (change_time < ExecCtx::Get()->Now()) {
          Uneject();
          return true;
        }
      }
      return false;
    }

    void DisableEjection() {
      Uneject();
      multiplier_ = 0;
    }

   private:
    std::unique_ptr<Bucket> current_bucket_ = absl::make_unique<Bucket>();
    std::unique_ptr<Bucket> backup_bucket_ = absl::make_unique<Bucket>();
    // The bucket used to update call counts.
    // Points to either current_bucket or active_bucket.
    std::atomic<Bucket*> active_bucket_{current_bucket_.get()};
    uint32_t multiplier_ = 0;
    absl::optional<Timestamp> ejection_time_;
    std::set<SubchannelWrapper*> subchannels_;
  };

  // A simple wrapper for ref-counting a picker from the child policy.
  class RefCountedPicker : public RefCounted<RefCountedPicker> {
   public:
    explicit RefCountedPicker(std::unique_ptr<SubchannelPicker> picker)
        : picker_(std::move(picker)) {}
    PickResult Pick(PickArgs args) { return picker_->Pick(args); }

   private:
    std::unique_ptr<SubchannelPicker> picker_;
  };

  // A picker that wraps the picker from the child to perform outlier detection.
  class Picker : public SubchannelPicker {
   public:
    Picker(OutlierDetectionLb* outlier_detection_lb,
           RefCountedPtr<RefCountedPicker> picker, bool counting_enabled);

    PickResult Pick(PickArgs args) override;

   private:
    class SubchannelCallTracker;
    RefCountedPtr<RefCountedPicker> picker_;
    bool counting_enabled_;
  };

  class Helper : public ChannelControlHelper {
   public:
    explicit Helper(RefCountedPtr<OutlierDetectionLb> outlier_detection_policy)
        : outlier_detection_policy_(std::move(outlier_detection_policy)) {}

    ~Helper() override {
      outlier_detection_policy_.reset(DEBUG_LOCATION, "Helper");
    }

    RefCountedPtr<SubchannelInterface> CreateSubchannel(
        ServerAddress address, const ChannelArgs& args) override;
    void UpdateState(grpc_connectivity_state state, const absl::Status& status,
                     std::unique_ptr<SubchannelPicker> picker) override;
    void RequestReresolution() override;
    absl::string_view GetAuthority() override;
    void AddTraceEvent(TraceSeverity severity,
                       absl::string_view message) override;

   private:
    RefCountedPtr<OutlierDetectionLb> outlier_detection_policy_;
  };

  class EjectionTimer : public InternallyRefCounted<EjectionTimer> {
   public:
    EjectionTimer(RefCountedPtr<OutlierDetectionLb> parent,
                  Timestamp start_time);

    void Orphan() override;

    Timestamp StartTime() const { return start_time_; }

   private:
    static void OnTimer(void* arg, grpc_error_handle error);
    void OnTimerLocked(grpc_error_handle);

    RefCountedPtr<OutlierDetectionLb> parent_;
    grpc_timer timer_;
    grpc_closure on_timer_;
    bool timer_pending_ = true;
    Timestamp start_time_;
    absl::BitGen bit_gen_;
  };

  ~OutlierDetectionLb() override;

  static std::string MakeKeyForAddress(const ServerAddress& address);

  void ShutdownLocked() override;

  OrphanablePtr<LoadBalancingPolicy> CreateChildPolicyLocked(
      const ChannelArgs& args);

  void MaybeUpdatePickerLocked();

  // Current config from the resolver.
  RefCountedPtr<OutlierDetectionLbConfig> config_;

  // Internal state.
  bool shutting_down_ = false;

  OrphanablePtr<LoadBalancingPolicy> child_policy_;

  // Latest state and picker reported by the child policy.
  grpc_connectivity_state state_ = GRPC_CHANNEL_IDLE;
  absl::Status status_;
  RefCountedPtr<RefCountedPicker> picker_;
  std::map<std::string, RefCountedPtr<SubchannelState>> subchannel_state_map_;
  OrphanablePtr<EjectionTimer> ejection_timer_;
};

//
// OutlierDetectionLb::SubchannelWrapper
//

void OutlierDetectionLb::SubchannelWrapper::Eject() {
  ejected_ = true;
  for (auto& watcher : watchers_) {
    watcher.second->Eject();
  }
}

void OutlierDetectionLb::SubchannelWrapper::Uneject() {
  ejected_ = false;
  for (auto& watcher : watchers_) {
    watcher.second->Uneject();
  }
}

void OutlierDetectionLb::SubchannelWrapper::WatchConnectivityState(
    std::unique_ptr<ConnectivityStateWatcherInterface> watcher) {
  ConnectivityStateWatcherInterface* watcher_ptr = watcher.get();
  auto watcher_wrapper =
      absl::make_unique<WatcherWrapper>(std::move(watcher), ejected_);
  watchers_.emplace(watcher_ptr, watcher_wrapper.get());
  wrapped_subchannel()->WatchConnectivityState(std::move(watcher_wrapper));
}

void OutlierDetectionLb::SubchannelWrapper::CancelConnectivityStateWatch(
    ConnectivityStateWatcherInterface* watcher) {
  auto it = watchers_.find(watcher);
  if (it == watchers_.end()) return;
  wrapped_subchannel()->CancelConnectivityStateWatch(it->second);
  watchers_.erase(it);
}

//
// OutlierDetectionLb::Picker::SubchannelCallTracker
//

class OutlierDetectionLb::Picker::SubchannelCallTracker
    : public LoadBalancingPolicy::SubchannelCallTrackerInterface {
 public:
  SubchannelCallTracker(
      std::unique_ptr<LoadBalancingPolicy::SubchannelCallTrackerInterface>
          original_subchannel_call_tracker,
      RefCountedPtr<SubchannelState> subchannel_state)
      : original_subchannel_call_tracker_(
            std::move(original_subchannel_call_tracker)),
        subchannel_state_(std::move(subchannel_state)) {}

  ~SubchannelCallTracker() override {
    subchannel_state_.reset(DEBUG_LOCATION, "SubchannelCallTracker");
  }

  void Start() override {
    // This tracker does not care about started calls only finished calls.
    // Delegate if needed.
    if (original_subchannel_call_tracker_ != nullptr) {
      original_subchannel_call_tracker_->Start();
    }
  }

  void Finish(FinishArgs args) override {
    // Delegate if needed.
    if (original_subchannel_call_tracker_ != nullptr) {
      original_subchannel_call_tracker_->Finish(args);
    }
    // Record call completion based on status for outlier detection
    // calculations.
    if (subchannel_state_ != nullptr) {
      if (args.status.ok()) {
        subchannel_state_->AddSuccessCount();
      } else {
        subchannel_state_->AddFailureCount();
      }
    }
  }

 private:
  std::unique_ptr<LoadBalancingPolicy::SubchannelCallTrackerInterface>
      original_subchannel_call_tracker_;
  RefCountedPtr<SubchannelState> subchannel_state_;
};

//
// OutlierDetectionLb::Picker
//

OutlierDetectionLb::Picker::Picker(OutlierDetectionLb* outlier_detection_lb,
                                   RefCountedPtr<RefCountedPicker> picker,
                                   bool counting_enabled)
    : picker_(std::move(picker)), counting_enabled_(counting_enabled) {
  if (GRPC_TRACE_FLAG_ENABLED(grpc_outlier_detection_lb_trace)) {
    gpr_log(GPR_INFO,
            "[outlier_detection_lb %p] constructed new picker %p and counting "
            "is %s",
            outlier_detection_lb, this,
            (counting_enabled ? "enabled" : "disabled"));
  }
}

LoadBalancingPolicy::PickResult OutlierDetectionLb::Picker::Pick(
    LoadBalancingPolicy::PickArgs args) {
  if (picker_ == nullptr) {  // Should never happen.
    return PickResult::Fail(absl::InternalError(
        "outlier_detection picker not given any child picker"));
  }
  // Delegate to child picker
  PickResult result = picker_->Pick(args);
  auto* complete_pick = absl::get_if<PickResult::Complete>(&result.result);
  if (complete_pick != nullptr) {
    // Unwrap subchannel to pass back up the stack.
    auto* subchannel_wrapper =
        static_cast<SubchannelWrapper*>(complete_pick->subchannel.get());
    // Inject subchannel call tracker to record call completion as long as
    // not both success_rate_ejection and failure_percentage_ejection are unset.
    if (counting_enabled_) {
      complete_pick->subchannel_call_tracker =
          absl::make_unique<SubchannelCallTracker>(
              std::move(complete_pick->subchannel_call_tracker),
              subchannel_wrapper->subchannel_state());
    }
    complete_pick->subchannel = subchannel_wrapper->wrapped_subchannel();
  }
  return result;
}

//
// OutlierDetectionLb
//

OutlierDetectionLb::OutlierDetectionLb(Args args)
    : LoadBalancingPolicy(std::move(args)) {
  if (GRPC_TRACE_FLAG_ENABLED(grpc_outlier_detection_lb_trace)) {
    gpr_log(GPR_INFO, "[outlier_detection_lb %p] created", this);
  }
}

OutlierDetectionLb::~OutlierDetectionLb() {
  if (GRPC_TRACE_FLAG_ENABLED(grpc_outlier_detection_lb_trace)) {
    gpr_log(GPR_INFO,
            "[outlier_detection_lb %p] destroying outlier_detection LB policy",
            this);
  }
}

std::string OutlierDetectionLb::MakeKeyForAddress(
    const ServerAddress& address) {
  // Use only the address, not the attributes.
  auto addr_str = grpc_sockaddr_to_string(&address.address(), false);
  return addr_str.ok() ? addr_str.value() : addr_str.status().ToString();
}

void OutlierDetectionLb::ShutdownLocked() {
  if (GRPC_TRACE_FLAG_ENABLED(grpc_outlier_detection_lb_trace)) {
    gpr_log(GPR_INFO, "[outlier_detection_lb %p] shutting down", this);
  }
  ejection_timer_.reset();
  shutting_down_ = true;
  // Remove the child policy's interested_parties pollset_set from the
  // xDS policy.
  if (child_policy_ != nullptr) {
    grpc_pollset_set_del_pollset_set(child_policy_->interested_parties(),
                                     interested_parties());
    child_policy_.reset();
  }
  // Drop our ref to the child's picker, in case it's holding a ref to
  // the child.
  picker_.reset();
}

void OutlierDetectionLb::ExitIdleLocked() {
  if (child_policy_ != nullptr) child_policy_->ExitIdleLocked();
}

void OutlierDetectionLb::ResetBackoffLocked() {
  if (child_policy_ != nullptr) child_policy_->ResetBackoffLocked();
}

void OutlierDetectionLb::UpdateLocked(UpdateArgs args) {
  if (GRPC_TRACE_FLAG_ENABLED(grpc_outlier_detection_lb_trace)) {
    gpr_log(GPR_INFO, "[outlier_detection_lb %p] Received update", this);
  }
  auto old_config = std::move(config_);
  // Update config.
  config_ = std::move(args.config);
  // Update outlier detection timer.
  if (!config_->CountingEnabled()) {
    // No need for timer.  Cancel the current timer, if any.
    if (GRPC_TRACE_FLAG_ENABLED(grpc_outlier_detection_lb_trace)) {
      gpr_log(GPR_INFO,
              "[outlier_detection_lb %p] counting disabled, cancelling timer",
              this);
    }
    ejection_timer_.reset();
  } else if (ejection_timer_ == nullptr) {
    // No timer running.  Start it now.
    if (GRPC_TRACE_FLAG_ENABLED(grpc_outlier_detection_lb_trace)) {
      gpr_log(GPR_INFO, "[outlier_detection_lb %p] starting timer", this);
    }
    ejection_timer_ =
        MakeOrphanable<EjectionTimer>(Ref(), ExecCtx::Get()->Now());
    for (const auto& p : subchannel_state_map_) {
      p.second->RotateBucket();  // Reset call counters.
    }
  } else if (old_config->outlier_detection_config().interval !=
             config_->outlier_detection_config().interval) {
    // Timer interval changed.  Cancel the current timer and start a new one
    // with the same start time.
    // Note that if the new deadline is in the past, the timer will fire
    // immediately.
    if (GRPC_TRACE_FLAG_ENABLED(grpc_outlier_detection_lb_trace)) {
      gpr_log(GPR_INFO,
              "[outlier_detection_lb %p] interval changed, replacing timer",
              this);
    }
    ejection_timer_ =
        MakeOrphanable<EjectionTimer>(Ref(), ejection_timer_->StartTime());
  }
  // Update subchannel state map.
  if (args.addresses.ok()) {
    std::set<std::string> current_addresses;
    for (const ServerAddress& address : *args.addresses) {
      std::string address_key = MakeKeyForAddress(address);
      auto& subchannel_state = subchannel_state_map_[address_key];
      if (subchannel_state == nullptr) {
        subchannel_state = MakeRefCounted<SubchannelState>();
        if (GRPC_TRACE_FLAG_ENABLED(grpc_outlier_detection_lb_trace)) {
          gpr_log(GPR_INFO,
                  "[outlier_detection_lb %p] adding map entry for %s (%p)",
                  this, address_key.c_str(), subchannel_state.get());
        }
      } else if (!config_->CountingEnabled()) {
        // If counting is not enabled, reset state.
        subchannel_state->DisableEjection();
      }
      current_addresses.emplace(address_key);
    }
    for (auto it = subchannel_state_map_.begin();
         it != subchannel_state_map_.end();) {
      if (current_addresses.find(it->first) == current_addresses.end()) {
        // remove each map entry for a subchannel address not in the updated
        // address list.
        if (GRPC_TRACE_FLAG_ENABLED(grpc_outlier_detection_lb_trace)) {
          gpr_log(GPR_INFO,
                  "[outlier_detection_lb %p] removing map entry for %s (%p)",
                  this, it->first.c_str(), it->second.get());
        }
        it = subchannel_state_map_.erase(it);
      } else {
        ++it;
      }
    }
  }
  // Create child policy if needed.
  if (child_policy_ == nullptr) {
    child_policy_ = CreateChildPolicyLocked(args.args);
  }
  // Update child policy.
  UpdateArgs update_args;
  update_args.addresses = std::move(args.addresses);
  update_args.resolution_note = std::move(args.resolution_note);
  update_args.config = config_->child_policy();
  // Update the policy.
  update_args.args = std::move(args.args);
  if (GRPC_TRACE_FLAG_ENABLED(grpc_outlier_detection_lb_trace)) {
    gpr_log(GPR_INFO,
            "[outlier_detection_lb %p] Updating child policy handler %p", this,
            child_policy_.get());
  }
  child_policy_->UpdateLocked(std::move(update_args));
}

void OutlierDetectionLb::MaybeUpdatePickerLocked() {
  if (picker_ != nullptr) {
    auto outlier_detection_picker =
        absl::make_unique<Picker>(this, picker_, config_->CountingEnabled());
    if (GRPC_TRACE_FLAG_ENABLED(grpc_outlier_detection_lb_trace)) {
      gpr_log(GPR_INFO,
              "[outlier_detection_lb %p] updating connectivity: state=%s "
              "status=(%s) picker=%p",
              this, ConnectivityStateName(state_), status_.ToString().c_str(),
              outlier_detection_picker.get());
    }
    channel_control_helper()->UpdateState(state_, status_,
                                          std::move(outlier_detection_picker));
  }
}

OrphanablePtr<LoadBalancingPolicy> OutlierDetectionLb::CreateChildPolicyLocked(
    const ChannelArgs& args) {
  LoadBalancingPolicy::Args lb_policy_args;
  lb_policy_args.work_serializer = work_serializer();
  lb_policy_args.args = args;
  lb_policy_args.channel_control_helper =
      absl::make_unique<Helper>(Ref(DEBUG_LOCATION, "Helper"));
  OrphanablePtr<LoadBalancingPolicy> lb_policy =
      MakeOrphanable<ChildPolicyHandler>(std::move(lb_policy_args),
                                         &grpc_outlier_detection_lb_trace);
  if (GRPC_TRACE_FLAG_ENABLED(grpc_outlier_detection_lb_trace)) {
    gpr_log(GPR_INFO,
            "[outlier_detection_lb %p] Created new child policy handler %p",
            this, lb_policy.get());
  }
  // Add our interested_parties pollset_set to that of the newly created
  // child policy. This will make the child policy progress upon activity on
  // this policy, which in turn is tied to the application's call.
  grpc_pollset_set_add_pollset_set(lb_policy->interested_parties(),
                                   interested_parties());
  return lb_policy;
}

//
// OutlierDetectionLb::Helper
//

RefCountedPtr<SubchannelInterface> OutlierDetectionLb::Helper::CreateSubchannel(
    ServerAddress address, const ChannelArgs& args) {
  if (outlier_detection_policy_->shutting_down_) return nullptr;
  std::string key = MakeKeyForAddress(address);
  RefCountedPtr<SubchannelState> subchannel_state;
  auto it = outlier_detection_policy_->subchannel_state_map_.find(key);
  if (it != outlier_detection_policy_->subchannel_state_map_.end()) {
    subchannel_state = it->second->Ref();
  }
  auto subchannel = MakeRefCounted<SubchannelWrapper>(
      subchannel_state,
      outlier_detection_policy_->channel_control_helper()->CreateSubchannel(
          std::move(address), args));
  if (subchannel_state != nullptr) {
    subchannel_state->AddSubchannel(subchannel.get());
  }
  return subchannel;
}

void OutlierDetectionLb::Helper::UpdateState(
    grpc_connectivity_state state, const absl::Status& status,
    std::unique_ptr<SubchannelPicker> picker) {
  if (outlier_detection_policy_->shutting_down_) return;
  if (GRPC_TRACE_FLAG_ENABLED(grpc_outlier_detection_lb_trace)) {
    gpr_log(GPR_INFO,
            "[outlier_detection_lb %p] child connectivity state update: "
            "state=%s (%s) picker=%p",
            outlier_detection_policy_.get(), ConnectivityStateName(state),
            status.ToString().c_str(), picker.get());
  }
  // Save the state and picker.
  outlier_detection_policy_->state_ = state;
  outlier_detection_policy_->status_ = status;
  outlier_detection_policy_->picker_ =
      MakeRefCounted<RefCountedPicker>(std::move(picker));
  // Wrap the picker and return it to the channel.
  outlier_detection_policy_->MaybeUpdatePickerLocked();
}

void OutlierDetectionLb::Helper::RequestReresolution() {
  if (outlier_detection_policy_->shutting_down_) return;
  outlier_detection_policy_->channel_control_helper()->RequestReresolution();
}

absl::string_view OutlierDetectionLb::Helper::GetAuthority() {
  return outlier_detection_policy_->channel_control_helper()->GetAuthority();
}

void OutlierDetectionLb::Helper::AddTraceEvent(TraceSeverity severity,
                                               absl::string_view message) {
  if (outlier_detection_policy_->shutting_down_) return;
  outlier_detection_policy_->channel_control_helper()->AddTraceEvent(severity,
                                                                     message);
}

//
// OutlierDetectionLb::EjectionTimer
//

OutlierDetectionLb::EjectionTimer::EjectionTimer(
    RefCountedPtr<OutlierDetectionLb> parent, Timestamp start_time)
    : parent_(std::move(parent)), start_time_(start_time) {
  auto interval = parent_->config_->outlier_detection_config().interval;
  if (GRPC_TRACE_FLAG_ENABLED(grpc_outlier_detection_lb_trace)) {
    gpr_log(GPR_INFO, "[outlier_detection_lb %p] ejection timer will run in %s",
            parent_.get(), interval.ToString().c_str());
  }
  GRPC_CLOSURE_INIT(&on_timer_, OnTimer, this, nullptr);
  Ref().release();
  grpc_timer_init(&timer_, start_time_ + interval, &on_timer_);
}

void OutlierDetectionLb::EjectionTimer::Orphan() {
  if (timer_pending_) {
    timer_pending_ = false;
    grpc_timer_cancel(&timer_);
  }
  Unref();
}

void OutlierDetectionLb::EjectionTimer::OnTimer(void* arg,
                                                grpc_error_handle error) {
  auto* self = static_cast<EjectionTimer*>(arg);
  (void)GRPC_ERROR_REF(error);  // ref owned by lambda
  self->parent_->work_serializer()->Run(
      [self, error]() { self->OnTimerLocked(error); }, DEBUG_LOCATION);
}

void OutlierDetectionLb::EjectionTimer::OnTimerLocked(grpc_error_handle error) {
  if (GRPC_ERROR_IS_NONE(error) && timer_pending_) {
    if (GRPC_TRACE_FLAG_ENABLED(grpc_outlier_detection_lb_trace)) {
      gpr_log(GPR_INFO, "[outlier_detection_lb %p] ejection timer running",
              parent_.get());
    }
    std::map<SubchannelState*, double> success_rate_ejection_candidates;
    std::map<SubchannelState*, double> failure_percentage_ejection_candidates;
    size_t ejected_host_count = 0;
    double success_rate_sum = 0;
    auto time_now = ExecCtx::Get()->Now();
    auto& config = parent_->config_->outlier_detection_config();
    for (auto& state : parent_->subchannel_state_map_) {
      auto* subchannel_state = state.second.get();
      // For each address, swap the call counter's buckets in that address's
      // map entry.
      subchannel_state->RotateBucket();
      // Gather data to run success rate algorithm or failure percentage
      // algorithm.
      if (subchannel_state->ejection_time().has_value()) {
        ++ejected_host_count;
      }
      absl::optional<std::pair<double, uint64_t>> host_success_rate_and_volume =
          subchannel_state->GetSuccessRateAndVolume();
      if (!host_success_rate_and_volume.has_value()) {
        continue;
      }
      double success_rate = host_success_rate_and_volume->first;
      uint64_t request_volume = host_success_rate_and_volume->second;
      if (config.success_rate_ejection.has_value()) {
        if (request_volume >= config.success_rate_ejection->request_volume) {
          success_rate_ejection_candidates[subchannel_state] = success_rate;
          success_rate_sum += success_rate;
        }
      }
      if (config.failure_percentage_ejection.has_value()) {
        if (request_volume >=
            config.failure_percentage_ejection->request_volume) {
          failure_percentage_ejection_candidates[subchannel_state] =
              success_rate;
        }
      }
    }
    if (GRPC_TRACE_FLAG_ENABLED(grpc_outlier_detection_lb_trace)) {
      gpr_log(GPR_INFO,
              "[outlier_detection_lb %p] found %" PRIuPTR
              " success rate candidates and %" PRIuPTR
              " failure percentage candidates; ejected_host_count=%" PRIuPTR
              "; success_rate_sum=%.3f",
              parent_.get(), success_rate_ejection_candidates.size(),
              failure_percentage_ejection_candidates.size(), ejected_host_count,
              success_rate_sum);
    }
    // success rate algorithm
    if (!success_rate_ejection_candidates.empty() &&
        success_rate_ejection_candidates.size() >=
            config.success_rate_ejection->minimum_hosts) {
      if (GRPC_TRACE_FLAG_ENABLED(grpc_outlier_detection_lb_trace)) {
        gpr_log(GPR_INFO,
                "[outlier_detection_lb %p] running success rate algorithm",
                parent_.get());
      }
      // calculate ejection threshold: (mean - stdev *
      // (success_rate_ejection.stdev_factor / 1000))
      double mean = success_rate_sum / success_rate_ejection_candidates.size();
      double variance = 0;
      for (const auto& p : success_rate_ejection_candidates) {
        variance += std::pow(p.second - mean, 2);
      }
      variance /= success_rate_ejection_candidates.size();
      double stdev = std::sqrt(variance);
      const double success_rate_stdev_factor =
          static_cast<double>(config.success_rate_ejection->stdev_factor) /
          1000;
      double ejection_threshold = mean - stdev * success_rate_stdev_factor;
      if (GRPC_TRACE_FLAG_ENABLED(grpc_outlier_detection_lb_trace)) {
        gpr_log(GPR_INFO,
                "[outlier_detection_lb %p] stdev=%.3f, ejection_threshold=%.3f",
                parent_.get(), stdev, ejection_threshold);
      }
      for (auto& candidate : success_rate_ejection_candidates) {
        if (GRPC_TRACE_FLAG_ENABLED(grpc_outlier_detection_lb_trace)) {
          gpr_log(GPR_INFO,
                  "[outlier_detection_lb %p] checking candidate %p: "
                  "success_rate=%.3f",
                  parent_.get(), candidate.first, candidate.second);
        }
        if (candidate.second < ejection_threshold) {
          uint32_t random_key = absl::Uniform(bit_gen_, 1, 100);
          double current_percent = 100.0 * ejected_host_count /
                                   parent_->subchannel_state_map_.size();
          if (GRPC_TRACE_FLAG_ENABLED(grpc_outlier_detection_lb_trace)) {
            gpr_log(GPR_INFO,
                    "[outlier_detection_lb %p] random_key=%d "
                    "ejected_host_count=%" PRIuPTR " current_percent=%.3f",
                    parent_.get(), random_key, ejected_host_count,
                    current_percent);
          }
          if (random_key <
                  config.success_rate_ejection->enforcement_percentage &&
              (ejected_host_count == 0 ||
               (current_percent < config.max_ejection_percent))) {
            // Eject and record the timestamp for use when ejecting addresses in
            // this iteration.
            if (GRPC_TRACE_FLAG_ENABLED(grpc_outlier_detection_lb_trace)) {
              gpr_log(GPR_INFO, "[outlier_detection_lb %p] ejecting candidate",
                      parent_.get());
            }
            candidate.first->Eject(time_now);
            ++ejected_host_count;
          }
        }
      }
    }
    // failure percentage algorithm
    if (!failure_percentage_ejection_candidates.empty() &&
        failure_percentage_ejection_candidates.size() >=
            config.failure_percentage_ejection->minimum_hosts) {
      if (GRPC_TRACE_FLAG_ENABLED(grpc_outlier_detection_lb_trace)) {
        gpr_log(
            GPR_INFO,
            "[outlier_detection_lb %p] running failure percentage algorithm",
            parent_.get());
      }
      for (auto& candidate : failure_percentage_ejection_candidates) {
        if (GRPC_TRACE_FLAG_ENABLED(grpc_outlier_detection_lb_trace)) {
          gpr_log(GPR_INFO,
                  "[outlier_detection_lb %p] checking candidate %p: "
                  "success_rate=%.3f",
                  parent_.get(), candidate.first, candidate.second);
        }
        // Extra check to make sure success rate algorithm didn't already
        // eject this backend.
        if (candidate.first->ejection_time().has_value()) continue;
        if ((100.0 - candidate.second) >
            config.failure_percentage_ejection->threshold) {
          uint32_t random_key = absl::Uniform(bit_gen_, 1, 100);
          double current_percent = 100.0 * ejected_host_count /
                                   parent_->subchannel_state_map_.size();
          if (GRPC_TRACE_FLAG_ENABLED(grpc_outlier_detection_lb_trace)) {
            gpr_log(GPR_INFO,
                    "[outlier_detection_lb %p] random_key=%d "
                    "ejected_host_count=%" PRIuPTR " current_percent=%.3f",
                    parent_.get(), random_key, ejected_host_count,
                    current_percent);
          }
          if (random_key <
                  config.failure_percentage_ejection->enforcement_percentage &&
              (ejected_host_count == 0 ||
               (current_percent < config.max_ejection_percent))) {
            // Eject and record the timestamp for use when ejecting addresses in
            // this iteration.
            if (GRPC_TRACE_FLAG_ENABLED(grpc_outlier_detection_lb_trace)) {
              gpr_log(GPR_INFO, "[outlier_detection_lb %p] ejecting candidate",
                      parent_.get());
            }
            candidate.first->Eject(time_now);
            ++ejected_host_count;
          }
        }
      }
    }
    // For each address in the map:
    //   If the address is not ejected and the multiplier is greater than 0,
    //   decrease the multiplier by 1. If the address is ejected, and the
    //   current time is after ejection_timestamp + min(base_ejection_time *
    //   multiplier, max(base_ejection_time, max_ejection_time)), un-eject the
    //   address.
    for (auto& state : parent_->subchannel_state_map_) {
      auto* subchannel_state = state.second.get();
      const bool unejected =
          subchannel_state->MaybeUneject(config.base_ejection_time.millis(),
                                         config.max_ejection_time.millis());
      if (unejected &&
          GRPC_TRACE_FLAG_ENABLED(grpc_outlier_detection_lb_trace)) {
        gpr_log(GPR_INFO, "[outlier_detection_lb %p] unejected address %s (%p)",
                parent_.get(), state.first.c_str(), subchannel_state);
      }
    }
    timer_pending_ = false;
    parent_->ejection_timer_ =
        MakeOrphanable<EjectionTimer>(parent_, ExecCtx::Get()->Now());
  }
  Unref(DEBUG_LOCATION, "Timer");
  GRPC_ERROR_UNREF(error);
}

//
// factory
//

class OutlierDetectionLbFactory : public LoadBalancingPolicyFactory {
 public:
  OrphanablePtr<LoadBalancingPolicy> CreateLoadBalancingPolicy(
      LoadBalancingPolicy::Args args) const override {
    return MakeOrphanable<OutlierDetectionLb>(std::move(args));
  }

  absl::string_view name() const override { return kOutlierDetection; }

  absl::StatusOr<RefCountedPtr<LoadBalancingPolicy::Config>>
  ParseLoadBalancingConfig(const Json& json) const override {
    if (json.type() == Json::Type::JSON_NULL) {
      // This policy was configured in the deprecated loadBalancingPolicy
      // field or in the client API.
      return absl::InvalidArgumentError(
          "field:loadBalancingPolicy error:outlier_detection policy requires "
          "configuration. Please use loadBalancingConfig field of service "
          "config instead.");
    }
    ErrorList errors;
    OutlierDetectionConfig outlier_detection_config;
<<<<<<< HEAD
=======
    auto it = json.object_value().find("successRateEjection");
    if (it != json.object_value().end()) {
      if (it->second.type() != Json::Type::OBJECT) {
        errors.emplace_back(
            "field:successRateEjection error:type must be object");
      } else {
        OutlierDetectionConfig::SuccessRateEjection success_config;
        const Json::Object& object = it->second.object_value();
        ParseJsonObjectField(object, "stdevFactor",
                             &success_config.stdev_factor, &error_list,
                             /*required=*/false);
        ParseJsonObjectField(object, "enforcementPercentage",
                             &success_config.enforcement_percentage,
                             &error_list, /*required=*/false);
        ParseJsonObjectField(object, "minimumHosts",
                             &success_config.minimum_hosts, &error_list,
                             /*required=*/false);
        ParseJsonObjectField(object, "requestVolume",
                             &success_config.request_volume, &error_list,
                             /*required=*/false);
        outlier_detection_config.success_rate_ejection = success_config;
      }
    }
    it = json.object_value().find("failurePercentageEjection");
    if (it != json.object_value().end()) {
      if (it->second.type() != Json::Type::OBJECT) {
        errors.emplace_back(
            "field:successRateEjection error:type must be object");
      } else {
        OutlierDetectionConfig::FailurePercentageEjection failure_config;
        const Json::Object& object = it->second.object_value();
        ParseJsonObjectField(object, "threshold", &failure_config.threshold,
                             &error_list, /*required=*/false);
        ParseJsonObjectField(object, "enforcementPercentage",
                             &failure_config.enforcement_percentage,
                             &error_list, /*required=*/false);
        ParseJsonObjectField(object, "minimumHosts",
                             &failure_config.minimum_hosts, &error_list,
                             /*required=*/false);
        ParseJsonObjectField(object, "requestVolume",
                             &failure_config.request_volume, &error_list,
                             /*required=*/false);
        outlier_detection_config.failure_percentage_ejection = failure_config;
      }
    }
    ParseJsonObjectFieldAsDuration(json.object_value(), "interval",
                                   &outlier_detection_config.interval,
                                   &error_list, /*required=*/false);
    ParseJsonObjectFieldAsDuration(json.object_value(), "baseEjectionTime",
                                   &outlier_detection_config.base_ejection_time,
                                   &error_list, /*required=*/false);
    if (!ParseJsonObjectFieldAsDuration(
            json.object_value(), "maxEjectionTime",
            &outlier_detection_config.max_ejection_time, &error_list,
            /*required=*/false)) {
      outlier_detection_config.max_ejection_time = std::max(
          outlier_detection_config.base_ejection_time, Duration::Seconds(300));
    }
    ParseJsonObjectField(json.object_value(), "maxEjectionPercent",
                         &outlier_detection_config.max_ejection_percent,
                         &error_list, /*required=*/false);
>>>>>>> 9d4e0e17
    RefCountedPtr<LoadBalancingPolicy::Config> child_policy;
    {
      ScopedField field(&errors, "[\"outlier_detection_experimental\"]");
      outlier_detection_config =
          LoadFromJson<OutlierDetectionConfig>(json, &errors);
      // Parse childPolicy manually.
      {
        ScopedField field(&errors, ".childPolicy");
        auto it = json.object_value().find("childPolicy");
        if (it == json.object_value().end()) {
          errors.AddError("field not present");
        } else {
          auto child_policy_config =
              LoadBalancingPolicyRegistry::ParseLoadBalancingConfig(it->second);
          if (!child_policy_config.ok()) {
            errors.AddError(child_policy_config.status().message());
          } else {
            child_policy = std::move(*child_policy_config);
          }
        }
      }
    }
    if (!errors.ok()) {
      return errors.status(
          "errors validating outlier_detection LB policy config");
    }
    return MakeRefCounted<OutlierDetectionLbConfig>(outlier_detection_config,
                                                    std::move(child_policy));
  }
};

}  // namespace

//
// OutlierDetectionConfig
//

const JsonLoaderInterface*
OutlierDetectionConfig::SuccessRateEjection::JsonLoader() {
  static const auto* loader =
      JsonObjectLoader<SuccessRateEjection>()
          .OptionalField("stdevFactor", &SuccessRateEjection::stdev_factor)
          .OptionalField("enforcementPercentage",
                         &SuccessRateEjection::enforcement_percentage)
          .OptionalField("minimumHosts", &SuccessRateEjection::minimum_hosts)
          .OptionalField("requestVolume", &SuccessRateEjection::request_volume)
          .Finish();
  return loader;
}

const JsonLoaderInterface*
OutlierDetectionConfig::FailurePercentageEjection::JsonLoader() {
  static const auto* loader =
      JsonObjectLoader<FailurePercentageEjection>()
          .OptionalField("threshold", &FailurePercentageEjection::threshold)
          .OptionalField("enforcementPercentage",
                         &FailurePercentageEjection::enforcement_percentage)
          .OptionalField("minimumHosts",
                         &FailurePercentageEjection::minimum_hosts)
          .OptionalField("requestVolume",
                         &FailurePercentageEjection::request_volume)
          .Finish();
  return loader;
}

const JsonLoaderInterface* OutlierDetectionConfig::JsonLoader() {
  static const auto* loader =
      JsonObjectLoader<OutlierDetectionConfig>()
          .Field("interval", &OutlierDetectionConfig::interval)
          .OptionalField("baseEjectionTime",
                         &OutlierDetectionConfig::base_ejection_time)
          .OptionalField("maxEjectionTime",
                         &OutlierDetectionConfig::max_ejection_time)
          .OptionalField("maxEjectionPercent",
                         &OutlierDetectionConfig::max_ejection_percent)
          .OptionalField("successRateEjection",
                         &OutlierDetectionConfig::success_rate_ejection)
          .OptionalField("failurePercentageEjection",
                         &OutlierDetectionConfig::failure_percentage_ejection)
          .Finish();
  return loader;
}

void OutlierDetectionConfig::JsonPostLoad(const Json& json,
                                          ErrorList* errors) {
  if (json.object_value().find("maxEjectionTime") ==
      json.object_value().end()) {
    max_ejection_time = std::max(base_ejection_time, Duration::Seconds(300));
  }
}

}  // namespace grpc_core

//
// Plugin registration
//

void grpc_lb_policy_outlier_detection_init() {
  if (grpc_core::XdsOutlierDetectionEnabled()) {
    grpc_core::LoadBalancingPolicyRegistry::Builder::
        RegisterLoadBalancingPolicyFactory(
            absl::make_unique<grpc_core::OutlierDetectionLbFactory>());
  }
}

void grpc_lb_policy_outlier_detection_shutdown() {}<|MERGE_RESOLUTION|>--- conflicted
+++ resolved
@@ -1031,70 +1031,6 @@
     }
     ErrorList errors;
     OutlierDetectionConfig outlier_detection_config;
-<<<<<<< HEAD
-=======
-    auto it = json.object_value().find("successRateEjection");
-    if (it != json.object_value().end()) {
-      if (it->second.type() != Json::Type::OBJECT) {
-        errors.emplace_back(
-            "field:successRateEjection error:type must be object");
-      } else {
-        OutlierDetectionConfig::SuccessRateEjection success_config;
-        const Json::Object& object = it->second.object_value();
-        ParseJsonObjectField(object, "stdevFactor",
-                             &success_config.stdev_factor, &error_list,
-                             /*required=*/false);
-        ParseJsonObjectField(object, "enforcementPercentage",
-                             &success_config.enforcement_percentage,
-                             &error_list, /*required=*/false);
-        ParseJsonObjectField(object, "minimumHosts",
-                             &success_config.minimum_hosts, &error_list,
-                             /*required=*/false);
-        ParseJsonObjectField(object, "requestVolume",
-                             &success_config.request_volume, &error_list,
-                             /*required=*/false);
-        outlier_detection_config.success_rate_ejection = success_config;
-      }
-    }
-    it = json.object_value().find("failurePercentageEjection");
-    if (it != json.object_value().end()) {
-      if (it->second.type() != Json::Type::OBJECT) {
-        errors.emplace_back(
-            "field:successRateEjection error:type must be object");
-      } else {
-        OutlierDetectionConfig::FailurePercentageEjection failure_config;
-        const Json::Object& object = it->second.object_value();
-        ParseJsonObjectField(object, "threshold", &failure_config.threshold,
-                             &error_list, /*required=*/false);
-        ParseJsonObjectField(object, "enforcementPercentage",
-                             &failure_config.enforcement_percentage,
-                             &error_list, /*required=*/false);
-        ParseJsonObjectField(object, "minimumHosts",
-                             &failure_config.minimum_hosts, &error_list,
-                             /*required=*/false);
-        ParseJsonObjectField(object, "requestVolume",
-                             &failure_config.request_volume, &error_list,
-                             /*required=*/false);
-        outlier_detection_config.failure_percentage_ejection = failure_config;
-      }
-    }
-    ParseJsonObjectFieldAsDuration(json.object_value(), "interval",
-                                   &outlier_detection_config.interval,
-                                   &error_list, /*required=*/false);
-    ParseJsonObjectFieldAsDuration(json.object_value(), "baseEjectionTime",
-                                   &outlier_detection_config.base_ejection_time,
-                                   &error_list, /*required=*/false);
-    if (!ParseJsonObjectFieldAsDuration(
-            json.object_value(), "maxEjectionTime",
-            &outlier_detection_config.max_ejection_time, &error_list,
-            /*required=*/false)) {
-      outlier_detection_config.max_ejection_time = std::max(
-          outlier_detection_config.base_ejection_time, Duration::Seconds(300));
-    }
-    ParseJsonObjectField(json.object_value(), "maxEjectionPercent",
-                         &outlier_detection_config.max_ejection_percent,
-                         &error_list, /*required=*/false);
->>>>>>> 9d4e0e17
     RefCountedPtr<LoadBalancingPolicy::Config> child_policy;
     {
       ScopedField field(&errors, "[\"outlier_detection_experimental\"]");
@@ -1163,7 +1099,7 @@
 const JsonLoaderInterface* OutlierDetectionConfig::JsonLoader() {
   static const auto* loader =
       JsonObjectLoader<OutlierDetectionConfig>()
-          .Field("interval", &OutlierDetectionConfig::interval)
+          .OptionalField("interval", &OutlierDetectionConfig::interval)
           .OptionalField("baseEjectionTime",
                          &OutlierDetectionConfig::base_ejection_time)
           .OptionalField("maxEjectionTime",
