--- conflicted
+++ resolved
@@ -640,9 +640,6 @@
   if (start_connection_attempt &&
       !internally_triggered_connection_index_.has_value()) {
     size_t next_index = (index + 1) % num_subchannels();
-<<<<<<< HEAD
-    subchannel(next_index)->subchannel()->RequestConnection();
-=======
     if (GRPC_TRACE_FLAG_ENABLED(grpc_lb_ring_hash_trace)) {
       gpr_log(GPR_INFO,
               "[RH %p] triggering internal connection attempt for subchannel "
@@ -651,8 +648,7 @@
               num_subchannels());
     }
     internally_triggered_connection_index_ = next_index;
-    subchannel(next_index)->subchannel()->AttemptToConnect();
->>>>>>> 50df29bd
+    subchannel(next_index)->subchannel()->RequestConnection();
   }
 }
 
