//
// Copyright 2022 gRPC authors.
//
// Licensed under the Apache License, Version 2.0 (the "License");
// you may not use this file except in compliance with the License.
// You may obtain a copy of the License at
//
//     http://www.apache.org/licenses/LICENSE-2.0
//
// Unless required by applicable law or agreed to in writing, software
// distributed under the License is distributed on an "AS IS" BASIS,
// WITHOUT WARRANTIES OR CONDITIONS OF ANY KIND, either express or implied.
// See the License for the specific language governing permissions and
// limitations under the License.
//

#include <grpc/support/port_platform.h>

#include <inttypes.h>
#include <stdlib.h>
#include <string.h>

#include <algorithm>
#include <atomic>
#include <functional>
#include <map>
#include <memory>
#include <set>
#include <string>
#include <type_traits>
#include <utility>
#include <vector>

#include "absl/base/thread_annotations.h"
#include "absl/random/random.h"
#include "absl/status/status.h"
#include "absl/status/statusor.h"
#include "absl/strings/str_cat.h"
#include "absl/strings/str_join.h"
#include "absl/strings/string_view.h"
#include "absl/types/optional.h"
#include "absl/types/variant.h"

#include <grpc/event_engine/event_engine.h>
#include <grpc/impl/connectivity_state.h>
#include <grpc/support/log.h>

#include "src/core/ext/filters/client_channel/lb_policy/backend_metric_data.h"
#include "src/core/ext/filters/client_channel/lb_policy/endpoint_list.h"
#include "src/core/ext/filters/client_channel/lb_policy/oob_backend_metric.h"
#include "src/core/ext/filters/client_channel/lb_policy/weighted_round_robin/static_stride_scheduler.h"
#include "src/core/lib/address_utils/sockaddr_utils.h"
#include "src/core/lib/channel/channel_args.h"
#include "src/core/lib/config/core_configuration.h"
#include "src/core/lib/debug/trace.h"
#include "src/core/lib/gprpp/debug_location.h"
#include "src/core/lib/gprpp/orphanable.h"
#include "src/core/lib/gprpp/ref_counted.h"
#include "src/core/lib/gprpp/ref_counted_ptr.h"
#include "src/core/lib/gprpp/sync.h"
#include "src/core/lib/gprpp/time.h"
#include "src/core/lib/gprpp/validation_errors.h"
#include "src/core/lib/gprpp/work_serializer.h"
#include "src/core/lib/iomgr/exec_ctx.h"
#include "src/core/lib/iomgr/resolved_address.h"
#include "src/core/lib/json/json.h"
#include "src/core/lib/json/json_args.h"
#include "src/core/lib/json/json_object_loader.h"
#include "src/core/lib/load_balancing/lb_policy.h"
#include "src/core/lib/load_balancing/lb_policy_factory.h"
#include "src/core/lib/load_balancing/subchannel_interface.h"
#include "src/core/lib/resolver/server_address.h"
#include "src/core/lib/transport/connectivity_state.h"

namespace grpc_core {

TraceFlag grpc_lb_wrr_trace(false, "weighted_round_robin_lb");

namespace {

constexpr absl::string_view kWeightedRoundRobin = "weighted_round_robin";

// Config for WRR policy.
class WeightedRoundRobinConfig : public LoadBalancingPolicy::Config {
 public:
  WeightedRoundRobinConfig() = default;

  WeightedRoundRobinConfig(const WeightedRoundRobinConfig&) = delete;
  WeightedRoundRobinConfig& operator=(const WeightedRoundRobinConfig&) = delete;

  WeightedRoundRobinConfig(WeightedRoundRobinConfig&&) = delete;
  WeightedRoundRobinConfig& operator=(WeightedRoundRobinConfig&&) = delete;

  absl::string_view name() const override { return kWeightedRoundRobin; }

  bool enable_oob_load_report() const { return enable_oob_load_report_; }
  Duration oob_reporting_period() const { return oob_reporting_period_; }
  Duration blackout_period() const { return blackout_period_; }
  Duration weight_update_period() const { return weight_update_period_; }
  Duration weight_expiration_period() const {
    return weight_expiration_period_;
  }
  float error_utilization_penalty() const { return error_utilization_penalty_; }

  static const JsonLoaderInterface* JsonLoader(const JsonArgs&) {
    static const auto* loader =
        JsonObjectLoader<WeightedRoundRobinConfig>()
            .OptionalField("enableOobLoadReport",
                           &WeightedRoundRobinConfig::enable_oob_load_report_)
            .OptionalField("oobReportingPeriod",
                           &WeightedRoundRobinConfig::oob_reporting_period_)
            .OptionalField("blackoutPeriod",
                           &WeightedRoundRobinConfig::blackout_period_)
            .OptionalField("weightUpdatePeriod",
                           &WeightedRoundRobinConfig::weight_update_period_)
            .OptionalField("weightExpirationPeriod",
                           &WeightedRoundRobinConfig::weight_expiration_period_)
            .OptionalField(
                "errorUtilizationPenalty",
                &WeightedRoundRobinConfig::error_utilization_penalty_)
            .Finish();
    return loader;
  }

  void JsonPostLoad(const Json&, const JsonArgs&, ValidationErrors* errors) {
    // Impose lower bound of 100ms on weightUpdatePeriod.
    weight_update_period_ =
        std::max(weight_update_period_, Duration::Milliseconds(100));
    if (error_utilization_penalty_ < 0) {
      ValidationErrors::ScopedField field(errors, ".errorUtilizationPenalty");
      errors->AddError("must be non-negative");
    }
  }

 private:
  bool enable_oob_load_report_ = false;
  Duration oob_reporting_period_ = Duration::Seconds(10);
  Duration blackout_period_ = Duration::Seconds(10);
  Duration weight_update_period_ = Duration::Seconds(1);
  Duration weight_expiration_period_ = Duration::Minutes(3);
  float error_utilization_penalty_ = 1.0;
};

// WRR LB policy.
class WeightedRoundRobin : public LoadBalancingPolicy {
 public:
  explicit WeightedRoundRobin(Args args);

  absl::string_view name() const override { return kWeightedRoundRobin; }

  absl::Status UpdateLocked(UpdateArgs args) override;
  void ResetBackoffLocked() override;

 private:
  // Represents the weight for a given address.
  class EndpointWeight : public RefCounted<EndpointWeight> {
   public:
    EndpointWeight(RefCountedPtr<WeightedRoundRobin> wrr, std::string key)
        : wrr_(std::move(wrr)), key_(std::move(key)) {}
    ~EndpointWeight() override;

    void MaybeUpdateWeight(double qps, double eps, double cpu_utilization,
                           float error_utilization_penalty);

    float GetWeight(Timestamp now, Duration weight_expiration_period,
                    Duration blackout_period);

    void ResetNonEmptySince();

   private:
    RefCountedPtr<WeightedRoundRobin> wrr_;
    const std::string key_;

    Mutex mu_;
    float weight_ ABSL_GUARDED_BY(&mu_) = 0;
    Timestamp non_empty_since_ ABSL_GUARDED_BY(&mu_) = Timestamp::InfFuture();
    Timestamp last_update_time_ ABSL_GUARDED_BY(&mu_) = Timestamp::InfPast();
  };

  class WrrEndpointList : public EndpointList {
   public:
    class WrrEndpoint : public Endpoint {
     public:
      WrrEndpoint(RefCountedPtr<WrrEndpointList> endpoint_list,
                  const ServerAddress& address, const ChannelArgs& args,
                  std::shared_ptr<WorkSerializer> work_serializer)
          : Endpoint(std::move(endpoint_list)),
            weight_(policy<WeightedRoundRobin>()->GetOrCreateWeight(
                address.address())) {
        Init(address, args, std::move(work_serializer));
      }

      RefCountedPtr<EndpointWeight> weight() const { return weight_; }

     private:
      class OobWatcher : public OobBackendMetricWatcher {
       public:
        OobWatcher(RefCountedPtr<EndpointWeight> weight,
                   float error_utilization_penalty)
            : weight_(std::move(weight)),
              error_utilization_penalty_(error_utilization_penalty) {}

        void OnBackendMetricReport(
            const BackendMetricData& backend_metric_data) override;

       private:
        RefCountedPtr<EndpointWeight> weight_;
        const float error_utilization_penalty_;
      };

      RefCountedPtr<SubchannelInterface> CreateSubchannel(
          ServerAddress address, const ChannelArgs& args) override;

      // Called when the child policy reports a connectivity state update.
      void OnStateUpdate(absl::optional<grpc_connectivity_state> old_state,
                         grpc_connectivity_state new_state,
                         const absl::Status& status) override;

      RefCountedPtr<EndpointWeight> weight_;
    };

    WrrEndpointList(RefCountedPtr<WeightedRoundRobin> wrr,
                    const ServerAddressList& addresses, const ChannelArgs& args)
        : EndpointList(std::move(wrr),
                       GRPC_TRACE_FLAG_ENABLED(grpc_lb_wrr_trace)
                           ? "WrrEndpointList"
                           : nullptr) {
      Init(addresses, args,
           [&](RefCountedPtr<WrrEndpointList> endpoint_list,
               const ServerAddress& address, const ChannelArgs& args) {
             return MakeOrphanable<WrrEndpoint>(
                 std::move(endpoint_list), address, args,
                 policy<WeightedRoundRobin>()->work_serializer());
           });
    }

   private:
    LoadBalancingPolicy::ChannelControlHelper* channel_control_helper()
        const override {
      return policy<WeightedRoundRobin>()->channel_control_helper();
    }

    // Updates the counters of children in each state when a
    // child transitions from old_state to new_state.
    void UpdateStateCountersLocked(
        absl::optional<grpc_connectivity_state> old_state,
        grpc_connectivity_state new_state);

    // Ensures that the right child list is used and then updates
    // the WRR policy's connectivity state based on the child list's
    // state counters.
    void MaybeUpdateAggregatedConnectivityStateLocked(
        absl::Status status_for_tf);

    std::string CountersString() const {
      return absl::StrCat("num_children=", size(), " num_ready=", num_ready_,
                          " num_connecting=", num_connecting_,
                          " num_transient_failure=", num_transient_failure_);
    }

    size_t num_ready_ = 0;
    size_t num_connecting_ = 0;
    size_t num_transient_failure_ = 0;

    absl::Status last_failure_;
  };

  // A picker that performs WRR picks with weights based on
  // endpoint-reported utilization and QPS.
  class Picker : public SubchannelPicker {
   public:
    Picker(RefCountedPtr<WeightedRoundRobin> wrr,
           WrrEndpointList* endpoint_list);

    ~Picker() override;

    PickResult Pick(PickArgs args) override;

    void Orphan() override;

   private:
    // A call tracker that collects per-call endpoint utilization reports.
    class SubchannelCallTracker : public SubchannelCallTrackerInterface {
     public:
      SubchannelCallTracker(
          RefCountedPtr<EndpointWeight> weight, float error_utilization_penalty,
          std::unique_ptr<SubchannelCallTrackerInterface> child_tracker)
          : weight_(std::move(weight)),
            error_utilization_penalty_(error_utilization_penalty),
            child_tracker_(std::move(child_tracker)) {}

      void Start() override;

      void Finish(FinishArgs args) override;

     private:
      RefCountedPtr<EndpointWeight> weight_;
      const float error_utilization_penalty_;
      std::unique_ptr<SubchannelCallTrackerInterface> child_tracker_;
    };

    // Info stored about each endpoint.
    struct EndpointInfo {
      EndpointInfo(RefCountedPtr<SubchannelPicker> picker,
                   RefCountedPtr<EndpointWeight> weight)
          : picker(std::move(picker)), weight(std::move(weight)) {}

      RefCountedPtr<SubchannelPicker> picker;
      RefCountedPtr<EndpointWeight> weight;
    };

    // Returns the index into endpoints_ to be picked.
    size_t PickIndex();

    // Builds a new scheduler and swaps it into place, then starts a
    // timer for the next update.
    void BuildSchedulerAndStartTimerLocked()
        ABSL_EXCLUSIVE_LOCKS_REQUIRED(&timer_mu_);

    RefCountedPtr<WeightedRoundRobin> wrr_;
<<<<<<< HEAD
    const bool use_per_rpc_utilization_;
    const Duration weight_update_period_;
    const Duration weight_expiration_period_;
    const Duration blackout_period_;
    const float error_utilization_penalty_;
    std::vector<EndpointInfo> endpoints_;
=======
    RefCountedPtr<WeightedRoundRobinConfig> config_;
    std::vector<SubchannelInfo> subchannels_;
>>>>>>> deb43858

    Mutex scheduler_mu_;
    std::shared_ptr<StaticStrideScheduler> scheduler_
        ABSL_GUARDED_BY(&scheduler_mu_);

    Mutex timer_mu_ ABSL_ACQUIRED_BEFORE(&scheduler_mu_);
    absl::optional<grpc_event_engine::experimental::EventEngine::TaskHandle>
        timer_handle_ ABSL_GUARDED_BY(&timer_mu_);

    // Used when falling back to RR.
    std::atomic<size_t> last_picked_index_;
  };

  ~WeightedRoundRobin() override;

  void ShutdownLocked() override;

  RefCountedPtr<EndpointWeight> GetOrCreateWeight(
      const grpc_resolved_address& address);

  RefCountedPtr<WeightedRoundRobinConfig> config_;

  // List of endpoints.
  OrphanablePtr<WrrEndpointList> endpoint_list_;
  // Latest pending endpoint list.
  // When we get an updated address list, we create a new endpoint list
  // for it here, and we wait to swap it into endpoint_list_ until the new
  // list becomes READY.
  OrphanablePtr<WrrEndpointList> latest_pending_endpoint_list_;

  Mutex endpoint_weight_map_mu_;
  std::map<std::string, EndpointWeight*, std::less<>> endpoint_weight_map_
      ABSL_GUARDED_BY(&endpoint_weight_map_mu_);

  bool shutdown_ = false;

  absl::BitGen bit_gen_;

  // Accessed by picker.
  std::atomic<uint32_t> scheduler_state_{absl::Uniform<uint32_t>(bit_gen_)};
};

//
// WeightedRoundRobin::EndpointWeight
//

WeightedRoundRobin::EndpointWeight::~EndpointWeight() {
  MutexLock lock(&wrr_->endpoint_weight_map_mu_);
  auto it = wrr_->endpoint_weight_map_.find(key_);
  if (it != wrr_->endpoint_weight_map_.end() && it->second == this) {
    wrr_->endpoint_weight_map_.erase(it);
  }
}

void WeightedRoundRobin::EndpointWeight::MaybeUpdateWeight(
    double qps, double eps, double cpu_utilization,
    float error_utilization_penalty) {
  // Compute weight.
  float weight = 0;
  if (qps > 0 && cpu_utilization > 0) {
    double penalty = 0.0;
    if (eps > 0 && error_utilization_penalty > 0) {
      penalty = eps / qps * error_utilization_penalty;
    }
    weight = qps / (cpu_utilization + penalty);
  }
  if (weight == 0) {
    if (GRPC_TRACE_FLAG_ENABLED(grpc_lb_wrr_trace)) {
      gpr_log(GPR_INFO,
              "[WRR %p] subchannel %s: qps=%f, eps=%f, cpu_utilization=%f: "
              "error_util_penalty=%f, weight=%f (not updating)",
              wrr_.get(), key_.c_str(), qps, eps, cpu_utilization,
              error_utilization_penalty, weight);
    }
    return;
  }
  Timestamp now = Timestamp::Now();
  // Grab the lock and update the data.
  MutexLock lock(&mu_);
  if (GRPC_TRACE_FLAG_ENABLED(grpc_lb_wrr_trace)) {
    gpr_log(GPR_INFO,
            "[WRR %p] subchannel %s: qps=%f, eps=%f, cpu_utilization=%f "
            "error_util_penalty=%f : setting weight=%f weight_=%f now=%s "
            "last_update_time_=%s non_empty_since_=%s",
            wrr_.get(), key_.c_str(), qps, eps, cpu_utilization,
            error_utilization_penalty, weight, weight_, now.ToString().c_str(),
            last_update_time_.ToString().c_str(),
            non_empty_since_.ToString().c_str());
  }
  if (non_empty_since_ == Timestamp::InfFuture()) non_empty_since_ = now;
  weight_ = weight;
  last_update_time_ = now;
}

float WeightedRoundRobin::EndpointWeight::GetWeight(
    Timestamp now, Duration weight_expiration_period,
    Duration blackout_period) {
  MutexLock lock(&mu_);
  if (GRPC_TRACE_FLAG_ENABLED(grpc_lb_wrr_trace)) {
    gpr_log(GPR_INFO,
            "[WRR %p] subchannel %s: getting weight: now=%s "
            "weight_expiration_period=%s blackout_period=%s "
            "last_update_time_=%s non_empty_since_=%s weight_=%f",
            wrr_.get(), key_.c_str(), now.ToString().c_str(),
            weight_expiration_period.ToString().c_str(),
            blackout_period.ToString().c_str(),
            last_update_time_.ToString().c_str(),
            non_empty_since_.ToString().c_str(), weight_);
  }
  // If the most recent update was longer ago than the expiration
  // period, reset non_empty_since_ so that we apply the blackout period
  // again if we start getting data again in the future, and return 0.
  if (now - last_update_time_ >= weight_expiration_period) {
    non_empty_since_ = Timestamp::InfFuture();
    return 0;
  }
  // If we don't have at least blackout_period worth of data, return 0.
  if (blackout_period > Duration::Zero() &&
      now - non_empty_since_ < blackout_period) {
    return 0;
  }
  // Otherwise, return the weight.
  return weight_;
}

void WeightedRoundRobin::EndpointWeight::ResetNonEmptySince() {
  MutexLock lock(&mu_);
  non_empty_since_ = Timestamp::InfFuture();
}

//
// WeightedRoundRobin::Picker::SubchannelCallTracker
//

void WeightedRoundRobin::Picker::SubchannelCallTracker::Start() {
  if (child_tracker_ != nullptr) child_tracker_->Start();
}

void WeightedRoundRobin::Picker::SubchannelCallTracker::Finish(
    FinishArgs args) {
  if (child_tracker_ != nullptr) child_tracker_->Finish(args);
  auto* backend_metric_data =
      args.backend_metric_accessor->GetBackendMetricData();
  double qps = 0;
  double eps = 0;
  double cpu_utilization = 0;
  if (backend_metric_data != nullptr) {
    qps = backend_metric_data->qps;
    eps = backend_metric_data->eps;
    cpu_utilization = backend_metric_data->cpu_utilization;
  }
  weight_->MaybeUpdateWeight(qps, eps, cpu_utilization,
                             error_utilization_penalty_);
}

//
// WeightedRoundRobin::Picker
//

WeightedRoundRobin::Picker::Picker(RefCountedPtr<WeightedRoundRobin> wrr,
                                   WrrEndpointList* endpoint_list)
    : wrr_(std::move(wrr)),
      config_(wrr_->config_),
      last_picked_index_(absl::Uniform<size_t>(wrr_->bit_gen_)) {
  for (auto& endpoint : endpoint_list->endpoints()) {
    auto* ep = static_cast<WrrEndpointList::WrrEndpoint*>(endpoint.get());
    if (ep->connectivity_state() == GRPC_CHANNEL_READY) {
      endpoints_.emplace_back(ep->picker(), ep->weight());
    }
  }
  if (GRPC_TRACE_FLAG_ENABLED(grpc_lb_wrr_trace)) {
    gpr_log(GPR_INFO,
            "[WRR %p picker %p] created picker from endpoint_list=%p "
            "with %" PRIuPTR " subchannels",
            wrr_.get(), this, endpoint_list, endpoints_.size());
  }
  BuildSchedulerAndStartTimerLocked();
}

WeightedRoundRobin::Picker::~Picker() {
  if (GRPC_TRACE_FLAG_ENABLED(grpc_lb_wrr_trace)) {
    gpr_log(GPR_INFO, "[WRR %p picker %p] destroying picker", wrr_.get(), this);
  }
}

void WeightedRoundRobin::Picker::Orphan() {
  MutexLock lock(&timer_mu_);
  if (GRPC_TRACE_FLAG_ENABLED(grpc_lb_wrr_trace)) {
    gpr_log(GPR_INFO, "[WRR %p picker %p] cancelling timer", wrr_.get(), this);
  }
  wrr_->channel_control_helper()->GetEventEngine()->Cancel(*timer_handle_);
  timer_handle_.reset();
  wrr_.reset();
}

WeightedRoundRobin::PickResult WeightedRoundRobin::Picker::Pick(PickArgs args) {
  size_t index = PickIndex();
<<<<<<< HEAD
  GPR_ASSERT(index < endpoints_.size());
  auto& endpoint_info = endpoints_[index];
=======
  GPR_ASSERT(index < subchannels_.size());
  auto& subchannel_info = subchannels_[index];
  // Collect per-call utilization data if needed.
  std::unique_ptr<SubchannelCallTrackerInterface> subchannel_call_tracker;
  if (!config_->enable_oob_load_report()) {
    subchannel_call_tracker = std::make_unique<SubchannelCallTracker>(
        subchannel_info.weight, config_->error_utilization_penalty());
  }
>>>>>>> deb43858
  if (GRPC_TRACE_FLAG_ENABLED(grpc_lb_wrr_trace)) {
    gpr_log(GPR_INFO,
            "[WRR %p picker %p] returning index %" PRIuPTR ", picker=%p",
            wrr_.get(), this, index, endpoint_info.picker.get());
  }
  auto result = endpoint_info.picker->Pick(args);
  // Collect per-call utilization data if needed.
  if (use_per_rpc_utilization_) {
    auto* complete = absl::get_if<PickResult::Complete>(&result.result);
    if (complete != nullptr) {
      complete->subchannel_call_tracker =
          std::make_unique<SubchannelCallTracker>(
              endpoint_info.weight, error_utilization_penalty_,
              std::move(complete->subchannel_call_tracker));
    }
  }
  return result;
}

size_t WeightedRoundRobin::Picker::PickIndex() {
  // Grab a ref to the scheduler.
  std::shared_ptr<StaticStrideScheduler> scheduler;
  {
    MutexLock lock(&scheduler_mu_);
    scheduler = scheduler_;
  }
  // If we have a scheduler, use it to do a WRR pick.
  if (scheduler != nullptr) return scheduler->Pick();
  // We don't have a scheduler (i.e., either all of the weights are 0 or
  // there is only one subchannel), so fall back to RR.
  return last_picked_index_.fetch_add(1) % endpoints_.size();
}

void WeightedRoundRobin::Picker::BuildSchedulerAndStartTimerLocked() {
  // Build scheduler.
  const Timestamp now = Timestamp::Now();
  std::vector<float> weights;
<<<<<<< HEAD
  weights.reserve(endpoints_.size());
  for (const auto& endpoint : endpoints_) {
    weights.push_back(endpoint.weight->GetWeight(now, weight_expiration_period_,
                                                 blackout_period_));
=======
  weights.reserve(subchannels_.size());
  for (const auto& subchannel : subchannels_) {
    weights.push_back(subchannel.weight->GetWeight(
        now, config_->weight_expiration_period(), config_->blackout_period()));
>>>>>>> deb43858
  }
  if (GRPC_TRACE_FLAG_ENABLED(grpc_lb_wrr_trace)) {
    gpr_log(GPR_INFO, "[WRR %p picker %p] new weights: %s", wrr_.get(), this,
            absl::StrJoin(weights, " ").c_str());
  }
  auto scheduler_or = StaticStrideScheduler::Make(
      weights, [this]() { return wrr_->scheduler_state_.fetch_add(1); });
  std::shared_ptr<StaticStrideScheduler> scheduler;
  if (scheduler_or.has_value()) {
    scheduler =
        std::make_shared<StaticStrideScheduler>(std::move(*scheduler_or));
    if (GRPC_TRACE_FLAG_ENABLED(grpc_lb_wrr_trace)) {
      gpr_log(GPR_INFO, "[WRR %p picker %p] new scheduler: %p", wrr_.get(),
              this, scheduler.get());
    }
  } else if (GRPC_TRACE_FLAG_ENABLED(grpc_lb_wrr_trace)) {
    gpr_log(GPR_INFO, "[WRR %p picker %p] no scheduler, falling back to RR",
            wrr_.get(), this);
  }
  {
    MutexLock lock(&scheduler_mu_);
    scheduler_ = std::move(scheduler);
  }
  // Start timer.
  WeakRefCountedPtr<Picker> self = WeakRef();
  timer_handle_ = wrr_->channel_control_helper()->GetEventEngine()->RunAfter(
      config_->weight_update_period(), [self = std::move(self)]() mutable {
        ApplicationCallbackExecCtx callback_exec_ctx;
        ExecCtx exec_ctx;
        {
          MutexLock lock(&self->timer_mu_);
          if (self->timer_handle_.has_value()) {
            if (GRPC_TRACE_FLAG_ENABLED(grpc_lb_wrr_trace)) {
              gpr_log(GPR_INFO, "[WRR %p picker %p] timer fired",
                      self->wrr_.get(), self.get());
            }
            self->BuildSchedulerAndStartTimerLocked();
          }
        }
        // Release ref before ExecCtx goes out of scope.
        self.reset();
      });
}

//
// WeightedRoundRobin
//

WeightedRoundRobin::WeightedRoundRobin(Args args)
    : LoadBalancingPolicy(std::move(args)) {
  if (GRPC_TRACE_FLAG_ENABLED(grpc_lb_wrr_trace)) {
    gpr_log(GPR_INFO, "[WRR %p] Created", this);
  }
}

WeightedRoundRobin::~WeightedRoundRobin() {
  if (GRPC_TRACE_FLAG_ENABLED(grpc_lb_wrr_trace)) {
    gpr_log(GPR_INFO, "[WRR %p] Destroying Round Robin policy", this);
  }
  GPR_ASSERT(endpoint_list_ == nullptr);
  GPR_ASSERT(latest_pending_endpoint_list_ == nullptr);
}

void WeightedRoundRobin::ShutdownLocked() {
  if (GRPC_TRACE_FLAG_ENABLED(grpc_lb_wrr_trace)) {
    gpr_log(GPR_INFO, "[WRR %p] Shutting down", this);
  }
  shutdown_ = true;
  endpoint_list_.reset();
  latest_pending_endpoint_list_.reset();
}

void WeightedRoundRobin::ResetBackoffLocked() {
  endpoint_list_->ResetBackoffLocked();
  if (latest_pending_endpoint_list_ != nullptr) {
    latest_pending_endpoint_list_->ResetBackoffLocked();
  }
}

absl::Status WeightedRoundRobin::UpdateLocked(UpdateArgs args) {
  config_ = std::move(args.config);
  ServerAddressList addresses;
  if (args.addresses.ok()) {
    if (GRPC_TRACE_FLAG_ENABLED(grpc_lb_wrr_trace)) {
      gpr_log(GPR_INFO, "[WRR %p] received update with %" PRIuPTR " addresses",
              this, args.addresses->size());
    }
    // Weed out duplicate addresses.  Also sort the addresses so that if
    // the set of the addresses don't change, their indexes in the
    // subchannel list don't change, since this avoids unnecessary churn
    // in the picker.  Note that this does not ensure that if a given
    // address remains present that it will have the same index; if,
    // for example, an address at the end of the list is replaced with one
    // that sorts much earlier in the list, then all of the addresses in
    // between those two positions will have changed indexes.
    struct AddressLessThan {
      bool operator()(const ServerAddress& address1,
                      const ServerAddress& address2) const {
        const grpc_resolved_address& addr1 = address1.address();
        const grpc_resolved_address& addr2 = address2.address();
        if (addr1.len != addr2.len) return addr1.len < addr2.len;
        return memcmp(addr1.addr, addr2.addr, addr1.len) < 0;
      }
    };
    std::set<ServerAddress, AddressLessThan> ordered_addresses(
        args.addresses->begin(), args.addresses->end());
    addresses =
        ServerAddressList(ordered_addresses.begin(), ordered_addresses.end());
  } else {
    if (GRPC_TRACE_FLAG_ENABLED(grpc_lb_wrr_trace)) {
      gpr_log(GPR_INFO, "[WRR %p] received update with address error: %s", this,
              args.addresses.status().ToString().c_str());
    }
    // If we already have a subchannel list, then keep using the existing
    // list, but still report back that the update was not accepted.
    if (endpoint_list_ != nullptr) return args.addresses.status();
  }
  // Create new subchannel list, replacing the previous pending list, if any.
  if (GRPC_TRACE_FLAG_ENABLED(grpc_lb_wrr_trace) &&
      latest_pending_endpoint_list_ != nullptr) {
    gpr_log(GPR_INFO, "[WRR %p] replacing previous pending subchannel list %p",
            this, latest_pending_endpoint_list_.get());
  }
  latest_pending_endpoint_list_ =
      MakeOrphanable<WrrEndpointList>(Ref(), std::move(addresses), args.args);
  // If the new list is empty, immediately promote it to
  // endpoint_list_ and report TRANSIENT_FAILURE.
  if (latest_pending_endpoint_list_->size() == 0) {
    if (GRPC_TRACE_FLAG_ENABLED(grpc_lb_wrr_trace) &&
        endpoint_list_ != nullptr) {
      gpr_log(GPR_INFO, "[WRR %p] replacing previous subchannel list %p", this,
              endpoint_list_.get());
    }
    endpoint_list_ = std::move(latest_pending_endpoint_list_);
    absl::Status status =
        args.addresses.ok() ? absl::UnavailableError(absl::StrCat(
                                  "empty address list: ", args.resolution_note))
                            : args.addresses.status();
    channel_control_helper()->UpdateState(
        GRPC_CHANNEL_TRANSIENT_FAILURE, status,
        MakeRefCounted<TransientFailurePicker>(status));
    return status;
  }
  // Otherwise, if this is the initial update, immediately promote it to
  // endpoint_list_.
  if (endpoint_list_.get() == nullptr) {
    endpoint_list_ = std::move(latest_pending_endpoint_list_);
  }
  return absl::OkStatus();
}

RefCountedPtr<WeightedRoundRobin::EndpointWeight>
WeightedRoundRobin::GetOrCreateWeight(const grpc_resolved_address& address) {
  auto key = grpc_sockaddr_to_uri(&address);
  if (!key.ok()) return nullptr;
  MutexLock lock(&endpoint_weight_map_mu_);
  auto it = endpoint_weight_map_.find(*key);
  if (it != endpoint_weight_map_.end()) {
    auto weight = it->second->RefIfNonZero();
    if (weight != nullptr) return weight;
  }
  auto weight = MakeRefCounted<EndpointWeight>(
      Ref(DEBUG_LOCATION, "EndpointWeight"), *key);
  endpoint_weight_map_.emplace(*key, weight.get());
  return weight;
}

//
// WeightedRoundRobin::WrrEndpointList::WrrEndpoint::OobWatcher
//

void WeightedRoundRobin::WrrEndpointList::WrrEndpoint::OobWatcher::
    OnBackendMetricReport(const BackendMetricData& backend_metric_data) {
  weight_->MaybeUpdateWeight(backend_metric_data.qps, backend_metric_data.eps,
                             backend_metric_data.cpu_utilization,
                             error_utilization_penalty_);
}

//
// WeightedRoundRobin::WrrEndpointList::WrrEndpoint
//

RefCountedPtr<SubchannelInterface>
WeightedRoundRobin::WrrEndpointList::WrrEndpoint::CreateSubchannel(
    ServerAddress address, const ChannelArgs& args) {
  auto* wrr = policy<WeightedRoundRobin>();
  auto subchannel =
      wrr->channel_control_helper()->CreateSubchannel(std::move(address), args);
  // Start OOB watch if configured.
  if (wrr->config_->enable_oob_load_report()) {
    subchannel->AddDataWatcher(MakeOobBackendMetricWatcher(
        wrr->config_->oob_reporting_period(),
        std::make_unique<OobWatcher>(
            weight_, wrr->config_->error_utilization_penalty())));
  }
  return subchannel;
}

void WeightedRoundRobin::WrrEndpointList::WrrEndpoint::OnStateUpdate(
    absl::optional<grpc_connectivity_state> old_state,
    grpc_connectivity_state new_state, const absl::Status& status) {
  auto* wrr_endpoint_list = endpoint_list<WrrEndpointList>();
  auto* wrr = policy<WeightedRoundRobin>();
  if (GRPC_TRACE_FLAG_ENABLED(grpc_lb_wrr_trace)) {
    gpr_log(GPR_INFO,
            "[WRR %p] connectivity changed for child %p, endpoint_list %p "
            "(index %" PRIuPTR " of %" PRIuPTR
            "): prev_state=%s new_state=%s (%s)",
            wrr, this, wrr_endpoint_list, Index(), wrr_endpoint_list->size(),
            (old_state.has_value() ? ConnectivityStateName(*old_state) : "N/A"),
            ConnectivityStateName(new_state), status.ToString().c_str());
  }
  if (new_state == GRPC_CHANNEL_IDLE) {
    if (GRPC_TRACE_FLAG_ENABLED(grpc_lb_wrr_trace)) {
      gpr_log(GPR_INFO,
              "[WRR %p] child %p reported IDLE; requesting connection", wrr,
              this);
    }
    ExitIdleLocked();
  } else if (new_state == GRPC_CHANNEL_READY) {
    // If we transition back to READY state, restart the blackout period.
    // Note that we cannot guarantee that we will never receive
    // lingering callbacks for backend metric reports from the previous
    // connection after the new connection has been established, but they
    // should be masked by new backend metric reports from the new
    // connection by the time the blackout period ends.
    weight_->ResetNonEmptySince();
  }
  // If state changed, update state counters.
  if (!old_state.has_value() || *old_state != new_state) {
    wrr_endpoint_list->UpdateStateCountersLocked(old_state, new_state);
  }
  // Update the policy state.
  wrr_endpoint_list->MaybeUpdateAggregatedConnectivityStateLocked(status);
}

//
// WeightedRoundRobin::WrrEndpointList
//

void WeightedRoundRobin::WrrEndpointList::UpdateStateCountersLocked(
    absl::optional<grpc_connectivity_state> old_state,
    grpc_connectivity_state new_state) {
  // We treat IDLE the same as CONNECTING, since it will immediately
  // transition into that state anyway.
  if (old_state.has_value()) {
    GPR_ASSERT(*old_state != GRPC_CHANNEL_SHUTDOWN);
    if (*old_state == GRPC_CHANNEL_READY) {
      GPR_ASSERT(num_ready_ > 0);
      --num_ready_;
    } else if (*old_state == GRPC_CHANNEL_CONNECTING ||
               *old_state == GRPC_CHANNEL_IDLE) {
      GPR_ASSERT(num_connecting_ > 0);
      --num_connecting_;
    } else if (*old_state == GRPC_CHANNEL_TRANSIENT_FAILURE) {
      GPR_ASSERT(num_transient_failure_ > 0);
      --num_transient_failure_;
    }
  }
  GPR_ASSERT(new_state != GRPC_CHANNEL_SHUTDOWN);
  if (new_state == GRPC_CHANNEL_READY) {
    ++num_ready_;
  } else if (new_state == GRPC_CHANNEL_CONNECTING ||
             new_state == GRPC_CHANNEL_IDLE) {
    ++num_connecting_;
  } else if (new_state == GRPC_CHANNEL_TRANSIENT_FAILURE) {
    ++num_transient_failure_;
  }
}

void WeightedRoundRobin::WrrEndpointList::
    MaybeUpdateAggregatedConnectivityStateLocked(absl::Status status_for_tf) {
  auto* wrr = policy<WeightedRoundRobin>();
  // If this is latest_pending_endpoint_list_, then swap it into
  // endpoint_list_ in the following cases:
  // - endpoint_list_ has no READY children.
  // - This list has at least one READY child and we have seen the
  //   initial connectivity state notification for all children.
  // - All of the children in this list are in TRANSIENT_FAILURE.
  //   (This may cause the channel to go from READY to TRANSIENT_FAILURE,
  //   but we're doing what the control plane told us to do.)
  if (wrr->latest_pending_endpoint_list_.get() == this &&
      (wrr->endpoint_list_->num_ready_ == 0 ||
       (num_ready_ > 0 && AllEndpointsSeenInitialState()) ||
       num_transient_failure_ == size())) {
    if (GRPC_TRACE_FLAG_ENABLED(grpc_lb_wrr_trace)) {
      const std::string old_counters_string =
          wrr->endpoint_list_ != nullptr ? wrr->endpoint_list_->CountersString()
                                         : "";
      gpr_log(GPR_INFO,
              "[WRR %p] swapping out endpoint list %p (%s) in favor of %p (%s)",
              wrr, wrr->endpoint_list_.get(), old_counters_string.c_str(), this,
              CountersString().c_str());
    }
    wrr->endpoint_list_ = std::move(wrr->latest_pending_endpoint_list_);
  }
  // Only set connectivity state if this is the current endpoint list.
  if (wrr->endpoint_list_.get() != this) return;
  // First matching rule wins:
  // 1) ANY child is READY => policy is READY.
  // 2) ANY child is CONNECTING => policy is CONNECTING.
  // 3) ALL children are TRANSIENT_FAILURE => policy is TRANSIENT_FAILURE.
  if (num_ready_ > 0) {
    if (GRPC_TRACE_FLAG_ENABLED(grpc_lb_wrr_trace)) {
      gpr_log(GPR_INFO, "[WRR %p] reporting READY with endpoint list %p", wrr,
              this);
    }
    wrr->channel_control_helper()->UpdateState(
        GRPC_CHANNEL_READY, absl::Status(),
        MakeRefCounted<Picker>(wrr->Ref(), this));
  } else if (num_connecting_ > 0) {
    if (GRPC_TRACE_FLAG_ENABLED(grpc_lb_wrr_trace)) {
      gpr_log(GPR_INFO, "[WRR %p] reporting CONNECTING with endpoint list %p",
              wrr, this);
    }
    wrr->channel_control_helper()->UpdateState(
        GRPC_CHANNEL_CONNECTING, absl::Status(),
        MakeRefCounted<QueuePicker>(nullptr));
  } else if (num_transient_failure_ == size()) {
    if (GRPC_TRACE_FLAG_ENABLED(grpc_lb_wrr_trace)) {
      gpr_log(GPR_INFO,
              "[WRR %p] reporting TRANSIENT_FAILURE with endpoint list %p: %s",
              wrr, this, status_for_tf.ToString().c_str());
    }
    if (!status_for_tf.ok()) {
      last_failure_ = absl::UnavailableError(
          absl::StrCat("connections to all backends failing; last error: ",
                       status_for_tf.ToString()));
    }
    wrr->channel_control_helper()->UpdateState(
        GRPC_CHANNEL_TRANSIENT_FAILURE, last_failure_,
        MakeRefCounted<TransientFailurePicker>(last_failure_));
  }
}

//
// factory
//

class WeightedRoundRobinFactory : public LoadBalancingPolicyFactory {
 public:
  OrphanablePtr<LoadBalancingPolicy> CreateLoadBalancingPolicy(
      LoadBalancingPolicy::Args args) const override {
    return MakeOrphanable<WeightedRoundRobin>(std::move(args));
  }

  absl::string_view name() const override { return kWeightedRoundRobin; }

  absl::StatusOr<RefCountedPtr<LoadBalancingPolicy::Config>>
  ParseLoadBalancingConfig(const Json& json) const override {
    return LoadFromJson<RefCountedPtr<WeightedRoundRobinConfig>>(
        json, JsonArgs(),
        "errors validating weighted_round_robin LB policy config");
  }
};

}  // namespace

void RegisterWeightedRoundRobinLbPolicy(CoreConfiguration::Builder* builder) {
  builder->lb_policy_registry()->RegisterLoadBalancingPolicyFactory(
      std::make_unique<WeightedRoundRobinFactory>());
}

}  // namespace grpc_core<|MERGE_RESOLUTION|>--- conflicted
+++ resolved
@@ -318,17 +318,8 @@
         ABSL_EXCLUSIVE_LOCKS_REQUIRED(&timer_mu_);
 
     RefCountedPtr<WeightedRoundRobin> wrr_;
-<<<<<<< HEAD
-    const bool use_per_rpc_utilization_;
-    const Duration weight_update_period_;
-    const Duration weight_expiration_period_;
-    const Duration blackout_period_;
-    const float error_utilization_penalty_;
+    RefCountedPtr<WeightedRoundRobinConfig> config_;
     std::vector<EndpointInfo> endpoints_;
-=======
-    RefCountedPtr<WeightedRoundRobinConfig> config_;
-    std::vector<SubchannelInfo> subchannels_;
->>>>>>> deb43858
 
     Mutex scheduler_mu_;
     std::shared_ptr<StaticStrideScheduler> scheduler_
@@ -526,19 +517,8 @@
 
 WeightedRoundRobin::PickResult WeightedRoundRobin::Picker::Pick(PickArgs args) {
   size_t index = PickIndex();
-<<<<<<< HEAD
   GPR_ASSERT(index < endpoints_.size());
   auto& endpoint_info = endpoints_[index];
-=======
-  GPR_ASSERT(index < subchannels_.size());
-  auto& subchannel_info = subchannels_[index];
-  // Collect per-call utilization data if needed.
-  std::unique_ptr<SubchannelCallTrackerInterface> subchannel_call_tracker;
-  if (!config_->enable_oob_load_report()) {
-    subchannel_call_tracker = std::make_unique<SubchannelCallTracker>(
-        subchannel_info.weight, config_->error_utilization_penalty());
-  }
->>>>>>> deb43858
   if (GRPC_TRACE_FLAG_ENABLED(grpc_lb_wrr_trace)) {
     gpr_log(GPR_INFO,
             "[WRR %p picker %p] returning index %" PRIuPTR ", picker=%p",
@@ -546,12 +526,12 @@
   }
   auto result = endpoint_info.picker->Pick(args);
   // Collect per-call utilization data if needed.
-  if (use_per_rpc_utilization_) {
+  if (!config_->enable_oob_load_report()) {
     auto* complete = absl::get_if<PickResult::Complete>(&result.result);
     if (complete != nullptr) {
       complete->subchannel_call_tracker =
           std::make_unique<SubchannelCallTracker>(
-              endpoint_info.weight, error_utilization_penalty_,
+              endpoint_info.weight, config_->error_utilization_penalty(),
               std::move(complete->subchannel_call_tracker));
     }
   }
@@ -576,17 +556,10 @@
   // Build scheduler.
   const Timestamp now = Timestamp::Now();
   std::vector<float> weights;
-<<<<<<< HEAD
   weights.reserve(endpoints_.size());
   for (const auto& endpoint : endpoints_) {
-    weights.push_back(endpoint.weight->GetWeight(now, weight_expiration_period_,
-                                                 blackout_period_));
-=======
-  weights.reserve(subchannels_.size());
-  for (const auto& subchannel : subchannels_) {
-    weights.push_back(subchannel.weight->GetWeight(
+    weights.push_back(endpoint.weight->GetWeight(
         now, config_->weight_expiration_period(), config_->blackout_period()));
->>>>>>> deb43858
   }
   if (GRPC_TRACE_FLAG_ENABLED(grpc_lb_wrr_trace)) {
     gpr_log(GPR_INFO, "[WRR %p picker %p] new weights: %s", wrr_.get(), this,
