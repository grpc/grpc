//
// Copyright 2022 gRPC authors.
//
// Licensed under the Apache License, Version 2.0 (the "License");
// you may not use this file except in compliance with the License.
// You may obtain a copy of the License at
//
//     http://www.apache.org/licenses/LICENSE-2.0
//
// Unless required by applicable law or agreed to in writing, software
// distributed under the License is distributed on an "AS IS" BASIS,
// WITHOUT WARRANTIES OR CONDITIONS OF ANY KIND, either express or implied.
// See the License for the specific language governing permissions and
// limitations under the License.
//

#include <grpc/support/port_platform.h>

#include <inttypes.h>
#include <stdlib.h>
#include <string.h>

#include <algorithm>
#include <atomic>
#include <functional>
#include <map>
#include <memory>
#include <set>
#include <string>
#include <type_traits>
#include <utility>
#include <vector>

#include "absl/base/thread_annotations.h"
#include "absl/random/random.h"
#include "absl/status/status.h"
#include "absl/status/statusor.h"
#include "absl/strings/str_cat.h"
#include "absl/strings/str_join.h"
#include "absl/strings/string_view.h"
#include "absl/types/optional.h"

#include <grpc/event_engine/event_engine.h>
#include <grpc/impl/connectivity_state.h>
#include <grpc/support/log.h>

#include "src/core/ext/filters/client_channel/lb_policy/backend_metric_data.h"
#include "src/core/ext/filters/client_channel/lb_policy/oob_backend_metric.h"
#include "src/core/ext/filters/client_channel/lb_policy/subchannel_list.h"
#include "src/core/ext/filters/client_channel/lb_policy/weighted_round_robin/static_stride_scheduler.h"
#include "src/core/lib/address_utils/sockaddr_utils.h"
#include "src/core/lib/channel/channel_args.h"
#include "src/core/lib/config/core_configuration.h"
#include "src/core/lib/debug/trace.h"
#include "src/core/lib/gprpp/debug_location.h"
#include "src/core/lib/gprpp/orphanable.h"
#include "src/core/lib/gprpp/ref_counted.h"
#include "src/core/lib/gprpp/ref_counted_ptr.h"
#include "src/core/lib/gprpp/sync.h"
#include "src/core/lib/gprpp/time.h"
#include "src/core/lib/gprpp/validation_errors.h"
#include "src/core/lib/iomgr/exec_ctx.h"
#include "src/core/lib/iomgr/resolved_address.h"
#include "src/core/lib/json/json.h"
#include "src/core/lib/json/json_args.h"
#include "src/core/lib/json/json_object_loader.h"
#include "src/core/lib/load_balancing/lb_policy.h"
#include "src/core/lib/load_balancing/lb_policy_factory.h"
#include "src/core/lib/load_balancing/subchannel_interface.h"
#include "src/core/lib/resolver/server_address.h"
#include "src/core/lib/transport/connectivity_state.h"

namespace grpc_core {

TraceFlag grpc_lb_wrr_trace(false, "weighted_round_robin_lb");

namespace {

constexpr absl::string_view kWeightedRoundRobin =
    "weighted_round_robin_experimental";

// Config for WRR policy.
class WeightedRoundRobinConfig : public LoadBalancingPolicy::Config {
 public:
  WeightedRoundRobinConfig() = default;

  WeightedRoundRobinConfig(const WeightedRoundRobinConfig&) = delete;
  WeightedRoundRobinConfig& operator=(const WeightedRoundRobinConfig&) = delete;

  WeightedRoundRobinConfig(WeightedRoundRobinConfig&&) = delete;
  WeightedRoundRobinConfig& operator=(WeightedRoundRobinConfig&&) = delete;

  absl::string_view name() const override { return kWeightedRoundRobin; }

  bool enable_oob_load_report() const { return enable_oob_load_report_; }
  Duration oob_reporting_period() const { return oob_reporting_period_; }
  Duration blackout_period() const { return blackout_period_; }
  Duration weight_update_period() const { return weight_update_period_; }
  Duration weight_expiration_period() const {
    return weight_expiration_period_;
  }
  float error_utilization_penalty() const { return error_utilization_penalty_; }

  static const JsonLoaderInterface* JsonLoader(const JsonArgs&) {
    static const auto* loader =
        JsonObjectLoader<WeightedRoundRobinConfig>()
            .OptionalField("enableOobLoadReport",
                           &WeightedRoundRobinConfig::enable_oob_load_report_)
            .OptionalField("oobReportingPeriod",
                           &WeightedRoundRobinConfig::oob_reporting_period_)
            .OptionalField("blackoutPeriod",
                           &WeightedRoundRobinConfig::blackout_period_)
            .OptionalField("weightUpdatePeriod",
                           &WeightedRoundRobinConfig::weight_update_period_)
            .OptionalField("weightExpirationPeriod",
                           &WeightedRoundRobinConfig::weight_expiration_period_)
            .OptionalField(
                "errorUtilizationPenalty",
                &WeightedRoundRobinConfig::error_utilization_penalty_)
            .Finish();
    return loader;
  }

<<<<<<< HEAD
  void JsonPostLoad(const Json&, const JsonArgs&, ValidationErrors* error) {
    // Impose lower bound of 100ms on weightUpdatePeriod.
    weight_update_period_ =
        std::max(weight_update_period_, Duration::Milliseconds(100));
    if (error_utilization_penalty() < 0) {
      error->AddError("error_utilization_penalty must be non-negative.");
=======
  void JsonPostLoad(const Json&, const JsonArgs&, ValidationErrors* errors) {
    // Impose lower bound of 100ms on weightUpdatePeriod.
    weight_update_period_ =
        std::max(weight_update_period_, Duration::Milliseconds(100));
    if (error_utilization_penalty_ < 0) {
      ValidationErrors::ScopedField field(errors, ".errorUtilizationPenalty");
      errors->AddError("must be non-negative");
>>>>>>> 44290665
    }
  }

 private:
  bool enable_oob_load_report_ = false;
  Duration oob_reporting_period_ = Duration::Seconds(10);
  Duration blackout_period_ = Duration::Seconds(10);
  Duration weight_update_period_ = Duration::Seconds(1);
  Duration weight_expiration_period_ = Duration::Minutes(3);
  float error_utilization_penalty_ = 1.0;
};

// WRR LB policy.
class WeightedRoundRobin : public LoadBalancingPolicy {
 public:
  explicit WeightedRoundRobin(Args args);

  absl::string_view name() const override { return kWeightedRoundRobin; }

  absl::Status UpdateLocked(UpdateArgs args) override;
  void ResetBackoffLocked() override;

 private:
  // Represents the weight for a given address.
  class AddressWeight : public RefCounted<AddressWeight> {
   public:
    AddressWeight(RefCountedPtr<WeightedRoundRobin> wrr, std::string key)
        : wrr_(std::move(wrr)), key_(std::move(key)) {}
    ~AddressWeight() override;

    void MaybeUpdateWeight(double qps, double eps, double cpu_utilization,
                           float error_utilization_penalty);

    float GetWeight(Timestamp now, Duration weight_expiration_period,
                    Duration blackout_period);

    void ResetNonEmptySince();

   private:
    RefCountedPtr<WeightedRoundRobin> wrr_;
    const std::string key_;

    Mutex mu_;
    float weight_ ABSL_GUARDED_BY(&mu_) = 0;
    Timestamp non_empty_since_ ABSL_GUARDED_BY(&mu_) = Timestamp::InfFuture();
    Timestamp last_update_time_ ABSL_GUARDED_BY(&mu_) = Timestamp::InfPast();
  };

  // Forward declaration.
  class WeightedRoundRobinSubchannelList;

  // Data for a particular subchannel in a subchannel list.
  // This subclass adds the following functionality:
  // - Tracks the previous connectivity state of the subchannel, so that
  //   we know how many subchannels are in each state.
  class WeightedRoundRobinSubchannelData
      : public SubchannelData<WeightedRoundRobinSubchannelList,
                              WeightedRoundRobinSubchannelData> {
   public:
    WeightedRoundRobinSubchannelData(
        SubchannelList<WeightedRoundRobinSubchannelList,
                       WeightedRoundRobinSubchannelData>* subchannel_list,
        const ServerAddress& address, RefCountedPtr<SubchannelInterface> sc);

    absl::optional<grpc_connectivity_state> connectivity_state() const {
      return logical_connectivity_state_;
    }

    RefCountedPtr<AddressWeight> weight() const { return weight_; }

   private:
    class OobWatcher : public OobBackendMetricWatcher {
     public:
      OobWatcher(RefCountedPtr<AddressWeight> weight,
                 float error_utilization_penalty)
          : weight_(std::move(weight)),
            error_utilization_penalty_(error_utilization_penalty) {}

      void OnBackendMetricReport(
          const BackendMetricData& backend_metric_data) override;

     private:
      RefCountedPtr<AddressWeight> weight_;
      const float error_utilization_penalty_;
    };

    // Performs connectivity state updates that need to be done only
    // after we have started watching.
    void ProcessConnectivityChangeLocked(
        absl::optional<grpc_connectivity_state> old_state,
        grpc_connectivity_state new_state) override;

    // Updates the logical connectivity state.
    void UpdateLogicalConnectivityStateLocked(
        grpc_connectivity_state connectivity_state);

    // The logical connectivity state of the subchannel.
    // Note that the logical connectivity state may differ from the
    // actual reported state in some cases (e.g., after we see
    // TRANSIENT_FAILURE, we ignore any subsequent state changes until
    // we see READY).
    absl::optional<grpc_connectivity_state> logical_connectivity_state_;

    RefCountedPtr<AddressWeight> weight_;
  };

  // A list of subchannels.
  class WeightedRoundRobinSubchannelList
      : public SubchannelList<WeightedRoundRobinSubchannelList,
                              WeightedRoundRobinSubchannelData> {
   public:
    WeightedRoundRobinSubchannelList(WeightedRoundRobin* policy,
                                     ServerAddressList addresses,
                                     const ChannelArgs& args)
        : SubchannelList(policy,
                         (GRPC_TRACE_FLAG_ENABLED(grpc_lb_wrr_trace)
                              ? "WeightedRoundRobinSubchannelList"
                              : nullptr),
                         std::move(addresses), policy->channel_control_helper(),
                         args) {
      // Need to maintain a ref to the LB policy as long as we maintain
      // any references to subchannels, since the subchannels'
      // pollset_sets will include the LB policy's pollset_set.
      policy->Ref(DEBUG_LOCATION, "subchannel_list").release();
    }

    ~WeightedRoundRobinSubchannelList() override {
      WeightedRoundRobin* p = static_cast<WeightedRoundRobin*>(policy());
      p->Unref(DEBUG_LOCATION, "subchannel_list");
    }

    // Updates the counters of subchannels in each state when a
    // subchannel transitions from old_state to new_state.
    void UpdateStateCountersLocked(
        absl::optional<grpc_connectivity_state> old_state,
        grpc_connectivity_state new_state);

    // Ensures that the right subchannel list is used and then updates
    // the aggregated connectivity state based on the subchannel list's
    // state counters.
    void MaybeUpdateAggregatedConnectivityStateLocked(
        absl::Status status_for_tf);

   private:
    std::string CountersString() const {
      return absl::StrCat("num_subchannels=", num_subchannels(),
                          " num_ready=", num_ready_,
                          " num_connecting=", num_connecting_,
                          " num_transient_failure=", num_transient_failure_);
    }

    size_t num_ready_ = 0;
    size_t num_connecting_ = 0;
    size_t num_transient_failure_ = 0;

    absl::Status last_failure_;
  };

  // A picker that performs WRR picks with weights based on
  // endpoint-reported utilization and QPS.
  class Picker : public SubchannelPicker {
   public:
    Picker(RefCountedPtr<WeightedRoundRobin> wrr,
           WeightedRoundRobinSubchannelList* subchannel_list);

    ~Picker() override;

    PickResult Pick(PickArgs args) override;

    void Orphan() override;

   private:
    // A call tracker that collects per-call endpoint utilization reports.
    class SubchannelCallTracker : public SubchannelCallTrackerInterface {
     public:
      SubchannelCallTracker(RefCountedPtr<AddressWeight> weight,
                            float error_utilization_penalty)
          : weight_(std::move(weight)),
            error_utilization_penalty_(error_utilization_penalty) {}

      void Start() override {}

      void Finish(FinishArgs args) override;

     private:
      RefCountedPtr<AddressWeight> weight_;
      const float error_utilization_penalty_;
    };

    // Info stored about each subchannel.
    struct SubchannelInfo {
      SubchannelInfo(RefCountedPtr<SubchannelInterface> subchannel,
                     RefCountedPtr<AddressWeight> weight)
          : subchannel(std::move(subchannel)), weight(std::move(weight)) {}

      RefCountedPtr<SubchannelInterface> subchannel;
      RefCountedPtr<AddressWeight> weight;
    };

    // Returns the index into subchannels_ to be picked.
    size_t PickIndex();

    // Builds a new scheduler and swaps it into place, then starts a
    // timer for the next update.
    void BuildSchedulerAndStartTimerLocked()
        ABSL_EXCLUSIVE_LOCKS_REQUIRED(&timer_mu_);

    RefCountedPtr<WeightedRoundRobin> wrr_;
    const bool use_per_rpc_utilization_;
    const Duration weight_update_period_;
    const Duration weight_expiration_period_;
    const Duration blackout_period_;
    const float error_utilization_penalty_;
    std::vector<SubchannelInfo> subchannels_;

    Mutex scheduler_mu_;
    std::shared_ptr<StaticStrideScheduler> scheduler_
        ABSL_GUARDED_BY(&scheduler_mu_);

    Mutex timer_mu_ ABSL_ACQUIRED_BEFORE(&scheduler_mu_);
    absl::optional<grpc_event_engine::experimental::EventEngine::TaskHandle>
        timer_handle_ ABSL_GUARDED_BY(&timer_mu_);

    // Used when falling back to RR.
    std::atomic<size_t> last_picked_index_;
  };

  ~WeightedRoundRobin() override;

  void ShutdownLocked() override;

  RefCountedPtr<AddressWeight> GetOrCreateWeight(
      const grpc_resolved_address& address);

  RefCountedPtr<WeightedRoundRobinConfig> config_;

  // List of subchannels.
  RefCountedPtr<WeightedRoundRobinSubchannelList> subchannel_list_;
  // Latest pending subchannel list.
  // When we get an updated address list, we create a new subchannel list
  // for it here, and we wait to swap it into subchannel_list_ until the new
  // list becomes READY.
  RefCountedPtr<WeightedRoundRobinSubchannelList>
      latest_pending_subchannel_list_;

  Mutex address_weight_map_mu_;
  std::map<std::string, AddressWeight*, std::less<>> address_weight_map_
      ABSL_GUARDED_BY(&address_weight_map_mu_);

  bool shutdown_ = false;

  absl::BitGen bit_gen_;

  // Accessed by picker.
  std::atomic<uint32_t> scheduler_state_{absl::Uniform<uint32_t>(bit_gen_)};
};

//
// WeightedRoundRobin::AddressWeight
//

WeightedRoundRobin::AddressWeight::~AddressWeight() {
  MutexLock lock(&wrr_->address_weight_map_mu_);
  auto it = wrr_->address_weight_map_.find(key_);
  if (it != wrr_->address_weight_map_.end() && it->second == this) {
    wrr_->address_weight_map_.erase(it);
  }
}

void WeightedRoundRobin::AddressWeight::MaybeUpdateWeight(
    double qps, double eps, double cpu_utilization,
    float error_utilization_penalty) {
  // Compute weight.
  float weight = 0;
  if (qps > 0 && cpu_utilization > 0) {
    double penalty = 0.0;
    if (eps > 0 && error_utilization_penalty > 0) {
      penalty = eps / qps * error_utilization_penalty;
    }
    weight = qps / (cpu_utilization + penalty);
  }
  if (weight == 0) {
    if (GRPC_TRACE_FLAG_ENABLED(grpc_lb_wrr_trace)) {
      gpr_log(GPR_INFO,
              "[WRR %p] subchannel %s: qps=%f, eps=%f, cpu_utilization=%f: "
              "error_util_penalty=%f, weight=%f (not updating)",
              wrr_.get(), key_.c_str(), qps, eps, cpu_utilization,
              error_utilization_penalty, weight);
    }
    return;
  }
  Timestamp now = Timestamp::Now();
  // Grab the lock and update the data.
  MutexLock lock(&mu_);
  if (GRPC_TRACE_FLAG_ENABLED(grpc_lb_wrr_trace)) {
    gpr_log(GPR_INFO,
            "[WRR %p] subchannel %s: qps=%f, eps=%f, cpu_utilization=%f "
<<<<<<< HEAD
            "error_util_penalty=%f : setting weight=%f old_weight=%f now=%s "
            "last_update_time=%s non_empty_since=%s",
=======
            "error_util_penalty=%f : setting weight=%f weight_=%f now=%s "
            "last_update_time_=%s non_empty_since_=%s",
>>>>>>> 44290665
            wrr_.get(), key_.c_str(), qps, eps, cpu_utilization,
            error_utilization_penalty, weight, weight_, now.ToString().c_str(),
            last_update_time_.ToString().c_str(),
            non_empty_since_.ToString().c_str());
  }
  if (non_empty_since_ == Timestamp::InfFuture()) non_empty_since_ = now;
  weight_ = weight;
  last_update_time_ = now;
}

float WeightedRoundRobin::AddressWeight::GetWeight(
    Timestamp now, Duration weight_expiration_period,
    Duration blackout_period) {
  MutexLock lock(&mu_);
  if (GRPC_TRACE_FLAG_ENABLED(grpc_lb_wrr_trace)) {
    gpr_log(GPR_INFO,
            "[WRR %p] subchannel %s: getting weight: now=%s "
            "weight_expiration_period=%s blackout_period=%s "
            "last_update_time=%s non_empty_since=%s weight=%f",
            wrr_.get(), key_.c_str(), now.ToString().c_str(),
            weight_expiration_period.ToString().c_str(),
            blackout_period.ToString().c_str(),
            last_update_time_.ToString().c_str(),
            non_empty_since_.ToString().c_str(), weight_);
  }
  // If the most recent update was longer ago than the expiration
  // period, reset non_empty_since_ so that we apply the blackout period
  // again if we start getting data again in the future, and return 0.
  if (now - last_update_time_ >= weight_expiration_period) {
    non_empty_since_ = Timestamp::InfFuture();
    return 0;
  }
  // If we don't have at least blackout_period worth of data, return 0.
  if (blackout_period > Duration::Zero() &&
      now - non_empty_since_ < blackout_period) {
    return 0;
  }
  // Otherwise, return the weight.
  return weight_;
}

void WeightedRoundRobin::AddressWeight::ResetNonEmptySince() {
  MutexLock lock(&mu_);
  non_empty_since_ = Timestamp::InfFuture();
}

//
// WeightedRoundRobin::Picker::SubchannelCallTracker
//

void WeightedRoundRobin::Picker::SubchannelCallTracker::Finish(
    FinishArgs args) {
  auto* backend_metric_data =
      args.backend_metric_accessor->GetBackendMetricData();
  double qps = 0;
  double eps = 0;
  double cpu_utilization = 0;
  if (backend_metric_data != nullptr) {
    qps = backend_metric_data->qps;
    eps = backend_metric_data->eps;
    cpu_utilization = backend_metric_data->cpu_utilization;
  }
  weight_->MaybeUpdateWeight(qps, eps, cpu_utilization,
                             error_utilization_penalty_);
}

//
// WeightedRoundRobin::Picker
//

WeightedRoundRobin::Picker::Picker(
    RefCountedPtr<WeightedRoundRobin> wrr,
    WeightedRoundRobinSubchannelList* subchannel_list)
    : wrr_(std::move(wrr)),
      use_per_rpc_utilization_(!wrr_->config_->enable_oob_load_report()),
      weight_update_period_(wrr_->config_->weight_update_period()),
      weight_expiration_period_(wrr_->config_->weight_expiration_period()),
      blackout_period_(wrr_->config_->blackout_period()),
      error_utilization_penalty_(wrr_->config_->error_utilization_penalty()),
      last_picked_index_(absl::Uniform<size_t>(wrr_->bit_gen_)) {
  for (size_t i = 0; i < subchannel_list->num_subchannels(); ++i) {
    WeightedRoundRobinSubchannelData* sd = subchannel_list->subchannel(i);
    if (sd->connectivity_state() == GRPC_CHANNEL_READY) {
      subchannels_.emplace_back(sd->subchannel()->Ref(), sd->weight());
    }
  }
  if (GRPC_TRACE_FLAG_ENABLED(grpc_lb_wrr_trace)) {
    gpr_log(GPR_INFO,
            "[WRR %p picker %p] created picker from subchannel_list=%p "
            "with %" PRIuPTR " subchannels",
            wrr_.get(), this, subchannel_list, subchannels_.size());
  }
  BuildSchedulerAndStartTimerLocked();
}

WeightedRoundRobin::Picker::~Picker() {
  if (GRPC_TRACE_FLAG_ENABLED(grpc_lb_wrr_trace)) {
    gpr_log(GPR_INFO, "[WRR %p picker %p] destroying picker", wrr_.get(), this);
  }
}

void WeightedRoundRobin::Picker::Orphan() {
  MutexLock lock(&timer_mu_);
  if (GRPC_TRACE_FLAG_ENABLED(grpc_lb_wrr_trace)) {
    gpr_log(GPR_INFO, "[WRR %p picker %p] cancelling timer", wrr_.get(), this);
  }
  wrr_->channel_control_helper()->GetEventEngine()->Cancel(*timer_handle_);
  timer_handle_.reset();
}

WeightedRoundRobin::PickResult WeightedRoundRobin::Picker::Pick(
    PickArgs /*args*/) {
  size_t index = PickIndex();
  GPR_ASSERT(index < subchannels_.size());
  auto& subchannel_info = subchannels_[index];
  // Collect per-call utilization data if needed.
  std::unique_ptr<SubchannelCallTrackerInterface> subchannel_call_tracker;
  if (use_per_rpc_utilization_) {
    subchannel_call_tracker = std::make_unique<SubchannelCallTracker>(
        subchannel_info.weight, error_utilization_penalty_);
  }
  if (GRPC_TRACE_FLAG_ENABLED(grpc_lb_wrr_trace)) {
    gpr_log(GPR_INFO,
            "[WRR %p picker %p] returning index %" PRIuPTR ", subchannel=%p",
            wrr_.get(), this, index, subchannel_info.subchannel.get());
  }
  return PickResult::Complete(subchannel_info.subchannel,
                              std::move(subchannel_call_tracker));
}

size_t WeightedRoundRobin::Picker::PickIndex() {
  // Grab a ref to the scheduler.
  std::shared_ptr<StaticStrideScheduler> scheduler;
  {
    MutexLock lock(&scheduler_mu_);
    scheduler = scheduler_;
  }
  // If we have a scheduler, use it to do a WRR pick.
  if (scheduler != nullptr) return scheduler->Pick();
  // We don't have a scheduler (i.e., either all of the weights are 0 or
  // there is only one subchannel), so fall back to RR.
  return last_picked_index_.fetch_add(1) % subchannels_.size();
}

void WeightedRoundRobin::Picker::BuildSchedulerAndStartTimerLocked() {
  // Build scheduler.
  const Timestamp now = Timestamp::Now();
  std::vector<float> weights;
  weights.reserve(subchannels_.size());
  for (const auto& subchannel : subchannels_) {
    weights.push_back(subchannel.weight->GetWeight(
        now, weight_expiration_period_, blackout_period_));
  }
  if (GRPC_TRACE_FLAG_ENABLED(grpc_lb_wrr_trace)) {
    gpr_log(GPR_INFO, "[WRR %p picker %p] new weights: %s", wrr_.get(), this,
            absl::StrJoin(weights, " ").c_str());
  }
  auto scheduler_or = StaticStrideScheduler::Make(
      weights, [this]() { return wrr_->scheduler_state_.fetch_add(1); });
  std::shared_ptr<StaticStrideScheduler> scheduler;
  if (scheduler_or.has_value()) {
    scheduler =
        std::make_shared<StaticStrideScheduler>(std::move(*scheduler_or));
    if (GRPC_TRACE_FLAG_ENABLED(grpc_lb_wrr_trace)) {
      gpr_log(GPR_INFO, "[WRR %p picker %p] new scheduler: %p", wrr_.get(),
              this, scheduler.get());
    }
  } else if (GRPC_TRACE_FLAG_ENABLED(grpc_lb_wrr_trace)) {
    gpr_log(GPR_INFO, "[WRR %p picker %p] no scheduler, falling back to RR",
            wrr_.get(), this);
  }
  {
    MutexLock lock(&scheduler_mu_);
    scheduler_ = std::move(scheduler);
  }
  // Start timer.
  WeakRefCountedPtr<Picker> self = WeakRef();
  timer_handle_ = wrr_->channel_control_helper()->GetEventEngine()->RunAfter(
      weight_update_period_, [self = std::move(self)]() mutable {
        ApplicationCallbackExecCtx callback_exec_ctx;
        ExecCtx exec_ctx;
        {
          MutexLock lock(&self->timer_mu_);
          if (self->timer_handle_.has_value()) {
            if (GRPC_TRACE_FLAG_ENABLED(grpc_lb_wrr_trace)) {
              gpr_log(GPR_INFO, "[WRR %p picker %p] timer fired",
                      self->wrr_.get(), self.get());
            }
            self->BuildSchedulerAndStartTimerLocked();
          }
        }
        // Release ref before ExecCtx goes out of scope.
        self.reset();
      });
}

//
// WeightedRoundRobin
//

WeightedRoundRobin::WeightedRoundRobin(Args args)
    : LoadBalancingPolicy(std::move(args)) {
  if (GRPC_TRACE_FLAG_ENABLED(grpc_lb_wrr_trace)) {
    gpr_log(GPR_INFO, "[WRR %p] Created", this);
  }
}

WeightedRoundRobin::~WeightedRoundRobin() {
  if (GRPC_TRACE_FLAG_ENABLED(grpc_lb_wrr_trace)) {
    gpr_log(GPR_INFO, "[WRR %p] Destroying Round Robin policy", this);
  }
  GPR_ASSERT(subchannel_list_ == nullptr);
  GPR_ASSERT(latest_pending_subchannel_list_ == nullptr);
}

void WeightedRoundRobin::ShutdownLocked() {
  if (GRPC_TRACE_FLAG_ENABLED(grpc_lb_wrr_trace)) {
    gpr_log(GPR_INFO, "[WRR %p] Shutting down", this);
  }
  shutdown_ = true;
  subchannel_list_.reset();
  latest_pending_subchannel_list_.reset();
}

void WeightedRoundRobin::ResetBackoffLocked() {
  subchannel_list_->ResetBackoffLocked();
  if (latest_pending_subchannel_list_ != nullptr) {
    latest_pending_subchannel_list_->ResetBackoffLocked();
  }
}

absl::Status WeightedRoundRobin::UpdateLocked(UpdateArgs args) {
  config_ = std::move(args.config);
  ServerAddressList addresses;
  if (args.addresses.ok()) {
    if (GRPC_TRACE_FLAG_ENABLED(grpc_lb_wrr_trace)) {
      gpr_log(GPR_INFO, "[WRR %p] received update with %" PRIuPTR " addresses",
              this, args.addresses->size());
    }
    // Weed out duplicate addresses.  Also sort the addresses so that if
    // the set of the addresses don't change, their indexes in the
    // subchannel list don't change, since this avoids unnecessary churn
    // in the picker.  Note that this does not ensure that if a given
    // address remains present that it will have the same index; if,
    // for example, an address at the end of the list is replaced with one
    // that sorts much earlier in the list, then all of the addresses in
    // between those two positions will have changed indexes.
    struct AddressLessThan {
      bool operator()(const ServerAddress& address1,
                      const ServerAddress& address2) const {
        const grpc_resolved_address& addr1 = address1.address();
        const grpc_resolved_address& addr2 = address2.address();
        if (addr1.len != addr2.len) return addr1.len < addr2.len;
        return memcmp(addr1.addr, addr2.addr, addr1.len) < 0;
      }
    };
    std::set<ServerAddress, AddressLessThan> ordered_addresses(
        args.addresses->begin(), args.addresses->end());
    addresses =
        ServerAddressList(ordered_addresses.begin(), ordered_addresses.end());
  } else {
    if (GRPC_TRACE_FLAG_ENABLED(grpc_lb_wrr_trace)) {
      gpr_log(GPR_INFO, "[WRR %p] received update with address error: %s", this,
              args.addresses.status().ToString().c_str());
    }
    // If we already have a subchannel list, then keep using the existing
    // list, but still report back that the update was not accepted.
    if (subchannel_list_ != nullptr) return args.addresses.status();
  }
  // Create new subchannel list, replacing the previous pending list, if any.
  if (GRPC_TRACE_FLAG_ENABLED(grpc_lb_wrr_trace) &&
      latest_pending_subchannel_list_ != nullptr) {
    gpr_log(GPR_INFO, "[WRR %p] replacing previous pending subchannel list %p",
            this, latest_pending_subchannel_list_.get());
  }
  latest_pending_subchannel_list_ =
      MakeRefCounted<WeightedRoundRobinSubchannelList>(
          this, std::move(addresses), args.args);
  latest_pending_subchannel_list_->StartWatchingLocked();
  // If the new list is empty, immediately promote it to
  // subchannel_list_ and report TRANSIENT_FAILURE.
  if (latest_pending_subchannel_list_->num_subchannels() == 0) {
    if (GRPC_TRACE_FLAG_ENABLED(grpc_lb_wrr_trace) &&
        subchannel_list_ != nullptr) {
      gpr_log(GPR_INFO, "[WRR %p] replacing previous subchannel list %p", this,
              subchannel_list_.get());
    }
    subchannel_list_ = std::move(latest_pending_subchannel_list_);
    absl::Status status =
        args.addresses.ok() ? absl::UnavailableError(absl::StrCat(
                                  "empty address list: ", args.resolution_note))
                            : args.addresses.status();
    channel_control_helper()->UpdateState(
        GRPC_CHANNEL_TRANSIENT_FAILURE, status,
        MakeRefCounted<TransientFailurePicker>(status));
    return status;
  }
  // Otherwise, if this is the initial update, immediately promote it to
  // subchannel_list_ and report CONNECTING.
  if (subchannel_list_.get() == nullptr) {
    subchannel_list_ = std::move(latest_pending_subchannel_list_);
    channel_control_helper()->UpdateState(
        GRPC_CHANNEL_CONNECTING, absl::Status(),
        MakeRefCounted<QueuePicker>(Ref(DEBUG_LOCATION, "QueuePicker")));
  }
  return absl::OkStatus();
}

RefCountedPtr<WeightedRoundRobin::AddressWeight>
WeightedRoundRobin::GetOrCreateWeight(const grpc_resolved_address& address) {
  auto key = grpc_sockaddr_to_uri(&address);
  if (!key.ok()) return nullptr;
  MutexLock lock(&address_weight_map_mu_);
  auto it = address_weight_map_.find(*key);
  if (it != address_weight_map_.end()) {
    auto weight = it->second->RefIfNonZero();
    if (weight != nullptr) return weight;
  }
  auto weight =
      MakeRefCounted<AddressWeight>(Ref(DEBUG_LOCATION, "AddressWeight"), *key);
  address_weight_map_.emplace(*key, weight.get());
  return weight;
}

//
// WeightedRoundRobin::WeightedRoundRobinSubchannelList
//

void WeightedRoundRobin::WeightedRoundRobinSubchannelList::
    UpdateStateCountersLocked(absl::optional<grpc_connectivity_state> old_state,
                              grpc_connectivity_state new_state) {
  if (old_state.has_value()) {
    GPR_ASSERT(*old_state != GRPC_CHANNEL_SHUTDOWN);
    if (*old_state == GRPC_CHANNEL_READY) {
      GPR_ASSERT(num_ready_ > 0);
      --num_ready_;
    } else if (*old_state == GRPC_CHANNEL_CONNECTING) {
      GPR_ASSERT(num_connecting_ > 0);
      --num_connecting_;
    } else if (*old_state == GRPC_CHANNEL_TRANSIENT_FAILURE) {
      GPR_ASSERT(num_transient_failure_ > 0);
      --num_transient_failure_;
    }
  }
  GPR_ASSERT(new_state != GRPC_CHANNEL_SHUTDOWN);
  if (new_state == GRPC_CHANNEL_READY) {
    ++num_ready_;
  } else if (new_state == GRPC_CHANNEL_CONNECTING) {
    ++num_connecting_;
  } else if (new_state == GRPC_CHANNEL_TRANSIENT_FAILURE) {
    ++num_transient_failure_;
  }
}

void WeightedRoundRobin::WeightedRoundRobinSubchannelList::
    MaybeUpdateAggregatedConnectivityStateLocked(absl::Status status_for_tf) {
  WeightedRoundRobin* p = static_cast<WeightedRoundRobin*>(policy());
  // If this is latest_pending_subchannel_list_, then swap it into
  // subchannel_list_ in the following cases:
  // - subchannel_list_ has no READY subchannels.
  // - This list has at least one READY subchannel and we have seen the
  //   initial connectivity state notification for all subchannels.
  // - All of the subchannels in this list are in TRANSIENT_FAILURE.
  //   (This may cause the channel to go from READY to TRANSIENT_FAILURE,
  //   but we're doing what the control plane told us to do.)
  if (p->latest_pending_subchannel_list_.get() == this &&
      (p->subchannel_list_->num_ready_ == 0 ||
       (num_ready_ > 0 && AllSubchannelsSeenInitialState()) ||
       num_transient_failure_ == num_subchannels())) {
    if (GRPC_TRACE_FLAG_ENABLED(grpc_lb_wrr_trace)) {
      const std::string old_counters_string =
          p->subchannel_list_ != nullptr ? p->subchannel_list_->CountersString()
                                         : "";
      gpr_log(
          GPR_INFO,
          "[WRR %p] swapping out subchannel list %p (%s) in favor of %p (%s)",
          p, p->subchannel_list_.get(), old_counters_string.c_str(), this,
          CountersString().c_str());
    }
    p->subchannel_list_ = std::move(p->latest_pending_subchannel_list_);
  }
  // Only set connectivity state if this is the current subchannel list.
  if (p->subchannel_list_.get() != this) return;
  // First matching rule wins:
  // 1) ANY subchannel is READY => policy is READY.
  // 2) ANY subchannel is CONNECTING => policy is CONNECTING.
  // 3) ALL subchannels are TRANSIENT_FAILURE => policy is TRANSIENT_FAILURE.
  if (num_ready_ > 0) {
    if (GRPC_TRACE_FLAG_ENABLED(grpc_lb_wrr_trace)) {
      gpr_log(GPR_INFO, "[WRR %p] reporting READY with subchannel list %p", p,
              this);
    }
    p->channel_control_helper()->UpdateState(
        GRPC_CHANNEL_READY, absl::Status(),
        MakeRefCounted<Picker>(p->Ref(), this));
  } else if (num_connecting_ > 0) {
    if (GRPC_TRACE_FLAG_ENABLED(grpc_lb_wrr_trace)) {
      gpr_log(GPR_INFO, "[WRR %p] reporting CONNECTING with subchannel list %p",
              p, this);
    }
    p->channel_control_helper()->UpdateState(
        GRPC_CHANNEL_CONNECTING, absl::Status(),
        MakeRefCounted<QueuePicker>(p->Ref(DEBUG_LOCATION, "QueuePicker")));
  } else if (num_transient_failure_ == num_subchannels()) {
    if (GRPC_TRACE_FLAG_ENABLED(grpc_lb_wrr_trace)) {
      gpr_log(
          GPR_INFO,
          "[WRR %p] reporting TRANSIENT_FAILURE with subchannel list %p: %s", p,
          this, status_for_tf.ToString().c_str());
    }
    if (!status_for_tf.ok()) {
      last_failure_ = absl::UnavailableError(
          absl::StrCat("connections to all backends failing; last error: ",
                       status_for_tf.ToString()));
    }
    p->channel_control_helper()->UpdateState(
        GRPC_CHANNEL_TRANSIENT_FAILURE, last_failure_,
        MakeRefCounted<TransientFailurePicker>(last_failure_));
  }
}

//
// WeightedRoundRobin::WeightedRoundRobinSubchannelData::OobWatcher
//

void WeightedRoundRobin::WeightedRoundRobinSubchannelData::OobWatcher::
    OnBackendMetricReport(const BackendMetricData& backend_metric_data) {
  weight_->MaybeUpdateWeight(backend_metric_data.qps, backend_metric_data.eps,
                             backend_metric_data.cpu_utilization,
                             error_utilization_penalty_);
}

//
// WeightedRoundRobin::WeightedRoundRobinSubchannelData
//

WeightedRoundRobin::WeightedRoundRobinSubchannelData::
    WeightedRoundRobinSubchannelData(
        SubchannelList<WeightedRoundRobinSubchannelList,
                       WeightedRoundRobinSubchannelData>* subchannel_list,
        const ServerAddress& address, RefCountedPtr<SubchannelInterface> sc)
    : SubchannelData(subchannel_list, address, std::move(sc)),
      weight_(static_cast<WeightedRoundRobin*>(subchannel_list->policy())
                  ->GetOrCreateWeight(address.address())) {
  // Start OOB watch if configured.
  WeightedRoundRobin* p =
      static_cast<WeightedRoundRobin*>(subchannel_list->policy());
  if (p->config_->enable_oob_load_report()) {
    subchannel()->AddDataWatcher(MakeOobBackendMetricWatcher(
        p->config_->oob_reporting_period(),
        std::make_unique<OobWatcher>(weight_,
                                     p->config_->error_utilization_penalty())));
  }
}

void WeightedRoundRobin::WeightedRoundRobinSubchannelData::
    ProcessConnectivityChangeLocked(
        absl::optional<grpc_connectivity_state> old_state,
        grpc_connectivity_state new_state) {
  WeightedRoundRobin* p =
      static_cast<WeightedRoundRobin*>(subchannel_list()->policy());
  GPR_ASSERT(subchannel() != nullptr);
  // If this is not the initial state notification and the new state is
  // TRANSIENT_FAILURE or IDLE, re-resolve.
  // Note that we don't want to do this on the initial state notification,
  // because that would result in an endless loop of re-resolution.
  if (old_state.has_value() && (new_state == GRPC_CHANNEL_TRANSIENT_FAILURE ||
                                new_state == GRPC_CHANNEL_IDLE)) {
    if (GRPC_TRACE_FLAG_ENABLED(grpc_lb_wrr_trace)) {
      gpr_log(GPR_INFO,
              "[WRR %p] Subchannel %p reported %s; requesting re-resolution", p,
              subchannel(), ConnectivityStateName(new_state));
    }
    p->channel_control_helper()->RequestReresolution();
  }
  if (new_state == GRPC_CHANNEL_IDLE) {
    if (GRPC_TRACE_FLAG_ENABLED(grpc_lb_wrr_trace)) {
      gpr_log(GPR_INFO,
              "[WRR %p] Subchannel %p reported IDLE; requesting connection", p,
              subchannel());
    }
    subchannel()->RequestConnection();
  } else if (new_state == GRPC_CHANNEL_READY) {
    // If we transition back to READY state, restart the blackout period.
    // Note that we cannot guarantee that we will never receive
    // lingering callbacks for backend metric reports from the previous
    // connection after the new connection has been established, but they
    // should be masked by new backend metric reports from the new
    // connection by the time the blackout period ends.
    weight_->ResetNonEmptySince();
  }
  // Update logical connectivity state.
  UpdateLogicalConnectivityStateLocked(new_state);
  // Update the policy state.
  subchannel_list()->MaybeUpdateAggregatedConnectivityStateLocked(
      connectivity_status());
}

void WeightedRoundRobin::WeightedRoundRobinSubchannelData::
    UpdateLogicalConnectivityStateLocked(
        grpc_connectivity_state connectivity_state) {
  WeightedRoundRobin* p =
      static_cast<WeightedRoundRobin*>(subchannel_list()->policy());
  if (GRPC_TRACE_FLAG_ENABLED(grpc_lb_wrr_trace)) {
    gpr_log(
        GPR_INFO,
        "[WRR %p] connectivity changed for subchannel %p, subchannel_list %p "
        "(index %" PRIuPTR " of %" PRIuPTR "): prev_state=%s new_state=%s",
        p, subchannel(), subchannel_list(), Index(),
        subchannel_list()->num_subchannels(),
        (logical_connectivity_state_.has_value()
             ? ConnectivityStateName(*logical_connectivity_state_)
             : "N/A"),
        ConnectivityStateName(connectivity_state));
  }
  // Decide what state to report for aggregation purposes.
  // If the last logical state was TRANSIENT_FAILURE, then ignore the
  // state change unless the new state is READY.
  if (logical_connectivity_state_.has_value() &&
      *logical_connectivity_state_ == GRPC_CHANNEL_TRANSIENT_FAILURE &&
      connectivity_state != GRPC_CHANNEL_READY) {
    return;
  }
  // If the new state is IDLE, treat it as CONNECTING, since it will
  // immediately transition into CONNECTING anyway.
  if (connectivity_state == GRPC_CHANNEL_IDLE) {
    if (GRPC_TRACE_FLAG_ENABLED(grpc_lb_wrr_trace)) {
      gpr_log(GPR_INFO,
              "[WRR %p] subchannel %p, subchannel_list %p (index %" PRIuPTR
              " of %" PRIuPTR "): treating IDLE as CONNECTING",
              p, subchannel(), subchannel_list(), Index(),
              subchannel_list()->num_subchannels());
    }
    connectivity_state = GRPC_CHANNEL_CONNECTING;
  }
  // If no change, return false.
  if (logical_connectivity_state_.has_value() &&
      *logical_connectivity_state_ == connectivity_state) {
    return;
  }
  // Otherwise, update counters and logical state.
  subchannel_list()->UpdateStateCountersLocked(logical_connectivity_state_,
                                               connectivity_state);
  logical_connectivity_state_ = connectivity_state;
}

//
// factory
//

class WeightedRoundRobinFactory : public LoadBalancingPolicyFactory {
 public:
  OrphanablePtr<LoadBalancingPolicy> CreateLoadBalancingPolicy(
      LoadBalancingPolicy::Args args) const override {
    return MakeOrphanable<WeightedRoundRobin>(std::move(args));
  }

  absl::string_view name() const override { return kWeightedRoundRobin; }

  absl::StatusOr<RefCountedPtr<LoadBalancingPolicy::Config>>
  ParseLoadBalancingConfig(const Json& json) const override {
    if (json.type() == Json::Type::JSON_NULL) {
      return absl::InvalidArgumentError(
          "field:loadBalancingPolicy error:weighted_round_robin policy "
          "requires configuration. Please use loadBalancingConfig field of "
          "service config instead.");
    }
    return LoadRefCountedFromJson<WeightedRoundRobinConfig>(
        json, JsonArgs(),
        "errors validating weighted_round_robin LB policy config");
  }
};

}  // namespace

void RegisterWeightedRoundRobinLbPolicy(CoreConfiguration::Builder* builder) {
  builder->lb_policy_registry()->RegisterLoadBalancingPolicyFactory(
      std::make_unique<WeightedRoundRobinFactory>());
}

}  // namespace grpc_core<|MERGE_RESOLUTION|>--- conflicted
+++ resolved
@@ -121,14 +121,6 @@
     return loader;
   }
 
-<<<<<<< HEAD
-  void JsonPostLoad(const Json&, const JsonArgs&, ValidationErrors* error) {
-    // Impose lower bound of 100ms on weightUpdatePeriod.
-    weight_update_period_ =
-        std::max(weight_update_period_, Duration::Milliseconds(100));
-    if (error_utilization_penalty() < 0) {
-      error->AddError("error_utilization_penalty must be non-negative.");
-=======
   void JsonPostLoad(const Json&, const JsonArgs&, ValidationErrors* errors) {
     // Impose lower bound of 100ms on weightUpdatePeriod.
     weight_update_period_ =
@@ -136,7 +128,6 @@
     if (error_utilization_penalty_ < 0) {
       ValidationErrors::ScopedField field(errors, ".errorUtilizationPenalty");
       errors->AddError("must be non-negative");
->>>>>>> 44290665
     }
   }
 
@@ -434,13 +425,8 @@
   if (GRPC_TRACE_FLAG_ENABLED(grpc_lb_wrr_trace)) {
     gpr_log(GPR_INFO,
             "[WRR %p] subchannel %s: qps=%f, eps=%f, cpu_utilization=%f "
-<<<<<<< HEAD
-            "error_util_penalty=%f : setting weight=%f old_weight=%f now=%s "
-            "last_update_time=%s non_empty_since=%s",
-=======
             "error_util_penalty=%f : setting weight=%f weight_=%f now=%s "
             "last_update_time_=%s non_empty_since_=%s",
->>>>>>> 44290665
             wrr_.get(), key_.c_str(), qps, eps, cpu_utilization,
             error_utilization_penalty, weight, weight_, now.ToString().c_str(),
             last_update_time_.ToString().c_str(),
