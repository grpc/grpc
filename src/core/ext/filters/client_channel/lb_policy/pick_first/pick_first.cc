/*
 *
 * Copyright 2015 gRPC authors.
 *
 * Licensed under the Apache License, Version 2.0 (the "License");
 * you may not use this file except in compliance with the License.
 * You may obtain a copy of the License at
 *
 *     http://www.apache.org/licenses/LICENSE-2.0
 *
 * Unless required by applicable law or agreed to in writing, software
 * distributed under the License is distributed on an "AS IS" BASIS,
 * WITHOUT WARRANTIES OR CONDITIONS OF ANY KIND, either express or implied.
 * See the License for the specific language governing permissions and
 * limitations under the License.
 *
 */

#include <grpc/support/port_platform.h>

#include <string.h>

#include <grpc/support/alloc.h>

#include "src/core/ext/filters/client_channel/lb_policy/subchannel_list.h"
#include "src/core/ext/filters/client_channel/lb_policy_registry.h"
#include "src/core/ext/filters/client_channel/server_address.h"
#include "src/core/ext/filters/client_channel/subchannel.h"
#include "src/core/lib/channel/channel_args.h"
#include "src/core/lib/gprpp/sync.h"
#include "src/core/lib/iomgr/combiner.h"
#include "src/core/lib/iomgr/sockaddr_utils.h"
#include "src/core/lib/transport/connectivity_state.h"

namespace grpc_core {

TraceFlag grpc_lb_pick_first_trace(false, "pick_first");

namespace {

//
// pick_first LB policy
//

constexpr char kPickFirst[] = "pick_first";

class PickFirst : public LoadBalancingPolicy {
 public:
  explicit PickFirst(Args args);

  const char* name() const override { return kPickFirst; }

  void UpdateLocked(UpdateArgs args) override;
  void ExitIdleLocked() override;
  void ResetBackoffLocked() override;

 private:
  ~PickFirst();

  class PickFirstSubchannelList;

  class PickFirstSubchannelData
      : public SubchannelData<PickFirstSubchannelList,
                              PickFirstSubchannelData> {
   public:
    PickFirstSubchannelData(
        SubchannelList<PickFirstSubchannelList, PickFirstSubchannelData>*
            subchannel_list,
        const ServerAddress& address,
        RefCountedPtr<SubchannelInterface> subchannel)
        : SubchannelData(subchannel_list, address, std::move(subchannel)) {}

    void ProcessConnectivityChangeLocked(
        grpc_connectivity_state connectivity_state) override;

    // Processes the connectivity change to READY for an unselected subchannel.
    void ProcessUnselectedReadyLocked();

   private:
    bool in_transient_failure_ = false;
  };

  class PickFirstSubchannelList
      : public SubchannelList<PickFirstSubchannelList,
                              PickFirstSubchannelData> {
   public:
    PickFirstSubchannelList(PickFirst* policy, TraceFlag* tracer,
                            const ServerAddressList& addresses,
                            grpc_combiner* combiner,
                            const grpc_channel_args& args)
        : SubchannelList(policy, tracer, addresses, combiner,
                         policy->channel_control_helper(), args) {
      // Need to maintain a ref to the LB policy as long as we maintain
      // any references to subchannels, since the subchannels'
      // pollset_sets will include the LB policy's pollset_set.
      policy->Ref(DEBUG_LOCATION, "subchannel_list").release();
      GRPC_CLOSURE_INIT(&on_connection_attempt_delay_alarm_, NextAttemptLocked,
                        this, grpc_combiner_scheduler(policy->combiner()));
    }

    ~PickFirstSubchannelList() {
      PickFirst* p = static_cast<PickFirst*>(policy());
      p->Unref(DEBUG_LOCATION, "subchannel_list");
    }

    void Orphan() override {
      shutdown_ = true;
      SubchannelList<PickFirstSubchannelList,
                     PickFirstSubchannelData>::Orphan();
    }

    void AttemptToConnectLocked() {
      ready_ = false;
      shutdown_ = false;
      attempt_count_ = 0;
      transient_failure_count_ = 0;
      Ref().release();
      GRPC_CLOSURE_SCHED(&on_connection_attempt_delay_alarm_, GRPC_ERROR_NONE);
    }

    // This method will only be called when a subchannel goes into
    // TRANSIENT_FAILURE first time.
    void ReportTransientFailureLocked(size_t index) {
      transient_failure_count_++;
      // If the reporting subchannel is the one we are actively waiting for
      // within connection attempt delay, we should start connection attempt on
      // the next subchannel immediately if there exists one.
      if (index == attempt_count_ - 1 && attempt_count_ < num_subchannels()) {
        grpc_timer_cancel(&connection_attemp_delay_alarm_);
      }
    }

    bool in_transient_failure() const {
      return transient_failure_count_ == num_subchannels();
    }

    void ReportReadyLocked(size_t index) {
      ready_ = true;
      // Shut down unselected subchannels.
      for (size_t i = 0; i < num_subchannels(); ++i) {
        if (i != index) {
          subchannel(i)->ShutdownLocked();
        }
      }
    }

    size_t attempt_count() { return attempt_count_; }

   private:
    static void NextAttemptLocked(void* arg, grpc_error* error);
    bool ready_;
    bool shutdown_;
    size_t attempt_count_;
    size_t transient_failure_count_;
    grpc_timer connection_attemp_delay_alarm_;
    grpc_closure on_connection_attempt_delay_alarm_;
  };

  class Picker : public SubchannelPicker {
   public:
    explicit Picker(
        RefCountedPtr<ConnectedSubchannelInterface> connected_subchannel)
        : connected_subchannel_(std::move(connected_subchannel)) {}

    PickResult Pick(PickArgs args) override {
      PickResult result;
      result.type = PickResult::PICK_COMPLETE;
      result.connected_subchannel = connected_subchannel_;
      return result;
    }

   private:
    RefCountedPtr<ConnectedSubchannelInterface> connected_subchannel_;
  };

  void ShutdownLocked() override;

  void AttemptToConnectUsingLatestUpdateArgsLocked();

  // Lateset update args.
  UpdateArgs latest_update_args_;
  // All our subchannels.
  OrphanablePtr<PickFirstSubchannelList> subchannel_list_;
  // Latest pending subchannel list.
  OrphanablePtr<PickFirstSubchannelList> latest_pending_subchannel_list_;
  // Selected subchannel in \a subchannel_list_.
  PickFirstSubchannelData* selected_ = nullptr;
  // Are we in IDLE state?
  bool idle_ = false;
  // Are we shut down?
  bool shutdown_ = false;
};

PickFirst::PickFirst(Args args) : LoadBalancingPolicy(std::move(args)) {
  if (GRPC_TRACE_FLAG_ENABLED(grpc_lb_pick_first_trace)) {
    gpr_log(GPR_INFO, "Pick First %p created.", this);
  }
}

PickFirst::~PickFirst() {
  if (GRPC_TRACE_FLAG_ENABLED(grpc_lb_pick_first_trace)) {
    gpr_log(GPR_INFO, "Destroying Pick First %p", this);
  }
  GPR_ASSERT(subchannel_list_ == nullptr);
  GPR_ASSERT(latest_pending_subchannel_list_ == nullptr);
}

void PickFirst::ShutdownLocked() {
  if (GRPC_TRACE_FLAG_ENABLED(grpc_lb_pick_first_trace)) {
    gpr_log(GPR_INFO, "Pick First %p Shutting down", this);
  }
  shutdown_ = true;
  subchannel_list_.reset();
  latest_pending_subchannel_list_.reset();
}

void PickFirst::ExitIdleLocked() {
  if (shutdown_) return;
  if (idle_) {
    idle_ = false;
    AttemptToConnectUsingLatestUpdateArgsLocked();
  }
}

void PickFirst::ResetBackoffLocked() {
  subchannel_list_->ResetBackoffLocked();
  if (latest_pending_subchannel_list_ != nullptr) {
    latest_pending_subchannel_list_->ResetBackoffLocked();
  }
}

void PickFirst::AttemptToConnectUsingLatestUpdateArgsLocked() {
  // Create a subchannel list from the latest_update_args_.
  auto subchannel_list = MakeOrphanable<PickFirstSubchannelList>(
      this, &grpc_lb_pick_first_trace, latest_update_args_.addresses,
      combiner(), *latest_update_args_.args);
  if (subchannel_list->num_subchannels() == 0) {
    // Unsubscribe from all current subchannels.
    subchannel_list_ = std::move(subchannel_list);  // Empty list.
    selected_ = nullptr;
    // If not idle, put the channel in TRANSIENT_FAILURE.
    // (If we are idle, then this will happen in ExitIdleLocked() if we
    // haven't gotten a non-empty update by the time the application tries
    // to start a new call.)
    grpc_error* error =
        grpc_error_set_int(GRPC_ERROR_CREATE_FROM_STATIC_STRING("Empty update"),
                           GRPC_ERROR_INT_GRPC_STATUS, GRPC_STATUS_UNAVAILABLE);
    channel_control_helper()->UpdateState(
        GRPC_CHANNEL_TRANSIENT_FAILURE,
        UniquePtr<SubchannelPicker>(New<TransientFailurePicker>(error)));
    return;
  }
  // If one of the subchannels in the new list is already in state
  // READY, then select it immediately.  This can happen when the
  // currently selected subchannel is also present in the update.  It
  // can also happen if one of the subchannels in the update is already
  // in the global subchannel pool because it's in use by another channel.
  for (size_t i = 0; i < subchannel_list->num_subchannels(); ++i) {
    PickFirstSubchannelData* sd = subchannel_list->subchannel(i);
    grpc_connectivity_state state = sd->CheckConnectivityStateLocked();
    sd->StartConnectivityWatchLocked();
    if (state == GRPC_CHANNEL_READY) {
      subchannel_list_ = std::move(subchannel_list);
      sd->ProcessUnselectedReadyLocked();
      // If there was a previously pending update (which may or may
      // not have contained the currently selected subchannel), drop
      // it, so that it doesn't override what we've done here.
      latest_pending_subchannel_list_.reset();
      return;
    }
  }
  subchannel_list->AttemptToConnectLocked();
  if (selected_ == nullptr) {
    // We don't yet have a selected subchannel, so replace the current
    // subchannel list immediately.
    subchannel_list_ = std::move(subchannel_list);
    // Report new channel state as CONNECTING.
    channel_control_helper()->UpdateState(
        GRPC_CHANNEL_CONNECTING, UniquePtr<SubchannelPicker>(New<QueuePicker>(
                                     Ref(DEBUG_LOCATION, "QueuePicker"))));
  } else {
    // We do have a selected subchannel (which means it's READY), so keep
    // using it until one of the subchannels in the new list reports READY.
    if (latest_pending_subchannel_list_ != nullptr) {
      if (GRPC_TRACE_FLAG_ENABLED(grpc_lb_pick_first_trace)) {
        gpr_log(GPR_INFO,
                "Pick First %p Shutting down latest pending subchannel list "
                "%p, about to be replaced by newer latest %p",
                this, latest_pending_subchannel_list_.get(),
                subchannel_list.get());
      }
    }
    latest_pending_subchannel_list_ = std::move(subchannel_list);
  }
}

void PickFirst::UpdateLocked(UpdateArgs args) {
  if (GRPC_TRACE_FLAG_ENABLED(grpc_lb_pick_first_trace)) {
    gpr_log(GPR_INFO,
            "Pick First %p received update with %" PRIuPTR " addresses", this,
            args.addresses.size());
  }
  // Update the latest_update_args_
  grpc_arg new_arg = grpc_channel_arg_integer_create(
      const_cast<char*>(GRPC_ARG_INHIBIT_HEALTH_CHECKING), 1);
  const grpc_channel_args* new_args =
      grpc_channel_args_copy_and_add(args.args, &new_arg, 1);
  GPR_SWAP(const grpc_channel_args*, new_args, args.args);
  grpc_channel_args_destroy(new_args);
  latest_update_args_ = std::move(args);
  // If we are not in idle, start connection attempt immediately.
  // Otherwise, we defer the attempt into ExitIdleLocked().
  if (!idle_) {
    AttemptToConnectUsingLatestUpdateArgsLocked();
  }
}

void PickFirst::PickFirstSubchannelList::NextAttemptLocked(void* arg,
                                                           grpc_error* error) {
  auto sl = static_cast<PickFirstSubchannelList*>(arg);
  // If the subchannel list is already in ready, do nothing but release the ref
  // this closure holding.
  if (!sl->ready_ && !sl->shutdown_) {
    sl->subchannel(sl->attempt_count_++)->subchannel()->AttemptToConnect();
    // If we have not tried every subchannel, try the next one.
    if (sl->attempt_count_ < sl->num_subchannels()) {
      // TODO(qianchengz): Use a channel argument to set the connection attempt
      // delay.
      grpc_millis deadline = ExecCtx::Get()->Now() + 250;
      sl->Ref().release();
      grpc_timer_init(&sl->connection_attemp_delay_alarm_, deadline,
                      &sl->on_connection_attempt_delay_alarm_);
    }
  }
  sl->Unref();
}

void PickFirst::PickFirstSubchannelData::ProcessConnectivityChangeLocked(
    grpc_connectivity_state connectivity_state) {
  PickFirst* p = static_cast<PickFirst*>(subchannel_list()->policy());
  // The notification must be for a subchannel in either the current or
  // latest pending subchannel lists.
  GPR_ASSERT(subchannel_list() == p->subchannel_list_.get() ||
             subchannel_list() == p->latest_pending_subchannel_list_.get());
  GPR_ASSERT(connectivity_state != GRPC_CHANNEL_SHUTDOWN);
  // Handle updates for the currently selected subchannel.
  if (p->selected_ == this) {
    if (GRPC_TRACE_FLAG_ENABLED(grpc_lb_pick_first_trace)) {
      gpr_log(GPR_INFO,
              "Pick First %p selected subchannel connectivity changed to %s", p,
              grpc_connectivity_state_name(connectivity_state));
    }
    // If the new state is anything other than READY and there is a
    // pending update, switch to the pending update.
    if (connectivity_state != GRPC_CHANNEL_READY &&
        p->latest_pending_subchannel_list_ != nullptr) {
      if (GRPC_TRACE_FLAG_ENABLED(grpc_lb_pick_first_trace)) {
        gpr_log(GPR_INFO,
                "Pick First %p promoting pending subchannel list %p to "
                "replace %p",
                p, p->latest_pending_subchannel_list_.get(),
                p->subchannel_list_.get());
      }
      p->selected_ = nullptr;
      CancelConnectivityWatchLocked(
          "selected subchannel failed; switching to pending update");
      p->subchannel_list_ = std::move(p->latest_pending_subchannel_list_);
      // Set our state to that of the pending subchannel list.
      if (p->subchannel_list_->in_transient_failure()) {
        grpc_error* error = grpc_error_set_int(
            GRPC_ERROR_CREATE_FROM_STATIC_STRING(
                "selected subchannel failed; switching to pending update"),
            GRPC_ERROR_INT_GRPC_STATUS, GRPC_STATUS_UNAVAILABLE);
        p->channel_control_helper()->UpdateState(
            GRPC_CHANNEL_TRANSIENT_FAILURE,
            UniquePtr<SubchannelPicker>(New<TransientFailurePicker>(error)));
      } else {
        p->channel_control_helper()->UpdateState(
            GRPC_CHANNEL_CONNECTING,
            UniquePtr<SubchannelPicker>(
                New<QueuePicker>(p->Ref(DEBUG_LOCATION, "QueuePicker"))));
      }
    } else {
      if (connectivity_state == GRPC_CHANNEL_TRANSIENT_FAILURE) {
        // If the selected subchannel goes bad, request a re-resolution. We
        // also set the channel state to IDLE. The reason is that if the new
        // state is TRANSIENT_FAILURE due to a GOAWAY reception we don't want
        // to connect to the re-resolved backends until we leave IDLE state.
        // TODO(qianchengz): We may want to request re-resolution in
        // ExitIdleLocked().
        p->idle_ = true;
        p->channel_control_helper()->RequestReresolution();
        p->selected_ = nullptr;
        p->subchannel_list_.reset();
        p->channel_control_helper()->UpdateState(
            GRPC_CHANNEL_IDLE, UniquePtr<SubchannelPicker>(New<QueuePicker>(
                                   p->Ref(DEBUG_LOCATION, "QueuePicker"))));
      } else {
        // This is unlikely but can happen when a subchannel has been asked
        // to reconnect by a different channel and this channel has dropped
        // some connectivity state notifications.
        if (connectivity_state == GRPC_CHANNEL_READY) {
          p->channel_control_helper()->UpdateState(
              GRPC_CHANNEL_READY, UniquePtr<SubchannelPicker>(New<Picker>(
                                      connected_subchannel()->Ref())));
        } else {  // CONNECTING
          p->channel_control_helper()->UpdateState(
              connectivity_state, UniquePtr<SubchannelPicker>(New<QueuePicker>(
                                      p->Ref(DEBUG_LOCATION, "QueuePicker"))));
        }
      }
    }
    return;
  }
  // If we get here, there are two possible cases:
  // 1. We do not currently have a selected subchannel, and the update is
  //    for a subchannel in p->subchannel_list_ that we're trying to
  //    connect to.  The goal here is to find a subchannel that we can
  //    select.
  // 2. We do currently have a selected subchannel, and the update is
  //    for a subchannel in p->latest_pending_subchannel_list_.  The
  //    goal here is to find a subchannel from the update that we can
  //    select in place of the current one.
  switch (connectivity_state) {
    case GRPC_CHANNEL_READY: {
      ProcessUnselectedReadyLocked();
      break;
    }
    case GRPC_CHANNEL_TRANSIENT_FAILURE: {
      // If we have not triggered connection attempt on this subchannel, we
      // ignore the TRANSIENT_FAILURE report from it.
      if (Index() >= subchannel_list()->attempt_count()) {
        break;
      }
      if (in_transient_failure_ == false) {
        in_transient_failure_ = true;
        subchannel_list()->ReportTransientFailureLocked(Index());
      }
      if (subchannel_list()->in_transient_failure()) {
        // This must be the most recent subchannel list, and it is in transient
        // failure now. Request re-resolution.
        p->channel_control_helper()->RequestReresolution();
        // Report new state if this is the only subchannel list.
        if (subchannel_list() == p->subchannel_list_.get()) {
          grpc_error* error = grpc_error_set_int(
              GRPC_ERROR_CREATE_FROM_STATIC_STRING(
                  "failed to connect to all addresses"),
              GRPC_ERROR_INT_GRPC_STATUS, GRPC_STATUS_UNAVAILABLE);
          p->channel_control_helper()->UpdateState(
              GRPC_CHANNEL_TRANSIENT_FAILURE,
              UniquePtr<SubchannelPicker>(New<TransientFailurePicker>(error)));
        }
      }
      subchannel()->AttemptToConnect();
      break;
    }
    case GRPC_CHANNEL_CONNECTING:
    case GRPC_CHANNEL_IDLE: {
      // Ignore these state reports.
      break;
    }
    case GRPC_CHANNEL_SHUTDOWN:
      GPR_UNREACHABLE_CODE(break);
  }
}

void PickFirst::PickFirstSubchannelData::ProcessUnselectedReadyLocked() {
  PickFirst* p = static_cast<PickFirst*>(subchannel_list()->policy());
  // If we get here, there are two possible cases:
  // 1. We do not currently have a selected subchannel, and the update is
  //    for a subchannel in p->subchannel_list_ that we're trying to
  //    connect to.  The goal here is to find a subchannel that we can
  //    select.
  // 2. We do currently have a selected subchannel, and the update is
  //    for a subchannel in p->latest_pending_subchannel_list_.  The
  //    goal here is to find a subchannel from the update that we can
  //    select in place of the current one.
  GPR_ASSERT(subchannel_list() == p->subchannel_list_.get() ||
             subchannel_list() == p->latest_pending_subchannel_list_.get());
  // Case 2.  Promote p->latest_pending_subchannel_list_ to p->subchannel_list_.
  if (subchannel_list() == p->latest_pending_subchannel_list_.get()) {
    if (GRPC_TRACE_FLAG_ENABLED(grpc_lb_pick_first_trace)) {
      gpr_log(GPR_INFO,
              "Pick First %p promoting pending subchannel list %p to "
              "replace %p",
              p, p->latest_pending_subchannel_list_.get(),
              p->subchannel_list_.get());
    }
    p->subchannel_list_ = std::move(p->latest_pending_subchannel_list_);
  }
  // Cases 1 and 2.
<<<<<<< HEAD
  if (GRPC_TRACE_FLAG_ENABLED(grpc_lb_pick_first_trace)) {
    gpr_log(GPR_INFO, "Pick First %p selected subchannel %p", p, subchannel());
  }
  p->subchannel_list_->ReportReadyLocked(Index());
  p->selected_ = this;
  p->channel_control_helper()->UpdateState(
      GRPC_CHANNEL_READY,
      UniquePtr<SubchannelPicker>(New<Picker>(subchannel()->Ref())));
=======
  p->selected_ = this;
  p->channel_control_helper()->UpdateState(
      GRPC_CHANNEL_READY,
      UniquePtr<SubchannelPicker>(New<Picker>(connected_subchannel()->Ref())));
  if (GRPC_TRACE_FLAG_ENABLED(grpc_lb_pick_first_trace)) {
    gpr_log(GPR_INFO, "Pick First %p selected subchannel %p", p, subchannel());
  }
  for (size_t i = 0; i < subchannel_list()->num_subchannels(); ++i) {
    if (i != Index()) {
      subchannel_list()->subchannel(i)->ShutdownLocked();
    }
  }
}

void PickFirst::PickFirstSubchannelData::
    CheckConnectivityStateAndStartWatchingLocked() {
  PickFirst* p = static_cast<PickFirst*>(subchannel_list()->policy());
  // Check current state.
  grpc_connectivity_state current_state = CheckConnectivityStateLocked();
  // Start watch.
  StartConnectivityWatchLocked();
  // If current state is READY, select the subchannel now, since we started
  // watching from this state and will not get a notification of it
  // transitioning into this state.
  // If the current state is not READY, attempt to connect.
  if (current_state == GRPC_CHANNEL_READY) {
    if (p->selected_ != this) ProcessUnselectedReadyLocked();
  } else {
    subchannel()->AttemptToConnect();
  }
>>>>>>> fb33d18d
}

class ParsedPickFirstConfig : public LoadBalancingPolicy::Config {
 public:
  const char* name() const override { return kPickFirst; }
};

//
// factory
//

class PickFirstFactory : public LoadBalancingPolicyFactory {
 public:
  OrphanablePtr<LoadBalancingPolicy> CreateLoadBalancingPolicy(
      LoadBalancingPolicy::Args args) const override {
    return OrphanablePtr<LoadBalancingPolicy>(New<PickFirst>(std::move(args)));
  }

  const char* name() const override { return kPickFirst; }

  RefCountedPtr<LoadBalancingPolicy::Config> ParseLoadBalancingConfig(
      const grpc_json* json, grpc_error** error) const override {
    if (json != nullptr) {
      GPR_DEBUG_ASSERT(strcmp(json->key, name()) == 0);
    }
    return RefCountedPtr<LoadBalancingPolicy::Config>(
        New<ParsedPickFirstConfig>());
  }
};

}  // namespace

}  // namespace grpc_core

void grpc_lb_policy_pick_first_init() {
  grpc_core::LoadBalancingPolicyRegistry::Builder::
      RegisterLoadBalancingPolicyFactory(
          grpc_core::UniquePtr<grpc_core::LoadBalancingPolicyFactory>(
              grpc_core::New<grpc_core::PickFirstFactory>()));
}

void grpc_lb_policy_pick_first_shutdown() {}<|MERGE_RESOLUTION|>--- conflicted
+++ resolved
@@ -489,7 +489,6 @@
     p->subchannel_list_ = std::move(p->latest_pending_subchannel_list_);
   }
   // Cases 1 and 2.
-<<<<<<< HEAD
   if (GRPC_TRACE_FLAG_ENABLED(grpc_lb_pick_first_trace)) {
     gpr_log(GPR_INFO, "Pick First %p selected subchannel %p", p, subchannel());
   }
@@ -497,39 +496,7 @@
   p->selected_ = this;
   p->channel_control_helper()->UpdateState(
       GRPC_CHANNEL_READY,
-      UniquePtr<SubchannelPicker>(New<Picker>(subchannel()->Ref())));
-=======
-  p->selected_ = this;
-  p->channel_control_helper()->UpdateState(
-      GRPC_CHANNEL_READY,
       UniquePtr<SubchannelPicker>(New<Picker>(connected_subchannel()->Ref())));
-  if (GRPC_TRACE_FLAG_ENABLED(grpc_lb_pick_first_trace)) {
-    gpr_log(GPR_INFO, "Pick First %p selected subchannel %p", p, subchannel());
-  }
-  for (size_t i = 0; i < subchannel_list()->num_subchannels(); ++i) {
-    if (i != Index()) {
-      subchannel_list()->subchannel(i)->ShutdownLocked();
-    }
-  }
-}
-
-void PickFirst::PickFirstSubchannelData::
-    CheckConnectivityStateAndStartWatchingLocked() {
-  PickFirst* p = static_cast<PickFirst*>(subchannel_list()->policy());
-  // Check current state.
-  grpc_connectivity_state current_state = CheckConnectivityStateLocked();
-  // Start watch.
-  StartConnectivityWatchLocked();
-  // If current state is READY, select the subchannel now, since we started
-  // watching from this state and will not get a notification of it
-  // transitioning into this state.
-  // If the current state is not READY, attempt to connect.
-  if (current_state == GRPC_CHANNEL_READY) {
-    if (p->selected_ != this) ProcessUnselectedReadyLocked();
-  } else {
-    subchannel()->AttemptToConnect();
-  }
->>>>>>> fb33d18d
 }
 
 class ParsedPickFirstConfig : public LoadBalancingPolicy::Config {
