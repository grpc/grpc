--- conflicted
+++ resolved
@@ -120,7 +120,6 @@
 
   class SubchannelList : public InternallyRefCounted<SubchannelList> {
    public:
-<<<<<<< HEAD
     class SubchannelData {
      public:
       SubchannelData(SubchannelList* subchannel_list,
@@ -130,26 +129,6 @@
       absl::optional<grpc_connectivity_state> connectivity_state() const {
         return connectivity_state_;
       }
-=======
-    PickFirstSubchannelData(
-        SubchannelList<PickFirstSubchannelList, PickFirstSubchannelData>*
-            subchannel_list,
-        const ServerAddress& address,
-        RefCountedPtr<SubchannelInterface> subchannel)
-        : SubchannelData(subchannel_list, address, std::move(subchannel)) {}
-
-    void ProcessConnectivityChangeLocked(
-        absl::optional<grpc_connectivity_state> old_state,
-        grpc_connectivity_state new_state) override;
-
-   private:
-    // Processes the connectivity change to READY for an unselected subchannel.
-    void ProcessUnselectedReadyLocked();
-
-    // Reacts to the current connectivity state while trying to connect.
-    void ReactToConnectivityStateLocked();
-  };
->>>>>>> 64a318ac
 
       // Returns the index into the subchannel list of this object.
       size_t Index() const {
@@ -186,7 +165,7 @@
         }
 
         grpc_pollset_set* interested_parties() override {
-          return subchannel_list_->policy()->interested_parties();
+          return subchannel_list_->policy_->interested_parties();
         }
 
        private:
@@ -203,6 +182,9 @@
       // Processes the connectivity change to READY for an unselected
       // subchannel.
       void ProcessUnselectedReadyLocked();
+
+      // Reacts to the current connectivity state while trying to connect.
+      void ReactToConnectivityStateLocked();
 
       // Backpointer to owning subchannel list.  Not owned.
       SubchannelList* subchannel_list_;
@@ -221,33 +203,19 @@
 
     ~SubchannelList() override;
 
-    bool in_transient_failure() const { return in_transient_failure_; }
-    void set_in_transient_failure(bool in_transient_failure) {
-      in_transient_failure_ = in_transient_failure;
-    }
-
-    size_t attempting_index() const { return attempting_index_; }
-    void set_attempting_index(size_t index) { attempting_index_ = index; }
-
     // The number of subchannels in the list.
     size_t size() const { return subchannels_.size(); }
 
-    // Returns true if the subchannel list is shutting down.
-    bool shutting_down() const { return shutting_down_; }
-
-    // Accessors.
-    PickFirst* policy() const { return policy_.get(); }
-
     // Resets connection backoff of all subchannels.
     void ResetBackoffLocked();
 
+    void Orphan() override;
+
+   private:
     // Returns true if all subchannels have seen their initial
     // connectivity state notifications.
     bool AllSubchannelsSeenInitialState();
 
-    void Orphan() override;
-
-   private:
     // Backpointer to owning policy.
     RefCountedPtr<PickFirst> policy_;
 
@@ -301,40 +269,32 @@
 
   void ShutdownLocked() override;
 
+  void UpdateState(grpc_connectivity_state state, const absl::Status& status,
+                   RefCountedPtr<SubchannelPicker> picker);
+
   void AttemptToConnectUsingLatestUpdateArgsLocked();
 
-<<<<<<< HEAD
   void UnsetSelectedSubchannel();
 
   // Whether we should enable health watching.
   const bool enable_health_watch_;
   // Whether we should omit our status message prefix.
   const bool omit_status_message_prefix_;
-=======
-  void UpdateState(grpc_connectivity_state state, const absl::Status& status,
-                   RefCountedPtr<SubchannelPicker> picker);
-
->>>>>>> 64a318ac
+
   // Lateset update args.
   UpdateArgs latest_update_args_;
   // All our subchannels.
   OrphanablePtr<SubchannelList> subchannel_list_;
   // Latest pending subchannel list.
   OrphanablePtr<SubchannelList> latest_pending_subchannel_list_;
-  // Selected subchannel in \a subchannel_list_.
-<<<<<<< HEAD
+  // Selected subchannel in subchannel_list_.
   SubchannelList::SubchannelData* selected_ = nullptr;
   // Health watcher for the selected subchannel.
   SubchannelInterface::ConnectivityStateWatcherInterface* health_watcher_ =
       nullptr;
   SubchannelInterface::DataWatcherInterface* health_data_watcher_ = nullptr;
-  // Are we in IDLE state?
-  bool idle_ = false;
-=======
-  PickFirstSubchannelData* selected_ = nullptr;
   // Current connectivity state.
   grpc_connectivity_state state_ = GRPC_CHANNEL_CONNECTING;
->>>>>>> 64a318ac
   // Are we shut down?
   bool shutdown_ = false;
   // Random bit generator used for shuffling addresses if configured
@@ -408,12 +368,8 @@
       Ref(), std::move(addresses), latest_update_args_.args);
   // Empty update or no valid subchannels.  Put the channel in
   // TRANSIENT_FAILURE and request re-resolution.
-<<<<<<< HEAD
   if (latest_pending_subchannel_list_->size() == 0) {
-=======
-  if (latest_pending_subchannel_list_->num_subchannels() == 0) {
     channel_control_helper()->RequestReresolution();
->>>>>>> 64a318ac
     absl::Status status =
         latest_update_args_.addresses.ok()
             ? absl::UnavailableError(absl::StrCat(
@@ -473,7 +429,13 @@
   return status;
 }
 
-<<<<<<< HEAD
+void PickFirst::UpdateState(grpc_connectivity_state state,
+                            const absl::Status& status,
+                            RefCountedPtr<SubchannelPicker> picker) {
+  state_ = state;
+  channel_control_helper()->UpdateState(state, status, std::move(picker));
+}
+
 void PickFirst::UnsetSelectedSubchannel() {
   if (selected_ != nullptr && health_data_watcher_ != nullptr) {
     selected_->subchannel()->CancelDataWatcher(health_data_watcher_);
@@ -532,9 +494,9 @@
     : subchannel_list_(subchannel_list), subchannel_(std::move(subchannel)) {
   if (GRPC_TRACE_FLAG_ENABLED(grpc_lb_pick_first_trace)) {
     gpr_log(GPR_INFO,
-            "[PF %p] subchannel list %p index %" PRIuPTR " of %" PRIuPTR
+            "[PF %p] subchannel list %p index %" PRIuPTR
             " (subchannel %p): starting watch",
-            subchannel_list_->policy(), subchannel_list_, Index(),
+            subchannel_list_->policy_.get(), subchannel_list_,
             subchannel_list_->size(), subchannel_.get());
   }
   auto watcher = std::make_unique<Watcher>(
@@ -549,7 +511,7 @@
       gpr_log(GPR_INFO,
               "[PF %p] subchannel list %p index %" PRIuPTR " of %" PRIuPTR
               " (subchannel %p): cancelling watch and unreffing subchannel",
-              subchannel_list_->policy(), subchannel_list_, Index(),
+              subchannel_list_->policy_.get(), subchannel_list_, Index(),
               subchannel_list_->size(), subchannel_.get());
     }
     subchannel_->CancelConnectivityStateWatch(pending_watcher_);
@@ -560,7 +522,7 @@
 
 void PickFirst::SubchannelList::SubchannelData::OnConnectivityStateChange(
     grpc_connectivity_state new_state, absl::Status status) {
-  PickFirst* p = subchannel_list_->policy();
+  PickFirst* p = subchannel_list_->policy_.get();
   if (GRPC_TRACE_FLAG_ENABLED(grpc_lb_pick_first_trace)) {
     gpr_log(
         GPR_INFO,
@@ -575,23 +537,10 @@
              ? ConnectivityStateName(*connectivity_state_)
              : "N/A"),
         ConnectivityStateName(new_state), status.ToString().c_str(),
-        subchannel_list_->shutting_down(), pending_watcher_, p->selected_,
+        subchannel_list_->shutting_down_, pending_watcher_, p->selected_,
         p->subchannel_list_.get(), p->latest_pending_subchannel_list_.get());
   }
-  if (subchannel_list_->shutting_down() || pending_watcher_ == nullptr) return;
-=======
-void PickFirst::UpdateState(grpc_connectivity_state state,
-                            const absl::Status& status,
-                            RefCountedPtr<SubchannelPicker> picker) {
-  state_ = state;
-  channel_control_helper()->UpdateState(state, status, std::move(picker));
-}
-
-void PickFirst::PickFirstSubchannelData::ProcessConnectivityChangeLocked(
-    absl::optional<grpc_connectivity_state> old_state,
-    grpc_connectivity_state new_state) {
-  PickFirst* p = static_cast<PickFirst*>(subchannel_list()->policy());
->>>>>>> 64a318ac
+  if (subchannel_list_->shutting_down_ || pending_watcher_ == nullptr) return;
   // The notification must be for a subchannel in either the current or
   // latest pending subchannel lists.
   GPR_ASSERT(subchannel_list_ == p->subchannel_list_.get() ||
@@ -629,41 +578,22 @@
       p->UnsetSelectedSubchannel();
       p->subchannel_list_ = std::move(p->latest_pending_subchannel_list_);
       // Set our state to that of the pending subchannel list.
-      if (p->subchannel_list_->in_transient_failure()) {
+      if (p->subchannel_list_->in_transient_failure_) {
         absl::Status status = absl::UnavailableError(absl::StrCat(
             "selected subchannel failed; switching to pending update; "
             "last failure: ",
-<<<<<<< HEAD
             p->subchannel_list_->subchannels_.back()
                 .connectivity_status_.ToString()));
-        p->channel_control_helper()->UpdateState(
-            GRPC_CHANNEL_TRANSIENT_FAILURE, status,
-            MakeRefCounted<TransientFailurePicker>(status));
-      } else {
-        p->channel_control_helper()->UpdateState(
-            GRPC_CHANNEL_CONNECTING, absl::Status(),
-            MakeRefCounted<QueuePicker>(p->Ref(DEBUG_LOCATION, "QueuePicker")));
-=======
-            p->subchannel_list_
-                ->subchannel(p->subchannel_list_->num_subchannels())
-                ->connectivity_status()
-                .ToString()));
         p->UpdateState(GRPC_CHANNEL_TRANSIENT_FAILURE, status,
                        MakeRefCounted<TransientFailurePicker>(status));
       } else if (p->state_ != GRPC_CHANNEL_TRANSIENT_FAILURE) {
         p->UpdateState(GRPC_CHANNEL_CONNECTING, absl::Status(),
                        MakeRefCounted<QueuePicker>(nullptr));
->>>>>>> 64a318ac
       }
       return;
     }
     // Enter idle.
-<<<<<<< HEAD
-    p->idle_ = true;
     p->UnsetSelectedSubchannel();
-=======
-    p->selected_ = nullptr;
->>>>>>> 64a318ac
     p->subchannel_list_.reset();
     p->UpdateState(
         GRPC_CHANNEL_IDLE, absl::Status(),
@@ -681,97 +611,46 @@
   //    select in place of the current one.
   // If the subchannel is READY, use it.
   if (new_state == GRPC_CHANNEL_READY) {
-    subchannel_list_->set_in_transient_failure(false);
+    subchannel_list_->in_transient_failure_ = false;
     ProcessUnselectedReadyLocked();
     return;
   }
   // If we haven't yet seen the initial connectivity state notification
   // for all subchannels, do nothing.
-  if (!subchannel_list()->AllSubchannelsSeenInitialState()) return;
+  if (!subchannel_list_->AllSubchannelsSeenInitialState()) return;
   // If we're still here and this is the initial connectivity state
   // notification for this subchannel, that means it was the last one to
   // see its initial notification.  Start trying to connect, starting
   // with the first subchannel.
   if (!old_state.has_value()) {
-<<<<<<< HEAD
-    if (subchannel_list_->AllSubchannelsSeenInitialState()) {
-      subchannel_list_->subchannels_.front().subchannel_->RequestConnection();
-    }
-    return;
+    subchannel_list_->subchannels_.front().ReactToConnectivityStateLocked();
   }
   // Ignore any other updates for subchannels we're not currently trying to
   // connect to.
-  if (Index() != subchannel_list_->attempting_index()) return;
-=======
-    subchannel_list()->subchannel(0)->ReactToConnectivityStateLocked();
-  }
-  // Ignore any other updates for subchannels we're not currently trying to
-  // connect to.
-  if (Index() != subchannel_list()->attempting_index()) return;
+  if (Index() != subchannel_list_->attempting_index_) return;
   // React to the connectivity state.
   ReactToConnectivityStateLocked();
 }
 
-void PickFirst::PickFirstSubchannelData::ReactToConnectivityStateLocked() {
-  PickFirst* p = static_cast<PickFirst*>(subchannel_list()->policy());
->>>>>>> 64a318ac
+void
+PickFirst::SubchannelList::SubchannelData::ReactToConnectivityStateLocked() {
+  PickFirst* p = subchannel_list_->policy_.get();
   // Otherwise, process connectivity state.
-  switch (connectivity_state().value()) {
+  switch (connectivity_state_.value()) {
     case GRPC_CHANNEL_READY:
       // Already handled this case above, so this should not happen.
       GPR_UNREACHABLE_CODE(break);
     case GRPC_CHANNEL_TRANSIENT_FAILURE: {
-<<<<<<< HEAD
-      size_t next_index = (Index() + 1) % subchannel_list_->size();
-      subchannel_list_->set_attempting_index(next_index);
-      SubchannelData& sd = subchannel_list_->subchannels_[next_index];
-      // If we're tried all subchannels, set state to TRANSIENT_FAILURE.
-      if (sd.Index() == 0) {
-        if (GRPC_TRACE_FLAG_ENABLED(grpc_lb_pick_first_trace)) {
-          gpr_log(GPR_INFO,
-                  "Pick First %p subchannel list %p failed to connect to "
-                  "all subchannels",
-                  p, subchannel_list_);
-        }
-        subchannel_list_->set_in_transient_failure(true);
-        // In case 2, swap to the new subchannel list.  This means reporting
-        // TRANSIENT_FAILURE and dropping the existing (working) connection,
-        // but we can't ignore what the control plane has told us.
-        if (subchannel_list_ == p->latest_pending_subchannel_list_.get()) {
-          if (GRPC_TRACE_FLAG_ENABLED(grpc_lb_pick_first_trace)) {
-            gpr_log(GPR_INFO,
-                    "Pick First %p promoting pending subchannel list %p to "
-                    "replace %p",
-                    p, p->latest_pending_subchannel_list_.get(),
-                    p->subchannel_list_.get());
-          }
-          p->UnsetSelectedSubchannel();
-          p->subchannel_list_ = std::move(p->latest_pending_subchannel_list_);
-        }
-        // If this is the current subchannel list (either because we were
-        // in case 1 or because we were in case 2 and just promoted it to
-        // be the current list), re-resolve and report new state.
-        if (subchannel_list_ == p->subchannel_list_.get()) {
-          p->channel_control_helper()->RequestReresolution();
-          absl::Status status = absl::UnavailableError(absl::StrCat(
-              (p->omit_status_message_prefix_
-                   ? ""
-                   : "failed to connect to all addresses; last error: "),
-              connectivity_status_.ToString()));
-          p->channel_control_helper()->UpdateState(
-              GRPC_CHANNEL_TRANSIENT_FAILURE, status,
-              MakeRefCounted<TransientFailurePicker>(status));
-=======
       // Find the next subchannel not in state TRANSIENT_FAILURE.
       // We skip subchannels in state TRANSIENT_FAILURE to avoid a
       // large recursion that could overflow the stack.
-      PickFirstSubchannelData* found_subchannel = nullptr;
+      SubchannelData* found_subchannel = nullptr;
       for (size_t next_index = Index() + 1;
-           next_index < subchannel_list()->num_subchannels(); ++next_index) {
-        PickFirstSubchannelData* sc = subchannel_list()->subchannel(next_index);
-        GPR_ASSERT(sc->connectivity_state().has_value());
-        if (sc->connectivity_state() != GRPC_CHANNEL_TRANSIENT_FAILURE) {
-          subchannel_list()->set_attempting_index(next_index);
+           next_index < subchannel_list_->size(); ++next_index) {
+        SubchannelData* sc = &subchannel_list_->subchannels_[next_index];
+        GPR_ASSERT(sc->connectivity_state_.has_value());
+        if (sc->connectivity_state_ != GRPC_CHANNEL_TRANSIENT_FAILURE) {
+          subchannel_list_->attempting_index_ = next_index;
           found_subchannel = sc;
           break;
         }
@@ -789,80 +668,56 @@
         gpr_log(GPR_INFO,
                 "Pick First %p subchannel list %p failed to connect to "
                 "all subchannels",
-                p, subchannel_list());
-      }
-      subchannel_list()->set_attempting_index(0);
-      subchannel_list()->set_in_transient_failure(true);
+                p, subchannel_list_);
+      }
+      subchannel_list_->attempting_index_ = 0;
+      subchannel_list_->in_transient_failure_ = true;
       // In case 2, swap to the new subchannel list.  This means reporting
       // TRANSIENT_FAILURE and dropping the existing (working) connection,
       // but we can't ignore what the control plane has told us.
-      if (subchannel_list() == p->latest_pending_subchannel_list_.get()) {
+      if (subchannel_list_ == p->latest_pending_subchannel_list_.get()) {
         if (GRPC_TRACE_FLAG_ENABLED(grpc_lb_pick_first_trace)) {
           gpr_log(GPR_INFO,
                   "Pick First %p promoting pending subchannel list %p to "
                   "replace %p",
                   p, p->latest_pending_subchannel_list_.get(),
                   p->subchannel_list_.get());
->>>>>>> 64a318ac
         }
-        p->selected_ = nullptr;  // owned by p->subchannel_list_
+        p->UnsetSelectedSubchannel();
         p->subchannel_list_ = std::move(p->latest_pending_subchannel_list_);
       }
       // If this is the current subchannel list (either because we were
       // in case 1 or because we were in case 2 and just promoted it to
       // be the current list), re-resolve and report new state.
-      if (subchannel_list() == p->subchannel_list_.get()) {
+      if (subchannel_list_ == p->subchannel_list_.get()) {
         p->channel_control_helper()->RequestReresolution();
-        absl::Status status = absl::UnavailableError(
-            absl::StrCat("failed to connect to all addresses; last error: ",
-                         connectivity_status().ToString()));
+        absl::Status status = absl::UnavailableError(absl::StrCat(
+            (p->omit_status_message_prefix_
+                 ? ""
+                 : "failed to connect to all addresses; last error: "),
+            connectivity_status_.ToString()));
         p->UpdateState(GRPC_CHANNEL_TRANSIENT_FAILURE, status,
                        MakeRefCounted<TransientFailurePicker>(status));
       }
-<<<<<<< HEAD
-      // If the next subchannel is in IDLE, trigger a connection attempt.
-      // If it's in READY, we can't get here, because we would already
-      // have selected the subchannel above.
-      // If it's already in CONNECTING, we don't need to do this.
-      // If it's in TRANSIENT_FAILURE, then we will trigger the
-      // connection attempt later when it reports IDLE.
-      auto sd_state = sd.connectivity_state();
-      if (sd_state.has_value() && *sd_state == GRPC_CHANNEL_IDLE) {
-        sd.subchannel_->RequestConnection();
+      // If the first subchannel is already IDLE, trigger the next connection
+      // attempt immediately. Otherwise, we'll wait for it to report
+      // its own connectivity state change.
+      auto& subchannel0 = subchannel_list_->subchannels_.front();
+      if (subchannel0.connectivity_state_ == GRPC_CHANNEL_IDLE) {
+        subchannel0.subchannel_->RequestConnection();
       }
       break;
     }
-    case GRPC_CHANNEL_IDLE: {
+    case GRPC_CHANNEL_IDLE:
       subchannel_->RequestConnection();
-=======
-      // If the first subchannel is already IDLE, trigger the next connection
-      // attempt immediately.  Otherwise, we'll wait for it to report
-      // its own connectivity state change.
-      auto* subchannel0 = subchannel_list()->subchannel(0);
-      if (subchannel0->connectivity_state() == GRPC_CHANNEL_IDLE) {
-        subchannel0->subchannel()->RequestConnection();
-      }
-      break;
-    }
-    case GRPC_CHANNEL_IDLE:
-      subchannel()->RequestConnection();
->>>>>>> 64a318ac
       break;
     case GRPC_CHANNEL_CONNECTING:
       // Only update connectivity state in case 1, and only if we're not
       // already in TRANSIENT_FAILURE.
-<<<<<<< HEAD
       if (subchannel_list_ == p->subchannel_list_.get() &&
-          !subchannel_list_->in_transient_failure()) {
-        p->channel_control_helper()->UpdateState(
-            GRPC_CHANNEL_CONNECTING, absl::Status(),
-            MakeRefCounted<QueuePicker>(p->Ref(DEBUG_LOCATION, "QueuePicker")));
-=======
-      if (subchannel_list() == p->subchannel_list_.get() &&
           p->state_ != GRPC_CHANNEL_TRANSIENT_FAILURE) {
         p->UpdateState(GRPC_CHANNEL_CONNECTING, absl::Status(),
                        MakeRefCounted<QueuePicker>(nullptr));
->>>>>>> 64a318ac
       }
       break;
     case GRPC_CHANNEL_SHUTDOWN:
@@ -871,7 +726,7 @@
 }
 
 void PickFirst::SubchannelList::SubchannelData::ProcessUnselectedReadyLocked() {
-  PickFirst* p = static_cast<PickFirst*>(subchannel_list_->policy());
+  PickFirst* p = subchannel_list_->policy_.get();
   // If we get here, there are two possible cases:
   // 1. We do not currently have a selected subchannel, and the update is
   //    for a subchannel in p->subchannel_list_ that we're trying to
@@ -900,7 +755,6 @@
             subchannel_.get());
   }
   p->selected_ = this;
-<<<<<<< HEAD
   // If health checking is enabled, start the health watch, but don't
   // report a new picker -- we want to stay in CONNECTING while we wait
   // for the health status notification.
@@ -917,17 +771,11 @@
     p->health_data_watcher_ = health_data_watcher.get();
     subchannel_->AddDataWatcher(std::move(health_data_watcher));
   } else {
-    p->channel_control_helper()->UpdateState(
-        GRPC_CHANNEL_READY, absl::Status(),
-        MakeRefCounted<Picker>(subchannel_->Ref()));
+    p->UpdateState(GRPC_CHANNEL_READY, absl::Status(),
+                   MakeRefCounted<Picker>(subchannel()->Ref()));
   }
   // Unref all other subchannels in the list.
   for (size_t i = 0; i < subchannel_list_->size(); ++i) {
-=======
-  p->UpdateState(GRPC_CHANNEL_READY, absl::Status(),
-                 MakeRefCounted<Picker>(subchannel()->Ref()));
-  for (size_t i = 0; i < subchannel_list()->num_subchannels(); ++i) {
->>>>>>> 64a318ac
     if (i != Index()) {
       subchannel_list_->subchannels_[i].ShutdownLocked();
     }
