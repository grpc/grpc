/*
 *
 * Copyright 2015 gRPC authors.
 *
 * Licensed under the Apache License, Version 2.0 (the "License");
 * you may not use this file except in compliance with the License.
 * You may obtain a copy of the License at
 *
 *     http://www.apache.org/licenses/LICENSE-2.0
 *
 * Unless required by applicable law or agreed to in writing, software
 * distributed under the License is distributed on an "AS IS" BASIS,
 * WITHOUT WARRANTIES OR CONDITIONS OF ANY KIND, either express or implied.
 * See the License for the specific language governing permissions and
 * limitations under the License.
 *
 */

#include <grpc/support/port_platform.h>

#include <string.h>

#include <grpc/support/alloc.h>

#include "src/core/ext/filters/client_channel/lb_policy/subchannel_list.h"
#include "src/core/ext/filters/client_channel/lb_policy_registry.h"
#include "src/core/ext/filters/client_channel/server_address.h"
#include "src/core/ext/filters/client_channel/subchannel.h"
#include "src/core/lib/channel/channel_args.h"
#include "src/core/lib/gprpp/sync.h"
#include "src/core/lib/iomgr/sockaddr_utils.h"
#include "src/core/lib/transport/connectivity_state.h"

namespace grpc_core {

TraceFlag grpc_lb_pick_first_trace(false, "pick_first");

namespace {

//
// pick_first LB policy
//

constexpr char kPickFirst[] = "pick_first";

class PickFirst : public LoadBalancingPolicy {
 public:
  explicit PickFirst(Args args);

  const char* name() const override { return kPickFirst; }

  void UpdateLocked(UpdateArgs args) override;
  void ExitIdleLocked() override;
  void ResetBackoffLocked() override;

 private:
  ~PickFirst();

  class PickFirstSubchannelList;

  class PickFirstSubchannelData
      : public SubchannelData<PickFirstSubchannelList,
                              PickFirstSubchannelData> {
   public:
    PickFirstSubchannelData(
        SubchannelList<PickFirstSubchannelList, PickFirstSubchannelData>*
            subchannel_list,
        const ServerAddress& address,
        RefCountedPtr<SubchannelInterface> subchannel)
        : SubchannelData(subchannel_list, address, std::move(subchannel)) {}

    void ProcessConnectivityChangeLocked(
        grpc_connectivity_state connectivity_state) override;

    // Processes the connectivity change to READY for an unselected subchannel.
    void ProcessUnselectedReadyLocked();

    void CheckConnectivityStateAndStartWatchingLocked();
  };

  class PickFirstSubchannelList
      : public SubchannelList<PickFirstSubchannelList,
                              PickFirstSubchannelData> {
   public:
    PickFirstSubchannelList(PickFirst* policy, TraceFlag* tracer,
                            const ServerAddressList& addresses,
                            const grpc_channel_args& args)
        : SubchannelList(policy, tracer, addresses,
                         policy->channel_control_helper(), args) {
      // Need to maintain a ref to the LB policy as long as we maintain
      // any references to subchannels, since the subchannels'
      // pollset_sets will include the LB policy's pollset_set.
      policy->Ref(DEBUG_LOCATION, "subchannel_list").release();
    }

    ~PickFirstSubchannelList() {
      PickFirst* p = static_cast<PickFirst*>(policy());
      p->Unref(DEBUG_LOCATION, "subchannel_list");
    }

    bool in_transient_failure() const { return in_transient_failure_; }
    void set_in_transient_failure(bool in_transient_failure) {
      in_transient_failure_ = in_transient_failure;
    }

   private:
    bool in_transient_failure_ = false;
  };

  class Picker : public SubchannelPicker {
   public:
    explicit Picker(RefCountedPtr<SubchannelInterface> subchannel)
        : subchannel_(std::move(subchannel)) {}

    PickResult Pick(PickArgs args) override {
      PickResult result;
      result.type = PickResult::PICK_COMPLETE;
      result.subchannel = subchannel_;
      return result;
    }

   private:
    RefCountedPtr<SubchannelInterface> subchannel_;
  };

  void ShutdownLocked() override;

<<<<<<< HEAD
  void UpdateChildRefsLocked();

  OrphanablePtr<PickFirstSubchannelList>
  CreateSubchannelListFromLatestUpdateArgs();

  // Lateset update args.
  UpdateArgs latest_update_args_;
=======
>>>>>>> 82b06bef
  // All our subchannels.
  OrphanablePtr<PickFirstSubchannelList> subchannel_list_;
  // Latest pending subchannel list.
  OrphanablePtr<PickFirstSubchannelList> latest_pending_subchannel_list_;
  // Selected subchannel in \a subchannel_list_.
  PickFirstSubchannelData* selected_ = nullptr;
  // Are we in IDLE state?
  bool idle_ = false;
  // Are we shut down?
  bool shutdown_ = false;
};

PickFirst::PickFirst(Args args) : LoadBalancingPolicy(std::move(args)) {
  if (GRPC_TRACE_FLAG_ENABLED(grpc_lb_pick_first_trace)) {
    gpr_log(GPR_INFO, "Pick First %p created.", this);
  }
}

PickFirst::~PickFirst() {
  if (GRPC_TRACE_FLAG_ENABLED(grpc_lb_pick_first_trace)) {
    gpr_log(GPR_INFO, "Destroying Pick First %p", this);
  }
  GPR_ASSERT(subchannel_list_ == nullptr);
  GPR_ASSERT(latest_pending_subchannel_list_ == nullptr);
}

void PickFirst::ShutdownLocked() {
  if (GRPC_TRACE_FLAG_ENABLED(grpc_lb_pick_first_trace)) {
    gpr_log(GPR_INFO, "Pick First %p Shutting down", this);
  }
  shutdown_ = true;
  subchannel_list_.reset();
  latest_pending_subchannel_list_.reset();
}

void PickFirst::ExitIdleLocked() {
  if (shutdown_) return;
  if (idle_) {
    if (GRPC_TRACE_FLAG_ENABLED(grpc_lb_pick_first_trace)) {
      gpr_log(GPR_INFO, "Pick First %p exiting idle", this);
    }
    idle_ = false;
    if (subchannel_list_ == nullptr ||
        subchannel_list_->num_subchannels() == 0) {
      grpc_error* error = grpc_error_set_int(
          GRPC_ERROR_CREATE_FROM_STATIC_STRING("No addresses to connect to"),
          GRPC_ERROR_INT_GRPC_STATUS, GRPC_STATUS_UNAVAILABLE);
      channel_control_helper()->UpdateState(
          GRPC_CHANNEL_TRANSIENT_FAILURE,
          UniquePtr<SubchannelPicker>(New<TransientFailurePicker>(error)));
    } else {
      subchannel_list_->subchannel(0)
          ->CheckConnectivityStateAndStartWatchingLocked();
    }
  }
}

void PickFirst::ResetBackoffLocked() {
  subchannel_list_->ResetBackoffLocked();
  if (latest_pending_subchannel_list_ != nullptr) {
    latest_pending_subchannel_list_->ResetBackoffLocked();
  }
}

<<<<<<< HEAD
void PickFirst::FillChildRefsForChannelz(
    channelz::ChildRefsList* child_subchannels_to_fill,
    channelz::ChildRefsList* ignored) {
  MutexLock lock(&child_refs_mu_);
  for (size_t i = 0; i < child_subchannels_.size(); ++i) {
    // TODO(ncteisen): implement a de dup loop that is not O(n^2). Might
    // have to implement lightweight set. For now, we don't care about
    // performance when channelz requests are made.
    bool found = false;
    for (size_t j = 0; j < child_subchannels_to_fill->size(); ++j) {
      if ((*child_subchannels_to_fill)[j] == child_subchannels_[i]) {
        found = true;
        break;
      }
    }
    if (!found) {
      child_subchannels_to_fill->push_back(child_subchannels_[i]);
    }
  }
}

void PickFirst::UpdateChildRefsLocked() {
  channelz::ChildRefsList cs;
  if (subchannel_list_ != nullptr) {
    subchannel_list_->PopulateChildRefsList(&cs);
  }
  if (latest_pending_subchannel_list_ != nullptr) {
    latest_pending_subchannel_list_->PopulateChildRefsList(&cs);
  }
  // atomically update the data that channelz will actually be looking at.
  MutexLock lock(&child_refs_mu_);
  child_subchannels_ = std::move(cs);
}

OrphanablePtr<PickFirst::PickFirstSubchannelList>
PickFirst::CreateSubchannelListFromLatestUpdateArgs() {
  grpc_arg new_arg = grpc_channel_arg_integer_create(
      const_cast<char*>(GRPC_ARG_INHIBIT_HEALTH_CHECKING), 1);
  grpc_channel_args* new_args =
      grpc_channel_args_copy_and_add(latest_update_args_.args, &new_arg, 1);
  auto subchannel_list = MakeOrphanable<PickFirstSubchannelList>(
      this, &grpc_lb_pick_first_trace, latest_update_args_.addresses,
      combiner(), *new_args);
  grpc_channel_args_destroy(new_args);
  return subchannel_list;
}

=======
>>>>>>> 82b06bef
void PickFirst::UpdateLocked(UpdateArgs args) {
  if (GRPC_TRACE_FLAG_ENABLED(grpc_lb_pick_first_trace)) {
    gpr_log(GPR_INFO,
            "Pick First %p received update with %" PRIuPTR " addresses", this,
            args.addresses.size());
  }
<<<<<<< HEAD
  latest_update_args_ = args;
  auto subchannel_list = CreateSubchannelListFromLatestUpdateArgs();
=======
  grpc_arg new_arg = grpc_channel_arg_integer_create(
      const_cast<char*>(GRPC_ARG_INHIBIT_HEALTH_CHECKING), 1);
  grpc_channel_args* new_args =
      grpc_channel_args_copy_and_add(args.args, &new_arg, 1);
  auto subchannel_list = MakeOrphanable<PickFirstSubchannelList>(
      this, &grpc_lb_pick_first_trace, args.addresses, *new_args);
  grpc_channel_args_destroy(new_args);
>>>>>>> 82b06bef
  if (subchannel_list->num_subchannels() == 0) {
    // Empty update or no valid subchannels. Unsubscribe from all current
    // subchannels.
    subchannel_list_ = std::move(subchannel_list);  // Empty list.
    selected_ = nullptr;
    // If not idle, put the channel in TRANSIENT_FAILURE.
    // (If we are idle, then this will happen in ExitIdleLocked() if we
    // haven't gotten a non-empty update by the time the application tries
    // to start a new call.)
    if (!idle_) {
      grpc_error* error = grpc_error_set_int(
          GRPC_ERROR_CREATE_FROM_STATIC_STRING("Empty update"),
          GRPC_ERROR_INT_GRPC_STATUS, GRPC_STATUS_UNAVAILABLE);
      channel_control_helper()->UpdateState(
          GRPC_CHANNEL_TRANSIENT_FAILURE,
          UniquePtr<SubchannelPicker>(New<TransientFailurePicker>(error)));
    }
    return;
  }
  // If one of the subchannels in the new list is already in state
  // READY, then select it immediately.  This can happen when the
  // currently selected subchannel is also present in the update.  It
  // can also happen if one of the subchannels in the update is already
  // in the global subchannel pool because it's in use by another channel.
  // TODO(roth): If we're in IDLE state, we should probably defer this
  // check and instead do it in ExitIdleLocked().
  for (size_t i = 0; i < subchannel_list->num_subchannels(); ++i) {
    PickFirstSubchannelData* sd = subchannel_list->subchannel(i);
    grpc_connectivity_state state = sd->CheckConnectivityStateLocked();
    if (state == GRPC_CHANNEL_READY) {
      subchannel_list_ = std::move(subchannel_list);
      sd->StartConnectivityWatchLocked();
      sd->ProcessUnselectedReadyLocked();
      // If there was a previously pending update (which may or may
      // not have contained the currently selected subchannel), drop
      // it, so that it doesn't override what we've done here.
      latest_pending_subchannel_list_.reset();
      // Make sure that subsequent calls to ExitIdleLocked() don't cause
      // us to start watching a subchannel other than the one we've
      // selected.
      idle_ = false;
      return;
    }
  }
  if (selected_ == nullptr) {
    // We don't yet have a selected subchannel, so replace the current
    // subchannel list immediately.
    subchannel_list_ = std::move(subchannel_list);
    // If we're not in IDLE state, start trying to connect to the first
    // subchannel in the new list.
    if (!idle_) {
      // Note: No need to use CheckConnectivityStateAndStartWatchingLocked()
      // here, since we've already checked the initial connectivity
      // state of all subchannels above.
      subchannel_list_->subchannel(0)->StartConnectivityWatchLocked();
      subchannel_list_->subchannel(0)->subchannel()->AttemptToConnect();
    }
  } else {
    // We do have a selected subchannel (which means it's READY), so keep
    // using it until one of the subchannels in the new list reports READY.
    if (latest_pending_subchannel_list_ != nullptr) {
      if (GRPC_TRACE_FLAG_ENABLED(grpc_lb_pick_first_trace)) {
        gpr_log(GPR_INFO,
                "Pick First %p Shutting down latest pending subchannel list "
                "%p, about to be replaced by newer latest %p",
                this, latest_pending_subchannel_list_.get(),
                subchannel_list.get());
      }
    }
    latest_pending_subchannel_list_ = std::move(subchannel_list);
    // If we're not in IDLE state, start trying to connect to the first
    // subchannel in the new list.
    if (!idle_) {
      // Note: No need to use CheckConnectivityStateAndStartWatchingLocked()
      // here, since we've already checked the initial connectivity
      // state of all subchannels above.
      latest_pending_subchannel_list_->subchannel(0)
          ->StartConnectivityWatchLocked();
      latest_pending_subchannel_list_->subchannel(0)
          ->subchannel()
          ->AttemptToConnect();
    }
  }
}

void PickFirst::PickFirstSubchannelData::ProcessConnectivityChangeLocked(
    grpc_connectivity_state connectivity_state) {
  PickFirst* p = static_cast<PickFirst*>(subchannel_list()->policy());
  // The notification must be for a subchannel in either the current or
  // latest pending subchannel lists.
  GPR_ASSERT(subchannel_list() == p->subchannel_list_.get() ||
             subchannel_list() == p->latest_pending_subchannel_list_.get());
  GPR_ASSERT(connectivity_state != GRPC_CHANNEL_SHUTDOWN);
  if (connectivity_state == GRPC_CHANNEL_IDLE) {
    // Currently, PF ignores IDLE state report. Later this state will be used to
    // optimize Happy Eyeballs.
    return;
  }
  // Handle updates for the currently selected subchannel.
  if (p->selected_ == this) {
    if (GRPC_TRACE_FLAG_ENABLED(grpc_lb_pick_first_trace)) {
      gpr_log(GPR_INFO,
              "Pick First %p selected subchannel connectivity changed to %s", p,
              grpc_connectivity_state_name(connectivity_state));
    }
    // If the new state is anything other than READY and there is a
    // pending update, switch to the pending update.
    if (connectivity_state != GRPC_CHANNEL_READY &&
        p->latest_pending_subchannel_list_ != nullptr) {
      if (GRPC_TRACE_FLAG_ENABLED(grpc_lb_pick_first_trace)) {
        gpr_log(GPR_INFO,
                "Pick First %p promoting pending subchannel list %p to "
                "replace %p",
                p, p->latest_pending_subchannel_list_.get(),
                p->subchannel_list_.get());
      }
      p->selected_ = nullptr;
      CancelConnectivityWatchLocked(
          "selected subchannel failed; switching to pending update");
      p->subchannel_list_ = std::move(p->latest_pending_subchannel_list_);
      // Set our state to that of the pending subchannel list.
      if (p->subchannel_list_->in_transient_failure()) {
        grpc_error* error = grpc_error_set_int(
            GRPC_ERROR_CREATE_FROM_STATIC_STRING(
                "selected subchannel failed; switching to pending update"),
            GRPC_ERROR_INT_GRPC_STATUS, GRPC_STATUS_UNAVAILABLE);
        p->channel_control_helper()->UpdateState(
            GRPC_CHANNEL_TRANSIENT_FAILURE,
            UniquePtr<SubchannelPicker>(New<TransientFailurePicker>(error)));
      } else {
        p->channel_control_helper()->UpdateState(
            GRPC_CHANNEL_CONNECTING,
            UniquePtr<SubchannelPicker>(New<QueuePicker>(p->Ref())));
      }
    } else {
      if (connectivity_state == GRPC_CHANNEL_TRANSIENT_FAILURE) {
        // If the selected subchannel goes bad, request a re-resolution. We
        // also set the channel state to IDLE. The reason is that if the new
        // state is TRANSIENT_FAILURE due to a GOAWAY reception we don't want
        // to connect to the re-resolved backends until we leave IDLE state.
        p->idle_ = true;
        p->channel_control_helper()->RequestReresolution();
        p->selected_ = nullptr;
        p->subchannel_list_ = p->CreateSubchannelListFromLatestUpdateArgs();
        CancelConnectivityWatchLocked("selected subchannel failed; going IDLE");
        p->channel_control_helper()->UpdateState(
            GRPC_CHANNEL_IDLE,
            UniquePtr<SubchannelPicker>(New<QueuePicker>(p->Ref())));
      } else {
        // This is unlikely but can happen when a subchannel has been asked
        // to reconnect by a different channel and this channel has dropped
        // some connectivity state notifications.
        if (connectivity_state == GRPC_CHANNEL_READY) {
          p->channel_control_helper()->UpdateState(
              GRPC_CHANNEL_READY,
              UniquePtr<SubchannelPicker>(New<Picker>(subchannel()->Ref())));
        } else {  // CONNECTING
          p->channel_control_helper()->UpdateState(
              connectivity_state,
              UniquePtr<SubchannelPicker>(New<QueuePicker>(p->Ref())));
        }
      }
    }
    return;
  }
  // If we get here, there are two possible cases:
  // 1. We do not currently have a selected subchannel, and the update is
  //    for a subchannel in p->subchannel_list_ that we're trying to
  //    connect to.  The goal here is to find a subchannel that we can
  //    select.
  // 2. We do currently have a selected subchannel, and the update is
  //    for a subchannel in p->latest_pending_subchannel_list_.  The
  //    goal here is to find a subchannel from the update that we can
  //    select in place of the current one.
  subchannel_list()->set_in_transient_failure(false);
  switch (connectivity_state) {
    case GRPC_CHANNEL_READY: {
      ProcessUnselectedReadyLocked();
      break;
    }
    case GRPC_CHANNEL_TRANSIENT_FAILURE: {
      CancelConnectivityWatchLocked("connection attempt failed");
      PickFirstSubchannelData* sd = this;
      size_t next_index =
          (sd->Index() + 1) % subchannel_list()->num_subchannels();
      sd = subchannel_list()->subchannel(next_index);
      // If we're tried all subchannels, set state to TRANSIENT_FAILURE.
      if (sd->Index() == 0) {
        // Re-resolve if this is the most recent subchannel list.
        if (subchannel_list() == (p->latest_pending_subchannel_list_ != nullptr
                                      ? p->latest_pending_subchannel_list_.get()
                                      : p->subchannel_list_.get())) {
          p->channel_control_helper()->RequestReresolution();
        }
        subchannel_list()->set_in_transient_failure(true);
        // Only report new state in case 1.
        if (subchannel_list() == p->subchannel_list_.get()) {
          grpc_error* error = grpc_error_set_int(
              GRPC_ERROR_CREATE_FROM_STATIC_STRING(
                  "failed to connect to all addresses"),
              GRPC_ERROR_INT_GRPC_STATUS, GRPC_STATUS_UNAVAILABLE);
          p->channel_control_helper()->UpdateState(
              GRPC_CHANNEL_TRANSIENT_FAILURE,
              UniquePtr<SubchannelPicker>(New<TransientFailurePicker>(error)));
        }
      }
      sd->CheckConnectivityStateAndStartWatchingLocked();
      break;
    }
    case GRPC_CHANNEL_CONNECTING:
    case GRPC_CHANNEL_IDLE: {
      // Only update connectivity state in case 1.
      if (subchannel_list() == p->subchannel_list_.get()) {
        p->channel_control_helper()->UpdateState(
            GRPC_CHANNEL_CONNECTING,
            UniquePtr<SubchannelPicker>(New<QueuePicker>(p->Ref())));
      }
      break;
    }
    case GRPC_CHANNEL_SHUTDOWN:
      GPR_UNREACHABLE_CODE(break);
  }
}

void PickFirst::PickFirstSubchannelData::ProcessUnselectedReadyLocked() {
  PickFirst* p = static_cast<PickFirst*>(subchannel_list()->policy());
  // If we get here, there are two possible cases:
  // 1. We do not currently have a selected subchannel, and the update is
  //    for a subchannel in p->subchannel_list_ that we're trying to
  //    connect to.  The goal here is to find a subchannel that we can
  //    select.
  // 2. We do currently have a selected subchannel, and the update is
  //    for a subchannel in p->latest_pending_subchannel_list_.  The
  //    goal here is to find a subchannel from the update that we can
  //    select in place of the current one.
  GPR_ASSERT(subchannel_list() == p->subchannel_list_.get() ||
             subchannel_list() == p->latest_pending_subchannel_list_.get());
  // Case 2.  Promote p->latest_pending_subchannel_list_ to p->subchannel_list_.
  if (subchannel_list() == p->latest_pending_subchannel_list_.get()) {
    if (GRPC_TRACE_FLAG_ENABLED(grpc_lb_pick_first_trace)) {
      gpr_log(GPR_INFO,
              "Pick First %p promoting pending subchannel list %p to "
              "replace %p",
              p, p->latest_pending_subchannel_list_.get(),
              p->subchannel_list_.get());
    }
    p->subchannel_list_ = std::move(p->latest_pending_subchannel_list_);
  }
  // Cases 1 and 2.
  if (GRPC_TRACE_FLAG_ENABLED(grpc_lb_pick_first_trace)) {
    gpr_log(GPR_INFO, "Pick First %p selected subchannel %p", p, subchannel());
  }
<<<<<<< HEAD
  // Shutdown unselected subchannels.
  for (size_t i = 0; i < subchannel_list()->num_subchannels(); ++i) {
    if (i != Index()) {
      subchannel_list()->subchannel(i)->ShutdownLocked();
    }
  }
=======
  p->selected_ = this;
  p->channel_control_helper()->UpdateState(
      GRPC_CHANNEL_READY,
      UniquePtr<SubchannelPicker>(New<Picker>(subchannel()->Ref())));
>>>>>>> 82b06bef
}

void PickFirst::PickFirstSubchannelData::
    CheckConnectivityStateAndStartWatchingLocked() {
  PickFirst* p = static_cast<PickFirst*>(subchannel_list()->policy());
  // Check current state.
  grpc_connectivity_state current_state = CheckConnectivityStateLocked();
  // Start watch.
  StartConnectivityWatchLocked();
  // If current state is READY, select the subchannel now, since we started
  // watching from this state and will not get a notification of it
  // transitioning into this state.
  // If the current state is not READY, attempt to connect.
  if (current_state == GRPC_CHANNEL_READY) {
    if (p->selected_ != this) ProcessUnselectedReadyLocked();
  } else {
    subchannel()->AttemptToConnect();
  }
}

class ParsedPickFirstConfig : public LoadBalancingPolicy::Config {
 public:
  const char* name() const override { return kPickFirst; }
};

//
// factory
//

class PickFirstFactory : public LoadBalancingPolicyFactory {
 public:
  OrphanablePtr<LoadBalancingPolicy> CreateLoadBalancingPolicy(
      LoadBalancingPolicy::Args args) const override {
    return OrphanablePtr<LoadBalancingPolicy>(New<PickFirst>(std::move(args)));
  }

  const char* name() const override { return kPickFirst; }

  RefCountedPtr<LoadBalancingPolicy::Config> ParseLoadBalancingConfig(
      const grpc_json* json, grpc_error** error) const override {
    if (json != nullptr) {
      GPR_DEBUG_ASSERT(strcmp(json->key, name()) == 0);
    }
    return RefCountedPtr<LoadBalancingPolicy::Config>(
        New<ParsedPickFirstConfig>());
  }
};

}  // namespace

}  // namespace grpc_core

void grpc_lb_policy_pick_first_init() {
  grpc_core::LoadBalancingPolicyRegistry::Builder::
      RegisterLoadBalancingPolicyFactory(
          grpc_core::UniquePtr<grpc_core::LoadBalancingPolicyFactory>(
              grpc_core::New<grpc_core::PickFirstFactory>()));
}

void grpc_lb_policy_pick_first_shutdown() {}<|MERGE_RESOLUTION|>--- conflicted
+++ resolved
@@ -125,16 +125,11 @@
 
   void ShutdownLocked() override;
 
-<<<<<<< HEAD
-  void UpdateChildRefsLocked();
-
   OrphanablePtr<PickFirstSubchannelList>
   CreateSubchannelListFromLatestUpdateArgs();
 
   // Lateset update args.
   UpdateArgs latest_update_args_;
-=======
->>>>>>> 82b06bef
   // All our subchannels.
   OrphanablePtr<PickFirstSubchannelList> subchannel_list_;
   // Latest pending subchannel list.
@@ -199,41 +194,6 @@
   }
 }
 
-<<<<<<< HEAD
-void PickFirst::FillChildRefsForChannelz(
-    channelz::ChildRefsList* child_subchannels_to_fill,
-    channelz::ChildRefsList* ignored) {
-  MutexLock lock(&child_refs_mu_);
-  for (size_t i = 0; i < child_subchannels_.size(); ++i) {
-    // TODO(ncteisen): implement a de dup loop that is not O(n^2). Might
-    // have to implement lightweight set. For now, we don't care about
-    // performance when channelz requests are made.
-    bool found = false;
-    for (size_t j = 0; j < child_subchannels_to_fill->size(); ++j) {
-      if ((*child_subchannels_to_fill)[j] == child_subchannels_[i]) {
-        found = true;
-        break;
-      }
-    }
-    if (!found) {
-      child_subchannels_to_fill->push_back(child_subchannels_[i]);
-    }
-  }
-}
-
-void PickFirst::UpdateChildRefsLocked() {
-  channelz::ChildRefsList cs;
-  if (subchannel_list_ != nullptr) {
-    subchannel_list_->PopulateChildRefsList(&cs);
-  }
-  if (latest_pending_subchannel_list_ != nullptr) {
-    latest_pending_subchannel_list_->PopulateChildRefsList(&cs);
-  }
-  // atomically update the data that channelz will actually be looking at.
-  MutexLock lock(&child_refs_mu_);
-  child_subchannels_ = std::move(cs);
-}
-
 OrphanablePtr<PickFirst::PickFirstSubchannelList>
 PickFirst::CreateSubchannelListFromLatestUpdateArgs() {
   grpc_arg new_arg = grpc_channel_arg_integer_create(
@@ -241,32 +201,19 @@
   grpc_channel_args* new_args =
       grpc_channel_args_copy_and_add(latest_update_args_.args, &new_arg, 1);
   auto subchannel_list = MakeOrphanable<PickFirstSubchannelList>(
-      this, &grpc_lb_pick_first_trace, latest_update_args_.addresses,
-      combiner(), *new_args);
+      this, &grpc_lb_pick_first_trace, latest_update_args_.addresses, *new_args);
   grpc_channel_args_destroy(new_args);
   return subchannel_list;
 }
 
-=======
->>>>>>> 82b06bef
 void PickFirst::UpdateLocked(UpdateArgs args) {
   if (GRPC_TRACE_FLAG_ENABLED(grpc_lb_pick_first_trace)) {
     gpr_log(GPR_INFO,
             "Pick First %p received update with %" PRIuPTR " addresses", this,
             args.addresses.size());
   }
-<<<<<<< HEAD
   latest_update_args_ = args;
   auto subchannel_list = CreateSubchannelListFromLatestUpdateArgs();
-=======
-  grpc_arg new_arg = grpc_channel_arg_integer_create(
-      const_cast<char*>(GRPC_ARG_INHIBIT_HEALTH_CHECKING), 1);
-  grpc_channel_args* new_args =
-      grpc_channel_args_copy_and_add(args.args, &new_arg, 1);
-  auto subchannel_list = MakeOrphanable<PickFirstSubchannelList>(
-      this, &grpc_lb_pick_first_trace, args.addresses, *new_args);
-  grpc_channel_args_destroy(new_args);
->>>>>>> 82b06bef
   if (subchannel_list->num_subchannels() == 0) {
     // Empty update or no valid subchannels. Unsubscribe from all current
     // subchannels.
@@ -519,19 +466,16 @@
   if (GRPC_TRACE_FLAG_ENABLED(grpc_lb_pick_first_trace)) {
     gpr_log(GPR_INFO, "Pick First %p selected subchannel %p", p, subchannel());
   }
-<<<<<<< HEAD
   // Shutdown unselected subchannels.
-  for (size_t i = 0; i < subchannel_list()->num_subchannels(); ++i) {
-    if (i != Index()) {
-      subchannel_list()->subchannel(i)->ShutdownLocked();
-    }
-  }
-=======
   p->selected_ = this;
   p->channel_control_helper()->UpdateState(
       GRPC_CHANNEL_READY,
       UniquePtr<SubchannelPicker>(New<Picker>(subchannel()->Ref())));
->>>>>>> 82b06bef
+  for (size_t i = 0; i < subchannel_list()->num_subchannels(); ++i) {
+    if (i != Index()) {
+      subchannel_list()->subchannel(i)->ShutdownLocked();
+    }
+  }
 }
 
 void PickFirst::PickFirstSubchannelData::
