/*
 *
 * Copyright 2015 gRPC authors.
 *
 * Licensed under the Apache License, Version 2.0 (the "License");
 * you may not use this file except in compliance with the License.
 * You may obtain a copy of the License at
 *
 *     http://www.apache.org/licenses/LICENSE-2.0
 *
 * Unless required by applicable law or agreed to in writing, software
 * distributed under the License is distributed on an "AS IS" BASIS,
 * WITHOUT WARRANTIES OR CONDITIONS OF ANY KIND, either express or implied.
 * See the License for the specific language governing permissions and
 * limitations under the License.
 *
 */

#include <grpc/support/port_platform.h>

#include <string.h>

#include <grpc/support/alloc.h>

#include "src/core/ext/filters/client_channel/lb_policy/subchannel_list.h"
#include "src/core/ext/filters/client_channel/lb_policy_registry.h"
#include "src/core/ext/filters/client_channel/server_address.h"
#include "src/core/ext/filters/client_channel/subchannel.h"
#include "src/core/lib/channel/channel_args.h"
#include "src/core/lib/gprpp/mutex_lock.h"
#include "src/core/lib/iomgr/combiner.h"
#include "src/core/lib/iomgr/sockaddr_utils.h"
#include "src/core/lib/transport/connectivity_state.h"

namespace grpc_core {

TraceFlag grpc_lb_pick_first_trace(false, "pick_first");

namespace {

//
// pick_first LB policy
//

constexpr char kPickFirst[] = "pick_first";

class PickFirst : public LoadBalancingPolicy {
 public:
  explicit PickFirst(Args args);

  const char* name() const override { return kPickFirst; }

  void UpdateLocked(const grpc_channel_args& args,
                    RefCountedPtr<Config> lb_config) override;
  void ExitIdleLocked() override;
  void ResetBackoffLocked() override;
  void FillChildRefsForChannelz(channelz::ChildRefsList* child_subchannels,
                                channelz::ChildRefsList* ignored) override;

 private:
  ~PickFirst();

  class PickFirstSubchannelList;

  class PickFirstSubchannelData
      : public SubchannelData<PickFirstSubchannelList,
                              PickFirstSubchannelData> {
   public:
    PickFirstSubchannelData(
        SubchannelList<PickFirstSubchannelList, PickFirstSubchannelData>*
            subchannel_list,
        const ServerAddress& address, Subchannel* subchannel,
        grpc_combiner* combiner)
        : SubchannelData(subchannel_list, address, subchannel, combiner) {}

    void ProcessConnectivityChangeLocked(
        grpc_connectivity_state connectivity_state, grpc_error* error) override;

    // Processes the connectivity change to READY for an unselected subchannel.
    void ProcessUnselectedReadyLocked();

    void CheckConnectivityStateAndStartWatchingLocked();
  };

  class PickFirstSubchannelList
      : public SubchannelList<PickFirstSubchannelList,
                              PickFirstSubchannelData> {
   public:
    PickFirstSubchannelList(PickFirst* policy, TraceFlag* tracer,
                            const ServerAddressList& addresses,
                            grpc_combiner* combiner,
                            const grpc_channel_args& args)
        : SubchannelList(policy, tracer, addresses, combiner,
                         policy->channel_control_helper(), args) {
      // Need to maintain a ref to the LB policy as long as we maintain
      // any references to subchannels, since the subchannels'
      // pollset_sets will include the LB policy's pollset_set.
      policy->Ref(DEBUG_LOCATION, "subchannel_list").release();
    }

    ~PickFirstSubchannelList() {
      PickFirst* p = static_cast<PickFirst*>(policy());
      p->Unref(DEBUG_LOCATION, "subchannel_list");
    }
  };

  class Picker : public SubchannelPicker {
   public:
    explicit Picker(RefCountedPtr<ConnectedSubchannel> connected_subchannel)
        : connected_subchannel_(std::move(connected_subchannel)) {}

    PickResult Pick(PickState* pick, grpc_error** error) override {
      pick->connected_subchannel = connected_subchannel_;
      return PICK_COMPLETE;
    }

   private:
    RefCountedPtr<ConnectedSubchannel> connected_subchannel_;
  };

  // Helper class to ensure that any function that modifies the child refs
  // data structures will update the channelz snapshot data structures before
  // returning.
  class AutoChildRefsUpdater {
   public:
    explicit AutoChildRefsUpdater(PickFirst* pf) : pf_(pf) {}
    ~AutoChildRefsUpdater() { pf_->UpdateChildRefsLocked(); }

   private:
    PickFirst* pf_;
  };

  void ShutdownLocked() override;

  void UpdateChildRefsLocked();

  // All our subchannels.
  OrphanablePtr<PickFirstSubchannelList> subchannel_list_;
  // Latest pending subchannel list.
  OrphanablePtr<PickFirstSubchannelList> latest_pending_subchannel_list_;
  // Selected subchannel in \a subchannel_list_.
  PickFirstSubchannelData* selected_ = nullptr;
  // Are we in IDLE state?
  bool idle_ = false;
  // Are we shut down?
  bool shutdown_ = false;

  /// Lock and data used to capture snapshots of this channels child
  /// channels and subchannels. This data is consumed by channelz.
  gpr_mu child_refs_mu_;
  channelz::ChildRefsList child_subchannels_;
  channelz::ChildRefsList child_channels_;
};

PickFirst::PickFirst(Args args) : LoadBalancingPolicy(std::move(args)) {
  gpr_mu_init(&child_refs_mu_);
  if (grpc_lb_pick_first_trace.enabled()) {
    gpr_log(GPR_INFO, "Pick First %p created.", this);
  }
<<<<<<< HEAD
  // Initialize channel with a picker that will start us connecting upon
  // the first pick.
  channel_control_helper()->UpdateState(
      GRPC_CHANNEL_IDLE, GRPC_ERROR_NONE,
      UniquePtr<SubchannelPicker>(New<QueuePicker>(Ref())));
=======
>>>>>>> f585e37b
}

PickFirst::~PickFirst() {
  if (grpc_lb_pick_first_trace.enabled()) {
    gpr_log(GPR_INFO, "Destroying Pick First %p", this);
  }
  gpr_mu_destroy(&child_refs_mu_);
  GPR_ASSERT(subchannel_list_ == nullptr);
  GPR_ASSERT(latest_pending_subchannel_list_ == nullptr);
}

void PickFirst::ShutdownLocked() {
  AutoChildRefsUpdater guard(this);
  if (grpc_lb_pick_first_trace.enabled()) {
    gpr_log(GPR_INFO, "Pick First %p Shutting down", this);
  }
  shutdown_ = true;
  subchannel_list_.reset();
  latest_pending_subchannel_list_.reset();
}

void PickFirst::ExitIdleLocked() {
  if (idle_) {
    idle_ = false;
    if (subchannel_list_ != nullptr &&
        subchannel_list_->num_subchannels() > 0) {
      subchannel_list_->subchannel(0)
          ->CheckConnectivityStateAndStartWatchingLocked();
    }
  }
}

void PickFirst::ResetBackoffLocked() {
  subchannel_list_->ResetBackoffLocked();
  if (latest_pending_subchannel_list_ != nullptr) {
    latest_pending_subchannel_list_->ResetBackoffLocked();
  }
}

void PickFirst::FillChildRefsForChannelz(
    channelz::ChildRefsList* child_subchannels_to_fill,
    channelz::ChildRefsList* ignored) {
  MutexLock lock(&child_refs_mu_);
  for (size_t i = 0; i < child_subchannels_.size(); ++i) {
    // TODO(ncteisen): implement a de dup loop that is not O(n^2). Might
    // have to implement lightweight set. For now, we don't care about
    // performance when channelz requests are made.
    bool found = false;
    for (size_t j = 0; j < child_subchannels_to_fill->size(); ++j) {
      if ((*child_subchannels_to_fill)[j] == child_subchannels_[i]) {
        found = true;
        break;
      }
    }
    if (!found) {
      child_subchannels_to_fill->push_back(child_subchannels_[i]);
    }
  }
}

void PickFirst::UpdateChildRefsLocked() {
  channelz::ChildRefsList cs;
  if (subchannel_list_ != nullptr) {
    subchannel_list_->PopulateChildRefsList(&cs);
  }
  if (latest_pending_subchannel_list_ != nullptr) {
    latest_pending_subchannel_list_->PopulateChildRefsList(&cs);
  }
  // atomically update the data that channelz will actually be looking at.
  MutexLock lock(&child_refs_mu_);
  child_subchannels_ = std::move(cs);
}

void PickFirst::UpdateLocked(const grpc_channel_args& args,
                             RefCountedPtr<Config> lb_config) {
  AutoChildRefsUpdater guard(this);
  const ServerAddressList* addresses = FindServerAddressListChannelArg(&args);
  if (addresses == nullptr) {
    if (subchannel_list_ == nullptr) {
      // If we don't have a current subchannel list, go into TRANSIENT FAILURE.
      grpc_error* error =
          GRPC_ERROR_CREATE_FROM_STATIC_STRING("Missing update in args");
      channel_control_helper()->UpdateState(
          GRPC_CHANNEL_TRANSIENT_FAILURE, GRPC_ERROR_REF(error),
          UniquePtr<SubchannelPicker>(New<TransientFailurePicker>(error)));
    } else {
      // otherwise, keep using the current subchannel list (ignore this update).
      gpr_log(GPR_ERROR,
              "No valid LB addresses channel arg for Pick First %p update, "
              "ignoring.",
              this);
    }
    return;
  }
  if (grpc_lb_pick_first_trace.enabled()) {
    gpr_log(GPR_INFO,
            "Pick First %p received update with %" PRIuPTR " addresses", this,
            addresses->size());
  }
  grpc_arg new_arg = grpc_channel_arg_integer_create(
      const_cast<char*>(GRPC_ARG_INHIBIT_HEALTH_CHECKING), 1);
  grpc_channel_args* new_args =
      grpc_channel_args_copy_and_add(&args, &new_arg, 1);
  auto subchannel_list = MakeOrphanable<PickFirstSubchannelList>(
      this, &grpc_lb_pick_first_trace, *addresses, combiner(), *new_args);
  grpc_channel_args_destroy(new_args);
  if (subchannel_list->num_subchannels() == 0) {
    // Empty update or no valid subchannels. Unsubscribe from all current
    // subchannels and put the channel in TRANSIENT_FAILURE.
    subchannel_list_ = std::move(subchannel_list);  // Empty list.
    selected_ = nullptr;
    grpc_error* error = GRPC_ERROR_CREATE_FROM_STATIC_STRING("Empty update");
    channel_control_helper()->UpdateState(
        GRPC_CHANNEL_TRANSIENT_FAILURE, GRPC_ERROR_REF(error),
        UniquePtr<SubchannelPicker>(New<TransientFailurePicker>(error)));
    return;
  }
  // If one of the subchannels in the new list is already in state
  // READY, then select it immediately.  This can happen when the
  // currently selected subchannel is also present in the update.  It
  // can also happen if one of the subchannels in the update is already
  // in the global subchannel pool because it's in use by another channel.
  // TODO(roth): If we're in IDLE state, we should probably defer this
  // check and instead do it in ExitIdleLocked().
  for (size_t i = 0; i < subchannel_list->num_subchannels(); ++i) {
    PickFirstSubchannelData* sd = subchannel_list->subchannel(i);
    grpc_error* error = GRPC_ERROR_NONE;
    grpc_connectivity_state state = sd->CheckConnectivityStateLocked(&error);
    GRPC_ERROR_UNREF(error);
    if (state == GRPC_CHANNEL_READY) {
      subchannel_list_ = std::move(subchannel_list);
      sd->StartConnectivityWatchLocked();
      sd->ProcessUnselectedReadyLocked();
      // If there was a previously pending update (which may or may
      // not have contained the currently selected subchannel), drop
      // it, so that it doesn't override what we've done here.
      latest_pending_subchannel_list_.reset();
      // Make sure that subsequent calls to ExitIdleLocked() don't cause
      // us to start watching a subchannel other than the one we've
      // selected.
      idle_ = false;
      return;
    }
  }
  if (selected_ == nullptr) {
    // We don't yet have a selected subchannel, so replace the current
    // subchannel list immediately.
    subchannel_list_ = std::move(subchannel_list);
    // If we're not in IDLE state, start trying to connect to the first
    // subchannel in the new list.
    if (!idle_) {
      // Note: No need to use CheckConnectivityStateAndStartWatchingLocked()
      // here, since we've already checked the initial connectivity
      // state of all subchannels above.
      subchannel_list_->subchannel(0)->StartConnectivityWatchLocked();
    }
  } else {
    // We do have a selected subchannel (which means it's READY), so keep
    // using it until one of the subchannels in the new list reports READY.
    if (latest_pending_subchannel_list_ != nullptr) {
      if (grpc_lb_pick_first_trace.enabled()) {
        gpr_log(GPR_INFO,
                "Pick First %p Shutting down latest pending subchannel list "
                "%p, about to be replaced by newer latest %p",
                this, latest_pending_subchannel_list_.get(),
                subchannel_list.get());
      }
    }
    latest_pending_subchannel_list_ = std::move(subchannel_list);
    // If we're not in IDLE state, start trying to connect to the first
    // subchannel in the new list.
    if (!idle_) {
      // Note: No need to use CheckConnectivityStateAndStartWatchingLocked()
      // here, since we've already checked the initial connectivity
      // state of all subchannels above.
      latest_pending_subchannel_list_->subchannel(0)
          ->StartConnectivityWatchLocked();
    }
  }
}

void PickFirst::PickFirstSubchannelData::ProcessConnectivityChangeLocked(
    grpc_connectivity_state connectivity_state, grpc_error* error) {
  PickFirst* p = static_cast<PickFirst*>(subchannel_list()->policy());
  AutoChildRefsUpdater guard(p);
  // The notification must be for a subchannel in either the current or
  // latest pending subchannel lists.
  GPR_ASSERT(subchannel_list() == p->subchannel_list_.get() ||
             subchannel_list() == p->latest_pending_subchannel_list_.get());
  GPR_ASSERT(connectivity_state != GRPC_CHANNEL_SHUTDOWN);
  // Handle updates for the currently selected subchannel.
  if (p->selected_ == this) {
    if (grpc_lb_pick_first_trace.enabled()) {
      gpr_log(GPR_INFO,
              "Pick First %p selected subchannel connectivity changed to %s", p,
              grpc_connectivity_state_name(connectivity_state));
    }
    // If the new state is anything other than READY and there is a
    // pending update, switch to the pending update.
    if (connectivity_state != GRPC_CHANNEL_READY &&
        p->latest_pending_subchannel_list_ != nullptr) {
      if (grpc_lb_pick_first_trace.enabled()) {
        gpr_log(GPR_INFO,
                "Pick First %p promoting pending subchannel list %p to "
                "replace %p",
                p, p->latest_pending_subchannel_list_.get(),
                p->subchannel_list_.get());
      }
      p->selected_ = nullptr;
      StopConnectivityWatchLocked();
      p->subchannel_list_ = std::move(p->latest_pending_subchannel_list_);
      grpc_error* new_error = GRPC_ERROR_CREATE_REFERENCING_FROM_STATIC_STRING(
          "selected subchannel not ready; switching to pending update", &error,
          1);
      p->channel_control_helper()->UpdateState(
          GRPC_CHANNEL_TRANSIENT_FAILURE, GRPC_ERROR_REF(new_error),
          UniquePtr<SubchannelPicker>(New<TransientFailurePicker>(new_error)));
    } else {
      if (connectivity_state == GRPC_CHANNEL_TRANSIENT_FAILURE) {
        // If the selected subchannel goes bad, request a re-resolution. We
        // also set the channel state to IDLE. The reason is that if the new
        // state is TRANSIENT_FAILURE due to a GOAWAY reception we don't want
        // to connect to the re-resolved backends until we leave IDLE state.
        p->idle_ = true;
        p->channel_control_helper()->RequestReresolution();
        // In transient failure. Rely on re-resolution to recover.
        p->selected_ = nullptr;
        StopConnectivityWatchLocked();
        p->channel_control_helper()->UpdateState(
            GRPC_CHANNEL_IDLE, GRPC_ERROR_NONE,
            UniquePtr<SubchannelPicker>(New<QueuePicker>(p->Ref())));
      } else {
        // This is unlikely but can happen when a subchannel has been asked
        // to reconnect by a different channel and this channel has dropped
        // some connectivity state notifications.
        if (connectivity_state == GRPC_CHANNEL_READY) {
          p->channel_control_helper()->UpdateState(
              GRPC_CHANNEL_READY, GRPC_ERROR_NONE,
              UniquePtr<SubchannelPicker>(
                  New<Picker>(connected_subchannel()->Ref())));
        } else {  // CONNECTING
          p->channel_control_helper()->UpdateState(
              connectivity_state, GRPC_ERROR_REF(error),
              UniquePtr<SubchannelPicker>(New<QueuePicker>(p->Ref())));
        }
        // Renew notification.
        RenewConnectivityWatchLocked();
      }
    }
    GRPC_ERROR_UNREF(error);
    return;
  }
  // If we get here, there are two possible cases:
  // 1. We do not currently have a selected subchannel, and the update is
  //    for a subchannel in p->subchannel_list_ that we're trying to
  //    connect to.  The goal here is to find a subchannel that we can
  //    select.
  // 2. We do currently have a selected subchannel, and the update is
  //    for a subchannel in p->latest_pending_subchannel_list_.  The
  //    goal here is to find a subchannel from the update that we can
  //    select in place of the current one.
  switch (connectivity_state) {
    case GRPC_CHANNEL_READY: {
      // Renew notification.
      RenewConnectivityWatchLocked();
      ProcessUnselectedReadyLocked();
      break;
    }
    case GRPC_CHANNEL_TRANSIENT_FAILURE: {
      StopConnectivityWatchLocked();
      PickFirstSubchannelData* sd = this;
      size_t next_index =
          (sd->Index() + 1) % subchannel_list()->num_subchannels();
      sd = subchannel_list()->subchannel(next_index);
      // Case 1: Only set state to TRANSIENT_FAILURE if we've tried
      // all subchannels.
      if (sd->Index() == 0 && subchannel_list() == p->subchannel_list_.get()) {
        p->channel_control_helper()->RequestReresolution();
        grpc_error* new_error =
            GRPC_ERROR_CREATE_REFERENCING_FROM_STATIC_STRING(
                "failed to connect to all addresses", &error, 1);
        p->channel_control_helper()->UpdateState(
            GRPC_CHANNEL_TRANSIENT_FAILURE, GRPC_ERROR_REF(new_error),
            UniquePtr<SubchannelPicker>(
                New<TransientFailurePicker>(new_error)));
      }
      sd->CheckConnectivityStateAndStartWatchingLocked();
      break;
    }
    case GRPC_CHANNEL_CONNECTING:
    case GRPC_CHANNEL_IDLE: {
      // Only update connectivity state in case 1.
      if (subchannel_list() == p->subchannel_list_.get()) {
        p->channel_control_helper()->UpdateState(
            GRPC_CHANNEL_CONNECTING, GRPC_ERROR_NONE,
            UniquePtr<SubchannelPicker>(New<QueuePicker>(p->Ref())));
      }
      // Renew notification.
      RenewConnectivityWatchLocked();
      break;
    }
    case GRPC_CHANNEL_SHUTDOWN:
      GPR_UNREACHABLE_CODE(break);
  }
  GRPC_ERROR_UNREF(error);
}

void PickFirst::PickFirstSubchannelData::ProcessUnselectedReadyLocked() {
  PickFirst* p = static_cast<PickFirst*>(subchannel_list()->policy());
  // If we get here, there are two possible cases:
  // 1. We do not currently have a selected subchannel, and the update is
  //    for a subchannel in p->subchannel_list_ that we're trying to
  //    connect to.  The goal here is to find a subchannel that we can
  //    select.
  // 2. We do currently have a selected subchannel, and the update is
  //    for a subchannel in p->latest_pending_subchannel_list_.  The
  //    goal here is to find a subchannel from the update that we can
  //    select in place of the current one.
  GPR_ASSERT(subchannel_list() == p->subchannel_list_.get() ||
             subchannel_list() == p->latest_pending_subchannel_list_.get());
  // Case 2.  Promote p->latest_pending_subchannel_list_ to p->subchannel_list_.
  if (subchannel_list() == p->latest_pending_subchannel_list_.get()) {
    if (grpc_lb_pick_first_trace.enabled()) {
      gpr_log(GPR_INFO,
              "Pick First %p promoting pending subchannel list %p to "
              "replace %p",
              p, p->latest_pending_subchannel_list_.get(),
              p->subchannel_list_.get());
    }
    p->subchannel_list_ = std::move(p->latest_pending_subchannel_list_);
  }
  // Cases 1 and 2.
  p->selected_ = this;
  p->channel_control_helper()->UpdateState(
      GRPC_CHANNEL_READY, GRPC_ERROR_NONE,
      UniquePtr<SubchannelPicker>(New<Picker>(connected_subchannel()->Ref())));
  if (grpc_lb_pick_first_trace.enabled()) {
    gpr_log(GPR_INFO, "Pick First %p selected subchannel %p", p, subchannel());
  }
}

void PickFirst::PickFirstSubchannelData::
    CheckConnectivityStateAndStartWatchingLocked() {
  PickFirst* p = static_cast<PickFirst*>(subchannel_list()->policy());
  // Check current state.
  grpc_error* error = GRPC_ERROR_NONE;
  grpc_connectivity_state current_state = CheckConnectivityStateLocked(&error);
  GRPC_ERROR_UNREF(error);
  // Start watch.
  StartConnectivityWatchLocked();
  // If current state is READY, select the subchannel now, since we started
  // watching from this state and will not get a notification of it
  // transitioning into this state.
  if (p->selected_ != this && current_state == GRPC_CHANNEL_READY) {
    ProcessUnselectedReadyLocked();
  }
}

//
// factory
//

class PickFirstFactory : public LoadBalancingPolicyFactory {
 public:
  OrphanablePtr<LoadBalancingPolicy> CreateLoadBalancingPolicy(
      LoadBalancingPolicy::Args args) const override {
    return OrphanablePtr<LoadBalancingPolicy>(New<PickFirst>(std::move(args)));
  }

  const char* name() const override { return kPickFirst; }
};

}  // namespace

}  // namespace grpc_core

void grpc_lb_policy_pick_first_init() {
  grpc_core::LoadBalancingPolicyRegistry::Builder::
      RegisterLoadBalancingPolicyFactory(
          grpc_core::UniquePtr<grpc_core::LoadBalancingPolicyFactory>(
              grpc_core::New<grpc_core::PickFirstFactory>()));
}

void grpc_lb_policy_pick_first_shutdown() {}<|MERGE_RESOLUTION|>--- conflicted
+++ resolved
@@ -157,14 +157,6 @@
   if (grpc_lb_pick_first_trace.enabled()) {
     gpr_log(GPR_INFO, "Pick First %p created.", this);
   }
-<<<<<<< HEAD
-  // Initialize channel with a picker that will start us connecting upon
-  // the first pick.
-  channel_control_helper()->UpdateState(
-      GRPC_CHANNEL_IDLE, GRPC_ERROR_NONE,
-      UniquePtr<SubchannelPicker>(New<QueuePicker>(Ref())));
-=======
->>>>>>> f585e37b
 }
 
 PickFirst::~PickFirst() {
