--- conflicted
+++ resolved
@@ -23,11 +23,8 @@
 
 #include <algorithm>
 #include <memory>
-<<<<<<< HEAD
-=======
 #include <string>
 #include <type_traits>
->>>>>>> 7fabc61f
 #include <utility>
 #include <vector>
 
