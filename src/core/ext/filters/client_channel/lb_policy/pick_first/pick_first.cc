/*
 *
 * Copyright 2015 gRPC authors.
 *
 * Licensed under the Apache License, Version 2.0 (the "License");
 * you may not use this file except in compliance with the License.
 * You may obtain a copy of the License at
 *
 *     http://www.apache.org/licenses/LICENSE-2.0
 *
 * Unless required by applicable law or agreed to in writing, software
 * distributed under the License is distributed on an "AS IS" BASIS,
 * WITHOUT WARRANTIES OR CONDITIONS OF ANY KIND, either express or implied.
 * See the License for the specific language governing permissions and
 * limitations under the License.
 *
 */

#include <string.h>

#include <grpc/support/alloc.h>

#include "src/core/ext/filters/client_channel/lb_policy/subchannel_list.h"
#include "src/core/ext/filters/client_channel/lb_policy_registry.h"
#include "src/core/ext/filters/client_channel/subchannel.h"
#include "src/core/ext/filters/client_channel/subchannel_index.h"
#include "src/core/lib/channel/channel_args.h"
#include "src/core/lib/iomgr/combiner.h"
#include "src/core/lib/iomgr/sockaddr_utils.h"
#include "src/core/lib/transport/connectivity_state.h"

namespace grpc_core {

TraceFlag grpc_lb_pick_first_trace(false, "pick_first");

namespace {

//
// pick_first LB policy
//

class PickFirst : public LoadBalancingPolicy {
 public:
  explicit PickFirst(const Args& args);

  bool PickLocked(PickState* pick) override;
  void PingOneLocked(grpc_closure* on_initiate, grpc_closure* on_ack) override;
  void CancelPickLocked(PickState* pick, grpc_error* error) override;
  void CancelPicksLocked(uint32_t initial_metadata_flags_mask,
                         uint32_t initial_metadata_flags_eq,
                         grpc_error* error) override;
  void ExitIdleLocked() override;
  void NotifyOnStateChangeLocked(grpc_connectivity_state* state,
                                 grpc_closure* closure) override;
  grpc_connectivity_state CheckConnectivityLocked(
      grpc_error** connectivity_error) override;
  void UpdateLocked(const Args& args) override;
  void SetReresolutionClosureLocked(
      grpc_closure* request_reresolution) override;
  void HandOffPendingPicksLocked(LoadBalancingPolicy* new_policy) override;
  void ShutdownLocked() override;

 private:
  ~PickFirst();

  void StartPickingLocked();
  void DestroyUnselectedSubchannelsLocked();

  static void OnConnectivityChangedLocked(void* arg, grpc_error* error);

  void SubchannelListRefForConnectivityWatch(
      grpc_lb_subchannel_list* subchannel_list, const char* reason);
  void SubchannelListUnrefForConnectivityWatch(
      grpc_lb_subchannel_list* subchannel_list, const char* reason);

  /** all our subchannels */
  grpc_lb_subchannel_list* subchannel_list_ = nullptr;
  /** latest pending subchannel list */
  grpc_lb_subchannel_list* latest_pending_subchannel_list_ = nullptr;
  /** selected subchannel in \a subchannel_list */
  grpc_lb_subchannel_data* selected_ = nullptr;
  /** have we started picking? */
  bool started_picking_ = false;
  /** are we shut down? */
  bool shutdown_ = false;
  /** list of picks that are waiting on connectivity */
  PickState* pending_picks_ = nullptr;
  /** our connectivity state tracker */
  grpc_connectivity_state_tracker state_tracker_;
};

PickFirst::PickFirst(const Args& args) : LoadBalancingPolicy(args.combiner) {
  GPR_ASSERT(args.client_channel_factory != nullptr);
  grpc_connectivity_state_init(&state_tracker_, GRPC_CHANNEL_IDLE,
                               "pick_first");
  if (grpc_lb_pick_first_trace.enabled()) {
    gpr_log(GPR_DEBUG, "Pick First %p created.", this);
  }
  UpdateLocked(args);
  grpc_subchannel_index_ref();
}

PickFirst::~PickFirst() {
  if (grpc_lb_pick_first_trace.enabled()) {
    gpr_log(GPR_DEBUG, "Destroying Pick First %p", this);
  }
<<<<<<< HEAD
  GPR_ASSERT(subchannel_list_ == nullptr);
  GPR_ASSERT(latest_pending_subchannel_list_ == nullptr);
  GPR_ASSERT(pending_picks_ == nullptr);
  grpc_connectivity_state_destroy(&state_tracker_);
  grpc_subchannel_index_unref();
}

void PickFirst::HandOffPendingPicksLocked(LoadBalancingPolicy* new_policy) {
  PickState* pick;
  while ((pick = pending_picks_) != nullptr) {
    pending_picks_ = pick->next;
    if (new_policy->PickLocked(pick)) {
      // Synchronous return, schedule closure.
      GRPC_CLOSURE_SCHED(pick->on_complete, GRPC_ERROR_NONE);
=======
  p->shutdown = true;
  grpc_lb_policy_pick_state* pick;
  while ((pick = p->pending_picks) != nullptr) {
    p->pending_picks = pick->next;
    if (new_policy != nullptr) {
      // Hand off to new LB policy.
      if (grpc_lb_policy_pick_locked(new_policy, pick)) {
        // Synchronous return, schedule closure.
        GRPC_CLOSURE_SCHED(pick->on_complete, GRPC_ERROR_NONE);
      }
    } else {
      pick->connected_subchannel.reset();
      GRPC_CLOSURE_SCHED(pick->on_complete, GRPC_ERROR_REF(error));
>>>>>>> cedd0404
    }
  }
}

void PickFirst::ShutdownLocked() {
  grpc_error* error = GRPC_ERROR_CREATE_FROM_STATIC_STRING("Channel shutdown");
  if (grpc_lb_pick_first_trace.enabled()) {
    gpr_log(GPR_DEBUG, "Pick First %p Shutting down", this);
  }
  shutdown_ = true;
  PickState* pick;
  while ((pick = pending_picks_) != nullptr) {
    pending_picks_ = pick->next;
    pick->connected_subchannel = nullptr;
    GRPC_CLOSURE_SCHED(pick->on_complete, GRPC_ERROR_REF(error));
  }
  grpc_connectivity_state_set(&state_tracker_, GRPC_CHANNEL_SHUTDOWN,
                              GRPC_ERROR_REF(error), "shutdown");
  if (subchannel_list_ != nullptr) {
    grpc_lb_subchannel_list_shutdown_and_unref(subchannel_list_, "pf_shutdown");
    subchannel_list_ = nullptr;
  }
  if (latest_pending_subchannel_list_ != nullptr) {
    grpc_lb_subchannel_list_shutdown_and_unref(latest_pending_subchannel_list_,
                                               "pf_shutdown");
    latest_pending_subchannel_list_ = nullptr;
  }
  TryReresolution(&grpc_lb_pick_first_trace, GRPC_ERROR_CANCELLED);
  GRPC_ERROR_UNREF(error);
}

void PickFirst::CancelPickLocked(PickState* pick, grpc_error* error) {
  PickState* pp = pending_picks_;
  pending_picks_ = nullptr;
  while (pp != nullptr) {
    PickState* next = pp->next;
    if (pp == pick) {
      pick->connected_subchannel.reset();
      GRPC_CLOSURE_SCHED(pick->on_complete,
                         GRPC_ERROR_CREATE_REFERENCING_FROM_STATIC_STRING(
                             "Pick Cancelled", &error, 1));
    } else {
      pp->next = pending_picks_;
      pending_picks_ = pp;
    }
    pp = next;
  }
  GRPC_ERROR_UNREF(error);
}

void PickFirst::CancelPicksLocked(uint32_t initial_metadata_flags_mask,
                                  uint32_t initial_metadata_flags_eq,
                                  grpc_error* error) {
  PickState* pick = pending_picks_;
  pending_picks_ = nullptr;
  while (pick != nullptr) {
    PickState* next = pick->next;
    if ((pick->initial_metadata_flags & initial_metadata_flags_mask) ==
        initial_metadata_flags_eq) {
      GRPC_CLOSURE_SCHED(pick->on_complete,
                         GRPC_ERROR_CREATE_REFERENCING_FROM_STATIC_STRING(
                             "Pick Cancelled", &error, 1));
    } else {
      pick->next = pending_picks_;
      pending_picks_ = pick;
    }
    pick = next;
  }
  GRPC_ERROR_UNREF(error);
}

void PickFirst::StartPickingLocked() {
  started_picking_ = true;
  if (subchannel_list_ != nullptr && subchannel_list_->num_subchannels > 0) {
    subchannel_list_->checking_subchannel = 0;
    for (size_t i = 0; i < subchannel_list_->num_subchannels; ++i) {
      if (subchannel_list_->subchannels[i].subchannel != nullptr) {
        SubchannelListRefForConnectivityWatch(
            subchannel_list_, "connectivity_watch+start_picking");
        grpc_lb_subchannel_data_start_connectivity_watch(
            &subchannel_list_->subchannels[i]);
        break;
      }
    }
  }
}

void PickFirst::ExitIdleLocked() {
  if (!started_picking_) {
    StartPickingLocked();
  }
}

bool PickFirst::PickLocked(PickState* pick) {
  // If we have a selected subchannel already, return synchronously.
<<<<<<< HEAD
  if (selected_ != nullptr) {
    pick->connected_subchannel = GRPC_CONNECTED_SUBCHANNEL_REF(
        selected_->connected_subchannel, "picked");
    return true;
=======
  if (p->selected != nullptr) {
    pick->connected_subchannel = p->selected->connected_subchannel;
    return 1;
>>>>>>> cedd0404
  }
  // No subchannel selected yet, so handle asynchronously.
  if (!started_picking_) {
    StartPickingLocked();
  }
  pick->next = pending_picks_;
  pending_picks_ = pick;
  return false;
}

void PickFirst::DestroyUnselectedSubchannelsLocked() {
  for (size_t i = 0; i < subchannel_list_->num_subchannels; ++i) {
    grpc_lb_subchannel_data* sd = &subchannel_list_->subchannels[i];
    if (selected_ != sd) {
      grpc_lb_subchannel_data_unref_subchannel(sd,
                                               "selected_different_subchannel");
    }
  }
}

grpc_connectivity_state PickFirst::CheckConnectivityLocked(grpc_error** error) {
  return grpc_connectivity_state_get(&state_tracker_, error);
}

void PickFirst::NotifyOnStateChangeLocked(grpc_connectivity_state* current,
                                          grpc_closure* notify) {
  grpc_connectivity_state_notify_on_state_change(&state_tracker_, current,
                                                 notify);
}

<<<<<<< HEAD
void PickFirst::PingOneLocked(grpc_closure* on_initiate, grpc_closure* on_ack) {
  if (selected_ != nullptr) {
    grpc_connected_subchannel_ping(selected_->connected_subchannel, on_initiate,
                                   on_ack);
=======
static void pf_ping_one_locked(grpc_lb_policy* pol, grpc_closure* on_initiate,
                               grpc_closure* on_ack) {
  pick_first_lb_policy* p = (pick_first_lb_policy*)pol;
  if (p->selected) {
    p->selected->connected_subchannel->Ping(on_initiate, on_ack);
>>>>>>> cedd0404
  } else {
    GRPC_CLOSURE_SCHED(on_initiate,
                       GRPC_ERROR_CREATE_FROM_STATIC_STRING("Not connected"));
    GRPC_CLOSURE_SCHED(on_ack,
                       GRPC_ERROR_CREATE_FROM_STATIC_STRING("Not connected"));
  }
}

void PickFirst::SubchannelListRefForConnectivityWatch(
    grpc_lb_subchannel_list* subchannel_list, const char* reason) {
  Ref(DEBUG_LOCATION, reason);
  grpc_lb_subchannel_list_ref(subchannel_list, reason);
}

void PickFirst::SubchannelListUnrefForConnectivityWatch(
    grpc_lb_subchannel_list* subchannel_list, const char* reason) {
  Unref(DEBUG_LOCATION, reason);
  grpc_lb_subchannel_list_unref(subchannel_list, reason);
}

void PickFirst::UpdateLocked(const Args& args) {
  const grpc_arg* arg =
      grpc_channel_args_find(args.args, GRPC_ARG_LB_ADDRESSES);
  if (arg == nullptr || arg->type != GRPC_ARG_POINTER) {
    if (subchannel_list_ == nullptr) {
      // If we don't have a current subchannel list, go into TRANSIENT FAILURE.
      grpc_connectivity_state_set(
          &state_tracker_, GRPC_CHANNEL_TRANSIENT_FAILURE,
          GRPC_ERROR_CREATE_FROM_STATIC_STRING("Missing update in args"),
          "pf_update_missing");
    } else {
      // otherwise, keep using the current subchannel list (ignore this update).
      gpr_log(GPR_ERROR,
              "No valid LB addresses channel arg for Pick First %p update, "
              "ignoring.",
              this);
    }
    return;
  }
  const grpc_lb_addresses* addresses =
      (const grpc_lb_addresses*)arg->value.pointer.p;
  if (grpc_lb_pick_first_trace.enabled()) {
    gpr_log(GPR_INFO,
            "Pick First %p received update with %" PRIuPTR " addresses", this,
            addresses->num_addresses);
  }
  grpc_lb_subchannel_list* subchannel_list = grpc_lb_subchannel_list_create(
      this, &grpc_lb_pick_first_trace, addresses, args,
      &PickFirst::OnConnectivityChangedLocked);
  if (subchannel_list->num_subchannels == 0) {
    // Empty update or no valid subchannels. Unsubscribe from all current
    // subchannels and put the channel in TRANSIENT_FAILURE.
    grpc_connectivity_state_set(
        &state_tracker_, GRPC_CHANNEL_TRANSIENT_FAILURE,
        GRPC_ERROR_CREATE_FROM_STATIC_STRING("Empty update"),
        "pf_update_empty");
    if (subchannel_list_ != nullptr) {
      grpc_lb_subchannel_list_shutdown_and_unref(subchannel_list_,
                                                 "sl_shutdown_empty_update");
    }
    subchannel_list_ = subchannel_list;  // Empty list.
    selected_ = nullptr;
    return;
  }
  if (selected_ == nullptr) {
    // We don't yet have a selected subchannel, so replace the current
    // subchannel list immediately.
    if (subchannel_list_ != nullptr) {
      grpc_lb_subchannel_list_shutdown_and_unref(subchannel_list_,
                                                 "pf_update_before_selected");
    }
    subchannel_list_ = subchannel_list;
  } else {
    // We do have a selected subchannel.
    // Check if it's present in the new list.  If so, we're done.
    for (size_t i = 0; i < subchannel_list->num_subchannels; ++i) {
      grpc_lb_subchannel_data* sd = &subchannel_list->subchannels[i];
      if (sd->subchannel == selected_->subchannel) {
        // The currently selected subchannel is in the update: we are done.
        if (grpc_lb_pick_first_trace.enabled()) {
          gpr_log(GPR_INFO,
                  "Pick First %p found already selected subchannel %p "
                  "at update index %" PRIuPTR " of %" PRIuPTR "; update done",
                  this, selected_->subchannel, i,
                  subchannel_list->num_subchannels);
        }
<<<<<<< HEAD
        if (selected_->connected_subchannel != nullptr) {
          sd->connected_subchannel = GRPC_CONNECTED_SUBCHANNEL_REF(
              selected_->connected_subchannel, "pf_update_includes_selected");
=======
        if (p->selected->connected_subchannel != nullptr) {
          sd->connected_subchannel = p->selected->connected_subchannel;
>>>>>>> cedd0404
        }
        selected_ = sd;
        if (subchannel_list_ != nullptr) {
          grpc_lb_subchannel_list_shutdown_and_unref(
              subchannel_list_, "pf_update_includes_selected");
        }
        subchannel_list_ = subchannel_list;
        DestroyUnselectedSubchannelsLocked();
        SubchannelListRefForConnectivityWatch(
            subchannel_list, "connectivity_watch+replace_selected");
        grpc_lb_subchannel_data_start_connectivity_watch(sd);
        // If there was a previously pending update (which may or may
        // not have contained the currently selected subchannel), drop
        // it, so that it doesn't override what we've done here.
        if (latest_pending_subchannel_list_ != nullptr) {
          grpc_lb_subchannel_list_shutdown_and_unref(
              latest_pending_subchannel_list_,
              "pf_update_includes_selected+outdated");
          latest_pending_subchannel_list_ = nullptr;
        }
        return;
      }
    }
    // Not keeping the previous selected subchannel, so set the latest
    // pending subchannel list to the new subchannel list.  We will wait
    // for it to report READY before swapping it into the current
    // subchannel list.
    if (latest_pending_subchannel_list_ != nullptr) {
      if (grpc_lb_pick_first_trace.enabled()) {
        gpr_log(GPR_DEBUG,
                "Pick First %p Shutting down latest pending subchannel list "
                "%p, about to be replaced by newer latest %p",
                this, latest_pending_subchannel_list_, subchannel_list);
      }
      grpc_lb_subchannel_list_shutdown_and_unref(
          latest_pending_subchannel_list_, "sl_outdated_dont_smash");
    }
    latest_pending_subchannel_list_ = subchannel_list;
  }
  // If we've started picking, start trying to connect to the first
  // subchannel in the new list.
  if (started_picking_) {
    SubchannelListRefForConnectivityWatch(subchannel_list,
                                          "connectivity_watch+update");
    grpc_lb_subchannel_data_start_connectivity_watch(
        &subchannel_list->subchannels[0]);
  }
}

void PickFirst::OnConnectivityChangedLocked(void* arg, grpc_error* error) {
  grpc_lb_subchannel_data* sd = reinterpret_cast<grpc_lb_subchannel_data*>(arg);
  PickFirst* p = reinterpret_cast<PickFirst*>(sd->subchannel_list->policy);
  if (grpc_lb_pick_first_trace.enabled()) {
    gpr_log(GPR_DEBUG,
            "Pick First %p connectivity changed for subchannel %p (%" PRIuPTR
            " of %" PRIuPTR
            "), subchannel_list %p: state=%s p->shutdown_=%d "
            "sd->subchannel_list->shutting_down=%d error=%s",
            p, sd->subchannel, sd->subchannel_list->checking_subchannel,
            sd->subchannel_list->num_subchannels, sd->subchannel_list,
            grpc_connectivity_state_name(sd->pending_connectivity_state_unsafe),
            p->shutdown_, sd->subchannel_list->shutting_down,
            grpc_error_string(error));
  }
  // If the policy is shutting down, unref and return.
  if (p->shutdown_) {
    grpc_lb_subchannel_data_stop_connectivity_watch(sd);
    grpc_lb_subchannel_data_unref_subchannel(sd, "pf_shutdown");
    p->SubchannelListUnrefForConnectivityWatch(sd->subchannel_list,
                                               "pf_shutdown");
    return;
  }
  // If the subchannel list is shutting down, stop watching.
  if (sd->subchannel_list->shutting_down || error == GRPC_ERROR_CANCELLED) {
    grpc_lb_subchannel_data_stop_connectivity_watch(sd);
    grpc_lb_subchannel_data_unref_subchannel(sd, "pf_sl_shutdown");
    p->SubchannelListUnrefForConnectivityWatch(sd->subchannel_list,
                                               "pf_sl_shutdown");
    return;
  }
  // If we're still here, the notification must be for a subchannel in
  // either the current or latest pending subchannel lists.
  GPR_ASSERT(sd->subchannel_list == p->subchannel_list_ ||
             sd->subchannel_list == p->latest_pending_subchannel_list_);
  // Update state.
  sd->curr_connectivity_state = sd->pending_connectivity_state_unsafe;
  // Handle updates for the currently selected subchannel.
  if (p->selected_ == sd) {
    // If the new state is anything other than READY and there is a
    // pending update, switch to the pending update.
    if (sd->curr_connectivity_state != GRPC_CHANNEL_READY &&
        p->latest_pending_subchannel_list_ != nullptr) {
      p->selected_ = nullptr;
      grpc_lb_subchannel_data_stop_connectivity_watch(sd);
      p->SubchannelListUnrefForConnectivityWatch(
          sd->subchannel_list, "selected_not_ready+switch_to_update");
      grpc_lb_subchannel_list_shutdown_and_unref(
          p->subchannel_list_, "selected_not_ready+switch_to_update");
      p->subchannel_list_ = p->latest_pending_subchannel_list_;
      p->latest_pending_subchannel_list_ = nullptr;
      grpc_connectivity_state_set(
          &p->state_tracker_, GRPC_CHANNEL_TRANSIENT_FAILURE,
          GRPC_ERROR_REF(error), "selected_not_ready+switch_to_update");
    } else {
      // TODO(juanlishen): we re-resolve when the selected subchannel goes to
      // TRANSIENT_FAILURE because we used to shut down in this case before
      // re-resolution is introduced. But we need to investigate whether we
      // really want to take any action instead of waiting for the selected
      // subchannel reconnecting.
      GPR_ASSERT(sd->curr_connectivity_state != GRPC_CHANNEL_SHUTDOWN);
      if (sd->curr_connectivity_state == GRPC_CHANNEL_TRANSIENT_FAILURE) {
        // If the selected channel goes bad, request a re-resolution.
        grpc_connectivity_state_set(&p->state_tracker_, GRPC_CHANNEL_IDLE,
                                    GRPC_ERROR_NONE,
                                    "selected_changed+reresolve");
<<<<<<< HEAD
        p->started_picking_ = false;
        p->TryReresolution(&grpc_lb_pick_first_trace, GRPC_ERROR_NONE);
=======
        p->started_picking = false;
        grpc_lb_policy_try_reresolve(&p->base, &grpc_lb_pick_first_trace,
                                     GRPC_ERROR_NONE);
        // in transient failure. Rely on re-resolution to recover.
        p->selected = nullptr;
        grpc_lb_subchannel_data_stop_connectivity_watch(sd);
        grpc_lb_subchannel_list_unref_for_connectivity_watch(
            sd->subchannel_list, "pf_selected_shutdown");
        grpc_lb_subchannel_data_unref_subchannel(
            sd, "pf_selected_shutdown");  // Unrefs connected subchannel
>>>>>>> cedd0404
      } else {
        grpc_connectivity_state_set(&p->state_tracker_,
                                    sd->curr_connectivity_state,
                                    GRPC_ERROR_REF(error), "selected_changed");
        // Renew notification.
        grpc_lb_subchannel_data_start_connectivity_watch(sd);
<<<<<<< HEAD
      } else {
        p->selected_ = nullptr;
        grpc_lb_subchannel_data_stop_connectivity_watch(sd);
        p->SubchannelListUnrefForConnectivityWatch(sd->subchannel_list,
                                                   "pf_selected_shutdown");
        grpc_lb_subchannel_data_unref_subchannel(sd, "pf_selected_shutdown");
=======
>>>>>>> cedd0404
      }
    }
    return;
  }
  // If we get here, there are two possible cases:
  // 1. We do not currently have a selected subchannel, and the update is
  //    for a subchannel in p->subchannel_list_ that we're trying to
  //    connect to.  The goal here is to find a subchannel that we can
  //    select.
  // 2. We do currently have a selected subchannel, and the update is
  //    for a subchannel in p->latest_pending_subchannel_list_.  The
  //    goal here is to find a subchannel from the update that we can
  //    select in place of the current one.
  switch (sd->curr_connectivity_state) {
    case GRPC_CHANNEL_READY: {
<<<<<<< HEAD
      // Case 2.  Promote p->latest_pending_subchannel_list_ to
      // p->subchannel_list_.
      if (sd->subchannel_list == p->latest_pending_subchannel_list_) {
        GPR_ASSERT(p->subchannel_list_ != nullptr);
        grpc_lb_subchannel_list_shutdown_and_unref(p->subchannel_list_,
=======
      // Case 2.  Promote p->latest_pending_subchannel_list to
      // p->subchannel_list.
      sd->connected_subchannel =
          grpc_subchannel_get_connected_subchannel(sd->subchannel);
      if (sd->subchannel_list == p->latest_pending_subchannel_list) {
        GPR_ASSERT(p->subchannel_list != nullptr);
        grpc_lb_subchannel_list_shutdown_and_unref(p->subchannel_list,
>>>>>>> cedd0404
                                                   "finish_update");
        p->subchannel_list_ = p->latest_pending_subchannel_list_;
        p->latest_pending_subchannel_list_ = nullptr;
      }
      // Cases 1 and 2.
      grpc_connectivity_state_set(&p->state_tracker_, GRPC_CHANNEL_READY,
                                  GRPC_ERROR_NONE, "connecting_ready");
<<<<<<< HEAD
      sd->connected_subchannel = GRPC_CONNECTED_SUBCHANNEL_REF(
          grpc_subchannel_get_connected_subchannel(sd->subchannel),
          "connected");
      p->selected_ = sd;
=======
      p->selected = sd;
>>>>>>> cedd0404
      if (grpc_lb_pick_first_trace.enabled()) {
        gpr_log(GPR_INFO, "Pick First %p selected subchannel %p", p,
                sd->subchannel);
      }
      // Drop all other subchannels, since we are now connected.
      p->DestroyUnselectedSubchannelsLocked();
      // Update any calls that were waiting for a pick.
<<<<<<< HEAD
      PickState* pick;
      while ((pick = p->pending_picks_)) {
        p->pending_picks_ = pick->next;
        pick->connected_subchannel = GRPC_CONNECTED_SUBCHANNEL_REF(
            p->selected_->connected_subchannel, "picked");
=======
      grpc_lb_policy_pick_state* pick;
      while ((pick = p->pending_picks)) {
        p->pending_picks = pick->next;
        pick->connected_subchannel = p->selected->connected_subchannel;
>>>>>>> cedd0404
        if (grpc_lb_pick_first_trace.enabled()) {
          gpr_log(GPR_INFO,
                  "Servicing pending pick with selected subchannel %p",
                  p->selected_);
        }
        GRPC_CLOSURE_SCHED(pick->on_complete, GRPC_ERROR_NONE);
      }
      // Renew notification.
      grpc_lb_subchannel_data_start_connectivity_watch(sd);
      break;
    }
    case GRPC_CHANNEL_TRANSIENT_FAILURE: {
      grpc_lb_subchannel_data_stop_connectivity_watch(sd);
      do {
        sd->subchannel_list->checking_subchannel =
            (sd->subchannel_list->checking_subchannel + 1) %
            sd->subchannel_list->num_subchannels;
        sd = &sd->subchannel_list
                  ->subchannels[sd->subchannel_list->checking_subchannel];
      } while (sd->subchannel == nullptr);
      // Case 1: Only set state to TRANSIENT_FAILURE if we've tried
      // all subchannels.
      if (sd->subchannel_list->checking_subchannel == 0 &&
          sd->subchannel_list == p->subchannel_list_) {
        grpc_connectivity_state_set(
            &p->state_tracker_, GRPC_CHANNEL_TRANSIENT_FAILURE,
            GRPC_ERROR_REF(error), "connecting_transient_failure");
      }
      // Reuses the connectivity refs from the previous watch.
      grpc_lb_subchannel_data_start_connectivity_watch(sd);
      break;
    }
    case GRPC_CHANNEL_CONNECTING:
    case GRPC_CHANNEL_IDLE: {
      // Only update connectivity state in case 1.
      if (sd->subchannel_list == p->subchannel_list_) {
        grpc_connectivity_state_set(&p->state_tracker_, GRPC_CHANNEL_CONNECTING,
                                    GRPC_ERROR_REF(error),
                                    "connecting_changed");
      }
      // Renew notification.
      grpc_lb_subchannel_data_start_connectivity_watch(sd);
      break;
    }
<<<<<<< HEAD
    case GRPC_CHANNEL_SHUTDOWN: {
      grpc_lb_subchannel_data_stop_connectivity_watch(sd);
      grpc_lb_subchannel_data_unref_subchannel(sd, "pf_candidate_shutdown");
      // Advance to next subchannel and check its state.
      grpc_lb_subchannel_data* original_sd = sd;
      do {
        sd->subchannel_list->checking_subchannel =
            (sd->subchannel_list->checking_subchannel + 1) %
            sd->subchannel_list->num_subchannels;
        sd = &sd->subchannel_list
                  ->subchannels[sd->subchannel_list->checking_subchannel];
      } while (sd->subchannel == nullptr && sd != original_sd);
      if (sd == original_sd) {
        p->SubchannelListUnrefForConnectivityWatch(sd->subchannel_list,
                                                   "pf_exhausted_subchannels");
        if (sd->subchannel_list == p->subchannel_list_) {
          grpc_connectivity_state_set(&p->state_tracker_, GRPC_CHANNEL_IDLE,
                                      GRPC_ERROR_NONE,
                                      "exhausted_subchannels+reresolve");
          p->started_picking_ = false;
          p->TryReresolution(&grpc_lb_pick_first_trace, GRPC_ERROR_NONE);
        }
      } else {
        if (sd->subchannel_list == p->subchannel_list_) {
          grpc_connectivity_state_set(
              &p->state_tracker_, GRPC_CHANNEL_TRANSIENT_FAILURE,
              GRPC_ERROR_REF(error), "subchannel_failed");
        }
        // Reuses the connectivity refs from the previous watch.
        grpc_lb_subchannel_data_start_connectivity_watch(sd);
      }
    }
=======
    case GRPC_CHANNEL_SHUTDOWN:
      GPR_UNREACHABLE_CODE(break);
>>>>>>> cedd0404
  }
}

void PickFirst::SetReresolutionClosureLocked(
    grpc_closure* request_reresolution) {
  GPR_ASSERT(!shutdown_);
  set_request_reresolution(request_reresolution);
}

//
// factory
//

class PickFirstFactory : public LoadBalancingPolicyFactory {
 public:
  OrphanablePtr<LoadBalancingPolicy> CreateLoadBalancingPolicy(
      const LoadBalancingPolicy::Args& args) const override {
    return OrphanablePtr<LoadBalancingPolicy>(New<PickFirst>(args));
  }

  const char* name() const override { return "pick_first"; }
};

}  // namespace

}  // namespace grpc_core

void grpc_lb_policy_pick_first_init() {
  grpc_core::LoadBalancingPolicyRegistry::Global()
      ->RegisterLoadBalancingPolicyFactory(
          grpc_core::UniquePtr<grpc_core::LoadBalancingPolicyFactory>(
              grpc_core::New<grpc_core::PickFirstFactory>()));
}

void grpc_lb_policy_pick_first_shutdown() {}<|MERGE_RESOLUTION|>--- conflicted
+++ resolved
@@ -104,7 +104,6 @@
   if (grpc_lb_pick_first_trace.enabled()) {
     gpr_log(GPR_DEBUG, "Destroying Pick First %p", this);
   }
-<<<<<<< HEAD
   GPR_ASSERT(subchannel_list_ == nullptr);
   GPR_ASSERT(latest_pending_subchannel_list_ == nullptr);
   GPR_ASSERT(pending_picks_ == nullptr);
@@ -119,21 +118,6 @@
     if (new_policy->PickLocked(pick)) {
       // Synchronous return, schedule closure.
       GRPC_CLOSURE_SCHED(pick->on_complete, GRPC_ERROR_NONE);
-=======
-  p->shutdown = true;
-  grpc_lb_policy_pick_state* pick;
-  while ((pick = p->pending_picks) != nullptr) {
-    p->pending_picks = pick->next;
-    if (new_policy != nullptr) {
-      // Hand off to new LB policy.
-      if (grpc_lb_policy_pick_locked(new_policy, pick)) {
-        // Synchronous return, schedule closure.
-        GRPC_CLOSURE_SCHED(pick->on_complete, GRPC_ERROR_NONE);
-      }
-    } else {
-      pick->connected_subchannel.reset();
-      GRPC_CLOSURE_SCHED(pick->on_complete, GRPC_ERROR_REF(error));
->>>>>>> cedd0404
     }
   }
 }
@@ -147,7 +131,7 @@
   PickState* pick;
   while ((pick = pending_picks_) != nullptr) {
     pending_picks_ = pick->next;
-    pick->connected_subchannel = nullptr;
+    pick->connected_subchannel.reset();
     GRPC_CLOSURE_SCHED(pick->on_complete, GRPC_ERROR_REF(error));
   }
   grpc_connectivity_state_set(&state_tracker_, GRPC_CHANNEL_SHUTDOWN,
@@ -229,16 +213,9 @@
 
 bool PickFirst::PickLocked(PickState* pick) {
   // If we have a selected subchannel already, return synchronously.
-<<<<<<< HEAD
   if (selected_ != nullptr) {
-    pick->connected_subchannel = GRPC_CONNECTED_SUBCHANNEL_REF(
-        selected_->connected_subchannel, "picked");
+    pick->connected_subchannel = selected_->connected_subchannel;
     return true;
-=======
-  if (p->selected != nullptr) {
-    pick->connected_subchannel = p->selected->connected_subchannel;
-    return 1;
->>>>>>> cedd0404
   }
   // No subchannel selected yet, so handle asynchronously.
   if (!started_picking_) {
@@ -269,18 +246,9 @@
                                                  notify);
 }
 
-<<<<<<< HEAD
 void PickFirst::PingOneLocked(grpc_closure* on_initiate, grpc_closure* on_ack) {
   if (selected_ != nullptr) {
-    grpc_connected_subchannel_ping(selected_->connected_subchannel, on_initiate,
-                                   on_ack);
-=======
-static void pf_ping_one_locked(grpc_lb_policy* pol, grpc_closure* on_initiate,
-                               grpc_closure* on_ack) {
-  pick_first_lb_policy* p = (pick_first_lb_policy*)pol;
-  if (p->selected) {
-    p->selected->connected_subchannel->Ping(on_initiate, on_ack);
->>>>>>> cedd0404
+    selected_->connected_subchannel->Ping(on_initiate, on_ack);
   } else {
     GRPC_CLOSURE_SCHED(on_initiate,
                        GRPC_ERROR_CREATE_FROM_STATIC_STRING("Not connected"));
@@ -367,14 +335,8 @@
                   this, selected_->subchannel, i,
                   subchannel_list->num_subchannels);
         }
-<<<<<<< HEAD
         if (selected_->connected_subchannel != nullptr) {
-          sd->connected_subchannel = GRPC_CONNECTED_SUBCHANNEL_REF(
-              selected_->connected_subchannel, "pf_update_includes_selected");
-=======
-        if (p->selected->connected_subchannel != nullptr) {
-          sd->connected_subchannel = p->selected->connected_subchannel;
->>>>>>> cedd0404
+          sd->connected_subchannel = selected_->connected_subchannel;
         }
         selected_ = sd;
         if (subchannel_list_ != nullptr) {
@@ -490,36 +452,21 @@
         grpc_connectivity_state_set(&p->state_tracker_, GRPC_CHANNEL_IDLE,
                                     GRPC_ERROR_NONE,
                                     "selected_changed+reresolve");
-<<<<<<< HEAD
         p->started_picking_ = false;
         p->TryReresolution(&grpc_lb_pick_first_trace, GRPC_ERROR_NONE);
-=======
-        p->started_picking = false;
-        grpc_lb_policy_try_reresolve(&p->base, &grpc_lb_pick_first_trace,
-                                     GRPC_ERROR_NONE);
-        // in transient failure. Rely on re-resolution to recover.
-        p->selected = nullptr;
+        // In transient failure. Rely on re-resolution to recover.
+        p->selected_ = nullptr;
         grpc_lb_subchannel_data_stop_connectivity_watch(sd);
-        grpc_lb_subchannel_list_unref_for_connectivity_watch(
-            sd->subchannel_list, "pf_selected_shutdown");
+        p->SubchannelListUnrefForConnectivityWatch(sd->subchannel_list,
+                                                   "pf_selected_shutdown");
         grpc_lb_subchannel_data_unref_subchannel(
             sd, "pf_selected_shutdown");  // Unrefs connected subchannel
->>>>>>> cedd0404
       } else {
         grpc_connectivity_state_set(&p->state_tracker_,
                                     sd->curr_connectivity_state,
                                     GRPC_ERROR_REF(error), "selected_changed");
         // Renew notification.
         grpc_lb_subchannel_data_start_connectivity_watch(sd);
-<<<<<<< HEAD
-      } else {
-        p->selected_ = nullptr;
-        grpc_lb_subchannel_data_stop_connectivity_watch(sd);
-        p->SubchannelListUnrefForConnectivityWatch(sd->subchannel_list,
-                                                   "pf_selected_shutdown");
-        grpc_lb_subchannel_data_unref_subchannel(sd, "pf_selected_shutdown");
-=======
->>>>>>> cedd0404
       }
     }
     return;
@@ -535,21 +482,13 @@
   //    select in place of the current one.
   switch (sd->curr_connectivity_state) {
     case GRPC_CHANNEL_READY: {
-<<<<<<< HEAD
       // Case 2.  Promote p->latest_pending_subchannel_list_ to
       // p->subchannel_list_.
+      sd->connected_subchannel =
+          grpc_subchannel_get_connected_subchannel(sd->subchannel);
       if (sd->subchannel_list == p->latest_pending_subchannel_list_) {
         GPR_ASSERT(p->subchannel_list_ != nullptr);
         grpc_lb_subchannel_list_shutdown_and_unref(p->subchannel_list_,
-=======
-      // Case 2.  Promote p->latest_pending_subchannel_list to
-      // p->subchannel_list.
-      sd->connected_subchannel =
-          grpc_subchannel_get_connected_subchannel(sd->subchannel);
-      if (sd->subchannel_list == p->latest_pending_subchannel_list) {
-        GPR_ASSERT(p->subchannel_list != nullptr);
-        grpc_lb_subchannel_list_shutdown_and_unref(p->subchannel_list,
->>>>>>> cedd0404
                                                    "finish_update");
         p->subchannel_list_ = p->latest_pending_subchannel_list_;
         p->latest_pending_subchannel_list_ = nullptr;
@@ -557,14 +496,7 @@
       // Cases 1 and 2.
       grpc_connectivity_state_set(&p->state_tracker_, GRPC_CHANNEL_READY,
                                   GRPC_ERROR_NONE, "connecting_ready");
-<<<<<<< HEAD
-      sd->connected_subchannel = GRPC_CONNECTED_SUBCHANNEL_REF(
-          grpc_subchannel_get_connected_subchannel(sd->subchannel),
-          "connected");
       p->selected_ = sd;
-=======
-      p->selected = sd;
->>>>>>> cedd0404
       if (grpc_lb_pick_first_trace.enabled()) {
         gpr_log(GPR_INFO, "Pick First %p selected subchannel %p", p,
                 sd->subchannel);
@@ -572,18 +504,10 @@
       // Drop all other subchannels, since we are now connected.
       p->DestroyUnselectedSubchannelsLocked();
       // Update any calls that were waiting for a pick.
-<<<<<<< HEAD
       PickState* pick;
       while ((pick = p->pending_picks_)) {
         p->pending_picks_ = pick->next;
-        pick->connected_subchannel = GRPC_CONNECTED_SUBCHANNEL_REF(
-            p->selected_->connected_subchannel, "picked");
-=======
-      grpc_lb_policy_pick_state* pick;
-      while ((pick = p->pending_picks)) {
-        p->pending_picks = pick->next;
-        pick->connected_subchannel = p->selected->connected_subchannel;
->>>>>>> cedd0404
+        pick->connected_subchannel = p->selected_->connected_subchannel;
         if (grpc_lb_pick_first_trace.enabled()) {
           gpr_log(GPR_INFO,
                   "Servicing pending pick with selected subchannel %p",
@@ -628,43 +552,8 @@
       grpc_lb_subchannel_data_start_connectivity_watch(sd);
       break;
     }
-<<<<<<< HEAD
-    case GRPC_CHANNEL_SHUTDOWN: {
-      grpc_lb_subchannel_data_stop_connectivity_watch(sd);
-      grpc_lb_subchannel_data_unref_subchannel(sd, "pf_candidate_shutdown");
-      // Advance to next subchannel and check its state.
-      grpc_lb_subchannel_data* original_sd = sd;
-      do {
-        sd->subchannel_list->checking_subchannel =
-            (sd->subchannel_list->checking_subchannel + 1) %
-            sd->subchannel_list->num_subchannels;
-        sd = &sd->subchannel_list
-                  ->subchannels[sd->subchannel_list->checking_subchannel];
-      } while (sd->subchannel == nullptr && sd != original_sd);
-      if (sd == original_sd) {
-        p->SubchannelListUnrefForConnectivityWatch(sd->subchannel_list,
-                                                   "pf_exhausted_subchannels");
-        if (sd->subchannel_list == p->subchannel_list_) {
-          grpc_connectivity_state_set(&p->state_tracker_, GRPC_CHANNEL_IDLE,
-                                      GRPC_ERROR_NONE,
-                                      "exhausted_subchannels+reresolve");
-          p->started_picking_ = false;
-          p->TryReresolution(&grpc_lb_pick_first_trace, GRPC_ERROR_NONE);
-        }
-      } else {
-        if (sd->subchannel_list == p->subchannel_list_) {
-          grpc_connectivity_state_set(
-              &p->state_tracker_, GRPC_CHANNEL_TRANSIENT_FAILURE,
-              GRPC_ERROR_REF(error), "subchannel_failed");
-        }
-        // Reuses the connectivity refs from the previous watch.
-        grpc_lb_subchannel_data_start_connectivity_watch(sd);
-      }
-    }
-=======
     case GRPC_CHANNEL_SHUTDOWN:
       GPR_UNREACHABLE_CODE(break);
->>>>>>> cedd0404
   }
 }
 
