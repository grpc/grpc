--- conflicted
+++ resolved
@@ -275,8 +275,7 @@
             this, latest_pending_subchannel_list_.get());
   }
   latest_pending_subchannel_list_ = MakeOrphanable<RoundRobinSubchannelList>(
-<<<<<<< HEAD
-      this, &grpc_lb_round_robin_trace, std::move(addresses), *args.args);
+      this, std::move(addresses), *args.args);
   // If the new list is empty, immediately promote it to
   // subchannel_list_ and report TRANSIENT_FAILURE.
   if (latest_pending_subchannel_list_->num_subchannels() == 0) {
@@ -302,15 +301,6 @@
         GRPC_CHANNEL_CONNECTING, absl::Status(),
         absl::make_unique<QueuePicker>(Ref(DEBUG_LOCATION, "QueuePicker")));
   }
-=======
-      this, std::move(addresses), *args.args);
-  // Start watching the new list.  If appropriate, this will cause it to be
-  // immediately promoted to subchannel_list_ and to generate a new picker.
-  latest_pending_subchannel_list_->StartWatchingLocked(
-      args.addresses.ok() ? absl::UnavailableError(absl::StrCat(
-                                "empty address list: ", args.resolution_note))
-                          : args.addresses.status());
->>>>>>> f36e84f0
 }
 
 //
