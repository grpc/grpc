/*
 *
 * Copyright 2015 gRPC authors.
 *
 * Licensed under the Apache License, Version 2.0 (the "License");
 * you may not use this file except in compliance with the License.
 * You may obtain a copy of the License at
 *
 *     http://www.apache.org/licenses/LICENSE-2.0
 *
 * Unless required by applicable law or agreed to in writing, software
 * distributed under the License is distributed on an "AS IS" BASIS,
 * WITHOUT WARRANTIES OR CONDITIONS OF ANY KIND, either express or implied.
 * See the License for the specific language governing permissions and
 * limitations under the License.
 *
 */

/** Round Robin Policy.
 *
 * Before every pick, the \a get_next_ready_subchannel_index_locked function
 * returns the p->subchannel_list->subchannels index for next subchannel,
 * respecting the relative order of the addresses provided upon creation or
 * updates. Note however that updates will start picking from the beginning of
 * the updated list. */

#include <grpc/support/port_platform.h>

#include <stdlib.h>
#include <string.h>

#include <grpc/support/alloc.h>

#include "src/core/ext/filters/client_channel/lb_policy/subchannel_list.h"
#include "src/core/ext/filters/client_channel/lb_policy_registry.h"
#include "src/core/ext/filters/client_channel/subchannel.h"
#include "src/core/lib/channel/channel_args.h"
#include "src/core/lib/debug/trace.h"
#include "src/core/lib/gprpp/ref_counted_ptr.h"
#include "src/core/lib/gprpp/sync.h"
#include "src/core/lib/iomgr/sockaddr_utils.h"
#include "src/core/lib/transport/connectivity_state.h"
#include "src/core/lib/transport/static_metadata.h"

namespace grpc_core {

TraceFlag grpc_lb_round_robin_trace(false, "round_robin");

namespace {

//
// round_robin LB policy
//

constexpr char kRoundRobin[] = "round_robin";

class RoundRobin : public LoadBalancingPolicy {
 public:
  explicit RoundRobin(Args args);

  const char* name() const override { return kRoundRobin; }

  void UpdateLocked(UpdateArgs args) override;
  void ResetBackoffLocked() override;

 private:
  ~RoundRobin();

  // Forward declaration.
  class RoundRobinSubchannelList;

  // Data for a particular subchannel in a subchannel list.
  // This subclass adds the following functionality:
  // - Tracks the previous connectivity state of the subchannel, so that
  //   we know how many subchannels are in each state.
  class RoundRobinSubchannelData
      : public SubchannelData<RoundRobinSubchannelList,
                              RoundRobinSubchannelData> {
   public:
    RoundRobinSubchannelData(
        SubchannelList<RoundRobinSubchannelList, RoundRobinSubchannelData>*
            subchannel_list,
        const ServerAddress& address,
        RefCountedPtr<SubchannelInterface> subchannel)
        : SubchannelData(subchannel_list, address, std::move(subchannel)) {}

    grpc_connectivity_state connectivity_state() const {
      return last_connectivity_state_;
    }

    bool seen_failure_since_ready() const { return seen_failure_since_ready_; }

    // Performs connectivity state updates that need to be done both when we
    // first start watching and when a watcher notification is received.
    void UpdateConnectivityStateLocked(
        grpc_connectivity_state connectivity_state);

   private:
    // Performs connectivity state updates that need to be done only
    // after we have started watching.
    void ProcessConnectivityChangeLocked(
        grpc_connectivity_state connectivity_state) override;

    grpc_connectivity_state last_connectivity_state_ = GRPC_CHANNEL_IDLE;
    bool seen_failure_since_ready_ = false;
  };

  // A list of subchannels.
  class RoundRobinSubchannelList
      : public SubchannelList<RoundRobinSubchannelList,
                              RoundRobinSubchannelData> {
   public:
    RoundRobinSubchannelList(RoundRobin* policy, TraceFlag* tracer,
                             const ServerAddressList& addresses,
                             const grpc_channel_args& args)
        : SubchannelList(policy, tracer, addresses,
                         policy->channel_control_helper(), args) {
      // Need to maintain a ref to the LB policy as long as we maintain
      // any references to subchannels, since the subchannels'
      // pollset_sets will include the LB policy's pollset_set.
      policy->Ref(DEBUG_LOCATION, "subchannel_list").release();
    }

    ~RoundRobinSubchannelList() {
      RoundRobin* p = static_cast<RoundRobin*>(policy());
      p->Unref(DEBUG_LOCATION, "subchannel_list");
    }

    // Starts watching the subchannels in this list.
    void StartWatchingLocked();

    // Updates the counters of subchannels in each state when a
    // subchannel transitions from old_state to new_state.
    void UpdateStateCountersLocked(grpc_connectivity_state old_state,
                                   grpc_connectivity_state new_state);

    // If this subchannel list is the RR policy's current subchannel
    // list, updates the RR policy's connectivity state based on the
    // subchannel list's state counters.
    void MaybeUpdateRoundRobinConnectivityStateLocked();

    // Updates the RR policy's overall state based on the counters of
    // subchannels in each state.
    void UpdateRoundRobinStateFromSubchannelStateCountsLocked();

   private:
    size_t num_ready_ = 0;
    size_t num_connecting_ = 0;
    size_t num_transient_failure_ = 0;
  };

  class Picker : public SubchannelPicker {
   public:
    Picker(RoundRobin* parent, RoundRobinSubchannelList* subchannel_list);

    PickResult Pick(PickArgs args) override;

   private:
    // Using pointer value only, no ref held -- do not dereference!
    RoundRobin* parent_;

    size_t last_picked_index_;
    InlinedVector<RefCountedPtr<SubchannelInterface>, 10> subchannels_;
  };

  void ShutdownLocked() override;

  /** list of subchannels */
  OrphanablePtr<RoundRobinSubchannelList> subchannel_list_;
  /** Latest version of the subchannel list.
   * Subchannel connectivity callbacks will only promote updated subchannel
   * lists if they equal \a latest_pending_subchannel_list. In other words,
   * racing callbacks that reference outdated subchannel lists won't perform any
   * update. */
  OrphanablePtr<RoundRobinSubchannelList> latest_pending_subchannel_list_;
  /** are we shutting down? */
  bool shutdown_ = false;
};

//
// RoundRobin::Picker
//

RoundRobin::Picker::Picker(RoundRobin* parent,
                           RoundRobinSubchannelList* subchannel_list)
    : parent_(parent) {
  for (size_t i = 0; i < subchannel_list->num_subchannels(); ++i) {
    RoundRobinSubchannelData* sd = subchannel_list->subchannel(i);
    if (sd->connectivity_state() == GRPC_CHANNEL_READY) {
      subchannels_.push_back(sd->subchannel()->Ref());
    }
  }
  // For discussion on why we generate a random starting index for
  // the picker, see https://github.com/grpc/grpc-go/issues/2580.
  // TODO(roth): rand(3) is not thread-safe.  This should be replaced with
  // something better as part of https://github.com/grpc/grpc/issues/17891.
  last_picked_index_ = rand() % subchannels_.size();
  if (GRPC_TRACE_FLAG_ENABLED(grpc_lb_round_robin_trace)) {
    gpr_log(GPR_INFO,
            "[RR %p picker %p] created picker from subchannel_list=%p "
            "with %" PRIuPTR " READY subchannels; last_picked_index_=%" PRIuPTR,
            parent_, this, subchannel_list, subchannels_.size(),
            last_picked_index_);
  }
}

RoundRobin::PickResult RoundRobin::Picker::Pick(PickArgs /*args*/) {
  last_picked_index_ = (last_picked_index_ + 1) % subchannels_.size();
  if (GRPC_TRACE_FLAG_ENABLED(grpc_lb_round_robin_trace)) {
    gpr_log(GPR_INFO,
            "[RR %p picker %p] returning index %" PRIuPTR ", subchannel=%p",
            parent_, this, last_picked_index_,
            subchannels_[last_picked_index_].get());
  }
  PickResult result;
  result.type = PickResult::PICK_COMPLETE;
  result.subchannel = subchannels_[last_picked_index_];
  return result;
}

//
// RoundRobin
//

RoundRobin::RoundRobin(Args args) : LoadBalancingPolicy(std::move(args)) {
  if (GRPC_TRACE_FLAG_ENABLED(grpc_lb_round_robin_trace)) {
    gpr_log(GPR_INFO, "[RR %p] Created", this);
  }
}

RoundRobin::~RoundRobin() {
  if (GRPC_TRACE_FLAG_ENABLED(grpc_lb_round_robin_trace)) {
    gpr_log(GPR_INFO, "[RR %p] Destroying Round Robin policy", this);
  }
  GPR_ASSERT(subchannel_list_ == nullptr);
  GPR_ASSERT(latest_pending_subchannel_list_ == nullptr);
}

void RoundRobin::ShutdownLocked() {
  if (GRPC_TRACE_FLAG_ENABLED(grpc_lb_round_robin_trace)) {
    gpr_log(GPR_INFO, "[RR %p] Shutting down", this);
  }
  shutdown_ = true;
  subchannel_list_.reset();
  latest_pending_subchannel_list_.reset();
}

void RoundRobin::ResetBackoffLocked() {
  subchannel_list_->ResetBackoffLocked();
  if (latest_pending_subchannel_list_ != nullptr) {
    latest_pending_subchannel_list_->ResetBackoffLocked();
  }
}

void RoundRobin::RoundRobinSubchannelList::StartWatchingLocked() {
  if (num_subchannels() == 0) return;
  // Check current state of each subchannel synchronously, since any
  // subchannel already used by some other channel may have a non-IDLE
  // state.
  for (size_t i = 0; i < num_subchannels(); ++i) {
    grpc_connectivity_state state =
        subchannel(i)->CheckConnectivityStateLocked();
    if (state != GRPC_CHANNEL_IDLE) {
      subchannel(i)->UpdateConnectivityStateLocked(state);
    }
  }
  // Start connectivity watch for each subchannel.
  for (size_t i = 0; i < num_subchannels(); i++) {
    if (subchannel(i)->subchannel() != nullptr) {
      subchannel(i)->StartConnectivityWatchLocked();
      subchannel(i)->subchannel()->AttemptToConnect();
    }
  }
  // Now set the LB policy's state based on the subchannels' states.
  UpdateRoundRobinStateFromSubchannelStateCountsLocked();
}

void RoundRobin::RoundRobinSubchannelList::UpdateStateCountersLocked(
    grpc_connectivity_state old_state, grpc_connectivity_state new_state) {
  GPR_ASSERT(old_state != GRPC_CHANNEL_SHUTDOWN);
  GPR_ASSERT(new_state != GRPC_CHANNEL_SHUTDOWN);
  if (old_state == GRPC_CHANNEL_READY) {
    GPR_ASSERT(num_ready_ > 0);
    --num_ready_;
  } else if (old_state == GRPC_CHANNEL_CONNECTING) {
    GPR_ASSERT(num_connecting_ > 0);
    --num_connecting_;
  } else if (old_state == GRPC_CHANNEL_TRANSIENT_FAILURE) {
    GPR_ASSERT(num_transient_failure_ > 0);
    --num_transient_failure_;
  }
  if (new_state == GRPC_CHANNEL_READY) {
    ++num_ready_;
  } else if (new_state == GRPC_CHANNEL_CONNECTING) {
    ++num_connecting_;
  } else if (new_state == GRPC_CHANNEL_TRANSIENT_FAILURE) {
    ++num_transient_failure_;
  }
}

// Sets the RR policy's connectivity state and generates a new picker based
// on the current subchannel list.
void RoundRobin::RoundRobinSubchannelList::
    MaybeUpdateRoundRobinConnectivityStateLocked() {
  RoundRobin* p = static_cast<RoundRobin*>(policy());
  // Only set connectivity state if this is the current subchannel list.
  if (p->subchannel_list_.get() != this) return;
  /* In priority order. The first rule to match terminates the search (ie, if we
   * are on rule n, all previous rules were unfulfilled).
   *
   * 1) RULE: ANY subchannel is READY => policy is READY.
   *    CHECK: subchannel_list->num_ready > 0.
   *
   * 2) RULE: ANY subchannel is CONNECTING => policy is CONNECTING.
   *    CHECK: sd->curr_connectivity_state == CONNECTING.
   *
   * 3) RULE: ALL subchannels are TRANSIENT_FAILURE => policy is
   *                                                   TRANSIENT_FAILURE.
   *    CHECK: subchannel_list->num_transient_failures ==
   *           subchannel_list->num_subchannels.
   */
  if (num_ready_ > 0) {
    /* 1) READY */
    p->channel_control_helper()->UpdateState(
        GRPC_CHANNEL_READY, grpc_core::MakeUnique<Picker>(p, this));
  } else if (num_connecting_ > 0) {
    /* 2) CONNECTING */
    p->channel_control_helper()->UpdateState(
        GRPC_CHANNEL_CONNECTING, grpc_core::MakeUnique<QueuePicker>(
                                     p->Ref(DEBUG_LOCATION, "QueuePicker")));
  } else if (num_transient_failure_ == num_subchannels()) {
    /* 3) TRANSIENT_FAILURE */
    grpc_error* error =
        grpc_error_set_int(GRPC_ERROR_CREATE_FROM_STATIC_STRING(
                               "connections to all backends failing"),
                           GRPC_ERROR_INT_GRPC_STATUS, GRPC_STATUS_UNAVAILABLE);
    p->channel_control_helper()->UpdateState(
        GRPC_CHANNEL_TRANSIENT_FAILURE,
        grpc_core::MakeUnique<TransientFailurePicker>(error));
  }
}

void RoundRobin::RoundRobinSubchannelList::
    UpdateRoundRobinStateFromSubchannelStateCountsLocked() {
  RoundRobin* p = static_cast<RoundRobin*>(policy());
  if (num_ready_ > 0) {
    if (p->subchannel_list_.get() != this) {
      // Promote this list to p->subchannel_list_.
      // This list must be p->latest_pending_subchannel_list_, because
      // any previous update would have been shut down already and
      // therefore we would not be receiving a notification for them.
      GPR_ASSERT(p->latest_pending_subchannel_list_.get() == this);
      GPR_ASSERT(!shutting_down());
      if (GRPC_TRACE_FLAG_ENABLED(grpc_lb_round_robin_trace)) {
        const size_t old_num_subchannels =
            p->subchannel_list_ != nullptr
                ? p->subchannel_list_->num_subchannels()
                : 0;
        gpr_log(GPR_INFO,
                "[RR %p] phasing out subchannel list %p (size %" PRIuPTR
                ") in favor of %p (size %" PRIuPTR ")",
                p, p->subchannel_list_.get(), old_num_subchannels, this,
                num_subchannels());
      }
      p->subchannel_list_ = std::move(p->latest_pending_subchannel_list_);
    }
  }
  // Update the RR policy's connectivity state if needed.
  MaybeUpdateRoundRobinConnectivityStateLocked();
}

void RoundRobin::RoundRobinSubchannelData::UpdateConnectivityStateLocked(
    grpc_connectivity_state connectivity_state) {
  RoundRobin* p = static_cast<RoundRobin*>(subchannel_list()->policy());
  if (GRPC_TRACE_FLAG_ENABLED(grpc_lb_round_robin_trace)) {
    gpr_log(
        GPR_INFO,
        "[RR %p] connectivity changed for subchannel %p, subchannel_list %p "
        "(index %" PRIuPTR " of %" PRIuPTR "): prev_state=%s new_state=%s",
        p, subchannel(), subchannel_list(), Index(),
        subchannel_list()->num_subchannels(),
        ConnectivityStateName(last_connectivity_state_),
        ConnectivityStateName(connectivity_state));
  }
  // Decide what state to report for aggregation purposes.
  // If we haven't seen a failure since the last time we were in state
  // READY, then we report the state change as-is.  However, once we do see
  // a failure, we report TRANSIENT_FAILURE and do not report any subsequent
  // state changes until we go back into state READY.
  if (!seen_failure_since_ready_) {
    if (connectivity_state == GRPC_CHANNEL_TRANSIENT_FAILURE) {
      seen_failure_since_ready_ = true;
    }
    subchannel_list()->UpdateStateCountersLocked(last_connectivity_state_,
                                                 connectivity_state);
  } else {
    if (connectivity_state == GRPC_CHANNEL_READY) {
      seen_failure_since_ready_ = false;
      subchannel_list()->UpdateStateCountersLocked(
          GRPC_CHANNEL_TRANSIENT_FAILURE, connectivity_state);
    }
  }
  // Record last seen connectivity state.
  last_connectivity_state_ = connectivity_state;
}

void RoundRobin::RoundRobinSubchannelData::ProcessConnectivityChangeLocked(
    grpc_connectivity_state connectivity_state) {
  RoundRobin* p = static_cast<RoundRobin*>(subchannel_list()->policy());
  GPR_ASSERT(subchannel() != nullptr);
  // If the new state is TRANSIENT_FAILURE, re-resolve.
  // Only do this if we've started watching, not at startup time.
  // Otherwise, if the subchannel was already in state TRANSIENT_FAILURE
  // when the subchannel list was created, we'd wind up in a constant
  // loop of re-resolution.
  // Also attempt to reconnect.
  if (connectivity_state == GRPC_CHANNEL_TRANSIENT_FAILURE) {
    if (GRPC_TRACE_FLAG_ENABLED(grpc_lb_round_robin_trace)) {
      gpr_log(GPR_INFO,
              "[RR %p] Subchannel %p has gone into TRANSIENT_FAILURE. "
              "Requesting re-resolution",
              p, subchannel());
    }
    p->channel_control_helper()->RequestReresolution();
    subchannel()->AttemptToConnect();
  }
  // Update state counters.
  UpdateConnectivityStateLocked(connectivity_state);
  // Update overall state and renew notification.
  subchannel_list()->UpdateRoundRobinStateFromSubchannelStateCountsLocked();
}

void RoundRobin::UpdateLocked(UpdateArgs args) {
  if (GRPC_TRACE_FLAG_ENABLED(grpc_lb_round_robin_trace)) {
    gpr_log(GPR_INFO, "[RR %p] received update with %" PRIuPTR " addresses",
            this, args.addresses.size());
  }
  // Replace latest_pending_subchannel_list_.
  if (latest_pending_subchannel_list_ != nullptr) {
    if (GRPC_TRACE_FLAG_ENABLED(grpc_lb_round_robin_trace)) {
      gpr_log(GPR_INFO,
              "[RR %p] Shutting down previous pending subchannel list %p", this,
              latest_pending_subchannel_list_.get());
    }
  }
  latest_pending_subchannel_list_ = MakeOrphanable<RoundRobinSubchannelList>(
      this, &grpc_lb_round_robin_trace, args.addresses, *args.args);
  if (latest_pending_subchannel_list_->num_subchannels() == 0) {
    // If the new list is empty, immediately promote the new list to the
    // current list and transition to TRANSIENT_FAILURE.
    grpc_error* error =
        grpc_error_set_int(GRPC_ERROR_CREATE_FROM_STATIC_STRING("Empty update"),
                           GRPC_ERROR_INT_GRPC_STATUS, GRPC_STATUS_UNAVAILABLE);
    channel_control_helper()->UpdateState(
        GRPC_CHANNEL_TRANSIENT_FAILURE,
        grpc_core::MakeUnique<TransientFailurePicker>(error));
    subchannel_list_ = std::move(latest_pending_subchannel_list_);
  } else if (subchannel_list_ == nullptr) {
    // If there is no current list, immediately promote the new list to
    // the current list and start watching it.
    subchannel_list_ = std::move(latest_pending_subchannel_list_);
    subchannel_list_->StartWatchingLocked();
  } else {
    // Start watching the pending list.  It will get swapped into the
    // current list when it reports READY.
    latest_pending_subchannel_list_->StartWatchingLocked();
  }
}

class RoundRobinConfig : public LoadBalancingPolicy::Config {
 public:
  const char* name() const override { return kRoundRobin; }
};

//
// factory
//

class RoundRobinFactory : public LoadBalancingPolicyFactory {
 public:
  OrphanablePtr<LoadBalancingPolicy> CreateLoadBalancingPolicy(
      LoadBalancingPolicy::Args args) const override {
    return MakeOrphanable<RoundRobin>(std::move(args));
  }

  const char* name() const override { return kRoundRobin; }

  RefCountedPtr<LoadBalancingPolicy::Config> ParseLoadBalancingConfig(
<<<<<<< HEAD
      const Json& json, grpc_error** /*error*/) const override {
=======
      const Json& /*json*/, grpc_error** /*error*/) const override {
>>>>>>> d6ecc322
    return MakeRefCounted<RoundRobinConfig>();
  }
};

}  // namespace

}  // namespace grpc_core

void grpc_lb_policy_round_robin_init() {
  grpc_core::LoadBalancingPolicyRegistry::Builder::
      RegisterLoadBalancingPolicyFactory(
          grpc_core::MakeUnique<grpc_core::RoundRobinFactory>());
}

void grpc_lb_policy_round_robin_shutdown() {}<|MERGE_RESOLUTION|>--- conflicted
+++ resolved
@@ -486,11 +486,7 @@
   const char* name() const override { return kRoundRobin; }
 
   RefCountedPtr<LoadBalancingPolicy::Config> ParseLoadBalancingConfig(
-<<<<<<< HEAD
-      const Json& json, grpc_error** /*error*/) const override {
-=======
       const Json& /*json*/, grpc_error** /*error*/) const override {
->>>>>>> d6ecc322
     return MakeRefCounted<RoundRobinConfig>();
   }
 };
