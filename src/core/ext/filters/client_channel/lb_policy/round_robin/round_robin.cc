/*
 *
 * Copyright 2015 gRPC authors.
 *
 * Licensed under the Apache License, Version 2.0 (the "License");
 * you may not use this file except in compliance with the License.
 * You may obtain a copy of the License at
 *
 *     http://www.apache.org/licenses/LICENSE-2.0
 *
 * Unless required by applicable law or agreed to in writing, software
 * distributed under the License is distributed on an "AS IS" BASIS,
 * WITHOUT WARRANTIES OR CONDITIONS OF ANY KIND, either express or implied.
 * See the License for the specific language governing permissions and
 * limitations under the License.
 *
 */

/** Round Robin Policy.
 *
 * Before every pick, the \a get_next_ready_subchannel_index_locked function
 * returns the p->subchannel_list->subchannels index for next subchannel,
 * respecting the relative order of the addresses provided upon creation or
 * updates. Note however that updates will start picking from the beginning of
 * the updated list. */

#include <string.h>

#include <grpc/support/alloc.h>

#include "src/core/ext/filters/client_channel/lb_policy/subchannel_list.h"
#include "src/core/ext/filters/client_channel/lb_policy_registry.h"
#include "src/core/ext/filters/client_channel/subchannel.h"
#include "src/core/ext/filters/client_channel/subchannel_index.h"
#include "src/core/lib/channel/channel_args.h"
#include "src/core/lib/debug/trace.h"
#include "src/core/lib/iomgr/combiner.h"
#include "src/core/lib/iomgr/sockaddr_utils.h"
#include "src/core/lib/transport/connectivity_state.h"
#include "src/core/lib/transport/static_metadata.h"

grpc_core::TraceFlag grpc_lb_round_robin_trace(false, "round_robin");

/** List of entities waiting for a pick.
 *
 * Once a pick is available, \a target is updated and \a on_complete called. */
typedef struct pending_pick {
  struct pending_pick* next;

  /* output argument where to store the pick()ed user_data. It'll be NULL if no
   * such data is present or there's an error (the definite test for errors is
   * \a target being NULL). */
  void** user_data;

  /* bitmask passed to pick() and used for selective cancelling. See
   * grpc_lb_policy_cancel_picks() */
  uint32_t initial_metadata_flags;

  /* output argument where to store the pick()ed connected subchannel, or NULL
   * upon error. */
  grpc_connected_subchannel** target;

  /* to be invoked once the pick() has completed (regardless of success) */
  grpc_closure* on_complete;
} pending_pick;

typedef struct round_robin_lb_policy {
  /** base policy: must be first */
  grpc_lb_policy base;

  grpc_lb_subchannel_list* subchannel_list;

  /** have we started picking? */
  bool started_picking;
  /** are we shutting down? */
  bool shutdown;
  /** List of picks that are waiting on connectivity */
  pending_pick* pending_picks;

  /** our connectivity state tracker */
  grpc_connectivity_state_tracker state_tracker;

  /** Index into subchannels for last pick. */
  size_t last_ready_subchannel_index;

  /** Latest version of the subchannel list.
   * Subchannel connectivity callbacks will only promote updated subchannel
   * lists if they equal \a latest_pending_subchannel_list. In other words,
   * racing callbacks that reference outdated subchannel lists won't perform any
   * update. */
  grpc_lb_subchannel_list* latest_pending_subchannel_list;
} round_robin_lb_policy;

/** Returns the index into p->subchannel_list->subchannels of the next
 * subchannel in READY state, or p->subchannel_list->num_subchannels if no
 * subchannel is READY.
 *
 * Note that this function does *not* update p->last_ready_subchannel_index.
 * The caller must do that if it returns a pick. */
static size_t get_next_ready_subchannel_index_locked(
    const round_robin_lb_policy* p) {
  GPR_ASSERT(p->subchannel_list != nullptr);
  if (grpc_lb_round_robin_trace.enabled()) {
    gpr_log(GPR_INFO,
            "[RR %p] getting next ready subchannel (out of %lu), "
            "last_ready_subchannel_index=%lu",
            (void*)p, (unsigned long)p->subchannel_list->num_subchannels,
            (unsigned long)p->last_ready_subchannel_index);
  }
  for (size_t i = 0; i < p->subchannel_list->num_subchannels; ++i) {
    const size_t index = (i + p->last_ready_subchannel_index + 1) %
                         p->subchannel_list->num_subchannels;
    if (grpc_lb_round_robin_trace.enabled()) {
      gpr_log(
          GPR_DEBUG,
          "[RR %p] checking subchannel %p, subchannel_list %p, index %lu: "
          "state=%s",
          (void*)p, (void*)p->subchannel_list->subchannels[index].subchannel,
          (void*)p->subchannel_list, (unsigned long)index,
          grpc_connectivity_state_name(
              p->subchannel_list->subchannels[index].curr_connectivity_state));
    }
    if (p->subchannel_list->subchannels[index].curr_connectivity_state ==
        GRPC_CHANNEL_READY) {
      if (grpc_lb_round_robin_trace.enabled()) {
        gpr_log(GPR_DEBUG,
                "[RR %p] found next ready subchannel (%p) at index %lu of "
                "subchannel_list %p",
                (void*)p,
                (void*)p->subchannel_list->subchannels[index].subchannel,
                (unsigned long)index, (void*)p->subchannel_list);
      }
      return index;
    }
  }
  if (grpc_lb_round_robin_trace.enabled()) {
    gpr_log(GPR_DEBUG, "[RR %p] no subchannels in ready state", (void*)p);
  }
  return p->subchannel_list->num_subchannels;
}

// Sets p->last_ready_subchannel_index to last_ready_index.
static void update_last_ready_subchannel_index_locked(round_robin_lb_policy* p,
                                                      size_t last_ready_index) {
  GPR_ASSERT(last_ready_index < p->subchannel_list->num_subchannels);
  p->last_ready_subchannel_index = last_ready_index;
  if (grpc_lb_round_robin_trace.enabled()) {
    gpr_log(GPR_DEBUG,
            "[RR %p] setting last_ready_subchannel_index=%lu (SC %p, CSC %p)",
            (void*)p, (unsigned long)last_ready_index,
            (void*)p->subchannel_list->subchannels[last_ready_index].subchannel,
            (void*)p->subchannel_list->subchannels[last_ready_index]
                .connected_subchannel);
  }
}

static void rr_destroy(grpc_exec_ctx* exec_ctx, grpc_lb_policy* pol) {
  round_robin_lb_policy* p = (round_robin_lb_policy*)pol;
  if (grpc_lb_round_robin_trace.enabled()) {
    gpr_log(GPR_DEBUG, "[RR %p] Destroying Round Robin policy at %p",
            (void*)pol, (void*)pol);
  }
  GPR_ASSERT(p->subchannel_list == nullptr);
  GPR_ASSERT(p->latest_pending_subchannel_list == nullptr);
  grpc_connectivity_state_destroy(exec_ctx, &p->state_tracker);
  grpc_subchannel_index_unref();
  gpr_free(p);
}

<<<<<<< HEAD
static void rr_shutdown_locked(grpc_exec_ctx* exec_ctx, grpc_lb_policy* pol) {
  round_robin_lb_policy* p = (round_robin_lb_policy*)pol;
  grpc_error* error = GRPC_ERROR_CREATE_FROM_STATIC_STRING("Channel shutdown");
  if (GRPC_TRACER_ON(grpc_lb_round_robin_trace)) {
=======
static void shutdown_locked(grpc_exec_ctx* exec_ctx, round_robin_lb_policy* p,
                            grpc_error* error) {
  if (grpc_lb_round_robin_trace.enabled()) {
>>>>>>> d88421a9
    gpr_log(GPR_DEBUG, "[RR %p] Shutting down", p);
  }
  p->shutdown = true;
  pending_pick* pp;
  while ((pp = p->pending_picks) != nullptr) {
    p->pending_picks = pp->next;
    *pp->target = nullptr;
    GRPC_CLOSURE_SCHED(exec_ctx, pp->on_complete, GRPC_ERROR_REF(error));
    gpr_free(pp);
  }
  grpc_connectivity_state_set(exec_ctx, &p->state_tracker,
                              GRPC_CHANNEL_SHUTDOWN, GRPC_ERROR_REF(error),
                              "rr_shutdown");
  if (p->subchannel_list != nullptr) {
    grpc_lb_subchannel_list_shutdown_and_unref(exec_ctx, p->subchannel_list,
                                               "sl_shutdown_rr_shutdown");
    p->subchannel_list = nullptr;
  }
  if (p->latest_pending_subchannel_list != nullptr) {
    grpc_lb_subchannel_list_shutdown_and_unref(
        exec_ctx, p->latest_pending_subchannel_list,
        "sl_shutdown_pending_rr_shutdown");
    p->latest_pending_subchannel_list = nullptr;
  }
  grpc_lb_policy_try_reresolve(exec_ctx, &p->base, &grpc_lb_round_robin_trace,
                               GRPC_ERROR_CANCELLED);
  GRPC_ERROR_UNREF(error);
}

static void rr_cancel_pick_locked(grpc_exec_ctx* exec_ctx, grpc_lb_policy* pol,
                                  grpc_connected_subchannel** target,
                                  grpc_error* error) {
  round_robin_lb_policy* p = (round_robin_lb_policy*)pol;
  pending_pick* pp = p->pending_picks;
  p->pending_picks = nullptr;
  while (pp != nullptr) {
    pending_pick* next = pp->next;
    if (pp->target == target) {
      *target = nullptr;
      GRPC_CLOSURE_SCHED(exec_ctx, pp->on_complete,
                         GRPC_ERROR_CREATE_REFERENCING_FROM_STATIC_STRING(
                             "Pick cancelled", &error, 1));
      gpr_free(pp);
    } else {
      pp->next = p->pending_picks;
      p->pending_picks = pp;
    }
    pp = next;
  }
  GRPC_ERROR_UNREF(error);
}

static void rr_cancel_picks_locked(grpc_exec_ctx* exec_ctx, grpc_lb_policy* pol,
                                   uint32_t initial_metadata_flags_mask,
                                   uint32_t initial_metadata_flags_eq,
                                   grpc_error* error) {
  round_robin_lb_policy* p = (round_robin_lb_policy*)pol;
  pending_pick* pp = p->pending_picks;
  p->pending_picks = nullptr;
  while (pp != nullptr) {
    pending_pick* next = pp->next;
    if ((pp->initial_metadata_flags & initial_metadata_flags_mask) ==
        initial_metadata_flags_eq) {
      *pp->target = nullptr;
      GRPC_CLOSURE_SCHED(exec_ctx, pp->on_complete,
                         GRPC_ERROR_CREATE_REFERENCING_FROM_STATIC_STRING(
                             "Pick cancelled", &error, 1));
      gpr_free(pp);
    } else {
      pp->next = p->pending_picks;
      p->pending_picks = pp;
    }
    pp = next;
  }
  GRPC_ERROR_UNREF(error);
}

static void start_picking_locked(grpc_exec_ctx* exec_ctx,
                                 round_robin_lb_policy* p) {
  p->started_picking = true;
  for (size_t i = 0; i < p->subchannel_list->num_subchannels; i++) {
    grpc_lb_subchannel_list_ref_for_connectivity_watch(p->subchannel_list,
                                                       "connectivity_watch");
    grpc_lb_subchannel_data_start_connectivity_watch(
        exec_ctx, &p->subchannel_list->subchannels[i]);
  }
}

static void rr_exit_idle_locked(grpc_exec_ctx* exec_ctx, grpc_lb_policy* pol) {
  round_robin_lb_policy* p = (round_robin_lb_policy*)pol;
  if (!p->started_picking) {
    start_picking_locked(exec_ctx, p);
  }
}

static int rr_pick_locked(grpc_exec_ctx* exec_ctx, grpc_lb_policy* pol,
                          const grpc_lb_policy_pick_args* pick_args,
                          grpc_connected_subchannel** target,
                          grpc_call_context_element* context, void** user_data,
                          grpc_closure* on_complete) {
  round_robin_lb_policy* p = (round_robin_lb_policy*)pol;
  if (grpc_lb_round_robin_trace.enabled()) {
    gpr_log(GPR_INFO, "[RR %p] Trying to pick (shutdown: %d)", (void*)pol,
            p->shutdown);
  }
  GPR_ASSERT(!p->shutdown);
  if (p->subchannel_list != nullptr) {
    const size_t next_ready_index = get_next_ready_subchannel_index_locked(p);
    if (next_ready_index < p->subchannel_list->num_subchannels) {
      /* readily available, report right away */
      grpc_lb_subchannel_data* sd =
          &p->subchannel_list->subchannels[next_ready_index];
      *target =
          GRPC_CONNECTED_SUBCHANNEL_REF(sd->connected_subchannel, "rr_picked");
      if (user_data != nullptr) {
        *user_data = sd->user_data;
      }
      if (grpc_lb_round_robin_trace.enabled()) {
        gpr_log(
            GPR_DEBUG,
            "[RR %p] Picked target <-- Subchannel %p (connected %p) (sl %p, "
            "index %lu)",
            (void*)p, (void*)sd->subchannel, (void*)*target,
            (void*)sd->subchannel_list, (unsigned long)next_ready_index);
      }
      /* only advance the last picked pointer if the selection was used */
      update_last_ready_subchannel_index_locked(p, next_ready_index);
      return 1;
    }
  }
  /* no pick currently available. Save for later in list of pending picks */
  if (!p->started_picking) {
    start_picking_locked(exec_ctx, p);
  }
  pending_pick* pp = (pending_pick*)gpr_malloc(sizeof(*pp));
  pp->next = p->pending_picks;
  pp->target = target;
  pp->on_complete = on_complete;
  pp->initial_metadata_flags = pick_args->initial_metadata_flags;
  pp->user_data = user_data;
  p->pending_picks = pp;
  return 0;
}

static void update_state_counters_locked(grpc_lb_subchannel_data* sd) {
  grpc_lb_subchannel_list* subchannel_list = sd->subchannel_list;
  if (sd->prev_connectivity_state == GRPC_CHANNEL_READY) {
    GPR_ASSERT(subchannel_list->num_ready > 0);
    --subchannel_list->num_ready;
  } else if (sd->prev_connectivity_state == GRPC_CHANNEL_TRANSIENT_FAILURE) {
    GPR_ASSERT(subchannel_list->num_transient_failures > 0);
    --subchannel_list->num_transient_failures;
  } else if (sd->prev_connectivity_state == GRPC_CHANNEL_SHUTDOWN) {
    GPR_ASSERT(subchannel_list->num_shutdown > 0);
    --subchannel_list->num_shutdown;
  } else if (sd->prev_connectivity_state == GRPC_CHANNEL_IDLE) {
    GPR_ASSERT(subchannel_list->num_idle > 0);
    --subchannel_list->num_idle;
  }
  sd->prev_connectivity_state = sd->curr_connectivity_state;
  if (sd->curr_connectivity_state == GRPC_CHANNEL_READY) {
    ++subchannel_list->num_ready;
  } else if (sd->curr_connectivity_state == GRPC_CHANNEL_TRANSIENT_FAILURE) {
    ++subchannel_list->num_transient_failures;
  } else if (sd->curr_connectivity_state == GRPC_CHANNEL_SHUTDOWN) {
    ++subchannel_list->num_shutdown;
  } else if (sd->curr_connectivity_state == GRPC_CHANNEL_IDLE) {
    ++subchannel_list->num_idle;
  }
}

/** Sets the policy's connectivity status based on that of the passed-in \a sd
 * (the grpc_lb_subchannel_data associated with the updated subchannel) and the
 * subchannel list \a sd belongs to (sd->subchannel_list). \a error will be used
 * only if the policy transitions to state TRANSIENT_FAILURE, in which case
 * re-resolution will be requested. */
static void update_lb_connectivity_status_locked(grpc_exec_ctx* exec_ctx,
                                                 grpc_lb_subchannel_data* sd,
                                                 grpc_error* error) {
  /* In priority order. The first rule to match terminates the search (ie, if we
   * are on rule n, all previous rules were unfulfilled).
   *
   * 1) RULE: ANY subchannel is READY => policy is READY.
   *    CHECK: subchannel_list->num_ready > 0.
   *
   * 2) RULE: ANY subchannel is CONNECTING => policy is CONNECTING.
   *    CHECK: sd->curr_connectivity_state == CONNECTING.
   *
   * 3) RULE: ALL subchannels are SHUTDOWN or TRANSIENT_FAILURE => policy is
   *          TRANSIENT_FAILURE.
   *    CHECK: subchannel_list->num_shutdown +
   *              subchannel_list->num_transient_failures ==
   *           subchannel_list->num_subchannels.
   *
   * 4) RULE: ALL subchannels are IDLE => policy is IDLE.
   *    CHECK: subchannel_list->num_idle == subchannel_list->num_subchannels.
   */
  grpc_lb_subchannel_list* subchannel_list = sd->subchannel_list;
  round_robin_lb_policy* p = (round_robin_lb_policy*)subchannel_list->policy;
  if (subchannel_list->num_ready > 0) {
    /* 1) READY */
    grpc_connectivity_state_set(exec_ctx, &p->state_tracker, GRPC_CHANNEL_READY,
                                GRPC_ERROR_NONE, "rr_ready");
  } else if (sd->curr_connectivity_state == GRPC_CHANNEL_CONNECTING) {
    /* 2) CONNECTING */
    grpc_connectivity_state_set(exec_ctx, &p->state_tracker,
                                GRPC_CHANNEL_CONNECTING, GRPC_ERROR_NONE,
                                "rr_connecting");
<<<<<<< HEAD
  } else if (subchannel_list->num_shutdown +
                 subchannel_list->num_transient_failures ==
             subchannel_list->num_subchannels) {
    /* 3) TRANSIENT_FAILURE */
=======
    new_state = GRPC_CHANNEL_CONNECTING;
  } else if (p->subchannel_list->num_shutdown ==
             p->subchannel_list->num_subchannels) { /* 3) SHUTDOWN */
    grpc_connectivity_state_set(exec_ctx, &p->state_tracker,
                                GRPC_CHANNEL_SHUTDOWN, GRPC_ERROR_REF(error),
                                "rr_shutdown");
    p->shutdown = true;
    new_state = GRPC_CHANNEL_SHUTDOWN;
    if (grpc_lb_round_robin_trace.enabled()) {
      gpr_log(GPR_INFO,
              "[RR %p] Shutting down: all subchannels have gone into shutdown",
              (void*)p);
    }
  } else if (subchannel_list->num_transient_failures ==
             p->subchannel_list->num_subchannels) { /* 4) TRANSIENT_FAILURE */
>>>>>>> d88421a9
    grpc_connectivity_state_set(exec_ctx, &p->state_tracker,
                                GRPC_CHANNEL_TRANSIENT_FAILURE,
                                GRPC_ERROR_REF(error), "rr_transient_failure");
    grpc_lb_policy_try_reresolve(exec_ctx, &p->base, &grpc_lb_round_robin_trace,
                                 GRPC_ERROR_NONE);
  } else if (subchannel_list->num_idle == subchannel_list->num_subchannels) {
    /* 4) IDLE */
    grpc_connectivity_state_set(exec_ctx, &p->state_tracker, GRPC_CHANNEL_IDLE,
                                GRPC_ERROR_NONE, "rr_idle");
  }
  GRPC_ERROR_UNREF(error);
}

static void rr_connectivity_changed_locked(grpc_exec_ctx* exec_ctx, void* arg,
                                           grpc_error* error) {
  grpc_lb_subchannel_data* sd = (grpc_lb_subchannel_data*)arg;
  round_robin_lb_policy* p =
      (round_robin_lb_policy*)sd->subchannel_list->policy;
  if (grpc_lb_round_robin_trace.enabled()) {
    gpr_log(
        GPR_DEBUG,
        "[RR %p] connectivity changed for subchannel %p, subchannel_list %p: "
        "prev_state=%s new_state=%s p->shutdown=%d "
        "sd->subchannel_list->shutting_down=%d error=%s",
        (void*)p, (void*)sd->subchannel, (void*)sd->subchannel_list,
        grpc_connectivity_state_name(sd->prev_connectivity_state),
        grpc_connectivity_state_name(sd->pending_connectivity_state_unsafe),
        p->shutdown, sd->subchannel_list->shutting_down,
        grpc_error_string(error));
  }
  // If the policy is shutting down, unref and return.
  if (p->shutdown) {
    grpc_lb_subchannel_data_stop_connectivity_watch(exec_ctx, sd);
    grpc_lb_subchannel_data_unref_subchannel(exec_ctx, sd, "rr_shutdown");
    grpc_lb_subchannel_list_unref_for_connectivity_watch(
        exec_ctx, sd->subchannel_list, "rr_shutdown");
    return;
  }
  // If the subchannel list is shutting down, stop watching.
  if (sd->subchannel_list->shutting_down || error == GRPC_ERROR_CANCELLED) {
    grpc_lb_subchannel_data_stop_connectivity_watch(exec_ctx, sd);
    grpc_lb_subchannel_data_unref_subchannel(exec_ctx, sd, "rr_sl_shutdown");
    grpc_lb_subchannel_list_unref_for_connectivity_watch(
        exec_ctx, sd->subchannel_list, "rr_sl_shutdown");
    return;
  }
  // If we're still here, the notification must be for a subchannel in
  // either the current or latest pending subchannel lists.
  GPR_ASSERT(sd->subchannel_list == p->subchannel_list ||
             sd->subchannel_list == p->latest_pending_subchannel_list);
  // Now that we're inside the combiner, copy the pending connectivity
  // state (which was set by the connectivity state watcher) to
  // curr_connectivity_state, which is what we use inside of the combiner.
  sd->curr_connectivity_state = sd->pending_connectivity_state_unsafe;
  // Update state counters and new overall state.
  update_state_counters_locked(sd);
  update_lb_connectivity_status_locked(exec_ctx, sd, GRPC_ERROR_REF(error));
  // If the sd's new state is SHUTDOWN, unref the subchannel.
  if (sd->curr_connectivity_state == GRPC_CHANNEL_SHUTDOWN) {
    grpc_lb_subchannel_data_stop_connectivity_watch(exec_ctx, sd);
    grpc_lb_subchannel_data_unref_subchannel(exec_ctx, sd,
                                             "rr_connectivity_shutdown");
    grpc_lb_subchannel_list_unref_for_connectivity_watch(
        exec_ctx, sd->subchannel_list, "rr_connectivity_shutdown");
  } else {  // sd not in SHUTDOWN
    if (sd->curr_connectivity_state == GRPC_CHANNEL_READY) {
      if (sd->connected_subchannel == nullptr) {
        sd->connected_subchannel = GRPC_CONNECTED_SUBCHANNEL_REF(
            grpc_subchannel_get_connected_subchannel(sd->subchannel),
            "connected");
      }
      if (sd->subchannel_list != p->subchannel_list) {
        // promote sd->subchannel_list to p->subchannel_list.
        // sd->subchannel_list must be equal to
        // p->latest_pending_subchannel_list because we have already filtered
        // for sds belonging to outdated subchannel lists.
        GPR_ASSERT(sd->subchannel_list == p->latest_pending_subchannel_list);
        GPR_ASSERT(!sd->subchannel_list->shutting_down);
        if (grpc_lb_round_robin_trace.enabled()) {
          const unsigned long num_subchannels =
              p->subchannel_list != nullptr
                  ? (unsigned long)p->subchannel_list->num_subchannels
                  : 0;
          gpr_log(GPR_DEBUG,
                  "[RR %p] phasing out subchannel list %p (size %lu) in favor "
                  "of %p (size %lu)",
                  (void*)p, (void*)p->subchannel_list, num_subchannels,
                  (void*)sd->subchannel_list, num_subchannels);
        }
        if (p->subchannel_list != nullptr) {
          // dispose of the current subchannel_list
          grpc_lb_subchannel_list_shutdown_and_unref(
              exec_ctx, p->subchannel_list, "sl_phase_out_shutdown");
        }
        p->subchannel_list = p->latest_pending_subchannel_list;
        p->latest_pending_subchannel_list = nullptr;
      }
      /* at this point we know there's at least one suitable subchannel. Go
       * ahead and pick one and notify the pending suitors in
       * p->pending_picks. This preemptively replicates rr_pick()'s actions. */
      const size_t next_ready_index = get_next_ready_subchannel_index_locked(p);
      GPR_ASSERT(next_ready_index < p->subchannel_list->num_subchannels);
      grpc_lb_subchannel_data* selected =
          &p->subchannel_list->subchannels[next_ready_index];
      if (p->pending_picks != nullptr) {
        // if the selected subchannel is going to be used for the pending
        // picks, update the last picked pointer
        update_last_ready_subchannel_index_locked(p, next_ready_index);
      }
      pending_pick* pp;
      while ((pp = p->pending_picks)) {
        p->pending_picks = pp->next;
        *pp->target = GRPC_CONNECTED_SUBCHANNEL_REF(
            selected->connected_subchannel, "rr_picked");
        if (pp->user_data != nullptr) {
          *pp->user_data = selected->user_data;
        }
        if (grpc_lb_round_robin_trace.enabled()) {
          gpr_log(GPR_DEBUG,
                  "[RR %p] Fulfilling pending pick. Target <-- subchannel %p "
                  "(subchannel_list %p, index %lu)",
                  (void*)p, (void*)selected->subchannel,
                  (void*)p->subchannel_list, (unsigned long)next_ready_index);
        }
        GRPC_CLOSURE_SCHED(exec_ctx, pp->on_complete, GRPC_ERROR_NONE);
        gpr_free(pp);
      }
    }
    // Renew notification.
    grpc_lb_subchannel_data_start_connectivity_watch(exec_ctx, sd);
  }
}

static grpc_connectivity_state rr_check_connectivity_locked(
    grpc_exec_ctx* exec_ctx, grpc_lb_policy* pol, grpc_error** error) {
  round_robin_lb_policy* p = (round_robin_lb_policy*)pol;
  return grpc_connectivity_state_get(&p->state_tracker, error);
}

static void rr_notify_on_state_change_locked(grpc_exec_ctx* exec_ctx,
                                             grpc_lb_policy* pol,
                                             grpc_connectivity_state* current,
                                             grpc_closure* notify) {
  round_robin_lb_policy* p = (round_robin_lb_policy*)pol;
  grpc_connectivity_state_notify_on_state_change(exec_ctx, &p->state_tracker,
                                                 current, notify);
}

static void rr_ping_one_locked(grpc_exec_ctx* exec_ctx, grpc_lb_policy* pol,
                               grpc_closure* closure) {
  round_robin_lb_policy* p = (round_robin_lb_policy*)pol;
  const size_t next_ready_index = get_next_ready_subchannel_index_locked(p);
  if (next_ready_index < p->subchannel_list->num_subchannels) {
    grpc_lb_subchannel_data* selected =
        &p->subchannel_list->subchannels[next_ready_index];
    grpc_connected_subchannel* target = GRPC_CONNECTED_SUBCHANNEL_REF(
        selected->connected_subchannel, "rr_ping");
    grpc_connected_subchannel_ping(exec_ctx, target, closure);
    GRPC_CONNECTED_SUBCHANNEL_UNREF(exec_ctx, target, "rr_ping");
  } else {
    GRPC_CLOSURE_SCHED(
        exec_ctx, closure,
        GRPC_ERROR_CREATE_FROM_STATIC_STRING("Round Robin not connected"));
  }
}

static void rr_update_locked(grpc_exec_ctx* exec_ctx, grpc_lb_policy* policy,
                             const grpc_lb_policy_args* args) {
  round_robin_lb_policy* p = (round_robin_lb_policy*)policy;
  const grpc_arg* arg =
      grpc_channel_args_find(args->args, GRPC_ARG_LB_ADDRESSES);
  if (arg == nullptr || arg->type != GRPC_ARG_POINTER) {
    gpr_log(GPR_ERROR, "[RR %p] update provided no addresses; ignoring", p);
    // If we don't have a current subchannel list, go into TRANSIENT_FAILURE.
    // Otherwise, keep using the current subchannel list (ignore this update).
    if (p->subchannel_list == nullptr) {
      grpc_connectivity_state_set(
          exec_ctx, &p->state_tracker, GRPC_CHANNEL_TRANSIENT_FAILURE,
          GRPC_ERROR_CREATE_FROM_STATIC_STRING("Missing update in args"),
          "rr_update_missing");
    }
    return;
  }
  grpc_lb_addresses* addresses = (grpc_lb_addresses*)arg->value.pointer.p;
  if (grpc_lb_round_robin_trace.enabled()) {
    gpr_log(GPR_DEBUG, "[RR %p] received update with %" PRIuPTR " addresses", p,
            addresses->num_addresses);
  }
  grpc_lb_subchannel_list* subchannel_list = grpc_lb_subchannel_list_create(
      exec_ctx, &p->base, &grpc_lb_round_robin_trace, addresses, args,
      rr_connectivity_changed_locked);
  if (subchannel_list->num_subchannels == 0) {
    grpc_connectivity_state_set(
        exec_ctx, &p->state_tracker, GRPC_CHANNEL_TRANSIENT_FAILURE,
        GRPC_ERROR_CREATE_FROM_STATIC_STRING("Empty update"),
        "rr_update_empty");
    if (p->subchannel_list != nullptr) {
      grpc_lb_subchannel_list_shutdown_and_unref(exec_ctx, p->subchannel_list,
                                                 "sl_shutdown_empty_update");
    }
    p->subchannel_list = subchannel_list;  // empty list
    return;
  }
  if (p->started_picking) {
    if (p->latest_pending_subchannel_list != nullptr) {
      if (grpc_lb_round_robin_trace.enabled()) {
        gpr_log(GPR_DEBUG,
                "[RR %p] Shutting down latest pending subchannel list %p, "
                "about to be replaced by newer latest %p",
                (void*)p, (void*)p->latest_pending_subchannel_list,
                (void*)subchannel_list);
      }
      grpc_lb_subchannel_list_shutdown_and_unref(
          exec_ctx, p->latest_pending_subchannel_list, "sl_outdated");
    }
    p->latest_pending_subchannel_list = subchannel_list;
    for (size_t i = 0; i < subchannel_list->num_subchannels; ++i) {
      /* Watch every new subchannel. A subchannel list becomes active the
       * moment one of its subchannels is READY. At that moment, we swap
       * p->subchannel_list for sd->subchannel_list, provided the subchannel
       * list is still valid (ie, isn't shutting down) */
      grpc_lb_subchannel_list_ref_for_connectivity_watch(subchannel_list,
                                                         "connectivity_watch");
      grpc_lb_subchannel_data_start_connectivity_watch(
          exec_ctx, &subchannel_list->subchannels[i]);
    }
  } else {
    // The policy isn't picking yet. Save the update for later, disposing of
    // previous version if any.
    if (p->subchannel_list != nullptr) {
      grpc_lb_subchannel_list_shutdown_and_unref(
          exec_ctx, p->subchannel_list, "rr_update_before_started_picking");
    }
    p->subchannel_list = subchannel_list;
  }
}

static void rr_set_reresolve_closure_locked(
    grpc_exec_ctx* exec_ctx, grpc_lb_policy* policy,
    grpc_closure* request_reresolution) {
  round_robin_lb_policy* p = (round_robin_lb_policy*)policy;
  GPR_ASSERT(!p->shutdown);
  GPR_ASSERT(policy->request_reresolution == NULL);
  policy->request_reresolution = request_reresolution;
}

static const grpc_lb_policy_vtable round_robin_lb_policy_vtable = {
    rr_destroy,
    rr_shutdown_locked,
    rr_pick_locked,
    rr_cancel_pick_locked,
    rr_cancel_picks_locked,
    rr_ping_one_locked,
    rr_exit_idle_locked,
    rr_check_connectivity_locked,
    rr_notify_on_state_change_locked,
    rr_update_locked,
    rr_set_reresolve_closure_locked};

static void round_robin_factory_ref(grpc_lb_policy_factory* factory) {}

static void round_robin_factory_unref(grpc_lb_policy_factory* factory) {}

static grpc_lb_policy* round_robin_create(grpc_exec_ctx* exec_ctx,
                                          grpc_lb_policy_factory* factory,
                                          grpc_lb_policy_args* args) {
  GPR_ASSERT(args->client_channel_factory != nullptr);
  round_robin_lb_policy* p = (round_robin_lb_policy*)gpr_zalloc(sizeof(*p));
  grpc_lb_policy_init(&p->base, &round_robin_lb_policy_vtable, args->combiner);
  grpc_subchannel_index_ref();
  grpc_connectivity_state_init(&p->state_tracker, GRPC_CHANNEL_IDLE,
                               "round_robin");
  rr_update_locked(exec_ctx, &p->base, args);
  if (grpc_lb_round_robin_trace.enabled()) {
    gpr_log(GPR_DEBUG, "[RR %p] Created with %lu subchannels", (void*)p,
            (unsigned long)p->subchannel_list->num_subchannels);
  }
  return &p->base;
}

static const grpc_lb_policy_factory_vtable round_robin_factory_vtable = {
    round_robin_factory_ref, round_robin_factory_unref, round_robin_create,
    "round_robin"};

static grpc_lb_policy_factory round_robin_lb_policy_factory = {
    &round_robin_factory_vtable};

static grpc_lb_policy_factory* round_robin_lb_factory_create() {
  return &round_robin_lb_policy_factory;
}

/* Plugin registration */

extern "C" void grpc_lb_policy_round_robin_init() {
  grpc_register_lb_policy(round_robin_lb_factory_create());
}

extern "C" void grpc_lb_policy_round_robin_shutdown() {}<|MERGE_RESOLUTION|>--- conflicted
+++ resolved
@@ -167,16 +167,10 @@
   gpr_free(p);
 }
 
-<<<<<<< HEAD
 static void rr_shutdown_locked(grpc_exec_ctx* exec_ctx, grpc_lb_policy* pol) {
   round_robin_lb_policy* p = (round_robin_lb_policy*)pol;
   grpc_error* error = GRPC_ERROR_CREATE_FROM_STATIC_STRING("Channel shutdown");
-  if (GRPC_TRACER_ON(grpc_lb_round_robin_trace)) {
-=======
-static void shutdown_locked(grpc_exec_ctx* exec_ctx, round_robin_lb_policy* p,
-                            grpc_error* error) {
-  if (grpc_lb_round_robin_trace.enabled()) {
->>>>>>> d88421a9
+  if (grpc_lb_round_robin_trace.enabled()) {
     gpr_log(GPR_DEBUG, "[RR %p] Shutting down", p);
   }
   p->shutdown = true;
@@ -385,28 +379,10 @@
     grpc_connectivity_state_set(exec_ctx, &p->state_tracker,
                                 GRPC_CHANNEL_CONNECTING, GRPC_ERROR_NONE,
                                 "rr_connecting");
-<<<<<<< HEAD
   } else if (subchannel_list->num_shutdown +
                  subchannel_list->num_transient_failures ==
              subchannel_list->num_subchannels) {
     /* 3) TRANSIENT_FAILURE */
-=======
-    new_state = GRPC_CHANNEL_CONNECTING;
-  } else if (p->subchannel_list->num_shutdown ==
-             p->subchannel_list->num_subchannels) { /* 3) SHUTDOWN */
-    grpc_connectivity_state_set(exec_ctx, &p->state_tracker,
-                                GRPC_CHANNEL_SHUTDOWN, GRPC_ERROR_REF(error),
-                                "rr_shutdown");
-    p->shutdown = true;
-    new_state = GRPC_CHANNEL_SHUTDOWN;
-    if (grpc_lb_round_robin_trace.enabled()) {
-      gpr_log(GPR_INFO,
-              "[RR %p] Shutting down: all subchannels have gone into shutdown",
-              (void*)p);
-    }
-  } else if (subchannel_list->num_transient_failures ==
-             p->subchannel_list->num_subchannels) { /* 4) TRANSIENT_FAILURE */
->>>>>>> d88421a9
     grpc_connectivity_state_set(exec_ctx, &p->state_tracker,
                                 GRPC_CHANNEL_TRANSIENT_FAILURE,
                                 GRPC_ERROR_REF(error), "rr_transient_failure");
