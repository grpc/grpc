/*
 *
 * Copyright 2015, Google Inc.
 * All rights reserved.
 *
 * Redistribution and use in source and binary forms, with or without
 * modification, are permitted provided that the following conditions are
 * met:
 *
 *     * Redistributions of source code must retain the above copyright
 * notice, this list of conditions and the following disclaimer.
 *     * Redistributions in binary form must reproduce the above
 * copyright notice, this list of conditions and the following disclaimer
 * in the documentation and/or other materials provided with the
 * distribution.
 *     * Neither the name of Google Inc. nor the names of its
 * contributors may be used to endorse or promote products derived from
 * this software without specific prior written permission.
 *
 * THIS SOFTWARE IS PROVIDED BY THE COPYRIGHT HOLDERS AND CONTRIBUTORS
 * "AS IS" AND ANY EXPRESS OR IMPLIED WARRANTIES, INCLUDING, BUT NOT
 * LIMITED TO, THE IMPLIED WARRANTIES OF MERCHANTABILITY AND FITNESS FOR
 * A PARTICULAR PURPOSE ARE DISCLAIMED. IN NO EVENT SHALL THE COPYRIGHT
 * OWNER OR CONTRIBUTORS BE LIABLE FOR ANY DIRECT, INDIRECT, INCIDENTAL,
 * SPECIAL, EXEMPLARY, OR CONSEQUENTIAL DAMAGES (INCLUDING, BUT NOT
 * LIMITED TO, PROCUREMENT OF SUBSTITUTE GOODS OR SERVICES; LOSS OF USE,
 * DATA, OR PROFITS; OR BUSINESS INTERRUPTION) HOWEVER CAUSED AND ON ANY
 * THEORY OF LIABILITY, WHETHER IN CONTRACT, STRICT LIABILITY, OR TORT
 * (INCLUDING NEGLIGENCE OR OTHERWISE) ARISING IN ANY WAY OUT OF THE USE
 * OF THIS SOFTWARE, EVEN IF ADVISED OF THE POSSIBILITY OF SUCH DAMAGE.
 *
 */

/** Round Robin Policy.
 *
 * This policy keeps:
 * - A circular list of ready (connected) subchannels, the *readylist*. An empty
 *   readylist consists solely of its root (dummy) node.
 * - A pointer to the last element picked from the readylist, the *lastpick*.
 *   Initially set to point to the readylist's root.
 *
 * Behavior:
 * - When a subchannel connects, it's *prepended* to the readylist's root node.
 *   Ie, if readylist = A <-> B <-> ROOT <-> C
 *                      ^                    ^
 *                      |____________________|
 *   and subchannel D becomes connected, the addition of D to the readylist
 *   results in  readylist = A <-> B <-> D <-> ROOT <-> C
 *                           ^                          ^
 *                           |__________________________|
 * - When a subchannel disconnects, it's removed from the readylist. If the
 *   subchannel being removed was the most recently picked, the *lastpick*
 *   pointer moves to the removed node's previous element. Note that if the
 *   readylist only had one element, this is still legal, as the lastpick would
 *   point to the dummy root node, for an empty readylist.
 * - Upon picking, *lastpick* is updated to point to the returned (connected)
 *   subchannel. Note that it's possible that the selected subchannel becomes
 *   disconnected in the interim between the selection and the actual usage of
 *   the subchannel by the caller.
 */

#include <string.h>

#include <grpc/support/alloc.h>

#include "src/core/ext/filters/client_channel/lb_policy_registry.h"
#include "src/core/ext/filters/client_channel/subchannel.h"
#include "src/core/ext/filters/client_channel/subchannel_index.h"
#include "src/core/lib/channel/channel_args.h"
#include "src/core/lib/debug/trace.h"
#include "src/core/lib/iomgr/combiner.h"
#include "src/core/lib/iomgr/sockaddr_utils.h"
#include "src/core/lib/transport/connectivity_state.h"
#include "src/core/lib/transport/static_metadata.h"

typedef struct round_robin_lb_policy round_robin_lb_policy;

grpc_tracer_flag grpc_lb_round_robin_trace = GRPC_TRACER_INITIALIZER(false);

/** List of entities waiting for a pick.
 *
 * Once a pick is available, \a target is updated and \a on_complete called. */
typedef struct pending_pick {
  struct pending_pick *next;

  /* output argument where to store the pick()ed user_data. It'll be NULL if no
   * such data is present or there's an error (the definite test for errors is
   * \a target being NULL). */
  void **user_data;

  /* bitmask passed to pick() and used for selective cancelling. See
   * grpc_lb_policy_cancel_picks() */
  uint32_t initial_metadata_flags;

  /* output argument where to store the pick()ed connected subchannel, or NULL
   * upon error. */
  grpc_connected_subchannel **target;

  /* to be invoked once the pick() has completed (regardless of success) */
  grpc_closure *on_complete;
} pending_pick;

/** List of subchannels in a connectivity READY state */
typedef struct ready_list {
  grpc_subchannel *subchannel;
  /* references namesake entry in subchannel_data */
  void *user_data;
  struct ready_list *next;
  struct ready_list *prev;
} ready_list;

typedef struct {
  /** index within policy->subchannels */
  size_t index;
  /** backpointer to owning policy */
  round_robin_lb_policy *policy;
  /** subchannel itself */
  grpc_subchannel *subchannel;
  /** notification that connectivity has changed on subchannel */
  grpc_closure connectivity_changed_closure;
  /** this subchannels current position in subchannel->ready_list */
  ready_list *ready_list_node;
  /** last observed connectivity. Not updated by
   * \a grpc_subchannel_notify_on_state_change. Used to determine the previous
   * state while processing the new state in \a rr_connectivity_changed */
  grpc_connectivity_state prev_connectivity_state;
  /** current connectivity state. Updated by \a
   * grpc_subchannel_notify_on_state_change */
  grpc_connectivity_state curr_connectivity_state;
  /** the subchannel's target user data */
  void *user_data;
  /** vtable to operate over \a user_data */
  const grpc_lb_user_data_vtable *user_data_vtable;
  /** is this subchannel being updated? */
  bool updating;
} subchannel_data;

struct round_robin_lb_policy {
  /** base policy: must be first */
  grpc_lb_policy base;

  /** total number of addresses received at creation time */
  size_t subchannels_capacity;

  /** all our subchannels */
  size_t num_subchannels;
  subchannel_data **subchannels;

  /** how many subchannels are in TRANSIENT_FAILURE */
  size_t num_transient_failures;
  /** how many subchannels are IDLE */
  size_t num_idle;

  /** have we started picking? */
  bool started_picking;
  /** are we shutting down? */
  bool shutdown;
  /** List of picks that are waiting on connectivity */
  pending_pick *pending_picks;

  /** our connectivity state tracker */
  grpc_connectivity_state_tracker state_tracker;

  /** (Dummy) root of the doubly linked list containing READY subchannels */
  ready_list ready_list;
  /** Last pick from the ready list. */
  ready_list *ready_list_last_pick;
};

/** Returns the next subchannel from the connected list or NULL if the list is
 * empty.
 *
 * Note that this function does *not* advance p->ready_list_last_pick. Use \a
 * advance_last_picked_locked() for that. */
static ready_list *peek_next_connected_locked(const round_robin_lb_policy *p) {
  ready_list *selected;
  selected = p->ready_list_last_pick->next;

  while (selected != NULL) {
    if (selected == &p->ready_list) {
      GPR_ASSERT(selected->subchannel == NULL);
      /* skip dummy root */
      selected = selected->next;
    } else {
      GPR_ASSERT(selected->subchannel != NULL);
      return selected;
    }
  }
  return NULL;
}

/** Advance the \a ready_list picking head. */
static void advance_last_picked_locked(round_robin_lb_policy *p) {
  if (p->ready_list_last_pick->next != NULL) { /* non-empty list */
    p->ready_list_last_pick = p->ready_list_last_pick->next;
    if (p->ready_list_last_pick == &p->ready_list) {
      /* skip dummy root */
      p->ready_list_last_pick = p->ready_list_last_pick->next;
    }
  } else { /* should be an empty list */
    GPR_ASSERT(p->ready_list_last_pick == &p->ready_list);
  }

  if (GRPC_TRACER_ON(grpc_lb_round_robin_trace)) {
    gpr_log(GPR_DEBUG,
            "[Readylist, RR: %p] Advanced last pick. Now at node %p (SC %p, "
            "CSC %p)",
            (void *)p, (void *)p->ready_list_last_pick,
            (void *)p->ready_list_last_pick->subchannel,
            (void *)grpc_subchannel_get_connected_subchannel(
                p->ready_list_last_pick->subchannel));
  }
}

/** Prepends (relative to the root at p->ready_list) the connected subchannel \a
 * csc to the list of ready subchannels. */
static ready_list *add_connected_sc_locked(round_robin_lb_policy *p,
                                           subchannel_data *sd) {
  ready_list *new_elem = gpr_zalloc(sizeof(ready_list));
  new_elem->subchannel = sd->subchannel;
  new_elem->user_data = sd->user_data;
  if (p->ready_list.prev == NULL) {
    /* first element */
    new_elem->next = &p->ready_list;
    new_elem->prev = &p->ready_list;
    p->ready_list.next = new_elem;
    p->ready_list.prev = new_elem;
  } else {
    new_elem->next = &p->ready_list;
    new_elem->prev = p->ready_list.prev;
    p->ready_list.prev->next = new_elem;
    p->ready_list.prev = new_elem;
  }
<<<<<<< HEAD
  if (grpc_lb_round_robin_trace) {
    gpr_log(GPR_DEBUG, "[Readylist] Adding node %p (Conn. SC %p)",
=======
  if (GRPC_TRACER_ON(grpc_lb_round_robin_trace)) {
    gpr_log(GPR_DEBUG, "[READYLIST] ADDING NODE %p (Conn. SC %p)",
>>>>>>> 45b89fb1
            (void *)new_elem, (void *)sd->subchannel);
  }
  return new_elem;
}

/** Removes \a node from the list of connected subchannels */
static void remove_disconnected_sc_locked(round_robin_lb_policy *p,
                                          ready_list *node) {
  if (node == NULL) {
    return;
  }
  if (node == p->ready_list_last_pick) {
    p->ready_list_last_pick = p->ready_list_last_pick->prev;
  }

  /* removing last item */
  if (node->next == &p->ready_list && node->prev == &p->ready_list) {
    GPR_ASSERT(p->ready_list.next == node);
    GPR_ASSERT(p->ready_list.prev == node);
    p->ready_list.next = NULL;
    p->ready_list.prev = NULL;
  } else {
    node->prev->next = node->next;
    node->next->prev = node->prev;
  }

<<<<<<< HEAD
  if (grpc_lb_round_robin_trace) {
    gpr_log(GPR_DEBUG, "[Readylist] Removed node %p (SC %p)", (void *)node,
=======
  if (GRPC_TRACER_ON(grpc_lb_round_robin_trace)) {
    gpr_log(GPR_DEBUG, "[READYLIST] REMOVED NODE %p (SC %p)", (void *)node,
>>>>>>> 45b89fb1
            (void *)node->subchannel);
  }

  node->next = NULL;
  node->prev = NULL;
  node->subchannel = NULL;

  gpr_free(node);
}

static bool is_ready_list_empty(round_robin_lb_policy *p) {
  return p->ready_list.prev == NULL;
}

static void rr_destroy(grpc_exec_ctx *exec_ctx, grpc_lb_policy *pol) {
  round_robin_lb_policy *p = (round_robin_lb_policy *)pol;
  ready_list *elem;
<<<<<<< HEAD
  if (grpc_lb_round_robin_trace) {
    gpr_log(GPR_DEBUG, "Destroying Round Robin %p", (void *)pol);
=======

  if (GRPC_TRACER_ON(grpc_lb_round_robin_trace)) {
    gpr_log(GPR_DEBUG, "Destroying Round Robin policy at %p", (void *)pol);
>>>>>>> 45b89fb1
  }
  for (size_t i = 0; i < p->num_subchannels; i++) {
    subchannel_data *sd = p->subchannels[i];
    GRPC_SUBCHANNEL_UNREF(exec_ctx, sd->subchannel, "rr_destroy");
    if (sd->user_data != NULL) {
      GPR_ASSERT(sd->user_data_vtable != NULL);
      sd->user_data_vtable->destroy(exec_ctx, sd->user_data);
    }
    gpr_free(sd);
  }
  grpc_connectivity_state_destroy(exec_ctx, &p->state_tracker);
  gpr_free(p->subchannels);
  elem = p->ready_list.next;
  while (elem != NULL && elem != &p->ready_list) {
    ready_list *tmp;
    tmp = elem->next;
    elem->next = NULL;
    elem->prev = NULL;
    elem->subchannel = NULL;
    gpr_free(elem);
    elem = tmp;
  }
  gpr_free(p);
}

static void rr_shutdown_locked(grpc_exec_ctx *exec_ctx, grpc_lb_policy *pol) {
  round_robin_lb_policy *p = (round_robin_lb_policy *)pol;
  pending_pick *pp;
<<<<<<< HEAD
  if (grpc_lb_round_robin_trace) {
    gpr_log(GPR_DEBUG, "Shutting down Round Robin %p", (void *)pol);
=======
  size_t i;

  if (GRPC_TRACER_ON(grpc_lb_round_robin_trace)) {
    gpr_log(GPR_DEBUG, "Shutting down Round Robin policy at %p", (void *)pol);
>>>>>>> 45b89fb1
  }
  p->shutdown = true;
  while ((pp = p->pending_picks)) {
    p->pending_picks = pp->next;
    *pp->target = NULL;
    grpc_closure_sched(
        exec_ctx, pp->on_complete,
        GRPC_ERROR_CREATE_FROM_STATIC_STRING("Channel Shutdown"));
    gpr_free(pp);
  }
  grpc_connectivity_state_set(
      exec_ctx, &p->state_tracker, GRPC_CHANNEL_SHUTDOWN,
      GRPC_ERROR_CREATE_FROM_STATIC_STRING("Channel Shutdown"), "rr_shutdown");
  for (size_t i = 0; i < p->num_subchannels; i++) {
    subchannel_data *sd = p->subchannels[i];
    grpc_subchannel_notify_on_state_change(exec_ctx, sd->subchannel, NULL, NULL,
                                           &sd->connectivity_changed_closure);
  }
}

static void rr_cancel_pick_locked(grpc_exec_ctx *exec_ctx, grpc_lb_policy *pol,
                                  grpc_connected_subchannel **target,
                                  grpc_error *error) {
  round_robin_lb_policy *p = (round_robin_lb_policy *)pol;
  pending_pick *pp;
  pp = p->pending_picks;
  p->pending_picks = NULL;
  while (pp != NULL) {
    pending_pick *next = pp->next;
    if (pp->target == target) {
      *target = NULL;
      grpc_closure_sched(exec_ctx, pp->on_complete,
                         GRPC_ERROR_CREATE_REFERENCING_FROM_STATIC_STRING(
                             "Pick cancelled", &error, 1));
      gpr_free(pp);
    } else {
      pp->next = p->pending_picks;
      p->pending_picks = pp;
    }
    pp = next;
  }
  GRPC_ERROR_UNREF(error);
}

static void rr_cancel_picks_locked(grpc_exec_ctx *exec_ctx, grpc_lb_policy *pol,
                                   uint32_t initial_metadata_flags_mask,
                                   uint32_t initial_metadata_flags_eq,
                                   grpc_error *error) {
  round_robin_lb_policy *p = (round_robin_lb_policy *)pol;
  pending_pick *pp;
  pp = p->pending_picks;
  p->pending_picks = NULL;
  while (pp != NULL) {
    pending_pick *next = pp->next;
    if ((pp->initial_metadata_flags & initial_metadata_flags_mask) ==
        initial_metadata_flags_eq) {
      *pp->target = NULL;
      grpc_closure_sched(exec_ctx, pp->on_complete,
                         GRPC_ERROR_CREATE_REFERENCING_FROM_STATIC_STRING(
                             "Pick cancelled", &error, 1));
      gpr_free(pp);
    } else {
      pp->next = p->pending_picks;
      p->pending_picks = pp;
    }
    pp = next;
  }
  GRPC_ERROR_UNREF(error);
}

static void start_picking_locked(grpc_exec_ctx *exec_ctx,
                                 round_robin_lb_policy *p) {
  size_t i;
  p->started_picking = true;

  for (i = 0; i < p->num_subchannels; i++) {
    subchannel_data *sd = p->subchannels[i];
    /* use some sentinel value outside of the range of grpc_connectivity_state
     * to signal an undefined previous state. We won't be referring to this
     * value again and it'll be overwritten after the first call to
     * rr_connectivity_changed */
    sd->prev_connectivity_state = GRPC_CHANNEL_INIT;
    sd->curr_connectivity_state = GRPC_CHANNEL_IDLE;
    GRPC_LB_POLICY_WEAK_REF(&p->base, "start_picking");
    grpc_subchannel_notify_on_state_change(
        exec_ctx, sd->subchannel, p->base.interested_parties,
        &sd->curr_connectivity_state, &sd->connectivity_changed_closure);
  }
}

static void rr_exit_idle_locked(grpc_exec_ctx *exec_ctx, grpc_lb_policy *pol) {
  round_robin_lb_policy *p = (round_robin_lb_policy *)pol;
  if (!p->started_picking) {
    start_picking_locked(exec_ctx, p);
  }
}

static int rr_pick_locked(grpc_exec_ctx *exec_ctx, grpc_lb_policy *pol,
                          const grpc_lb_policy_pick_args *pick_args,
                          grpc_connected_subchannel **target,
                          grpc_call_context_element *context, void **user_data,
                          grpc_closure *on_complete) {
  round_robin_lb_policy *p = (round_robin_lb_policy *)pol;
  pending_pick *pp;
  ready_list *selected;

  if (GRPC_TRACER_ON(grpc_lb_round_robin_trace)) {
    gpr_log(GPR_INFO, "Round Robin %p trying to pick", (void *)pol);
  }

  if ((selected = peek_next_connected_locked(p))) {
    /* readily available, report right away */
    *target = GRPC_CONNECTED_SUBCHANNEL_REF(
        grpc_subchannel_get_connected_subchannel(selected->subchannel),
        "rr_picked");

    if (user_data != NULL) {
      *user_data = selected->user_data;
    }
    if (GRPC_TRACER_ON(grpc_lb_round_robin_trace)) {
      gpr_log(GPR_DEBUG,
              "[RR pick] target <-- connected subchannel %p (node %p)",
              (void *)*target, (void *)selected);
    }
    /* only advance the last picked pointer if the selection was used */
    advance_last_picked_locked(p);
    return 1;
  } else {
    /* no pick currently available. Save for later in list of pending picks */
    if (!p->started_picking) {
      start_picking_locked(exec_ctx, p);
    }
    pp = gpr_malloc(sizeof(*pp));
    pp->next = p->pending_picks;
    pp->target = target;
    pp->on_complete = on_complete;
    pp->initial_metadata_flags = pick_args->initial_metadata_flags;
    pp->user_data = user_data;
    p->pending_picks = pp;
    return 0;
  }
}

static void update_state_counters(subchannel_data *sd) {
  round_robin_lb_policy *p = sd->policy;

  /* update p->num_transient_failures (resp. p->num_idle): if the previous
   * state was TRANSIENT_FAILURE (resp. IDLE), decrement
   * p->num_transient_failures (resp. p->num_idle). */
  if (sd->prev_connectivity_state == GRPC_CHANNEL_TRANSIENT_FAILURE) {
    GPR_ASSERT(p->num_transient_failures > 0);
    --p->num_transient_failures;
  } else if (sd->prev_connectivity_state == GRPC_CHANNEL_IDLE) {
    GPR_ASSERT(p->num_idle > 0);
    --p->num_idle;
  }
}

/* sd is the subchannel_data associted with the updated subchannel.
 * shutdown_error will only be used upon policy transition to TRANSIENT_FAILURE
 * or SHUTDOWN */
static grpc_connectivity_state update_lb_connectivity_status(
    grpc_exec_ctx *exec_ctx, subchannel_data *sd, grpc_error *error) {
  /* In priority order. The first rule to match terminates the search (ie, if we
   * are on rule n, all previous rules were unfulfilled).
   *
   * 1) RULE: ANY subchannel is READY => policy is READY.
   *    CHECK: At least one subchannel is ready iff p->ready_list is NOT empty.
   *
   * 2) RULE: ANY subchannel is CONNECTING => policy is CONNECTING.
   *    CHECK: sd->curr_connectivity_state == CONNECTING.
   *
   * 3) RULE: ALL subchannels are SHUTDOWN => policy is SHUTDOWN.
   *    CHECK: p->num_subchannels = 0.
   *
   * 4) RULE: ALL subchannels are TRANSIENT_FAILURE => policy is
   *    TRANSIENT_FAILURE.
   *    CHECK: p->num_transient_failures == p->num_subchannels.
   *
   * 5) RULE: ALL subchannels are IDLE => policy is IDLE.
   *    CHECK: p->num_idle == p->num_subchannels.
   */
  round_robin_lb_policy *p = sd->policy;
  if (!is_ready_list_empty(p)) { /* 1) READY */
    grpc_connectivity_state_set(exec_ctx, &p->state_tracker, GRPC_CHANNEL_READY,
                                GRPC_ERROR_NONE, "rr_ready");
    return GRPC_CHANNEL_READY;
  } else if (sd->curr_connectivity_state ==
             GRPC_CHANNEL_CONNECTING) { /* 2) CONNECTING */
    grpc_connectivity_state_set(exec_ctx, &p->state_tracker,
                                GRPC_CHANNEL_CONNECTING, GRPC_ERROR_NONE,
                                "rr_connecting");
    return GRPC_CHANNEL_CONNECTING;
  } else if (p->num_subchannels == 0) { /* 3) SHUTDOWN */
    grpc_connectivity_state_set(exec_ctx, &p->state_tracker,
                                GRPC_CHANNEL_SHUTDOWN, GRPC_ERROR_REF(error),
                                "rr_shutdown");
    return GRPC_CHANNEL_SHUTDOWN;
  } else if (p->num_transient_failures ==
             p->num_subchannels) { /* 4) TRANSIENT_FAILURE */
    grpc_connectivity_state_set(exec_ctx, &p->state_tracker,
                                GRPC_CHANNEL_TRANSIENT_FAILURE,
                                GRPC_ERROR_REF(error), "rr_transient_failure");
    return GRPC_CHANNEL_TRANSIENT_FAILURE;
  } else if (p->num_idle == p->num_subchannels) { /* 5) IDLE */
    grpc_connectivity_state_set(exec_ctx, &p->state_tracker, GRPC_CHANNEL_IDLE,
                                GRPC_ERROR_NONE, "rr_idle");
    return GRPC_CHANNEL_IDLE;
  }
  /* no change */
  return sd->curr_connectivity_state;
}

static void rr_connectivity_changed_locked(grpc_exec_ctx *exec_ctx, void *arg,
                                           grpc_error *error) {
  subchannel_data *sd = arg;
  round_robin_lb_policy *p = sd->policy;
  pending_pick *pp;

  GRPC_ERROR_REF(error);

  if (sd->updating) {
    if (grpc_lb_round_robin_trace) {
      gpr_log(GPR_DEBUG, "Round Robin %p disposing of outdated subchannel %p",
              (void*)p, (void *)sd->subchannel);
    }
    /* remove from ready list if still present */
    if (sd->ready_list_node != NULL) {
      remove_disconnected_sc_locked(p, sd->ready_list_node);
      sd->ready_list_node = NULL;
    }
    sd->curr_connectivity_state = GRPC_CHANNEL_SHUTDOWN;
    update_lb_connectivity_status(exec_ctx, sd, error);

    GRPC_SUBCHANNEL_UNREF(exec_ctx, sd->subchannel, "rr_update");
    if (sd->user_data != NULL) {
      GPR_ASSERT(sd->user_data_vtable != NULL);
      sd->user_data_vtable->destroy(exec_ctx, sd->user_data);
    }
    gpr_free(sd);
    /* unref the "rr_connectivity" weak ref from start_picking */
    GRPC_LB_POLICY_WEAK_UNREF(exec_ctx, &p->base, "rr_update");
    return;
  }
  if (p->shutdown) {
    GRPC_LB_POLICY_WEAK_UNREF(exec_ctx, &p->base, "rr_connectivity");
    GRPC_ERROR_UNREF(error);
    return;
  }
  switch (sd->curr_connectivity_state) {
    case GRPC_CHANNEL_INIT:
      GPR_UNREACHABLE_CODE(return );
    case GRPC_CHANNEL_READY:
      /* add the newly connected subchannel to the list of connected ones.
       * Note that it goes to the "end of the line". */
      sd->ready_list_node = add_connected_sc_locked(p, sd);
      /* at this point we know there's at least one suitable subchannel. Go
       * ahead and pick one and notify the pending suitors in
       * p->pending_picks. This preemtively replicates rr_pick()'s actions. */
      ready_list *selected = peek_next_connected_locked(p);
      GPR_ASSERT(selected != NULL);
      if (p->pending_picks != NULL) {
        /* if the selected subchannel is going to be used for the pending
         * picks, update the last picked pointer */
        advance_last_picked_locked(p);
      }
      while ((pp = p->pending_picks)) {
        p->pending_picks = pp->next;
        *pp->target = GRPC_CONNECTED_SUBCHANNEL_REF(
            grpc_subchannel_get_connected_subchannel(selected->subchannel),
            "rr_picked");
        if (pp->user_data != NULL) {
          *pp->user_data = selected->user_data;
        }
        if (GRPC_TRACER_ON(grpc_lb_round_robin_trace)) {
          gpr_log(GPR_DEBUG,
                  "Round Robin %p, subchannel %p ready. (node %p)",
                  (void*)p, (void *)selected->subchannel, (void *)selected);
        }
        grpc_closure_sched(exec_ctx, pp->on_complete, GRPC_ERROR_NONE);
        gpr_free(pp);
      }
      update_lb_connectivity_status(exec_ctx, sd, error);
      sd->prev_connectivity_state = sd->curr_connectivity_state;
      /* renew notification: reuses the "rr_connectivity" weak ref */
      grpc_subchannel_notify_on_state_change(
          exec_ctx, sd->subchannel, p->base.interested_parties,
          &sd->curr_connectivity_state, &sd->connectivity_changed_closure);
      break;
    case GRPC_CHANNEL_IDLE:
      ++p->num_idle;
    /* fallthrough */
    case GRPC_CHANNEL_CONNECTING:
      update_state_counters(sd);
      update_lb_connectivity_status(exec_ctx, sd, error);
      sd->prev_connectivity_state = sd->curr_connectivity_state;
      /* renew notification: reuses the "rr_connectivity" weak ref */
      grpc_subchannel_notify_on_state_change(
          exec_ctx, sd->subchannel, p->base.interested_parties,
          &sd->curr_connectivity_state, &sd->connectivity_changed_closure);
      break;
    case GRPC_CHANNEL_TRANSIENT_FAILURE:
      ++p->num_transient_failures;
      /* remove from ready list if still present */
      if (sd->ready_list_node != NULL) {
        remove_disconnected_sc_locked(p, sd->ready_list_node);
        sd->ready_list_node = NULL;
      }
      update_lb_connectivity_status(exec_ctx, sd, error);
      sd->prev_connectivity_state = sd->curr_connectivity_state;
      /* renew notification: reuses the "rr_connectivity" weak ref */
      grpc_subchannel_notify_on_state_change(
          exec_ctx, sd->subchannel, p->base.interested_parties,
          &sd->curr_connectivity_state, &sd->connectivity_changed_closure);
      break;
    case GRPC_CHANNEL_SHUTDOWN:
      update_state_counters(sd);
      if (sd->ready_list_node != NULL) {
        remove_disconnected_sc_locked(p, sd->ready_list_node);
        sd->ready_list_node = NULL;
      }
      --p->num_subchannels;
      GPR_SWAP(subchannel_data *, p->subchannels[sd->index],
               p->subchannels[p->num_subchannels]);
      GRPC_SUBCHANNEL_UNREF(exec_ctx, sd->subchannel, "rr_subchannel_shutdown");
      p->subchannels[sd->index]->index = sd->index;
      if (update_lb_connectivity_status(exec_ctx, sd, error) ==
          GRPC_CHANNEL_SHUTDOWN) {
        /* the policy is shutting down. Flush all the pending picks... */
        while ((pp = p->pending_picks)) {
          p->pending_picks = pp->next;
          *pp->target = NULL;
          grpc_closure_sched(exec_ctx, pp->on_complete, GRPC_ERROR_NONE);
          gpr_free(pp);
        }
      }
      gpr_free(sd);
      /* unref the "rr_connectivity" weak ref from start_picking */
      GRPC_LB_POLICY_WEAK_UNREF(exec_ctx, &p->base,
                                "rr_connectivity_sc_shutdown");
      break;
  }
  GRPC_ERROR_UNREF(error);
}

static grpc_connectivity_state rr_check_connectivity_locked(
    grpc_exec_ctx *exec_ctx, grpc_lb_policy *pol, grpc_error **error) {
  round_robin_lb_policy *p = (round_robin_lb_policy *)pol;
  return grpc_connectivity_state_get(&p->state_tracker, error);
}

static void rr_notify_on_state_change_locked(grpc_exec_ctx *exec_ctx,
                                             grpc_lb_policy *pol,
                                             grpc_connectivity_state *current,
                                             grpc_closure *notify) {
  round_robin_lb_policy *p = (round_robin_lb_policy *)pol;
  grpc_connectivity_state_notify_on_state_change(exec_ctx, &p->state_tracker,
                                                 current, notify);
}

static void rr_ping_one_locked(grpc_exec_ctx *exec_ctx, grpc_lb_policy *pol,
                               grpc_closure *closure) {
  round_robin_lb_policy *p = (round_robin_lb_policy *)pol;
  ready_list *selected;
  grpc_connected_subchannel *target;
  if ((selected = peek_next_connected_locked(p))) {
    target = GRPC_CONNECTED_SUBCHANNEL_REF(
        grpc_subchannel_get_connected_subchannel(selected->subchannel),
        "rr_picked");
    grpc_connected_subchannel_ping(exec_ctx, target, closure);
    GRPC_CONNECTED_SUBCHANNEL_UNREF(exec_ctx, target, "rr_picked");
  } else {
    grpc_closure_sched(exec_ctx, closure, GRPC_ERROR_CREATE_FROM_STATIC_STRING(
                                              "Round Robin not connected"));
  }
}

static bool rr_update_locked(grpc_exec_ctx *exec_ctx, grpc_lb_policy *policy,
                             const grpc_lb_policy_args *args) {
  round_robin_lb_policy *p = (round_robin_lb_policy *)policy;
  /* Find the number of backend addresses. We ignore balancer
   * addresses, since we don't know how to handle them. We also need to remove
   * the LB addresses in order to subchannels connecting to the same server but
   * from a different batch of addresses. */
  const grpc_arg *arg =
      grpc_channel_args_find(args->args, GRPC_ARG_LB_ADDRESSES);
  if (arg == NULL || arg->type != GRPC_ARG_POINTER) {
    return NULL;
  }
  const grpc_lb_addresses *addresses = arg->value.pointer.p;
  size_t num_addrs = 0;
  for (size_t i = 0; i < addresses->num_addresses; i++) {
    if (!addresses->addresses[i].is_balancer) ++num_addrs;
  }
  if (num_addrs == 0) return false;
  if (grpc_lb_round_robin_trace) {
    gpr_log(GPR_INFO, "Round Robin %p received update with %lu addresses", (void*)p, (unsigned long)num_addrs);
  }

  typedef struct {
    bool ignore;
    grpc_subchannel_args args;
  } nullable_subchannel_args;

  nullable_subchannel_args *sc_args = gpr_zalloc(sizeof(*sc_args) * num_addrs);
  static const char *keys_to_remove[] = {GRPC_ARG_SUBCHANNEL_ADDRESS,
                                         GRPC_ARG_LB_ADDRESSES};
  size_t sc_args_count = 0;

  /* 1. Create list of subchannel args for new addresses in \a args. */
  for (size_t i = 0; i < addresses->num_addresses; i++) {
    /* Skip balancer addresses, since we only know how to handle backends. */
    if (addresses->addresses[i].is_balancer) continue;
    grpc_arg addr_arg =
        grpc_create_subchannel_address_arg(&addresses->addresses[i].address);
    grpc_channel_args *new_args = grpc_channel_args_copy_and_add_and_remove(
        args->args, keys_to_remove, GPR_ARRAY_SIZE(keys_to_remove), &addr_arg,
        1);
    gpr_free(addr_arg.value.string);
    sc_args[sc_args_count++].args.args = new_args;
  }

  /* 2. Mark known subchannels present in update to ignore them. Move known
   * subchannels present in the update to the begining of p->subchannels,
   * discard the rest of the known subchannels (those not present in the
   * update). */
  size_t next_recycled_idx = 0; /* where the next recycled SC would go */
  size_t num_new_extra_subchannels = sc_args_count;
  for (size_t i = 0; i < p->num_subchannels; ++i) {
    GPR_ASSERT(p->subchannels[i] != NULL);
    const grpc_subchannel_key *curr_sc_key =
        grpc_subchannel_get_key(p->subchannels[i]->subchannel);
    bool curr_sc_in_update = false; /* is the ith SC amongst the updates? */
    for (size_t j = 0; j < sc_args_count; j++) {
      grpc_subchannel_key *new_sc_key =
          grpc_subchannel_key_create(&sc_args[j].args);
      const bool known_subchannel_in_update =
          (grpc_subchannel_key_compare(curr_sc_key, new_sc_key) == 0);
      grpc_subchannel_key_destroy(exec_ctx, new_sc_key);
      if (known_subchannel_in_update) {
        sc_args[j].ignore = true; /* Known SC: don't create new SC. */
        curr_sc_in_update = true;
        --num_new_extra_subchannels;
      }
    }
    if (curr_sc_in_update) {
      GPR_SWAP(subchannel_data *, p->subchannels[i],
               p->subchannels[next_recycled_idx]);
      ++next_recycled_idx;
    }
  }

  /* 3. Dispose of outdated subchannels, p->subchannels[next_recycled_idx:] */
  for (size_t i = next_recycled_idx; i < p->num_subchannels; i++) {
    subchannel_data *sd = p->subchannels[i];
    sd->updating = true;
    grpc_subchannel_notify_on_state_change(exec_ctx, sd->subchannel, NULL, NULL,
                                           &sd->connectivity_changed_closure);
  }

  if (num_new_extra_subchannels > p->subchannels_capacity) {
    p->subchannels_capacity += num_new_extra_subchannels;
    p->subchannels = gpr_realloc(
        p->subchannels, sizeof(*p->subchannels) * p->subchannels_capacity);
  }

  /* 4. Create subchannels for addresses unique to the update  */
  size_t new_subchannel_idx = next_recycled_idx;
  for (size_t i = 0; i < sc_args_count; i++) {
    if (sc_args[i].ignore) continue;
    grpc_subchannel *subchannel = grpc_client_channel_factory_create_subchannel(
<<<<<<< HEAD
        exec_ctx, args->client_channel_factory, &sc_args[i].args);
    if (grpc_lb_round_robin_trace) {
      char *address_uri = grpc_sockaddr_to_uri(&addresses->addresses[i].address);
      gpr_log(GPR_DEBUG, "Round Robin %p created subchannel %p for address uri %s",
              (void*)p, (void *)subchannel, address_uri);
=======
        exec_ctx, args->client_channel_factory, &sc_args);
    if (GRPC_TRACER_ON(grpc_lb_round_robin_trace)) {
      char *address_uri =
          grpc_sockaddr_to_uri(&addresses->addresses[i].address);
      gpr_log(GPR_DEBUG, "Created subchannel %p for address uri %s",
              (void *)subchannel, address_uri);
>>>>>>> 45b89fb1
      gpr_free(address_uri);
    }
    if (subchannel != NULL) {
      subchannel_data *sd = gpr_zalloc(sizeof(*sd));
      p->subchannels[new_subchannel_idx] = sd;
      sd->index = new_subchannel_idx++;
      sd->policy = p;
      sd->subchannel = subchannel;
      sd->user_data_vtable = addresses->user_data_vtable;
      if (sd->user_data_vtable != NULL) {
        sd->user_data =
            sd->user_data_vtable->copy(addresses->addresses[i].user_data);
      }
      grpc_closure_init(&sd->connectivity_changed_closure,
                        rr_connectivity_changed_locked, sd,
                        grpc_combiner_scheduler(args->combiner, false));
      if (p->started_picking) {
        sd->prev_connectivity_state = GRPC_CHANNEL_INIT;
        sd->curr_connectivity_state = GRPC_CHANNEL_IDLE;
        GRPC_LB_POLICY_WEAK_REF(&p->base, "start_picking_update");
        grpc_subchannel_notify_on_state_change(
            exec_ctx, sd->subchannel, p->base.interested_parties,
            &sd->curr_connectivity_state, &sd->connectivity_changed_closure);
      }
    }
  }

  for (size_t i = 0; i < sc_args_count; i++) {
    grpc_channel_args_destroy(exec_ctx,
                              (grpc_channel_args *)(sc_args[i].args.args));
  }
  gpr_free(sc_args);
  p->num_subchannels = new_subchannel_idx;
  if (new_subchannel_idx == 0) return false;
  return true;
}

static const grpc_lb_policy_vtable round_robin_lb_policy_vtable = {
    rr_destroy,
    rr_shutdown_locked,
    rr_pick_locked,
    rr_cancel_pick_locked,
    rr_cancel_picks_locked,
    rr_ping_one_locked,
    rr_exit_idle_locked,
    rr_check_connectivity_locked,
    rr_notify_on_state_change_locked,
    rr_update_locked};

static void round_robin_factory_ref(grpc_lb_policy_factory *factory) {}

static void round_robin_factory_unref(grpc_lb_policy_factory *factory) {}

static grpc_lb_policy *round_robin_create(grpc_exec_ctx *exec_ctx,
                                          grpc_lb_policy_factory *factory,
                                          grpc_lb_policy_args *args) {
  GPR_ASSERT(args->client_channel_factory != NULL);
  round_robin_lb_policy *p = gpr_zalloc(sizeof(*p));
  if (!rr_update_locked(exec_ctx, &p->base, args)) {
    gpr_free(p->subchannels);
    gpr_free(p);
    return NULL;
  }
  /* The (dummy node) root of the ready list */
  p->ready_list.subchannel = NULL;
  p->ready_list.prev = NULL;
  p->ready_list.next = NULL;
  p->ready_list_last_pick = &p->ready_list;
  grpc_lb_policy_init(&p->base, &round_robin_lb_policy_vtable, args->combiner);
  grpc_connectivity_state_init(&p->state_tracker, GRPC_CHANNEL_IDLE,
                               "round_robin");
<<<<<<< HEAD
  if (grpc_lb_round_robin_trace) {
    gpr_log(GPR_DEBUG, "Created Round Robin %p with %lu subchannels",
=======

  if (GRPC_TRACER_ON(grpc_lb_round_robin_trace)) {
    gpr_log(GPR_DEBUG, "Created RR policy at %p with %lu subchannels",
>>>>>>> 45b89fb1
            (void *)p, (unsigned long)p->num_subchannels);
  }
  return &p->base;
}

static const grpc_lb_policy_factory_vtable round_robin_factory_vtable = {
    round_robin_factory_ref, round_robin_factory_unref, round_robin_create,
    "round_robin"};

static grpc_lb_policy_factory round_robin_lb_policy_factory = {
    &round_robin_factory_vtable};

static grpc_lb_policy_factory *round_robin_lb_factory_create() {
  return &round_robin_lb_policy_factory;
}

/* Plugin registration */

void grpc_lb_policy_round_robin_init() {
  grpc_register_lb_policy(round_robin_lb_factory_create());
  grpc_register_tracer("round_robin", &grpc_lb_round_robin_trace);
}

void grpc_lb_policy_round_robin_shutdown() {}<|MERGE_RESOLUTION|>--- conflicted
+++ resolved
@@ -231,13 +231,8 @@
     p->ready_list.prev->next = new_elem;
     p->ready_list.prev = new_elem;
   }
-<<<<<<< HEAD
-  if (grpc_lb_round_robin_trace) {
+  if (GRPC_TRACER_ON(grpc_lb_round_robin_trace)) {
     gpr_log(GPR_DEBUG, "[Readylist] Adding node %p (Conn. SC %p)",
-=======
-  if (GRPC_TRACER_ON(grpc_lb_round_robin_trace)) {
-    gpr_log(GPR_DEBUG, "[READYLIST] ADDING NODE %p (Conn. SC %p)",
->>>>>>> 45b89fb1
             (void *)new_elem, (void *)sd->subchannel);
   }
   return new_elem;
@@ -264,13 +259,8 @@
     node->next->prev = node->prev;
   }
 
-<<<<<<< HEAD
-  if (grpc_lb_round_robin_trace) {
+  if (GRPC_TRACER_ON(grpc_lb_round_robin_trace)) {
     gpr_log(GPR_DEBUG, "[Readylist] Removed node %p (SC %p)", (void *)node,
-=======
-  if (GRPC_TRACER_ON(grpc_lb_round_robin_trace)) {
-    gpr_log(GPR_DEBUG, "[READYLIST] REMOVED NODE %p (SC %p)", (void *)node,
->>>>>>> 45b89fb1
             (void *)node->subchannel);
   }
 
@@ -288,14 +278,8 @@
 static void rr_destroy(grpc_exec_ctx *exec_ctx, grpc_lb_policy *pol) {
   round_robin_lb_policy *p = (round_robin_lb_policy *)pol;
   ready_list *elem;
-<<<<<<< HEAD
-  if (grpc_lb_round_robin_trace) {
+  if (GRPC_TRACER_ON(grpc_lb_round_robin_trace)) {
     gpr_log(GPR_DEBUG, "Destroying Round Robin %p", (void *)pol);
-=======
-
-  if (GRPC_TRACER_ON(grpc_lb_round_robin_trace)) {
-    gpr_log(GPR_DEBUG, "Destroying Round Robin policy at %p", (void *)pol);
->>>>>>> 45b89fb1
   }
   for (size_t i = 0; i < p->num_subchannels; i++) {
     subchannel_data *sd = p->subchannels[i];
@@ -324,15 +308,8 @@
 static void rr_shutdown_locked(grpc_exec_ctx *exec_ctx, grpc_lb_policy *pol) {
   round_robin_lb_policy *p = (round_robin_lb_policy *)pol;
   pending_pick *pp;
-<<<<<<< HEAD
-  if (grpc_lb_round_robin_trace) {
+  if (GRPC_TRACER_ON(grpc_lb_round_robin_trace)) {
     gpr_log(GPR_DEBUG, "Shutting down Round Robin %p", (void *)pol);
-=======
-  size_t i;
-
-  if (GRPC_TRACER_ON(grpc_lb_round_robin_trace)) {
-    gpr_log(GPR_DEBUG, "Shutting down Round Robin policy at %p", (void *)pol);
->>>>>>> 45b89fb1
   }
   p->shutdown = true;
   while ((pp = p->pending_picks)) {
@@ -555,7 +532,7 @@
   GRPC_ERROR_REF(error);
 
   if (sd->updating) {
-    if (grpc_lb_round_robin_trace) {
+    if (GRPC_TRACER_ON(grpc_lb_round_robin_trace)) {
       gpr_log(GPR_DEBUG, "Round Robin %p disposing of outdated subchannel %p",
               (void*)p, (void *)sd->subchannel);
     }
@@ -728,7 +705,7 @@
     if (!addresses->addresses[i].is_balancer) ++num_addrs;
   }
   if (num_addrs == 0) return false;
-  if (grpc_lb_round_robin_trace) {
+    if (GRPC_TRACER_ON(grpc_lb_round_robin_trace)) {
     gpr_log(GPR_INFO, "Round Robin %p received update with %lu addresses", (void*)p, (unsigned long)num_addrs);
   }
 
@@ -804,20 +781,11 @@
   for (size_t i = 0; i < sc_args_count; i++) {
     if (sc_args[i].ignore) continue;
     grpc_subchannel *subchannel = grpc_client_channel_factory_create_subchannel(
-<<<<<<< HEAD
         exec_ctx, args->client_channel_factory, &sc_args[i].args);
-    if (grpc_lb_round_robin_trace) {
+    if (GRPC_TRACER_ON(grpc_lb_round_robin_trace)) {
       char *address_uri = grpc_sockaddr_to_uri(&addresses->addresses[i].address);
       gpr_log(GPR_DEBUG, "Round Robin %p created subchannel %p for address uri %s",
               (void*)p, (void *)subchannel, address_uri);
-=======
-        exec_ctx, args->client_channel_factory, &sc_args);
-    if (GRPC_TRACER_ON(grpc_lb_round_robin_trace)) {
-      char *address_uri =
-          grpc_sockaddr_to_uri(&addresses->addresses[i].address);
-      gpr_log(GPR_DEBUG, "Created subchannel %p for address uri %s",
-              (void *)subchannel, address_uri);
->>>>>>> 45b89fb1
       gpr_free(address_uri);
     }
     if (subchannel != NULL) {
@@ -889,14 +857,8 @@
   grpc_lb_policy_init(&p->base, &round_robin_lb_policy_vtable, args->combiner);
   grpc_connectivity_state_init(&p->state_tracker, GRPC_CHANNEL_IDLE,
                                "round_robin");
-<<<<<<< HEAD
-  if (grpc_lb_round_robin_trace) {
+  if (GRPC_TRACER_ON(grpc_lb_round_robin_trace)) {
     gpr_log(GPR_DEBUG, "Created Round Robin %p with %lu subchannels",
-=======
-
-  if (GRPC_TRACER_ON(grpc_lb_round_robin_trace)) {
-    gpr_log(GPR_DEBUG, "Created RR policy at %p with %lu subchannels",
->>>>>>> 45b89fb1
             (void *)p, (unsigned long)p->num_subchannels);
   }
   return &p->base;
