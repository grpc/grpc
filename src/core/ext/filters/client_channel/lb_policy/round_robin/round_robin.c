/*
 *
 * Copyright 2015, Google Inc.
 * All rights reserved.
 *
 * Redistribution and use in source and binary forms, with or without
 * modification, are permitted provided that the following conditions are
 * met:
 *
 *     * Redistributions of source code must retain the above copyright
 * notice, this list of conditions and the following disclaimer.
 *     * Redistributions in binary form must reproduce the above
 * copyright notice, this list of conditions and the following disclaimer
 * in the documentation and/or other materials provided with the
 * distribution.
 *     * Neither the name of Google Inc. nor the names of its
 * contributors may be used to endorse or promote products derived from
 * this software without specific prior written permission.
 *
 * THIS SOFTWARE IS PROVIDED BY THE COPYRIGHT HOLDERS AND CONTRIBUTORS
 * "AS IS" AND ANY EXPRESS OR IMPLIED WARRANTIES, INCLUDING, BUT NOT
 * LIMITED TO, THE IMPLIED WARRANTIES OF MERCHANTABILITY AND FITNESS FOR
 * A PARTICULAR PURPOSE ARE DISCLAIMED. IN NO EVENT SHALL THE COPYRIGHT
 * OWNER OR CONTRIBUTORS BE LIABLE FOR ANY DIRECT, INDIRECT, INCIDENTAL,
 * SPECIAL, EXEMPLARY, OR CONSEQUENTIAL DAMAGES (INCLUDING, BUT NOT
 * LIMITED TO, PROCUREMENT OF SUBSTITUTE GOODS OR SERVICES; LOSS OF USE,
 * DATA, OR PROFITS; OR BUSINESS INTERRUPTION) HOWEVER CAUSED AND ON ANY
 * THEORY OF LIABILITY, WHETHER IN CONTRACT, STRICT LIABILITY, OR TORT
 * (INCLUDING NEGLIGENCE OR OTHERWISE) ARISING IN ANY WAY OUT OF THE USE
 * OF THIS SOFTWARE, EVEN IF ADVISED OF THE POSSIBILITY OF SUCH DAMAGE.
 *
 */

/** Round Robin Policy.
 *
 * This policy keeps:
 * - A circular list of ready (connected) subchannels, the *readylist*. An empty
 *   readylist consists solely of its root (dummy) node.
 * - A pointer to the last element picked from the readylist, the *lastpick*.
 *   Initially set to point to the readylist's root.
 *
 * Behavior:
 * - When a subchannel connects, it's *prepended* to the readylist's root node.
 *   Ie, if readylist = A <-> B <-> ROOT <-> C
 *                      ^                    ^
 *                      |____________________|
 *   and subchannel D becomes connected, the addition of D to the readylist
 *   results in  readylist = A <-> B <-> D <-> ROOT <-> C
 *                           ^                          ^
 *                           |__________________________|
 * - When a subchannel disconnects, it's removed from the readylist. If the
 *   subchannel being removed was the most recently picked, the *lastpick*
 *   pointer moves to the removed node's previous element. Note that if the
 *   readylist only had one element, this is still legal, as the lastpick would
 *   point to the dummy root node, for an empty readylist.
 * - Upon picking, *lastpick* is updated to point to the returned (connected)
 *   subchannel. Note that it's possible that the selected subchannel becomes
 *   disconnected in the interim between the selection and the actual usage of
 *   the subchannel by the caller.
 */

#include <string.h>

#include <grpc/support/alloc.h>

#include "src/core/ext/filters/client_channel/lb_policy_registry.h"
#include "src/core/ext/filters/client_channel/subchannel.h"
#include "src/core/ext/filters/client_channel/subchannel_index.h"
#include "src/core/lib/channel/channel_args.h"
#include "src/core/lib/debug/trace.h"
#include "src/core/lib/iomgr/combiner.h"
#include "src/core/lib/iomgr/sockaddr_utils.h"
#include "src/core/lib/transport/connectivity_state.h"
#include "src/core/lib/transport/static_metadata.h"

typedef struct round_robin_lb_policy round_robin_lb_policy;

grpc_tracer_flag grpc_lb_round_robin_trace = GRPC_TRACER_INITIALIZER(false);

/** List of entities waiting for a pick.
 *
 * Once a pick is available, \a target is updated and \a on_complete called. */
typedef struct pending_pick {
  struct pending_pick *next;

  /* output argument where to store the pick()ed user_data. It'll be NULL if no
   * such data is present or there's an error (the definite test for errors is
   * \a target being NULL). */
  void **user_data;

  /* bitmask passed to pick() and used for selective cancelling. See
   * grpc_lb_policy_cancel_picks() */
  uint32_t initial_metadata_flags;

  /* output argument where to store the pick()ed connected subchannel, or NULL
   * upon error. */
  grpc_connected_subchannel **target;

  /* to be invoked once the pick() has completed (regardless of success) */
  grpc_closure *on_complete;
} pending_pick;

typedef struct {
  /** backpointer to owning policy */
  round_robin_lb_policy *policy;
  /** subchannel itself */
  grpc_subchannel *subchannel;
  /** notification that connectivity has changed on subchannel */
  grpc_closure connectivity_changed_closure;
  /** last observed connectivity. Not updated by
   * \a grpc_subchannel_notify_on_state_change. Used to determine the previous
   * state while processing the new state in \a rr_connectivity_changed */
  grpc_connectivity_state prev_connectivity_state;
  /** current connectivity state. Updated by \a
   * grpc_subchannel_notify_on_state_change */
  grpc_connectivity_state curr_connectivity_state;
  /** connectivity state to be updated by the watcher, not guarded by
   * the combiner.  Will be moved to curr_connectivity_state inside of
   * the combiner by rr_connectivity_changed_locked(). */
  grpc_connectivity_state pending_connectivity_state_unsafe;
  /** the subchannel's target user data */
  void *user_data;
  /** vtable to operate over \a user_data */
  const grpc_lb_user_data_vtable *user_data_vtable;
  /** is this subchannel being updated? */
  bool updating;
} subchannel_data;

struct round_robin_lb_policy {
  /** base policy: must be first */
  grpc_lb_policy base;

  /** total number of addresses received at creation time */
  size_t subchannels_capacity;

  /** all our subchannels */
  size_t num_subchannels;
  subchannel_data *subchannels;

  /** how many subchannels are in state READY */
  size_t num_ready;
  /** how many subchannels are in state TRANSIENT_FAILURE */
  size_t num_transient_failures;
  /** how many subchannels are in state IDLE */
  size_t num_idle;

  /** have we started picking? */
  bool started_picking;
  /** are we shutting down? */
  bool shutdown;
  /** List of picks that are waiting on connectivity */
  pending_pick *pending_picks;

  /** our connectivity state tracker */
  grpc_connectivity_state_tracker state_tracker;

  // Index into subchannels for last pick.
  size_t last_ready_subchannel_index;
};

/** Returns the index into p->subchannels of the next subchannel in
 * READY state, or p->num_subchannels if no subchannel is READY.
 *
 * Note that this function does *not* update p->last_ready_subchannel_index.
 * The caller must do that if it returns a pick. */
static size_t get_next_ready_subchannel_index_locked(
    const round_robin_lb_policy *p) {
  if (GRPC_TRACER_ON(grpc_lb_round_robin_trace)) {
    gpr_log(GPR_INFO,
            "[RR: %p] getting next ready subchannel, "
            "last_ready_subchannel_index=%zu",
            p, p->last_ready_subchannel_index);
  }
  for (size_t i = 0; i < p->num_subchannels; ++i) {
    const size_t index =
        (i + p->last_ready_subchannel_index + 1) % p->num_subchannels;
    if (GRPC_TRACER_ON(grpc_lb_round_robin_trace)) {
      gpr_log(GPR_DEBUG, "[RR %p] checking index %zu: state=%d", p, index,
              p->subchannels[index].curr_connectivity_state);
    }
    if (p->subchannels[index].curr_connectivity_state == GRPC_CHANNEL_READY) {
      if (GRPC_TRACER_ON(grpc_lb_round_robin_trace)) {
        gpr_log(GPR_DEBUG, "[RR %p] found next ready subchannel at index %zu",
                p, index);
      }
      return index;
    }
  }
  if (GRPC_TRACER_ON(grpc_lb_round_robin_trace)) {
<<<<<<< HEAD
    gpr_log(GPR_DEBUG,
            "[Readylist, RR: %p] Advanced last pick. Now at node %p (SC %p, "
            "CSC %p)",
            (void *)p, (void *)p->ready_list_last_pick,
            (void *)p->ready_list_last_pick->subchannel,
            (void *)grpc_subchannel_get_connected_subchannel(
                p->ready_list_last_pick->subchannel));
=======
    gpr_log(GPR_DEBUG, "[RR %p] no subchannels in ready state", p);
>>>>>>> 275bc932
  }
  return p->num_subchannels;
}

// Sets p->last_ready_subchannel_index to last_ready_index.
static void update_last_ready_subchannel_index_locked(round_robin_lb_policy *p,
                                                      size_t last_ready_index) {
  GPR_ASSERT(last_ready_index < p->num_subchannels);
  p->last_ready_subchannel_index = last_ready_index;
  if (GRPC_TRACER_ON(grpc_lb_round_robin_trace)) {
<<<<<<< HEAD
    gpr_log(GPR_DEBUG, "[READYLIST] ADDING NODE %p (Conn. SC %p)",
            (void *)new_elem, (void *)sd->subchannel);
  }
  return new_elem;
}

/** Removes \a node from the list of connected subchannels */
static void remove_disconnected_sc_locked(round_robin_lb_policy *p,
                                          ready_list *node) {
  if (node == NULL) {
    return;
  }
  if (node == p->ready_list_last_pick) {
    p->ready_list_last_pick = p->ready_list_last_pick->prev;
  }

  /* removing last item */
  if (node->next == &p->ready_list && node->prev == &p->ready_list) {
    GPR_ASSERT(p->ready_list.next == node);
    GPR_ASSERT(p->ready_list.prev == node);
    p->ready_list.next = NULL;
    p->ready_list.prev = NULL;
  } else {
    node->prev->next = node->next;
    node->next->prev = node->prev;
  }

  if (GRPC_TRACER_ON(grpc_lb_round_robin_trace)) {
    gpr_log(GPR_DEBUG, "[Readylist] Removed node %p (SC %p)", (void *)node,
            (void *)node->subchannel);
=======
    gpr_log(GPR_DEBUG,
            "[RR: %p] setting last_ready_subchannel_index=%zu (SC %p, CSC %p)",
            (void *)p, last_ready_index,
            (void *)p->subchannels[last_ready_index].subchannel,
            (void *)grpc_subchannel_get_connected_subchannel(
                p->subchannels[last_ready_index].subchannel));
>>>>>>> 275bc932
  }
}

static void rr_destroy(grpc_exec_ctx *exec_ctx, grpc_lb_policy *pol) {
  round_robin_lb_policy *p = (round_robin_lb_policy *)pol;
<<<<<<< HEAD
  ready_list *elem;
=======
>>>>>>> 275bc932
  if (GRPC_TRACER_ON(grpc_lb_round_robin_trace)) {
    gpr_log(GPR_DEBUG, "Destroying Round Robin %p", (void *)pol);
  }
  for (size_t i = 0; i < p->num_subchannels; i++) {
    subchannel_data *sd = &p->subchannels[i];
    if (sd->subchannel != NULL) {
      GRPC_SUBCHANNEL_UNREF(exec_ctx, sd->subchannel, "rr_destroy");
      if (sd->user_data != NULL) {
        GPR_ASSERT(sd->user_data_vtable != NULL);
        sd->user_data_vtable->destroy(exec_ctx, sd->user_data);
      }
    }
  }
  grpc_connectivity_state_destroy(exec_ctx, &p->state_tracker);
  gpr_free(p->subchannels);
<<<<<<< HEAD
  elem = p->ready_list.next;
  while (elem != NULL && elem != &p->ready_list) {
    ready_list *tmp;
    tmp = elem->next;
    elem->next = NULL;
    elem->prev = NULL;
    elem->subchannel = NULL;
    gpr_free(elem);
    elem = tmp;
  }
=======
>>>>>>> 275bc932
  gpr_free(p);
}

static void rr_shutdown_locked(grpc_exec_ctx *exec_ctx, grpc_lb_policy *pol) {
  round_robin_lb_policy *p = (round_robin_lb_policy *)pol;
<<<<<<< HEAD
  pending_pick *pp;
=======
>>>>>>> 275bc932
  if (GRPC_TRACER_ON(grpc_lb_round_robin_trace)) {
    gpr_log(GPR_DEBUG, "Shutting down Round Robin %p", (void *)pol);
  }
  p->shutdown = true;
<<<<<<< HEAD
=======
  pending_pick *pp;
>>>>>>> 275bc932
  while ((pp = p->pending_picks)) {
    p->pending_picks = pp->next;
    *pp->target = NULL;
    grpc_closure_sched(
        exec_ctx, pp->on_complete,
        GRPC_ERROR_CREATE_FROM_STATIC_STRING("Channel Shutdown"));
    gpr_free(pp);
  }
  grpc_connectivity_state_set(
      exec_ctx, &p->state_tracker, GRPC_CHANNEL_SHUTDOWN,
      GRPC_ERROR_CREATE_FROM_STATIC_STRING("Channel Shutdown"), "rr_shutdown");
  for (size_t i = 0; i < p->num_subchannels; i++) {
<<<<<<< HEAD
    subchannel_data *sd = p->subchannels[i];
    grpc_subchannel_notify_on_state_change(exec_ctx, sd->subchannel, NULL, NULL,
                                           &sd->connectivity_changed_closure);
=======
    subchannel_data *sd = &p->subchannels[i];
    if (sd->subchannel != NULL) {
      grpc_subchannel_notify_on_state_change(exec_ctx, sd->subchannel, NULL,
                                             NULL,
                                             &sd->connectivity_changed_closure);
    }
>>>>>>> 275bc932
  }
}

static void rr_cancel_pick_locked(grpc_exec_ctx *exec_ctx, grpc_lb_policy *pol,
                                  grpc_connected_subchannel **target,
                                  grpc_error *error) {
  round_robin_lb_policy *p = (round_robin_lb_policy *)pol;
  pending_pick *pp = p->pending_picks;
  p->pending_picks = NULL;
  while (pp != NULL) {
    pending_pick *next = pp->next;
    if (pp->target == target) {
      *target = NULL;
      grpc_closure_sched(exec_ctx, pp->on_complete,
                         GRPC_ERROR_CREATE_REFERENCING_FROM_STATIC_STRING(
                             "Pick cancelled", &error, 1));
      gpr_free(pp);
    } else {
      pp->next = p->pending_picks;
      p->pending_picks = pp;
    }
    pp = next;
  }
  GRPC_ERROR_UNREF(error);
}

static void rr_cancel_picks_locked(grpc_exec_ctx *exec_ctx, grpc_lb_policy *pol,
                                   uint32_t initial_metadata_flags_mask,
                                   uint32_t initial_metadata_flags_eq,
                                   grpc_error *error) {
  round_robin_lb_policy *p = (round_robin_lb_policy *)pol;
  pending_pick *pp = p->pending_picks;
  p->pending_picks = NULL;
  while (pp != NULL) {
    pending_pick *next = pp->next;
    if ((pp->initial_metadata_flags & initial_metadata_flags_mask) ==
        initial_metadata_flags_eq) {
      *pp->target = NULL;
      grpc_closure_sched(exec_ctx, pp->on_complete,
                         GRPC_ERROR_CREATE_REFERENCING_FROM_STATIC_STRING(
                             "Pick cancelled", &error, 1));
      gpr_free(pp);
    } else {
      pp->next = p->pending_picks;
      p->pending_picks = pp;
    }
    pp = next;
  }
  GRPC_ERROR_UNREF(error);
}

static void start_picking_locked(grpc_exec_ctx *exec_ctx,
                                 round_robin_lb_policy *p) {
<<<<<<< HEAD
  size_t i;
  p->started_picking = true;

  for (i = 0; i < p->num_subchannels; i++) {
    subchannel_data *sd = p->subchannels[i];
    /* use some sentinel value outside of the range of grpc_connectivity_state
     * to signal an undefined previous state. We won't be referring to this
     * value again and it'll be overwritten after the first call to
     * rr_connectivity_changed */
    sd->prev_connectivity_state = GRPC_CHANNEL_INIT;
    sd->curr_connectivity_state = GRPC_CHANNEL_IDLE;
    GRPC_LB_POLICY_WEAK_REF(&p->base, "start_picking");
    grpc_subchannel_notify_on_state_change(
        exec_ctx, sd->subchannel, p->base.interested_parties,
        &sd->curr_connectivity_state, &sd->connectivity_changed_closure);
=======
  p->started_picking = true;
  for (size_t i = 0; i < p->num_subchannels; i++) {
    subchannel_data *sd = &p->subchannels[i];
    if (sd->subchannel != NULL) {
      GRPC_LB_POLICY_WEAK_REF(&p->base, "rr_connectivity");
      grpc_subchannel_notify_on_state_change(
          exec_ctx, sd->subchannel, p->base.interested_parties,
          &sd->pending_connectivity_state_unsafe,
          &sd->connectivity_changed_closure);
    }
>>>>>>> 275bc932
  }
}

static void rr_exit_idle_locked(grpc_exec_ctx *exec_ctx, grpc_lb_policy *pol) {
  round_robin_lb_policy *p = (round_robin_lb_policy *)pol;
  if (!p->started_picking) {
    start_picking_locked(exec_ctx, p);
  }
}

static int rr_pick_locked(grpc_exec_ctx *exec_ctx, grpc_lb_policy *pol,
                          const grpc_lb_policy_pick_args *pick_args,
                          grpc_connected_subchannel **target,
                          grpc_call_context_element *context, void **user_data,
                          grpc_closure *on_complete) {
  round_robin_lb_policy *p = (round_robin_lb_policy *)pol;
  if (GRPC_TRACER_ON(grpc_lb_round_robin_trace)) {
    gpr_log(GPR_INFO, "Round Robin %p trying to pick", (void *)pol);
  }
  const size_t next_ready_index = get_next_ready_subchannel_index_locked(p);
  if (next_ready_index < p->num_subchannels) {
    /* readily available, report right away */
    subchannel_data *sd = &p->subchannels[next_ready_index];
    *target = GRPC_CONNECTED_SUBCHANNEL_REF(
        grpc_subchannel_get_connected_subchannel(sd->subchannel), "rr_picked");
    if (user_data != NULL) {
      *user_data = sd->user_data;
    }
    if (GRPC_TRACER_ON(grpc_lb_round_robin_trace)) {
      gpr_log(GPR_DEBUG,
<<<<<<< HEAD
              "[RR pick] target <-- connected subchannel %p (node %p)",
              (void *)*target, (void *)selected);
=======
              "[RR PICK] TARGET <-- CONNECTED SUBCHANNEL %p (INDEX %zu)",
              (void *)*target, next_ready_index);
>>>>>>> 275bc932
    }
    /* only advance the last picked pointer if the selection was used */
    update_last_ready_subchannel_index_locked(p, next_ready_index);
    return 1;
  } else {
    /* no pick currently available. Save for later in list of pending picks */
    if (!p->started_picking) {
      start_picking_locked(exec_ctx, p);
    }
    pending_pick *pp = gpr_malloc(sizeof(*pp));
    pp->next = p->pending_picks;
    pp->target = target;
    pp->on_complete = on_complete;
    pp->initial_metadata_flags = pick_args->initial_metadata_flags;
    pp->user_data = user_data;
    p->pending_picks = pp;
    return 0;
  }
}

static void update_state_counters_locked(subchannel_data *sd) {
  round_robin_lb_policy *p = sd->policy;
  if (sd->prev_connectivity_state == GRPC_CHANNEL_READY) {
    GPR_ASSERT(p->num_ready > 0);
    --p->num_ready;
  } else if (sd->prev_connectivity_state == GRPC_CHANNEL_TRANSIENT_FAILURE) {
    GPR_ASSERT(p->num_transient_failures > 0);
    --p->num_transient_failures;
  } else if (sd->prev_connectivity_state == GRPC_CHANNEL_IDLE) {
    GPR_ASSERT(p->num_idle > 0);
    --p->num_idle;
  }
  if (sd->curr_connectivity_state == GRPC_CHANNEL_READY) {
    ++p->num_ready;
  } else if (sd->curr_connectivity_state == GRPC_CHANNEL_TRANSIENT_FAILURE) {
    ++p->num_transient_failures;
  } else if (sd->curr_connectivity_state == GRPC_CHANNEL_IDLE) {
    ++p->num_idle;
  }
}

/* sd is the subchannel_data associted with the updated subchannel.
 * shutdown_error will only be used upon policy transition to TRANSIENT_FAILURE
 * or SHUTDOWN */
static grpc_connectivity_state update_lb_connectivity_status_locked(
    grpc_exec_ctx *exec_ctx, subchannel_data *sd, grpc_error *error) {
  /* In priority order. The first rule to match terminates the search (ie, if we
   * are on rule n, all previous rules were unfulfilled).
   *
   * 1) RULE: ANY subchannel is READY => policy is READY.
   *    CHECK: At least one subchannel is ready iff p->ready_list is NOT empty.
   *
   * 2) RULE: ANY subchannel is CONNECTING => policy is CONNECTING.
   *    CHECK: sd->curr_connectivity_state == CONNECTING.
   *
   * 3) RULE: ALL subchannels are SHUTDOWN => policy is SHUTDOWN.
   *    CHECK: p->num_subchannels = 0.
   *
   * 4) RULE: ALL subchannels are TRANSIENT_FAILURE => policy is
   *    TRANSIENT_FAILURE.
   *    CHECK: p->num_transient_failures == p->num_subchannels.
   *
   * 5) RULE: ALL subchannels are IDLE => policy is IDLE.
   *    CHECK: p->num_idle == p->num_subchannels.
   */
  round_robin_lb_policy *p = sd->policy;
  if (p->num_ready > 0) { /* 1) READY */
    grpc_connectivity_state_set(exec_ctx, &p->state_tracker, GRPC_CHANNEL_READY,
                                GRPC_ERROR_NONE, "rr_ready");
    return GRPC_CHANNEL_READY;
  } else if (sd->curr_connectivity_state ==
             GRPC_CHANNEL_CONNECTING) { /* 2) CONNECTING */
    grpc_connectivity_state_set(exec_ctx, &p->state_tracker,
                                GRPC_CHANNEL_CONNECTING, GRPC_ERROR_NONE,
                                "rr_connecting");
    return GRPC_CHANNEL_CONNECTING;
  } else if (p->num_subchannels == 0) { /* 3) SHUTDOWN */
    grpc_connectivity_state_set(exec_ctx, &p->state_tracker,
                                GRPC_CHANNEL_SHUTDOWN, GRPC_ERROR_REF(error),
                                "rr_shutdown");
    return GRPC_CHANNEL_SHUTDOWN;
  } else if (p->num_transient_failures ==
             p->num_subchannels) { /* 4) TRANSIENT_FAILURE */
    grpc_connectivity_state_set(exec_ctx, &p->state_tracker,
                                GRPC_CHANNEL_TRANSIENT_FAILURE,
                                GRPC_ERROR_REF(error), "rr_transient_failure");
    return GRPC_CHANNEL_TRANSIENT_FAILURE;
  } else if (p->num_idle == p->num_subchannels) { /* 5) IDLE */
    grpc_connectivity_state_set(exec_ctx, &p->state_tracker, GRPC_CHANNEL_IDLE,
                                GRPC_ERROR_NONE, "rr_idle");
    return GRPC_CHANNEL_IDLE;
  }
  /* no change */
  return sd->curr_connectivity_state;
}

static void rr_connectivity_changed_locked(grpc_exec_ctx *exec_ctx, void *arg,
                                           grpc_error *error) {
  subchannel_data *sd = arg;
  round_robin_lb_policy *p = sd->policy;
<<<<<<< HEAD
  pending_pick *pp;

  GRPC_ERROR_REF(error);

  if (sd->updating) {
    if (GRPC_TRACER_ON(grpc_lb_round_robin_trace)) {
      gpr_log(GPR_DEBUG, "Round Robin %p disposing of outdated subchannel %p",
              (void *)p, (void *)sd->subchannel);
    }
    /* remove from ready list if still present */
    if (sd->ready_list_node != NULL) {
      remove_disconnected_sc_locked(p, sd->ready_list_node);
      sd->ready_list_node = NULL;
    }
    sd->curr_connectivity_state = GRPC_CHANNEL_SHUTDOWN;
    update_lb_connectivity_status(exec_ctx, sd, error);

    GRPC_SUBCHANNEL_UNREF(exec_ctx, sd->subchannel, "rr_update");
    if (sd->user_data != NULL) {
      GPR_ASSERT(sd->user_data_vtable != NULL);
      sd->user_data_vtable->destroy(exec_ctx, sd->user_data);
    }
    gpr_free(sd);
    /* unref the "rr_connectivity" weak ref from start_picking */
    GRPC_LB_POLICY_WEAK_UNREF(exec_ctx, &p->base, "rr_update");
    return;
  }
=======
  // Now that we're inside the combiner, copy the pending connectivity
  // state (which was set by the connectivity state watcher) to
  // curr_connectivity_state, which is what we use inside of the combiner.
  sd->curr_connectivity_state = sd->pending_connectivity_state_unsafe;
  if (GRPC_TRACER_ON(grpc_lb_round_robin_trace)) {
    gpr_log(GPR_DEBUG,
            "[RR %p] connectivity changed for subchannel %p: "
            "prev_state=%d new_state=%d",
            p, sd->subchannel, sd->prev_connectivity_state,
            sd->curr_connectivity_state);
  }
  // If we're shutting down, unref and return.
>>>>>>> 275bc932
  if (p->shutdown) {
    GRPC_LB_POLICY_WEAK_UNREF(exec_ctx, &p->base, "rr_connectivity");
    return;
  }
  // Update state counters and determine new overall state.
  update_state_counters_locked(sd);
  sd->prev_connectivity_state = sd->curr_connectivity_state;
  grpc_connectivity_state new_connectivity_state =
      update_lb_connectivity_status_locked(exec_ctx, sd, GRPC_ERROR_REF(error));
  // If the new state is SHUTDOWN, unref the subchannel, and if the new
  // overall state is SHUTDOWN, clean up.
  if (sd->curr_connectivity_state == GRPC_CHANNEL_SHUTDOWN) {
    GRPC_SUBCHANNEL_UNREF(exec_ctx, sd->subchannel, "rr_subchannel_shutdown");
    sd->subchannel = NULL;
    if (sd->user_data != NULL) {
      GPR_ASSERT(sd->user_data_vtable != NULL);
      sd->user_data_vtable->destroy(exec_ctx, sd->user_data);
    }
    if (new_connectivity_state == GRPC_CHANNEL_SHUTDOWN) {
      /* the policy is shutting down. Flush all the pending picks... */
      pending_pick *pp;
      while ((pp = p->pending_picks)) {
        p->pending_picks = pp->next;
        *pp->target = NULL;
        grpc_closure_sched(exec_ctx, pp->on_complete, GRPC_ERROR_NONE);
        gpr_free(pp);
      }
    }
    /* unref the "rr_connectivity" weak ref from start_picking */
    GRPC_LB_POLICY_WEAK_UNREF(exec_ctx, &p->base, "rr_connectivity");
  } else {
    if (sd->curr_connectivity_state == GRPC_CHANNEL_READY) {
      /* at this point we know there's at least one suitable subchannel. Go
       * ahead and pick one and notify the pending suitors in
       * p->pending_picks. This preemtively replicates rr_pick()'s actions. */
      const size_t next_ready_index = get_next_ready_subchannel_index_locked(p);
      GPR_ASSERT(next_ready_index < p->num_subchannels);
      subchannel_data *selected = &p->subchannels[next_ready_index];
      if (p->pending_picks != NULL) {
        /* if the selected subchannel is going to be used for the pending
         * picks, update the last picked pointer */
        update_last_ready_subchannel_index_locked(p, next_ready_index);
      }
      pending_pick *pp;
      while ((pp = p->pending_picks)) {
        p->pending_picks = pp->next;
        *pp->target = GRPC_CONNECTED_SUBCHANNEL_REF(
            grpc_subchannel_get_connected_subchannel(selected->subchannel),
            "rr_picked");
        if (pp->user_data != NULL) {
          *pp->user_data = selected->user_data;
        }
        if (GRPC_TRACER_ON(grpc_lb_round_robin_trace)) {
<<<<<<< HEAD
          gpr_log(GPR_DEBUG, "Round Robin %p, subchannel %p ready. (node %p)",
                  (void *)p, (void *)selected->subchannel, (void *)selected);
=======
          gpr_log(GPR_DEBUG,
                  "[RR CONN CHANGED] TARGET <-- SUBCHANNEL %p (INDEX %zu)",
                  (void *)selected->subchannel, next_ready_index);
>>>>>>> 275bc932
        }
        grpc_closure_sched(exec_ctx, pp->on_complete, GRPC_ERROR_NONE);
        gpr_free(pp);
      }
<<<<<<< HEAD
      update_lb_connectivity_status(exec_ctx, sd, error);
      sd->prev_connectivity_state = sd->curr_connectivity_state;
      /* renew notification: reuses the "rr_connectivity" weak ref */
      grpc_subchannel_notify_on_state_change(
          exec_ctx, sd->subchannel, p->base.interested_parties,
          &sd->curr_connectivity_state, &sd->connectivity_changed_closure);
      break;
    case GRPC_CHANNEL_IDLE:
      ++p->num_idle;
    /* fallthrough */
    case GRPC_CHANNEL_CONNECTING:
      update_state_counters(sd);
      update_lb_connectivity_status(exec_ctx, sd, error);
      sd->prev_connectivity_state = sd->curr_connectivity_state;
      /* renew notification: reuses the "rr_connectivity" weak ref */
      grpc_subchannel_notify_on_state_change(
          exec_ctx, sd->subchannel, p->base.interested_parties,
          &sd->curr_connectivity_state, &sd->connectivity_changed_closure);
      break;
    case GRPC_CHANNEL_TRANSIENT_FAILURE:
      ++p->num_transient_failures;
      /* remove from ready list if still present */
      if (sd->ready_list_node != NULL) {
        remove_disconnected_sc_locked(p, sd->ready_list_node);
        sd->ready_list_node = NULL;
      }
      update_lb_connectivity_status(exec_ctx, sd, error);
      sd->prev_connectivity_state = sd->curr_connectivity_state;
      /* renew notification: reuses the "rr_connectivity" weak ref */
      grpc_subchannel_notify_on_state_change(
          exec_ctx, sd->subchannel, p->base.interested_parties,
          &sd->curr_connectivity_state, &sd->connectivity_changed_closure);
      break;
    case GRPC_CHANNEL_SHUTDOWN:
      update_state_counters(sd);
      if (sd->ready_list_node != NULL) {
        remove_disconnected_sc_locked(p, sd->ready_list_node);
        sd->ready_list_node = NULL;
      }
      --p->num_subchannels;
      GPR_SWAP(subchannel_data *, p->subchannels[sd->index],
               p->subchannels[p->num_subchannels]);
      GRPC_SUBCHANNEL_UNREF(exec_ctx, sd->subchannel, "rr_subchannel_shutdown");
      p->subchannels[sd->index]->index = sd->index;
      if (update_lb_connectivity_status(exec_ctx, sd, error) ==
          GRPC_CHANNEL_SHUTDOWN) {
        /* the policy is shutting down. Flush all the pending picks... */
        while ((pp = p->pending_picks)) {
          p->pending_picks = pp->next;
          *pp->target = NULL;
          grpc_closure_sched(exec_ctx, pp->on_complete, GRPC_ERROR_NONE);
          gpr_free(pp);
        }
      }
      gpr_free(sd);
      /* unref the "rr_connectivity" weak ref from start_picking */
      GRPC_LB_POLICY_WEAK_UNREF(exec_ctx, &p->base,
                                "rr_connectivity_sc_shutdown");
      break;
=======
    }
    /* renew notification: reuses the "rr_connectivity" weak ref */
    grpc_subchannel_notify_on_state_change(
        exec_ctx, sd->subchannel, p->base.interested_parties,
        &sd->pending_connectivity_state_unsafe,
        &sd->connectivity_changed_closure);
>>>>>>> 275bc932
  }
}

static grpc_connectivity_state rr_check_connectivity_locked(
    grpc_exec_ctx *exec_ctx, grpc_lb_policy *pol, grpc_error **error) {
  round_robin_lb_policy *p = (round_robin_lb_policy *)pol;
  return grpc_connectivity_state_get(&p->state_tracker, error);
}

static void rr_notify_on_state_change_locked(grpc_exec_ctx *exec_ctx,
                                             grpc_lb_policy *pol,
                                             grpc_connectivity_state *current,
                                             grpc_closure *notify) {
  round_robin_lb_policy *p = (round_robin_lb_policy *)pol;
  grpc_connectivity_state_notify_on_state_change(exec_ctx, &p->state_tracker,
                                                 current, notify);
}

static void rr_ping_one_locked(grpc_exec_ctx *exec_ctx, grpc_lb_policy *pol,
                               grpc_closure *closure) {
  round_robin_lb_policy *p = (round_robin_lb_policy *)pol;
  const size_t next_ready_index = get_next_ready_subchannel_index_locked(p);
  if (next_ready_index < p->num_subchannels) {
    subchannel_data *selected = &p->subchannels[next_ready_index];
    grpc_connected_subchannel *target = GRPC_CONNECTED_SUBCHANNEL_REF(
        grpc_subchannel_get_connected_subchannel(selected->subchannel),
        "rr_picked");
    grpc_connected_subchannel_ping(exec_ctx, target, closure);
    GRPC_CONNECTED_SUBCHANNEL_UNREF(exec_ctx, target, "rr_picked");
  } else {
    grpc_closure_sched(exec_ctx, closure, GRPC_ERROR_CREATE_FROM_STATIC_STRING(
                                              "Round Robin not connected"));
  }
}

static bool rr_update_locked(grpc_exec_ctx *exec_ctx, grpc_lb_policy *policy,
                             const grpc_lb_policy_args *args) {
  round_robin_lb_policy *p = (round_robin_lb_policy *)policy;
  /* Find the number of backend addresses. We ignore balancer addresses, since
   * we don't know how to handle them. We also need to remove the LB addresses
   * in order to be able to compare the subchannel keys of subchannels
   * connecting to the same server but from a different batch of addresses. */
  const grpc_arg *arg =
      grpc_channel_args_find(args->args, GRPC_ARG_LB_ADDRESSES);
  if (arg == NULL || arg->type != GRPC_ARG_POINTER) {
    return false;
  }
  const grpc_lb_addresses *addresses = arg->value.pointer.p;
  size_t num_addrs = 0;
  for (size_t i = 0; i < addresses->num_addresses; i++) {
    if (!addresses->addresses[i].is_balancer) ++num_addrs;
  }
  if (num_addrs == 0) return false;
  if (GRPC_TRACER_ON(grpc_lb_round_robin_trace)) {
    gpr_log(GPR_INFO, "Round Robin %p received update with %lu addresses",
            (void *)p, (unsigned long)num_addrs);
  }

  typedef struct {
    bool ignore;
    grpc_subchannel_args args;
  } nullable_subchannel_args;

  nullable_subchannel_args *sc_args = gpr_zalloc(sizeof(*sc_args) * num_addrs);
  static const char *keys_to_remove[] = {GRPC_ARG_SUBCHANNEL_ADDRESS,
                                         GRPC_ARG_LB_ADDRESSES};
  size_t sc_args_count = 0;

<<<<<<< HEAD
  /* 1. Create list of subchannel args for new addresses in \a args. */
=======
  grpc_subchannel_args sc_args;
  size_t subchannel_index = 0;
>>>>>>> 275bc932
  for (size_t i = 0; i < addresses->num_addresses; i++) {
    /* Skip balancer addresses, since we only know how to handle backends. */
    if (addresses->addresses[i].is_balancer) continue;
    grpc_arg addr_arg =
        grpc_create_subchannel_address_arg(&addresses->addresses[i].address);
    grpc_channel_args *new_args = grpc_channel_args_copy_and_add_and_remove(
        args->args, keys_to_remove, GPR_ARRAY_SIZE(keys_to_remove), &addr_arg,
        1);
    gpr_free(addr_arg.value.string);
    sc_args[sc_args_count++].args.args = new_args;
  }

  /* 2. Mark known subchannels present in update to ignore them. Move known
   * subchannels present in the update to the begining of p->subchannels,
   * discard the rest of the known subchannels (those not present in the
   * update). */
  size_t next_recycled_idx = 0; /* where the next recycled SC would go */
  size_t num_new_extra_subchannels = sc_args_count;
  for (size_t i = 0; i < p->num_subchannels; ++i) {
    GPR_ASSERT(p->subchannels[i] != NULL);
    const grpc_subchannel_key *curr_sc_key =
        grpc_subchannel_get_key(p->subchannels[i]->subchannel);
    bool curr_sc_in_update = false; /* is the ith SC amongst the updates? */
    for (size_t j = 0; j < sc_args_count; j++) {
      grpc_subchannel_key *new_sc_key =
          grpc_subchannel_key_create(&sc_args[j].args);
      const bool known_subchannel_in_update =
          grpc_subchannel_key_compare(curr_sc_key, new_sc_key) == 0;
      grpc_subchannel_key_destroy(exec_ctx, new_sc_key);
      if (known_subchannel_in_update) {
        sc_args[j].ignore = true; /* Known SC: don't create new SC. */
        curr_sc_in_update = true;
        --num_new_extra_subchannels;
      }
    }
    if (curr_sc_in_update) {
      GPR_SWAP(subchannel_data *, p->subchannels[i],
               p->subchannels[next_recycled_idx]);
      ++next_recycled_idx;
    }
  }

  /* 3. Dispose of outdated subchannels, p->subchannels[next_recycled_idx:] */
  for (size_t i = next_recycled_idx; i < p->num_subchannels; i++) {
    subchannel_data *sd = p->subchannels[i];
    sd->updating = true;
    grpc_subchannel_notify_on_state_change(exec_ctx, sd->subchannel, NULL, NULL,
                                           &sd->connectivity_changed_closure);
  }

  if (num_new_extra_subchannels > p->subchannels_capacity) {
    p->subchannels_capacity += num_new_extra_subchannels;
    p->subchannels = gpr_realloc(
        p->subchannels, sizeof(*p->subchannels) * p->subchannels_capacity);
  }

  /* 4. Create subchannels for addresses unique to the update  */
  size_t new_subchannel_idx = next_recycled_idx;
  for (size_t i = 0; i < sc_args_count; i++) {
    if (sc_args[i].ignore) continue;
    grpc_subchannel *subchannel = grpc_client_channel_factory_create_subchannel(
        exec_ctx, args->client_channel_factory, &sc_args[i].args);
    if (GRPC_TRACER_ON(grpc_lb_round_robin_trace)) {
      char *address_uri =
          grpc_sockaddr_to_uri(&addresses->addresses[i].address);
<<<<<<< HEAD
      gpr_log(GPR_DEBUG,
              "Round Robin %p created subchannel %p for address uri %s",
              (void *)p, (void *)subchannel, address_uri);
=======
      gpr_log(GPR_DEBUG, "index %zu: Created subchannel %p for address uri %s",
              subchannel_index, (void *)subchannel, address_uri);
>>>>>>> 275bc932
      gpr_free(address_uri);
    }
    if (subchannel != NULL) {
<<<<<<< HEAD
      subchannel_data *sd = gpr_zalloc(sizeof(*sd));
      p->subchannels[new_subchannel_idx] = sd;
      sd->index = new_subchannel_idx++;
=======
      subchannel_data *sd = &p->subchannels[subchannel_index];
>>>>>>> 275bc932
      sd->policy = p;
      sd->subchannel = subchannel;
      /* use some sentinel value outside of the range of grpc_connectivity_state
       * to signal an undefined previous state. We won't be referring to this
       * value again and it'll be overwritten after the first call to
       * rr_connectivity_changed */
      sd->prev_connectivity_state = GRPC_CHANNEL_INIT;
      sd->curr_connectivity_state = GRPC_CHANNEL_IDLE;
      sd->user_data_vtable = addresses->user_data_vtable;
      if (sd->user_data_vtable != NULL) {
        sd->user_data =
            sd->user_data_vtable->copy(addresses->addresses[i].user_data);
      }
      grpc_closure_init(&sd->connectivity_changed_closure,
                        rr_connectivity_changed_locked, sd,
                        grpc_combiner_scheduler(args->combiner, false));
<<<<<<< HEAD
      if (p->started_picking) {
        sd->prev_connectivity_state = GRPC_CHANNEL_INIT;
        sd->curr_connectivity_state = GRPC_CHANNEL_IDLE;
        GRPC_LB_POLICY_WEAK_REF(&p->base, "start_picking_update");
        grpc_subchannel_notify_on_state_change(
            exec_ctx, sd->subchannel, p->base.interested_parties,
            &sd->curr_connectivity_state, &sd->connectivity_changed_closure);
      }
    }
  }

  for (size_t i = 0; i < sc_args_count; i++) {
    grpc_channel_args_destroy(exec_ctx,
                              (grpc_channel_args *)(sc_args[i].args.args));
  }
  gpr_free(sc_args);
  p->num_subchannels = new_subchannel_idx;
  if (new_subchannel_idx == 0) return false;
  return true;
}

static const grpc_lb_policy_vtable round_robin_lb_policy_vtable = {
    rr_destroy,
    rr_shutdown_locked,
    rr_pick_locked,
    rr_cancel_pick_locked,
    rr_cancel_picks_locked,
    rr_ping_one_locked,
    rr_exit_idle_locked,
    rr_check_connectivity_locked,
    rr_notify_on_state_change_locked,
    rr_update_locked};

static void round_robin_factory_ref(grpc_lb_policy_factory *factory) {}

static void round_robin_factory_unref(grpc_lb_policy_factory *factory) {}

static grpc_lb_policy *round_robin_create(grpc_exec_ctx *exec_ctx,
                                          grpc_lb_policy_factory *factory,
                                          grpc_lb_policy_args *args) {
  GPR_ASSERT(args->client_channel_factory != NULL);
  round_robin_lb_policy *p = gpr_zalloc(sizeof(*p));
  if (!rr_update_locked(exec_ctx, &p->base, args)) {
=======
      ++subchannel_index;
    }
  }
  if (subchannel_index == 0) {
    /* couldn't create any subchannel. Bail out */
>>>>>>> 275bc932
    gpr_free(p->subchannels);
    gpr_free(p);
    return NULL;
  }
<<<<<<< HEAD
  /* The (dummy node) root of the ready list */
  p->ready_list.subchannel = NULL;
  p->ready_list.prev = NULL;
  p->ready_list.next = NULL;
  p->ready_list_last_pick = &p->ready_list;
=======
  p->num_subchannels = subchannel_index;

  // Initialize the last pick index to the last subchannel, so that the
  // first pick will start at the beginning of the list.
  p->last_ready_subchannel_index = subchannel_index - 1;

>>>>>>> 275bc932
  grpc_lb_policy_init(&p->base, &round_robin_lb_policy_vtable, args->combiner);
  grpc_connectivity_state_init(&p->state_tracker, GRPC_CHANNEL_IDLE,
                               "round_robin");
  if (GRPC_TRACER_ON(grpc_lb_round_robin_trace)) {
    gpr_log(GPR_DEBUG, "Created Round Robin %p with %lu subchannels", (void *)p,
            (unsigned long)p->num_subchannels);
  }
  return &p->base;
}

static const grpc_lb_policy_factory_vtable round_robin_factory_vtable = {
    round_robin_factory_ref, round_robin_factory_unref, round_robin_create,
    "round_robin"};

static grpc_lb_policy_factory round_robin_lb_policy_factory = {
    &round_robin_factory_vtable};

static grpc_lb_policy_factory *round_robin_lb_factory_create() {
  return &round_robin_lb_policy_factory;
}

/* Plugin registration */

void grpc_lb_policy_round_robin_init() {
  grpc_register_lb_policy(round_robin_lb_factory_create());
  grpc_register_tracer("round_robin", &grpc_lb_round_robin_trace);
}

void grpc_lb_policy_round_robin_shutdown() {}<|MERGE_RESOLUTION|>--- conflicted
+++ resolved
@@ -33,31 +33,10 @@
 
 /** Round Robin Policy.
  *
- * This policy keeps:
- * - A circular list of ready (connected) subchannels, the *readylist*. An empty
- *   readylist consists solely of its root (dummy) node.
- * - A pointer to the last element picked from the readylist, the *lastpick*.
- *   Initially set to point to the readylist's root.
- *
- * Behavior:
- * - When a subchannel connects, it's *prepended* to the readylist's root node.
- *   Ie, if readylist = A <-> B <-> ROOT <-> C
- *                      ^                    ^
- *                      |____________________|
- *   and subchannel D becomes connected, the addition of D to the readylist
- *   results in  readylist = A <-> B <-> D <-> ROOT <-> C
- *                           ^                          ^
- *                           |__________________________|
- * - When a subchannel disconnects, it's removed from the readylist. If the
- *   subchannel being removed was the most recently picked, the *lastpick*
- *   pointer moves to the removed node's previous element. Note that if the
- *   readylist only had one element, this is still legal, as the lastpick would
- *   point to the dummy root node, for an empty readylist.
- * - Upon picking, *lastpick* is updated to point to the returned (connected)
- *   subchannel. Note that it's possible that the selected subchannel becomes
- *   disconnected in the interim between the selection and the actual usage of
- *   the subchannel by the caller.
- */
+ * Before every pick, the \a get_next_ready_subchannel_index_locked function
+ * returns the p->subchannels index for next subchannel, respecting the relative
+ * order of the addresses provided upon creation or updates. Note however that
+ * updates will start picking from the beginning of the updated list. */
 
 #include <string.h>
 
@@ -65,7 +44,6 @@
 
 #include "src/core/ext/filters/client_channel/lb_policy_registry.h"
 #include "src/core/ext/filters/client_channel/subchannel.h"
-#include "src/core/ext/filters/client_channel/subchannel_index.h"
 #include "src/core/lib/channel/channel_args.h"
 #include "src/core/lib/debug/trace.h"
 #include "src/core/lib/iomgr/combiner.h"
@@ -122,8 +100,11 @@
   void *user_data;
   /** vtable to operate over \a user_data */
   const grpc_lb_user_data_vtable *user_data_vtable;
-  /** is this subchannel being updated? */
-  bool updating;
+  /** we refcount in order to know when to start shutting down a subchannel and
+   * its associted data (this struct). */
+  gpr_refcount refcount;
+  /** true if the subchannel isn't used by the policy anymore. */
+  bool shutting_down;
 } subchannel_data;
 
 struct round_robin_lb_policy {
@@ -131,11 +112,11 @@
   grpc_lb_policy base;
 
   /** total number of addresses received at creation time */
-  size_t subchannels_capacity;
+  size_t num_addresses;
 
   /** all our subchannels */
   size_t num_subchannels;
-  subchannel_data *subchannels;
+  subchannel_data **subchannels;
 
   /** how many subchannels are in state READY */
   size_t num_ready;
@@ -154,7 +135,7 @@
   /** our connectivity state tracker */
   grpc_connectivity_state_tracker state_tracker;
 
-  // Index into subchannels for last pick.
+  /** Index into subchannels for last pick. */
   size_t last_ready_subchannel_index;
 };
 
@@ -167,37 +148,30 @@
     const round_robin_lb_policy *p) {
   if (GRPC_TRACER_ON(grpc_lb_round_robin_trace)) {
     gpr_log(GPR_INFO,
-            "[RR: %p] getting next ready subchannel, "
-            "last_ready_subchannel_index=%zu",
-            p, p->last_ready_subchannel_index);
+            "[RR: %p] getting next ready subchannel (out of %lu), "
+            "last_ready_subchannel_index=%lu",
+            (void *)p, (unsigned long)p->num_subchannels,
+            (unsigned long)p->last_ready_subchannel_index);
   }
   for (size_t i = 0; i < p->num_subchannels; ++i) {
     const size_t index =
         (i + p->last_ready_subchannel_index + 1) % p->num_subchannels;
     if (GRPC_TRACER_ON(grpc_lb_round_robin_trace)) {
-      gpr_log(GPR_DEBUG, "[RR %p] checking index %zu: state=%d", p, index,
-              p->subchannels[index].curr_connectivity_state);
-    }
-    if (p->subchannels[index].curr_connectivity_state == GRPC_CHANNEL_READY) {
+      gpr_log(GPR_DEBUG, "[RR %p] checking subchannel %p, index %lu: state=%d",
+              (void *)p, (void *)p->subchannels[index]->subchannel,
+              (unsigned long)index,
+              p->subchannels[index]->curr_connectivity_state);
+    }
+    if (p->subchannels[index]->curr_connectivity_state == GRPC_CHANNEL_READY) {
       if (GRPC_TRACER_ON(grpc_lb_round_robin_trace)) {
-        gpr_log(GPR_DEBUG, "[RR %p] found next ready subchannel at index %zu",
-                p, index);
+        gpr_log(GPR_DEBUG, "[RR %p] found next ready subchannel at index %lu",
+                (void *)p, (unsigned long)index);
       }
       return index;
     }
   }
   if (GRPC_TRACER_ON(grpc_lb_round_robin_trace)) {
-<<<<<<< HEAD
-    gpr_log(GPR_DEBUG,
-            "[Readylist, RR: %p] Advanced last pick. Now at node %p (SC %p, "
-            "CSC %p)",
-            (void *)p, (void *)p->ready_list_last_pick,
-            (void *)p->ready_list_last_pick->subchannel,
-            (void *)grpc_subchannel_get_connected_subchannel(
-                p->ready_list_last_pick->subchannel));
-=======
-    gpr_log(GPR_DEBUG, "[RR %p] no subchannels in ready state", p);
->>>>>>> 275bc932
+    gpr_log(GPR_DEBUG, "[RR %p] no subchannels in ready state", (void *)p);
   }
   return p->num_subchannels;
 }
@@ -208,99 +182,32 @@
   GPR_ASSERT(last_ready_index < p->num_subchannels);
   p->last_ready_subchannel_index = last_ready_index;
   if (GRPC_TRACER_ON(grpc_lb_round_robin_trace)) {
-<<<<<<< HEAD
-    gpr_log(GPR_DEBUG, "[READYLIST] ADDING NODE %p (Conn. SC %p)",
-            (void *)new_elem, (void *)sd->subchannel);
-  }
-  return new_elem;
-}
-
-/** Removes \a node from the list of connected subchannels */
-static void remove_disconnected_sc_locked(round_robin_lb_policy *p,
-                                          ready_list *node) {
-  if (node == NULL) {
-    return;
-  }
-  if (node == p->ready_list_last_pick) {
-    p->ready_list_last_pick = p->ready_list_last_pick->prev;
-  }
-
-  /* removing last item */
-  if (node->next == &p->ready_list && node->prev == &p->ready_list) {
-    GPR_ASSERT(p->ready_list.next == node);
-    GPR_ASSERT(p->ready_list.prev == node);
-    p->ready_list.next = NULL;
-    p->ready_list.prev = NULL;
-  } else {
-    node->prev->next = node->next;
-    node->next->prev = node->prev;
-  }
-
+    gpr_log(GPR_DEBUG,
+            "[RR: %p] setting last_ready_subchannel_index=%lu (SC %p, CSC %p)",
+            (void *)p, (unsigned long)last_ready_index,
+            (void *)p->subchannels[last_ready_index]->subchannel,
+            (void *)grpc_subchannel_get_connected_subchannel(
+                p->subchannels[last_ready_index]->subchannel));
+  }
+}
+
+static void rr_destroy(grpc_exec_ctx *exec_ctx, grpc_lb_policy *pol) {
+  round_robin_lb_policy *p = (round_robin_lb_policy *)pol;
   if (GRPC_TRACER_ON(grpc_lb_round_robin_trace)) {
-    gpr_log(GPR_DEBUG, "[Readylist] Removed node %p (SC %p)", (void *)node,
-            (void *)node->subchannel);
-=======
-    gpr_log(GPR_DEBUG,
-            "[RR: %p] setting last_ready_subchannel_index=%zu (SC %p, CSC %p)",
-            (void *)p, last_ready_index,
-            (void *)p->subchannels[last_ready_index].subchannel,
-            (void *)grpc_subchannel_get_connected_subchannel(
-                p->subchannels[last_ready_index].subchannel));
->>>>>>> 275bc932
-  }
-}
-
-static void rr_destroy(grpc_exec_ctx *exec_ctx, grpc_lb_policy *pol) {
-  round_robin_lb_policy *p = (round_robin_lb_policy *)pol;
-<<<<<<< HEAD
-  ready_list *elem;
-=======
->>>>>>> 275bc932
-  if (GRPC_TRACER_ON(grpc_lb_round_robin_trace)) {
-    gpr_log(GPR_DEBUG, "Destroying Round Robin %p", (void *)pol);
-  }
-  for (size_t i = 0; i < p->num_subchannels; i++) {
-    subchannel_data *sd = &p->subchannels[i];
-    if (sd->subchannel != NULL) {
-      GRPC_SUBCHANNEL_UNREF(exec_ctx, sd->subchannel, "rr_destroy");
-      if (sd->user_data != NULL) {
-        GPR_ASSERT(sd->user_data_vtable != NULL);
-        sd->user_data_vtable->destroy(exec_ctx, sd->user_data);
-      }
-    }
+    gpr_log(GPR_DEBUG, "Destroying Round Robin policy at %p", (void *)pol);
   }
   grpc_connectivity_state_destroy(exec_ctx, &p->state_tracker);
   gpr_free(p->subchannels);
-<<<<<<< HEAD
-  elem = p->ready_list.next;
-  while (elem != NULL && elem != &p->ready_list) {
-    ready_list *tmp;
-    tmp = elem->next;
-    elem->next = NULL;
-    elem->prev = NULL;
-    elem->subchannel = NULL;
-    gpr_free(elem);
-    elem = tmp;
-  }
-=======
->>>>>>> 275bc932
   gpr_free(p);
 }
 
 static void rr_shutdown_locked(grpc_exec_ctx *exec_ctx, grpc_lb_policy *pol) {
   round_robin_lb_policy *p = (round_robin_lb_policy *)pol;
-<<<<<<< HEAD
+  if (GRPC_TRACER_ON(grpc_lb_round_robin_trace)) {
+    gpr_log(GPR_DEBUG, "Shutting down Round Robin policy at %p", (void *)pol);
+  }
+  p->shutdown = true;
   pending_pick *pp;
-=======
->>>>>>> 275bc932
-  if (GRPC_TRACER_ON(grpc_lb_round_robin_trace)) {
-    gpr_log(GPR_DEBUG, "Shutting down Round Robin %p", (void *)pol);
-  }
-  p->shutdown = true;
-<<<<<<< HEAD
-=======
-  pending_pick *pp;
->>>>>>> 275bc932
   while ((pp = p->pending_picks)) {
     p->pending_picks = pp->next;
     *pp->target = NULL;
@@ -313,18 +220,14 @@
       exec_ctx, &p->state_tracker, GRPC_CHANNEL_SHUTDOWN,
       GRPC_ERROR_CREATE_FROM_STATIC_STRING("Channel Shutdown"), "rr_shutdown");
   for (size_t i = 0; i < p->num_subchannels; i++) {
-<<<<<<< HEAD
     subchannel_data *sd = p->subchannels[i];
-    grpc_subchannel_notify_on_state_change(exec_ctx, sd->subchannel, NULL, NULL,
-                                           &sd->connectivity_changed_closure);
-=======
-    subchannel_data *sd = &p->subchannels[i];
     if (sd->subchannel != NULL) {
+      // unsubscribe
+      sd->shutting_down = true;
       grpc_subchannel_notify_on_state_change(exec_ctx, sd->subchannel, NULL,
                                              NULL,
                                              &sd->connectivity_changed_closure);
     }
->>>>>>> 275bc932
   }
 }
 
@@ -378,26 +281,9 @@
 
 static void start_picking_locked(grpc_exec_ctx *exec_ctx,
                                  round_robin_lb_policy *p) {
-<<<<<<< HEAD
-  size_t i;
-  p->started_picking = true;
-
-  for (i = 0; i < p->num_subchannels; i++) {
-    subchannel_data *sd = p->subchannels[i];
-    /* use some sentinel value outside of the range of grpc_connectivity_state
-     * to signal an undefined previous state. We won't be referring to this
-     * value again and it'll be overwritten after the first call to
-     * rr_connectivity_changed */
-    sd->prev_connectivity_state = GRPC_CHANNEL_INIT;
-    sd->curr_connectivity_state = GRPC_CHANNEL_IDLE;
-    GRPC_LB_POLICY_WEAK_REF(&p->base, "start_picking");
-    grpc_subchannel_notify_on_state_change(
-        exec_ctx, sd->subchannel, p->base.interested_parties,
-        &sd->curr_connectivity_state, &sd->connectivity_changed_closure);
-=======
   p->started_picking = true;
   for (size_t i = 0; i < p->num_subchannels; i++) {
-    subchannel_data *sd = &p->subchannels[i];
+    subchannel_data *sd = p->subchannels[i];
     if (sd->subchannel != NULL) {
       GRPC_LB_POLICY_WEAK_REF(&p->base, "rr_connectivity");
       grpc_subchannel_notify_on_state_change(
@@ -405,7 +291,6 @@
           &sd->pending_connectivity_state_unsafe,
           &sd->connectivity_changed_closure);
     }
->>>>>>> 275bc932
   }
 }
 
@@ -428,7 +313,7 @@
   const size_t next_ready_index = get_next_ready_subchannel_index_locked(p);
   if (next_ready_index < p->num_subchannels) {
     /* readily available, report right away */
-    subchannel_data *sd = &p->subchannels[next_ready_index];
+    subchannel_data *sd = p->subchannels[next_ready_index];
     *target = GRPC_CONNECTED_SUBCHANNEL_REF(
         grpc_subchannel_get_connected_subchannel(sd->subchannel), "rr_picked");
     if (user_data != NULL) {
@@ -436,13 +321,8 @@
     }
     if (GRPC_TRACER_ON(grpc_lb_round_robin_trace)) {
       gpr_log(GPR_DEBUG,
-<<<<<<< HEAD
-              "[RR pick] target <-- connected subchannel %p (node %p)",
-              (void *)*target, (void *)selected);
-=======
-              "[RR PICK] TARGET <-- CONNECTED SUBCHANNEL %p (INDEX %zu)",
-              (void *)*target, next_ready_index);
->>>>>>> 275bc932
+              "[RR PICK] TARGET <-- CONNECTED SUBCHANNEL %p (INDEX %lu)",
+              (void *)*target, (unsigned long)next_ready_index);
     }
     /* only advance the last picked pointer if the selection was used */
     update_last_ready_subchannel_index_locked(p, next_ready_index);
@@ -543,35 +423,23 @@
                                            grpc_error *error) {
   subchannel_data *sd = arg;
   round_robin_lb_policy *p = sd->policy;
-<<<<<<< HEAD
-  pending_pick *pp;
-
-  GRPC_ERROR_REF(error);
-
-  if (sd->updating) {
-    if (GRPC_TRACER_ON(grpc_lb_round_robin_trace)) {
-      gpr_log(GPR_DEBUG, "Round Robin %p disposing of outdated subchannel %p",
-              (void *)p, (void *)sd->subchannel);
-    }
-    /* remove from ready list if still present */
-    if (sd->ready_list_node != NULL) {
-      remove_disconnected_sc_locked(p, sd->ready_list_node);
-      sd->ready_list_node = NULL;
-    }
-    sd->curr_connectivity_state = GRPC_CHANNEL_SHUTDOWN;
-    update_lb_connectivity_status(exec_ctx, sd, error);
-
-    GRPC_SUBCHANNEL_UNREF(exec_ctx, sd->subchannel, "rr_update");
-    if (sd->user_data != NULL) {
-      GPR_ASSERT(sd->user_data_vtable != NULL);
-      sd->user_data_vtable->destroy(exec_ctx, sd->user_data);
-    }
+  if (sd->shutting_down) {
+    if (sd->subchannel != NULL) {
+      // Note that sd->subchannel could be NULL if the subchannel had shutdown
+      // between the setting of sd->shutting_down and the invocation of this
+      // callback. In that case, sd->user_data is already destroyed.
+      GRPC_SUBCHANNEL_UNREF(exec_ctx, sd->subchannel, "rr_sd_shutdown");
+      if (sd->user_data != NULL) {
+        GPR_ASSERT(sd->user_data_vtable != NULL);
+        sd->user_data_vtable->destroy(exec_ctx, sd->user_data);
+      }
+    }
+    // If sd->shutting_down is true, the subchannel has already
+    // been unsubscribed from connectivity updates: it's safe to free "sd".
     gpr_free(sd);
-    /* unref the "rr_connectivity" weak ref from start_picking */
-    GRPC_LB_POLICY_WEAK_UNREF(exec_ctx, &p->base, "rr_update");
+    GRPC_LB_POLICY_WEAK_UNREF(exec_ctx, &p->base, "rr_connectivity");
     return;
   }
-=======
   // Now that we're inside the combiner, copy the pending connectivity
   // state (which was set by the connectivity state watcher) to
   // curr_connectivity_state, which is what we use inside of the combiner.
@@ -580,11 +448,10 @@
     gpr_log(GPR_DEBUG,
             "[RR %p] connectivity changed for subchannel %p: "
             "prev_state=%d new_state=%d",
-            p, sd->subchannel, sd->prev_connectivity_state,
+            (void *)p, (void *)sd->subchannel, sd->prev_connectivity_state,
             sd->curr_connectivity_state);
   }
   // If we're shutting down, unref and return.
->>>>>>> 275bc932
   if (p->shutdown) {
     GRPC_LB_POLICY_WEAK_UNREF(exec_ctx, &p->base, "rr_connectivity");
     return;
@@ -622,7 +489,7 @@
        * p->pending_picks. This preemtively replicates rr_pick()'s actions. */
       const size_t next_ready_index = get_next_ready_subchannel_index_locked(p);
       GPR_ASSERT(next_ready_index < p->num_subchannels);
-      subchannel_data *selected = &p->subchannels[next_ready_index];
+      subchannel_data *selected = p->subchannels[next_ready_index];
       if (p->pending_picks != NULL) {
         /* if the selected subchannel is going to be used for the pending
          * picks, update the last picked pointer */
@@ -638,86 +505,20 @@
           *pp->user_data = selected->user_data;
         }
         if (GRPC_TRACER_ON(grpc_lb_round_robin_trace)) {
-<<<<<<< HEAD
-          gpr_log(GPR_DEBUG, "Round Robin %p, subchannel %p ready. (node %p)",
-                  (void *)p, (void *)selected->subchannel, (void *)selected);
-=======
           gpr_log(GPR_DEBUG,
-                  "[RR CONN CHANGED] TARGET <-- SUBCHANNEL %p (INDEX %zu)",
-                  (void *)selected->subchannel, next_ready_index);
->>>>>>> 275bc932
+                  "[RR CONN CHANGED] TARGET <-- SUBCHANNEL %p (INDEX %lu)",
+                  (void *)selected->subchannel,
+                  (unsigned long)next_ready_index);
         }
         grpc_closure_sched(exec_ctx, pp->on_complete, GRPC_ERROR_NONE);
         gpr_free(pp);
       }
-<<<<<<< HEAD
-      update_lb_connectivity_status(exec_ctx, sd, error);
-      sd->prev_connectivity_state = sd->curr_connectivity_state;
-      /* renew notification: reuses the "rr_connectivity" weak ref */
-      grpc_subchannel_notify_on_state_change(
-          exec_ctx, sd->subchannel, p->base.interested_parties,
-          &sd->curr_connectivity_state, &sd->connectivity_changed_closure);
-      break;
-    case GRPC_CHANNEL_IDLE:
-      ++p->num_idle;
-    /* fallthrough */
-    case GRPC_CHANNEL_CONNECTING:
-      update_state_counters(sd);
-      update_lb_connectivity_status(exec_ctx, sd, error);
-      sd->prev_connectivity_state = sd->curr_connectivity_state;
-      /* renew notification: reuses the "rr_connectivity" weak ref */
-      grpc_subchannel_notify_on_state_change(
-          exec_ctx, sd->subchannel, p->base.interested_parties,
-          &sd->curr_connectivity_state, &sd->connectivity_changed_closure);
-      break;
-    case GRPC_CHANNEL_TRANSIENT_FAILURE:
-      ++p->num_transient_failures;
-      /* remove from ready list if still present */
-      if (sd->ready_list_node != NULL) {
-        remove_disconnected_sc_locked(p, sd->ready_list_node);
-        sd->ready_list_node = NULL;
-      }
-      update_lb_connectivity_status(exec_ctx, sd, error);
-      sd->prev_connectivity_state = sd->curr_connectivity_state;
-      /* renew notification: reuses the "rr_connectivity" weak ref */
-      grpc_subchannel_notify_on_state_change(
-          exec_ctx, sd->subchannel, p->base.interested_parties,
-          &sd->curr_connectivity_state, &sd->connectivity_changed_closure);
-      break;
-    case GRPC_CHANNEL_SHUTDOWN:
-      update_state_counters(sd);
-      if (sd->ready_list_node != NULL) {
-        remove_disconnected_sc_locked(p, sd->ready_list_node);
-        sd->ready_list_node = NULL;
-      }
-      --p->num_subchannels;
-      GPR_SWAP(subchannel_data *, p->subchannels[sd->index],
-               p->subchannels[p->num_subchannels]);
-      GRPC_SUBCHANNEL_UNREF(exec_ctx, sd->subchannel, "rr_subchannel_shutdown");
-      p->subchannels[sd->index]->index = sd->index;
-      if (update_lb_connectivity_status(exec_ctx, sd, error) ==
-          GRPC_CHANNEL_SHUTDOWN) {
-        /* the policy is shutting down. Flush all the pending picks... */
-        while ((pp = p->pending_picks)) {
-          p->pending_picks = pp->next;
-          *pp->target = NULL;
-          grpc_closure_sched(exec_ctx, pp->on_complete, GRPC_ERROR_NONE);
-          gpr_free(pp);
-        }
-      }
-      gpr_free(sd);
-      /* unref the "rr_connectivity" weak ref from start_picking */
-      GRPC_LB_POLICY_WEAK_UNREF(exec_ctx, &p->base,
-                                "rr_connectivity_sc_shutdown");
-      break;
-=======
     }
     /* renew notification: reuses the "rr_connectivity" weak ref */
     grpc_subchannel_notify_on_state_change(
         exec_ctx, sd->subchannel, p->base.interested_parties,
         &sd->pending_connectivity_state_unsafe,
         &sd->connectivity_changed_closure);
->>>>>>> 275bc932
   }
 }
 
@@ -741,7 +542,7 @@
   round_robin_lb_policy *p = (round_robin_lb_policy *)pol;
   const size_t next_ready_index = get_next_ready_subchannel_index_locked(p);
   if (next_ready_index < p->num_subchannels) {
-    subchannel_data *selected = &p->subchannels[next_ready_index];
+    subchannel_data *selected = p->subchannels[next_ready_index];
     grpc_connected_subchannel *target = GRPC_CONNECTED_SUBCHANNEL_REF(
         grpc_subchannel_get_connected_subchannel(selected->subchannel),
         "rr_picked");
@@ -756,160 +557,148 @@
 static bool rr_update_locked(grpc_exec_ctx *exec_ctx, grpc_lb_policy *policy,
                              const grpc_lb_policy_args *args) {
   round_robin_lb_policy *p = (round_robin_lb_policy *)policy;
-  /* Find the number of backend addresses. We ignore balancer addresses, since
-   * we don't know how to handle them. We also need to remove the LB addresses
-   * in order to be able to compare the subchannel keys of subchannels
-   * connecting to the same server but from a different batch of addresses. */
+  /* Find the number of backend addresses. We ignore balancer
+   * addresses, since we don't know how to handle them. */
   const grpc_arg *arg =
       grpc_channel_args_find(args->args, GRPC_ARG_LB_ADDRESSES);
   if (arg == NULL || arg->type != GRPC_ARG_POINTER) {
-    return false;
-  }
-  const grpc_lb_addresses *addresses = arg->value.pointer.p;
+    return NULL;
+  }
+  grpc_lb_addresses *addresses = arg->value.pointer.p;
   size_t num_addrs = 0;
   for (size_t i = 0; i < addresses->num_addresses; i++) {
     if (!addresses->addresses[i].is_balancer) ++num_addrs;
   }
-  if (num_addrs == 0) return false;
-  if (GRPC_TRACER_ON(grpc_lb_round_robin_trace)) {
-    gpr_log(GPR_INFO, "Round Robin %p received update with %lu addresses",
-            (void *)p, (unsigned long)num_addrs);
-  }
-
-  typedef struct {
-    bool ignore;
-    grpc_subchannel_args args;
-  } nullable_subchannel_args;
-
-  nullable_subchannel_args *sc_args = gpr_zalloc(sizeof(*sc_args) * num_addrs);
+
+  subchannel_data **update_subchannels = NULL;
+  if (num_addrs > 0) {
+    update_subchannels = gpr_zalloc(sizeof(*update_subchannels) * num_addrs);
+  } else {
+    // an empty update skips to the unreffing of the current subchannels, if any
+    goto unref;
+  }
+
+  grpc_subchannel_args sc_args;
+  size_t subchannel_index = 0;
   static const char *keys_to_remove[] = {GRPC_ARG_SUBCHANNEL_ADDRESS,
                                          GRPC_ARG_LB_ADDRESSES};
-  size_t sc_args_count = 0;
-
-<<<<<<< HEAD
-  /* 1. Create list of subchannel args for new addresses in \a args. */
-=======
-  grpc_subchannel_args sc_args;
-  size_t subchannel_index = 0;
->>>>>>> 275bc932
+  /* 1. Create subchannels for addresses in the update. */
   for (size_t i = 0; i < addresses->num_addresses; i++) {
     /* Skip balancer addresses, since we only know how to handle backends. */
     if (addresses->addresses[i].is_balancer) continue;
+    GPR_ASSERT(i < num_addrs);
+    memset(&sc_args, 0, sizeof(grpc_subchannel_args));
     grpc_arg addr_arg =
         grpc_create_subchannel_address_arg(&addresses->addresses[i].address);
     grpc_channel_args *new_args = grpc_channel_args_copy_and_add_and_remove(
         args->args, keys_to_remove, GPR_ARRAY_SIZE(keys_to_remove), &addr_arg,
         1);
     gpr_free(addr_arg.value.string);
-    sc_args[sc_args_count++].args.args = new_args;
-  }
-
-  /* 2. Mark known subchannels present in update to ignore them. Move known
-   * subchannels present in the update to the begining of p->subchannels,
-   * discard the rest of the known subchannels (those not present in the
-   * update). */
-  size_t next_recycled_idx = 0; /* where the next recycled SC would go */
-  size_t num_new_extra_subchannels = sc_args_count;
-  for (size_t i = 0; i < p->num_subchannels; ++i) {
-    GPR_ASSERT(p->subchannels[i] != NULL);
-    const grpc_subchannel_key *curr_sc_key =
-        grpc_subchannel_get_key(p->subchannels[i]->subchannel);
-    bool curr_sc_in_update = false; /* is the ith SC amongst the updates? */
-    for (size_t j = 0; j < sc_args_count; j++) {
-      grpc_subchannel_key *new_sc_key =
-          grpc_subchannel_key_create(&sc_args[j].args);
-      const bool known_subchannel_in_update =
-          grpc_subchannel_key_compare(curr_sc_key, new_sc_key) == 0;
-      grpc_subchannel_key_destroy(exec_ctx, new_sc_key);
-      if (known_subchannel_in_update) {
-        sc_args[j].ignore = true; /* Known SC: don't create new SC. */
-        curr_sc_in_update = true;
-        --num_new_extra_subchannels;
-      }
-    }
-    if (curr_sc_in_update) {
-      GPR_SWAP(subchannel_data *, p->subchannels[i],
-               p->subchannels[next_recycled_idx]);
-      ++next_recycled_idx;
-    }
-  }
-
-  /* 3. Dispose of outdated subchannels, p->subchannels[next_recycled_idx:] */
-  for (size_t i = next_recycled_idx; i < p->num_subchannels; i++) {
-    subchannel_data *sd = p->subchannels[i];
-    sd->updating = true;
-    grpc_subchannel_notify_on_state_change(exec_ctx, sd->subchannel, NULL, NULL,
-                                           &sd->connectivity_changed_closure);
-  }
-
-  if (num_new_extra_subchannels > p->subchannels_capacity) {
-    p->subchannels_capacity += num_new_extra_subchannels;
-    p->subchannels = gpr_realloc(
-        p->subchannels, sizeof(*p->subchannels) * p->subchannels_capacity);
-  }
-
-  /* 4. Create subchannels for addresses unique to the update  */
-  size_t new_subchannel_idx = next_recycled_idx;
-  for (size_t i = 0; i < sc_args_count; i++) {
-    if (sc_args[i].ignore) continue;
+    sc_args.args = new_args;
     grpc_subchannel *subchannel = grpc_client_channel_factory_create_subchannel(
-        exec_ctx, args->client_channel_factory, &sc_args[i].args);
+        exec_ctx, args->client_channel_factory, &sc_args);
     if (GRPC_TRACER_ON(grpc_lb_round_robin_trace)) {
       char *address_uri =
           grpc_sockaddr_to_uri(&addresses->addresses[i].address);
-<<<<<<< HEAD
-      gpr_log(GPR_DEBUG,
-              "Round Robin %p created subchannel %p for address uri %s",
-              (void *)p, (void *)subchannel, address_uri);
-=======
-      gpr_log(GPR_DEBUG, "index %zu: Created subchannel %p for address uri %s",
-              subchannel_index, (void *)subchannel, address_uri);
->>>>>>> 275bc932
+      gpr_log(GPR_DEBUG, "index %lu: Created subchannel %p for address uri %s",
+              (unsigned long)subchannel_index, (void *)subchannel, address_uri);
       gpr_free(address_uri);
     }
+    grpc_channel_args_destroy(exec_ctx, new_args);
+
     if (subchannel != NULL) {
-<<<<<<< HEAD
-      subchannel_data *sd = gpr_zalloc(sizeof(*sd));
-      p->subchannels[new_subchannel_idx] = sd;
-      sd->index = new_subchannel_idx++;
-=======
-      subchannel_data *sd = &p->subchannels[subchannel_index];
->>>>>>> 275bc932
-      sd->policy = p;
-      sd->subchannel = subchannel;
-      /* use some sentinel value outside of the range of grpc_connectivity_state
-       * to signal an undefined previous state. We won't be referring to this
-       * value again and it'll be overwritten after the first call to
-       * rr_connectivity_changed */
-      sd->prev_connectivity_state = GRPC_CHANNEL_INIT;
-      sd->curr_connectivity_state = GRPC_CHANNEL_IDLE;
-      sd->user_data_vtable = addresses->user_data_vtable;
-      if (sd->user_data_vtable != NULL) {
-        sd->user_data =
-            sd->user_data_vtable->copy(addresses->addresses[i].user_data);
-      }
-      grpc_closure_init(&sd->connectivity_changed_closure,
-                        rr_connectivity_changed_locked, sd,
-                        grpc_combiner_scheduler(args->combiner, false));
-<<<<<<< HEAD
-      if (p->started_picking) {
+      // Look for subchannel in current p->subchannels to increase its refcount.
+      subchannel_data *curr_sd = NULL;
+      for (size_t j = 0; j < p->num_subchannels; ++j) {
+        if (p->subchannels[j]->subchannel == subchannel) {
+          curr_sd = p->subchannels[j];
+          gpr_ref(&curr_sd->refcount);
+          break;  // there should be only one.
+        }
+      }
+      if (curr_sd != NULL) {
+        update_subchannels[subchannel_index] = curr_sd;
+        if (GRPC_TRACER_ON(grpc_lb_round_robin_trace)) {
+          char *address_uri =
+              grpc_sockaddr_to_uri(&addresses->addresses[i].address);
+          gpr_log(GPR_DEBUG, "Reusing subchannel %p for address uri %s",
+                  (void *)subchannel, address_uri);
+          gpr_free(address_uri);
+        }
+        // Discount the subchannel ref from the unnecessary creation in step 1
+        // of the subchannel being resused.
+        GRPC_SUBCHANNEL_UNREF(exec_ctx, subchannel, "rr_update_sc_known");
+      } else {
+        subchannel_data *sd = gpr_zalloc(sizeof(*sd));
+        gpr_ref_init(&sd->refcount, 1);
+        sd->policy = p;
+        sd->subchannel = subchannel;
+        /* use some sentinel value outside of the range of
+         * grpc_connectivity_state to signal an undefined previous state. We
+         * won't be referring to this value again and it'll be overwritten after
+         * the first call to rr_connectivity_changed */
         sd->prev_connectivity_state = GRPC_CHANNEL_INIT;
         sd->curr_connectivity_state = GRPC_CHANNEL_IDLE;
-        GRPC_LB_POLICY_WEAK_REF(&p->base, "start_picking_update");
+        sd->user_data_vtable = addresses->user_data_vtable;
+        if (sd->user_data_vtable != NULL) {
+          sd->user_data =
+              sd->user_data_vtable->copy(addresses->addresses[i].user_data);
+        }
+        grpc_closure_init(&sd->connectivity_changed_closure,
+                          rr_connectivity_changed_locked, sd,
+                          grpc_combiner_scheduler(args->combiner, false));
+        GRPC_LB_POLICY_WEAK_REF(&p->base, "rr_connectivity_update");
+        if (p->started_picking) {
+          grpc_subchannel_notify_on_state_change(
+              exec_ctx, sd->subchannel, p->base.interested_parties,
+              &sd->pending_connectivity_state_unsafe,
+              &sd->connectivity_changed_closure);
+        }
+        update_subchannels[subchannel_index] = sd;
+      }
+      ++subchannel_index;
+    }
+  }
+
+unref:
+  /* 2. Unref all subchannels in p->subchannels. Subchannels present in both the
+   * update and p->subchannels will net +1 references. Those missing in the
+   * update will net -1. */
+  for (size_t i = 0; i < p->num_subchannels; ++i) {
+    subchannel_data *sd = p->subchannels[i];
+    if (sd->subchannel != NULL) {
+      if (GRPC_TRACER_ON(grpc_lb_round_robin_trace)) {
+        gpr_log(GPR_DEBUG, "Unreffing already present subchannel %p",
+                (void *)sd->subchannel);
+      }
+      if (gpr_unref(&sd->refcount)) {
+        // Once a subchannel isn't referenced, unsubscribe from its connectivity
+        // status and mark it as shutting down. The \a sd->shutting_down bit
+        // will be consumed in the sd->connectivity_changed_closure callback.
+        if (GRPC_TRACER_ON(grpc_lb_round_robin_trace)) {
+          gpr_log(GPR_DEBUG, "Subchannel %p shutting down!",
+                  (void *)sd->subchannel);
+        }
+        sd->shutting_down = true;
+        // unsubscribe
         grpc_subchannel_notify_on_state_change(
-            exec_ctx, sd->subchannel, p->base.interested_parties,
-            &sd->curr_connectivity_state, &sd->connectivity_changed_closure);
-      }
-    }
-  }
-
-  for (size_t i = 0; i < sc_args_count; i++) {
-    grpc_channel_args_destroy(exec_ctx,
-                              (grpc_channel_args *)(sc_args[i].args.args));
-  }
-  gpr_free(sc_args);
-  p->num_subchannels = new_subchannel_idx;
-  if (new_subchannel_idx == 0) return false;
+            exec_ctx, sd->subchannel, NULL, NULL,
+            &sd->connectivity_changed_closure);
+      }
+    }
+  }
+
+  if (subchannel_index > 0) {
+    if (p->subchannels != NULL) gpr_free(p->subchannels);
+    p->subchannels = update_subchannels;
+    p->num_subchannels = subchannel_index;
+    // Initialize the last pick index to the last subchannel, so that the first
+    // pick will start at the beginning of the list.
+    p->last_ready_subchannel_index = subchannel_index - 1;
+  } else {
+    gpr_free(update_subchannels);
+    return false;
+  }
   return true;
 }
 
@@ -935,31 +724,11 @@
   GPR_ASSERT(args->client_channel_factory != NULL);
   round_robin_lb_policy *p = gpr_zalloc(sizeof(*p));
   if (!rr_update_locked(exec_ctx, &p->base, args)) {
-=======
-      ++subchannel_index;
-    }
-  }
-  if (subchannel_index == 0) {
-    /* couldn't create any subchannel. Bail out */
->>>>>>> 275bc932
+    for (size_t i = 0; i < p->num_subchannels; ++i) gpr_free(p->subchannels[i]);
     gpr_free(p->subchannels);
     gpr_free(p);
     return NULL;
   }
-<<<<<<< HEAD
-  /* The (dummy node) root of the ready list */
-  p->ready_list.subchannel = NULL;
-  p->ready_list.prev = NULL;
-  p->ready_list.next = NULL;
-  p->ready_list_last_pick = &p->ready_list;
-=======
-  p->num_subchannels = subchannel_index;
-
-  // Initialize the last pick index to the last subchannel, so that the
-  // first pick will start at the beginning of the list.
-  p->last_ready_subchannel_index = subchannel_index - 1;
-
->>>>>>> 275bc932
   grpc_lb_policy_init(&p->base, &round_robin_lb_policy_vtable, args->combiner);
   grpc_connectivity_state_init(&p->state_tracker, GRPC_CHANNEL_IDLE,
                                "round_robin");
