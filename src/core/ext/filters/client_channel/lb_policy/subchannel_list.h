--- conflicted
+++ resolved
@@ -514,13 +514,8 @@
     // policy, which does not use a SubchannelList.
     GPR_ASSERT(!addresses[i].IsBalancer());
     InlinedVector<grpc_arg, 4> args_to_add;
-<<<<<<< HEAD
-    args_to_add.emplace_back(SubchannelPoolInterface::CreateChannelArg(
-        policy_->subchannel_pool()));
-=======
     args_to_add.emplace_back(
         SubchannelPoolInterface::CreateChannelArg(policy_->subchannel_pool()));
->>>>>>> 4b7da8ab
     const size_t subchannel_address_arg_index = args_to_add.size();
     args_to_add.emplace_back(
         grpc_create_subchannel_address_arg(&addresses[i].address()));
