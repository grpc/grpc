--- conflicted
+++ resolved
@@ -69,7 +69,6 @@
 #include "src/core/lib/channel/channelz.h"
 #include "src/core/lib/config/core_configuration.h"
 #include "src/core/lib/debug/trace.h"
-#include "src/core/lib/event_engine/event_engine_factory.h"
 #include "src/core/lib/gprpp/debug_location.h"
 #include "src/core/lib/gprpp/dual_ref_counted.h"
 #include "src/core/lib/gprpp/orphanable.h"
@@ -83,11 +82,6 @@
 #include "src/core/lib/iomgr/error.h"
 #include "src/core/lib/iomgr/exec_ctx.h"
 #include "src/core/lib/iomgr/pollset_set.h"
-<<<<<<< HEAD
-#include "src/core/lib/iomgr/work_serializer.h"
-=======
-#include "src/core/lib/iomgr/timer.h"
->>>>>>> 3d59abc9
 #include "src/core/lib/json/json.h"
 #include "src/core/lib/json/json_args.h"
 #include "src/core/lib/json/json_object_loader.h"
@@ -115,14 +109,9 @@
 
 namespace {
 
-<<<<<<< HEAD
 using ::grpc_event_engine::experimental::EventEngine;
-using ::grpc_event_engine::experimental::GetDefaultEventEngine;
-
-const char* kRls = "rls_experimental";
-=======
+
 constexpr absl::string_view kRls = "rls_experimental";
->>>>>>> 3d59abc9
 const char kGrpc[] = "grpc";
 const char* kRlsRequestPath = "/grpc.lookup.v1.RouteLookupService/RouteLookup";
 const char* kFakeTargetFieldValue = "fake_target_field_value";
@@ -1127,14 +1116,18 @@
 RlsLb::Cache::Entry::BackoffTimer::BackoffTimer(RefCountedPtr<Entry> entry,
                                                 Timestamp backoff_time)
     : entry_(std::move(entry)) {
-  backoff_timer_task_handle_ = GetDefaultEventEngine()->RunAfter(
-      backoff_time - ExecCtx::Get()->Now(),
-      [self = Ref(DEBUG_LOCATION, "BackoffTimer")] { self->OnBackoffTimer(); });
+  backoff_timer_task_handle_ =
+      entry_->lb_policy_->channel_control_helper()->GetEventEngine()->RunAfter(
+          backoff_time - ExecCtx::Get()->Now(),
+          [self = Ref(DEBUG_LOCATION, "BackoffTimer")] {
+            self->OnBackoffTimer();
+          });
 }
 
 void RlsLb::Cache::Entry::BackoffTimer::Orphan() {
   if (backoff_timer_task_handle_.has_value()) {
-    if (GetDefaultEventEngine()->Cancel(*backoff_timer_task_handle_)) {
+    if (entry_->lb_policy_->channel_control_helper()->GetEventEngine()->Cancel(
+            *backoff_timer_task_handle_)) {
       if (GRPC_TRACE_FLAG_ENABLED(grpc_lb_rls_trace)) {
         gpr_log(
             GPR_INFO, "[rlslb %p] cache entry=%p %s, backoff timer canceled",
@@ -1373,13 +1366,10 @@
 //
 
 RlsLb::Cache::Cache(RlsLb* lb_policy) : lb_policy_(lb_policy) {
-<<<<<<< HEAD
-=======
-  Timestamp now = Timestamp::Now();
->>>>>>> 3d59abc9
   lb_policy_->Ref(DEBUG_LOCATION, "CacheCleanupTimer").release();
-  cleanup_timer_handle_ = GetDefaultEventEngine()->RunAfter(
-      kCacheCleanupTimerInterval, [this] { OnCleanupTimer(); });
+  cleanup_timer_handle_ =
+      lb_policy->channel_control_helper()->GetEventEngine()->RunAfter(
+          kCacheCleanupTimerInterval, [this] { OnCleanupTimer(); });
 }
 
 RlsLb::Cache::Entry* RlsLb::Cache::Find(const RequestKey& key) {
@@ -1434,7 +1424,8 @@
   map_.clear();
   lru_list_.clear();
   if (cleanup_timer_handle_.has_value() &&
-      GetDefaultEventEngine()->Cancel(*cleanup_timer_handle_)) {
+      lb_policy_->channel_control_helper()->GetEventEngine()->Cancel(
+          *cleanup_timer_handle_)) {
     if (GRPC_TRACE_FLAG_ENABLED(grpc_lb_rls_trace)) {
       gpr_log(GPR_INFO, "[rlslb %p] cache cleanup timer canceled", lb_policy_);
     }
@@ -1443,7 +1434,6 @@
   }
 }
 
-<<<<<<< HEAD
 void RlsLb::Cache::OnCleanupTimer() {
   {
     MutexLock lock(&lb_policy_->mu_);
@@ -1455,18 +1445,6 @@
         if (GRPC_TRACE_FLAG_ENABLED(grpc_lb_rls_trace)) {
           gpr_log(GPR_INFO, "[rlslb %p] cache cleanup timer fired", lb_policy_);
         }
-=======
-void RlsLb::Cache::OnCleanupTimer(void* arg, grpc_error_handle error) {
-  Cache* cache = static_cast<Cache*>(arg);
-  cache->lb_policy_->work_serializer()->Run(
-      [cache, error]() {
-        RefCountedPtr<RlsLb> lb_policy(cache->lb_policy_);
-        if (GRPC_TRACE_FLAG_ENABLED(grpc_lb_rls_trace)) {
-          gpr_log(GPR_INFO, "[rlslb %p] cache cleanup timer fired (%s)",
-                  cache->lb_policy_, StatusToString(error).c_str());
-        }
-        if (error == absl::CancelledError()) return;
->>>>>>> 3d59abc9
         MutexLock lock(&lb_policy->mu_);
         if (lb_policy->is_shutdown_) return;
         for (auto it = map_.begin(); it != map_.end();) {
@@ -1478,13 +1456,10 @@
             ++it;
           }
         }
-<<<<<<< HEAD
-=======
-        Timestamp now = Timestamp::Now();
->>>>>>> 3d59abc9
         lb_policy.release();
-        cleanup_timer_handle_ = GetDefaultEventEngine()->RunAfter(
-            kCacheCleanupTimerInterval, [this] { OnCleanupTimer(); });
+        cleanup_timer_handle_ =
+            lb_policy->channel_control_helper()->GetEventEngine()->RunAfter(
+                kCacheCleanupTimerInterval, [this] { OnCleanupTimer(); });
       },
       DEBUG_LOCATION);
 }
