--- conflicted
+++ resolved
@@ -629,45 +629,8 @@
         false /* failed_to_send */, false /* known_received */,
         wc_arg->client_stats);
     grpc_grpclb_client_stats_unref(wc_arg->client_stats);
-<<<<<<< HEAD
     GPR_ASSERT(wc_arg->wrapped_closure != NULL);
-    grpc_closure_sched(exec_ctx, wc_arg->wrapped_closure, GRPC_ERROR_NONE);
-=======
-    if (force_async) {
-      GPR_ASSERT(wc_arg->wrapped_closure != NULL);
-      GRPC_CLOSURE_SCHED(exec_ctx, wc_arg->wrapped_closure, GRPC_ERROR_NONE);
-      gpr_free(wc_arg->free_when_done);
-      return false;
-    }
-    gpr_free(wc_arg->free_when_done);
-    return true;
-  }
-  // Pick via the RR policy.
-  const bool pick_done = grpc_lb_policy_pick_locked(
-      exec_ctx, wc_arg->rr_policy, pick_args, target, wc_arg->context,
-      (void **)&wc_arg->lb_token, &wc_arg->wrapper_closure);
-  if (pick_done) {
-    /* synchronous grpc_lb_policy_pick call. Unref the RR policy. */
-    if (GRPC_TRACER_ON(grpc_lb_glb_trace)) {
-      gpr_log(GPR_INFO, "Unreffing RR (0x%" PRIxPTR ")",
-              (intptr_t)wc_arg->rr_policy);
-    }
-    GRPC_LB_POLICY_UNREF(exec_ctx, wc_arg->rr_policy, "glb_pick_sync");
-    /* add the load reporting initial metadata */
-    initial_metadata_add_lb_token(exec_ctx, pick_args->initial_metadata,
-                                  pick_args->lb_token_mdelem_storage,
-                                  GRPC_MDELEM_REF(wc_arg->lb_token));
-    // Pass on client stats via context. Passes ownership of the reference.
-    GPR_ASSERT(wc_arg->client_stats != NULL);
-    wc_arg->context[GRPC_GRPCLB_CLIENT_STATS].value = wc_arg->client_stats;
-    wc_arg->context[GRPC_GRPCLB_CLIENT_STATS].destroy = destroy_client_stats;
-    if (force_async) {
-      GPR_ASSERT(wc_arg->wrapped_closure != NULL);
-      GRPC_CLOSURE_SCHED(exec_ctx, wc_arg->wrapped_closure, GRPC_ERROR_NONE);
-      gpr_free(wc_arg->free_when_done);
-      return false;
-    }
->>>>>>> f38016a7
+    GRPC_CLOSURE_SCHED(exec_ctx, wc_arg->wrapped_closure, GRPC_ERROR_NONE);
     gpr_free(wc_arg->free_when_done);
   } else {
     // Pick via the RR policy.
