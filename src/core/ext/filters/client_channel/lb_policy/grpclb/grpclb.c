/*
 *
 * Copyright 2016, Google Inc.
 * All rights reserved.
 *
 * Redistribution and use in source and binary forms, with or without
 * modification, are permitted provided that the following conditions are
 * met:
 *
 *     * Redistributions of source code must retain the above copyright
 * notice, this list of conditions and the following disclaimer.
 *     * Redistributions in binary form must reproduce the above
 * copyright notice, this list of conditions and the following disclaimer
 * in the documentation and/or other materials provided with the
 * distribution.
 *     * Neither the name of Google Inc. nor the names of its
 * contributors may be used to endorse or promote products derived from
 * this software without specific prior written permission.
 *
 * THIS SOFTWARE IS PROVIDED BY THE COPYRIGHT HOLDERS AND CONTRIBUTORS
 * "AS IS" AND ANY EXPRESS OR IMPLIED WARRANTIES, INCLUDING, BUT NOT
 * LIMITED TO, THE IMPLIED WARRANTIES OF MERCHANTABILITY AND FITNESS FOR
 * A PARTICULAR PURPOSE ARE DISCLAIMED. IN NO EVENT SHALL THE COPYRIGHT
 * OWNER OR CONTRIBUTORS BE LIABLE FOR ANY DIRECT, INDIRECT, INCIDENTAL,
 * SPECIAL, EXEMPLARY, OR CONSEQUENTIAL DAMAGES (INCLUDING, BUT NOT
 * LIMITED TO, PROCUREMENT OF SUBSTITUTE GOODS OR SERVICES; LOSS OF USE,
 * DATA, OR PROFITS; OR BUSINESS INTERRUPTION) HOWEVER CAUSED AND ON ANY
 * THEORY OF LIABILITY, WHETHER IN CONTRACT, STRICT LIABILITY, OR TORT
 * (INCLUDING NEGLIGENCE OR OTHERWISE) ARISING IN ANY WAY OUT OF THE USE
 * OF THIS SOFTWARE, EVEN IF ADVISED OF THE POSSIBILITY OF SUCH DAMAGE.
 *
 */

/** Implementation of the gRPC LB policy.
 *
 * This policy takes as input a set of resolved addresses {a1..an} for which the
 * LB set was set (it's the resolver's responsibility to ensure this). That is
 * to say, {a1..an} represent a collection of LB servers.
 *
 * An internal channel (\a glb_lb_policy.lb_channel) is created over {a1..an}.
 * This channel behaves just like a regular channel. In particular, the
 * constructed URI over the addresses a1..an will use the default pick first
 * policy to select from this list of LB server backends.
 *
 * The first time the policy gets a request for a pick, a ping, or to exit the
 * idle state, \a query_for_backends_locked() is called. This function sets up
 * and initiates the internal communication with the LB server. In particular,
 * it's responsible for instantiating the internal *streaming* call to the LB
 * server (whichever address from {a1..an} pick-first chose). This call is
 * serviced by two callbacks, \a lb_on_server_status_received and \a
 * lb_on_response_received. The former will be called when the call to the LB
 * server completes. This can happen if the LB server closes the connection or
 * if this policy itself cancels the call (for example because it's shutting
 * down). If the internal call times out, the usual behavior of pick-first
 * applies, continuing to pick from the list {a1..an}.
 *
 * Upon sucesss, the incoming \a LoadBalancingResponse is processed by \a
 * res_recv. An invalid one results in the termination of the streaming call. A
 * new streaming call should be created if possible, failing the original call
 * otherwise. For a valid \a LoadBalancingResponse, the server list of actual
 * backends is extracted. A Round Robin policy will be created from this list.
 * There are two possible scenarios:
 *
 * 1. This is the first server list received. There was no previous instance of
 *    the Round Robin policy. \a rr_handover_locked() will instantiate the RR
 *    policy and perform all the pending operations over it.
 * 2. There's already a RR policy instance active. We need to introduce the new
 *    one build from the new serverlist, but taking care not to disrupt the
 *    operations in progress over the old RR instance. This is done by
 *    decreasing the reference count on the old policy. The moment no more
 *    references are held on the old RR policy, it'll be destroyed and \a
 *    glb_rr_connectivity_changed notified with a \a GRPC_CHANNEL_SHUTDOWN
 *    state. At this point we can transition to a new RR instance safely, which
 *    is done once again via \a rr_handover_locked().
 *
 *
 * Once a RR policy instance is in place (and getting updated as described),
 * calls to for a pick, a ping or a cancellation will be serviced right away by
 * forwarding them to the RR instance. Any time there's no RR policy available
 * (ie, right after the creation of the gRPCLB policy, if an empty serverlist is
 * received, etc), pick/ping requests are added to a list of pending picks/pings
 * to be flushed and serviced as part of \a rr_handover_locked() the moment the
 * RR policy instance becomes available.
 *
 * \see https://github.com/grpc/grpc/blob/master/doc/load-balancing.md for the
 * high level design and details. */

/* TODO(dgq):
 * - Implement LB service forwarding (point 2c. in the doc's diagram).
 */

/* With the addition of a libuv endpoint, sockaddr.h now includes uv.h when
   using that endpoint. Because of various transitive includes in uv.h,
   including windows.h on Windows, uv.h must be included before other system
   headers. Therefore, sockaddr.h must always be included first */
#include "src/core/lib/iomgr/sockaddr.h"

#include <limits.h>
#include <string.h>

#include <grpc/byte_buffer_reader.h>
#include <grpc/grpc.h>
#include <grpc/support/alloc.h>
#include <grpc/support/host_port.h>
#include <grpc/support/string_util.h>
#include <grpc/support/time.h>

#include "src/core/ext/filters/client_channel/client_channel.h"
#include "src/core/ext/filters/client_channel/client_channel_factory.h"
#include "src/core/ext/filters/client_channel/lb_policy/grpclb/client_load_reporting_filter.h"
#include "src/core/ext/filters/client_channel/lb_policy/grpclb/grpclb.h"
#include "src/core/ext/filters/client_channel/lb_policy/grpclb/grpclb_channel.h"
#include "src/core/ext/filters/client_channel/lb_policy/grpclb/grpclb_client_stats.h"
#include "src/core/ext/filters/client_channel/lb_policy/grpclb/load_balancer_api.h"
#include "src/core/ext/filters/client_channel/lb_policy_factory.h"
#include "src/core/ext/filters/client_channel/lb_policy_registry.h"
#include "src/core/ext/filters/client_channel/parse_address.h"
#include "src/core/ext/filters/client_channel/resolver/fake/fake_resolver.h"
#include "src/core/lib/channel/channel_args.h"
#include "src/core/lib/channel/channel_stack.h"
#include "src/core/lib/iomgr/combiner.h"
#include "src/core/lib/iomgr/sockaddr.h"
#include "src/core/lib/iomgr/sockaddr_utils.h"
#include "src/core/lib/iomgr/timer.h"
#include "src/core/lib/slice/slice_hash_table.h"
#include "src/core/lib/slice/slice_internal.h"
#include "src/core/lib/slice/slice_string_helpers.h"
#include "src/core/lib/support/backoff.h"
#include "src/core/lib/support/string.h"
#include "src/core/lib/surface/call.h"
#include "src/core/lib/surface/channel.h"
#include "src/core/lib/surface/channel_init.h"
#include "src/core/lib/transport/static_metadata.h"

#define GRPC_GRPCLB_MIN_CONNECT_TIMEOUT_SECONDS 20
#define GRPC_GRPCLB_INITIAL_CONNECT_BACKOFF_SECONDS 1
#define GRPC_GRPCLB_RECONNECT_BACKOFF_MULTIPLIER 1.6
#define GRPC_GRPCLB_RECONNECT_MAX_BACKOFF_SECONDS 120
#define GRPC_GRPCLB_RECONNECT_JITTER 0.2

grpc_tracer_flag grpc_lb_glb_trace = GRPC_TRACER_INITIALIZER(false);

/* add lb_token of selected subchannel (address) to the call's initial
 * metadata */
static grpc_error *initial_metadata_add_lb_token(
    grpc_exec_ctx *exec_ctx, grpc_metadata_batch *initial_metadata,
    grpc_linked_mdelem *lb_token_mdelem_storage, grpc_mdelem lb_token) {
  GPR_ASSERT(lb_token_mdelem_storage != NULL);
  GPR_ASSERT(!GRPC_MDISNULL(lb_token));
  return grpc_metadata_batch_add_tail(exec_ctx, initial_metadata,
                                      lb_token_mdelem_storage, lb_token);
}

static void destroy_client_stats(void *arg) {
  grpc_grpclb_client_stats_unref(arg);
}

typedef struct wrapped_rr_closure_arg {
  /* the closure instance using this struct as argument */
  grpc_closure wrapper_closure;

  /* the original closure. Usually a on_complete/notify cb for pick() and ping()
   * calls against the internal RR instance, respectively. */
  grpc_closure *wrapped_closure;

  /* the pick's initial metadata, kept in order to append the LB token for the
   * pick */
  grpc_metadata_batch *initial_metadata;

  /* the picked target, used to determine which LB token to add to the pick's
   * initial metadata */
  grpc_connected_subchannel **target;

  /* the context to be populated for the subchannel call */
  grpc_call_context_element *context;

  /* Stats for client-side load reporting. Note that this holds a
   * reference, which must be either passed on via context or unreffed. */
  grpc_grpclb_client_stats *client_stats;

  /* the LB token associated with the pick */
  grpc_mdelem lb_token;

  /* storage for the lb token initial metadata mdelem */
  grpc_linked_mdelem *lb_token_mdelem_storage;

  /* The RR instance related to the closure */
  grpc_lb_policy *rr_policy;

  /* heap memory to be freed upon closure execution. */
  void *free_when_done;
} wrapped_rr_closure_arg;

/* The \a on_complete closure passed as part of the pick requires keeping a
 * reference to its associated round robin instance. We wrap this closure in
 * order to unref the round robin instance upon its invocation */
static void wrapped_rr_closure(grpc_exec_ctx *exec_ctx, void *arg,
                               grpc_error *error) {
  wrapped_rr_closure_arg *wc_arg = arg;

  GPR_ASSERT(wc_arg->wrapped_closure != NULL);
  grpc_closure_sched(exec_ctx, wc_arg->wrapped_closure, GRPC_ERROR_REF(error));

  if (wc_arg->rr_policy != NULL) {
    /* if *target is NULL, no pick has been made by the RR policy (eg, all
     * addresses failed to connect). There won't be any user_data/token
     * available */
    if (*wc_arg->target != NULL) {
      if (!GRPC_MDISNULL(wc_arg->lb_token)) {
        initial_metadata_add_lb_token(exec_ctx, wc_arg->initial_metadata,
                                      wc_arg->lb_token_mdelem_storage,
                                      GRPC_MDELEM_REF(wc_arg->lb_token));
      } else {
        gpr_log(GPR_ERROR,
                "No LB token for connected subchannel pick %p (from RR "
                "instance %p).",
                (void *)*wc_arg->target, (void *)wc_arg->rr_policy);
        abort();
      }
      // Pass on client stats via context. Passes ownership of the reference.
      GPR_ASSERT(wc_arg->client_stats != NULL);
      wc_arg->context[GRPC_GRPCLB_CLIENT_STATS].value = wc_arg->client_stats;
      wc_arg->context[GRPC_GRPCLB_CLIENT_STATS].destroy = destroy_client_stats;
    } else {
      grpc_grpclb_client_stats_unref(wc_arg->client_stats);
    }
    if (GRPC_TRACER_ON(grpc_lb_glb_trace)) {
      gpr_log(GPR_INFO, "Unreffing RR %p", (void *)wc_arg->rr_policy);
    }
    GRPC_LB_POLICY_UNREF(exec_ctx, wc_arg->rr_policy, "wrapped_rr_closure");
  }
  GPR_ASSERT(wc_arg->free_when_done != NULL);
  gpr_free(wc_arg->free_when_done);
}

/* Linked list of pending pick requests. It stores all information needed to
 * eventually call (Round Robin's) pick() on them. They mainly stay pending
 * waiting for the RR policy to be created/updated.
 *
 * One particularity is the wrapping of the user-provided \a on_complete closure
 * (in \a wrapped_on_complete and \a wrapped_on_complete_arg). This is needed in
 * order to correctly unref the RR policy instance upon completion of the pick.
 * See \a wrapped_rr_closure for details. */
typedef struct pending_pick {
  struct pending_pick *next;

  /* original pick()'s arguments */
  grpc_lb_policy_pick_args pick_args;

  /* output argument where to store the pick()ed connected subchannel, or NULL
   * upon error. */
  grpc_connected_subchannel **target;

  /* args for wrapped_on_complete */
  wrapped_rr_closure_arg wrapped_on_complete_arg;
} pending_pick;

static void add_pending_pick(pending_pick **root,
                             const grpc_lb_policy_pick_args *pick_args,
                             grpc_connected_subchannel **target,
                             grpc_call_context_element *context,
                             grpc_closure *on_complete) {
  pending_pick *pp = gpr_zalloc(sizeof(*pp));
  pp->next = *root;
  pp->pick_args = *pick_args;
  pp->target = target;
  pp->wrapped_on_complete_arg.wrapped_closure = on_complete;
  pp->wrapped_on_complete_arg.target = target;
  pp->wrapped_on_complete_arg.context = context;
  pp->wrapped_on_complete_arg.initial_metadata = pick_args->initial_metadata;
  pp->wrapped_on_complete_arg.lb_token_mdelem_storage =
      pick_args->lb_token_mdelem_storage;
  pp->wrapped_on_complete_arg.free_when_done = pp;
  grpc_closure_init(&pp->wrapped_on_complete_arg.wrapper_closure,
                    wrapped_rr_closure, &pp->wrapped_on_complete_arg,
                    grpc_schedule_on_exec_ctx);
  *root = pp;
}

/* Same as the \a pending_pick struct but for ping operations */
typedef struct pending_ping {
  struct pending_ping *next;

  /* args for wrapped_notify */
  wrapped_rr_closure_arg wrapped_notify_arg;
} pending_ping;

static void add_pending_ping(pending_ping **root, grpc_closure *notify) {
  pending_ping *pping = gpr_zalloc(sizeof(*pping));
  pping->wrapped_notify_arg.wrapped_closure = notify;
  pping->wrapped_notify_arg.free_when_done = pping;
  pping->next = *root;
  grpc_closure_init(&pping->wrapped_notify_arg.wrapper_closure,
                    wrapped_rr_closure, &pping->wrapped_notify_arg,
                    grpc_schedule_on_exec_ctx);
  *root = pping;
}

/*
 * glb_lb_policy
 */
typedef struct rr_connectivity_data rr_connectivity_data;
static const grpc_lb_policy_vtable glb_lb_policy_vtable;
typedef struct glb_lb_policy {
  /** base policy: must be first */
  grpc_lb_policy base;

  /** who the client is trying to communicate with */
  const char *server_name;
  grpc_client_channel_factory *cc_factory;
  grpc_channel_args *args;

  /** timeout in milliseconds for the LB call. 0 means no deadline. */
  int lb_call_timeout_ms;

  /** for communicating with the LB server */
  grpc_channel *lb_channel;

  /** response generator to inject address updates into \a lb_channel */
  grpc_fake_resolver_response_generator *response_generator;

  /** the RR policy to use of the backend servers returned by the LB server */
  grpc_lb_policy *rr_policy;

  bool started_picking;

  /** our connectivity state tracker */
  grpc_connectivity_state_tracker state_tracker;

  /** connectivity state of the LB channel */
  grpc_connectivity_state lb_channel_connectivity;

  /** stores the deserialized response from the LB. May be NULL until one such
   * response has arrived. */
  grpc_grpclb_serverlist *serverlist;

  /** list of picks that are waiting on RR's policy connectivity */
  pending_pick *pending_picks;

  /** list of pings that are waiting on RR's policy connectivity */
  pending_ping *pending_pings;

  bool shutting_down;

  /** are we currently updating the lb_call? */
  bool updating;

  /** are we already watching the LB channel's connectivity? */
  bool watching_lb_channel;

  /** is \a lb_call_retry_timer active? */
  bool retry_timer_active;

  /** called upon changes to the LB channel's connectivity. */
  grpc_closure lb_channel_on_connectivity_changed;

  /************************************************************/
  /*  client data associated with the LB server communication */
  /************************************************************/
  /* Finished sending initial request. */
  grpc_closure lb_on_sent_initial_request;

  /* Status from the LB server has been received. This signals the end of the LB
   * call. */
  grpc_closure lb_on_server_status_received;

  /* A response from the LB server has been received. Process it */
  grpc_closure lb_on_response_received;

  /* LB call retry timer callback. */
  grpc_closure lb_on_call_retry;

  grpc_call *lb_call; /* streaming call to the LB server, */

  grpc_metadata_array lb_initial_metadata_recv; /* initial MD from LB server */
  grpc_metadata_array
      lb_trailing_metadata_recv; /* trailing MD from LB server */

  /* what's being sent to the LB server. Note that its value may vary if the LB
   * server indicates a redirect. */
  grpc_byte_buffer *lb_request_payload;

  /* response the LB server, if any. Processed in lb_on_response_received() */
  grpc_byte_buffer *lb_response_payload;

  /* call status code and details, set in lb_on_server_status_received() */
  grpc_status_code lb_call_status;
  grpc_slice lb_call_status_details;

  /** LB call retry backoff state */
  gpr_backoff lb_call_backoff_state;

  /** LB call retry timer */
  grpc_timer lb_call_retry_timer;

  bool initial_request_sent;
  bool seen_initial_response;

  /* Stats for client-side load reporting. Should be unreffed and
   * recreated whenever lb_call is replaced. */
  grpc_grpclb_client_stats *client_stats;
  /* Interval and timer for next client load report. */
  gpr_timespec client_stats_report_interval;
  grpc_timer client_load_report_timer;
  bool client_load_report_timer_pending;
  bool last_client_load_report_counters_were_zero;
  /* Closure used for either the load report timer or the callback for
   * completion of sending the load report. */
  grpc_closure client_load_report_closure;
  /* Client load report message payload. */
  grpc_byte_buffer *client_load_report_payload;
} glb_lb_policy;

/* Keeps track and reacts to changes in connectivity of the RR instance */
struct rr_connectivity_data {
  grpc_closure on_change;
  grpc_connectivity_state state;
  glb_lb_policy *glb_policy;
};

static bool is_server_valid(const grpc_grpclb_server *server, size_t idx,
                            bool log) {
  const grpc_grpclb_ip_address *ip = &server->ip_address;
  if (server->port >> 16 != 0) {
    if (log) {
      gpr_log(GPR_ERROR,
              "Invalid port '%d' at index %lu of serverlist. Ignoring.",
              server->port, (unsigned long)idx);
    }
    return false;
  }

  if (ip->size != 4 && ip->size != 16) {
    if (log) {
      gpr_log(GPR_ERROR,
              "Expected IP to be 4 or 16 bytes, got %d at index %lu of "
              "serverlist. Ignoring",
              ip->size, (unsigned long)idx);
    }
    return false;
  }
  return true;
}

/* vtable for LB tokens in grpc_lb_addresses. */
static void *lb_token_copy(void *token) {
  return token == NULL
             ? NULL
             : (void *)GRPC_MDELEM_REF((grpc_mdelem){(uintptr_t)token}).payload;
}
static void lb_token_destroy(grpc_exec_ctx *exec_ctx, void *token) {
  if (token != NULL) {
    GRPC_MDELEM_UNREF(exec_ctx, (grpc_mdelem){(uintptr_t)token});
  }
}
static int lb_token_cmp(void *token1, void *token2) {
  if (token1 > token2) return 1;
  if (token1 < token2) return -1;
  return 0;
}
static const grpc_lb_user_data_vtable lb_token_vtable = {
    lb_token_copy, lb_token_destroy, lb_token_cmp};

static void parse_server(const grpc_grpclb_server *server,
                         grpc_resolved_address *addr) {
  const uint16_t netorder_port = htons((uint16_t)server->port);
  /* the addresses are given in binary format (a in(6)_addr struct) in
   * server->ip_address.bytes. */
  const grpc_grpclb_ip_address *ip = &server->ip_address;
  memset(addr, 0, sizeof(*addr));
  if (ip->size == 4) {
    addr->len = sizeof(struct sockaddr_in);
    struct sockaddr_in *addr4 = (struct sockaddr_in *)&addr->addr;
    addr4->sin_family = AF_INET;
    memcpy(&addr4->sin_addr, ip->bytes, ip->size);
    addr4->sin_port = netorder_port;
  } else if (ip->size == 16) {
    addr->len = sizeof(struct sockaddr_in6);
    struct sockaddr_in6 *addr6 = (struct sockaddr_in6 *)&addr->addr;
    addr6->sin6_family = AF_INET6;
    memcpy(&addr6->sin6_addr, ip->bytes, ip->size);
    addr6->sin6_port = netorder_port;
  }
}

/* Returns addresses extracted from \a serverlist. */
static grpc_lb_addresses *process_serverlist_locked(
    grpc_exec_ctx *exec_ctx, const grpc_grpclb_serverlist *serverlist) {
  size_t num_valid = 0;
  /* first pass: count how many are valid in order to allocate the necessary
   * memory in a single block */
  for (size_t i = 0; i < serverlist->num_servers; ++i) {
    if (is_server_valid(serverlist->servers[i], i, true)) ++num_valid;
  }
  if (num_valid == 0) return NULL;

  grpc_lb_addresses *lb_addresses =
      grpc_lb_addresses_create(num_valid, &lb_token_vtable);

  /* second pass: actually populate the addresses and LB tokens (aka user data
   * to the outside world) to be read by the RR policy during its creation.
   * Given that the validity tests are very cheap, they are performed again
   * instead of marking the valid ones during the first pass, as this would
   * incurr in an allocation due to the arbitrary number of server */
  size_t addr_idx = 0;
  for (size_t sl_idx = 0; sl_idx < serverlist->num_servers; ++sl_idx) {
    GPR_ASSERT(addr_idx < num_valid);
    const grpc_grpclb_server *server = serverlist->servers[sl_idx];
    if (!is_server_valid(serverlist->servers[sl_idx], sl_idx, false)) continue;

    /* address processing */
    grpc_resolved_address addr;
    parse_server(server, &addr);

    /* lb token processing */
    void *user_data;
    if (server->has_load_balance_token) {
      const size_t lb_token_max_length =
          GPR_ARRAY_SIZE(server->load_balance_token);
      const size_t lb_token_length =
          strnlen(server->load_balance_token, lb_token_max_length);
      grpc_slice lb_token_mdstr = grpc_slice_from_copied_buffer(
          server->load_balance_token, lb_token_length);
      user_data = (void *)grpc_mdelem_from_slices(exec_ctx, GRPC_MDSTR_LB_TOKEN,
                                                  lb_token_mdstr)
                      .payload;
    } else {
      char *uri = grpc_sockaddr_to_uri(&addr);
      gpr_log(GPR_INFO,
              "Missing LB token for backend address '%s'. The empty token will "
              "be used instead",
              uri);
      gpr_free(uri);
      user_data = (void *)GRPC_MDELEM_LB_TOKEN_EMPTY.payload;
    }

    grpc_lb_addresses_set_address(lb_addresses, addr_idx, &addr.addr, addr.len,
                                  false /* is_balancer */,
                                  NULL /* balancer_name */, user_data);
    ++addr_idx;
  }
  GPR_ASSERT(addr_idx == num_valid);
  return lb_addresses;
}

static void update_lb_connectivity_status_locked(
    grpc_exec_ctx *exec_ctx, glb_lb_policy *glb_policy,
    grpc_connectivity_state rr_state, grpc_error *rr_state_error) {
  const grpc_connectivity_state curr_glb_state =
      grpc_connectivity_state_check(&glb_policy->state_tracker);
  GPR_ASSERT(curr_glb_state != GRPC_CHANNEL_SHUTDOWN);

  switch (rr_state) {
    case GRPC_CHANNEL_TRANSIENT_FAILURE:
    case GRPC_CHANNEL_SHUTDOWN:
      GPR_ASSERT(rr_state_error != GRPC_ERROR_NONE);
      break;
    case GRPC_CHANNEL_INIT:
    case GRPC_CHANNEL_IDLE:
    case GRPC_CHANNEL_CONNECTING:
    case GRPC_CHANNEL_READY:
      GPR_ASSERT(rr_state_error == GRPC_ERROR_NONE);
  }

<<<<<<< HEAD
  if (grpc_lb_glb_trace) {
    gpr_log(GPR_INFO, "Setting grpclb's state to %s from RR policy %p state.",
            grpc_connectivity_state_name(rr_state),
=======
  if (GRPC_TRACER_ON(grpc_lb_glb_trace)) {
    gpr_log(GPR_INFO,
            "Setting grpclb's state to %s from new RR policy %p state.",
            grpc_connectivity_state_name(new_rr_state),
>>>>>>> 45b89fb1
            (void *)glb_policy->rr_policy);
  }
  grpc_connectivity_state_set(exec_ctx, &glb_policy->state_tracker, rr_state,
                              GRPC_ERROR_REF(rr_state_error),
                              "update_lb_connectivity_status_locked");
}

/* perform a pick over \a rr_policy. Given that a pick can return immediately
 * (ignoring its completion callback) we need to perform the cleanups this
 * callback would be otherwise resposible for */
static bool pick_from_internal_rr_locked(
    grpc_exec_ctx *exec_ctx, grpc_lb_policy *rr_policy,
    const grpc_lb_policy_pick_args *pick_args,
    grpc_connected_subchannel **target, wrapped_rr_closure_arg *wc_arg) {
  GPR_ASSERT(rr_policy != NULL);
  const bool pick_done = grpc_lb_policy_pick_locked(
      exec_ctx, rr_policy, pick_args, target, wc_arg->context,
      (void **)&wc_arg->lb_token, &wc_arg->wrapper_closure);
  if (pick_done) {
    /* synchronous grpc_lb_policy_pick call. Unref the RR policy. */
    if (GRPC_TRACER_ON(grpc_lb_glb_trace)) {
      gpr_log(GPR_INFO, "Unreffing RR (0x%" PRIxPTR ")",
              (intptr_t)wc_arg->rr_policy);
    }
    GRPC_LB_POLICY_UNREF(exec_ctx, wc_arg->rr_policy, "glb_pick_sync");

    /* add the load reporting initial metadata */
    initial_metadata_add_lb_token(exec_ctx, pick_args->initial_metadata,
                                  pick_args->lb_token_mdelem_storage,
                                  GRPC_MDELEM_REF(wc_arg->lb_token));

    // Pass on client stats via context. Passes ownership of the reference.
    GPR_ASSERT(wc_arg->client_stats != NULL);
    wc_arg->context[GRPC_GRPCLB_CLIENT_STATS].value = wc_arg->client_stats;
    wc_arg->context[GRPC_GRPCLB_CLIENT_STATS].destroy = destroy_client_stats;

    gpr_free(wc_arg->free_when_done);
  }
  /* else, the pending pick will be registered and taken care of by the
   * pending pick list inside the RR policy (glb_policy->rr_policy).
   * Eventually, wrapped_on_complete will be called, which will -among other
   * things- add the LB token to the call's initial metadata */
  return pick_done;
}

static grpc_lb_policy_args *lb_policy_args_create(grpc_exec_ctx *exec_ctx,
                                                  glb_lb_policy *glb_policy) {
  grpc_lb_policy_args *args = gpr_zalloc(sizeof(*args));
  args->client_channel_factory = glb_policy->cc_factory;
  args->combiner = glb_policy->base.combiner;
  grpc_lb_addresses *addresses =
      process_serverlist_locked(exec_ctx, glb_policy->serverlist);
  // Replace the LB addresses in the channel args that we pass down to
  // the subchannel.
  static const char *keys_to_remove[] = {GRPC_ARG_LB_ADDRESSES};
  const grpc_arg arg = grpc_lb_addresses_create_channel_arg(addresses);
  args->args = grpc_channel_args_copy_and_add_and_remove(
      glb_policy->args, keys_to_remove, GPR_ARRAY_SIZE(keys_to_remove), &arg,
      1);
  grpc_lb_addresses_destroy(exec_ctx, addresses);
  return args;
}

static void lb_policy_args_destroy(grpc_exec_ctx *exec_ctx,
                                   grpc_lb_policy_args *args) {
  grpc_channel_args_destroy(exec_ctx, args->args);
  gpr_free(args);
}

static void glb_rr_connectivity_changed_locked(grpc_exec_ctx *exec_ctx,
                                               void *arg, grpc_error *error);
static void create_rr_locked(grpc_exec_ctx *exec_ctx, glb_lb_policy *glb_policy,
                             grpc_lb_policy_args *args) {
  GPR_ASSERT(glb_policy->rr_policy == NULL);

  glb_policy->rr_policy = grpc_lb_policy_create(exec_ctx, "round_robin", args);
  GPR_ASSERT(glb_policy->rr_policy != NULL);

<<<<<<< HEAD
  grpc_error *rr_state_error = NULL;
  const grpc_connectivity_state rr_state =
      grpc_lb_policy_check_connectivity_locked(exec_ctx, glb_policy->rr_policy,
                                               &rr_state_error);
  /* Connectivity state is a function of the RR policy updated/created */
  update_lb_connectivity_status_locked(exec_ctx, glb_policy, rr_state,
                                       rr_state_error);
=======
  grpc_error *new_rr_state_error = NULL;
  const grpc_connectivity_state new_rr_state =
      grpc_lb_policy_check_connectivity_locked(exec_ctx, new_rr_policy,
                                               &new_rr_state_error);
  /* Connectivity state is a function of the new RR policy just created */
  const bool replace_old_rr = update_lb_connectivity_status_locked(
      exec_ctx, glb_policy, new_rr_state, new_rr_state_error);

  if (!replace_old_rr) {
    /* dispose of the new RR policy that won't be used after all */
    GRPC_LB_POLICY_UNREF(exec_ctx, new_rr_policy, "rr_handover_no_replace");
    if (GRPC_TRACER_ON(grpc_lb_glb_trace)) {
      gpr_log(GPR_INFO,
              "Keeping old RR policy (%p) despite new serverlist: new RR "
              "policy was in %s connectivity state.",
              (void *)glb_policy->rr_policy,
              grpc_connectivity_state_name(new_rr_state));
    }
    return;
  }

  if (GRPC_TRACER_ON(grpc_lb_glb_trace)) {
    gpr_log(GPR_INFO, "Created RR policy (%p) to replace old RR (%p)",
            (void *)new_rr_policy, (void *)glb_policy->rr_policy);
  }

  if (glb_policy->rr_policy != NULL) {
    /* if we are phasing out an existing RR instance, unref it. */
    GRPC_LB_POLICY_UNREF(exec_ctx, glb_policy->rr_policy, "rr_handover");
  }

  /* Finally update the RR policy to the newly created one */
  glb_policy->rr_policy = new_rr_policy;
>>>>>>> 45b89fb1

  /* Add the gRPC LB's interested_parties pollset_set to that of the newly
   * created RR policy. This will make the RR policy progress upon activity on
   * gRPC LB, which in turn is tied to the application's call */
  grpc_pollset_set_add_pollset_set(exec_ctx,
                                   glb_policy->rr_policy->interested_parties,
                                   glb_policy->base.interested_parties);

  /* Allocate the data for the tracking of the new RR policy's connectivity.
   * It'll be deallocated in glb_rr_connectivity_changed() */
  rr_connectivity_data *rr_connectivity =
      gpr_zalloc(sizeof(rr_connectivity_data));
  grpc_closure_init(&rr_connectivity->on_change,
                    glb_rr_connectivity_changed_locked, rr_connectivity,
                    grpc_combiner_scheduler(glb_policy->base.combiner, false));
  rr_connectivity->glb_policy = glb_policy;
  rr_connectivity->state = rr_state;

  /* Subscribe to changes to the connectivity of the new RR */
  GRPC_LB_POLICY_WEAK_REF(&glb_policy->base, "rr_connectivity_sched");
  grpc_lb_policy_notify_on_state_change_locked(exec_ctx, glb_policy->rr_policy,
                                               &rr_connectivity->state,
                                               &rr_connectivity->on_change);
  grpc_lb_policy_exit_idle_locked(exec_ctx, glb_policy->rr_policy);

  /* Update picks and pings in wait */
  pending_pick *pp;
  while ((pp = glb_policy->pending_picks)) {
    glb_policy->pending_picks = pp->next;
    GRPC_LB_POLICY_REF(glb_policy->rr_policy, "rr_handover_pending_pick");
    pp->wrapped_on_complete_arg.rr_policy = glb_policy->rr_policy;
    pp->wrapped_on_complete_arg.client_stats =
        grpc_grpclb_client_stats_ref(glb_policy->client_stats);
    if (GRPC_TRACER_ON(grpc_lb_glb_trace)) {
      gpr_log(GPR_INFO, "Pending pick about to PICK from 0x%" PRIxPTR "",
              (intptr_t)glb_policy->rr_policy);
    }
    pick_from_internal_rr_locked(exec_ctx, glb_policy->rr_policy,
                                 &pp->pick_args, pp->target,
                                 &pp->wrapped_on_complete_arg);
  }

  pending_ping *pping;
  while ((pping = glb_policy->pending_pings)) {
    glb_policy->pending_pings = pping->next;
    GRPC_LB_POLICY_REF(glb_policy->rr_policy, "rr_handover_pending_ping");
    pping->wrapped_notify_arg.rr_policy = glb_policy->rr_policy;
    if (GRPC_TRACER_ON(grpc_lb_glb_trace)) {
      gpr_log(GPR_INFO, "Pending ping about to PING from 0x%" PRIxPTR "",
              (intptr_t)glb_policy->rr_policy);
    }
    grpc_lb_policy_ping_one_locked(exec_ctx, glb_policy->rr_policy,
                                   &pping->wrapped_notify_arg.wrapper_closure);
  }
}

/* glb_policy->rr_policy may be NULL (initial handover) */
static void rr_handover_locked(grpc_exec_ctx *exec_ctx,
                               glb_lb_policy *glb_policy) {
  GPR_ASSERT(glb_policy->serverlist != NULL &&
             glb_policy->serverlist->num_servers > 0);

  if (glb_policy->shutting_down) return;

  grpc_lb_policy_args *args = lb_policy_args_create(exec_ctx, glb_policy);
  if (glb_policy->rr_policy != NULL) {
    if (grpc_lb_glb_trace) {
      gpr_log(GPR_DEBUG, "Updating Round Robin policy (%p)",
              (void *)glb_policy->rr_policy);
    }
    grpc_lb_policy_update(exec_ctx, glb_policy->rr_policy, args);
  } else {
    create_rr_locked(exec_ctx, glb_policy, args);
    if (grpc_lb_glb_trace) {
      gpr_log(GPR_DEBUG, "Created new Round Robin policy (%p)",
              (void *)glb_policy->rr_policy);
    }
  }
  lb_policy_args_destroy(exec_ctx, args);
}

static void glb_rr_connectivity_changed_locked(grpc_exec_ctx *exec_ctx,
                                               void *arg, grpc_error *error) {
  rr_connectivity_data *rr_connectivity = arg;
  glb_lb_policy *glb_policy = rr_connectivity->glb_policy;

  const bool shutting_down = glb_policy->shutting_down;
  bool unref_needed = false;
  GRPC_ERROR_REF(error);

  if (rr_connectivity->state == GRPC_CHANNEL_SHUTDOWN || shutting_down) {
    /* RR policy shutting down. Don't renew subscription and free the arg of
     * this callback. In addition  we need to stash away the current policy to
     * be UNREF'd after releasing the lock. Otherwise, if the UNREF is the last
     * one, the policy would be destroyed, alongside the lock, which would
     * result in a use-after-free */
    unref_needed = true;
    gpr_free(rr_connectivity);
  } else { /* rr state != SHUTDOWN && !shutting down: biz as usual */
    update_lb_connectivity_status_locked(exec_ctx, glb_policy,
                                         rr_connectivity->state, error);
    /* Resubscribe. Reuse the "rr_connectivity_cb" weak ref. */
    grpc_lb_policy_notify_on_state_change_locked(
        exec_ctx, glb_policy->rr_policy, &rr_connectivity->state,
        &rr_connectivity->on_change);
  }
  if (unref_needed) {
    GRPC_LB_POLICY_WEAK_UNREF(exec_ctx, &glb_policy->base,
                              "rr_connectivity_cb");
  }
  GRPC_ERROR_UNREF(error);
}

static void destroy_balancer_name(grpc_exec_ctx *exec_ctx,
                                  void *balancer_name) {
  gpr_free(balancer_name);
}

static grpc_slice_hash_table_entry targets_info_entry_create(
    const char *address, const char *balancer_name) {
  grpc_slice_hash_table_entry entry;
  entry.key = grpc_slice_from_copied_string(address);
  entry.value = gpr_strdup(balancer_name);
  return entry;
}

/* Returns the channel args for the LB channel, used to create a bidirectional
 * stream
 * for the reception of load balancing updates.
 *
 * Inputs:
 *   - \a addresses: corresponding to the balancers.
 *   - \a response_generator: in order to propagate updates from the resolver
 *   above the grpclb policy.
 *   - \a args: other args inherited from the grpclb policy. */
static grpc_channel_args *build_lb_channel_args(
    grpc_exec_ctx *exec_ctx, const grpc_lb_addresses *addresses,
    grpc_fake_resolver_response_generator *response_generator,
    const grpc_channel_args *args) {
  size_t num_grpclb_addrs = 0;
  for (size_t i = 0; i < addresses->num_addresses; ++i) {
    if (addresses->addresses[i].is_balancer) ++num_grpclb_addrs;
  }
  /* All input addresses come from a resolver that claims they are LB services.
   * It's the resolver's responsibility to make sure this policy is only
   * instantiated and used in that case. Otherwise, something has gone wrong. */
  GPR_ASSERT(num_grpclb_addrs > 0);
  grpc_lb_addresses *lb_addresses =
      grpc_lb_addresses_create(num_grpclb_addrs, NULL);
  grpc_slice_hash_table_entry *targets_info_entries =
      gpr_zalloc(sizeof(*targets_info_entries) * num_grpclb_addrs);

  size_t lb_addresses_idx = 0;
  for (size_t i = 0; i < addresses->num_addresses; ++i) {
    if (!addresses->addresses[i].is_balancer) continue;
    if (addresses->addresses[i].user_data != NULL) {
      gpr_log(GPR_ERROR,
              "This LB policy doesn't support user data. It will be ignored");
    }
    char *addr_str;
    GPR_ASSERT(grpc_sockaddr_to_string(
                   &addr_str, &addresses->addresses[i].address, true) > 0);
    targets_info_entries[lb_addresses_idx] = targets_info_entry_create(
        addr_str, addresses->addresses[i].balancer_name);
    gpr_free(addr_str);

    grpc_lb_addresses_set_address(
        lb_addresses, lb_addresses_idx++, addresses->addresses[i].address.addr,
        addresses->addresses[i].address.len, false /* is balancer */,
        addresses->addresses[i].balancer_name, NULL /* user data */);
  }
  GPR_ASSERT(num_grpclb_addrs == lb_addresses_idx);
  grpc_slice_hash_table *targets_info = grpc_slice_hash_table_create(
      num_grpclb_addrs, targets_info_entries, destroy_balancer_name);
  for (size_t i = 0; i < num_grpclb_addrs; i++) {
    grpc_slice_unref_internal(exec_ctx, targets_info_entries[i].key);
  }
  gpr_free(targets_info_entries);

  grpc_channel_args *lb_channel_args =
      grpc_lb_policy_grpclb_build_lb_channel_args(exec_ctx, targets_info,
                                                  response_generator, args);

  grpc_arg lb_channel_addresses_arg =
      grpc_lb_addresses_create_channel_arg(lb_addresses);

  grpc_channel_args *result = grpc_channel_args_copy_and_add(
      lb_channel_args, &lb_channel_addresses_arg, 1);
  grpc_slice_hash_table_unref(exec_ctx, targets_info);
  grpc_channel_args_destroy(exec_ctx, lb_channel_args);
  grpc_lb_addresses_destroy(exec_ctx, lb_addresses);
  return result;
}

static void glb_lb_channel_on_connectivity_changed_cb(grpc_exec_ctx *exec_ctx,
                                                      void *arg,
                                                      grpc_error *error);
static grpc_lb_policy *glb_create(grpc_exec_ctx *exec_ctx,
                                  grpc_lb_policy_factory *factory,
                                  grpc_lb_policy_args *args) {
  /* Count the number of gRPC-LB addresses. There must be at least one.
   * TODO(roth): For now, we ignore non-balancer addresses, but in the
   * future, we may change the behavior such that we fall back to using
   * the non-balancer addresses if we cannot reach any balancers. In the
   * fallback case, we should use the LB policy indicated by
   * GRPC_ARG_LB_POLICY_NAME (although if that specifies grpclb or is
   * unset, we should default to pick_first). */
  const grpc_arg *arg =
      grpc_channel_args_find(args->args, GRPC_ARG_LB_ADDRESSES);
  if (arg == NULL || arg->type != GRPC_ARG_POINTER) {
    return NULL;
  }
  grpc_lb_addresses *addresses = arg->value.pointer.p;
  size_t num_grpclb_addrs = 0;
  for (size_t i = 0; i < addresses->num_addresses; ++i) {
    if (addresses->addresses[i].is_balancer) ++num_grpclb_addrs;
  }
  if (num_grpclb_addrs == 0) return NULL;

  glb_lb_policy *glb_policy = gpr_zalloc(sizeof(*glb_policy));

  /* Get server name. */
  arg = grpc_channel_args_find(args->args, GRPC_ARG_SERVER_URI);
  GPR_ASSERT(arg != NULL);
  GPR_ASSERT(arg->type == GRPC_ARG_STRING);
  grpc_uri *uri = grpc_uri_parse(exec_ctx, arg->value.string, true);
  GPR_ASSERT(uri->path[0] != '\0');
  glb_policy->server_name =
      gpr_strdup(uri->path[0] == '/' ? uri->path + 1 : uri->path);
  if (GRPC_TRACER_ON(grpc_lb_glb_trace)) {
    gpr_log(GPR_INFO, "Will use '%s' as the server name for LB request.",
            glb_policy->server_name);
  }
  grpc_uri_destroy(uri);

  glb_policy->cc_factory = args->client_channel_factory;
  GPR_ASSERT(glb_policy->cc_factory != NULL);

  arg = grpc_channel_args_find(args->args, GRPC_ARG_GRPCLB_CALL_TIMEOUT_MS);
  glb_policy->lb_call_timeout_ms =
      grpc_channel_arg_get_integer(arg, (grpc_integer_options){0, 0, INT_MAX});

  // Make sure that GRPC_ARG_LB_POLICY_NAME is set in channel args,
  // since we use this to trigger the client_load_reporting filter.
  grpc_arg new_arg;
  new_arg.key = GRPC_ARG_LB_POLICY_NAME;
  new_arg.type = GRPC_ARG_STRING;
  new_arg.value.string = "grpclb";
  static const char *args_to_remove[] = {GRPC_ARG_LB_POLICY_NAME};
  glb_policy->args = grpc_channel_args_copy_and_add_and_remove(
      args->args, args_to_remove, GPR_ARRAY_SIZE(args_to_remove), &new_arg, 1);

  /* Create a client channel over them to communicate with a LB service */
  glb_policy->response_generator =
      grpc_fake_resolver_response_generator_create();
  grpc_slice_hash_table *targets_info = NULL;
  grpc_channel_args *lb_channel_args = build_lb_channel_args(
      exec_ctx, addresses, glb_policy->response_generator, args->args);
  char *uri_str;
  gpr_asprintf(&uri_str, "fake:///%s", glb_policy->server_name);
  glb_policy->lb_channel = grpc_lb_policy_grpclb_create_lb_channel(
      exec_ctx, uri_str, args->client_channel_factory, lb_channel_args);
  /* Propagate initial resolution */
  grpc_fake_resolver_response_generator_set_response(
      exec_ctx, glb_policy->response_generator, lb_channel_args);
  grpc_slice_hash_table_unref(exec_ctx, targets_info);
  grpc_channel_args_destroy(exec_ctx, lb_channel_args);
  gpr_free(uri_str);
  if (glb_policy->lb_channel == NULL) {
    gpr_free((void *)glb_policy->server_name);
    grpc_channel_args_destroy(exec_ctx, glb_policy->args);
    gpr_free(glb_policy);
    return NULL;
  }

  grpc_closure_init(&glb_policy->lb_channel_on_connectivity_changed,
                    glb_lb_channel_on_connectivity_changed_cb, glb_policy,
                    grpc_combiner_scheduler(args->combiner, false));
  grpc_lb_policy_init(&glb_policy->base, &glb_lb_policy_vtable, args->combiner);
  grpc_connectivity_state_init(&glb_policy->state_tracker, GRPC_CHANNEL_IDLE,
                               "grpclb");
  return &glb_policy->base;
}

static void glb_destroy(grpc_exec_ctx *exec_ctx, grpc_lb_policy *pol) {
  glb_lb_policy *glb_policy = (glb_lb_policy *)pol;
  gpr_log(GPR_DEBUG, "GLB at %p DESTROY START", (void *)glb_policy);
  GPR_ASSERT(glb_policy->pending_picks == NULL);
  GPR_ASSERT(glb_policy->pending_pings == NULL);
  gpr_free((void *)glb_policy->server_name);
  grpc_channel_args_destroy(exec_ctx, glb_policy->args);
  if (glb_policy->client_stats != NULL) {
    grpc_grpclb_client_stats_unref(glb_policy->client_stats);
  }
  grpc_connectivity_state_destroy(exec_ctx, &glb_policy->state_tracker);
  if (glb_policy->serverlist != NULL) {
    grpc_grpclb_destroy_serverlist(glb_policy->serverlist);
  }
  grpc_fake_resolver_response_generator_unref(glb_policy->response_generator);
  gpr_log(GPR_DEBUG, "GLB at %p DESTROY END", (void *)glb_policy);
  gpr_free(glb_policy);
}

static void glb_shutdown_locked(grpc_exec_ctx *exec_ctx, grpc_lb_policy *pol) {
  glb_lb_policy *glb_policy = (glb_lb_policy *)pol;
  gpr_log(GPR_DEBUG, "GLB at %p SHUTDOWN START", (void *)glb_policy);
  glb_policy->shutting_down = true;

  /* We need a copy of the lb_call pointer because we can't cancell the call
   * while holding glb_policy->mu: lb_on_server_status_received, invoked due to
   * the cancel, needs to acquire that same lock */
  grpc_call *lb_call = glb_policy->lb_call;

  /* glb_policy->lb_call and this local lb_call must be consistent at this point
   * because glb_policy->lb_call is only assigned in lb_call_init_locked as part
   * of query_for_backends_locked, which can only be invoked while
   * glb_policy->shutting_down is false. */
  if (lb_call != NULL) {
    grpc_call_cancel(lb_call, NULL);
    /* lb_on_server_status_received will pick up the cancel and clean up */
  }
  if (glb_policy->retry_timer_active) {
    grpc_timer_cancel(exec_ctx, &glb_policy->lb_call_retry_timer);
    glb_policy->retry_timer_active = false;
  }

  pending_pick *pp = glb_policy->pending_picks;
  glb_policy->pending_picks = NULL;
  pending_ping *pping = glb_policy->pending_pings;
  glb_policy->pending_pings = NULL;
  if (glb_policy->rr_policy) {
    GRPC_LB_POLICY_UNREF(exec_ctx, glb_policy->rr_policy, "glb_shutdown");
  }

  if (glb_policy->lb_channel != NULL) {
    gpr_log(GPR_DEBUG, "GLB at %p SHUTDOWN DESTROYING LB CHANNEL %p",
            (void *)glb_policy, (void *)glb_policy->lb_channel);
    grpc_channel_destroy(glb_policy->lb_channel);
    glb_policy->lb_channel = NULL;
  }

  grpc_connectivity_state_set(
      exec_ctx, &glb_policy->state_tracker, GRPC_CHANNEL_SHUTDOWN,
      GRPC_ERROR_CREATE_FROM_STATIC_STRING("Channel Shutdown"), "glb_shutdown");

  while (pp != NULL) {
    pending_pick *next = pp->next;
    *pp->target = NULL;
    grpc_closure_sched(exec_ctx, &pp->wrapped_on_complete_arg.wrapper_closure,
                       GRPC_ERROR_NONE);
    pp = next;
  }

  while (pping != NULL) {
    pending_ping *next = pping->next;
    grpc_closure_sched(exec_ctx, &pping->wrapped_notify_arg.wrapper_closure,
                       GRPC_ERROR_NONE);
    pping = next;
  }
  gpr_log(GPR_DEBUG, "GLB at %p SHUTDOWN END", (void *)glb_policy);
}

static void glb_cancel_pick_locked(grpc_exec_ctx *exec_ctx, grpc_lb_policy *pol,
                                   grpc_connected_subchannel **target,
                                   grpc_error *error) {
  glb_lb_policy *glb_policy = (glb_lb_policy *)pol;
  pending_pick *pp = glb_policy->pending_picks;
  glb_policy->pending_picks = NULL;
  while (pp != NULL) {
    pending_pick *next = pp->next;
    if (pp->target == target) {
      *target = NULL;
      grpc_closure_sched(exec_ctx, &pp->wrapped_on_complete_arg.wrapper_closure,
                         GRPC_ERROR_CREATE_REFERENCING_FROM_STATIC_STRING(
                             "Pick Cancelled", &error, 1));
    } else {
      pp->next = glb_policy->pending_picks;
      glb_policy->pending_picks = pp;
    }
    pp = next;
  }
  GRPC_ERROR_UNREF(error);
}

static void glb_cancel_picks_locked(grpc_exec_ctx *exec_ctx,
                                    grpc_lb_policy *pol,
                                    uint32_t initial_metadata_flags_mask,
                                    uint32_t initial_metadata_flags_eq,
                                    grpc_error *error) {
  glb_lb_policy *glb_policy = (glb_lb_policy *)pol;
  pending_pick *pp = glb_policy->pending_picks;
  glb_policy->pending_picks = NULL;
  while (pp != NULL) {
    pending_pick *next = pp->next;
    if ((pp->pick_args.initial_metadata_flags & initial_metadata_flags_mask) ==
        initial_metadata_flags_eq) {
      grpc_closure_sched(exec_ctx, &pp->wrapped_on_complete_arg.wrapper_closure,
                         GRPC_ERROR_CREATE_REFERENCING_FROM_STATIC_STRING(
                             "Pick Cancelled", &error, 1));
    } else {
      pp->next = glb_policy->pending_picks;
      glb_policy->pending_picks = pp;
    }
    pp = next;
  }
  GRPC_ERROR_UNREF(error);
}

static void query_for_backends_locked(grpc_exec_ctx *exec_ctx,
                                      glb_lb_policy *glb_policy);
static void start_picking_locked(grpc_exec_ctx *exec_ctx,
                                 glb_lb_policy *glb_policy) {
  glb_policy->started_picking = true;
  gpr_backoff_reset(&glb_policy->lb_call_backoff_state);
  query_for_backends_locked(exec_ctx, glb_policy);
}

static void glb_exit_idle_locked(grpc_exec_ctx *exec_ctx, grpc_lb_policy *pol) {
  glb_lb_policy *glb_policy = (glb_lb_policy *)pol;
  if (!glb_policy->started_picking) {
    start_picking_locked(exec_ctx, glb_policy);
  }
}

static int glb_pick_locked(grpc_exec_ctx *exec_ctx, grpc_lb_policy *pol,
                           const grpc_lb_policy_pick_args *pick_args,
                           grpc_connected_subchannel **target,
                           grpc_call_context_element *context, void **user_data,
                           grpc_closure *on_complete) {
  if (pick_args->lb_token_mdelem_storage == NULL) {
    *target = NULL;
    grpc_closure_sched(exec_ctx, on_complete,
                       GRPC_ERROR_CREATE_FROM_STATIC_STRING(
                           "No mdelem storage for the LB token. Load reporting "
                           "won't work without it. Failing"));
    return 0;
  }

  glb_lb_policy *glb_policy = (glb_lb_policy *)pol;
  bool pick_done;

  if (glb_policy->rr_policy != NULL) {
    if (GRPC_TRACER_ON(grpc_lb_glb_trace)) {
      gpr_log(GPR_INFO, "grpclb %p about to PICK from RR %p",
              (void *)glb_policy, (void *)glb_policy->rr_policy);
    }
    GRPC_LB_POLICY_REF(glb_policy->rr_policy, "glb_pick");

    wrapped_rr_closure_arg *wc_arg = gpr_zalloc(sizeof(wrapped_rr_closure_arg));

    grpc_closure_init(&wc_arg->wrapper_closure, wrapped_rr_closure, wc_arg,
                      grpc_schedule_on_exec_ctx);
    wc_arg->rr_policy = glb_policy->rr_policy;
    wc_arg->target = target;
    wc_arg->context = context;
    GPR_ASSERT(glb_policy->client_stats != NULL);
    wc_arg->client_stats =
        grpc_grpclb_client_stats_ref(glb_policy->client_stats);
    wc_arg->wrapped_closure = on_complete;
    wc_arg->lb_token_mdelem_storage = pick_args->lb_token_mdelem_storage;
    wc_arg->initial_metadata = pick_args->initial_metadata;
    wc_arg->free_when_done = wc_arg;
    pick_done = pick_from_internal_rr_locked(exec_ctx, glb_policy->rr_policy,
                                             pick_args, target, wc_arg);
  } else {
    if (GRPC_TRACER_ON(grpc_lb_glb_trace)) {
      gpr_log(GPR_DEBUG,
              "No RR policy in grpclb instance %p. Adding to grpclb's pending "
              "picks",
              (void *)(glb_policy));
    }
    add_pending_pick(&glb_policy->pending_picks, pick_args, target, context,
                     on_complete);

    if (!glb_policy->started_picking) {
      start_picking_locked(exec_ctx, glb_policy);
    }
    pick_done = false;
  }
  return pick_done;
}

static grpc_connectivity_state glb_check_connectivity_locked(
    grpc_exec_ctx *exec_ctx, grpc_lb_policy *pol,
    grpc_error **connectivity_error) {
  glb_lb_policy *glb_policy = (glb_lb_policy *)pol;
  return grpc_connectivity_state_get(&glb_policy->state_tracker,
                                     connectivity_error);
}

static void glb_ping_one_locked(grpc_exec_ctx *exec_ctx, grpc_lb_policy *pol,
                                grpc_closure *closure) {
  glb_lb_policy *glb_policy = (glb_lb_policy *)pol;
  if (glb_policy->rr_policy) {
    grpc_lb_policy_ping_one_locked(exec_ctx, glb_policy->rr_policy, closure);
  } else {
    add_pending_ping(&glb_policy->pending_pings, closure);
    if (!glb_policy->started_picking) {
      start_picking_locked(exec_ctx, glb_policy);
    }
  }
}

static void glb_notify_on_state_change_locked(grpc_exec_ctx *exec_ctx,
                                              grpc_lb_policy *pol,
                                              grpc_connectivity_state *current,
                                              grpc_closure *notify) {
  glb_lb_policy *glb_policy = (glb_lb_policy *)pol;
  grpc_connectivity_state_notify_on_state_change(
      exec_ctx, &glb_policy->state_tracker, current, notify);
}

static void send_client_load_report_locked(grpc_exec_ctx *exec_ctx, void *arg,
                                           grpc_error *error);

static void schedule_next_client_load_report(grpc_exec_ctx *exec_ctx,
                                             glb_lb_policy *glb_policy) {
  const gpr_timespec now = gpr_now(GPR_CLOCK_MONOTONIC);
  const gpr_timespec next_client_load_report_time =
      gpr_time_add(now, glb_policy->client_stats_report_interval);
  grpc_closure_init(&glb_policy->client_load_report_closure,
                    send_client_load_report_locked, glb_policy,
                    grpc_combiner_scheduler(glb_policy->base.combiner, false));
  grpc_timer_init(exec_ctx, &glb_policy->client_load_report_timer,
                  next_client_load_report_time,
                  &glb_policy->client_load_report_closure, now);
}

static void client_load_report_done_locked(grpc_exec_ctx *exec_ctx, void *arg,
                                           grpc_error *error) {
  glb_lb_policy *glb_policy = arg;
  grpc_byte_buffer_destroy(glb_policy->client_load_report_payload);
  glb_policy->client_load_report_payload = NULL;
  if (error != GRPC_ERROR_NONE || glb_policy->lb_call == NULL) {
    glb_policy->client_load_report_timer_pending = false;
    GRPC_LB_POLICY_WEAK_UNREF(exec_ctx, &glb_policy->base,
                              "client_load_report");
    return;
  }
  schedule_next_client_load_report(exec_ctx, glb_policy);
}

static void do_send_client_load_report_locked(grpc_exec_ctx *exec_ctx,
                                              glb_lb_policy *glb_policy) {
  grpc_op op;
  memset(&op, 0, sizeof(op));
  op.op = GRPC_OP_SEND_MESSAGE;
  op.data.send_message.send_message = glb_policy->client_load_report_payload;
  grpc_closure_init(&glb_policy->client_load_report_closure,
                    client_load_report_done_locked, glb_policy,
                    grpc_combiner_scheduler(glb_policy->base.combiner, false));
  grpc_call_error call_error = grpc_call_start_batch_and_execute(
      exec_ctx, glb_policy->lb_call, &op, 1,
      &glb_policy->client_load_report_closure);
  GPR_ASSERT(GRPC_CALL_OK == call_error);
}

static bool load_report_counters_are_zero(grpc_grpclb_request *request) {
  return request->client_stats.num_calls_started == 0 &&
         request->client_stats.num_calls_finished == 0 &&
         request->client_stats.num_calls_finished_with_drop_for_rate_limiting ==
             0 &&
         request->client_stats
                 .num_calls_finished_with_drop_for_load_balancing == 0 &&
         request->client_stats.num_calls_finished_with_client_failed_to_send ==
             0 &&
         request->client_stats.num_calls_finished_known_received == 0;
}

static void send_client_load_report_locked(grpc_exec_ctx *exec_ctx, void *arg,
                                           grpc_error *error) {
  glb_lb_policy *glb_policy = arg;
  if (error == GRPC_ERROR_CANCELLED || glb_policy->lb_call == NULL) {
    glb_policy->client_load_report_timer_pending = false;
    GRPC_LB_POLICY_WEAK_UNREF(exec_ctx, &glb_policy->base,
                              "client_load_report");
    return;
  }
  // Construct message payload.
  GPR_ASSERT(glb_policy->client_load_report_payload == NULL);
  grpc_grpclb_request *request =
      grpc_grpclb_load_report_request_create(glb_policy->client_stats);
  // Skip client load report if the counters were all zero in the last
  // report and they are still zero in this one.
  if (load_report_counters_are_zero(request)) {
    if (glb_policy->last_client_load_report_counters_were_zero) {
      grpc_grpclb_request_destroy(request);
      schedule_next_client_load_report(exec_ctx, glb_policy);
      return;
    }
    glb_policy->last_client_load_report_counters_were_zero = true;
  } else {
    glb_policy->last_client_load_report_counters_were_zero = false;
  }
  grpc_slice request_payload_slice = grpc_grpclb_request_encode(request);
  glb_policy->client_load_report_payload =
      grpc_raw_byte_buffer_create(&request_payload_slice, 1);
  grpc_slice_unref_internal(exec_ctx, request_payload_slice);
  grpc_grpclb_request_destroy(request);
  // If we've already sent the initial request, then we can go ahead and
  // sent the load report.  Otherwise, we need to wait until the initial
  // request has been sent to send this
  // (see lb_on_sent_initial_request_locked() below).
  if (glb_policy->initial_request_sent) {
    do_send_client_load_report_locked(exec_ctx, glb_policy);
  }
}

static void lb_on_sent_initial_request_locked(grpc_exec_ctx *exec_ctx,
                                              void *arg, grpc_error *error);
static void lb_on_server_status_received_locked(grpc_exec_ctx *exec_ctx,
                                                void *arg, grpc_error *error);
static void lb_on_response_received_locked(grpc_exec_ctx *exec_ctx, void *arg,
                                           grpc_error *error);
static void lb_call_init_locked(grpc_exec_ctx *exec_ctx,
                                glb_lb_policy *glb_policy) {
  GPR_ASSERT(glb_policy->server_name != NULL);
  GPR_ASSERT(glb_policy->server_name[0] != '\0');
  GPR_ASSERT(glb_policy->lb_call == NULL);
  GPR_ASSERT(!glb_policy->shutting_down);

  /* Note the following LB call progresses every time there's activity in \a
   * glb_policy->base.interested_parties, which is comprised of the polling
   * entities from \a client_channel. */
  grpc_slice host = grpc_slice_from_copied_string(glb_policy->server_name);
  gpr_timespec deadline =
      glb_policy->lb_call_timeout_ms == 0
          ? gpr_inf_future(GPR_CLOCK_MONOTONIC)
          : gpr_time_add(gpr_now(GPR_CLOCK_MONOTONIC),
                         gpr_time_from_millis(glb_policy->lb_call_timeout_ms,
                                              GPR_TIMESPAN));
  glb_policy->lb_call = grpc_channel_create_pollset_set_call(
      exec_ctx, glb_policy->lb_channel, NULL, GRPC_PROPAGATE_DEFAULTS,
      glb_policy->base.interested_parties,
      GRPC_MDSTR_SLASH_GRPC_DOT_LB_DOT_V1_DOT_LOADBALANCER_SLASH_BALANCELOAD,
      &host, deadline, NULL);
  grpc_slice_unref_internal(exec_ctx, host);

  if (glb_policy->client_stats != NULL) {
    grpc_grpclb_client_stats_unref(glb_policy->client_stats);
  }
  glb_policy->client_stats = grpc_grpclb_client_stats_create();

  grpc_metadata_array_init(&glb_policy->lb_initial_metadata_recv);
  grpc_metadata_array_init(&glb_policy->lb_trailing_metadata_recv);

  grpc_grpclb_request *request =
      grpc_grpclb_request_create(glb_policy->server_name);
  grpc_slice request_payload_slice = grpc_grpclb_request_encode(request);
  glb_policy->lb_request_payload =
      grpc_raw_byte_buffer_create(&request_payload_slice, 1);
  grpc_slice_unref_internal(exec_ctx, request_payload_slice);
  grpc_grpclb_request_destroy(request);

  grpc_closure_init(&glb_policy->lb_on_sent_initial_request,
                    lb_on_sent_initial_request_locked, glb_policy,
                    grpc_combiner_scheduler(glb_policy->base.combiner, false));
  grpc_closure_init(&glb_policy->lb_on_server_status_received,
                    lb_on_server_status_received_locked, glb_policy,
                    grpc_combiner_scheduler(glb_policy->base.combiner, false));
  grpc_closure_init(&glb_policy->lb_on_response_received,
                    lb_on_response_received_locked, glb_policy,
                    grpc_combiner_scheduler(glb_policy->base.combiner, false));

  gpr_backoff_init(&glb_policy->lb_call_backoff_state,
                   GRPC_GRPCLB_INITIAL_CONNECT_BACKOFF_SECONDS,
                   GRPC_GRPCLB_RECONNECT_BACKOFF_MULTIPLIER,
                   GRPC_GRPCLB_RECONNECT_JITTER,
                   GRPC_GRPCLB_MIN_CONNECT_TIMEOUT_SECONDS * 1000,
                   GRPC_GRPCLB_RECONNECT_MAX_BACKOFF_SECONDS * 1000);

  glb_policy->initial_request_sent = false;
  glb_policy->seen_initial_response = false;
  glb_policy->last_client_load_report_counters_were_zero = false;
}

static void lb_call_destroy_locked(grpc_exec_ctx *exec_ctx,
                                   glb_lb_policy *glb_policy) {
  GPR_ASSERT(glb_policy->lb_call != NULL);
  grpc_call_unref(glb_policy->lb_call);
  glb_policy->lb_call = NULL;

  grpc_metadata_array_destroy(&glb_policy->lb_initial_metadata_recv);
  grpc_metadata_array_destroy(&glb_policy->lb_trailing_metadata_recv);

  grpc_byte_buffer_destroy(glb_policy->lb_request_payload);
  grpc_slice_unref_internal(exec_ctx, glb_policy->lb_call_status_details);

  if (!glb_policy->client_load_report_timer_pending) {
    grpc_timer_cancel(exec_ctx, &glb_policy->client_load_report_timer);
  }
}

/*
 * Auxiliary functions and LB client callbacks.
 */
static void query_for_backends_locked(grpc_exec_ctx *exec_ctx,
                                      glb_lb_policy *glb_policy) {
  GPR_ASSERT(glb_policy->lb_channel != NULL);
  if (glb_policy->shutting_down) return;

  lb_call_init_locked(exec_ctx, glb_policy);

  if (GRPC_TRACER_ON(grpc_lb_glb_trace)) {
    gpr_log(GPR_INFO, "Query for backends (grpclb: %p, lb_call: %p)",
            (void *)glb_policy, (void *)glb_policy->lb_call);
  }
  GPR_ASSERT(glb_policy->lb_call != NULL);

  grpc_call_error call_error;
  grpc_op ops[4];
  memset(ops, 0, sizeof(ops));

  grpc_op *op = ops;
  op->op = GRPC_OP_SEND_INITIAL_METADATA;
  op->data.send_initial_metadata.count = 0;
  op->flags = 0;
  op->reserved = NULL;
  op++;
  op->op = GRPC_OP_RECV_INITIAL_METADATA;
  op->data.recv_initial_metadata.recv_initial_metadata =
      &glb_policy->lb_initial_metadata_recv;
  op->flags = 0;
  op->reserved = NULL;
  op++;
  GPR_ASSERT(glb_policy->lb_request_payload != NULL);
  op->op = GRPC_OP_SEND_MESSAGE;
  op->data.send_message.send_message = glb_policy->lb_request_payload;
  op->flags = 0;
  op->reserved = NULL;
  op++;
  /* take a weak ref (won't prevent calling of \a glb_shutdown if the strong ref
   * count goes to zero) to be unref'd in lb_on_sent_initial_request_locked() */
  GRPC_LB_POLICY_WEAK_REF(&glb_policy->base, "lb_on_server_status_received");
  call_error = grpc_call_start_batch_and_execute(
      exec_ctx, glb_policy->lb_call, ops, (size_t)(op - ops),
      &glb_policy->lb_on_sent_initial_request);
  GPR_ASSERT(GRPC_CALL_OK == call_error);

  op = ops;
  op->op = GRPC_OP_RECV_STATUS_ON_CLIENT;
  op->data.recv_status_on_client.trailing_metadata =
      &glb_policy->lb_trailing_metadata_recv;
  op->data.recv_status_on_client.status = &glb_policy->lb_call_status;
  op->data.recv_status_on_client.status_details =
      &glb_policy->lb_call_status_details;
  op->flags = 0;
  op->reserved = NULL;
  op++;
  /* take a weak ref (won't prevent calling of \a glb_shutdown if the strong ref
   * count goes to zero) to be unref'd in lb_on_server_status_received */
  GRPC_LB_POLICY_WEAK_REF(&glb_policy->base, "lb_on_server_status_received");
  call_error = grpc_call_start_batch_and_execute(
      exec_ctx, glb_policy->lb_call, ops, (size_t)(op - ops),
      &glb_policy->lb_on_server_status_received);
  GPR_ASSERT(GRPC_CALL_OK == call_error);

  op = ops;
  op->op = GRPC_OP_RECV_MESSAGE;
  op->data.recv_message.recv_message = &glb_policy->lb_response_payload;
  op->flags = 0;
  op->reserved = NULL;
  op++;
  /* take another weak ref to be unref'd in lb_on_response_received */
  GRPC_LB_POLICY_WEAK_REF(&glb_policy->base, "lb_on_response_received");
  call_error = grpc_call_start_batch_and_execute(
      exec_ctx, glb_policy->lb_call, ops, (size_t)(op - ops),
      &glb_policy->lb_on_response_received);
  GPR_ASSERT(GRPC_CALL_OK == call_error);
}

static void lb_on_sent_initial_request_locked(grpc_exec_ctx *exec_ctx,
                                              void *arg, grpc_error *error) {
  glb_lb_policy *glb_policy = arg;
  glb_policy->initial_request_sent = true;
  // If we attempted to send a client load report before the initial
  // request was sent, send the load report now.
  if (glb_policy->client_load_report_payload != NULL) {
    do_send_client_load_report_locked(exec_ctx, glb_policy);
  }
  GRPC_LB_POLICY_WEAK_UNREF(exec_ctx, &glb_policy->base,
                            "lb_on_response_received_locked");
}

static void lb_on_response_received_locked(grpc_exec_ctx *exec_ctx, void *arg,
                                           grpc_error *error) {
  glb_lb_policy *glb_policy = arg;

  grpc_op ops[2];
  memset(ops, 0, sizeof(ops));
  grpc_op *op = ops;
  if (glb_policy->lb_response_payload != NULL) {
    gpr_backoff_reset(&glb_policy->lb_call_backoff_state);
    /* Received data from the LB server. Look inside
     * glb_policy->lb_response_payload, for a serverlist. */
    grpc_byte_buffer_reader bbr;
    grpc_byte_buffer_reader_init(&bbr, glb_policy->lb_response_payload);
    grpc_slice response_slice = grpc_byte_buffer_reader_readall(&bbr);
    grpc_byte_buffer_destroy(glb_policy->lb_response_payload);

    grpc_grpclb_initial_response *response = NULL;
    if (!glb_policy->seen_initial_response &&
        (response = grpc_grpclb_initial_response_parse(response_slice)) !=
            NULL) {
      if (response->has_client_stats_report_interval) {
        glb_policy->client_stats_report_interval =
            gpr_time_max(gpr_time_from_seconds(1, GPR_TIMESPAN),
                         grpc_grpclb_duration_to_timespec(
                             &response->client_stats_report_interval));
        if (GRPC_TRACER_ON(grpc_lb_glb_trace)) {
          gpr_log(GPR_INFO,
                  "received initial LB response message; "
                  "client load reporting interval = %" PRId64 ".%09d sec",
                  glb_policy->client_stats_report_interval.tv_sec,
                  glb_policy->client_stats_report_interval.tv_nsec);
        }
        /* take a weak ref (won't prevent calling of \a glb_shutdown() if the
         * strong ref count goes to zero) to be unref'd in
         * send_client_load_report() */
        glb_policy->client_load_report_timer_pending = true;
        GRPC_LB_POLICY_WEAK_REF(&glb_policy->base, "client_load_report");
        schedule_next_client_load_report(exec_ctx, glb_policy);
      } else if (GRPC_TRACER_ON(grpc_lb_glb_trace)) {
        gpr_log(GPR_INFO,
                "received initial LB response message; "
                "client load reporting NOT enabled");
      }
      grpc_grpclb_initial_response_destroy(response);
      glb_policy->seen_initial_response = true;
    } else {
      grpc_grpclb_serverlist *serverlist =
          grpc_grpclb_response_parse_serverlist(response_slice);
      if (serverlist != NULL) {
        GPR_ASSERT(glb_policy->lb_call != NULL);
        if (GRPC_TRACER_ON(grpc_lb_glb_trace)) {
          gpr_log(GPR_INFO, "Serverlist with %lu servers received",
                  (unsigned long)serverlist->num_servers);
          for (size_t i = 0; i < serverlist->num_servers; ++i) {
            grpc_resolved_address addr;
            parse_server(serverlist->servers[i], &addr);
            char *ipport;
            grpc_sockaddr_to_string(&ipport, &addr, false);
            gpr_log(GPR_INFO, "Serverlist[%lu]: %s", (unsigned long)i, ipport);
            gpr_free(ipport);
          }
        }

        /* update serverlist */
        if (serverlist->num_servers > 0) {
          if (grpc_grpclb_serverlist_equals(glb_policy->serverlist,
                                            serverlist)) {
            if (GRPC_TRACER_ON(grpc_lb_glb_trace)) {
              gpr_log(GPR_INFO,
                      "Incoming server list identical to current, ignoring.");
            }
            grpc_grpclb_destroy_serverlist(serverlist);
          } else { /* new serverlist */
            if (glb_policy->serverlist != NULL) {
              /* dispose of the old serverlist */
              grpc_grpclb_destroy_serverlist(glb_policy->serverlist);
            }
            /* and update the copy in the glb_lb_policy instance. This
             * serverlist instance will be destroyed either upon the next
             * update or in glb_destroy() */
            glb_policy->serverlist = serverlist;

            rr_handover_locked(exec_ctx, glb_policy);
          }
        } else {
          if (GRPC_TRACER_ON(grpc_lb_glb_trace)) {
            gpr_log(GPR_INFO,
                    "Received empty server list. Picks will stay pending until "
                    "a response with > 0 servers is received");
          }
          grpc_grpclb_destroy_serverlist(serverlist);
        }
      } else { /* serverlist == NULL */
        gpr_log(GPR_ERROR, "Invalid LB response received: '%s'. Ignoring.",
                grpc_dump_slice(response_slice, GPR_DUMP_ASCII | GPR_DUMP_HEX));
      }
    }

    grpc_slice_unref_internal(exec_ctx, response_slice);

    if (!glb_policy->shutting_down) {
      /* keep listening for serverlist updates */
      op->op = GRPC_OP_RECV_MESSAGE;
      op->data.recv_message.recv_message = &glb_policy->lb_response_payload;
      op->flags = 0;
      op->reserved = NULL;
      op++;
      /* reuse the "lb_on_response_received" weak ref taken in
       * query_for_backends_locked() */
      const grpc_call_error call_error = grpc_call_start_batch_and_execute(
          exec_ctx, glb_policy->lb_call, ops, (size_t)(op - ops),
          &glb_policy->lb_on_response_received); /* loop */
      GPR_ASSERT(GRPC_CALL_OK == call_error);
    }
  } else { /* empty payload: call cancelled. */
           /* dispose of the "lb_on_response_received" weak ref taken in
            * query_for_backends_locked() and reused in every reception loop */
    GRPC_LB_POLICY_WEAK_UNREF(exec_ctx, &glb_policy->base,
                              "lb_on_response_received_empty_payload");
  }
}

static void lb_call_on_retry_timer_locked(grpc_exec_ctx *exec_ctx, void *arg,
                                          grpc_error *error) {
  glb_lb_policy *glb_policy = arg;
<<<<<<< HEAD
  if (!glb_policy->shutting_down && error == GRPC_ERROR_NONE) {
    if (grpc_lb_glb_trace) {
=======

  if (!glb_policy->shutting_down) {
    if (GRPC_TRACER_ON(grpc_lb_glb_trace)) {
>>>>>>> 45b89fb1
      gpr_log(GPR_INFO, "Restaring call to LB server (grpclb %p)",
              (void *)glb_policy);
    }
    GPR_ASSERT(glb_policy->lb_call == NULL);
    query_for_backends_locked(exec_ctx, glb_policy);
  }
  glb_policy->retry_timer_active = false;
  GRPC_LB_POLICY_WEAK_UNREF(exec_ctx, &glb_policy->base, "grpclb_retry_timer");
}

static void lb_on_server_status_received_locked(grpc_exec_ctx *exec_ctx,
                                                void *arg, grpc_error *error) {
  glb_lb_policy *glb_policy = arg;
  GPR_ASSERT(glb_policy->lb_call != NULL);
<<<<<<< HEAD
  if (grpc_lb_glb_trace) {
=======

  if (GRPC_TRACER_ON(grpc_lb_glb_trace)) {
>>>>>>> 45b89fb1
    char *status_details =
        grpc_slice_to_c_string(glb_policy->lb_call_status_details);
    gpr_log(GPR_INFO,
            "Status from LB server received. Status = %d, Details = '%s', "
            "(call: %p), error %p",
            glb_policy->lb_call_status, status_details,
            (void *)glb_policy->lb_call, (void *)error);
    gpr_free(status_details);
  }
  /* We need to perform cleanups no matter what. */
  lb_call_destroy_locked(exec_ctx, glb_policy);
  if (glb_policy->started_picking && glb_policy->updating) {
    GPR_ASSERT(!glb_policy->shutting_down);
    if (glb_policy->retry_timer_active) {
      grpc_timer_cancel(exec_ctx, &glb_policy->lb_call_retry_timer);
      glb_policy->retry_timer_active = false;
    }
    start_picking_locked(exec_ctx, glb_policy);
    glb_policy->updating = false;
  } else if (!glb_policy->shutting_down) {
    /* if we aren't shutting down, restart the LB client call after some time */
    gpr_timespec now = gpr_now(GPR_CLOCK_MONOTONIC);
    gpr_timespec next_try =
        gpr_backoff_step(&glb_policy->lb_call_backoff_state, now);
    if (GRPC_TRACER_ON(grpc_lb_glb_trace)) {
      gpr_log(GPR_DEBUG, "Connection to LB server lost (grpclb: %p)...",
              (void *)glb_policy);
      gpr_timespec timeout = gpr_time_sub(next_try, now);
      if (gpr_time_cmp(timeout, gpr_time_0(timeout.clock_type)) > 0) {
        gpr_log(GPR_DEBUG,
                "... retry_timer_active in %" PRId64 ".%09d seconds.",
                timeout.tv_sec, timeout.tv_nsec);
      } else {
        gpr_log(GPR_DEBUG, "... retry_timer_active immediately.");
      }
    }
    GRPC_LB_POLICY_WEAK_REF(&glb_policy->base, "grpclb_retry_timer");
    grpc_closure_init(
        &glb_policy->lb_on_call_retry, lb_call_on_retry_timer_locked,
        glb_policy, grpc_combiner_scheduler(glb_policy->base.combiner, false));
    glb_policy->retry_timer_active = true;
    grpc_timer_init(exec_ctx, &glb_policy->lb_call_retry_timer, next_try,
                    &glb_policy->lb_on_call_retry, now);
  }
  GRPC_LB_POLICY_WEAK_UNREF(exec_ctx, &glb_policy->base,
                            "lb_on_server_status_received");
}

static void glb_lb_channel_on_connectivity_changed_cb(grpc_exec_ctx *exec_ctx,
                                                      void *arg,
                                                      grpc_error *error) {
  glb_lb_policy *glb_policy = arg;
  gpr_log(
      GPR_DEBUG,
      "GLB %p glb_lb_channel_on_connectivity_changed_cb state: %d, error: %s",
      (void *)glb_policy, glb_policy->lb_channel_connectivity,
      grpc_error_string(error));
  if (glb_policy->shutting_down) goto done;
  // Re-initialize the lb_call. This should also take care of updating the
  // embedded RR policy. Note that the current RR policy, if any, will stay in
  // effect until an update from the new lb_call is received.
  switch (glb_policy->lb_channel_connectivity) {
    case GRPC_CHANNEL_INIT:
    case GRPC_CHANNEL_IDLE:
    case GRPC_CHANNEL_CONNECTING:
    case GRPC_CHANNEL_TRANSIENT_FAILURE: {
      /* resub. */
      grpc_channel_element *client_channel_elem =
          grpc_channel_stack_last_element(
              grpc_channel_get_channel_stack(glb_policy->lb_channel));
      GPR_ASSERT(client_channel_elem->filter == &grpc_client_channel_filter);
      grpc_client_lb_channel_watch_connectivity_state(
          exec_ctx, client_channel_elem, glb_policy->base.interested_parties,
          &glb_policy->lb_channel_connectivity,
          &glb_policy->lb_channel_on_connectivity_changed);
      break;
    }
    case GRPC_CHANNEL_READY:
      if (glb_policy->lb_call != NULL) {
        glb_policy->updating = true;
        grpc_call_cancel(glb_policy->lb_call, NULL);
        // lb_on_server_status_received will pick up the cancel a reinit lb_call
      } else if (glb_policy->started_picking && !glb_policy->shutting_down) {
        if (glb_policy->retry_timer_active) {
          grpc_timer_cancel(exec_ctx, &glb_policy->lb_call_retry_timer);
          glb_policy->retry_timer_active = false;
        }
        start_picking_locked(exec_ctx, glb_policy);
      }
    /* fallthrough */
    case GRPC_CHANNEL_SHUTDOWN:
    done:
      gpr_log(GPR_DEBUG, "GLB at %p LB CHANNEL %p SHUTDOWN", (void *)glb_policy,
              (void *)glb_policy->lb_channel);
      glb_policy->watching_lb_channel = false;
      GRPC_LB_POLICY_WEAK_UNREF(exec_ctx, &glb_policy->base,
                                "watch_lb_channel_connectivity_cb_shutdown");
      break;
  }
}

static bool glb_update_locked(grpc_exec_ctx *exec_ctx, grpc_lb_policy *policy,
                              const grpc_lb_policy_args *args) {
  glb_lb_policy *glb_policy = (glb_lb_policy *)policy;
  // 1. Propagate update to lb_channel (pick first).
  const grpc_arg *arg =
      grpc_channel_args_find(args->args, GRPC_ARG_LB_ADDRESSES);
  if (arg == NULL || arg->type != GRPC_ARG_POINTER) {
    return NULL;
  }
  const grpc_lb_addresses *addresses = arg->value.pointer.p;
  if (glb_policy->lb_channel != NULL) {
    grpc_channel_args *lb_channel_args = build_lb_channel_args(
        exec_ctx, addresses, glb_policy->response_generator, args->args);
    /* Propagate updates to the LB channel through the fake resolver */
    grpc_fake_resolver_response_generator_set_response(
        exec_ctx, glb_policy->response_generator, lb_channel_args);
    grpc_channel_args_destroy(exec_ctx, lb_channel_args);
  }
  // Watch the LB channel connectivity for connection.
  glb_policy->lb_channel_connectivity = grpc_channel_check_connectivity_state(
      glb_policy->lb_channel, true /* try_to_connect */);
  grpc_channel_element *client_channel_elem = grpc_channel_stack_last_element(
      grpc_channel_get_channel_stack(glb_policy->lb_channel));
  GPR_ASSERT(client_channel_elem->filter == &grpc_client_channel_filter);

  if (!glb_policy->watching_lb_channel) {
    glb_policy->watching_lb_channel = true;
    GRPC_LB_POLICY_WEAK_REF(&glb_policy->base, "watch_lb_channel_connectivity");
    grpc_client_lb_channel_watch_connectivity_state(
        exec_ctx, client_channel_elem, glb_policy->base.interested_parties,
        &glb_policy->lb_channel_connectivity,
        &glb_policy->lb_channel_on_connectivity_changed);
  }
  return true;
}

/* Code wiring the policy with the rest of the core */
static const grpc_lb_policy_vtable glb_lb_policy_vtable = {
    glb_destroy,
    glb_shutdown_locked,
    glb_pick_locked,
    glb_cancel_pick_locked,
    glb_cancel_picks_locked,
    glb_ping_one_locked,
    glb_exit_idle_locked,
    glb_check_connectivity_locked,
    glb_notify_on_state_change_locked,
    glb_update_locked};

static void glb_factory_ref(grpc_lb_policy_factory *factory) {}

static void glb_factory_unref(grpc_lb_policy_factory *factory) {}

static const grpc_lb_policy_factory_vtable glb_factory_vtable = {
    glb_factory_ref, glb_factory_unref, glb_create, "grpclb"};

static grpc_lb_policy_factory glb_lb_policy_factory = {&glb_factory_vtable};

grpc_lb_policy_factory *grpc_glb_lb_factory_create() {
  return &glb_lb_policy_factory;
}

/* Plugin registration */

// Only add client_load_reporting filter if the grpclb LB policy is used.
static bool maybe_add_client_load_reporting_filter(
    grpc_exec_ctx *exec_ctx, grpc_channel_stack_builder *builder, void *arg) {
  const grpc_channel_args *args =
      grpc_channel_stack_builder_get_channel_arguments(builder);
  const grpc_arg *channel_arg =
      grpc_channel_args_find(args, GRPC_ARG_LB_POLICY_NAME);
  if (channel_arg != NULL && channel_arg->type == GRPC_ARG_STRING &&
      strcmp(channel_arg->value.string, "grpclb") == 0) {
    return grpc_channel_stack_builder_append_filter(
        builder, (const grpc_channel_filter *)arg, NULL, NULL);
  }
  return true;
}

void grpc_lb_policy_grpclb_init() {
  grpc_register_lb_policy(grpc_glb_lb_factory_create());
  grpc_register_tracer("glb", &grpc_lb_glb_trace);
  grpc_channel_init_register_stage(GRPC_CLIENT_SUBCHANNEL,
                                   GRPC_CHANNEL_INIT_BUILTIN_PRIORITY,
                                   maybe_add_client_load_reporting_filter,
                                   (void *)&grpc_client_load_reporting_filter);
}

void grpc_lb_policy_grpclb_shutdown() {}<|MERGE_RESOLUTION|>--- conflicted
+++ resolved
@@ -562,16 +562,9 @@
       GPR_ASSERT(rr_state_error == GRPC_ERROR_NONE);
   }
 
-<<<<<<< HEAD
-  if (grpc_lb_glb_trace) {
+  if (GRPC_TRACER_ON(grpc_lb_glb_trace)) {
     gpr_log(GPR_INFO, "Setting grpclb's state to %s from RR policy %p state.",
             grpc_connectivity_state_name(rr_state),
-=======
-  if (GRPC_TRACER_ON(grpc_lb_glb_trace)) {
-    gpr_log(GPR_INFO,
-            "Setting grpclb's state to %s from new RR policy %p state.",
-            grpc_connectivity_state_name(new_rr_state),
->>>>>>> 45b89fb1
             (void *)glb_policy->rr_policy);
   }
   grpc_connectivity_state_set(exec_ctx, &glb_policy->state_tracker, rr_state,
@@ -650,7 +643,6 @@
   glb_policy->rr_policy = grpc_lb_policy_create(exec_ctx, "round_robin", args);
   GPR_ASSERT(glb_policy->rr_policy != NULL);
 
-<<<<<<< HEAD
   grpc_error *rr_state_error = NULL;
   const grpc_connectivity_state rr_state =
       grpc_lb_policy_check_connectivity_locked(exec_ctx, glb_policy->rr_policy,
@@ -658,41 +650,6 @@
   /* Connectivity state is a function of the RR policy updated/created */
   update_lb_connectivity_status_locked(exec_ctx, glb_policy, rr_state,
                                        rr_state_error);
-=======
-  grpc_error *new_rr_state_error = NULL;
-  const grpc_connectivity_state new_rr_state =
-      grpc_lb_policy_check_connectivity_locked(exec_ctx, new_rr_policy,
-                                               &new_rr_state_error);
-  /* Connectivity state is a function of the new RR policy just created */
-  const bool replace_old_rr = update_lb_connectivity_status_locked(
-      exec_ctx, glb_policy, new_rr_state, new_rr_state_error);
-
-  if (!replace_old_rr) {
-    /* dispose of the new RR policy that won't be used after all */
-    GRPC_LB_POLICY_UNREF(exec_ctx, new_rr_policy, "rr_handover_no_replace");
-    if (GRPC_TRACER_ON(grpc_lb_glb_trace)) {
-      gpr_log(GPR_INFO,
-              "Keeping old RR policy (%p) despite new serverlist: new RR "
-              "policy was in %s connectivity state.",
-              (void *)glb_policy->rr_policy,
-              grpc_connectivity_state_name(new_rr_state));
-    }
-    return;
-  }
-
-  if (GRPC_TRACER_ON(grpc_lb_glb_trace)) {
-    gpr_log(GPR_INFO, "Created RR policy (%p) to replace old RR (%p)",
-            (void *)new_rr_policy, (void *)glb_policy->rr_policy);
-  }
-
-  if (glb_policy->rr_policy != NULL) {
-    /* if we are phasing out an existing RR instance, unref it. */
-    GRPC_LB_POLICY_UNREF(exec_ctx, glb_policy->rr_policy, "rr_handover");
-  }
-
-  /* Finally update the RR policy to the newly created one */
-  glb_policy->rr_policy = new_rr_policy;
->>>>>>> 45b89fb1
 
   /* Add the gRPC LB's interested_parties pollset_set to that of the newly
    * created RR policy. This will make the RR policy progress upon activity on
@@ -759,14 +716,14 @@
 
   grpc_lb_policy_args *args = lb_policy_args_create(exec_ctx, glb_policy);
   if (glb_policy->rr_policy != NULL) {
-    if (grpc_lb_glb_trace) {
+  if (GRPC_TRACER_ON(grpc_lb_glb_trace)) {
       gpr_log(GPR_DEBUG, "Updating Round Robin policy (%p)",
               (void *)glb_policy->rr_policy);
     }
     grpc_lb_policy_update(exec_ctx, glb_policy->rr_policy, args);
   } else {
     create_rr_locked(exec_ctx, glb_policy, args);
-    if (grpc_lb_glb_trace) {
+  if (GRPC_TRACER_ON(grpc_lb_glb_trace)) {
       gpr_log(GPR_DEBUG, "Created new Round Robin policy (%p)",
               (void *)glb_policy->rr_policy);
     }
@@ -1602,14 +1559,8 @@
 static void lb_call_on_retry_timer_locked(grpc_exec_ctx *exec_ctx, void *arg,
                                           grpc_error *error) {
   glb_lb_policy *glb_policy = arg;
-<<<<<<< HEAD
   if (!glb_policy->shutting_down && error == GRPC_ERROR_NONE) {
-    if (grpc_lb_glb_trace) {
-=======
-
-  if (!glb_policy->shutting_down) {
     if (GRPC_TRACER_ON(grpc_lb_glb_trace)) {
->>>>>>> 45b89fb1
       gpr_log(GPR_INFO, "Restaring call to LB server (grpclb %p)",
               (void *)glb_policy);
     }
@@ -1624,12 +1575,7 @@
                                                 void *arg, grpc_error *error) {
   glb_lb_policy *glb_policy = arg;
   GPR_ASSERT(glb_policy->lb_call != NULL);
-<<<<<<< HEAD
-  if (grpc_lb_glb_trace) {
-=======
-
   if (GRPC_TRACER_ON(grpc_lb_glb_trace)) {
->>>>>>> 45b89fb1
     char *status_details =
         grpc_slice_to_c_string(glb_policy->lb_call_status_details);
     gpr_log(GPR_INFO,
