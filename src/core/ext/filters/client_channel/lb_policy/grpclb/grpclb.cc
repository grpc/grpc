/*
 *
 * Copyright 2016 gRPC authors.
 *
 * Licensed under the Apache License, Version 2.0 (the "License");
 * you may not use this file except in compliance with the License.
 * You may obtain a copy of the License at
 *
 *     http://www.apache.org/licenses/LICENSE-2.0
 *
 * Unless required by applicable law or agreed to in writing, software
 * distributed under the License is distributed on an "AS IS" BASIS,
 * WITHOUT WARRANTIES OR CONDITIONS OF ANY KIND, either express or implied.
 * See the License for the specific language governing permissions and
 * limitations under the License.
 *
 */

/// Implementation of the gRPC LB policy.
///
/// This policy takes as input a list of resolved addresses, which must
/// include at least one balancer address.
///
/// An internal channel (\a lb_channel_) is created for the addresses
/// from that are balancers.  This channel behaves just like a regular
/// channel that uses pick_first to select from the list of balancer
/// addresses.
///
/// When we get our initial update, we instantiate the internal *streaming*
/// call to the LB server (whichever address pick_first chose).  The call
/// will be complete when either the balancer sends status or when we cancel
/// the call (e.g., because we are shutting down).  In needed, we retry the
/// call.  If we received at least one valid message from the server, a new
/// call attempt will be made immediately; otherwise, we apply back-off
/// delays between attempts.
///
/// We maintain an internal round_robin policy instance for distributing
/// requests across backends.  Whenever we receive a new serverlist from
/// the balancer, we update the round_robin policy with the new list of
/// addresses.  If we cannot communicate with the balancer on startup,
/// however, we may enter fallback mode, in which case we will populate
/// the child policy's addresses from the backend addresses returned by the
/// resolver.
///
/// Once a child policy instance is in place (and getting updated as described),
/// calls for a pick, a ping, or a cancellation will be serviced right
/// away by forwarding them to the child policy instance.  Any time there's no
/// child policy available (i.e., right after the creation of the gRPCLB
/// policy), pick requests are queued.
///
/// \see https://github.com/grpc/grpc/blob/master/doc/load-balancing.md for the
/// high level design and details.

// With the addition of a libuv endpoint, sockaddr.h now includes uv.h when
// using that endpoint. Because of various transitive includes in uv.h,
// including windows.h on Windows, uv.h must be included before other system
// headers. Therefore, sockaddr.h must always be included first.
#include <grpc/support/port_platform.h>

#include "src/core/lib/iomgr/sockaddr.h"
#include "src/core/lib/iomgr/socket_utils.h"

#include <inttypes.h>
#include <limits.h>
#include <string.h>

#include <grpc/byte_buffer_reader.h>
#include <grpc/grpc.h>
#include <grpc/support/alloc.h>
#include <grpc/support/string_util.h>
#include <grpc/support/time.h>

#include "src/core/ext/filters/client_channel/client_channel.h"
#include "src/core/ext/filters/client_channel/lb_policy/grpclb/client_load_reporting_filter.h"
#include "src/core/ext/filters/client_channel/lb_policy/grpclb/grpclb.h"
#include "src/core/ext/filters/client_channel/lb_policy/grpclb/grpclb_channel.h"
#include "src/core/ext/filters/client_channel/lb_policy/grpclb/grpclb_client_stats.h"
#include "src/core/ext/filters/client_channel/lb_policy/grpclb/load_balancer_api.h"
#include "src/core/ext/filters/client_channel/lb_policy_factory.h"
#include "src/core/ext/filters/client_channel/lb_policy_registry.h"
#include "src/core/ext/filters/client_channel/parse_address.h"
#include "src/core/ext/filters/client_channel/resolver/fake/fake_resolver.h"
#include "src/core/ext/filters/client_channel/server_address.h"
#include "src/core/lib/backoff/backoff.h"
#include "src/core/lib/channel/channel_args.h"
#include "src/core/lib/channel/channel_stack.h"
#include "src/core/lib/gpr/host_port.h"
#include "src/core/lib/gpr/string.h"
#include "src/core/lib/gprpp/manual_constructor.h"
#include "src/core/lib/gprpp/memory.h"
#include "src/core/lib/gprpp/mutex_lock.h"
#include "src/core/lib/gprpp/orphanable.h"
#include "src/core/lib/gprpp/ref_counted_ptr.h"
#include "src/core/lib/iomgr/combiner.h"
#include "src/core/lib/iomgr/sockaddr.h"
#include "src/core/lib/iomgr/sockaddr_utils.h"
#include "src/core/lib/iomgr/timer.h"
#include "src/core/lib/slice/slice_hash_table.h"
#include "src/core/lib/slice/slice_internal.h"
#include "src/core/lib/slice/slice_string_helpers.h"
#include "src/core/lib/surface/call.h"
#include "src/core/lib/surface/channel.h"
#include "src/core/lib/surface/channel_init.h"
#include "src/core/lib/transport/static_metadata.h"

#define GRPC_GRPCLB_INITIAL_CONNECT_BACKOFF_SECONDS 1
#define GRPC_GRPCLB_RECONNECT_BACKOFF_MULTIPLIER 1.6
#define GRPC_GRPCLB_RECONNECT_MAX_BACKOFF_SECONDS 120
#define GRPC_GRPCLB_RECONNECT_JITTER 0.2
#define GRPC_GRPCLB_DEFAULT_FALLBACK_TIMEOUT_MS 10000

#define GRPC_ARG_GRPCLB_ADDRESS_LB_TOKEN "grpc.grpclb_address_lb_token"

namespace grpc_core {

TraceFlag grpc_lb_glb_trace(false, "glb");

namespace {

constexpr char kGrpclb[] = "grpclb";

class GrpcLb : public LoadBalancingPolicy {
 public:
  explicit GrpcLb(Args args);

  const char* name() const override { return kGrpclb; }

  void UpdateLocked(const grpc_channel_args& args,
                    RefCountedPtr<Config> lb_config) override;
  void ResetBackoffLocked() override;
  void FillChildRefsForChannelz(
      channelz::ChildRefsList* child_subchannels,
      channelz::ChildRefsList* child_channels) override;

 private:
  /// Contains a call to the LB server and all the data related to the call.
  class BalancerCallState : public InternallyRefCounted<BalancerCallState> {
   public:
    explicit BalancerCallState(
        RefCountedPtr<LoadBalancingPolicy> parent_grpclb_policy);

    // It's the caller's responsibility to ensure that Orphan() is called from
    // inside the combiner.
    void Orphan() override;

    void StartQuery();

    GrpcLbClientStats* client_stats() const { return client_stats_.get(); }

    bool seen_initial_response() const { return seen_initial_response_; }
    bool seen_serverlist() const { return seen_serverlist_; }

   private:
    // So Delete() can access our private dtor.
    template <typename T>
    friend void grpc_core::Delete(T*);

    ~BalancerCallState();

    GrpcLb* grpclb_policy() const {
      return static_cast<GrpcLb*>(grpclb_policy_.get());
    }

    void ScheduleNextClientLoadReportLocked();
    void SendClientLoadReportLocked();

    static bool LoadReportCountersAreZero(grpc_grpclb_request* request);

    static void MaybeSendClientLoadReportLocked(void* arg, grpc_error* error);
    static void ClientLoadReportDoneLocked(void* arg, grpc_error* error);
    static void OnInitialRequestSentLocked(void* arg, grpc_error* error);
    static void OnBalancerMessageReceivedLocked(void* arg, grpc_error* error);
    static void OnBalancerStatusReceivedLocked(void* arg, grpc_error* error);

    // The owning LB policy.
    RefCountedPtr<LoadBalancingPolicy> grpclb_policy_;

    // The streaming call to the LB server. Always non-NULL.
    grpc_call* lb_call_ = nullptr;

    // recv_initial_metadata
    grpc_metadata_array lb_initial_metadata_recv_;

    // send_message
    grpc_byte_buffer* send_message_payload_ = nullptr;
    grpc_closure lb_on_initial_request_sent_;

    // recv_message
    grpc_byte_buffer* recv_message_payload_ = nullptr;
    grpc_closure lb_on_balancer_message_received_;
    bool seen_initial_response_ = false;
    bool seen_serverlist_ = false;

    // recv_trailing_metadata
    grpc_closure lb_on_balancer_status_received_;
    grpc_metadata_array lb_trailing_metadata_recv_;
    grpc_status_code lb_call_status_;
    grpc_slice lb_call_status_details_;

    // The stats for client-side load reporting associated with this LB call.
    // Created after the first serverlist is received.
    RefCountedPtr<GrpcLbClientStats> client_stats_;
    grpc_millis client_stats_report_interval_ = 0;
    grpc_timer client_load_report_timer_;
    bool client_load_report_timer_callback_pending_ = false;
    bool last_client_load_report_counters_were_zero_ = false;
    bool client_load_report_is_due_ = false;
    // The closure used for either the load report timer or the callback for
    // completion of sending the load report.
    grpc_closure client_load_report_closure_;
  };

  class Serverlist : public RefCounted<Serverlist> {
   public:
    // Takes ownership of serverlist.
    explicit Serverlist(grpc_grpclb_serverlist* serverlist)
        : serverlist_(serverlist) {}

    ~Serverlist() { grpc_grpclb_destroy_serverlist(serverlist_); }

    bool operator==(const Serverlist& other) const;

    const grpc_grpclb_serverlist* serverlist() const { return serverlist_; }

    // Returns a text representation suitable for logging.
    UniquePtr<char> AsText() const;

    // Extracts all non-drop entries into a ServerAddressList.
    ServerAddressList GetServerAddressList(
        GrpcLbClientStats* client_stats) const;

    // Returns true if the serverlist contains at least one drop entry and
    // no backend address entries.
    bool ContainsAllDropEntries() const;

    // Returns the LB token to use for a drop, or null if the call
    // should not be dropped.
    // Intended to be called from picker, so calls will be externally
    // synchronized.
    const char* ShouldDrop();

   private:
    grpc_grpclb_serverlist* serverlist_;
    size_t drop_index_ = 0;
  };

  class Picker : public SubchannelPicker {
   public:
    Picker(GrpcLb* parent, RefCountedPtr<Serverlist> serverlist,
           UniquePtr<SubchannelPicker> child_picker,
           RefCountedPtr<GrpcLbClientStats> client_stats)
        : parent_(parent),
          serverlist_(std::move(serverlist)),
          child_picker_(std::move(child_picker)),
          client_stats_(std::move(client_stats)) {}

    PickResult Pick(PickState* pick, grpc_error** error) override;

   private:
    // Storing the address for logging, but not holding a ref.
    // DO NOT DEFERENCE!
    GrpcLb* parent_;

    // Serverlist to be used for determining drops.
    RefCountedPtr<Serverlist> serverlist_;

    UniquePtr<SubchannelPicker> child_picker_;
    RefCountedPtr<GrpcLbClientStats> client_stats_;
  };

  class Helper : public ChannelControlHelper {
   public:
    explicit Helper(RefCountedPtr<GrpcLb> parent)
        : parent_(std::move(parent)) {}

    Subchannel* CreateSubchannel(const grpc_channel_args& args) override;
    grpc_channel* CreateChannel(const char* target,
                                const grpc_channel_args& args) override;
    void UpdateState(grpc_connectivity_state state, grpc_error* state_error,
                     UniquePtr<SubchannelPicker> picker) override;
    void RequestReresolution() override;

    void set_child(LoadBalancingPolicy* child) { child_ = child; }

   private:
    bool CalledByPendingChild() const;
    bool CalledByCurrentChild() const;

    RefCountedPtr<GrpcLb> parent_;
    LoadBalancingPolicy* child_ = nullptr;
  };

  ~GrpcLb();

  void ShutdownLocked() override;

  // Helper functions used in UpdateLocked().
  void ProcessChannelArgsLocked(const grpc_channel_args& args);
  void ParseLbConfig(Config* grpclb_config);
  static void OnBalancerChannelConnectivityChangedLocked(void* arg,
                                                         grpc_error* error);
  void CancelBalancerChannelConnectivityWatchLocked();

  // Methods for dealing with fallback state.
  void MaybeEnterFallbackModeAfterStartup();
  static void OnFallbackTimerLocked(void* arg, grpc_error* error);

  // Methods for dealing with the balancer call.
  void StartBalancerCallLocked();
  void StartBalancerCallRetryTimerLocked();
  static void OnBalancerCallRetryTimerLocked(void* arg, grpc_error* error);

  // Methods for dealing with the child policy.
  grpc_channel_args* CreateChildPolicyArgsLocked();
  OrphanablePtr<LoadBalancingPolicy> CreateChildPolicyLocked(
      const char* name, const grpc_channel_args* args);
  void CreateOrUpdateChildPolicyLocked();

  // Who the client is trying to communicate with.
  const char* server_name_ = nullptr;

  // Current channel args from the resolver.
  grpc_channel_args* args_ = nullptr;

  // Internal state.
  bool shutting_down_ = false;

  // The channel for communicating with the LB server.
  grpc_channel* lb_channel_ = nullptr;
  // Uuid of the lb channel. Used for channelz.
  gpr_atm lb_channel_uuid_ = 0;
  // Response generator to inject address updates into lb_channel_.
  RefCountedPtr<FakeResolverResponseGenerator> response_generator_;

  // The data associated with the current LB call. It holds a ref to this LB
  // policy. It's initialized every time we query for backends. It's reset to
  // NULL whenever the current LB call is no longer needed (e.g., the LB policy
  // is shutting down, or the LB call has ended). A non-NULL lb_calld_ always
  // contains a non-NULL lb_call_.
  OrphanablePtr<BalancerCallState> lb_calld_;
  // Timeout in milliseconds for the LB call. 0 means no deadline.
  int lb_call_timeout_ms_ = 0;
  // Balancer call retry state.
  BackOff lb_call_backoff_;
  bool retry_timer_callback_pending_ = false;
  grpc_timer lb_call_retry_timer_;
  grpc_closure lb_on_call_retry_;

  // The deserialized response from the balancer. May be nullptr until one
  // such response has arrived.
  RefCountedPtr<Serverlist> serverlist_;

  // Whether we're in fallback mode.
  bool fallback_mode_ = false;
  // The backend addresses from the resolver.
  ServerAddressList fallback_backend_addresses_;
  // State for fallback-at-startup checks.
  // Timeout after startup after which we will go into fallback mode if
  // we have not received a serverlist from the balancer.
  int fallback_at_startup_timeout_ = 0;
  bool fallback_at_startup_checks_pending_ = false;
  grpc_timer lb_fallback_timer_;
  grpc_closure lb_on_fallback_;
  grpc_connectivity_state lb_channel_connectivity_ = GRPC_CHANNEL_IDLE;
  grpc_closure lb_channel_on_connectivity_changed_;

  // Lock held when modifying the value of child_policy_ or
  // pending_child_policy_.
  gpr_mu child_policy_mu_;
  // The child policy to use for the backends.
  OrphanablePtr<LoadBalancingPolicy> child_policy_;
  // When switching child policies, the new policy will be stored here
  // until it reports READY, at which point it will be moved to child_policy_.
  OrphanablePtr<LoadBalancingPolicy> pending_child_policy_;
  // The child policy config.
  RefCountedPtr<Config> child_policy_config_;
  // Child policy in state READY.
  bool child_policy_ready_ = false;
};

//
// GrpcLb::Serverlist
//

bool GrpcLb::Serverlist::operator==(const Serverlist& other) const {
  return grpc_grpclb_serverlist_equals(serverlist_, other.serverlist_);
}

void ParseServer(const grpc_grpclb_server* server,
                 grpc_resolved_address* addr) {
  memset(addr, 0, sizeof(*addr));
  if (server->drop) return;
  const uint16_t netorder_port = grpc_htons((uint16_t)server->port);
  /* the addresses are given in binary format (a in(6)_addr struct) in
   * server->ip_address.bytes. */
  const grpc_grpclb_ip_address* ip = &server->ip_address;
  if (ip->size == 4) {
    addr->len = static_cast<socklen_t>(sizeof(grpc_sockaddr_in));
    grpc_sockaddr_in* addr4 = reinterpret_cast<grpc_sockaddr_in*>(&addr->addr);
    addr4->sin_family = GRPC_AF_INET;
    memcpy(&addr4->sin_addr, ip->bytes, ip->size);
    addr4->sin_port = netorder_port;
  } else if (ip->size == 16) {
    addr->len = static_cast<socklen_t>(sizeof(grpc_sockaddr_in6));
    grpc_sockaddr_in6* addr6 = (grpc_sockaddr_in6*)&addr->addr;
    addr6->sin6_family = GRPC_AF_INET6;
    memcpy(&addr6->sin6_addr, ip->bytes, ip->size);
    addr6->sin6_port = netorder_port;
  }
}

UniquePtr<char> GrpcLb::Serverlist::AsText() const {
  gpr_strvec entries;
  gpr_strvec_init(&entries);
  for (size_t i = 0; i < serverlist_->num_servers; ++i) {
    const auto* server = serverlist_->servers[i];
    char* ipport;
    if (server->drop) {
      ipport = gpr_strdup("(drop)");
    } else {
      grpc_resolved_address addr;
      ParseServer(server, &addr);
      grpc_sockaddr_to_string(&ipport, &addr, false);
    }
    char* entry;
    gpr_asprintf(&entry, "  %" PRIuPTR ": %s token=%s\n", i, ipport,
                 server->load_balance_token);
    gpr_free(ipport);
    gpr_strvec_add(&entries, entry);
  }
  UniquePtr<char> result(gpr_strvec_flatten(&entries, nullptr));
  gpr_strvec_destroy(&entries);
  return result;
}

// vtable for LB token channel arg.
void* lb_token_copy(void* token) {
  return token == nullptr
             ? nullptr
             : (void*)GRPC_MDELEM_REF(grpc_mdelem{(uintptr_t)token}).payload;
}
void lb_token_destroy(void* token) {
  if (token != nullptr) {
    GRPC_MDELEM_UNREF(grpc_mdelem{(uintptr_t)token});
  }
}
int lb_token_cmp(void* token1, void* token2) {
  // Always indicate a match, since we don't want this channel arg to
  // affect the subchannel's key in the index.
  return 0;
}
const grpc_arg_pointer_vtable lb_token_arg_vtable = {
    lb_token_copy, lb_token_destroy, lb_token_cmp};

bool IsServerValid(const grpc_grpclb_server* server, size_t idx, bool log) {
  if (server->drop) return false;
  const grpc_grpclb_ip_address* ip = &server->ip_address;
  if (GPR_UNLIKELY(server->port >> 16 != 0)) {
    if (log) {
      gpr_log(GPR_ERROR,
              "Invalid port '%d' at index %lu of serverlist. Ignoring.",
              server->port, (unsigned long)idx);
    }
    return false;
  }
  if (GPR_UNLIKELY(ip->size != 4 && ip->size != 16)) {
    if (log) {
      gpr_log(GPR_ERROR,
              "Expected IP to be 4 or 16 bytes, got %d at index %lu of "
              "serverlist. Ignoring",
              ip->size, (unsigned long)idx);
    }
    return false;
  }
  return true;
}

// Returns addresses extracted from the serverlist.
ServerAddressList GrpcLb::Serverlist::GetServerAddressList(
    GrpcLbClientStats* client_stats) const {
  ServerAddressList addresses;
  for (size_t i = 0; i < serverlist_->num_servers; ++i) {
    const grpc_grpclb_server* server = serverlist_->servers[i];
    if (!IsServerValid(serverlist_->servers[i], i, false)) continue;
    // Address processing.
    grpc_resolved_address addr;
    ParseServer(server, &addr);
    // LB token processing.
    grpc_mdelem lb_token;
    if (server->has_load_balance_token) {
      const size_t lb_token_max_length =
          GPR_ARRAY_SIZE(server->load_balance_token);
      const size_t lb_token_length =
          strnlen(server->load_balance_token, lb_token_max_length);
      grpc_slice lb_token_mdstr = grpc_slice_from_copied_buffer(
          server->load_balance_token, lb_token_length);
      lb_token = grpc_mdelem_from_slices(GRPC_MDSTR_LB_TOKEN, lb_token_mdstr);
      if (client_stats != nullptr) {
        GPR_ASSERT(grpc_mdelem_set_user_data(
                       lb_token, GrpcLbClientStats::Destroy,
                       client_stats->Ref().release()) == client_stats);
      }
    } else {
      char* uri = grpc_sockaddr_to_uri(&addr);
      gpr_log(GPR_INFO,
              "Missing LB token for backend address '%s'. The empty token will "
              "be used instead",
              uri);
      gpr_free(uri);
      lb_token = GRPC_MDELEM_LB_TOKEN_EMPTY;
    }
    // Add address.
    grpc_arg arg = grpc_channel_arg_pointer_create(
        const_cast<char*>(GRPC_ARG_GRPCLB_ADDRESS_LB_TOKEN),
        (void*)lb_token.payload, &lb_token_arg_vtable);
    grpc_channel_args* args = grpc_channel_args_copy_and_add(nullptr, &arg, 1);
    addresses.emplace_back(addr, args);
    // Clean up.
    GRPC_MDELEM_UNREF(lb_token);
  }
  return addresses;
}

bool GrpcLb::Serverlist::ContainsAllDropEntries() const {
  if (serverlist_->num_servers == 0) return false;
  for (size_t i = 0; i < serverlist_->num_servers; ++i) {
    if (!serverlist_->servers[i]->drop) return false;
  }
  return true;
}

const char* GrpcLb::Serverlist::ShouldDrop() {
  if (serverlist_->num_servers == 0) return nullptr;
  grpc_grpclb_server* server = serverlist_->servers[drop_index_];
  drop_index_ = (drop_index_ + 1) % serverlist_->num_servers;
  return server->drop ? server->load_balance_token : nullptr;
}

//
// GrpcLb::Picker
//

GrpcLb::Picker::PickResult GrpcLb::Picker::Pick(PickState* pick,
                                                grpc_error** error) {
  // Check if we should drop the call.
  const char* drop_token = serverlist_->ShouldDrop();
  if (drop_token != nullptr) {
    // Update client load reporting stats to indicate the number of
    // dropped calls.  Note that we have to do this here instead of in
    // the client_load_reporting filter, because we do not create a
    // subchannel call (and therefore no client_load_reporting filter)
    // for dropped calls.
    if (client_stats_ != nullptr) {
      client_stats_->AddCallDroppedLocked(drop_token);
    }
    return PICK_COMPLETE;
  }
  // Forward pick to child policy.
  PickResult result = child_picker_->Pick(pick, error);
  // If pick succeeded, add LB token to initial metadata.
  if (result == PickResult::PICK_COMPLETE &&
      pick->connected_subchannel != nullptr) {
    const grpc_arg* arg = grpc_channel_args_find(
        pick->connected_subchannel->args(), GRPC_ARG_GRPCLB_ADDRESS_LB_TOKEN);
    if (arg == nullptr) {
      gpr_log(GPR_ERROR,
              "[grpclb %p picker %p] No LB token for connected subchannel "
              "pick %p",
              parent_, this, pick);
      abort();
    }
    grpc_mdelem lb_token = {reinterpret_cast<uintptr_t>(arg->value.pointer.p)};
    GPR_ASSERT(!GRPC_MDISNULL(lb_token));
    GPR_ASSERT(grpc_metadata_batch_add_tail(
                   pick->initial_metadata, &pick->lb_token_mdelem_storage,
                   GRPC_MDELEM_REF(lb_token)) == GRPC_ERROR_NONE);
    GrpcLbClientStats* client_stats = static_cast<GrpcLbClientStats*>(
        grpc_mdelem_get_user_data(lb_token, GrpcLbClientStats::Destroy));
    if (client_stats != nullptr) {
      client_stats->AddCallStarted();
    }
  }
  return result;
}

//
// GrpcLb::Helper
//

bool GrpcLb::Helper::CalledByPendingChild() const {
  GPR_ASSERT(child_ != nullptr);
  return child_ == parent_->pending_child_policy_.get();
}

bool GrpcLb::Helper::CalledByCurrentChild() const {
  GPR_ASSERT(child_ != nullptr);
  return child_ == parent_->child_policy_.get();
}

Subchannel* GrpcLb::Helper::CreateSubchannel(const grpc_channel_args& args) {
  if (parent_->shutting_down_ ||
      (!CalledByPendingChild() && !CalledByCurrentChild())) {
    return nullptr;
  }
  return parent_->channel_control_helper()->CreateSubchannel(args);
}

grpc_channel* GrpcLb::Helper::CreateChannel(const char* target,
                                            const grpc_channel_args& args) {
  if (parent_->shutting_down_ ||
      (!CalledByPendingChild() && !CalledByCurrentChild())) {
    return nullptr;
  }
  return parent_->channel_control_helper()->CreateChannel(target, args);
}

void GrpcLb::Helper::UpdateState(grpc_connectivity_state state,
                                 grpc_error* state_error,
                                 UniquePtr<SubchannelPicker> picker) {
  if (parent_->shutting_down_) {
    GRPC_ERROR_UNREF(state_error);
    return;
  }
  // If this request is from the pending child policy, ignore it until
  // it reports READY, at which point we swap it into place.
  if (CalledByPendingChild()) {
    if (grpc_lb_glb_trace.enabled()) {
      gpr_log(GPR_INFO,
              "[grpclb %p helper %p] pending child policy %p reports state=%s",
              parent_.get(), this, parent_->pending_child_policy_.get(),
              grpc_connectivity_state_name(state));
    }
    if (state != GRPC_CHANNEL_READY) {
      GRPC_ERROR_UNREF(state_error);
      return;
    }
    grpc_pollset_set_del_pollset_set(
        parent_->child_policy_->interested_parties(),
        parent_->interested_parties());
    MutexLock lock(&parent_->child_policy_mu_);
    parent_->child_policy_ = std::move(parent_->pending_child_policy_);
  } else if (!CalledByCurrentChild()) {
    // This request is from an outdated child, so ignore it.
    GRPC_ERROR_UNREF(state_error);
    return;
  }
  // Record whether child policy reports READY.
  parent_->child_policy_ready_ = state == GRPC_CHANNEL_READY;
  // Enter fallback mode if needed.
  parent_->MaybeEnterFallbackModeAfterStartup();
  // There are three cases to consider here:
  // 1. We're in fallback mode.  In this case, we're always going to use
  //    the child policy's result, so we pass its picker through as-is.
  // 2. The serverlist contains only drop entries.  In this case, we
  //    want to use our own picker so that we can return the drops.
  // 3. Not in fallback mode and serverlist is not all drops (i.e., it
  //    may be empty or contain at least one backend address).  There are
  //    two sub-cases:
  //    a. The child policy is reporting state READY.  In this case, we wrap
  //       the child's picker in our own, so that we can handle drops and LB
  //       token metadata for each pick.
  //    b. The child policy is reporting a state other than READY.  In this
  //       case, we don't want to use our own picker, because we don't want
  //       to process drops for picks that yield a QUEUE result; this would
  //       result in dropping too many calls, since we will see the
  //       queued picks multiple times, and we'd consider each one a
  //       separate call for the drop calculation.
  //
  // Cases 1 and 3b: return picker from the child policy as-is.
  if (parent_->serverlist_ == nullptr ||
      (!parent_->serverlist_->ContainsAllDropEntries() &&
       state != GRPC_CHANNEL_READY)) {
    if (grpc_lb_glb_trace.enabled()) {
      gpr_log(GPR_INFO,
              "[grpclb %p helper %p] state=%s passing child picker %p as-is",
              parent_.get(), this, grpc_connectivity_state_name(state),
              picker.get());
    }
    parent_->channel_control_helper()->UpdateState(state, state_error,
                                                   std::move(picker));
    return;
  }
  // Cases 2 and 3a: wrap picker from the child in our own picker.
  if (grpc_lb_glb_trace.enabled()) {
    gpr_log(GPR_INFO, "[grpclb %p helper %p] state=%s wrapping child picker %p",
            parent_.get(), this, grpc_connectivity_state_name(state),
            picker.get());
  }
  RefCountedPtr<GrpcLbClientStats> client_stats;
  if (parent_->lb_calld_ != nullptr &&
      parent_->lb_calld_->client_stats() != nullptr) {
    client_stats = parent_->lb_calld_->client_stats()->Ref();
  }
  parent_->channel_control_helper()->UpdateState(
      state, state_error,
      UniquePtr<SubchannelPicker>(
          New<Picker>(parent_.get(), parent_->serverlist_, std::move(picker),
                      std::move(client_stats))));
}

void GrpcLb::Helper::RequestReresolution() {
  if (parent_->shutting_down_) return;
  const LoadBalancingPolicy* latest_child_policy =
      parent_->pending_child_policy_ != nullptr
          ? parent_->pending_child_policy_.get()
          : parent_->child_policy_.get();
  if (child_ != latest_child_policy) return;
  if (grpc_lb_glb_trace.enabled()) {
    gpr_log(GPR_INFO,
            "[grpclb %p] Re-resolution requested from %schild policy (%p).",
            parent_.get(), CalledByPendingChild() ? "pending " : "", child_);
  }
  // If we are talking to a balancer, we expect to get updated addresses
  // from the balancer, so we can ignore the re-resolution request from
  // the child policy. Otherwise, pass the re-resolution request up to the
  // channel.
  if (parent_->lb_calld_ == nullptr ||
      !parent_->lb_calld_->seen_initial_response()) {
    parent_->channel_control_helper()->RequestReresolution();
  }
}

//
// GrpcLb::BalancerCallState
//

GrpcLb::BalancerCallState::BalancerCallState(
    RefCountedPtr<LoadBalancingPolicy> parent_grpclb_policy)
    : InternallyRefCounted<BalancerCallState>(&grpc_lb_glb_trace),
      grpclb_policy_(std::move(parent_grpclb_policy)) {
  GPR_ASSERT(grpclb_policy_ != nullptr);
  GPR_ASSERT(!grpclb_policy()->shutting_down_);
  // Init the LB call. Note that the LB call will progress every time there's
  // activity in grpclb_policy_->interested_parties(), which is comprised of
  // the polling entities from client_channel.
  GPR_ASSERT(grpclb_policy()->server_name_ != nullptr);
  GPR_ASSERT(grpclb_policy()->server_name_[0] != '\0');
  const grpc_millis deadline =
      grpclb_policy()->lb_call_timeout_ms_ == 0
          ? GRPC_MILLIS_INF_FUTURE
          : ExecCtx::Get()->Now() + grpclb_policy()->lb_call_timeout_ms_;
  lb_call_ = grpc_channel_create_pollset_set_call(
      grpclb_policy()->lb_channel_, nullptr, GRPC_PROPAGATE_DEFAULTS,
      grpclb_policy_->interested_parties(),
      GRPC_MDSTR_SLASH_GRPC_DOT_LB_DOT_V1_DOT_LOADBALANCER_SLASH_BALANCELOAD,
      nullptr, deadline, nullptr);
  // Init the LB call request payload.
  grpc_grpclb_request* request =
      grpc_grpclb_request_create(grpclb_policy()->server_name_);
  grpc_slice request_payload_slice = grpc_grpclb_request_encode(request);
  send_message_payload_ =
      grpc_raw_byte_buffer_create(&request_payload_slice, 1);
  grpc_slice_unref_internal(request_payload_slice);
  grpc_grpclb_request_destroy(request);
  // Init other data associated with the LB call.
  grpc_metadata_array_init(&lb_initial_metadata_recv_);
  grpc_metadata_array_init(&lb_trailing_metadata_recv_);
  GRPC_CLOSURE_INIT(&lb_on_initial_request_sent_, OnInitialRequestSentLocked,
                    this, grpc_combiner_scheduler(grpclb_policy()->combiner()));
  GRPC_CLOSURE_INIT(&lb_on_balancer_message_received_,
                    OnBalancerMessageReceivedLocked, this,
                    grpc_combiner_scheduler(grpclb_policy()->combiner()));
  GRPC_CLOSURE_INIT(&lb_on_balancer_status_received_,
                    OnBalancerStatusReceivedLocked, this,
                    grpc_combiner_scheduler(grpclb_policy()->combiner()));
}

GrpcLb::BalancerCallState::~BalancerCallState() {
  GPR_ASSERT(lb_call_ != nullptr);
  grpc_call_unref(lb_call_);
  grpc_metadata_array_destroy(&lb_initial_metadata_recv_);
  grpc_metadata_array_destroy(&lb_trailing_metadata_recv_);
  grpc_byte_buffer_destroy(send_message_payload_);
  grpc_byte_buffer_destroy(recv_message_payload_);
  grpc_slice_unref_internal(lb_call_status_details_);
}

void GrpcLb::BalancerCallState::Orphan() {
  GPR_ASSERT(lb_call_ != nullptr);
  // If we are here because grpclb_policy wants to cancel the call,
  // lb_on_balancer_status_received_ will complete the cancellation and clean
  // up. Otherwise, we are here because grpclb_policy has to orphan a failed
  // call, then the following cancellation will be a no-op.
  grpc_call_cancel(lb_call_, nullptr);
  if (client_load_report_timer_callback_pending_) {
    grpc_timer_cancel(&client_load_report_timer_);
  }
  // Note that the initial ref is hold by lb_on_balancer_status_received_
  // instead of the caller of this function. So the corresponding unref happens
  // in lb_on_balancer_status_received_ instead of here.
}

void GrpcLb::BalancerCallState::StartQuery() {
  GPR_ASSERT(lb_call_ != nullptr);
  if (grpc_lb_glb_trace.enabled()) {
    gpr_log(GPR_INFO, "[grpclb %p] lb_calld=%p: Starting LB call %p",
            grpclb_policy_.get(), this, lb_call_);
  }
  // Create the ops.
  grpc_call_error call_error;
  grpc_op ops[3];
  memset(ops, 0, sizeof(ops));
  // Op: send initial metadata.
  grpc_op* op = ops;
  op->op = GRPC_OP_SEND_INITIAL_METADATA;
  op->data.send_initial_metadata.count = 0;
  op->flags = GRPC_INITIAL_METADATA_WAIT_FOR_READY |
              GRPC_INITIAL_METADATA_WAIT_FOR_READY_EXPLICITLY_SET;
  op->reserved = nullptr;
  op++;
  // Op: send request message.
  GPR_ASSERT(send_message_payload_ != nullptr);
  op->op = GRPC_OP_SEND_MESSAGE;
  op->data.send_message.send_message = send_message_payload_;
  op->flags = 0;
  op->reserved = nullptr;
  op++;
  // TODO(roth): We currently track this ref manually.  Once the
  // ClosureRef API is ready, we should pass the RefCountedPtr<> along
  // with the callback.
  auto self = Ref(DEBUG_LOCATION, "on_initial_request_sent");
  self.release();
  call_error = grpc_call_start_batch_and_execute(
      lb_call_, ops, (size_t)(op - ops), &lb_on_initial_request_sent_);
  GPR_ASSERT(GRPC_CALL_OK == call_error);
  // Op: recv initial metadata.
  op = ops;
  op->op = GRPC_OP_RECV_INITIAL_METADATA;
  op->data.recv_initial_metadata.recv_initial_metadata =
      &lb_initial_metadata_recv_;
  op->flags = 0;
  op->reserved = nullptr;
  op++;
  // Op: recv response.
  op->op = GRPC_OP_RECV_MESSAGE;
  op->data.recv_message.recv_message = &recv_message_payload_;
  op->flags = 0;
  op->reserved = nullptr;
  op++;
  // TODO(roth): We currently track this ref manually.  Once the
  // ClosureRef API is ready, we should pass the RefCountedPtr<> along
  // with the callback.
  self = Ref(DEBUG_LOCATION, "on_message_received");
  self.release();
  call_error = grpc_call_start_batch_and_execute(
      lb_call_, ops, (size_t)(op - ops), &lb_on_balancer_message_received_);
  GPR_ASSERT(GRPC_CALL_OK == call_error);
  // Op: recv server status.
  op = ops;
  op->op = GRPC_OP_RECV_STATUS_ON_CLIENT;
  op->data.recv_status_on_client.trailing_metadata =
      &lb_trailing_metadata_recv_;
  op->data.recv_status_on_client.status = &lb_call_status_;
  op->data.recv_status_on_client.status_details = &lb_call_status_details_;
  op->flags = 0;
  op->reserved = nullptr;
  op++;
  // This callback signals the end of the LB call, so it relies on the initial
  // ref instead of a new ref. When it's invoked, it's the initial ref that is
  // unreffed.
  call_error = grpc_call_start_batch_and_execute(
      lb_call_, ops, (size_t)(op - ops), &lb_on_balancer_status_received_);
  GPR_ASSERT(GRPC_CALL_OK == call_error);
}

void GrpcLb::BalancerCallState::ScheduleNextClientLoadReportLocked() {
  const grpc_millis next_client_load_report_time =
      ExecCtx::Get()->Now() + client_stats_report_interval_;
  GRPC_CLOSURE_INIT(&client_load_report_closure_,
                    MaybeSendClientLoadReportLocked, this,
                    grpc_combiner_scheduler(grpclb_policy()->combiner()));
  grpc_timer_init(&client_load_report_timer_, next_client_load_report_time,
                  &client_load_report_closure_);
  client_load_report_timer_callback_pending_ = true;
}

void GrpcLb::BalancerCallState::MaybeSendClientLoadReportLocked(
    void* arg, grpc_error* error) {
  BalancerCallState* lb_calld = static_cast<BalancerCallState*>(arg);
  GrpcLb* grpclb_policy = lb_calld->grpclb_policy();
  lb_calld->client_load_report_timer_callback_pending_ = false;
  if (error != GRPC_ERROR_NONE || lb_calld != grpclb_policy->lb_calld_.get()) {
    lb_calld->Unref(DEBUG_LOCATION, "client_load_report");
    return;
  }
  // If we've already sent the initial request, then we can go ahead and send
  // the load report. Otherwise, we need to wait until the initial request has
  // been sent to send this (see OnInitialRequestSentLocked()).
  if (lb_calld->send_message_payload_ == nullptr) {
    lb_calld->SendClientLoadReportLocked();
  } else {
    lb_calld->client_load_report_is_due_ = true;
  }
}

bool GrpcLb::BalancerCallState::LoadReportCountersAreZero(
    grpc_grpclb_request* request) {
  GrpcLbClientStats::DroppedCallCounts* drop_entries =
      static_cast<GrpcLbClientStats::DroppedCallCounts*>(
          request->client_stats.calls_finished_with_drop.arg);
  return request->client_stats.num_calls_started == 0 &&
         request->client_stats.num_calls_finished == 0 &&
         request->client_stats.num_calls_finished_with_client_failed_to_send ==
             0 &&
         request->client_stats.num_calls_finished_known_received == 0 &&
         (drop_entries == nullptr || drop_entries->size() == 0);
}

void GrpcLb::BalancerCallState::SendClientLoadReportLocked() {
  // Construct message payload.
  GPR_ASSERT(send_message_payload_ == nullptr);
  grpc_grpclb_request* request =
      grpc_grpclb_load_report_request_create_locked(client_stats_.get());
  // Skip client load report if the counters were all zero in the last
  // report and they are still zero in this one.
  if (LoadReportCountersAreZero(request)) {
    if (last_client_load_report_counters_were_zero_) {
      grpc_grpclb_request_destroy(request);
      ScheduleNextClientLoadReportLocked();
      return;
    }
    last_client_load_report_counters_were_zero_ = true;
  } else {
    last_client_load_report_counters_were_zero_ = false;
  }
  grpc_slice request_payload_slice = grpc_grpclb_request_encode(request);
  send_message_payload_ =
      grpc_raw_byte_buffer_create(&request_payload_slice, 1);
  grpc_slice_unref_internal(request_payload_slice);
  grpc_grpclb_request_destroy(request);
  // Send the report.
  grpc_op op;
  memset(&op, 0, sizeof(op));
  op.op = GRPC_OP_SEND_MESSAGE;
  op.data.send_message.send_message = send_message_payload_;
  GRPC_CLOSURE_INIT(&client_load_report_closure_, ClientLoadReportDoneLocked,
                    this, grpc_combiner_scheduler(grpclb_policy()->combiner()));
  grpc_call_error call_error = grpc_call_start_batch_and_execute(
      lb_call_, &op, 1, &client_load_report_closure_);
  if (GPR_UNLIKELY(call_error != GRPC_CALL_OK)) {
    gpr_log(GPR_ERROR,
            "[grpclb %p] lb_calld=%p call_error=%d sending client load report",
            grpclb_policy_.get(), this, call_error);
    GPR_ASSERT(GRPC_CALL_OK == call_error);
  }
}

void GrpcLb::BalancerCallState::ClientLoadReportDoneLocked(void* arg,
                                                           grpc_error* error) {
  BalancerCallState* lb_calld = static_cast<BalancerCallState*>(arg);
  GrpcLb* grpclb_policy = lb_calld->grpclb_policy();
  grpc_byte_buffer_destroy(lb_calld->send_message_payload_);
  lb_calld->send_message_payload_ = nullptr;
  if (error != GRPC_ERROR_NONE || lb_calld != grpclb_policy->lb_calld_.get()) {
    lb_calld->Unref(DEBUG_LOCATION, "client_load_report");
    return;
  }
  lb_calld->ScheduleNextClientLoadReportLocked();
}

void GrpcLb::BalancerCallState::OnInitialRequestSentLocked(void* arg,
                                                           grpc_error* error) {
  BalancerCallState* lb_calld = static_cast<BalancerCallState*>(arg);
  grpc_byte_buffer_destroy(lb_calld->send_message_payload_);
  lb_calld->send_message_payload_ = nullptr;
  // If we attempted to send a client load report before the initial request was
  // sent (and this lb_calld is still in use), send the load report now.
  if (lb_calld->client_load_report_is_due_ &&
      lb_calld == lb_calld->grpclb_policy()->lb_calld_.get()) {
    lb_calld->SendClientLoadReportLocked();
    lb_calld->client_load_report_is_due_ = false;
  }
  lb_calld->Unref(DEBUG_LOCATION, "on_initial_request_sent");
}

void GrpcLb::BalancerCallState::OnBalancerMessageReceivedLocked(
    void* arg, grpc_error* error) {
  BalancerCallState* lb_calld = static_cast<BalancerCallState*>(arg);
  GrpcLb* grpclb_policy = lb_calld->grpclb_policy();
  // Null payload means the LB call was cancelled.
  if (lb_calld != grpclb_policy->lb_calld_.get() ||
      lb_calld->recv_message_payload_ == nullptr) {
    lb_calld->Unref(DEBUG_LOCATION, "on_message_received");
    return;
  }
  grpc_byte_buffer_reader bbr;
  grpc_byte_buffer_reader_init(&bbr, lb_calld->recv_message_payload_);
  grpc_slice response_slice = grpc_byte_buffer_reader_readall(&bbr);
  grpc_byte_buffer_reader_destroy(&bbr);
  grpc_byte_buffer_destroy(lb_calld->recv_message_payload_);
  lb_calld->recv_message_payload_ = nullptr;
  grpc_grpclb_initial_response* initial_response;
  grpc_grpclb_serverlist* serverlist;
  if (!lb_calld->seen_initial_response_ &&
      (initial_response = grpc_grpclb_initial_response_parse(response_slice)) !=
          nullptr) {
    // Have NOT seen initial response, look for initial response.
    if (initial_response->has_client_stats_report_interval) {
      lb_calld->client_stats_report_interval_ = GPR_MAX(
          GPR_MS_PER_SEC, grpc_grpclb_duration_to_millis(
                              &initial_response->client_stats_report_interval));
      if (grpc_lb_glb_trace.enabled()) {
        gpr_log(GPR_INFO,
                "[grpclb %p] lb_calld=%p: Received initial LB response "
                "message; client load reporting interval = %" PRId64
                " milliseconds",
                grpclb_policy, lb_calld,
                lb_calld->client_stats_report_interval_);
      }
    } else if (grpc_lb_glb_trace.enabled()) {
      gpr_log(GPR_INFO,
              "[grpclb %p] lb_calld=%p: Received initial LB response message; "
              "client load reporting NOT enabled",
              grpclb_policy, lb_calld);
    }
    grpc_grpclb_initial_response_destroy(initial_response);
    lb_calld->seen_initial_response_ = true;
  } else if ((serverlist = grpc_grpclb_response_parse_serverlist(
                  response_slice)) != nullptr) {
    // Have seen initial response, look for serverlist.
    GPR_ASSERT(lb_calld->lb_call_ != nullptr);
    auto serverlist_wrapper = MakeRefCounted<Serverlist>(serverlist);
    if (grpc_lb_glb_trace.enabled()) {
      UniquePtr<char> serverlist_text = serverlist_wrapper->AsText();
      gpr_log(GPR_INFO,
              "[grpclb %p] lb_calld=%p: Serverlist with %" PRIuPTR
              " servers received:\n%s",
              grpclb_policy, lb_calld, serverlist->num_servers,
              serverlist_text.get());
    }
    lb_calld->seen_serverlist_ = true;
    // Start sending client load report only after we start using the
    // serverlist returned from the current LB call.
    if (lb_calld->client_stats_report_interval_ > 0 &&
        lb_calld->client_stats_ == nullptr) {
      lb_calld->client_stats_ = MakeRefCounted<GrpcLbClientStats>();
      // Ref held by callback.
      lb_calld->Ref(DEBUG_LOCATION, "client_load_report").release();
      lb_calld->ScheduleNextClientLoadReportLocked();
    }
    // Check if the serverlist differs from the previous one.
    if (grpclb_policy->serverlist_ != nullptr &&
        *grpclb_policy->serverlist_ == *serverlist_wrapper) {
      if (grpc_lb_glb_trace.enabled()) {
        gpr_log(GPR_INFO,
                "[grpclb %p] lb_calld=%p: Incoming server list identical to "
                "current, ignoring.",
                grpclb_policy, lb_calld);
      }
    } else {  // New serverlist.
      // Dispose of the fallback.
      // TODO(roth): Ideally, we should stay in fallback mode until we
      // know that we can reach at least one of the backends in the new
      // serverlist.  Unfortunately, we can't do that, since we need to
      // send the new addresses to the child policy in order to determine
      // if they are reachable, and if we don't exit fallback mode now,
      // CreateOrUpdateChildPolicyLocked() will use the fallback
      // addresses instead of the addresses from the new serverlist.
      // However, if we can't reach any of the servers in the new
      // serverlist, then the child policy will never switch away from
      // the fallback addresses, but the grpclb policy will still think
      // that we're not in fallback mode, which means that we won't send
      // updates to the child policy when the fallback addresses are
      // updated by the resolver.  This is sub-optimal, but the only way
      // to fix it is to maintain a completely separate child policy for
      // fallback mode, and that's more work than we want to put into
      // the grpclb implementation at this point, since we're deprecating
      // it in favor of the xds policy.  We will implement this the
      // right way in the xds policy instead.
      if (grpclb_policy->fallback_mode_) {
        gpr_log(GPR_INFO,
                "[grpclb %p] Received response from balancer; exiting "
                "fallback mode",
                grpclb_policy);
        grpclb_policy->fallback_mode_ = false;
      }
      if (grpclb_policy->fallback_at_startup_checks_pending_) {
        grpclb_policy->fallback_at_startup_checks_pending_ = false;
        grpc_timer_cancel(&grpclb_policy->lb_fallback_timer_);
        grpclb_policy->CancelBalancerChannelConnectivityWatchLocked();
      }
      // Update the serverlist in the GrpcLb instance. This serverlist
      // instance will be destroyed either upon the next update or when the
      // GrpcLb instance is destroyed.
      grpclb_policy->serverlist_ = std::move(serverlist_wrapper);
      grpclb_policy->CreateOrUpdateChildPolicyLocked();
    }
  } else {
    // No valid initial response or serverlist found.
    char* response_slice_str =
        grpc_dump_slice(response_slice, GPR_DUMP_ASCII | GPR_DUMP_HEX);
    gpr_log(GPR_ERROR,
            "[grpclb %p] lb_calld=%p: Invalid LB response received: '%s'. "
            "Ignoring.",
            grpclb_policy, lb_calld, response_slice_str);
    gpr_free(response_slice_str);
  }
  grpc_slice_unref_internal(response_slice);
  if (!grpclb_policy->shutting_down_) {
    // Keep listening for serverlist updates.
    grpc_op op;
    memset(&op, 0, sizeof(op));
    op.op = GRPC_OP_RECV_MESSAGE;
    op.data.recv_message.recv_message = &lb_calld->recv_message_payload_;
    op.flags = 0;
    op.reserved = nullptr;
    // Reuse the "OnBalancerMessageReceivedLocked" ref taken in StartQuery().
    const grpc_call_error call_error = grpc_call_start_batch_and_execute(
        lb_calld->lb_call_, &op, 1,
        &lb_calld->lb_on_balancer_message_received_);
    GPR_ASSERT(GRPC_CALL_OK == call_error);
  } else {
    lb_calld->Unref(DEBUG_LOCATION, "on_message_received+grpclb_shutdown");
  }
}

void GrpcLb::BalancerCallState::OnBalancerStatusReceivedLocked(
    void* arg, grpc_error* error) {
  BalancerCallState* lb_calld = static_cast<BalancerCallState*>(arg);
  GrpcLb* grpclb_policy = lb_calld->grpclb_policy();
  GPR_ASSERT(lb_calld->lb_call_ != nullptr);
  if (grpc_lb_glb_trace.enabled()) {
    char* status_details =
        grpc_slice_to_c_string(lb_calld->lb_call_status_details_);
    gpr_log(GPR_INFO,
            "[grpclb %p] lb_calld=%p: Status from LB server received. "
            "Status = %d, details = '%s', (lb_call: %p), error '%s'",
            grpclb_policy, lb_calld, lb_calld->lb_call_status_, status_details,
            lb_calld->lb_call_, grpc_error_string(error));
    gpr_free(status_details);
  }
  // If this lb_calld is still in use, this call ended because of a failure so
  // we want to retry connecting. Otherwise, we have deliberately ended this
  // call and no further action is required.
  if (lb_calld == grpclb_policy->lb_calld_.get()) {
    // If we did not receive a serverlist and the fallback-at-startup checks
    // are pending, go into fallback mode immediately.  This short-circuits
    // the timeout for the fallback-at-startup case.
    if (!lb_calld->seen_serverlist_ &&
        grpclb_policy->fallback_at_startup_checks_pending_) {
      gpr_log(GPR_INFO,
              "[grpclb %p] balancer call finished without receiving "
              "serverlist; entering fallback mode",
              grpclb_policy);
      grpclb_policy->fallback_at_startup_checks_pending_ = false;
      grpc_timer_cancel(&grpclb_policy->lb_fallback_timer_);
      grpclb_policy->CancelBalancerChannelConnectivityWatchLocked();
      grpclb_policy->fallback_mode_ = true;
      grpclb_policy->CreateOrUpdateChildPolicyLocked();
    } else {
      // This handles the fallback-after-startup case.
      grpclb_policy->MaybeEnterFallbackModeAfterStartup();
    }
    grpclb_policy->lb_calld_.reset();
    GPR_ASSERT(!grpclb_policy->shutting_down_);
    grpclb_policy->channel_control_helper()->RequestReresolution();
    if (lb_calld->seen_initial_response_) {
      // If we lose connection to the LB server, reset the backoff and restart
      // the LB call immediately.
      grpclb_policy->lb_call_backoff_.Reset();
      grpclb_policy->StartBalancerCallLocked();
    } else {
      // If this LB call fails establishing any connection to the LB server,
      // retry later.
      grpclb_policy->StartBalancerCallRetryTimerLocked();
    }
  }
  lb_calld->Unref(DEBUG_LOCATION, "lb_call_ended");
}

//
// helper code for creating balancer channel
//

ServerAddressList ExtractBalancerAddresses(const ServerAddressList& addresses) {
  ServerAddressList balancer_addresses;
  for (size_t i = 0; i < addresses.size(); ++i) {
    if (addresses[i].IsBalancer()) {
      // Strip out the is_balancer channel arg, since we don't want to
      // recursively use the grpclb policy in the channel used to talk to
      // the balancers.  Note that we do NOT strip out the balancer_name
      // channel arg, since we need that to set the authority correctly
      // to talk to the balancers.
      static const char* args_to_remove[] = {
          GRPC_ARG_ADDRESS_IS_BALANCER,
      };
      balancer_addresses.emplace_back(
          addresses[i].address(),
          grpc_channel_args_copy_and_remove(addresses[i].args(), args_to_remove,
                                            GPR_ARRAY_SIZE(args_to_remove)));
    }
  }
  return balancer_addresses;
}

/* Returns the channel args for the LB channel, used to create a bidirectional
 * stream for the reception of load balancing updates.
 *
 * Inputs:
 *   - \a addresses: corresponding to the balancers.
 *   - \a response_generator: in order to propagate updates from the resolver
 *   above the grpclb policy.
 *   - \a args: other args inherited from the grpclb policy. */
grpc_channel_args* BuildBalancerChannelArgs(
    const ServerAddressList& addresses,
    FakeResolverResponseGenerator* response_generator,
    const grpc_channel_args* args) {
  ServerAddressList balancer_addresses = ExtractBalancerAddresses(addresses);
  // Channel args to remove.
  static const char* args_to_remove[] = {
      // LB policy name, since we want to use the default (pick_first) in
      // the LB channel.
      GRPC_ARG_LB_POLICY_NAME,
      // Strip out the service config, since we don't want the LB policy
      // config specified for the parent channel to affect the LB channel.
      GRPC_ARG_SERVICE_CONFIG,
      // The channel arg for the server URI, since that will be different for
      // the LB channel than for the parent channel.  The client channel
      // factory will re-add this arg with the right value.
      GRPC_ARG_SERVER_URI,
      // The resolved addresses, which will be generated by the name resolver
      // used in the LB channel.  Note that the LB channel will use the fake
      // resolver, so this won't actually generate a query to DNS (or some
      // other name service).  However, the addresses returned by the fake
      // resolver will have is_balancer=false, whereas our own addresses have
      // is_balancer=true.  We need the LB channel to return addresses with
      // is_balancer=false so that it does not wind up recursively using the
      // grpclb LB policy.
      GRPC_ARG_SERVER_ADDRESS_LIST,
      // The fake resolver response generator, because we are replacing it
      // with the one from the grpclb policy, used to propagate updates to
      // the LB channel.
      GRPC_ARG_FAKE_RESOLVER_RESPONSE_GENERATOR,
      // The LB channel should use the authority indicated by the target
      // authority table (see \a grpc_lb_policy_grpclb_modify_lb_channel_args),
      // as opposed to the authority from the parent channel.
      GRPC_ARG_DEFAULT_AUTHORITY,
      // Just as for \a GRPC_ARG_DEFAULT_AUTHORITY, the LB channel should be
      // treated as a stand-alone channel and not inherit this argument from the
      // args of the parent channel.
      GRPC_SSL_TARGET_NAME_OVERRIDE_ARG,
  };
  // Channel args to add.
  const grpc_arg args_to_add[] = {
      // New address list.
      // Note that we pass these in both when creating the LB channel
      // and via the fake resolver.  The latter is what actually gets used.
      CreateServerAddressListChannelArg(&balancer_addresses),
      // The fake resolver response generator, which we use to inject
      // address updates into the LB channel.
      grpc_core::FakeResolverResponseGenerator::MakeChannelArg(
          response_generator),
      // A channel arg indicating the target is a grpclb load balancer.
      grpc_channel_arg_integer_create(
          const_cast<char*>(GRPC_ARG_ADDRESS_IS_GRPCLB_LOAD_BALANCER), 1),
      // A channel arg indicating this is an internal channels, aka it is
      // owned by components in Core, not by the user application.
      grpc_channel_arg_integer_create(
          const_cast<char*>(GRPC_ARG_CHANNELZ_CHANNEL_IS_INTERNAL_CHANNEL), 1),
  };
  // Construct channel args.
  grpc_channel_args* new_args = grpc_channel_args_copy_and_add_and_remove(
      args, args_to_remove, GPR_ARRAY_SIZE(args_to_remove), args_to_add,
      GPR_ARRAY_SIZE(args_to_add));
  // Make any necessary modifications for security.
  return grpc_lb_policy_grpclb_modify_lb_channel_args(new_args);
}

//
// ctor and dtor
//

GrpcLb::GrpcLb(Args args)
    : LoadBalancingPolicy(std::move(args)),
      response_generator_(MakeRefCounted<FakeResolverResponseGenerator>()),
      lb_call_backoff_(
          BackOff::Options()
              .set_initial_backoff(GRPC_GRPCLB_INITIAL_CONNECT_BACKOFF_SECONDS *
                                   1000)
              .set_multiplier(GRPC_GRPCLB_RECONNECT_BACKOFF_MULTIPLIER)
              .set_jitter(GRPC_GRPCLB_RECONNECT_JITTER)
              .set_max_backoff(GRPC_GRPCLB_RECONNECT_MAX_BACKOFF_SECONDS *
                               1000)) {
  // Initialization.
  GRPC_CLOSURE_INIT(&lb_on_fallback_, &GrpcLb::OnFallbackTimerLocked, this,
                    grpc_combiner_scheduler(combiner()));
  GRPC_CLOSURE_INIT(&lb_channel_on_connectivity_changed_,
                    &GrpcLb::OnBalancerChannelConnectivityChangedLocked, this,
                    grpc_combiner_scheduler(args.combiner));
  gpr_mu_init(&child_policy_mu_);
  // Record server name.
  const grpc_arg* arg = grpc_channel_args_find(args.args, GRPC_ARG_SERVER_URI);
  const char* server_uri = grpc_channel_arg_get_string(arg);
  GPR_ASSERT(server_uri != nullptr);
  grpc_uri* uri = grpc_uri_parse(server_uri, true);
  GPR_ASSERT(uri->path[0] != '\0');
  server_name_ = gpr_strdup(uri->path[0] == '/' ? uri->path + 1 : uri->path);
  if (grpc_lb_glb_trace.enabled()) {
    gpr_log(GPR_INFO,
            "[grpclb %p] Will use '%s' as the server name for LB request.",
            this, server_name_);
  }
  grpc_uri_destroy(uri);
  // Record LB call timeout.
  arg = grpc_channel_args_find(args.args, GRPC_ARG_GRPCLB_CALL_TIMEOUT_MS);
  lb_call_timeout_ms_ = grpc_channel_arg_get_integer(arg, {0, 0, INT_MAX});
  // Record fallback-at-startup timeout.
  arg = grpc_channel_args_find(args.args, GRPC_ARG_GRPCLB_FALLBACK_TIMEOUT_MS);
  fallback_at_startup_timeout_ = grpc_channel_arg_get_integer(
      arg, {GRPC_GRPCLB_DEFAULT_FALLBACK_TIMEOUT_MS, 0, INT_MAX});
}

GrpcLb::~GrpcLb() {
  gpr_free((void*)server_name_);
  grpc_channel_args_destroy(args_);
  gpr_mu_destroy(&child_policy_mu_);
}

void GrpcLb::ShutdownLocked() {
  shutting_down_ = true;
  lb_calld_.reset();
  if (retry_timer_callback_pending_) {
    grpc_timer_cancel(&lb_call_retry_timer_);
  }
  if (fallback_at_startup_checks_pending_) {
    grpc_timer_cancel(&lb_fallback_timer_);
    CancelBalancerChannelConnectivityWatchLocked();
  }
  if (child_policy_ != nullptr) {
    grpc_pollset_set_del_pollset_set(child_policy_->interested_parties(),
                                     interested_parties());
  }
  if (pending_child_policy_ != nullptr) {
    grpc_pollset_set_del_pollset_set(
        pending_child_policy_->interested_parties(), interested_parties());
  }
  {
    MutexLock lock(&child_policy_mu_);
    child_policy_.reset();
    pending_child_policy_.reset();
  }
  // We destroy the LB channel here instead of in our destructor because
  // destroying the channel triggers a last callback to
  // OnBalancerChannelConnectivityChangedLocked(), and we need to be
  // alive when that callback is invoked.
  if (lb_channel_ != nullptr) {
    grpc_channel_destroy(lb_channel_);
    lb_channel_ = nullptr;
    gpr_atm_no_barrier_store(&lb_channel_uuid_, 0);
  }
}

//
// public methods
//

void GrpcLb::ResetBackoffLocked() {
  if (lb_channel_ != nullptr) {
    grpc_channel_reset_connect_backoff(lb_channel_);
  }
  if (child_policy_ != nullptr) {
    child_policy_->ResetBackoffLocked();
  }
  if (pending_child_policy_ != nullptr) {
    pending_child_policy_->ResetBackoffLocked();
  }
}

void GrpcLb::FillChildRefsForChannelz(
    channelz::ChildRefsList* child_subchannels,
    channelz::ChildRefsList* child_channels) {
  {
    // Delegate to the child policy to fill the children subchannels.
    // This must be done holding child_policy_mu_, since this method
    // does not run in the combiner.
    MutexLock lock(&child_policy_mu_);
    if (child_policy_ != nullptr) {
      child_policy_->FillChildRefsForChannelz(child_subchannels,
                                              child_channels);
    }
    if (pending_child_policy_ != nullptr) {
      pending_child_policy_->FillChildRefsForChannelz(child_subchannels,
                                                      child_channels);
    }
  }
  gpr_atm uuid = gpr_atm_no_barrier_load(&lb_channel_uuid_);
  if (uuid != 0) {
    child_channels->push_back(uuid);
  }
}

void GrpcLb::UpdateLocked(const grpc_channel_args& args,
                          RefCountedPtr<Config> lb_config) {
  const bool is_initial_update = lb_channel_ == nullptr;
  ParseLbConfig(lb_config.get());
  ProcessChannelArgsLocked(args);
<<<<<<< HEAD
  // Update the existing (fallback) child policy.
  if (child_policy_ != nullptr && serverlist_ == nullptr) {
    CreateOrUpdateChildPolicyLocked();
  }
  // If this is the initial update, start the fallback timer.
=======
  // Update the existing child policy.
  if (child_policy_ != nullptr) CreateOrUpdateChildPolicyLocked();
  // If this is the initial update, start the fallback-at-startup checks
  // and the balancer call.
>>>>>>> 5dff0812
  if (is_initial_update) {
    fallback_at_startup_checks_pending_ = true;
    // Start timer.
    grpc_millis deadline = ExecCtx::Get()->Now() + fallback_at_startup_timeout_;
    Ref(DEBUG_LOCATION, "on_fallback_timer").release();  // Ref for callback
    grpc_timer_init(&lb_fallback_timer_, deadline, &lb_on_fallback_);
    // Start watching the channel's connectivity state.  If the channel
    // goes into state TRANSIENT_FAILURE before the timer fires, we go into
    // fallback mode even if the fallback timeout has not elapsed.
    grpc_channel_element* client_channel_elem = grpc_channel_stack_last_element(
        grpc_channel_get_channel_stack(lb_channel_));
    GPR_ASSERT(client_channel_elem->filter == &grpc_client_channel_filter);
    // Ref held by callback.
    Ref(DEBUG_LOCATION, "watch_lb_channel_connectivity").release();
    grpc_client_channel_watch_connectivity_state(
        client_channel_elem,
        grpc_polling_entity_create_from_pollset_set(interested_parties()),
        &lb_channel_connectivity_, &lb_channel_on_connectivity_changed_,
        nullptr);
    // Start balancer call.
    StartBalancerCallLocked();
  }
}

//
// helpers for UpdateLocked()
//

// Returns the backend addresses extracted from the given addresses.
ServerAddressList ExtractBackendAddresses(const ServerAddressList& addresses) {
  void* lb_token = (void*)GRPC_MDELEM_LB_TOKEN_EMPTY.payload;
  grpc_arg arg = grpc_channel_arg_pointer_create(
      const_cast<char*>(GRPC_ARG_GRPCLB_ADDRESS_LB_TOKEN), lb_token,
      &lb_token_arg_vtable);
  ServerAddressList backend_addresses;
  for (size_t i = 0; i < addresses.size(); ++i) {
    if (!addresses[i].IsBalancer()) {
      backend_addresses.emplace_back(
          addresses[i].address(),
          grpc_channel_args_copy_and_add(addresses[i].args(), &arg, 1));
    }
  }
  return backend_addresses;
}

void GrpcLb::ProcessChannelArgsLocked(const grpc_channel_args& args) {
  const ServerAddressList* addresses = FindServerAddressListChannelArg(&args);
  if (addresses == nullptr) {
    // Ignore this update.
    gpr_log(
        GPR_ERROR,
        "[grpclb %p] No valid LB addresses channel arg in update, ignoring.",
        this);
    return;
  }
  // Update fallback address list.
  fallback_backend_addresses_ = ExtractBackendAddresses(*addresses);
  // Make sure that GRPC_ARG_LB_POLICY_NAME is set in channel args,
  // since we use this to trigger the client_load_reporting filter.
  static const char* args_to_remove[] = {GRPC_ARG_LB_POLICY_NAME};
  grpc_arg new_arg = grpc_channel_arg_string_create(
      (char*)GRPC_ARG_LB_POLICY_NAME, (char*)"grpclb");
  grpc_channel_args_destroy(args_);
  args_ = grpc_channel_args_copy_and_add_and_remove(
      &args, args_to_remove, GPR_ARRAY_SIZE(args_to_remove), &new_arg, 1);
  // Construct args for balancer channel.
  grpc_channel_args* lb_channel_args =
      BuildBalancerChannelArgs(*addresses, response_generator_.get(), &args);
  // Create balancer channel if needed.
  if (lb_channel_ == nullptr) {
    char* uri_str;
    gpr_asprintf(&uri_str, "fake:///%s", server_name_);
    lb_channel_ =
        channel_control_helper()->CreateChannel(uri_str, *lb_channel_args);
    GPR_ASSERT(lb_channel_ != nullptr);
    grpc_core::channelz::ChannelNode* channel_node =
        grpc_channel_get_channelz_node(lb_channel_);
    if (channel_node != nullptr) {
      gpr_atm_no_barrier_store(&lb_channel_uuid_, channel_node->uuid());
    }
    gpr_free(uri_str);
  }
  // Propagate updates to the LB channel (pick_first) through the fake
  // resolver.
  response_generator_->SetResponse(lb_channel_args);
  grpc_channel_args_destroy(lb_channel_args);
}

void GrpcLb::ParseLbConfig(Config* grpclb_config) {
  const grpc_json* child_policy = nullptr;
  if (grpclb_config != nullptr) {
    const grpc_json* grpclb_config_json = grpclb_config->config();
    for (const grpc_json* field = grpclb_config_json; field != nullptr;
         field = field->next) {
      if (field->key == nullptr) return;
      if (strcmp(field->key, "childPolicy") == 0) {
        if (child_policy != nullptr) return;  // Duplicate.
        child_policy = ParseLoadBalancingConfig(field);
      }
    }
  }
  if (child_policy != nullptr) {
    child_policy_config_ =
        MakeRefCounted<Config>(child_policy, grpclb_config->service_config());
  } else {
    child_policy_config_.reset();
  }
}

void GrpcLb::OnBalancerChannelConnectivityChangedLocked(void* arg,
                                                        grpc_error* error) {
  GrpcLb* self = static_cast<GrpcLb*>(arg);
  if (!self->shutting_down_ && self->fallback_at_startup_checks_pending_) {
    if (self->lb_channel_connectivity_ != GRPC_CHANNEL_TRANSIENT_FAILURE) {
      // Not in TRANSIENT_FAILURE.  Renew connectivity watch.
      grpc_channel_element* client_channel_elem =
          grpc_channel_stack_last_element(
              grpc_channel_get_channel_stack(self->lb_channel_));
      GPR_ASSERT(client_channel_elem->filter == &grpc_client_channel_filter);
      grpc_client_channel_watch_connectivity_state(
          client_channel_elem,
          grpc_polling_entity_create_from_pollset_set(
              self->interested_parties()),
          &self->lb_channel_connectivity_,
          &self->lb_channel_on_connectivity_changed_, nullptr);
      return;  // Early out so we don't drop the ref below.
    }
    // In TRANSIENT_FAILURE.  Cancel the fallback timer and go into
    // fallback mode immediately.
    gpr_log(GPR_INFO,
            "[grpclb %p] balancer channel in state TRANSIENT_FAILURE; "
            "entering fallback mode",
            self);
    self->fallback_at_startup_checks_pending_ = false;
    grpc_timer_cancel(&self->lb_fallback_timer_);
    self->fallback_mode_ = true;
    self->CreateOrUpdateChildPolicyLocked();
  }
  // Done watching connectivity state, so drop ref.
  self->Unref(DEBUG_LOCATION, "watch_lb_channel_connectivity");
}

void GrpcLb::CancelBalancerChannelConnectivityWatchLocked() {
  grpc_channel_element* client_channel_elem = grpc_channel_stack_last_element(
      grpc_channel_get_channel_stack(lb_channel_));
  GPR_ASSERT(client_channel_elem->filter == &grpc_client_channel_filter);
  grpc_client_channel_watch_connectivity_state(
      client_channel_elem,
      grpc_polling_entity_create_from_pollset_set(interested_parties()),
      nullptr, &lb_channel_on_connectivity_changed_, nullptr);
}

//
// code for balancer channel and call
//

void GrpcLb::StartBalancerCallLocked() {
  GPR_ASSERT(lb_channel_ != nullptr);
  if (shutting_down_) return;
  // Init the LB call data.
  GPR_ASSERT(lb_calld_ == nullptr);
  lb_calld_ = MakeOrphanable<BalancerCallState>(Ref());
  if (grpc_lb_glb_trace.enabled()) {
    gpr_log(GPR_INFO,
            "[grpclb %p] Query for backends (lb_channel: %p, lb_calld: %p)",
            this, lb_channel_, lb_calld_.get());
  }
  lb_calld_->StartQuery();
}

void GrpcLb::StartBalancerCallRetryTimerLocked() {
  grpc_millis next_try = lb_call_backoff_.NextAttemptTime();
  if (grpc_lb_glb_trace.enabled()) {
    gpr_log(GPR_INFO, "[grpclb %p] Connection to LB server lost...", this);
    grpc_millis timeout = next_try - ExecCtx::Get()->Now();
    if (timeout > 0) {
      gpr_log(GPR_INFO, "[grpclb %p] ... retry_timer_active in %" PRId64 "ms.",
              this, timeout);
    } else {
      gpr_log(GPR_INFO, "[grpclb %p] ... retry_timer_active immediately.",
              this);
    }
  }
  // TODO(roth): We currently track this ref manually.  Once the
  // ClosureRef API is ready, we should pass the RefCountedPtr<> along
  // with the callback.
  auto self = Ref(DEBUG_LOCATION, "on_balancer_call_retry_timer");
  self.release();
  GRPC_CLOSURE_INIT(&lb_on_call_retry_, &GrpcLb::OnBalancerCallRetryTimerLocked,
                    this, grpc_combiner_scheduler(combiner()));
  retry_timer_callback_pending_ = true;
  grpc_timer_init(&lb_call_retry_timer_, next_try, &lb_on_call_retry_);
}

void GrpcLb::OnBalancerCallRetryTimerLocked(void* arg, grpc_error* error) {
  GrpcLb* grpclb_policy = static_cast<GrpcLb*>(arg);
  grpclb_policy->retry_timer_callback_pending_ = false;
  if (!grpclb_policy->shutting_down_ && error == GRPC_ERROR_NONE &&
      grpclb_policy->lb_calld_ == nullptr) {
    if (grpc_lb_glb_trace.enabled()) {
      gpr_log(GPR_INFO, "[grpclb %p] Restarting call to LB server",
              grpclb_policy);
    }
    grpclb_policy->StartBalancerCallLocked();
  }
  grpclb_policy->Unref(DEBUG_LOCATION, "on_balancer_call_retry_timer");
}

//
// code for handling fallback mode
//

void GrpcLb::MaybeEnterFallbackModeAfterStartup() {
  // Enter fallback mode if all of the following are true:
  // - We are not currently in fallback mode.
  // - We are not currently waiting for the initial fallback timeout.
  // - We are not currently in contact with the balancer.
  // - The child policy is not in state READY.
  if (!fallback_mode_ && !fallback_at_startup_checks_pending_ &&
      (lb_calld_ == nullptr || !lb_calld_->seen_serverlist()) &&
      !child_policy_ready_) {
    gpr_log(GPR_INFO,
            "[grpclb %p] lost contact with balancer and backends from "
            "most recent serverlist; entering fallback mode",
            this);
    fallback_mode_ = true;
    CreateOrUpdateChildPolicyLocked();
  }
}

void GrpcLb::OnFallbackTimerLocked(void* arg, grpc_error* error) {
  GrpcLb* grpclb_policy = static_cast<GrpcLb*>(arg);
  // If we receive a serverlist after the timer fires but before this callback
  // actually runs, don't fall back.
  if (grpclb_policy->fallback_at_startup_checks_pending_ &&
      !grpclb_policy->shutting_down_ && error == GRPC_ERROR_NONE) {
    gpr_log(GPR_INFO,
            "[grpclb %p] No response from balancer after fallback timeout; "
            "entering fallback mode",
            grpclb_policy);
    grpclb_policy->fallback_at_startup_checks_pending_ = false;
    grpclb_policy->CancelBalancerChannelConnectivityWatchLocked();
    grpclb_policy->fallback_mode_ = true;
    grpclb_policy->CreateOrUpdateChildPolicyLocked();
  }
  grpclb_policy->Unref(DEBUG_LOCATION, "on_fallback_timer");
}

//
// code for interacting with the child policy
//

grpc_channel_args* GrpcLb::CreateChildPolicyArgsLocked() {
  ServerAddressList tmp_addresses;
  ServerAddressList* addresses = &tmp_addresses;
  bool is_backend_from_grpclb_load_balancer = false;
  if (fallback_mode_) {
    // Note: If fallback backend address list is empty, the child policy
    // will go into state TRANSIENT_FAILURE.
    addresses = &fallback_backend_addresses_;
  } else {
    tmp_addresses = serverlist_->GetServerAddressList(
        lb_calld_ == nullptr ? nullptr : lb_calld_->client_stats());
    is_backend_from_grpclb_load_balancer = true;
  }
  GPR_ASSERT(addresses != nullptr);
  // Replace the server address list in the channel args that we pass down to
  // the subchannel.
  static const char* keys_to_remove[] = {GRPC_ARG_SERVER_ADDRESS_LIST};
  grpc_arg args_to_add[3] = {
      CreateServerAddressListChannelArg(addresses),
      // A channel arg indicating if the target is a backend inferred from a
      // grpclb load balancer.
      grpc_channel_arg_integer_create(
          const_cast<char*>(
              GRPC_ARG_ADDRESS_IS_BACKEND_FROM_GRPCLB_LOAD_BALANCER),
          is_backend_from_grpclb_load_balancer),
  };
  size_t num_args_to_add = 2;
  if (is_backend_from_grpclb_load_balancer) {
    args_to_add[2] = grpc_channel_arg_integer_create(
        const_cast<char*>(GRPC_ARG_INHIBIT_HEALTH_CHECKING), 1);
    ++num_args_to_add;
  }
  return grpc_channel_args_copy_and_add_and_remove(
      args_, keys_to_remove, GPR_ARRAY_SIZE(keys_to_remove), args_to_add,
      num_args_to_add);
}

OrphanablePtr<LoadBalancingPolicy> GrpcLb::CreateChildPolicyLocked(
    const char* name, const grpc_channel_args* args) {
  Helper* helper = New<Helper>(Ref());
  LoadBalancingPolicy::Args lb_policy_args;
  lb_policy_args.combiner = combiner();
  lb_policy_args.args = args;
  lb_policy_args.channel_control_helper =
      UniquePtr<ChannelControlHelper>(helper);
  OrphanablePtr<LoadBalancingPolicy> lb_policy =
      LoadBalancingPolicyRegistry::CreateLoadBalancingPolicy(
          name, std::move(lb_policy_args));
  if (GPR_UNLIKELY(lb_policy == nullptr)) {
    gpr_log(GPR_ERROR, "[grpclb %p] Failure creating child policy %s", this,
            name);
    return nullptr;
  }
  helper->set_child(lb_policy.get());
  if (grpc_lb_glb_trace.enabled()) {
    gpr_log(GPR_INFO, "[grpclb %p] Created new child policy %s (%p)", this,
            name, lb_policy.get());
  }
  // Add the gRPC LB's interested_parties pollset_set to that of the newly
  // created child policy. This will make the child policy progress upon
  // activity on gRPC LB, which in turn is tied to the application's call.
  grpc_pollset_set_add_pollset_set(lb_policy->interested_parties(),
                                   interested_parties());
  return lb_policy;
}

void GrpcLb::CreateOrUpdateChildPolicyLocked() {
  if (shutting_down_) return;
  grpc_channel_args* args = CreateChildPolicyArgsLocked();
  GPR_ASSERT(args != nullptr);
  // If the child policy name changes, we need to create a new child
  // policy.  When this happens, we leave child_policy_ as-is and store
  // the new child policy in pending_child_policy_.  Once the new child
  // policy transitions into state READY, we swap it into child_policy_,
  // replacing the original child policy.  So pending_child_policy_ is
  // non-null only between when we apply an update that changes the child
  // policy name and when the new child reports state READY.
  //
  // Updates can arrive at any point during this transition.  We always
  // apply updates relative to the most recently created child policy,
  // even if the most recent one is still in pending_child_policy_.  This
  // is true both when applying the updates to an existing child policy
  // and when determining whether we need to create a new policy.
  //
  // As a result of this, there are several cases to consider here:
  //
  // 1. We have no existing child policy (i.e., we have started up but
  //    have not yet received a serverlist from the balancer or gone
  //    into fallback mode; in this case, both child_policy_ and
  //    pending_child_policy_ are null).  In this case, we create a
  //    new child policy and store it in child_policy_.
  //
  // 2. We have an existing child policy and have no pending child policy
  //    from a previous update (i.e., either there has not been a
  //    previous update that changed the policy name, or we have already
  //    finished swapping in the new policy; in this case, child_policy_
  //    is non-null but pending_child_policy_ is null).  In this case:
  //    a. If child_policy_->name() equals child_policy_name, then we
  //       update the existing child policy.
  //    b. If child_policy_->name() does not equal child_policy_name,
  //       we create a new policy.  The policy will be stored in
  //       pending_child_policy_ and will later be swapped into
  //       child_policy_ by the helper when the new child transitions
  //       into state READY.
  //
  // 3. We have an existing child policy and have a pending child policy
  //    from a previous update (i.e., a previous update set
  //    pending_child_policy_ as per case 2b above and that policy has
  //    not yet transitioned into state READY and been swapped into
  //    child_policy_; in this case, both child_policy_ and
  //    pending_child_policy_ are non-null).  In this case:
  //    a. If pending_child_policy_->name() equals child_policy_name,
  //       then we update the existing pending child policy.
  //    b. If pending_child_policy->name() does not equal
  //       child_policy_name, then we create a new policy.  The new
  //       policy is stored in pending_child_policy_ (replacing the one
  //       that was there before, which will be immediately shut down)
  //       and will later be swapped into child_policy_ by the helper
  //       when the new child transitions into state READY.
  const char* child_policy_name = child_policy_config_ == nullptr
                                      ? "round_robin"
                                      : child_policy_config_->name();
  const bool create_policy =
      // case 1
      child_policy_ == nullptr ||
      // case 2b
      (pending_child_policy_ == nullptr &&
       strcmp(child_policy_->name(), child_policy_name) != 0) ||
      // case 3b
      (pending_child_policy_ != nullptr &&
       strcmp(pending_child_policy_->name(), child_policy_name) != 0);
  LoadBalancingPolicy* policy_to_update = nullptr;
  if (create_policy) {
    // Cases 1, 2b, and 3b: create a new child policy.
    // If child_policy_ is null, we set it (case 1), else we set
    // pending_child_policy_ (cases 2b and 3b).
    if (grpc_lb_glb_trace.enabled()) {
      gpr_log(GPR_INFO, "[grpclb %p] Creating new %schild policy %s", this,
              child_policy_ == nullptr ? "" : "pending ", child_policy_name);
    }
    auto new_policy = CreateChildPolicyLocked(child_policy_name, args);
    // Swap the policy into place.
    auto& lb_policy =
        child_policy_ == nullptr ? child_policy_ : pending_child_policy_;
    {
      MutexLock lock(&child_policy_mu_);
      lb_policy = std::move(new_policy);
    }
    policy_to_update = lb_policy.get();
  } else {
    // Cases 2a and 3a: update an existing policy.
    // If we have a pending child policy, send the update to the pending
    // policy (case 3a), else send it to the current policy (case 2a).
    policy_to_update = pending_child_policy_ != nullptr
                           ? pending_child_policy_.get()
                           : child_policy_.get();
  }
  GPR_ASSERT(policy_to_update != nullptr);
  // Update the policy.
  if (grpc_lb_glb_trace.enabled()) {
    gpr_log(GPR_INFO, "[grpclb %p] Updating %schild policy %p", this,
            policy_to_update == pending_child_policy_.get() ? "pending " : "",
            policy_to_update);
  }
  policy_to_update->UpdateLocked(*args, child_policy_config_);
  // Clean up.
  grpc_channel_args_destroy(args);
}

//
// factory
//

class GrpcLbFactory : public LoadBalancingPolicyFactory {
 public:
  OrphanablePtr<LoadBalancingPolicy> CreateLoadBalancingPolicy(
      LoadBalancingPolicy::Args args) const override {
    return OrphanablePtr<LoadBalancingPolicy>(New<GrpcLb>(std::move(args)));
  }

  const char* name() const override { return kGrpclb; }
};

}  // namespace

}  // namespace grpc_core

//
// Plugin registration
//

namespace {

// Only add client_load_reporting filter if the grpclb LB policy is used.
bool maybe_add_client_load_reporting_filter(grpc_channel_stack_builder* builder,
                                            void* arg) {
  const grpc_channel_args* args =
      grpc_channel_stack_builder_get_channel_arguments(builder);
  const grpc_arg* channel_arg =
      grpc_channel_args_find(args, GRPC_ARG_LB_POLICY_NAME);
  if (channel_arg != nullptr && channel_arg->type == GRPC_ARG_STRING &&
      strcmp(channel_arg->value.string, "grpclb") == 0) {
    return grpc_channel_stack_builder_append_filter(
        builder, (const grpc_channel_filter*)arg, nullptr, nullptr);
  }
  return true;
}

}  // namespace

void grpc_lb_policy_grpclb_init() {
  grpc_core::LoadBalancingPolicyRegistry::Builder::
      RegisterLoadBalancingPolicyFactory(
          grpc_core::UniquePtr<grpc_core::LoadBalancingPolicyFactory>(
              grpc_core::New<grpc_core::GrpcLbFactory>()));
  grpc_channel_init_register_stage(GRPC_CLIENT_SUBCHANNEL,
                                   GRPC_CHANNEL_INIT_BUILTIN_PRIORITY,
                                   maybe_add_client_load_reporting_filter,
                                   (void*)&grpc_client_load_reporting_filter);
}

void grpc_lb_policy_grpclb_shutdown() {}<|MERGE_RESOLUTION|>--- conflicted
+++ resolved
@@ -1394,18 +1394,12 @@
   const bool is_initial_update = lb_channel_ == nullptr;
   ParseLbConfig(lb_config.get());
   ProcessChannelArgsLocked(args);
-<<<<<<< HEAD
   // Update the existing (fallback) child policy.
   if (child_policy_ != nullptr && serverlist_ == nullptr) {
     CreateOrUpdateChildPolicyLocked();
   }
-  // If this is the initial update, start the fallback timer.
-=======
-  // Update the existing child policy.
-  if (child_policy_ != nullptr) CreateOrUpdateChildPolicyLocked();
   // If this is the initial update, start the fallback-at-startup checks
   // and the balancer call.
->>>>>>> 5dff0812
   if (is_initial_update) {
     fallback_at_startup_checks_pending_ = true;
     // Start timer.
