--- conflicted
+++ resolved
@@ -429,7 +429,7 @@
  *   - \a args: other args inherited from the grpclb policy. */
 grpc_channel_args* BuildBalancerChannelArgs(
     const grpc_lb_addresses* addresses,
-    grpc_core::FakeResolverResponseGenerator* response_generator,
+    FakeResolverResponseGenerator* response_generator,
     const grpc_channel_args* args) {
   // Find number of balancer addresses.
   size_t num_grpclb_addrs = 0;
@@ -527,8 +527,7 @@
    * fallback. */
   fallback_backend_addresses_ = ExtractBackendAddresses(addresses);
   /* Create a client channel to communicate with a balancer. */
-  response_generator_ =
-      MakeRefCounted<grpc_core::FakeResolverResponseGenerator>();
+  response_generator_ = MakeRefCounted<FakeResolverResponseGenerator>();
   grpc_channel_args* lb_channel_args =
       BuildBalancerChannelArgs(addresses, response_generator_.get(), args.args);
   char* uri_str;
@@ -1048,35 +1047,12 @@
   grpc_connectivity_state_set(&state_tracker_, GRPC_CHANNEL_SHUTDOWN,
                               GRPC_ERROR_REF(error), "glb_shutdown");
   // Clear pending picks.
-<<<<<<< HEAD
   PendingPick* pp;
   while ((pp = pending_picks_) != nullptr) {
     pending_picks_ = pp->next;
-    pp->pick->connected_subchannel = nullptr;
+    pp->pick->connected_subchannel.reset();
     // Note: pp is deleted in this callback.
     GRPC_CLOSURE_SCHED(&pp->on_complete, GRPC_ERROR_REF(error));
-=======
-  pending_pick* pp = glb_policy->pending_picks;
-  glb_policy->pending_picks = nullptr;
-  while (pp != nullptr) {
-    pending_pick* next = pp->next;
-    if (new_policy != nullptr) {
-      // Hand pick over to new policy.
-      if (pp->client_stats != nullptr) {
-        grpc_grpclb_client_stats_unref(pp->client_stats);
-      }
-      pp->pick->on_complete = pp->original_on_complete;
-      if (grpc_lb_policy_pick_locked(new_policy, pp->pick)) {
-        // Synchronous return; schedule callback.
-        GRPC_CLOSURE_SCHED(pp->pick->on_complete, GRPC_ERROR_NONE);
-      }
-      gpr_free(pp);
-    } else {
-      pp->pick->connected_subchannel.reset();
-      GRPC_CLOSURE_SCHED(&pp->on_complete, GRPC_ERROR_REF(error));
-    }
-    pp = next;
->>>>>>> cedd0404
   }
   // Clear pending pings.
   PendingPing* pping;
@@ -1106,12 +1082,8 @@
   while (pp != nullptr) {
     PendingPick* next = pp->next;
     if (pp->pick == pick) {
-<<<<<<< HEAD
-      pick->connected_subchannel = nullptr;
+      pick->connected_subchannel.reset();
       // Note: pp is deleted in this callback.
-=======
-      pick->connected_subchannel.reset();
->>>>>>> cedd0404
       GRPC_CLOSURE_SCHED(&pp->on_complete,
                          GRPC_ERROR_CREATE_REFERENCING_FROM_STATIC_STRING(
                              "Pick Cancelled", &error, 1));
@@ -1168,8 +1140,7 @@
   /* start a timer to fall back */
   if (lb_fallback_timeout_ms_ > 0 && serverlist_ == nullptr &&
       !fallback_timer_callback_pending_) {
-    grpc_millis deadline =
-        grpc_core::ExecCtx::Get()->Now() + lb_fallback_timeout_ms_;
+    grpc_millis deadline = ExecCtx::Get()->Now() + lb_fallback_timeout_ms_;
     Ref(DEBUG_LOCATION, "grpclb_fallback_timer");
     GRPC_CLOSURE_INIT(&lb_on_fallback_, &GrpcLb::OnFallbackTimeoutLocked, this,
                       grpc_combiner_scheduler(combiner()));
@@ -1276,14 +1247,10 @@
     updating_lb_call_ = false;
   } else if (!shutting_down_) {
     /* if we aren't shutting down, restart the LB client call after some time */
-<<<<<<< HEAD
-    grpc_millis next_try = lb_call_backoff_.Step();
-=======
-    grpc_millis next_try = glb_policy->lb_call_backoff->NextAttemptTime();
->>>>>>> cedd0404
+    grpc_millis next_try = lb_call_backoff_.NextAttemptTime();
     if (grpc_lb_glb_trace.enabled()) {
       gpr_log(GPR_DEBUG, "[grpclb %p] Connection to LB server lost...", this);
-      grpc_millis timeout = next_try - grpc_core::ExecCtx::Get()->Now();
+      grpc_millis timeout = next_try - ExecCtx::Get()->Now();
       if (timeout > 0) {
         gpr_log(GPR_DEBUG,
                 "[grpclb %p] ... retry LB call after %" PRIuPTR "ms.", this,
@@ -1303,7 +1270,7 @@
 
 void GrpcLb::ScheduleNextClientLoadReportLocked() {
   const grpc_millis next_client_load_report_time =
-      grpc_core::ExecCtx::Get()->Now() + client_stats_report_interval_;
+      ExecCtx::Get()->Now() + client_stats_report_interval_;
   GRPC_CLOSURE_INIT(&client_load_report_closure_,
                     &GrpcLb::SendClientLoadReportLocked, this,
                     grpc_combiner_scheduler(combiner()));
@@ -1405,7 +1372,7 @@
   grpc_millis deadline =
       lb_call_timeout_ms_ == 0
           ? GRPC_MILLIS_INF_FUTURE
-          : grpc_core::ExecCtx::Get()->Now() + lb_call_timeout_ms_;
+          : ExecCtx::Get()->Now() + lb_call_timeout_ms_;
   lb_call_ = grpc_channel_create_pollset_set_call(
       lb_channel_, nullptr, GRPC_PROPAGATE_DEFAULTS, interested_parties(),
       GRPC_MDSTR_SLASH_GRPC_DOT_LB_DOT_V1_DOT_LOADBALANCER_SLASH_BALANCELOAD,
