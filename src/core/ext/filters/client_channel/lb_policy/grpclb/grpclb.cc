/*
 *
 * Copyright 2016 gRPC authors.
 *
 * Licensed under the Apache License, Version 2.0 (the "License");
 * you may not use this file except in compliance with the License.
 * You may obtain a copy of the License at
 *
 *     http://www.apache.org/licenses/LICENSE-2.0
 *
 * Unless required by applicable law or agreed to in writing, software
 * distributed under the License is distributed on an "AS IS" BASIS,
 * WITHOUT WARRANTIES OR CONDITIONS OF ANY KIND, either express or implied.
 * See the License for the specific language governing permissions and
 * limitations under the License.
 *
 */

/// Implementation of the gRPC LB policy.
///
/// This policy takes as input a list of resolved addresses, which must
/// include at least one balancer address.
///
/// An internal channel (\a lb_channel_) is created for the addresses
/// from that are balancers.  This channel behaves just like a regular
/// channel that uses pick_first to select from the list of balancer
/// addresses.
///
/// When we get our initial update, we instantiate the internal *streaming*
/// call to the LB server (whichever address pick_first chose).  The call
/// will be complete when either the balancer sends status or when we cancel
/// the call (e.g., because we are shutting down).  In needed, we retry the
/// call.  If we received at least one valid message from the server, a new
/// call attempt will be made immediately; otherwise, we apply back-off
/// delays between attempts.
///
/// We maintain an internal round_robin policy instance for distributing
/// requests across backends.  Whenever we receive a new serverlist from
/// the balancer, we update the round_robin policy with the new list of
/// addresses.  If we cannot communicate with the balancer on startup,
/// however, we may enter fallback mode, in which case we will populate
/// the RR policy's addresses from the backend addresses returned by the
/// resolver.
///
/// Once an RR policy instance is in place (and getting updated as described),
/// calls for a pick, a ping, or a cancellation will be serviced right
/// away by forwarding them to the RR instance.  Any time there's no RR
/// policy available (i.e., right after the creation of the gRPCLB policy),
/// pick and ping requests are added to a list of pending picks and pings
/// to be flushed and serviced when the RR policy instance becomes available.
///
/// \see https://github.com/grpc/grpc/blob/master/doc/load-balancing.md for the
/// high level design and details.

// With the addition of a libuv endpoint, sockaddr.h now includes uv.h when
// using that endpoint. Because of various transitive includes in uv.h,
// including windows.h on Windows, uv.h must be included before other system
// headers. Therefore, sockaddr.h must always be included first.
#include <grpc/support/port_platform.h>

#include "src/core/lib/iomgr/sockaddr.h"
#include "src/core/lib/iomgr/socket_utils.h"

#include <inttypes.h>
#include <limits.h>
#include <string.h>

#include <grpc/byte_buffer_reader.h>
#include <grpc/grpc.h>
#include <grpc/support/alloc.h>
#include <grpc/support/string_util.h>
#include <grpc/support/time.h>

#include "src/core/ext/filters/client_channel/client_channel.h"
#include "src/core/ext/filters/client_channel/lb_policy/grpclb/client_load_reporting_filter.h"
#include "src/core/ext/filters/client_channel/lb_policy/grpclb/grpclb.h"
#include "src/core/ext/filters/client_channel/lb_policy/grpclb/grpclb_channel.h"
#include "src/core/ext/filters/client_channel/lb_policy/grpclb/grpclb_client_stats.h"
#include "src/core/ext/filters/client_channel/lb_policy/grpclb/load_balancer_api.h"
#include "src/core/ext/filters/client_channel/lb_policy_factory.h"
#include "src/core/ext/filters/client_channel/lb_policy_registry.h"
#include "src/core/ext/filters/client_channel/parse_address.h"
#include "src/core/ext/filters/client_channel/resolver/fake/fake_resolver.h"
#include "src/core/ext/filters/client_channel/server_address.h"
#include "src/core/lib/backoff/backoff.h"
#include "src/core/lib/channel/channel_args.h"
#include "src/core/lib/channel/channel_stack.h"
#include "src/core/lib/gpr/host_port.h"
#include "src/core/lib/gpr/string.h"
#include "src/core/lib/gprpp/manual_constructor.h"
#include "src/core/lib/gprpp/memory.h"
#include "src/core/lib/gprpp/mutex_lock.h"
#include "src/core/lib/gprpp/orphanable.h"
#include "src/core/lib/gprpp/ref_counted_ptr.h"
#include "src/core/lib/iomgr/combiner.h"
#include "src/core/lib/iomgr/sockaddr.h"
#include "src/core/lib/iomgr/sockaddr_utils.h"
#include "src/core/lib/iomgr/timer.h"
#include "src/core/lib/slice/slice_hash_table.h"
#include "src/core/lib/slice/slice_internal.h"
#include "src/core/lib/slice/slice_string_helpers.h"
#include "src/core/lib/surface/call.h"
#include "src/core/lib/surface/channel.h"
#include "src/core/lib/surface/channel_init.h"
#include "src/core/lib/transport/static_metadata.h"

#define GRPC_GRPCLB_INITIAL_CONNECT_BACKOFF_SECONDS 1
#define GRPC_GRPCLB_RECONNECT_BACKOFF_MULTIPLIER 1.6
#define GRPC_GRPCLB_RECONNECT_MAX_BACKOFF_SECONDS 120
#define GRPC_GRPCLB_RECONNECT_JITTER 0.2
#define GRPC_GRPCLB_DEFAULT_FALLBACK_TIMEOUT_MS 10000

#define GRPC_ARG_GRPCLB_ADDRESS_LB_TOKEN "grpc.grpclb_address_lb_token"

namespace grpc_core {

TraceFlag grpc_lb_glb_trace(false, "glb");

namespace {

constexpr char kGrpclb[] = "grpclb";

class GrpcLb : public LoadBalancingPolicy {
 public:
  explicit GrpcLb(Args args);

  const char* name() const override { return kGrpclb; }

  void UpdateLocked(const grpc_channel_args& args,
<<<<<<< HEAD
                    RefCountedPtr<Config> lb_config) override;
  void ExitIdleLocked() override;
=======
                    grpc_json* lb_config) override;
>>>>>>> 523e5373
  void ResetBackoffLocked() override;
  void FillChildRefsForChannelz(
      channelz::ChildRefsList* child_subchannels,
      channelz::ChildRefsList* child_channels) override;

 private:
  /// Contains a call to the LB server and all the data related to the call.
  class BalancerCallState : public InternallyRefCounted<BalancerCallState> {
   public:
    explicit BalancerCallState(
        RefCountedPtr<LoadBalancingPolicy> parent_grpclb_policy);

    // It's the caller's responsibility to ensure that Orphan() is called from
    // inside the combiner.
    void Orphan() override;

    void StartQuery();

    GrpcLbClientStats* client_stats() const { return client_stats_.get(); }

    bool seen_initial_response() const { return seen_initial_response_; }

   private:
    // So Delete() can access our private dtor.
    template <typename T>
    friend void grpc_core::Delete(T*);

    ~BalancerCallState();

    GrpcLb* grpclb_policy() const {
      return static_cast<GrpcLb*>(grpclb_policy_.get());
    }

    void ScheduleNextClientLoadReportLocked();
    void SendClientLoadReportLocked();

    static bool LoadReportCountersAreZero(grpc_grpclb_request* request);

    static void MaybeSendClientLoadReportLocked(void* arg, grpc_error* error);
    static void ClientLoadReportDoneLocked(void* arg, grpc_error* error);
    static void OnInitialRequestSentLocked(void* arg, grpc_error* error);
    static void OnBalancerMessageReceivedLocked(void* arg, grpc_error* error);
    static void OnBalancerStatusReceivedLocked(void* arg, grpc_error* error);

    // The owning LB policy.
    RefCountedPtr<LoadBalancingPolicy> grpclb_policy_;

    // The streaming call to the LB server. Always non-NULL.
    grpc_call* lb_call_ = nullptr;

    // recv_initial_metadata
    grpc_metadata_array lb_initial_metadata_recv_;

    // send_message
    grpc_byte_buffer* send_message_payload_ = nullptr;
    grpc_closure lb_on_initial_request_sent_;

    // recv_message
    grpc_byte_buffer* recv_message_payload_ = nullptr;
    grpc_closure lb_on_balancer_message_received_;
    bool seen_initial_response_ = false;

    // recv_trailing_metadata
    grpc_closure lb_on_balancer_status_received_;
    grpc_metadata_array lb_trailing_metadata_recv_;
    grpc_status_code lb_call_status_;
    grpc_slice lb_call_status_details_;

    // The stats for client-side load reporting associated with this LB call.
    // Created after the first serverlist is received.
    RefCountedPtr<GrpcLbClientStats> client_stats_;
    grpc_millis client_stats_report_interval_ = 0;
    grpc_timer client_load_report_timer_;
    bool client_load_report_timer_callback_pending_ = false;
    bool last_client_load_report_counters_were_zero_ = false;
    bool client_load_report_is_due_ = false;
    // The closure used for either the load report timer or the callback for
    // completion of sending the load report.
    grpc_closure client_load_report_closure_;
  };

  class Serverlist : public RefCounted<Serverlist> {
   public:
    // Takes ownership of serverlist.
    explicit Serverlist(grpc_grpclb_serverlist* serverlist)
        : serverlist_(serverlist) {}

    ~Serverlist() { grpc_grpclb_destroy_serverlist(serverlist_); }

    bool operator==(const Serverlist& other) const;

    const grpc_grpclb_serverlist* serverlist() const { return serverlist_; }

    // Returns a text representation suitable for logging.
    UniquePtr<char> AsText() const;

    // Extracts all non-drop entries into a ServerAddressList.
    ServerAddressList GetServerAddressList() const;

    // Returns true if the serverlist contains at least one drop entry and
    // no backend address entries.
    bool ContainsAllDropEntries() const;

    // Returns the LB token to use for a drop, or null if the call
    // should not be dropped.
    // Intended to be called from picker, so calls will be externally
    // synchronized.
    const char* ShouldDrop();

   private:
    grpc_grpclb_serverlist* serverlist_;
    size_t drop_index_ = 0;
  };

  class Picker : public SubchannelPicker {
   public:
    Picker(GrpcLb* parent, RefCountedPtr<Serverlist> serverlist,
           UniquePtr<SubchannelPicker> child_picker,
           RefCountedPtr<GrpcLbClientStats> client_stats)
        : parent_(parent),
          serverlist_(std::move(serverlist)),
          child_picker_(std::move(child_picker)),
          client_stats_(std::move(client_stats)) {}

    PickResult Pick(PickState* pick, grpc_error** error) override;

   private:
    // Storing the address for logging, but not holding a ref.
    // DO NOT DEFERENCE!
    GrpcLb* parent_;

    // Serverlist to be used for determining drops.
    RefCountedPtr<Serverlist> serverlist_;

    UniquePtr<SubchannelPicker> child_picker_;
    RefCountedPtr<GrpcLbClientStats> client_stats_;
  };

  class Helper : public ChannelControlHelper {
   public:
    explicit Helper(RefCountedPtr<GrpcLb> parent)
        : parent_(std::move(parent)) {}

    Subchannel* CreateSubchannel(const grpc_channel_args& args) override;
    grpc_channel* CreateChannel(const char* target,
                                grpc_client_channel_type type,
                                const grpc_channel_args& args) override;
    void UpdateState(grpc_connectivity_state state, grpc_error* state_error,
                     UniquePtr<SubchannelPicker> picker) override;
    void RequestReresolution() override;

   private:
    RefCountedPtr<GrpcLb> parent_;
  };

  ~GrpcLb();

  void ShutdownLocked() override;

  // Helper function used in UpdateLocked().
  void ProcessChannelArgsLocked(const grpc_channel_args& args);

  // Methods for dealing with the balancer channel and call.
  void StartBalancerCallLocked();
  static void OnFallbackTimerLocked(void* arg, grpc_error* error);
  void StartBalancerCallRetryTimerLocked();
  static void OnBalancerCallRetryTimerLocked(void* arg, grpc_error* error);
  static void OnBalancerChannelConnectivityChangedLocked(void* arg,
                                                         grpc_error* error);

  // Methods for dealing with the RR policy.
  grpc_channel_args* CreateRoundRobinPolicyArgsLocked();
  void CreateRoundRobinPolicyLocked(Args args);
  void CreateOrUpdateRoundRobinPolicyLocked();

  // Who the client is trying to communicate with.
  const char* server_name_ = nullptr;

  // Current channel args from the resolver.
  grpc_channel_args* args_ = nullptr;

  // Internal state.
  bool shutting_down_ = false;

  // The channel for communicating with the LB server.
  grpc_channel* lb_channel_ = nullptr;
  // Uuid of the lb channel. Used for channelz.
  gpr_atm lb_channel_uuid_ = 0;
  grpc_connectivity_state lb_channel_connectivity_;
  grpc_closure lb_channel_on_connectivity_changed_;
  // Are we already watching the LB channel's connectivity?
  bool watching_lb_channel_ = false;
  // Response generator to inject address updates into lb_channel_.
  RefCountedPtr<FakeResolverResponseGenerator> response_generator_;

  // The data associated with the current LB call. It holds a ref to this LB
  // policy. It's initialized every time we query for backends. It's reset to
  // NULL whenever the current LB call is no longer needed (e.g., the LB policy
  // is shutting down, or the LB call has ended). A non-NULL lb_calld_ always
  // contains a non-NULL lb_call_.
  OrphanablePtr<BalancerCallState> lb_calld_;
  // Timeout in milliseconds for the LB call. 0 means no deadline.
  int lb_call_timeout_ms_ = 0;
  // Balancer call retry state.
  BackOff lb_call_backoff_;
  bool retry_timer_callback_pending_ = false;
  grpc_timer lb_call_retry_timer_;
  grpc_closure lb_on_call_retry_;

  // The deserialized response from the balancer. May be nullptr until one
  // such response has arrived.
  RefCountedPtr<Serverlist> serverlist_;

  // Timeout in milliseconds for before using fallback backend addresses.
  // 0 means not using fallback.
  int lb_fallback_timeout_ms_ = 0;
  // The backend addresses from the resolver.
  UniquePtr<ServerAddressList> fallback_backend_addresses_;
  // Fallback timer.
  bool fallback_timer_callback_pending_ = false;
  grpc_timer lb_fallback_timer_;
  grpc_closure lb_on_fallback_;

  // The RR policy to use for the backends.
  OrphanablePtr<LoadBalancingPolicy> rr_policy_;
};

//
// GrpcLb::Serverlist
//

bool GrpcLb::Serverlist::operator==(const Serverlist& other) const {
  return grpc_grpclb_serverlist_equals(serverlist_, other.serverlist_);
}

void ParseServer(const grpc_grpclb_server* server,
                 grpc_resolved_address* addr) {
  memset(addr, 0, sizeof(*addr));
  if (server->drop) return;
  const uint16_t netorder_port = grpc_htons((uint16_t)server->port);
  /* the addresses are given in binary format (a in(6)_addr struct) in
   * server->ip_address.bytes. */
  const grpc_grpclb_ip_address* ip = &server->ip_address;
  if (ip->size == 4) {
    addr->len = static_cast<socklen_t>(sizeof(grpc_sockaddr_in));
    grpc_sockaddr_in* addr4 = reinterpret_cast<grpc_sockaddr_in*>(&addr->addr);
    addr4->sin_family = GRPC_AF_INET;
    memcpy(&addr4->sin_addr, ip->bytes, ip->size);
    addr4->sin_port = netorder_port;
  } else if (ip->size == 16) {
    addr->len = static_cast<socklen_t>(sizeof(grpc_sockaddr_in6));
    grpc_sockaddr_in6* addr6 = (grpc_sockaddr_in6*)&addr->addr;
    addr6->sin6_family = GRPC_AF_INET6;
    memcpy(&addr6->sin6_addr, ip->bytes, ip->size);
    addr6->sin6_port = netorder_port;
  }
}

UniquePtr<char> GrpcLb::Serverlist::AsText() const {
  gpr_strvec entries;
  gpr_strvec_init(&entries);
  for (size_t i = 0; i < serverlist_->num_servers; ++i) {
    const auto* server = serverlist_->servers[i];
    char* ipport;
    if (server->drop) {
      ipport = gpr_strdup("(drop)");
    } else {
      grpc_resolved_address addr;
      ParseServer(server, &addr);
      grpc_sockaddr_to_string(&ipport, &addr, false);
    }
    char* entry;
    gpr_asprintf(&entry, "  %" PRIuPTR ": %s token=%s\n", i, ipport,
                 server->load_balance_token);
    gpr_free(ipport);
    gpr_strvec_add(&entries, entry);
  }
  UniquePtr<char> result(gpr_strvec_flatten(&entries, nullptr));
  gpr_strvec_destroy(&entries);
  return result;
}

// vtable for LB token channel arg.
void* lb_token_copy(void* token) {
  return token == nullptr
             ? nullptr
             : (void*)GRPC_MDELEM_REF(grpc_mdelem{(uintptr_t)token}).payload;
}
void lb_token_destroy(void* token) {
  if (token != nullptr) {
    GRPC_MDELEM_UNREF(grpc_mdelem{(uintptr_t)token});
  }
}
int lb_token_cmp(void* token1, void* token2) {
  // Always indicate a match, since we don't want this channel arg to
  // affect the subchannel's key in the index.
  return 0;
}
const grpc_arg_pointer_vtable lb_token_arg_vtable = {
    lb_token_copy, lb_token_destroy, lb_token_cmp};

bool IsServerValid(const grpc_grpclb_server* server, size_t idx, bool log) {
  if (server->drop) return false;
  const grpc_grpclb_ip_address* ip = &server->ip_address;
  if (GPR_UNLIKELY(server->port >> 16 != 0)) {
    if (log) {
      gpr_log(GPR_ERROR,
              "Invalid port '%d' at index %lu of serverlist. Ignoring.",
              server->port, (unsigned long)idx);
    }
    return false;
  }
  if (GPR_UNLIKELY(ip->size != 4 && ip->size != 16)) {
    if (log) {
      gpr_log(GPR_ERROR,
              "Expected IP to be 4 or 16 bytes, got %d at index %lu of "
              "serverlist. Ignoring",
              ip->size, (unsigned long)idx);
    }
    return false;
  }
  return true;
}

// Returns addresses extracted from the serverlist.
ServerAddressList GrpcLb::Serverlist::GetServerAddressList() const {
  ServerAddressList addresses;
  for (size_t i = 0; i < serverlist_->num_servers; ++i) {
    const grpc_grpclb_server* server = serverlist_->servers[i];
    if (!IsServerValid(serverlist_->servers[i], i, false)) continue;
    // Address processing.
    grpc_resolved_address addr;
    ParseServer(server, &addr);
    // LB token processing.
    grpc_mdelem lb_token;
    if (server->has_load_balance_token) {
      const size_t lb_token_max_length =
          GPR_ARRAY_SIZE(server->load_balance_token);
      const size_t lb_token_length =
          strnlen(server->load_balance_token, lb_token_max_length);
      grpc_slice lb_token_mdstr = grpc_slice_from_copied_buffer(
          server->load_balance_token, lb_token_length);
      lb_token = grpc_mdelem_from_slices(GRPC_MDSTR_LB_TOKEN, lb_token_mdstr);
    } else {
      char* uri = grpc_sockaddr_to_uri(&addr);
      gpr_log(GPR_INFO,
              "Missing LB token for backend address '%s'. The empty token will "
              "be used instead",
              uri);
      gpr_free(uri);
      lb_token = GRPC_MDELEM_LB_TOKEN_EMPTY;
    }
    // Add address.
    grpc_arg arg = grpc_channel_arg_pointer_create(
        const_cast<char*>(GRPC_ARG_GRPCLB_ADDRESS_LB_TOKEN),
        (void*)lb_token.payload, &lb_token_arg_vtable);
    grpc_channel_args* args = grpc_channel_args_copy_and_add(nullptr, &arg, 1);
    addresses.emplace_back(addr, args);
    // Clean up.
    GRPC_MDELEM_UNREF(lb_token);
  }
  return addresses;
}

bool GrpcLb::Serverlist::ContainsAllDropEntries() const {
  if (serverlist_->num_servers == 0) return false;
  for (size_t i = 0; i < serverlist_->num_servers; ++i) {
    if (!serverlist_->servers[i]->drop) return false;
  }
  return true;
}

const char* GrpcLb::Serverlist::ShouldDrop() {
  if (serverlist_->num_servers == 0) return nullptr;
  grpc_grpclb_server* server = serverlist_->servers[drop_index_];
  drop_index_ = (drop_index_ + 1) % serverlist_->num_servers;
  return server->drop ? server->load_balance_token : nullptr;
}

//
// GrpcLb::Picker
//

// Adds lb_token of selected subchannel (address) to the call's initial
// metadata.
grpc_error* AddLbTokenToInitialMetadata(
    grpc_mdelem lb_token, grpc_linked_mdelem* lb_token_mdelem_storage,
    grpc_metadata_batch* initial_metadata) {
  GPR_ASSERT(lb_token_mdelem_storage != nullptr);
  GPR_ASSERT(!GRPC_MDISNULL(lb_token));
  return grpc_metadata_batch_add_tail(initial_metadata, lb_token_mdelem_storage,
                                      lb_token);
}

// Destroy function used when embedding client stats in call context.
void DestroyClientStats(void* arg) {
  static_cast<GrpcLbClientStats*>(arg)->Unref();
}

GrpcLb::Picker::PickResult GrpcLb::Picker::Pick(PickState* pick,
                                                grpc_error** error) {
  // Check if we should drop the call.
  const char* drop_token = serverlist_->ShouldDrop();
  if (drop_token != nullptr) {
    // Update client load reporting stats to indicate the number of
    // dropped calls.  Note that we have to do this here instead of in
    // the client_load_reporting filter, because we do not create a
    // subchannel call (and therefore no client_load_reporting filter)
    // for dropped calls.
    if (client_stats_ != nullptr) {
      client_stats_->AddCallDroppedLocked(drop_token);
    }
    return PICK_COMPLETE;
  }
  // Forward pick to child policy.
  PickResult result = child_picker_->Pick(pick, error);
  // If pick succeeded, add LB token to initial metadata.
  if (result == PickResult::PICK_COMPLETE &&
      pick->connected_subchannel != nullptr) {
    const grpc_arg* arg = grpc_channel_args_find(
        pick->connected_subchannel->args(), GRPC_ARG_GRPCLB_ADDRESS_LB_TOKEN);
    if (arg == nullptr) {
      gpr_log(GPR_ERROR,
              "[grpclb %p picker %p] No LB token for connected subchannel "
              "pick %p",
              parent_, this, pick);
      abort();
    }
    grpc_mdelem lb_token = {reinterpret_cast<uintptr_t>(arg->value.pointer.p)};
    AddLbTokenToInitialMetadata(GRPC_MDELEM_REF(lb_token),
                                &pick->lb_token_mdelem_storage,
                                pick->initial_metadata);
    // Pass on client stats via context. Passes ownership of the reference.
    if (client_stats_ != nullptr) {
      pick->subchannel_call_context[GRPC_GRPCLB_CLIENT_STATS].value =
          client_stats_->Ref().release();
      pick->subchannel_call_context[GRPC_GRPCLB_CLIENT_STATS].destroy =
          DestroyClientStats;
    }
  }
  return result;
}

//
// GrpcLb::Helper
//

Subchannel* GrpcLb::Helper::CreateSubchannel(const grpc_channel_args& args) {
  if (parent_->shutting_down_) return nullptr;
  return parent_->channel_control_helper()->CreateSubchannel(args);
}

grpc_channel* GrpcLb::Helper::CreateChannel(const char* target,
                                            grpc_client_channel_type type,
                                            const grpc_channel_args& args) {
  if (parent_->shutting_down_) return nullptr;
  return parent_->channel_control_helper()->CreateChannel(target, type, args);
}

void GrpcLb::Helper::UpdateState(grpc_connectivity_state state,
                                 grpc_error* state_error,
                                 UniquePtr<SubchannelPicker> picker) {
  if (parent_->shutting_down_) {
    GRPC_ERROR_UNREF(state_error);
    return;
  }
  // There are three cases to consider here:
  // 1. We're in fallback mode.  In this case, we're always going to use
  //    RR's result, so we pass its picker through as-is.
  // 2. The serverlist contains only drop entries.  In this case, we
  //    want to use our own picker so that we can return the drops.
  // 3. Not in fallback mode and serverlist is not all drops (i.e., it
  //    may be empty or contain at least one backend address).  There are
  //    two sub-cases:
  //    a. RR is reporting state READY.  In this case, we wrap RR's
  //       picker in our own, so that we can handle drops and LB token
  //       metadata for each pick.
  //    b. RR is reporting a state other than READY.  In this case, we
  //       don't want to use our own picker, because we don't want to
  //       process drops for picks that yield a QUEUE result; this would
  //       result in dropping too many calls, since we will see the
  //       queued picks multiple times, and we'd consider each one a
  //       separate call for the drop calculation.
  //
  // Cases 1 and 3b: return picker from RR as-is.
  if (parent_->serverlist_ == nullptr ||
      (!parent_->serverlist_->ContainsAllDropEntries() &&
       state != GRPC_CHANNEL_READY)) {
    if (grpc_lb_glb_trace.enabled()) {
      gpr_log(GPR_INFO,
              "[grpclb %p helper %p] state=%s passing RR picker %p as-is",
              parent_.get(), this, grpc_connectivity_state_name(state),
              picker.get());
    }
    parent_->channel_control_helper()->UpdateState(state, state_error,
                                                   std::move(picker));
    return;
  }
  // Cases 2 and 3a: wrap picker from RR in our own picker.
  if (grpc_lb_glb_trace.enabled()) {
    gpr_log(GPR_INFO, "[grpclb %p helper %p] state=%s wrapping RR picker %p",
            parent_.get(), this, grpc_connectivity_state_name(state),
            picker.get());
  }
  RefCountedPtr<GrpcLbClientStats> client_stats;
  if (parent_->lb_calld_ != nullptr &&
      parent_->lb_calld_->client_stats() != nullptr) {
    client_stats = parent_->lb_calld_->client_stats()->Ref();
  }
  parent_->channel_control_helper()->UpdateState(
      state, state_error,
      UniquePtr<SubchannelPicker>(
          New<Picker>(parent_.get(), parent_->serverlist_, std::move(picker),
                      std::move(client_stats))));
}

void GrpcLb::Helper::RequestReresolution() {
  if (parent_->shutting_down_) return;
  if (grpc_lb_glb_trace.enabled()) {
    gpr_log(GPR_INFO,
            "[grpclb %p] Re-resolution requested from the internal RR policy "
            "(%p).",
            parent_.get(), parent_->rr_policy_.get());
  }
  // If we are talking to a balancer, we expect to get updated addresses
  // from the balancer, so we can ignore the re-resolution request from
  // the RR policy. Otherwise, pass the re-resolution request up to the
  // channel.
  if (parent_->lb_calld_ == nullptr ||
      !parent_->lb_calld_->seen_initial_response()) {
    parent_->channel_control_helper()->RequestReresolution();
  }
}

//
// GrpcLb::BalancerCallState
//

GrpcLb::BalancerCallState::BalancerCallState(
    RefCountedPtr<LoadBalancingPolicy> parent_grpclb_policy)
    : InternallyRefCounted<BalancerCallState>(&grpc_lb_glb_trace),
      grpclb_policy_(std::move(parent_grpclb_policy)) {
  GPR_ASSERT(grpclb_policy_ != nullptr);
  GPR_ASSERT(!grpclb_policy()->shutting_down_);
  // Init the LB call. Note that the LB call will progress every time there's
  // activity in grpclb_policy_->interested_parties(), which is comprised of
  // the polling entities from client_channel.
  GPR_ASSERT(grpclb_policy()->server_name_ != nullptr);
  GPR_ASSERT(grpclb_policy()->server_name_[0] != '\0');
  const grpc_millis deadline =
      grpclb_policy()->lb_call_timeout_ms_ == 0
          ? GRPC_MILLIS_INF_FUTURE
          : ExecCtx::Get()->Now() + grpclb_policy()->lb_call_timeout_ms_;
  lb_call_ = grpc_channel_create_pollset_set_call(
      grpclb_policy()->lb_channel_, nullptr, GRPC_PROPAGATE_DEFAULTS,
      grpclb_policy_->interested_parties(),
      GRPC_MDSTR_SLASH_GRPC_DOT_LB_DOT_V1_DOT_LOADBALANCER_SLASH_BALANCELOAD,
      nullptr, deadline, nullptr);
  // Init the LB call request payload.
  grpc_grpclb_request* request =
      grpc_grpclb_request_create(grpclb_policy()->server_name_);
  grpc_slice request_payload_slice = grpc_grpclb_request_encode(request);
  send_message_payload_ =
      grpc_raw_byte_buffer_create(&request_payload_slice, 1);
  grpc_slice_unref_internal(request_payload_slice);
  grpc_grpclb_request_destroy(request);
  // Init other data associated with the LB call.
  grpc_metadata_array_init(&lb_initial_metadata_recv_);
  grpc_metadata_array_init(&lb_trailing_metadata_recv_);
  GRPC_CLOSURE_INIT(&lb_on_initial_request_sent_, OnInitialRequestSentLocked,
                    this, grpc_combiner_scheduler(grpclb_policy()->combiner()));
  GRPC_CLOSURE_INIT(&lb_on_balancer_message_received_,
                    OnBalancerMessageReceivedLocked, this,
                    grpc_combiner_scheduler(grpclb_policy()->combiner()));
  GRPC_CLOSURE_INIT(&lb_on_balancer_status_received_,
                    OnBalancerStatusReceivedLocked, this,
                    grpc_combiner_scheduler(grpclb_policy()->combiner()));
}

GrpcLb::BalancerCallState::~BalancerCallState() {
  GPR_ASSERT(lb_call_ != nullptr);
  grpc_call_unref(lb_call_);
  grpc_metadata_array_destroy(&lb_initial_metadata_recv_);
  grpc_metadata_array_destroy(&lb_trailing_metadata_recv_);
  grpc_byte_buffer_destroy(send_message_payload_);
  grpc_byte_buffer_destroy(recv_message_payload_);
  grpc_slice_unref_internal(lb_call_status_details_);
}

void GrpcLb::BalancerCallState::Orphan() {
  GPR_ASSERT(lb_call_ != nullptr);
  // If we are here because grpclb_policy wants to cancel the call,
  // lb_on_balancer_status_received_ will complete the cancellation and clean
  // up. Otherwise, we are here because grpclb_policy has to orphan a failed
  // call, then the following cancellation will be a no-op.
  grpc_call_cancel(lb_call_, nullptr);
  if (client_load_report_timer_callback_pending_) {
    grpc_timer_cancel(&client_load_report_timer_);
  }
  // Note that the initial ref is hold by lb_on_balancer_status_received_
  // instead of the caller of this function. So the corresponding unref happens
  // in lb_on_balancer_status_received_ instead of here.
}

void GrpcLb::BalancerCallState::StartQuery() {
  GPR_ASSERT(lb_call_ != nullptr);
  if (grpc_lb_glb_trace.enabled()) {
    gpr_log(GPR_INFO, "[grpclb %p] lb_calld=%p: Starting LB call %p",
            grpclb_policy_.get(), this, lb_call_);
  }
  // Create the ops.
  grpc_call_error call_error;
  grpc_op ops[3];
  memset(ops, 0, sizeof(ops));
  // Op: send initial metadata.
  grpc_op* op = ops;
  op->op = GRPC_OP_SEND_INITIAL_METADATA;
  op->data.send_initial_metadata.count = 0;
  op->flags = 0;
  op->reserved = nullptr;
  op++;
  // Op: send request message.
  GPR_ASSERT(send_message_payload_ != nullptr);
  op->op = GRPC_OP_SEND_MESSAGE;
  op->data.send_message.send_message = send_message_payload_;
  op->flags = 0;
  op->reserved = nullptr;
  op++;
  // TODO(roth): We currently track this ref manually.  Once the
  // ClosureRef API is ready, we should pass the RefCountedPtr<> along
  // with the callback.
  auto self = Ref(DEBUG_LOCATION, "on_initial_request_sent");
  self.release();
  call_error = grpc_call_start_batch_and_execute(
      lb_call_, ops, (size_t)(op - ops), &lb_on_initial_request_sent_);
  GPR_ASSERT(GRPC_CALL_OK == call_error);
  // Op: recv initial metadata.
  op = ops;
  op->op = GRPC_OP_RECV_INITIAL_METADATA;
  op->data.recv_initial_metadata.recv_initial_metadata =
      &lb_initial_metadata_recv_;
  op->flags = 0;
  op->reserved = nullptr;
  op++;
  // Op: recv response.
  op->op = GRPC_OP_RECV_MESSAGE;
  op->data.recv_message.recv_message = &recv_message_payload_;
  op->flags = 0;
  op->reserved = nullptr;
  op++;
  // TODO(roth): We currently track this ref manually.  Once the
  // ClosureRef API is ready, we should pass the RefCountedPtr<> along
  // with the callback.
  self = Ref(DEBUG_LOCATION, "on_message_received");
  self.release();
  call_error = grpc_call_start_batch_and_execute(
      lb_call_, ops, (size_t)(op - ops), &lb_on_balancer_message_received_);
  GPR_ASSERT(GRPC_CALL_OK == call_error);
  // Op: recv server status.
  op = ops;
  op->op = GRPC_OP_RECV_STATUS_ON_CLIENT;
  op->data.recv_status_on_client.trailing_metadata =
      &lb_trailing_metadata_recv_;
  op->data.recv_status_on_client.status = &lb_call_status_;
  op->data.recv_status_on_client.status_details = &lb_call_status_details_;
  op->flags = 0;
  op->reserved = nullptr;
  op++;
  // This callback signals the end of the LB call, so it relies on the initial
  // ref instead of a new ref. When it's invoked, it's the initial ref that is
  // unreffed.
  call_error = grpc_call_start_batch_and_execute(
      lb_call_, ops, (size_t)(op - ops), &lb_on_balancer_status_received_);
  GPR_ASSERT(GRPC_CALL_OK == call_error);
};

void GrpcLb::BalancerCallState::ScheduleNextClientLoadReportLocked() {
  const grpc_millis next_client_load_report_time =
      ExecCtx::Get()->Now() + client_stats_report_interval_;
  GRPC_CLOSURE_INIT(&client_load_report_closure_,
                    MaybeSendClientLoadReportLocked, this,
                    grpc_combiner_scheduler(grpclb_policy()->combiner()));
  grpc_timer_init(&client_load_report_timer_, next_client_load_report_time,
                  &client_load_report_closure_);
  client_load_report_timer_callback_pending_ = true;
}

void GrpcLb::BalancerCallState::MaybeSendClientLoadReportLocked(
    void* arg, grpc_error* error) {
  BalancerCallState* lb_calld = static_cast<BalancerCallState*>(arg);
  GrpcLb* grpclb_policy = lb_calld->grpclb_policy();
  lb_calld->client_load_report_timer_callback_pending_ = false;
  if (error != GRPC_ERROR_NONE || lb_calld != grpclb_policy->lb_calld_.get()) {
    lb_calld->Unref(DEBUG_LOCATION, "client_load_report");
    return;
  }
  // If we've already sent the initial request, then we can go ahead and send
  // the load report. Otherwise, we need to wait until the initial request has
  // been sent to send this (see OnInitialRequestSentLocked()).
  if (lb_calld->send_message_payload_ == nullptr) {
    lb_calld->SendClientLoadReportLocked();
  } else {
    lb_calld->client_load_report_is_due_ = true;
  }
}

bool GrpcLb::BalancerCallState::LoadReportCountersAreZero(
    grpc_grpclb_request* request) {
  GrpcLbClientStats::DroppedCallCounts* drop_entries =
      static_cast<GrpcLbClientStats::DroppedCallCounts*>(
          request->client_stats.calls_finished_with_drop.arg);
  return request->client_stats.num_calls_started == 0 &&
         request->client_stats.num_calls_finished == 0 &&
         request->client_stats.num_calls_finished_with_client_failed_to_send ==
             0 &&
         request->client_stats.num_calls_finished_known_received == 0 &&
         (drop_entries == nullptr || drop_entries->size() == 0);
}

void GrpcLb::BalancerCallState::SendClientLoadReportLocked() {
  // Construct message payload.
  GPR_ASSERT(send_message_payload_ == nullptr);
  grpc_grpclb_request* request =
      grpc_grpclb_load_report_request_create_locked(client_stats_.get());
  // Skip client load report if the counters were all zero in the last
  // report and they are still zero in this one.
  if (LoadReportCountersAreZero(request)) {
    if (last_client_load_report_counters_were_zero_) {
      grpc_grpclb_request_destroy(request);
      ScheduleNextClientLoadReportLocked();
      return;
    }
    last_client_load_report_counters_were_zero_ = true;
  } else {
    last_client_load_report_counters_were_zero_ = false;
  }
  grpc_slice request_payload_slice = grpc_grpclb_request_encode(request);
  send_message_payload_ =
      grpc_raw_byte_buffer_create(&request_payload_slice, 1);
  grpc_slice_unref_internal(request_payload_slice);
  grpc_grpclb_request_destroy(request);
  // Send the report.
  grpc_op op;
  memset(&op, 0, sizeof(op));
  op.op = GRPC_OP_SEND_MESSAGE;
  op.data.send_message.send_message = send_message_payload_;
  GRPC_CLOSURE_INIT(&client_load_report_closure_, ClientLoadReportDoneLocked,
                    this, grpc_combiner_scheduler(grpclb_policy()->combiner()));
  grpc_call_error call_error = grpc_call_start_batch_and_execute(
      lb_call_, &op, 1, &client_load_report_closure_);
  if (GPR_UNLIKELY(call_error != GRPC_CALL_OK)) {
    gpr_log(GPR_ERROR,
            "[grpclb %p] lb_calld=%p call_error=%d sending client load report",
            grpclb_policy_.get(), this, call_error);
    GPR_ASSERT(GRPC_CALL_OK == call_error);
  }
}

void GrpcLb::BalancerCallState::ClientLoadReportDoneLocked(void* arg,
                                                           grpc_error* error) {
  BalancerCallState* lb_calld = static_cast<BalancerCallState*>(arg);
  GrpcLb* grpclb_policy = lb_calld->grpclb_policy();
  grpc_byte_buffer_destroy(lb_calld->send_message_payload_);
  lb_calld->send_message_payload_ = nullptr;
  if (error != GRPC_ERROR_NONE || lb_calld != grpclb_policy->lb_calld_.get()) {
    lb_calld->Unref(DEBUG_LOCATION, "client_load_report");
    return;
  }
  lb_calld->ScheduleNextClientLoadReportLocked();
}

void GrpcLb::BalancerCallState::OnInitialRequestSentLocked(void* arg,
                                                           grpc_error* error) {
  BalancerCallState* lb_calld = static_cast<BalancerCallState*>(arg);
  grpc_byte_buffer_destroy(lb_calld->send_message_payload_);
  lb_calld->send_message_payload_ = nullptr;
  // If we attempted to send a client load report before the initial request was
  // sent (and this lb_calld is still in use), send the load report now.
  if (lb_calld->client_load_report_is_due_ &&
      lb_calld == lb_calld->grpclb_policy()->lb_calld_.get()) {
    lb_calld->SendClientLoadReportLocked();
    lb_calld->client_load_report_is_due_ = false;
  }
  lb_calld->Unref(DEBUG_LOCATION, "on_initial_request_sent");
}

void GrpcLb::BalancerCallState::OnBalancerMessageReceivedLocked(
    void* arg, grpc_error* error) {
  BalancerCallState* lb_calld = static_cast<BalancerCallState*>(arg);
  GrpcLb* grpclb_policy = lb_calld->grpclb_policy();
  // Null payload means the LB call was cancelled.
  if (lb_calld != grpclb_policy->lb_calld_.get() ||
      lb_calld->recv_message_payload_ == nullptr) {
    lb_calld->Unref(DEBUG_LOCATION, "on_message_received");
    return;
  }
  grpc_byte_buffer_reader bbr;
  grpc_byte_buffer_reader_init(&bbr, lb_calld->recv_message_payload_);
  grpc_slice response_slice = grpc_byte_buffer_reader_readall(&bbr);
  grpc_byte_buffer_reader_destroy(&bbr);
  grpc_byte_buffer_destroy(lb_calld->recv_message_payload_);
  lb_calld->recv_message_payload_ = nullptr;
  grpc_grpclb_initial_response* initial_response;
  grpc_grpclb_serverlist* serverlist;
  if (!lb_calld->seen_initial_response_ &&
      (initial_response = grpc_grpclb_initial_response_parse(response_slice)) !=
          nullptr) {
    // Have NOT seen initial response, look for initial response.
    if (initial_response->has_client_stats_report_interval) {
      lb_calld->client_stats_report_interval_ = GPR_MAX(
          GPR_MS_PER_SEC, grpc_grpclb_duration_to_millis(
                              &initial_response->client_stats_report_interval));
      if (grpc_lb_glb_trace.enabled()) {
        gpr_log(GPR_INFO,
                "[grpclb %p] lb_calld=%p: Received initial LB response "
                "message; client load reporting interval = %" PRId64
                " milliseconds",
                grpclb_policy, lb_calld,
                lb_calld->client_stats_report_interval_);
      }
    } else if (grpc_lb_glb_trace.enabled()) {
      gpr_log(GPR_INFO,
              "[grpclb %p] lb_calld=%p: Received initial LB response message; "
              "client load reporting NOT enabled",
              grpclb_policy, lb_calld);
    }
    grpc_grpclb_initial_response_destroy(initial_response);
    lb_calld->seen_initial_response_ = true;
  } else if ((serverlist = grpc_grpclb_response_parse_serverlist(
                  response_slice)) != nullptr) {
    // Have seen initial response, look for serverlist.
    GPR_ASSERT(lb_calld->lb_call_ != nullptr);
    auto serverlist_wrapper = MakeRefCounted<Serverlist>(serverlist);
    if (grpc_lb_glb_trace.enabled()) {
      UniquePtr<char> serverlist_text = serverlist_wrapper->AsText();
      gpr_log(GPR_INFO,
              "[grpclb %p] lb_calld=%p: Serverlist with %" PRIuPTR
              " servers received:\n%s",
              grpclb_policy, lb_calld, serverlist->num_servers,
              serverlist_text.get());
    }
    // Start sending client load report only after we start using the
    // serverlist returned from the current LB call.
    if (lb_calld->client_stats_report_interval_ > 0 &&
        lb_calld->client_stats_ == nullptr) {
      lb_calld->client_stats_ = MakeRefCounted<GrpcLbClientStats>();
      // TODO(roth): We currently track this ref manually.  Once the
      // ClosureRef API is ready, we should pass the RefCountedPtr<> along
      // with the callback.
      auto self = lb_calld->Ref(DEBUG_LOCATION, "client_load_report");
      self.release();
      lb_calld->ScheduleNextClientLoadReportLocked();
    }
    // Check if the serverlist differs from the previous one.
    if (grpclb_policy->serverlist_ != nullptr &&
        *grpclb_policy->serverlist_ == *serverlist_wrapper) {
      if (grpc_lb_glb_trace.enabled()) {
        gpr_log(GPR_INFO,
                "[grpclb %p] lb_calld=%p: Incoming server list identical to "
                "current, ignoring.",
                grpclb_policy, lb_calld);
      }
    } else {  // New serverlist.
      if (grpclb_policy->serverlist_ == nullptr) {
        // Dispose of the fallback.
        grpclb_policy->fallback_backend_addresses_.reset();
        if (grpclb_policy->fallback_timer_callback_pending_) {
          grpc_timer_cancel(&grpclb_policy->lb_fallback_timer_);
        }
      }
      // Update the serverlist in the GrpcLb instance. This serverlist
      // instance will be destroyed either upon the next update or when the
      // GrpcLb instance is destroyed.
      grpclb_policy->serverlist_ = std::move(serverlist_wrapper);
      grpclb_policy->CreateOrUpdateRoundRobinPolicyLocked();
    }
  } else {
    // No valid initial response or serverlist found.
    char* response_slice_str =
        grpc_dump_slice(response_slice, GPR_DUMP_ASCII | GPR_DUMP_HEX);
    gpr_log(GPR_ERROR,
            "[grpclb %p] lb_calld=%p: Invalid LB response received: '%s'. "
            "Ignoring.",
            grpclb_policy, lb_calld, response_slice_str);
    gpr_free(response_slice_str);
  }
  grpc_slice_unref_internal(response_slice);
  if (!grpclb_policy->shutting_down_) {
    // Keep listening for serverlist updates.
    grpc_op op;
    memset(&op, 0, sizeof(op));
    op.op = GRPC_OP_RECV_MESSAGE;
    op.data.recv_message.recv_message = &lb_calld->recv_message_payload_;
    op.flags = 0;
    op.reserved = nullptr;
    // Reuse the "OnBalancerMessageReceivedLocked" ref taken in StartQuery().
    const grpc_call_error call_error = grpc_call_start_batch_and_execute(
        lb_calld->lb_call_, &op, 1,
        &lb_calld->lb_on_balancer_message_received_);
    GPR_ASSERT(GRPC_CALL_OK == call_error);
  } else {
    lb_calld->Unref(DEBUG_LOCATION, "on_message_received+grpclb_shutdown");
  }
}

void GrpcLb::BalancerCallState::OnBalancerStatusReceivedLocked(
    void* arg, grpc_error* error) {
  BalancerCallState* lb_calld = static_cast<BalancerCallState*>(arg);
  GrpcLb* grpclb_policy = lb_calld->grpclb_policy();
  GPR_ASSERT(lb_calld->lb_call_ != nullptr);
  if (grpc_lb_glb_trace.enabled()) {
    char* status_details =
        grpc_slice_to_c_string(lb_calld->lb_call_status_details_);
    gpr_log(GPR_INFO,
            "[grpclb %p] lb_calld=%p: Status from LB server received. "
            "Status = %d, details = '%s', (lb_call: %p), error '%s'",
            grpclb_policy, lb_calld, lb_calld->lb_call_status_, status_details,
            lb_calld->lb_call_, grpc_error_string(error));
    gpr_free(status_details);
  }
  // If this lb_calld is still in use, this call ended because of a failure so
  // we want to retry connecting. Otherwise, we have deliberately ended this
  // call and no further action is required.
  if (lb_calld == grpclb_policy->lb_calld_.get()) {
    grpclb_policy->lb_calld_.reset();
    GPR_ASSERT(!grpclb_policy->shutting_down_);
    grpclb_policy->channel_control_helper()->RequestReresolution();
    if (lb_calld->seen_initial_response_) {
      // If we lose connection to the LB server, reset the backoff and restart
      // the LB call immediately.
      grpclb_policy->lb_call_backoff_.Reset();
      grpclb_policy->StartBalancerCallLocked();
    } else {
      // If this LB call fails establishing any connection to the LB server,
      // retry later.
      grpclb_policy->StartBalancerCallRetryTimerLocked();
    }
  }
  lb_calld->Unref(DEBUG_LOCATION, "lb_call_ended");
}

//
// helper code for creating balancer channel
//

ServerAddressList ExtractBalancerAddresses(const ServerAddressList& addresses) {
  ServerAddressList balancer_addresses;
  for (size_t i = 0; i < addresses.size(); ++i) {
    if (addresses[i].IsBalancer()) {
      // Strip out the is_balancer channel arg, since we don't want to
      // recursively use the grpclb policy in the channel used to talk to
      // the balancers.  Note that we do NOT strip out the balancer_name
      // channel arg, since we need that to set the authority correctly
      // to talk to the balancers.
      static const char* args_to_remove[] = {
          GRPC_ARG_ADDRESS_IS_BALANCER,
      };
      balancer_addresses.emplace_back(
          addresses[i].address(),
          grpc_channel_args_copy_and_remove(addresses[i].args(), args_to_remove,
                                            GPR_ARRAY_SIZE(args_to_remove)));
    }
  }
  return balancer_addresses;
}

/* Returns the channel args for the LB channel, used to create a bidirectional
 * stream for the reception of load balancing updates.
 *
 * Inputs:
 *   - \a addresses: corresponding to the balancers.
 *   - \a response_generator: in order to propagate updates from the resolver
 *   above the grpclb policy.
 *   - \a args: other args inherited from the grpclb policy. */
grpc_channel_args* BuildBalancerChannelArgs(
    const ServerAddressList& addresses,
    FakeResolverResponseGenerator* response_generator,
    const grpc_channel_args* args) {
  ServerAddressList balancer_addresses = ExtractBalancerAddresses(addresses);
  // Channel args to remove.
  static const char* args_to_remove[] = {
      // LB policy name, since we want to use the default (pick_first) in
      // the LB channel.
      GRPC_ARG_LB_POLICY_NAME,
      // Strip out the service config, since we don't want the LB policy
      // config specified for the parent channel to affect the LB channel.
      GRPC_ARG_SERVICE_CONFIG,
      // The channel arg for the server URI, since that will be different for
      // the LB channel than for the parent channel.  The client channel
      // factory will re-add this arg with the right value.
      GRPC_ARG_SERVER_URI,
      // The resolved addresses, which will be generated by the name resolver
      // used in the LB channel.  Note that the LB channel will use the fake
      // resolver, so this won't actually generate a query to DNS (or some
      // other name service).  However, the addresses returned by the fake
      // resolver will have is_balancer=false, whereas our own addresses have
      // is_balancer=true.  We need the LB channel to return addresses with
      // is_balancer=false so that it does not wind up recursively using the
      // grpclb LB policy.
      GRPC_ARG_SERVER_ADDRESS_LIST,
      // The fake resolver response generator, because we are replacing it
      // with the one from the grpclb policy, used to propagate updates to
      // the LB channel.
      GRPC_ARG_FAKE_RESOLVER_RESPONSE_GENERATOR,
      // The LB channel should use the authority indicated by the target
      // authority table (see \a grpc_lb_policy_grpclb_modify_lb_channel_args),
      // as opposed to the authority from the parent channel.
      GRPC_ARG_DEFAULT_AUTHORITY,
      // Just as for \a GRPC_ARG_DEFAULT_AUTHORITY, the LB channel should be
      // treated as a stand-alone channel and not inherit this argument from the
      // args of the parent channel.
      GRPC_SSL_TARGET_NAME_OVERRIDE_ARG,
  };
  // Channel args to add.
  const grpc_arg args_to_add[] = {
      // New address list.
      // Note that we pass these in both when creating the LB channel
      // and via the fake resolver.  The latter is what actually gets used.
      CreateServerAddressListChannelArg(&balancer_addresses),
      // The fake resolver response generator, which we use to inject
      // address updates into the LB channel.
      grpc_core::FakeResolverResponseGenerator::MakeChannelArg(
          response_generator),
      // A channel arg indicating the target is a grpclb load balancer.
      grpc_channel_arg_integer_create(
          const_cast<char*>(GRPC_ARG_ADDRESS_IS_GRPCLB_LOAD_BALANCER), 1),
      // A channel arg indicating this is an internal channels, aka it is
      // owned by components in Core, not by the user application.
      grpc_channel_arg_integer_create(
          const_cast<char*>(GRPC_ARG_CHANNELZ_CHANNEL_IS_INTERNAL_CHANNEL), 1),
  };
  // Construct channel args.
  grpc_channel_args* new_args = grpc_channel_args_copy_and_add_and_remove(
      args, args_to_remove, GPR_ARRAY_SIZE(args_to_remove), args_to_add,
      GPR_ARRAY_SIZE(args_to_add));
  // Make any necessary modifications for security.
  return grpc_lb_policy_grpclb_modify_lb_channel_args(new_args);
}

//
// ctor and dtor
//

GrpcLb::GrpcLb(Args args)
    : LoadBalancingPolicy(std::move(args)),
      response_generator_(MakeRefCounted<FakeResolverResponseGenerator>()),
      lb_call_backoff_(
          BackOff::Options()
              .set_initial_backoff(GRPC_GRPCLB_INITIAL_CONNECT_BACKOFF_SECONDS *
                                   1000)
              .set_multiplier(GRPC_GRPCLB_RECONNECT_BACKOFF_MULTIPLIER)
              .set_jitter(GRPC_GRPCLB_RECONNECT_JITTER)
              .set_max_backoff(GRPC_GRPCLB_RECONNECT_MAX_BACKOFF_SECONDS *
                               1000)) {
  // Initialization.
  GRPC_CLOSURE_INIT(&lb_channel_on_connectivity_changed_,
                    &GrpcLb::OnBalancerChannelConnectivityChangedLocked, this,
                    grpc_combiner_scheduler(args.combiner));
  // Record server name.
  const grpc_arg* arg = grpc_channel_args_find(args.args, GRPC_ARG_SERVER_URI);
  const char* server_uri = grpc_channel_arg_get_string(arg);
  GPR_ASSERT(server_uri != nullptr);
  grpc_uri* uri = grpc_uri_parse(server_uri, true);
  GPR_ASSERT(uri->path[0] != '\0');
  server_name_ = gpr_strdup(uri->path[0] == '/' ? uri->path + 1 : uri->path);
  if (grpc_lb_glb_trace.enabled()) {
    gpr_log(GPR_INFO,
            "[grpclb %p] Will use '%s' as the server name for LB request.",
            this, server_name_);
  }
  grpc_uri_destroy(uri);
  // Record LB call timeout.
  arg = grpc_channel_args_find(args.args, GRPC_ARG_GRPCLB_CALL_TIMEOUT_MS);
  lb_call_timeout_ms_ = grpc_channel_arg_get_integer(arg, {0, 0, INT_MAX});
  // Record fallback timeout.
  arg = grpc_channel_args_find(args.args, GRPC_ARG_GRPCLB_FALLBACK_TIMEOUT_MS);
  lb_fallback_timeout_ms_ = grpc_channel_arg_get_integer(
      arg, {GRPC_GRPCLB_DEFAULT_FALLBACK_TIMEOUT_MS, 0, INT_MAX});
}

GrpcLb::~GrpcLb() {
  gpr_free((void*)server_name_);
  grpc_channel_args_destroy(args_);
}

void GrpcLb::ShutdownLocked() {
  shutting_down_ = true;
  lb_calld_.reset();
  if (retry_timer_callback_pending_) {
    grpc_timer_cancel(&lb_call_retry_timer_);
  }
  if (fallback_timer_callback_pending_) {
    grpc_timer_cancel(&lb_fallback_timer_);
  }
  rr_policy_.reset();
  // We destroy the LB channel here instead of in our destructor because
  // destroying the channel triggers a last callback to
  // OnBalancerChannelConnectivityChangedLocked(), and we need to be
  // alive when that callback is invoked.
  if (lb_channel_ != nullptr) {
    grpc_channel_destroy(lb_channel_);
    lb_channel_ = nullptr;
    gpr_atm_no_barrier_store(&lb_channel_uuid_, 0);
  }
}

//
// public methods
//

void GrpcLb::ResetBackoffLocked() {
  if (lb_channel_ != nullptr) {
    grpc_channel_reset_connect_backoff(lb_channel_);
  }
  if (rr_policy_ != nullptr) {
    rr_policy_->ResetBackoffLocked();
  }
}

void GrpcLb::FillChildRefsForChannelz(
    channelz::ChildRefsList* child_subchannels,
    channelz::ChildRefsList* child_channels) {
  // delegate to the RoundRobin to fill the children subchannels.
  if (rr_policy_ != nullptr) {
    rr_policy_->FillChildRefsForChannelz(child_subchannels, child_channels);
  }
  gpr_atm uuid = gpr_atm_no_barrier_load(&lb_channel_uuid_);
  if (uuid != 0) {
    child_channels->push_back(uuid);
  }
}

// Returns the backend addresses extracted from the given addresses.
UniquePtr<ServerAddressList> ExtractBackendAddresses(
    const ServerAddressList& addresses) {
  void* lb_token = (void*)GRPC_MDELEM_LB_TOKEN_EMPTY.payload;
  grpc_arg arg = grpc_channel_arg_pointer_create(
      const_cast<char*>(GRPC_ARG_GRPCLB_ADDRESS_LB_TOKEN), lb_token,
      &lb_token_arg_vtable);
  auto backend_addresses = MakeUnique<ServerAddressList>();
  for (size_t i = 0; i < addresses.size(); ++i) {
    if (!addresses[i].IsBalancer()) {
      backend_addresses->emplace_back(
          addresses[i].address(),
          grpc_channel_args_copy_and_add(addresses[i].args(), &arg, 1));
    }
  }
  return backend_addresses;
}

void GrpcLb::ProcessChannelArgsLocked(const grpc_channel_args& args) {
  const ServerAddressList* addresses = FindServerAddressListChannelArg(&args);
  if (addresses == nullptr) {
    // Ignore this update.
    gpr_log(
        GPR_ERROR,
        "[grpclb %p] No valid LB addresses channel arg in update, ignoring.",
        this);
    return;
  }
  // Update fallback address list.
  fallback_backend_addresses_ = ExtractBackendAddresses(*addresses);
  // Make sure that GRPC_ARG_LB_POLICY_NAME is set in channel args,
  // since we use this to trigger the client_load_reporting filter.
  static const char* args_to_remove[] = {GRPC_ARG_LB_POLICY_NAME};
  grpc_arg new_arg = grpc_channel_arg_string_create(
      (char*)GRPC_ARG_LB_POLICY_NAME, (char*)"grpclb");
  grpc_channel_args_destroy(args_);
  args_ = grpc_channel_args_copy_and_add_and_remove(
      &args, args_to_remove, GPR_ARRAY_SIZE(args_to_remove), &new_arg, 1);
  // Construct args for balancer channel.
  grpc_channel_args* lb_channel_args =
      BuildBalancerChannelArgs(*addresses, response_generator_.get(), &args);
  // Create balancer channel if needed.
  if (lb_channel_ == nullptr) {
    char* uri_str;
    gpr_asprintf(&uri_str, "fake:///%s", server_name_);
    lb_channel_ = channel_control_helper()->CreateChannel(
        uri_str, GRPC_CLIENT_CHANNEL_TYPE_LOAD_BALANCING, *lb_channel_args);
    GPR_ASSERT(lb_channel_ != nullptr);
    grpc_core::channelz::ChannelNode* channel_node =
        grpc_channel_get_channelz_node(lb_channel_);
    if (channel_node != nullptr) {
      gpr_atm_no_barrier_store(&lb_channel_uuid_, channel_node->uuid());
    }
    gpr_free(uri_str);
  }
  // Propagate updates to the LB channel (pick_first) through the fake
  // resolver.
  response_generator_->SetResponse(lb_channel_args);
  grpc_channel_args_destroy(lb_channel_args);
}

<<<<<<< HEAD
void GrpcLb::UpdateLocked(const grpc_channel_args& args,
                          RefCountedPtr<Config> lb_config) {
=======
void GrpcLb::UpdateLocked(const grpc_channel_args& args, grpc_json* lb_config) {
  const bool is_initial_update = lb_channel_ == nullptr;
>>>>>>> 523e5373
  ProcessChannelArgsLocked(args);
  // Update the existing RR policy.
  if (rr_policy_ != nullptr) CreateOrUpdateRoundRobinPolicyLocked();
  // If this is the initial update, start the fallback timer.
  if (is_initial_update) {
    if (lb_fallback_timeout_ms_ > 0 && serverlist_ == nullptr &&
        !fallback_timer_callback_pending_) {
      grpc_millis deadline = ExecCtx::Get()->Now() + lb_fallback_timeout_ms_;
      Ref(DEBUG_LOCATION, "on_fallback_timer").release();  // Ref for callback
      GRPC_CLOSURE_INIT(&lb_on_fallback_, &GrpcLb::OnFallbackTimerLocked, this,
                        grpc_combiner_scheduler(combiner()));
      fallback_timer_callback_pending_ = true;
      grpc_timer_init(&lb_fallback_timer_, deadline, &lb_on_fallback_);
    }
    StartBalancerCallLocked();
  } else if (!watching_lb_channel_) {
    // If this is not the initial update and we're not already watching
    // the LB channel's connectivity state, start a watch now.  This
    // ensures that we'll know when to switch to a new balancer call.
    lb_channel_connectivity_ = grpc_channel_check_connectivity_state(
        lb_channel_, true /* try to connect */);
    grpc_channel_element* client_channel_elem = grpc_channel_stack_last_element(
        grpc_channel_get_channel_stack(lb_channel_));
    GPR_ASSERT(client_channel_elem->filter == &grpc_client_channel_filter);
    watching_lb_channel_ = true;
    // TODO(roth): We currently track this ref manually.  Once the
    // ClosureRef API is ready, we should pass the RefCountedPtr<> along
    // with the callback.
    auto self = Ref(DEBUG_LOCATION, "watch_lb_channel_connectivity");
    self.release();
    grpc_client_channel_watch_connectivity_state(
        client_channel_elem,
        grpc_polling_entity_create_from_pollset_set(interested_parties()),
        &lb_channel_connectivity_, &lb_channel_on_connectivity_changed_,
        nullptr);
  }
}

//
// code for balancer channel and call
//

void GrpcLb::StartBalancerCallLocked() {
  GPR_ASSERT(lb_channel_ != nullptr);
  if (shutting_down_) return;
  // Init the LB call data.
  GPR_ASSERT(lb_calld_ == nullptr);
  lb_calld_ = MakeOrphanable<BalancerCallState>(Ref());
  if (grpc_lb_glb_trace.enabled()) {
    gpr_log(GPR_INFO,
            "[grpclb %p] Query for backends (lb_channel: %p, lb_calld: %p)",
            this, lb_channel_, lb_calld_.get());
  }
  lb_calld_->StartQuery();
}

void GrpcLb::OnFallbackTimerLocked(void* arg, grpc_error* error) {
  GrpcLb* grpclb_policy = static_cast<GrpcLb*>(arg);
  grpclb_policy->fallback_timer_callback_pending_ = false;
  // If we receive a serverlist after the timer fires but before this callback
  // actually runs, don't fall back.
  if (grpclb_policy->serverlist_ == nullptr && !grpclb_policy->shutting_down_ &&
      error == GRPC_ERROR_NONE) {
    if (grpc_lb_glb_trace.enabled()) {
      gpr_log(GPR_INFO,
              "[grpclb %p] Falling back to use backends from resolver",
              grpclb_policy);
    }
    GPR_ASSERT(grpclb_policy->fallback_backend_addresses_ != nullptr);
    grpclb_policy->CreateOrUpdateRoundRobinPolicyLocked();
  }
  grpclb_policy->Unref(DEBUG_LOCATION, "on_fallback_timer");
}

void GrpcLb::StartBalancerCallRetryTimerLocked() {
  grpc_millis next_try = lb_call_backoff_.NextAttemptTime();
  if (grpc_lb_glb_trace.enabled()) {
    gpr_log(GPR_INFO, "[grpclb %p] Connection to LB server lost...", this);
    grpc_millis timeout = next_try - ExecCtx::Get()->Now();
    if (timeout > 0) {
      gpr_log(GPR_INFO, "[grpclb %p] ... retry_timer_active in %" PRId64 "ms.",
              this, timeout);
    } else {
      gpr_log(GPR_INFO, "[grpclb %p] ... retry_timer_active immediately.",
              this);
    }
  }
  // TODO(roth): We currently track this ref manually.  Once the
  // ClosureRef API is ready, we should pass the RefCountedPtr<> along
  // with the callback.
  auto self = Ref(DEBUG_LOCATION, "on_balancer_call_retry_timer");
  self.release();
  GRPC_CLOSURE_INIT(&lb_on_call_retry_, &GrpcLb::OnBalancerCallRetryTimerLocked,
                    this, grpc_combiner_scheduler(combiner()));
  retry_timer_callback_pending_ = true;
  grpc_timer_init(&lb_call_retry_timer_, next_try, &lb_on_call_retry_);
}

void GrpcLb::OnBalancerCallRetryTimerLocked(void* arg, grpc_error* error) {
  GrpcLb* grpclb_policy = static_cast<GrpcLb*>(arg);
  grpclb_policy->retry_timer_callback_pending_ = false;
  if (!grpclb_policy->shutting_down_ && error == GRPC_ERROR_NONE &&
      grpclb_policy->lb_calld_ == nullptr) {
    if (grpc_lb_glb_trace.enabled()) {
      gpr_log(GPR_INFO, "[grpclb %p] Restarting call to LB server",
              grpclb_policy);
    }
    grpclb_policy->StartBalancerCallLocked();
  }
  grpclb_policy->Unref(DEBUG_LOCATION, "on_balancer_call_retry_timer");
}

// Invoked as part of the update process. It continues watching the LB channel
// until it shuts down or becomes READY. It's invoked even if the LB channel
// stayed READY throughout the update (for example if the update is identical).
void GrpcLb::OnBalancerChannelConnectivityChangedLocked(void* arg,
                                                        grpc_error* error) {
  GrpcLb* grpclb_policy = static_cast<GrpcLb*>(arg);
  if (grpclb_policy->shutting_down_) goto done;
  // Re-initialize the lb_call. This should also take care of updating the
  // embedded RR policy. Note that the current RR policy, if any, will stay in
  // effect until an update from the new lb_call is received.
  switch (grpclb_policy->lb_channel_connectivity_) {
    case GRPC_CHANNEL_CONNECTING:
    case GRPC_CHANNEL_TRANSIENT_FAILURE: {
      // Keep watching the LB channel.
      grpc_channel_element* client_channel_elem =
          grpc_channel_stack_last_element(
              grpc_channel_get_channel_stack(grpclb_policy->lb_channel_));
      GPR_ASSERT(client_channel_elem->filter == &grpc_client_channel_filter);
      grpc_client_channel_watch_connectivity_state(
          client_channel_elem,
          grpc_polling_entity_create_from_pollset_set(
              grpclb_policy->interested_parties()),
          &grpclb_policy->lb_channel_connectivity_,
          &grpclb_policy->lb_channel_on_connectivity_changed_, nullptr);
      break;
    }
      // The LB channel may be IDLE because it's shut down before the update.
      // Restart the LB call to kick the LB channel into gear.
    case GRPC_CHANNEL_IDLE:
    case GRPC_CHANNEL_READY:
      grpclb_policy->lb_calld_.reset();
      if (grpclb_policy->retry_timer_callback_pending_) {
        grpc_timer_cancel(&grpclb_policy->lb_call_retry_timer_);
      }
      grpclb_policy->lb_call_backoff_.Reset();
      grpclb_policy->StartBalancerCallLocked();
      // fallthrough
    case GRPC_CHANNEL_SHUTDOWN:
    done:
      grpclb_policy->watching_lb_channel_ = false;
      grpclb_policy->Unref(DEBUG_LOCATION,
                           "watch_lb_channel_connectivity_cb_shutdown");
  }
}

//
// code for interacting with the RR policy
//

<<<<<<< HEAD
void GrpcLb::CreateRoundRobinPolicyLocked(Args args) {
  GPR_ASSERT(rr_policy_ == nullptr);
  rr_policy_ = LoadBalancingPolicyRegistry::CreateLoadBalancingPolicy(
      "round_robin", nullptr /* config */, std::move(args));
  if (GPR_UNLIKELY(rr_policy_ == nullptr)) {
    gpr_log(GPR_ERROR, "[grpclb %p] Failure creating a RoundRobin policy",
            this);
    return;
  }
  if (grpc_lb_glb_trace.enabled()) {
    gpr_log(GPR_INFO, "[grpclb %p] Created new RR policy %p", this,
            rr_policy_.get());
  }
  // Add the gRPC LB's interested_parties pollset_set to that of the newly
  // created RR policy. This will make the RR policy progress upon activity on
  // gRPC LB, which in turn is tied to the application's call.
  grpc_pollset_set_add_pollset_set(rr_policy_->interested_parties(),
                                   interested_parties());
  rr_policy_->ExitIdleLocked();
}

=======
>>>>>>> 523e5373
grpc_channel_args* GrpcLb::CreateRoundRobinPolicyArgsLocked() {
  ServerAddressList tmp_addresses;
  ServerAddressList* addresses = &tmp_addresses;
  bool is_backend_from_grpclb_load_balancer = false;
  if (serverlist_ != nullptr) {
    tmp_addresses = serverlist_->GetServerAddressList();
    is_backend_from_grpclb_load_balancer = true;
  } else {
    // If CreateOrUpdateRoundRobinPolicyLocked() is invoked when we haven't
    // received any serverlist from the balancer, we use the fallback backends
    // returned by the resolver. Note that the fallback backend list may be
    // empty, in which case the new round_robin policy will keep the requested
    // picks pending.
    GPR_ASSERT(fallback_backend_addresses_ != nullptr);
    addresses = fallback_backend_addresses_.get();
  }
  GPR_ASSERT(addresses != nullptr);
  // Replace the server address list in the channel args that we pass down to
  // the subchannel.
  static const char* keys_to_remove[] = {GRPC_ARG_SERVER_ADDRESS_LIST};
  grpc_arg args_to_add[3] = {
      CreateServerAddressListChannelArg(addresses),
      // A channel arg indicating if the target is a backend inferred from a
      // grpclb load balancer.
      grpc_channel_arg_integer_create(
          const_cast<char*>(
              GRPC_ARG_ADDRESS_IS_BACKEND_FROM_GRPCLB_LOAD_BALANCER),
          is_backend_from_grpclb_load_balancer),
  };
  size_t num_args_to_add = 2;
  if (is_backend_from_grpclb_load_balancer) {
    args_to_add[2] = grpc_channel_arg_integer_create(
        const_cast<char*>(GRPC_ARG_INHIBIT_HEALTH_CHECKING), 1);
    ++num_args_to_add;
  }
  grpc_channel_args* args = grpc_channel_args_copy_and_add_and_remove(
      args_, keys_to_remove, GPR_ARRAY_SIZE(keys_to_remove), args_to_add,
      num_args_to_add);
  return args;
}

void GrpcLb::CreateRoundRobinPolicyLocked(Args args) {
  GPR_ASSERT(rr_policy_ == nullptr);
  rr_policy_ = LoadBalancingPolicyRegistry::CreateLoadBalancingPolicy(
      "round_robin", std::move(args));
  if (GPR_UNLIKELY(rr_policy_ == nullptr)) {
    gpr_log(GPR_ERROR, "[grpclb %p] Failure creating a RoundRobin policy",
            this);
    return;
  }
  if (grpc_lb_glb_trace.enabled()) {
    gpr_log(GPR_INFO, "[grpclb %p] Created new RR policy %p", this,
            rr_policy_.get());
  }
  // Add the gRPC LB's interested_parties pollset_set to that of the newly
  // created RR policy. This will make the RR policy progress upon activity on
  // gRPC LB, which in turn is tied to the application's call.
  grpc_pollset_set_add_pollset_set(rr_policy_->interested_parties(),
                                   interested_parties());
}

void GrpcLb::CreateOrUpdateRoundRobinPolicyLocked() {
  if (shutting_down_) return;
  grpc_channel_args* args = CreateRoundRobinPolicyArgsLocked();
  GPR_ASSERT(args != nullptr);
  if (rr_policy_ == nullptr) {
    LoadBalancingPolicy::Args lb_policy_args;
    lb_policy_args.combiner = combiner();
    lb_policy_args.args = args;
    lb_policy_args.channel_control_helper =
        UniquePtr<ChannelControlHelper>(New<Helper>(Ref()));
    CreateRoundRobinPolicyLocked(std::move(lb_policy_args));
  }
  if (grpc_lb_glb_trace.enabled()) {
    gpr_log(GPR_INFO, "[grpclb %p] Updating RR policy %p", this,
            rr_policy_.get());
  }
  rr_policy_->UpdateLocked(*args, nullptr);
  grpc_channel_args_destroy(args);
}

//
// factory
//

class GrpcLbFactory : public LoadBalancingPolicyFactory {
 public:
  OrphanablePtr<LoadBalancingPolicy> CreateLoadBalancingPolicy(
      RefCountedPtr<LoadBalancingPolicy::Config> config,
      LoadBalancingPolicy::Args args) const override {
    /* Count the number of gRPC-LB addresses. There must be at least one. */
    const ServerAddressList* addresses =
        FindServerAddressListChannelArg(args.args);
    if (addresses == nullptr) return nullptr;
    bool found_balancer = false;
    for (size_t i = 0; i < addresses->size(); ++i) {
      if ((*addresses)[i].IsBalancer()) {
        found_balancer = true;
        break;
      }
    }
    if (!found_balancer) return nullptr;
    return OrphanablePtr<LoadBalancingPolicy>(New<GrpcLb>(std::move(args)));
  }

  const char* name() const override { return kGrpclb; }
};

}  // namespace

}  // namespace grpc_core

//
// Plugin registration
//

namespace {

// Only add client_load_reporting filter if the grpclb LB policy is used.
bool maybe_add_client_load_reporting_filter(grpc_channel_stack_builder* builder,
                                            void* arg) {
  const grpc_channel_args* args =
      grpc_channel_stack_builder_get_channel_arguments(builder);
  const grpc_arg* channel_arg =
      grpc_channel_args_find(args, GRPC_ARG_LB_POLICY_NAME);
  if (channel_arg != nullptr && channel_arg->type == GRPC_ARG_STRING &&
      strcmp(channel_arg->value.string, "grpclb") == 0) {
    return grpc_channel_stack_builder_append_filter(
        builder, (const grpc_channel_filter*)arg, nullptr, nullptr);
  }
  return true;
}

}  // namespace

void grpc_lb_policy_grpclb_init() {
  grpc_core::LoadBalancingPolicyRegistry::Builder::
      RegisterLoadBalancingPolicyFactory(
          grpc_core::UniquePtr<grpc_core::LoadBalancingPolicyFactory>(
              grpc_core::New<grpc_core::GrpcLbFactory>()));
  grpc_channel_init_register_stage(GRPC_CLIENT_SUBCHANNEL,
                                   GRPC_CHANNEL_INIT_BUILTIN_PRIORITY,
                                   maybe_add_client_load_reporting_filter,
                                   (void*)&grpc_client_load_reporting_filter);
}

void grpc_lb_policy_grpclb_shutdown() {}<|MERGE_RESOLUTION|>--- conflicted
+++ resolved
@@ -127,12 +127,7 @@
   const char* name() const override { return kGrpclb; }
 
   void UpdateLocked(const grpc_channel_args& args,
-<<<<<<< HEAD
                     RefCountedPtr<Config> lb_config) override;
-  void ExitIdleLocked() override;
-=======
-                    grpc_json* lb_config) override;
->>>>>>> 523e5373
   void ResetBackoffLocked() override;
   void FillChildRefsForChannelz(
       channelz::ChildRefsList* child_subchannels,
@@ -1326,13 +1321,9 @@
   grpc_channel_args_destroy(lb_channel_args);
 }
 
-<<<<<<< HEAD
 void GrpcLb::UpdateLocked(const grpc_channel_args& args,
                           RefCountedPtr<Config> lb_config) {
-=======
-void GrpcLb::UpdateLocked(const grpc_channel_args& args, grpc_json* lb_config) {
   const bool is_initial_update = lb_channel_ == nullptr;
->>>>>>> 523e5373
   ProcessChannelArgsLocked(args);
   // Update the existing RR policy.
   if (rr_policy_ != nullptr) CreateOrUpdateRoundRobinPolicyLocked();
@@ -1494,30 +1485,6 @@
 // code for interacting with the RR policy
 //
 
-<<<<<<< HEAD
-void GrpcLb::CreateRoundRobinPolicyLocked(Args args) {
-  GPR_ASSERT(rr_policy_ == nullptr);
-  rr_policy_ = LoadBalancingPolicyRegistry::CreateLoadBalancingPolicy(
-      "round_robin", nullptr /* config */, std::move(args));
-  if (GPR_UNLIKELY(rr_policy_ == nullptr)) {
-    gpr_log(GPR_ERROR, "[grpclb %p] Failure creating a RoundRobin policy",
-            this);
-    return;
-  }
-  if (grpc_lb_glb_trace.enabled()) {
-    gpr_log(GPR_INFO, "[grpclb %p] Created new RR policy %p", this,
-            rr_policy_.get());
-  }
-  // Add the gRPC LB's interested_parties pollset_set to that of the newly
-  // created RR policy. This will make the RR policy progress upon activity on
-  // gRPC LB, which in turn is tied to the application's call.
-  grpc_pollset_set_add_pollset_set(rr_policy_->interested_parties(),
-                                   interested_parties());
-  rr_policy_->ExitIdleLocked();
-}
-
-=======
->>>>>>> 523e5373
 grpc_channel_args* GrpcLb::CreateRoundRobinPolicyArgsLocked() {
   ServerAddressList tmp_addresses;
   ServerAddressList* addresses = &tmp_addresses;
@@ -1606,7 +1573,6 @@
 class GrpcLbFactory : public LoadBalancingPolicyFactory {
  public:
   OrphanablePtr<LoadBalancingPolicy> CreateLoadBalancingPolicy(
-      RefCountedPtr<LoadBalancingPolicy::Config> config,
       LoadBalancingPolicy::Args args) const override {
     /* Count the number of gRPC-LB addresses. There must be at least one. */
     const ServerAddressList* addresses =
