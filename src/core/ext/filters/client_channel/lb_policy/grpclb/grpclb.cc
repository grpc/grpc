--- conflicted
+++ resolved
@@ -168,40 +168,7 @@
   struct pending_ping* next;
 };
 
-<<<<<<< HEAD
-  /* args for sending the ping */
-  wrapped_rr_closure_arg* on_initiate;
-  wrapped_rr_closure_arg* on_ack;
-} pending_ping;
-
-static void add_pending_ping(pending_ping** root, grpc_closure* on_initiate,
-                             grpc_closure* on_ack) {
-  pending_ping* pping = (pending_ping*)gpr_zalloc(sizeof(*pping));
-  if (on_initiate != nullptr) {
-    pping->on_initiate =
-        (wrapped_rr_closure_arg*)gpr_zalloc(sizeof(*pping->on_initiate));
-    pping->on_initiate->wrapped_closure = on_initiate;
-    pping->on_initiate->free_when_done = pping->on_initiate;
-    GRPC_CLOSURE_INIT(&pping->on_initiate->wrapper_closure, wrapped_rr_closure,
-                      &pping->on_initiate, grpc_schedule_on_exec_ctx);
-  }
-  if (on_ack != nullptr) {
-    pping->on_ack = (wrapped_rr_closure_arg*)gpr_zalloc(sizeof(*pping->on_ack));
-    pping->on_ack->wrapped_closure = on_ack;
-    pping->on_ack->free_when_done = pping->on_ack;
-    GRPC_CLOSURE_INIT(&pping->on_ack->wrapper_closure, wrapped_rr_closure,
-                      &pping->on_ack, grpc_schedule_on_exec_ctx);
-  }
-  pping->next = *root;
-  *root = pping;
-}
-
-/*
- * glb_lb_policy
- */
-=======
 }  // namespace
->>>>>>> 3538efb5
 
 struct glb_lb_policy {
   /** base policy: must be first */
@@ -232,13 +199,8 @@
   /** the RR policy to use of the backend servers returned by the LB server */
   grpc_lb_policy* rr_policy;
 
-<<<<<<< HEAD
   /** the connectivity state of the embedded RR policy */
-  grpc_connectivity_state rr_state;
-=======
-  grpc_closure on_rr_connectivity_changed;
   grpc_connectivity_state rr_connectivity_state;
->>>>>>> 3538efb5
 
   bool started_picking;
 
@@ -274,18 +236,13 @@
   /** are we already watching the LB channel's connectivity? */
   bool watching_lb_channel;
 
-<<<<<<< HEAD
   /** have we lost contact with the balancers (i.e., the last LB call has
    * terminated and the new call hasn't returned any new non-empty serverlist)
    */
   bool lost_lb_connection;
 
-  /** is \a lb_call_retry_timer active? */
-  bool retry_timer_active;
-=======
   /** is the callback associated with \a lb_call_retry_timer pending? */
   bool retry_timer_callback_pending;
->>>>>>> 3538efb5
 
   /** is the callback associated with \a lb_fallback_timer pending? */
   bool fallback_timer_callback_pending;
@@ -366,9 +323,6 @@
   grpc_closure client_load_report_closure;
   /* Client load report message payload. */
   grpc_byte_buffer* client_load_report_payload;
-<<<<<<< HEAD
-} glb_lb_policy;
-=======
 };
 
 /* add lb_token of selected subchannel (address) to the call's initial
@@ -449,7 +403,6 @@
   pping->next = *root;
   *root = pping;
 }
->>>>>>> 3538efb5
 
 static bool is_server_valid(const grpc_grpclb_server* server, size_t idx,
                             bool log) {
@@ -630,12 +583,7 @@
    *
    *  (*) This function mustn't be called during shutting down. */
   GPR_ASSERT(curr_glb_state != GRPC_CHANNEL_SHUTDOWN);
-<<<<<<< HEAD
-
-  switch (glb_policy->rr_state) {
-=======
-  switch (rr_state) {
->>>>>>> 3538efb5
+  switch (glb_policy->rr_connectivity_state) {
     case GRPC_CHANNEL_TRANSIENT_FAILURE:
     case GRPC_CHANNEL_SHUTDOWN:
       GPR_ASSERT(rr_state_error != GRPC_ERROR_NONE);
@@ -649,10 +597,10 @@
     gpr_log(
         GPR_INFO,
         "[grpclb %p] Setting grpclb's state to %s from new RR policy %p state.",
-        glb_policy, grpc_connectivity_state_name(glb_policy->rr_state),
+        glb_policy, grpc_connectivity_state_name(glb_policy->rr_connectivity_state),
         glb_policy->rr_policy);
   }
-  grpc_connectivity_state_set(&glb_policy->state_tracker, glb_policy->rr_state,
+  grpc_connectivity_state_set(&glb_policy->state_tracker, glb_policy->rr_connectivity_state,
                               rr_state_error,
                               "update_lb_connectivity_status_locked");
 }
@@ -744,7 +692,6 @@
   gpr_free(args);
 }
 
-static void on_rr_connectivity_changed_locked(void* arg, grpc_error* error);
 static void create_rr_locked(glb_lb_policy* glb_policy,
                              grpc_lb_policy_args* args) {
   GPR_ASSERT(glb_policy->rr_policy == nullptr);
@@ -763,40 +710,20 @@
   }
   glb_policy->rr_policy = new_rr_policy;
   grpc_error* rr_state_error = nullptr;
-<<<<<<< HEAD
-  glb_policy->rr_state = grpc_lb_policy_check_connectivity_locked(
+  glb_policy->rr_connectivity_state = grpc_lb_policy_check_connectivity_locked(
       glb_policy->rr_policy, &rr_state_error);
   /* Connectivity state is a function of the RR policy updated/created */
   update_lb_connectivity_status_locked(glb_policy, rr_state_error);
-=======
-  glb_policy->rr_connectivity_state = grpc_lb_policy_check_connectivity_locked(
-      glb_policy->rr_policy, &rr_state_error);
-  /* Connectivity state is a function of the RR policy updated/created */
-  update_lb_connectivity_status_locked(
-      glb_policy, glb_policy->rr_connectivity_state, rr_state_error);
->>>>>>> 3538efb5
   /* Add the gRPC LB's interested_parties pollset_set to that of the newly
    * created RR policy. This will make the RR policy progress upon activity on
    * gRPC LB, which in turn is tied to the application's call */
   grpc_pollset_set_add_pollset_set(glb_policy->rr_policy->interested_parties,
                                    glb_policy->base.interested_parties);
-<<<<<<< HEAD
-
-  /* Subscribe to changes to the connectivity of the new RR */
-  GRPC_LB_POLICY_WEAK_REF(&glb_policy->base, "glb_rr_connectivity_cb");
-  grpc_lb_policy_notify_on_state_change_locked(
-      glb_policy->rr_policy, &glb_policy->rr_state,
-      &glb_policy->rr_on_connectivity_changed);
-=======
-  GRPC_CLOSURE_INIT(&glb_policy->on_rr_connectivity_changed,
-                    on_rr_connectivity_changed_locked, glb_policy,
-                    grpc_combiner_scheduler(glb_policy->base.combiner));
   /* Subscribe to changes to the connectivity of the new RR */
   GRPC_LB_POLICY_REF(&glb_policy->base, "glb_rr_connectivity_cb");
   grpc_lb_policy_notify_on_state_change_locked(
       glb_policy->rr_policy, &glb_policy->rr_connectivity_state,
-      &glb_policy->on_rr_connectivity_changed);
->>>>>>> 3538efb5
+      &glb_policy->rr_on_connectivity_changed);
   grpc_lb_policy_exit_idle_locked(glb_policy->rr_policy);
   // Send pending picks to RR policy.
   pending_pick* pp;
@@ -844,16 +771,15 @@
   lb_policy_args_destroy(args);
 }
 
-<<<<<<< HEAD
 static void maybe_start_reresolution_timer(glb_lb_policy* glb_policy) {
   if (glb_policy->reresolution_timeout_ms > 0 &&
       !glb_policy->reresolution_timer_active &&
       glb_policy->lost_lb_connection &&
-      (glb_policy->rr_state == GRPC_CHANNEL_TRANSIENT_FAILURE ||
-       glb_policy->rr_state == GRPC_CHANNEL_IDLE)) {
+      (glb_policy->rr_connectivity_state == GRPC_CHANNEL_TRANSIENT_FAILURE ||
+       glb_policy->rr_connectivity_state == GRPC_CHANNEL_IDLE)) {
     grpc_millis deadline =
         grpc_core::ExecCtx::Get()->Now() + glb_policy->reresolution_timeout_ms;
-    GRPC_LB_POLICY_WEAK_REF(&glb_policy->base, "reresolution_timer");
+    GRPC_LB_POLICY_REF(&glb_policy->base, "reresolution_timer");
     glb_policy->reresolution_timer_active = true;
     grpc_timer_init(&glb_policy->reresolution_timer, deadline,
                     &glb_policy->on_reresolution);
@@ -863,11 +789,11 @@
 static void glb_rr_connectivity_changed_locked(void* arg, grpc_error* error) {
   glb_lb_policy* glb_policy = (glb_lb_policy*)arg;
   if (glb_policy->shutting_down) {
-    GRPC_LB_POLICY_WEAK_UNREF(&glb_policy->base, "glb_rr_connectivity_cb");
+    GRPC_LB_POLICY_UNREF(&glb_policy->base, "glb_rr_connectivity_cb");
     return;
   }
-  GPR_ASSERT(glb_policy->rr_state != GRPC_CHANNEL_SHUTDOWN);
-  if (glb_policy->rr_state == GRPC_CHANNEL_READY &&
+  GPR_ASSERT(glb_policy->rr_connectivity_state != GRPC_CHANNEL_SHUTDOWN);
+  if (glb_policy->rr_connectivity_state == GRPC_CHANNEL_READY &&
       glb_policy->reresolution_timer_active) {
     grpc_timer_cancel(&glb_policy->reresolution_timer);
   } else {
@@ -876,32 +802,8 @@
   update_lb_connectivity_status_locked(glb_policy, GRPC_ERROR_REF(error));
   /* Resubscribe. Reuse the "glb_rr_connectivity_cb" weak ref. */
   grpc_lb_policy_notify_on_state_change_locked(
-      glb_policy->rr_policy, &glb_policy->rr_state,
+      glb_policy->rr_policy, &glb_policy->rr_connectivity_state,
       &glb_policy->rr_on_connectivity_changed);
-=======
-static void on_rr_connectivity_changed_locked(void* arg, grpc_error* error) {
-  glb_lb_policy* glb_policy = (glb_lb_policy*)arg;
-  if (glb_policy->shutting_down) {
-    GRPC_LB_POLICY_UNREF(&glb_policy->base, "glb_rr_connectivity_cb");
-    return;
-  }
-  if (glb_policy->rr_connectivity_state == GRPC_CHANNEL_SHUTDOWN) {
-    /* An RR policy that has transitioned into the SHUTDOWN connectivity state
-     * should not be considered for picks or updates: the SHUTDOWN state is a
-     * sink, policies can't transition back from it. .*/
-    GRPC_LB_POLICY_UNREF(glb_policy->rr_policy, "rr_connectivity_shutdown");
-    glb_policy->rr_policy = nullptr;
-    GRPC_LB_POLICY_UNREF(&glb_policy->base, "glb_rr_connectivity_cb");
-    return;
-  }
-  /* rr state != SHUTDOWN && !glb_policy->shutting down: biz as usual */
-  update_lb_connectivity_status_locked(
-      glb_policy, glb_policy->rr_connectivity_state, GRPC_ERROR_REF(error));
-  /* Resubscribe. Reuse the "glb_rr_connectivity_cb" ref. */
-  grpc_lb_policy_notify_on_state_change_locked(
-      glb_policy->rr_policy, &glb_policy->rr_connectivity_state,
-      &glb_policy->on_rr_connectivity_changed);
->>>>>>> 3538efb5
 }
 
 static void destroy_balancer_name(void* balancer_name) {
@@ -1014,13 +916,6 @@
   glb_lb_policy* glb_policy = (glb_lb_policy*)pol;
   grpc_error* error = GRPC_ERROR_CREATE_FROM_STATIC_STRING("Channel shutdown");
   glb_policy->shutting_down = true;
-<<<<<<< HEAD
-  /* We need a copy of the lb_call pointer because we can't cancell the call
-   * while holding glb_policy->mu: lb_on_server_status_received, invoked due to
-   * the cancel, needs to acquire that same lock */
-  grpc_call* lb_call = glb_policy->lb_call;
-=======
->>>>>>> 3538efb5
   /* glb_policy->lb_call and this local lb_call must be consistent at this point
    * because glb_policy->lb_call is only assigned in lb_call_init_locked as part
    * of query_for_backends_locked, which can only be invoked while
@@ -1035,16 +930,9 @@
   if (glb_policy->fallback_timer_callback_pending) {
     grpc_timer_cancel(&glb_policy->lb_fallback_timer);
   }
-<<<<<<< HEAD
   if (glb_policy->reresolution_timer_active) {
     grpc_timer_cancel(&glb_policy->reresolution_timer);
   }
-  pending_pick* pp = glb_policy->pending_picks;
-  glb_policy->pending_picks = nullptr;
-  pending_ping* pping = glb_policy->pending_pings;
-  glb_policy->pending_pings = nullptr;
-=======
->>>>>>> 3538efb5
   if (glb_policy->rr_policy != nullptr) {
     grpc_lb_policy_shutdown_locked(glb_policy->rr_policy, nullptr);
     GRPC_LB_POLICY_UNREF(glb_policy->rr_policy, "glb_shutdown");
@@ -1059,13 +947,10 @@
   }
   grpc_connectivity_state_set(&glb_policy->state_tracker, GRPC_CHANNEL_SHUTDOWN,
                               GRPC_ERROR_REF(error), "glb_shutdown");
-<<<<<<< HEAD
   grpc_lb_policy_try_reresolve(pol, &grpc_lb_glb_trace, GRPC_ERROR_CANCELLED);
-=======
   // Clear pending picks.
   pending_pick* pp = glb_policy->pending_picks;
   glb_policy->pending_picks = nullptr;
->>>>>>> 3538efb5
   while (pp != nullptr) {
     pending_pick* next = pp->next;
     if (new_policy != nullptr) {
@@ -1085,12 +970,9 @@
     }
     pp = next;
   }
-<<<<<<< HEAD
-=======
   // Clear pending pings.
   pending_ping* pping = glb_policy->pending_pings;
   glb_policy->pending_pings = nullptr;
->>>>>>> 3538efb5
   while (pping != nullptr) {
     pending_ping* next = pping->next;
     GRPC_CLOSURE_SCHED(pping->on_initiate, GRPC_ERROR_REF(error));
@@ -1843,11 +1725,11 @@
   /* If we regain contact with balancers or backends after the timer fires but
    * before this callback actually runs, don't re-resolve. */
   if (glb_policy->lost_lb_connection &&
-      glb_policy->rr_state != GRPC_CHANNEL_READY &&
+      glb_policy->rr_connectivity_state != GRPC_CHANNEL_READY &&
       !glb_policy->shutting_down && error == GRPC_ERROR_NONE) {
     grpc_lb_policy_try_reresolve(&glb_policy->base, &grpc_lb_glb_trace, error);
   }
-  GRPC_LB_POLICY_WEAK_UNREF(&glb_policy->base, "reresolution_timer");
+  GRPC_LB_POLICY_UNREF(&glb_policy->base, "reresolution_timer");
 }
 
 // Invoked as part of the update process. It continues watching the LB channel
