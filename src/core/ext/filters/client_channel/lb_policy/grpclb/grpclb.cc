/*
 *
 * Copyright 2016 gRPC authors.
 *
 * Licensed under the Apache License, Version 2.0 (the "License");
 * you may not use this file except in compliance with the License.
 * You may obtain a copy of the License at
 *
 *     http://www.apache.org/licenses/LICENSE-2.0
 *
 * Unless required by applicable law or agreed to in writing, software
 * distributed under the License is distributed on an "AS IS" BASIS,
 * WITHOUT WARRANTIES OR CONDITIONS OF ANY KIND, either express or implied.
 * See the License for the specific language governing permissions and
 * limitations under the License.
 *
 */

/** Implementation of the gRPC LB policy.
 *
 * This policy takes as input a set of resolved addresses {a1..an} for which the
 * LB set was set (it's the resolver's responsibility to ensure this). That is
 * to say, {a1..an} represent a collection of LB servers.
 *
 * An internal channel (\a glb_lb_policy.lb_channel) is created over {a1..an}.
 * This channel behaves just like a regular channel. In particular, the
 * constructed URI over the addresses a1..an will use the default pick first
 * policy to select from this list of LB server backends.
 *
 * The first time the policy gets a request for a pick, a ping, or to exit the
 * idle state, \a query_for_backends_locked() is called. This function sets up
 * and initiates the internal communication with the LB server. In particular,
 * it's responsible for instantiating the internal *streaming* call to the LB
 * server (whichever address from {a1..an} pick-first chose). This call is
 * serviced by two callbacks, \a lb_on_server_status_received and \a
 * lb_on_response_received. The former will be called when the call to the LB
 * server completes. This can happen if the LB server closes the connection or
 * if this policy itself cancels the call (for example because it's shutting
 * down). If the internal call times out, the usual behavior of pick-first
 * applies, continuing to pick from the list {a1..an}.
 *
 * Upon sucesss, the incoming \a LoadBalancingResponse is processed by \a
 * res_recv. An invalid one results in the termination of the streaming call. A
 * new streaming call should be created if possible, failing the original call
 * otherwise. For a valid \a LoadBalancingResponse, the server list of actual
 * backends is extracted. A Round Robin policy will be created from this list.
 * There are two possible scenarios:
 *
 * 1. This is the first server list received. There was no previous instance of
 *    the Round Robin policy. \a rr_handover_locked() will instantiate the RR
 *    policy and perform all the pending operations over it.
 * 2. There's already a RR policy instance active. We need to introduce the new
 *    one build from the new serverlist, but taking care not to disrupt the
 *    operations in progress over the old RR instance. This is done by
 *    decreasing the reference count on the old policy. The moment no more
 *    references are held on the old RR policy, it'll be destroyed and \a
 *    on_rr_connectivity_changed notified with a \a GRPC_CHANNEL_SHUTDOWN
 *    state. At this point we can transition to a new RR instance safely, which
 *    is done once again via \a rr_handover_locked().
 *
 *
 * Once a RR policy instance is in place (and getting updated as described),
 * calls to for a pick, a ping or a cancellation will be serviced right away by
 * forwarding them to the RR instance. Any time there's no RR policy available
 * (ie, right after the creation of the gRPCLB policy, if an empty serverlist is
 * received, etc), pick/ping requests are added to a list of pending picks/pings
 * to be flushed and serviced as part of \a rr_handover_locked() the moment the
 * RR policy instance becomes available.
 *
 * \see https://github.com/grpc/grpc/blob/master/doc/load-balancing.md for the
 * high level design and details. */

/* TODO(dgq):
 * - Implement LB service forwarding (point 2c. in the doc's diagram).
 */

/* With the addition of a libuv endpoint, sockaddr.h now includes uv.h when
   using that endpoint. Because of various transitive includes in uv.h,
   including windows.h on Windows, uv.h must be included before other system
   headers. Therefore, sockaddr.h must always be included first */
#include "src/core/lib/iomgr/sockaddr.h"

#include <inttypes.h>
#include <limits.h>
#include <string.h>

#include <grpc/byte_buffer_reader.h>
#include <grpc/grpc.h>
#include <grpc/support/alloc.h>
#include <grpc/support/host_port.h>
#include <grpc/support/string_util.h>
#include <grpc/support/time.h>

#include "src/core/ext/filters/client_channel/client_channel.h"
#include "src/core/ext/filters/client_channel/client_channel_factory.h"
#include "src/core/ext/filters/client_channel/lb_policy/grpclb/client_load_reporting_filter.h"
#include "src/core/ext/filters/client_channel/lb_policy/grpclb/grpclb.h"
#include "src/core/ext/filters/client_channel/lb_policy/grpclb/grpclb_channel.h"
#include "src/core/ext/filters/client_channel/lb_policy/grpclb/grpclb_client_stats.h"
#include "src/core/ext/filters/client_channel/lb_policy/grpclb/load_balancer_api.h"
#include "src/core/ext/filters/client_channel/lb_policy_factory.h"
#include "src/core/ext/filters/client_channel/lb_policy_registry.h"
#include "src/core/ext/filters/client_channel/parse_address.h"
#include "src/core/ext/filters/client_channel/resolver/fake/fake_resolver.h"
#include "src/core/ext/filters/client_channel/subchannel_index.h"
#include "src/core/lib/backoff/backoff.h"
#include "src/core/lib/channel/channel_args.h"
#include "src/core/lib/channel/channel_stack.h"
#include "src/core/lib/iomgr/combiner.h"
#include "src/core/lib/iomgr/sockaddr.h"
#include "src/core/lib/iomgr/sockaddr_utils.h"
#include "src/core/lib/iomgr/timer.h"
#include "src/core/lib/slice/slice_hash_table.h"
#include "src/core/lib/slice/slice_internal.h"
#include "src/core/lib/slice/slice_string_helpers.h"
#include "src/core/lib/support/manual_constructor.h"
#include "src/core/lib/support/string.h"
#include "src/core/lib/surface/call.h"
#include "src/core/lib/surface/channel.h"
#include "src/core/lib/surface/channel_init.h"
#include "src/core/lib/transport/static_metadata.h"

#define GRPC_GRPCLB_INITIAL_CONNECT_BACKOFF_SECONDS 1
#define GRPC_GRPCLB_RECONNECT_BACKOFF_MULTIPLIER 1.6
#define GRPC_GRPCLB_RECONNECT_MAX_BACKOFF_SECONDS 120
#define GRPC_GRPCLB_RECONNECT_JITTER 0.2
#define GRPC_GRPCLB_DEFAULT_FALLBACK_TIMEOUT_MS 10000

grpc_core::TraceFlag grpc_lb_glb_trace(false, "glb");

typedef struct glb_lb_policy glb_lb_policy;

/// Linked list of pending pick requests. It stores all information needed to
/// eventually call (Round Robin's) pick() on them. They mainly stay pending
/// waiting for the RR policy to be created.
///
/// Note that when a pick is sent to the RR policy, we inject our own
/// on_complete callback, so that we can intercept the result before
/// invoking the original on_complete callback.  This allows us to set the
/// LB token metadata and add client_stats to the call context.
/// See \a pending_pick_complete() for details.
typedef struct pending_pick {
  // Our on_complete closure and the original one.
  grpc_closure on_complete;
  grpc_closure* original_on_complete;
  // The original pick.
  grpc_lb_policy_pick_state* pick;
  // Stats for client-side load reporting. Note that this holds a
  // reference, which must be either passed on via context or unreffed.
  grpc_grpclb_client_stats* client_stats;
  // The LB token associated with the pick.  This is set via user_data in
  // the pick.
  grpc_mdelem lb_token;
<<<<<<< HEAD
  // The grpclb instance that created the wrapping. This instance is not owned,
  // reference counts are untouched. It's used only for logging purposes.
  glb_lb_policy* glb_policy;
  // Next pending pick.
  struct pending_pick* next;
} pending_pick;
=======

  /* storage for the lb token initial metadata mdelem */
  grpc_linked_mdelem* lb_token_mdelem_storage;

  /* The RR instance related to the closure */
  grpc_lb_policy* rr_policy;

  /* The grpclb instance that created the wrapping. This instance is not owned,
   * reference counts are untouched. It's used only for logging purposes. */
  grpc_lb_policy* glb_policy;

  /* heap memory to be freed upon closure execution. */
  void* free_when_done;
} wrapped_rr_closure_arg;

/* The \a on_complete closure passed as part of the pick requires keeping a
 * reference to its associated round robin instance. We wrap this closure in
 * order to unref the round robin instance upon its invocation */
static void wrapped_rr_closure(void* arg, grpc_error* error) {
  wrapped_rr_closure_arg* wc_arg = (wrapped_rr_closure_arg*)arg;

  GPR_ASSERT(wc_arg->wrapped_closure != nullptr);
  GRPC_CLOSURE_SCHED(wc_arg->wrapped_closure, GRPC_ERROR_REF(error));

  if (wc_arg->rr_policy != nullptr) {
    /* if *target is nullptr, no pick has been made by the RR policy (eg, all
     * addresses failed to connect). There won't be any user_data/token
     * available */
    if (*wc_arg->target != nullptr) {
      if (!GRPC_MDISNULL(wc_arg->lb_token)) {
        initial_metadata_add_lb_token(wc_arg->initial_metadata,
                                      wc_arg->lb_token_mdelem_storage,
                                      GRPC_MDELEM_REF(wc_arg->lb_token));
      } else {
        gpr_log(
            GPR_ERROR,
            "[grpclb %p] No LB token for connected subchannel pick %p (from RR "
            "instance %p).",
            wc_arg->glb_policy, *wc_arg->target, wc_arg->rr_policy);
        abort();
      }
      // Pass on client stats via context. Passes ownership of the reference.
      GPR_ASSERT(wc_arg->client_stats != nullptr);
      wc_arg->context[GRPC_GRPCLB_CLIENT_STATS].value = wc_arg->client_stats;
      wc_arg->context[GRPC_GRPCLB_CLIENT_STATS].destroy = destroy_client_stats;
    } else {
      grpc_grpclb_client_stats_unref(wc_arg->client_stats);
    }
    if (grpc_lb_glb_trace.enabled()) {
      gpr_log(GPR_INFO, "[grpclb %p] Unreffing RR %p", wc_arg->glb_policy,
              wc_arg->rr_policy);
    }
    GRPC_LB_POLICY_UNREF(wc_arg->rr_policy, "wrapped_rr_closure");
  }
  GPR_ASSERT(wc_arg->free_when_done != nullptr);
  gpr_free(wc_arg->free_when_done);
}

namespace {
/* Linked list of pending pick requests. It stores all information needed to
 * eventually call (Round Robin's) pick() on them. They mainly stay pending
 * waiting for the RR policy to be created/updated.
 *
 * One particularity is the wrapping of the user-provided \a on_complete closure
 * (in \a wrapped_on_complete and \a wrapped_on_complete_arg). This is needed in
 * order to correctly unref the RR policy instance upon completion of the pick.
 * See \a wrapped_rr_closure for details. */
struct pending_pick {
  struct pending_pick* next;

  /* original pick()'s arguments */
  grpc_lb_policy_pick_args pick_args;

  /* output argument where to store the pick()ed connected subchannel, or
   * nullptr upon error. */
  grpc_connected_subchannel** target;

  /* args for wrapped_on_complete */
  wrapped_rr_closure_arg wrapped_on_complete_arg;
};
}  // namespace
>>>>>>> b5f7e275

/// A linked list of pending pings waiting for the RR policy to be created.
typedef struct pending_ping {
  grpc_closure* on_initiate;
  grpc_closure* on_ack;
  struct pending_ping* next;
} pending_ping;

struct glb_lb_policy {
  /** base policy: must be first */
  grpc_lb_policy base;

  /** who the client is trying to communicate with */
  const char* server_name;
  grpc_client_channel_factory* cc_factory;
  grpc_channel_args* args;

  /** timeout in milliseconds for the LB call. 0 means no deadline. */
  int lb_call_timeout_ms;

  /** timeout in milliseconds for before using fallback backend addresses.
   * 0 means not using fallback. */
  int lb_fallback_timeout_ms;

  /** for communicating with the LB server */
  grpc_channel* lb_channel;

  /** response generator to inject address updates into \a lb_channel */
  grpc_fake_resolver_response_generator* response_generator;

  /** the RR policy to use of the backend servers returned by the LB server */
  grpc_lb_policy* rr_policy;

  grpc_closure on_rr_connectivity_changed;
  grpc_connectivity_state rr_connectivity_state;

  bool started_picking;

  /** our connectivity state tracker */
  grpc_connectivity_state_tracker state_tracker;

  /** connectivity state of the LB channel */
  grpc_connectivity_state lb_channel_connectivity;

  /** stores the deserialized response from the LB. May be nullptr until one
   * such response has arrived. */
  grpc_grpclb_serverlist* serverlist;

  /** Index into serverlist for next pick.
   * If the server at this index is a drop, we return a drop.
   * Otherwise, we delegate to the RR policy. */
  size_t serverlist_index;

  /** stores the backend addresses from the resolver */
  grpc_lb_addresses* fallback_backend_addresses;

  /** list of picks that are waiting on RR's policy connectivity */
  pending_pick* pending_picks;

  /** list of pings that are waiting on RR's policy connectivity */
  pending_ping* pending_pings;

  bool shutting_down;

  /** are we currently updating lb_call? */
  bool updating_lb_call;

  /** are we already watching the LB channel's connectivity? */
  bool watching_lb_channel;

  /** is \a lb_call_retry_timer active? */
  bool retry_timer_active;

  /** is \a lb_fallback_timer active? */
  bool fallback_timer_active;

  /** called upon changes to the LB channel's connectivity. */
  grpc_closure lb_channel_on_connectivity_changed;

  /************************************************************/
  /*  client data associated with the LB server communication */
  /************************************************************/
  /* Finished sending initial request. */
  grpc_closure lb_on_sent_initial_request;

  /* Status from the LB server has been received. This signals the end of the LB
   * call. */
  grpc_closure lb_on_server_status_received;

  /* A response from the LB server has been received. Process it */
  grpc_closure lb_on_response_received;

  /* LB call retry timer callback. */
  grpc_closure lb_on_call_retry;

  /* LB fallback timer callback. */
  grpc_closure lb_on_fallback;

  grpc_call* lb_call; /* streaming call to the LB server, */

  grpc_metadata_array lb_initial_metadata_recv; /* initial MD from LB server */
  grpc_metadata_array
      lb_trailing_metadata_recv; /* trailing MD from LB server */

  /* what's being sent to the LB server. Note that its value may vary if the LB
   * server indicates a redirect. */
  grpc_byte_buffer* lb_request_payload;

  /* response the LB server, if any. Processed in lb_on_response_received() */
  grpc_byte_buffer* lb_response_payload;

  /* call status code and details, set in lb_on_server_status_received() */
  grpc_status_code lb_call_status;
  grpc_slice lb_call_status_details;

  /** LB call retry backoff state */
  grpc_core::ManualConstructor<grpc_core::BackOff> lb_call_backoff;

  /** LB call retry timer */
  grpc_timer lb_call_retry_timer;

  /** LB fallback timer */
  grpc_timer lb_fallback_timer;

  bool initial_request_sent;
  bool seen_initial_response;

  /* Stats for client-side load reporting. Should be unreffed and
   * recreated whenever lb_call is replaced. */
  grpc_grpclb_client_stats* client_stats;
  /* Interval and timer for next client load report. */
  grpc_millis client_stats_report_interval;
  grpc_timer client_load_report_timer;
  bool client_load_report_timer_pending;
  bool last_client_load_report_counters_were_zero;
  /* Closure used for either the load report timer or the callback for
   * completion of sending the load report. */
  grpc_closure client_load_report_closure;
  /* Client load report message payload. */
  grpc_byte_buffer* client_load_report_payload;
};

/* add lb_token of selected subchannel (address) to the call's initial
 * metadata */
static grpc_error* initial_metadata_add_lb_token(
    grpc_metadata_batch* initial_metadata,
    grpc_linked_mdelem* lb_token_mdelem_storage, grpc_mdelem lb_token) {
  GPR_ASSERT(lb_token_mdelem_storage != nullptr);
  GPR_ASSERT(!GRPC_MDISNULL(lb_token));
  return grpc_metadata_batch_add_tail(initial_metadata, lb_token_mdelem_storage,
                                      lb_token);
}

static void destroy_client_stats(void* arg) {
  grpc_grpclb_client_stats_unref((grpc_grpclb_client_stats*)arg);
}

static void pending_pick_set_metadata_and_context(pending_pick* pp) {
  /* if connected_subchannel is nullptr, no pick has been made by the RR
   * policy (e.g., all addresses failed to connect). There won't be any
   * user_data/token available */
  if (pp->pick->connected_subchannel != nullptr) {
    if (!GRPC_MDISNULL(pp->lb_token)) {
      initial_metadata_add_lb_token(pp->pick->initial_metadata,
                                    &pp->pick->lb_token_mdelem_storage,
                                    GRPC_MDELEM_REF(pp->lb_token));
    } else {
      gpr_log(GPR_ERROR,
              "[grpclb %p] No LB token for connected subchannel pick %p",
              pp->glb_policy, pp->pick);
      abort();
    }
    // Pass on client stats via context. Passes ownership of the reference.
    GPR_ASSERT(pp->client_stats != nullptr);
    pp->pick->subchannel_call_context[GRPC_GRPCLB_CLIENT_STATS].value =
        pp->client_stats;
    pp->pick->subchannel_call_context[GRPC_GRPCLB_CLIENT_STATS].destroy =
        destroy_client_stats;
  } else {
    grpc_grpclb_client_stats_unref(pp->client_stats);
  }
}

/* The \a on_complete closure passed as part of the pick requires keeping a
 * reference to its associated round robin instance. We wrap this closure in
 * order to unref the round robin instance upon its invocation */
static void pending_pick_complete(void* arg, grpc_error* error) {
  pending_pick* pp = (pending_pick*)arg;
  pending_pick_set_metadata_and_context(pp);
  GRPC_CLOSURE_SCHED(pp->original_on_complete, GRPC_ERROR_REF(error));
  gpr_free(pp);
}

static pending_pick* pending_pick_create(glb_lb_policy* glb_policy,
                                         grpc_lb_policy_pick_state* pick) {
  pending_pick* pp = (pending_pick*)gpr_zalloc(sizeof(*pp));
  pp->pick = pick;
  pp->glb_policy = glb_policy;
  GRPC_CLOSURE_INIT(&pp->on_complete, pending_pick_complete, pp,
                    grpc_schedule_on_exec_ctx);
  pp->original_on_complete = pick->on_complete;
  pp->pick->on_complete = &pp->on_complete;
  return pp;
}

static void pending_pick_add(pending_pick** root, pending_pick* new_pp) {
  new_pp->next = *root;
  *root = new_pp;
}

static void pending_ping_add(pending_ping** root, grpc_closure* on_initiate,
                             grpc_closure* on_ack) {
  pending_ping* pping = (pending_ping*)gpr_zalloc(sizeof(*pping));
  pping->on_initiate = on_initiate;
  pping->on_ack = on_ack;
  pping->next = *root;
  *root = pping;
}

static bool is_server_valid(const grpc_grpclb_server* server, size_t idx,
                            bool log) {
  if (server->drop) return false;
  const grpc_grpclb_ip_address* ip = &server->ip_address;
  if (server->port >> 16 != 0) {
    if (log) {
      gpr_log(GPR_ERROR,
              "Invalid port '%d' at index %lu of serverlist. Ignoring.",
              server->port, (unsigned long)idx);
    }
    return false;
  }
  if (ip->size != 4 && ip->size != 16) {
    if (log) {
      gpr_log(GPR_ERROR,
              "Expected IP to be 4 or 16 bytes, got %d at index %lu of "
              "serverlist. Ignoring",
              ip->size, (unsigned long)idx);
    }
    return false;
  }
  return true;
}

/* vtable for LB tokens in grpc_lb_addresses. */
static void* lb_token_copy(void* token) {
  return token == nullptr
             ? nullptr
             : (void*)GRPC_MDELEM_REF(grpc_mdelem{(uintptr_t)token}).payload;
}
static void lb_token_destroy(void* token) {
  if (token != nullptr) {
    GRPC_MDELEM_UNREF(grpc_mdelem{(uintptr_t)token});
  }
}
static int lb_token_cmp(void* token1, void* token2) {
  if (token1 > token2) return 1;
  if (token1 < token2) return -1;
  return 0;
}
static const grpc_lb_user_data_vtable lb_token_vtable = {
    lb_token_copy, lb_token_destroy, lb_token_cmp};

static void parse_server(const grpc_grpclb_server* server,
                         grpc_resolved_address* addr) {
  memset(addr, 0, sizeof(*addr));
  if (server->drop) return;
  const uint16_t netorder_port = htons((uint16_t)server->port);
  /* the addresses are given in binary format (a in(6)_addr struct) in
   * server->ip_address.bytes. */
  const grpc_grpclb_ip_address* ip = &server->ip_address;
  if (ip->size == 4) {
    addr->len = sizeof(struct sockaddr_in);
    struct sockaddr_in* addr4 = (struct sockaddr_in*)&addr->addr;
    addr4->sin_family = AF_INET;
    memcpy(&addr4->sin_addr, ip->bytes, ip->size);
    addr4->sin_port = netorder_port;
  } else if (ip->size == 16) {
    addr->len = sizeof(struct sockaddr_in6);
    struct sockaddr_in6* addr6 = (struct sockaddr_in6*)&addr->addr;
    addr6->sin6_family = AF_INET6;
    memcpy(&addr6->sin6_addr, ip->bytes, ip->size);
    addr6->sin6_port = netorder_port;
  }
}

/* Returns addresses extracted from \a serverlist. */
static grpc_lb_addresses* process_serverlist_locked(
    const grpc_grpclb_serverlist* serverlist) {
  size_t num_valid = 0;
  /* first pass: count how many are valid in order to allocate the necessary
   * memory in a single block */
  for (size_t i = 0; i < serverlist->num_servers; ++i) {
    if (is_server_valid(serverlist->servers[i], i, true)) ++num_valid;
  }
  grpc_lb_addresses* lb_addresses =
      grpc_lb_addresses_create(num_valid, &lb_token_vtable);
  /* second pass: actually populate the addresses and LB tokens (aka user data
   * to the outside world) to be read by the RR policy during its creation.
   * Given that the validity tests are very cheap, they are performed again
   * instead of marking the valid ones during the first pass, as this would
   * incurr in an allocation due to the arbitrary number of server */
  size_t addr_idx = 0;
  for (size_t sl_idx = 0; sl_idx < serverlist->num_servers; ++sl_idx) {
    const grpc_grpclb_server* server = serverlist->servers[sl_idx];
    if (!is_server_valid(serverlist->servers[sl_idx], sl_idx, false)) continue;
    GPR_ASSERT(addr_idx < num_valid);
    /* address processing */
    grpc_resolved_address addr;
    parse_server(server, &addr);
    /* lb token processing */
    void* user_data;
    if (server->has_load_balance_token) {
      const size_t lb_token_max_length =
          GPR_ARRAY_SIZE(server->load_balance_token);
      const size_t lb_token_length =
          strnlen(server->load_balance_token, lb_token_max_length);
      grpc_slice lb_token_mdstr = grpc_slice_from_copied_buffer(
          server->load_balance_token, lb_token_length);
      user_data =
          (void*)grpc_mdelem_from_slices(GRPC_MDSTR_LB_TOKEN, lb_token_mdstr)
              .payload;
    } else {
      char* uri = grpc_sockaddr_to_uri(&addr);
      gpr_log(GPR_INFO,
              "Missing LB token for backend address '%s'. The empty token will "
              "be used instead",
              uri);
      gpr_free(uri);
      user_data = (void*)GRPC_MDELEM_LB_TOKEN_EMPTY.payload;
    }
    grpc_lb_addresses_set_address(lb_addresses, addr_idx, &addr.addr, addr.len,
                                  false /* is_balancer */,
                                  nullptr /* balancer_name */, user_data);
    ++addr_idx;
  }
  GPR_ASSERT(addr_idx == num_valid);
  return lb_addresses;
}

/* Returns the backend addresses extracted from the given addresses */
static grpc_lb_addresses* extract_backend_addresses_locked(
    const grpc_lb_addresses* addresses) {
  /* first pass: count the number of backend addresses */
  size_t num_backends = 0;
  for (size_t i = 0; i < addresses->num_addresses; ++i) {
    if (!addresses->addresses[i].is_balancer) {
      ++num_backends;
    }
  }
  /* second pass: actually populate the addresses and (empty) LB tokens */
  grpc_lb_addresses* backend_addresses =
      grpc_lb_addresses_create(num_backends, &lb_token_vtable);
  size_t num_copied = 0;
  for (size_t i = 0; i < addresses->num_addresses; ++i) {
    if (addresses->addresses[i].is_balancer) continue;
    const grpc_resolved_address* addr = &addresses->addresses[i].address;
    grpc_lb_addresses_set_address(backend_addresses, num_copied, &addr->addr,
                                  addr->len, false /* is_balancer */,
                                  nullptr /* balancer_name */,
                                  (void*)GRPC_MDELEM_LB_TOKEN_EMPTY.payload);
    ++num_copied;
  }
  return backend_addresses;
}

static void update_lb_connectivity_status_locked(
    glb_lb_policy* glb_policy, grpc_connectivity_state rr_state,
    grpc_error* rr_state_error) {
  const grpc_connectivity_state curr_glb_state =
      grpc_connectivity_state_check(&glb_policy->state_tracker);
  /* The new connectivity status is a function of the previous one and the new
   * input coming from the status of the RR policy.
   *
   *  current state (grpclb's)
   *  |
   *  v  || I  |  C  |  R  |  TF  |  SD  |  <- new state (RR's)
   *  ===++====+=====+=====+======+======+
   *   I || I  |  C  |  R  | [I]  | [I]  |
   *  ---++----+-----+-----+------+------+
   *   C || I  |  C  |  R  | [C]  | [C]  |
   *  ---++----+-----+-----+------+------+
   *   R || I  |  C  |  R  | [R]  | [R]  |
   *  ---++----+-----+-----+------+------+
   *  TF || I  |  C  |  R  | [TF] | [TF] |
   *  ---++----+-----+-----+------+------+
   *  SD || NA |  NA |  NA |  NA  |  NA  | (*)
   *  ---++----+-----+-----+------+------+
   *
   * A [STATE] indicates that the old RR policy is kept. In those cases, STATE
   * is the current state of grpclb, which is left untouched.
   *
   *  In summary, if the new state is TRANSIENT_FAILURE or SHUTDOWN, stick to
   *  the previous RR instance.
   *
   *  Note that the status is never updated to SHUTDOWN as a result of calling
   *  this function. Only glb_shutdown() has the power to set that state.
   *
   *  (*) This function mustn't be called during shutting down. */
  GPR_ASSERT(curr_glb_state != GRPC_CHANNEL_SHUTDOWN);
  switch (rr_state) {
    case GRPC_CHANNEL_TRANSIENT_FAILURE:
    case GRPC_CHANNEL_SHUTDOWN:
      GPR_ASSERT(rr_state_error != GRPC_ERROR_NONE);
      break;
    case GRPC_CHANNEL_IDLE:
    case GRPC_CHANNEL_CONNECTING:
    case GRPC_CHANNEL_READY:
      GPR_ASSERT(rr_state_error == GRPC_ERROR_NONE);
  }
  if (grpc_lb_glb_trace.enabled()) {
    gpr_log(
        GPR_INFO,
        "[grpclb %p] Setting grpclb's state to %s from new RR policy %p state.",
        glb_policy, grpc_connectivity_state_name(rr_state),
        glb_policy->rr_policy);
  }
  grpc_connectivity_state_set(&glb_policy->state_tracker, rr_state,
                              rr_state_error,
                              "update_lb_connectivity_status_locked");
}

/* Perform a pick over \a glb_policy->rr_policy. Given that a pick can return
 * immediately (ignoring its completion callback), we need to perform the
 * cleanups this callback would otherwise be responsible for.
 * If \a force_async is true, then we will manually schedule the
 * completion callback even if the pick is available immediately. */
static bool pick_from_internal_rr_locked(glb_lb_policy* glb_policy,
                                         bool force_async, pending_pick* pp) {
  // Check for drops if we are not using fallback backend addresses.
  if (glb_policy->serverlist != nullptr) {
    // Look at the index into the serverlist to see if we should drop this call.
    grpc_grpclb_server* server =
        glb_policy->serverlist->servers[glb_policy->serverlist_index++];
    if (glb_policy->serverlist_index == glb_policy->serverlist->num_servers) {
      glb_policy->serverlist_index = 0;  // Wrap-around.
    }
    if (server->drop) {
      // Update client load reporting stats to indicate the number of
      // dropped calls.  Note that we have to do this here instead of in
      // the client_load_reporting filter, because we do not create a
      // subchannel call (and therefore no client_load_reporting filter)
      // for dropped calls.
      GPR_ASSERT(glb_policy->client_stats != nullptr);
      grpc_grpclb_client_stats_add_call_dropped_locked(
          server->load_balance_token, glb_policy->client_stats);
      if (force_async) {
        GRPC_CLOSURE_SCHED(pp->original_on_complete, GRPC_ERROR_NONE);
        gpr_free(pp);
        return false;
      }
      gpr_free(pp);
      return true;
    }
  }
  // Set client_stats and user_data.
  pp->client_stats = grpc_grpclb_client_stats_ref(glb_policy->client_stats);
  GPR_ASSERT(pp->pick->user_data == nullptr);
  pp->pick->user_data = (void**)&pp->lb_token;
  // Pick via the RR policy.
  bool pick_done = grpc_lb_policy_pick_locked(glb_policy->rr_policy, pp->pick);
  if (pick_done) {
    pending_pick_set_metadata_and_context(pp);
    if (force_async) {
      GRPC_CLOSURE_SCHED(pp->original_on_complete, GRPC_ERROR_NONE);
      pick_done = false;
    }
    gpr_free(pp);
  }
  /* else, the pending pick will be registered and taken care of by the
   * pending pick list inside the RR policy (glb_policy->rr_policy).
   * Eventually, wrapped_on_complete will be called, which will -among other
   * things- add the LB token to the call's initial metadata */
  return pick_done;
}

static grpc_lb_policy_args* lb_policy_args_create(glb_lb_policy* glb_policy) {
  grpc_lb_addresses* addresses;
  if (glb_policy->serverlist != nullptr) {
    GPR_ASSERT(glb_policy->serverlist->num_servers > 0);
    addresses = process_serverlist_locked(glb_policy->serverlist);
  } else {
    // If rr_handover_locked() is invoked when we haven't received any
    // serverlist from the balancer, we use the fallback backends returned by
    // the resolver. Note that the fallback backend list may be empty, in which
    // case the new round_robin policy will keep the requested picks pending.
    GPR_ASSERT(glb_policy->fallback_backend_addresses != nullptr);
    addresses = grpc_lb_addresses_copy(glb_policy->fallback_backend_addresses);
  }
  GPR_ASSERT(addresses != nullptr);
  grpc_lb_policy_args* args = (grpc_lb_policy_args*)gpr_zalloc(sizeof(*args));
  args->client_channel_factory = glb_policy->cc_factory;
  args->combiner = glb_policy->base.combiner;
  // Replace the LB addresses in the channel args that we pass down to
  // the subchannel.
  static const char* keys_to_remove[] = {GRPC_ARG_LB_ADDRESSES};
  const grpc_arg arg = grpc_lb_addresses_create_channel_arg(addresses);
  args->args = grpc_channel_args_copy_and_add_and_remove(
      glb_policy->args, keys_to_remove, GPR_ARRAY_SIZE(keys_to_remove), &arg,
      1);
  grpc_lb_addresses_destroy(addresses);
  return args;
}

static void lb_policy_args_destroy(grpc_lb_policy_args* args) {
  grpc_channel_args_destroy(args->args);
  gpr_free(args);
}

static void on_rr_connectivity_changed_locked(void* arg, grpc_error* error);
static void create_rr_locked(glb_lb_policy* glb_policy,
                             grpc_lb_policy_args* args) {
  GPR_ASSERT(glb_policy->rr_policy == nullptr);

  grpc_lb_policy* new_rr_policy = grpc_lb_policy_create("round_robin", args);
  if (new_rr_policy == nullptr) {
    gpr_log(GPR_ERROR,
            "[grpclb %p] Failure creating a RoundRobin policy for serverlist "
            "update with %" PRIuPTR
            " entries. The previous RR instance (%p), if any, will continue to "
            "be used. Future updates from the LB will attempt to create new "
            "instances.",
            glb_policy, glb_policy->serverlist->num_servers,
            glb_policy->rr_policy);
    return;
  }
  grpc_lb_policy_set_reresolve_closure_locked(
      new_rr_policy, glb_policy->base.request_reresolution);
  glb_policy->base.request_reresolution = nullptr;
  glb_policy->rr_policy = new_rr_policy;
  grpc_error* rr_state_error = nullptr;
  glb_policy->rr_connectivity_state = grpc_lb_policy_check_connectivity_locked(
      glb_policy->rr_policy, &rr_state_error);
  /* Connectivity state is a function of the RR policy updated/created */
  update_lb_connectivity_status_locked(
      glb_policy, glb_policy->rr_connectivity_state, rr_state_error);
  /* Add the gRPC LB's interested_parties pollset_set to that of the newly
   * created RR policy. This will make the RR policy progress upon activity on
   * gRPC LB, which in turn is tied to the application's call */
  grpc_pollset_set_add_pollset_set(glb_policy->rr_policy->interested_parties,
                                   glb_policy->base.interested_parties);
  GRPC_CLOSURE_INIT(&glb_policy->on_rr_connectivity_changed,
                    on_rr_connectivity_changed_locked, glb_policy,
                    grpc_combiner_scheduler(glb_policy->base.combiner));
  /* Subscribe to changes to the connectivity of the new RR */
  GRPC_LB_POLICY_REF(&glb_policy->base, "glb_rr_connectivity_cb");
  grpc_lb_policy_notify_on_state_change_locked(
      glb_policy->rr_policy, &glb_policy->rr_connectivity_state,
      &glb_policy->on_rr_connectivity_changed);
  grpc_lb_policy_exit_idle_locked(glb_policy->rr_policy);
  // Send pending picks to RR policy.
  pending_pick* pp;
  while ((pp = glb_policy->pending_picks)) {
    glb_policy->pending_picks = pp->next;
    if (grpc_lb_glb_trace.enabled()) {
      gpr_log(GPR_INFO,
              "[grpclb %p] Pending pick about to (async) PICK from RR %p",
              glb_policy, glb_policy->rr_policy);
    }
    pick_from_internal_rr_locked(glb_policy, true /* force_async */, pp);
  }
  // Send pending pings to RR policy.
  pending_ping* pping;
  while ((pping = glb_policy->pending_pings)) {
    glb_policy->pending_pings = pping->next;
    if (grpc_lb_glb_trace.enabled()) {
      gpr_log(GPR_INFO, "[grpclb %p] Pending ping about to PING from RR %p",
              glb_policy, glb_policy->rr_policy);
    }
    grpc_lb_policy_ping_one_locked(glb_policy->rr_policy, pping->on_initiate,
                                   pping->on_ack);
    gpr_free(pping);
  }
}

/* glb_policy->rr_policy may be nullptr (initial handover) */
static void rr_handover_locked(glb_lb_policy* glb_policy) {
  if (glb_policy->shutting_down) return;
  grpc_lb_policy_args* args = lb_policy_args_create(glb_policy);
  GPR_ASSERT(args != nullptr);
  if (glb_policy->rr_policy != nullptr) {
    if (grpc_lb_glb_trace.enabled()) {
      gpr_log(GPR_DEBUG, "[grpclb %p] Updating RR policy %p", glb_policy,
              glb_policy->rr_policy);
    }
    grpc_lb_policy_update_locked(glb_policy->rr_policy, args);
  } else {
    create_rr_locked(glb_policy, args);
    if (grpc_lb_glb_trace.enabled()) {
      gpr_log(GPR_DEBUG, "[grpclb %p] Created new RR policy %p", glb_policy,
              glb_policy->rr_policy);
    }
  }
  lb_policy_args_destroy(args);
}

static void on_rr_connectivity_changed_locked(void* arg, grpc_error* error) {
  glb_lb_policy* glb_policy = (glb_lb_policy*)arg;
  if (glb_policy->shutting_down) {
    GRPC_LB_POLICY_UNREF(&glb_policy->base, "glb_rr_connectivity_cb");
    return;
  }
  if (glb_policy->rr_connectivity_state == GRPC_CHANNEL_SHUTDOWN) {
    /* An RR policy that has transitioned into the SHUTDOWN connectivity state
     * should not be considered for picks or updates: the SHUTDOWN state is a
     * sink, policies can't transition back from it. .*/
    GRPC_LB_POLICY_UNREF(glb_policy->rr_policy, "rr_connectivity_shutdown");
    glb_policy->rr_policy = nullptr;
    GRPC_LB_POLICY_UNREF(&glb_policy->base, "glb_rr_connectivity_cb");
    return;
  }
  /* rr state != SHUTDOWN && !glb_policy->shutting down: biz as usual */
  update_lb_connectivity_status_locked(
      glb_policy, glb_policy->rr_connectivity_state, GRPC_ERROR_REF(error));
  /* Resubscribe. Reuse the "glb_rr_connectivity_cb" weak ref. */
  grpc_lb_policy_notify_on_state_change_locked(
      glb_policy->rr_policy, &glb_policy->rr_connectivity_state,
      &glb_policy->on_rr_connectivity_changed);
}

static void destroy_balancer_name(void* balancer_name) {
  gpr_free(balancer_name);
}

static grpc_slice_hash_table_entry targets_info_entry_create(
    const char* address, const char* balancer_name) {
  grpc_slice_hash_table_entry entry;
  entry.key = grpc_slice_from_copied_string(address);
  entry.value = gpr_strdup(balancer_name);
  return entry;
}

static int balancer_name_cmp_fn(void* a, void* b) {
  const char* a_str = (const char*)a;
  const char* b_str = (const char*)b;
  return strcmp(a_str, b_str);
}

/* Returns the channel args for the LB channel, used to create a bidirectional
 * stream for the reception of load balancing updates.
 *
 * Inputs:
 *   - \a addresses: corresponding to the balancers.
 *   - \a response_generator: in order to propagate updates from the resolver
 *   above the grpclb policy.
 *   - \a args: other args inherited from the grpclb policy. */
static grpc_channel_args* build_lb_channel_args(
    const grpc_lb_addresses* addresses,
    grpc_fake_resolver_response_generator* response_generator,
    const grpc_channel_args* args) {
  size_t num_grpclb_addrs = 0;
  for (size_t i = 0; i < addresses->num_addresses; ++i) {
    if (addresses->addresses[i].is_balancer) ++num_grpclb_addrs;
  }
  /* All input addresses come from a resolver that claims they are LB services.
   * It's the resolver's responsibility to make sure this policy is only
   * instantiated and used in that case. Otherwise, something has gone wrong. */
  GPR_ASSERT(num_grpclb_addrs > 0);
  grpc_lb_addresses* lb_addresses =
      grpc_lb_addresses_create(num_grpclb_addrs, nullptr);
  grpc_slice_hash_table_entry* targets_info_entries =
      (grpc_slice_hash_table_entry*)gpr_zalloc(sizeof(*targets_info_entries) *
                                               num_grpclb_addrs);

  size_t lb_addresses_idx = 0;
  for (size_t i = 0; i < addresses->num_addresses; ++i) {
    if (!addresses->addresses[i].is_balancer) continue;
    if (addresses->addresses[i].user_data != nullptr) {
      gpr_log(GPR_ERROR,
              "This LB policy doesn't support user data. It will be ignored");
    }
    char* addr_str;
    GPR_ASSERT(grpc_sockaddr_to_string(
                   &addr_str, &addresses->addresses[i].address, true) > 0);
    targets_info_entries[lb_addresses_idx] = targets_info_entry_create(
        addr_str, addresses->addresses[i].balancer_name);
    gpr_free(addr_str);

    grpc_lb_addresses_set_address(
        lb_addresses, lb_addresses_idx++, addresses->addresses[i].address.addr,
        addresses->addresses[i].address.len, false /* is balancer */,
        addresses->addresses[i].balancer_name, nullptr /* user data */);
  }
  GPR_ASSERT(num_grpclb_addrs == lb_addresses_idx);
  grpc_slice_hash_table* targets_info =
      grpc_slice_hash_table_create(num_grpclb_addrs, targets_info_entries,
                                   destroy_balancer_name, balancer_name_cmp_fn);
  gpr_free(targets_info_entries);

  grpc_channel_args* lb_channel_args =
      grpc_lb_policy_grpclb_build_lb_channel_args(targets_info,
                                                  response_generator, args);

  grpc_arg lb_channel_addresses_arg =
      grpc_lb_addresses_create_channel_arg(lb_addresses);

  grpc_channel_args* result = grpc_channel_args_copy_and_add(
      lb_channel_args, &lb_channel_addresses_arg, 1);
  grpc_slice_hash_table_unref(targets_info);
  grpc_channel_args_destroy(lb_channel_args);
  grpc_lb_addresses_destroy(lb_addresses);
  return result;
}

static void glb_destroy(grpc_lb_policy* pol) {
  glb_lb_policy* glb_policy = (glb_lb_policy*)pol;
  GPR_ASSERT(glb_policy->pending_picks == nullptr);
  GPR_ASSERT(glb_policy->pending_pings == nullptr);
  gpr_free((void*)glb_policy->server_name);
  grpc_channel_args_destroy(glb_policy->args);
  if (glb_policy->client_stats != nullptr) {
    grpc_grpclb_client_stats_unref(glb_policy->client_stats);
  }
  grpc_connectivity_state_destroy(&glb_policy->state_tracker);
  if (glb_policy->serverlist != nullptr) {
    grpc_grpclb_destroy_serverlist(glb_policy->serverlist);
  }
  if (glb_policy->fallback_backend_addresses != nullptr) {
    grpc_lb_addresses_destroy(glb_policy->fallback_backend_addresses);
  }
  grpc_fake_resolver_response_generator_unref(glb_policy->response_generator);
  grpc_subchannel_index_unref();
  gpr_free(glb_policy);
}

static void glb_shutdown_locked(grpc_lb_policy* pol,
                                grpc_lb_policy* new_policy) {
  glb_lb_policy* glb_policy = (glb_lb_policy*)pol;
  grpc_error* error = GRPC_ERROR_CREATE_FROM_STATIC_STRING("Channel shutdown");
  glb_policy->shutting_down = true;
  /* glb_policy->lb_call and this local lb_call must be consistent at this point
   * because glb_policy->lb_call is only assigned in lb_call_init_locked as part
   * of query_for_backends_locked, which can only be invoked while
   * glb_policy->shutting_down is false. */
  if (glb_policy->lb_call != nullptr) {
    grpc_call_cancel(glb_policy->lb_call, nullptr);
    /* lb_on_server_status_received will pick up the cancel and clean up */
  }
  if (glb_policy->retry_timer_active) {
    grpc_timer_cancel(&glb_policy->lb_call_retry_timer);
    glb_policy->retry_timer_active = false;
  }
  if (glb_policy->fallback_timer_active) {
    grpc_timer_cancel(&glb_policy->lb_fallback_timer);
    glb_policy->fallback_timer_active = false;
  }
  if (glb_policy->rr_policy != nullptr) {
    grpc_lb_policy_shutdown_locked(glb_policy->rr_policy, nullptr);
    GRPC_LB_POLICY_UNREF(glb_policy->rr_policy, "glb_shutdown");
  } else {
    grpc_lb_policy_try_reresolve(pol, &grpc_lb_glb_trace, GRPC_ERROR_CANCELLED);
  }
  // We destroy the LB channel here because
  // glb_lb_channel_on_connectivity_changed_cb needs a valid glb_policy
  // instance.  Destroying the lb channel in glb_destroy would likely result in
  // a callback invocation without a valid glb_policy arg.
  if (glb_policy->lb_channel != nullptr) {
    grpc_channel_destroy(glb_policy->lb_channel);
    glb_policy->lb_channel = nullptr;
  }
  grpc_connectivity_state_set(&glb_policy->state_tracker, GRPC_CHANNEL_SHUTDOWN,
                              GRPC_ERROR_REF(error), "glb_shutdown");
  // Clear pending picks.
  pending_pick* pp = glb_policy->pending_picks;
  glb_policy->pending_picks = nullptr;
  while (pp != nullptr) {
    pending_pick* next = pp->next;
    if (new_policy != nullptr) {
      // Hand pick over to new policy.
      grpc_grpclb_client_stats_unref(pp->client_stats);
      pp->pick->on_complete = pp->original_on_complete;
      if (grpc_lb_policy_pick_locked(new_policy, pp->pick)) {
        // Synchronous return; schedule callback.
        GRPC_CLOSURE_SCHED(pp->pick->on_complete, GRPC_ERROR_NONE);
      }
      gpr_free(pp);
    } else {
      pp->pick->connected_subchannel = nullptr;
      GRPC_CLOSURE_SCHED(&pp->on_complete, GRPC_ERROR_REF(error));
    }
    pp = next;
  }
  // Clear pending pings.
  pending_ping* pping = glb_policy->pending_pings;
  glb_policy->pending_pings = nullptr;
  while (pping != nullptr) {
    pending_ping* next = pping->next;
    GRPC_CLOSURE_SCHED(pping->on_initiate, GRPC_ERROR_REF(error));
    GRPC_CLOSURE_SCHED(pping->on_ack, GRPC_ERROR_REF(error));
    gpr_free(pping);
    pping = next;
  }
  GRPC_ERROR_UNREF(error);
}

// Cancel a specific pending pick.
//
// A grpclb pick progresses as follows:
// - If there's a Round Robin policy (glb_policy->rr_policy) available, it'll be
//   handed over to the RR policy (in create_rr_locked()). From that point
//   onwards, it'll be RR's responsibility. For cancellations, that implies the
//   pick needs also be cancelled by the RR instance.
// - Otherwise, without an RR instance, picks stay pending at this policy's
//   level (grpclb), inside the glb_policy->pending_picks list. To cancel these,
//   we invoke the completion closure and set *target to nullptr right here.
static void glb_cancel_pick_locked(grpc_lb_policy* pol,
                                   grpc_lb_policy_pick_state* pick,
                                   grpc_error* error) {
  glb_lb_policy* glb_policy = (glb_lb_policy*)pol;
  pending_pick* pp = glb_policy->pending_picks;
  glb_policy->pending_picks = nullptr;
  while (pp != nullptr) {
    pending_pick* next = pp->next;
    if (pp->pick == pick) {
      pick->connected_subchannel = nullptr;
      GRPC_CLOSURE_SCHED(&pp->on_complete,
                         GRPC_ERROR_CREATE_REFERENCING_FROM_STATIC_STRING(
                             "Pick Cancelled", &error, 1));
    } else {
      pp->next = glb_policy->pending_picks;
      glb_policy->pending_picks = pp;
    }
    pp = next;
  }
  if (glb_policy->rr_policy != nullptr) {
    grpc_lb_policy_cancel_pick_locked(glb_policy->rr_policy, pick,
                                      GRPC_ERROR_REF(error));
  }
  GRPC_ERROR_UNREF(error);
}

// Cancel all pending picks.
//
// A grpclb pick progresses as follows:
// - If there's a Round Robin policy (glb_policy->rr_policy) available, it'll be
//   handed over to the RR policy (in create_rr_locked()). From that point
//   onwards, it'll be RR's responsibility. For cancellations, that implies the
//   pick needs also be cancelled by the RR instance.
// - Otherwise, without an RR instance, picks stay pending at this policy's
//   level (grpclb), inside the glb_policy->pending_picks list. To cancel these,
//   we invoke the completion closure and set *target to nullptr right here.
static void glb_cancel_picks_locked(grpc_lb_policy* pol,
                                    uint32_t initial_metadata_flags_mask,
                                    uint32_t initial_metadata_flags_eq,
                                    grpc_error* error) {
  glb_lb_policy* glb_policy = (glb_lb_policy*)pol;
  pending_pick* pp = glb_policy->pending_picks;
  glb_policy->pending_picks = nullptr;
  while (pp != nullptr) {
    pending_pick* next = pp->next;
    if ((pp->pick->initial_metadata_flags & initial_metadata_flags_mask) ==
        initial_metadata_flags_eq) {
      GRPC_CLOSURE_SCHED(&pp->on_complete,
                         GRPC_ERROR_CREATE_REFERENCING_FROM_STATIC_STRING(
                             "Pick Cancelled", &error, 1));
    } else {
      pp->next = glb_policy->pending_picks;
      glb_policy->pending_picks = pp;
    }
    pp = next;
  }
  if (glb_policy->rr_policy != nullptr) {
    grpc_lb_policy_cancel_picks_locked(
        glb_policy->rr_policy, initial_metadata_flags_mask,
        initial_metadata_flags_eq, GRPC_ERROR_REF(error));
  }
  GRPC_ERROR_UNREF(error);
}

static void lb_on_fallback_timer_locked(void* arg, grpc_error* error);
static void query_for_backends_locked(glb_lb_policy* glb_policy);
static void start_picking_locked(glb_lb_policy* glb_policy) {
  /* start a timer to fall back */
  if (glb_policy->lb_fallback_timeout_ms > 0 &&
      glb_policy->serverlist == nullptr && !glb_policy->fallback_timer_active) {
    grpc_millis deadline =
        grpc_core::ExecCtx::Get()->Now() + glb_policy->lb_fallback_timeout_ms;
    GRPC_LB_POLICY_REF(&glb_policy->base, "grpclb_fallback_timer");
    GRPC_CLOSURE_INIT(&glb_policy->lb_on_fallback, lb_on_fallback_timer_locked,
                      glb_policy,
                      grpc_combiner_scheduler(glb_policy->base.combiner));
    glb_policy->fallback_timer_active = true;
    grpc_timer_init(&glb_policy->lb_fallback_timer, deadline,
                    &glb_policy->lb_on_fallback);
  }

  glb_policy->started_picking = true;
  glb_policy->lb_call_backoff->Reset();
  query_for_backends_locked(glb_policy);
}

static void glb_exit_idle_locked(grpc_lb_policy* pol) {
  glb_lb_policy* glb_policy = (glb_lb_policy*)pol;
  if (!glb_policy->started_picking) {
    start_picking_locked(glb_policy);
  }
}

static int glb_pick_locked(grpc_lb_policy* pol,
                           grpc_lb_policy_pick_state* pick) {
  glb_lb_policy* glb_policy = (glb_lb_policy*)pol;
  pending_pick* pp = pending_pick_create(glb_policy, pick);
  bool pick_done = false;
  if (glb_policy->rr_policy != nullptr) {
    const grpc_connectivity_state rr_connectivity_state =
        grpc_lb_policy_check_connectivity_locked(glb_policy->rr_policy,
                                                 nullptr);
    // The glb_policy->rr_policy may have transitioned to SHUTDOWN but the
    // callback registered to capture this event
    // (on_rr_connectivity_changed_locked) may not have been invoked yet. We
    // need to make sure we aren't trying to pick from a RR policy instance
    // that's in shutdown.
    if (rr_connectivity_state == GRPC_CHANNEL_SHUTDOWN) {
      if (grpc_lb_glb_trace.enabled()) {
        gpr_log(GPR_INFO,
                "[grpclb %p] NOT picking from from RR %p: RR conn state=%s",
                glb_policy, glb_policy->rr_policy,
                grpc_connectivity_state_name(rr_connectivity_state));
      }
      pending_pick_add(&glb_policy->pending_picks, pp);
      pick_done = false;
    } else {  // RR not in shutdown
      if (grpc_lb_glb_trace.enabled()) {
        gpr_log(GPR_INFO, "[grpclb %p] about to PICK from RR %p", glb_policy,
                glb_policy->rr_policy);
      }
      GPR_ASSERT(glb_policy->client_stats != nullptr);
      pick_done =
          pick_from_internal_rr_locked(glb_policy, false /* force_async */, pp);
    }
  } else {  // glb_policy->rr_policy == NULL
    if (grpc_lb_glb_trace.enabled()) {
      gpr_log(GPR_DEBUG,
              "[grpclb %p] No RR policy. Adding to grpclb's pending picks",
              glb_policy);
    }
    pending_pick_add(&glb_policy->pending_picks, pp);
    if (!glb_policy->started_picking) {
      start_picking_locked(glb_policy);
    }
    pick_done = false;
  }
  return pick_done;
}

static grpc_connectivity_state glb_check_connectivity_locked(
    grpc_lb_policy* pol, grpc_error** connectivity_error) {
  glb_lb_policy* glb_policy = (glb_lb_policy*)pol;
  return grpc_connectivity_state_get(&glb_policy->state_tracker,
                                     connectivity_error);
}

static void glb_ping_one_locked(grpc_lb_policy* pol, grpc_closure* on_initiate,
                                grpc_closure* on_ack) {
  glb_lb_policy* glb_policy = (glb_lb_policy*)pol;
  if (glb_policy->rr_policy) {
    grpc_lb_policy_ping_one_locked(glb_policy->rr_policy, on_initiate, on_ack);
  } else {
    pending_ping_add(&glb_policy->pending_pings, on_initiate, on_ack);
    if (!glb_policy->started_picking) {
      start_picking_locked(glb_policy);
    }
  }
}

static void glb_notify_on_state_change_locked(grpc_lb_policy* pol,
                                              grpc_connectivity_state* current,
                                              grpc_closure* notify) {
  glb_lb_policy* glb_policy = (glb_lb_policy*)pol;
  grpc_connectivity_state_notify_on_state_change(&glb_policy->state_tracker,
                                                 current, notify);
}

static void lb_call_on_retry_timer_locked(void* arg, grpc_error* error) {
  glb_lb_policy* glb_policy = (glb_lb_policy*)arg;
  glb_policy->retry_timer_active = false;
  if (!glb_policy->shutting_down && glb_policy->lb_call == nullptr &&
      error == GRPC_ERROR_NONE) {
    if (grpc_lb_glb_trace.enabled()) {
      gpr_log(GPR_INFO, "[grpclb %p] Restarting call to LB server", glb_policy);
    }
    query_for_backends_locked(glb_policy);
  }
  GRPC_LB_POLICY_UNREF(&glb_policy->base, "grpclb_retry_timer");
}

static void maybe_restart_lb_call(glb_lb_policy* glb_policy) {
  if (glb_policy->started_picking && glb_policy->updating_lb_call) {
    if (glb_policy->retry_timer_active) {
      grpc_timer_cancel(&glb_policy->lb_call_retry_timer);
    }
    if (!glb_policy->shutting_down) start_picking_locked(glb_policy);
    glb_policy->updating_lb_call = false;
  } else if (!glb_policy->shutting_down) {
    /* if we aren't shutting down, restart the LB client call after some time */
    grpc_millis next_try = glb_policy->lb_call_backoff->Step();
    if (grpc_lb_glb_trace.enabled()) {
      gpr_log(GPR_DEBUG, "[grpclb %p] Connection to LB server lost...",
              glb_policy);
      grpc_millis timeout = next_try - grpc_core::ExecCtx::Get()->Now();
      if (timeout > 0) {
        gpr_log(GPR_DEBUG,
                "[grpclb %p] ... retry_timer_active in %" PRIuPTR "ms.",
                glb_policy, timeout);
      } else {
        gpr_log(GPR_DEBUG, "[grpclb %p] ... retry_timer_active immediately.",
                glb_policy);
      }
    }
    GRPC_LB_POLICY_REF(&glb_policy->base, "grpclb_retry_timer");
    GRPC_CLOSURE_INIT(&glb_policy->lb_on_call_retry,
                      lb_call_on_retry_timer_locked, glb_policy,
                      grpc_combiner_scheduler(glb_policy->base.combiner));
    glb_policy->retry_timer_active = true;
    grpc_timer_init(&glb_policy->lb_call_retry_timer, next_try,
                    &glb_policy->lb_on_call_retry);
  }
  GRPC_LB_POLICY_UNREF(&glb_policy->base,
                       "lb_on_server_status_received_locked");
}

static void send_client_load_report_locked(void* arg, grpc_error* error);

static void schedule_next_client_load_report(glb_lb_policy* glb_policy) {
  const grpc_millis next_client_load_report_time =
      grpc_core::ExecCtx::Get()->Now() +
      glb_policy->client_stats_report_interval;
  GRPC_CLOSURE_INIT(&glb_policy->client_load_report_closure,
                    send_client_load_report_locked, glb_policy,
                    grpc_combiner_scheduler(glb_policy->base.combiner));
  grpc_timer_init(&glb_policy->client_load_report_timer,
                  next_client_load_report_time,
                  &glb_policy->client_load_report_closure);
}

static void client_load_report_done_locked(void* arg, grpc_error* error) {
  glb_lb_policy* glb_policy = (glb_lb_policy*)arg;
  grpc_byte_buffer_destroy(glb_policy->client_load_report_payload);
  glb_policy->client_load_report_payload = nullptr;
  if (error != GRPC_ERROR_NONE || glb_policy->lb_call == nullptr) {
    glb_policy->client_load_report_timer_pending = false;
    GRPC_LB_POLICY_UNREF(&glb_policy->base, "client_load_report");
    if (glb_policy->lb_call == nullptr) {
      maybe_restart_lb_call(glb_policy);
    }
    return;
  }
  schedule_next_client_load_report(glb_policy);
}

static void do_send_client_load_report_locked(glb_lb_policy* glb_policy) {
  grpc_op op;
  memset(&op, 0, sizeof(op));
  op.op = GRPC_OP_SEND_MESSAGE;
  op.data.send_message.send_message = glb_policy->client_load_report_payload;
  GRPC_CLOSURE_INIT(&glb_policy->client_load_report_closure,
                    client_load_report_done_locked, glb_policy,
                    grpc_combiner_scheduler(glb_policy->base.combiner));
  grpc_call_error call_error = grpc_call_start_batch_and_execute(
      glb_policy->lb_call, &op, 1, &glb_policy->client_load_report_closure);
  if (call_error != GRPC_CALL_OK) {
    gpr_log(GPR_ERROR, "[grpclb %p] call_error=%d", glb_policy, call_error);
    GPR_ASSERT(GRPC_CALL_OK == call_error);
  }
}

static bool load_report_counters_are_zero(grpc_grpclb_request* request) {
  grpc_grpclb_dropped_call_counts* drop_entries =
      (grpc_grpclb_dropped_call_counts*)
          request->client_stats.calls_finished_with_drop.arg;
  return request->client_stats.num_calls_started == 0 &&
         request->client_stats.num_calls_finished == 0 &&
         request->client_stats.num_calls_finished_with_client_failed_to_send ==
             0 &&
         request->client_stats.num_calls_finished_known_received == 0 &&
         (drop_entries == nullptr || drop_entries->num_entries == 0);
}

static void send_client_load_report_locked(void* arg, grpc_error* error) {
  glb_lb_policy* glb_policy = (glb_lb_policy*)arg;
  if (error == GRPC_ERROR_CANCELLED || glb_policy->lb_call == nullptr) {
    glb_policy->client_load_report_timer_pending = false;
    GRPC_LB_POLICY_UNREF(&glb_policy->base, "client_load_report");
    if (glb_policy->lb_call == nullptr) {
      maybe_restart_lb_call(glb_policy);
    }
    return;
  }
  // Construct message payload.
  GPR_ASSERT(glb_policy->client_load_report_payload == nullptr);
  grpc_grpclb_request* request =
      grpc_grpclb_load_report_request_create_locked(glb_policy->client_stats);
  // Skip client load report if the counters were all zero in the last
  // report and they are still zero in this one.
  if (load_report_counters_are_zero(request)) {
    if (glb_policy->last_client_load_report_counters_were_zero) {
      grpc_grpclb_request_destroy(request);
      schedule_next_client_load_report(glb_policy);
      return;
    }
    glb_policy->last_client_load_report_counters_were_zero = true;
  } else {
    glb_policy->last_client_load_report_counters_were_zero = false;
  }
  grpc_slice request_payload_slice = grpc_grpclb_request_encode(request);
  glb_policy->client_load_report_payload =
      grpc_raw_byte_buffer_create(&request_payload_slice, 1);
  grpc_slice_unref_internal(request_payload_slice);
  grpc_grpclb_request_destroy(request);
  // If we've already sent the initial request, then we can go ahead and send
  // the load report. Otherwise, we need to wait until the initial request has
  // been sent to send this (see lb_on_sent_initial_request_locked() below).
  if (glb_policy->initial_request_sent) {
    do_send_client_load_report_locked(glb_policy);
  }
}

static void lb_on_sent_initial_request_locked(void* arg, grpc_error* error);
static void lb_on_server_status_received_locked(void* arg, grpc_error* error);
static void lb_on_response_received_locked(void* arg, grpc_error* error);
static void lb_call_init_locked(glb_lb_policy* glb_policy) {
  GPR_ASSERT(glb_policy->server_name != nullptr);
  GPR_ASSERT(glb_policy->server_name[0] != '\0');
  GPR_ASSERT(glb_policy->lb_call == nullptr);
  GPR_ASSERT(!glb_policy->shutting_down);

  /* Note the following LB call progresses every time there's activity in \a
   * glb_policy->base.interested_parties, which is comprised of the polling
   * entities from \a client_channel. */
  grpc_slice host = grpc_slice_from_copied_string(glb_policy->server_name);
  grpc_millis deadline =
      glb_policy->lb_call_timeout_ms == 0
          ? GRPC_MILLIS_INF_FUTURE
          : grpc_core::ExecCtx::Get()->Now() + glb_policy->lb_call_timeout_ms;
  glb_policy->lb_call = grpc_channel_create_pollset_set_call(
      glb_policy->lb_channel, nullptr, GRPC_PROPAGATE_DEFAULTS,
      glb_policy->base.interested_parties,
      GRPC_MDSTR_SLASH_GRPC_DOT_LB_DOT_V1_DOT_LOADBALANCER_SLASH_BALANCELOAD,
      &host, deadline, nullptr);
  grpc_slice_unref_internal(host);

  if (glb_policy->client_stats != nullptr) {
    grpc_grpclb_client_stats_unref(glb_policy->client_stats);
  }
  glb_policy->client_stats = grpc_grpclb_client_stats_create();

  grpc_metadata_array_init(&glb_policy->lb_initial_metadata_recv);
  grpc_metadata_array_init(&glb_policy->lb_trailing_metadata_recv);

  grpc_grpclb_request* request =
      grpc_grpclb_request_create(glb_policy->server_name);
  grpc_slice request_payload_slice = grpc_grpclb_request_encode(request);
  glb_policy->lb_request_payload =
      grpc_raw_byte_buffer_create(&request_payload_slice, 1);
  grpc_slice_unref_internal(request_payload_slice);
  grpc_grpclb_request_destroy(request);

  GRPC_CLOSURE_INIT(&glb_policy->lb_on_sent_initial_request,
                    lb_on_sent_initial_request_locked, glb_policy,
                    grpc_combiner_scheduler(glb_policy->base.combiner));
  GRPC_CLOSURE_INIT(&glb_policy->lb_on_server_status_received,
                    lb_on_server_status_received_locked, glb_policy,
                    grpc_combiner_scheduler(glb_policy->base.combiner));
  GRPC_CLOSURE_INIT(&glb_policy->lb_on_response_received,
                    lb_on_response_received_locked, glb_policy,
                    grpc_combiner_scheduler(glb_policy->base.combiner));

  grpc_core::BackOff::Options backoff_options;
  backoff_options
      .set_initial_backoff(GRPC_GRPCLB_INITIAL_CONNECT_BACKOFF_SECONDS * 1000)
      .set_multiplier(GRPC_GRPCLB_RECONNECT_BACKOFF_MULTIPLIER)
      .set_jitter(GRPC_GRPCLB_RECONNECT_JITTER)
      .set_max_backoff(GRPC_GRPCLB_RECONNECT_MAX_BACKOFF_SECONDS * 1000);

  glb_policy->lb_call_backoff.Init(backoff_options);

  glb_policy->initial_request_sent = false;
  glb_policy->seen_initial_response = false;
  glb_policy->last_client_load_report_counters_were_zero = false;
}

static void lb_call_destroy_locked(glb_lb_policy* glb_policy) {
  GPR_ASSERT(glb_policy->lb_call != nullptr);
  grpc_call_unref(glb_policy->lb_call);
  glb_policy->lb_call = nullptr;

  grpc_metadata_array_destroy(&glb_policy->lb_initial_metadata_recv);
  grpc_metadata_array_destroy(&glb_policy->lb_trailing_metadata_recv);

  grpc_byte_buffer_destroy(glb_policy->lb_request_payload);
  grpc_slice_unref_internal(glb_policy->lb_call_status_details);

  if (glb_policy->client_load_report_timer_pending) {
    grpc_timer_cancel(&glb_policy->client_load_report_timer);
  }
}

/*
 * Auxiliary functions and LB client callbacks.
 */
static void query_for_backends_locked(glb_lb_policy* glb_policy) {
  GPR_ASSERT(glb_policy->lb_channel != nullptr);
  if (glb_policy->shutting_down) return;

  lb_call_init_locked(glb_policy);

  if (grpc_lb_glb_trace.enabled()) {
    gpr_log(GPR_INFO,
            "[grpclb %p] Query for backends (lb_channel: %p, lb_call: %p)",
            glb_policy, glb_policy->lb_channel, glb_policy->lb_call);
  }
  GPR_ASSERT(glb_policy->lb_call != nullptr);

  grpc_call_error call_error;
  grpc_op ops[3];
  memset(ops, 0, sizeof(ops));

  grpc_op* op = ops;
  op->op = GRPC_OP_SEND_INITIAL_METADATA;
  op->data.send_initial_metadata.count = 0;
  op->flags = 0;
  op->reserved = nullptr;
  op++;
  op->op = GRPC_OP_RECV_INITIAL_METADATA;
  op->data.recv_initial_metadata.recv_initial_metadata =
      &glb_policy->lb_initial_metadata_recv;
  op->flags = 0;
  op->reserved = nullptr;
  op++;
  GPR_ASSERT(glb_policy->lb_request_payload != nullptr);
  op->op = GRPC_OP_SEND_MESSAGE;
  op->data.send_message.send_message = glb_policy->lb_request_payload;
  op->flags = 0;
  op->reserved = nullptr;
  op++;
  /* take a weak ref (won't prevent calling of \a glb_shutdown if the strong ref
   * count goes to zero) to be unref'd in lb_on_sent_initial_request_locked() */
  GRPC_LB_POLICY_WEAK_REF(&glb_policy->base,
                          "lb_on_sent_initial_request_locked");
  call_error = grpc_call_start_batch_and_execute(
      glb_policy->lb_call, ops, (size_t)(op - ops),
      &glb_policy->lb_on_sent_initial_request);
  GPR_ASSERT(GRPC_CALL_OK == call_error);

  op = ops;
  op->op = GRPC_OP_RECV_STATUS_ON_CLIENT;
  op->data.recv_status_on_client.trailing_metadata =
      &glb_policy->lb_trailing_metadata_recv;
  op->data.recv_status_on_client.status = &glb_policy->lb_call_status;
  op->data.recv_status_on_client.status_details =
      &glb_policy->lb_call_status_details;
  op->flags = 0;
  op->reserved = nullptr;
  op++;
  /* take a weak ref (won't prevent calling of \a glb_shutdown if the strong ref
   * count goes to zero) to be unref'd in lb_on_server_status_received_locked */
  GRPC_LB_POLICY_REF(&glb_policy->base, "lb_on_server_status_received_locked");
  call_error = grpc_call_start_batch_and_execute(
      glb_policy->lb_call, ops, (size_t)(op - ops),
      &glb_policy->lb_on_server_status_received);
  GPR_ASSERT(GRPC_CALL_OK == call_error);

  op = ops;
  op->op = GRPC_OP_RECV_MESSAGE;
  op->data.recv_message.recv_message = &glb_policy->lb_response_payload;
  op->flags = 0;
  op->reserved = nullptr;
  op++;
  /* take another weak ref to be unref'd/reused in
   * lb_on_response_received_locked */
  GRPC_LB_POLICY_REF(&glb_policy->base, "lb_on_response_received_locked");
  call_error = grpc_call_start_batch_and_execute(
      glb_policy->lb_call, ops, (size_t)(op - ops),
      &glb_policy->lb_on_response_received);
  GPR_ASSERT(GRPC_CALL_OK == call_error);
}

static void lb_on_sent_initial_request_locked(void* arg, grpc_error* error) {
  glb_lb_policy* glb_policy = (glb_lb_policy*)arg;
  glb_policy->initial_request_sent = true;
  // If we attempted to send a client load report before the initial request was
  // sent, send the load report now.
  if (glb_policy->client_load_report_payload != nullptr) {
    do_send_client_load_report_locked(glb_policy);
  }
  GRPC_LB_POLICY_WEAK_UNREF(&glb_policy->base,
                            "lb_on_sent_initial_request_locked");
}

static void lb_on_response_received_locked(void* arg, grpc_error* error) {
  glb_lb_policy* glb_policy = (glb_lb_policy*)arg;
  grpc_op ops[2];
  memset(ops, 0, sizeof(ops));
  grpc_op* op = ops;
  if (glb_policy->lb_response_payload != nullptr) {
    glb_policy->lb_call_backoff->Reset();
    /* Received data from the LB server. Look inside
     * glb_policy->lb_response_payload, for a serverlist. */
    grpc_byte_buffer_reader bbr;
    grpc_byte_buffer_reader_init(&bbr, glb_policy->lb_response_payload);
    grpc_slice response_slice = grpc_byte_buffer_reader_readall(&bbr);
    grpc_byte_buffer_reader_destroy(&bbr);
    grpc_byte_buffer_destroy(glb_policy->lb_response_payload);

    grpc_grpclb_initial_response* response = nullptr;
    if (!glb_policy->seen_initial_response &&
        (response = grpc_grpclb_initial_response_parse(response_slice)) !=
            nullptr) {
      if (response->has_client_stats_report_interval) {
        glb_policy->client_stats_report_interval = GPR_MAX(
            GPR_MS_PER_SEC, grpc_grpclb_duration_to_millis(
                                &response->client_stats_report_interval));
        if (grpc_lb_glb_trace.enabled()) {
          gpr_log(GPR_INFO,
                  "[grpclb %p] Received initial LB response message; "
                  "client load reporting interval = %" PRIdPTR " milliseconds",
                  glb_policy, glb_policy->client_stats_report_interval);
        }
        /* take a weak ref (won't prevent calling of \a glb_shutdown() if the
         * strong ref count goes to zero) to be unref'd in
         * send_client_load_report_locked() */
        glb_policy->client_load_report_timer_pending = true;
        GRPC_LB_POLICY_REF(&glb_policy->base, "client_load_report");
        schedule_next_client_load_report(glb_policy);
      } else if (grpc_lb_glb_trace.enabled()) {
        gpr_log(GPR_INFO,
                "[grpclb %p] Received initial LB response message; client load "
                "reporting NOT enabled",
                glb_policy);
      }
      grpc_grpclb_initial_response_destroy(response);
      glb_policy->seen_initial_response = true;
    } else {
      grpc_grpclb_serverlist* serverlist =
          grpc_grpclb_response_parse_serverlist(response_slice);
      if (serverlist != nullptr) {
        GPR_ASSERT(glb_policy->lb_call != nullptr);
        if (grpc_lb_glb_trace.enabled()) {
          gpr_log(GPR_INFO,
                  "[grpclb %p] Serverlist with %" PRIuPTR " servers received",
                  glb_policy, serverlist->num_servers);
          for (size_t i = 0; i < serverlist->num_servers; ++i) {
            grpc_resolved_address addr;
            parse_server(serverlist->servers[i], &addr);
            char* ipport;
            grpc_sockaddr_to_string(&ipport, &addr, false);
            gpr_log(GPR_INFO, "[grpclb %p] Serverlist[%" PRIuPTR "]: %s",
                    glb_policy, i, ipport);
            gpr_free(ipport);
          }
        }
        /* update serverlist */
        if (serverlist->num_servers > 0) {
          if (grpc_grpclb_serverlist_equals(glb_policy->serverlist,
                                            serverlist)) {
            if (grpc_lb_glb_trace.enabled()) {
              gpr_log(GPR_INFO,
                      "[grpclb %p] Incoming server list identical to current, "
                      "ignoring.",
                      glb_policy);
            }
            grpc_grpclb_destroy_serverlist(serverlist);
          } else { /* new serverlist */
            if (glb_policy->serverlist != nullptr) {
              /* dispose of the old serverlist */
              grpc_grpclb_destroy_serverlist(glb_policy->serverlist);
            } else {
              /* or dispose of the fallback */
              grpc_lb_addresses_destroy(glb_policy->fallback_backend_addresses);
              glb_policy->fallback_backend_addresses = nullptr;
              if (glb_policy->fallback_timer_active) {
                grpc_timer_cancel(&glb_policy->lb_fallback_timer);
                glb_policy->fallback_timer_active = false;
              }
            }
            /* and update the copy in the glb_lb_policy instance. This
             * serverlist instance will be destroyed either upon the next
             * update or in glb_destroy() */
            glb_policy->serverlist = serverlist;
            glb_policy->serverlist_index = 0;
            rr_handover_locked(glb_policy);
          }
        } else {
          if (grpc_lb_glb_trace.enabled()) {
            gpr_log(GPR_INFO,
                    "[grpclb %p] Received empty server list, ignoring.",
                    glb_policy);
          }
          grpc_grpclb_destroy_serverlist(serverlist);
        }
      } else { /* serverlist == nullptr */
        gpr_log(GPR_ERROR,
                "[grpclb %p] Invalid LB response received: '%s'. Ignoring.",
                glb_policy,
                grpc_dump_slice(response_slice, GPR_DUMP_ASCII | GPR_DUMP_HEX));
      }
    }
    grpc_slice_unref_internal(response_slice);
    if (!glb_policy->shutting_down) {
      /* keep listening for serverlist updates */
      op->op = GRPC_OP_RECV_MESSAGE;
      op->data.recv_message.recv_message = &glb_policy->lb_response_payload;
      op->flags = 0;
      op->reserved = nullptr;
      op++;
      /* reuse the "lb_on_response_received_locked" weak ref taken in
       * query_for_backends_locked() */
      const grpc_call_error call_error = grpc_call_start_batch_and_execute(
          glb_policy->lb_call, ops, (size_t)(op - ops),
          &glb_policy->lb_on_response_received); /* loop */
      GPR_ASSERT(GRPC_CALL_OK == call_error);
    } else {
      GRPC_LB_POLICY_UNREF(&glb_policy->base,
                           "lb_on_response_received_locked_shutdown");
    }
  } else { /* empty payload: call cancelled. */
           /* dispose of the "lb_on_response_received_locked" weak ref taken in
            * query_for_backends_locked() and reused in every reception loop */
    GRPC_LB_POLICY_UNREF(&glb_policy->base,
                         "lb_on_response_received_locked_empty_payload");
  }
}

static void lb_on_fallback_timer_locked(void* arg, grpc_error* error) {
  glb_lb_policy* glb_policy = (glb_lb_policy*)arg;
  glb_policy->fallback_timer_active = false;
  /* If we receive a serverlist after the timer fires but before this callback
   * actually runs, don't fall back. */
  if (glb_policy->serverlist == nullptr) {
    if (!glb_policy->shutting_down && error == GRPC_ERROR_NONE) {
      if (grpc_lb_glb_trace.enabled()) {
        gpr_log(GPR_INFO,
                "[grpclb %p] Falling back to use backends from resolver",
                glb_policy);
      }
      GPR_ASSERT(glb_policy->fallback_backend_addresses != nullptr);
      rr_handover_locked(glb_policy);
    }
  }
  GRPC_LB_POLICY_UNREF(&glb_policy->base, "grpclb_fallback_timer");
}

static void lb_on_server_status_received_locked(void* arg, grpc_error* error) {
  glb_lb_policy* glb_policy = (glb_lb_policy*)arg;
  GPR_ASSERT(glb_policy->lb_call != nullptr);
  if (grpc_lb_glb_trace.enabled()) {
    char* status_details =
        grpc_slice_to_c_string(glb_policy->lb_call_status_details);
    gpr_log(GPR_INFO,
            "[grpclb %p] Status from LB server received. Status = %d, Details "
            "= '%s', (call: %p), error '%s'",
            glb_policy, glb_policy->lb_call_status, status_details,
            glb_policy->lb_call, grpc_error_string(error));
    gpr_free(status_details);
  }
  /* We need to perform cleanups no matter what. */
  lb_call_destroy_locked(glb_policy);
  // If the load report timer is still pending, we wait for it to be
  // called before restarting the call.  Otherwise, we restart the call
  // here.
  if (!glb_policy->client_load_report_timer_pending) {
    maybe_restart_lb_call(glb_policy);
  }
}

static void fallback_update_locked(glb_lb_policy* glb_policy,
                                   const grpc_lb_addresses* addresses) {
  GPR_ASSERT(glb_policy->fallback_backend_addresses != nullptr);
  grpc_lb_addresses_destroy(glb_policy->fallback_backend_addresses);
  glb_policy->fallback_backend_addresses =
      extract_backend_addresses_locked(addresses);
  if (glb_policy->lb_fallback_timeout_ms > 0 &&
      glb_policy->rr_policy != nullptr) {
    rr_handover_locked(glb_policy);
  }
}

static void glb_update_locked(grpc_lb_policy* policy,
                              const grpc_lb_policy_args* args) {
  glb_lb_policy* glb_policy = (glb_lb_policy*)policy;
  const grpc_arg* arg =
      grpc_channel_args_find(args->args, GRPC_ARG_LB_ADDRESSES);
  if (arg == nullptr || arg->type != GRPC_ARG_POINTER) {
    if (glb_policy->lb_channel == nullptr) {
      // If we don't have a current channel to the LB, go into TRANSIENT
      // FAILURE.
      grpc_connectivity_state_set(
          &glb_policy->state_tracker, GRPC_CHANNEL_TRANSIENT_FAILURE,
          GRPC_ERROR_CREATE_FROM_STATIC_STRING("Missing update in args"),
          "glb_update_missing");
    } else {
      // otherwise, keep using the current LB channel (ignore this update).
      gpr_log(
          GPR_ERROR,
          "[grpclb %p] No valid LB addresses channel arg in update, ignoring.",
          glb_policy);
    }
    return;
  }
  const grpc_lb_addresses* addresses =
      (const grpc_lb_addresses*)arg->value.pointer.p;
  // If a non-empty serverlist hasn't been received from the balancer,
  // propagate the update to fallback_backend_addresses.
  if (glb_policy->serverlist == nullptr) {
    fallback_update_locked(glb_policy, addresses);
  }
  GPR_ASSERT(glb_policy->lb_channel != nullptr);
  // Propagate updates to the LB channel (pick_first) through the fake
  // resolver.
  grpc_channel_args* lb_channel_args = build_lb_channel_args(
      addresses, glb_policy->response_generator, args->args);
  grpc_fake_resolver_response_generator_set_response(
      glb_policy->response_generator, lb_channel_args);
  grpc_channel_args_destroy(lb_channel_args);
  // Start watching the LB channel connectivity for connection, if not
  // already doing so.
  if (!glb_policy->watching_lb_channel) {
    glb_policy->lb_channel_connectivity = grpc_channel_check_connectivity_state(
        glb_policy->lb_channel, true /* try to connect */);
    grpc_channel_element* client_channel_elem = grpc_channel_stack_last_element(
        grpc_channel_get_channel_stack(glb_policy->lb_channel));
    GPR_ASSERT(client_channel_elem->filter == &grpc_client_channel_filter);
    glb_policy->watching_lb_channel = true;
    GRPC_LB_POLICY_REF(&glb_policy->base, "watch_lb_channel_connectivity");
    grpc_client_channel_watch_connectivity_state(
        client_channel_elem,
        grpc_polling_entity_create_from_pollset_set(
            glb_policy->base.interested_parties),
        &glb_policy->lb_channel_connectivity,
        &glb_policy->lb_channel_on_connectivity_changed, nullptr);
  }
}

// Invoked as part of the update process. It continues watching the LB channel
// until it shuts down or becomes READY. It's invoked even if the LB channel
// stayed READY throughout the update (for example if the update is identical).
static void glb_lb_channel_on_connectivity_changed_cb(void* arg,
                                                      grpc_error* error) {
  glb_lb_policy* glb_policy = (glb_lb_policy*)arg;
  if (glb_policy->shutting_down) goto done;
  // Re-initialize the lb_call. This should also take care of updating the
  // embedded RR policy. Note that the current RR policy, if any, will stay in
  // effect until an update from the new lb_call is received.
  switch (glb_policy->lb_channel_connectivity) {
    case GRPC_CHANNEL_CONNECTING:
    case GRPC_CHANNEL_TRANSIENT_FAILURE: {
      /* resub. */
      grpc_channel_element* client_channel_elem =
          grpc_channel_stack_last_element(
              grpc_channel_get_channel_stack(glb_policy->lb_channel));
      GPR_ASSERT(client_channel_elem->filter == &grpc_client_channel_filter);
      grpc_client_channel_watch_connectivity_state(
          client_channel_elem,
          grpc_polling_entity_create_from_pollset_set(
              glb_policy->base.interested_parties),
          &glb_policy->lb_channel_connectivity,
          &glb_policy->lb_channel_on_connectivity_changed, nullptr);
      break;
    }
    case GRPC_CHANNEL_IDLE:
    // lb channel inactive (probably shutdown prior to update). Restart lb
    // call to kick the lb channel into gear.
    /* fallthrough */
    case GRPC_CHANNEL_READY:
      if (glb_policy->lb_call != nullptr) {
        glb_policy->updating_lb_call = true;
        grpc_call_cancel(glb_policy->lb_call, nullptr);
        // lb_on_server_status_received() will pick up the cancel and reinit
        // lb_call.
      } else if (glb_policy->started_picking) {
        if (glb_policy->retry_timer_active) {
          grpc_timer_cancel(&glb_policy->lb_call_retry_timer);
          glb_policy->retry_timer_active = false;
        }
        start_picking_locked(glb_policy);
      }
    /* fallthrough */
    case GRPC_CHANNEL_SHUTDOWN:
    done:
      glb_policy->watching_lb_channel = false;
      GRPC_LB_POLICY_UNREF(&glb_policy->base,
                           "watch_lb_channel_connectivity_cb_shutdown");
      break;
  }
}

static void glb_set_reresolve_closure_locked(
    grpc_lb_policy* policy, grpc_closure* request_reresolution) {
  glb_lb_policy* glb_policy = (glb_lb_policy*)policy;
  GPR_ASSERT(!glb_policy->shutting_down);
  GPR_ASSERT(glb_policy->base.request_reresolution == nullptr);
  if (glb_policy->rr_policy != nullptr) {
    grpc_lb_policy_set_reresolve_closure_locked(glb_policy->rr_policy,
                                                request_reresolution);
  } else {
    glb_policy->base.request_reresolution = request_reresolution;
  }
}

/* Code wiring the policy with the rest of the core */
static const grpc_lb_policy_vtable glb_lb_policy_vtable = {
    glb_destroy,
    glb_shutdown_locked,
    glb_pick_locked,
    glb_cancel_pick_locked,
    glb_cancel_picks_locked,
    glb_ping_one_locked,
    glb_exit_idle_locked,
    glb_check_connectivity_locked,
    glb_notify_on_state_change_locked,
    glb_update_locked,
    glb_set_reresolve_closure_locked};

static grpc_lb_policy* glb_create(grpc_lb_policy_factory* factory,
                                  grpc_lb_policy_args* args) {
  /* Count the number of gRPC-LB addresses. There must be at least one. */
  const grpc_arg* arg =
      grpc_channel_args_find(args->args, GRPC_ARG_LB_ADDRESSES);
  if (arg == nullptr || arg->type != GRPC_ARG_POINTER) {
    return nullptr;
  }
  grpc_lb_addresses* addresses = (grpc_lb_addresses*)arg->value.pointer.p;
  size_t num_grpclb_addrs = 0;
  for (size_t i = 0; i < addresses->num_addresses; ++i) {
    if (addresses->addresses[i].is_balancer) ++num_grpclb_addrs;
  }
  if (num_grpclb_addrs == 0) return nullptr;

  glb_lb_policy* glb_policy = (glb_lb_policy*)gpr_zalloc(sizeof(*glb_policy));

  /* Get server name. */
  arg = grpc_channel_args_find(args->args, GRPC_ARG_SERVER_URI);
  GPR_ASSERT(arg != nullptr);
  GPR_ASSERT(arg->type == GRPC_ARG_STRING);
  grpc_uri* uri = grpc_uri_parse(arg->value.string, true);
  GPR_ASSERT(uri->path[0] != '\0');
  glb_policy->server_name =
      gpr_strdup(uri->path[0] == '/' ? uri->path + 1 : uri->path);
  if (grpc_lb_glb_trace.enabled()) {
    gpr_log(GPR_INFO,
            "[grpclb %p] Will use '%s' as the server name for LB request.",
            glb_policy, glb_policy->server_name);
  }
  grpc_uri_destroy(uri);

  glb_policy->cc_factory = args->client_channel_factory;
  GPR_ASSERT(glb_policy->cc_factory != nullptr);

  arg = grpc_channel_args_find(args->args, GRPC_ARG_GRPCLB_CALL_TIMEOUT_MS);
  glb_policy->lb_call_timeout_ms =
      grpc_channel_arg_get_integer(arg, {0, 0, INT_MAX});

  arg = grpc_channel_args_find(args->args, GRPC_ARG_GRPCLB_FALLBACK_TIMEOUT_MS);
  glb_policy->lb_fallback_timeout_ms = grpc_channel_arg_get_integer(
      arg, {GRPC_GRPCLB_DEFAULT_FALLBACK_TIMEOUT_MS, 0, INT_MAX});

  // Make sure that GRPC_ARG_LB_POLICY_NAME is set in channel args,
  // since we use this to trigger the client_load_reporting filter.
  grpc_arg new_arg = grpc_channel_arg_string_create(
      (char*)GRPC_ARG_LB_POLICY_NAME, (char*)"grpclb");
  static const char* args_to_remove[] = {GRPC_ARG_LB_POLICY_NAME};
  glb_policy->args = grpc_channel_args_copy_and_add_and_remove(
      args->args, args_to_remove, GPR_ARRAY_SIZE(args_to_remove), &new_arg, 1);

  /* Extract the backend addresses (may be empty) from the resolver for
   * fallback. */
  glb_policy->fallback_backend_addresses =
      extract_backend_addresses_locked(addresses);

  /* Create a client channel over them to communicate with a LB service */
  glb_policy->response_generator =
      grpc_fake_resolver_response_generator_create();
  grpc_channel_args* lb_channel_args = build_lb_channel_args(
      addresses, glb_policy->response_generator, args->args);
  char* uri_str;
  gpr_asprintf(&uri_str, "fake:///%s", glb_policy->server_name);
  glb_policy->lb_channel = grpc_lb_policy_grpclb_create_lb_channel(
      uri_str, args->client_channel_factory, lb_channel_args);

  /* Propagate initial resolution */
  grpc_fake_resolver_response_generator_set_response(
      glb_policy->response_generator, lb_channel_args);
  grpc_channel_args_destroy(lb_channel_args);
  gpr_free(uri_str);
  if (glb_policy->lb_channel == nullptr) {
    gpr_free((void*)glb_policy->server_name);
    grpc_channel_args_destroy(glb_policy->args);
    gpr_free(glb_policy);
    return nullptr;
  }
  grpc_subchannel_index_ref();
  GRPC_CLOSURE_INIT(&glb_policy->lb_channel_on_connectivity_changed,
                    glb_lb_channel_on_connectivity_changed_cb, glb_policy,
                    grpc_combiner_scheduler(args->combiner));
  grpc_lb_policy_init(&glb_policy->base, &glb_lb_policy_vtable, args->combiner);
  grpc_connectivity_state_init(&glb_policy->state_tracker, GRPC_CHANNEL_IDLE,
                               "grpclb");
  return &glb_policy->base;
}

static void glb_factory_ref(grpc_lb_policy_factory* factory) {}

static void glb_factory_unref(grpc_lb_policy_factory* factory) {}

static const grpc_lb_policy_factory_vtable glb_factory_vtable = {
    glb_factory_ref, glb_factory_unref, glb_create, "grpclb"};

static grpc_lb_policy_factory glb_lb_policy_factory = {&glb_factory_vtable};

grpc_lb_policy_factory* grpc_glb_lb_factory_create() {
  return &glb_lb_policy_factory;
}

/* Plugin registration */

// Only add client_load_reporting filter if the grpclb LB policy is used.
static bool maybe_add_client_load_reporting_filter(
    grpc_channel_stack_builder* builder, void* arg) {
  const grpc_channel_args* args =
      grpc_channel_stack_builder_get_channel_arguments(builder);
  const grpc_arg* channel_arg =
      grpc_channel_args_find(args, GRPC_ARG_LB_POLICY_NAME);
  if (channel_arg != nullptr && channel_arg->type == GRPC_ARG_STRING &&
      strcmp(channel_arg->value.string, "grpclb") == 0) {
    return grpc_channel_stack_builder_append_filter(
        builder, (const grpc_channel_filter*)arg, nullptr, nullptr);
  }
  return true;
}

void grpc_lb_policy_grpclb_init() {
  grpc_register_lb_policy(grpc_glb_lb_factory_create());
  grpc_channel_init_register_stage(GRPC_CLIENT_SUBCHANNEL,
                                   GRPC_CHANNEL_INIT_BUILTIN_PRIORITY,
                                   maybe_add_client_load_reporting_filter,
                                   (void*)&grpc_client_load_reporting_filter);
}

void grpc_lb_policy_grpclb_shutdown() {}<|MERGE_RESOLUTION|>--- conflicted
+++ resolved
@@ -128,7 +128,7 @@
 
 grpc_core::TraceFlag grpc_lb_glb_trace(false, "glb");
 
-typedef struct glb_lb_policy glb_lb_policy;
+namespace {
 
 /// Linked list of pending pick requests. It stores all information needed to
 /// eventually call (Round Robin's) pick() on them. They mainly stay pending
@@ -139,7 +139,7 @@
 /// invoking the original on_complete callback.  This allows us to set the
 /// LB token metadata and add client_stats to the call context.
 /// See \a pending_pick_complete() for details.
-typedef struct pending_pick {
+struct pending_pick {
   // Our on_complete closure and the original one.
   grpc_closure on_complete;
   grpc_closure* original_on_complete;
@@ -151,103 +151,21 @@
   // The LB token associated with the pick.  This is set via user_data in
   // the pick.
   grpc_mdelem lb_token;
-<<<<<<< HEAD
   // The grpclb instance that created the wrapping. This instance is not owned,
   // reference counts are untouched. It's used only for logging purposes.
   glb_lb_policy* glb_policy;
   // Next pending pick.
   struct pending_pick* next;
-} pending_pick;
-=======
-
-  /* storage for the lb token initial metadata mdelem */
-  grpc_linked_mdelem* lb_token_mdelem_storage;
-
-  /* The RR instance related to the closure */
-  grpc_lb_policy* rr_policy;
-
-  /* The grpclb instance that created the wrapping. This instance is not owned,
-   * reference counts are untouched. It's used only for logging purposes. */
-  grpc_lb_policy* glb_policy;
-
-  /* heap memory to be freed upon closure execution. */
-  void* free_when_done;
-} wrapped_rr_closure_arg;
-
-/* The \a on_complete closure passed as part of the pick requires keeping a
- * reference to its associated round robin instance. We wrap this closure in
- * order to unref the round robin instance upon its invocation */
-static void wrapped_rr_closure(void* arg, grpc_error* error) {
-  wrapped_rr_closure_arg* wc_arg = (wrapped_rr_closure_arg*)arg;
-
-  GPR_ASSERT(wc_arg->wrapped_closure != nullptr);
-  GRPC_CLOSURE_SCHED(wc_arg->wrapped_closure, GRPC_ERROR_REF(error));
-
-  if (wc_arg->rr_policy != nullptr) {
-    /* if *target is nullptr, no pick has been made by the RR policy (eg, all
-     * addresses failed to connect). There won't be any user_data/token
-     * available */
-    if (*wc_arg->target != nullptr) {
-      if (!GRPC_MDISNULL(wc_arg->lb_token)) {
-        initial_metadata_add_lb_token(wc_arg->initial_metadata,
-                                      wc_arg->lb_token_mdelem_storage,
-                                      GRPC_MDELEM_REF(wc_arg->lb_token));
-      } else {
-        gpr_log(
-            GPR_ERROR,
-            "[grpclb %p] No LB token for connected subchannel pick %p (from RR "
-            "instance %p).",
-            wc_arg->glb_policy, *wc_arg->target, wc_arg->rr_policy);
-        abort();
-      }
-      // Pass on client stats via context. Passes ownership of the reference.
-      GPR_ASSERT(wc_arg->client_stats != nullptr);
-      wc_arg->context[GRPC_GRPCLB_CLIENT_STATS].value = wc_arg->client_stats;
-      wc_arg->context[GRPC_GRPCLB_CLIENT_STATS].destroy = destroy_client_stats;
-    } else {
-      grpc_grpclb_client_stats_unref(wc_arg->client_stats);
-    }
-    if (grpc_lb_glb_trace.enabled()) {
-      gpr_log(GPR_INFO, "[grpclb %p] Unreffing RR %p", wc_arg->glb_policy,
-              wc_arg->rr_policy);
-    }
-    GRPC_LB_POLICY_UNREF(wc_arg->rr_policy, "wrapped_rr_closure");
-  }
-  GPR_ASSERT(wc_arg->free_when_done != nullptr);
-  gpr_free(wc_arg->free_when_done);
-}
-
-namespace {
-/* Linked list of pending pick requests. It stores all information needed to
- * eventually call (Round Robin's) pick() on them. They mainly stay pending
- * waiting for the RR policy to be created/updated.
- *
- * One particularity is the wrapping of the user-provided \a on_complete closure
- * (in \a wrapped_on_complete and \a wrapped_on_complete_arg). This is needed in
- * order to correctly unref the RR policy instance upon completion of the pick.
- * See \a wrapped_rr_closure for details. */
-struct pending_pick {
-  struct pending_pick* next;
-
-  /* original pick()'s arguments */
-  grpc_lb_policy_pick_args pick_args;
-
-  /* output argument where to store the pick()ed connected subchannel, or
-   * nullptr upon error. */
-  grpc_connected_subchannel** target;
-
-  /* args for wrapped_on_complete */
-  wrapped_rr_closure_arg wrapped_on_complete_arg;
 };
-}  // namespace
->>>>>>> b5f7e275
 
 /// A linked list of pending pings waiting for the RR policy to be created.
-typedef struct pending_ping {
+struct pending_ping {
   grpc_closure* on_initiate;
   grpc_closure* on_ack;
   struct pending_ping* next;
-} pending_ping;
+};
+
+}  // namespace
 
 struct glb_lb_policy {
   /** base policy: must be first */
