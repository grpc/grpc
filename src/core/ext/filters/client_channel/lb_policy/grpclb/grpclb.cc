--- conflicted
+++ resolved
@@ -171,7 +171,8 @@
 };
 
 /// Contains a call to the LB server and all the data related to the call.
-class BalancerCallState : public grpc_core::InternallyRefCountedWithTracing {
+class BalancerCallState
+    : public grpc_core::InternallyRefCountedWithTracing<BalancerCallState> {
  public:
   explicit BalancerCallState(glb_lb_policy* glb_policy);
   // It's the caller's responsibility to ensure that Orphan() is called from
@@ -179,7 +180,8 @@
   void Orphan() override;
 
   void StartQuery();
-  inline grpc_grpclb_client_stats* client_stats() { return client_stats_; }
+
+  grpc_grpclb_client_stats* client_stats() const { return client_stats_; }
 
  private:
   ~BalancerCallState();
@@ -345,118 +347,9 @@
 
 namespace {
 
-<<<<<<< HEAD
-/// Linked list of pending pick requests. It stores all information needed to
-/// eventually call (Round Robin's) pick() on them. They mainly stay pending
-/// waiting for the RR policy to be created.
-///
-/// Note that when a pick is sent to the RR policy, we inject our own
-/// on_complete callback, so that we can intercept the result before
-/// invoking the original on_complete callback.  This allows us to set the
-/// LB token metadata and add client_stats to the call context.
-/// See \a pending_pick_complete() for details.
-struct pending_pick {
-  // Our on_complete closure and the original one.
-  grpc_closure on_complete;
-  grpc_closure* original_on_complete;
-  // The original pick.
-  grpc_lb_policy_pick_state* pick;
-  // Stats for client-side load reporting. Note that this holds a
-  // reference, which must be either passed on via context or unreffed.
-  grpc_grpclb_client_stats* client_stats;
-  // The LB token associated with the pick.  This is set via user_data in
-  // the pick.
-  grpc_mdelem lb_token;
-  // The grpclb instance that created the wrapping. This instance is not owned,
-  // reference counts are untouched. It's used only for logging purposes.
-  glb_lb_policy* glb_policy;
-  // Next pending pick.
-  struct pending_pick* next;
-};
-
-/// A linked list of pending pings waiting for the RR policy to be created.
-struct pending_ping {
-  grpc_closure* on_initiate;
-  grpc_closure* on_ack;
-  struct pending_ping* next;
-};
-
-class GlbLbCallData
-    : public grpc_core::InternallyRefCountedWithTracing<GlbLbCallData> {
- public:
-  explicit GlbLbCallData(glb_lb_policy* glb_policy);
-  void Orphan() override;
-
-  void StartQuery();
-  // TODO(juanlishen): should be removed when glb is C++-ized and a fiend class
-  // of GlbLbCallData.
-  grpc_grpclb_client_stats* ClientStats();
-
- private:
-  ~GlbLbCallData();
-
-  void ScheduleNextClientLoadReportLocked();
-  void SendClientLoadReportLocked();
-
-  static bool LoadReportCountersAreZero(grpc_grpclb_request* request);
-
-  static void MaybeSendClientLoadReportLocked(void* arg, grpc_error* error);
-  static void ClientLoadReportDoneLocked(void* arg, grpc_error* error);
-  static void OnInitialRequestSentLocked(void* arg, grpc_error* error);
-  static void OnBalancerMessageReceivedLocked(void* arg, grpc_error* error);
-  static void OnBalancerStatusReceivedLocked(void* arg, grpc_error* error);
-
-  /** The owning glb. */
-  struct glb_lb_policy* glb_policy_;
-  /** The streaming call to the LB server. Always non-NULL. */
-  grpc_call* lb_call_;
-
-  /** The initial metadata received from the LB server. */
-  grpc_metadata_array lb_initial_metadata_recv_;
-
-  /** The message sent to the LB server. It's used to query for backends (the
-   * value may vary if the LB server indicates a redirect) or send client load
-   * report. */
-  grpc_byte_buffer* send_message_payload_ = nullptr;
-  /** The callback after the initial request is sent. */
-  grpc_closure lb_on_initial_request_sent_;
-
-  /** The response received from the LB server, if any. */
-  grpc_byte_buffer* recv_message_payload_ = nullptr;
-  /** The callback to process the response received from the LB server. */
-  grpc_closure lb_on_balancer_message_received_;
-  bool seen_initial_response_ = false;
-
-  /** The callback to process the status received from the LB server, which
-   * signals the end of the LB call. */
-  grpc_closure lb_on_balancer_status_received_;
-  /** The trailing metadata from the LB server. */
-  grpc_metadata_array lb_trailing_metadata_recv_;
-  /** The call status code and details. */
-  grpc_status_code lb_call_status_;
-  grpc_slice lb_call_status_details_;
-
-  /** The stats for client-side load reporting associated with this LB call.
-   * Created after the first serverlist is received. */
-  grpc_grpclb_client_stats* client_stats_ = nullptr;
-  /** The interval and timer for next client load report. */
-  grpc_millis client_stats_report_interval_;
-  grpc_timer client_load_report_timer_;
-  bool client_load_report_timer_callback_pending_ = false;
-  bool last_client_load_report_counters_were_zero_ = false;
-  bool client_load_report_is_due_ = false;
-  /** The closure used for either the load report timer or the callback for
-   * completion of sending the load report. */
-  grpc_closure client_load_report_closure_;
-};
-
-GlbLbCallData::GlbLbCallData(glb_lb_policy* glb_policy)
-    : grpc_core::InternallyRefCountedWithTracing<GlbLbCallData>(
+BalancerCallState::BalancerCallState(glb_lb_policy* glb_policy)
+    : grpc_core::InternallyRefCountedWithTracing<BalancerCallState>(
           &grpc_lb_glb_trace),
-=======
-BalancerCallState::BalancerCallState(glb_lb_policy* glb_policy)
-    : grpc_core::InternallyRefCountedWithTracing(&grpc_lb_glb_trace),
->>>>>>> de7c7bfa
       glb_policy_(glb_policy) {
   GPR_ASSERT(glb_policy_ != nullptr);
   GPR_ASSERT(!glb_policy_->shutting_down);
@@ -553,18 +446,12 @@
   op->flags = 0;
   op->reserved = nullptr;
   op++;
-<<<<<<< HEAD
   // TODO(roth): We currently deal with this ref manually.  Once the
   // new closure API is done, find a way to track this ref with the
   // callback as part of the type system.
-  grpc_core::RefCountedPtr<GlbLbCallData> self =
+  grpc_core::RefCountedPtr<BalancerCallState> self =
       Ref(DEBUG_LOCATION, "OnInitialRequestSentLocked");
   self.release();
-=======
-  // TODO(juanlishen): When merging in the change of RefCountedPtr<>, we need to
-  // change how we use Ref().
-  Ref(DEBUG_LOCATION, "OnInitialRequestSentLocked");
->>>>>>> de7c7bfa
   call_error = grpc_call_start_batch_and_execute(
       lb_call_, ops, (size_t)(op - ops), &lb_on_initial_request_sent_);
   GPR_ASSERT(GRPC_CALL_OK == call_error);
@@ -788,7 +675,7 @@
         // TODO(roth): We currently deal with this ref manually.  Once the
         // new closure API is done, find a way to track this ref with the
         // callback as part of the type system.
-        grpc_core::RefCountedPtr<GlbLbCallData> self =
+        grpc_core::RefCountedPtr<BalancerCallState> self =
             lb_calld->Ref(DEBUG_LOCATION, "client_load_report");
         self.release();
         lb_calld->ScheduleNextClientLoadReportLocked();
