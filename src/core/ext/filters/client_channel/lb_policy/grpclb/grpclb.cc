//
// Copyright 2016 gRPC authors.
//
// Licensed under the Apache License, Version 2.0 (the "License");
// you may not use this file except in compliance with the License.
// You may obtain a copy of the License at
//
//     http://www.apache.org/licenses/LICENSE-2.0
//
// Unless required by applicable law or agreed to in writing, software
// distributed under the License is distributed on an "AS IS" BASIS,
// WITHOUT WARRANTIES OR CONDITIONS OF ANY KIND, either express or implied.
// See the License for the specific language governing permissions and
// limitations under the License.
//

/// Implementation of the gRPC LB policy.
///
/// This policy takes as input a list of resolved addresses, which must
/// include at least one balancer address.
///
/// An internal channel (\a lb_channel_) is created for the addresses
/// from that are balancers.  This channel behaves just like a regular
/// channel that uses pick_first to select from the list of balancer
/// addresses.
///
/// When we get our initial update, we instantiate the internal *streaming*
/// call to the LB server (whichever address pick_first chose).  The call
/// will be complete when either the balancer sends status or when we cancel
/// the call (e.g., because we are shutting down).  In needed, we retry the
/// call.  If we received at least one valid message from the server, a new
/// call attempt will be made immediately; otherwise, we apply back-off
/// delays between attempts.
///
/// We maintain an internal round_robin policy instance for distributing
/// requests across backends.  Whenever we receive a new serverlist from
/// the balancer, we update the round_robin policy with the new list of
/// addresses.  If we cannot communicate with the balancer on startup,
/// however, we may enter fallback mode, in which case we will populate
/// the child policy's addresses from the backend addresses returned by the
/// resolver.
///
/// Once a child policy instance is in place (and getting updated as described),
/// calls for a pick, a ping, or a cancellation will be serviced right
/// away by forwarding them to the child policy instance.  Any time there's no
/// child policy available (i.e., right after the creation of the gRPCLB
/// policy), pick requests are queued.
///
/// \see https://github.com/grpc/grpc/blob/master/doc/load-balancing.md for the
/// high level design and details.

#include <grpc/support/port_platform.h>

#include "src/core/ext/filters/client_channel/lb_policy/grpclb/grpclb.h"

#include <grpc/event_engine/event_engine.h>
#include <grpc/impl/channel_arg_names.h>
#include <grpc/support/json.h>

// IWYU pragma: no_include <sys/socket.h>

#include <inttypes.h>
#include <string.h>

#include <algorithm>
#include <atomic>
#include <map>
#include <memory>
#include <string>
#include <type_traits>
#include <utility>
#include <vector>

#include "absl/container/inlined_vector.h"
#include "absl/functional/function_ref.h"
#include "absl/status/status.h"
#include "absl/status/statusor.h"
#include "absl/strings/str_cat.h"
#include "absl/strings/str_format.h"
#include "absl/strings/str_join.h"
#include "absl/strings/string_view.h"
#include "absl/types/optional.h"
#include "absl/types/variant.h"
#include "upb/upb.hpp"

#include <grpc/byte_buffer.h>
#include <grpc/byte_buffer_reader.h>
#include <grpc/grpc.h>
#include <grpc/impl/connectivity_state.h>
#include <grpc/impl/propagation_bits.h>
#include <grpc/slice.h>
#include <grpc/status.h>
#include <grpc/support/alloc.h>
#include <grpc/support/log.h>

#include "src/core/ext/filters/client_channel/client_channel.h"
#include "src/core/ext/filters/client_channel/lb_policy/child_policy_handler.h"
#include "src/core/ext/filters/client_channel/lb_policy/grpclb/client_load_reporting_filter.h"
#include "src/core/ext/filters/client_channel/lb_policy/grpclb/grpclb_balancer_addresses.h"
#include "src/core/ext/filters/client_channel/lb_policy/grpclb/grpclb_client_stats.h"
#include "src/core/ext/filters/client_channel/lb_policy/grpclb/load_balancer_api.h"
#include "src/core/ext/filters/client_channel/resolver/fake/fake_resolver.h"
#include "src/core/lib/address_utils/sockaddr_utils.h"
#include "src/core/lib/backoff/backoff.h"
#include "src/core/lib/channel/channel_args.h"
#include "src/core/lib/channel/channelz.h"
#include "src/core/lib/config/core_configuration.h"
#include "src/core/lib/debug/trace.h"
#include "src/core/lib/experiments/experiments.h"
#include "src/core/lib/gpr/string.h"
#include "src/core/lib/gpr/useful.h"
#include "src/core/lib/gprpp/crash.h"
#include "src/core/lib/gprpp/debug_location.h"
#include "src/core/lib/gprpp/orphanable.h"
#include "src/core/lib/gprpp/ref_counted.h"
#include "src/core/lib/gprpp/ref_counted_ptr.h"
#include "src/core/lib/gprpp/status_helper.h"
#include "src/core/lib/gprpp/time.h"
#include "src/core/lib/gprpp/validation_errors.h"
#include "src/core/lib/gprpp/work_serializer.h"
#include "src/core/lib/iomgr/closure.h"
#include "src/core/lib/iomgr/error.h"
#include "src/core/lib/iomgr/exec_ctx.h"
#include "src/core/lib/iomgr/pollset_set.h"
#include "src/core/lib/iomgr/resolved_address.h"
#include "src/core/lib/iomgr/sockaddr.h"
#include "src/core/lib/iomgr/socket_utils.h"
#include "src/core/lib/json/json.h"
#include "src/core/lib/json/json_args.h"
#include "src/core/lib/json/json_object_loader.h"
#include "src/core/lib/load_balancing/delegating_helper.h"
#include "src/core/lib/load_balancing/lb_policy.h"
#include "src/core/lib/load_balancing/lb_policy_factory.h"
#include "src/core/lib/load_balancing/lb_policy_registry.h"
#include "src/core/lib/load_balancing/subchannel_interface.h"
#include "src/core/lib/resolver/endpoint_addresses.h"
#include "src/core/lib/resolver/resolver.h"
#include "src/core/lib/security/credentials/credentials.h"
#include "src/core/lib/slice/slice.h"
#include "src/core/lib/slice/slice_string_helpers.h"
#include "src/core/lib/surface/call.h"
#include "src/core/lib/surface/channel.h"
#include "src/core/lib/surface/channel_stack_type.h"
#include "src/core/lib/transport/connectivity_state.h"
#include "src/core/lib/transport/metadata_batch.h"

#define GRPC_GRPCLB_INITIAL_CONNECT_BACKOFF_SECONDS 1
#define GRPC_GRPCLB_RECONNECT_BACKOFF_MULTIPLIER 1.6
#define GRPC_GRPCLB_RECONNECT_MAX_BACKOFF_SECONDS 120
#define GRPC_GRPCLB_RECONNECT_JITTER 0.2
#define GRPC_GRPCLB_DEFAULT_FALLBACK_TIMEOUT_MS 10000
#define GRPC_GRPCLB_DEFAULT_SUBCHANNEL_DELETION_DELAY_MS 10000

// Channel arg used to enable load reporting filter.
#define GRPC_ARG_GRPCLB_ENABLE_LOAD_REPORTING_FILTER \
  "grpc.internal.grpclb_enable_load_reporting_filter"

namespace grpc_core {

TraceFlag grpc_lb_glb_trace(false, "glb");

namespace {

using ::grpc_event_engine::experimental::EventEngine;

constexpr absl::string_view kGrpclb = "grpclb";

class GrpcLbConfig : public LoadBalancingPolicy::Config {
 public:
  GrpcLbConfig() = default;

  GrpcLbConfig(const GrpcLbConfig&) = delete;
  GrpcLbConfig& operator=(const GrpcLbConfig&) = delete;

  GrpcLbConfig(GrpcLbConfig&& other) = delete;
  GrpcLbConfig& operator=(GrpcLbConfig&& other) = delete;

  static const JsonLoaderInterface* JsonLoader(const JsonArgs&) {
    static const auto* loader =
        JsonObjectLoader<GrpcLbConfig>()
            // Note: "childPolicy" field requires custom parsing, so
            // it's handled in JsonPostLoad() instead.
            .OptionalField("serviceName", &GrpcLbConfig::service_name_)
            .Finish();
    return loader;
  }

  void JsonPostLoad(const Json& json, const JsonArgs&,
                    ValidationErrors* errors) {
    ValidationErrors::ScopedField field(errors, ".childPolicy");
    Json child_policy_config_json_tmp;
    const Json* child_policy_config_json;
    auto it = json.object().find("childPolicy");
    if (it == json.object().end()) {
      child_policy_config_json_tmp = Json::FromArray({Json::FromObject({
          {"round_robin", Json::FromObject({})},
      })});
      child_policy_config_json = &child_policy_config_json_tmp;
    } else {
      child_policy_config_json = &it->second;
    }
    auto child_policy_config =
        CoreConfiguration::Get().lb_policy_registry().ParseLoadBalancingConfig(
            *child_policy_config_json);
    if (!child_policy_config.ok()) {
      errors->AddError(child_policy_config.status().message());
      return;
    }
    child_policy_ = std::move(*child_policy_config);
  }

  absl::string_view name() const override { return kGrpclb; }

  RefCountedPtr<LoadBalancingPolicy::Config> child_policy() const {
    return child_policy_;
  }

  const std::string& service_name() const { return service_name_; }

 private:
  RefCountedPtr<LoadBalancingPolicy::Config> child_policy_;
  std::string service_name_;
};

class GrpcLb : public LoadBalancingPolicy {
 public:
  explicit GrpcLb(Args args);

  absl::string_view name() const override { return kGrpclb; }

  absl::Status UpdateLocked(UpdateArgs args) override;
  void ResetBackoffLocked() override;

 private:
  /// Contains a call to the LB server and all the data related to the call.
  class BalancerCallState : public InternallyRefCounted<BalancerCallState> {
   public:
    explicit BalancerCallState(
        RefCountedPtr<LoadBalancingPolicy> parent_grpclb_policy);
    ~BalancerCallState() override;

    // It's the caller's responsibility to ensure that Orphan() is called from
    // inside the combiner.
    void Orphan() override;

    void StartQuery();

    GrpcLbClientStats* client_stats() const { return client_stats_.get(); }

    bool seen_initial_response() const { return seen_initial_response_; }
    bool seen_serverlist() const { return seen_serverlist_; }

   private:
    GrpcLb* grpclb_policy() const {
      return static_cast<GrpcLb*>(grpclb_policy_.get());
    }

    void ScheduleNextClientLoadReportLocked();
    void SendClientLoadReportLocked();

    // EventEngine callbacks
    void MaybeSendClientLoadReportLocked();

    static void ClientLoadReportDone(void* arg, grpc_error_handle error);
    static void OnInitialRequestSent(void* arg, grpc_error_handle error);
    static void OnBalancerMessageReceived(void* arg, grpc_error_handle error);
    static void OnBalancerStatusReceived(void* arg, grpc_error_handle error);

    void ClientLoadReportDoneLocked(grpc_error_handle error);
    void OnInitialRequestSentLocked();
    void OnBalancerMessageReceivedLocked();
    void OnBalancerStatusReceivedLocked(grpc_error_handle error);

    // The owning LB policy.
    RefCountedPtr<LoadBalancingPolicy> grpclb_policy_;

    // The streaming call to the LB server. Always non-NULL.
    grpc_call* lb_call_ = nullptr;

    // recv_initial_metadata
    grpc_metadata_array lb_initial_metadata_recv_;

    // send_message
    grpc_byte_buffer* send_message_payload_ = nullptr;
    grpc_closure lb_on_initial_request_sent_;

    // recv_message
    grpc_byte_buffer* recv_message_payload_ = nullptr;
    grpc_closure lb_on_balancer_message_received_;
    bool seen_initial_response_ = false;
    bool seen_serverlist_ = false;

    // recv_trailing_metadata
    grpc_closure lb_on_balancer_status_received_;
    grpc_metadata_array lb_trailing_metadata_recv_;
    grpc_status_code lb_call_status_;
    grpc_slice lb_call_status_details_;

    // The stats for client-side load reporting associated with this LB call.
    // Created after the first serverlist is received.
    RefCountedPtr<GrpcLbClientStats> client_stats_;
    Duration client_stats_report_interval_;
    absl::optional<EventEngine::TaskHandle> client_load_report_handle_;
    bool last_client_load_report_counters_were_zero_ = false;
    bool client_load_report_is_due_ = false;
    // The closure used for the completion of sending the load report.
    grpc_closure client_load_report_done_closure_;
  };

  class SubchannelWrapper : public DelegatingSubchannel {
   public:
    SubchannelWrapper(RefCountedPtr<SubchannelInterface> subchannel,
                      RefCountedPtr<GrpcLb> lb_policy, std::string lb_token,
                      RefCountedPtr<GrpcLbClientStats> client_stats)
        : DelegatingSubchannel(std::move(subchannel)),
          lb_policy_(std::move(lb_policy)),
          lb_token_(std::move(lb_token)),
          client_stats_(std::move(client_stats)) {}

    void Orphan() override {
      if (!IsWorkSerializerDispatchEnabled()) {
        if (!lb_policy_->shutting_down_) {
          lb_policy_->CacheDeletedSubchannelLocked(wrapped_subchannel());
        }
        return;
      }
      WeakRefCountedPtr<SubchannelWrapper> self = WeakRef();
      lb_policy_->work_serializer()->Run(
          [self = std::move(self)]() {
            if (!self->lb_policy_->shutting_down_) {
              self->lb_policy_->CacheDeletedSubchannelLocked(
                  self->wrapped_subchannel());
            }
          },
          DEBUG_LOCATION);
    }

    const std::string& lb_token() const { return lb_token_; }
    GrpcLbClientStats* client_stats() const { return client_stats_.get(); }

   private:
    RefCountedPtr<GrpcLb> lb_policy_;
    std::string lb_token_;
    RefCountedPtr<GrpcLbClientStats> client_stats_;
  };

  class TokenAndClientStatsArg : public RefCounted<TokenAndClientStatsArg> {
   public:
    TokenAndClientStatsArg(std::string lb_token,
                           RefCountedPtr<GrpcLbClientStats> client_stats)
        : lb_token_(std::move(lb_token)),
          client_stats_(std::move(client_stats)) {}

    static absl::string_view ChannelArgName() {
      return GRPC_ARG_NO_SUBCHANNEL_PREFIX "grpclb_token_and_client_stats";
    }

    static int ChannelArgsCompare(const TokenAndClientStatsArg* a,
                                  const TokenAndClientStatsArg* b) {
      int r = a->lb_token_.compare(b->lb_token_);
      if (r != 0) return r;
      return QsortCompare(a->client_stats_.get(), b->client_stats_.get());
    }

    const std::string& lb_token() const { return lb_token_; }
    RefCountedPtr<GrpcLbClientStats> client_stats() const {
      return client_stats_;
    }

   private:
    std::string lb_token_;
    RefCountedPtr<GrpcLbClientStats> client_stats_;
  };

  class Serverlist : public RefCounted<Serverlist> {
   public:
    // Takes ownership of serverlist.
    explicit Serverlist(std::vector<GrpcLbServer> serverlist)
        : serverlist_(std::move(serverlist)) {}

    bool operator==(const Serverlist& other) const;

    const std::vector<GrpcLbServer>& serverlist() const { return serverlist_; }

    // Returns a text representation suitable for logging.
    std::string AsText() const;

    // Extracts all non-drop entries into an EndpointAddressesIterator.
    std::shared_ptr<EndpointAddressesIterator> GetServerAddressList(
        GrpcLbClientStats* client_stats);

    // Returns true if the serverlist contains at least one drop entry and
    // no backend address entries.
    bool ContainsAllDropEntries() const;

    // Returns the LB token to use for a drop, or null if the call
    // should not be dropped.
    //
    // Note: This is called from the picker, NOT from inside the control
    // plane work_serializer.
    const char* ShouldDrop();

   private:
    class AddressIterator;

    std::vector<GrpcLbServer> serverlist_;

    // Accessed from the picker, so needs synchronization.
    std::atomic<size_t> drop_index_{0};
  };

  class Picker : public SubchannelPicker {
   public:
    Picker(RefCountedPtr<Serverlist> serverlist,
           RefCountedPtr<SubchannelPicker> child_picker,
           RefCountedPtr<GrpcLbClientStats> client_stats)
        : serverlist_(std::move(serverlist)),
          child_picker_(std::move(child_picker)),
          client_stats_(std::move(client_stats)) {}

    PickResult Pick(PickArgs args) override;

   private:
    // A subchannel call tracker that unrefs the GrpcLbClientStats object
    // in the case where the subchannel call is never actually started,
    // since the client load reporting filter will not be able to do it
    // in that case.
    class SubchannelCallTracker : public SubchannelCallTrackerInterface {
     public:
      SubchannelCallTracker(
          RefCountedPtr<GrpcLbClientStats> client_stats,
          std::unique_ptr<SubchannelCallTrackerInterface> original_call_tracker)
          : client_stats_(std::move(client_stats)),
            original_call_tracker_(std::move(original_call_tracker)) {}

      void Start() override {
        if (original_call_tracker_ != nullptr) {
          original_call_tracker_->Start();
        }
        // If we're actually starting the subchannel call, then the
        // client load reporting filter will take ownership of the ref
        // passed down to it via metadata.
        client_stats_.release();
      }

      void Finish(FinishArgs args) override {
        if (original_call_tracker_ != nullptr) {
          original_call_tracker_->Finish(args);
        }
      }

     private:
      RefCountedPtr<GrpcLbClientStats> client_stats_;
      std::unique_ptr<SubchannelCallTrackerInterface> original_call_tracker_;
    };

    // Serverlist to be used for determining drops.
    RefCountedPtr<Serverlist> serverlist_;

    RefCountedPtr<SubchannelPicker> child_picker_;
    RefCountedPtr<GrpcLbClientStats> client_stats_;
  };

  class Helper : public ParentOwningDelegatingChannelControlHelper<GrpcLb> {
   public:
    explicit Helper(RefCountedPtr<GrpcLb> parent)
        : ParentOwningDelegatingChannelControlHelper(std::move(parent)) {}

    RefCountedPtr<SubchannelInterface> CreateSubchannel(
        const grpc_resolved_address& address,
        const ChannelArgs& per_address_args, const ChannelArgs& args) override;
    void UpdateState(grpc_connectivity_state state, const absl::Status& status,
                     RefCountedPtr<SubchannelPicker> picker) override;
    void RequestReresolution() override;
  };

  class StateWatcher : public AsyncConnectivityStateWatcherInterface {
   public:
    explicit StateWatcher(RefCountedPtr<GrpcLb> parent)
        : AsyncConnectivityStateWatcherInterface(parent->work_serializer()),
          parent_(std::move(parent)) {}

    ~StateWatcher() override { parent_.reset(DEBUG_LOCATION, "StateWatcher"); }

   private:
    void OnConnectivityStateChange(grpc_connectivity_state new_state,
                                   const absl::Status& status) override {
      if (parent_->fallback_at_startup_checks_pending_ &&
          new_state == GRPC_CHANNEL_TRANSIENT_FAILURE) {
        // In TRANSIENT_FAILURE.  Cancel the fallback timer and go into
        // fallback mode immediately.
        gpr_log(GPR_INFO,
                "[grpclb %p] balancer channel in state:TRANSIENT_FAILURE (%s); "
                "entering fallback mode",
                parent_.get(), status.ToString().c_str());
        parent_->fallback_at_startup_checks_pending_ = false;
        parent_->channel_control_helper()->GetEventEngine()->Cancel(
            *parent_->lb_fallback_timer_handle_);
        parent_->fallback_mode_ = true;
        parent_->CreateOrUpdateChildPolicyLocked();
        // Cancel the watch, since we don't care about the channel state once we
        // go into fallback mode.
        parent_->CancelBalancerChannelConnectivityWatchLocked();
      }
    }

    RefCountedPtr<GrpcLb> parent_;
  };

  class NullLbTokenEndpointIterator;

  void ShutdownLocked() override;

  // Helper functions used in UpdateLocked().
  absl::Status UpdateBalancerChannelLocked();

  void CancelBalancerChannelConnectivityWatchLocked();

  // Methods for dealing with fallback state.
  void MaybeEnterFallbackModeAfterStartup();
  void OnFallbackTimerLocked();

  // Methods for dealing with the balancer call.
  void StartBalancerCallLocked();
  void StartBalancerCallRetryTimerLocked();
  void OnBalancerCallRetryTimerLocked();

  // Methods for dealing with the child policy.
  ChannelArgs CreateChildPolicyArgsLocked(
      bool is_backend_from_grpclb_load_balancer);
  OrphanablePtr<LoadBalancingPolicy> CreateChildPolicyLocked(
      const ChannelArgs& args);
  void CreateOrUpdateChildPolicyLocked();

  // Subchannel caching.
  void CacheDeletedSubchannelLocked(
      RefCountedPtr<SubchannelInterface> subchannel);
  void StartSubchannelCacheTimerLocked();
  void OnSubchannelCacheTimerLocked();

  // Configurations for the policy.
  RefCountedPtr<GrpcLbConfig> config_;

  // Current channel args from the resolver.
  ChannelArgs args_;

  // Internal state.
  bool shutting_down_ = false;

  // The channel for communicating with the LB server.
  grpc_channel* lb_channel_ = nullptr;
  StateWatcher* watcher_ = nullptr;
  // Response generator to inject address updates into lb_channel_.
  RefCountedPtr<FakeResolverResponseGenerator> response_generator_;
  // Parent channelz node.
  RefCountedPtr<channelz::ChannelNode> parent_channelz_node_;

  // The data associated with the current LB call. It holds a ref to this LB
  // policy. It's initialized every time we query for backends. It's reset to
  // NULL whenever the current LB call is no longer needed (e.g., the LB policy
  // is shutting down, or the LB call has ended). A non-NULL lb_calld_ always
  // contains a non-NULL lb_call_.
  OrphanablePtr<BalancerCallState> lb_calld_;
  // Timeout for the LB call. 0 means no deadline.
  const Duration lb_call_timeout_;
  // Balancer call retry state.
  BackOff lb_call_backoff_;
  absl::optional<EventEngine::TaskHandle> lb_call_retry_timer_handle_;

  // The deserialized response from the balancer. May be nullptr until one
  // such response has arrived.
  RefCountedPtr<Serverlist> serverlist_;

  // Whether we're in fallback mode.
  bool fallback_mode_ = false;
  // The backend addresses from the resolver.
  absl::StatusOr<std::shared_ptr<NullLbTokenEndpointIterator>>
      fallback_backend_addresses_;
  // The last resolution note from our parent.
  // To be passed to child policy when fallback_backend_addresses_ is empty.
  std::string resolution_note_;
  // State for fallback-at-startup checks.
  // Timeout after startup after which we will go into fallback mode if
  // we have not received a serverlist from the balancer.
  const Duration fallback_at_startup_timeout_;
  bool fallback_at_startup_checks_pending_ = false;
  absl::optional<EventEngine::TaskHandle> lb_fallback_timer_handle_;

  // The child policy to use for the backends.
  OrphanablePtr<LoadBalancingPolicy> child_policy_;
  // Child policy in state READY.
  bool child_policy_ready_ = false;

  // Deleted subchannel caching.
  const Duration subchannel_cache_interval_;
  std::map<Timestamp /*deletion time*/,
           std::vector<RefCountedPtr<SubchannelInterface>>>
      cached_subchannels_;
  absl::optional<EventEngine::TaskHandle> subchannel_cache_timer_handle_;
};

//
// GrpcLb::Serverlist::AddressIterator
//

bool IsServerValid(const GrpcLbServer& server, size_t idx, bool log) {
  if (server.drop) return false;
  if (GPR_UNLIKELY(server.port >> 16 != 0)) {
    if (log) {
      gpr_log(GPR_ERROR,
              "Invalid port '%d' at index %" PRIuPTR
              " of serverlist. Ignoring.",
              server.port, idx);
    }
    return false;
  }
  if (GPR_UNLIKELY(server.ip_size != 4 && server.ip_size != 16)) {
    if (log) {
      gpr_log(GPR_ERROR,
              "Expected IP to be 4 or 16 bytes, got %d at index %" PRIuPTR
              " of serverlist. Ignoring",
              server.ip_size, idx);
    }
    return false;
  }
  return true;
}

void ParseServer(const GrpcLbServer& server, grpc_resolved_address* addr) {
  memset(addr, 0, sizeof(*addr));
  if (server.drop) return;
  const uint16_t netorder_port = grpc_htons(static_cast<uint16_t>(server.port));
  // the addresses are given in binary format (a in(6)_addr struct) in
  // server->ip_address.bytes.
  if (server.ip_size == 4) {
    addr->len = static_cast<socklen_t>(sizeof(grpc_sockaddr_in));
    grpc_sockaddr_in* addr4 = reinterpret_cast<grpc_sockaddr_in*>(&addr->addr);
    addr4->sin_family = GRPC_AF_INET;
    memcpy(&addr4->sin_addr, server.ip_addr, server.ip_size);
    addr4->sin_port = netorder_port;
  } else if (server.ip_size == 16) {
    addr->len = static_cast<socklen_t>(sizeof(grpc_sockaddr_in6));
    grpc_sockaddr_in6* addr6 =
        reinterpret_cast<grpc_sockaddr_in6*>(&addr->addr);
    addr6->sin6_family = GRPC_AF_INET6;
    memcpy(&addr6->sin6_addr, server.ip_addr, server.ip_size);
    addr6->sin6_port = netorder_port;
  }
}

class GrpcLb::Serverlist::AddressIterator : public EndpointAddressesIterator {
 public:
  AddressIterator(RefCountedPtr<Serverlist> serverlist,
                  RefCountedPtr<GrpcLbClientStats> client_stats)
      : serverlist_(std::move(serverlist)),
        client_stats_(std::move(client_stats)) {}

  void ForEach(absl::FunctionRef<void(const EndpointAddresses&)> callback)
      const override {
    for (size_t i = 0; i < serverlist_->serverlist_.size(); ++i) {
      const GrpcLbServer& server = serverlist_->serverlist_[i];
      if (!IsServerValid(server, i, false)) continue;
      // Address processing.
      grpc_resolved_address addr;
      ParseServer(server, &addr);
      // LB token processing.
      const size_t lb_token_length = strnlen(
          server.load_balance_token, GPR_ARRAY_SIZE(server.load_balance_token));
      std::string lb_token(server.load_balance_token, lb_token_length);
      if (lb_token.empty()) {
        auto addr_uri = grpc_sockaddr_to_uri(&addr);
        gpr_log(GPR_INFO,
                "Missing LB token for backend address '%s'. The empty token "
                "will be used instead",
                addr_uri.ok() ? addr_uri->c_str()
                              : addr_uri.status().ToString().c_str());
      }
      // Return address with a channel arg containing LB token and stats object.
      callback(EndpointAddresses(
          addr, ChannelArgs().SetObject(MakeRefCounted<TokenAndClientStatsArg>(
                    std::move(lb_token), client_stats_))));
    }
  }

 private:
  RefCountedPtr<Serverlist> serverlist_;
  RefCountedPtr<GrpcLbClientStats> client_stats_;
};

//
// GrpcLb::Serverlist
//

bool GrpcLb::Serverlist::operator==(const Serverlist& other) const {
  return serverlist_ == other.serverlist_;
}

std::string GrpcLb::Serverlist::AsText() const {
  std::vector<std::string> entries;
  for (size_t i = 0; i < serverlist_.size(); ++i) {
    const GrpcLbServer& server = serverlist_[i];
    std::string ipport;
    if (server.drop) {
      ipport = "(drop)";
    } else {
      grpc_resolved_address addr;
      ParseServer(server, &addr);
      auto addr_str = grpc_sockaddr_to_string(&addr, false);
      ipport = addr_str.ok() ? *addr_str : addr_str.status().ToString();
    }
    entries.push_back(absl::StrFormat("  %" PRIuPTR ": %s token=%s\n", i,
                                      ipport, server.load_balance_token));
  }
  return absl::StrJoin(entries, "");
}

// Returns addresses extracted from the serverlist.
std::shared_ptr<EndpointAddressesIterator>
GrpcLb::Serverlist::GetServerAddressList(GrpcLbClientStats* client_stats) {
  RefCountedPtr<GrpcLbClientStats> stats;
  if (client_stats != nullptr) stats = client_stats->Ref();
  return std::make_shared<AddressIterator>(Ref(), std::move(stats));
}

bool GrpcLb::Serverlist::ContainsAllDropEntries() const {
  if (serverlist_.empty()) return false;
  for (const GrpcLbServer& server : serverlist_) {
    if (!server.drop) return false;
  }
  return true;
}

const char* GrpcLb::Serverlist::ShouldDrop() {
  if (serverlist_.empty()) return nullptr;
  size_t index = drop_index_.fetch_add(1, std::memory_order_relaxed);
  GrpcLbServer& server = serverlist_[index % serverlist_.size()];
  return server.drop ? server.load_balance_token : nullptr;
}

//
// GrpcLb::Picker
//

GrpcLb::PickResult GrpcLb::Picker::Pick(PickArgs args) {
  // Check if we should drop the call.
  const char* drop_token =
      serverlist_ == nullptr ? nullptr : serverlist_->ShouldDrop();
  if (drop_token != nullptr) {
    // Update client load reporting stats to indicate the number of
    // dropped calls.  Note that we have to do this here instead of in
    // the client_load_reporting filter, because we do not create a
    // subchannel call (and therefore no client_load_reporting filter)
    // for dropped calls.
    if (client_stats_ != nullptr) {
      client_stats_->AddCallDropped(drop_token);
    }
    return PickResult::Drop(
        absl::UnavailableError("drop directed by grpclb balancer"));
  }
  // Forward pick to child policy.
  PickResult result = child_picker_->Pick(args);
  // If pick succeeded, add LB token to initial metadata.
  auto* complete_pick = absl::get_if<PickResult::Complete>(&result.result);
  if (complete_pick != nullptr) {
    const SubchannelWrapper* subchannel_wrapper =
        static_cast<SubchannelWrapper*>(complete_pick->subchannel.get());
    // Encode client stats object into metadata for use by
    // client_load_reporting filter.
    GrpcLbClientStats* client_stats = subchannel_wrapper->client_stats();
    if (client_stats != nullptr) {
      complete_pick->subchannel_call_tracker =
          std::make_unique<SubchannelCallTracker>(
              client_stats->Ref(),
              std::move(complete_pick->subchannel_call_tracker));
      // The metadata value is a hack: we pretend the pointer points to
      // a string and rely on the client_load_reporting filter to know
      // how to interpret it.
      // NOLINTBEGIN(bugprone-string-constructor)
      args.initial_metadata->Add(
          GrpcLbClientStatsMetadata::key(),
          absl::string_view(reinterpret_cast<const char*>(client_stats), 0));
      // NOLINTEND(bugprone-string-constructor)
      // Update calls-started.
      client_stats->AddCallStarted();
    }
    // Encode the LB token in metadata.
    // Create a new copy on the call arena, since the subchannel list
    // may get refreshed between when we return this pick and when the
    // initial metadata goes out on the wire.
    if (!subchannel_wrapper->lb_token().empty()) {
      char* lb_token = static_cast<char*>(
          args.call_state->Alloc(subchannel_wrapper->lb_token().size() + 1));
      strcpy(lb_token, subchannel_wrapper->lb_token().c_str());
      args.initial_metadata->Add(LbTokenMetadata::key(), lb_token);
    }
    // Unwrap subchannel to pass up to the channel.
    complete_pick->subchannel = subchannel_wrapper->wrapped_subchannel();
  }
  return result;
}

//
// GrpcLb::Helper
//

RefCountedPtr<SubchannelInterface> GrpcLb::Helper::CreateSubchannel(
    const grpc_resolved_address& address, const ChannelArgs& per_address_args,
    const ChannelArgs& args) {
  if (parent()->shutting_down_) return nullptr;
  const auto* arg = per_address_args.GetObject<TokenAndClientStatsArg>();
  if (arg == nullptr) {
    auto addr_str = grpc_sockaddr_to_string(&address, false);
    Crash(
        absl::StrFormat("[grpclb %p] no TokenAndClientStatsArg for address %s",
                        parent(), addr_str.value_or("N/A").c_str()));
  }
  std::string lb_token = arg->lb_token();
  RefCountedPtr<GrpcLbClientStats> client_stats = arg->client_stats();
  return MakeRefCounted<SubchannelWrapper>(
      parent()->channel_control_helper()->CreateSubchannel(
          address, per_address_args, args),
      parent()->Ref(DEBUG_LOCATION, "SubchannelWrapper"), std::move(lb_token),
      std::move(client_stats));
}

void GrpcLb::Helper::UpdateState(grpc_connectivity_state state,
                                 const absl::Status& status,
                                 RefCountedPtr<SubchannelPicker> picker) {
  if (parent()->shutting_down_) return;
  // Record whether child policy reports READY.
  parent()->child_policy_ready_ = state == GRPC_CHANNEL_READY;
  // Enter fallback mode if needed.
  parent()->MaybeEnterFallbackModeAfterStartup();
  // We pass the serverlist to the picker so that it can handle drops.
  // However, we don't want to handle drops in the case where the child
  // policy is reporting a state other than READY (unless we are
  // dropping *all* calls), because we don't want to process drops for picks
  // that yield a QUEUE result; this would result in dropping too many calls,
  // since we will see the queued picks multiple times, and we'd consider each
  // one a separate call for the drop calculation.  So in this case, we pass
  // a null serverlist to the picker, which tells it not to do drops.
  RefCountedPtr<Serverlist> serverlist;
  if (state == GRPC_CHANNEL_READY ||
      (parent()->serverlist_ != nullptr &&
       parent()->serverlist_->ContainsAllDropEntries())) {
    serverlist = parent()->serverlist_;
  }
  RefCountedPtr<GrpcLbClientStats> client_stats;
  if (parent()->lb_calld_ != nullptr &&
      parent()->lb_calld_->client_stats() != nullptr) {
    client_stats = parent()->lb_calld_->client_stats()->Ref();
  }
  if (GRPC_TRACE_FLAG_ENABLED(grpc_lb_glb_trace)) {
    gpr_log(GPR_INFO,
            "[grpclb %p helper %p] state=%s (%s) wrapping child "
            "picker %p (serverlist=%p, client_stats=%p)",
            parent(), this, ConnectivityStateName(state),
            status.ToString().c_str(), picker.get(), serverlist.get(),
            client_stats.get());
  }
  parent()->channel_control_helper()->UpdateState(
      state, status,
      MakeRefCounted<Picker>(std::move(serverlist), std::move(picker),
                             std::move(client_stats)));
}

void GrpcLb::Helper::RequestReresolution() {
  if (parent()->shutting_down_) return;
  // Ignore if we're not in fallback mode, because if we got the backend
  // addresses from the balancer, re-resolving is not going to fix it.
  if (!parent()->fallback_mode_) return;
  parent()->channel_control_helper()->RequestReresolution();
}

//
// GrpcLb::BalancerCallState
//

GrpcLb::BalancerCallState::BalancerCallState(
    RefCountedPtr<LoadBalancingPolicy> parent_grpclb_policy)
    : InternallyRefCounted<BalancerCallState>(
          GRPC_TRACE_FLAG_ENABLED(grpc_lb_glb_trace) ? "BalancerCallState"
                                                     : nullptr),
      grpclb_policy_(std::move(parent_grpclb_policy)) {
  GPR_ASSERT(grpclb_policy_ != nullptr);
  GPR_ASSERT(!grpclb_policy()->shutting_down_);
  // Init the LB call. Note that the LB call will progress every time there's
  // activity in grpclb_policy_->interested_parties(), which is comprised of
  // the polling entities from client_channel.
  GRPC_CLOSURE_INIT(&lb_on_initial_request_sent_, OnInitialRequestSent, this,
                    grpc_schedule_on_exec_ctx);
  GRPC_CLOSURE_INIT(&lb_on_balancer_message_received_,
                    OnBalancerMessageReceived, this, grpc_schedule_on_exec_ctx);
  GRPC_CLOSURE_INIT(&lb_on_balancer_status_received_, OnBalancerStatusReceived,
                    this, grpc_schedule_on_exec_ctx);
  GRPC_CLOSURE_INIT(&client_load_report_done_closure_, ClientLoadReportDone,
                    this, grpc_schedule_on_exec_ctx);
  const Timestamp deadline =
      grpclb_policy()->lb_call_timeout_ == Duration::Zero()
          ? Timestamp::InfFuture()
          : Timestamp::Now() + grpclb_policy()->lb_call_timeout_;
  lb_call_ = grpc_channel_create_pollset_set_call(
      grpclb_policy()->lb_channel_, nullptr, GRPC_PROPAGATE_DEFAULTS,
      grpclb_policy_->interested_parties(),
      Slice::FromStaticString("/grpc.lb.v1.LoadBalancer/BalanceLoad").c_slice(),
      nullptr, deadline, nullptr);
  // Init the LB call request payload.
  upb::Arena arena;
  grpc_slice request_payload_slice = GrpcLbRequestCreate(
      grpclb_policy()->config_->service_name().empty()
          ? grpclb_policy()->channel_control_helper()->GetAuthority()
          : grpclb_policy()->config_->service_name(),
      arena.ptr());
  send_message_payload_ =
      grpc_raw_byte_buffer_create(&request_payload_slice, 1);
  CSliceUnref(request_payload_slice);
  // Init other data associated with the LB call.
  grpc_metadata_array_init(&lb_initial_metadata_recv_);
  grpc_metadata_array_init(&lb_trailing_metadata_recv_);
}

GrpcLb::BalancerCallState::~BalancerCallState() {
  GPR_ASSERT(lb_call_ != nullptr);
  grpc_call_unref(lb_call_);
  grpc_metadata_array_destroy(&lb_initial_metadata_recv_);
  grpc_metadata_array_destroy(&lb_trailing_metadata_recv_);
  grpc_byte_buffer_destroy(send_message_payload_);
  grpc_byte_buffer_destroy(recv_message_payload_);
  CSliceUnref(lb_call_status_details_);
}

void GrpcLb::BalancerCallState::Orphan() {
  GPR_ASSERT(lb_call_ != nullptr);
  // If we are here because grpclb_policy wants to cancel the call,
  // lb_on_balancer_status_received_ will complete the cancellation and clean
  // up. Otherwise, we are here because grpclb_policy has to orphan a failed
  // call, then the following cancellation will be a no-op.
  grpc_call_cancel_internal(lb_call_);
  if (client_load_report_handle_.has_value() &&
      grpclb_policy()->channel_control_helper()->GetEventEngine()->Cancel(
          client_load_report_handle_.value())) {
    Unref(DEBUG_LOCATION, "client_load_report cancelled");
  }
  // Note that the initial ref is hold by lb_on_balancer_status_received_
  // instead of the caller of this function. So the corresponding unref happens
  // in lb_on_balancer_status_received_ instead of here.
}

void GrpcLb::BalancerCallState::StartQuery() {
  GPR_ASSERT(lb_call_ != nullptr);
  if (GRPC_TRACE_FLAG_ENABLED(grpc_lb_glb_trace)) {
    gpr_log(GPR_INFO, "[grpclb %p] lb_calld=%p: Starting LB call %p",
            grpclb_policy_.get(), this, lb_call_);
  }
  // Create the ops.
  grpc_call_error call_error;
  grpc_op ops[3];
  memset(ops, 0, sizeof(ops));
  // Op: send initial metadata.
  grpc_op* op = ops;
  op->op = GRPC_OP_SEND_INITIAL_METADATA;
  op->data.send_initial_metadata.count = 0;
  op->flags = GRPC_INITIAL_METADATA_WAIT_FOR_READY |
              GRPC_INITIAL_METADATA_WAIT_FOR_READY_EXPLICITLY_SET;
  op->reserved = nullptr;
  op++;
  // Op: send request message.
  GPR_ASSERT(send_message_payload_ != nullptr);
  op->op = GRPC_OP_SEND_MESSAGE;
  op->data.send_message.send_message = send_message_payload_;
  op->flags = 0;
  op->reserved = nullptr;
  op++;
  // TODO(roth): We currently track this ref manually.  Once the
  // ClosureRef API is ready, we should pass the RefCountedPtr<> along
  // with the callback.
  auto self = Ref(DEBUG_LOCATION, "on_initial_request_sent");
  self.release();
  call_error = grpc_call_start_batch_and_execute(lb_call_, ops,
                                                 static_cast<size_t>(op - ops),
                                                 &lb_on_initial_request_sent_);
  GPR_ASSERT(GRPC_CALL_OK == call_error);
  // Op: recv initial metadata.
  op = ops;
  op->op = GRPC_OP_RECV_INITIAL_METADATA;
  op->data.recv_initial_metadata.recv_initial_metadata =
      &lb_initial_metadata_recv_;
  op->flags = 0;
  op->reserved = nullptr;
  op++;
  // Op: recv response.
  op->op = GRPC_OP_RECV_MESSAGE;
  op->data.recv_message.recv_message = &recv_message_payload_;
  op->flags = 0;
  op->reserved = nullptr;
  op++;
  // TODO(roth): We currently track this ref manually.  Once the
  // ClosureRef API is ready, we should pass the RefCountedPtr<> along
  // with the callback.
  self = Ref(DEBUG_LOCATION, "on_message_received");
  self.release();
  call_error = grpc_call_start_batch_and_execute(
      lb_call_, ops, static_cast<size_t>(op - ops),
      &lb_on_balancer_message_received_);
  GPR_ASSERT(GRPC_CALL_OK == call_error);
  // Op: recv server status.
  op = ops;
  op->op = GRPC_OP_RECV_STATUS_ON_CLIENT;
  op->data.recv_status_on_client.trailing_metadata =
      &lb_trailing_metadata_recv_;
  op->data.recv_status_on_client.status = &lb_call_status_;
  op->data.recv_status_on_client.status_details = &lb_call_status_details_;
  op->flags = 0;
  op->reserved = nullptr;
  op++;
  // This callback signals the end of the LB call, so it relies on the initial
  // ref instead of a new ref. When it's invoked, it's the initial ref that is
  // unreffed.
  call_error = grpc_call_start_batch_and_execute(
      lb_call_, ops, static_cast<size_t>(op - ops),
      &lb_on_balancer_status_received_);
  GPR_ASSERT(GRPC_CALL_OK == call_error);
}

void GrpcLb::BalancerCallState::ScheduleNextClientLoadReportLocked() {
  client_load_report_handle_ =
      grpclb_policy()->channel_control_helper()->GetEventEngine()->RunAfter(
          client_stats_report_interval_, [this] {
            ApplicationCallbackExecCtx callback_exec_ctx;
            ExecCtx exec_ctx;
            grpclb_policy()->work_serializer()->Run(
                [this] { MaybeSendClientLoadReportLocked(); }, DEBUG_LOCATION);
          });
}

void GrpcLb::BalancerCallState::MaybeSendClientLoadReportLocked() {
  client_load_report_handle_.reset();
  if (this != grpclb_policy()->lb_calld_.get()) {
    Unref(DEBUG_LOCATION, "client_load_report");
    return;
  }
  // If we've already sent the initial request, then we can go ahead and send
  // the load report. Otherwise, we need to wait until the initial request has
  // been sent to send this (see OnInitialRequestSentLocked()).
  if (send_message_payload_ == nullptr) {
    SendClientLoadReportLocked();
  } else {
    client_load_report_is_due_ = true;
  }
}

void GrpcLb::BalancerCallState::SendClientLoadReportLocked() {
  // Construct message payload.
  GPR_ASSERT(send_message_payload_ == nullptr);
  // Get snapshot of stats.
  int64_t num_calls_started;
  int64_t num_calls_finished;
  int64_t num_calls_finished_with_client_failed_to_send;
  int64_t num_calls_finished_known_received;
  std::unique_ptr<GrpcLbClientStats::DroppedCallCounts> drop_token_counts;
  client_stats_->Get(&num_calls_started, &num_calls_finished,
                     &num_calls_finished_with_client_failed_to_send,
                     &num_calls_finished_known_received, &drop_token_counts);
  // Skip client load report if the counters were all zero in the last
  // report and they are still zero in this one.
  if (num_calls_started == 0 && num_calls_finished == 0 &&
      num_calls_finished_with_client_failed_to_send == 0 &&
      num_calls_finished_known_received == 0 &&
      (drop_token_counts == nullptr || drop_token_counts->empty())) {
    if (last_client_load_report_counters_were_zero_) {
      ScheduleNextClientLoadReportLocked();
      return;
    }
    last_client_load_report_counters_were_zero_ = true;
  } else {
    last_client_load_report_counters_were_zero_ = false;
  }
  // Populate load report.
  upb::Arena arena;
  grpc_slice request_payload_slice = GrpcLbLoadReportRequestCreate(
      num_calls_started, num_calls_finished,
      num_calls_finished_with_client_failed_to_send,
      num_calls_finished_known_received, drop_token_counts.get(), arena.ptr());
  send_message_payload_ =
      grpc_raw_byte_buffer_create(&request_payload_slice, 1);
  CSliceUnref(request_payload_slice);
  // Send the report.
  grpc_op op;
  memset(&op, 0, sizeof(op));
  op.op = GRPC_OP_SEND_MESSAGE;
  op.data.send_message.send_message = send_message_payload_;
  grpc_call_error call_error = grpc_call_start_batch_and_execute(
      lb_call_, &op, 1, &client_load_report_done_closure_);
  if (GPR_UNLIKELY(call_error != GRPC_CALL_OK)) {
    gpr_log(GPR_ERROR,
            "[grpclb %p] lb_calld=%p call_error=%d sending client load report",
            grpclb_policy_.get(), this, call_error);
    GPR_ASSERT(GRPC_CALL_OK == call_error);
  }
}

void GrpcLb::BalancerCallState::ClientLoadReportDone(void* arg,
                                                     grpc_error_handle error) {
  BalancerCallState* lb_calld = static_cast<BalancerCallState*>(arg);
  lb_calld->grpclb_policy()->work_serializer()->Run(
      [lb_calld, error]() { lb_calld->ClientLoadReportDoneLocked(error); },
      DEBUG_LOCATION);
}

void GrpcLb::BalancerCallState::ClientLoadReportDoneLocked(
    grpc_error_handle error) {
  grpc_byte_buffer_destroy(send_message_payload_);
  send_message_payload_ = nullptr;
  if (!error.ok() || this != grpclb_policy()->lb_calld_.get()) {
    Unref(DEBUG_LOCATION, "client_load_report");
    return;
  }
  ScheduleNextClientLoadReportLocked();
}

void GrpcLb::BalancerCallState::OnInitialRequestSent(
    void* arg, grpc_error_handle /*error*/) {
  BalancerCallState* lb_calld = static_cast<BalancerCallState*>(arg);
  lb_calld->grpclb_policy()->work_serializer()->Run(
      [lb_calld]() { lb_calld->OnInitialRequestSentLocked(); }, DEBUG_LOCATION);
}

void GrpcLb::BalancerCallState::OnInitialRequestSentLocked() {
  grpc_byte_buffer_destroy(send_message_payload_);
  send_message_payload_ = nullptr;
  // If we attempted to send a client load report before the initial request was
  // sent (and this lb_calld is still in use), send the load report now.
  if (client_load_report_is_due_ && this == grpclb_policy()->lb_calld_.get()) {
    SendClientLoadReportLocked();
    client_load_report_is_due_ = false;
  }
  Unref(DEBUG_LOCATION, "on_initial_request_sent");
}

void GrpcLb::BalancerCallState::OnBalancerMessageReceived(
    void* arg, grpc_error_handle /*error*/) {
  BalancerCallState* lb_calld = static_cast<BalancerCallState*>(arg);
  lb_calld->grpclb_policy()->work_serializer()->Run(
      [lb_calld]() { lb_calld->OnBalancerMessageReceivedLocked(); },
      DEBUG_LOCATION);
}

void GrpcLb::BalancerCallState::OnBalancerMessageReceivedLocked() {
  // Null payload means the LB call was cancelled.
  if (this != grpclb_policy()->lb_calld_.get() ||
      recv_message_payload_ == nullptr) {
    Unref(DEBUG_LOCATION, "on_message_received");
    return;
  }
  grpc_byte_buffer_reader bbr;
  grpc_byte_buffer_reader_init(&bbr, recv_message_payload_);
  grpc_slice response_slice = grpc_byte_buffer_reader_readall(&bbr);
  grpc_byte_buffer_reader_destroy(&bbr);
  grpc_byte_buffer_destroy(recv_message_payload_);
  recv_message_payload_ = nullptr;
  GrpcLbResponse response;
  upb::Arena arena;
  if (!GrpcLbResponseParse(response_slice, arena.ptr(), &response) ||
      (response.type == response.INITIAL && seen_initial_response_)) {
    if (gpr_should_log(GPR_LOG_SEVERITY_ERROR)) {
      char* response_slice_str =
          grpc_dump_slice(response_slice, GPR_DUMP_ASCII | GPR_DUMP_HEX);
      gpr_log(GPR_ERROR,
              "[grpclb %p] lb_calld=%p: Invalid LB response received: '%s'. "
              "Ignoring.",
              grpclb_policy(), this, response_slice_str);
      gpr_free(response_slice_str);
    }
  } else {
    switch (response.type) {
      case response.INITIAL: {
        if (response.client_stats_report_interval != Duration::Zero()) {
          client_stats_report_interval_ = std::max(
              Duration::Seconds(1), response.client_stats_report_interval);
          if (GRPC_TRACE_FLAG_ENABLED(grpc_lb_glb_trace)) {
            gpr_log(GPR_INFO,
                    "[grpclb %p] lb_calld=%p: Received initial LB response "
                    "message; client load reporting interval = %" PRId64
                    " milliseconds",
                    grpclb_policy(), this,
                    client_stats_report_interval_.millis());
          }
        } else if (GRPC_TRACE_FLAG_ENABLED(grpc_lb_glb_trace)) {
          gpr_log(GPR_INFO,
                  "[grpclb %p] lb_calld=%p: Received initial LB response "
                  "message; client load reporting NOT enabled",
                  grpclb_policy(), this);
        }
        seen_initial_response_ = true;
        break;
      }
      case response.SERVERLIST: {
        GPR_ASSERT(lb_call_ != nullptr);
        auto serverlist_wrapper =
            MakeRefCounted<Serverlist>(std::move(response.serverlist));
        if (GRPC_TRACE_FLAG_ENABLED(grpc_lb_glb_trace)) {
          gpr_log(GPR_INFO,
                  "[grpclb %p] lb_calld=%p: Serverlist with %" PRIuPTR
                  " servers received:\n%s",
                  grpclb_policy(), this,
                  serverlist_wrapper->serverlist().size(),
                  serverlist_wrapper->AsText().c_str());
        }
        seen_serverlist_ = true;
        // Start sending client load report only after we start using the
        // serverlist returned from the current LB call.
        if (client_stats_report_interval_ > Duration::Zero() &&
            client_stats_ == nullptr) {
          client_stats_ = MakeRefCounted<GrpcLbClientStats>();
          // Ref held by callback.
          Ref(DEBUG_LOCATION, "client_load_report").release();
          ScheduleNextClientLoadReportLocked();
        }
        // Check if the serverlist differs from the previous one.
        if (grpclb_policy()->serverlist_ != nullptr &&
            *grpclb_policy()->serverlist_ == *serverlist_wrapper) {
          if (GRPC_TRACE_FLAG_ENABLED(grpc_lb_glb_trace)) {
            gpr_log(GPR_INFO,
                    "[grpclb %p] lb_calld=%p: Incoming server list identical "
                    "to current, ignoring.",
                    grpclb_policy(), this);
          }
        } else {  // New serverlist.
          // Dispose of the fallback.
          // TODO(roth): Ideally, we should stay in fallback mode until we
          // know that we can reach at least one of the backends in the new
          // serverlist.  Unfortunately, we can't do that, since we need to
          // send the new addresses to the child policy in order to determine
          // if they are reachable, and if we don't exit fallback mode now,
          // CreateOrUpdateChildPolicyLocked() will use the fallback
          // addresses instead of the addresses from the new serverlist.
          // However, if we can't reach any of the servers in the new
          // serverlist, then the child policy will never switch away from
          // the fallback addresses, but the grpclb policy will still think
          // that we're not in fallback mode, which means that we won't send
          // updates to the child policy when the fallback addresses are
          // updated by the resolver.  This is sub-optimal, but the only way
          // to fix it is to maintain a completely separate child policy for
          // fallback mode, and that's more work than we want to put into
          // the grpclb implementation at this point, since we're deprecating
          // it in favor of the xds policy.  We will implement this the
          // right way in the xds policy instead.
          if (grpclb_policy()->fallback_mode_) {
            gpr_log(GPR_INFO,
                    "[grpclb %p] Received response from balancer; exiting "
                    "fallback mode",
                    grpclb_policy());
            grpclb_policy()->fallback_mode_ = false;
          }
          if (grpclb_policy()->fallback_at_startup_checks_pending_) {
            grpclb_policy()->fallback_at_startup_checks_pending_ = false;
            grpclb_policy()->channel_control_helper()->GetEventEngine()->Cancel(
                *grpclb_policy()->lb_fallback_timer_handle_);
            grpclb_policy()->CancelBalancerChannelConnectivityWatchLocked();
          }
          // Update the serverlist in the GrpcLb instance. This serverlist
          // instance will be destroyed either upon the next update or when the
          // GrpcLb instance is destroyed.
          grpclb_policy()->serverlist_ = std::move(serverlist_wrapper);
          grpclb_policy()->CreateOrUpdateChildPolicyLocked();
        }
        break;
      }
      case response.FALLBACK: {
        if (!grpclb_policy()->fallback_mode_) {
          gpr_log(GPR_INFO,
                  "[grpclb %p] Entering fallback mode as requested by balancer",
                  grpclb_policy());
          if (grpclb_policy()->fallback_at_startup_checks_pending_) {
            grpclb_policy()->fallback_at_startup_checks_pending_ = false;
            grpclb_policy()->channel_control_helper()->GetEventEngine()->Cancel(
                *grpclb_policy()->lb_fallback_timer_handle_);
            grpclb_policy()->CancelBalancerChannelConnectivityWatchLocked();
          }
          grpclb_policy()->fallback_mode_ = true;
          grpclb_policy()->CreateOrUpdateChildPolicyLocked();
          // Reset serverlist, so that if the balancer exits fallback
          // mode by sending the same serverlist we were previously
          // using, we don't incorrectly ignore it as a duplicate.
          grpclb_policy()->serverlist_.reset();
        }
        break;
      }
    }
  }
  CSliceUnref(response_slice);
  if (!grpclb_policy()->shutting_down_) {
    // Keep listening for serverlist updates.
    grpc_op op;
    memset(&op, 0, sizeof(op));
    op.op = GRPC_OP_RECV_MESSAGE;
    op.data.recv_message.recv_message = &recv_message_payload_;
    op.flags = 0;
    op.reserved = nullptr;
    // Reuse the "OnBalancerMessageReceivedLocked" ref taken in StartQuery().
    const grpc_call_error call_error = grpc_call_start_batch_and_execute(
        lb_call_, &op, 1, &lb_on_balancer_message_received_);
    GPR_ASSERT(GRPC_CALL_OK == call_error);
  } else {
    Unref(DEBUG_LOCATION, "on_message_received+grpclb_shutdown");
  }
}

void GrpcLb::BalancerCallState::OnBalancerStatusReceived(
    void* arg, grpc_error_handle error) {
  BalancerCallState* lb_calld = static_cast<BalancerCallState*>(arg);
  lb_calld->grpclb_policy()->work_serializer()->Run(
      [lb_calld, error]() { lb_calld->OnBalancerStatusReceivedLocked(error); },
      DEBUG_LOCATION);
}

void GrpcLb::BalancerCallState::OnBalancerStatusReceivedLocked(
    grpc_error_handle error) {
  GPR_ASSERT(lb_call_ != nullptr);
  if (GRPC_TRACE_FLAG_ENABLED(grpc_lb_glb_trace)) {
    char* status_details = grpc_slice_to_c_string(lb_call_status_details_);
    gpr_log(GPR_INFO,
            "[grpclb %p] lb_calld=%p: Status from LB server received. "
            "Status = %d, details = '%s', (lb_call: %p), error '%s'",
            grpclb_policy(), this, lb_call_status_, status_details, lb_call_,
            StatusToString(error).c_str());
    gpr_free(status_details);
  }
  // If this lb_calld is still in use, this call ended because of a failure so
  // we want to retry connecting. Otherwise, we have deliberately ended this
  // call and no further action is required.
  if (this == grpclb_policy()->lb_calld_.get()) {
    // If the fallback-at-startup checks are pending, go into fallback mode
    // immediately.  This short-circuits the timeout for the fallback-at-startup
    // case.
    grpclb_policy()->lb_calld_.reset();
    if (grpclb_policy()->fallback_at_startup_checks_pending_) {
      GPR_ASSERT(!seen_serverlist_);
      gpr_log(GPR_INFO,
              "[grpclb %p] Balancer call finished without receiving "
              "serverlist; entering fallback mode",
              grpclb_policy());
      grpclb_policy()->fallback_at_startup_checks_pending_ = false;
      grpclb_policy()->channel_control_helper()->GetEventEngine()->Cancel(
          *grpclb_policy()->lb_fallback_timer_handle_);
      grpclb_policy()->CancelBalancerChannelConnectivityWatchLocked();
      grpclb_policy()->fallback_mode_ = true;
      grpclb_policy()->CreateOrUpdateChildPolicyLocked();
    } else {
      // This handles the fallback-after-startup case.
      grpclb_policy()->MaybeEnterFallbackModeAfterStartup();
    }
    GPR_ASSERT(!grpclb_policy()->shutting_down_);
    grpclb_policy()->channel_control_helper()->RequestReresolution();
    if (seen_initial_response_) {
      // If we lose connection to the LB server, reset the backoff and restart
      // the LB call immediately.
      grpclb_policy()->lb_call_backoff_.Reset();
      grpclb_policy()->StartBalancerCallLocked();
    } else {
      // If this LB call fails establishing any connection to the LB server,
      // retry later.
      grpclb_policy()->StartBalancerCallRetryTimerLocked();
    }
  }
  Unref(DEBUG_LOCATION, "lb_call_ended");
}

//
// helper code for creating balancer channel
//

EndpointAddressesList ExtractBalancerAddresses(const ChannelArgs& args) {
  const EndpointAddressesList* endpoints =
      FindGrpclbBalancerAddressesInChannelArgs(args);
  if (endpoints != nullptr) return *endpoints;
  return EndpointAddressesList();
}

// Returns the channel args for the LB channel, used to create a bidirectional
// stream for the reception of load balancing updates.
//
// Inputs:
//   - \a response_generator: in order to propagate updates from the resolver
//   above the grpclb policy.
//   - \a args: other args inherited from the grpclb policy.
ChannelArgs BuildBalancerChannelArgs(
    FakeResolverResponseGenerator* response_generator,
    const ChannelArgs& args) {
  ChannelArgs grpclb_channel_args;
  const grpc_channel_args* lb_channel_specific_args =
      args.GetPointer<grpc_channel_args>(
          GRPC_ARG_EXPERIMENTAL_GRPCLB_CHANNEL_ARGS);
  if (lb_channel_specific_args != nullptr) {
    grpclb_channel_args = ChannelArgs::FromC(lb_channel_specific_args);
  } else {
    // Set grpclb_channel_args based on the parent channel's channel args.
    grpclb_channel_args =
        args
            // LB policy name, since we want to use the default (pick_first) in
            // the LB channel.
            .Remove(GRPC_ARG_LB_POLICY_NAME)
            // Strip out the service config, since we don't want the LB policy
            // config specified for the parent channel to affect the LB channel.
            .Remove(GRPC_ARG_SERVICE_CONFIG)
            // The fake resolver response generator, because we are replacing it
            // with the one from the grpclb policy, used to propagate updates to
            // the LB channel.
            .Remove(GRPC_ARG_FAKE_RESOLVER_RESPONSE_GENERATOR)
            // The LB channel should use the authority indicated by the target
            // authority table (see \a ModifyGrpclbBalancerChannelArgs),
            // as opposed to the authority from the parent channel.
            .Remove(GRPC_ARG_DEFAULT_AUTHORITY)
            // Just as for \a GRPC_ARG_DEFAULT_AUTHORITY, the LB channel should
            // be treated as a stand-alone channel and not inherit this argument
            // from the args of the parent channel.
            .Remove(GRPC_SSL_TARGET_NAME_OVERRIDE_ARG)
            // Don't want to pass down channelz node from parent; the balancer
            // channel will get its own.
            .Remove(GRPC_ARG_CHANNELZ_CHANNEL_NODE)
            // Remove the channel args for channel credentials and replace it
            // with a version that does not contain call credentials. The
            // loadbalancer is not necessarily trusted to handle bearer token
            // credentials.
            .Remove(GRPC_ARG_CHANNEL_CREDENTIALS);
  }
  return grpclb_channel_args
      // A channel arg indicating the target is a grpclb load balancer.
      .Set(GRPC_ARG_ADDRESS_IS_GRPCLB_LOAD_BALANCER, 1)
      // Tells channelz that this is an internal channel.
      .Set(GRPC_ARG_CHANNELZ_IS_INTERNAL_CHANNEL, 1)
      // The fake resolver response generator, which we use to inject
      // address updates into the LB channel.
      .SetObject(response_generator->Ref());
}

//
// ctor and dtor
//

GrpcLb::GrpcLb(Args args)
    : LoadBalancingPolicy(std::move(args)),
      response_generator_(MakeRefCounted<FakeResolverResponseGenerator>()),
      lb_call_timeout_(std::max(
          Duration::Zero(),
          channel_args()
              .GetDurationFromIntMillis(GRPC_ARG_GRPCLB_CALL_TIMEOUT_MS)
              .value_or(Duration::Zero()))),
      lb_call_backoff_(
          BackOff::Options()
              .set_initial_backoff(Duration::Seconds(
                  GRPC_GRPCLB_INITIAL_CONNECT_BACKOFF_SECONDS))
              .set_multiplier(GRPC_GRPCLB_RECONNECT_BACKOFF_MULTIPLIER)
              .set_jitter(GRPC_GRPCLB_RECONNECT_JITTER)
              .set_max_backoff(Duration::Seconds(
                  GRPC_GRPCLB_RECONNECT_MAX_BACKOFF_SECONDS))),
      fallback_at_startup_timeout_(std::max(
          Duration::Zero(),
          channel_args()
              .GetDurationFromIntMillis(GRPC_ARG_GRPCLB_FALLBACK_TIMEOUT_MS)
              .value_or(Duration::Milliseconds(
                  GRPC_GRPCLB_DEFAULT_FALLBACK_TIMEOUT_MS)))),
      subchannel_cache_interval_(std::max(
          Duration::Zero(),
          channel_args()
              .GetDurationFromIntMillis(
                  GRPC_ARG_GRPCLB_SUBCHANNEL_CACHE_INTERVAL_MS)
              .value_or(Duration::Milliseconds(
                  GRPC_GRPCLB_DEFAULT_SUBCHANNEL_DELETION_DELAY_MS)))) {
  if (GRPC_TRACE_FLAG_ENABLED(grpc_lb_glb_trace)) {
    gpr_log(GPR_INFO,
            "[grpclb %p] Will use '%s' as the server name for LB request.",
            this,
            std::string(channel_control_helper()->GetAuthority()).c_str());
  }
}

void GrpcLb::ShutdownLocked() {
  shutting_down_ = true;
  lb_calld_.reset();
  if (subchannel_cache_timer_handle_.has_value()) {
    channel_control_helper()->GetEventEngine()->Cancel(
        *subchannel_cache_timer_handle_);
    subchannel_cache_timer_handle_.reset();
  }
  cached_subchannels_.clear();
  if (lb_call_retry_timer_handle_.has_value()) {
    channel_control_helper()->GetEventEngine()->Cancel(
        *lb_call_retry_timer_handle_);
  }
  if (fallback_at_startup_checks_pending_) {
    fallback_at_startup_checks_pending_ = false;
    channel_control_helper()->GetEventEngine()->Cancel(
        *lb_fallback_timer_handle_);
    CancelBalancerChannelConnectivityWatchLocked();
  }
  if (child_policy_ != nullptr) {
    grpc_pollset_set_del_pollset_set(child_policy_->interested_parties(),
                                     interested_parties());
    child_policy_.reset();
  }
  // We destroy the LB channel here instead of in our destructor because
  // destroying the channel triggers a last callback to
  // OnBalancerChannelConnectivityChangedLocked(), and we need to be
  // alive when that callback is invoked.
  if (lb_channel_ != nullptr) {
    if (parent_channelz_node_ != nullptr) {
      channelz::ChannelNode* child_channelz_node =
          grpc_channel_get_channelz_node(lb_channel_);
      GPR_ASSERT(child_channelz_node != nullptr);
      parent_channelz_node_->RemoveChildChannel(child_channelz_node->uuid());
    }
    grpc_channel_destroy_internal(lb_channel_);
    lb_channel_ = nullptr;
  }
}

//
// public methods
//

void GrpcLb::ResetBackoffLocked() {
  if (lb_channel_ != nullptr) {
    grpc_channel_reset_connect_backoff(lb_channel_);
  }
  if (child_policy_ != nullptr) {
    child_policy_->ResetBackoffLocked();
  }
}

// Endpoint iterator wrapper to add null LB token attribute.
class GrpcLb::NullLbTokenEndpointIterator : public EndpointAddressesIterator {
 public:
  explicit NullLbTokenEndpointIterator(
      std::shared_ptr<EndpointAddressesIterator> parent_it)
      : parent_it_(std::move(parent_it)) {}

  void ForEach(absl::FunctionRef<void(const EndpointAddresses&)> callback)
      const override {
    parent_it_->ForEach([&](const EndpointAddresses& endpoint) {
      callback(EndpointAddresses(endpoint.addresses(),
                                 endpoint.args().SetObject(empty_token_)));
    });
  }

 private:
  std::shared_ptr<EndpointAddressesIterator> parent_it_;
  RefCountedPtr<TokenAndClientStatsArg> empty_token_ =
      MakeRefCounted<TokenAndClientStatsArg>("", nullptr);
};

absl::Status GrpcLb::UpdateLocked(UpdateArgs args) {
  if (GRPC_TRACE_FLAG_ENABLED(grpc_lb_glb_trace)) {
    gpr_log(GPR_INFO, "[grpclb %p] received update", this);
  }
  const bool is_initial_update = lb_channel_ == nullptr;
  config_ = args.config;
  GPR_ASSERT(config_ != nullptr);
  args_ = std::move(args.args);
  // Update fallback address list.
<<<<<<< HEAD
  if (!args.addresses.ok()) {
    fallback_backend_addresses_ = args.addresses.status();
  } else {
    fallback_backend_addresses_ = std::make_shared<NullLbTokenEndpointIterator>(
        std::move(*args.addresses));
=======
  fallback_backend_addresses_ = std::move(args.addresses);
  if (fallback_backend_addresses_.ok()) {
    // Add null LB token attributes.
    for (EndpointAddresses& endpoint : *fallback_backend_addresses_) {
      endpoint = EndpointAddresses(
          endpoint.addresses(),
          endpoint.args().SetObject(
              MakeRefCounted<TokenAndClientStatsArg>("", nullptr)));
      if (GRPC_TRACE_FLAG_ENABLED(grpc_lb_glb_trace)) {
        gpr_log(GPR_INFO, "[grpclb %p] fallback address: %s", this,
                endpoint.ToString().c_str());
      }
    }
>>>>>>> c5c46a16
  }
  resolution_note_ = std::move(args.resolution_note);
  // Update balancer channel.
  absl::Status status = UpdateBalancerChannelLocked();
  // Update the existing child policy, if any.
  if (child_policy_ != nullptr) CreateOrUpdateChildPolicyLocked();
  // If this is the initial update, start the fallback-at-startup checks
  // and the balancer call.
  if (is_initial_update) {
    fallback_at_startup_checks_pending_ = true;
    // Start timer.
    lb_fallback_timer_handle_ =
        channel_control_helper()->GetEventEngine()->RunAfter(
            fallback_at_startup_timeout_,
            [self = static_cast<RefCountedPtr<GrpcLb>>(
                 Ref(DEBUG_LOCATION, "on_fallback_timer"))]() mutable {
              ApplicationCallbackExecCtx callback_exec_ctx;
              ExecCtx exec_ctx;
              auto self_ptr = self.get();
              self_ptr->work_serializer()->Run(
                  [self = std::move(self)]() { self->OnFallbackTimerLocked(); },
                  DEBUG_LOCATION);
            });
    // Start watching the channel's connectivity state.  If the channel
    // goes into state TRANSIENT_FAILURE before the timer fires, we go into
    // fallback mode even if the fallback timeout has not elapsed.
    ClientChannel* client_channel =
        ClientChannel::GetFromChannel(Channel::FromC(lb_channel_));
    GPR_ASSERT(client_channel != nullptr);
    // Ref held by callback.
    watcher_ = new StateWatcher(Ref(DEBUG_LOCATION, "StateWatcher"));
    client_channel->AddConnectivityWatcher(
        GRPC_CHANNEL_IDLE,
        OrphanablePtr<AsyncConnectivityStateWatcherInterface>(watcher_));
    // Start balancer call.
    StartBalancerCallLocked();
  }
  return status;
}

//
// helpers for UpdateLocked()
//

absl::Status GrpcLb::UpdateBalancerChannelLocked() {
  // Get balancer addresses.
  EndpointAddressesList balancer_addresses = ExtractBalancerAddresses(args_);
  if (GRPC_TRACE_FLAG_ENABLED(grpc_lb_glb_trace)) {
    for (const auto& endpoint : balancer_addresses) {
      gpr_log(GPR_INFO, "[grpclb %p] balancer address: %s", this,
              endpoint.ToString().c_str());
    }
  }
  absl::Status status;
  if (balancer_addresses.empty()) {
    status = absl::UnavailableError("balancer address list must be non-empty");
  }
  // Create channel credentials that do not contain call credentials.
  auto channel_credentials = channel_control_helper()->GetChannelCredentials();
  // Construct args for balancer channel.
  ChannelArgs lb_channel_args =
      BuildBalancerChannelArgs(response_generator_.get(), args_);
  // Create balancer channel if needed.
  if (lb_channel_ == nullptr) {
    std::string uri_str =
        absl::StrCat("fake:///", channel_control_helper()->GetAuthority());
    lb_channel_ =
        grpc_channel_create(uri_str.c_str(), channel_credentials.get(),
                            lb_channel_args.ToC().get());
    GPR_ASSERT(lb_channel_ != nullptr);
    // Set up channelz linkage.
    channelz::ChannelNode* child_channelz_node =
        grpc_channel_get_channelz_node(lb_channel_);
    channelz::ChannelNode* parent_channelz_node =
        args_.GetObject<channelz::ChannelNode>();
    if (child_channelz_node != nullptr && parent_channelz_node != nullptr) {
      parent_channelz_node->AddChildChannel(child_channelz_node->uuid());
      parent_channelz_node_ = parent_channelz_node->Ref();
    }
  }
  // Propagate updates to the LB channel (pick_first) through the fake
  // resolver.
  Resolver::Result result;
  result.addresses = std::move(balancer_addresses);
  // Pass channel creds via channel args, since the fake resolver won't
  // do this automatically.
  result.args = lb_channel_args.SetObject(std::move(channel_credentials));
  response_generator_->SetResponseAsync(std::move(result));
  // Return status.
  return status;
}

void GrpcLb::CancelBalancerChannelConnectivityWatchLocked() {
  ClientChannel* client_channel =
      ClientChannel::GetFromChannel(Channel::FromC(lb_channel_));
  GPR_ASSERT(client_channel != nullptr);
  client_channel->RemoveConnectivityWatcher(watcher_);
}

//
// code for balancer channel and call
//

void GrpcLb::StartBalancerCallLocked() {
  GPR_ASSERT(lb_channel_ != nullptr);
  if (shutting_down_) return;
  // Init the LB call data.
  GPR_ASSERT(lb_calld_ == nullptr);
  lb_calld_ = MakeOrphanable<BalancerCallState>(Ref());
  if (GRPC_TRACE_FLAG_ENABLED(grpc_lb_glb_trace)) {
    gpr_log(GPR_INFO,
            "[grpclb %p] Query for backends (lb_channel: %p, lb_calld: %p)",
            this, lb_channel_, lb_calld_.get());
  }
  lb_calld_->StartQuery();
}

void GrpcLb::StartBalancerCallRetryTimerLocked() {
  Duration timeout = lb_call_backoff_.NextAttemptTime() - Timestamp::Now();
  if (GRPC_TRACE_FLAG_ENABLED(grpc_lb_glb_trace)) {
    gpr_log(GPR_INFO, "[grpclb %p] Connection to LB server lost...", this);
    if (timeout > Duration::Zero()) {
      gpr_log(GPR_INFO, "[grpclb %p] ... retry_timer_active in %" PRId64 "ms.",
              this, timeout.millis());
    } else {
      gpr_log(GPR_INFO, "[grpclb %p] ... retry_timer_active immediately.",
              this);
    }
  }
  lb_call_retry_timer_handle_ =
      channel_control_helper()->GetEventEngine()->RunAfter(
          timeout,
          [self = static_cast<RefCountedPtr<GrpcLb>>(
               Ref(DEBUG_LOCATION, "on_balancer_call_retry_timer"))]() mutable {
            ApplicationCallbackExecCtx callback_exec_ctx;
            ExecCtx exec_ctx;
            auto self_ptr = self.get();
            self_ptr->work_serializer()->Run(
                [self = std::move(self)]() {
                  self->OnBalancerCallRetryTimerLocked();
                },
                DEBUG_LOCATION);
          });
}

void GrpcLb::OnBalancerCallRetryTimerLocked() {
  lb_call_retry_timer_handle_.reset();
  if (!shutting_down_ && lb_calld_ == nullptr) {
    if (GRPC_TRACE_FLAG_ENABLED(grpc_lb_glb_trace)) {
      gpr_log(GPR_INFO, "[grpclb %p] Restarting call to LB server", this);
    }
    StartBalancerCallLocked();
  }
}

//
// code for handling fallback mode
//

void GrpcLb::MaybeEnterFallbackModeAfterStartup() {
  // Enter fallback mode if all of the following are true:
  // - We are not currently in fallback mode.
  // - We are not currently waiting for the initial fallback timeout.
  // - We are not currently in contact with the balancer.
  // - The child policy is not in state READY.
  if (!fallback_mode_ && !fallback_at_startup_checks_pending_ &&
      (lb_calld_ == nullptr || !lb_calld_->seen_serverlist()) &&
      !child_policy_ready_) {
    gpr_log(GPR_INFO,
            "[grpclb %p] lost contact with balancer and backends from "
            "most recent serverlist; entering fallback mode",
            this);
    fallback_mode_ = true;
    CreateOrUpdateChildPolicyLocked();
  }
}

void GrpcLb::OnFallbackTimerLocked() {
  // If we receive a serverlist after the timer fires but before this callback
  // actually runs, don't fall back.
  if (fallback_at_startup_checks_pending_ && !shutting_down_) {
    gpr_log(GPR_INFO,
            "[grpclb %p] No response from balancer after fallback timeout; "
            "entering fallback mode",
            this);
    fallback_at_startup_checks_pending_ = false;
    CancelBalancerChannelConnectivityWatchLocked();
    fallback_mode_ = true;
    CreateOrUpdateChildPolicyLocked();
  }
}

//
// code for interacting with the child policy
//

ChannelArgs GrpcLb::CreateChildPolicyArgsLocked(
    bool is_backend_from_grpclb_load_balancer) {
  ChannelArgs r =
      args_
          .Set(GRPC_ARG_ADDRESS_IS_BACKEND_FROM_GRPCLB_LOAD_BALANCER,
               is_backend_from_grpclb_load_balancer)
          .Set(GRPC_ARG_GRPCLB_ENABLE_LOAD_REPORTING_FILTER, 1);
  if (is_backend_from_grpclb_load_balancer) {
    r = r.Set(GRPC_ARG_INHIBIT_HEALTH_CHECKING, 1);
  }
  return r;
}

OrphanablePtr<LoadBalancingPolicy> GrpcLb::CreateChildPolicyLocked(
    const ChannelArgs& args) {
  LoadBalancingPolicy::Args lb_policy_args;
  lb_policy_args.work_serializer = work_serializer();
  lb_policy_args.args = args;
  lb_policy_args.channel_control_helper =
      std::make_unique<Helper>(Ref(DEBUG_LOCATION, "Helper"));
  OrphanablePtr<LoadBalancingPolicy> lb_policy =
      MakeOrphanable<ChildPolicyHandler>(std::move(lb_policy_args),
                                         &grpc_lb_glb_trace);
  if (GRPC_TRACE_FLAG_ENABLED(grpc_lb_glb_trace)) {
    gpr_log(GPR_INFO, "[grpclb %p] Created new child policy handler (%p)", this,
            lb_policy.get());
  }
  // Add the gRPC LB's interested_parties pollset_set to that of the newly
  // created child policy. This will make the child policy progress upon
  // activity on gRPC LB, which in turn is tied to the application's call.
  grpc_pollset_set_add_pollset_set(lb_policy->interested_parties(),
                                   interested_parties());
  return lb_policy;
}

bool EndpointIteratorIsEmpty(const EndpointAddressesIterator& endpoints) {
  bool empty = true;
  endpoints.ForEach([&](const EndpointAddresses&) { empty = false; });
  return empty;
}

void GrpcLb::CreateOrUpdateChildPolicyLocked() {
  if (shutting_down_) return;
  // Construct update args.
  UpdateArgs update_args;
  bool is_backend_from_grpclb_load_balancer = false;
  if (fallback_mode_) {
    // If CreateOrUpdateChildPolicyLocked() is invoked when we haven't
    // received any serverlist from the balancer, we use the fallback
    // backends returned by the resolver. Note that the fallback backend
    // list may be empty, in which case the new child policy will fail the
    // picks.
    update_args.addresses = fallback_backend_addresses_;
    if (fallback_backend_addresses_.ok() &&
        EndpointIteratorIsEmpty(**fallback_backend_addresses_)) {
      update_args.resolution_note = absl::StrCat(
          "grpclb in fallback mode without any fallback addresses: ",
          resolution_note_);
    }
  } else {
    update_args.addresses = serverlist_->GetServerAddressList(
        lb_calld_ == nullptr ? nullptr : lb_calld_->client_stats());
    is_backend_from_grpclb_load_balancer = true;
    if (update_args.addresses.ok() &&
        EndpointIteratorIsEmpty(**update_args.addresses)) {
      update_args.resolution_note = "empty serverlist from grpclb balancer";
    }
  }
  update_args.args =
      CreateChildPolicyArgsLocked(is_backend_from_grpclb_load_balancer);
  GPR_ASSERT(update_args.args != ChannelArgs());
  update_args.config = config_->child_policy();
  // Create child policy if needed.
  if (child_policy_ == nullptr) {
    child_policy_ = CreateChildPolicyLocked(update_args.args);
  }
  // Update the policy.
  if (GRPC_TRACE_FLAG_ENABLED(grpc_lb_glb_trace)) {
    gpr_log(GPR_INFO, "[grpclb %p] Updating child policy handler %p", this,
            child_policy_.get());
  }
  // TODO(roth): If we're in fallback mode and the child policy rejects the
  // update, we should propagate that failure back to the resolver somehow.
  (void)child_policy_->UpdateLocked(std::move(update_args));
}

//
// subchannel caching
//

void GrpcLb::CacheDeletedSubchannelLocked(
    RefCountedPtr<SubchannelInterface> subchannel) {
  Timestamp deletion_time = Timestamp::Now() + subchannel_cache_interval_;
  cached_subchannels_[deletion_time].push_back(std::move(subchannel));
  if (!subchannel_cache_timer_handle_.has_value()) {
    StartSubchannelCacheTimerLocked();
  }
}

void GrpcLb::StartSubchannelCacheTimerLocked() {
  GPR_ASSERT(!cached_subchannels_.empty());
  subchannel_cache_timer_handle_ =
      channel_control_helper()->GetEventEngine()->RunAfter(
          cached_subchannels_.begin()->first - Timestamp::Now(),
          [self = static_cast<RefCountedPtr<GrpcLb>>(
               Ref(DEBUG_LOCATION, "OnSubchannelCacheTimer"))]() mutable {
            ApplicationCallbackExecCtx callback_exec_ctx;
            ExecCtx exec_ctx;
            auto* self_ptr = self.get();
            self_ptr->work_serializer()->Run(
                [self = std::move(self)]() mutable {
                  self->OnSubchannelCacheTimerLocked();
                },
                DEBUG_LOCATION);
          });
}

void GrpcLb::OnSubchannelCacheTimerLocked() {
  if (subchannel_cache_timer_handle_.has_value()) {
    subchannel_cache_timer_handle_.reset();
    auto it = cached_subchannels_.begin();
    if (it != cached_subchannels_.end()) {
      if (GRPC_TRACE_FLAG_ENABLED(grpc_lb_glb_trace)) {
        gpr_log(GPR_INFO,
                "[grpclb %p] removing %" PRIuPTR " subchannels from cache",
                this, it->second.size());
      }
      cached_subchannels_.erase(it);
    }
    if (!cached_subchannels_.empty()) {
      StartSubchannelCacheTimerLocked();
      return;
    }
  }
}

//
// factory
//

class GrpcLbFactory : public LoadBalancingPolicyFactory {
 public:
  OrphanablePtr<LoadBalancingPolicy> CreateLoadBalancingPolicy(
      LoadBalancingPolicy::Args args) const override {
    return MakeOrphanable<GrpcLb>(std::move(args));
  }

  absl::string_view name() const override { return kGrpclb; }

  absl::StatusOr<RefCountedPtr<LoadBalancingPolicy::Config>>
  ParseLoadBalancingConfig(const Json& json) const override {
    return LoadFromJson<RefCountedPtr<GrpcLbConfig>>(
        json, JsonArgs(), "errors validating grpclb LB policy config");
  }
};

}  // namespace

//
// Plugin registration
//

void RegisterGrpcLbPolicy(CoreConfiguration::Builder* builder) {
  builder->lb_policy_registry()->RegisterLoadBalancingPolicyFactory(
      std::make_unique<GrpcLbFactory>());
  builder->channel_init()
      ->RegisterFilter(GRPC_CLIENT_SUBCHANNEL,
                       &ClientLoadReportingFilter::kFilter)
      .IfChannelArg(GRPC_ARG_GRPCLB_ENABLE_LOAD_REPORTING_FILTER, false);
}

}  // namespace grpc_core<|MERGE_RESOLUTION|>--- conflicted
+++ resolved
@@ -1538,6 +1538,10 @@
   void ForEach(absl::FunctionRef<void(const EndpointAddresses&)> callback)
       const override {
     parent_it_->ForEach([&](const EndpointAddresses& endpoint) {
+      if (GRPC_TRACE_FLAG_ENABLED(grpc_lb_glb_trace)) {
+        gpr_log(GPR_INFO, "[grpclb %p] fallback address: %s", this,
+                endpoint.ToString().c_str());
+      }
       callback(EndpointAddresses(endpoint.addresses(),
                                  endpoint.args().SetObject(empty_token_)));
     });
@@ -1558,27 +1562,11 @@
   GPR_ASSERT(config_ != nullptr);
   args_ = std::move(args.args);
   // Update fallback address list.
-<<<<<<< HEAD
   if (!args.addresses.ok()) {
     fallback_backend_addresses_ = args.addresses.status();
   } else {
     fallback_backend_addresses_ = std::make_shared<NullLbTokenEndpointIterator>(
         std::move(*args.addresses));
-=======
-  fallback_backend_addresses_ = std::move(args.addresses);
-  if (fallback_backend_addresses_.ok()) {
-    // Add null LB token attributes.
-    for (EndpointAddresses& endpoint : *fallback_backend_addresses_) {
-      endpoint = EndpointAddresses(
-          endpoint.addresses(),
-          endpoint.args().SetObject(
-              MakeRefCounted<TokenAndClientStatsArg>("", nullptr)));
-      if (GRPC_TRACE_FLAG_ENABLED(grpc_lb_glb_trace)) {
-        gpr_log(GPR_INFO, "[grpclb %p] fallback address: %s", this,
-                endpoint.ToString().c_str());
-      }
-    }
->>>>>>> c5c46a16
   }
   resolution_note_ = std::move(args.resolution_note);
   // Update balancer channel.
