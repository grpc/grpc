--- conflicted
+++ resolved
@@ -125,14 +125,10 @@
  public:
   GrpcLb(const grpc_lb_addresses* addresses, const Args& args);
 
-<<<<<<< HEAD
   const char* name() const override { return kGrpclb; }
 
-  void UpdateLocked(const grpc_channel_args& args) override;
-=======
   void UpdateLocked(const grpc_channel_args& args,
                     grpc_json* lb_config) override;
->>>>>>> 1832d64f
   bool PickLocked(PickState* pick, grpc_error** error) override;
   void CancelPickLocked(PickState* pick, grpc_error* error) override;
   void CancelMatchingPicksLocked(uint32_t initial_metadata_flags_mask,
