--- conflicted
+++ resolved
@@ -128,10 +128,6 @@
 
   void UpdateLocked(const grpc_channel_args& args,
                     RefCountedPtr<Config> lb_config) override;
-<<<<<<< HEAD
-  void ExitIdleLocked() override;
-=======
->>>>>>> b7ee2d9b
   void ResetBackoffLocked() override;
   void FillChildRefsForChannelz(
       channelz::ChildRefsList* child_subchannels,
@@ -1327,10 +1323,7 @@
 
 void GrpcLb::UpdateLocked(const grpc_channel_args& args,
                           RefCountedPtr<Config> lb_config) {
-<<<<<<< HEAD
-=======
   const bool is_initial_update = lb_channel_ == nullptr;
->>>>>>> b7ee2d9b
   ProcessChannelArgsLocked(args);
   // Update the existing RR policy.
   if (rr_policy_ != nullptr) CreateOrUpdateRoundRobinPolicyLocked();
@@ -1492,30 +1485,6 @@
 // code for interacting with the RR policy
 //
 
-<<<<<<< HEAD
-void GrpcLb::CreateRoundRobinPolicyLocked(Args args) {
-  GPR_ASSERT(rr_policy_ == nullptr);
-  rr_policy_ = LoadBalancingPolicyRegistry::CreateLoadBalancingPolicy(
-      "round_robin", nullptr /* config */, std::move(args));
-  if (GPR_UNLIKELY(rr_policy_ == nullptr)) {
-    gpr_log(GPR_ERROR, "[grpclb %p] Failure creating a RoundRobin policy",
-            this);
-    return;
-  }
-  if (grpc_lb_glb_trace.enabled()) {
-    gpr_log(GPR_INFO, "[grpclb %p] Created new RR policy %p", this,
-            rr_policy_.get());
-  }
-  // Add the gRPC LB's interested_parties pollset_set to that of the newly
-  // created RR policy. This will make the RR policy progress upon activity on
-  // gRPC LB, which in turn is tied to the application's call.
-  grpc_pollset_set_add_pollset_set(rr_policy_->interested_parties(),
-                                   interested_parties());
-  rr_policy_->ExitIdleLocked();
-}
-
-=======
->>>>>>> b7ee2d9b
 grpc_channel_args* GrpcLb::CreateRoundRobinPolicyArgsLocked() {
   ServerAddressList tmp_addresses;
   ServerAddressList* addresses = &tmp_addresses;
@@ -1604,7 +1573,6 @@
 class GrpcLbFactory : public LoadBalancingPolicyFactory {
  public:
   OrphanablePtr<LoadBalancingPolicy> CreateLoadBalancingPolicy(
-      RefCountedPtr<LoadBalancingPolicy::Config> config,
       LoadBalancingPolicy::Args args) const override {
     /* Count the number of gRPC-LB addresses. There must be at least one. */
     const ServerAddressList* addresses =
