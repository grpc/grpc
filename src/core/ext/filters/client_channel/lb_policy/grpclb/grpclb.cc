--- conflicted
+++ resolved
@@ -268,9 +268,9 @@
 
   class Helper : public ChannelControlHelper {
    public:
-    explicit Helper(OrphanablePtr<LoadBalancingPolicy>* current_lb_policy,
+    explicit Helper(
                     RefCountedPtr<GrpcLb> parent)
-        : ChannelControlHelper(current_lb_policy), parent_(std::move(parent)) {}
+        : parent_(std::move(parent)) {}
 
     Subchannel* CreateSubchannel(const grpc_channel_args& args) override;
     grpc_channel* CreateChannel(const char* target,
@@ -306,7 +306,7 @@
   // Methods for dealing with the child policy.
   grpc_channel_args* CreateChildPolicyArgsLocked();
   OrphanablePtr<LoadBalancingPolicy> CreateChildPolicyLocked(
-      const char* name, grpc_channel_args* args);
+      const char* name, const grpc_channel_args* args);
   void CreateOrUpdateChildPolicyLocked();
 
   // Who the client is trying to communicate with.
@@ -1237,13 +1237,6 @@
   arg = grpc_channel_args_find(args.args, GRPC_ARG_GRPCLB_FALLBACK_TIMEOUT_MS);
   lb_fallback_timeout_ms_ = grpc_channel_arg_get_integer(
       arg, {GRPC_GRPCLB_DEFAULT_FALLBACK_TIMEOUT_MS, 0, INT_MAX});
-<<<<<<< HEAD
-  // Initialize channel with a picker that will start us connecting.
-  channel_control_helper()->UpdateState(
-      GRPC_CHANNEL_IDLE, GRPC_ERROR_NONE,
-      UniquePtr<SubchannelPicker>(New<QueuePicker>(Ref())));
-=======
->>>>>>> f585e37b
 }
 
 GrpcLb::~GrpcLb() {
@@ -1393,31 +1386,6 @@
   grpc_channel_args_destroy(lb_channel_args);
 }
 
-<<<<<<< HEAD
-void GrpcLb::UpdateLocked(const grpc_channel_args& args, grpc_json* lb_config) {
-  ProcessChannelArgsLocked(args);
-  // Update the existing RR policy.
-  if (rr_policy_ != nullptr) CreateOrUpdateRoundRobinPolicyLocked();
-  // Start watching the LB channel connectivity for connection, if not
-  // already doing so.
-  if (!watching_lb_channel_ && started_picking_) {
-    lb_channel_connectivity_ = grpc_channel_check_connectivity_state(
-        lb_channel_, true /* try to connect */);
-    grpc_channel_element* client_channel_elem = grpc_channel_stack_last_element(
-        grpc_channel_get_channel_stack(lb_channel_));
-    GPR_ASSERT(client_channel_elem->filter == &grpc_client_channel_filter);
-    watching_lb_channel_ = true;
-    // TODO(roth): We currently track this ref manually.  Once the
-    // ClosureRef API is ready, we should pass the RefCountedPtr<> along
-    // with the callback.
-    auto self = Ref(DEBUG_LOCATION, "watch_lb_channel_connectivity");
-    self.release();
-    grpc_client_channel_watch_connectivity_state(
-        client_channel_elem,
-        grpc_polling_entity_create_from_pollset_set(interested_parties()),
-        &lb_channel_connectivity_, &lb_channel_on_connectivity_changed_,
-        nullptr);
-=======
 void GrpcLb::ParseLbConfig(Config* grpclb_config) {
   const grpc_json* child_policy = nullptr;
   if (grpclb_config != nullptr) {
@@ -1438,7 +1406,6 @@
   } else {
     child_policy_name_.reset();
     child_policy_config_.reset();
->>>>>>> f585e37b
   }
 }
 
@@ -1520,35 +1487,7 @@
 // code for interacting with the child policy
 //
 
-<<<<<<< HEAD
-void GrpcLb::CreateRoundRobinPolicyLocked(Args args) {
-  GPR_ASSERT(rr_policy_ == nullptr);
-  const grpc_channel_args* resolver_result = args.args;
-  grpc_json* lb_config = args.lb_config;
-  rr_policy_ = LoadBalancingPolicyRegistry::CreateLoadBalancingPolicy(
-      "round_robin", std::move(args));
-  if (GPR_UNLIKELY(rr_policy_ == nullptr)) {
-    gpr_log(GPR_ERROR, "[grpclb %p] Failure creating a RoundRobin policy",
-            this);
-    return;
-  }
-  if (grpc_lb_glb_trace.enabled()) {
-    gpr_log(GPR_INFO, "[grpclb %p] Created new RR policy %p", this,
-            rr_policy_.get());
-  }
-  // Add the gRPC LB's interested_parties pollset_set to that of the newly
-  // created RR policy. This will make the RR policy progress upon activity on
-  // gRPC LB, which in turn is tied to the application's call.
-  grpc_pollset_set_add_pollset_set(rr_policy_->interested_parties(),
-                                   interested_parties());
-  rr_policy_->UpdateLocked(*resolver_result, lb_config);
-  rr_policy_->ExitIdleLocked();
-}
-
-grpc_channel_args* GrpcLb::CreateRoundRobinPolicyArgsLocked() {
-=======
 grpc_channel_args* GrpcLb::CreateChildPolicyArgsLocked() {
->>>>>>> f585e37b
   ServerAddressList tmp_addresses;
   ServerAddressList* addresses = &tmp_addresses;
   bool is_backend_from_grpclb_load_balancer = false;
@@ -1590,7 +1529,7 @@
 }
 
 OrphanablePtr<LoadBalancingPolicy> GrpcLb::CreateChildPolicyLocked(
-    const char* name, grpc_channel_args* args) {
+    const char* name, const grpc_channel_args* args) {
   Helper* helper = New<Helper>(Ref());
   LoadBalancingPolicy::Args lb_policy_args;
   lb_policy_args.combiner = combiner();
@@ -1696,14 +1635,6 @@
     lb_policy = CreateChildPolicyLocked(child_policy_name, args);
     policy_to_update = lb_policy.get();
   } else {
-<<<<<<< HEAD
-    LoadBalancingPolicy::Args lb_policy_args;
-    lb_policy_args.combiner = combiner();
-    lb_policy_args.args = args;
-    lb_policy_args.channel_control_helper =
-        UniquePtr<ChannelControlHelper>(New<Helper>(&rr_policy_, Ref()));
-    CreateRoundRobinPolicyLocked(std::move(lb_policy_args));
-=======
     // Cases 2a and 3a: update an existing policy.
     // If we have a pending child policy, send the update to the pending
     // policy (case 3a), else send it to the current policy (case 2a).
@@ -1717,7 +1648,6 @@
     gpr_log(GPR_INFO, "[grpclb %p] Updating %schild policy %p", this,
             policy_to_update == pending_child_policy_.get() ? "pending " : "",
             policy_to_update);
->>>>>>> f585e37b
   }
   policy_to_update->UpdateLocked(*args, child_policy_config_);
   // Clean up.
