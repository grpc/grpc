--- conflicted
+++ resolved
@@ -1201,9 +1201,8 @@
   GRPC_LB_POLICY_UNREF(&glb_policy->base, "grpclb_retry_timer");
 }
 
-<<<<<<< HEAD
 static void start_lb_call_retry_timer_locked(glb_lb_policy* glb_policy) {
-  grpc_millis next_try = glb_policy->lb_call_backoff->Step();
+  grpc_millis next_try = glb_policy->lb_call_backoff->NextAttemptTime();
   if (grpc_lb_glb_trace.enabled()) {
     gpr_log(GPR_DEBUG, "[grpclb %p] Connection to LB server lost...",
             glb_policy);
@@ -1214,20 +1213,6 @@
               glb_policy, timeout);
     } else {
       gpr_log(GPR_DEBUG, "[grpclb %p] ... retry_timer_active immediately.",
-=======
-static void maybe_restart_lb_call(glb_lb_policy* glb_policy) {
-  if (glb_policy->started_picking && glb_policy->updating_lb_call) {
-    if (glb_policy->retry_timer_callback_pending) {
-      grpc_timer_cancel(&glb_policy->lb_call_retry_timer);
-    }
-    if (!glb_policy->shutting_down) start_picking_locked(glb_policy);
-    glb_policy->updating_lb_call = false;
-  } else if (!glb_policy->shutting_down) {
-    /* if we aren't shutting down, restart the LB client call after some time */
-    grpc_millis next_try = glb_policy->lb_call_backoff->NextAttemptTime();
-    if (grpc_lb_glb_trace.enabled()) {
-      gpr_log(GPR_DEBUG, "[grpclb %p] Connection to LB server lost...",
->>>>>>> fb309a96
               glb_policy);
     }
   }
