--- conflicted
+++ resolved
@@ -153,82 +153,10 @@
   // The LB token associated with the pick.  This is set via user_data in
   // the pick.
   grpc_mdelem lb_token;
-<<<<<<< HEAD
-
-  /* storage for the lb token initial metadata mdelem */
-  grpc_linked_mdelem* lb_token_mdelem_storage;
-
-  /* The RR instance related to the closure */
-  grpc_lb_policy* rr_policy;
-
-  /* The grpclb instance that created the wrapping. This instance is not owned,
-   * reference counts are untouched. It's used only for logging purposes. */
-  grpc_lb_policy* glb_policy;
-
-  /* heap memory to be freed upon closure execution. */
-  void* free_when_done;
-} wrapped_rr_closure_arg;
-
-/* The \a on_complete closure passed as part of the pick requires keeping a
- * reference to its associated round robin instance. We wrap this closure in
- * order to unref the round robin instance upon its invocation */
-static void wrapped_rr_closure(void* arg, grpc_error* error) {
-  wrapped_rr_closure_arg* wc_arg = (wrapped_rr_closure_arg*)arg;
-
-  GPR_ASSERT(wc_arg->wrapped_closure != nullptr);
-  GRPC_CLOSURE_SCHED(wc_arg->wrapped_closure, GRPC_ERROR_REF(error));
-
-  if (wc_arg->rr_policy != nullptr) {
-    /* if *target is nullptr, no pick has been made by the RR policy (eg, all
-     * addresses failed to connect). There won't be any user_data/token
-     * available */
-    if (*wc_arg->target != nullptr) {
-      if (!GRPC_MDISNULL(wc_arg->lb_token)) {
-        initial_metadata_add_lb_token(wc_arg->initial_metadata,
-                                      wc_arg->lb_token_mdelem_storage,
-                                      GRPC_MDELEM_REF(wc_arg->lb_token));
-      } else {
-        gpr_log(
-            GPR_ERROR,
-            "[grpclb %p] No LB token for connected subchannel pick %p (from RR "
-            "instance %p).",
-            wc_arg->glb_policy, *wc_arg->target, wc_arg->rr_policy);
-        abort();
-      }
-      // Pass on client stats via context. Passes ownership of the reference.
-      GPR_ASSERT(wc_arg->client_stats != nullptr);
-      wc_arg->context[GRPC_GRPCLB_CLIENT_STATS].value = wc_arg->client_stats;
-      wc_arg->context[GRPC_GRPCLB_CLIENT_STATS].destroy = destroy_client_stats;
-    } else {
-      if (wc_arg->client_stats != nullptr) {
-        grpc_grpclb_client_stats_unref(wc_arg->client_stats);
-      }
-    }
-    if (grpc_lb_glb_trace.enabled()) {
-      gpr_log(GPR_INFO, "[grpclb %p] Unreffing RR %p", wc_arg->glb_policy,
-              wc_arg->rr_policy);
-    }
-    GRPC_LB_POLICY_UNREF(wc_arg->rr_policy, "wrapped_rr_closure");
-  }
-  GPR_ASSERT(wc_arg->free_when_done != nullptr);
-  gpr_free(wc_arg->free_when_done);
-}
-
-/* Linked list of pending pick requests. It stores all information needed to
- * eventually call (Round Robin's) pick() on them. They mainly stay pending
- * waiting for the RR policy to be created/updated.
- *
- * One particularity is the wrapping of the user-provided \a on_complete closure
- * (in \a wrapped_on_complete and \a wrapped_on_complete_arg). This is needed in
- * order to correctly unref the RR policy instance upon completion of the pick.
- * See \a wrapped_rr_closure for details. */
-typedef struct pending_pick {
-=======
   // The grpclb instance that created the wrapping. This instance is not owned,
   // reference counts are untouched. It's used only for logging purposes.
   glb_lb_policy* glb_policy;
   // Next pending pick.
->>>>>>> 0fd2d7cf
   struct pending_pick* next;
 };
 
@@ -241,7 +169,6 @@
 
 }  // namespace
 
-<<<<<<< HEAD
 typedef struct glb_lb_call_data {
   struct glb_lb_policy* glb_policy;
   // todo refactor
@@ -282,6 +209,7 @@
   /** The interval and timer for next client load report. */
   grpc_millis client_stats_report_interval;
   grpc_timer client_load_report_timer;
+  bool client_load_report_timer_callback_pending;
   bool last_client_load_report_counters_were_zero;
   bool client_load_report_is_due;
   /** The closure used for either the load report timer or the callback for
@@ -291,10 +219,6 @@
 
 typedef struct glb_lb_policy {
   /** Base policy: must be first. */
-=======
-struct glb_lb_policy {
-  /** base policy: must be first */
->>>>>>> 0fd2d7cf
   grpc_lb_policy base;
 
   /** Who the client is trying to communicate with? */
@@ -387,17 +311,9 @@
 
   /** LB fallback timer */
   grpc_timer lb_fallback_timer;
-<<<<<<< HEAD
   /** LB fallback timer callback */
   grpc_closure lb_on_fallback;
 } glb_lb_policy;
-
-/* Keeps track and reacts to changes in connectivity of the RR instance */
-struct rr_connectivity_data {
-  grpc_closure on_change;
-  grpc_connectivity_state state;
-  glb_lb_policy* glb_policy;
-};
 
 static void glb_lb_call_data_ref(glb_lb_call_data* lb_calld,
                                  const char* reason) {
@@ -428,30 +344,10 @@
     grpc_byte_buffer_destroy(lb_calld->recv_message_payload);
     grpc_slice_unref_internal(lb_calld->lb_call_status_details);
     grpc_grpclb_client_stats_unref(lb_calld->client_stats);
-    GRPC_LB_POLICY_WEAK_UNREF(&lb_calld->glb_policy->base, "lb_calld");
+    GRPC_LB_POLICY_UNREF(&lb_calld->glb_policy->base, "lb_calld");
     gpr_free(lb_calld);
   }
 }
-
-=======
-
-  bool initial_request_sent;
-  bool seen_initial_response;
-
-  /* Stats for client-side load reporting. Should be unreffed and
-   * recreated whenever lb_call is replaced. */
-  grpc_grpclb_client_stats* client_stats;
-  /* Interval and timer for next client load report. */
-  grpc_millis client_stats_report_interval;
-  grpc_timer client_load_report_timer;
-  bool client_load_report_timer_callback_pending;
-  bool last_client_load_report_counters_were_zero;
-  /* Closure used for either the load report timer or the callback for
-   * completion of sending the load report. */
-  grpc_closure client_load_report_closure;
-  /* Client load report message payload. */
-  grpc_byte_buffer* client_load_report_payload;
-};
 
 /* add lb_token of selected subchannel (address) to the call's initial
  * metadata */
@@ -532,7 +428,6 @@
   *root = pping;
 }
 
->>>>>>> 0fd2d7cf
 static bool is_server_valid(const grpc_grpclb_server* server, size_t idx,
                             bool log) {
   if (server->drop) return false;
@@ -756,17 +651,11 @@
       // the client_load_reporting filter, because we do not create a
       // subchannel call (and therefore no client_load_reporting filter)
       // for dropped calls.
-<<<<<<< HEAD
-      if (wc_arg->client_stats != nullptr) {
+      if (glb_policy->lb_calld != nullptr &&
+          glb_policy->lb_calld->client_stats != nullptr) {
         grpc_grpclb_client_stats_add_call_dropped_locked(
-            server->load_balance_token, wc_arg->client_stats);
-        grpc_grpclb_client_stats_unref(wc_arg->client_stats);
+            server->load_balance_token, glb_policy->lb_calld->client_stats);
       }
-=======
-      GPR_ASSERT(glb_policy->client_stats != nullptr);
-      grpc_grpclb_client_stats_add_call_dropped_locked(
-          server->load_balance_token, glb_policy->client_stats);
->>>>>>> 0fd2d7cf
       if (force_async) {
         GRPC_CLOSURE_SCHED(pp->original_on_complete, GRPC_ERROR_NONE);
         gpr_free(pp);
@@ -777,7 +666,11 @@
     }
   }
   // Set client_stats and user_data.
-  pp->client_stats = grpc_grpclb_client_stats_ref(glb_policy->client_stats);
+  if (glb_policy->lb_calld != nullptr &&
+      glb_policy->lb_calld->client_stats != nullptr) {
+    pp->client_stats =
+        grpc_grpclb_client_stats_ref(glb_policy->lb_calld->client_stats);
+  }
   GPR_ASSERT(pp->pick->user_data == nullptr);
   pp->pick->user_data = (void**)&pp->lb_token;
   // Pick via the RR policy.
@@ -875,18 +768,6 @@
   pending_pick* pp;
   while ((pp = glb_policy->pending_picks)) {
     glb_policy->pending_picks = pp->next;
-<<<<<<< HEAD
-    GRPC_LB_POLICY_REF(glb_policy->rr_policy, "rr_handover_pending_pick");
-    pp->wrapped_on_complete_arg.rr_policy = glb_policy->rr_policy;
-    GPR_ASSERT(glb_policy->lb_calld != nullptr);
-    // Collect client load stats only when we are using the serverlist returned
-    // from the current LB call.
-    if (glb_policy->lb_calld->client_stats != nullptr) {
-      pp->wrapped_on_complete_arg.client_stats =
-          grpc_grpclb_client_stats_ref(glb_policy->lb_calld->client_stats);
-    }
-=======
->>>>>>> 0fd2d7cf
     if (grpc_lb_glb_trace.enabled()) {
       gpr_log(GPR_INFO,
               "[grpclb %p] Pending pick about to (async) PICK from RR %p",
@@ -1060,22 +941,12 @@
   glb_lb_policy* glb_policy = (glb_lb_policy*)pol;
   grpc_error* error = GRPC_ERROR_CREATE_FROM_STATIC_STRING("Channel shutdown");
   glb_policy->shutting_down = true;
-<<<<<<< HEAD
   // todo
   if (glb_policy->lb_calld != nullptr) {
     GPR_ASSERT(glb_policy->lb_calld->lb_call != nullptr);
     // lb_on_server_status_received will complete the cancellation and clean up.
     grpc_call_cancel(glb_policy->lb_calld->lb_call, nullptr);
     glb_policy->lb_calld = nullptr;
-=======
-  /* glb_policy->lb_call and this local lb_call must be consistent at this point
-   * because glb_policy->lb_call is only assigned in lb_call_init_locked as part
-   * of query_for_backends_locked, which can only be invoked while
-   * glb_policy->shutting_down is false. */
-  if (glb_policy->lb_call != nullptr) {
-    grpc_call_cancel(glb_policy->lb_call, nullptr);
-    /* lb_on_server_status_received will pick up the cancel and clean up */
->>>>>>> 0fd2d7cf
   }
   if (glb_policy->retry_timer_callback_pending) {
     grpc_timer_cancel(&glb_policy->lb_call_retry_timer);
@@ -1266,34 +1137,8 @@
         gpr_log(GPR_INFO, "[grpclb %p] about to PICK from RR %p", glb_policy,
                 glb_policy->rr_policy);
       }
-<<<<<<< HEAD
-      GRPC_LB_POLICY_REF(glb_policy->rr_policy, "glb_pick");
-      wrapped_rr_closure_arg* wc_arg =
-          (wrapped_rr_closure_arg*)gpr_zalloc(sizeof(wrapped_rr_closure_arg));
-      GRPC_CLOSURE_INIT(&wc_arg->wrapper_closure, wrapped_rr_closure, wc_arg,
-                        grpc_schedule_on_exec_ctx);
-      wc_arg->rr_policy = glb_policy->rr_policy;
-      wc_arg->target = target;
-      wc_arg->context = context;
-      // Collect client load stats only when we are using the serverlist
-      // returned from the current LB call.
-      if (glb_policy->lb_calld != nullptr &&
-          glb_policy->lb_calld->client_stats != nullptr) {
-        wc_arg->client_stats =
-            grpc_grpclb_client_stats_ref(glb_policy->lb_calld->client_stats);
-      }
-      wc_arg->wrapped_closure = on_complete;
-      wc_arg->lb_token_mdelem_storage = pick_args->lb_token_mdelem_storage;
-      wc_arg->initial_metadata = pick_args->initial_metadata;
-      wc_arg->free_when_done = wc_arg;
-      wc_arg->glb_policy = pol;
-      pick_done = pick_from_internal_rr_locked(
-          glb_policy, pick_args, false /* force_async */, target, wc_arg);
-=======
-      GPR_ASSERT(glb_policy->client_stats != nullptr);
       pick_done =
           pick_from_internal_rr_locked(glb_policy, false /* force_async */, pp);
->>>>>>> 0fd2d7cf
     }
   } else {  // glb_policy->rr_policy == NULL
     if (grpc_lb_glb_trace.enabled()) {
@@ -1340,15 +1185,9 @@
 
 static void lb_call_on_retry_timer_locked(void* arg, grpc_error* error) {
   glb_lb_policy* glb_policy = (glb_lb_policy*)arg;
-<<<<<<< HEAD
-  GPR_ASSERT(glb_policy->lb_calld == nullptr);
-  glb_policy->retry_timer_active = false;
-  if (!glb_policy->shutting_down && error == GRPC_ERROR_NONE) {
-=======
   glb_policy->retry_timer_callback_pending = false;
-  if (!glb_policy->shutting_down && glb_policy->lb_call == nullptr &&
-      error == GRPC_ERROR_NONE) {
->>>>>>> 0fd2d7cf
+  if (!glb_policy->shutting_down && error == GRPC_ERROR_NONE &&
+      glb_policy->lb_calld == nullptr) {
     if (grpc_lb_glb_trace.enabled()) {
       gpr_log(GPR_INFO, "[grpclb %p] Restarting call to LB server", glb_policy);
     }
@@ -1357,7 +1196,6 @@
   GRPC_LB_POLICY_UNREF(&glb_policy->base, "grpclb_retry_timer");
 }
 
-<<<<<<< HEAD
 static void start_lb_call_retry_timer(glb_lb_policy* glb_policy) {
   if (glb_policy->shutting_down) return;
   grpc_millis next_try = glb_policy->lb_call_backoff->Step();
@@ -1374,48 +1212,13 @@
               glb_policy);
     }
   }
-  GRPC_LB_POLICY_WEAK_REF(&glb_policy->base, "grpclb_retry_timer");
+  GRPC_LB_POLICY_REF(&glb_policy->base, "grpclb_retry_timer");
   GRPC_CLOSURE_INIT(&glb_policy->lb_on_call_retry,
                     lb_call_on_retry_timer_locked, glb_policy,
                     grpc_combiner_scheduler(glb_policy->base.combiner));
-  glb_policy->retry_timer_active = true;
+  glb_policy->retry_timer_callback_pending = true;
   grpc_timer_init(&glb_policy->lb_call_retry_timer, next_try,
                   &glb_policy->lb_on_call_retry);
-=======
-static void maybe_restart_lb_call(glb_lb_policy* glb_policy) {
-  if (glb_policy->started_picking && glb_policy->updating_lb_call) {
-    if (glb_policy->retry_timer_callback_pending) {
-      grpc_timer_cancel(&glb_policy->lb_call_retry_timer);
-    }
-    if (!glb_policy->shutting_down) start_picking_locked(glb_policy);
-    glb_policy->updating_lb_call = false;
-  } else if (!glb_policy->shutting_down) {
-    /* if we aren't shutting down, restart the LB client call after some time */
-    grpc_millis next_try = glb_policy->lb_call_backoff->Step();
-    if (grpc_lb_glb_trace.enabled()) {
-      gpr_log(GPR_DEBUG, "[grpclb %p] Connection to LB server lost...",
-              glb_policy);
-      grpc_millis timeout = next_try - grpc_core::ExecCtx::Get()->Now();
-      if (timeout > 0) {
-        gpr_log(GPR_DEBUG,
-                "[grpclb %p] ... retry LB call after %" PRIuPTR "ms.",
-                glb_policy, timeout);
-      } else {
-        gpr_log(GPR_DEBUG, "[grpclb %p] ... retry LB call immediately.",
-                glb_policy);
-      }
-    }
-    GRPC_LB_POLICY_REF(&glb_policy->base, "grpclb_retry_timer");
-    GRPC_CLOSURE_INIT(&glb_policy->lb_on_call_retry,
-                      lb_call_on_retry_timer_locked, glb_policy,
-                      grpc_combiner_scheduler(glb_policy->base.combiner));
-    glb_policy->retry_timer_callback_pending = true;
-    grpc_timer_init(&glb_policy->lb_call_retry_timer, next_try,
-                    &glb_policy->lb_on_call_retry);
-  }
-  GRPC_LB_POLICY_UNREF(&glb_policy->base,
-                       "lb_on_server_status_received_locked");
->>>>>>> 0fd2d7cf
 }
 
 static void client_load_report_due_locked(void* arg, grpc_error* error);
@@ -1429,27 +1232,16 @@
   grpc_timer_init(&lb_calld->client_load_report_timer,
                   next_client_load_report_time,
                   &lb_calld->client_load_report_closure);
+  lb_calld->client_load_report_timer_callback_pending = false;
 }
 
 static void client_load_report_done_locked(void* arg, grpc_error* error) {
-<<<<<<< HEAD
   glb_lb_call_data* lb_calld = (glb_lb_call_data*)arg;
   glb_lb_policy* glb_policy = lb_calld->glb_policy;
   grpc_byte_buffer_destroy(lb_calld->send_message_payload);
   lb_calld->send_message_payload = nullptr;
   if (error != GRPC_ERROR_NONE || lb_calld != glb_policy->lb_calld) {
     glb_lb_call_data_unref(lb_calld, "client_load_report");
-=======
-  glb_lb_policy* glb_policy = (glb_lb_policy*)arg;
-  grpc_byte_buffer_destroy(glb_policy->client_load_report_payload);
-  glb_policy->client_load_report_payload = nullptr;
-  if (error != GRPC_ERROR_NONE || glb_policy->lb_call == nullptr) {
-    glb_policy->client_load_report_timer_callback_pending = false;
-    GRPC_LB_POLICY_UNREF(&glb_policy->base, "client_load_report");
-    if (glb_policy->lb_call == nullptr) {
-      maybe_restart_lb_call(glb_policy);
-    }
->>>>>>> 0fd2d7cf
     return;
   }
   schedule_next_client_load_report(lb_calld);
@@ -1467,21 +1259,8 @@
          (drop_entries == nullptr || drop_entries->num_entries == 0);
 }
 
-<<<<<<< HEAD
 static void send_client_load_report_locked(glb_lb_call_data* lb_calld) {
   glb_lb_policy* glb_policy = lb_calld->glb_policy;
-=======
-static void send_client_load_report_locked(void* arg, grpc_error* error) {
-  glb_lb_policy* glb_policy = (glb_lb_policy*)arg;
-  if (error == GRPC_ERROR_CANCELLED || glb_policy->lb_call == nullptr) {
-    glb_policy->client_load_report_timer_callback_pending = false;
-    GRPC_LB_POLICY_UNREF(&glb_policy->base, "client_load_report");
-    if (glb_policy->lb_call == nullptr) {
-      maybe_restart_lb_call(glb_policy);
-    }
-    return;
-  }
->>>>>>> 0fd2d7cf
   // Construct message payload.
   GPR_ASSERT(lb_calld->send_message_payload == nullptr);
   grpc_grpclb_request* request =
@@ -1522,6 +1301,7 @@
 static void client_load_report_due_locked(void* arg, grpc_error* error) {
   glb_lb_call_data* lb_calld = (glb_lb_call_data*)arg;
   glb_lb_policy* glb_policy = lb_calld->glb_policy;
+  lb_calld->client_load_report_timer_callback_pending = false;
   if (error != GRPC_ERROR_NONE || lb_calld != glb_policy->lb_calld) {
     glb_lb_call_data_unref(lb_calld, "client_load_report");
     return;
@@ -1579,43 +1359,11 @@
   GRPC_CLOSURE_INIT(&lb_calld->lb_on_server_status_received,
                     lb_on_server_status_received_locked, lb_calld,
                     grpc_combiner_scheduler(glb_policy->base.combiner));
-<<<<<<< HEAD
   // todo
   glb_policy->lb_call_backoff->Reset();
   // Hold a ref to the glb_policy.
-  GRPC_LB_POLICY_WEAK_REF(&glb_policy->base, "lb_calld");
+  GRPC_LB_POLICY_REF(&glb_policy->base, "lb_calld");
   return lb_calld;
-=======
-
-  grpc_core::BackOff::Options backoff_options;
-  backoff_options
-      .set_initial_backoff(GRPC_GRPCLB_INITIAL_CONNECT_BACKOFF_SECONDS * 1000)
-      .set_multiplier(GRPC_GRPCLB_RECONNECT_BACKOFF_MULTIPLIER)
-      .set_jitter(GRPC_GRPCLB_RECONNECT_JITTER)
-      .set_max_backoff(GRPC_GRPCLB_RECONNECT_MAX_BACKOFF_SECONDS * 1000);
-
-  glb_policy->lb_call_backoff.Init(backoff_options);
-
-  glb_policy->initial_request_sent = false;
-  glb_policy->seen_initial_response = false;
-  glb_policy->last_client_load_report_counters_were_zero = false;
-}
-
-static void lb_call_destroy_locked(glb_lb_policy* glb_policy) {
-  GPR_ASSERT(glb_policy->lb_call != nullptr);
-  grpc_call_unref(glb_policy->lb_call);
-  glb_policy->lb_call = nullptr;
-
-  grpc_metadata_array_destroy(&glb_policy->lb_initial_metadata_recv);
-  grpc_metadata_array_destroy(&glb_policy->lb_trailing_metadata_recv);
-
-  grpc_byte_buffer_destroy(glb_policy->lb_request_payload);
-  grpc_slice_unref_internal(glb_policy->lb_call_status_details);
-
-  if (glb_policy->client_load_report_timer_callback_pending) {
-    grpc_timer_cancel(&glb_policy->client_load_report_timer);
-  }
->>>>>>> 0fd2d7cf
 }
 
 /*
@@ -1676,12 +1424,7 @@
   op->flags = 0;
   op->reserved = nullptr;
   op++;
-<<<<<<< HEAD
   glb_lb_call_data_ref(glb_policy->lb_calld, "lb_on_response_received_locked");
-=======
-  /* take a ref to be released in lb_on_sent_initial_request_locked() */
-  GRPC_LB_POLICY_REF(&glb_policy->base, "lb_on_sent_initial_request_locked");
->>>>>>> 0fd2d7cf
   call_error = grpc_call_start_batch_and_execute(
       glb_policy->lb_calld->lb_call, ops, (size_t)(op - ops),
       &glb_policy->lb_calld->lb_on_response_received);
@@ -1693,7 +1436,6 @@
       &glb_policy->lb_calld->lb_trailing_metadata_recv;
   op->data.recv_status_on_client.status = &glb_policy->lb_calld->lb_call_status;
   op->data.recv_status_on_client.status_details =
-<<<<<<< HEAD
       &glb_policy->lb_calld->lb_call_status_details;
   op->flags = 0;
   op->reserved = nullptr;
@@ -1701,27 +1443,6 @@
   // This callback signals the end of the LB call, so it relies on the initial
   // ref instead of a new ref. When it's invoked, it's the initial ref that is
   // unreffed.
-=======
-      &glb_policy->lb_call_status_details;
-  op->flags = 0;
-  op->reserved = nullptr;
-  op++;
-  /* take a ref to be released in lb_on_server_status_received_locked() */
-  GRPC_LB_POLICY_REF(&glb_policy->base, "lb_on_server_status_received_locked");
-  call_error = grpc_call_start_batch_and_execute(
-      glb_policy->lb_call, ops, (size_t)(op - ops),
-      &glb_policy->lb_on_server_status_received);
-  GPR_ASSERT(GRPC_CALL_OK == call_error);
-
-  op = ops;
-  op->op = GRPC_OP_RECV_MESSAGE;
-  op->data.recv_message.recv_message = &glb_policy->lb_response_payload;
-  op->flags = 0;
-  op->reserved = nullptr;
-  op++;
-  /* take a ref to be unref'd/reused in lb_on_response_received_locked() */
-  GRPC_LB_POLICY_REF(&glb_policy->base, "lb_on_response_received_locked");
->>>>>>> 0fd2d7cf
   call_error = grpc_call_start_batch_and_execute(
       glb_policy->lb_calld->lb_call, ops, (size_t)(op - ops),
       &glb_policy->lb_calld->lb_on_server_status_received);
@@ -1739,11 +1460,7 @@
     send_client_load_report_locked(lb_calld);
     lb_calld->client_load_report_is_due = false;
   }
-<<<<<<< HEAD
   glb_lb_call_data_unref(lb_calld, "lb_on_sent_initial_request_locked");
-=======
-  GRPC_LB_POLICY_UNREF(&glb_policy->base, "lb_on_sent_initial_request_locked");
->>>>>>> 0fd2d7cf
 }
 
 static void lb_on_response_received_locked(void* arg, grpc_error* error) {
@@ -1758,7 +1475,6 @@
   grpc_op ops[2];
   memset(ops, 0, sizeof(ops));
   grpc_op* op = ops;
-<<<<<<< HEAD
   glb_policy->lb_call_backoff->Reset();
   grpc_byte_buffer_reader bbr;
   grpc_byte_buffer_reader_init(&bbr, lb_calld->recv_message_payload);
@@ -1777,37 +1493,6 @@
           GPR_MS_PER_SEC, grpc_grpclb_duration_to_millis(
                               &initial_response->client_stats_report_interval));
       if (grpc_lb_glb_trace.enabled()) {
-=======
-  if (glb_policy->lb_response_payload != nullptr) {
-    glb_policy->lb_call_backoff->Reset();
-    /* Received data from the LB server. Look inside
-     * glb_policy->lb_response_payload, for a serverlist. */
-    grpc_byte_buffer_reader bbr;
-    grpc_byte_buffer_reader_init(&bbr, glb_policy->lb_response_payload);
-    grpc_slice response_slice = grpc_byte_buffer_reader_readall(&bbr);
-    grpc_byte_buffer_reader_destroy(&bbr);
-    grpc_byte_buffer_destroy(glb_policy->lb_response_payload);
-
-    grpc_grpclb_initial_response* response = nullptr;
-    if (!glb_policy->seen_initial_response &&
-        (response = grpc_grpclb_initial_response_parse(response_slice)) !=
-            nullptr) {
-      if (response->has_client_stats_report_interval) {
-        glb_policy->client_stats_report_interval = GPR_MAX(
-            GPR_MS_PER_SEC, grpc_grpclb_duration_to_millis(
-                                &response->client_stats_report_interval));
-        if (grpc_lb_glb_trace.enabled()) {
-          gpr_log(GPR_INFO,
-                  "[grpclb %p] Received initial LB response message; "
-                  "client load reporting interval = %" PRIdPTR " milliseconds",
-                  glb_policy, glb_policy->client_stats_report_interval);
-        }
-        /* take a ref to be unref'd in send_client_load_report_locked() */
-        glb_policy->client_load_report_timer_callback_pending = true;
-        GRPC_LB_POLICY_REF(&glb_policy->base, "client_load_report");
-        schedule_next_client_load_report(glb_policy);
-      } else if (grpc_lb_glb_trace.enabled()) {
->>>>>>> 0fd2d7cf
         gpr_log(GPR_INFO,
                 "[grpclb %p] Received initial LB response message; "
                 "client load reporting interval = %" PRIdPTR " milliseconds",
@@ -1855,51 +1540,18 @@
                   "ignoring.",
                   glb_policy);
         }
-<<<<<<< HEAD
         grpc_grpclb_destroy_serverlist(serverlist);
       } else { /* new serverlist */
         if (glb_policy->serverlist != nullptr) {
           /* dispose of the old serverlist */
           grpc_grpclb_destroy_serverlist(glb_policy->serverlist);
-=======
-        /* update serverlist */
-        if (serverlist->num_servers > 0) {
-          if (grpc_grpclb_serverlist_equals(glb_policy->serverlist,
-                                            serverlist)) {
-            if (grpc_lb_glb_trace.enabled()) {
-              gpr_log(GPR_INFO,
-                      "[grpclb %p] Incoming server list identical to current, "
-                      "ignoring.",
-                      glb_policy);
-            }
-            grpc_grpclb_destroy_serverlist(serverlist);
-          } else { /* new serverlist */
-            if (glb_policy->serverlist != nullptr) {
-              /* dispose of the old serverlist */
-              grpc_grpclb_destroy_serverlist(glb_policy->serverlist);
-            } else {
-              /* or dispose of the fallback */
-              grpc_lb_addresses_destroy(glb_policy->fallback_backend_addresses);
-              glb_policy->fallback_backend_addresses = nullptr;
-              if (glb_policy->fallback_timer_callback_pending) {
-                grpc_timer_cancel(&glb_policy->lb_fallback_timer);
-              }
-            }
-            /* and update the copy in the glb_lb_policy instance. This
-             * serverlist instance will be destroyed either upon the next
-             * update or in glb_destroy() */
-            glb_policy->serverlist = serverlist;
-            glb_policy->serverlist_index = 0;
-            rr_handover_locked(glb_policy);
-          }
->>>>>>> 0fd2d7cf
         } else {
           /* or dispose of the fallback */
           grpc_lb_addresses_destroy(glb_policy->fallback_backend_addresses);
           glb_policy->fallback_backend_addresses = nullptr;
-          if (glb_policy->fallback_timer_active) {
+          if (glb_policy->fallback_timer_callback_pending) {
             grpc_timer_cancel(&glb_policy->lb_fallback_timer);
-            glb_policy->fallback_timer_active = false;
+            glb_policy->fallback_timer_callback_pending = false;
           }
         }
         /* and update the copy in the glb_lb_policy instance. This
@@ -1909,7 +1561,6 @@
         glb_policy->serverlist_index = 0;
         rr_handover_locked(glb_policy);
       }
-<<<<<<< HEAD
     } else {
       if (grpc_lb_glb_trace.enabled()) {
         gpr_log(GPR_INFO, "[grpclb %p] Received empty server list, ignoring.",
@@ -1966,32 +1617,6 @@
   if (lb_calld == glb_policy->lb_calld) {
     glb_policy->lb_calld = nullptr;
     start_lb_call_retry_timer(glb_policy);
-=======
-    }
-    grpc_slice_unref_internal(response_slice);
-    if (!glb_policy->shutting_down) {
-      /* keep listening for serverlist updates */
-      op->op = GRPC_OP_RECV_MESSAGE;
-      op->data.recv_message.recv_message = &glb_policy->lb_response_payload;
-      op->flags = 0;
-      op->reserved = nullptr;
-      op++;
-      /* reuse the "lb_on_response_received_locked" ref taken in
-       * query_for_backends_locked() */
-      const grpc_call_error call_error = grpc_call_start_batch_and_execute(
-          glb_policy->lb_call, ops, (size_t)(op - ops),
-          &glb_policy->lb_on_response_received); /* loop */
-      GPR_ASSERT(GRPC_CALL_OK == call_error);
-    } else {
-      GRPC_LB_POLICY_UNREF(&glb_policy->base,
-                           "lb_on_response_received_locked_shutdown");
-    }
-  } else { /* empty payload: call cancelled. */
-           /* dispose of the "lb_on_response_received_locked" ref taken in
-            * query_for_backends_locked() and reused in every reception loop */
-    GRPC_LB_POLICY_UNREF(&glb_policy->base,
-                         "lb_on_response_received_locked_empty_payload");
->>>>>>> 0fd2d7cf
   }
 }
 
@@ -2013,33 +1638,7 @@
   }
   GRPC_LB_POLICY_UNREF(&glb_policy->base, "grpclb_fallback_timer");
 }
-<<<<<<< HEAD
-=======
-
-static void lb_on_server_status_received_locked(void* arg, grpc_error* error) {
-  glb_lb_policy* glb_policy = (glb_lb_policy*)arg;
-  GPR_ASSERT(glb_policy->lb_call != nullptr);
-  if (grpc_lb_glb_trace.enabled()) {
-    char* status_details =
-        grpc_slice_to_c_string(glb_policy->lb_call_status_details);
-    gpr_log(GPR_INFO,
-            "[grpclb %p] Status from LB server received. Status = %d, Details "
-            "= '%s', (call: %p), error '%s'",
-            glb_policy, glb_policy->lb_call_status, status_details,
-            glb_policy->lb_call, grpc_error_string(error));
-    gpr_free(status_details);
-  }
-  /* We need to perform cleanups no matter what. */
-  lb_call_destroy_locked(glb_policy);
-  // If the load report timer is still pending, we wait for it to be
-  // called before restarting the call.  Otherwise, we restart the call
-  // here.
-  if (!glb_policy->client_load_report_timer_callback_pending) {
-    maybe_restart_lb_call(glb_policy);
-  }
-}
-
->>>>>>> 0fd2d7cf
+
 static void fallback_update_locked(glb_lb_policy* glb_policy,
                                    const grpc_lb_addresses* addresses) {
   GPR_ASSERT(glb_policy->fallback_backend_addresses != nullptr);
@@ -2153,14 +1752,8 @@
     case GRPC_CHANNEL_SHUTDOWN:
     done:
       glb_policy->watching_lb_channel = false;
-<<<<<<< HEAD
-      GRPC_LB_POLICY_WEAK_UNREF(&glb_policy->base,
-                                "watch_lb_channel_connectivity_cb_shutdown");
-=======
       GRPC_LB_POLICY_UNREF(&glb_policy->base,
                            "watch_lb_channel_connectivity_cb_shutdown");
-      break;
->>>>>>> 0fd2d7cf
   }
 }
 
