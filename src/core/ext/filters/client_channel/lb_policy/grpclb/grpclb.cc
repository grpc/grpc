--- conflicted
+++ resolved
@@ -128,44 +128,6 @@
 
 grpc_core::TraceFlag grpc_lb_glb_trace(false, "glb");
 
-<<<<<<< HEAD
-/* add lb_token of selected subchannel (address) to the call's initial
- * metadata */
-static grpc_error* initial_metadata_add_lb_token(
-    grpc_metadata_batch* initial_metadata,
-    grpc_linked_mdelem* lb_token_mdelem_storage, grpc_mdelem lb_token) {
-  GPR_ASSERT(lb_token_mdelem_storage != nullptr);
-  GPR_ASSERT(!GRPC_MDISNULL(lb_token));
-  return grpc_metadata_batch_add_tail(initial_metadata, lb_token_mdelem_storage,
-                                      lb_token);
-}
-
-static void destroy_client_stats(void* arg) {
-  grpc_grpclb_client_stats_unref((grpc_grpclb_client_stats*)arg);
-}
-
-typedef struct wrapped_rr_closure_arg {
-  /* the closure instance using this struct as argument */
-  grpc_closure wrapper_closure;
-
-  /* the original closure. Usually a on_complete/notify cb for pick() and ping()
-   * calls against the internal RR instance, respectively. */
-  grpc_closure* wrapped_closure;
-
-  /* the pick's initial metadata, kept in order to append the LB token for the
-   * pick */
-  grpc_metadata_batch* initial_metadata;
-
-  /* the picked target, used to determine which LB token to add to the pick's
-   * initial metadata */
-  grpc_connected_subchannel** target;
-
-  /* the context to be populated for the subchannel call */
-  grpc_call_context_element* context;
-
-  /* Stats for client-side load reporting. Note that this holds a
-   * reference, which must be either passed on via context or unreffed. */
-=======
 struct glb_lb_policy;
 
 namespace {
@@ -187,130 +149,21 @@
   grpc_lb_policy_pick_state* pick;
   // Stats for client-side load reporting. Note that this holds a
   // reference, which must be either passed on via context or unreffed.
->>>>>>> 2eb22fd6
   grpc_grpclb_client_stats* client_stats;
   // The LB token associated with the pick.  This is set via user_data in
   // the pick.
   grpc_mdelem lb_token;
-<<<<<<< HEAD
-
-  /* storage for the lb token initial metadata mdelem */
-  grpc_linked_mdelem* lb_token_mdelem_storage;
-
-  /* The RR instance related to the closure */
-  grpc_lb_policy* rr_policy;
-
-  /* The grpclb instance that created the wrapping. This instance is not owned,
-   * reference counts are untouched. It's used only for logging purposes. */
-  grpc_lb_policy* glb_policy;
-
-  /* heap memory to be freed upon closure execution. */
-  void* free_when_done;
-} wrapped_rr_closure_arg;
-
-/* The \a on_complete closure passed as part of the pick requires keeping a
- * reference to its associated round robin instance. We wrap this closure in
- * order to unref the round robin instance upon its invocation */
-static void wrapped_rr_closure(void* arg, grpc_error* error) {
-  wrapped_rr_closure_arg* wc_arg = (wrapped_rr_closure_arg*)arg;
-
-  GPR_ASSERT(wc_arg->wrapped_closure != nullptr);
-  GRPC_CLOSURE_SCHED(wc_arg->wrapped_closure, GRPC_ERROR_REF(error));
-
-  if (wc_arg->rr_policy != nullptr) {
-    /* if *target is nullptr, no pick has been made by the RR policy (eg, all
-     * addresses failed to connect). There won't be any user_data/token
-     * available */
-    if (*wc_arg->target != nullptr) {
-      if (!GRPC_MDISNULL(wc_arg->lb_token)) {
-        initial_metadata_add_lb_token(wc_arg->initial_metadata,
-                                      wc_arg->lb_token_mdelem_storage,
-                                      GRPC_MDELEM_REF(wc_arg->lb_token));
-      } else {
-        gpr_log(
-            GPR_ERROR,
-            "[grpclb %p] No LB token for connected subchannel pick %p (from RR "
-            "instance %p).",
-            wc_arg->glb_policy, *wc_arg->target, wc_arg->rr_policy);
-        abort();
-      }
-      // Pass on client stats via context. Passes ownership of the reference.
-      GPR_ASSERT(wc_arg->client_stats != nullptr);
-      wc_arg->context[GRPC_GRPCLB_CLIENT_STATS].value = wc_arg->client_stats;
-      wc_arg->context[GRPC_GRPCLB_CLIENT_STATS].destroy = destroy_client_stats;
-    } else {
-      grpc_grpclb_client_stats_unref(wc_arg->client_stats);
-    }
-    if (grpc_lb_glb_trace.enabled()) {
-      gpr_log(GPR_INFO, "[grpclb %p] Unreffing RR %p", wc_arg->glb_policy,
-              wc_arg->rr_policy);
-    }
-    GRPC_LB_POLICY_UNREF(wc_arg->rr_policy, "wrapped_rr_closure");
-  }
-  GPR_ASSERT(wc_arg->free_when_done != nullptr);
-  gpr_free(wc_arg->free_when_done);
-}
-
-/* Linked list of pending pick requests. It stores all information needed to
- * eventually call (Round Robin's) pick() on them. They mainly stay pending
- * waiting for the RR policy to be created/updated.
- *
- * One particularity is the wrapping of the user-provided \a on_complete closure
- * (in \a wrapped_on_complete and \a wrapped_on_complete_arg). This is needed in
- * order to correctly unref the RR policy instance upon completion of the pick.
- * See \a wrapped_rr_closure for details. */
-typedef struct pending_pick {
-=======
   // The grpclb instance that created the wrapping. This instance is not owned,
   // reference counts are untouched. It's used only for logging purposes.
   glb_lb_policy* glb_policy;
   // Next pending pick.
->>>>>>> 2eb22fd6
   struct pending_pick* next;
 };
 
-<<<<<<< HEAD
-  /* original pick()'s arguments */
-  grpc_lb_policy_pick_args pick_args;
-
-  /* output argument where to store the pick()ed connected subchannel, or
-   * nullptr upon error. */
-  grpc_connected_subchannel** target;
-
-  /* args for wrapped_on_complete */
-  wrapped_rr_closure_arg wrapped_on_complete_arg;
-} pending_pick;
-
-static void add_pending_pick(pending_pick** root,
-                             const grpc_lb_policy_pick_args* pick_args,
-                             grpc_connected_subchannel** target,
-                             grpc_call_context_element* context,
-                             grpc_closure* on_complete) {
-  pending_pick* pp = (pending_pick*)gpr_zalloc(sizeof(*pp));
-  pp->next = *root;
-  pp->pick_args = *pick_args;
-  pp->target = target;
-  pp->wrapped_on_complete_arg.wrapped_closure = on_complete;
-  pp->wrapped_on_complete_arg.target = target;
-  pp->wrapped_on_complete_arg.context = context;
-  pp->wrapped_on_complete_arg.initial_metadata = pick_args->initial_metadata;
-  pp->wrapped_on_complete_arg.lb_token_mdelem_storage =
-      pick_args->lb_token_mdelem_storage;
-  pp->wrapped_on_complete_arg.free_when_done = pp;
-  GRPC_CLOSURE_INIT(&pp->wrapped_on_complete_arg.wrapper_closure,
-                    wrapped_rr_closure, &pp->wrapped_on_complete_arg,
-                    grpc_schedule_on_exec_ctx);
-  *root = pp;
-}
-
-/* Same as the \a pending_pick struct but for ping operations */
-typedef struct pending_ping {
-=======
 /// A linked list of pending pings waiting for the RR policy to be created.
 struct pending_ping {
   grpc_closure* on_initiate;
   grpc_closure* on_ack;
->>>>>>> 2eb22fd6
   struct pending_ping* next;
 };
 
@@ -734,15 +587,8 @@
  * cleanups this callback would otherwise be responsible for.
  * If \a force_async is true, then we will manually schedule the
  * completion callback even if the pick is available immediately. */
-<<<<<<< HEAD
-static bool pick_from_internal_rr_locked(
-    glb_lb_policy* glb_policy, const grpc_lb_policy_pick_args* pick_args,
-    bool force_async, grpc_connected_subchannel** target,
-    wrapped_rr_closure_arg* wc_arg) {
-=======
 static bool pick_from_internal_rr_locked(glb_lb_policy* glb_policy,
                                          bool force_async, pending_pick* pp) {
->>>>>>> 2eb22fd6
   // Check for drops if we are not using fallback backend addresses.
   if (glb_policy->serverlist != nullptr) {
     // Look at the index into the serverlist to see if we should drop this call.
@@ -752,15 +598,6 @@
       glb_policy->serverlist_index = 0;  // Wrap-around.
     }
     if (server->drop) {
-<<<<<<< HEAD
-      // Not using the RR policy, so unref it.
-      if (grpc_lb_glb_trace.enabled()) {
-        gpr_log(GPR_INFO, "[grpclb %p] Unreffing RR %p for drop", glb_policy,
-                wc_arg->rr_policy);
-      }
-      GRPC_LB_POLICY_UNREF(wc_arg->rr_policy, "glb_pick_sync");
-=======
->>>>>>> 2eb22fd6
       // Update client load reporting stats to indicate the number of
       // dropped calls.  Note that we have to do this here instead of in
       // the client_load_reporting filter, because we do not create a
@@ -770,14 +607,8 @@
       grpc_grpclb_client_stats_add_call_dropped_locked(
           server->load_balance_token, glb_policy->client_stats);
       if (force_async) {
-<<<<<<< HEAD
-        GPR_ASSERT(wc_arg->wrapped_closure != nullptr);
-        GRPC_CLOSURE_SCHED(wc_arg->wrapped_closure, GRPC_ERROR_NONE);
-        gpr_free(wc_arg->free_when_done);
-=======
         GRPC_CLOSURE_SCHED(pp->original_on_complete, GRPC_ERROR_NONE);
         gpr_free(pp);
->>>>>>> 2eb22fd6
         return false;
       }
       gpr_free(pp);
@@ -789,38 +620,12 @@
   GPR_ASSERT(pp->pick->user_data == nullptr);
   pp->pick->user_data = (void**)&pp->lb_token;
   // Pick via the RR policy.
-<<<<<<< HEAD
-  const bool pick_done = grpc_lb_policy_pick_locked(
-      wc_arg->rr_policy, pick_args, target, wc_arg->context,
-      (void**)&wc_arg->lb_token, &wc_arg->wrapper_closure);
-  if (pick_done) {
-    /* synchronous grpc_lb_policy_pick call. Unref the RR policy. */
-    if (grpc_lb_glb_trace.enabled()) {
-      gpr_log(GPR_INFO, "[grpclb %p] Unreffing RR %p", glb_policy,
-              wc_arg->rr_policy);
-    }
-    GRPC_LB_POLICY_UNREF(wc_arg->rr_policy, "glb_pick_sync");
-    /* add the load reporting initial metadata */
-    initial_metadata_add_lb_token(pick_args->initial_metadata,
-                                  pick_args->lb_token_mdelem_storage,
-                                  GRPC_MDELEM_REF(wc_arg->lb_token));
-    // Pass on client stats via context. Passes ownership of the reference.
-    GPR_ASSERT(wc_arg->client_stats != nullptr);
-    wc_arg->context[GRPC_GRPCLB_CLIENT_STATS].value = wc_arg->client_stats;
-    wc_arg->context[GRPC_GRPCLB_CLIENT_STATS].destroy = destroy_client_stats;
-    if (force_async) {
-      GPR_ASSERT(wc_arg->wrapped_closure != nullptr);
-      GRPC_CLOSURE_SCHED(wc_arg->wrapped_closure, GRPC_ERROR_NONE);
-      gpr_free(wc_arg->free_when_done);
-      return false;
-=======
   bool pick_done = grpc_lb_policy_pick_locked(glb_policy->rr_policy, pp->pick);
   if (pick_done) {
     pending_pick_set_metadata_and_context(pp);
     if (force_async) {
       GRPC_CLOSURE_SCHED(pp->original_on_complete, GRPC_ERROR_NONE);
       pick_done = false;
->>>>>>> 2eb22fd6
     }
     gpr_free(pp);
   }
@@ -864,11 +669,7 @@
   gpr_free(args);
 }
 
-<<<<<<< HEAD
-static void glb_rr_connectivity_changed_locked(void* arg, grpc_error* error);
-=======
 static void on_rr_connectivity_changed_locked(void* arg, grpc_error* error);
->>>>>>> 2eb22fd6
 static void create_rr_locked(glb_lb_policy* glb_policy,
                              grpc_lb_policy_args* args) {
   GPR_ASSERT(glb_policy->rr_policy == nullptr);
@@ -890,19 +691,11 @@
   glb_policy->base.request_reresolution = nullptr;
   glb_policy->rr_policy = new_rr_policy;
   grpc_error* rr_state_error = nullptr;
-<<<<<<< HEAD
-  const grpc_connectivity_state rr_state =
-      grpc_lb_policy_check_connectivity_locked(glb_policy->rr_policy,
-                                               &rr_state_error);
-  /* Connectivity state is a function of the RR policy updated/created */
-  update_lb_connectivity_status_locked(glb_policy, rr_state, rr_state_error);
-=======
   glb_policy->rr_connectivity_state = grpc_lb_policy_check_connectivity_locked(
       glb_policy->rr_policy, &rr_state_error);
   /* Connectivity state is a function of the RR policy updated/created */
   update_lb_connectivity_status_locked(
       glb_policy, glb_policy->rr_connectivity_state, rr_state_error);
->>>>>>> 2eb22fd6
   /* Add the gRPC LB's interested_parties pollset_set to that of the newly
    * created RR policy. This will make the RR policy progress upon activity on
    * gRPC LB, which in turn is tied to the application's call */
@@ -912,22 +705,12 @@
                     on_rr_connectivity_changed_locked, glb_policy,
                     grpc_combiner_scheduler(glb_policy->base.combiner));
   /* Subscribe to changes to the connectivity of the new RR */
-<<<<<<< HEAD
-  GRPC_LB_POLICY_WEAK_REF(&glb_policy->base, "glb_rr_connectivity_cb");
-  grpc_lb_policy_notify_on_state_change_locked(glb_policy->rr_policy,
-                                               &rr_connectivity->state,
-                                               &rr_connectivity->on_change);
-  grpc_lb_policy_exit_idle_locked(glb_policy->rr_policy);
-
-  /* Update picks and pings in wait */
-=======
   GRPC_LB_POLICY_REF(&glb_policy->base, "glb_rr_connectivity_cb");
   grpc_lb_policy_notify_on_state_change_locked(
       glb_policy->rr_policy, &glb_policy->rr_connectivity_state,
       &glb_policy->on_rr_connectivity_changed);
   grpc_lb_policy_exit_idle_locked(glb_policy->rr_policy);
   // Send pending picks to RR policy.
->>>>>>> 2eb22fd6
   pending_pick* pp;
   while ((pp = glb_policy->pending_picks)) {
     glb_policy->pending_picks = pp->next;
@@ -936,13 +719,7 @@
               "[grpclb %p] Pending pick about to (async) PICK from RR %p",
               glb_policy, glb_policy->rr_policy);
     }
-<<<<<<< HEAD
-    pick_from_internal_rr_locked(glb_policy, &pp->pick_args,
-                                 true /* force_async */, pp->target,
-                                 &pp->wrapped_on_complete_arg);
-=======
     pick_from_internal_rr_locked(glb_policy, true /* force_async */, pp);
->>>>>>> 2eb22fd6
   }
   // Send pending pings to RR policy.
   pending_ping* pping;
@@ -952,14 +729,9 @@
       gpr_log(GPR_INFO, "[grpclb %p] Pending ping about to PING from RR %p",
               glb_policy, glb_policy->rr_policy);
     }
-<<<<<<< HEAD
-    grpc_lb_policy_ping_one_locked(glb_policy->rr_policy,
-                                   &pping->wrapped_notify_arg.wrapper_closure);
-=======
     grpc_lb_policy_ping_one_locked(glb_policy->rr_policy, pping->on_initiate,
                                    pping->on_ack);
     gpr_free(pping);
->>>>>>> 2eb22fd6
   }
 }
 
@@ -984,19 +756,10 @@
   lb_policy_args_destroy(args);
 }
 
-<<<<<<< HEAD
-static void glb_rr_connectivity_changed_locked(void* arg, grpc_error* error) {
-  rr_connectivity_data* rr_connectivity = (rr_connectivity_data*)arg;
-  glb_lb_policy* glb_policy = rr_connectivity->glb_policy;
-  if (glb_policy->shutting_down) {
-    GRPC_LB_POLICY_WEAK_UNREF(&glb_policy->base, "glb_rr_connectivity_cb");
-    gpr_free(rr_connectivity);
-=======
 static void on_rr_connectivity_changed_locked(void* arg, grpc_error* error) {
   glb_lb_policy* glb_policy = (glb_lb_policy*)arg;
   if (glb_policy->shutting_down) {
     GRPC_LB_POLICY_UNREF(&glb_policy->base, "glb_rr_connectivity_cb");
->>>>>>> 2eb22fd6
     return;
   }
   if (glb_policy->rr_connectivity_state == GRPC_CHANNEL_SHUTDOWN) {
@@ -1005,19 +768,6 @@
      * sink, policies can't transition back from it. .*/
     GRPC_LB_POLICY_UNREF(glb_policy->rr_policy, "rr_connectivity_shutdown");
     glb_policy->rr_policy = nullptr;
-<<<<<<< HEAD
-    GRPC_LB_POLICY_WEAK_UNREF(&glb_policy->base, "glb_rr_connectivity_cb");
-    gpr_free(rr_connectivity);
-    return;
-  }
-  /* rr state != SHUTDOWN && !glb_policy->shutting down: biz as usual */
-  update_lb_connectivity_status_locked(glb_policy, rr_connectivity->state,
-                                       GRPC_ERROR_REF(error));
-  /* Resubscribe. Reuse the "glb_rr_connectivity_cb" weak ref. */
-  grpc_lb_policy_notify_on_state_change_locked(glb_policy->rr_policy,
-                                               &rr_connectivity->state,
-                                               &rr_connectivity->on_change);
-=======
     GRPC_LB_POLICY_UNREF(&glb_policy->base, "glb_rr_connectivity_cb");
     return;
   }
@@ -1028,7 +778,6 @@
   grpc_lb_policy_notify_on_state_change_locked(
       glb_policy->rr_policy, &glb_policy->rr_connectivity_state,
       &glb_policy->on_rr_connectivity_changed);
->>>>>>> 2eb22fd6
 }
 
 static void destroy_balancer_name(void* balancer_name) {
@@ -1136,12 +885,8 @@
   gpr_free(glb_policy);
 }
 
-<<<<<<< HEAD
-static void glb_shutdown_locked(grpc_lb_policy* pol) {
-=======
 static void glb_shutdown_locked(grpc_lb_policy* pol,
                                 grpc_lb_policy* new_policy) {
->>>>>>> 2eb22fd6
   glb_lb_policy* glb_policy = (glb_lb_policy*)pol;
   grpc_error* error = GRPC_ERROR_CREATE_FROM_STATIC_STRING("Channel shutdown");
   glb_policy->shutting_down = true;
@@ -1153,31 +898,17 @@
     grpc_call_cancel(glb_policy->lb_call, nullptr);
     /* lb_on_server_status_received will pick up the cancel and clean up */
   }
-<<<<<<< HEAD
-  if (glb_policy->retry_timer_active) {
-    grpc_timer_cancel(&glb_policy->lb_call_retry_timer);
-    glb_policy->retry_timer_active = false;
-  }
-  if (glb_policy->fallback_timer_active) {
-    grpc_timer_cancel(&glb_policy->lb_fallback_timer);
-    glb_policy->fallback_timer_active = false;
-=======
   if (glb_policy->retry_timer_callback_pending) {
     grpc_timer_cancel(&glb_policy->lb_call_retry_timer);
   }
   if (glb_policy->fallback_timer_callback_pending) {
     grpc_timer_cancel(&glb_policy->lb_fallback_timer);
->>>>>>> 2eb22fd6
   }
   if (glb_policy->rr_policy != nullptr) {
-<<<<<<< HEAD
-    GRPC_LB_POLICY_UNREF(glb_policy->rr_policy, "glb_shutdown");
-=======
     grpc_lb_policy_shutdown_locked(glb_policy->rr_policy, nullptr);
     GRPC_LB_POLICY_UNREF(glb_policy->rr_policy, "glb_shutdown");
   } else {
     grpc_lb_policy_try_reresolve(pol, &grpc_lb_glb_trace, GRPC_ERROR_CANCELLED);
->>>>>>> 2eb22fd6
   }
   // We destroy the LB channel here because
   // glb_lb_channel_on_connectivity_changed_cb needs a valid glb_policy
@@ -1187,19 +918,6 @@
     grpc_channel_destroy(glb_policy->lb_channel);
     glb_policy->lb_channel = nullptr;
   }
-<<<<<<< HEAD
-  grpc_connectivity_state_set(
-      &glb_policy->state_tracker, GRPC_CHANNEL_SHUTDOWN,
-      GRPC_ERROR_CREATE_FROM_STATIC_STRING("Channel Shutdown"), "glb_shutdown");
-
-  while (pp != nullptr) {
-    pending_pick* next = pp->next;
-    *pp->target = nullptr;
-    GRPC_CLOSURE_SCHED(
-        &pp->wrapped_on_complete_arg.wrapper_closure,
-        GRPC_ERROR_CREATE_FROM_STATIC_STRING("Channel Shutdown"));
-    gpr_free(pp);
-=======
   grpc_connectivity_state_set(&glb_policy->state_tracker, GRPC_CHANNEL_SHUTDOWN,
                               GRPC_ERROR_REF(error), "glb_shutdown");
   // Clear pending picks.
@@ -1220,7 +938,6 @@
       pp->pick->connected_subchannel = nullptr;
       GRPC_CLOSURE_SCHED(&pp->on_complete, GRPC_ERROR_REF(error));
     }
->>>>>>> 2eb22fd6
     pp = next;
   }
   // Clear pending pings.
@@ -1228,14 +945,8 @@
   glb_policy->pending_pings = nullptr;
   while (pping != nullptr) {
     pending_ping* next = pping->next;
-<<<<<<< HEAD
-    GRPC_CLOSURE_SCHED(
-        &pping->wrapped_notify_arg.wrapper_closure,
-        GRPC_ERROR_CREATE_FROM_STATIC_STRING("Channel Shutdown"));
-=======
     GRPC_CLOSURE_SCHED(pping->on_initiate, GRPC_ERROR_REF(error));
     GRPC_CLOSURE_SCHED(pping->on_ack, GRPC_ERROR_REF(error));
->>>>>>> 2eb22fd6
     gpr_free(pping);
     pping = next;
   }
@@ -1253,26 +964,16 @@
 //   level (grpclb), inside the glb_policy->pending_picks list. To cancel these,
 //   we invoke the completion closure and set *target to nullptr right here.
 static void glb_cancel_pick_locked(grpc_lb_policy* pol,
-<<<<<<< HEAD
-                                   grpc_connected_subchannel** target,
-=======
                                    grpc_lb_policy_pick_state* pick,
->>>>>>> 2eb22fd6
                                    grpc_error* error) {
   glb_lb_policy* glb_policy = (glb_lb_policy*)pol;
   pending_pick* pp = glb_policy->pending_picks;
   glb_policy->pending_picks = nullptr;
   while (pp != nullptr) {
     pending_pick* next = pp->next;
-<<<<<<< HEAD
-    if (pp->target == target) {
-      *target = nullptr;
-      GRPC_CLOSURE_SCHED(&pp->wrapped_on_complete_arg.wrapper_closure,
-=======
     if (pp->pick == pick) {
       pick->connected_subchannel = nullptr;
       GRPC_CLOSURE_SCHED(&pp->on_complete,
->>>>>>> 2eb22fd6
                          GRPC_ERROR_CREATE_REFERENCING_FROM_STATIC_STRING(
                              "Pick Cancelled", &error, 1));
     } else {
@@ -1282,11 +983,7 @@
     pp = next;
   }
   if (glb_policy->rr_policy != nullptr) {
-<<<<<<< HEAD
-    grpc_lb_policy_cancel_pick_locked(glb_policy->rr_policy, target,
-=======
     grpc_lb_policy_cancel_pick_locked(glb_policy->rr_policy, pick,
->>>>>>> 2eb22fd6
                                       GRPC_ERROR_REF(error));
   }
   GRPC_ERROR_UNREF(error);
@@ -1313,11 +1010,7 @@
     pending_pick* next = pp->next;
     if ((pp->pick->initial_metadata_flags & initial_metadata_flags_mask) ==
         initial_metadata_flags_eq) {
-<<<<<<< HEAD
-      GRPC_CLOSURE_SCHED(&pp->wrapped_on_complete_arg.wrapper_closure,
-=======
       GRPC_CLOSURE_SCHED(&pp->on_complete,
->>>>>>> 2eb22fd6
                          GRPC_ERROR_CREATE_REFERENCING_FROM_STATIC_STRING(
                              "Pick Cancelled", &error, 1));
     } else {
@@ -1343,29 +1036,17 @@
       !glb_policy->fallback_timer_callback_pending) {
     grpc_millis deadline =
         grpc_core::ExecCtx::Get()->Now() + glb_policy->lb_fallback_timeout_ms;
-<<<<<<< HEAD
-    GRPC_LB_POLICY_WEAK_REF(&glb_policy->base, "grpclb_fallback_timer");
-    GRPC_CLOSURE_INIT(&glb_policy->lb_on_fallback, lb_on_fallback_timer_locked,
-                      glb_policy,
-                      grpc_combiner_scheduler(glb_policy->base.combiner));
-    glb_policy->fallback_timer_active = true;
-=======
     GRPC_LB_POLICY_REF(&glb_policy->base, "grpclb_fallback_timer");
     GRPC_CLOSURE_INIT(&glb_policy->lb_on_fallback, lb_on_fallback_timer_locked,
                       glb_policy,
                       grpc_combiner_scheduler(glb_policy->base.combiner));
     glb_policy->fallback_timer_callback_pending = true;
->>>>>>> 2eb22fd6
     grpc_timer_init(&glb_policy->lb_fallback_timer, deadline,
                     &glb_policy->lb_on_fallback);
   }
 
   glb_policy->started_picking = true;
-<<<<<<< HEAD
-  grpc_backoff_reset(&glb_policy->lb_call_backoff_state);
-=======
   glb_policy->lb_call_backoff->Reset();
->>>>>>> 2eb22fd6
   query_for_backends_locked(glb_policy);
 }
 
@@ -1377,22 +1058,7 @@
 }
 
 static int glb_pick_locked(grpc_lb_policy* pol,
-<<<<<<< HEAD
-                           const grpc_lb_policy_pick_args* pick_args,
-                           grpc_connected_subchannel** target,
-                           grpc_call_context_element* context, void** user_data,
-                           grpc_closure* on_complete) {
-  if (pick_args->lb_token_mdelem_storage == nullptr) {
-    *target = nullptr;
-    GRPC_CLOSURE_SCHED(on_complete,
-                       GRPC_ERROR_CREATE_FROM_STATIC_STRING(
-                           "No mdelem storage for the LB token. Load reporting "
-                           "won't work without it. Failing"));
-    return 0;
-  }
-=======
                            grpc_lb_policy_pick_state* pick) {
->>>>>>> 2eb22fd6
   glb_lb_policy* glb_policy = (glb_lb_policy*)pol;
   pending_pick* pp = pending_pick_create(glb_policy, pick);
   bool pick_done = false;
@@ -1420,20 +1086,8 @@
                 glb_policy->rr_policy);
       }
       GPR_ASSERT(glb_policy->client_stats != nullptr);
-<<<<<<< HEAD
-      wc_arg->client_stats =
-          grpc_grpclb_client_stats_ref(glb_policy->client_stats);
-      wc_arg->wrapped_closure = on_complete;
-      wc_arg->lb_token_mdelem_storage = pick_args->lb_token_mdelem_storage;
-      wc_arg->initial_metadata = pick_args->initial_metadata;
-      wc_arg->free_when_done = wc_arg;
-      wc_arg->glb_policy = pol;
-      pick_done = pick_from_internal_rr_locked(
-          glb_policy, pick_args, false /* force_async */, target, wc_arg);
-=======
       pick_done =
           pick_from_internal_rr_locked(glb_policy, false /* force_async */, pp);
->>>>>>> 2eb22fd6
     }
   } else {  // glb_policy->rr_policy == NULL
     if (grpc_lb_glb_trace.enabled()) {
@@ -1457,18 +1111,11 @@
                                      connectivity_error);
 }
 
-<<<<<<< HEAD
-static void glb_ping_one_locked(grpc_lb_policy* pol, grpc_closure* closure) {
-  glb_lb_policy* glb_policy = (glb_lb_policy*)pol;
-  if (glb_policy->rr_policy) {
-    grpc_lb_policy_ping_one_locked(glb_policy->rr_policy, closure);
-=======
 static void glb_ping_one_locked(grpc_lb_policy* pol, grpc_closure* on_initiate,
                                 grpc_closure* on_ack) {
   glb_lb_policy* glb_policy = (glb_lb_policy*)pol;
   if (glb_policy->rr_policy) {
     grpc_lb_policy_ping_one_locked(glb_policy->rr_policy, on_initiate, on_ack);
->>>>>>> 2eb22fd6
   } else {
     pending_ping_add(&glb_policy->pending_pings, on_initiate, on_ack);
     if (!glb_policy->started_picking) {
@@ -1495,32 +1142,19 @@
     }
     query_for_backends_locked(glb_policy);
   }
-<<<<<<< HEAD
-  GRPC_LB_POLICY_WEAK_UNREF(&glb_policy->base, "grpclb_retry_timer");
-=======
   GRPC_LB_POLICY_UNREF(&glb_policy->base, "grpclb_retry_timer");
->>>>>>> 2eb22fd6
 }
 
 static void maybe_restart_lb_call(glb_lb_policy* glb_policy) {
   if (glb_policy->started_picking && glb_policy->updating_lb_call) {
-<<<<<<< HEAD
-    if (glb_policy->retry_timer_active) {
-=======
     if (glb_policy->retry_timer_callback_pending) {
->>>>>>> 2eb22fd6
       grpc_timer_cancel(&glb_policy->lb_call_retry_timer);
     }
     if (!glb_policy->shutting_down) start_picking_locked(glb_policy);
     glb_policy->updating_lb_call = false;
   } else if (!glb_policy->shutting_down) {
     /* if we aren't shutting down, restart the LB client call after some time */
-<<<<<<< HEAD
-    grpc_millis next_try = grpc_backoff_step(&glb_policy->lb_call_backoff_state)
-                               .next_attempt_start_time;
-=======
     grpc_millis next_try = glb_policy->lb_call_backoff->Step();
->>>>>>> 2eb22fd6
     if (grpc_lb_glb_trace.enabled()) {
       gpr_log(GPR_DEBUG, "[grpclb %p] Connection to LB server lost...",
               glb_policy);
@@ -1538,21 +1172,12 @@
     GRPC_CLOSURE_INIT(&glb_policy->lb_on_call_retry,
                       lb_call_on_retry_timer_locked, glb_policy,
                       grpc_combiner_scheduler(glb_policy->base.combiner));
-<<<<<<< HEAD
-    glb_policy->retry_timer_active = true;
-    grpc_timer_init(&glb_policy->lb_call_retry_timer, next_try,
-                    &glb_policy->lb_on_call_retry);
-  }
-  GRPC_LB_POLICY_WEAK_UNREF(&glb_policy->base,
-                            "lb_on_server_status_received_locked");
-=======
     glb_policy->retry_timer_callback_pending = true;
     grpc_timer_init(&glb_policy->lb_call_retry_timer, next_try,
                     &glb_policy->lb_on_call_retry);
   }
   GRPC_LB_POLICY_UNREF(&glb_policy->base,
                        "lb_on_server_status_received_locked");
->>>>>>> 2eb22fd6
 }
 
 static void send_client_load_report_locked(void* arg, grpc_error* error);
@@ -1574,21 +1199,14 @@
   grpc_byte_buffer_destroy(glb_policy->client_load_report_payload);
   glb_policy->client_load_report_payload = nullptr;
   if (error != GRPC_ERROR_NONE || glb_policy->lb_call == nullptr) {
-<<<<<<< HEAD
-    glb_policy->client_load_report_timer_pending = false;
-    GRPC_LB_POLICY_WEAK_UNREF(&glb_policy->base, "client_load_report");
-=======
     glb_policy->client_load_report_timer_callback_pending = false;
     GRPC_LB_POLICY_UNREF(&glb_policy->base, "client_load_report");
->>>>>>> 2eb22fd6
     if (glb_policy->lb_call == nullptr) {
       maybe_restart_lb_call(glb_policy);
     }
     return;
   }
   schedule_next_client_load_report(glb_policy);
-<<<<<<< HEAD
-=======
 }
 
 static void do_send_client_load_report_locked(glb_lb_policy* glb_policy) {
@@ -1605,7 +1223,6 @@
     gpr_log(GPR_ERROR, "[grpclb %p] call_error=%d", glb_policy, call_error);
     GPR_ASSERT(GRPC_CALL_OK == call_error);
   }
->>>>>>> 2eb22fd6
 }
 
 static bool load_report_counters_are_zero(grpc_grpclb_request* request) {
@@ -1623,13 +1240,8 @@
 static void send_client_load_report_locked(void* arg, grpc_error* error) {
   glb_lb_policy* glb_policy = (glb_lb_policy*)arg;
   if (error == GRPC_ERROR_CANCELLED || glb_policy->lb_call == nullptr) {
-<<<<<<< HEAD
-    glb_policy->client_load_report_timer_pending = false;
-    GRPC_LB_POLICY_WEAK_UNREF(&glb_policy->base, "client_load_report");
-=======
     glb_policy->client_load_report_timer_callback_pending = false;
     GRPC_LB_POLICY_UNREF(&glb_policy->base, "client_load_report");
->>>>>>> 2eb22fd6
     if (glb_policy->lb_call == nullptr) {
       maybe_restart_lb_call(glb_policy);
     }
@@ -1656,24 +1268,6 @@
       grpc_raw_byte_buffer_create(&request_payload_slice, 1);
   grpc_slice_unref_internal(request_payload_slice);
   grpc_grpclb_request_destroy(request);
-<<<<<<< HEAD
-  // Send load report message.
-  grpc_op op;
-  memset(&op, 0, sizeof(op));
-  op.op = GRPC_OP_SEND_MESSAGE;
-  op.data.send_message.send_message = glb_policy->client_load_report_payload;
-  GRPC_CLOSURE_INIT(&glb_policy->client_load_report_closure,
-                    client_load_report_done_locked, glb_policy,
-                    grpc_combiner_scheduler(glb_policy->base.combiner));
-  grpc_call_error call_error = grpc_call_start_batch_and_execute(
-      glb_policy->lb_call, &op, 1, &glb_policy->client_load_report_closure);
-  if (call_error != GRPC_CALL_OK) {
-    gpr_log(GPR_ERROR, "[grpclb %p] call_error=%d", glb_policy, call_error);
-    GPR_ASSERT(GRPC_CALL_OK == call_error);
-  }
-}
-
-=======
   // If we've already sent the initial request, then we can go ahead and send
   // the load report. Otherwise, we need to wait until the initial request has
   // been sent to send this (see lb_on_sent_initial_request_locked() below).
@@ -1683,7 +1277,6 @@
 }
 
 static void lb_on_sent_initial_request_locked(void* arg, grpc_error* error);
->>>>>>> 2eb22fd6
 static void lb_on_server_status_received_locked(void* arg, grpc_error* error);
 static void lb_on_response_received_locked(void* arg, grpc_error* error);
 static void lb_call_init_locked(glb_lb_policy* glb_policy) {
@@ -1758,11 +1351,7 @@
   grpc_byte_buffer_destroy(glb_policy->lb_request_payload);
   grpc_slice_unref_internal(glb_policy->lb_call_status_details);
 
-<<<<<<< HEAD
-  if (glb_policy->client_load_report_timer_pending) {
-=======
   if (glb_policy->client_load_report_timer_callback_pending) {
->>>>>>> 2eb22fd6
     grpc_timer_cancel(&glb_policy->client_load_report_timer);
   }
 }
@@ -1805,16 +1394,11 @@
   op->flags = 0;
   op->reserved = nullptr;
   op++;
-<<<<<<< HEAD
-  call_error = grpc_call_start_batch_and_execute(glb_policy->lb_call, ops,
-                                                 (size_t)(op - ops), nullptr);
-=======
   /* take a ref to be released in lb_on_sent_initial_request_locked() */
   GRPC_LB_POLICY_REF(&glb_policy->base, "lb_on_sent_initial_request_locked");
   call_error = grpc_call_start_batch_and_execute(
       glb_policy->lb_call, ops, (size_t)(op - ops),
       &glb_policy->lb_on_sent_initial_request);
->>>>>>> 2eb22fd6
   GPR_ASSERT(GRPC_CALL_OK == call_error);
 
   op = ops;
@@ -1848,8 +1432,6 @@
   GPR_ASSERT(GRPC_CALL_OK == call_error);
 }
 
-<<<<<<< HEAD
-=======
 static void lb_on_sent_initial_request_locked(void* arg, grpc_error* error) {
   glb_lb_policy* glb_policy = (glb_lb_policy*)arg;
   glb_policy->initial_request_sent = true;
@@ -1861,7 +1443,6 @@
   GRPC_LB_POLICY_UNREF(&glb_policy->base, "lb_on_sent_initial_request_locked");
 }
 
->>>>>>> 2eb22fd6
 static void lb_on_response_received_locked(void* arg, grpc_error* error) {
   glb_lb_policy* glb_policy = (glb_lb_policy*)arg;
   grpc_op ops[2];
@@ -1891,17 +1472,9 @@
                   "client load reporting interval = %" PRIdPTR " milliseconds",
                   glb_policy, glb_policy->client_stats_report_interval);
         }
-<<<<<<< HEAD
-        /* take a weak ref (won't prevent calling of \a glb_shutdown() if the
-         * strong ref count goes to zero) to be unref'd in
-         * send_client_load_report_locked() */
-        glb_policy->client_load_report_timer_pending = true;
-        GRPC_LB_POLICY_WEAK_REF(&glb_policy->base, "client_load_report");
-=======
         /* take a ref to be unref'd in send_client_load_report_locked() */
         glb_policy->client_load_report_timer_callback_pending = true;
         GRPC_LB_POLICY_REF(&glb_policy->base, "client_load_report");
->>>>>>> 2eb22fd6
         schedule_next_client_load_report(glb_policy);
       } else if (grpc_lb_glb_trace.enabled()) {
         gpr_log(GPR_INFO,
@@ -1949,14 +1522,8 @@
               /* or dispose of the fallback */
               grpc_lb_addresses_destroy(glb_policy->fallback_backend_addresses);
               glb_policy->fallback_backend_addresses = nullptr;
-<<<<<<< HEAD
-              if (glb_policy->fallback_timer_active) {
-                grpc_timer_cancel(&glb_policy->lb_fallback_timer);
-                glb_policy->fallback_timer_active = false;
-=======
               if (glb_policy->fallback_timer_callback_pending) {
                 grpc_timer_cancel(&glb_policy->lb_fallback_timer);
->>>>>>> 2eb22fd6
               }
             }
             /* and update the copy in the glb_lb_policy instance. This
@@ -1996,24 +1563,14 @@
           &glb_policy->lb_on_response_received); /* loop */
       GPR_ASSERT(GRPC_CALL_OK == call_error);
     } else {
-<<<<<<< HEAD
-      GRPC_LB_POLICY_WEAK_UNREF(&glb_policy->base,
-                                "lb_on_response_received_locked_shutdown");
-=======
       GRPC_LB_POLICY_UNREF(&glb_policy->base,
                            "lb_on_response_received_locked_shutdown");
->>>>>>> 2eb22fd6
     }
   } else { /* empty payload: call cancelled. */
            /* dispose of the "lb_on_response_received_locked" ref taken in
             * query_for_backends_locked() and reused in every reception loop */
-<<<<<<< HEAD
-    GRPC_LB_POLICY_WEAK_UNREF(&glb_policy->base,
-                              "lb_on_response_received_locked_empty_payload");
-=======
     GRPC_LB_POLICY_UNREF(&glb_policy->base,
                          "lb_on_response_received_locked_empty_payload");
->>>>>>> 2eb22fd6
   }
 }
 
@@ -2033,11 +1590,7 @@
       rr_handover_locked(glb_policy);
     }
   }
-<<<<<<< HEAD
-  GRPC_LB_POLICY_WEAK_UNREF(&glb_policy->base, "grpclb_fallback_timer");
-=======
   GRPC_LB_POLICY_UNREF(&glb_policy->base, "grpclb_fallback_timer");
->>>>>>> 2eb22fd6
 }
 
 static void lb_on_server_status_received_locked(void* arg, grpc_error* error) {
@@ -2058,11 +1611,7 @@
   // If the load report timer is still pending, we wait for it to be
   // called before restarting the call.  Otherwise, we restart the call
   // here.
-<<<<<<< HEAD
-  if (!glb_policy->client_load_report_timer_pending) {
-=======
   if (!glb_policy->client_load_report_timer_callback_pending) {
->>>>>>> 2eb22fd6
     maybe_restart_lb_call(glb_policy);
   }
 }
@@ -2073,13 +1622,8 @@
   grpc_lb_addresses_destroy(glb_policy->fallback_backend_addresses);
   glb_policy->fallback_backend_addresses =
       extract_backend_addresses_locked(addresses);
-<<<<<<< HEAD
-  if (glb_policy->started_picking && glb_policy->lb_fallback_timeout_ms > 0 &&
-      !glb_policy->fallback_timer_active) {
-=======
   if (glb_policy->lb_fallback_timeout_ms > 0 &&
       glb_policy->rr_policy != nullptr) {
->>>>>>> 2eb22fd6
     rr_handover_locked(glb_policy);
   }
 }
@@ -2176,16 +1720,9 @@
         grpc_call_cancel(glb_policy->lb_call, nullptr);
         // lb_on_server_status_received() will pick up the cancel and reinit
         // lb_call.
-<<<<<<< HEAD
-      } else if (glb_policy->started_picking && !glb_policy->shutting_down) {
-        if (glb_policy->retry_timer_active) {
-          grpc_timer_cancel(&glb_policy->lb_call_retry_timer);
-          glb_policy->retry_timer_active = false;
-=======
       } else if (glb_policy->started_picking) {
         if (glb_policy->retry_timer_callback_pending) {
           grpc_timer_cancel(&glb_policy->lb_call_retry_timer);
->>>>>>> 2eb22fd6
         }
         start_picking_locked(glb_policy);
       }
@@ -2193,13 +1730,8 @@
     case GRPC_CHANNEL_SHUTDOWN:
     done:
       glb_policy->watching_lb_channel = false;
-<<<<<<< HEAD
-      GRPC_LB_POLICY_WEAK_UNREF(&glb_policy->base,
-                                "watch_lb_channel_connectivity_cb_shutdown");
-=======
       GRPC_LB_POLICY_UNREF(&glb_policy->base,
                            "watch_lb_channel_connectivity_cb_shutdown");
->>>>>>> 2eb22fd6
       break;
   }
 }
