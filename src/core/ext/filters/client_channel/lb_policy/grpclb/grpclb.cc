/*
 *
 * Copyright 2016 gRPC authors.
 *
 * Licensed under the Apache License, Version 2.0 (the "License");
 * you may not use this file except in compliance with the License.
 * You may obtain a copy of the License at
 *
 *     http://www.apache.org/licenses/LICENSE-2.0
 *
 * Unless required by applicable law or agreed to in writing, software
 * distributed under the License is distributed on an "AS IS" BASIS,
 * WITHOUT WARRANTIES OR CONDITIONS OF ANY KIND, either express or implied.
 * See the License for the specific language governing permissions and
 * limitations under the License.
 *
 */

/** Implementation of the gRPC LB policy.
 *
 * This policy takes as input a set of resolved addresses {a1..an} for which the
 * LB set was set (it's the resolver's responsibility to ensure this). That is
 * to say, {a1..an} represent a collection of LB servers.
 *
 * An internal channel (\a lb_channel_) is created over {a1..an}.
 * This channel behaves just like a regular channel. In particular, the
 * constructed URI over the addresses a1..an will use the default pick first
 * policy to select from this list of LB server backends.
 *
 * The first time the policy gets a request for a pick, a ping, or to exit the
 * idle state, \a query_for_backends_locked() is called. This function sets up
 * and initiates the internal communication with the LB server. In particular,
 * it's responsible for instantiating the internal *streaming* call to the LB
 * server (whichever address from {a1..an} pick-first chose). This call is
 * serviced by two callbacks, \a lb_on_balancer_status_received_ and \a
 * lb_on_balancer_message_received_. The former will be called when the call to
 * the LB server completes. This can happen if the LB server closes the
 * connection or if this policy itself cancels the call (for example because
 * it's shutting down). If the internal call times out, the usual behavior of
 * pick-first applies, continuing to pick from the list {a1..an}.
 *
 * Upon sucesss, the incoming \a LoadBalancingResponse is processed by \a
 * res_recv. An invalid one results in the termination of the streaming call. A
 * new streaming call should be created if possible, failing the original call
 * otherwise. For a valid \a LoadBalancingResponse, the server list of actual
 * backends is extracted. A Round Robin policy will be created from this list.
 * There are two possible scenarios:
 *
 * 1. This is the first server list received. There was no previous instance of
 *    the Round Robin policy. \a rr_handover_locked() will instantiate the RR
 *    policy and perform all the pending operations over it.
 * 2. There's already a RR policy instance active. We need to introduce the new
 *    one build from the new serverlist, but taking care not to disrupt the
 *    operations in progress over the old RR instance. This is done by
 *    decreasing the reference count on the old policy. The moment no more
 *    references are held on the old RR policy, it'll be destroyed and \a
 *    on_rr_connectivity_changed notified with a \a GRPC_CHANNEL_SHUTDOWN
 *    state. At this point we can transition to a new RR instance safely, which
 *    is done once again via \a rr_handover_locked().
 *
 *
 * Once a RR policy instance is in place (and getting updated as described),
 * calls to for a pick, a ping or a cancellation will be serviced right away by
 * forwarding them to the RR instance. Any time there's no RR policy available
 * (ie, right after the creation of the gRPCLB policy, if an empty serverlist is
 * received, etc), pick/ping requests are added to a list of pending picks/pings
 * to be flushed and serviced as part of \a rr_handover_locked() the moment the
 * RR policy instance becomes available.
 *
 * \see https://github.com/grpc/grpc/blob/master/doc/load-balancing.md for the
 * high level design and details. */

/* With the addition of a libuv endpoint, sockaddr.h now includes uv.h when
   using that endpoint. Because of various transitive includes in uv.h,
   including windows.h on Windows, uv.h must be included before other system
   headers. Therefore, sockaddr.h must always be included first */
#include "src/core/lib/iomgr/sockaddr.h"

#include <inttypes.h>
#include <limits.h>
#include <string.h>

#include <grpc/byte_buffer_reader.h>
#include <grpc/grpc.h>
#include <grpc/support/alloc.h>
#include <grpc/support/host_port.h>
#include <grpc/support/string_util.h>
#include <grpc/support/time.h>

#include "src/core/ext/filters/client_channel/client_channel.h"
#include "src/core/ext/filters/client_channel/client_channel_factory.h"
#include "src/core/ext/filters/client_channel/lb_policy/grpclb/client_load_reporting_filter.h"
#include "src/core/ext/filters/client_channel/lb_policy/grpclb/grpclb_channel.h"
#include "src/core/ext/filters/client_channel/lb_policy/grpclb/grpclb_client_stats.h"
#include "src/core/ext/filters/client_channel/lb_policy/grpclb/load_balancer_api.h"
#include "src/core/ext/filters/client_channel/lb_policy_factory.h"
#include "src/core/ext/filters/client_channel/lb_policy_registry.h"
#include "src/core/ext/filters/client_channel/parse_address.h"
#include "src/core/ext/filters/client_channel/resolver/fake/fake_resolver.h"
#include "src/core/ext/filters/client_channel/subchannel_index.h"
#include "src/core/lib/backoff/backoff.h"
#include "src/core/lib/channel/channel_args.h"
#include "src/core/lib/channel/channel_stack.h"
#include "src/core/lib/gpr/string.h"
#include "src/core/lib/gprpp/manual_constructor.h"
#include "src/core/lib/gprpp/memory.h"
#include "src/core/lib/gprpp/orphanable.h"
#include "src/core/lib/gprpp/ref_counted_ptr.h"
#include "src/core/lib/iomgr/combiner.h"
#include "src/core/lib/iomgr/sockaddr.h"
#include "src/core/lib/iomgr/sockaddr_utils.h"
#include "src/core/lib/iomgr/timer.h"
#include "src/core/lib/slice/slice_hash_table.h"
#include "src/core/lib/slice/slice_internal.h"
#include "src/core/lib/slice/slice_string_helpers.h"
#include "src/core/lib/surface/call.h"
#include "src/core/lib/surface/channel.h"
#include "src/core/lib/surface/channel_init.h"
#include "src/core/lib/transport/static_metadata.h"

#define GRPC_GRPCLB_INITIAL_CONNECT_BACKOFF_SECONDS 1
#define GRPC_GRPCLB_RECONNECT_BACKOFF_MULTIPLIER 1.6
#define GRPC_GRPCLB_RECONNECT_MAX_BACKOFF_SECONDS 120
#define GRPC_GRPCLB_RECONNECT_JITTER 0.2
#define GRPC_GRPCLB_DEFAULT_FALLBACK_TIMEOUT_MS 10000

namespace grpc_core {

TraceFlag grpc_lb_glb_trace(false, "glb");

namespace {

<<<<<<< HEAD
//
// grpclb LB policy
//

class GrpcLb : public LoadBalancingPolicy {
 public:
  GrpcLb(const grpc_lb_addresses* addresses, const Args& args);

  bool PickLocked(PickState* pick) override;
  void PingOneLocked(grpc_closure* on_initiate, grpc_closure* on_ack) override;
  void CancelPickLocked(PickState* pick, grpc_error* error) override;
  void CancelPicksLocked(uint32_t initial_metadata_flags_mask,
                         uint32_t initial_metadata_flags_eq,
                         grpc_error* error) override;
  void ExitIdleLocked() override;
  void NotifyOnStateChangeLocked(grpc_connectivity_state* state,
                                 grpc_closure* closure) override;
  grpc_connectivity_state CheckConnectivityLocked(
      grpc_error** connectivity_error) override;
  void UpdateLocked(const Args& args) override;
  void SetReresolutionClosureLocked(
      grpc_closure* request_reresolution) override;
  void HandOffPendingPicksLocked(LoadBalancingPolicy* new_policy) override;
  void ShutdownLocked() override;

 private:
  /// Linked list of pending pick requests. It stores all information needed to
  /// eventually call (Round Robin's) pick() on them. They mainly stay pending
  /// waiting for the RR policy to be created.
  ///
  /// Note that when a pick is sent to the RR policy, we inject our own
  /// on_complete callback, so that we can intercept the result before
  /// invoking the original on_complete callback.  This allows us to set the
  /// LB token metadata and add client_stats to the call context.
  /// See \a pending_pick_complete() for details.
  struct PendingPick {
    // The grpclb instance that created the wrapping. This instance is not
    // owned, reference counts are untouched. It's used only for logging
    // purposes.
    GrpcLb* glb_policy;
    // The original pick.
    PickState* pick;
    // Our on_complete closure and the original one.
    grpc_closure on_complete;
    grpc_closure* original_on_complete;
    // The LB token associated with the pick.  This is set via user_data in
    // the pick.
    grpc_mdelem lb_token;
    // Stats for client-side load reporting. Note that this holds a
    // reference, which must be either passed on via context or unreffed.
    grpc_grpclb_client_stats* client_stats = nullptr;
    // Next pending pick.
    PendingPick* next = nullptr;
  };

  /// A linked list of pending pings waiting for the RR policy to be created.
  struct PendingPing {
    grpc_closure* on_initiate;
    grpc_closure* on_ack;
    PendingPing* next;
  };

  ~GrpcLb();

  PendingPick* CreatePendingPick(PickState* pick);
  void AddPendingPick(PendingPick* pp);
  static void PendingPickSetMetadataAndContext(PendingPick* pp);
  static void OnPendingPickComplete(void* arg, grpc_error* error);

  void AddPendingPing(grpc_closure* on_initiate, grpc_closure* on_ack);

  void RRHandoverLocked();
  LoadBalancingPolicy::Args* LbPolicyArgsCreateLocked();
  void CreateRRLocked(const Args& args);
  bool PickFromInternalRRLocked(bool force_async, PendingPick* pp);
  static void OnRRConnectivityChangedLocked(void* arg, grpc_error* error);

  static void OnBalancerChannelConnectivityChangedLocked(void* arg,
                                                         grpc_error* error);

  void StartPickingLocked();
  void ScheduleNextClientLoadReportLocked();
  void DoSendClientLoadReportLocked();
  void MaybeRestartBalancerCallLocked();
  void BalancerCallInitLocked();
  void BalancerCallDestroyLocked();
  void QueryForBackendsLocked();
  void UpdateFallbackAddressesLocked(const grpc_lb_addresses* addresses);
  void UpdateConnectivityStateLocked(grpc_connectivity_state rr_state,
                                     grpc_error* rr_state_error);

  static void OnSentInitialRequestLocked(void* arg, grpc_error* error);
  static void OnFallbackTimeoutLocked(void* arg, grpc_error* error);
  static void OnRetryTimeoutLocked(void* arg, grpc_error* error);
  static void OnClientLoadReportDoneLocked(void* arg, grpc_error* error);
  static void SendClientLoadReportLocked(void* arg, grpc_error* error);
  static void OnBalancerReceivedMessageLocked(void* arg, grpc_error* error);
  static void OnBalancerStatusReceivedLocked(void* arg, grpc_error* error);

  /** who the client is trying to communicate with */
  const char* server_name_ = nullptr;
  grpc_client_channel_factory* cc_factory_ = nullptr;
  grpc_channel_args* args_ = nullptr;

  /** timeout in milliseconds for the LB call. 0 means no deadline. */
  int lb_call_timeout_ms_ = 0;

  /** timeout in milliseconds for before using fallback backend addresses.
=======
/// Linked list of pending pick requests. It stores all information needed to
/// eventually call (Round Robin's) pick() on them. They mainly stay pending
/// waiting for the RR policy to be created.
///
/// Note that when a pick is sent to the RR policy, we inject our own
/// on_complete callback, so that we can intercept the result before
/// invoking the original on_complete callback.  This allows us to set the
/// LB token metadata and add client_stats to the call context.
/// See \a pending_pick_complete() for details.
struct pending_pick {
  // Our on_complete closure and the original one.
  grpc_closure on_complete;
  grpc_closure* original_on_complete;
  // The original pick.
  grpc_lb_policy_pick_state* pick;
  // Stats for client-side load reporting. Note that this holds a
  // reference, which must be either passed on via context or unreffed.
  grpc_grpclb_client_stats* client_stats;
  // The LB token associated with the pick.  This is set via user_data in
  // the pick.
  grpc_mdelem lb_token;
  // The grpclb instance that created the wrapping. This instance is not owned,
  // reference counts are untouched. It's used only for logging purposes.
  glb_lb_policy* glb_policy;
  // Next pending pick.
  struct pending_pick* next;
};

/// A linked list of pending pings waiting for the RR policy to be created.
struct pending_ping {
  grpc_closure* on_initiate;
  grpc_closure* on_ack;
  struct pending_ping* next;
};

/// Contains a call to the LB server and all the data related to the call.
class BalancerCallState
    : public grpc_core::InternallyRefCountedWithTracing<BalancerCallState> {
 public:
  explicit BalancerCallState(glb_lb_policy* glb_policy);
  // It's the caller's responsibility to ensure that Orphan() is called from
  // inside the combiner.
  void Orphan() override;

  void StartQuery();

  grpc_grpclb_client_stats* client_stats() const { return client_stats_; }

 private:
  ~BalancerCallState();

  void ScheduleNextClientLoadReportLocked();
  void SendClientLoadReportLocked();

  static bool LoadReportCountersAreZero(grpc_grpclb_request* request);

  static void MaybeSendClientLoadReportLocked(void* arg, grpc_error* error);
  static void ClientLoadReportDoneLocked(void* arg, grpc_error* error);
  static void OnInitialRequestSentLocked(void* arg, grpc_error* error);
  static void OnBalancerMessageReceivedLocked(void* arg, grpc_error* error);
  static void OnBalancerStatusReceivedLocked(void* arg, grpc_error* error);

  /** The owning glb. */
  struct glb_lb_policy* glb_policy_ = nullptr;
  /** The streaming call to the LB server. Always non-NULL. */
  grpc_call* lb_call_ = nullptr;

  /** The initial metadata received from the LB server. */
  grpc_metadata_array lb_initial_metadata_recv_;

  /** The message sent to the LB server. It's used to query for backends (the
   * value may vary if the LB server indicates a redirect) or send client load
   * report. */
  grpc_byte_buffer* send_message_payload_ = nullptr;
  /** The callback after the initial request is sent. */
  grpc_closure lb_on_initial_request_sent_;

  /** The response received from the LB server, if any. */
  grpc_byte_buffer* recv_message_payload_ = nullptr;
  /** The callback to process the response received from the LB server. */
  grpc_closure lb_on_balancer_message_received_;
  bool seen_initial_response_ = false;

  /** The callback to process the status received from the LB server, which
   * signals the end of the LB call. */
  grpc_closure lb_on_balancer_status_received_;
  /** The trailing metadata from the LB server. */
  grpc_metadata_array lb_trailing_metadata_recv_;
  /** The call status code and details. */
  grpc_status_code lb_call_status_;
  grpc_slice lb_call_status_details_;

  /** The stats for client-side load reporting associated with this LB call.
   * Created after the first serverlist is received. */
  grpc_grpclb_client_stats* client_stats_ = nullptr;
  /** The interval and timer for next client load report. */
  grpc_millis client_stats_report_interval_ = 0;
  grpc_timer client_load_report_timer_;
  bool client_load_report_timer_callback_pending_ = false;
  bool last_client_load_report_counters_were_zero_ = false;
  bool client_load_report_is_due_ = false;
  /** The closure used for either the load report timer or the callback for
   * completion of sending the load report. */
  grpc_closure client_load_report_closure_;
};

}  // namespace

typedef struct glb_lb_policy {
  /** Base policy: must be first. */
  grpc_lb_policy base;

  /** Who the client is trying to communicate with. */
  const char* server_name;

  /** Channel related data that will be propagated to the internal RR policy. */
  grpc_client_channel_factory* cc_factory;
  grpc_channel_args* args;

  /** Timeout in milliseconds for before using fallback backend addresses.
>>>>>>> 717d619f
   * 0 means not using fallback. */
  int lb_fallback_timeout_ms_ = 0;

<<<<<<< HEAD
  /** for communicating with the LB server */
  grpc_channel* lb_channel_ = nullptr;
=======
  /** The channel for communicating with the LB server. */
  grpc_channel* lb_channel;
>>>>>>> 717d619f

  /** The data associated with the current LB call. It holds a ref to this LB
   * policy. It's initialized every time we query for backends. It's reset to
   * NULL whenever the current LB call is no longer needed (e.g., the LB policy
   * is shutting down, or the LB call has ended). A non-NULL lb_calld always
   * contains a non-NULL lb_call_. */
  BalancerCallState* lb_calld;

  /** response generator to inject address updates into \a lb_channel */
  RefCountedPtr<FakeResolverResponseGenerator> response_generator_;

  /** the RR policy to use of the backend servers returned by the LB server */
  OrphanablePtr<LoadBalancingPolicy> rr_policy_;

  grpc_closure on_rr_connectivity_changed_;
  grpc_connectivity_state rr_connectivity_state_;

  bool started_picking_ = false;

  /** our connectivity state tracker */
  grpc_connectivity_state_tracker state_tracker_;

  /** connectivity state of the LB channel */
  grpc_connectivity_state lb_channel_connectivity_;

  /** stores the deserialized response from the LB. May be nullptr until one
   * such response has arrived. */
  grpc_grpclb_serverlist* serverlist_ = nullptr;

  /** Index into serverlist for next pick.
   * If the server at this index is a drop, we return a drop.
   * Otherwise, we delegate to the RR policy. */
  size_t serverlist_index_ = 0;

  /** stores the backend addresses from the resolver */
  grpc_lb_addresses* fallback_backend_addresses_ = nullptr;

  /** list of picks that are waiting on RR's policy connectivity */
  PendingPick* pending_picks_ = nullptr;

  /** list of pings that are waiting on RR's policy connectivity */
  PendingPing* pending_pings_ = nullptr;

  bool shutting_down_ = false;

<<<<<<< HEAD
  /** are we currently updating lb_call? */
  bool updating_lb_call_ = false;

=======
>>>>>>> 717d619f
  /** are we already watching the LB channel's connectivity? */
  bool watching_lb_channel_ = false;

  /** is the callback associated with \a lb_call_retry_timer_ pending? */
  bool retry_timer_callback_pending_ = false;

  /** is the callback associated with \a lb_fallback_timer_ pending? */
  bool fallback_timer_callback_pending_ = false;

  /** called upon changes to the LB channel's connectivity. */
  grpc_closure lb_channel_on_connectivity_changed_;

  /************************************************************/
  /*  client data associated with the LB server communication */
  /************************************************************/
<<<<<<< HEAD
  /* Finished sending initial request. */
  grpc_closure lb_on_sent_initial_request_;

  /* Status from the LB server has been received. This signals the end of the LB
   * call. */
  grpc_closure lb_on_server_status_received_;

  /* A response from the LB server has been received. Process it */
  grpc_closure lb_on_response_received_;

  /* LB call retry timer callback. */
  grpc_closure lb_on_call_retry_;

  /* LB fallback timer callback. */
  grpc_closure lb_on_fallback_;

  grpc_call* lb_call_ = nullptr; /* streaming call to the LB server, */

  grpc_metadata_array lb_initial_metadata_recv_; /* initial MD from LB server */
  grpc_metadata_array
      lb_trailing_metadata_recv_; /* trailing MD from LB server */

  /* what's being sent to the LB server. Note that its value may vary if the LB
   * server indicates a redirect. */
  grpc_byte_buffer* lb_request_payload_ = nullptr;

  /* response the LB server, if any. Processed in lb_on_response_received() */
  grpc_byte_buffer* lb_response_payload_ = nullptr;

  /* call status code and details, set in lb_on_server_status_received() */
  grpc_status_code lb_call_status_;
  grpc_slice lb_call_status_details_;

  /** LB call retry backoff state */
  BackOff lb_call_backoff_;

  /** LB call retry timer */
  grpc_timer lb_call_retry_timer_;

  /** LB fallback timer */
  grpc_timer lb_fallback_timer_;

  bool initial_request_sent_ = false;
  bool seen_initial_response_ = false;

  /* Stats for client-side load reporting. Should be unreffed and
   * recreated whenever lb_call is replaced. */
  grpc_grpclb_client_stats* client_stats_ = nullptr;
  /* Interval and timer for next client load report. */
  grpc_millis client_stats_report_interval_;
  grpc_timer client_load_report_timer_;
  bool client_load_report_timer_callback_pending_ = false;
  bool last_client_load_report_counters_were_zero_ = false;
  /* Closure used for either the load report timer or the callback for
   * completion of sending the load report. */
  grpc_closure client_load_report_closure_;
  /* Client load report message payload. */
  grpc_byte_buffer* client_load_report_payload_ = nullptr;
};
=======

  /** LB call retry backoff state */
  grpc_core::ManualConstructor<grpc_core::BackOff> lb_call_backoff;

  /** timeout in milliseconds for the LB call. 0 means no deadline. */
  int lb_call_timeout_ms;

  /** LB call retry timer */
  grpc_timer lb_call_retry_timer;
  /** LB call retry timer callback */
  grpc_closure lb_on_call_retry;

  /** LB fallback timer */
  grpc_timer lb_fallback_timer;
  /** LB fallback timer callback */
  grpc_closure lb_on_fallback;
} glb_lb_policy;

static void parse_server(const grpc_grpclb_server* server,
                         grpc_resolved_address* addr);
static void rr_handover_locked(glb_lb_policy* glb_policy);
static void start_lb_call_retry_timer_locked(glb_lb_policy* glb_policy);
static void query_for_backends_locked(glb_lb_policy* glb_policy);

namespace {

BalancerCallState::BalancerCallState(glb_lb_policy* glb_policy)
    : grpc_core::InternallyRefCountedWithTracing<BalancerCallState>(
          &grpc_lb_glb_trace),
      glb_policy_(glb_policy) {
  GPR_ASSERT(glb_policy_ != nullptr);
  GPR_ASSERT(!glb_policy_->shutting_down);
  // Init the LB call. Note that the LB call will progress every time there's
  // activity in glb_policy_->base.interested_parties, which is comprised of the
  // polling entities from client_channel.
  GPR_ASSERT(glb_policy_->server_name != nullptr);
  GPR_ASSERT(glb_policy_->server_name[0] != '\0');
  grpc_slice host = grpc_slice_from_copied_string(glb_policy_->server_name);
  grpc_millis deadline =
      glb_policy_->lb_call_timeout_ms == 0
          ? GRPC_MILLIS_INF_FUTURE
          : grpc_core::ExecCtx::Get()->Now() + glb_policy_->lb_call_timeout_ms;
  lb_call_ = grpc_channel_create_pollset_set_call(
      glb_policy_->lb_channel, nullptr, GRPC_PROPAGATE_DEFAULTS,
      glb_policy_->base.interested_parties,
      GRPC_MDSTR_SLASH_GRPC_DOT_LB_DOT_V1_DOT_LOADBALANCER_SLASH_BALANCELOAD,
      &host, deadline, nullptr);
  grpc_slice_unref_internal(host);
  // Init the LB call request payload.
  grpc_grpclb_request* request =
      grpc_grpclb_request_create(glb_policy_->server_name);
  grpc_slice request_payload_slice = grpc_grpclb_request_encode(request);
  send_message_payload_ =
      grpc_raw_byte_buffer_create(&request_payload_slice, 1);
  grpc_slice_unref_internal(request_payload_slice);
  grpc_grpclb_request_destroy(request);
  // Init other data associated with the LB call.
  grpc_metadata_array_init(&lb_initial_metadata_recv_);
  grpc_metadata_array_init(&lb_trailing_metadata_recv_);
  GRPC_CLOSURE_INIT(&lb_on_initial_request_sent_, OnInitialRequestSentLocked,
                    this, grpc_combiner_scheduler(glb_policy_->base.combiner));
  GRPC_CLOSURE_INIT(&lb_on_balancer_message_received_,
                    OnBalancerMessageReceivedLocked, this,
                    grpc_combiner_scheduler(glb_policy_->base.combiner));
  GRPC_CLOSURE_INIT(&lb_on_balancer_status_received_,
                    OnBalancerStatusReceivedLocked, this,
                    grpc_combiner_scheduler(glb_policy_->base.combiner));
  // Hold a ref to the glb_policy_.
  GRPC_LB_POLICY_REF(&glb_policy_->base, "lb_calld");
}

BalancerCallState::~BalancerCallState() {
  GPR_ASSERT(lb_call_ != nullptr);
  grpc_call_unref(lb_call_);
  grpc_metadata_array_destroy(&lb_initial_metadata_recv_);
  grpc_metadata_array_destroy(&lb_trailing_metadata_recv_);
  grpc_byte_buffer_destroy(send_message_payload_);
  grpc_byte_buffer_destroy(recv_message_payload_);
  grpc_slice_unref_internal(lb_call_status_details_);
  if (client_stats_ != nullptr) {
    grpc_grpclb_client_stats_unref(client_stats_);
  }
  GRPC_LB_POLICY_UNREF(&glb_policy_->base, "lb_calld");
}

void BalancerCallState::Orphan() {
  GPR_ASSERT(lb_call_ != nullptr);
  // If we are here because glb_policy wants to cancel the call,
  // lb_on_balancer_status_received_ will complete the cancellation and clean
  // up. Otherwise, we are here because glb_policy has to orphan a failed call,
  // then the following cancellation will be a no-op.
  grpc_call_cancel(lb_call_, nullptr);
  if (client_load_report_timer_callback_pending_) {
    grpc_timer_cancel(&client_load_report_timer_);
  }
  // Note that the initial ref is hold by lb_on_balancer_status_received_
  // instead of the caller of this function. So the corresponding unref happens
  // in lb_on_balancer_status_received_ instead of here.
}

void BalancerCallState::StartQuery() {
  GPR_ASSERT(lb_call_ != nullptr);
  if (grpc_lb_glb_trace.enabled()) {
    gpr_log(GPR_INFO,
            "[grpclb %p] Starting LB call (lb_calld: %p, lb_call: %p)",
            glb_policy_, this, lb_call_);
  }
  // Create the ops.
  grpc_call_error call_error;
  grpc_op ops[3];
  memset(ops, 0, sizeof(ops));
  // Op: send initial metadata.
  grpc_op* op = ops;
  op->op = GRPC_OP_SEND_INITIAL_METADATA;
  op->data.send_initial_metadata.count = 0;
  op->flags = 0;
  op->reserved = nullptr;
  op++;
  // Op: send request message.
  GPR_ASSERT(send_message_payload_ != nullptr);
  op->op = GRPC_OP_SEND_MESSAGE;
  op->data.send_message.send_message = send_message_payload_;
  op->flags = 0;
  op->reserved = nullptr;
  op++;
  // TODO(roth): We currently deal with this ref manually.  Once the
  // new closure API is done, find a way to track this ref with the
  // callback as part of the type system.
  grpc_core::RefCountedPtr<BalancerCallState> self =
      Ref(DEBUG_LOCATION, "OnInitialRequestSentLocked");
  self.release();
  call_error = grpc_call_start_batch_and_execute(
      lb_call_, ops, (size_t)(op - ops), &lb_on_initial_request_sent_);
  GPR_ASSERT(GRPC_CALL_OK == call_error);
  // Op: recv initial metadata.
  op = ops;
  op->op = GRPC_OP_RECV_INITIAL_METADATA;
  op->data.recv_initial_metadata.recv_initial_metadata =
      &lb_initial_metadata_recv_;
  op->flags = 0;
  op->reserved = nullptr;
  op++;
  // Op: recv response.
  op->op = GRPC_OP_RECV_MESSAGE;
  op->data.recv_message.recv_message = &recv_message_payload_;
  op->flags = 0;
  op->reserved = nullptr;
  op++;
  // TODO(roth): We currently deal with this ref manually.  Once the
  // new closure API is done, find a way to track this ref with the
  // callback as part of the type system.
  self = Ref(DEBUG_LOCATION, "OnBalancerMessageReceivedLocked");
  self.release();
  call_error = grpc_call_start_batch_and_execute(
      lb_call_, ops, (size_t)(op - ops), &lb_on_balancer_message_received_);
  GPR_ASSERT(GRPC_CALL_OK == call_error);
  // Op: recv server status.
  op = ops;
  op->op = GRPC_OP_RECV_STATUS_ON_CLIENT;
  op->data.recv_status_on_client.trailing_metadata =
      &lb_trailing_metadata_recv_;
  op->data.recv_status_on_client.status = &lb_call_status_;
  op->data.recv_status_on_client.status_details = &lb_call_status_details_;
  op->flags = 0;
  op->reserved = nullptr;
  op++;
  // This callback signals the end of the LB call, so it relies on the initial
  // ref instead of a new ref. When it's invoked, it's the initial ref that is
  // unreffed.
  call_error = grpc_call_start_batch_and_execute(
      lb_call_, ops, (size_t)(op - ops), &lb_on_balancer_status_received_);
  GPR_ASSERT(GRPC_CALL_OK == call_error);
};

void BalancerCallState::ScheduleNextClientLoadReportLocked() {
  const grpc_millis next_client_load_report_time =
      grpc_core::ExecCtx::Get()->Now() + client_stats_report_interval_;
  GRPC_CLOSURE_INIT(&client_load_report_closure_,
                    MaybeSendClientLoadReportLocked, this,
                    grpc_combiner_scheduler(glb_policy_->base.combiner));
  grpc_timer_init(&client_load_report_timer_, next_client_load_report_time,
                  &client_load_report_closure_);
  client_load_report_timer_callback_pending_ = true;
}

void BalancerCallState::MaybeSendClientLoadReportLocked(void* arg,
                                                        grpc_error* error) {
  BalancerCallState* lb_calld = reinterpret_cast<BalancerCallState*>(arg);
  glb_lb_policy* glb_policy = lb_calld->glb_policy_;
  lb_calld->client_load_report_timer_callback_pending_ = false;
  if (error != GRPC_ERROR_NONE || lb_calld != glb_policy->lb_calld) {
    lb_calld->Unref(DEBUG_LOCATION, "client_load_report");
    return;
  }
  // If we've already sent the initial request, then we can go ahead and send
  // the load report. Otherwise, we need to wait until the initial request has
  // been sent to send this (see OnInitialRequestSentLocked()).
  if (lb_calld->send_message_payload_ == nullptr) {
    lb_calld->SendClientLoadReportLocked();
  } else {
    lb_calld->client_load_report_is_due_ = true;
  }
}

bool BalancerCallState::LoadReportCountersAreZero(
    grpc_grpclb_request* request) {
  grpc_grpclb_dropped_call_counts* drop_entries =
      static_cast<grpc_grpclb_dropped_call_counts*>(
          request->client_stats.calls_finished_with_drop.arg);
  return request->client_stats.num_calls_started == 0 &&
         request->client_stats.num_calls_finished == 0 &&
         request->client_stats.num_calls_finished_with_client_failed_to_send ==
             0 &&
         request->client_stats.num_calls_finished_known_received == 0 &&
         (drop_entries == nullptr || drop_entries->num_entries == 0);
}

void BalancerCallState::SendClientLoadReportLocked() {
  // Construct message payload.
  GPR_ASSERT(send_message_payload_ == nullptr);
  grpc_grpclb_request* request =
      grpc_grpclb_load_report_request_create_locked(client_stats_);
  // Skip client load report if the counters were all zero in the last
  // report and they are still zero in this one.
  if (LoadReportCountersAreZero(request)) {
    if (last_client_load_report_counters_were_zero_) {
      grpc_grpclb_request_destroy(request);
      ScheduleNextClientLoadReportLocked();
      return;
    }
    last_client_load_report_counters_were_zero_ = true;
  } else {
    last_client_load_report_counters_were_zero_ = false;
  }
  grpc_slice request_payload_slice = grpc_grpclb_request_encode(request);
  send_message_payload_ =
      grpc_raw_byte_buffer_create(&request_payload_slice, 1);
  grpc_slice_unref_internal(request_payload_slice);
  grpc_grpclb_request_destroy(request);
  // Send the report.
  grpc_op op;
  memset(&op, 0, sizeof(op));
  op.op = GRPC_OP_SEND_MESSAGE;
  op.data.send_message.send_message = send_message_payload_;
  GRPC_CLOSURE_INIT(&client_load_report_closure_, ClientLoadReportDoneLocked,
                    this, grpc_combiner_scheduler(glb_policy_->base.combiner));
  grpc_call_error call_error = grpc_call_start_batch_and_execute(
      lb_call_, &op, 1, &client_load_report_closure_);
  if (call_error != GRPC_CALL_OK) {
    gpr_log(GPR_ERROR, "[grpclb %p] call_error=%d", glb_policy_, call_error);
    GPR_ASSERT(GRPC_CALL_OK == call_error);
  }
}

void BalancerCallState::ClientLoadReportDoneLocked(void* arg,
                                                   grpc_error* error) {
  BalancerCallState* lb_calld = reinterpret_cast<BalancerCallState*>(arg);
  glb_lb_policy* glb_policy = lb_calld->glb_policy_;
  grpc_byte_buffer_destroy(lb_calld->send_message_payload_);
  lb_calld->send_message_payload_ = nullptr;
  if (error != GRPC_ERROR_NONE || lb_calld != glb_policy->lb_calld) {
    lb_calld->Unref(DEBUG_LOCATION, "client_load_report");
    return;
  }
  lb_calld->ScheduleNextClientLoadReportLocked();
}

void BalancerCallState::OnInitialRequestSentLocked(void* arg,
                                                   grpc_error* error) {
  BalancerCallState* lb_calld = reinterpret_cast<BalancerCallState*>(arg);
  grpc_byte_buffer_destroy(lb_calld->send_message_payload_);
  lb_calld->send_message_payload_ = nullptr;
  // If we attempted to send a client load report before the initial request was
  // sent (and this lb_calld is still in use), send the load report now.
  if (lb_calld->client_load_report_is_due_ &&
      lb_calld == lb_calld->glb_policy_->lb_calld) {
    lb_calld->SendClientLoadReportLocked();
    lb_calld->client_load_report_is_due_ = false;
  }
  lb_calld->Unref(DEBUG_LOCATION, "OnInitialRequestSentLocked");
}

void BalancerCallState::OnBalancerMessageReceivedLocked(void* arg,
                                                        grpc_error* error) {
  BalancerCallState* lb_calld = reinterpret_cast<BalancerCallState*>(arg);
  glb_lb_policy* glb_policy = lb_calld->glb_policy_;
  // Empty payload means the LB call was cancelled.
  if (lb_calld != glb_policy->lb_calld ||
      lb_calld->recv_message_payload_ == nullptr) {
    lb_calld->Unref(DEBUG_LOCATION, "OnBalancerMessageReceivedLocked");
    return;
  }
  grpc_op ops[2];
  memset(ops, 0, sizeof(ops));
  grpc_op* op = ops;
  glb_policy->lb_call_backoff->Reset();
  grpc_byte_buffer_reader bbr;
  grpc_byte_buffer_reader_init(&bbr, lb_calld->recv_message_payload_);
  grpc_slice response_slice = grpc_byte_buffer_reader_readall(&bbr);
  grpc_byte_buffer_reader_destroy(&bbr);
  grpc_byte_buffer_destroy(lb_calld->recv_message_payload_);
  lb_calld->recv_message_payload_ = nullptr;
  grpc_grpclb_initial_response* initial_response;
  grpc_grpclb_serverlist* serverlist;
  if (!lb_calld->seen_initial_response_ &&
      (initial_response = grpc_grpclb_initial_response_parse(response_slice)) !=
          nullptr) {
    // Have NOT seen initial response, look for initial response.
    if (initial_response->has_client_stats_report_interval) {
      lb_calld->client_stats_report_interval_ = GPR_MAX(
          GPR_MS_PER_SEC, grpc_grpclb_duration_to_millis(
                              &initial_response->client_stats_report_interval));
      if (grpc_lb_glb_trace.enabled()) {
        gpr_log(GPR_INFO,
                "[grpclb %p] Received initial LB response message; "
                "client load reporting interval = %" PRIdPTR " milliseconds",
                glb_policy, lb_calld->client_stats_report_interval_);
      }
    } else if (grpc_lb_glb_trace.enabled()) {
      gpr_log(GPR_INFO,
              "[grpclb %p] Received initial LB response message; client load "
              "reporting NOT enabled",
              glb_policy);
    }
    grpc_grpclb_initial_response_destroy(initial_response);
    lb_calld->seen_initial_response_ = true;
  } else if ((serverlist = grpc_grpclb_response_parse_serverlist(
                  response_slice)) != nullptr) {
    // Have seen initial response, look for serverlist.
    GPR_ASSERT(lb_calld->lb_call_ != nullptr);
    if (grpc_lb_glb_trace.enabled()) {
      gpr_log(GPR_INFO,
              "[grpclb %p] Serverlist with %" PRIuPTR " servers received",
              glb_policy, serverlist->num_servers);
      for (size_t i = 0; i < serverlist->num_servers; ++i) {
        grpc_resolved_address addr;
        parse_server(serverlist->servers[i], &addr);
        char* ipport;
        grpc_sockaddr_to_string(&ipport, &addr, false);
        gpr_log(GPR_INFO, "[grpclb %p] Serverlist[%" PRIuPTR "]: %s",
                glb_policy, i, ipport);
        gpr_free(ipport);
      }
    }
    /* update serverlist */
    if (serverlist->num_servers > 0) {
      // Start sending client load report only after we start using the
      // serverlist returned from the current LB call.
      if (lb_calld->client_stats_report_interval_ > 0 &&
          lb_calld->client_stats_ == nullptr) {
        lb_calld->client_stats_ = grpc_grpclb_client_stats_create();
        // TODO(roth): We currently deal with this ref manually.  Once the
        // new closure API is done, find a way to track this ref with the
        // callback as part of the type system.
        grpc_core::RefCountedPtr<BalancerCallState> self =
            lb_calld->Ref(DEBUG_LOCATION, "client_load_report");
        self.release();
        lb_calld->ScheduleNextClientLoadReportLocked();
      }
      if (grpc_grpclb_serverlist_equals(glb_policy->serverlist, serverlist)) {
        if (grpc_lb_glb_trace.enabled()) {
          gpr_log(GPR_INFO,
                  "[grpclb %p] Incoming server list identical to current, "
                  "ignoring.",
                  glb_policy);
        }
        grpc_grpclb_destroy_serverlist(serverlist);
      } else { /* new serverlist */
        if (glb_policy->serverlist != nullptr) {
          /* dispose of the old serverlist */
          grpc_grpclb_destroy_serverlist(glb_policy->serverlist);
        } else {
          /* or dispose of the fallback */
          grpc_lb_addresses_destroy(glb_policy->fallback_backend_addresses);
          glb_policy->fallback_backend_addresses = nullptr;
          if (glb_policy->fallback_timer_callback_pending) {
            grpc_timer_cancel(&glb_policy->lb_fallback_timer);
            glb_policy->fallback_timer_callback_pending = false;
          }
        }
        /* and update the copy in the glb_lb_policy instance. This
         * serverlist instance will be destroyed either upon the next
         * update or in glb_destroy() */
        glb_policy->serverlist = serverlist;
        glb_policy->serverlist_index = 0;
        rr_handover_locked(glb_policy);
      }
    } else {
      if (grpc_lb_glb_trace.enabled()) {
        gpr_log(GPR_INFO, "[grpclb %p] Received empty server list, ignoring.",
                glb_policy);
      }
      grpc_grpclb_destroy_serverlist(serverlist);
    }
  } else {
    // No valid initial response or serverlist found.
    gpr_log(GPR_ERROR,
            "[grpclb %p] Invalid LB response received: '%s'. Ignoring.",
            glb_policy,
            grpc_dump_slice(response_slice, GPR_DUMP_ASCII | GPR_DUMP_HEX));
  }
  grpc_slice_unref_internal(response_slice);
  if (!glb_policy->shutting_down) {
    // Keep listening for serverlist updates.
    op->op = GRPC_OP_RECV_MESSAGE;
    op->data.recv_message.recv_message = &lb_calld->recv_message_payload_;
    op->flags = 0;
    op->reserved = nullptr;
    op++;
    // Reuse the "OnBalancerMessageReceivedLocked" ref taken in StartQuery().
    const grpc_call_error call_error = grpc_call_start_batch_and_execute(
        lb_calld->lb_call_, ops, (size_t)(op - ops),
        &lb_calld->lb_on_balancer_message_received_);
    GPR_ASSERT(GRPC_CALL_OK == call_error);
  } else {
    lb_calld->Unref(DEBUG_LOCATION,
                    "OnBalancerMessageReceivedLocked+glb_shutdown");
  }
}

void BalancerCallState::OnBalancerStatusReceivedLocked(void* arg,
                                                       grpc_error* error) {
  BalancerCallState* lb_calld = reinterpret_cast<BalancerCallState*>(arg);
  glb_lb_policy* glb_policy = lb_calld->glb_policy_;
  GPR_ASSERT(lb_calld->lb_call_ != nullptr);
  if (grpc_lb_glb_trace.enabled()) {
    char* status_details =
        grpc_slice_to_c_string(lb_calld->lb_call_status_details_);
    gpr_log(GPR_INFO,
            "[grpclb %p] Status from LB server received. Status = %d, details "
            "= '%s', (lb_calld: %p, lb_call: %p), error '%s'",
            lb_calld->glb_policy_, lb_calld->lb_call_status_, status_details,
            lb_calld, lb_calld->lb_call_, grpc_error_string(error));
    gpr_free(status_details);
  }
  // If this lb_calld is still in use, this call ended because of a failure so
  // we want to retry connecting. Otherwise, we have deliberately ended this
  // call and no further action is required.
  if (lb_calld == glb_policy->lb_calld) {
    glb_policy->lb_calld->Orphan();
    glb_policy->lb_calld = nullptr;
    GPR_ASSERT(!glb_policy->shutting_down);
    if (lb_calld->seen_initial_response_) {
      // If we lose connection to the LB server, reset the backoff and restart
      // the LB call immediately.
      glb_policy->lb_call_backoff->Reset();
      query_for_backends_locked(glb_policy);
    } else {
      // If this LB call fails establishing any connection to the LB server,
      // retry later.
      start_lb_call_retry_timer_locked(glb_policy);
    }
  }
  lb_calld->Unref(DEBUG_LOCATION, "lb_call_ended");
}

}  // namespace
>>>>>>> 717d619f

//
// ctor and dtor
//

// vtable for LB tokens in grpc_lb_addresses
void* lb_token_copy(void* token) {
  return token == nullptr
             ? nullptr
             : (void*)GRPC_MDELEM_REF(grpc_mdelem{(uintptr_t)token}).payload;
}
void lb_token_destroy(void* token) {
  if (token != nullptr) {
    GRPC_MDELEM_UNREF(grpc_mdelem{(uintptr_t)token});
  }
}
int lb_token_cmp(void* token1, void* token2) {
  return GPR_ICMP(token1, token2);
}
const grpc_lb_user_data_vtable lb_token_vtable = {
    lb_token_copy, lb_token_destroy, lb_token_cmp};

/* Returns the backend addresses extracted from the given addresses */
grpc_lb_addresses* ExtractBackendAddresses(const grpc_lb_addresses* addresses) {
  /* first pass: count the number of backend addresses */
  size_t num_backends = 0;
  for (size_t i = 0; i < addresses->num_addresses; ++i) {
    if (!addresses->addresses[i].is_balancer) {
      ++num_backends;
    }
  }
  /* second pass: actually populate the addresses and (empty) LB tokens */
  grpc_lb_addresses* backend_addresses =
      grpc_lb_addresses_create(num_backends, &lb_token_vtable);
  size_t num_copied = 0;
  for (size_t i = 0; i < addresses->num_addresses; ++i) {
    if (addresses->addresses[i].is_balancer) continue;
    const grpc_resolved_address* addr = &addresses->addresses[i].address;
    grpc_lb_addresses_set_address(backend_addresses, num_copied, &addr->addr,
                                  addr->len, false /* is_balancer */,
                                  nullptr /* balancer_name */,
                                  (void*)GRPC_MDELEM_LB_TOKEN_EMPTY.payload);
    ++num_copied;
  }
  return backend_addresses;
}

// Functions used for slice_hash_table vtable.
void BalancerNameDestroy(void* balancer_name) { gpr_free(balancer_name); }
int BalancerNameCmp(void* a, void* b) {
  const char* a_str = (const char*)a;
  const char* b_str = (const char*)b;
  return strcmp(a_str, b_str);
}

grpc_slice_hash_table_entry BalancerEntryCreate(const char* address,
                                                const char* balancer_name) {
  grpc_slice_hash_table_entry entry;
  entry.key = grpc_slice_from_copied_string(address);
  entry.value = gpr_strdup(balancer_name);
  return entry;
}

/* Returns the channel args for the LB channel, used to create a bidirectional
 * stream for the reception of load balancing updates.
 *
 * Inputs:
 *   - \a addresses: corresponding to the balancers.
 *   - \a response_generator: in order to propagate updates from the resolver
 *   above the grpclb policy.
 *   - \a args: other args inherited from the grpclb policy. */
grpc_channel_args* BuildBalancerChannelArgs(
    const grpc_lb_addresses* addresses,
    FakeResolverResponseGenerator* response_generator,
    const grpc_channel_args* args) {
  // Find number of balancer addresses.
  size_t num_grpclb_addrs = 0;
  for (size_t i = 0; i < addresses->num_addresses; ++i) {
    if (addresses->addresses[i].is_balancer) ++num_grpclb_addrs;
  }
  /* All input addresses come from a resolver that claims they are LB services.
   * It's the client channel's responsibility to make sure this policy is only
   * instantiated and used in that case. Otherwise, something has gone wrong. */
  GPR_ASSERT(num_grpclb_addrs > 0);
  // Construct list of balancer addresses and a hash table mapping addresses
  // to balancer names.
  grpc_lb_addresses* lb_addresses =
      grpc_lb_addresses_create(num_grpclb_addrs, nullptr);
  grpc_slice_hash_table_entry* targets_info_entries =
      (grpc_slice_hash_table_entry*)gpr_zalloc(sizeof(*targets_info_entries) *
                                               num_grpclb_addrs);
  size_t lb_addresses_idx = 0;
  for (size_t i = 0; i < addresses->num_addresses; ++i) {
    if (!addresses->addresses[i].is_balancer) continue;
    if (addresses->addresses[i].user_data != nullptr) {
      gpr_log(GPR_ERROR,
              "This LB policy doesn't support user data. It will be ignored");
    }
    char* addr_str;
    GPR_ASSERT(grpc_sockaddr_to_string(
                   &addr_str, &addresses->addresses[i].address, true) > 0);
    targets_info_entries[lb_addresses_idx] =
        BalancerEntryCreate(addr_str, addresses->addresses[i].balancer_name);
    gpr_free(addr_str);
    grpc_lb_addresses_set_address(
        lb_addresses, lb_addresses_idx++, addresses->addresses[i].address.addr,
        addresses->addresses[i].address.len, false /* is balancer */,
        addresses->addresses[i].balancer_name, nullptr /* user data */);
  }
  GPR_ASSERT(num_grpclb_addrs == lb_addresses_idx);
  grpc_slice_hash_table* targets_info =
      grpc_slice_hash_table_create(num_grpclb_addrs, targets_info_entries,
                                   BalancerNameDestroy, BalancerNameCmp);
  gpr_free(targets_info_entries);
  // Construct channel args.
  grpc_channel_args* lb_channel_args =
      grpc_lb_policy_grpclb_build_lb_channel_args(targets_info,
                                                  response_generator, args);
  grpc_arg lb_channel_addresses_arg =
      grpc_lb_addresses_create_channel_arg(lb_addresses);
  grpc_channel_args* result = grpc_channel_args_copy_and_add(
      lb_channel_args, &lb_channel_addresses_arg, 1);
  grpc_slice_hash_table_unref(targets_info);
  grpc_channel_args_destroy(lb_channel_args);
  grpc_lb_addresses_destroy(lb_addresses);
  return result;
}

GrpcLb::GrpcLb(const grpc_lb_addresses* addresses, const Args& args)
    : LoadBalancingPolicy(args.combiner),
      lb_call_backoff_(
          BackOff::Options()
              .set_initial_backoff(GRPC_GRPCLB_INITIAL_CONNECT_BACKOFF_SECONDS *
                                   1000)
              .set_multiplier(GRPC_GRPCLB_RECONNECT_BACKOFF_MULTIPLIER)
              .set_jitter(GRPC_GRPCLB_RECONNECT_JITTER)
              .set_max_backoff(GRPC_GRPCLB_RECONNECT_MAX_BACKOFF_SECONDS *
                               1000)) {
  // Record client channel factory.
  cc_factory_ = args.client_channel_factory;
  GPR_ASSERT(cc_factory_ != nullptr);
  // Record server name.
  const grpc_arg* arg = grpc_channel_args_find(args.args, GRPC_ARG_SERVER_URI);
  GPR_ASSERT(arg != nullptr);
  GPR_ASSERT(arg->type == GRPC_ARG_STRING);
  grpc_uri* uri = grpc_uri_parse(arg->value.string, true);
  GPR_ASSERT(uri->path[0] != '\0');
  server_name_ = gpr_strdup(uri->path[0] == '/' ? uri->path + 1 : uri->path);
  if (grpc_lb_glb_trace.enabled()) {
    gpr_log(GPR_INFO,
            "[grpclb %p] Will use '%s' as the server name for LB request.",
            this, server_name_);
  }
  grpc_uri_destroy(uri);
  // Record timeouts.
  arg = grpc_channel_args_find(args.args, GRPC_ARG_GRPCLB_CALL_TIMEOUT_MS);
  lb_call_timeout_ms_ = grpc_channel_arg_get_integer(arg, {0, 0, INT_MAX});
  arg = grpc_channel_args_find(args.args, GRPC_ARG_GRPCLB_FALLBACK_TIMEOUT_MS);
  lb_fallback_timeout_ms_ = grpc_channel_arg_get_integer(
      arg, {GRPC_GRPCLB_DEFAULT_FALLBACK_TIMEOUT_MS, 0, INT_MAX});
  // Make sure that GRPC_ARG_LB_POLICY_NAME is set in channel args,
  // since we use this to trigger the client_load_reporting filter.
  grpc_arg new_arg = grpc_channel_arg_string_create(
      (char*)GRPC_ARG_LB_POLICY_NAME, (char*)"grpclb");
  static const char* args_to_remove[] = {GRPC_ARG_LB_POLICY_NAME};
  args_ = grpc_channel_args_copy_and_add_and_remove(
      args.args, args_to_remove, GPR_ARRAY_SIZE(args_to_remove), &new_arg, 1);
  /* Extract the backend addresses (may be empty) from the resolver for
   * fallback. */
  fallback_backend_addresses_ = ExtractBackendAddresses(addresses);
  /* Create a client channel to communicate with a balancer. */
  response_generator_ = MakeRefCounted<FakeResolverResponseGenerator>();
  grpc_channel_args* lb_channel_args =
      BuildBalancerChannelArgs(addresses, response_generator_.get(), args.args);
  char* uri_str;
  gpr_asprintf(&uri_str, "fake:///%s", server_name_);
  lb_channel_ = grpc_lb_policy_grpclb_create_lb_channel(
      uri_str, args.client_channel_factory, lb_channel_args);
  GPR_ASSERT(lb_channel_ != nullptr);
  /* Propagate initial resolution */
  response_generator_->SetResponse(lb_channel_args);
  grpc_channel_args_destroy(lb_channel_args);
  gpr_free(uri_str);
  GRPC_CLOSURE_INIT(&lb_channel_on_connectivity_changed_,
                    &GrpcLb::OnBalancerChannelConnectivityChangedLocked, this,
                    grpc_combiner_scheduler(args.combiner));
  grpc_connectivity_state_init(&state_tracker_, GRPC_CHANNEL_IDLE, "grpclb");
  grpc_subchannel_index_ref();
}

GrpcLb::~GrpcLb() {
  GPR_ASSERT(pending_picks_ == nullptr);
  GPR_ASSERT(pending_pings_ == nullptr);
  gpr_free((void*)server_name_);
  grpc_channel_args_destroy(args_);
  if (client_stats_ != nullptr) {
    grpc_grpclb_client_stats_unref(client_stats_);
  }
  grpc_connectivity_state_destroy(&state_tracker_);
  if (serverlist_ != nullptr) {
    grpc_grpclb_destroy_serverlist(serverlist_);
  }
  if (fallback_backend_addresses_ != nullptr) {
    grpc_lb_addresses_destroy(fallback_backend_addresses_);
  }
  grpc_subchannel_index_unref();
}

//
// PendingPick
//

/* add lb_token of selected subchannel (address) to the call's initial
 * metadata */
grpc_error* AddLbTokenToInitialMetadata(
    grpc_mdelem lb_token, grpc_linked_mdelem* lb_token_mdelem_storage,
    grpc_metadata_batch* initial_metadata) {
  GPR_ASSERT(lb_token_mdelem_storage != nullptr);
  GPR_ASSERT(!GRPC_MDISNULL(lb_token));
  return grpc_metadata_batch_add_tail(initial_metadata, lb_token_mdelem_storage,
                                      lb_token);
}

// Destroy function used when embedding client stats in call context.
void DestroyClientStats(void* arg) {
  grpc_grpclb_client_stats* client_stats =
      reinterpret_cast<grpc_grpclb_client_stats*>(arg);
  grpc_grpclb_client_stats_unref(client_stats);
}

void GrpcLb::PendingPickSetMetadataAndContext(PendingPick* pp) {
  /* if connected_subchannel is nullptr, no pick has been made by the RR
   * policy (e.g., all addresses failed to connect). There won't be any
   * user_data/token available */
  if (pp->pick->connected_subchannel != nullptr) {
    if (!GRPC_MDISNULL(pp->lb_token)) {
      AddLbTokenToInitialMetadata(GRPC_MDELEM_REF(pp->lb_token),
                                  &pp->pick->lb_token_mdelem_storage,
                                  pp->pick->initial_metadata);
    } else {
      gpr_log(GPR_ERROR,
              "[grpclb %p] No LB token for connected subchannel pick %p",
              pp->glb_policy, pp->pick);
      abort();
    }
    // Pass on client stats via context. Passes ownership of the reference.
<<<<<<< HEAD
    GPR_ASSERT(pp->client_stats != nullptr);
    pp->pick->subchannel_call_context[GRPC_GRPCLB_CLIENT_STATS].value =
        pp->client_stats;
    pp->pick->subchannel_call_context[GRPC_GRPCLB_CLIENT_STATS].destroy =
        DestroyClientStats;
=======
    if (pp->client_stats != nullptr) {
      pp->pick->subchannel_call_context[GRPC_GRPCLB_CLIENT_STATS].value =
          pp->client_stats;
      pp->pick->subchannel_call_context[GRPC_GRPCLB_CLIENT_STATS].destroy =
          destroy_client_stats;
    }
>>>>>>> 717d619f
  } else {
    if (pp->client_stats != nullptr) {
      grpc_grpclb_client_stats_unref(pp->client_stats);
    }
  }
}

/* The \a on_complete closure passed as part of the pick requires keeping a
 * reference to its associated round robin instance. We wrap this closure in
 * order to unref the round robin instance upon its invocation */
void GrpcLb::OnPendingPickComplete(void* arg, grpc_error* error) {
  PendingPick* pp = reinterpret_cast<PendingPick*>(arg);
  PendingPickSetMetadataAndContext(pp);
  GRPC_CLOSURE_SCHED(pp->original_on_complete, GRPC_ERROR_REF(error));
  Delete(pp);
}

GrpcLb::PendingPick* GrpcLb::CreatePendingPick(PickState* pick) {
  PendingPick* pp = New<PendingPick>();
  pp->glb_policy = this;
  pp->pick = pick;
  GRPC_CLOSURE_INIT(&pp->on_complete, &GrpcLb::OnPendingPickComplete, pp,
                    grpc_schedule_on_exec_ctx);
  pp->original_on_complete = pick->on_complete;
  pick->on_complete = &pp->on_complete;
  return pp;
}

void GrpcLb::AddPendingPick(PendingPick* pp) {
  pp->next = pending_picks_;
  pending_picks_ = pp;
}

//
// PendingPing
//

void GrpcLb::AddPendingPing(grpc_closure* on_initiate, grpc_closure* on_ack) {
  PendingPing* pping = New<PendingPing>();
  pping->on_initiate = on_initiate;
  pping->on_ack = on_ack;
  pping->next = pending_pings_;
  pending_pings_ = pping;
}

//
// serverlist parsing code
//

bool IsServerValid(const grpc_grpclb_server* server, size_t idx, bool log) {
  if (server->drop) return false;
  const grpc_grpclb_ip_address* ip = &server->ip_address;
  if (server->port >> 16 != 0) {
    if (log) {
      gpr_log(GPR_ERROR,
              "Invalid port '%d' at index %lu of serverlist. Ignoring.",
              server->port, (unsigned long)idx);
    }
    return false;
  }
  if (ip->size != 4 && ip->size != 16) {
    if (log) {
      gpr_log(GPR_ERROR,
              "Expected IP to be 4 or 16 bytes, got %d at index %lu of "
              "serverlist. Ignoring",
              ip->size, (unsigned long)idx);
    }
    return false;
  }
  return true;
}

void ParseServer(const grpc_grpclb_server* server,
                 grpc_resolved_address* addr) {
  memset(addr, 0, sizeof(*addr));
  if (server->drop) return;
  const uint16_t netorder_port = htons((uint16_t)server->port);
  /* the addresses are given in binary format (a in(6)_addr struct) in
   * server->ip_address.bytes. */
  const grpc_grpclb_ip_address* ip = &server->ip_address;
  if (ip->size == 4) {
    addr->len = sizeof(struct sockaddr_in);
    struct sockaddr_in* addr4 = (struct sockaddr_in*)&addr->addr;
    addr4->sin_family = AF_INET;
    memcpy(&addr4->sin_addr, ip->bytes, ip->size);
    addr4->sin_port = netorder_port;
  } else if (ip->size == 16) {
    addr->len = sizeof(struct sockaddr_in6);
    struct sockaddr_in6* addr6 = (struct sockaddr_in6*)&addr->addr;
    addr6->sin6_family = AF_INET6;
    memcpy(&addr6->sin6_addr, ip->bytes, ip->size);
    addr6->sin6_port = netorder_port;
  }
}

/* Returns addresses extracted from \a serverlist. */
grpc_lb_addresses* ProcessServerlist(const grpc_grpclb_serverlist* serverlist) {
  size_t num_valid = 0;
  /* first pass: count how many are valid in order to allocate the necessary
   * memory in a single block */
  for (size_t i = 0; i < serverlist->num_servers; ++i) {
    if (IsServerValid(serverlist->servers[i], i, true)) ++num_valid;
  }
  grpc_lb_addresses* lb_addresses =
      grpc_lb_addresses_create(num_valid, &lb_token_vtable);
  /* second pass: actually populate the addresses and LB tokens (aka user data
   * to the outside world) to be read by the RR policy during its creation.
   * Given that the validity tests are very cheap, they are performed again
   * instead of marking the valid ones during the first pass, as this would
   * incurr in an allocation due to the arbitrary number of server */
  size_t addr_idx = 0;
  for (size_t sl_idx = 0; sl_idx < serverlist->num_servers; ++sl_idx) {
    const grpc_grpclb_server* server = serverlist->servers[sl_idx];
    if (!IsServerValid(serverlist->servers[sl_idx], sl_idx, false)) continue;
    GPR_ASSERT(addr_idx < num_valid);
    /* address processing */
    grpc_resolved_address addr;
    ParseServer(server, &addr);
    /* lb token processing */
    void* user_data;
    if (server->has_load_balance_token) {
      const size_t lb_token_max_length =
          GPR_ARRAY_SIZE(server->load_balance_token);
      const size_t lb_token_length =
          strnlen(server->load_balance_token, lb_token_max_length);
      grpc_slice lb_token_mdstr = grpc_slice_from_copied_buffer(
          server->load_balance_token, lb_token_length);
      user_data =
          (void*)grpc_mdelem_from_slices(GRPC_MDSTR_LB_TOKEN, lb_token_mdstr)
              .payload;
    } else {
      char* uri = grpc_sockaddr_to_uri(&addr);
      gpr_log(GPR_INFO,
              "Missing LB token for backend address '%s'. The empty token will "
              "be used instead",
              uri);
      gpr_free(uri);
      user_data = (void*)GRPC_MDELEM_LB_TOKEN_EMPTY.payload;
    }
    grpc_lb_addresses_set_address(lb_addresses, addr_idx, &addr.addr, addr.len,
                                  false /* is_balancer */,
                                  nullptr /* balancer_name */, user_data);
    ++addr_idx;
  }
  GPR_ASSERT(addr_idx == num_valid);
  return lb_addresses;
}

//
// code for interacting with the RR policy
//

/* Perform a pick on rr_policy_. Given that a pick can return
 * immediately (ignoring its completion callback), we need to perform the
 * cleanups this callback would otherwise be responsible for.
 * If \a force_async is true, then we will manually schedule the
 * completion callback even if the pick is available immediately. */
bool GrpcLb::PickFromInternalRRLocked(bool force_async, PendingPick* pp) {
  // Check for drops if we are not using fallback backend addresses.
  if (serverlist_ != nullptr) {
    // Look at the index into the serverlist to see if we should drop this call.
    grpc_grpclb_server* server = serverlist_->servers[serverlist_index_++];
    if (serverlist_index_ == serverlist_->num_servers) {
      serverlist_index_ = 0;  // Wrap-around.
    }
    if (server->drop) {
      // Update client load reporting stats to indicate the number of
      // dropped calls.  Note that we have to do this here instead of in
      // the client_load_reporting filter, because we do not create a
      // subchannel call (and therefore no client_load_reporting filter)
      // for dropped calls.
<<<<<<< HEAD
      GPR_ASSERT(client_stats_ != nullptr);
      grpc_grpclb_client_stats_add_call_dropped_locked(
          server->load_balance_token, client_stats_);
=======
      if (glb_policy->lb_calld != nullptr &&
          glb_policy->lb_calld->client_stats() != nullptr) {
        grpc_grpclb_client_stats_add_call_dropped_locked(
            server->load_balance_token, glb_policy->lb_calld->client_stats());
      }
>>>>>>> 717d619f
      if (force_async) {
        GRPC_CLOSURE_SCHED(pp->original_on_complete, GRPC_ERROR_NONE);
        Delete(pp);
        return false;
      }
      Delete(pp);
      return true;
    }
  }
  // Set client_stats and user_data.
<<<<<<< HEAD
  pp->client_stats = grpc_grpclb_client_stats_ref(client_stats_);
=======
  if (glb_policy->lb_calld != nullptr &&
      glb_policy->lb_calld->client_stats() != nullptr) {
    pp->client_stats =
        grpc_grpclb_client_stats_ref(glb_policy->lb_calld->client_stats());
  }
>>>>>>> 717d619f
  GPR_ASSERT(pp->pick->user_data == nullptr);
  pp->pick->user_data = (void**)&pp->lb_token;
  // Pick via the RR policy.
  bool pick_done = rr_policy_->PickLocked(pp->pick);
  if (pick_done) {
    PendingPickSetMetadataAndContext(pp);
    if (force_async) {
      GRPC_CLOSURE_SCHED(pp->original_on_complete, GRPC_ERROR_NONE);
      pick_done = false;
    }
    Delete(pp);
  }
  /* else, the pending pick will be registered and taken care of by the
   * pending pick list inside the RR policy (glb_policy->rr_policy).
   * Eventually, wrapped_on_complete will be called, which will -among other
   * things- add the LB token to the call's initial metadata */
  return pick_done;
}

void GrpcLb::CreateRRLocked(const Args& args) {
  GPR_ASSERT(rr_policy_.get() == nullptr);
  rr_policy_ = LoadBalancingPolicyRegistry::CreateLoadBalancingPolicy(
      "round_robin", args);
  if (rr_policy_.get() == nullptr) {
    gpr_log(GPR_ERROR, "[grpclb %p] Failure creating a RoundRobin policy",
            this);
    return;
  }
  rr_policy_->SetReresolutionClosureLocked(ReleaseRequestReresolution());
  grpc_error* rr_state_error = nullptr;
  rr_connectivity_state_ = rr_policy_->CheckConnectivityLocked(&rr_state_error);
  /* Connectivity state is a function of the RR policy updated/created */
  UpdateConnectivityStateLocked(rr_connectivity_state_, rr_state_error);
  /* Add the gRPC LB's interested_parties pollset_set to that of the newly
   * created RR policy. This will make the RR policy progress upon activity on
   * gRPC LB, which in turn is tied to the application's call */
  grpc_pollset_set_add_pollset_set(rr_policy_->interested_parties(),
                                   interested_parties());
  GRPC_CLOSURE_INIT(&on_rr_connectivity_changed_,
                    &GrpcLb::OnRRConnectivityChangedLocked, this,
                    grpc_combiner_scheduler(combiner()));
  /* Subscribe to changes to the connectivity of the new RR */
  Ref(DEBUG_LOCATION, "glb_rr_connectivity_cb");
  rr_policy_->NotifyOnStateChangeLocked(&rr_connectivity_state_,
                                        &on_rr_connectivity_changed_);
  rr_policy_->ExitIdleLocked();
  // Send pending picks to RR policy.
  PendingPick* pp;
  while ((pp = pending_picks_)) {
    pending_picks_ = pp->next;
    if (grpc_lb_glb_trace.enabled()) {
      gpr_log(GPR_INFO,
              "[grpclb %p] Pending pick about to (async) PICK from RR %p", this,
              rr_policy_.get());
    }
    PickFromInternalRRLocked(true /* force_async */, pp);
  }
  // Send pending pings to RR policy.
  PendingPing* pping;
  while ((pping = pending_pings_)) {
    pending_pings_ = pping->next;
    if (grpc_lb_glb_trace.enabled()) {
      gpr_log(GPR_INFO, "[grpclb %p] Pending ping about to PING from RR %p",
              this, rr_policy_.get());
    }
    rr_policy_->PingOneLocked(pping->on_initiate, pping->on_ack);
    Delete(pping);
  }
}

LoadBalancingPolicy::Args* GrpcLb::LbPolicyArgsCreateLocked() {
  grpc_lb_addresses* addresses;
  if (serverlist_ != nullptr) {
    GPR_ASSERT(serverlist_->num_servers > 0);
    addresses = ProcessServerlist(serverlist_);
  } else {
    // If rr_handover_locked() is invoked when we haven't received any
    // serverlist from the balancer, we use the fallback backends returned by
    // the resolver. Note that the fallback backend list may be empty, in which
    // case the new round_robin policy will keep the requested picks pending.
    GPR_ASSERT(fallback_backend_addresses_ != nullptr);
    addresses = grpc_lb_addresses_copy(fallback_backend_addresses_);
  }
  GPR_ASSERT(addresses != nullptr);
  LoadBalancingPolicy::Args* args = New<LoadBalancingPolicy::Args>();
  args->client_channel_factory = cc_factory_;
  args->combiner = combiner();
  // Replace the LB addresses in the channel args that we pass down to
  // the subchannel.
  static const char* keys_to_remove[] = {GRPC_ARG_LB_ADDRESSES};
  const grpc_arg arg = grpc_lb_addresses_create_channel_arg(addresses);
  args->args = grpc_channel_args_copy_and_add_and_remove(
      args_, keys_to_remove, GPR_ARRAY_SIZE(keys_to_remove), &arg, 1);
  grpc_lb_addresses_destroy(addresses);
  return args;
}

void LbPolicyArgsDestroy(LoadBalancingPolicy::Args* args) {
  grpc_channel_args_destroy(args->args);
  Delete(args);
}

/* glb_policy->rr_policy may be nullptr (initial handover) */
void GrpcLb::RRHandoverLocked() {
  if (shutting_down_) return;
  LoadBalancingPolicy::Args* args = LbPolicyArgsCreateLocked();
  GPR_ASSERT(args != nullptr);
  if (rr_policy_.get() != nullptr) {
    if (grpc_lb_glb_trace.enabled()) {
      gpr_log(GPR_DEBUG, "[grpclb %p] Updating RR policy %p", this,
              rr_policy_.get());
    }
    rr_policy_->UpdateLocked(*args);
  } else {
    CreateRRLocked(*args);
    if (grpc_lb_glb_trace.enabled()) {
      gpr_log(GPR_DEBUG, "[grpclb %p] Created new RR policy %p", this,
              rr_policy_.get());
    }
  }
  LbPolicyArgsDestroy(args);
}

//
// connectivity state monitoring
//

void GrpcLb::UpdateConnectivityStateLocked(grpc_connectivity_state rr_state,
                                           grpc_error* rr_state_error) {
  const grpc_connectivity_state curr_glb_state =
      grpc_connectivity_state_check(&state_tracker_);
  /* The new connectivity status is a function of the previous one and the new
   * input coming from the status of the RR policy.
   *
   *  current state (grpclb's)
   *  |
   *  v  || I  |  C  |  R  |  TF  |  SD  |  <- new state (RR's)
   *  ===++====+=====+=====+======+======+
   *   I || I  |  C  |  R  | [I]  | [I]  |
   *  ---++----+-----+-----+------+------+
   *   C || I  |  C  |  R  | [C]  | [C]  |
   *  ---++----+-----+-----+------+------+
   *   R || I  |  C  |  R  | [R]  | [R]  |
   *  ---++----+-----+-----+------+------+
   *  TF || I  |  C  |  R  | [TF] | [TF] |
   *  ---++----+-----+-----+------+------+
   *  SD || NA |  NA |  NA |  NA  |  NA  | (*)
   *  ---++----+-----+-----+------+------+
   *
   * A [STATE] indicates that the old RR policy is kept. In those cases, STATE
   * is the current state of grpclb, which is left untouched.
   *
   *  In summary, if the new state is TRANSIENT_FAILURE or SHUTDOWN, stick to
   *  the previous RR instance.
   *
   *  Note that the status is never updated to SHUTDOWN as a result of calling
   *  this function. Only glb_shutdown() has the power to set that state.
   *
   *  (*) This function mustn't be called during shutting down. */
  GPR_ASSERT(curr_glb_state != GRPC_CHANNEL_SHUTDOWN);
  switch (rr_state) {
    case GRPC_CHANNEL_TRANSIENT_FAILURE:
    case GRPC_CHANNEL_SHUTDOWN:
      GPR_ASSERT(rr_state_error != GRPC_ERROR_NONE);
      break;
    case GRPC_CHANNEL_IDLE:
    case GRPC_CHANNEL_CONNECTING:
    case GRPC_CHANNEL_READY:
      GPR_ASSERT(rr_state_error == GRPC_ERROR_NONE);
  }
  if (grpc_lb_glb_trace.enabled()) {
    gpr_log(
        GPR_INFO,
        "[grpclb %p] Setting grpclb's state to %s from new RR policy %p state.",
        this, grpc_connectivity_state_name(rr_state), rr_policy_.get());
  }
  grpc_connectivity_state_set(&state_tracker_, rr_state, rr_state_error,
                              "update_lb_connectivity_status_locked");
}

void GrpcLb::OnRRConnectivityChangedLocked(void* arg, grpc_error* error) {
  GrpcLb* glb_policy = reinterpret_cast<GrpcLb*>(arg);
  if (glb_policy->shutting_down_) {
    glb_policy->Unref(DEBUG_LOCATION, "glb_rr_connectivity_cb");
    return;
  }
  if (glb_policy->rr_connectivity_state_ == GRPC_CHANNEL_SHUTDOWN) {
    /* An RR policy that has transitioned into the SHUTDOWN connectivity state
     * should not be considered for picks or updates: the SHUTDOWN state is a
     * sink, policies can't transition back from it. .*/
    glb_policy->rr_policy_.reset();
    glb_policy->Unref(DEBUG_LOCATION, "glb_rr_connectivity_cb");
    return;
  }
  /* rr state != SHUTDOWN && !glb_policy->shutting down: biz as usual */
  glb_policy->UpdateConnectivityStateLocked(glb_policy->rr_connectivity_state_,
                                            GRPC_ERROR_REF(error));
  /* Resubscribe. Reuse the "glb_rr_connectivity_cb" weak ref. */
  glb_policy->rr_policy_->NotifyOnStateChangeLocked(
      &glb_policy->rr_connectivity_state_,
      &glb_policy->on_rr_connectivity_changed_);
}

//
// public methods
//

void GrpcLb::HandOffPendingPicksLocked(LoadBalancingPolicy* new_policy) {
  PendingPick* pp;
  while ((pp = pending_picks_) != nullptr) {
    pending_picks_ = pp->next;
    grpc_grpclb_client_stats_unref(pp->client_stats);
    pp->pick->on_complete = pp->original_on_complete;
    pp->pick->user_data = nullptr;
    if (new_policy->PickLocked(pp->pick)) {
      // Synchronous return, schedule closure.
      // Note: pp is deleted in this callback.
      GRPC_CLOSURE_SCHED(pp->pick->on_complete, GRPC_ERROR_NONE);
    }
  }
}

<<<<<<< HEAD
void GrpcLb::ShutdownLocked() {
  grpc_error* error = GRPC_ERROR_CREATE_FROM_STATIC_STRING("Channel shutdown");
  shutting_down_ = true;
  /* glb_policy->lb_call and this local lb_call must be consistent at this point
   * because glb_policy->lb_call is only assigned in lb_call_init_locked as part
   * of query_for_backends_locked, which can only be invoked while
   * glb_policy->shutting_down is false. */
  if (lb_call_ != nullptr) {
    grpc_call_cancel(lb_call_, nullptr);
    /* lb_on_server_status_received will pick up the cancel and clean up */
=======
static void glb_destroy(grpc_lb_policy* pol) {
  glb_lb_policy* glb_policy = (glb_lb_policy*)pol;
  GPR_ASSERT(glb_policy->pending_picks == nullptr);
  GPR_ASSERT(glb_policy->pending_pings == nullptr);
  gpr_free((void*)glb_policy->server_name);
  grpc_channel_args_destroy(glb_policy->args);
  grpc_connectivity_state_destroy(&glb_policy->state_tracker);
  if (glb_policy->serverlist != nullptr) {
    grpc_grpclb_destroy_serverlist(glb_policy->serverlist);
  }
  if (glb_policy->fallback_backend_addresses != nullptr) {
    grpc_lb_addresses_destroy(glb_policy->fallback_backend_addresses);
  }
  // TODO(roth): Remove this once the LB policy becomes a C++ object.
  glb_policy->response_generator.reset();
  grpc_subchannel_index_unref();
  gpr_free(glb_policy);
}

static void glb_shutdown_locked(grpc_lb_policy* pol,
                                grpc_lb_policy* new_policy) {
  glb_lb_policy* glb_policy = (glb_lb_policy*)pol;
  grpc_error* error = GRPC_ERROR_CREATE_FROM_STATIC_STRING("Channel shutdown");
  glb_policy->shutting_down = true;
  if (glb_policy->lb_calld != nullptr) {
    glb_policy->lb_calld->Orphan();
    glb_policy->lb_calld = nullptr;
>>>>>>> 717d619f
  }
  if (retry_timer_callback_pending_) {
    grpc_timer_cancel(&lb_call_retry_timer_);
  }
  if (fallback_timer_callback_pending_) {
    grpc_timer_cancel(&lb_fallback_timer_);
  }
  if (rr_policy_.get() != nullptr) {
    rr_policy_.reset();
  } else {
    TryReresolution(&grpc_lb_glb_trace, GRPC_ERROR_CANCELLED);
  }
  // We destroy the LB channel here instead of in our destructor because
  // destroying the channel triggers a last callback to
  // OnBalancerChannelConnectivityChangedLocked(), and we need to be
  // alive when that callback is invoked.
  if (lb_channel_ != nullptr) {
    grpc_channel_destroy(lb_channel_);
    lb_channel_ = nullptr;
  }
  grpc_connectivity_state_set(&state_tracker_, GRPC_CHANNEL_SHUTDOWN,
                              GRPC_ERROR_REF(error), "glb_shutdown");
  // Clear pending picks.
  PendingPick* pp;
  while ((pp = pending_picks_) != nullptr) {
    pending_picks_ = pp->next;
    pp->pick->connected_subchannel.reset();
    // Note: pp is deleted in this callback.
    GRPC_CLOSURE_SCHED(&pp->on_complete, GRPC_ERROR_REF(error));
  }
  // Clear pending pings.
  PendingPing* pping;
  while ((pping = pending_pings_) != nullptr) {
    pending_pings_ = pping->next;
    GRPC_CLOSURE_SCHED(pping->on_initiate, GRPC_ERROR_REF(error));
    GRPC_CLOSURE_SCHED(pping->on_ack, GRPC_ERROR_REF(error));
    Delete(pping);
  }
  GRPC_ERROR_UNREF(error);
}

// Cancel a specific pending pick.
//
// A grpclb pick progresses as follows:
// - If there's a Round Robin policy (rr_policy_) available, it'll be
//   handed over to the RR policy (in CreateRRLocked()). From that point
//   onwards, it'll be RR's responsibility. For cancellations, that implies the
//   pick needs also be cancelled by the RR instance.
// - Otherwise, without an RR instance, picks stay pending at this policy's
//   level (grpclb), inside the pending_picks_ list. To cancel these,
//   we invoke the completion closure and set the pick's connected
//   subchannel to nullptr right here.
void GrpcLb::CancelPickLocked(PickState* pick, grpc_error* error) {
  PendingPick* pp = pending_picks_;
  pending_picks_ = nullptr;
  while (pp != nullptr) {
    PendingPick* next = pp->next;
    if (pp->pick == pick) {
      pick->connected_subchannel.reset();
      // Note: pp is deleted in this callback.
      GRPC_CLOSURE_SCHED(&pp->on_complete,
                         GRPC_ERROR_CREATE_REFERENCING_FROM_STATIC_STRING(
                             "Pick Cancelled", &error, 1));
    } else {
      pp->next = pending_picks_;
      pending_picks_ = pp;
    }
    pp = next;
  }
  if (rr_policy_.get() != nullptr) {
    rr_policy_->CancelPickLocked(pick, GRPC_ERROR_REF(error));
  }
  GRPC_ERROR_UNREF(error);
}

// Cancel all pending picks.
//
// A grpclb pick progresses as follows:
// - If there's a Round Robin policy (rr_policy_) available, it'll be
//   handed over to the RR policy (in CreateRRLocked()). From that point
//   onwards, it'll be RR's responsibility. For cancellations, that implies the
//   pick needs also be cancelled by the RR instance.
// - Otherwise, without an RR instance, picks stay pending at this policy's
//   level (grpclb), inside the pending_picks_ list. To cancel these,
//   we invoke the completion closure and set the pick's connected
//   subchannel to nullptr right here.
void GrpcLb::CancelPicksLocked(uint32_t initial_metadata_flags_mask,
                               uint32_t initial_metadata_flags_eq,
                               grpc_error* error) {
  PendingPick* pp = pending_picks_;
  pending_picks_ = nullptr;
  while (pp != nullptr) {
    PendingPick* next = pp->next;
    if ((pp->pick->initial_metadata_flags & initial_metadata_flags_mask) ==
        initial_metadata_flags_eq) {
      GRPC_CLOSURE_SCHED(&pp->on_complete,
                         GRPC_ERROR_CREATE_REFERENCING_FROM_STATIC_STRING(
                             "Pick Cancelled", &error, 1));
    } else {
      pp->next = pending_picks_;
      pending_picks_ = pp;
    }
    pp = next;
  }
  if (rr_policy_.get() != nullptr) {
    rr_policy_->CancelPicksLocked(initial_metadata_flags_mask,
                                  initial_metadata_flags_eq,
                                  GRPC_ERROR_REF(error));
  }
  GRPC_ERROR_UNREF(error);
}

void GrpcLb::StartPickingLocked() {
  /* start a timer to fall back */
<<<<<<< HEAD
  if (lb_fallback_timeout_ms_ > 0 && serverlist_ == nullptr &&
      !fallback_timer_callback_pending_) {
    grpc_millis deadline = ExecCtx::Get()->Now() + lb_fallback_timeout_ms_;
    Ref(DEBUG_LOCATION, "grpclb_fallback_timer");
    GRPC_CLOSURE_INIT(&lb_on_fallback_, &GrpcLb::OnFallbackTimeoutLocked, this,
                      grpc_combiner_scheduler(combiner()));
    fallback_timer_callback_pending_ = true;
    grpc_timer_init(&lb_fallback_timer_, deadline, &lb_on_fallback_);
  }
  started_picking_ = true;
  lb_call_backoff_.Reset();
  QueryForBackendsLocked();
=======
  if (glb_policy->lb_fallback_timeout_ms > 0 &&
      glb_policy->serverlist == nullptr &&
      !glb_policy->fallback_timer_callback_pending) {
    grpc_millis deadline =
        grpc_core::ExecCtx::Get()->Now() + glb_policy->lb_fallback_timeout_ms;
    GRPC_LB_POLICY_REF(&glb_policy->base, "grpclb_fallback_timer");
    GRPC_CLOSURE_INIT(&glb_policy->lb_on_fallback, lb_on_fallback_timer_locked,
                      glb_policy,
                      grpc_combiner_scheduler(glb_policy->base.combiner));
    glb_policy->fallback_timer_callback_pending = true;
    grpc_timer_init(&glb_policy->lb_fallback_timer, deadline,
                    &glb_policy->lb_on_fallback);
  }
  glb_policy->started_picking = true;
  glb_policy->lb_call_backoff->Reset();
  query_for_backends_locked(glb_policy);
>>>>>>> 717d619f
}

void GrpcLb::ExitIdleLocked() {
  if (!started_picking_) {
    StartPickingLocked();
  }
}

bool GrpcLb::PickLocked(PickState* pick) {
  PendingPick* pp = CreatePendingPick(pick);
  bool pick_done = false;
  if (rr_policy_.get() != nullptr) {
    const grpc_connectivity_state rr_connectivity_state =
        rr_policy_->CheckConnectivityLocked(nullptr);
    // The glb_policy->rr_policy may have transitioned to SHUTDOWN but the
    // callback registered to capture this event
    // (on_rr_connectivity_changed_locked) may not have been invoked yet. We
    // need to make sure we aren't trying to pick from a RR policy instance
    // that's in shutdown.
    if (rr_connectivity_state == GRPC_CHANNEL_SHUTDOWN) {
      if (grpc_lb_glb_trace.enabled()) {
        gpr_log(GPR_INFO,
                "[grpclb %p] NOT picking from from RR %p: RR conn state=%s",
                this, rr_policy_.get(),
                grpc_connectivity_state_name(rr_connectivity_state));
      }
      AddPendingPick(pp);
    } else {  // RR not in shutdown
      if (grpc_lb_glb_trace.enabled()) {
        gpr_log(GPR_INFO, "[grpclb %p] about to PICK from RR %p", this,
                rr_policy_.get());
      }
<<<<<<< HEAD
      GPR_ASSERT(client_stats_ != nullptr);
      pick_done = PickFromInternalRRLocked(false /* force_async */, pp);
=======
      pick_done =
          pick_from_internal_rr_locked(glb_policy, false /* force_async */, pp);
>>>>>>> 717d619f
    }
  } else {  // rr_policy_ == NULL
    if (grpc_lb_glb_trace.enabled()) {
      gpr_log(GPR_DEBUG,
              "[grpclb %p] No RR policy. Adding to grpclb's pending picks",
              this);
    }
    AddPendingPick(pp);
    if (!started_picking_) {
      StartPickingLocked();
    }
  }
  return pick_done;
}

void GrpcLb::PingOneLocked(grpc_closure* on_initiate, grpc_closure* on_ack) {
  if (rr_policy_.get() != nullptr) {
    rr_policy_->PingOneLocked(on_initiate, on_ack);
  } else {
    AddPendingPing(on_initiate, on_ack);
    if (!started_picking_) {
      StartPickingLocked();
    }
  }
}

grpc_connectivity_state GrpcLb::CheckConnectivityLocked(
    grpc_error** connectivity_error) {
  return grpc_connectivity_state_get(&state_tracker_, connectivity_error);
}

<<<<<<< HEAD
void GrpcLb::NotifyOnStateChangeLocked(grpc_connectivity_state* current,
                                       grpc_closure* notify) {
  grpc_connectivity_state_notify_on_state_change(&state_tracker_, current,
                                                 notify);
}

//
// code for balancer call
//

void GrpcLb::OnRetryTimeoutLocked(void* arg, grpc_error* error) {
  GrpcLb* glb_policy = reinterpret_cast<GrpcLb*>(arg);
  glb_policy->retry_timer_callback_pending_ = false;
  if (!glb_policy->shutting_down_ && glb_policy->lb_call_ == nullptr &&
      error == GRPC_ERROR_NONE) {
=======
static void lb_call_on_retry_timer_locked(void* arg, grpc_error* error) {
  glb_lb_policy* glb_policy = (glb_lb_policy*)arg;
  glb_policy->retry_timer_callback_pending = false;
  if (!glb_policy->shutting_down && error == GRPC_ERROR_NONE &&
      glb_policy->lb_calld == nullptr) {
>>>>>>> 717d619f
    if (grpc_lb_glb_trace.enabled()) {
      gpr_log(GPR_INFO, "[grpclb %p] Restarting call to LB server", glb_policy);
    }
    glb_policy->QueryForBackendsLocked();
  }
  glb_policy->Unref(DEBUG_LOCATION, "grpclb_retry_timer");
}

<<<<<<< HEAD
void GrpcLb::MaybeRestartBalancerCallLocked() {
  if (started_picking_ && updating_lb_call_) {
    if (retry_timer_callback_pending_) {
      grpc_timer_cancel(&lb_call_retry_timer_);
    }
    if (!shutting_down_) StartPickingLocked();
    updating_lb_call_ = false;
  } else if (!shutting_down_) {
    /* if we aren't shutting down, restart the LB client call after some time */
    grpc_millis next_try = lb_call_backoff_.NextAttemptTime();
    if (grpc_lb_glb_trace.enabled()) {
      gpr_log(GPR_DEBUG, "[grpclb %p] Connection to LB server lost...", this);
      grpc_millis timeout = next_try - ExecCtx::Get()->Now();
      if (timeout > 0) {
        gpr_log(GPR_DEBUG,
                "[grpclb %p] ... retry LB call after %" PRIuPTR "ms.", this,
                timeout);
      } else {
        gpr_log(GPR_DEBUG, "[grpclb %p] ... retry LB call immediately.", this);
      }
    }
    Ref(DEBUG_LOCATION, "grpclb_retry_timer");
    GRPC_CLOSURE_INIT(&lb_on_call_retry_, &GrpcLb::OnRetryTimeoutLocked, this,
                      grpc_combiner_scheduler(combiner()));
    retry_timer_callback_pending_ = true;
    grpc_timer_init(&lb_call_retry_timer_, next_try, &lb_on_call_retry_);
  }
  Unref(DEBUG_LOCATION, "lb_on_server_status_received_locked");
}

void GrpcLb::ScheduleNextClientLoadReportLocked() {
  const grpc_millis next_client_load_report_time =
      ExecCtx::Get()->Now() + client_stats_report_interval_;
  GRPC_CLOSURE_INIT(&client_load_report_closure_,
                    &GrpcLb::SendClientLoadReportLocked, this,
                    grpc_combiner_scheduler(combiner()));
  grpc_timer_init(&client_load_report_timer_, next_client_load_report_time,
                  &client_load_report_closure_);
}

void GrpcLb::OnClientLoadReportDoneLocked(void* arg, grpc_error* error) {
  GrpcLb* glb_policy = reinterpret_cast<GrpcLb*>(arg);
  grpc_byte_buffer_destroy(glb_policy->client_load_report_payload_);
  glb_policy->client_load_report_payload_ = nullptr;
  if (error != GRPC_ERROR_NONE || glb_policy->lb_call_ == nullptr) {
    glb_policy->client_load_report_timer_callback_pending_ = false;
    glb_policy->Unref(DEBUG_LOCATION, "client_load_report");
    if (glb_policy->lb_call_ == nullptr) {
      glb_policy->MaybeRestartBalancerCallLocked();
=======
static void start_lb_call_retry_timer_locked(glb_lb_policy* glb_policy) {
  grpc_millis next_try = glb_policy->lb_call_backoff->NextAttemptTime();
  if (grpc_lb_glb_trace.enabled()) {
    gpr_log(GPR_DEBUG, "[grpclb %p] Connection to LB server lost...",
            glb_policy);
    grpc_millis timeout = next_try - grpc_core::ExecCtx::Get()->Now();
    if (timeout > 0) {
      gpr_log(GPR_DEBUG,
              "[grpclb %p] ... retry_timer_active in %" PRIuPTR "ms.",
              glb_policy, timeout);
    } else {
      gpr_log(GPR_DEBUG, "[grpclb %p] ... retry_timer_active immediately.",
              glb_policy);
>>>>>>> 717d619f
    }
  }
<<<<<<< HEAD
  glb_policy->ScheduleNextClientLoadReportLocked();
}

void GrpcLb::DoSendClientLoadReportLocked() {
  grpc_op op;
  memset(&op, 0, sizeof(op));
  op.op = GRPC_OP_SEND_MESSAGE;
  op.data.send_message.send_message = client_load_report_payload_;
  GRPC_CLOSURE_INIT(&client_load_report_closure_,
                    &GrpcLb::OnClientLoadReportDoneLocked, this,
                    grpc_combiner_scheduler(combiner()));
  grpc_call_error call_error = grpc_call_start_batch_and_execute(
      lb_call_, &op, 1, &client_load_report_closure_);
  if (call_error != GRPC_CALL_OK) {
    gpr_log(GPR_ERROR, "[grpclb %p] call_error=%d", this, call_error);
    GPR_ASSERT(GRPC_CALL_OK == call_error);
  }
}

bool LoadReportCountersAreZero(grpc_grpclb_request* request) {
  grpc_grpclb_dropped_call_counts* drop_entries =
      reinterpret_cast<grpc_grpclb_dropped_call_counts*>(
          request->client_stats.calls_finished_with_drop.arg);
  return request->client_stats.num_calls_started == 0 &&
         request->client_stats.num_calls_finished == 0 &&
         request->client_stats.num_calls_finished_with_client_failed_to_send ==
             0 &&
         request->client_stats.num_calls_finished_known_received == 0 &&
         (drop_entries == nullptr || drop_entries->num_entries == 0);
}

void GrpcLb::SendClientLoadReportLocked(void* arg, grpc_error* error) {
  GrpcLb* glb_policy = reinterpret_cast<GrpcLb*>(arg);
  if (error == GRPC_ERROR_CANCELLED || glb_policy->lb_call_ == nullptr) {
    glb_policy->client_load_report_timer_callback_pending_ = false;
    glb_policy->Unref(DEBUG_LOCATION, "client_load_report");
    if (glb_policy->lb_call_ == nullptr) {
      glb_policy->MaybeRestartBalancerCallLocked();
    }
    return;
  }
  // Construct message payload.
  GPR_ASSERT(glb_policy->client_load_report_payload_ == nullptr);
  grpc_grpclb_request* request =
      grpc_grpclb_load_report_request_create_locked(glb_policy->client_stats_);
  // Skip client load report if the counters were all zero in the last
  // report and they are still zero in this one.
  if (LoadReportCountersAreZero(request)) {
    if (glb_policy->last_client_load_report_counters_were_zero_) {
      grpc_grpclb_request_destroy(request);
      glb_policy->ScheduleNextClientLoadReportLocked();
      return;
    }
    glb_policy->last_client_load_report_counters_were_zero_ = true;
  } else {
    glb_policy->last_client_load_report_counters_were_zero_ = false;
  }
  grpc_slice request_payload_slice = grpc_grpclb_request_encode(request);
  glb_policy->client_load_report_payload_ =
      grpc_raw_byte_buffer_create(&request_payload_slice, 1);
  grpc_slice_unref_internal(request_payload_slice);
  grpc_grpclb_request_destroy(request);
  // If we've already sent the initial request, then we can go ahead and send
  // the load report. Otherwise, we need to wait until the initial request has
  // been sent to send this (see lb_on_sent_initial_request_locked() below).
  if (glb_policy->initial_request_sent_) {
    glb_policy->DoSendClientLoadReportLocked();
  }
}

void GrpcLb::BalancerCallInitLocked() {
  GPR_ASSERT(server_name_ != nullptr);
  GPR_ASSERT(server_name_[0] != '\0');
  GPR_ASSERT(lb_call_ == nullptr);
  GPR_ASSERT(!shutting_down_);
  /* Note the following LB call progresses every time there's activity in
   * the LB policy's interested_parties, which is comprised of the polling
   * entities from the client_channel. */
  grpc_slice host = grpc_slice_from_copied_string(server_name_);
  grpc_millis deadline = lb_call_timeout_ms_ == 0
                             ? GRPC_MILLIS_INF_FUTURE
                             : ExecCtx::Get()->Now() + lb_call_timeout_ms_;
  lb_call_ = grpc_channel_create_pollset_set_call(
      lb_channel_, nullptr, GRPC_PROPAGATE_DEFAULTS, interested_parties(),
      GRPC_MDSTR_SLASH_GRPC_DOT_LB_DOT_V1_DOT_LOADBALANCER_SLASH_BALANCELOAD,
      &host, deadline, nullptr);
  grpc_slice_unref_internal(host);
  // Create new client stats object.
  if (client_stats_ != nullptr) {
    grpc_grpclb_client_stats_unref(client_stats_);
  }
  client_stats_ = grpc_grpclb_client_stats_create();
  // Initialize metadata.
  grpc_metadata_array_init(&lb_initial_metadata_recv_);
  grpc_metadata_array_init(&lb_trailing_metadata_recv_);
  // Populate initial request.
  grpc_grpclb_request* request = grpc_grpclb_request_create(server_name_);
  grpc_slice request_payload_slice = grpc_grpclb_request_encode(request);
  lb_request_payload_ = grpc_raw_byte_buffer_create(&request_payload_slice, 1);
  grpc_slice_unref_internal(request_payload_slice);
  grpc_grpclb_request_destroy(request);
  // Initialize closures.
  GRPC_CLOSURE_INIT(&lb_on_sent_initial_request_,
                    &GrpcLb::OnSentInitialRequestLocked, this,
                    grpc_combiner_scheduler(combiner()));
  GRPC_CLOSURE_INIT(&lb_on_server_status_received_,
                    &GrpcLb::OnBalancerStatusReceivedLocked, this,
                    grpc_combiner_scheduler(combiner()));
  GRPC_CLOSURE_INIT(&lb_on_response_received_,
                    &GrpcLb::OnBalancerReceivedMessageLocked, this,
                    grpc_combiner_scheduler(combiner()));
  // Reset state fields.
  initial_request_sent_ = false;
  seen_initial_response_ = false;
  last_client_load_report_counters_were_zero_ = false;
}

void GrpcLb::BalancerCallDestroyLocked() {
  GPR_ASSERT(lb_call_ != nullptr);
  grpc_call_unref(lb_call_);
  lb_call_ = nullptr;
  grpc_metadata_array_destroy(&lb_initial_metadata_recv_);
  grpc_metadata_array_destroy(&lb_trailing_metadata_recv_);
  grpc_byte_buffer_destroy(lb_request_payload_);
  grpc_slice_unref_internal(lb_call_status_details_);
  if (client_load_report_timer_callback_pending_) {
    grpc_timer_cancel(&client_load_report_timer_);
  }
}

void GrpcLb::QueryForBackendsLocked() {
  GPR_ASSERT(lb_channel_ != nullptr);
  if (shutting_down_) return;
  // Create call.
  BalancerCallInitLocked();
  if (grpc_lb_glb_trace.enabled()) {
    gpr_log(GPR_INFO,
            "[grpclb %p] Query for backends (lb_channel: %p, lb_call: %p)",
            this, lb_channel_, lb_call_);
  }
  GPR_ASSERT(lb_call_ != nullptr);
  // Start batch to send initial metadata, receive initial metadata, and
  // send the initial request message.
  grpc_call_error call_error;
  grpc_op ops[3];
  memset(ops, 0, sizeof(ops));
  grpc_op* op = ops;
  op->op = GRPC_OP_SEND_INITIAL_METADATA;
  op->data.send_initial_metadata.count = 0;
  op->flags = 0;
  op->reserved = nullptr;
  op++;
  op->op = GRPC_OP_RECV_INITIAL_METADATA;
  op->data.recv_initial_metadata.recv_initial_metadata =
      &lb_initial_metadata_recv_;
  op->flags = 0;
  op->reserved = nullptr;
  op++;
  GPR_ASSERT(lb_request_payload_ != nullptr);
  op->op = GRPC_OP_SEND_MESSAGE;
  op->data.send_message.send_message = lb_request_payload_;
  op->flags = 0;
  op->reserved = nullptr;
  op++;
  /* take a ref to be released in lb_on_sent_initial_request_locked() */
  Ref(DEBUG_LOCATION, "lb_on_sent_initial_request_locked");
  call_error = grpc_call_start_batch_and_execute(
      lb_call_, ops, (size_t)(op - ops), &lb_on_sent_initial_request_);
  GPR_ASSERT(GRPC_CALL_OK == call_error);
  // Start batch for receiving status.
  op = ops;
  op->op = GRPC_OP_RECV_STATUS_ON_CLIENT;
  op->data.recv_status_on_client.trailing_metadata =
      &lb_trailing_metadata_recv_;
  op->data.recv_status_on_client.status = &lb_call_status_;
  op->data.recv_status_on_client.status_details = &lb_call_status_details_;
  op->flags = 0;
  op->reserved = nullptr;
  op++;
  /* take a ref to be released in lb_on_server_status_received_locked() */
  Ref(DEBUG_LOCATION, "lb_on_server_status_received_locked");
  call_error = grpc_call_start_batch_and_execute(
      lb_call_, ops, (size_t)(op - ops), &lb_on_server_status_received_);
  GPR_ASSERT(GRPC_CALL_OK == call_error);
  // Start batch for receiving a message.
  op = ops;
  op->op = GRPC_OP_RECV_MESSAGE;
  op->data.recv_message.recv_message = &lb_response_payload_;
  op->flags = 0;
  op->reserved = nullptr;
  op++;
  /* take a ref to be unref'd/reused in lb_on_response_received_locked() */
  Ref(DEBUG_LOCATION, "lb_on_response_received_locked");
  call_error = grpc_call_start_batch_and_execute(
      lb_call_, ops, (size_t)(op - ops), &lb_on_response_received_);
  GPR_ASSERT(GRPC_CALL_OK == call_error);
}

void GrpcLb::OnSentInitialRequestLocked(void* arg, grpc_error* error) {
  GrpcLb* glb_policy = reinterpret_cast<GrpcLb*>(arg);
  glb_policy->initial_request_sent_ = true;
  // If we attempted to send a client load report before the initial request was
  // sent, send the load report now.
  if (glb_policy->client_load_report_payload_ != nullptr) {
    glb_policy->DoSendClientLoadReportLocked();
  }
  glb_policy->Unref(DEBUG_LOCATION, "lb_on_sent_initial_request_locked");
}

void GrpcLb::OnBalancerReceivedMessageLocked(void* arg, grpc_error* error) {
  GrpcLb* glb_policy = reinterpret_cast<GrpcLb*>(arg);
  grpc_op ops[2];
  memset(ops, 0, sizeof(ops));
  grpc_op* op = ops;
  if (glb_policy->lb_response_payload_ != nullptr) {
    glb_policy->lb_call_backoff_.Reset();
    /* Received data from the LB server. Look inside
     * glb_policy->lb_response_payload_ for a serverlist. */
    grpc_byte_buffer_reader bbr;
    grpc_byte_buffer_reader_init(&bbr, glb_policy->lb_response_payload_);
    grpc_slice response_slice = grpc_byte_buffer_reader_readall(&bbr);
    grpc_byte_buffer_reader_destroy(&bbr);
    grpc_byte_buffer_destroy(glb_policy->lb_response_payload_);
    grpc_grpclb_initial_response* response = nullptr;
    if (!glb_policy->seen_initial_response_ &&
        (response = grpc_grpclb_initial_response_parse(response_slice)) !=
            nullptr) {
      if (response->has_client_stats_report_interval) {
        glb_policy->client_stats_report_interval_ = GPR_MAX(
            GPR_MS_PER_SEC, grpc_grpclb_duration_to_millis(
                                &response->client_stats_report_interval));
        if (grpc_lb_glb_trace.enabled()) {
          gpr_log(GPR_INFO,
                  "[grpclb %p] Received initial LB response message; "
                  "client load reporting interval = %" PRIdPTR " milliseconds",
                  glb_policy, glb_policy->client_stats_report_interval_);
        }
        // Take ref to be released in send_client_load_report_locked().
        glb_policy->client_load_report_timer_callback_pending_ = true;
        glb_policy->Ref(DEBUG_LOCATION, "client_load_report");
        glb_policy->ScheduleNextClientLoadReportLocked();
      } else if (grpc_lb_glb_trace.enabled()) {
        gpr_log(GPR_INFO,
                "[grpclb %p] Received initial LB response message; client load "
                "reporting NOT enabled",
                glb_policy);
      }
      grpc_grpclb_initial_response_destroy(response);
      glb_policy->seen_initial_response_ = true;
    } else {
      grpc_grpclb_serverlist* serverlist =
          grpc_grpclb_response_parse_serverlist(response_slice);
      if (serverlist != nullptr) {
        GPR_ASSERT(glb_policy->lb_call_ != nullptr);
        if (grpc_lb_glb_trace.enabled()) {
          gpr_log(GPR_INFO,
                  "[grpclb %p] Serverlist with %" PRIuPTR " servers received",
                  glb_policy, serverlist->num_servers);
          for (size_t i = 0; i < serverlist->num_servers; ++i) {
            grpc_resolved_address addr;
            ParseServer(serverlist->servers[i], &addr);
            char* ipport;
            grpc_sockaddr_to_string(&ipport, &addr, false);
            gpr_log(GPR_INFO, "[grpclb %p] Serverlist[%" PRIuPTR "]: %s",
                    glb_policy, i, ipport);
            gpr_free(ipport);
          }
        }
        /* update serverlist */
        if (serverlist->num_servers > 0) {
          if (grpc_grpclb_serverlist_equals(glb_policy->serverlist_,
                                            serverlist)) {
            if (grpc_lb_glb_trace.enabled()) {
              gpr_log(GPR_INFO,
                      "[grpclb %p] Incoming server list identical to current, "
                      "ignoring.",
                      glb_policy);
            }
            grpc_grpclb_destroy_serverlist(serverlist);
          } else { /* new serverlist */
            if (glb_policy->serverlist_ != nullptr) {
              /* dispose of the old serverlist */
              grpc_grpclb_destroy_serverlist(glb_policy->serverlist_);
            } else {
              /* or dispose of the fallback */
              grpc_lb_addresses_destroy(
                  glb_policy->fallback_backend_addresses_);
              glb_policy->fallback_backend_addresses_ = nullptr;
              if (glb_policy->fallback_timer_callback_pending_) {
                grpc_timer_cancel(&glb_policy->lb_fallback_timer_);
              }
            }
            /* and update our internal copy. This serverlist instance will be
             * destroyed either upon the next update or when we are
             * destroyed. */
            glb_policy->serverlist_ = serverlist;
            glb_policy->serverlist_index_ = 0;
            glb_policy->RRHandoverLocked();
          }
        } else {
          if (grpc_lb_glb_trace.enabled()) {
            gpr_log(GPR_INFO,
                    "[grpclb %p] Received empty server list, ignoring.",
                    glb_policy);
          }
          grpc_grpclb_destroy_serverlist(serverlist);
        }
      } else { /* serverlist == nullptr */
        gpr_log(GPR_ERROR,
                "[grpclb %p] Invalid LB response received: '%s'. Ignoring.",
                glb_policy,
                grpc_dump_slice(response_slice, GPR_DUMP_ASCII | GPR_DUMP_HEX));
      }
    }
    grpc_slice_unref_internal(response_slice);
    if (!glb_policy->shutting_down_) {
      /* keep listening for serverlist updates */
      op->op = GRPC_OP_RECV_MESSAGE;
      op->data.recv_message.recv_message = &glb_policy->lb_response_payload_;
      op->flags = 0;
      op->reserved = nullptr;
      op++;
      // Reuse the "lb_on_response_received_locked" ref taken in
      // query_for_backends_locked().
      const grpc_call_error call_error = grpc_call_start_batch_and_execute(
          glb_policy->lb_call_, ops, (size_t)(op - ops),
          &glb_policy->lb_on_response_received_); /* loop */
      GPR_ASSERT(GRPC_CALL_OK == call_error);
    } else {
      glb_policy->Unref(DEBUG_LOCATION,
                        "lb_on_response_received_locked_shutdown");
    }
  } else { /* empty payload: call cancelled. */
    // Dispose of the "lb_on_response_received_locked" ref taken in
    // query_for_backends_locked() and reused in every reception loop.
    glb_policy->Unref(DEBUG_LOCATION,
                      "lb_on_response_received_locked_empty_payload");
=======
  GRPC_LB_POLICY_REF(&glb_policy->base, "grpclb_retry_timer");
  GRPC_CLOSURE_INIT(&glb_policy->lb_on_call_retry,
                    lb_call_on_retry_timer_locked, glb_policy,
                    grpc_combiner_scheduler(glb_policy->base.combiner));
  glb_policy->retry_timer_callback_pending = true;
  grpc_timer_init(&glb_policy->lb_call_retry_timer, next_try,
                  &glb_policy->lb_on_call_retry);
}

/*
 * Auxiliary functions and LB client callbacks.
 */

static void query_for_backends_locked(glb_lb_policy* glb_policy) {
  GPR_ASSERT(glb_policy->lb_channel != nullptr);
  if (glb_policy->shutting_down) return;
  // Init the LB call data.
  GPR_ASSERT(glb_policy->lb_calld == nullptr);
  glb_policy->lb_calld = grpc_core::New<BalancerCallState>(glb_policy);
  if (grpc_lb_glb_trace.enabled()) {
    gpr_log(GPR_INFO,
            "[grpclb %p] Query for backends (lb_channel: %p, lb_calld: %p)",
            glb_policy, glb_policy->lb_channel, glb_policy->lb_calld);
>>>>>>> 717d619f
  }
  glb_policy->lb_calld->StartQuery();
}

void GrpcLb::OnFallbackTimeoutLocked(void* arg, grpc_error* error) {
  GrpcLb* glb_policy = reinterpret_cast<GrpcLb*>(arg);
  glb_policy->fallback_timer_callback_pending_ = false;
  /* If we receive a serverlist after the timer fires but before this callback
   * actually runs, don't fall back. */
  if (glb_policy->serverlist_ == nullptr) {
    if (!glb_policy->shutting_down_ && error == GRPC_ERROR_NONE) {
      if (grpc_lb_glb_trace.enabled()) {
        gpr_log(GPR_INFO,
                "[grpclb %p] Falling back to use backends from resolver",
                glb_policy);
      }
      GPR_ASSERT(glb_policy->fallback_backend_addresses_ != nullptr);
      glb_policy->RRHandoverLocked();
    }
  }
  glb_policy->Unref(DEBUG_LOCATION, "grpclb_fallback_timer");
}

<<<<<<< HEAD
void GrpcLb::OnBalancerStatusReceivedLocked(void* arg, grpc_error* error) {
  GrpcLb* glb_policy = reinterpret_cast<GrpcLb*>(arg);
  GPR_ASSERT(glb_policy->lb_call_ != nullptr);
  if (grpc_lb_glb_trace.enabled()) {
    char* status_details =
        grpc_slice_to_c_string(glb_policy->lb_call_status_details_);
    gpr_log(GPR_INFO,
            "[grpclb %p] Status from LB server received. Status = %d, Details "
            "= '%s', (call: %p), error '%s'",
            glb_policy, glb_policy->lb_call_status_, status_details,
            glb_policy->lb_call_, grpc_error_string(error));
    gpr_free(status_details);
  }
  /* We need to perform cleanups no matter what. */
  glb_policy->BalancerCallDestroyLocked();
  // If the load report timer is still pending, we wait for it to be
  // called before restarting the call.  Otherwise, we restart the call
  // here.
  if (!glb_policy->client_load_report_timer_callback_pending_) {
    glb_policy->MaybeRestartBalancerCallLocked();
  }
}

void GrpcLb::UpdateFallbackAddressesLocked(const grpc_lb_addresses* addresses) {
  GPR_ASSERT(fallback_backend_addresses_ != nullptr);
  grpc_lb_addresses_destroy(fallback_backend_addresses_);
  fallback_backend_addresses_ = ExtractBackendAddresses(addresses);
  if (lb_fallback_timeout_ms_ > 0 && rr_policy_.get() != nullptr) {
    RRHandoverLocked();
=======
static void fallback_update_locked(glb_lb_policy* glb_policy,
                                   const grpc_lb_addresses* addresses) {
  GPR_ASSERT(glb_policy->fallback_backend_addresses != nullptr);
  grpc_lb_addresses_destroy(glb_policy->fallback_backend_addresses);
  glb_policy->fallback_backend_addresses =
      extract_backend_addresses_locked(addresses);
  if (glb_policy->lb_fallback_timeout_ms > 0 &&
      glb_policy->rr_policy != nullptr) {
    rr_handover_locked(glb_policy);
>>>>>>> 717d619f
  }
}

void GrpcLb::UpdateLocked(const Args& args) {
  const grpc_arg* arg =
      grpc_channel_args_find(args.args, GRPC_ARG_LB_ADDRESSES);
  if (arg == nullptr || arg->type != GRPC_ARG_POINTER) {
    if (lb_channel_ == nullptr) {
      // If we don't have a current channel to the LB, go into
      // TRANSIENT_FAILURE.
      grpc_connectivity_state_set(
          &state_tracker_, GRPC_CHANNEL_TRANSIENT_FAILURE,
          GRPC_ERROR_CREATE_FROM_STATIC_STRING("Missing update in args"),
          "glb_update_missing");
    } else {
      // otherwise, keep using the current LB channel (ignore this update).
      gpr_log(
          GPR_ERROR,
          "[grpclb %p] No valid LB addresses channel arg in update, ignoring.",
          this);
    }
    return;
  }
  const grpc_lb_addresses* addresses =
      reinterpret_cast<const grpc_lb_addresses*>(arg->value.pointer.p);
  // If a non-empty serverlist hasn't been received from the balancer,
  // propagate the update to fallback_backend_addresses.
  if (serverlist_ == nullptr) {
    UpdateFallbackAddressesLocked(addresses);
  }
  GPR_ASSERT(lb_channel_ != nullptr);
  // Propagate updates to the LB channel (pick_first) through the fake
  // resolver.
  grpc_channel_args* lb_channel_args =
      BuildBalancerChannelArgs(addresses, response_generator_.get(), args.args);
  response_generator_->SetResponse(lb_channel_args);
  grpc_channel_args_destroy(lb_channel_args);
  // Start watching the LB channel connectivity for connection, if not
  // already doing so.
  if (!watching_lb_channel_) {
    lb_channel_connectivity_ = grpc_channel_check_connectivity_state(
        lb_channel_, true /* try to connect */);
    grpc_channel_element* client_channel_elem = grpc_channel_stack_last_element(
        grpc_channel_get_channel_stack(lb_channel_));
    GPR_ASSERT(client_channel_elem->filter == &grpc_client_channel_filter);
    watching_lb_channel_ = true;
    Ref(DEBUG_LOCATION, "watch_lb_channel_connectivity");
    grpc_client_channel_watch_connectivity_state(
        client_channel_elem,
        grpc_polling_entity_create_from_pollset_set(interested_parties()),
        &lb_channel_connectivity_, &lb_channel_on_connectivity_changed_,
        nullptr);
  }
}

// Invoked as part of the update process. It continues watching the LB channel
// until it shuts down or becomes READY. It's invoked even if the LB channel
// stayed READY throughout the update (for example if the update is identical).
void GrpcLb::OnBalancerChannelConnectivityChangedLocked(void* arg,
                                                        grpc_error* error) {
  GrpcLb* glb_policy = reinterpret_cast<GrpcLb*>(arg);
  if (glb_policy->shutting_down_) goto done;
  // Re-initialize the lb_call. This should also take care of updating the
  // embedded RR policy. Note that the current RR policy, if any, will stay in
  // effect until an update from the new lb_call is received.
  switch (glb_policy->lb_channel_connectivity_) {
    case GRPC_CHANNEL_CONNECTING:
    case GRPC_CHANNEL_TRANSIENT_FAILURE: {
      // Keep watching the LB channel.
      grpc_channel_element* client_channel_elem =
          grpc_channel_stack_last_element(
              grpc_channel_get_channel_stack(glb_policy->lb_channel_));
      GPR_ASSERT(client_channel_elem->filter == &grpc_client_channel_filter);
      grpc_client_channel_watch_connectivity_state(
          client_channel_elem,
          grpc_polling_entity_create_from_pollset_set(
              glb_policy->interested_parties()),
          &glb_policy->lb_channel_connectivity_,
          &glb_policy->lb_channel_on_connectivity_changed_, nullptr);
      break;
    }
      // The LB channel may be IDLE because it's shut down before the update.
      // Restart the LB call to kick the LB channel into gear.
    case GRPC_CHANNEL_IDLE:
    case GRPC_CHANNEL_READY:
<<<<<<< HEAD
      if (glb_policy->lb_call_ != nullptr) {
        glb_policy->updating_lb_call_ = true;
        grpc_call_cancel(glb_policy->lb_call_, nullptr);
        // lb_on_server_status_received() will pick up the cancel and reinit
        // lb_call.
      } else if (glb_policy->started_picking_) {
        if (glb_policy->retry_timer_callback_pending_) {
          grpc_timer_cancel(&glb_policy->lb_call_retry_timer_);
        }
        glb_policy->StartPickingLocked();
=======
      if (glb_policy->lb_calld != nullptr) {
        glb_policy->lb_calld->Orphan();
        glb_policy->lb_calld = nullptr;
      }
      if (glb_policy->started_picking) {
        if (glb_policy->retry_timer_callback_pending) {
          grpc_timer_cancel(&glb_policy->lb_call_retry_timer);
        }
        glb_policy->lb_call_backoff->Reset();
        query_for_backends_locked(glb_policy);
>>>>>>> 717d619f
      }
      // Fall through.
    case GRPC_CHANNEL_SHUTDOWN:
    done:
<<<<<<< HEAD
      glb_policy->watching_lb_channel_ = false;
      glb_policy->Unref(DEBUG_LOCATION,
                        "watch_lb_channel_connectivity_cb_shutdown");
      break;
=======
      glb_policy->watching_lb_channel = false;
      GRPC_LB_POLICY_UNREF(&glb_policy->base,
                           "watch_lb_channel_connectivity_cb_shutdown");
>>>>>>> 717d619f
  }
}

void GrpcLb::SetReresolutionClosureLocked(grpc_closure* reresolution_closure) {
  GPR_ASSERT(!shutting_down_);
  GPR_ASSERT(request_reresolution() == nullptr);
  if (rr_policy_.get() != nullptr) {
    rr_policy_->SetReresolutionClosureLocked(reresolution_closure);
  } else {
    set_request_reresolution(reresolution_closure);
  }
}

//
// factory
//

class GrpcLbFactory : public LoadBalancingPolicyFactory {
 public:
  OrphanablePtr<LoadBalancingPolicy> CreateLoadBalancingPolicy(
      const LoadBalancingPolicy::Args& args) const override {
    /* Count the number of gRPC-LB addresses. There must be at least one. */
    const grpc_arg* arg =
        grpc_channel_args_find(args.args, GRPC_ARG_LB_ADDRESSES);
    if (arg == nullptr || arg->type != GRPC_ARG_POINTER) {
      return nullptr;
    }
    grpc_lb_addresses* addresses =
        reinterpret_cast<grpc_lb_addresses*>(arg->value.pointer.p);
    size_t num_grpclb_addrs = 0;
    for (size_t i = 0; i < addresses->num_addresses; ++i) {
      if (addresses->addresses[i].is_balancer) ++num_grpclb_addrs;
    }
    if (num_grpclb_addrs == 0) return nullptr;
    return OrphanablePtr<LoadBalancingPolicy>(New<GrpcLb>(addresses, args));
  }
<<<<<<< HEAD
=======
  grpc_subchannel_index_ref();
  GRPC_CLOSURE_INIT(&glb_policy->lb_channel_on_connectivity_changed,
                    glb_lb_channel_on_connectivity_changed_cb, glb_policy,
                    grpc_combiner_scheduler(args->combiner));
  grpc_lb_policy_init(&glb_policy->base, &glb_lb_policy_vtable, args->combiner);
  grpc_connectivity_state_init(&glb_policy->state_tracker, GRPC_CHANNEL_IDLE,
                               "grpclb");
  // Init LB call backoff option.
  grpc_core::BackOff::Options backoff_options;
  backoff_options
      .set_initial_backoff(GRPC_GRPCLB_INITIAL_CONNECT_BACKOFF_SECONDS * 1000)
      .set_multiplier(GRPC_GRPCLB_RECONNECT_BACKOFF_MULTIPLIER)
      .set_jitter(GRPC_GRPCLB_RECONNECT_JITTER)
      .set_max_backoff(GRPC_GRPCLB_RECONNECT_MAX_BACKOFF_SECONDS * 1000);
  glb_policy->lb_call_backoff.Init(backoff_options);
  return &glb_policy->base;
}
>>>>>>> 717d619f

  const char* name() const override { return "grpclb"; }
};

}  // namespace

}  // namespace grpc_core

//
// Plugin registration
//

// Only add client_load_reporting filter if the grpclb LB policy is used.
static bool maybe_add_client_load_reporting_filter(
    grpc_channel_stack_builder* builder, void* arg) {
  const grpc_channel_args* args =
      grpc_channel_stack_builder_get_channel_arguments(builder);
  const grpc_arg* channel_arg =
      grpc_channel_args_find(args, GRPC_ARG_LB_POLICY_NAME);
  if (channel_arg != nullptr && channel_arg->type == GRPC_ARG_STRING &&
      strcmp(channel_arg->value.string, "grpclb") == 0) {
    return grpc_channel_stack_builder_append_filter(
        builder, (const grpc_channel_filter*)arg, nullptr, nullptr);
  }
  return true;
}

void grpc_lb_policy_grpclb_init() {
  grpc_core::LoadBalancingPolicyRegistry::Builder::
      RegisterLoadBalancingPolicyFactory(
          grpc_core::UniquePtr<grpc_core::LoadBalancingPolicyFactory>(
              grpc_core::New<grpc_core::GrpcLbFactory>()));
  grpc_channel_init_register_stage(GRPC_CLIENT_SUBCHANNEL,
                                   GRPC_CHANNEL_INIT_BUILTIN_PRIORITY,
                                   maybe_add_client_load_reporting_filter,
                                   (void*)&grpc_client_load_reporting_filter);
}

void grpc_lb_policy_grpclb_shutdown() {}<|MERGE_RESOLUTION|>--- conflicted
+++ resolved
@@ -130,7 +130,6 @@
 
 namespace {
 
-<<<<<<< HEAD
 //
 // grpclb LB policy
 //
@@ -151,8 +150,6 @@
   grpc_connectivity_state CheckConnectivityLocked(
       grpc_error** connectivity_error) override;
   void UpdateLocked(const Args& args) override;
-  void SetReresolutionClosureLocked(
-      grpc_closure* request_reresolution) override;
   void HandOffPendingPicksLocked(LoadBalancingPolicy* new_policy) override;
   void ShutdownLocked() override;
 
@@ -170,7 +167,7 @@
     // The grpclb instance that created the wrapping. This instance is not
     // owned, reference counts are untouched. It's used only for logging
     // purposes.
-    GrpcLb* glb_policy;
+    GrpcLb* grpclb_policy;
     // The original pick.
     PickState* pick;
     // Our on_complete closure and the original one.
@@ -193,6 +190,85 @@
     PendingPing* next;
   };
 
+  /// Contains a call to the LB server and all the data related to the call.
+  class BalancerCallState
+      : public grpc_core::InternallyRefCountedWithTracing<BalancerCallState> {
+   public:
+    explicit BalancerCallState(
+        RefCountedPtr<LoadBalancingPolicy> parent_grpclb_policy);
+
+    // It's the caller's responsibility to ensure that Orphan() is called from
+    // inside the combiner.
+    void Orphan() override;
+
+    void StartQuery();
+
+    grpc_grpclb_client_stats* client_stats() const { return client_stats_; }
+
+    bool seen_initial_response() const { return seen_initial_response_; }
+
+   private:
+    ~BalancerCallState();
+
+    GrpcLb* grpclb_policy() const {
+      return reinterpret_cast<GrpcLb*>(grpclb_policy_.get());
+    }
+
+    void ScheduleNextClientLoadReportLocked();
+    void SendClientLoadReportLocked();
+
+    static bool LoadReportCountersAreZero(grpc_grpclb_request* request);
+
+    static void MaybeSendClientLoadReportLocked(void* arg, grpc_error* error);
+    static void ClientLoadReportDoneLocked(void* arg, grpc_error* error);
+    static void OnInitialRequestSentLocked(void* arg, grpc_error* error);
+    static void OnBalancerMessageReceivedLocked(void* arg, grpc_error* error);
+    static void OnBalancerStatusReceivedLocked(void* arg, grpc_error* error);
+
+    /** The owning policy. */
+    RefCountedPtr<LoadBalancingPolicy> grpclb_policy_;
+    /** The streaming call to the LB server. Always non-NULL. */
+    grpc_call* lb_call_ = nullptr;
+
+    /** The initial metadata received from the LB server. */
+    grpc_metadata_array lb_initial_metadata_recv_;
+
+    /** The message sent to the LB server. It's used to query for backends (the
+     * value may vary if the LB server indicates a redirect) or send client load
+     * report. */
+    grpc_byte_buffer* send_message_payload_ = nullptr;
+    /** The callback after the initial request is sent. */
+    grpc_closure lb_on_initial_request_sent_;
+
+    /** The response received from the LB server, if any. */
+    grpc_byte_buffer* recv_message_payload_ = nullptr;
+    /** The callback to process the response received from the LB server. */
+    grpc_closure lb_on_balancer_message_received_;
+    bool seen_initial_response_ = false;
+
+    /** The callback to process the status received from the LB server, which
+     * signals the end of the LB call. */
+    grpc_closure lb_on_balancer_status_received_;
+    /** The trailing metadata from the LB server. */
+    grpc_metadata_array lb_trailing_metadata_recv_;
+    /** The call status code and details. */
+    grpc_status_code lb_call_status_;
+    grpc_slice lb_call_status_details_;
+
+    /** The stats for client-side load reporting associated with this LB call.
+     * Created after the first serverlist is received. */
+    grpc_grpclb_client_stats* client_stats_ = nullptr;
+    /** The interval and timer for next client load report. */
+    grpc_millis client_stats_report_interval_ = 0;
+    grpc_timer client_load_report_timer_;
+    bool client_load_report_timer_callback_pending_ = false;
+    bool last_client_load_report_counters_were_zero_ = false;
+    bool client_load_report_is_due_ = false;
+    /** The closure used for either the load report timer or the callback for
+     * completion of sending the load report. */
+    grpc_closure client_load_report_closure_;
+  };
+
   ~GrpcLb();
 
   PendingPick* CreatePendingPick(PickState* pick);
@@ -212,343 +288,248 @@
                                                          grpc_error* error);
 
   void StartPickingLocked();
-  void ScheduleNextClientLoadReportLocked();
-  void DoSendClientLoadReportLocked();
-  void MaybeRestartBalancerCallLocked();
-  void BalancerCallInitLocked();
-  void BalancerCallDestroyLocked();
   void QueryForBackendsLocked();
+  void StartBalancerCallRetryTimerLocked();
   void UpdateFallbackAddressesLocked(const grpc_lb_addresses* addresses);
-  void UpdateConnectivityStateLocked(grpc_connectivity_state rr_state,
-                                     grpc_error* rr_state_error);
-
-  static void OnSentInitialRequestLocked(void* arg, grpc_error* error);
+  void UpdateConnectivityStateLocked(grpc_error* rr_state_error);
+
   static void OnFallbackTimeoutLocked(void* arg, grpc_error* error);
   static void OnRetryTimeoutLocked(void* arg, grpc_error* error);
-  static void OnClientLoadReportDoneLocked(void* arg, grpc_error* error);
-  static void SendClientLoadReportLocked(void* arg, grpc_error* error);
-  static void OnBalancerReceivedMessageLocked(void* arg, grpc_error* error);
-  static void OnBalancerStatusReceivedLocked(void* arg, grpc_error* error);
+  static void RROnReresolutionRequestedLocked(void* arg, grpc_error* error);
 
   /** who the client is trying to communicate with */
   const char* server_name_ = nullptr;
   grpc_client_channel_factory* cc_factory_ = nullptr;
   grpc_channel_args* args_ = nullptr;
 
-  /** timeout in milliseconds for the LB call. 0 means no deadline. */
-  int lb_call_timeout_ms_ = 0;
-
-  /** timeout in milliseconds for before using fallback backend addresses.
-=======
-/// Linked list of pending pick requests. It stores all information needed to
-/// eventually call (Round Robin's) pick() on them. They mainly stay pending
-/// waiting for the RR policy to be created.
-///
-/// Note that when a pick is sent to the RR policy, we inject our own
-/// on_complete callback, so that we can intercept the result before
-/// invoking the original on_complete callback.  This allows us to set the
-/// LB token metadata and add client_stats to the call context.
-/// See \a pending_pick_complete() for details.
-struct pending_pick {
-  // Our on_complete closure and the original one.
-  grpc_closure on_complete;
-  grpc_closure* original_on_complete;
-  // The original pick.
-  grpc_lb_policy_pick_state* pick;
-  // Stats for client-side load reporting. Note that this holds a
-  // reference, which must be either passed on via context or unreffed.
-  grpc_grpclb_client_stats* client_stats;
-  // The LB token associated with the pick.  This is set via user_data in
-  // the pick.
-  grpc_mdelem lb_token;
-  // The grpclb instance that created the wrapping. This instance is not owned,
-  // reference counts are untouched. It's used only for logging purposes.
-  glb_lb_policy* glb_policy;
-  // Next pending pick.
-  struct pending_pick* next;
-};
-
-/// A linked list of pending pings waiting for the RR policy to be created.
-struct pending_ping {
-  grpc_closure* on_initiate;
-  grpc_closure* on_ack;
-  struct pending_ping* next;
-};
-
-/// Contains a call to the LB server and all the data related to the call.
-class BalancerCallState
-    : public grpc_core::InternallyRefCountedWithTracing<BalancerCallState> {
- public:
-  explicit BalancerCallState(glb_lb_policy* glb_policy);
-  // It's the caller's responsibility to ensure that Orphan() is called from
-  // inside the combiner.
-  void Orphan() override;
-
-  void StartQuery();
-
-  grpc_grpclb_client_stats* client_stats() const { return client_stats_; }
-
- private:
-  ~BalancerCallState();
-
-  void ScheduleNextClientLoadReportLocked();
-  void SendClientLoadReportLocked();
-
-  static bool LoadReportCountersAreZero(grpc_grpclb_request* request);
-
-  static void MaybeSendClientLoadReportLocked(void* arg, grpc_error* error);
-  static void ClientLoadReportDoneLocked(void* arg, grpc_error* error);
-  static void OnInitialRequestSentLocked(void* arg, grpc_error* error);
-  static void OnBalancerMessageReceivedLocked(void* arg, grpc_error* error);
-  static void OnBalancerStatusReceivedLocked(void* arg, grpc_error* error);
-
-  /** The owning glb. */
-  struct glb_lb_policy* glb_policy_ = nullptr;
-  /** The streaming call to the LB server. Always non-NULL. */
-  grpc_call* lb_call_ = nullptr;
-
-  /** The initial metadata received from the LB server. */
-  grpc_metadata_array lb_initial_metadata_recv_;
-
-  /** The message sent to the LB server. It's used to query for backends (the
-   * value may vary if the LB server indicates a redirect) or send client load
-   * report. */
-  grpc_byte_buffer* send_message_payload_ = nullptr;
-  /** The callback after the initial request is sent. */
-  grpc_closure lb_on_initial_request_sent_;
-
-  /** The response received from the LB server, if any. */
-  grpc_byte_buffer* recv_message_payload_ = nullptr;
-  /** The callback to process the response received from the LB server. */
-  grpc_closure lb_on_balancer_message_received_;
-  bool seen_initial_response_ = false;
-
-  /** The callback to process the status received from the LB server, which
-   * signals the end of the LB call. */
-  grpc_closure lb_on_balancer_status_received_;
-  /** The trailing metadata from the LB server. */
-  grpc_metadata_array lb_trailing_metadata_recv_;
-  /** The call status code and details. */
-  grpc_status_code lb_call_status_;
-  grpc_slice lb_call_status_details_;
-
-  /** The stats for client-side load reporting associated with this LB call.
-   * Created after the first serverlist is received. */
-  grpc_grpclb_client_stats* client_stats_ = nullptr;
-  /** The interval and timer for next client load report. */
-  grpc_millis client_stats_report_interval_ = 0;
-  grpc_timer client_load_report_timer_;
-  bool client_load_report_timer_callback_pending_ = false;
-  bool last_client_load_report_counters_were_zero_ = false;
-  bool client_load_report_is_due_ = false;
-  /** The closure used for either the load report timer or the callback for
-   * completion of sending the load report. */
-  grpc_closure client_load_report_closure_;
-};
-
-}  // namespace
-
-typedef struct glb_lb_policy {
-  /** Base policy: must be first. */
-  grpc_lb_policy base;
-
-  /** Who the client is trying to communicate with. */
-  const char* server_name;
-
-  /** Channel related data that will be propagated to the internal RR policy. */
-  grpc_client_channel_factory* cc_factory;
-  grpc_channel_args* args;
-
-  /** Timeout in milliseconds for before using fallback backend addresses.
->>>>>>> 717d619f
-   * 0 means not using fallback. */
-  int lb_fallback_timeout_ms_ = 0;
-
-<<<<<<< HEAD
-  /** for communicating with the LB server */
+  // LB policy state
+  bool started_picking_ = false;
+  bool shutting_down_ = false;
+
+  /** our connectivity state tracker */
+  grpc_connectivity_state_tracker state_tracker_;
+
+  /** list of picks that are waiting on RR's policy connectivity */
+  PendingPick* pending_picks_ = nullptr;
+  /** list of pings that are waiting on RR's policy connectivity */
+  PendingPing* pending_pings_ = nullptr;
+
+  /** The channel for communicating with the LB server. */
   grpc_channel* lb_channel_ = nullptr;
-=======
-  /** The channel for communicating with the LB server. */
-  grpc_channel* lb_channel;
->>>>>>> 717d619f
+  /** connectivity state of the LB channel */
+  grpc_connectivity_state lb_channel_connectivity_;
+  /** are we already watching the LB channel's connectivity? */
+  bool watching_lb_channel_ = false;
+  /** called upon changes to the LB channel's connectivity. */
+  grpc_closure lb_channel_on_connectivity_changed_;
+
+  /** response generator to inject address updates into \a lb_channel_ */
+  RefCountedPtr<FakeResolverResponseGenerator> response_generator_;
+
+  /** the RR policy to use of the backend servers returned by the LB server */
+  OrphanablePtr<LoadBalancingPolicy> rr_policy_;
+  grpc_closure on_rr_connectivity_changed_;
+  grpc_connectivity_state rr_connectivity_state_;
+  grpc_closure rr_on_reresolution_requested_;
+
+  /** stores the deserialized response from the LB. May be nullptr until one
+   * such response has arrived. */
+  grpc_grpclb_serverlist* serverlist_ = nullptr;
+  /** Index into serverlist for next pick.
+   * If the server at this index is a drop, we return a drop.
+   * Otherwise, we delegate to the RR policy. */
+  size_t serverlist_index_ = 0;
+
+  /** stores the backend addresses from the resolver */
+  grpc_lb_addresses* fallback_backend_addresses_ = nullptr;
 
   /** The data associated with the current LB call. It holds a ref to this LB
    * policy. It's initialized every time we query for backends. It's reset to
    * NULL whenever the current LB call is no longer needed (e.g., the LB policy
    * is shutting down, or the LB call has ended). A non-NULL lb_calld always
    * contains a non-NULL lb_call_. */
-  BalancerCallState* lb_calld;
-
-  /** response generator to inject address updates into \a lb_channel */
-  RefCountedPtr<FakeResolverResponseGenerator> response_generator_;
-
-  /** the RR policy to use of the backend servers returned by the LB server */
-  OrphanablePtr<LoadBalancingPolicy> rr_policy_;
-
-  grpc_closure on_rr_connectivity_changed_;
-  grpc_connectivity_state rr_connectivity_state_;
-
-  bool started_picking_ = false;
-
-  /** our connectivity state tracker */
-  grpc_connectivity_state_tracker state_tracker_;
-
-  /** connectivity state of the LB channel */
-  grpc_connectivity_state lb_channel_connectivity_;
-
-  /** stores the deserialized response from the LB. May be nullptr until one
-   * such response has arrived. */
-  grpc_grpclb_serverlist* serverlist_ = nullptr;
-
-  /** Index into serverlist for next pick.
-   * If the server at this index is a drop, we return a drop.
-   * Otherwise, we delegate to the RR policy. */
-  size_t serverlist_index_ = 0;
-
-  /** stores the backend addresses from the resolver */
-  grpc_lb_addresses* fallback_backend_addresses_ = nullptr;
-
-  /** list of picks that are waiting on RR's policy connectivity */
-  PendingPick* pending_picks_ = nullptr;
-
-  /** list of pings that are waiting on RR's policy connectivity */
-  PendingPing* pending_pings_ = nullptr;
-
-  bool shutting_down_ = false;
-
-<<<<<<< HEAD
-  /** are we currently updating lb_call? */
-  bool updating_lb_call_ = false;
-
-=======
->>>>>>> 717d619f
-  /** are we already watching the LB channel's connectivity? */
-  bool watching_lb_channel_ = false;
-
+  OrphanablePtr<BalancerCallState> lb_calld_;
+
+  /** timeout in milliseconds for the LB call. 0 means no deadline. */
+  int lb_call_timeout_ms_ = 0;
+
+  /** LB call retry backoff state */
+  BackOff lb_call_backoff_;
+  /** LB call retry timer */
+  grpc_timer lb_call_retry_timer_;
+  /** LB call retry timer callback */
+  grpc_closure lb_on_call_retry_;
   /** is the callback associated with \a lb_call_retry_timer_ pending? */
   bool retry_timer_callback_pending_ = false;
 
+  /** LB fallback timeout */
+  grpc_millis lb_fallback_timeout_ms_ = 0;
+  /** LB fallback timer */
+  grpc_timer lb_fallback_timer_;
+  /** LB fallback timer callback */
+  grpc_closure lb_on_fallback_;
   /** is the callback associated with \a lb_fallback_timer_ pending? */
   bool fallback_timer_callback_pending_ = false;
-
-  /** called upon changes to the LB channel's connectivity. */
-  grpc_closure lb_channel_on_connectivity_changed_;
-
-  /************************************************************/
-  /*  client data associated with the LB server communication */
-  /************************************************************/
-<<<<<<< HEAD
-  /* Finished sending initial request. */
-  grpc_closure lb_on_sent_initial_request_;
-
-  /* Status from the LB server has been received. This signals the end of the LB
-   * call. */
-  grpc_closure lb_on_server_status_received_;
-
-  /* A response from the LB server has been received. Process it */
-  grpc_closure lb_on_response_received_;
-
-  /* LB call retry timer callback. */
-  grpc_closure lb_on_call_retry_;
-
-  /* LB fallback timer callback. */
-  grpc_closure lb_on_fallback_;
-
-  grpc_call* lb_call_ = nullptr; /* streaming call to the LB server, */
-
-  grpc_metadata_array lb_initial_metadata_recv_; /* initial MD from LB server */
-  grpc_metadata_array
-      lb_trailing_metadata_recv_; /* trailing MD from LB server */
-
-  /* what's being sent to the LB server. Note that its value may vary if the LB
-   * server indicates a redirect. */
-  grpc_byte_buffer* lb_request_payload_ = nullptr;
-
-  /* response the LB server, if any. Processed in lb_on_response_received() */
-  grpc_byte_buffer* lb_response_payload_ = nullptr;
-
-  /* call status code and details, set in lb_on_server_status_received() */
-  grpc_status_code lb_call_status_;
-  grpc_slice lb_call_status_details_;
-
-  /** LB call retry backoff state */
-  BackOff lb_call_backoff_;
-
-  /** LB call retry timer */
-  grpc_timer lb_call_retry_timer_;
-
-  /** LB fallback timer */
-  grpc_timer lb_fallback_timer_;
-
-  bool initial_request_sent_ = false;
-  bool seen_initial_response_ = false;
-
-  /* Stats for client-side load reporting. Should be unreffed and
-   * recreated whenever lb_call is replaced. */
-  grpc_grpclb_client_stats* client_stats_ = nullptr;
-  /* Interval and timer for next client load report. */
-  grpc_millis client_stats_report_interval_;
-  grpc_timer client_load_report_timer_;
-  bool client_load_report_timer_callback_pending_ = false;
-  bool last_client_load_report_counters_were_zero_ = false;
-  /* Closure used for either the load report timer or the callback for
-   * completion of sending the load report. */
-  grpc_closure client_load_report_closure_;
-  /* Client load report message payload. */
-  grpc_byte_buffer* client_load_report_payload_ = nullptr;
 };
-=======
-
-  /** LB call retry backoff state */
-  grpc_core::ManualConstructor<grpc_core::BackOff> lb_call_backoff;
-
-  /** timeout in milliseconds for the LB call. 0 means no deadline. */
-  int lb_call_timeout_ms;
-
-  /** LB call retry timer */
-  grpc_timer lb_call_retry_timer;
-  /** LB call retry timer callback */
-  grpc_closure lb_on_call_retry;
-
-  /** LB fallback timer */
-  grpc_timer lb_fallback_timer;
-  /** LB fallback timer callback */
-  grpc_closure lb_on_fallback;
-} glb_lb_policy;
-
-static void parse_server(const grpc_grpclb_server* server,
-                         grpc_resolved_address* addr);
-static void rr_handover_locked(glb_lb_policy* glb_policy);
-static void start_lb_call_retry_timer_locked(glb_lb_policy* glb_policy);
-static void query_for_backends_locked(glb_lb_policy* glb_policy);
-
-namespace {
-
-BalancerCallState::BalancerCallState(glb_lb_policy* glb_policy)
-    : grpc_core::InternallyRefCountedWithTracing<BalancerCallState>(
+
+//
+// vtable for LB tokens in grpc_lb_addresses
+//
+
+void* lb_token_copy(void* token) {
+  return token == nullptr
+             ? nullptr
+             : (void*)GRPC_MDELEM_REF(grpc_mdelem{(uintptr_t)token}).payload;
+}
+
+void lb_token_destroy(void* token) {
+  if (token != nullptr) {
+    GRPC_MDELEM_UNREF(grpc_mdelem{(uintptr_t)token});
+  }
+}
+
+int lb_token_cmp(void* token1, void* token2) {
+  return GPR_ICMP(token1, token2);
+}
+
+const grpc_lb_user_data_vtable lb_token_vtable = {
+    lb_token_copy, lb_token_destroy, lb_token_cmp};
+
+//
+// serverlist parsing code
+//
+
+bool IsServerValid(const grpc_grpclb_server* server, size_t idx, bool log) {
+  if (server->drop) return false;
+  const grpc_grpclb_ip_address* ip = &server->ip_address;
+  if (server->port >> 16 != 0) {
+    if (log) {
+      gpr_log(GPR_ERROR,
+              "Invalid port '%d' at index %lu of serverlist. Ignoring.",
+              server->port, (unsigned long)idx);
+    }
+    return false;
+  }
+  if (ip->size != 4 && ip->size != 16) {
+    if (log) {
+      gpr_log(GPR_ERROR,
+              "Expected IP to be 4 or 16 bytes, got %d at index %lu of "
+              "serverlist. Ignoring",
+              ip->size, (unsigned long)idx);
+    }
+    return false;
+  }
+  return true;
+}
+
+void ParseServer(const grpc_grpclb_server* server,
+                 grpc_resolved_address* addr) {
+  memset(addr, 0, sizeof(*addr));
+  if (server->drop) return;
+  const uint16_t netorder_port = htons((uint16_t)server->port);
+  /* the addresses are given in binary format (a in(6)_addr struct) in
+   * server->ip_address.bytes. */
+  const grpc_grpclb_ip_address* ip = &server->ip_address;
+  if (ip->size == 4) {
+    addr->len = sizeof(struct sockaddr_in);
+    struct sockaddr_in* addr4 = (struct sockaddr_in*)&addr->addr;
+    addr4->sin_family = AF_INET;
+    memcpy(&addr4->sin_addr, ip->bytes, ip->size);
+    addr4->sin_port = netorder_port;
+  } else if (ip->size == 16) {
+    addr->len = sizeof(struct sockaddr_in6);
+    struct sockaddr_in6* addr6 = (struct sockaddr_in6*)&addr->addr;
+    addr6->sin6_family = AF_INET6;
+    memcpy(&addr6->sin6_addr, ip->bytes, ip->size);
+    addr6->sin6_port = netorder_port;
+  }
+}
+
+/* Returns addresses extracted from \a serverlist. */
+grpc_lb_addresses* ProcessServerlist(const grpc_grpclb_serverlist* serverlist) {
+  size_t num_valid = 0;
+  /* first pass: count how many are valid in order to allocate the necessary
+   * memory in a single block */
+  for (size_t i = 0; i < serverlist->num_servers; ++i) {
+    if (IsServerValid(serverlist->servers[i], i, true)) ++num_valid;
+  }
+  grpc_lb_addresses* lb_addresses =
+      grpc_lb_addresses_create(num_valid, &lb_token_vtable);
+  /* second pass: actually populate the addresses and LB tokens (aka user data
+   * to the outside world) to be read by the RR policy during its creation.
+   * Given that the validity tests are very cheap, they are performed again
+   * instead of marking the valid ones during the first pass, as this would
+   * incurr in an allocation due to the arbitrary number of server */
+  size_t addr_idx = 0;
+  for (size_t sl_idx = 0; sl_idx < serverlist->num_servers; ++sl_idx) {
+    const grpc_grpclb_server* server = serverlist->servers[sl_idx];
+    if (!IsServerValid(serverlist->servers[sl_idx], sl_idx, false)) continue;
+    GPR_ASSERT(addr_idx < num_valid);
+    /* address processing */
+    grpc_resolved_address addr;
+    ParseServer(server, &addr);
+    /* lb token processing */
+    void* user_data;
+    if (server->has_load_balance_token) {
+      const size_t lb_token_max_length =
+          GPR_ARRAY_SIZE(server->load_balance_token);
+      const size_t lb_token_length =
+          strnlen(server->load_balance_token, lb_token_max_length);
+      grpc_slice lb_token_mdstr = grpc_slice_from_copied_buffer(
+          server->load_balance_token, lb_token_length);
+      user_data =
+          (void*)grpc_mdelem_from_slices(GRPC_MDSTR_LB_TOKEN, lb_token_mdstr)
+              .payload;
+    } else {
+      char* uri = grpc_sockaddr_to_uri(&addr);
+      gpr_log(GPR_INFO,
+              "Missing LB token for backend address '%s'. The empty token will "
+              "be used instead",
+              uri);
+      gpr_free(uri);
+      user_data = (void*)GRPC_MDELEM_LB_TOKEN_EMPTY.payload;
+    }
+    grpc_lb_addresses_set_address(lb_addresses, addr_idx, &addr.addr, addr.len,
+                                  false /* is_balancer */,
+                                  nullptr /* balancer_name */, user_data);
+    ++addr_idx;
+  }
+  GPR_ASSERT(addr_idx == num_valid);
+  return lb_addresses;
+}
+
+//
+// GrpcLb::BalancerCallState
+//
+
+GrpcLb::BalancerCallState::BalancerCallState(
+    RefCountedPtr<LoadBalancingPolicy> parent_grpclb_policy)
+    : grpc_core::InternallyRefCountedWithTracing<GrpcLb::BalancerCallState>(
           &grpc_lb_glb_trace),
-      glb_policy_(glb_policy) {
-  GPR_ASSERT(glb_policy_ != nullptr);
-  GPR_ASSERT(!glb_policy_->shutting_down);
+      grpclb_policy_(std::move(parent_grpclb_policy)) {
+  GPR_ASSERT(grpclb_policy_ != nullptr);
+  GPR_ASSERT(!grpclb_policy()->shutting_down_);
   // Init the LB call. Note that the LB call will progress every time there's
-  // activity in glb_policy_->base.interested_parties, which is comprised of the
-  // polling entities from client_channel.
-  GPR_ASSERT(glb_policy_->server_name != nullptr);
-  GPR_ASSERT(glb_policy_->server_name[0] != '\0');
-  grpc_slice host = grpc_slice_from_copied_string(glb_policy_->server_name);
+  // activity in grpclb_policy_->interested_parties(), which is comprised of
+  // the polling entities from client_channel.
+  GPR_ASSERT(grpclb_policy()->server_name_ != nullptr);
+  GPR_ASSERT(grpclb_policy()->server_name_[0] != '\0');
+  grpc_slice host =
+      grpc_slice_from_copied_string(grpclb_policy()->server_name_);
   grpc_millis deadline =
-      glb_policy_->lb_call_timeout_ms == 0
+      grpclb_policy()->lb_call_timeout_ms_ == 0
           ? GRPC_MILLIS_INF_FUTURE
-          : grpc_core::ExecCtx::Get()->Now() + glb_policy_->lb_call_timeout_ms;
+          : grpc_core::ExecCtx::Get()->Now() +
+            grpclb_policy()->lb_call_timeout_ms_;
   lb_call_ = grpc_channel_create_pollset_set_call(
-      glb_policy_->lb_channel, nullptr, GRPC_PROPAGATE_DEFAULTS,
-      glb_policy_->base.interested_parties,
+      grpclb_policy()->lb_channel_, nullptr, GRPC_PROPAGATE_DEFAULTS,
+      grpclb_policy_->interested_parties(),
       GRPC_MDSTR_SLASH_GRPC_DOT_LB_DOT_V1_DOT_LOADBALANCER_SLASH_BALANCELOAD,
       &host, deadline, nullptr);
   grpc_slice_unref_internal(host);
   // Init the LB call request payload.
   grpc_grpclb_request* request =
-      grpc_grpclb_request_create(glb_policy_->server_name);
+      grpc_grpclb_request_create(grpclb_policy()->server_name_);
   grpc_slice request_payload_slice = grpc_grpclb_request_encode(request);
   send_message_payload_ =
       grpc_raw_byte_buffer_create(&request_payload_slice, 1);
@@ -557,19 +538,18 @@
   // Init other data associated with the LB call.
   grpc_metadata_array_init(&lb_initial_metadata_recv_);
   grpc_metadata_array_init(&lb_trailing_metadata_recv_);
-  GRPC_CLOSURE_INIT(&lb_on_initial_request_sent_, OnInitialRequestSentLocked,
-                    this, grpc_combiner_scheduler(glb_policy_->base.combiner));
+  GRPC_CLOSURE_INIT(&lb_on_initial_request_sent_,
+                    &OnInitialRequestSentLocked, this,
+                    grpc_combiner_scheduler(grpclb_policy_->combiner()));
   GRPC_CLOSURE_INIT(&lb_on_balancer_message_received_,
-                    OnBalancerMessageReceivedLocked, this,
-                    grpc_combiner_scheduler(glb_policy_->base.combiner));
+                    &OnBalancerMessageReceivedLocked, this,
+                    grpc_combiner_scheduler(grpclb_policy_->combiner()));
   GRPC_CLOSURE_INIT(&lb_on_balancer_status_received_,
-                    OnBalancerStatusReceivedLocked, this,
-                    grpc_combiner_scheduler(glb_policy_->base.combiner));
-  // Hold a ref to the glb_policy_.
-  GRPC_LB_POLICY_REF(&glb_policy_->base, "lb_calld");
-}
-
-BalancerCallState::~BalancerCallState() {
+                    &OnBalancerStatusReceivedLocked, this,
+                    grpc_combiner_scheduler(grpclb_policy_->combiner()));
+}
+
+GrpcLb::BalancerCallState::~BalancerCallState() {
   GPR_ASSERT(lb_call_ != nullptr);
   grpc_call_unref(lb_call_);
   grpc_metadata_array_destroy(&lb_initial_metadata_recv_);
@@ -580,14 +560,13 @@
   if (client_stats_ != nullptr) {
     grpc_grpclb_client_stats_unref(client_stats_);
   }
-  GRPC_LB_POLICY_UNREF(&glb_policy_->base, "lb_calld");
-}
-
-void BalancerCallState::Orphan() {
+}
+
+void GrpcLb::BalancerCallState::Orphan() {
   GPR_ASSERT(lb_call_ != nullptr);
-  // If we are here because glb_policy wants to cancel the call,
+  // If we are here because grpclb_policy wants to cancel the call,
   // lb_on_balancer_status_received_ will complete the cancellation and clean
-  // up. Otherwise, we are here because glb_policy has to orphan a failed call,
+  // up. Otherwise, we are here because grpclb_policy has to orphan a failed call,
   // then the following cancellation will be a no-op.
   grpc_call_cancel(lb_call_, nullptr);
   if (client_load_report_timer_callback_pending_) {
@@ -598,12 +577,12 @@
   // in lb_on_balancer_status_received_ instead of here.
 }
 
-void BalancerCallState::StartQuery() {
+void GrpcLb::BalancerCallState::StartQuery() {
   GPR_ASSERT(lb_call_ != nullptr);
   if (grpc_lb_glb_trace.enabled()) {
     gpr_log(GPR_INFO,
             "[grpclb %p] Starting LB call (lb_calld: %p, lb_call: %p)",
-            glb_policy_, this, lb_call_);
+            grpclb_policy_.get(), this, lb_call_);
   }
   // Create the ops.
   grpc_call_error call_error;
@@ -626,7 +605,7 @@
   // TODO(roth): We currently deal with this ref manually.  Once the
   // new closure API is done, find a way to track this ref with the
   // callback as part of the type system.
-  grpc_core::RefCountedPtr<BalancerCallState> self =
+  grpc_core::RefCountedPtr<GrpcLb::BalancerCallState> self =
       Ref(DEBUG_LOCATION, "OnInitialRequestSentLocked");
   self.release();
   call_error = grpc_call_start_batch_and_execute(
@@ -672,23 +651,24 @@
   GPR_ASSERT(GRPC_CALL_OK == call_error);
 };
 
-void BalancerCallState::ScheduleNextClientLoadReportLocked() {
+void GrpcLb::BalancerCallState::ScheduleNextClientLoadReportLocked() {
   const grpc_millis next_client_load_report_time =
       grpc_core::ExecCtx::Get()->Now() + client_stats_report_interval_;
   GRPC_CLOSURE_INIT(&client_load_report_closure_,
                     MaybeSendClientLoadReportLocked, this,
-                    grpc_combiner_scheduler(glb_policy_->base.combiner));
+                    grpc_combiner_scheduler(grpclb_policy_->combiner()));
   grpc_timer_init(&client_load_report_timer_, next_client_load_report_time,
                   &client_load_report_closure_);
   client_load_report_timer_callback_pending_ = true;
 }
 
-void BalancerCallState::MaybeSendClientLoadReportLocked(void* arg,
-                                                        grpc_error* error) {
-  BalancerCallState* lb_calld = reinterpret_cast<BalancerCallState*>(arg);
-  glb_lb_policy* glb_policy = lb_calld->glb_policy_;
+void GrpcLb::BalancerCallState::MaybeSendClientLoadReportLocked(
+    void* arg, grpc_error* error) {
+  GrpcLb::BalancerCallState* lb_calld =
+      reinterpret_cast<GrpcLb::BalancerCallState*>(arg);
+  GrpcLb* grpclb_policy = lb_calld->grpclb_policy();
   lb_calld->client_load_report_timer_callback_pending_ = false;
-  if (error != GRPC_ERROR_NONE || lb_calld != glb_policy->lb_calld) {
+  if (error != GRPC_ERROR_NONE || lb_calld != grpclb_policy->lb_calld_.get()) {
     lb_calld->Unref(DEBUG_LOCATION, "client_load_report");
     return;
   }
@@ -702,7 +682,7 @@
   }
 }
 
-bool BalancerCallState::LoadReportCountersAreZero(
+bool GrpcLb::BalancerCallState::LoadReportCountersAreZero(
     grpc_grpclb_request* request) {
   grpc_grpclb_dropped_call_counts* drop_entries =
       static_cast<grpc_grpclb_dropped_call_counts*>(
@@ -715,7 +695,7 @@
          (drop_entries == nullptr || drop_entries->num_entries == 0);
 }
 
-void BalancerCallState::SendClientLoadReportLocked() {
+void GrpcLb::BalancerCallState::SendClientLoadReportLocked() {
   // Construct message payload.
   GPR_ASSERT(send_message_payload_ == nullptr);
   grpc_grpclb_request* request =
@@ -743,49 +723,53 @@
   op.op = GRPC_OP_SEND_MESSAGE;
   op.data.send_message.send_message = send_message_payload_;
   GRPC_CLOSURE_INIT(&client_load_report_closure_, ClientLoadReportDoneLocked,
-                    this, grpc_combiner_scheduler(glb_policy_->base.combiner));
+                    this, grpc_combiner_scheduler(grpclb_policy_->combiner()));
   grpc_call_error call_error = grpc_call_start_batch_and_execute(
       lb_call_, &op, 1, &client_load_report_closure_);
   if (call_error != GRPC_CALL_OK) {
-    gpr_log(GPR_ERROR, "[grpclb %p] call_error=%d", glb_policy_, call_error);
+    gpr_log(GPR_ERROR, "[grpclb %p] call_error=%d", grpclb_policy_.get(),
+            call_error);
     GPR_ASSERT(GRPC_CALL_OK == call_error);
   }
 }
 
-void BalancerCallState::ClientLoadReportDoneLocked(void* arg,
-                                                   grpc_error* error) {
-  BalancerCallState* lb_calld = reinterpret_cast<BalancerCallState*>(arg);
-  glb_lb_policy* glb_policy = lb_calld->glb_policy_;
+void GrpcLb::BalancerCallState::ClientLoadReportDoneLocked(void* arg,
+                                                           grpc_error* error) {
+  GrpcLb::BalancerCallState* lb_calld =
+      reinterpret_cast<GrpcLb::BalancerCallState*>(arg);
+  GrpcLb* grpclb_policy = lb_calld->grpclb_policy();
   grpc_byte_buffer_destroy(lb_calld->send_message_payload_);
   lb_calld->send_message_payload_ = nullptr;
-  if (error != GRPC_ERROR_NONE || lb_calld != glb_policy->lb_calld) {
+  if (error != GRPC_ERROR_NONE || lb_calld != grpclb_policy->lb_calld_.get()) {
     lb_calld->Unref(DEBUG_LOCATION, "client_load_report");
     return;
   }
   lb_calld->ScheduleNextClientLoadReportLocked();
 }
 
-void BalancerCallState::OnInitialRequestSentLocked(void* arg,
-                                                   grpc_error* error) {
-  BalancerCallState* lb_calld = reinterpret_cast<BalancerCallState*>(arg);
+void GrpcLb::BalancerCallState::OnInitialRequestSentLocked(void* arg,
+                                                           grpc_error* error) {
+  GrpcLb::BalancerCallState* lb_calld =
+      reinterpret_cast<GrpcLb::BalancerCallState*>(arg);
   grpc_byte_buffer_destroy(lb_calld->send_message_payload_);
   lb_calld->send_message_payload_ = nullptr;
   // If we attempted to send a client load report before the initial request was
   // sent (and this lb_calld is still in use), send the load report now.
   if (lb_calld->client_load_report_is_due_ &&
-      lb_calld == lb_calld->glb_policy_->lb_calld) {
+      lb_calld == lb_calld->grpclb_policy()->lb_calld_.get()) {
     lb_calld->SendClientLoadReportLocked();
     lb_calld->client_load_report_is_due_ = false;
   }
   lb_calld->Unref(DEBUG_LOCATION, "OnInitialRequestSentLocked");
 }
 
-void BalancerCallState::OnBalancerMessageReceivedLocked(void* arg,
-                                                        grpc_error* error) {
-  BalancerCallState* lb_calld = reinterpret_cast<BalancerCallState*>(arg);
-  glb_lb_policy* glb_policy = lb_calld->glb_policy_;
+void GrpcLb::BalancerCallState::OnBalancerMessageReceivedLocked(
+    void* arg, grpc_error* error) {
+  GrpcLb::BalancerCallState* lb_calld =
+      reinterpret_cast<GrpcLb::BalancerCallState*>(arg);
+  GrpcLb* grpclb_policy = lb_calld->grpclb_policy();
   // Empty payload means the LB call was cancelled.
-  if (lb_calld != glb_policy->lb_calld ||
+  if (lb_calld != grpclb_policy->lb_calld_.get() ||
       lb_calld->recv_message_payload_ == nullptr) {
     lb_calld->Unref(DEBUG_LOCATION, "OnBalancerMessageReceivedLocked");
     return;
@@ -793,7 +777,7 @@
   grpc_op ops[2];
   memset(ops, 0, sizeof(ops));
   grpc_op* op = ops;
-  glb_policy->lb_call_backoff->Reset();
+  grpclb_policy->lb_call_backoff_.Reset();
   grpc_byte_buffer_reader bbr;
   grpc_byte_buffer_reader_init(&bbr, lb_calld->recv_message_payload_);
   grpc_slice response_slice = grpc_byte_buffer_reader_readall(&bbr);
@@ -814,13 +798,13 @@
         gpr_log(GPR_INFO,
                 "[grpclb %p] Received initial LB response message; "
                 "client load reporting interval = %" PRIdPTR " milliseconds",
-                glb_policy, lb_calld->client_stats_report_interval_);
+                grpclb_policy, lb_calld->client_stats_report_interval_);
       }
     } else if (grpc_lb_glb_trace.enabled()) {
       gpr_log(GPR_INFO,
               "[grpclb %p] Received initial LB response message; client load "
               "reporting NOT enabled",
-              glb_policy);
+              grpclb_policy);
     }
     grpc_grpclb_initial_response_destroy(initial_response);
     lb_calld->seen_initial_response_ = true;
@@ -831,14 +815,14 @@
     if (grpc_lb_glb_trace.enabled()) {
       gpr_log(GPR_INFO,
               "[grpclb %p] Serverlist with %" PRIuPTR " servers received",
-              glb_policy, serverlist->num_servers);
+              grpclb_policy, serverlist->num_servers);
       for (size_t i = 0; i < serverlist->num_servers; ++i) {
         grpc_resolved_address addr;
-        parse_server(serverlist->servers[i], &addr);
+        ParseServer(serverlist->servers[i], &addr);
         char* ipport;
         grpc_sockaddr_to_string(&ipport, &addr, false);
         gpr_log(GPR_INFO, "[grpclb %p] Serverlist[%" PRIuPTR "]: %s",
-                glb_policy, i, ipport);
+                grpclb_policy, i, ipport);
         gpr_free(ipport);
       }
     }
@@ -852,43 +836,44 @@
         // TODO(roth): We currently deal with this ref manually.  Once the
         // new closure API is done, find a way to track this ref with the
         // callback as part of the type system.
-        grpc_core::RefCountedPtr<BalancerCallState> self =
+        grpc_core::RefCountedPtr<GrpcLb::BalancerCallState> self =
             lb_calld->Ref(DEBUG_LOCATION, "client_load_report");
         self.release();
         lb_calld->ScheduleNextClientLoadReportLocked();
       }
-      if (grpc_grpclb_serverlist_equals(glb_policy->serverlist, serverlist)) {
+      if (grpc_grpclb_serverlist_equals(grpclb_policy->serverlist_,
+                                        serverlist)) {
         if (grpc_lb_glb_trace.enabled()) {
           gpr_log(GPR_INFO,
                   "[grpclb %p] Incoming server list identical to current, "
                   "ignoring.",
-                  glb_policy);
+                  grpclb_policy);
         }
         grpc_grpclb_destroy_serverlist(serverlist);
       } else { /* new serverlist */
-        if (glb_policy->serverlist != nullptr) {
+        if (grpclb_policy->serverlist_ != nullptr) {
           /* dispose of the old serverlist */
-          grpc_grpclb_destroy_serverlist(glb_policy->serverlist);
+          grpc_grpclb_destroy_serverlist(grpclb_policy->serverlist_);
         } else {
           /* or dispose of the fallback */
-          grpc_lb_addresses_destroy(glb_policy->fallback_backend_addresses);
-          glb_policy->fallback_backend_addresses = nullptr;
-          if (glb_policy->fallback_timer_callback_pending) {
-            grpc_timer_cancel(&glb_policy->lb_fallback_timer);
-            glb_policy->fallback_timer_callback_pending = false;
+          grpc_lb_addresses_destroy(grpclb_policy->fallback_backend_addresses_);
+          grpclb_policy->fallback_backend_addresses_ = nullptr;
+          if (grpclb_policy->fallback_timer_callback_pending_) {
+            grpc_timer_cancel(&grpclb_policy->lb_fallback_timer_);
+            grpclb_policy->fallback_timer_callback_pending_ = false;
           }
         }
-        /* and update the copy in the glb_lb_policy instance. This
-         * serverlist instance will be destroyed either upon the next
-         * update or in glb_destroy() */
-        glb_policy->serverlist = serverlist;
-        glb_policy->serverlist_index = 0;
-        rr_handover_locked(glb_policy);
+        // Update the copy in the GrpcLb instance. This serverlist
+        // instance will be destroyed either upon the next
+        // update or when the policy is destroyed.
+        grpclb_policy->serverlist_ = serverlist;
+        grpclb_policy->serverlist_index_ = 0;
+        grpclb_policy->RRHandoverLocked();
       }
     } else {
       if (grpc_lb_glb_trace.enabled()) {
         gpr_log(GPR_INFO, "[grpclb %p] Received empty server list, ignoring.",
-                glb_policy);
+                grpclb_policy);
       }
       grpc_grpclb_destroy_serverlist(serverlist);
     }
@@ -896,11 +881,11 @@
     // No valid initial response or serverlist found.
     gpr_log(GPR_ERROR,
             "[grpclb %p] Invalid LB response received: '%s'. Ignoring.",
-            glb_policy,
+            grpclb_policy,
             grpc_dump_slice(response_slice, GPR_DUMP_ASCII | GPR_DUMP_HEX));
   }
   grpc_slice_unref_internal(response_slice);
-  if (!glb_policy->shutting_down) {
+  if (!grpclb_policy->shutting_down_) {
     // Keep listening for serverlist updates.
     op->op = GRPC_OP_RECV_MESSAGE;
     op->data.recv_message.recv_message = &lb_calld->recv_message_payload_;
@@ -918,10 +903,11 @@
   }
 }
 
-void BalancerCallState::OnBalancerStatusReceivedLocked(void* arg,
-                                                       grpc_error* error) {
-  BalancerCallState* lb_calld = reinterpret_cast<BalancerCallState*>(arg);
-  glb_lb_policy* glb_policy = lb_calld->glb_policy_;
+void GrpcLb::BalancerCallState::OnBalancerStatusReceivedLocked(
+    void* arg, grpc_error* error) {
+  GrpcLb::BalancerCallState* lb_calld =
+      reinterpret_cast<GrpcLb::BalancerCallState*>(arg);
+  GrpcLb* grpclb_policy = lb_calld->grpclb_policy();
   GPR_ASSERT(lb_calld->lb_call_ != nullptr);
   if (grpc_lb_glb_trace.enabled()) {
     char* status_details =
@@ -929,54 +915,33 @@
     gpr_log(GPR_INFO,
             "[grpclb %p] Status from LB server received. Status = %d, details "
             "= '%s', (lb_calld: %p, lb_call: %p), error '%s'",
-            lb_calld->glb_policy_, lb_calld->lb_call_status_, status_details,
-            lb_calld, lb_calld->lb_call_, grpc_error_string(error));
+            grpclb_policy, lb_calld->lb_call_status_, status_details, lb_calld,
+            lb_calld->lb_call_, grpc_error_string(error));
     gpr_free(status_details);
   }
   // If this lb_calld is still in use, this call ended because of a failure so
   // we want to retry connecting. Otherwise, we have deliberately ended this
   // call and no further action is required.
-  if (lb_calld == glb_policy->lb_calld) {
-    glb_policy->lb_calld->Orphan();
-    glb_policy->lb_calld = nullptr;
-    GPR_ASSERT(!glb_policy->shutting_down);
+  if (lb_calld == grpclb_policy->lb_calld_.get()) {
+    grpclb_policy->lb_calld_.reset();
+    GPR_ASSERT(!grpclb_policy->shutting_down_);
     if (lb_calld->seen_initial_response_) {
       // If we lose connection to the LB server, reset the backoff and restart
       // the LB call immediately.
-      glb_policy->lb_call_backoff->Reset();
-      query_for_backends_locked(glb_policy);
+      grpclb_policy->lb_call_backoff_.Reset();
+      grpclb_policy->QueryForBackendsLocked();
     } else {
       // If this LB call fails establishing any connection to the LB server,
       // retry later.
-      start_lb_call_retry_timer_locked(glb_policy);
+      grpclb_policy->StartBalancerCallRetryTimerLocked();
     }
   }
   lb_calld->Unref(DEBUG_LOCATION, "lb_call_ended");
 }
 
-}  // namespace
->>>>>>> 717d619f
-
 //
 // ctor and dtor
 //
-
-// vtable for LB tokens in grpc_lb_addresses
-void* lb_token_copy(void* token) {
-  return token == nullptr
-             ? nullptr
-             : (void*)GRPC_MDELEM_REF(grpc_mdelem{(uintptr_t)token}).payload;
-}
-void lb_token_destroy(void* token) {
-  if (token != nullptr) {
-    GRPC_MDELEM_UNREF(grpc_mdelem{(uintptr_t)token});
-  }
-}
-int lb_token_cmp(void* token1, void* token2) {
-  return GPR_ICMP(token1, token2);
-}
-const grpc_lb_user_data_vtable lb_token_vtable = {
-    lb_token_copy, lb_token_destroy, lb_token_cmp};
 
 /* Returns the backend addresses extracted from the given addresses */
 grpc_lb_addresses* ExtractBackendAddresses(const grpc_lb_addresses* addresses) {
@@ -1142,6 +1107,9 @@
   GRPC_CLOSURE_INIT(&lb_channel_on_connectivity_changed_,
                     &GrpcLb::OnBalancerChannelConnectivityChangedLocked, this,
                     grpc_combiner_scheduler(args.combiner));
+  GRPC_CLOSURE_INIT(&rr_on_reresolution_requested_,
+                    &GrpcLb::RROnReresolutionRequestedLocked, this,
+                    grpc_combiner_scheduler(args.combiner));
   grpc_connectivity_state_init(&state_tracker_, GRPC_CHANNEL_IDLE, "grpclb");
   grpc_subchannel_index_ref();
 }
@@ -1151,9 +1119,6 @@
   GPR_ASSERT(pending_pings_ == nullptr);
   gpr_free((void*)server_name_);
   grpc_channel_args_destroy(args_);
-  if (client_stats_ != nullptr) {
-    grpc_grpclb_client_stats_unref(client_stats_);
-  }
   grpc_connectivity_state_destroy(&state_tracker_);
   if (serverlist_ != nullptr) {
     grpc_grpclb_destroy_serverlist(serverlist_);
@@ -1198,24 +1163,16 @@
     } else {
       gpr_log(GPR_ERROR,
               "[grpclb %p] No LB token for connected subchannel pick %p",
-              pp->glb_policy, pp->pick);
+              pp->grpclb_policy, pp->pick);
       abort();
     }
     // Pass on client stats via context. Passes ownership of the reference.
-<<<<<<< HEAD
-    GPR_ASSERT(pp->client_stats != nullptr);
-    pp->pick->subchannel_call_context[GRPC_GRPCLB_CLIENT_STATS].value =
-        pp->client_stats;
-    pp->pick->subchannel_call_context[GRPC_GRPCLB_CLIENT_STATS].destroy =
-        DestroyClientStats;
-=======
     if (pp->client_stats != nullptr) {
       pp->pick->subchannel_call_context[GRPC_GRPCLB_CLIENT_STATS].value =
           pp->client_stats;
       pp->pick->subchannel_call_context[GRPC_GRPCLB_CLIENT_STATS].destroy =
-          destroy_client_stats;
-    }
->>>>>>> 717d619f
+          DestroyClientStats;
+    }
   } else {
     if (pp->client_stats != nullptr) {
       grpc_grpclb_client_stats_unref(pp->client_stats);
@@ -1235,7 +1192,7 @@
 
 GrpcLb::PendingPick* GrpcLb::CreatePendingPick(PickState* pick) {
   PendingPick* pp = New<PendingPick>();
-  pp->glb_policy = this;
+  pp->grpclb_policy = this;
   pp->pick = pick;
   GRPC_CLOSURE_INIT(&pp->on_complete, &GrpcLb::OnPendingPickComplete, pp,
                     grpc_schedule_on_exec_ctx);
@@ -1259,109 +1216,6 @@
   pping->on_ack = on_ack;
   pping->next = pending_pings_;
   pending_pings_ = pping;
-}
-
-//
-// serverlist parsing code
-//
-
-bool IsServerValid(const grpc_grpclb_server* server, size_t idx, bool log) {
-  if (server->drop) return false;
-  const grpc_grpclb_ip_address* ip = &server->ip_address;
-  if (server->port >> 16 != 0) {
-    if (log) {
-      gpr_log(GPR_ERROR,
-              "Invalid port '%d' at index %lu of serverlist. Ignoring.",
-              server->port, (unsigned long)idx);
-    }
-    return false;
-  }
-  if (ip->size != 4 && ip->size != 16) {
-    if (log) {
-      gpr_log(GPR_ERROR,
-              "Expected IP to be 4 or 16 bytes, got %d at index %lu of "
-              "serverlist. Ignoring",
-              ip->size, (unsigned long)idx);
-    }
-    return false;
-  }
-  return true;
-}
-
-void ParseServer(const grpc_grpclb_server* server,
-                 grpc_resolved_address* addr) {
-  memset(addr, 0, sizeof(*addr));
-  if (server->drop) return;
-  const uint16_t netorder_port = htons((uint16_t)server->port);
-  /* the addresses are given in binary format (a in(6)_addr struct) in
-   * server->ip_address.bytes. */
-  const grpc_grpclb_ip_address* ip = &server->ip_address;
-  if (ip->size == 4) {
-    addr->len = sizeof(struct sockaddr_in);
-    struct sockaddr_in* addr4 = (struct sockaddr_in*)&addr->addr;
-    addr4->sin_family = AF_INET;
-    memcpy(&addr4->sin_addr, ip->bytes, ip->size);
-    addr4->sin_port = netorder_port;
-  } else if (ip->size == 16) {
-    addr->len = sizeof(struct sockaddr_in6);
-    struct sockaddr_in6* addr6 = (struct sockaddr_in6*)&addr->addr;
-    addr6->sin6_family = AF_INET6;
-    memcpy(&addr6->sin6_addr, ip->bytes, ip->size);
-    addr6->sin6_port = netorder_port;
-  }
-}
-
-/* Returns addresses extracted from \a serverlist. */
-grpc_lb_addresses* ProcessServerlist(const grpc_grpclb_serverlist* serverlist) {
-  size_t num_valid = 0;
-  /* first pass: count how many are valid in order to allocate the necessary
-   * memory in a single block */
-  for (size_t i = 0; i < serverlist->num_servers; ++i) {
-    if (IsServerValid(serverlist->servers[i], i, true)) ++num_valid;
-  }
-  grpc_lb_addresses* lb_addresses =
-      grpc_lb_addresses_create(num_valid, &lb_token_vtable);
-  /* second pass: actually populate the addresses and LB tokens (aka user data
-   * to the outside world) to be read by the RR policy during its creation.
-   * Given that the validity tests are very cheap, they are performed again
-   * instead of marking the valid ones during the first pass, as this would
-   * incurr in an allocation due to the arbitrary number of server */
-  size_t addr_idx = 0;
-  for (size_t sl_idx = 0; sl_idx < serverlist->num_servers; ++sl_idx) {
-    const grpc_grpclb_server* server = serverlist->servers[sl_idx];
-    if (!IsServerValid(serverlist->servers[sl_idx], sl_idx, false)) continue;
-    GPR_ASSERT(addr_idx < num_valid);
-    /* address processing */
-    grpc_resolved_address addr;
-    ParseServer(server, &addr);
-    /* lb token processing */
-    void* user_data;
-    if (server->has_load_balance_token) {
-      const size_t lb_token_max_length =
-          GPR_ARRAY_SIZE(server->load_balance_token);
-      const size_t lb_token_length =
-          strnlen(server->load_balance_token, lb_token_max_length);
-      grpc_slice lb_token_mdstr = grpc_slice_from_copied_buffer(
-          server->load_balance_token, lb_token_length);
-      user_data =
-          (void*)grpc_mdelem_from_slices(GRPC_MDSTR_LB_TOKEN, lb_token_mdstr)
-              .payload;
-    } else {
-      char* uri = grpc_sockaddr_to_uri(&addr);
-      gpr_log(GPR_INFO,
-              "Missing LB token for backend address '%s'. The empty token will "
-              "be used instead",
-              uri);
-      gpr_free(uri);
-      user_data = (void*)GRPC_MDELEM_LB_TOKEN_EMPTY.payload;
-    }
-    grpc_lb_addresses_set_address(lb_addresses, addr_idx, &addr.addr, addr.len,
-                                  false /* is_balancer */,
-                                  nullptr /* balancer_name */, user_data);
-    ++addr_idx;
-  }
-  GPR_ASSERT(addr_idx == num_valid);
-  return lb_addresses;
 }
 
 //
@@ -1387,17 +1241,10 @@
       // the client_load_reporting filter, because we do not create a
       // subchannel call (and therefore no client_load_reporting filter)
       // for dropped calls.
-<<<<<<< HEAD
-      GPR_ASSERT(client_stats_ != nullptr);
-      grpc_grpclb_client_stats_add_call_dropped_locked(
-          server->load_balance_token, client_stats_);
-=======
-      if (glb_policy->lb_calld != nullptr &&
-          glb_policy->lb_calld->client_stats() != nullptr) {
+      if (lb_calld_ != nullptr && lb_calld_->client_stats() != nullptr) {
         grpc_grpclb_client_stats_add_call_dropped_locked(
-            server->load_balance_token, glb_policy->lb_calld->client_stats());
+            server->load_balance_token, lb_calld_->client_stats());
       }
->>>>>>> 717d619f
       if (force_async) {
         GRPC_CLOSURE_SCHED(pp->original_on_complete, GRPC_ERROR_NONE);
         Delete(pp);
@@ -1408,15 +1255,9 @@
     }
   }
   // Set client_stats and user_data.
-<<<<<<< HEAD
-  pp->client_stats = grpc_grpclb_client_stats_ref(client_stats_);
-=======
-  if (glb_policy->lb_calld != nullptr &&
-      glb_policy->lb_calld->client_stats() != nullptr) {
-    pp->client_stats =
-        grpc_grpclb_client_stats_ref(glb_policy->lb_calld->client_stats());
-  }
->>>>>>> 717d619f
+  if (lb_calld_ != nullptr && lb_calld_->client_stats() != nullptr) {
+    pp->client_stats = grpc_grpclb_client_stats_ref(lb_calld_->client_stats());
+  }
   GPR_ASSERT(pp->pick->user_data == nullptr);
   pp->pick->user_data = (void**)&pp->lb_token;
   // Pick via the RR policy.
@@ -1430,10 +1271,35 @@
     Delete(pp);
   }
   /* else, the pending pick will be registered and taken care of by the
-   * pending pick list inside the RR policy (glb_policy->rr_policy).
+   * pending pick list inside the RR policy (grpclb_policy->rr_policy).
    * Eventually, wrapped_on_complete will be called, which will -among other
    * things- add the LB token to the call's initial metadata */
   return pick_done;
+}
+
+void GrpcLb::RROnReresolutionRequestedLocked(void* arg, grpc_error* error) {
+  GrpcLb* grpclb_policy = reinterpret_cast<GrpcLb*>(arg);
+  if (grpclb_policy->shutting_down_ || error != GRPC_ERROR_NONE) {
+    grpclb_policy->Unref(DEBUG_LOCATION, "rr_on_reresolution_requested");
+    return;
+  }
+  if (grpc_lb_glb_trace.enabled()) {
+    gpr_log(
+        GPR_DEBUG,
+        "[grpclb %p] Re-resolution requested from the internal RR policy (%p).",
+        grpclb_policy, grpclb_policy->rr_policy_.get());
+  }
+  // If we are talking to a balancer, we expect to get updated addresses form
+  // the balancer, so we can ignore the re-resolution request from the RR
+  // policy. Otherwise, handle the re-resolution request using glb's original
+  // re-resolution closure.
+  if (grpclb_policy->lb_calld_ == nullptr ||
+      !grpclb_policy->lb_calld_->seen_initial_response()) {
+    grpclb_policy->TryReresolution(&grpc_lb_glb_trace, GRPC_ERROR_NONE);
+  }
+  // Give back the wrapper closure to the RR policy.
+  grpclb_policy->rr_policy_->SetReresolutionClosureLocked(
+      &grpclb_policy->rr_on_reresolution_requested_);
 }
 
 void GrpcLb::CreateRRLocked(const Args& args) {
@@ -1445,11 +1311,17 @@
             this);
     return;
   }
-  rr_policy_->SetReresolutionClosureLocked(ReleaseRequestReresolution());
-  grpc_error* rr_state_error = nullptr;
+  // TODO(roth): We currently track this ref manually.  Once the new
+  // ClosureRef API is ready, we should instead pass the RefCountedPtr<>
+  // as part of the closure.
+  RefCountedPtr<LoadBalancingPolicy> self =
+      Ref(DEBUG_LOCATION, "rr_on_reresolution_requested");
+  self.release();
+  rr_policy_->SetReresolutionClosureLocked(&rr_on_reresolution_requested_);
+  grpc_error* rr_state_error = GRPC_ERROR_NONE;
   rr_connectivity_state_ = rr_policy_->CheckConnectivityLocked(&rr_state_error);
   /* Connectivity state is a function of the RR policy updated/created */
-  UpdateConnectivityStateLocked(rr_connectivity_state_, rr_state_error);
+  UpdateConnectivityStateLocked(rr_state_error);
   /* Add the gRPC LB's interested_parties pollset_set to that of the newly
    * created RR policy. This will make the RR policy progress upon activity on
    * gRPC LB, which in turn is tied to the application's call */
@@ -1519,7 +1391,7 @@
   Delete(args);
 }
 
-/* glb_policy->rr_policy may be nullptr (initial handover) */
+/* grpclb_policy->rr_policy may be nullptr (initial handover) */
 void GrpcLb::RRHandoverLocked() {
   if (shutting_down_) return;
   LoadBalancingPolicy::Args* args = LbPolicyArgsCreateLocked();
@@ -1544,8 +1416,7 @@
 // connectivity state monitoring
 //
 
-void GrpcLb::UpdateConnectivityStateLocked(grpc_connectivity_state rr_state,
-                                           grpc_error* rr_state_error) {
+void GrpcLb::UpdateConnectivityStateLocked(grpc_error* rr_state_error) {
   const grpc_connectivity_state curr_glb_state =
       grpc_connectivity_state_check(&state_tracker_);
   /* The new connectivity status is a function of the previous one and the new
@@ -1577,7 +1448,7 @@
    *
    *  (*) This function mustn't be called during shutting down. */
   GPR_ASSERT(curr_glb_state != GRPC_CHANNEL_SHUTDOWN);
-  switch (rr_state) {
+  switch (rr_connectivity_state_) {
     case GRPC_CHANNEL_TRANSIENT_FAILURE:
     case GRPC_CHANNEL_SHUTDOWN:
       GPR_ASSERT(rr_state_error != GRPC_ERROR_NONE);
@@ -1591,33 +1462,34 @@
     gpr_log(
         GPR_INFO,
         "[grpclb %p] Setting grpclb's state to %s from new RR policy %p state.",
-        this, grpc_connectivity_state_name(rr_state), rr_policy_.get());
-  }
-  grpc_connectivity_state_set(&state_tracker_, rr_state, rr_state_error,
+        this, grpc_connectivity_state_name(rr_connectivity_state_),
+        rr_policy_.get());
+  }
+  grpc_connectivity_state_set(&state_tracker_, rr_connectivity_state_,
+                              rr_state_error,
                               "update_lb_connectivity_status_locked");
 }
 
 void GrpcLb::OnRRConnectivityChangedLocked(void* arg, grpc_error* error) {
-  GrpcLb* glb_policy = reinterpret_cast<GrpcLb*>(arg);
-  if (glb_policy->shutting_down_) {
-    glb_policy->Unref(DEBUG_LOCATION, "glb_rr_connectivity_cb");
+  GrpcLb* grpclb_policy = reinterpret_cast<GrpcLb*>(arg);
+  if (grpclb_policy->shutting_down_) {
+    grpclb_policy->Unref(DEBUG_LOCATION, "glb_rr_connectivity_cb");
     return;
   }
-  if (glb_policy->rr_connectivity_state_ == GRPC_CHANNEL_SHUTDOWN) {
+  if (grpclb_policy->rr_connectivity_state_ == GRPC_CHANNEL_SHUTDOWN) {
     /* An RR policy that has transitioned into the SHUTDOWN connectivity state
      * should not be considered for picks or updates: the SHUTDOWN state is a
      * sink, policies can't transition back from it. .*/
-    glb_policy->rr_policy_.reset();
-    glb_policy->Unref(DEBUG_LOCATION, "glb_rr_connectivity_cb");
+    grpclb_policy->rr_policy_.reset();
+    grpclb_policy->Unref(DEBUG_LOCATION, "glb_rr_connectivity_cb");
     return;
   }
-  /* rr state != SHUTDOWN && !glb_policy->shutting down: biz as usual */
-  glb_policy->UpdateConnectivityStateLocked(glb_policy->rr_connectivity_state_,
-                                            GRPC_ERROR_REF(error));
+  /* rr state != SHUTDOWN && !grpclb_policy->shutting down: biz as usual */
+  grpclb_policy->UpdateConnectivityStateLocked(GRPC_ERROR_REF(error));
   /* Resubscribe. Reuse the "glb_rr_connectivity_cb" weak ref. */
-  glb_policy->rr_policy_->NotifyOnStateChangeLocked(
-      &glb_policy->rr_connectivity_state_,
-      &glb_policy->on_rr_connectivity_changed_);
+  grpclb_policy->rr_policy_->NotifyOnStateChangeLocked(
+      &grpclb_policy->rr_connectivity_state_,
+      &grpclb_policy->on_rr_connectivity_changed_);
 }
 
 //
@@ -1639,58 +1511,18 @@
   }
 }
 
-<<<<<<< HEAD
 void GrpcLb::ShutdownLocked() {
   grpc_error* error = GRPC_ERROR_CREATE_FROM_STATIC_STRING("Channel shutdown");
   shutting_down_ = true;
-  /* glb_policy->lb_call and this local lb_call must be consistent at this point
-   * because glb_policy->lb_call is only assigned in lb_call_init_locked as part
-   * of query_for_backends_locked, which can only be invoked while
-   * glb_policy->shutting_down is false. */
-  if (lb_call_ != nullptr) {
-    grpc_call_cancel(lb_call_, nullptr);
-    /* lb_on_server_status_received will pick up the cancel and clean up */
-=======
-static void glb_destroy(grpc_lb_policy* pol) {
-  glb_lb_policy* glb_policy = (glb_lb_policy*)pol;
-  GPR_ASSERT(glb_policy->pending_picks == nullptr);
-  GPR_ASSERT(glb_policy->pending_pings == nullptr);
-  gpr_free((void*)glb_policy->server_name);
-  grpc_channel_args_destroy(glb_policy->args);
-  grpc_connectivity_state_destroy(&glb_policy->state_tracker);
-  if (glb_policy->serverlist != nullptr) {
-    grpc_grpclb_destroy_serverlist(glb_policy->serverlist);
-  }
-  if (glb_policy->fallback_backend_addresses != nullptr) {
-    grpc_lb_addresses_destroy(glb_policy->fallback_backend_addresses);
-  }
-  // TODO(roth): Remove this once the LB policy becomes a C++ object.
-  glb_policy->response_generator.reset();
-  grpc_subchannel_index_unref();
-  gpr_free(glb_policy);
-}
-
-static void glb_shutdown_locked(grpc_lb_policy* pol,
-                                grpc_lb_policy* new_policy) {
-  glb_lb_policy* glb_policy = (glb_lb_policy*)pol;
-  grpc_error* error = GRPC_ERROR_CREATE_FROM_STATIC_STRING("Channel shutdown");
-  glb_policy->shutting_down = true;
-  if (glb_policy->lb_calld != nullptr) {
-    glb_policy->lb_calld->Orphan();
-    glb_policy->lb_calld = nullptr;
->>>>>>> 717d619f
-  }
+  lb_calld_.reset();
   if (retry_timer_callback_pending_) {
     grpc_timer_cancel(&lb_call_retry_timer_);
   }
   if (fallback_timer_callback_pending_) {
     grpc_timer_cancel(&lb_fallback_timer_);
   }
-  if (rr_policy_.get() != nullptr) {
-    rr_policy_.reset();
-  } else {
-    TryReresolution(&grpc_lb_glb_trace, GRPC_ERROR_CANCELLED);
-  }
+  rr_policy_.reset();
+  TryReresolution(&grpc_lb_glb_trace, GRPC_ERROR_CANCELLED);
   // We destroy the LB channel here instead of in our destructor because
   // destroying the channel triggers a last callback to
   // OnBalancerChannelConnectivityChangedLocked(), and we need to be
@@ -1793,11 +1625,15 @@
 
 void GrpcLb::StartPickingLocked() {
   /* start a timer to fall back */
-<<<<<<< HEAD
   if (lb_fallback_timeout_ms_ > 0 && serverlist_ == nullptr &&
       !fallback_timer_callback_pending_) {
     grpc_millis deadline = ExecCtx::Get()->Now() + lb_fallback_timeout_ms_;
-    Ref(DEBUG_LOCATION, "grpclb_fallback_timer");
+    // TODO(roth): We currently track this ref manually.  Once the new
+    // ClosureRef API is available, we should track the ref as part of
+    // the closure.
+    RefCountedPtr<LoadBalancingPolicy> self =
+        Ref(DEBUG_LOCATION, "grpclb_fallback_timer");
+    self.release();
     GRPC_CLOSURE_INIT(&lb_on_fallback_, &GrpcLb::OnFallbackTimeoutLocked, this,
                       grpc_combiner_scheduler(combiner()));
     fallback_timer_callback_pending_ = true;
@@ -1806,24 +1642,6 @@
   started_picking_ = true;
   lb_call_backoff_.Reset();
   QueryForBackendsLocked();
-=======
-  if (glb_policy->lb_fallback_timeout_ms > 0 &&
-      glb_policy->serverlist == nullptr &&
-      !glb_policy->fallback_timer_callback_pending) {
-    grpc_millis deadline =
-        grpc_core::ExecCtx::Get()->Now() + glb_policy->lb_fallback_timeout_ms;
-    GRPC_LB_POLICY_REF(&glb_policy->base, "grpclb_fallback_timer");
-    GRPC_CLOSURE_INIT(&glb_policy->lb_on_fallback, lb_on_fallback_timer_locked,
-                      glb_policy,
-                      grpc_combiner_scheduler(glb_policy->base.combiner));
-    glb_policy->fallback_timer_callback_pending = true;
-    grpc_timer_init(&glb_policy->lb_fallback_timer, deadline,
-                    &glb_policy->lb_on_fallback);
-  }
-  glb_policy->started_picking = true;
-  glb_policy->lb_call_backoff->Reset();
-  query_for_backends_locked(glb_policy);
->>>>>>> 717d619f
 }
 
 void GrpcLb::ExitIdleLocked() {
@@ -1838,7 +1656,7 @@
   if (rr_policy_.get() != nullptr) {
     const grpc_connectivity_state rr_connectivity_state =
         rr_policy_->CheckConnectivityLocked(nullptr);
-    // The glb_policy->rr_policy may have transitioned to SHUTDOWN but the
+    // The grpclb_policy->rr_policy may have transitioned to SHUTDOWN but the
     // callback registered to capture this event
     // (on_rr_connectivity_changed_locked) may not have been invoked yet. We
     // need to make sure we aren't trying to pick from a RR policy instance
@@ -1856,13 +1674,7 @@
         gpr_log(GPR_INFO, "[grpclb %p] about to PICK from RR %p", this,
                 rr_policy_.get());
       }
-<<<<<<< HEAD
-      GPR_ASSERT(client_stats_ != nullptr);
       pick_done = PickFromInternalRRLocked(false /* force_async */, pp);
-=======
-      pick_done =
-          pick_from_internal_rr_locked(glb_policy, false /* force_async */, pp);
->>>>>>> 717d619f
     }
   } else {  // rr_policy_ == NULL
     if (grpc_lb_glb_trace.enabled()) {
@@ -1894,7 +1706,6 @@
   return grpc_connectivity_state_get(&state_tracker_, connectivity_error);
 }
 
-<<<<<<< HEAD
 void GrpcLb::NotifyOnStateChangeLocked(grpc_connectivity_state* current,
                                        grpc_closure* notify) {
   grpc_connectivity_state_notify_on_state_change(&state_tracker_, current,
@@ -1906,500 +1717,74 @@
 //
 
 void GrpcLb::OnRetryTimeoutLocked(void* arg, grpc_error* error) {
-  GrpcLb* glb_policy = reinterpret_cast<GrpcLb*>(arg);
-  glb_policy->retry_timer_callback_pending_ = false;
-  if (!glb_policy->shutting_down_ && glb_policy->lb_call_ == nullptr &&
+  GrpcLb* grpclb_policy = reinterpret_cast<GrpcLb*>(arg);
+  grpclb_policy->retry_timer_callback_pending_ = false;
+  if (!grpclb_policy->shutting_down_ && grpclb_policy->lb_calld_ == nullptr &&
       error == GRPC_ERROR_NONE) {
-=======
-static void lb_call_on_retry_timer_locked(void* arg, grpc_error* error) {
-  glb_lb_policy* glb_policy = (glb_lb_policy*)arg;
-  glb_policy->retry_timer_callback_pending = false;
-  if (!glb_policy->shutting_down && error == GRPC_ERROR_NONE &&
-      glb_policy->lb_calld == nullptr) {
->>>>>>> 717d619f
     if (grpc_lb_glb_trace.enabled()) {
-      gpr_log(GPR_INFO, "[grpclb %p] Restarting call to LB server", glb_policy);
-    }
-    glb_policy->QueryForBackendsLocked();
-  }
-  glb_policy->Unref(DEBUG_LOCATION, "grpclb_retry_timer");
-}
-
-<<<<<<< HEAD
-void GrpcLb::MaybeRestartBalancerCallLocked() {
-  if (started_picking_ && updating_lb_call_) {
-    if (retry_timer_callback_pending_) {
-      grpc_timer_cancel(&lb_call_retry_timer_);
-    }
-    if (!shutting_down_) StartPickingLocked();
-    updating_lb_call_ = false;
-  } else if (!shutting_down_) {
-    /* if we aren't shutting down, restart the LB client call after some time */
-    grpc_millis next_try = lb_call_backoff_.NextAttemptTime();
-    if (grpc_lb_glb_trace.enabled()) {
-      gpr_log(GPR_DEBUG, "[grpclb %p] Connection to LB server lost...", this);
-      grpc_millis timeout = next_try - ExecCtx::Get()->Now();
-      if (timeout > 0) {
-        gpr_log(GPR_DEBUG,
-                "[grpclb %p] ... retry LB call after %" PRIuPTR "ms.", this,
-                timeout);
-      } else {
-        gpr_log(GPR_DEBUG, "[grpclb %p] ... retry LB call immediately.", this);
-      }
-    }
-    Ref(DEBUG_LOCATION, "grpclb_retry_timer");
-    GRPC_CLOSURE_INIT(&lb_on_call_retry_, &GrpcLb::OnRetryTimeoutLocked, this,
-                      grpc_combiner_scheduler(combiner()));
-    retry_timer_callback_pending_ = true;
-    grpc_timer_init(&lb_call_retry_timer_, next_try, &lb_on_call_retry_);
-  }
-  Unref(DEBUG_LOCATION, "lb_on_server_status_received_locked");
-}
-
-void GrpcLb::ScheduleNextClientLoadReportLocked() {
-  const grpc_millis next_client_load_report_time =
-      ExecCtx::Get()->Now() + client_stats_report_interval_;
-  GRPC_CLOSURE_INIT(&client_load_report_closure_,
-                    &GrpcLb::SendClientLoadReportLocked, this,
-                    grpc_combiner_scheduler(combiner()));
-  grpc_timer_init(&client_load_report_timer_, next_client_load_report_time,
-                  &client_load_report_closure_);
-}
-
-void GrpcLb::OnClientLoadReportDoneLocked(void* arg, grpc_error* error) {
-  GrpcLb* glb_policy = reinterpret_cast<GrpcLb*>(arg);
-  grpc_byte_buffer_destroy(glb_policy->client_load_report_payload_);
-  glb_policy->client_load_report_payload_ = nullptr;
-  if (error != GRPC_ERROR_NONE || glb_policy->lb_call_ == nullptr) {
-    glb_policy->client_load_report_timer_callback_pending_ = false;
-    glb_policy->Unref(DEBUG_LOCATION, "client_load_report");
-    if (glb_policy->lb_call_ == nullptr) {
-      glb_policy->MaybeRestartBalancerCallLocked();
-=======
-static void start_lb_call_retry_timer_locked(glb_lb_policy* glb_policy) {
-  grpc_millis next_try = glb_policy->lb_call_backoff->NextAttemptTime();
+      gpr_log(GPR_INFO, "[grpclb %p] Restarting call to LB server", grpclb_policy);
+    }
+    grpclb_policy->QueryForBackendsLocked();
+  }
+  grpclb_policy->Unref(DEBUG_LOCATION, "grpclb_retry_timer");
+}
+
+void GrpcLb::StartBalancerCallRetryTimerLocked() {
+  grpc_millis next_try = lb_call_backoff_.NextAttemptTime();
   if (grpc_lb_glb_trace.enabled()) {
-    gpr_log(GPR_DEBUG, "[grpclb %p] Connection to LB server lost...",
-            glb_policy);
+    gpr_log(GPR_DEBUG, "[grpclb %p] Connection to LB server lost...", this);
     grpc_millis timeout = next_try - grpc_core::ExecCtx::Get()->Now();
     if (timeout > 0) {
       gpr_log(GPR_DEBUG,
-              "[grpclb %p] ... retry_timer_active in %" PRIuPTR "ms.",
-              glb_policy, timeout);
+              "[grpclb %p] ... retry_timer_active in %" PRIuPTR "ms.", this,
+              timeout);
     } else {
       gpr_log(GPR_DEBUG, "[grpclb %p] ... retry_timer_active immediately.",
-              glb_policy);
->>>>>>> 717d619f
-    }
-  }
-<<<<<<< HEAD
-  glb_policy->ScheduleNextClientLoadReportLocked();
-}
-
-void GrpcLb::DoSendClientLoadReportLocked() {
-  grpc_op op;
-  memset(&op, 0, sizeof(op));
-  op.op = GRPC_OP_SEND_MESSAGE;
-  op.data.send_message.send_message = client_load_report_payload_;
-  GRPC_CLOSURE_INIT(&client_load_report_closure_,
-                    &GrpcLb::OnClientLoadReportDoneLocked, this,
+              this);
+    }
+  }
+  // TODO(roth): We currently track this ref manually.  Once the new
+  // ClosureRef API is ready, we should instead pass the RefCountedPtr<>
+  // along with the closure.
+  RefCountedPtr<LoadBalancingPolicy> self =
+      Ref(DEBUG_LOCATION, "grpclb_retry_timer");
+  self.release();
+  GRPC_CLOSURE_INIT(&lb_on_call_retry_, &GrpcLb::OnRetryTimeoutLocked, this,
                     grpc_combiner_scheduler(combiner()));
-  grpc_call_error call_error = grpc_call_start_batch_and_execute(
-      lb_call_, &op, 1, &client_load_report_closure_);
-  if (call_error != GRPC_CALL_OK) {
-    gpr_log(GPR_ERROR, "[grpclb %p] call_error=%d", this, call_error);
-    GPR_ASSERT(GRPC_CALL_OK == call_error);
-  }
-}
-
-bool LoadReportCountersAreZero(grpc_grpclb_request* request) {
-  grpc_grpclb_dropped_call_counts* drop_entries =
-      reinterpret_cast<grpc_grpclb_dropped_call_counts*>(
-          request->client_stats.calls_finished_with_drop.arg);
-  return request->client_stats.num_calls_started == 0 &&
-         request->client_stats.num_calls_finished == 0 &&
-         request->client_stats.num_calls_finished_with_client_failed_to_send ==
-             0 &&
-         request->client_stats.num_calls_finished_known_received == 0 &&
-         (drop_entries == nullptr || drop_entries->num_entries == 0);
-}
-
-void GrpcLb::SendClientLoadReportLocked(void* arg, grpc_error* error) {
-  GrpcLb* glb_policy = reinterpret_cast<GrpcLb*>(arg);
-  if (error == GRPC_ERROR_CANCELLED || glb_policy->lb_call_ == nullptr) {
-    glb_policy->client_load_report_timer_callback_pending_ = false;
-    glb_policy->Unref(DEBUG_LOCATION, "client_load_report");
-    if (glb_policy->lb_call_ == nullptr) {
-      glb_policy->MaybeRestartBalancerCallLocked();
-    }
-    return;
-  }
-  // Construct message payload.
-  GPR_ASSERT(glb_policy->client_load_report_payload_ == nullptr);
-  grpc_grpclb_request* request =
-      grpc_grpclb_load_report_request_create_locked(glb_policy->client_stats_);
-  // Skip client load report if the counters were all zero in the last
-  // report and they are still zero in this one.
-  if (LoadReportCountersAreZero(request)) {
-    if (glb_policy->last_client_load_report_counters_were_zero_) {
-      grpc_grpclb_request_destroy(request);
-      glb_policy->ScheduleNextClientLoadReportLocked();
-      return;
-    }
-    glb_policy->last_client_load_report_counters_were_zero_ = true;
-  } else {
-    glb_policy->last_client_load_report_counters_were_zero_ = false;
-  }
-  grpc_slice request_payload_slice = grpc_grpclb_request_encode(request);
-  glb_policy->client_load_report_payload_ =
-      grpc_raw_byte_buffer_create(&request_payload_slice, 1);
-  grpc_slice_unref_internal(request_payload_slice);
-  grpc_grpclb_request_destroy(request);
-  // If we've already sent the initial request, then we can go ahead and send
-  // the load report. Otherwise, we need to wait until the initial request has
-  // been sent to send this (see lb_on_sent_initial_request_locked() below).
-  if (glb_policy->initial_request_sent_) {
-    glb_policy->DoSendClientLoadReportLocked();
-  }
-}
-
-void GrpcLb::BalancerCallInitLocked() {
-  GPR_ASSERT(server_name_ != nullptr);
-  GPR_ASSERT(server_name_[0] != '\0');
-  GPR_ASSERT(lb_call_ == nullptr);
-  GPR_ASSERT(!shutting_down_);
-  /* Note the following LB call progresses every time there's activity in
-   * the LB policy's interested_parties, which is comprised of the polling
-   * entities from the client_channel. */
-  grpc_slice host = grpc_slice_from_copied_string(server_name_);
-  grpc_millis deadline = lb_call_timeout_ms_ == 0
-                             ? GRPC_MILLIS_INF_FUTURE
-                             : ExecCtx::Get()->Now() + lb_call_timeout_ms_;
-  lb_call_ = grpc_channel_create_pollset_set_call(
-      lb_channel_, nullptr, GRPC_PROPAGATE_DEFAULTS, interested_parties(),
-      GRPC_MDSTR_SLASH_GRPC_DOT_LB_DOT_V1_DOT_LOADBALANCER_SLASH_BALANCELOAD,
-      &host, deadline, nullptr);
-  grpc_slice_unref_internal(host);
-  // Create new client stats object.
-  if (client_stats_ != nullptr) {
-    grpc_grpclb_client_stats_unref(client_stats_);
-  }
-  client_stats_ = grpc_grpclb_client_stats_create();
-  // Initialize metadata.
-  grpc_metadata_array_init(&lb_initial_metadata_recv_);
-  grpc_metadata_array_init(&lb_trailing_metadata_recv_);
-  // Populate initial request.
-  grpc_grpclb_request* request = grpc_grpclb_request_create(server_name_);
-  grpc_slice request_payload_slice = grpc_grpclb_request_encode(request);
-  lb_request_payload_ = grpc_raw_byte_buffer_create(&request_payload_slice, 1);
-  grpc_slice_unref_internal(request_payload_slice);
-  grpc_grpclb_request_destroy(request);
-  // Initialize closures.
-  GRPC_CLOSURE_INIT(&lb_on_sent_initial_request_,
-                    &GrpcLb::OnSentInitialRequestLocked, this,
-                    grpc_combiner_scheduler(combiner()));
-  GRPC_CLOSURE_INIT(&lb_on_server_status_received_,
-                    &GrpcLb::OnBalancerStatusReceivedLocked, this,
-                    grpc_combiner_scheduler(combiner()));
-  GRPC_CLOSURE_INIT(&lb_on_response_received_,
-                    &GrpcLb::OnBalancerReceivedMessageLocked, this,
-                    grpc_combiner_scheduler(combiner()));
-  // Reset state fields.
-  initial_request_sent_ = false;
-  seen_initial_response_ = false;
-  last_client_load_report_counters_were_zero_ = false;
-}
-
-void GrpcLb::BalancerCallDestroyLocked() {
-  GPR_ASSERT(lb_call_ != nullptr);
-  grpc_call_unref(lb_call_);
-  lb_call_ = nullptr;
-  grpc_metadata_array_destroy(&lb_initial_metadata_recv_);
-  grpc_metadata_array_destroy(&lb_trailing_metadata_recv_);
-  grpc_byte_buffer_destroy(lb_request_payload_);
-  grpc_slice_unref_internal(lb_call_status_details_);
-  if (client_load_report_timer_callback_pending_) {
-    grpc_timer_cancel(&client_load_report_timer_);
-  }
+  retry_timer_callback_pending_ = true;
+  grpc_timer_init(&lb_call_retry_timer_, next_try, &lb_on_call_retry_);
 }
 
 void GrpcLb::QueryForBackendsLocked() {
   GPR_ASSERT(lb_channel_ != nullptr);
   if (shutting_down_) return;
-  // Create call.
-  BalancerCallInitLocked();
-  if (grpc_lb_glb_trace.enabled()) {
-    gpr_log(GPR_INFO,
-            "[grpclb %p] Query for backends (lb_channel: %p, lb_call: %p)",
-            this, lb_channel_, lb_call_);
-  }
-  GPR_ASSERT(lb_call_ != nullptr);
-  // Start batch to send initial metadata, receive initial metadata, and
-  // send the initial request message.
-  grpc_call_error call_error;
-  grpc_op ops[3];
-  memset(ops, 0, sizeof(ops));
-  grpc_op* op = ops;
-  op->op = GRPC_OP_SEND_INITIAL_METADATA;
-  op->data.send_initial_metadata.count = 0;
-  op->flags = 0;
-  op->reserved = nullptr;
-  op++;
-  op->op = GRPC_OP_RECV_INITIAL_METADATA;
-  op->data.recv_initial_metadata.recv_initial_metadata =
-      &lb_initial_metadata_recv_;
-  op->flags = 0;
-  op->reserved = nullptr;
-  op++;
-  GPR_ASSERT(lb_request_payload_ != nullptr);
-  op->op = GRPC_OP_SEND_MESSAGE;
-  op->data.send_message.send_message = lb_request_payload_;
-  op->flags = 0;
-  op->reserved = nullptr;
-  op++;
-  /* take a ref to be released in lb_on_sent_initial_request_locked() */
-  Ref(DEBUG_LOCATION, "lb_on_sent_initial_request_locked");
-  call_error = grpc_call_start_batch_and_execute(
-      lb_call_, ops, (size_t)(op - ops), &lb_on_sent_initial_request_);
-  GPR_ASSERT(GRPC_CALL_OK == call_error);
-  // Start batch for receiving status.
-  op = ops;
-  op->op = GRPC_OP_RECV_STATUS_ON_CLIENT;
-  op->data.recv_status_on_client.trailing_metadata =
-      &lb_trailing_metadata_recv_;
-  op->data.recv_status_on_client.status = &lb_call_status_;
-  op->data.recv_status_on_client.status_details = &lb_call_status_details_;
-  op->flags = 0;
-  op->reserved = nullptr;
-  op++;
-  /* take a ref to be released in lb_on_server_status_received_locked() */
-  Ref(DEBUG_LOCATION, "lb_on_server_status_received_locked");
-  call_error = grpc_call_start_batch_and_execute(
-      lb_call_, ops, (size_t)(op - ops), &lb_on_server_status_received_);
-  GPR_ASSERT(GRPC_CALL_OK == call_error);
-  // Start batch for receiving a message.
-  op = ops;
-  op->op = GRPC_OP_RECV_MESSAGE;
-  op->data.recv_message.recv_message = &lb_response_payload_;
-  op->flags = 0;
-  op->reserved = nullptr;
-  op++;
-  /* take a ref to be unref'd/reused in lb_on_response_received_locked() */
-  Ref(DEBUG_LOCATION, "lb_on_response_received_locked");
-  call_error = grpc_call_start_batch_and_execute(
-      lb_call_, ops, (size_t)(op - ops), &lb_on_response_received_);
-  GPR_ASSERT(GRPC_CALL_OK == call_error);
-}
-
-void GrpcLb::OnSentInitialRequestLocked(void* arg, grpc_error* error) {
-  GrpcLb* glb_policy = reinterpret_cast<GrpcLb*>(arg);
-  glb_policy->initial_request_sent_ = true;
-  // If we attempted to send a client load report before the initial request was
-  // sent, send the load report now.
-  if (glb_policy->client_load_report_payload_ != nullptr) {
-    glb_policy->DoSendClientLoadReportLocked();
-  }
-  glb_policy->Unref(DEBUG_LOCATION, "lb_on_sent_initial_request_locked");
-}
-
-void GrpcLb::OnBalancerReceivedMessageLocked(void* arg, grpc_error* error) {
-  GrpcLb* glb_policy = reinterpret_cast<GrpcLb*>(arg);
-  grpc_op ops[2];
-  memset(ops, 0, sizeof(ops));
-  grpc_op* op = ops;
-  if (glb_policy->lb_response_payload_ != nullptr) {
-    glb_policy->lb_call_backoff_.Reset();
-    /* Received data from the LB server. Look inside
-     * glb_policy->lb_response_payload_ for a serverlist. */
-    grpc_byte_buffer_reader bbr;
-    grpc_byte_buffer_reader_init(&bbr, glb_policy->lb_response_payload_);
-    grpc_slice response_slice = grpc_byte_buffer_reader_readall(&bbr);
-    grpc_byte_buffer_reader_destroy(&bbr);
-    grpc_byte_buffer_destroy(glb_policy->lb_response_payload_);
-    grpc_grpclb_initial_response* response = nullptr;
-    if (!glb_policy->seen_initial_response_ &&
-        (response = grpc_grpclb_initial_response_parse(response_slice)) !=
-            nullptr) {
-      if (response->has_client_stats_report_interval) {
-        glb_policy->client_stats_report_interval_ = GPR_MAX(
-            GPR_MS_PER_SEC, grpc_grpclb_duration_to_millis(
-                                &response->client_stats_report_interval));
-        if (grpc_lb_glb_trace.enabled()) {
-          gpr_log(GPR_INFO,
-                  "[grpclb %p] Received initial LB response message; "
-                  "client load reporting interval = %" PRIdPTR " milliseconds",
-                  glb_policy, glb_policy->client_stats_report_interval_);
-        }
-        // Take ref to be released in send_client_load_report_locked().
-        glb_policy->client_load_report_timer_callback_pending_ = true;
-        glb_policy->Ref(DEBUG_LOCATION, "client_load_report");
-        glb_policy->ScheduleNextClientLoadReportLocked();
-      } else if (grpc_lb_glb_trace.enabled()) {
-        gpr_log(GPR_INFO,
-                "[grpclb %p] Received initial LB response message; client load "
-                "reporting NOT enabled",
-                glb_policy);
-      }
-      grpc_grpclb_initial_response_destroy(response);
-      glb_policy->seen_initial_response_ = true;
-    } else {
-      grpc_grpclb_serverlist* serverlist =
-          grpc_grpclb_response_parse_serverlist(response_slice);
-      if (serverlist != nullptr) {
-        GPR_ASSERT(glb_policy->lb_call_ != nullptr);
-        if (grpc_lb_glb_trace.enabled()) {
-          gpr_log(GPR_INFO,
-                  "[grpclb %p] Serverlist with %" PRIuPTR " servers received",
-                  glb_policy, serverlist->num_servers);
-          for (size_t i = 0; i < serverlist->num_servers; ++i) {
-            grpc_resolved_address addr;
-            ParseServer(serverlist->servers[i], &addr);
-            char* ipport;
-            grpc_sockaddr_to_string(&ipport, &addr, false);
-            gpr_log(GPR_INFO, "[grpclb %p] Serverlist[%" PRIuPTR "]: %s",
-                    glb_policy, i, ipport);
-            gpr_free(ipport);
-          }
-        }
-        /* update serverlist */
-        if (serverlist->num_servers > 0) {
-          if (grpc_grpclb_serverlist_equals(glb_policy->serverlist_,
-                                            serverlist)) {
-            if (grpc_lb_glb_trace.enabled()) {
-              gpr_log(GPR_INFO,
-                      "[grpclb %p] Incoming server list identical to current, "
-                      "ignoring.",
-                      glb_policy);
-            }
-            grpc_grpclb_destroy_serverlist(serverlist);
-          } else { /* new serverlist */
-            if (glb_policy->serverlist_ != nullptr) {
-              /* dispose of the old serverlist */
-              grpc_grpclb_destroy_serverlist(glb_policy->serverlist_);
-            } else {
-              /* or dispose of the fallback */
-              grpc_lb_addresses_destroy(
-                  glb_policy->fallback_backend_addresses_);
-              glb_policy->fallback_backend_addresses_ = nullptr;
-              if (glb_policy->fallback_timer_callback_pending_) {
-                grpc_timer_cancel(&glb_policy->lb_fallback_timer_);
-              }
-            }
-            /* and update our internal copy. This serverlist instance will be
-             * destroyed either upon the next update or when we are
-             * destroyed. */
-            glb_policy->serverlist_ = serverlist;
-            glb_policy->serverlist_index_ = 0;
-            glb_policy->RRHandoverLocked();
-          }
-        } else {
-          if (grpc_lb_glb_trace.enabled()) {
-            gpr_log(GPR_INFO,
-                    "[grpclb %p] Received empty server list, ignoring.",
-                    glb_policy);
-          }
-          grpc_grpclb_destroy_serverlist(serverlist);
-        }
-      } else { /* serverlist == nullptr */
-        gpr_log(GPR_ERROR,
-                "[grpclb %p] Invalid LB response received: '%s'. Ignoring.",
-                glb_policy,
-                grpc_dump_slice(response_slice, GPR_DUMP_ASCII | GPR_DUMP_HEX));
-      }
-    }
-    grpc_slice_unref_internal(response_slice);
-    if (!glb_policy->shutting_down_) {
-      /* keep listening for serverlist updates */
-      op->op = GRPC_OP_RECV_MESSAGE;
-      op->data.recv_message.recv_message = &glb_policy->lb_response_payload_;
-      op->flags = 0;
-      op->reserved = nullptr;
-      op++;
-      // Reuse the "lb_on_response_received_locked" ref taken in
-      // query_for_backends_locked().
-      const grpc_call_error call_error = grpc_call_start_batch_and_execute(
-          glb_policy->lb_call_, ops, (size_t)(op - ops),
-          &glb_policy->lb_on_response_received_); /* loop */
-      GPR_ASSERT(GRPC_CALL_OK == call_error);
-    } else {
-      glb_policy->Unref(DEBUG_LOCATION,
-                        "lb_on_response_received_locked_shutdown");
-    }
-  } else { /* empty payload: call cancelled. */
-    // Dispose of the "lb_on_response_received_locked" ref taken in
-    // query_for_backends_locked() and reused in every reception loop.
-    glb_policy->Unref(DEBUG_LOCATION,
-                      "lb_on_response_received_locked_empty_payload");
-=======
-  GRPC_LB_POLICY_REF(&glb_policy->base, "grpclb_retry_timer");
-  GRPC_CLOSURE_INIT(&glb_policy->lb_on_call_retry,
-                    lb_call_on_retry_timer_locked, glb_policy,
-                    grpc_combiner_scheduler(glb_policy->base.combiner));
-  glb_policy->retry_timer_callback_pending = true;
-  grpc_timer_init(&glb_policy->lb_call_retry_timer, next_try,
-                  &glb_policy->lb_on_call_retry);
-}
-
-/*
- * Auxiliary functions and LB client callbacks.
- */
-
-static void query_for_backends_locked(glb_lb_policy* glb_policy) {
-  GPR_ASSERT(glb_policy->lb_channel != nullptr);
-  if (glb_policy->shutting_down) return;
-  // Init the LB call data.
-  GPR_ASSERT(glb_policy->lb_calld == nullptr);
-  glb_policy->lb_calld = grpc_core::New<BalancerCallState>(glb_policy);
+  GPR_ASSERT(lb_calld_ == nullptr);
+  lb_calld_ = grpc_core::MakeOrphanable<GrpcLb::BalancerCallState>(Ref());
   if (grpc_lb_glb_trace.enabled()) {
     gpr_log(GPR_INFO,
             "[grpclb %p] Query for backends (lb_channel: %p, lb_calld: %p)",
-            glb_policy, glb_policy->lb_channel, glb_policy->lb_calld);
->>>>>>> 717d619f
-  }
-  glb_policy->lb_calld->StartQuery();
+            this, lb_channel_, lb_calld_.get());
+  }
+  lb_calld_->StartQuery();
 }
 
 void GrpcLb::OnFallbackTimeoutLocked(void* arg, grpc_error* error) {
-  GrpcLb* glb_policy = reinterpret_cast<GrpcLb*>(arg);
-  glb_policy->fallback_timer_callback_pending_ = false;
+  GrpcLb* grpclb_policy = reinterpret_cast<GrpcLb*>(arg);
+  grpclb_policy->fallback_timer_callback_pending_ = false;
   /* If we receive a serverlist after the timer fires but before this callback
    * actually runs, don't fall back. */
-  if (glb_policy->serverlist_ == nullptr) {
-    if (!glb_policy->shutting_down_ && error == GRPC_ERROR_NONE) {
+  if (grpclb_policy->serverlist_ == nullptr) {
+    if (!grpclb_policy->shutting_down_ && error == GRPC_ERROR_NONE) {
       if (grpc_lb_glb_trace.enabled()) {
         gpr_log(GPR_INFO,
                 "[grpclb %p] Falling back to use backends from resolver",
-                glb_policy);
+                grpclb_policy);
       }
-      GPR_ASSERT(glb_policy->fallback_backend_addresses_ != nullptr);
-      glb_policy->RRHandoverLocked();
-    }
-  }
-  glb_policy->Unref(DEBUG_LOCATION, "grpclb_fallback_timer");
-}
-
-<<<<<<< HEAD
-void GrpcLb::OnBalancerStatusReceivedLocked(void* arg, grpc_error* error) {
-  GrpcLb* glb_policy = reinterpret_cast<GrpcLb*>(arg);
-  GPR_ASSERT(glb_policy->lb_call_ != nullptr);
-  if (grpc_lb_glb_trace.enabled()) {
-    char* status_details =
-        grpc_slice_to_c_string(glb_policy->lb_call_status_details_);
-    gpr_log(GPR_INFO,
-            "[grpclb %p] Status from LB server received. Status = %d, Details "
-            "= '%s', (call: %p), error '%s'",
-            glb_policy, glb_policy->lb_call_status_, status_details,
-            glb_policy->lb_call_, grpc_error_string(error));
-    gpr_free(status_details);
-  }
-  /* We need to perform cleanups no matter what. */
-  glb_policy->BalancerCallDestroyLocked();
-  // If the load report timer is still pending, we wait for it to be
-  // called before restarting the call.  Otherwise, we restart the call
-  // here.
-  if (!glb_policy->client_load_report_timer_callback_pending_) {
-    glb_policy->MaybeRestartBalancerCallLocked();
-  }
+      GPR_ASSERT(grpclb_policy->fallback_backend_addresses_ != nullptr);
+      grpclb_policy->RRHandoverLocked();
+    }
+  }
+  grpclb_policy->Unref(DEBUG_LOCATION, "grpclb_fallback_timer");
 }
 
 void GrpcLb::UpdateFallbackAddressesLocked(const grpc_lb_addresses* addresses) {
@@ -2408,17 +1793,6 @@
   fallback_backend_addresses_ = ExtractBackendAddresses(addresses);
   if (lb_fallback_timeout_ms_ > 0 && rr_policy_.get() != nullptr) {
     RRHandoverLocked();
-=======
-static void fallback_update_locked(glb_lb_policy* glb_policy,
-                                   const grpc_lb_addresses* addresses) {
-  GPR_ASSERT(glb_policy->fallback_backend_addresses != nullptr);
-  grpc_lb_addresses_destroy(glb_policy->fallback_backend_addresses);
-  glb_policy->fallback_backend_addresses =
-      extract_backend_addresses_locked(addresses);
-  if (glb_policy->lb_fallback_timeout_ms > 0 &&
-      glb_policy->rr_policy != nullptr) {
-    rr_handover_locked(glb_policy);
->>>>>>> 717d619f
   }
 }
 
@@ -2479,78 +1853,46 @@
 // stayed READY throughout the update (for example if the update is identical).
 void GrpcLb::OnBalancerChannelConnectivityChangedLocked(void* arg,
                                                         grpc_error* error) {
-  GrpcLb* glb_policy = reinterpret_cast<GrpcLb*>(arg);
-  if (glb_policy->shutting_down_) goto done;
+  GrpcLb* grpclb_policy = reinterpret_cast<GrpcLb*>(arg);
+  if (grpclb_policy->shutting_down_) goto done;
   // Re-initialize the lb_call. This should also take care of updating the
   // embedded RR policy. Note that the current RR policy, if any, will stay in
   // effect until an update from the new lb_call is received.
-  switch (glb_policy->lb_channel_connectivity_) {
+  switch (grpclb_policy->lb_channel_connectivity_) {
     case GRPC_CHANNEL_CONNECTING:
     case GRPC_CHANNEL_TRANSIENT_FAILURE: {
       // Keep watching the LB channel.
       grpc_channel_element* client_channel_elem =
           grpc_channel_stack_last_element(
-              grpc_channel_get_channel_stack(glb_policy->lb_channel_));
+              grpc_channel_get_channel_stack(grpclb_policy->lb_channel_));
       GPR_ASSERT(client_channel_elem->filter == &grpc_client_channel_filter);
       grpc_client_channel_watch_connectivity_state(
           client_channel_elem,
           grpc_polling_entity_create_from_pollset_set(
-              glb_policy->interested_parties()),
-          &glb_policy->lb_channel_connectivity_,
-          &glb_policy->lb_channel_on_connectivity_changed_, nullptr);
+              grpclb_policy->interested_parties()),
+          &grpclb_policy->lb_channel_connectivity_,
+          &grpclb_policy->lb_channel_on_connectivity_changed_, nullptr);
       break;
     }
       // The LB channel may be IDLE because it's shut down before the update.
       // Restart the LB call to kick the LB channel into gear.
     case GRPC_CHANNEL_IDLE:
     case GRPC_CHANNEL_READY:
-<<<<<<< HEAD
-      if (glb_policy->lb_call_ != nullptr) {
-        glb_policy->updating_lb_call_ = true;
-        grpc_call_cancel(glb_policy->lb_call_, nullptr);
-        // lb_on_server_status_received() will pick up the cancel and reinit
-        // lb_call.
-      } else if (glb_policy->started_picking_) {
-        if (glb_policy->retry_timer_callback_pending_) {
-          grpc_timer_cancel(&glb_policy->lb_call_retry_timer_);
+      grpclb_policy->lb_calld_.reset();
+      if (grpclb_policy->started_picking_) {
+        if (grpclb_policy->retry_timer_callback_pending_) {
+          grpc_timer_cancel(&grpclb_policy->lb_call_retry_timer_);
         }
-        glb_policy->StartPickingLocked();
-=======
-      if (glb_policy->lb_calld != nullptr) {
-        glb_policy->lb_calld->Orphan();
-        glb_policy->lb_calld = nullptr;
-      }
-      if (glb_policy->started_picking) {
-        if (glb_policy->retry_timer_callback_pending) {
-          grpc_timer_cancel(&glb_policy->lb_call_retry_timer);
-        }
-        glb_policy->lb_call_backoff->Reset();
-        query_for_backends_locked(glb_policy);
->>>>>>> 717d619f
+        grpclb_policy->lb_call_backoff_.Reset();
+        grpclb_policy->QueryForBackendsLocked();
       }
       // Fall through.
     case GRPC_CHANNEL_SHUTDOWN:
     done:
-<<<<<<< HEAD
-      glb_policy->watching_lb_channel_ = false;
-      glb_policy->Unref(DEBUG_LOCATION,
+      grpclb_policy->watching_lb_channel_ = false;
+      grpclb_policy->Unref(DEBUG_LOCATION,
                         "watch_lb_channel_connectivity_cb_shutdown");
       break;
-=======
-      glb_policy->watching_lb_channel = false;
-      GRPC_LB_POLICY_UNREF(&glb_policy->base,
-                           "watch_lb_channel_connectivity_cb_shutdown");
->>>>>>> 717d619f
-  }
-}
-
-void GrpcLb::SetReresolutionClosureLocked(grpc_closure* reresolution_closure) {
-  GPR_ASSERT(!shutting_down_);
-  GPR_ASSERT(request_reresolution() == nullptr);
-  if (rr_policy_.get() != nullptr) {
-    rr_policy_->SetReresolutionClosureLocked(reresolution_closure);
-  } else {
-    set_request_reresolution(reresolution_closure);
   }
 }
 
@@ -2577,26 +1919,6 @@
     if (num_grpclb_addrs == 0) return nullptr;
     return OrphanablePtr<LoadBalancingPolicy>(New<GrpcLb>(addresses, args));
   }
-<<<<<<< HEAD
-=======
-  grpc_subchannel_index_ref();
-  GRPC_CLOSURE_INIT(&glb_policy->lb_channel_on_connectivity_changed,
-                    glb_lb_channel_on_connectivity_changed_cb, glb_policy,
-                    grpc_combiner_scheduler(args->combiner));
-  grpc_lb_policy_init(&glb_policy->base, &glb_lb_policy_vtable, args->combiner);
-  grpc_connectivity_state_init(&glb_policy->state_tracker, GRPC_CHANNEL_IDLE,
-                               "grpclb");
-  // Init LB call backoff option.
-  grpc_core::BackOff::Options backoff_options;
-  backoff_options
-      .set_initial_backoff(GRPC_GRPCLB_INITIAL_CONNECT_BACKOFF_SECONDS * 1000)
-      .set_multiplier(GRPC_GRPCLB_RECONNECT_BACKOFF_MULTIPLIER)
-      .set_jitter(GRPC_GRPCLB_RECONNECT_JITTER)
-      .set_max_backoff(GRPC_GRPCLB_RECONNECT_MAX_BACKOFF_SECONDS * 1000);
-  glb_policy->lb_call_backoff.Init(backoff_options);
-  return &glb_policy->base;
-}
->>>>>>> 717d619f
 
   const char* name() const override { return "grpclb"; }
 };
@@ -2609,8 +1931,10 @@
 // Plugin registration
 //
 
+namespace {
+
 // Only add client_load_reporting filter if the grpclb LB policy is used.
-static bool maybe_add_client_load_reporting_filter(
+bool maybe_add_client_load_reporting_filter(
     grpc_channel_stack_builder* builder, void* arg) {
   const grpc_channel_args* args =
       grpc_channel_stack_builder_get_channel_arguments(builder);
@@ -2624,6 +1948,8 @@
   return true;
 }
 
+}  // namespace
+
 void grpc_lb_policy_grpclb_init() {
   grpc_core::LoadBalancingPolicyRegistry::Builder::
       RegisterLoadBalancingPolicyFactory(
