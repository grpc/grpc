--- conflicted
+++ resolved
@@ -230,20 +230,6 @@
       return p.second;
     }
   }
-<<<<<<< HEAD
-  std::vector<absl::string_view> path_elements =
-      absl::StrSplit(path.substr(1), '/');
-  static LazyRE2 hostportish_re = {"([^:{}\\s,]+):([0-9]+)"};
-  if (RE2::FullMatch(path.data(), *hostportish_re)) {
-    gpr_log(GPR_INFO, "test re2");
-  }
-  for (const Route& route : route_table_) {
-    if ((path_elements[0] == route.matcher.service &&
-         (path_elements[1] == route.matcher.method ||
-          route.matcher.method.empty())) ||
-        (route.matcher.service.empty() && route.matcher.method.empty())) {
-      return route.picker->Pick(args);
-=======
   return absl::nullopt;
 }
 
@@ -274,7 +260,6 @@
       // For all other header matcher types, we need the header value to
       // exist to consider matches.
       return false;
->>>>>>> 8a84fb36
     }
   }
   switch (header_matcher.type) {
