--- conflicted
+++ resolved
@@ -137,7 +137,6 @@
   // Computes child numbers for new_cluster, reusing child numbers
   // from old_cluster and child_name_state_ in an intelligent
   // way to avoid unnecessary churn.
-<<<<<<< HEAD
   ChildNameState ComputeChildNames(
       const XdsConfig::ClusterConfig* old_cluster,
       const XdsConfig::ClusterConfig& new_cluster,
@@ -150,22 +149,6 @@
       const XdsConfig::ClusterConfig::EndpointConfig& endpoint_config);
   Json CreateChildPolicyConfigForAggregateCluster(
       const XdsConfig::ClusterConfig::AggregateConfig& aggregate_config);
-=======
-  std::vector<ChildNameState> ComputeChildNames(
-      const std::vector<const XdsConfig::ClusterConfig*>& old_cluster_list,
-      const std::vector<const XdsConfig::ClusterConfig*>& new_cluster_list)
-      const;
-
-  std::string GetChildPolicyName(const std::string& cluster, size_t priority);
-
-  Json CreateChildPolicyConfig(
-      const Json::Array& lb_policy_config,
-      const std::vector<const XdsConfig::ClusterConfig*>& new_cluster_list);
-  std::shared_ptr<EndpointAddressesIterator> CreateChildPolicyAddresses(
-      const std::vector<const XdsConfig::ClusterConfig*>& new_cluster_list);
-  std::string CreateChildPolicyResolutionNote(
-      const std::vector<const XdsConfig::ClusterConfig*>& new_cluster_list);
->>>>>>> 07626159
 
   void ResetState();
 
@@ -233,7 +216,6 @@
   return update->priorities;
 }
 
-<<<<<<< HEAD
 std::string MakeChildPolicyName(absl::string_view cluster,
                                 size_t child_number) {
   return absl::StrCat("{cluster=", cluster, ", child_number=", child_number,
@@ -286,45 +268,6 @@
   std::shared_ptr<const XdsEndpointResource> endpoints_;
   std::vector<size_t /*child_number*/> priority_child_numbers_;
 };
-=======
-absl::StatusOr<std::vector<const XdsConfig::ClusterConfig*>>
-BuildLeafClusterConfigList(const XdsConfig* xds_config,
-                           const XdsConfig::ClusterConfig* cluster_config) {
-  if (cluster_config == nullptr) {
-    return std::vector<const XdsConfig::ClusterConfig*>();
-  }
-  GPR_ASSERT(xds_config != nullptr);
-  std::vector<absl::string_view> tmp_leaf_clusters;
-  const std::vector<absl::string_view>& leaf_clusters = Match(
-      cluster_config->children,
-      [&](const XdsConfig::ClusterConfig::EndpointConfig&) {
-        tmp_leaf_clusters.push_back(cluster_config->cluster_name);
-        return tmp_leaf_clusters;
-      },
-      [&](const XdsConfig::ClusterConfig::AggregateConfig& aggregate_config) {
-        return aggregate_config.leaf_clusters;
-      });
-  std::vector<const XdsConfig::ClusterConfig*> leaf_cluster_configs;
-  leaf_cluster_configs.reserve(leaf_clusters.size());
-  for (const absl::string_view cluster_name : leaf_clusters) {
-    auto it = xds_config->clusters.find(cluster_name);
-    if (it == xds_config->clusters.end() || !it->second.ok() ||
-        it->second->cluster == nullptr) {
-      return absl::InternalError(absl::StrCat(
-          "xDS config does not contain an entry for cluster ", cluster_name));
-    }
-    const XdsConfig::ClusterConfig& cluster_config = *it->second;
-    if (!absl::holds_alternative<XdsConfig::ClusterConfig::EndpointConfig>(
-            cluster_config.children)) {
-      return absl::InternalError(absl::StrCat("xDS config entry for cluster ",
-                                              cluster_name,
-                                              " has no endpoint config"));
-    }
-    leaf_cluster_configs.push_back(&cluster_config);
-  }
-  return leaf_cluster_configs;
-}
->>>>>>> 07626159
 
 absl::Status CdsLb::UpdateLocked(UpdateArgs args) {
   // Get new config.
@@ -386,36 +329,14 @@
     ReportTransientFailure(status);
     return status;
   }
-<<<<<<< HEAD
-  auto& new_cluster = it->second;
+  auto& new_cluster_config = it->second;
   // If new list is not OK, report TRANSIENT_FAILURE.
-  if (!new_cluster.ok()) {
-    ReportTransientFailure(new_cluster.status());
-    return new_cluster.status();
-  }
-  GPR_ASSERT(new_cluster->cluster != nullptr);
-  // Find old cluster, if any.
-  const XdsConfig::ClusterConfig* old_cluster = nullptr;
-  if (!cluster_name_.empty()) {
-    auto it_old = xds_config_->clusters.find(cluster_name_);
-    if (it_old != xds_config_->clusters.end() && it_old->second.ok()) {
-      old_cluster = &*it_old->second;
-      // If nothing changed for a leaf cluster, then ignore the update.
-      // Can't do this for an aggregate cluster, because even if the aggregate
-      // cluster itself didn't change, the leaf clusters may have changed.
-      if (new_config->cluster() == cluster_name_ &&
-          *new_cluster == *old_cluster &&
-          absl::holds_alternative<XdsConfig::ClusterConfig::EndpointConfig>(
-              new_cluster->children)) {
-=======
-  auto& new_cluster_config = it->second;
-  // If new config is not OK, report TRANSIENT_FAILURE.
   if (!new_cluster_config.ok()) {
     ReportTransientFailure(new_cluster_config.status());
     return new_cluster_config.status();
   }
   GPR_ASSERT(new_cluster_config->cluster != nullptr);
-  // Find old cluster config, if any.
+  // Find old cluster, if any.
   const XdsConfig::ClusterConfig* old_cluster_config = nullptr;
   if (xds_config_ != nullptr) {
     auto it_old = xds_config_->clusters.find(cluster_name_);
@@ -427,33 +348,28 @@
       if (*new_cluster_config == *old_cluster_config &&
           absl::holds_alternative<XdsConfig::ClusterConfig::EndpointConfig>(
               new_cluster_config->children)) {
->>>>>>> 07626159
         return absl::OkStatus();
       }
     }
   }
-<<<<<<< HEAD
-  // Swap in new config.
-  xds_config_ = std::move(new_xds_config);
-  cluster_name_ = new_config->cluster();
   // Construct child policy config and update state based on the cluster type.
   Json child_policy_config_json;
   UpdateArgs update_args;
   Match(
-      new_cluster->children,
+      new_cluster_config->children,
       // Leaf cluster.
       [&](const XdsConfig::ClusterConfig::EndpointConfig& endpoint_config) {
         // Compute new child numbers.
-        child_name_state_ =
-            ComputeChildNames(old_cluster, *new_cluster, endpoint_config);
+        child_name_state_ = ComputeChildNames(
+            old_cluster_config, *new_cluster_config, endpoint_config);
         // Populate addresses and resolution_note for child policy.
         update_args.addresses = std::make_shared<PriorityEndpointIterator>(
-            new_cluster->cluster_name, endpoint_config.endpoints,
+            new_cluster_config->cluster_name, endpoint_config.endpoints,
             child_name_state_.priority_child_numbers);
         update_args.resolution_note = endpoint_config.resolution_note;
         // Construct child policy config.
         child_policy_config_json = CreateChildPolicyConfigForLeafCluster(
-            *new_cluster, endpoint_config);
+            *new_cluster_config, endpoint_config);
       },
       // Aggregate cluster.
       [&](const XdsConfig::ClusterConfig::AggregateConfig& aggregate_config) {
@@ -462,29 +378,9 @@
         child_policy_config_json =
             CreateChildPolicyConfigForAggregateCluster(aggregate_config);
       });
+  // Swap in new xDS config, now that we're done with the old one.
+  xds_config_ = std::move(new_xds_config);
   // Validate child policy config.
-=======
-  // Construct lists of old and new leaf cluster configs.
-  auto old_leaf_cluster_configs =
-      BuildLeafClusterConfigList(xds_config_.get(), old_cluster_config);
-  if (!old_leaf_cluster_configs.ok()) {
-    ReportTransientFailure(old_leaf_cluster_configs.status());
-    return old_leaf_cluster_configs.status();
-  }
-  auto new_leaf_cluster_configs =
-      BuildLeafClusterConfigList(new_xds_config.get(), &*new_cluster_config);
-  if (!new_leaf_cluster_configs.ok()) {
-    ReportTransientFailure(new_leaf_cluster_configs.status());
-    return new_leaf_cluster_configs.status();
-  }
-  // Swap in new config and compute new child numbers.
-  child_name_state_list_ =
-      ComputeChildNames(*old_leaf_cluster_configs, *new_leaf_cluster_configs);
-  xds_config_ = std::move(new_xds_config);
-  // Construct child policy config.
-  Json json = CreateChildPolicyConfig(
-      new_cluster_config->cluster->lb_policy_config, *new_leaf_cluster_configs);
->>>>>>> 07626159
   auto child_config =
       CoreConfiguration::Get().lb_policy_registry().ParseLoadBalancingConfig(
           child_policy_config_json);
@@ -522,17 +418,10 @@
   }
   // Update child policy.
   update_args.config = std::move(*child_config);
-<<<<<<< HEAD
-=======
-  update_args.addresses = CreateChildPolicyAddresses(*new_leaf_cluster_configs);
-  update_args.resolution_note =
-      CreateChildPolicyResolutionNote(*new_leaf_cluster_configs);
->>>>>>> 07626159
   update_args.args = args.args;
   return child_policy_->UpdateLocked(std::move(update_args));
 }
 
-<<<<<<< HEAD
 CdsLb::ChildNameState CdsLb::ComputeChildNames(
     const XdsConfig::ClusterConfig* old_cluster,
     const XdsConfig::ClusterConfig& new_cluster,
@@ -588,82 +477,6 @@
           locality_child_map.erase(it);
           // Remove localities that *used* to be in this child number, so
           // that we don't incorrectly reuse this child number for a
-=======
-std::vector<CdsLb::ChildNameState> CdsLb::ComputeChildNames(
-    const std::vector<const XdsConfig::ClusterConfig*>& old_cluster_list,
-    const std::vector<const XdsConfig::ClusterConfig*>& new_cluster_list)
-    const {
-  // First, build some maps from locality to child number and the reverse
-  // from old_cluster_list and child_name_state_list_.
-  struct LocalityChildNumberMapping {
-    std::map<XdsLocalityName*, size_t /*child_number*/, XdsLocalityName::Less>
-        locality_child_map;
-    std::map<size_t, std::set<XdsLocalityName*, XdsLocalityName::Less>>
-        child_locality_map;
-    size_t next_available_child_number;
-  };
-  std::map<absl::string_view, LocalityChildNumberMapping> cluster_mappings;
-  size_t old_index = 0;
-  for (const auto* cluster_config : old_cluster_list) {
-    GPR_ASSERT(old_index < child_name_state_list_.size());
-    const auto& old_numbers = child_name_state_list_[old_index++];
-    const auto& endpoint_config =
-        absl::get<XdsConfig::ClusterConfig::EndpointConfig>(
-            cluster_config->children);
-    const auto& prev_priority_list =
-        GetUpdatePriorityList(endpoint_config.endpoints.get());
-    auto& mappings = cluster_mappings[cluster_config->cluster_name];
-    mappings.next_available_child_number =
-        old_numbers.next_available_child_number;
-    for (size_t priority = 0; priority < prev_priority_list.size();
-         ++priority) {
-      size_t child_number = old_numbers.priority_child_numbers[priority];
-      const auto& localities = prev_priority_list[priority].localities;
-      for (const auto& p : localities) {
-        XdsLocalityName* locality_name = p.first;
-        mappings.locality_child_map[locality_name] = child_number;
-        mappings.child_locality_map[child_number].insert(locality_name);
-      }
-    }
-  }
-  // Now construct a new list containing priority child numbers for the new
-  // list based on cluster_mappings.
-  std::vector<ChildNameState> new_numbers_list;
-  for (const auto* cluster_config : new_cluster_list) {
-    auto& mappings = cluster_mappings[cluster_config->cluster_name];
-    new_numbers_list.emplace_back();
-    auto& new_numbers = new_numbers_list.back();
-    new_numbers.next_available_child_number =
-        mappings.next_available_child_number;
-    const auto& endpoint_config =
-        absl::get<XdsConfig::ClusterConfig::EndpointConfig>(
-            cluster_config->children);
-    const XdsEndpointResource::PriorityList& priority_list =
-        GetUpdatePriorityList(endpoint_config.endpoints.get());
-    for (size_t priority = 0; priority < priority_list.size(); ++priority) {
-      const auto& localities = priority_list[priority].localities;
-      absl::optional<size_t> child_number;
-      // If one of the localities in this priority already existed, reuse its
-      // child number.
-      for (const auto& p : localities) {
-        XdsLocalityName* locality_name = p.first;
-        if (!child_number.has_value()) {
-          auto it = mappings.locality_child_map.find(locality_name);
-          if (it != mappings.locality_child_map.end()) {
-            child_number = it->second;
-            mappings.locality_child_map.erase(it);
-            // Remove localities that *used* to be in this child number, so
-            // that we don't incorrectly reuse this child number for a
-            // subsequent priority.
-            for (XdsLocalityName* old_locality :
-                 mappings.child_locality_map[*child_number]) {
-              mappings.locality_child_map.erase(old_locality);
-            }
-          }
-        } else {
-          // Remove all localities that are now in this child number, so
-          // that we don't accidentally reuse this child number for a
->>>>>>> 07626159
           // subsequent priority.
           for (XdsLocalityName* old_locality :
                child_locality_map[*child_number]) {
@@ -693,7 +506,6 @@
   return new_child_name_state;
 }
 
-<<<<<<< HEAD
 Json CdsLb::CreateChildPolicyConfigForLeafCluster(
     const XdsConfig::ClusterConfig& new_cluster,
     const XdsConfig::ClusterConfig::EndpointConfig& endpoint_config) {
@@ -796,103 +608,6 @@
               {"threshold",
                Json::FromNumber(outlier_detection_update
                                     .failure_percentage_ejection->threshold)},
-=======
-Json CdsLb::CreateChildPolicyConfig(
-    const Json::Array& lb_policy_config,
-    const std::vector<const XdsConfig::ClusterConfig*>& new_cluster_list) {
-  Json::Object priority_children;
-  Json::Array priority_priorities;
-  size_t numbers_index = 0;
-  for (const auto* cluster_config : new_cluster_list) {
-    const bool is_logical_dns =
-        absl::holds_alternative<XdsClusterResource::LogicalDns>(
-            cluster_config->cluster->type);
-    const auto& endpoint_config =
-        absl::get<XdsConfig::ClusterConfig::EndpointConfig>(
-            cluster_config->children);
-    const auto& priority_list =
-        GetUpdatePriorityList(endpoint_config.endpoints.get());
-    const auto& cluster_resource = *cluster_config->cluster;
-    GPR_ASSERT(numbers_index < child_name_state_list_.size());
-    const auto& child_numbers = child_name_state_list_[numbers_index++];
-    for (size_t priority = 0; priority < priority_list.size(); ++priority) {
-      // Determine what xDS LB policy to use.
-      Json child_policy;
-      if (is_logical_dns) {
-        child_policy = Json::FromArray({
-            Json::FromObject({
-                {"pick_first", Json::FromObject({})},
-            }),
-        });
-      } else {
-        child_policy = Json::FromArray(lb_policy_config);
-      }
-      // Wrap the xDS LB policy in the xds_override_host policy.
-      Json::Object xds_override_host_lb_config = {
-          {"childPolicy", std::move(child_policy)},
-      };
-      if (!cluster_resource.override_host_statuses.empty()) {
-        Json::Array status_list;
-        for (const auto& status : cluster_resource.override_host_statuses) {
-          status_list.emplace_back(Json::FromString(status.ToString()));
-        }
-        xds_override_host_lb_config["overrideHostStatus"] =
-            Json::FromArray(std::move(status_list));
-      }
-      Json::Array xds_override_host_config = {Json::FromObject({
-          {"xds_override_host_experimental",
-           Json::FromObject(std::move(xds_override_host_lb_config))},
-      })};
-      // Wrap it in the xds_cluster_impl policy.
-      Json::Object xds_cluster_impl_config = {
-          {"clusterName", Json::FromString(cluster_config->cluster_name)},
-          {"childPolicy", Json::FromArray(std::move(xds_override_host_config))},
-          {"maxConcurrentRequests",
-           Json::FromNumber(cluster_resource.max_concurrent_requests)},
-      };
-      if (endpoint_config.endpoints != nullptr &&
-          endpoint_config.endpoints->drop_config != nullptr) {
-        Json::Array drop_categories;
-        for (const auto& category :
-             endpoint_config.endpoints->drop_config->drop_category_list()) {
-          drop_categories.push_back(Json::FromObject({
-              {"category", Json::FromString(category.name)},
-              {"requests_per_million",
-               Json::FromNumber(category.parts_per_million)},
-          }));
-        }
-        if (!drop_categories.empty()) {
-          xds_cluster_impl_config["dropCategories"] =
-              Json::FromArray(std::move(drop_categories));
-        }
-      }
-      auto* eds = absl::get_if<XdsClusterResource::Eds>(&cluster_resource.type);
-      if (eds != nullptr) {
-        xds_cluster_impl_config["edsServiceName"] =
-            Json::FromString(eds->eds_service_name);
-      }
-      if (cluster_resource.lrs_load_reporting_server.has_value()) {
-        xds_cluster_impl_config["lrsLoadReportingServer"] =
-            cluster_resource.lrs_load_reporting_server->ToJson();
-      }
-      // Wrap it in the outlier_detection policy.
-      Json::Object outlier_detection_config;
-      if (cluster_resource.outlier_detection.has_value()) {
-        auto& outlier_detection_update = *cluster_resource.outlier_detection;
-        outlier_detection_config["interval"] =
-            Json::FromString(outlier_detection_update.interval.ToJsonString());
-        outlier_detection_config["baseEjectionTime"] = Json::FromString(
-            outlier_detection_update.base_ejection_time.ToJsonString());
-        outlier_detection_config["maxEjectionTime"] = Json::FromString(
-            outlier_detection_update.max_ejection_time.ToJsonString());
-        outlier_detection_config["maxEjectionPercent"] =
-            Json::FromNumber(outlier_detection_update.max_ejection_percent);
-        if (outlier_detection_update.success_rate_ejection.has_value()) {
-          outlier_detection_config["successRateEjection"] = Json::FromObject({
-              {"stdevFactor",
-               Json::FromNumber(outlier_detection_update.success_rate_ejection
-                                    ->stdev_factor)},
->>>>>>> 07626159
               {"enforcementPercentage",
                Json::FromNumber(
                    outlier_detection_update.failure_percentage_ejection
@@ -906,53 +621,6 @@
                    outlier_detection_update.failure_percentage_ejection
                        ->request_volume)},
           });
-<<<<<<< HEAD
-=======
-        }
-        if (outlier_detection_update.failure_percentage_ejection.has_value()) {
-          outlier_detection_config["failurePercentageEjection"] =
-              Json::FromObject({
-                  {"threshold",
-                   Json::FromNumber(
-                       outlier_detection_update.failure_percentage_ejection
-                           ->threshold)},
-                  {"enforcementPercentage",
-                   Json::FromNumber(
-                       outlier_detection_update.failure_percentage_ejection
-                           ->enforcement_percentage)},
-                  {"minimumHosts",
-                   Json::FromNumber(
-                       outlier_detection_update.failure_percentage_ejection
-                           ->minimum_hosts)},
-                  {"requestVolume",
-                   Json::FromNumber(
-                       outlier_detection_update.failure_percentage_ejection
-                           ->request_volume)},
-              });
-        }
-      }
-      outlier_detection_config["childPolicy"] =
-          Json::FromArray({Json::FromObject({
-              {"xds_cluster_impl_experimental",
-               Json::FromObject(std::move(xds_cluster_impl_config))},
-          })});
-      Json locality_picking_policy = Json::FromArray({Json::FromObject({
-          {"outlier_detection_experimental",
-           Json::FromObject(std::move(outlier_detection_config))},
-      })});
-      // Add priority entry, with the appropriate child name.
-      std::string child_name =
-          MakeChildPolicyName(cluster_config->cluster_name,
-                              child_numbers.priority_child_numbers[priority]);
-      priority_priorities.emplace_back(Json::FromString(child_name));
-      Json::Object child_config = {
-          {"config", std::move(locality_picking_policy)},
-      };
-      if (!is_logical_dns) {
-        child_config["ignore_reresolution_requests"] = Json::FromBool(true);
-      }
-      priority_children[child_name] = Json::FromObject(std::move(child_config));
->>>>>>> 07626159
     }
   }
   Json outlier_detection_policy = Json::FromArray({Json::FromObject({
@@ -999,99 +667,6 @@
   return json;
 }
 
-<<<<<<< HEAD
-=======
-class PriorityEndpointIterator : public EndpointAddressesIterator {
- public:
-  struct ClusterEntry {
-    std::string cluster_name;
-    std::shared_ptr<const XdsEndpointResource> endpoints;
-    std::vector<size_t /*child_number*/> priority_child_numbers;
-
-    ClusterEntry(std::string cluster,
-                 std::shared_ptr<const XdsEndpointResource> resource,
-                 std::vector<size_t> child_numbers)
-        : cluster_name(std::move(cluster)),
-          endpoints(std::move(resource)),
-          priority_child_numbers(std::move(child_numbers)) {}
-
-    std::string GetChildPolicyName(size_t priority) const {
-      return MakeChildPolicyName(cluster_name,
-                                 priority_child_numbers[priority]);
-    }
-  };
-
-  explicit PriorityEndpointIterator(std::vector<ClusterEntry> results)
-      : results_(std::move(results)) {}
-
-  void ForEach(absl::FunctionRef<void(const EndpointAddresses&)> callback)
-      const override {
-    for (const auto& entry : results_) {
-      const auto& priority_list = GetUpdatePriorityList(entry.endpoints.get());
-      for (size_t priority = 0; priority < priority_list.size(); ++priority) {
-        const auto& priority_entry = priority_list[priority];
-        std::string priority_child_name = entry.GetChildPolicyName(priority);
-        for (const auto& p : priority_entry.localities) {
-          const auto& locality_name = p.first;
-          const auto& locality = p.second;
-          std::vector<RefCountedStringValue> hierarchical_path = {
-              RefCountedStringValue(priority_child_name),
-              RefCountedStringValue(locality_name->AsHumanReadableString())};
-          auto hierarchical_path_attr =
-              MakeRefCounted<HierarchicalPathArg>(std::move(hierarchical_path));
-          for (const auto& endpoint : locality.endpoints) {
-            uint32_t endpoint_weight =
-                locality.lb_weight *
-                endpoint.args().GetInt(GRPC_ARG_ADDRESS_WEIGHT).value_or(1);
-            callback(EndpointAddresses(
-                endpoint.addresses(),
-                endpoint.args()
-                    .SetObject(hierarchical_path_attr)
-                    .Set(GRPC_ARG_ADDRESS_WEIGHT, endpoint_weight)
-                    .SetObject(locality_name->Ref())
-                    .Set(GRPC_ARG_XDS_LOCALITY_WEIGHT, locality.lb_weight)));
-          }
-        }
-      }
-    }
-  }
-
- private:
-  std::vector<ClusterEntry> results_;
-};
-
-std::shared_ptr<EndpointAddressesIterator> CdsLb::CreateChildPolicyAddresses(
-    const std::vector<const XdsConfig::ClusterConfig*>& new_cluster_list) {
-  std::vector<PriorityEndpointIterator::ClusterEntry> entries;
-  entries.reserve(new_cluster_list.size());
-  size_t numbers_index = 0;
-  for (const auto* cluster_config : new_cluster_list) {
-    GPR_ASSERT(numbers_index < child_name_state_list_.size());
-    const auto& endpoint_config =
-        absl::get<XdsConfig::ClusterConfig::EndpointConfig>(
-            cluster_config->children);
-    entries.emplace_back(
-        cluster_config->cluster_name, endpoint_config.endpoints,
-        child_name_state_list_[numbers_index++].priority_child_numbers);
-  }
-  return std::make_shared<PriorityEndpointIterator>(std::move(entries));
-}
-
-std::string CdsLb::CreateChildPolicyResolutionNote(
-    const std::vector<const XdsConfig::ClusterConfig*>& new_cluster_list) {
-  std::vector<absl::string_view> resolution_notes;
-  for (const auto* cluster_config : new_cluster_list) {
-    const auto& endpoint_config =
-        absl::get<XdsConfig::ClusterConfig::EndpointConfig>(
-            cluster_config->children);
-    if (!endpoint_config.resolution_note.empty()) {
-      resolution_notes.push_back(endpoint_config.resolution_note);
-    }
-  }
-  return absl::StrJoin(resolution_notes, "; ");
-}
-
->>>>>>> 07626159
 void CdsLb::ResetState() {
   cluster_name_.clear();
   xds_config_.reset();
