--- conflicted
+++ resolved
@@ -116,54 +116,6 @@
   void ExitIdleLocked() override;
 
  private:
-<<<<<<< HEAD
-=======
-  // Watcher for getting cluster data from XdsClient.
-  class ClusterWatcher : public XdsClusterResourceType::WatcherInterface {
-   public:
-    ClusterWatcher(RefCountedPtr<CdsLb> parent, std::string name)
-        : parent_(std::move(parent)), name_(std::move(name)) {}
-
-    void OnResourceChanged(
-        std::shared_ptr<const XdsClusterResource> cluster_data) override {
-      parent_->work_serializer()->Run(
-          [self = RefAsSubclass<ClusterWatcher>(),
-           cluster_data = std::move(cluster_data)]() mutable {
-            self->parent_->OnClusterChanged(self->name_,
-                                            std::move(cluster_data));
-          },
-          DEBUG_LOCATION);
-    }
-    void OnError(absl::Status status) override {
-      parent_->work_serializer()->Run(
-          [self = RefAsSubclass<ClusterWatcher>(),
-           status = std::move(status)]() mutable {
-            self->parent_->OnError(self->name_, std::move(status));
-          },
-          DEBUG_LOCATION);
-    }
-    void OnResourceDoesNotExist() override {
-      parent_->work_serializer()->Run(
-          [self = RefAsSubclass<ClusterWatcher>()]() {
-            self->parent_->OnResourceDoesNotExist(self->name_);
-          },
-          DEBUG_LOCATION);
-    }
-
-   private:
-    RefCountedPtr<CdsLb> parent_;
-    std::string name_;
-  };
-
-  struct WatcherState {
-    // Pointer to watcher, to be used when cancelling.
-    // Not owned, so do not dereference.
-    ClusterWatcher* watcher = nullptr;
-    // Most recent update obtained from this watcher.
-    std::shared_ptr<const XdsClusterResource> update;
-  };
-
->>>>>>> 391a0810
   // Delegating helper to be passed to child policy.
   using Helper = ParentOwningDelegatingChannelControlHelper<CdsLb>;
 
@@ -248,7 +200,6 @@
   if (child_policy_ != nullptr) child_policy_->ExitIdleLocked();
 }
 
-<<<<<<< HEAD
 // We need at least one priority for each discovery mechanism, just so that we
 // have a child in which to create the xds_cluster_impl policy.  This ensures
 // that we properly handle the case of a discovery mechanism dropping 100% of
@@ -259,36 +210,6 @@
       kPriorityListWithEmptyPriority(1);
   if (update == nullptr || update->priorities.empty()) {
     return *kPriorityListWithEmptyPriority;
-=======
-absl::Status CdsLb::UpdateLocked(UpdateArgs args) {
-  // Update config.
-  auto old_config = std::move(config_);
-  config_ = args.config.TakeAsSubclass<CdsLbConfig>();
-  if (GRPC_TRACE_FLAG_ENABLED(grpc_cds_lb_trace)) {
-    gpr_log(GPR_INFO, "[cdslb %p] received update: cluster=%s", this,
-            config_->cluster().c_str());
-  }
-  // Update args.
-  args_ = std::move(args.args);
-  // If cluster name changed, cancel watcher and restart.
-  if (old_config == nullptr || old_config->cluster() != config_->cluster()) {
-    if (old_config != nullptr) {
-      for (auto& watcher : watchers_) {
-        if (GRPC_TRACE_FLAG_ENABLED(grpc_cds_lb_trace)) {
-          gpr_log(GPR_INFO, "[cdslb %p] cancelling watch for cluster %s", this,
-                  watcher.first.c_str());
-        }
-        CancelClusterDataWatch(watcher.first, watcher.second.watcher,
-                               /*delay_unsubscription=*/true);
-      }
-      watchers_.clear();
-    }
-    auto watcher = MakeRefCounted<ClusterWatcher>(RefAsSubclass<CdsLb>(),
-                                                  config_->cluster());
-    watchers_[config_->cluster()].watcher = watcher.get();
-    XdsClusterResourceType::StartWatch(xds_client_.get(), config_->cluster(),
-                                       std::move(watcher));
->>>>>>> 391a0810
   }
   return update->priorities;
 }
@@ -299,7 +220,6 @@
   if (cluster_config == nullptr) {
     return std::vector<const XdsConfig::ClusterConfig*>();
   }
-<<<<<<< HEAD
   GPR_ASSERT(xds_config != nullptr);
   std::vector<absl::string_view> tmp_leaf_clusters;
   const std::vector<absl::string_view>& leaf_clusters = Match(
@@ -310,83 +230,6 @@
       },
       [&](const XdsConfig::ClusterConfig::AggregateConfig& aggregate_config) {
         return aggregate_config.leaf_clusters;
-=======
-  auto& state = watchers_[name];
-  // Create a new watcher if needed.
-  if (state.watcher == nullptr) {
-    auto watcher = MakeRefCounted<ClusterWatcher>(RefAsSubclass<CdsLb>(), name);
-    if (GRPC_TRACE_FLAG_ENABLED(grpc_cds_lb_trace)) {
-      gpr_log(GPR_INFO, "[cdslb %p] starting watch for cluster %s", this,
-              name.c_str());
-    }
-    state.watcher = watcher.get();
-    XdsClusterResourceType::StartWatch(xds_client_.get(), name,
-                                       std::move(watcher));
-    return false;
-  }
-  // Don't have the update we need yet.
-  if (state.update == nullptr) return false;
-  // For AGGREGATE clusters, recursively expand to child clusters.
-  auto* aggregate =
-      absl::get_if<XdsClusterResource::Aggregate>(&state.update->type);
-  if (aggregate != nullptr) {
-    bool missing_cluster = false;
-    for (const std::string& child_name : aggregate->prioritized_cluster_names) {
-      auto result = GenerateDiscoveryMechanismForCluster(
-          child_name, depth + 1, discovery_mechanisms, clusters_added);
-      if (!result.ok()) return result;
-      if (!*result) missing_cluster = true;
-    }
-    return !missing_cluster;
-  }
-  Json::Object mechanism = {
-      {"clusterName", Json::FromString(name)},
-      {"max_concurrent_requests",
-       Json::FromNumber(state.update->max_concurrent_requests)},
-  };
-  if (state.update->outlier_detection.has_value()) {
-    auto& outlier_detection_update = state.update->outlier_detection.value();
-    Json::Object outlier_detection;
-    outlier_detection["interval"] =
-        Json::FromString(outlier_detection_update.interval.ToJsonString());
-    outlier_detection["baseEjectionTime"] = Json::FromString(
-        outlier_detection_update.base_ejection_time.ToJsonString());
-    outlier_detection["maxEjectionTime"] = Json::FromString(
-        outlier_detection_update.max_ejection_time.ToJsonString());
-    outlier_detection["maxEjectionPercent"] =
-        Json::FromNumber(outlier_detection_update.max_ejection_percent);
-    if (outlier_detection_update.success_rate_ejection.has_value()) {
-      outlier_detection["successRateEjection"] = Json::FromObject({
-          {"stdevFactor",
-           Json::FromNumber(
-               outlier_detection_update.success_rate_ejection->stdev_factor)},
-          {"enforcementPercentage",
-           Json::FromNumber(outlier_detection_update.success_rate_ejection
-                                ->enforcement_percentage)},
-          {"minimumHosts",
-           Json::FromNumber(
-               outlier_detection_update.success_rate_ejection->minimum_hosts)},
-          {"requestVolume",
-           Json::FromNumber(
-               outlier_detection_update.success_rate_ejection->request_volume)},
-      });
-    }
-    if (outlier_detection_update.failure_percentage_ejection.has_value()) {
-      outlier_detection["failurePercentageEjection"] = Json::FromObject({
-          {"threshold",
-           Json::FromNumber(outlier_detection_update
-                                .failure_percentage_ejection->threshold)},
-          {"enforcementPercentage",
-           Json::FromNumber(
-               outlier_detection_update.failure_percentage_ejection
-                   ->enforcement_percentage)},
-          {"minimumHosts",
-           Json::FromNumber(outlier_detection_update
-                                .failure_percentage_ejection->minimum_hosts)},
-          {"requestVolume",
-           Json::FromNumber(outlier_detection_update
-                                .failure_percentage_ejection->request_volume)},
->>>>>>> 391a0810
       });
   std::vector<const XdsConfig::ClusterConfig*> leaf_cluster_configs;
   leaf_cluster_configs.reserve(leaf_clusters.size());
@@ -411,7 +254,7 @@
 
 absl::Status CdsLb::UpdateLocked(UpdateArgs args) {
   // Get new config.
-  RefCountedPtr<CdsLbConfig> new_config = std::move(args.config);
+  auto new_config = args.config.TakeAsSubclass<CdsLbConfig>();
   if (GRPC_TRACE_FLAG_ENABLED(grpc_cds_lb_trace)) {
     gpr_log(GPR_INFO, "[cdslb %p] received update: cluster=%s is_dynamic=%d",
             this, new_config->cluster().c_str(), new_config->is_dynamic());
@@ -433,7 +276,6 @@
     ReportTransientFailure(status);
     return status;
   }
-<<<<<<< HEAD
   auto it = new_xds_config->clusters.find(cluster_name_);
   if (it == new_xds_config->clusters.end()) {
     // Cluster not present.
@@ -451,54 +293,6 @@
         subscription_ = dependency_mgr->GetClusterSubscription(cluster_name_);
         // Stay in CONNECTING until we get an update that has the cluster.
         return absl::OkStatus();
-=======
-  if (*result) {
-    if (discovery_mechanisms.empty()) {
-      return OnError(name, absl::FailedPreconditionError(
-                               "aggregate cluster graph has no leaf clusters"));
-    }
-    // LB policy is configured by aggregate cluster, not by the individual
-    // underlying cluster that we may be processing an update for.
-    auto it = watchers_.find(config_->cluster());
-    GPR_ASSERT(it != watchers_.end());
-    // Construct config for child policy.
-    Json json = Json::FromArray({
-        Json::FromObject({
-            {"xds_cluster_resolver_experimental",
-             Json::FromObject({
-                 {"xdsLbPolicy",
-                  Json::FromArray(it->second.update->lb_policy_config)},
-                 {"discoveryMechanisms",
-                  Json::FromArray(std::move(discovery_mechanisms))},
-             })},
-        }),
-    });
-    if (GRPC_TRACE_FLAG_ENABLED(grpc_cds_lb_trace)) {
-      gpr_log(GPR_INFO, "[cdslb %p] generated config for child policy: %s",
-              this, JsonDump(json, /*indent=*/1).c_str());
-    }
-    auto config =
-        CoreConfiguration::Get().lb_policy_registry().ParseLoadBalancingConfig(
-            json);
-    if (!config.ok()) {
-      OnError(name, absl::UnavailableError(config.status().message()));
-      return;
-    }
-    // Create child policy if not already present.
-    if (child_policy_ == nullptr) {
-      LoadBalancingPolicy::Args args;
-      args.work_serializer = work_serializer();
-      args.args = args_;
-      args.channel_control_helper =
-          std::make_unique<Helper>(RefAsSubclass<CdsLb>());
-      child_policy_ =
-          CoreConfiguration::Get()
-              .lb_policy_registry()
-              .CreateLoadBalancingPolicy((*config)->name(), std::move(args));
-      if (child_policy_ == nullptr) {
-        OnError(name, absl::UnavailableError("failed to create child policy"));
-        return;
->>>>>>> 391a0810
       }
       // If we are already subscribed, it's possible that we just
       // recently subscribed but another update came through before we
@@ -577,7 +371,8 @@
     LoadBalancingPolicy::Args lb_args;
     lb_args.work_serializer = work_serializer();
     lb_args.args = args.args;
-    lb_args.channel_control_helper = std::make_unique<Helper>(Ref());
+    lb_args.channel_control_helper =
+        std::make_unique<Helper>(RefAsSubclass<CdsLb>());
     child_policy_ =
         CoreConfiguration::Get().lb_policy_registry().CreateLoadBalancingPolicy(
             (*child_config)->name(), std::move(lb_args));
@@ -836,7 +631,6 @@
     gpr_log(GPR_INFO, "[cdslb %p] generated config for child policy: %s", this,
             JsonDump(json, /*indent=*/1).c_str());
   }
-<<<<<<< HEAD
   return json;
 }
 
@@ -925,48 +719,6 @@
             cluster_config->children);
     if (!endpoint_config.resolution_note.empty()) {
       resolution_notes.push_back(endpoint_config.resolution_note);
-=======
-  // Configure root cert.
-  absl::string_view root_provider_instance_name =
-      cluster_data.common_tls_context.certificate_validation_context
-          .ca_certificate_provider_instance.instance_name;
-  absl::string_view root_provider_cert_name =
-      cluster_data.common_tls_context.certificate_validation_context
-          .ca_certificate_provider_instance.certificate_name;
-  RefCountedPtr<grpc_tls_certificate_provider> new_root_provider;
-  if (!root_provider_instance_name.empty()) {
-    new_root_provider =
-        xds_client_->certificate_provider_store()
-            .CreateOrGetCertificateProvider(root_provider_instance_name);
-    if (new_root_provider == nullptr) {
-      return absl::UnavailableError(
-          absl::StrCat("Certificate provider instance name: \"",
-                       root_provider_instance_name, "\" not recognized."));
-    }
-  }
-  root_certificate_provider_ = std::move(new_root_provider);
-  xds_certificate_provider_->UpdateRootCertNameAndDistributor(
-      cluster_name, root_provider_cert_name,
-      root_certificate_provider_ == nullptr
-          ? nullptr
-          : root_certificate_provider_->distributor());
-  // Configure identity cert.
-  absl::string_view identity_provider_instance_name =
-      cluster_data.common_tls_context.tls_certificate_provider_instance
-          .instance_name;
-  absl::string_view identity_provider_cert_name =
-      cluster_data.common_tls_context.tls_certificate_provider_instance
-          .certificate_name;
-  RefCountedPtr<grpc_tls_certificate_provider> new_identity_provider;
-  if (!identity_provider_instance_name.empty()) {
-    new_identity_provider =
-        xds_client_->certificate_provider_store()
-            .CreateOrGetCertificateProvider(identity_provider_instance_name);
-    if (new_identity_provider == nullptr) {
-      return absl::UnavailableError(
-          absl::StrCat("Certificate provider instance name: \"",
-                       identity_provider_instance_name, "\" not recognized."));
->>>>>>> 391a0810
     }
   }
   return absl::StrJoin(resolution_notes, "; ");
