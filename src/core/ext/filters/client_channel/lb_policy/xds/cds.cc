//
// Copyright 2019 gRPC authors.
//
// Licensed under the Apache License, Version 2.0 (the "License");
// you may not use this file except in compliance with the License.
// You may obtain a copy of the License at
//
//     http://www.apache.org/licenses/LICENSE-2.0
//
// Unless required by applicable law or agreed to in writing, software
// distributed under the License is distributed on an "AS IS" BASIS,
// WITHOUT WARRANTIES OR CONDITIONS OF ANY KIND, either express or implied.
// See the License for the specific language governing permissions and
// limitations under the License.
//

#include <grpc/support/port_platform.h>

#include <string.h>

#include "src/core/ext/filters/client_channel/lb_policy.h"
#include "src/core/ext/filters/client_channel/lb_policy_factory.h"
#include "src/core/ext/filters/client_channel/lb_policy_registry.h"
#include "src/core/ext/filters/client_channel/service_config.h"
#include "src/core/ext/filters/client_channel/xds/xds_client.h"
#include "src/core/lib/channel/channel_args.h"
#include "src/core/lib/gprpp/memory.h"
#include "src/core/lib/gprpp/orphanable.h"
#include "src/core/lib/gprpp/ref_counted_ptr.h"

namespace grpc_core {

TraceFlag grpc_cds_lb_trace(false, "cds_lb");

namespace {

constexpr char kCds[] = "cds_experimental";

// Config for this LB policy.
class CdsLbConfig : public LoadBalancingPolicy::Config {
 public:
  explicit CdsLbConfig(std::string cluster) : cluster_(std::move(cluster)) {}
  const std::string& cluster() const { return cluster_; }
  const char* name() const override { return kCds; }

 private:
  std::string cluster_;
};

// CDS LB policy.
class CdsLb : public LoadBalancingPolicy {
 public:
  explicit CdsLb(Args args);

  const char* name() const override { return kCds; }

  void UpdateLocked(UpdateArgs args) override;
  void ResetBackoffLocked() override;

 private:
  // Watcher for getting cluster data from XdsClient.
  class ClusterWatcher : public XdsClient::ClusterWatcherInterface {
   public:
    explicit ClusterWatcher(RefCountedPtr<CdsLb> parent)
        : parent_(std::move(parent)) {}
    void OnClusterChanged(XdsApi::CdsUpdate cluster_data) override;
    void OnError(grpc_error* error) override;

   private:
    RefCountedPtr<CdsLb> parent_;
  };

  // Delegating helper to be passed to child policy.
  class Helper : public ChannelControlHelper {
   public:
    explicit Helper(RefCountedPtr<CdsLb> parent) : parent_(std::move(parent)) {}
    RefCountedPtr<SubchannelInterface> CreateSubchannel(
        const grpc_channel_args& args) override;
    void UpdateState(grpc_connectivity_state state,
                     std::unique_ptr<SubchannelPicker> picker) override;
    void RequestReresolution() override;
    void AddTraceEvent(TraceSeverity severity, StringView message) override;

   private:
    RefCountedPtr<CdsLb> parent_;
  };

  ~CdsLb();

  void ShutdownLocked() override;

  RefCountedPtr<CdsLbConfig> config_;

  // Current channel args from the resolver.
  const grpc_channel_args* args_ = nullptr;

  // The xds client.
  RefCountedPtr<XdsClient> xds_client_;
  // A pointer to the cluster watcher, to be used when cancelling the watch.
  // Note that this is not owned, so this pointer must never be derefernced.
  ClusterWatcher* cluster_watcher_ = nullptr;

  // Child LB policy.
  OrphanablePtr<LoadBalancingPolicy> child_policy_;

  // Internal state.
  bool shutting_down_ = false;
};

//
// CdsLb::ClusterWatcher
//

void CdsLb::ClusterWatcher::OnClusterChanged(XdsApi::CdsUpdate cluster_data) {
  if (GRPC_TRACE_FLAG_ENABLED(grpc_cds_lb_trace)) {
    gpr_log(GPR_INFO, "[cdslb %p] received CDS update from xds client",
            parent_.get());
  }
  // Construct config for child policy.
  Json::Object child_config = {
      {"clusterName", parent_->config_->cluster()},
      {"localityPickingPolicy", Json::Array{
          Json::Object{
              {"weighted_target_experimental", Json::Object{
                  {"targets", Json::Object()},
              }},
          },
      }},
      {"endpointPickingPolicy", Json::Array{
          Json::Object{
              {"round_robin", Json::Object()},
          },
      }},
  };
  if (!cluster_data.eds_service_name.empty()) {
    child_config["edsServiceName"] = cluster_data.eds_service_name;
  }
  if (cluster_data.lrs_load_reporting_server_name.has_value()) {
    child_config["lrsLoadReportingServerName"] =
        cluster_data.lrs_load_reporting_server_name.value();
  }
  Json json = Json::Array{
      Json::Object{
          {"eds_experimental", std::move(child_config)},
      },
  };
  if (GRPC_TRACE_FLAG_ENABLED(grpc_cds_lb_trace)) {
    std::string json_str = json.Dump();
    gpr_log(GPR_INFO, "[cdslb %p] generated config for child policy: %s",
            parent_.get(), json_str.c_str());
  }
  grpc_error* error = GRPC_ERROR_NONE;
  RefCountedPtr<LoadBalancingPolicy::Config> config =
      LoadBalancingPolicyRegistry::ParseLoadBalancingConfig(json, &error);
  if (error != GRPC_ERROR_NONE) {
    OnError(error);
    return;
  }
  // Create child policy if not already present.
  if (parent_->child_policy_ == nullptr) {
    LoadBalancingPolicy::Args args;
    args.combiner = parent_->combiner();
    args.args = parent_->args_;
    args.channel_control_helper = absl::make_unique<Helper>(parent_->Ref());
    parent_->child_policy_ =
        LoadBalancingPolicyRegistry::CreateLoadBalancingPolicy(
            config->name(), std::move(args));
    grpc_pollset_set_add_pollset_set(
        parent_->child_policy_->interested_parties(),
        parent_->interested_parties());
  }
  // Update child policy.
  UpdateArgs args;
  args.config = std::move(config);
  args.args = grpc_channel_args_copy(parent_->args_);
  parent_->child_policy_->UpdateLocked(std::move(args));
}

void CdsLb::ClusterWatcher::OnError(grpc_error* error) {
  gpr_log(GPR_ERROR, "[cdslb %p] xds error obtaining data for cluster %s: %s",
          parent_.get(), parent_->config_->cluster().c_str(),
          grpc_error_string(error));
  // Go into TRANSIENT_FAILURE if we have not yet created the child
  // policy (i.e., we have not yet received data from xds).  Otherwise,
  // we keep running with the data we had previously.
  if (parent_->child_policy_ == nullptr) {
    parent_->channel_control_helper()->UpdateState(
        GRPC_CHANNEL_TRANSIENT_FAILURE,
        absl::make_unique<TransientFailurePicker>(error));
  } else {
    GRPC_ERROR_UNREF(error);
  }
}

//
// CdsLb::Helper
//

RefCountedPtr<SubchannelInterface> CdsLb::Helper::CreateSubchannel(
    const grpc_channel_args& args) {
  if (parent_->shutting_down_) return nullptr;
  return parent_->channel_control_helper()->CreateSubchannel(args);
}

void CdsLb::Helper::UpdateState(grpc_connectivity_state state,
                                std::unique_ptr<SubchannelPicker> picker) {
  if (parent_->shutting_down_) return;
  if (GRPC_TRACE_FLAG_ENABLED(grpc_cds_lb_trace)) {
    gpr_log(GPR_INFO, "[cdslb %p] state updated by child: %s", this,
            ConnectivityStateName(state));
  }
  parent_->channel_control_helper()->UpdateState(state, std::move(picker));
}

void CdsLb::Helper::RequestReresolution() {
  if (parent_->shutting_down_) return;
  if (GRPC_TRACE_FLAG_ENABLED(grpc_cds_lb_trace)) {
    gpr_log(GPR_INFO, "[cdslb %p] Re-resolution requested from child policy.",
            parent_.get());
  }
  parent_->channel_control_helper()->RequestReresolution();
}

void CdsLb::Helper::AddTraceEvent(TraceSeverity severity, StringView message) {
  if (parent_->shutting_down_) return;
  parent_->channel_control_helper()->AddTraceEvent(severity, message);
}

//
// CdsLb
//

CdsLb::CdsLb(Args args)
    : LoadBalancingPolicy(std::move(args)),
      xds_client_(XdsClient::GetFromChannelArgs(*args.args)) {
  if (xds_client_ != nullptr && GRPC_TRACE_FLAG_ENABLED(grpc_cds_lb_trace)) {
    gpr_log(GPR_INFO, "[cdslb %p] Using xds client %p from channel", this,
            xds_client_.get());
  }
}

CdsLb::~CdsLb() {
  if (GRPC_TRACE_FLAG_ENABLED(grpc_cds_lb_trace)) {
    gpr_log(GPR_INFO, "[cdslb %p] destroying cds LB policy", this);
  }
  grpc_channel_args_destroy(args_);
}

void CdsLb::ShutdownLocked() {
  if (GRPC_TRACE_FLAG_ENABLED(grpc_cds_lb_trace)) {
    gpr_log(GPR_INFO, "[cdslb %p] shutting down", this);
  }
  shutting_down_ = true;
  if (child_policy_ != nullptr) {
    grpc_pollset_set_del_pollset_set(child_policy_->interested_parties(),
                                     interested_parties());
    child_policy_.reset();
  }
  if (xds_client_ != nullptr) {
    if (cluster_watcher_ != nullptr) {
      xds_client_->CancelClusterDataWatch(
          StringView(config_->cluster().c_str()), cluster_watcher_);
    }
    xds_client_.reset();
  }
}

void CdsLb::ResetBackoffLocked() {
  if (child_policy_ != nullptr) child_policy_->ResetBackoffLocked();
}

void CdsLb::UpdateLocked(UpdateArgs args) {
  if (GRPC_TRACE_FLAG_ENABLED(grpc_cds_lb_trace)) {
    gpr_log(GPR_INFO, "[cdslb %p] received update", this);
  }
  // Update config.
  auto old_config = std::move(config_);
  config_ = std::move(args.config);
  // Update args.
  grpc_channel_args_destroy(args_);
  args_ = args.args;
  args.args = nullptr;
  // If cluster name changed, cancel watcher and restart.
  if (old_config == nullptr || old_config->cluster() != config_->cluster()) {
    if (old_config != nullptr) {
      xds_client_->CancelClusterDataWatch(
          StringView(old_config->cluster().c_str()), cluster_watcher_);
    }
    auto watcher = absl::make_unique<ClusterWatcher>(Ref());
    cluster_watcher_ = watcher.get();
    xds_client_->WatchClusterData(StringView(config_->cluster().c_str()),
                                  std::move(watcher));
  }
}

//
// factory
//

class CdsLbFactory : public LoadBalancingPolicyFactory {
 public:
  OrphanablePtr<LoadBalancingPolicy> CreateLoadBalancingPolicy(
      LoadBalancingPolicy::Args args) const override {
    return MakeOrphanable<CdsLb>(std::move(args));
  }

  const char* name() const override { return kCds; }

  RefCountedPtr<LoadBalancingPolicy::Config> ParseLoadBalancingConfig(
      const Json& json, grpc_error** error) const override {
    GPR_DEBUG_ASSERT(error != nullptr && *error == GRPC_ERROR_NONE);
    if (json.type() == Json::Type::JSON_NULL) {
      // xds was mentioned as a policy in the deprecated loadBalancingPolicy
      // field or in the client API.
      *error = GRPC_ERROR_CREATE_FROM_STATIC_STRING(
          "field:loadBalancingPolicy error:cds policy requires configuration. "
          "Please use loadBalancingConfig field of service config instead.");
      return nullptr;
    }
    std::vector<grpc_error*> error_list;
    std::string cluster;
    auto it = json.object_value().find("cluster");
    if (it == json.object_value().end()) {
      error_list.push_back(GRPC_ERROR_CREATE_FROM_STATIC_STRING(
          "required field 'cluster' not present"));
    } else if (it->second.type() != Json::Type::STRING) {
      error_list.push_back(GRPC_ERROR_CREATE_FROM_STATIC_STRING(
          "field:cluster error:type should be string"));
    } else {
      cluster = it->second.string_value();
    }
    if (!error_list.empty()) {
      *error = GRPC_ERROR_CREATE_FROM_VECTOR("Cds Parser", &error_list);
      return nullptr;
    }
    return MakeRefCounted<CdsLbConfig>(std::move(cluster));
  }
};

}  // namespace

}  // namespace grpc_core

//
// Plugin registration
//

void grpc_lb_policy_cds_init() {
  grpc_core::LoadBalancingPolicyRegistry::Builder::
      RegisterLoadBalancingPolicyFactory(
<<<<<<< HEAD
          grpc_core::MakeUnique<grpc_core::CdsLbFactory>());
=======
          absl::make_unique<grpc_core::CdsFactory>());
>>>>>>> 78c648c9
}

void grpc_lb_policy_cds_shutdown() {}<|MERGE_RESOLUTION|>--- conflicted
+++ resolved
@@ -348,11 +348,7 @@
 void grpc_lb_policy_cds_init() {
   grpc_core::LoadBalancingPolicyRegistry::Builder::
       RegisterLoadBalancingPolicyFactory(
-<<<<<<< HEAD
-          grpc_core::MakeUnique<grpc_core::CdsLbFactory>());
-=======
           absl::make_unique<grpc_core::CdsFactory>());
->>>>>>> 78c648c9
 }
 
 void grpc_lb_policy_cds_shutdown() {}