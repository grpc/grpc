//
// Copyright 2019 gRPC authors.
//
// Licensed under the Apache License, Version 2.0 (the "License");
// you may not use this file except in compliance with the License.
// You may obtain a copy of the License at
//
//     http://www.apache.org/licenses/LICENSE-2.0
//
// Unless required by applicable law or agreed to in writing, software
// distributed under the License is distributed on an "AS IS" BASIS,
// WITHOUT WARRANTIES OR CONDITIONS OF ANY KIND, either express or implied.
// See the License for the specific language governing permissions and
// limitations under the License.
//

#include <grpc/support/port_platform.h>

#include <string.h>

#include "src/core/ext/filters/client_channel/lb_policy.h"
#include "src/core/ext/filters/client_channel/lb_policy_factory.h"
#include "src/core/ext/filters/client_channel/lb_policy_registry.h"
#include "src/core/ext/filters/client_channel/service_config.h"
#include "src/core/ext/filters/client_channel/xds/xds_client.h"
#include "src/core/lib/channel/channel_args.h"
#include "src/core/lib/gprpp/memory.h"
#include "src/core/lib/gprpp/orphanable.h"
#include "src/core/lib/gprpp/ref_counted_ptr.h"

namespace grpc_core {

TraceFlag grpc_cds_lb_trace(false, "cds_lb");

namespace {

constexpr char kCds[] = "cds_experimental";

// Config for this LB policy.
<<<<<<< HEAD
class CdsLbConfig : public LoadBalancingPolicy::Config {
 public:
  explicit CdsLbConfig(std::string cluster) : cluster_(std::move(cluster)) {}
=======
class CdsConfig : public LoadBalancingPolicy::Config {
 public:
  explicit CdsConfig(std::string cluster) : cluster_(std::move(cluster)) {}
>>>>>>> d6ecc322
  const std::string& cluster() const { return cluster_; }
  const char* name() const override { return kCds; }

 private:
  std::string cluster_;
};

// CDS LB policy.
class CdsLb : public LoadBalancingPolicy {
 public:
  explicit CdsLb(Args args);

  const char* name() const override { return kCds; }

  void UpdateLocked(UpdateArgs args) override;
  void ResetBackoffLocked() override;

 private:
  // Watcher for getting cluster data from XdsClient.
  class ClusterWatcher : public XdsClient::ClusterWatcherInterface {
   public:
    explicit ClusterWatcher(RefCountedPtr<CdsLb> parent)
        : parent_(std::move(parent)) {}
    void OnClusterChanged(XdsApi::CdsUpdate cluster_data) override;
    void OnError(grpc_error* error) override;

   private:
    RefCountedPtr<CdsLb> parent_;
  };

  // Delegating helper to be passed to child policy.
  class Helper : public ChannelControlHelper {
   public:
    explicit Helper(RefCountedPtr<CdsLb> parent) : parent_(std::move(parent)) {}
    RefCountedPtr<SubchannelInterface> CreateSubchannel(
        const grpc_channel_args& args) override;
    void UpdateState(grpc_connectivity_state state,
                     std::unique_ptr<SubchannelPicker> picker) override;
    void RequestReresolution() override;
    void AddTraceEvent(TraceSeverity severity, StringView message) override;

   private:
    RefCountedPtr<CdsLb> parent_;
  };

  ~CdsLb();

  void ShutdownLocked() override;

<<<<<<< HEAD
  RefCountedPtr<CdsLbConfig> config_;
=======
  RefCountedPtr<CdsConfig> config_;
>>>>>>> d6ecc322

  // Current channel args from the resolver.
  const grpc_channel_args* args_ = nullptr;

  // The xds client.
  RefCountedPtr<XdsClient> xds_client_;
  // A pointer to the cluster watcher, to be used when cancelling the watch.
  // Note that this is not owned, so this pointer must never be derefernced.
  ClusterWatcher* cluster_watcher_ = nullptr;

  // Child LB policy.
  OrphanablePtr<LoadBalancingPolicy> child_policy_;

  // Internal state.
  bool shutting_down_ = false;
};

//
// CdsLb::ClusterWatcher
//

void CdsLb::ClusterWatcher::OnClusterChanged(XdsApi::CdsUpdate cluster_data) {
  if (GRPC_TRACE_FLAG_ENABLED(grpc_cds_lb_trace)) {
    gpr_log(GPR_INFO, "[cdslb %p] received CDS update from xds client",
            parent_.get());
  }
  // Construct config for child policy.
  Json::Object child_config = {
      {"edsServiceName",
       (cluster_data.eds_service_name.empty() ? parent_->config_->cluster()
                                              : cluster_data.eds_service_name)},
  };
  if (cluster_data.lrs_load_reporting_server_name.has_value()) {
    child_config["lrsLoadReportingServerName"] =
        cluster_data.lrs_load_reporting_server_name.value();
  }
  Json json = Json::Array{
      Json::Object{
          {"xds_experimental", std::move(child_config)},
      },
  };
  if (GRPC_TRACE_FLAG_ENABLED(grpc_cds_lb_trace)) {
    std::string json_str = json.Dump();
    gpr_log(GPR_INFO, "[cdslb %p] generated config for child policy: %s",
            parent_.get(), json_str.c_str());
  }
  grpc_error* error = GRPC_ERROR_NONE;
  RefCountedPtr<LoadBalancingPolicy::Config> config =
      LoadBalancingPolicyRegistry::ParseLoadBalancingConfig(json, &error);
  if (error != GRPC_ERROR_NONE) {
    OnError(error);
    return;
  }
  // Create child policy if not already present.
  if (parent_->child_policy_ == nullptr) {
    LoadBalancingPolicy::Args args;
    args.combiner = parent_->combiner();
    args.args = parent_->args_;
    args.channel_control_helper = grpc_core::MakeUnique<Helper>(parent_->Ref());
    parent_->child_policy_ =
        LoadBalancingPolicyRegistry::CreateLoadBalancingPolicy(
            "xds_experimental", std::move(args));
    grpc_pollset_set_add_pollset_set(
        parent_->child_policy_->interested_parties(),
        parent_->interested_parties());
  }
  // Update child policy.
  UpdateArgs args;
  args.config = std::move(config);
  args.args = grpc_channel_args_copy(parent_->args_);
  parent_->child_policy_->UpdateLocked(std::move(args));
}

void CdsLb::ClusterWatcher::OnError(grpc_error* error) {
  gpr_log(GPR_ERROR, "[cdslb %p] xds error obtaining data for cluster %s: %s",
          parent_.get(), parent_->config_->cluster().c_str(),
          grpc_error_string(error));
  // Go into TRANSIENT_FAILURE if we have not yet created the child
  // policy (i.e., we have not yet received data from xds).  Otherwise,
  // we keep running with the data we had previously.
  if (parent_->child_policy_ == nullptr) {
    parent_->channel_control_helper()->UpdateState(
        GRPC_CHANNEL_TRANSIENT_FAILURE,
        grpc_core::MakeUnique<TransientFailurePicker>(error));
  } else {
    GRPC_ERROR_UNREF(error);
  }
}

//
// CdsLb::Helper
//

RefCountedPtr<SubchannelInterface> CdsLb::Helper::CreateSubchannel(
    const grpc_channel_args& args) {
  if (parent_->shutting_down_) return nullptr;
  return parent_->channel_control_helper()->CreateSubchannel(args);
}

void CdsLb::Helper::UpdateState(grpc_connectivity_state state,
                                std::unique_ptr<SubchannelPicker> picker) {
  if (parent_->shutting_down_) return;
  if (GRPC_TRACE_FLAG_ENABLED(grpc_cds_lb_trace)) {
    gpr_log(GPR_INFO, "[cdslb %p] state updated by child: %s", this,
            ConnectivityStateName(state));
  }
  parent_->channel_control_helper()->UpdateState(state, std::move(picker));
}

void CdsLb::Helper::RequestReresolution() {
  if (parent_->shutting_down_) return;
  if (GRPC_TRACE_FLAG_ENABLED(grpc_cds_lb_trace)) {
    gpr_log(GPR_INFO, "[cdslb %p] Re-resolution requested from child policy.",
            parent_.get());
  }
  parent_->channel_control_helper()->RequestReresolution();
}

void CdsLb::Helper::AddTraceEvent(TraceSeverity severity, StringView message) {
  if (parent_->shutting_down_) return;
  parent_->channel_control_helper()->AddTraceEvent(severity, message);
}

//
// CdsLb
//

CdsLb::CdsLb(Args args)
    : LoadBalancingPolicy(std::move(args)),
      xds_client_(XdsClient::GetFromChannelArgs(*args.args)) {
  if (xds_client_ != nullptr && GRPC_TRACE_FLAG_ENABLED(grpc_cds_lb_trace)) {
    gpr_log(GPR_INFO, "[cdslb %p] Using xds client %p from channel", this,
            xds_client_.get());
  }
}

CdsLb::~CdsLb() {
  if (GRPC_TRACE_FLAG_ENABLED(grpc_cds_lb_trace)) {
    gpr_log(GPR_INFO, "[cdslb %p] destroying cds LB policy", this);
  }
  grpc_channel_args_destroy(args_);
}

void CdsLb::ShutdownLocked() {
  if (GRPC_TRACE_FLAG_ENABLED(grpc_cds_lb_trace)) {
    gpr_log(GPR_INFO, "[cdslb %p] shutting down", this);
  }
  shutting_down_ = true;
  if (child_policy_ != nullptr) {
    grpc_pollset_set_del_pollset_set(child_policy_->interested_parties(),
                                     interested_parties());
    child_policy_.reset();
  }
  if (xds_client_ != nullptr) {
    if (cluster_watcher_ != nullptr) {
      xds_client_->CancelClusterDataWatch(
          StringView(config_->cluster().c_str()), cluster_watcher_);
    }
    xds_client_.reset();
  }
}

void CdsLb::ResetBackoffLocked() {
  if (child_policy_ != nullptr) child_policy_->ResetBackoffLocked();
}

void CdsLb::UpdateLocked(UpdateArgs args) {
  if (GRPC_TRACE_FLAG_ENABLED(grpc_cds_lb_trace)) {
    gpr_log(GPR_INFO, "[cdslb %p] received update", this);
  }
  // Update config.
  auto old_config = std::move(config_);
  config_ = std::move(args.config);
  // Update args.
  grpc_channel_args_destroy(args_);
  args_ = args.args;
  args.args = nullptr;
  // If cluster name changed, cancel watcher and restart.
  if (old_config == nullptr || old_config->cluster() != config_->cluster()) {
    if (old_config != nullptr) {
      xds_client_->CancelClusterDataWatch(
          StringView(old_config->cluster().c_str()), cluster_watcher_);
    }
    auto watcher = grpc_core::MakeUnique<ClusterWatcher>(Ref());
    cluster_watcher_ = watcher.get();
    xds_client_->WatchClusterData(StringView(config_->cluster().c_str()),
                                  std::move(watcher));
  }
}

//
// factory
//

class CdsLbFactory : public LoadBalancingPolicyFactory {
 public:
  OrphanablePtr<LoadBalancingPolicy> CreateLoadBalancingPolicy(
      LoadBalancingPolicy::Args args) const override {
    return MakeOrphanable<CdsLb>(std::move(args));
  }

  const char* name() const override { return kCds; }

  RefCountedPtr<LoadBalancingPolicy::Config> ParseLoadBalancingConfig(
      const Json& json, grpc_error** error) const override {
    GPR_DEBUG_ASSERT(error != nullptr && *error == GRPC_ERROR_NONE);
    if (json.type() == Json::Type::JSON_NULL) {
      // xds was mentioned as a policy in the deprecated loadBalancingPolicy
      // field or in the client API.
      *error = GRPC_ERROR_CREATE_FROM_STATIC_STRING(
          "field:loadBalancingPolicy error:cds policy requires configuration. "
          "Please use loadBalancingConfig field of service config instead.");
      return nullptr;
    }
    std::vector<grpc_error*> error_list;
    std::string cluster;
    auto it = json.object_value().find("cluster");
    if (it == json.object_value().end()) {
      error_list.push_back(GRPC_ERROR_CREATE_FROM_STATIC_STRING(
          "required field 'cluster' not present"));
    } else if (it->second.type() != Json::Type::STRING) {
      error_list.push_back(GRPC_ERROR_CREATE_FROM_STATIC_STRING(
          "field:cluster error:type should be string"));
    } else {
      cluster = it->second.string_value();
    }
    if (!error_list.empty()) {
      *error = GRPC_ERROR_CREATE_FROM_VECTOR("Cds Parser", &error_list);
      return nullptr;
    }
<<<<<<< HEAD
    return MakeRefCounted<CdsLbConfig>(std::move(cluster));
=======
    return MakeRefCounted<CdsConfig>(std::move(cluster));
>>>>>>> d6ecc322
  }
};

}  // namespace

}  // namespace grpc_core

//
// Plugin registration
//

void grpc_lb_policy_cds_init() {
  grpc_core::LoadBalancingPolicyRegistry::Builder::
      RegisterLoadBalancingPolicyFactory(
          grpc_core::MakeUnique<grpc_core::CdsLbFactory>());
}

void grpc_lb_policy_cds_shutdown() {}<|MERGE_RESOLUTION|>--- conflicted
+++ resolved
@@ -37,15 +37,9 @@
 constexpr char kCds[] = "cds_experimental";
 
 // Config for this LB policy.
-<<<<<<< HEAD
 class CdsLbConfig : public LoadBalancingPolicy::Config {
  public:
   explicit CdsLbConfig(std::string cluster) : cluster_(std::move(cluster)) {}
-=======
-class CdsConfig : public LoadBalancingPolicy::Config {
- public:
-  explicit CdsConfig(std::string cluster) : cluster_(std::move(cluster)) {}
->>>>>>> d6ecc322
   const std::string& cluster() const { return cluster_; }
   const char* name() const override { return kCds; }
 
@@ -95,11 +89,7 @@
 
   void ShutdownLocked() override;
 
-<<<<<<< HEAD
   RefCountedPtr<CdsLbConfig> config_;
-=======
-  RefCountedPtr<CdsConfig> config_;
->>>>>>> d6ecc322
 
   // Current channel args from the resolver.
   const grpc_channel_args* args_ = nullptr;
@@ -330,11 +320,7 @@
       *error = GRPC_ERROR_CREATE_FROM_VECTOR("Cds Parser", &error_list);
       return nullptr;
     }
-<<<<<<< HEAD
     return MakeRefCounted<CdsLbConfig>(std::move(cluster));
-=======
-    return MakeRefCounted<CdsConfig>(std::move(cluster));
->>>>>>> d6ecc322
   }
 };
 
