//
// Copyright 2019 gRPC authors.
//
// Licensed under the Apache License, Version 2.0 (the "License");
// you may not use this file except in compliance with the License.
// You may obtain a copy of the License at
//
//     http://www.apache.org/licenses/LICENSE-2.0
//
// Unless required by applicable law or agreed to in writing, software
// distributed under the License is distributed on an "AS IS" BASIS,
// WITHOUT WARRANTIES OR CONDITIONS OF ANY KIND, either express or implied.
// See the License for the specific language governing permissions and
// limitations under the License.
//

#include <grpc/support/port_platform.h>

#include <string.h>

#include "src/core/ext/filters/client_channel/lb_policy.h"
#include "src/core/ext/filters/client_channel/lb_policy_factory.h"
#include "src/core/ext/filters/client_channel/lb_policy_registry.h"
#include "src/core/ext/filters/client_channel/service_config.h"
#include "src/core/ext/filters/client_channel/xds/xds_client.h"
#include "src/core/lib/channel/channel_args.h"
#include "src/core/lib/gprpp/memory.h"
#include "src/core/lib/gprpp/orphanable.h"
#include "src/core/lib/gprpp/ref_counted_ptr.h"

namespace grpc_core {

TraceFlag grpc_cds_lb_trace(false, "cds_lb");

namespace {

constexpr char kCds[] = "cds_experimental";

// Config for this LB policy.
class CdsConfig : public LoadBalancingPolicy::Config {
 public:
  explicit CdsConfig(std::string cluster) : cluster_(std::move(cluster)) {}
  const std::string& cluster() const { return cluster_; }
  const char* name() const override { return kCds; }

 private:
  std::string cluster_;
};

// CDS LB policy.
class CdsLb : public LoadBalancingPolicy {
 public:
  explicit CdsLb(Args args);

  const char* name() const override { return kCds; }

  void UpdateLocked(UpdateArgs args) override;
  void ResetBackoffLocked() override;

 private:
  // Watcher for getting cluster data from XdsClient.
  class ClusterWatcher : public XdsClient::ClusterWatcherInterface {
   public:
    explicit ClusterWatcher(RefCountedPtr<CdsLb> parent)
        : parent_(std::move(parent)) {}
    void OnClusterChanged(CdsUpdate cluster_data) override;
    void OnError(grpc_error* error) override;

   private:
    RefCountedPtr<CdsLb> parent_;
  };

  // Delegating helper to be passed to child policy.
  class Helper : public ChannelControlHelper {
   public:
    explicit Helper(RefCountedPtr<CdsLb> parent) : parent_(std::move(parent)) {}
    RefCountedPtr<SubchannelInterface> CreateSubchannel(
        const grpc_channel_args& args) override;
    void UpdateState(grpc_connectivity_state state,
                     std::unique_ptr<SubchannelPicker> picker) override;
    void RequestReresolution() override;
    void AddTraceEvent(TraceSeverity severity, StringView message) override;

   private:
    RefCountedPtr<CdsLb> parent_;
  };

  ~CdsLb();

  void ShutdownLocked() override;

  RefCountedPtr<CdsConfig> config_;

  // Current channel args from the resolver.
  const grpc_channel_args* args_ = nullptr;

  // The xds client.
  RefCountedPtr<XdsClient> xds_client_;
  // A pointer to the cluster watcher, to be used when cancelling the watch.
  // Note that this is not owned, so this pointer must never be derefernced.
  ClusterWatcher* cluster_watcher_ = nullptr;

  // Child LB policy.
  OrphanablePtr<LoadBalancingPolicy> child_policy_;

  // Internal state.
  bool shutting_down_ = false;
};

//
// CdsLb::ClusterWatcher
//

void CdsLb::ClusterWatcher::OnClusterChanged(CdsUpdate cluster_data) {
  if (GRPC_TRACE_FLAG_ENABLED(grpc_cds_lb_trace)) {
    gpr_log(GPR_INFO, "[cdslb %p] received CDS update from xds client",
            parent_.get());
  }
  // Construct config for child policy.
  Json::Object child_config = {
      {"edsServiceName",
       (cluster_data.eds_service_name.empty() ? parent_->config_->cluster()
                                              : cluster_data.eds_service_name)},
  };
  if (cluster_data.lrs_load_reporting_server_name.has_value()) {
    child_config["lrsLoadReportingServerName"] =
        cluster_data.lrs_load_reporting_server_name.value();
  }
  Json json = Json::Array{
      Json::Object{
          {"xds_experimental", std::move(child_config)},
      },
  };
  if (GRPC_TRACE_FLAG_ENABLED(grpc_cds_lb_trace)) {
<<<<<<< HEAD
    UniquePtr<char> json_str = json.Dump();
    gpr_log(GPR_INFO, "[cdslb %p] generated config for child policy: %s",
            parent_.get(), json_str.get());
=======
    std::string json_str = json.Dump();
    gpr_log(GPR_INFO, "[cdslb %p] generated config for child policy: %s",
            parent_.get(), json_str.c_str());
>>>>>>> c32ceddc
  }
  grpc_error* error = GRPC_ERROR_NONE;
  RefCountedPtr<LoadBalancingPolicy::Config> config =
      LoadBalancingPolicyRegistry::ParseLoadBalancingConfig(json, &error);
  if (error != GRPC_ERROR_NONE) {
    OnError(error);
    return;
  }
  // Create child policy if not already present.
  if (parent_->child_policy_ == nullptr) {
    LoadBalancingPolicy::Args args;
    args.combiner = parent_->combiner();
    args.args = parent_->args_;
    args.channel_control_helper = grpc_core::MakeUnique<Helper>(parent_->Ref());
    parent_->child_policy_ =
        LoadBalancingPolicyRegistry::CreateLoadBalancingPolicy(
            "xds_experimental", std::move(args));
    grpc_pollset_set_add_pollset_set(
        parent_->child_policy_->interested_parties(),
        parent_->interested_parties());
  }
  // Update child policy.
  UpdateArgs args;
  args.config = std::move(config);
  args.args = grpc_channel_args_copy(parent_->args_);
  parent_->child_policy_->UpdateLocked(std::move(args));
}

void CdsLb::ClusterWatcher::OnError(grpc_error* error) {
  gpr_log(GPR_ERROR, "[cdslb %p] xds error obtaining data for cluster %s: %s",
          parent_.get(), parent_->config_->cluster().c_str(),
          grpc_error_string(error));
  // Go into TRANSIENT_FAILURE if we have not yet created the child
  // policy (i.e., we have not yet received data from xds).  Otherwise,
  // we keep running with the data we had previously.
  if (parent_->child_policy_ == nullptr) {
    parent_->channel_control_helper()->UpdateState(
        GRPC_CHANNEL_TRANSIENT_FAILURE,
        grpc_core::MakeUnique<TransientFailurePicker>(error));
  } else {
    GRPC_ERROR_UNREF(error);
  }
}

//
// CdsLb::Helper
//

RefCountedPtr<SubchannelInterface> CdsLb::Helper::CreateSubchannel(
    const grpc_channel_args& args) {
  if (parent_->shutting_down_) return nullptr;
  return parent_->channel_control_helper()->CreateSubchannel(args);
}

void CdsLb::Helper::UpdateState(grpc_connectivity_state state,
                                std::unique_ptr<SubchannelPicker> picker) {
  if (parent_->shutting_down_) return;
  if (GRPC_TRACE_FLAG_ENABLED(grpc_cds_lb_trace)) {
    gpr_log(GPR_INFO, "[cdslb %p] state updated by child: %s", this,
            ConnectivityStateName(state));
  }
  parent_->channel_control_helper()->UpdateState(state, std::move(picker));
}

void CdsLb::Helper::RequestReresolution() {
  if (parent_->shutting_down_) return;
  if (GRPC_TRACE_FLAG_ENABLED(grpc_cds_lb_trace)) {
    gpr_log(GPR_INFO, "[cdslb %p] Re-resolution requested from child policy.",
            parent_.get());
  }
  parent_->channel_control_helper()->RequestReresolution();
}

void CdsLb::Helper::AddTraceEvent(TraceSeverity severity, StringView message) {
  if (parent_->shutting_down_) return;
  parent_->channel_control_helper()->AddTraceEvent(severity, message);
}

//
// CdsLb
//

CdsLb::CdsLb(Args args)
    : LoadBalancingPolicy(std::move(args)),
      xds_client_(XdsClient::GetFromChannelArgs(*args.args)) {
  if (xds_client_ != nullptr && GRPC_TRACE_FLAG_ENABLED(grpc_cds_lb_trace)) {
    gpr_log(GPR_INFO, "[cdslb %p] Using xds client %p from channel", this,
            xds_client_.get());
  }
}

CdsLb::~CdsLb() {
  if (GRPC_TRACE_FLAG_ENABLED(grpc_cds_lb_trace)) {
    gpr_log(GPR_INFO, "[cdslb %p] destroying cds LB policy", this);
  }
  grpc_channel_args_destroy(args_);
}

void CdsLb::ShutdownLocked() {
  if (GRPC_TRACE_FLAG_ENABLED(grpc_cds_lb_trace)) {
    gpr_log(GPR_INFO, "[cdslb %p] shutting down", this);
  }
  shutting_down_ = true;
  if (child_policy_ != nullptr) {
    grpc_pollset_set_del_pollset_set(child_policy_->interested_parties(),
                                     interested_parties());
    child_policy_.reset();
  }
  if (xds_client_ != nullptr) {
    if (cluster_watcher_ != nullptr) {
      xds_client_->CancelClusterDataWatch(
          StringView(config_->cluster().c_str()), cluster_watcher_);
    }
    xds_client_.reset();
  }
}

void CdsLb::ResetBackoffLocked() {
  if (child_policy_ != nullptr) child_policy_->ResetBackoffLocked();
}

void CdsLb::UpdateLocked(UpdateArgs args) {
  if (GRPC_TRACE_FLAG_ENABLED(grpc_cds_lb_trace)) {
    gpr_log(GPR_INFO, "[cdslb %p] received update", this);
  }
  // Update config.
  auto old_config = std::move(config_);
  config_ = std::move(args.config);
  // Update args.
  grpc_channel_args_destroy(args_);
  args_ = args.args;
  args.args = nullptr;
  // If cluster name changed, cancel watcher and restart.
  if (old_config == nullptr || old_config->cluster() != config_->cluster()) {
    if (old_config != nullptr) {
      xds_client_->CancelClusterDataWatch(
          StringView(old_config->cluster().c_str()), cluster_watcher_);
    }
    auto watcher = grpc_core::MakeUnique<ClusterWatcher>(Ref());
    cluster_watcher_ = watcher.get();
    xds_client_->WatchClusterData(StringView(config_->cluster().c_str()),
                                  std::move(watcher));
  }
}

//
// factory
//

class CdsFactory : public LoadBalancingPolicyFactory {
 public:
  OrphanablePtr<LoadBalancingPolicy> CreateLoadBalancingPolicy(
      LoadBalancingPolicy::Args args) const override {
    return MakeOrphanable<CdsLb>(std::move(args));
  }

  const char* name() const override { return kCds; }

  RefCountedPtr<LoadBalancingPolicy::Config> ParseLoadBalancingConfig(
      const Json& json, grpc_error** error) const override {
    GPR_DEBUG_ASSERT(error != nullptr && *error == GRPC_ERROR_NONE);
    if (json.type() == Json::Type::JSON_NULL) {
      // xds was mentioned as a policy in the deprecated loadBalancingPolicy
      // field or in the client API.
      *error = GRPC_ERROR_CREATE_FROM_STATIC_STRING(
          "field:loadBalancingPolicy error:cds policy requires configuration. "
          "Please use loadBalancingConfig field of service config instead.");
      return nullptr;
    }
    std::vector<grpc_error*> error_list;
    std::string cluster;
    auto it = json.object_value().find("cluster");
    if (it == json.object_value().end()) {
      error_list.push_back(GRPC_ERROR_CREATE_FROM_STATIC_STRING(
          "required field 'cluster' not present"));
    } else if (it->second.type() != Json::Type::STRING) {
      error_list.push_back(GRPC_ERROR_CREATE_FROM_STATIC_STRING(
          "field:cluster error:type should be string"));
    } else {
      cluster = it->second.string_value();
    }
    if (!error_list.empty()) {
      *error = GRPC_ERROR_CREATE_FROM_VECTOR("Cds Parser", &error_list);
      return nullptr;
    }
    return MakeRefCounted<CdsConfig>(std::move(cluster));
  }
};

}  // namespace

}  // namespace grpc_core

//
// Plugin registration
//

void grpc_lb_policy_cds_init() {
  grpc_core::LoadBalancingPolicyRegistry::Builder::
      RegisterLoadBalancingPolicyFactory(
          grpc_core::MakeUnique<grpc_core::CdsFactory>());
}

void grpc_lb_policy_cds_shutdown() {}<|MERGE_RESOLUTION|>--- conflicted
+++ resolved
@@ -132,15 +132,9 @@
       },
   };
   if (GRPC_TRACE_FLAG_ENABLED(grpc_cds_lb_trace)) {
-<<<<<<< HEAD
-    UniquePtr<char> json_str = json.Dump();
-    gpr_log(GPR_INFO, "[cdslb %p] generated config for child policy: %s",
-            parent_.get(), json_str.get());
-=======
     std::string json_str = json.Dump();
     gpr_log(GPR_INFO, "[cdslb %p] generated config for child policy: %s",
             parent_.get(), json_str.c_str());
->>>>>>> c32ceddc
   }
   grpc_error* error = GRPC_ERROR_NONE;
   RefCountedPtr<LoadBalancingPolicy::Config> config =
