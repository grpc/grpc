//
// Copyright 2019 gRPC authors.
//
// Licensed under the Apache License, Version 2.0 (the "License");
// you may not use this file except in compliance with the License.
// You may obtain a copy of the License at
//
//     http://www.apache.org/licenses/LICENSE-2.0
//
// Unless required by applicable law or agreed to in writing, software
// distributed under the License is distributed on an "AS IS" BASIS,
// WITHOUT WARRANTIES OR CONDITIONS OF ANY KIND, either express or implied.
// See the License for the specific language governing permissions and
// limitations under the License.
//

#include <grpc/support/port_platform.h>

#include <string.h>

#include "src/core/ext/filters/client_channel/lb_policy.h"
#include "src/core/ext/filters/client_channel/lb_policy_factory.h"
#include "src/core/ext/filters/client_channel/lb_policy_registry.h"
#include "src/core/ext/filters/client_channel/service_config.h"
#include "src/core/ext/filters/client_channel/xds/xds_client.h"
#include "src/core/lib/channel/channel_args.h"
#include "src/core/lib/gprpp/memory.h"
#include "src/core/lib/gprpp/orphanable.h"
#include "src/core/lib/gprpp/ref_counted_ptr.h"

namespace grpc_core {

TraceFlag grpc_cds_lb_trace(false, "cds_lb");

namespace {

constexpr char kCds[] = "cds_experimental";

// Config for this LB policy.
class CdsConfig : public LoadBalancingPolicy::Config {
 public:
<<<<<<< HEAD
  explicit CdsConfig(std::string cluster)
      : cluster_(std::move(cluster)) {}
=======
  explicit CdsConfig(std::string cluster) : cluster_(std::move(cluster)) {}
>>>>>>> afcc91d8
  const std::string& cluster() const { return cluster_; }
  const char* name() const override { return kCds; }

 private:
  std::string cluster_;
};

// CDS LB policy.
class CdsLb : public LoadBalancingPolicy {
 public:
  explicit CdsLb(Args args);

  const char* name() const override { return kCds; }

  void UpdateLocked(UpdateArgs args) override;
  void ResetBackoffLocked() override;

 private:
  // Watcher for getting cluster data from XdsClient.
  class ClusterWatcher : public XdsClient::ClusterWatcherInterface {
   public:
    explicit ClusterWatcher(RefCountedPtr<CdsLb> parent)
        : parent_(std::move(parent)) {}
    void OnClusterChanged(CdsUpdate cluster_data) override;
    void OnError(grpc_error* error) override;

   private:
    RefCountedPtr<CdsLb> parent_;
  };

  // Delegating helper to be passed to child policy.
  class Helper : public ChannelControlHelper {
   public:
    explicit Helper(RefCountedPtr<CdsLb> parent) : parent_(std::move(parent)) {}
    RefCountedPtr<SubchannelInterface> CreateSubchannel(
        const grpc_channel_args& args) override;
    void UpdateState(grpc_connectivity_state state,
                     std::unique_ptr<SubchannelPicker> picker) override;
    void RequestReresolution() override;
    void AddTraceEvent(TraceSeverity severity, StringView message) override;

   private:
    RefCountedPtr<CdsLb> parent_;
  };

  ~CdsLb();

  void ShutdownLocked() override;

  RefCountedPtr<CdsConfig> config_;

  // Current channel args from the resolver.
  const grpc_channel_args* args_ = nullptr;

  // The xds client.
  RefCountedPtr<XdsClient> xds_client_;
  // A pointer to the cluster watcher, to be used when cancelling the watch.
  // Note that this is not owned, so this pointer must never be derefernced.
  ClusterWatcher* cluster_watcher_ = nullptr;

  // Child LB policy.
  OrphanablePtr<LoadBalancingPolicy> child_policy_;

  // Internal state.
  bool shutting_down_ = false;
};

//
// CdsLb::ClusterWatcher
//

void CdsLb::ClusterWatcher::OnClusterChanged(CdsUpdate cluster_data) {
  if (GRPC_TRACE_FLAG_ENABLED(grpc_cds_lb_trace)) {
    gpr_log(GPR_INFO, "[cdslb %p] received CDS update from xds client",
            parent_.get());
  }
  // Construct config for child policy.
  Json::Object child_config = {
<<<<<<< HEAD
      {"edsServiceName", (cluster_data.eds_service_name.empty()
                              ? parent_->config_->cluster()
                              : cluster_data.eds_service_name)},
=======
      {"edsServiceName",
       (cluster_data.eds_service_name.empty() ? parent_->config_->cluster()
                                              : cluster_data.eds_service_name)},
>>>>>>> afcc91d8
  };
  if (cluster_data.lrs_load_reporting_server_name.has_value()) {
    child_config["lrsLoadReportingServerName"] =
        cluster_data.lrs_load_reporting_server_name.value();
  }
  Json json = Json::Array{
      Json::Object{
          {"xds_experimental", std::move(child_config)},
      },
  };
  if (GRPC_TRACE_FLAG_ENABLED(grpc_cds_lb_trace)) {
    UniquePtr<char> json_str = json.Dump();
    gpr_log(GPR_INFO, "[cdslb %p] generated config for child policy: %s",
            parent_.get(), json_str.get());
  }
  grpc_error* error = GRPC_ERROR_NONE;
  RefCountedPtr<LoadBalancingPolicy::Config> config =
      LoadBalancingPolicyRegistry::ParseLoadBalancingConfig(json, &error);
  if (error != GRPC_ERROR_NONE) {
    OnError(error);
    return;
  }
  // Create child policy if not already present.
  if (parent_->child_policy_ == nullptr) {
    LoadBalancingPolicy::Args args;
    args.combiner = parent_->combiner();
    args.args = parent_->args_;
    args.channel_control_helper = grpc_core::MakeUnique<Helper>(parent_->Ref());
    parent_->child_policy_ =
        LoadBalancingPolicyRegistry::CreateLoadBalancingPolicy(
            "xds_experimental", std::move(args));
    grpc_pollset_set_add_pollset_set(
        parent_->child_policy_->interested_parties(),
        parent_->interested_parties());
  }
  // Update child policy.
  UpdateArgs args;
  args.config = std::move(config);
  args.args = grpc_channel_args_copy(parent_->args_);
  parent_->child_policy_->UpdateLocked(std::move(args));
}

void CdsLb::ClusterWatcher::OnError(grpc_error* error) {
  gpr_log(GPR_ERROR, "[cdslb %p] xds error obtaining data for cluster %s: %s",
          parent_.get(), parent_->config_->cluster().c_str(),
          grpc_error_string(error));
  // Go into TRANSIENT_FAILURE if we have not yet created the child
  // policy (i.e., we have not yet received data from xds).  Otherwise,
  // we keep running with the data we had previously.
  if (parent_->child_policy_ == nullptr) {
    parent_->channel_control_helper()->UpdateState(
        GRPC_CHANNEL_TRANSIENT_FAILURE,
        grpc_core::MakeUnique<TransientFailurePicker>(error));
  } else {
    GRPC_ERROR_UNREF(error);
  }
}

//
// CdsLb::Helper
//

RefCountedPtr<SubchannelInterface> CdsLb::Helper::CreateSubchannel(
    const grpc_channel_args& args) {
  if (parent_->shutting_down_) return nullptr;
  return parent_->channel_control_helper()->CreateSubchannel(args);
}

void CdsLb::Helper::UpdateState(grpc_connectivity_state state,
                                std::unique_ptr<SubchannelPicker> picker) {
  if (parent_->shutting_down_) return;
  if (GRPC_TRACE_FLAG_ENABLED(grpc_cds_lb_trace)) {
    gpr_log(GPR_INFO, "[cdslb %p] state updated by child: %s", this,
            ConnectivityStateName(state));
  }
  parent_->channel_control_helper()->UpdateState(state, std::move(picker));
}

void CdsLb::Helper::RequestReresolution() {
  if (parent_->shutting_down_) return;
  if (GRPC_TRACE_FLAG_ENABLED(grpc_cds_lb_trace)) {
    gpr_log(GPR_INFO, "[cdslb %p] Re-resolution requested from child policy.",
            parent_.get());
  }
  parent_->channel_control_helper()->RequestReresolution();
}

void CdsLb::Helper::AddTraceEvent(TraceSeverity severity, StringView message) {
  if (parent_->shutting_down_) return;
  parent_->channel_control_helper()->AddTraceEvent(severity, message);
}

//
// CdsLb
//

CdsLb::CdsLb(Args args)
    : LoadBalancingPolicy(std::move(args)),
      xds_client_(XdsClient::GetFromChannelArgs(*args.args)) {
  if (xds_client_ != nullptr && GRPC_TRACE_FLAG_ENABLED(grpc_cds_lb_trace)) {
    gpr_log(GPR_INFO, "[cdslb %p] Using xds client %p from channel", this,
            xds_client_.get());
  }
}

CdsLb::~CdsLb() {
  if (GRPC_TRACE_FLAG_ENABLED(grpc_cds_lb_trace)) {
    gpr_log(GPR_INFO, "[cdslb %p] destroying cds LB policy", this);
  }
  grpc_channel_args_destroy(args_);
}

void CdsLb::ShutdownLocked() {
  if (GRPC_TRACE_FLAG_ENABLED(grpc_cds_lb_trace)) {
    gpr_log(GPR_INFO, "[cdslb %p] shutting down", this);
  }
  shutting_down_ = true;
  if (child_policy_ != nullptr) {
    grpc_pollset_set_del_pollset_set(child_policy_->interested_parties(),
                                     interested_parties());
    child_policy_.reset();
  }
  if (xds_client_ != nullptr) {
    if (cluster_watcher_ != nullptr) {
      xds_client_->CancelClusterDataWatch(
          StringView(config_->cluster().c_str()), cluster_watcher_);
    }
    xds_client_.reset();
  }
}

void CdsLb::ResetBackoffLocked() {
  if (child_policy_ != nullptr) child_policy_->ResetBackoffLocked();
}

void CdsLb::UpdateLocked(UpdateArgs args) {
  if (GRPC_TRACE_FLAG_ENABLED(grpc_cds_lb_trace)) {
    gpr_log(GPR_INFO, "[cdslb %p] received update", this);
  }
  // Update config.
  auto old_config = std::move(config_);
  config_ = std::move(args.config);
  // Update args.
  grpc_channel_args_destroy(args_);
  args_ = args.args;
  args.args = nullptr;
  // If cluster name changed, cancel watcher and restart.
  if (old_config == nullptr || old_config->cluster() != config_->cluster()) {
    if (old_config != nullptr) {
      xds_client_->CancelClusterDataWatch(
          StringView(old_config->cluster().c_str()), cluster_watcher_);
    }
    auto watcher = grpc_core::MakeUnique<ClusterWatcher>(Ref());
    cluster_watcher_ = watcher.get();
<<<<<<< HEAD
    xds_client_->WatchClusterData(
        StringView(config_->cluster().c_str()), std::move(watcher));
=======
    xds_client_->WatchClusterData(StringView(config_->cluster().c_str()),
                                  std::move(watcher));
>>>>>>> afcc91d8
  }
}

//
// factory
//

class CdsFactory : public LoadBalancingPolicyFactory {
 public:
  OrphanablePtr<LoadBalancingPolicy> CreateLoadBalancingPolicy(
      LoadBalancingPolicy::Args args) const override {
    return MakeOrphanable<CdsLb>(std::move(args));
  }

  const char* name() const override { return kCds; }

  RefCountedPtr<LoadBalancingPolicy::Config> ParseLoadBalancingConfig(
      const Json& json, grpc_error** error) const override {
    GPR_DEBUG_ASSERT(error != nullptr && *error == GRPC_ERROR_NONE);
    if (json.type() == Json::Type::JSON_NULL) {
      // xds was mentioned as a policy in the deprecated loadBalancingPolicy
      // field or in the client API.
      *error = GRPC_ERROR_CREATE_FROM_STATIC_STRING(
          "field:loadBalancingPolicy error:cds policy requires configuration. "
          "Please use loadBalancingConfig field of service config instead.");
      return nullptr;
    }
    std::vector<grpc_error*> error_list;
    std::string cluster;
    auto it = json.object_value().find("cluster");
    if (it == json.object_value().end()) {
      error_list.push_back(GRPC_ERROR_CREATE_FROM_STATIC_STRING(
          "required field 'cluster' not present"));
    } else if (it->second.type() != Json::Type::STRING) {
      error_list.push_back(GRPC_ERROR_CREATE_FROM_STATIC_STRING(
          "field:cluster error:type should be string"));
    } else {
      cluster = it->second.string_value();
    }
    if (!error_list.empty()) {
      *error = GRPC_ERROR_CREATE_FROM_VECTOR("Cds Parser", &error_list);
      return nullptr;
    }
    return MakeRefCounted<CdsConfig>(std::move(cluster));
  }
};

}  // namespace

}  // namespace grpc_core

//
// Plugin registration
//

void grpc_lb_policy_cds_init() {
  grpc_core::LoadBalancingPolicyRegistry::Builder::
      RegisterLoadBalancingPolicyFactory(
          grpc_core::MakeUnique<grpc_core::CdsFactory>());
}

void grpc_lb_policy_cds_shutdown() {}<|MERGE_RESOLUTION|>--- conflicted
+++ resolved
@@ -39,12 +39,7 @@
 // Config for this LB policy.
 class CdsConfig : public LoadBalancingPolicy::Config {
  public:
-<<<<<<< HEAD
-  explicit CdsConfig(std::string cluster)
-      : cluster_(std::move(cluster)) {}
-=======
   explicit CdsConfig(std::string cluster) : cluster_(std::move(cluster)) {}
->>>>>>> afcc91d8
   const std::string& cluster() const { return cluster_; }
   const char* name() const override { return kCds; }
 
@@ -123,15 +118,9 @@
   }
   // Construct config for child policy.
   Json::Object child_config = {
-<<<<<<< HEAD
-      {"edsServiceName", (cluster_data.eds_service_name.empty()
-                              ? parent_->config_->cluster()
-                              : cluster_data.eds_service_name)},
-=======
       {"edsServiceName",
        (cluster_data.eds_service_name.empty() ? parent_->config_->cluster()
                                               : cluster_data.eds_service_name)},
->>>>>>> afcc91d8
   };
   if (cluster_data.lrs_load_reporting_server_name.has_value()) {
     child_config["lrsLoadReportingServerName"] =
@@ -286,13 +275,8 @@
     }
     auto watcher = grpc_core::MakeUnique<ClusterWatcher>(Ref());
     cluster_watcher_ = watcher.get();
-<<<<<<< HEAD
-    xds_client_->WatchClusterData(
-        StringView(config_->cluster().c_str()), std::move(watcher));
-=======
     xds_client_->WatchClusterData(StringView(config_->cluster().c_str()),
                                   std::move(watcher));
->>>>>>> afcc91d8
   }
 }
 
