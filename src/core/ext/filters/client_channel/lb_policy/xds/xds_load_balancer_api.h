--- conflicted
+++ resolved
@@ -51,57 +51,8 @@
 using XdsAddress = envoy_api_v2_core_Address;
 using XdsSocketAddress = envoy_api_v2_core_SocketAddress;
 using XdsNode = envoy_api_v2_core_Node;
-<<<<<<< HEAD
 using XdsLoadStatsRequest = envoy_service_load_stats_v2_LoadStatsRequest;
 using XdsLoadStatsResponse = envoy_service_load_stats_v2_LoadStatsResponse;
-=======
-
-class XdsLocalityName : public RefCounted<XdsLocalityName> {
- public:
-  struct Less {
-    bool operator()(const RefCountedPtr<XdsLocalityName>& lhs,
-                    const RefCountedPtr<XdsLocalityName>& rhs) {
-      int cmp_result = strcmp(lhs->region_.get(), rhs->region_.get());
-      if (cmp_result != 0) return cmp_result < 0;
-      cmp_result = strcmp(lhs->zone_.get(), rhs->zone_.get());
-      if (cmp_result != 0) return cmp_result < 0;
-      return strcmp(lhs->sub_zone_.get(), rhs->sub_zone_.get()) < 0;
-    }
-  };
-
-  XdsLocalityName(UniquePtr<char> region, UniquePtr<char> zone,
-                  UniquePtr<char> sub_zone)
-      : region_(std::move(region)),
-        zone_(std::move(zone)),
-        sub_zone_(std::move(sub_zone)) {}
-
-  bool operator==(const XdsLocalityName& other) const {
-    return strcmp(region_.get(), other.region_.get()) == 0 &&
-           strcmp(zone_.get(), other.zone_.get()) == 0 &&
-           strcmp(sub_zone_.get(), other.sub_zone_.get()) == 0;
-  }
-
-  const char* region() const { return region_.get(); }
-  const char* zone() const { return zone_.get(); }
-  const char* sub_zone() const { return sub_zone_.get(); }
-
-  const char* AsHumanReadableString() {
-    if (human_readable_string_ == nullptr) {
-      char* tmp;
-      gpr_asprintf(&tmp, "{region=\"%s\", zone=\"%s\", sub_zone=\"%s\"}",
-                   region_.get(), zone_.get(), sub_zone_.get());
-      human_readable_string_.reset(tmp);
-    }
-    return human_readable_string_.get();
-  }
-
- private:
-  UniquePtr<char> region_;
-  UniquePtr<char> zone_;
-  UniquePtr<char> sub_zone_;
-  UniquePtr<char> human_readable_string_;
-};
->>>>>>> 9ce23bb3
 
 struct XdsLocalityInfo {
   bool operator==(const XdsLocalityInfo& other) const {
