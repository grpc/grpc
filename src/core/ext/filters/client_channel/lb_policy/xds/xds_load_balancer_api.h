/*
 *
 * Copyright 2018 gRPC authors.
 *
 * Licensed under the Apache License, Version 2.0 (the "License");
 * you may not use this file except in compliance with the License.
 * You may obtain a copy of the License at
 *
 *     http://www.apache.org/licenses/LICENSE-2.0
 *
 * Unless required by applicable law or agreed to in writing, software
 * distributed under the License is distributed on an "AS IS" BASIS,
 * WITHOUT WARRANTIES OR CONDITIONS OF ANY KIND, either express or implied.
 * See the License for the specific language governing permissions and
 * limitations under the License.
 *
 */

#ifndef GRPC_CORE_EXT_FILTERS_CLIENT_CHANNEL_LB_POLICY_XDS_XDS_LOAD_BALANCER_API_H
#define GRPC_CORE_EXT_FILTERS_CLIENT_CHANNEL_LB_POLICY_XDS_XDS_LOAD_BALANCER_API_H

#include <grpc/support/port_platform.h>

#include <grpc/slice_buffer.h>

#include <stdint.h>
#include "src/core/ext/filters/client_channel/lb_policy/xds/xds_client_stats.h"
#include "src/core/ext/filters/client_channel/server_address.h"

namespace grpc_core {

struct XdsLocalityInfo {
  bool operator==(const XdsLocalityInfo& other) const {
    return *name == *other.name && serverlist == other.serverlist &&
           lb_weight == other.lb_weight && priority == other.priority;
  }

  // This comparator only compares the locality names.
  struct Less {
<<<<<<< HEAD
    bool operator()(const XdsLocalityInfo& lhs, const XdsLocalityInfo& rhs) {
      return XdsLocalityName::Less()(lhs.name, rhs.name);
=======
    bool operator()(const XdsLocalityInfo& lhs,
                    const XdsLocalityInfo& rhs) const {
      return XdsLocalityName::Less()(lhs.locality_name, rhs.locality_name);
>>>>>>> e68ce116
    }
  };

  RefCountedPtr<XdsLocalityName> name;
  ServerAddressList serverlist;
  uint32_t lb_weight;
  uint32_t priority;
};

struct XdsLocalityList {
  bool Has(const XdsLocalityName& name) const {
    for (size_t i = 0; i < list.size(); ++i) {
      if (*list[i].name == name) return true;
    }
    return false;
  }

  size_t Size() const { return list.size(); }

  InlinedVector<XdsLocalityInfo, 1> list;
  bool applied = false;
};

class XdsLocalityListPriorityMap {
 public:
  bool operator==(XdsLocalityListPriorityMap& other);

  void Add(XdsLocalityInfo locality_info);

  // If a locality list has already been applied and doesn't change the content,
  // then it's still applied.
  void UpdateAppliedLocked(XdsLocalityListPriorityMap& old);

  void Sort();

  uint32_t NextPriority(uint32_t priority) const;

  XdsLocalityList* Find(uint32_t priority);

  bool Has(uint32_t priority) { return map_.find(priority) != map_.end(); }
  bool Has(const XdsLocalityName& name);

  bool Empty() const { return sorted_priorities_.empty(); }
  size_t Size() const { return sorted_priorities_.size(); }

  const InlinedVector<uint32_t, 1>& sorted_priorities() const {
    return sorted_priorities_;
  }
  Map<uint32_t, XdsLocalityList>& map() { return map_; }

 private:
  Map<uint32_t, XdsLocalityList> map_;
  InlinedVector<uint32_t, 1> sorted_priorities_;
};

// There are two phases of accessing this class's content:
// 1. to initialize in the control plane combiner;
// 2. to use in the data plane combiner.
// So no additional synchronization is needed.
class XdsDropConfig : public RefCounted<XdsDropConfig> {
 public:
  struct DropCategory {
    bool operator==(const DropCategory& other) const {
      return strcmp(name.get(), other.name.get()) == 0 &&
             parts_per_million == other.parts_per_million;
    }

    UniquePtr<char> name;
    const uint32_t parts_per_million;
  };

  using DropCategoryList = InlinedVector<DropCategory, 2>;

  void AddCategory(UniquePtr<char> name, uint32_t parts_per_million) {
    drop_category_list_.emplace_back(
        DropCategory{std::move(name), parts_per_million});
  }

  // The only method invoked from the data plane combiner.
  bool ShouldDrop(const UniquePtr<char>** category_name) const;

  const DropCategoryList& drop_category_list() const {
    return drop_category_list_;
  }

  bool operator==(const XdsDropConfig& other) const {
    return drop_category_list_ == other.drop_category_list_;
  }
  bool operator!=(const XdsDropConfig& other) const {
    return !(*this == other);
  }

 private:
  DropCategoryList drop_category_list_;
};

struct XdsUpdate {
  XdsLocalityListPriorityMap locality_list_map;
  RefCountedPtr<XdsDropConfig> drop_config;
  bool drop_all = false;
};

// Creates an EDS request querying \a service_name.
grpc_slice XdsEdsRequestCreateAndEncode(const char* service_name);

// Parses the EDS response and returns the args to update locality map. If there
// is any error, the output update is invalid.
grpc_error* XdsEdsResponseDecodeAndParse(const grpc_slice& encoded_response,
                                         XdsUpdate* update);

// Creates an LRS request querying \a server_name.
grpc_slice XdsLrsRequestCreateAndEncode(const char* server_name);

// Creates an LRS request sending client-side load reports. If all the counters
// in \a client_stats are zero, returns empty slice.
grpc_slice XdsLrsRequestCreateAndEncode(const char* server_name,
                                        XdsClientStats* client_stats);

// Parses the LRS response and returns the client-side load reporting interval.
// If there is any error (e.g., the found server name doesn't match \a
// expected_server_name), the output config is invalid.
grpc_error* XdsLrsResponseDecodeAndParse(const grpc_slice& encoded_response,
                                         grpc_millis* load_reporting_interval,
                                         const char* expected_server_name);

}  // namespace grpc_core

#endif /* GRPC_CORE_EXT_FILTERS_CLIENT_CHANNEL_LB_POLICY_XDS_XDS_LOAD_BALANCER_API_H \
        */<|MERGE_RESOLUTION|>--- conflicted
+++ resolved
@@ -37,14 +37,9 @@
 
   // This comparator only compares the locality names.
   struct Less {
-<<<<<<< HEAD
-    bool operator()(const XdsLocalityInfo& lhs, const XdsLocalityInfo& rhs) {
-      return XdsLocalityName::Less()(lhs.name, rhs.name);
-=======
     bool operator()(const XdsLocalityInfo& lhs,
                     const XdsLocalityInfo& rhs) const {
-      return XdsLocalityName::Less()(lhs.locality_name, rhs.locality_name);
->>>>>>> e68ce116
+      return XdsLocalityName::Less()(lhs.name, rhs.name);
     }
   };
 
