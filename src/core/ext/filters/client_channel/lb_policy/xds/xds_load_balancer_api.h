--- conflicted
+++ resolved
@@ -25,40 +25,9 @@
 
 #include "src/core/ext/filters/client_channel/lb_policy/xds/xds_client_stats.h"
 #include "src/core/ext/filters/client_channel/server_address.h"
-<<<<<<< HEAD
-#include "src/core/ext/upb-generated/envoy/api/v2/core/address.upb.h"
-#include "src/core/ext/upb-generated/envoy/api/v2/core/base.upb.h"
-#include "src/core/ext/upb-generated/envoy/api/v2/discovery.upb.h"
-#include "src/core/ext/upb-generated/envoy/api/v2/eds.upb.h"
-#include "src/core/ext/upb-generated/envoy/api/v2/endpoint/endpoint.upb.h"
-#include "src/core/ext/upb-generated/envoy/service/load_stats/v2/lrs.upb.h"
-#include "src/core/ext/upb-generated/google/protobuf/any.upb.h"
-#include "src/core/ext/upb-generated/google/protobuf/struct.upb.h"
-#include "src/core/ext/upb-generated/google/protobuf/wrappers.upb.h"
-#include "src/core/lib/gprpp/ref_counted.h"
-#include "src/core/lib/iomgr/exec_ctx.h"
-#include "upb/upb.h"
 
 namespace grpc_core {
 
-using XdsDiscoveryRequest = envoy_api_v2_DiscoveryRequest;
-using XdsDiscoveryResponse = envoy_api_v2_DiscoveryResponse;
-using XdsClusterLoadAssignment = envoy_api_v2_ClusterLoadAssignment;
-using XdsLocalityLbEndpoints = envoy_api_v2_endpoint_LocalityLbEndpoints;
-using XdsLocality = envoy_api_v2_core_Locality;
-using XdsLbEndpoint = envoy_api_v2_endpoint_LbEndpoint;
-using XdsEndpoint = envoy_api_v2_endpoint_Endpoint;
-using XdsAddress = envoy_api_v2_core_Address;
-using XdsSocketAddress = envoy_api_v2_core_SocketAddress;
-using XdsNode = envoy_api_v2_core_Node;
-using XdsLoadStatsRequest = envoy_service_load_stats_v2_LoadStatsRequest;
-using XdsLoadStatsResponse = envoy_service_load_stats_v2_LoadStatsResponse;
-
-=======
-
-namespace grpc_core {
-
->>>>>>> ab9c2c19
 struct XdsLocalityInfo {
   bool operator==(const XdsLocalityInfo& other) const {
     return *locality_name == *other.locality_name &&
@@ -81,7 +50,6 @@
 
 using XdsLocalityList = InlinedVector<XdsLocalityInfo, 1>;
 
-<<<<<<< HEAD
 // There are two phases of accessing this class's content:
 // 1. to initialize in the control plane combiner;
 // 2. to use in the data plane combiner.
@@ -114,11 +82,6 @@
   XdsLocalityList locality_list;
   RefCountedPtr<XdsDropConfig> drop_config;
   bool drop_all = false;
-=======
-struct XdsUpdate {
-  XdsLocalityList locality_list;
-  // TODO(juanlishen): Pass drop_per_million when adding drop support.
->>>>>>> ab9c2c19
 };
 
 // Creates an EDS request querying \a service_name.
@@ -135,11 +98,7 @@
 // Creates an LRS request sending client-side load reports. If all the counters
 // in \a client_stats are zero, returns empty slice.
 grpc_slice XdsLrsRequestCreateAndEncode(const char* server_name,
-<<<<<<< HEAD
-                                        XdsLbClientStats* client_stats);
-=======
                                         XdsClientStats* client_stats);
->>>>>>> ab9c2c19
 
 // Parses the LRS response and returns the client-side load reporting interval.
 // If there is any error (e.g., the found server name doesn't match \a
