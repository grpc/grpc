//
// Copyright 2022 gRPC authors.
//
// Licensed under the Apache License, Version 2.0 (the "License");
// you may not use this file except in compliance with the License.
// You may obtain a copy of the License at
//
//     http://www.apache.org/licenses/LICENSE-2.0
//
// Unless required by applicable law or agreed to in writing, software
// distributed under the License is distributed on an "AS IS" BASIS,
// WITHOUT WARRANTIES OR CONDITIONS OF ANY KIND, either express or implied.
// See the License for the specific language governing permissions and
// limitations under the License.
//

#include <grpc/support/port_platform.h>

#include <functional>
#include <map>
#include <memory>
#include <string>
#include <unordered_set>
#include <utility>
#include <vector>

#include "absl/base/thread_annotations.h"
#include "absl/status/status.h"
#include "absl/status/statusor.h"
#include "absl/strings/string_view.h"
#include "absl/synchronization/mutex.h"
#include "absl/types/optional.h"
#include "absl/types/variant.h"

#include <grpc/event_engine/event_engine.h>
#include <grpc/impl/connectivity_state.h>
#include <grpc/support/log.h>

#include "src/core/ext/filters/client_channel/lb_call_state_internal.h"
#include "src/core/ext/filters/client_channel/lb_policy/child_policy_handler.h"
<<<<<<< HEAD
#include "src/core/ext/filters/client_channel/lb_policy/subchannel_list.h"
=======
>>>>>>> 5b7108b9
#include "src/core/ext/filters/stateful_session/stateful_session_filter.h"
#include "src/core/lib/address_utils/sockaddr_utils.h"
#include "src/core/lib/channel/channel_args.h"
#include "src/core/lib/config/core_configuration.h"
#include "src/core/lib/debug/trace.h"
#include "src/core/lib/gprpp/debug_location.h"
#include "src/core/lib/gprpp/orphanable.h"
#include "src/core/lib/gprpp/ref_counted_ptr.h"
#include "src/core/lib/gprpp/validation_errors.h"
#include "src/core/lib/iomgr/pollset_set.h"
#include "src/core/lib/json/json.h"
#include "src/core/lib/json/json_args.h"
#include "src/core/lib/json/json_object_loader.h"
#include "src/core/lib/load_balancing/lb_policy.h"
#include "src/core/lib/load_balancing/lb_policy_factory.h"
#include "src/core/lib/load_balancing/lb_policy_registry.h"
#include "src/core/lib/load_balancing/subchannel_interface.h"
#include "src/core/lib/resolver/server_address.h"
#include "src/core/lib/transport/connectivity_state.h"

namespace grpc_core {

TraceFlag grpc_lb_xds_override_host_trace(false, "xds_override_host_lb");

namespace {

//
// xds_override_host LB policy
//

constexpr absl::string_view kXdsOverrideHost = "xds_override_host_experimental";

// Config for stateful session LB policy.
class XdsOverrideHostLbConfig : public LoadBalancingPolicy::Config {
 public:
  XdsOverrideHostLbConfig() = default;

  XdsOverrideHostLbConfig(const XdsOverrideHostLbConfig&) = delete;
  XdsOverrideHostLbConfig& operator=(const XdsOverrideHostLbConfig&) = delete;

  XdsOverrideHostLbConfig(XdsOverrideHostLbConfig&& other) = delete;
  XdsOverrideHostLbConfig& operator=(XdsOverrideHostLbConfig&& other) = delete;

  absl::string_view name() const override { return kXdsOverrideHost; }

  RefCountedPtr<LoadBalancingPolicy::Config> child_config() const {
    return child_config_;
  }

  static const JsonLoaderInterface* JsonLoader(const JsonArgs&);
  void JsonPostLoad(const Json& json, const JsonArgs&,
                    ValidationErrors* errors);

 private:
  RefCountedPtr<LoadBalancingPolicy::Config> child_config_;
};

// xDS Cluster Impl LB policy.
class XdsOverrideHostLb : public LoadBalancingPolicy {
 public:
  explicit XdsOverrideHostLb(Args args);

  absl::string_view name() const override { return kXdsOverrideHost; }

  absl::Status UpdateLocked(UpdateArgs args) override;
  void ExitIdleLocked() override;
  void ResetBackoffLocked() override;

 private:
  // A picker that wraps the picker from the child for cases when cookie is
  // present.
  class Picker : public SubchannelPicker {
   public:
    Picker(RefCountedPtr<XdsOverrideHostLb> xds_override_host_lb,
           RefCountedPtr<SubchannelPicker> picker);

    PickResult Pick(PickArgs args) override;

   private:
    RefCountedPtr<XdsOverrideHostLb> policy_;
    RefCountedPtr<SubchannelPicker> picker_;
  };

  class Helper : public ChannelControlHelper {
   public:
    explicit Helper(RefCountedPtr<XdsOverrideHostLb> xds_override_host_policy)
        : xds_override_host_policy_(std::move(xds_override_host_policy)) {}

    ~Helper() override {
      xds_override_host_policy_.reset(DEBUG_LOCATION, "Helper");
    }

    RefCountedPtr<SubchannelInterface> CreateSubchannel(
        ServerAddress address, const ChannelArgs& args) override;
    void UpdateState(grpc_connectivity_state state, const absl::Status& status,
                     RefCountedPtr<SubchannelPicker> picker) override;
    void RequestReresolution() override;
    absl::string_view GetAuthority() override;
    grpc_event_engine::experimental::EventEngine* GetEventEngine() override;
    void AddTraceEvent(TraceSeverity severity,
                       absl::string_view message) override;

   private:
    RefCountedPtr<XdsOverrideHostLb> xds_override_host_policy_;
  };

  class SubchannelWrapper : public DelegatingSubchannel {
   public:
    SubchannelWrapper(RefCountedPtr<SubchannelInterface> subchannel,
                      RefCountedPtr<XdsOverrideHostLb> policy,
                      absl::optional<const std::string> key);

    ~SubchannelWrapper() override;

<<<<<<< HEAD
    void WatchConnectivityState(
        std::unique_ptr<ConnectivityStateWatcherInterface> watcher) override;

    void CancelConnectivityStateWatch(
        ConnectivityStateWatcherInterface* watcher) override;

    grpc_connectivity_state connectivity_state() { return connectivity_state_; }

   private:
    class ConnectivityStateWatcher : public ConnectivityStateWatcherInterface {
     public:
      ConnectivityStateWatcher(
          std::unique_ptr<ConnectivityStateWatcherInterface> delegate,
          RefCountedPtr<SubchannelWrapper> subchannel)
          : delegate_(std::move(delegate)), subchannel_(subchannel) {}

      void OnConnectivityStateChange(grpc_connectivity_state state,
                                     absl::Status status) override {
        delegate_->OnConnectivityStateChange(state, status);
        subchannel_->connectivity_state_ = state;
      }

      grpc_pollset_set* interested_parties() override {
        return delegate_->interested_parties();
      }

     private:
      std::unique_ptr<ConnectivityStateWatcherInterface> delegate_;
      RefCountedPtr<SubchannelWrapper> subchannel_;
    };

    const absl::optional<const std::string> key_;
    RefCountedPtr<XdsOverrideHostLb> policy_;
    grpc_connectivity_state connectivity_state_ = GRPC_CHANNEL_IDLE;
    std::map<ConnectivityStateWatcherInterface*, ConnectivityStateWatcher*>
        watchers_;
=======
   private:
    const absl::optional<const std::string> key_;
    RefCountedPtr<XdsOverrideHostLb> policy_;
>>>>>>> 5b7108b9
  };

  class SubchannelEntry {
   public:
    void SetSubchannel(SubchannelWrapper* subchannel) {
      subchannel_ = subchannel;
    }

    void ResetSubchannel(SubchannelWrapper* expected) {
      if (subchannel_ == expected) {
        subchannel_ = nullptr;
      }
    }

    RefCountedPtr<SubchannelWrapper> GetSubchannel() {
      if (subchannel_ == nullptr) {
        return nullptr;
      }
      return subchannel_->Ref();
    }

   private:
    SubchannelWrapper* subchannel_ = nullptr;
  };

  ~XdsOverrideHostLb() override;

  void ShutdownLocked() override;

  OrphanablePtr<LoadBalancingPolicy> CreateChildPolicyLocked(
      const ChannelArgs& args);

  void MaybeUpdatePickerLocked();

<<<<<<< HEAD
=======
  RefCountedPtr<SubchannelWrapper> LookupSubchannel(absl::string_view address);

>>>>>>> 5b7108b9
  void UpdateAddressMap(const absl::StatusOr<ServerAddressList>& addresses);

  RefCountedPtr<SubchannelWrapper> AdoptSubchannel(
      ServerAddress address, RefCountedPtr<SubchannelInterface> subchannel);

  void ResetSubchannel(absl::string_view key, SubchannelWrapper* subchannel);

<<<<<<< HEAD
  absl::optional<LoadBalancingPolicy::PickResult> PickOverridenHost(
      absl::string_view override_host);

=======
>>>>>>> 5b7108b9
  // Current config from the resolver.
  RefCountedPtr<XdsOverrideHostLbConfig> config_;

  // Internal state.
  bool shutting_down_ = false;

  OrphanablePtr<LoadBalancingPolicy> child_policy_;

  // Latest state and picker reported by the child policy.
  grpc_connectivity_state state_ = GRPC_CHANNEL_IDLE;
  absl::Status status_;
  RefCountedPtr<SubchannelPicker> picker_;
  absl::Mutex subchannel_map_mu_;
  std::map<std::string, SubchannelEntry, std::less<>> subchannel_map_
      ABSL_GUARDED_BY(subchannel_map_mu_);
};

//
// XdsOverrideHostLb::Picker
//

XdsOverrideHostLb::Picker::Picker(
    RefCountedPtr<XdsOverrideHostLb> xds_override_host_lb,
    RefCountedPtr<SubchannelPicker> picker)
    : policy_(std::move(xds_override_host_lb)), picker_(std::move(picker)) {
  if (GRPC_TRACE_FLAG_ENABLED(grpc_lb_xds_override_host_trace)) {
    gpr_log(GPR_INFO, "[xds_override_host_lb %p] constructed new picker %p",
            policy_.get(), this);
  }
}

/*
    // No READY subchannel found.  If we found an IDLE subchannel,
    // trigger a connection attempt and queue the pick until that attempt
    // completes.
    if idle_subchannel is not None:
      hop into control plane to trigger connection attempt for idle_subchannel
      return queue as pick result
*/

absl::optional<LoadBalancingPolicy::PickResult>
XdsOverrideHostLb::PickOverridenHost(absl::string_view address) {
  if (address.length() == 0) {
    return absl::nullopt;
  }
  MutexLock lock(&subchannel_map_mu_);
  auto it = subchannel_map_.find(address);
  if (it == subchannel_map_.end()) {
    return absl::nullopt;
  }
  auto subchannel = it->second.GetSubchannel();
  if (subchannel == nullptr) {
    return absl::nullopt;
  }
  auto connectivity_state = subchannel->connectivity_state();
  if (connectivity_state == GRPC_CHANNEL_READY) {
    return PickResult::Complete(subchannel->wrapped_subchannel());
  } else if (connectivity_state == GRPC_CHANNEL_CONNECTING) {
    return PickResult::Queue();
  } else if (connectivity_state == GRPC_CHANNEL_IDLE) {
    work_serializer()->Run([&]() { subchannel->RequestConnection(); },
                           DEBUG_LOCATION);
    return PickResult::Queue();
  }
  return absl::nullopt;
}

LoadBalancingPolicy::PickResult XdsOverrideHostLb::Picker::Pick(
    LoadBalancingPolicy::PickArgs args) {
  auto* call_state = static_cast<LbCallStateInternal*>(args.call_state);
  auto override_host = call_state->GetCallAttribute(XdsHostOverrideTypeName());
<<<<<<< HEAD
  auto overridden_host_pick = policy_->PickOverridenHost(override_host);
  if (overridden_host_pick.has_value()) {
    return std::move(*overridden_host_pick);
=======
  if (!override_host.empty()) {
    auto subchannel = policy_->LookupSubchannel(override_host);
    if (subchannel != nullptr) {
      return PickResult::Complete(subchannel->wrapped_subchannel());
    }
>>>>>>> 5b7108b9
  }
  if (picker_ == nullptr) {  // Should never happen.
    return PickResult::Fail(absl::InternalError(
        "xds_override_host picker not given any child picker"));
  }
  auto result = picker_->Pick(args);
  auto complete_pick = absl::get_if<PickResult::Complete>(&result.result);
  if (complete_pick != nullptr) {
    complete_pick->subchannel =
        static_cast<SubchannelWrapper*>(complete_pick->subchannel.get())
            ->wrapped_subchannel();
  }
  return result;
}

//
// XdsOverrideHostLb
//

XdsOverrideHostLb::XdsOverrideHostLb(Args args)
    : LoadBalancingPolicy(std::move(args)) {
  if (GRPC_TRACE_FLAG_ENABLED(grpc_lb_xds_override_host_trace)) {
    gpr_log(GPR_INFO, "[xds_override_host_lb %p] created", this);
  }
}

XdsOverrideHostLb::~XdsOverrideHostLb() {
  if (GRPC_TRACE_FLAG_ENABLED(grpc_lb_xds_override_host_trace)) {
    gpr_log(GPR_INFO,
            "[xds_override_host_lb %p] destroying xds_override_host LB policy",
            this);
  }
}

void XdsOverrideHostLb::ShutdownLocked() {
  if (GRPC_TRACE_FLAG_ENABLED(grpc_lb_xds_override_host_trace)) {
    gpr_log(GPR_INFO, "[xds_override_host_lb %p] shutting down", this);
  }
  shutting_down_ = true;
  // Remove the child policy's interested_parties pollset_set from the
  // xDS policy.
  if (child_policy_ != nullptr) {
    grpc_pollset_set_del_pollset_set(child_policy_->interested_parties(),
                                     interested_parties());
    child_policy_.reset();
  }
  // Drop our ref to the child's picker, in case it's holding a ref to
  // the child.
  picker_.reset();
}

void XdsOverrideHostLb::ExitIdleLocked() {
  if (child_policy_ != nullptr) child_policy_->ExitIdleLocked();
}

void XdsOverrideHostLb::ResetBackoffLocked() {
  if (child_policy_ != nullptr) child_policy_->ResetBackoffLocked();
}

absl::Status XdsOverrideHostLb::UpdateLocked(UpdateArgs args) {
  if (GRPC_TRACE_FLAG_ENABLED(grpc_lb_xds_override_host_trace)) {
    gpr_log(GPR_INFO, "[xds_override_host_lb %p] Received update", this);
  }
  auto old_config = std::move(config_);
  // Update config.
  config_ = std::move(args.config);
  if (config_ == nullptr) {
    return absl::InvalidArgumentError("Missing policy config");
  }
  // Create child policy if needed.
  if (child_policy_ == nullptr) {
    child_policy_ = CreateChildPolicyLocked(args.args);
  }
  UpdateAddressMap(args.addresses);
  // Update child policy.
  UpdateArgs update_args;
  update_args.addresses = std::move(args.addresses);
  update_args.resolution_note = std::move(args.resolution_note);
  update_args.config = config_->child_config();
  update_args.args = std::move(args.args);
  if (GRPC_TRACE_FLAG_ENABLED(grpc_lb_xds_override_host_trace)) {
    gpr_log(GPR_INFO,
            "[xds_override_host_lb %p] Updating child policy handler %p", this,
            child_policy_.get());
  }
  return child_policy_->UpdateLocked(std::move(update_args));
}

void XdsOverrideHostLb::MaybeUpdatePickerLocked() {
  if (picker_ != nullptr) {
    auto xds_override_host_picker = MakeRefCounted<Picker>(Ref(), picker_);
    if (GRPC_TRACE_FLAG_ENABLED(grpc_lb_xds_override_host_trace)) {
      gpr_log(GPR_INFO,
              "[xds_override_host_lb %p] updating connectivity: state=%s "
              "status=(%s) picker=%p",
              this, ConnectivityStateName(state_), status_.ToString().c_str(),
              xds_override_host_picker.get());
    }
    channel_control_helper()->UpdateState(state_, status_,
                                          std::move(xds_override_host_picker));
  }
}

OrphanablePtr<LoadBalancingPolicy> XdsOverrideHostLb::CreateChildPolicyLocked(
    const ChannelArgs& args) {
  LoadBalancingPolicy::Args lb_policy_args;
  lb_policy_args.work_serializer = work_serializer();
  lb_policy_args.args = args;
  lb_policy_args.channel_control_helper =
      std::make_unique<Helper>(Ref(DEBUG_LOCATION, "Helper"));
  OrphanablePtr<LoadBalancingPolicy> lb_policy =
      MakeOrphanable<ChildPolicyHandler>(std::move(lb_policy_args),
                                         &grpc_lb_xds_override_host_trace);
  if (GRPC_TRACE_FLAG_ENABLED(grpc_lb_xds_override_host_trace)) {
    gpr_log(GPR_INFO,
            "[xds_override_host_lb %p] Created new child policy handler %p",
            this, lb_policy.get());
  }
  // Add our interested_parties pollset_set to that of the newly created
  // child policy. This will make the child policy progress upon activity on
  // this policy, which in turn is tied to the application's call.
  grpc_pollset_set_add_pollset_set(lb_policy->interested_parties(),
                                   interested_parties());
  return lb_policy;
}

<<<<<<< HEAD
=======
RefCountedPtr<XdsOverrideHostLb::SubchannelWrapper>
XdsOverrideHostLb::LookupSubchannel(absl::string_view address) {
  absl::MutexLock lock(&subchannel_map_mu_);
  auto it = subchannel_map_.find(address);
  if (it != subchannel_map_.end()) {
    return it->second.GetSubchannel();
  }
  return nullptr;
}

>>>>>>> 5b7108b9
void XdsOverrideHostLb::UpdateAddressMap(
    const absl::StatusOr<ServerAddressList>& addresses) {
  std::unordered_set<std::string> keys(addresses->size());
  if (addresses.ok()) {
    for (const auto& address : *addresses) {
      auto key = grpc_sockaddr_to_string(&address.address(), false);
      if (key.ok()) {
        keys.insert(std::move(*key));
      }
    }
  }
  absl::MutexLock lock(&subchannel_map_mu_);
  for (auto it = subchannel_map_.begin(); it != subchannel_map_.end();) {
    if (keys.find(it->first) == keys.end()) {
      it = subchannel_map_.erase(it);
    } else {
      ++it;
    }
  }
  for (const auto& key : keys) {
    if (subchannel_map_.find(key) == subchannel_map_.end()) {
      subchannel_map_.emplace(key, SubchannelEntry());
    }
  }
}

RefCountedPtr<XdsOverrideHostLb::SubchannelWrapper>
XdsOverrideHostLb::AdoptSubchannel(
    ServerAddress address, RefCountedPtr<SubchannelInterface> subchannel) {
  auto subchannel_key = grpc_sockaddr_to_string(&address.address(), false);
  absl::optional<std::string> key;
  if (subchannel_key.ok()) {
    key = std::move(*subchannel_key);
  }
  auto wrapper =
      MakeRefCounted<SubchannelWrapper>(std::move(subchannel), Ref(), key);
  if (key.has_value()) {
    absl::MutexLock lock(&subchannel_map_mu_);
    auto it = subchannel_map_.find(*key);
    if (it != subchannel_map_.end()) {
      it->second.SetSubchannel(wrapper.get());
    }
  }
  return wrapper;
}

void XdsOverrideHostLb::ResetSubchannel(absl::string_view key,
                                        SubchannelWrapper* subchannel) {
  absl::MutexLock lock(&subchannel_map_mu_);
  auto it = subchannel_map_.find(key);
  if (it != subchannel_map_.end()) {
    it->second.ResetSubchannel(subchannel);
  }
}

//
// XdsOverrideHostLb::Helper
//

RefCountedPtr<SubchannelInterface> XdsOverrideHostLb::Helper::CreateSubchannel(
    ServerAddress address, const ChannelArgs& args) {
  auto subchannel =
      xds_override_host_policy_->channel_control_helper()->CreateSubchannel(
          address, args);
  return xds_override_host_policy_->AdoptSubchannel(address, subchannel);
}

void XdsOverrideHostLb::Helper::UpdateState(
    grpc_connectivity_state state, const absl::Status& status,
    RefCountedPtr<SubchannelPicker> picker) {
  if (xds_override_host_policy_->shutting_down_) return;
  // Save the state and picker.
  xds_override_host_policy_->state_ = state;
  xds_override_host_policy_->status_ = status;
  xds_override_host_policy_->picker_ = std::move(picker);
  // Wrap the picker and return it to the channel.
  xds_override_host_policy_->MaybeUpdatePickerLocked();
}

void XdsOverrideHostLb::Helper::RequestReresolution() {
  if (xds_override_host_policy_->shutting_down_) return;
  xds_override_host_policy_->channel_control_helper()->RequestReresolution();
}

absl::string_view XdsOverrideHostLb::Helper::GetAuthority() {
  return xds_override_host_policy_->channel_control_helper()->GetAuthority();
}

grpc_event_engine::experimental::EventEngine*
XdsOverrideHostLb::Helper::GetEventEngine() {
  return xds_override_host_policy_->channel_control_helper()->GetEventEngine();
}

void XdsOverrideHostLb::Helper::AddTraceEvent(TraceSeverity severity,
                                              absl::string_view message) {
  if (xds_override_host_policy_->shutting_down_) return;
  xds_override_host_policy_->channel_control_helper()->AddTraceEvent(severity,
                                                                     message);
}

//
// XdsOverrideHostLb::SubchannelWrapper::SubchannelWrapper
//

XdsOverrideHostLb::SubchannelWrapper::SubchannelWrapper(
    RefCountedPtr<SubchannelInterface> subchannel,
    RefCountedPtr<XdsOverrideHostLb> policy,
    absl::optional<const std::string> key)
    : DelegatingSubchannel(std::move(subchannel)),
      key_(std::move(key)),
      policy_(std::move(policy)) {}

XdsOverrideHostLb::SubchannelWrapper::~SubchannelWrapper() {
  if (key_.has_value()) {
    policy_->ResetSubchannel(*key_, this);
  }
}

<<<<<<< HEAD
void XdsOverrideHostLb::SubchannelWrapper::WatchConnectivityState(
    std::unique_ptr<ConnectivityStateWatcherInterface> watcher) {
  auto watcher_id = watcher.get();
  auto wrapper =
      std::make_unique<ConnectivityStateWatcher>(std::move(watcher), Ref());
  watchers_.emplace(watcher_id, wrapper.get());
  wrapped_subchannel()->WatchConnectivityState(std::move(wrapper));
}

void XdsOverrideHostLb::SubchannelWrapper::CancelConnectivityStateWatch(
    ConnectivityStateWatcherInterface* watcher) {
  auto original_watcher = watchers_.find(watcher);
  if (original_watcher != watchers_.end()) {
    wrapped_subchannel()->CancelConnectivityStateWatch(
        original_watcher->second);
    watchers_.erase(original_watcher);
  }
}

=======
>>>>>>> 5b7108b9
//
// factory
//
const JsonLoaderInterface* XdsOverrideHostLbConfig::JsonLoader(
    const JsonArgs&) {
  static const auto kJsonLoader =
      JsonObjectLoader<XdsOverrideHostLbConfig>()
          // Child policy config is parsed in JsonPostLoad
          .Finish();
  return kJsonLoader;
}

void XdsOverrideHostLbConfig::JsonPostLoad(const Json& json, const JsonArgs&,
                                           ValidationErrors* errors) {
  ValidationErrors::ScopedField field(errors, ".childPolicy");
  auto it = json.object_value().find("childPolicy");
  if (it == json.object_value().end()) {
    errors->AddError("field not present");
  } else {
    auto child_policy_config =
        CoreConfiguration::Get().lb_policy_registry().ParseLoadBalancingConfig(
            it->second);
    if (!child_policy_config.ok()) {
      errors->AddError(child_policy_config.status().message());
    } else {
      child_config_ = std::move(*child_policy_config);
    }
  }
}

class XdsOverrideHostLbFactory : public LoadBalancingPolicyFactory {
 public:
  OrphanablePtr<LoadBalancingPolicy> CreateLoadBalancingPolicy(
      LoadBalancingPolicy::Args args) const override {
    return MakeOrphanable<XdsOverrideHostLb>(std::move(args));
  }

  absl::string_view name() const override { return kXdsOverrideHost; }

  absl::StatusOr<RefCountedPtr<LoadBalancingPolicy::Config>>
  ParseLoadBalancingConfig(const Json& json) const override {
    if (json.type() == Json::Type::JSON_NULL) {
      // This policy was configured in the deprecated loadBalancingPolicy
      // field or in the client API.
      return absl::InvalidArgumentError(
          "field:loadBalancingPolicy error:xds_override_host policy requires "
          "configuration. Please use loadBalancingConfig field of service "
          "config instead.");
    }
    return LoadRefCountedFromJson<XdsOverrideHostLbConfig>(
        json, JsonArgs(),
        "errors validating xds_override_host LB policy config");
  }
};

}  // namespace

void RegisterXdsOverrideHostLbPolicy(CoreConfiguration::Builder* builder) {
  builder->lb_policy_registry()->RegisterLoadBalancingPolicyFactory(
      std::make_unique<XdsOverrideHostLbFactory>());
}

}  // namespace grpc_core<|MERGE_RESOLUTION|>--- conflicted
+++ resolved
@@ -38,10 +38,7 @@
 
 #include "src/core/ext/filters/client_channel/lb_call_state_internal.h"
 #include "src/core/ext/filters/client_channel/lb_policy/child_policy_handler.h"
-<<<<<<< HEAD
 #include "src/core/ext/filters/client_channel/lb_policy/subchannel_list.h"
-=======
->>>>>>> 5b7108b9
 #include "src/core/ext/filters/stateful_session/stateful_session_filter.h"
 #include "src/core/lib/address_utils/sockaddr_utils.h"
 #include "src/core/lib/channel/channel_args.h"
@@ -156,7 +153,6 @@
 
     ~SubchannelWrapper() override;
 
-<<<<<<< HEAD
     void WatchConnectivityState(
         std::unique_ptr<ConnectivityStateWatcherInterface> watcher) override;
 
@@ -193,11 +189,6 @@
     grpc_connectivity_state connectivity_state_ = GRPC_CHANNEL_IDLE;
     std::map<ConnectivityStateWatcherInterface*, ConnectivityStateWatcher*>
         watchers_;
-=======
-   private:
-    const absl::optional<const std::string> key_;
-    RefCountedPtr<XdsOverrideHostLb> policy_;
->>>>>>> 5b7108b9
   };
 
   class SubchannelEntry {
@@ -232,11 +223,8 @@
 
   void MaybeUpdatePickerLocked();
 
-<<<<<<< HEAD
-=======
   RefCountedPtr<SubchannelWrapper> LookupSubchannel(absl::string_view address);
 
->>>>>>> 5b7108b9
   void UpdateAddressMap(const absl::StatusOr<ServerAddressList>& addresses);
 
   RefCountedPtr<SubchannelWrapper> AdoptSubchannel(
@@ -244,12 +232,9 @@
 
   void ResetSubchannel(absl::string_view key, SubchannelWrapper* subchannel);
 
-<<<<<<< HEAD
   absl::optional<LoadBalancingPolicy::PickResult> PickOverridenHost(
       absl::string_view override_host);
 
-=======
->>>>>>> 5b7108b9
   // Current config from the resolver.
   RefCountedPtr<XdsOverrideHostLbConfig> config_;
 
@@ -321,17 +306,9 @@
     LoadBalancingPolicy::PickArgs args) {
   auto* call_state = static_cast<LbCallStateInternal*>(args.call_state);
   auto override_host = call_state->GetCallAttribute(XdsHostOverrideTypeName());
-<<<<<<< HEAD
   auto overridden_host_pick = policy_->PickOverridenHost(override_host);
   if (overridden_host_pick.has_value()) {
     return std::move(*overridden_host_pick);
-=======
-  if (!override_host.empty()) {
-    auto subchannel = policy_->LookupSubchannel(override_host);
-    if (subchannel != nullptr) {
-      return PickResult::Complete(subchannel->wrapped_subchannel());
-    }
->>>>>>> 5b7108b9
   }
   if (picker_ == nullptr) {  // Should never happen.
     return PickResult::Fail(absl::InternalError(
@@ -458,19 +435,6 @@
   return lb_policy;
 }
 
-<<<<<<< HEAD
-=======
-RefCountedPtr<XdsOverrideHostLb::SubchannelWrapper>
-XdsOverrideHostLb::LookupSubchannel(absl::string_view address) {
-  absl::MutexLock lock(&subchannel_map_mu_);
-  auto it = subchannel_map_.find(address);
-  if (it != subchannel_map_.end()) {
-    return it->second.GetSubchannel();
-  }
-  return nullptr;
-}
-
->>>>>>> 5b7108b9
 void XdsOverrideHostLb::UpdateAddressMap(
     const absl::StatusOr<ServerAddressList>& addresses) {
   std::unordered_set<std::string> keys(addresses->size());
@@ -589,7 +553,6 @@
   }
 }
 
-<<<<<<< HEAD
 void XdsOverrideHostLb::SubchannelWrapper::WatchConnectivityState(
     std::unique_ptr<ConnectivityStateWatcherInterface> watcher) {
   auto watcher_id = watcher.get();
@@ -609,8 +572,6 @@
   }
 }
 
-=======
->>>>>>> 5b7108b9
 //
 // factory
 //
