//
// Copyright 2022 gRPC authors.
//
// Licensed under the Apache License, Version 2.0 (the "License");
// you may not use this file except in compliance with the License.
// You may obtain a copy of the License at
//
//     http://www.apache.org/licenses/LICENSE-2.0
//
// Unless required by applicable law or agreed to in writing, software
// distributed under the License is distributed on an "AS IS" BASIS,
// WITHOUT WARRANTIES OR CONDITIONS OF ANY KIND, either express or implied.
// See the License for the specific language governing permissions and
// limitations under the License.
//

#include <grpc/support/port_platform.h>

#include "src/core/ext/filters/client_channel/lb_policy/xds/xds_override_host.h"

#include <stddef.h>

#include <algorithm>
#include <atomic>
#include <functional>
#include <map>
#include <memory>
#include <set>
#include <string>
#include <tuple>
#include <type_traits>
#include <utility>
#include <vector>

#include "absl/base/thread_annotations.h"
#include "absl/functional/function_ref.h"
#include "absl/status/status.h"
#include "absl/status/statusor.h"
#include "absl/strings/str_cat.h"
#include "absl/strings/str_join.h"
#include "absl/strings/str_split.h"
#include "absl/strings/string_view.h"
#include "absl/types/optional.h"
#include "absl/types/span.h"
#include "absl/types/variant.h"

#include <grpc/impl/connectivity_state.h>
#include <grpc/support/log.h>

#include "src/core/ext/filters/client_channel/client_channel_internal.h"
#include "src/core/ext/filters/client_channel/lb_policy/child_policy_handler.h"
#include "src/core/ext/filters/client_channel/resolver/xds/xds_dependency_manager.h"
#include "src/core/ext/filters/stateful_session/stateful_session_filter.h"
#include "src/core/ext/xds/xds_health_status.h"
#include "src/core/lib/address_utils/sockaddr_utils.h"
#include "src/core/lib/channel/channel_args.h"
#include "src/core/lib/config/core_configuration.h"
#include "src/core/lib/debug/trace.h"
#include "src/core/lib/experiments/experiments.h"
#include "src/core/lib/gprpp/debug_location.h"
#include "src/core/lib/gprpp/match.h"
#include "src/core/lib/gprpp/orphanable.h"
#include "src/core/lib/gprpp/ref_counted_ptr.h"
#include "src/core/lib/gprpp/ref_counted_string.h"
#include "src/core/lib/gprpp/sync.h"
#include "src/core/lib/gprpp/validation_errors.h"
#include "src/core/lib/gprpp/work_serializer.h"
#include "src/core/lib/iomgr/closure.h"
#include "src/core/lib/iomgr/error.h"
#include "src/core/lib/iomgr/exec_ctx.h"
#include "src/core/lib/iomgr/iomgr_fwd.h"
#include "src/core/lib/iomgr/pollset_set.h"
#include "src/core/lib/iomgr/resolved_address.h"
#include "src/core/lib/json/json.h"
#include "src/core/lib/json/json_args.h"
#include "src/core/lib/json/json_object_loader.h"
#include "src/core/lib/load_balancing/delegating_helper.h"
#include "src/core/lib/load_balancing/lb_policy.h"
#include "src/core/lib/load_balancing/lb_policy_factory.h"
#include "src/core/lib/load_balancing/lb_policy_registry.h"
#include "src/core/lib/load_balancing/subchannel_interface.h"
#include "src/core/lib/resolver/endpoint_addresses.h"
#include "src/core/lib/transport/connectivity_state.h"

namespace grpc_core {
TraceFlag grpc_lb_xds_override_host_trace(false, "xds_override_host_lb");

namespace {
template <typename Value>
struct PtrLessThan {
  using is_transparent = void;

  bool operator()(const std::unique_ptr<Value>& v1,
                  const std::unique_ptr<Value>& v2) const {
    return v1 < v2;
  }
  bool operator()(const Value* v1, const Value* v2) const { return v1 < v2; }
  bool operator()(const Value* v1, const std::unique_ptr<Value>& v2) const {
    return v1 < v2.get();
  }
  bool operator()(const std::unique_ptr<Value>& v1, const Value* v2) const {
    return v1.get() < v2;
  }
};

XdsHealthStatus GetEndpointHealthStatus(const EndpointAddresses& endpoint) {
  return XdsHealthStatus(static_cast<XdsHealthStatus::HealthStatus>(
      endpoint.args()
          .GetInt(GRPC_ARG_XDS_HEALTH_STATUS)
          .value_or(XdsHealthStatus::HealthStatus::kUnknown)));
}

//
// xds_override_host LB policy
//
class XdsOverrideHostLb : public LoadBalancingPolicy {
 public:
  explicit XdsOverrideHostLb(Args args);

  absl::string_view name() const override {
    return XdsOverrideHostLbConfig::Name();
  }

  absl::Status UpdateLocked(UpdateArgs args) override;
  void ExitIdleLocked() override;
  void ResetBackoffLocked() override;

 private:
  class SubchannelWrapper : public DelegatingSubchannel {
   public:
    SubchannelWrapper(RefCountedPtr<SubchannelInterface> subchannel,
                      RefCountedPtr<XdsOverrideHostLb> policy);

    ~SubchannelWrapper() override;

    void WatchConnectivityState(
        std::unique_ptr<ConnectivityStateWatcherInterface> watcher) override;

    void CancelConnectivityStateWatch(
        ConnectivityStateWatcherInterface* watcher) override;

    grpc_connectivity_state connectivity_state() {
      return connectivity_state_.load();
    }

    XdsOverrideHostLb* policy() { return policy_.get(); }

    void set_key(absl::string_view key) { key_ = std::string(key); }
    const absl::optional<std::string>& key() const { return key_; }

   private:
    class ConnectivityStateWatcher : public ConnectivityStateWatcherInterface {
     public:
      explicit ConnectivityStateWatcher(
          WeakRefCountedPtr<SubchannelWrapper> subchannel)
          : subchannel_(std::move(subchannel)) {}

      void OnConnectivityStateChange(grpc_connectivity_state state,
                                     absl::Status status) override;

      grpc_pollset_set* interested_parties() override;

     private:
      WeakRefCountedPtr<SubchannelWrapper> subchannel_;
    };

    void Orphan() override;

    void UpdateConnectivityState(grpc_connectivity_state state,
                                 absl::Status status);

    ConnectivityStateWatcher* watcher_;
    absl::optional<std::string> key_;
    RefCountedPtr<XdsOverrideHostLb> policy_;
    std::set<std::unique_ptr<ConnectivityStateWatcherInterface>,
             PtrLessThan<ConnectivityStateWatcherInterface>>
        watchers_;
    std::atomic<grpc_connectivity_state> connectivity_state_ = {
        GRPC_CHANNEL_IDLE};
  };

  class SubchannelEntry {
   public:
    explicit SubchannelEntry(XdsHealthStatus eds_health_status)
        : eds_health_status_(eds_health_status) {}

    void SetSubchannel(SubchannelWrapper* subchannel) {
      if (eds_health_status_.status() == XdsHealthStatus::kDraining) {
        subchannel_ = subchannel->RefAsSubclass<SubchannelWrapper>();
      } else {
        subchannel_ = subchannel->WeakRefAsSubclass<SubchannelWrapper>();
      }
    }

    void UnsetSubchannel() {
      subchannel_ = WeakRefCountedPtr<SubchannelWrapper>(nullptr);
    }

    SubchannelWrapper* GetSubchannel() const {
      return Match(
          subchannel_,
          [](WeakRefCountedPtr<XdsOverrideHostLb::SubchannelWrapper>
                 subchannel) { return subchannel.get(); },
          [](RefCountedPtr<XdsOverrideHostLb::SubchannelWrapper> subchannel) {
            return subchannel.get();
          });
    }

    void SetEdsHealthStatus(XdsHealthStatus eds_health_status) {
      eds_health_status_ = eds_health_status;
      auto subchannel = GetSubchannel();
      if (subchannel == nullptr) return;
      if (eds_health_status_.status() == XdsHealthStatus::kDraining) {
        subchannel_ = subchannel->RefAsSubclass<SubchannelWrapper>();
      } else {
        subchannel_ = subchannel->WeakRefAsSubclass<SubchannelWrapper>();
      }
    }

    XdsHealthStatus eds_health_status() const { return eds_health_status_; }

    void set_address_list(RefCountedStringValue address_list) {
      address_list_ = std::move(address_list);
    }

    RefCountedStringValue address_list() const { return address_list_; }

   private:
    absl::variant<WeakRefCountedPtr<SubchannelWrapper>,
                  RefCountedPtr<SubchannelWrapper>>
        subchannel_;
    XdsHealthStatus eds_health_status_;
    RefCountedStringValue address_list_;
  };

  // A picker that wraps the picker from the child for cases when cookie is
  // present.
  class Picker : public SubchannelPicker {
   public:
    Picker(RefCountedPtr<XdsOverrideHostLb> xds_override_host_lb,
           RefCountedPtr<SubchannelPicker> picker,
           XdsHealthStatusSet override_host_health_status_set);

    PickResult Pick(PickArgs args) override;

   private:
    class SubchannelConnectionRequester {
     public:
      explicit SubchannelConnectionRequester(
          RefCountedPtr<SubchannelWrapper> subchannel)
          : subchannel_(std::move(subchannel)) {
        GRPC_CLOSURE_INIT(&closure_, RunInExecCtx, this, nullptr);
        // Hop into ExecCtx, so that we're not holding the data plane mutex
        // while we run control-plane code.
        ExecCtx::Run(DEBUG_LOCATION, &closure_, absl::OkStatus());
      }

     private:
      static void RunInExecCtx(void* arg, grpc_error_handle /*error*/) {
        auto* self = static_cast<SubchannelConnectionRequester*>(arg);
        self->subchannel_->policy()->work_serializer()->Run(
            [self]() {
              self->subchannel_->RequestConnection();
              delete self;
            },
            DEBUG_LOCATION);
      }

      RefCountedPtr<SubchannelWrapper> subchannel_;
      grpc_closure closure_;
    };

    absl::optional<LoadBalancingPolicy::PickResult> PickOverridenHost(
        XdsOverrideHostAttribute* override_host_attr) const;

    RefCountedPtr<XdsOverrideHostLb> policy_;
    RefCountedPtr<SubchannelPicker> picker_;
    XdsHealthStatusSet override_host_health_status_set_;
  };

  class Helper
      : public ParentOwningDelegatingChannelControlHelper<XdsOverrideHostLb> {
   public:
    explicit Helper(RefCountedPtr<XdsOverrideHostLb> xds_override_host_policy)
        : ParentOwningDelegatingChannelControlHelper(
              std::move(xds_override_host_policy)) {}

    RefCountedPtr<SubchannelInterface> CreateSubchannel(
        const grpc_resolved_address& address,
        const ChannelArgs& per_address_args, const ChannelArgs& args) override;
    void UpdateState(grpc_connectivity_state state, const absl::Status& status,
                     RefCountedPtr<SubchannelPicker> picker) override;
  };

  ~XdsOverrideHostLb() override;

  void ShutdownLocked() override;

  void ResetState();
  void ReportTransientFailure(absl::Status status);

  OrphanablePtr<LoadBalancingPolicy> CreateChildPolicyLocked(
      const ChannelArgs& args);

  void MaybeUpdatePickerLocked();

  void UpdateAddressMap(const EndpointAddressesIterator& endpoints);

  RefCountedPtr<SubchannelWrapper> AdoptSubchannel(
      const grpc_resolved_address& address,
      RefCountedPtr<SubchannelInterface> subchannel);

  void UnsetSubchannel(absl::string_view key, SubchannelWrapper* subchannel);

  void OnSubchannelConnectivityStateChange(absl::string_view subchannel_key)
      ABSL_NO_THREAD_SAFETY_ANALYSIS;  // Called from within the
                                       // WorkSerializer and does not require
                                       // additional synchronization

  // Current config from the resolver.
  XdsHealthStatusSet override_host_status_set_;

  // Internal state.
  bool shutting_down_ = false;

  OrphanablePtr<LoadBalancingPolicy> child_policy_;

  // Latest state and picker reported by the child policy.
  grpc_connectivity_state state_ = GRPC_CHANNEL_CONNECTING;
  absl::Status status_;
  RefCountedPtr<SubchannelPicker> picker_;
  Mutex subchannel_map_mu_;
  std::map<std::string, SubchannelEntry, std::less<>> subchannel_map_
      ABSL_GUARDED_BY(subchannel_map_mu_);
};

//
// XdsOverrideHostLb::Picker
//

XdsOverrideHostLb::Picker::Picker(
    RefCountedPtr<XdsOverrideHostLb> xds_override_host_lb,
    RefCountedPtr<SubchannelPicker> picker,
    XdsHealthStatusSet override_host_health_status_set)
    : policy_(std::move(xds_override_host_lb)),
      picker_(std::move(picker)),
      override_host_health_status_set_(override_host_health_status_set) {
  if (GRPC_TRACE_FLAG_ENABLED(grpc_lb_xds_override_host_trace)) {
    gpr_log(GPR_INFO, "[xds_override_host_lb %p] constructed new picker %p",
            policy_.get(), this);
  }
}

absl::optional<LoadBalancingPolicy::PickResult>
XdsOverrideHostLb::Picker::PickOverridenHost(
    XdsOverrideHostAttribute* override_host_attr) const {
  GPR_ASSERT(override_host_attr != nullptr);
  auto cookie_address_list = override_host_attr->cookie_address_list();
  if (cookie_address_list.empty()) return absl::nullopt;
  // The cookie has an address list, so look through the addresses in order.
  RefCountedPtr<SubchannelWrapper> idle_subchannel;
  bool found_connecting = false;
  {
    MutexLock lock(&policy_->subchannel_map_mu_);
    for (absl::string_view address : absl::StrSplit(cookie_address_list, ',')) {
      RefCountedPtr<SubchannelWrapper> subchannel;
      auto it = policy_->subchannel_map_.find(address);
      if (it != policy_->subchannel_map_.end()) {
        subchannel = it->second.GetSubchannel()
                         ->RefIfNonZero()
                         .TakeAsSubclass<SubchannelWrapper>();
      }
      if (subchannel == nullptr) {
        if (GRPC_TRACE_FLAG_ENABLED(grpc_lb_xds_override_host_trace)) {
          gpr_log(GPR_INFO, "Subchannel %s was not found",
                  std::string(address).c_str());
        }
        continue;
      }
      if (!override_host_health_status_set_.Contains(
              it->second.eds_health_status())) {
        if (GRPC_TRACE_FLAG_ENABLED(grpc_lb_xds_override_host_trace)) {
          gpr_log(GPR_INFO,
                  "Subchannel %s health status is not overridden (%s)",
                  std::string(address).c_str(),
                  it->second.eds_health_status().ToString());
        }
        continue;
      }
      auto connectivity_state = subchannel->connectivity_state();
      if (connectivity_state == GRPC_CHANNEL_READY) {
        // Found a READY subchannel.  Pass back the actual address list
        // and return the subchannel.
        if (GRPC_TRACE_FLAG_ENABLED(grpc_lb_xds_override_host_trace)) {
          gpr_log(GPR_INFO, "Picker override found READY subchannel %s",
                  std::string(address).c_str());
        }
        override_host_attr->set_actual_address_list(it->second.address_list());
        return PickResult::Complete(subchannel->wrapped_subchannel());
      } else if (connectivity_state == GRPC_CHANNEL_IDLE) {
        if (idle_subchannel == nullptr) idle_subchannel = std::move(subchannel);
      } else if (connectivity_state == GRPC_CHANNEL_CONNECTING) {
        found_connecting = true;
      }
    }
  }
  // No READY subchannel found.  If we found an IDLE subchannel, trigger
  // a connection attempt and queue the pick until that attempt completes.
  if (idle_subchannel != nullptr) {
    if (GRPC_TRACE_FLAG_ENABLED(grpc_lb_xds_override_host_trace)) {
      gpr_log(GPR_INFO, "Picker override found IDLE subchannel");
    }
    // Deletes itself after the connection is requested.
    new SubchannelConnectionRequester(std::move(idle_subchannel));
    return PickResult::Queue();
  }
  // No READY or IDLE subchannels.  If we found a CONNECTING subchannel,
  // queue the pick and wait for the connection attempt to complete.
  if (found_connecting) {
    if (GRPC_TRACE_FLAG_ENABLED(grpc_lb_xds_override_host_trace)) {
      gpr_log(GPR_INFO, "Picker override found CONNECTING subchannel");
    }
    return PickResult::Queue();
  }
  // No READY, IDLE, or CONNECTING subchannels found.
  return absl::nullopt;
}

LoadBalancingPolicy::PickResult XdsOverrideHostLb::Picker::Pick(PickArgs args) {
  auto* call_state = static_cast<ClientChannelLbCallState*>(args.call_state);
  auto* override_host_attr = static_cast<XdsOverrideHostAttribute*>(
      call_state->GetCallAttribute(XdsOverrideHostAttribute::TypeName()));
  if (override_host_attr != nullptr) {
    auto overridden_host_pick = PickOverridenHost(override_host_attr);
    if (overridden_host_pick.has_value()) {
      return std::move(*overridden_host_pick);
    }
  }
  // No usable override.  Delegate to child picker.
  if (picker_ == nullptr) {  // Should never happen.
    return PickResult::Fail(absl::InternalError(
        "xds_override_host picker not given any child picker"));
  }
  auto result = picker_->Pick(args);
  auto complete_pick = absl::get_if<PickResult::Complete>(&result.result);
  if (complete_pick != nullptr) {
    auto* wrapper =
        static_cast<SubchannelWrapper*>(complete_pick->subchannel.get());
    // Populate the address list in the override host attribute so that
    // the StatefulSession filter can set the cookie.
    if (override_host_attr != nullptr) {
      auto& key = wrapper->key();
      if (key.has_value()) {
        MutexLock lock(&policy_->subchannel_map_mu_);
        auto it = policy_->subchannel_map_.find(*key);
        if (it != policy_->subchannel_map_.end()) {  // Should always be true.
          override_host_attr->set_actual_address_list(
              it->second.address_list());
        }
      }
    }
    // Unwrap the subchannel.
    complete_pick->subchannel = wrapper->wrapped_subchannel();
  }
  return result;
}

//
// XdsOverrideHostLb
//

XdsOverrideHostLb::XdsOverrideHostLb(Args args)
    : LoadBalancingPolicy(std::move(args)) {
  if (GRPC_TRACE_FLAG_ENABLED(grpc_lb_xds_override_host_trace)) {
    gpr_log(GPR_INFO, "[xds_override_host_lb %p] created", this);
  }
}

XdsOverrideHostLb::~XdsOverrideHostLb() {
  if (GRPC_TRACE_FLAG_ENABLED(grpc_lb_xds_override_host_trace)) {
    gpr_log(GPR_INFO,
            "[xds_override_host_lb %p] destroying xds_override_host LB policy",
            this);
  }
}

void XdsOverrideHostLb::ShutdownLocked() {
  if (GRPC_TRACE_FLAG_ENABLED(grpc_lb_xds_override_host_trace)) {
    gpr_log(GPR_INFO, "[xds_override_host_lb %p] shutting down", this);
  }
  shutting_down_ = true;
  ResetState();
}

void XdsOverrideHostLb::ResetState() {
  {
    MutexLock lock(&subchannel_map_mu_);
    subchannel_map_.clear();
  }
  // Remove the child policy's interested_parties pollset_set from the
  // xDS policy.
  if (child_policy_ != nullptr) {
    grpc_pollset_set_del_pollset_set(child_policy_->interested_parties(),
                                     interested_parties());
    child_policy_.reset();
  }
  // Drop our ref to the child's picker, in case it's holding a ref to
  // the child.
  picker_.reset();
}

void XdsOverrideHostLb::ReportTransientFailure(absl::Status status) {
  if (GRPC_TRACE_FLAG_ENABLED(grpc_lb_xds_override_host_trace)) {
    gpr_log(GPR_INFO,
            "[xds_override_host_lb %p] reporting TRANSIENT_FAILURE: %s", this,
            status.ToString().c_str());
  }
  ResetState();
  channel_control_helper()->UpdateState(
      GRPC_CHANNEL_TRANSIENT_FAILURE, status,
      MakeRefCounted<TransientFailurePicker>(status));
}

void XdsOverrideHostLb::ExitIdleLocked() {
  if (child_policy_ != nullptr) child_policy_->ExitIdleLocked();
}

void XdsOverrideHostLb::ResetBackoffLocked() {
  if (child_policy_ != nullptr) child_policy_->ResetBackoffLocked();
}

// Wraps the endpoint iterator and filters out endpoints in state DRAINING.
class ChildEndpointIterator : public EndpointAddressesIterator {
 public:
  explicit ChildEndpointIterator(
      std::shared_ptr<EndpointAddressesIterator> parent_it)
      : parent_it_(std::move(parent_it)) {}

  void ForEach(absl::FunctionRef<void(const EndpointAddresses&)> callback)
      const override {
    parent_it_->ForEach([&](const EndpointAddresses& endpoint) {
      XdsHealthStatus status = GetEndpointHealthStatus(endpoint);
      if (status.status() != XdsHealthStatus::kDraining) {
        if (GRPC_TRACE_FLAG_ENABLED(grpc_lb_xds_override_host_trace)) {
          gpr_log(GPR_INFO,
                  "[xds_override_host_lb %p] endpoint %s: not draining, "
                  "passing to child",
                  this, endpoint.ToString().c_str());
        }
        callback(endpoint);
      }
    });
  }

 private:
  std::shared_ptr<EndpointAddressesIterator> parent_it_;
};

absl::Status XdsOverrideHostLb::UpdateLocked(UpdateArgs args) {
  if (GRPC_TRACE_FLAG_ENABLED(grpc_lb_xds_override_host_trace)) {
    gpr_log(GPR_INFO, "[xds_override_host_lb %p] Received update", this);
  }
<<<<<<< HEAD
  // Grab new LB policy config.
  if (args.config == nullptr) {
=======
  auto old_config = std::move(config_);
  // Update config.
  config_ = args.config.TakeAsSubclass<XdsOverrideHostLbConfig>();
  if (config_ == nullptr) {
>>>>>>> 391a0810
    return absl::InvalidArgumentError("Missing policy config");
  }
  RefCountedPtr<XdsOverrideHostLbConfig> new_config = std::move(args.config);
  // Get xDS config.
  auto new_xds_config =
      args.args.GetObjectRef<XdsDependencyManager::XdsConfig>();
  if (new_xds_config == nullptr) {
    // Should never happen.
    absl::Status status = absl::InternalError(
        "xDS config not passed to xds_cluster_impl LB policy");
    ReportTransientFailure(status);
    return status;
  }
  auto it = new_xds_config->clusters.find(new_config->cluster_name());
  if (it == new_xds_config->clusters.end() || !it->second.ok() ||
      it->second->cluster == nullptr) {
    // Should never happen.
    absl::Status status = absl::InternalError(absl::StrCat(
        "xDS config has no entry for cluster ", new_config->cluster_name()));
    ReportTransientFailure(status);
    return status;
  }
  override_host_status_set_ = it->second->cluster->override_host_statuses;
  if (GRPC_TRACE_FLAG_ENABLED(grpc_lb_xds_override_host_trace)) {
    gpr_log(GPR_INFO, "[xds_override_host_lb %p] override host status set: %s",
            this, override_host_status_set_.ToString().c_str());
  }
  // Update address map and wrap endpoint iterator for child policy.
  if (args.addresses.ok()) {
    UpdateAddressMap(**args.addresses);
    args.addresses =
        std::make_shared<ChildEndpointIterator>(std::move(*args.addresses));
  } else {
    if (GRPC_TRACE_FLAG_ENABLED(grpc_lb_xds_override_host_trace)) {
      gpr_log(GPR_INFO, "[xds_override_host_lb %p] address error: %s", this,
              args.addresses.status().ToString().c_str());
    }
  }
  // Create child policy if needed.
  if (child_policy_ == nullptr) {
    child_policy_ = CreateChildPolicyLocked(args.args);
  }
  // Update child policy.
  UpdateArgs update_args;
  update_args.addresses = std::move(args.addresses);
  update_args.resolution_note = std::move(args.resolution_note);
  update_args.config = new_config->child_config();
  update_args.args = std::move(args.args);
  if (GRPC_TRACE_FLAG_ENABLED(grpc_lb_xds_override_host_trace)) {
    gpr_log(GPR_INFO,
            "[xds_override_host_lb %p] Updating child policy handler %p", this,
            child_policy_.get());
  }
  return child_policy_->UpdateLocked(std::move(update_args));
}

void XdsOverrideHostLb::MaybeUpdatePickerLocked() {
  if (picker_ != nullptr) {
    auto xds_override_host_picker =
<<<<<<< HEAD
        MakeRefCounted<Picker>(Ref(), picker_, override_host_status_set_);
=======
        MakeRefCounted<Picker>(RefAsSubclass<XdsOverrideHostLb>(), picker_,
                               config_->override_host_status_set());
>>>>>>> 391a0810
    if (GRPC_TRACE_FLAG_ENABLED(grpc_lb_xds_override_host_trace)) {
      gpr_log(GPR_INFO,
              "[xds_override_host_lb %p] updating connectivity: state=%s "
              "status=(%s) picker=%p",
              this, ConnectivityStateName(state_), status_.ToString().c_str(),
              xds_override_host_picker.get());
    }
    channel_control_helper()->UpdateState(state_, status_,
                                          std::move(xds_override_host_picker));
  }
}

OrphanablePtr<LoadBalancingPolicy> XdsOverrideHostLb::CreateChildPolicyLocked(
    const ChannelArgs& args) {
  LoadBalancingPolicy::Args lb_policy_args;
  lb_policy_args.work_serializer = work_serializer();
  lb_policy_args.args = args;
  lb_policy_args.channel_control_helper = std::make_unique<Helper>(
      RefAsSubclass<XdsOverrideHostLb>(DEBUG_LOCATION, "Helper"));
  OrphanablePtr<LoadBalancingPolicy> lb_policy =
      MakeOrphanable<ChildPolicyHandler>(std::move(lb_policy_args),
                                         &grpc_lb_xds_override_host_trace);
  if (GRPC_TRACE_FLAG_ENABLED(grpc_lb_xds_override_host_trace)) {
    gpr_log(GPR_INFO,
            "[xds_override_host_lb %p] Created new child policy handler %p",
            this, lb_policy.get());
  }
  // Add our interested_parties pollset_set to that of the newly created
  // child policy. This will make the child policy progress upon activity on
  // this policy, which in turn is tied to the application's call.
  grpc_pollset_set_add_pollset_set(lb_policy->interested_parties(),
                                   interested_parties());
  return lb_policy;
}

void XdsOverrideHostLb::UpdateAddressMap(
    const EndpointAddressesIterator& endpoints) {
  // Construct a map of address info from which to update subchannel_map_.
  struct AddressInfo {
    XdsHealthStatus eds_health_status;
    RefCountedStringValue address_list;
    AddressInfo(XdsHealthStatus status, RefCountedStringValue addresses)
        : eds_health_status(status), address_list(std::move(addresses)) {}
  };
  std::map<const std::string, AddressInfo> addresses_for_map;
  endpoints.ForEach([&](const EndpointAddresses& endpoint) {
    XdsHealthStatus status = GetEndpointHealthStatus(endpoint);
    // Skip draining hosts if not in the override status set.
    if (status.status() == XdsHealthStatus::kDraining &&
        !override_host_status_set_.Contains(status)) {
      if (GRPC_TRACE_FLAG_ENABLED(grpc_lb_xds_override_host_trace)) {
        gpr_log(GPR_INFO,
                "[xds_override_host_lb %p] endpoint %s: draining but not in "
                "override_host_status set -- ignoring",
                this, endpoint.ToString().c_str());
      }
      return;
    }
    std::vector<std::string> addresses;
    addresses.reserve(endpoint.addresses().size());
    for (const auto& address : endpoint.addresses()) {
      auto key = grpc_sockaddr_to_string(&address, /*normalize=*/false);
      if (key.ok()) {
        if (GRPC_TRACE_FLAG_ENABLED(grpc_lb_xds_override_host_trace)) {
          gpr_log(GPR_INFO,
                  "[xds_override_host_lb %p] endpoint %s: adding map key %s",
                  this, endpoint.ToString().c_str(), key->c_str());
        }
        addresses.push_back(*std::move(key));
      }
    }
    absl::Span<const std::string> addresses_span = addresses;
    for (size_t i = 0; i < addresses.size(); ++i) {
      std::string start = absl::StrJoin(addresses_span.subspan(0, i), ",");
      std::string end = absl::StrJoin(addresses_span.subspan(i + 1), ",");
      RefCountedStringValue address_list(
          absl::StrCat(addresses[i], (start.empty() ? "" : ","), start,
                       (end.empty() ? "" : ","), end));
      addresses_for_map.emplace(
          std::piecewise_construct, std::forward_as_tuple(addresses[i]),
          std::forward_as_tuple(status, std::move(address_list)));
    }
  });
  // Now grab the lock and update subchannel_map_ from addresses_for_map.
  {
    MutexLock lock(&subchannel_map_mu_);
    for (auto it = subchannel_map_.begin(); it != subchannel_map_.end();) {
      if (addresses_for_map.find(it->first) == addresses_for_map.end()) {
        if (GRPC_TRACE_FLAG_ENABLED(grpc_lb_xds_override_host_trace)) {
          gpr_log(GPR_INFO, "[xds_override_host_lb %p] removing map key %s",
                  this, it->first.c_str());
        }
        it = subchannel_map_.erase(it);
      } else {
        ++it;
      }
    }
    for (auto& p : addresses_for_map) {
      const auto& address = p.first;
      auto& address_info = p.second;
      auto it = subchannel_map_.find(address);
      if (it == subchannel_map_.end()) {
        if (GRPC_TRACE_FLAG_ENABLED(grpc_lb_xds_override_host_trace)) {
          gpr_log(GPR_INFO, "[xds_override_host_lb %p] adding map key %s", this,
                  address.c_str());
        }
        it = subchannel_map_
                 .emplace(std::piecewise_construct,
                          std::forward_as_tuple(address),
                          std::forward_as_tuple(address_info.eds_health_status))
                 .first;
      } else {
        if (GRPC_TRACE_FLAG_ENABLED(grpc_lb_xds_override_host_trace)) {
          gpr_log(GPR_INFO,
                  "[xds_override_host_lb %p] setting EDS health status for "
                  "%s to %s",
                  this, address.c_str(),
                  address_info.eds_health_status.ToString());
        }
        it->second.SetEdsHealthStatus(address_info.eds_health_status);
      }
      if (GRPC_TRACE_FLAG_ENABLED(grpc_lb_xds_override_host_trace)) {
        gpr_log(GPR_INFO,
                "[xds_override_host_lb %p] setting address list for %s to %s",
                this, address.c_str(), address_info.address_list.c_str());
      }
      it->second.set_address_list(std::move(address_info.address_list));
    }
  }
}

RefCountedPtr<XdsOverrideHostLb::SubchannelWrapper>
XdsOverrideHostLb::AdoptSubchannel(
    const grpc_resolved_address& address,
    RefCountedPtr<SubchannelInterface> subchannel) {
  auto key = grpc_sockaddr_to_string(&address, /*normalize=*/false);
  auto wrapper = MakeRefCounted<SubchannelWrapper>(
      std::move(subchannel), RefAsSubclass<XdsOverrideHostLb>());
  if (key.ok()) {
    MutexLock lock(&subchannel_map_mu_);
    auto it = subchannel_map_.find(*key);
    if (it != subchannel_map_.end()) {
      wrapper->set_key(*key);
      it->second.SetSubchannel(wrapper.get());
    }
  }
  return wrapper;
}

void XdsOverrideHostLb::UnsetSubchannel(absl::string_view key,
                                        SubchannelWrapper* subchannel) {
  MutexLock lock(&subchannel_map_mu_);
  auto it = subchannel_map_.find(key);
  if (it != subchannel_map_.end()) {
    if (subchannel == it->second.GetSubchannel()) {
      it->second.UnsetSubchannel();
    }
  }
}

void XdsOverrideHostLb::OnSubchannelConnectivityStateChange(
    absl::string_view subchannel_key) {
  auto it = subchannel_map_.find(subchannel_key);
  if (it == subchannel_map_.end()) {
    return;
  }
  if (it->second.eds_health_status().status() == XdsHealthStatus::kDraining) {
    MaybeUpdatePickerLocked();
  }
}

//
// XdsOverrideHostLb::Helper
//

RefCountedPtr<SubchannelInterface> XdsOverrideHostLb::Helper::CreateSubchannel(
    const grpc_resolved_address& address, const ChannelArgs& per_address_args,
    const ChannelArgs& args) {
  if (GRPC_TRACE_FLAG_ENABLED(grpc_lb_xds_override_host_trace)) {
    auto key = grpc_sockaddr_to_string(&address, /*normalize=*/false);
    gpr_log(GPR_INFO,
            "[xds_override_host_lb %p] creating subchannel for %s, "
            "per_address_args=%s, args=%s",
            this, key.value_or("<unknown>").c_str(),
            per_address_args.ToString().c_str(), args.ToString().c_str());
  }
  auto subchannel = parent()->channel_control_helper()->CreateSubchannel(
      address, per_address_args, args);
  return parent()->AdoptSubchannel(address, std::move(subchannel));
}

void XdsOverrideHostLb::Helper::UpdateState(
    grpc_connectivity_state state, const absl::Status& status,
    RefCountedPtr<SubchannelPicker> picker) {
  if (parent()->shutting_down_) return;
  // Save the state and picker.
  parent()->state_ = state;
  parent()->status_ = status;
  parent()->picker_ = std::move(picker);
  // Wrap the picker and return it to the channel.
  parent()->MaybeUpdatePickerLocked();
}

//
// XdsOverrideHostLb::SubchannelWrapper::SubchannelWrapper
//

XdsOverrideHostLb::SubchannelWrapper::SubchannelWrapper(
    RefCountedPtr<SubchannelInterface> subchannel,
    RefCountedPtr<XdsOverrideHostLb> policy)
    : DelegatingSubchannel(std::move(subchannel)), policy_(std::move(policy)) {
  auto watcher = std::make_unique<ConnectivityStateWatcher>(
      WeakRefAsSubclass<SubchannelWrapper>());
  watcher_ = watcher.get();
  wrapped_subchannel()->WatchConnectivityState(std::move(watcher));
}

XdsOverrideHostLb::SubchannelWrapper::~SubchannelWrapper() {
  if (key_.has_value()) {
    policy_->UnsetSubchannel(*key_, this);
  }
}

void XdsOverrideHostLb::SubchannelWrapper::WatchConnectivityState(
    std::unique_ptr<ConnectivityStateWatcherInterface> watcher) {
  watchers_.insert(std::move(watcher));
}

void XdsOverrideHostLb::SubchannelWrapper::CancelConnectivityStateWatch(
    ConnectivityStateWatcherInterface* watcher) {
  auto it = watchers_.find(watcher);
  if (it != watchers_.end()) {
    watchers_.erase(it);
  }
}

void XdsOverrideHostLb::SubchannelWrapper::UpdateConnectivityState(
    grpc_connectivity_state state, absl::Status status) {
  connectivity_state_.store(state);
  // Sending connectivity state notifications to the watchers may cause the set
  // of watchers to change, so we can't be iterating over the set of watchers
  // while we send the notifications
  std::vector<ConnectivityStateWatcherInterface*> watchers;
  watchers.reserve(watchers_.size());
  for (const auto& watcher : watchers_) {
    watchers.push_back(watcher.get());
  }
  for (const auto& watcher : watchers) {
    if (watchers_.find(watcher) != watchers_.end()) {
      watcher->OnConnectivityStateChange(state, status);
    }
  }
  if (key_.has_value()) {
    policy_->OnSubchannelConnectivityStateChange(*key_);
  }
}

void XdsOverrideHostLb::SubchannelWrapper::Orphan() {
  if (!IsWorkSerializerDispatchEnabled()) {
    key_.reset();
    wrapped_subchannel()->CancelConnectivityStateWatch(watcher_);
    return;
  }
  policy_->work_serializer()->Run(
      [self = WeakRefAsSubclass<SubchannelWrapper>()]() {
        self->key_.reset();
        self->wrapped_subchannel()->CancelConnectivityStateWatch(
            self->watcher_);
      },
      DEBUG_LOCATION);
}

grpc_pollset_set* XdsOverrideHostLb::SubchannelWrapper::
    ConnectivityStateWatcher::interested_parties() {
  return subchannel_->policy_->interested_parties();
}

void XdsOverrideHostLb::SubchannelWrapper::ConnectivityStateWatcher::
    OnConnectivityStateChange(grpc_connectivity_state state,
                              absl::Status status) {
  subchannel_->UpdateConnectivityState(state, status);
}

//
// factory
//
class XdsOverrideHostLbFactory : public LoadBalancingPolicyFactory {
 public:
  OrphanablePtr<LoadBalancingPolicy> CreateLoadBalancingPolicy(
      LoadBalancingPolicy::Args args) const override {
    return MakeOrphanable<XdsOverrideHostLb>(std::move(args));
  }

  absl::string_view name() const override {
    return XdsOverrideHostLbConfig::Name();
  }

  absl::StatusOr<RefCountedPtr<LoadBalancingPolicy::Config>>
  ParseLoadBalancingConfig(const Json& json) const override {
    return LoadFromJson<RefCountedPtr<XdsOverrideHostLbConfig>>(
        json, JsonArgs(),
        "errors validating xds_override_host LB policy config");
  }
};

}  // namespace

void RegisterXdsOverrideHostLbPolicy(CoreConfiguration::Builder* builder) {
  builder->lb_policy_registry()->RegisterLoadBalancingPolicyFactory(
      std::make_unique<XdsOverrideHostLbFactory>());
}

// XdsOverrideHostLbConfig

const JsonLoaderInterface* XdsOverrideHostLbConfig::JsonLoader(
    const JsonArgs&) {
  static const auto kJsonLoader =
      JsonObjectLoader<XdsOverrideHostLbConfig>()
          // Child policy config is parsed in JsonPostLoad
          .Field("clusterName", &XdsOverrideHostLbConfig::cluster_name_)
          .Finish();
  return kJsonLoader;
}

void XdsOverrideHostLbConfig::JsonPostLoad(const Json& json,
                                           const JsonArgs& args,
                                           ValidationErrors* errors) {
  ValidationErrors::ScopedField field(errors, ".childPolicy");
  auto it = json.object().find("childPolicy");
  if (it == json.object().end()) {
    errors->AddError("field not present");
  } else {
    auto child_policy_config =
        CoreConfiguration::Get().lb_policy_registry().ParseLoadBalancingConfig(
            it->second);
    if (!child_policy_config.ok()) {
      errors->AddError(child_policy_config.status().message());
    } else {
      child_config_ = std::move(*child_policy_config);
    }
  }
}

}  // namespace grpc_core<|MERGE_RESOLUTION|>--- conflicted
+++ resolved
@@ -560,18 +560,11 @@
   if (GRPC_TRACE_FLAG_ENABLED(grpc_lb_xds_override_host_trace)) {
     gpr_log(GPR_INFO, "[xds_override_host_lb %p] Received update", this);
   }
-<<<<<<< HEAD
   // Grab new LB policy config.
   if (args.config == nullptr) {
-=======
-  auto old_config = std::move(config_);
-  // Update config.
-  config_ = args.config.TakeAsSubclass<XdsOverrideHostLbConfig>();
-  if (config_ == nullptr) {
->>>>>>> 391a0810
     return absl::InvalidArgumentError("Missing policy config");
   }
-  RefCountedPtr<XdsOverrideHostLbConfig> new_config = std::move(args.config);
+  auto new_config = args.config.TakeAsSubclass<XdsOverrideHostLbConfig>();
   // Get xDS config.
   auto new_xds_config =
       args.args.GetObjectRef<XdsDependencyManager::XdsConfig>();
@@ -627,13 +620,8 @@
 
 void XdsOverrideHostLb::MaybeUpdatePickerLocked() {
   if (picker_ != nullptr) {
-    auto xds_override_host_picker =
-<<<<<<< HEAD
-        MakeRefCounted<Picker>(Ref(), picker_, override_host_status_set_);
-=======
-        MakeRefCounted<Picker>(RefAsSubclass<XdsOverrideHostLb>(), picker_,
-                               config_->override_host_status_set());
->>>>>>> 391a0810
+    auto xds_override_host_picker = MakeRefCounted<Picker>(
+        RefAsSubclass<XdsOverrideHostLb>(), picker_, override_host_status_set_);
     if (GRPC_TRACE_FLAG_ENABLED(grpc_lb_xds_override_host_trace)) {
       gpr_log(GPR_INFO,
               "[xds_override_host_lb %p] updating connectivity: state=%s "
