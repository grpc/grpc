//
// Copyright 2022 gRPC authors.
//
// Licensed under the Apache License, Version 2.0 (the "License");
// you may not use this file except in compliance with the License.
// You may obtain a copy of the License at
//
//     http://www.apache.org/licenses/LICENSE-2.0
//
// Unless required by applicable law or agreed to in writing, software
// distributed under the License is distributed on an "AS IS" BASIS,
// WITHOUT WARRANTIES OR CONDITIONS OF ANY KIND, either express or implied.
// See the License for the specific language governing permissions and
// limitations under the License.
//

#include <grpc/support/port_platform.h>

#include "src/core/ext/filters/client_channel/lb_policy/xds/xds_override_host.h"

#include <atomic>
#include <functional>
#include <map>
#include <memory>
#include <string>
#include <unordered_map>
#include <utility>
#include <vector>

#include "absl/base/thread_annotations.h"
#include "absl/status/status.h"
#include "absl/status/statusor.h"
#include "absl/strings/string_view.h"
#include "absl/types/optional.h"
#include "absl/types/variant.h"

#include <grpc/event_engine/event_engine.h>
#include <grpc/impl/connectivity_state.h>
#include <grpc/support/log.h>

#include "src/core/ext/filters/client_channel/lb_call_state_internal.h"
#include "src/core/ext/filters/client_channel/lb_policy/child_policy_handler.h"
#include "src/core/ext/filters/stateful_session/stateful_session_filter.h"
#include "src/core/ext/xds/xds_health_status.h"
#include "src/core/lib/address_utils/sockaddr_utils.h"
#include "src/core/lib/channel/channel_args.h"
#include "src/core/lib/config/core_configuration.h"
#include "src/core/lib/debug/trace.h"
#include "src/core/lib/gprpp/debug_location.h"
#include "src/core/lib/gprpp/orphanable.h"
#include "src/core/lib/gprpp/ref_counted_ptr.h"
#include "src/core/lib/gprpp/sync.h"
#include "src/core/lib/gprpp/validation_errors.h"
#include "src/core/lib/gprpp/work_serializer.h"
#include "src/core/lib/iomgr/closure.h"
#include "src/core/lib/iomgr/error.h"
#include "src/core/lib/iomgr/exec_ctx.h"
#include "src/core/lib/iomgr/iomgr_fwd.h"
#include "src/core/lib/iomgr/pollset_set.h"
#include "src/core/lib/json/json.h"
#include "src/core/lib/json/json_args.h"
#include "src/core/lib/json/json_object_loader.h"
#include "src/core/lib/load_balancing/lb_policy.h"
#include "src/core/lib/load_balancing/lb_policy_factory.h"
#include "src/core/lib/load_balancing/lb_policy_registry.h"
#include "src/core/lib/load_balancing/subchannel_interface.h"
#include "src/core/lib/resolver/server_address.h"
#include "src/core/lib/transport/connectivity_state.h"

namespace grpc_core {
TraceFlag grpc_lb_xds_override_host_trace(false, "xds_override_host_lb");

namespace {

using internal::kXdsOverrideHost;
using internal::XdsOverrideHostLbConfig;

//
// xds_override_host LB policy
//
<<<<<<< HEAD

constexpr absl::string_view kXdsOverrideHost = "xds_override_host_experimental";

int HealthStatusBitMask(const XdsHealthStatus& status) {
  return 0x1 << status.status();
}

// Config for stateful session LB policy.
class XdsOverrideHostLbConfig : public LoadBalancingPolicy::Config {
 public:
  XdsOverrideHostLbConfig() = default;

  XdsOverrideHostLbConfig(const XdsOverrideHostLbConfig&) = delete;
  XdsOverrideHostLbConfig& operator=(const XdsOverrideHostLbConfig&) = delete;

  XdsOverrideHostLbConfig(XdsOverrideHostLbConfig&& other) = delete;
  XdsOverrideHostLbConfig& operator=(XdsOverrideHostLbConfig&& other) = delete;

  absl::string_view name() const override { return kXdsOverrideHost; }

  RefCountedPtr<LoadBalancingPolicy::Config> child_config() const {
    return child_config_;
  }

  int override_host_status_mask() const { return override_host_status_mask_; }

  static const JsonLoaderInterface* JsonLoader(const JsonArgs&);
  void JsonPostLoad(const Json& json, const JsonArgs&,
                    ValidationErrors* errors);

 private:
  RefCountedPtr<LoadBalancingPolicy::Config> child_config_;
  int override_host_status_mask_ = 0xFFFF;
};

// xDS Cluster Impl LB policy.
=======
>>>>>>> 838d5dbf
class XdsOverrideHostLb : public LoadBalancingPolicy {
 public:
  explicit XdsOverrideHostLb(Args args);

  absl::string_view name() const override { return kXdsOverrideHost; }

  absl::Status UpdateLocked(UpdateArgs args) override;
  void ExitIdleLocked() override;
  void ResetBackoffLocked() override;

 private:
  class SubchannelWrapper : public DelegatingSubchannel {
   public:
    SubchannelWrapper(RefCountedPtr<SubchannelInterface> subchannel,
                      RefCountedPtr<XdsOverrideHostLb> policy,
                      absl::optional<const std::string> key);

    ~SubchannelWrapper() override;

    void WatchConnectivityState(
        std::unique_ptr<ConnectivityStateWatcherInterface> watcher) override;

    void CancelConnectivityStateWatch(
        ConnectivityStateWatcherInterface* watcher) override;

    grpc_connectivity_state connectivity_state() {
      return connectivity_state_.load();
    }

    XdsOverrideHostLb* policy() { return policy_.get(); }

    void detach() { key_ = absl::nullopt; }

   private:
    class ConnectivityStateWatcher : public ConnectivityStateWatcherInterface {
     public:
      ConnectivityStateWatcher(
          std::unique_ptr<ConnectivityStateWatcherInterface> delegate,
          RefCountedPtr<SubchannelWrapper> subchannel)
          : delegate_(std::move(delegate)), subchannel_(subchannel) {}

      void OnConnectivityStateChange(grpc_connectivity_state state,
                                     absl::Status status) override {
        delegate_->OnConnectivityStateChange(state, status);
        subchannel_->connectivity_state_ = state;
      }

      grpc_pollset_set* interested_parties() override {
        return delegate_->interested_parties();
      }

     private:
      std::unique_ptr<ConnectivityStateWatcherInterface> delegate_;
      RefCountedPtr<SubchannelWrapper> subchannel_;
      XdsHealthStatus health_status_{XdsHealthStatus::kUnknown};
    };

    absl::optional<const std::string> key_;
    RefCountedPtr<XdsOverrideHostLb> policy_;
    std::atomic<grpc_connectivity_state> connectivity_state_{GRPC_CHANNEL_IDLE};
    std::map<ConnectivityStateWatcherInterface*, ConnectivityStateWatcher*>
        watchers_;
  };

  // A picker that wraps the picker from the child for cases when cookie is
  // present.
  class Picker : public SubchannelPicker {
   public:
    Picker(RefCountedPtr<XdsOverrideHostLb> xds_override_host_lb,
           RefCountedPtr<SubchannelPicker> picker);

    PickResult Pick(PickArgs args) override;

   private:
    class SubchannelConnectionRequester {
     public:
      explicit SubchannelConnectionRequester(
          RefCountedPtr<SubchannelWrapper> subchannel)
          : subchannel_(std::move(subchannel)) {
        GRPC_CLOSURE_INIT(&closure_, RunInExecCtx, this, nullptr);
        // Hop into ExecCtx, so that we're not holding the data plane mutex
        // while we run control-plane code.
        ExecCtx::Run(DEBUG_LOCATION, &closure_, absl::OkStatus());
      }

     private:
      XdsOverrideHostLb* policy() { return subchannel_->policy(); }

      static void RunInExecCtx(void* arg, grpc_error_handle /*error*/) {
        auto* self = static_cast<SubchannelConnectionRequester*>(arg);
        self->policy()->work_serializer()->Run(
            [self]() {
              self->subchannel_->RequestConnection();
              delete self;
            },
            DEBUG_LOCATION);
      }

      RefCountedPtr<SubchannelWrapper> subchannel_;
      grpc_closure closure_;
    };

    absl::optional<LoadBalancingPolicy::PickResult> PickOverridenHost(
        absl::string_view override_host);

    RefCountedPtr<XdsOverrideHostLb> policy_;
    RefCountedPtr<SubchannelPicker> picker_;
  };

  class Helper : public ChannelControlHelper {
   public:
    explicit Helper(RefCountedPtr<XdsOverrideHostLb> xds_override_host_policy)
        : xds_override_host_policy_(std::move(xds_override_host_policy)) {}

    ~Helper() override {
      xds_override_host_policy_.reset(DEBUG_LOCATION, "Helper");
    }

    RefCountedPtr<SubchannelInterface> CreateSubchannel(
        ServerAddress address, const ChannelArgs& args) override;
    void UpdateState(grpc_connectivity_state state, const absl::Status& status,
                     RefCountedPtr<SubchannelPicker> picker) override;
    void RequestReresolution() override;
    absl::string_view GetAuthority() override;
    grpc_event_engine::experimental::EventEngine* GetEventEngine() override;
    void AddTraceEvent(TraceSeverity severity,
                       absl::string_view message) override;

   private:
    RefCountedPtr<XdsOverrideHostLb> xds_override_host_policy_;
  };

  class SubchannelEntry {
   public:
    void SetSubchannel(SubchannelWrapper* subchannel) {
      if (subchannel_ != nullptr) {
        subchannel_->detach();
      }
      subchannel_ = subchannel;
      locked_pointer_ = locked_ ? subchannel->Ref() : nullptr;
    }

    void ResetSubchannel(SubchannelWrapper* expected) {
      if (subchannel_ == expected) {
        subchannel_ = nullptr;
        locked_pointer_ = nullptr;
      }
    }

    RefCountedPtr<SubchannelWrapper> GetSubchannel() {
      if (subchannel_ == nullptr) {
        return nullptr;
      }
      return subchannel_->Ref();
    }

    void SetLocked(bool locked) {
      locked_ = locked;
      if (locked_ && subchannel_ != nullptr) {
        locked_pointer_ = subchannel_->Ref();
      } else {
        locked_pointer_ = nullptr;
      }
    }

   private:
    SubchannelWrapper* subchannel_ = nullptr;
    /* We do not allow the subchannel to go away while it is draining */
    RefCountedPtr<SubchannelWrapper> locked_pointer_;
    bool locked_ = false;
  };

  ~XdsOverrideHostLb() override;

  void ShutdownLocked() override;

  OrphanablePtr<LoadBalancingPolicy> CreateChildPolicyLocked(
      const ChannelArgs& args);

  void MaybeUpdatePickerLocked();

  RefCountedPtr<SubchannelWrapper> LookupSubchannel(absl::string_view address);

  absl::StatusOr<ServerAddressList> UpdateAddressMap(
      absl::StatusOr<ServerAddressList> addresses,
      int override_host_status_mask);

  RefCountedPtr<SubchannelWrapper> AdoptSubchannel(
      ServerAddress address, RefCountedPtr<SubchannelInterface> subchannel);

  void ResetSubchannel(absl::string_view key, SubchannelWrapper* subchannel);

  RefCountedPtr<SubchannelWrapper> GetSubchannelByAddress(
      absl::string_view address);

  XdsHealthStatus AddressHealthStatus(const ServerAddress& address);

  // Current config from the resolver.
  RefCountedPtr<XdsOverrideHostLbConfig> config_;

  // Internal state.
  bool shutting_down_ = false;

  OrphanablePtr<LoadBalancingPolicy> child_policy_;

  // Latest state and picker reported by the child policy.
  grpc_connectivity_state state_ = GRPC_CHANNEL_IDLE;
  absl::Status status_;
  RefCountedPtr<SubchannelPicker> picker_;
  Mutex subchannel_map_mu_;
  std::map<std::string, SubchannelEntry, std::less<>> subchannel_map_
      ABSL_GUARDED_BY(subchannel_map_mu_);
};

//
// XdsOverrideHostLb::Picker
//

XdsOverrideHostLb::Picker::Picker(
    RefCountedPtr<XdsOverrideHostLb> xds_override_host_lb,
    RefCountedPtr<SubchannelPicker> picker)
    : policy_(std::move(xds_override_host_lb)), picker_(std::move(picker)) {
  if (GRPC_TRACE_FLAG_ENABLED(grpc_lb_xds_override_host_trace)) {
    gpr_log(GPR_INFO, "[xds_override_host_lb %p] constructed new picker %p",
            policy_.get(), this);
  }
}

absl::optional<LoadBalancingPolicy::PickResult>
XdsOverrideHostLb::Picker::PickOverridenHost(absl::string_view override_host) {
  if (override_host.length() == 0) {
    return absl::nullopt;
  }
  auto subchannel = policy_->GetSubchannelByAddress(override_host);
  if (subchannel == nullptr) {
    return absl::nullopt;
  }
  auto connectivity_state = subchannel->connectivity_state();
  if (connectivity_state == GRPC_CHANNEL_READY) {
    return PickResult::Complete(subchannel->wrapped_subchannel());
  } else if (connectivity_state == GRPC_CHANNEL_CONNECTING) {
    return PickResult::Queue();
  } else if (connectivity_state == GRPC_CHANNEL_IDLE) {
    // Deleted after the connection is requested
    new SubchannelConnectionRequester(std::move(subchannel));
    return PickResult::Queue();
  }
  return absl::nullopt;
}

LoadBalancingPolicy::PickResult XdsOverrideHostLb::Picker::Pick(
    LoadBalancingPolicy::PickArgs args) {
  auto* call_state = static_cast<LbCallStateInternal*>(args.call_state);
  auto override_host = call_state->GetCallAttribute(XdsHostOverrideTypeName());
  auto overridden_host_pick = PickOverridenHost(override_host);
  if (overridden_host_pick.has_value()) {
    return std::move(*overridden_host_pick);
  }
  if (picker_ == nullptr) {  // Should never happen.
    return PickResult::Fail(absl::InternalError(
        "xds_override_host picker not given any child picker"));
  }
  auto result = picker_->Pick(args);
  auto complete_pick = absl::get_if<PickResult::Complete>(&result.result);
  if (complete_pick != nullptr) {
    complete_pick->subchannel =
        static_cast<SubchannelWrapper*>(complete_pick->subchannel.get())
            ->wrapped_subchannel();
  }
  return result;
}

//
// XdsOverrideHostLb
//

XdsOverrideHostLb::XdsOverrideHostLb(Args args)
    : LoadBalancingPolicy(std::move(args)) {
  if (GRPC_TRACE_FLAG_ENABLED(grpc_lb_xds_override_host_trace)) {
    gpr_log(GPR_INFO, "[xds_override_host_lb %p] created", this);
  }
}

XdsOverrideHostLb::~XdsOverrideHostLb() {
  if (GRPC_TRACE_FLAG_ENABLED(grpc_lb_xds_override_host_trace)) {
    gpr_log(GPR_INFO,
            "[xds_override_host_lb %p] destroying xds_override_host LB policy",
            this);
  }
}

void XdsOverrideHostLb::ShutdownLocked() {
  if (GRPC_TRACE_FLAG_ENABLED(grpc_lb_xds_override_host_trace)) {
    gpr_log(GPR_INFO, "[xds_override_host_lb %p] shutting down", this);
  }
  shutting_down_ = true;
  // Remove the child policy's interested_parties pollset_set from the
  // xDS policy.
  if (child_policy_ != nullptr) {
    grpc_pollset_set_del_pollset_set(child_policy_->interested_parties(),
                                     interested_parties());
    child_policy_.reset();
  }
  // Drop our ref to the child's picker, in case it's holding a ref to
  // the child.
  picker_.reset();
}

void XdsOverrideHostLb::ExitIdleLocked() {
  if (child_policy_ != nullptr) child_policy_->ExitIdleLocked();
}

void XdsOverrideHostLb::ResetBackoffLocked() {
  if (child_policy_ != nullptr) child_policy_->ResetBackoffLocked();
}

absl::Status XdsOverrideHostLb::UpdateLocked(UpdateArgs args) {
  if (GRPC_TRACE_FLAG_ENABLED(grpc_lb_xds_override_host_trace)) {
    gpr_log(GPR_INFO, "[xds_override_host_lb %p] Received update", this);
  }
  auto old_config = std::move(config_);
  // Update config.
  config_ = std::move(args.config);
  if (config_ == nullptr) {
    return absl::InvalidArgumentError("Missing policy config");
  }
  // Create child policy if needed.
  if (child_policy_ == nullptr) {
    child_policy_ = CreateChildPolicyLocked(args.args);
  }
  // Update child policy.
  UpdateArgs update_args;
  update_args.addresses = UpdateAddressMap(
      std::move(args.addresses), config_->override_host_status_mask());
  update_args.resolution_note = std::move(args.resolution_note);
  update_args.config = config_->child_config();
  update_args.args = std::move(args.args);
  if (GRPC_TRACE_FLAG_ENABLED(grpc_lb_xds_override_host_trace)) {
    gpr_log(GPR_INFO,
            "[xds_override_host_lb %p] Updating child policy handler %p", this,
            child_policy_.get());
  }
  return child_policy_->UpdateLocked(std::move(update_args));
}

void XdsOverrideHostLb::MaybeUpdatePickerLocked() {
  if (picker_ != nullptr) {
    auto xds_override_host_picker = MakeRefCounted<Picker>(Ref(), picker_);
    if (GRPC_TRACE_FLAG_ENABLED(grpc_lb_xds_override_host_trace)) {
      gpr_log(GPR_INFO,
              "[xds_override_host_lb %p] updating connectivity: state=%s "
              "status=(%s) picker=%p",
              this, ConnectivityStateName(state_), status_.ToString().c_str(),
              xds_override_host_picker.get());
    }
    channel_control_helper()->UpdateState(state_, status_,
                                          std::move(xds_override_host_picker));
  }
}

OrphanablePtr<LoadBalancingPolicy> XdsOverrideHostLb::CreateChildPolicyLocked(
    const ChannelArgs& args) {
  LoadBalancingPolicy::Args lb_policy_args;
  lb_policy_args.work_serializer = work_serializer();
  lb_policy_args.args = args;
  lb_policy_args.channel_control_helper =
      std::make_unique<Helper>(Ref(DEBUG_LOCATION, "Helper"));
  OrphanablePtr<LoadBalancingPolicy> lb_policy =
      MakeOrphanable<ChildPolicyHandler>(std::move(lb_policy_args),
                                         &grpc_lb_xds_override_host_trace);
  if (GRPC_TRACE_FLAG_ENABLED(grpc_lb_xds_override_host_trace)) {
    gpr_log(GPR_INFO,
            "[xds_override_host_lb %p] Created new child policy handler %p",
            this, lb_policy.get());
  }
  // Add our interested_parties pollset_set to that of the newly created
  // child policy. This will make the child policy progress upon activity on
  // this policy, which in turn is tied to the application's call.
  grpc_pollset_set_add_pollset_set(lb_policy->interested_parties(),
                                   interested_parties());
  return lb_policy;
}

XdsHealthStatus XdsOverrideHostLb::AddressHealthStatus(
    const ServerAddress& address) {
  auto attribute = address.GetAttribute(XdsEndpointHealthStatusAttribute::kKey);
  if (attribute == nullptr) {
    return XdsHealthStatus(XdsHealthStatus::HealthStatus::kUnknown);
  }
  return static_cast<const XdsEndpointHealthStatusAttribute*>(attribute)
      ->status();
}

absl::StatusOr<ServerAddressList> XdsOverrideHostLb::UpdateAddressMap(
    absl::StatusOr<ServerAddressList> addresses,
    int override_host_status_mask) {
  std::unordered_map<std::string, bool> keys_and_lock(addresses->size());
  absl::StatusOr<ServerAddressList> child_addresses;
  if (addresses.ok()) {
    child_addresses.emplace();
    for (const auto& address : *addresses) {
      auto status = AddressHealthStatus(address);
      bool locked = false;
      if (status.status() == XdsHealthStatus::HealthStatus::kDraining) {
        if ((override_host_status_mask & HealthStatusBitMask(status)) == 0) {
          continue;
        }
        locked = true;
      } else {
        child_addresses->push_back(address);
      }
      auto key = grpc_sockaddr_to_string(&address.address(), false);
      if (key.ok()) {
        keys_and_lock.emplace(std::move(*key), locked);
      }
    }
  } else {
    child_addresses = std::move(addresses);
  }
  MutexLock lock(&subchannel_map_mu_);
  for (auto it = subchannel_map_.begin(); it != subchannel_map_.end();) {
    if (keys_and_lock.find(it->first) == keys_and_lock.end()) {
      it = subchannel_map_.erase(it);
    } else {
      ++it;
    }
  }
  for (const auto& key_and_lock : keys_and_lock) {
    auto it = subchannel_map_.find(key_and_lock.first);
    if (it == subchannel_map_.end()) {
      subchannel_map_.emplace(key_and_lock.first, SubchannelEntry())
          .first->second.SetLocked(key_and_lock.second);
    } else {
      it->second.SetLocked(key_and_lock.second);
    }
  }
  return child_addresses;
}

RefCountedPtr<XdsOverrideHostLb::SubchannelWrapper>
XdsOverrideHostLb::AdoptSubchannel(
    ServerAddress address, RefCountedPtr<SubchannelInterface> subchannel) {
  auto subchannel_key = grpc_sockaddr_to_string(&address.address(), false);
  absl::optional<std::string> key;
  if (subchannel_key.ok()) {
    key = std::move(*subchannel_key);
  }
  auto wrapper =
      MakeRefCounted<SubchannelWrapper>(std::move(subchannel), Ref(), key);
  if (key.has_value()) {
    MutexLock lock(&subchannel_map_mu_);
    auto it = subchannel_map_.find(*key);
    if (it != subchannel_map_.end()) {
      it->second.SetSubchannel(wrapper.get());
    }
  }
  return wrapper;
}

void XdsOverrideHostLb::ResetSubchannel(absl::string_view key,
                                        SubchannelWrapper* subchannel) {
  MutexLock lock(&subchannel_map_mu_);
  auto it = subchannel_map_.find(key);
  if (it != subchannel_map_.end()) {
    it->second.ResetSubchannel(subchannel);
  }
}

RefCountedPtr<XdsOverrideHostLb::SubchannelWrapper>
XdsOverrideHostLb::GetSubchannelByAddress(absl::string_view address) {
  MutexLock lock(&subchannel_map_mu_);
  auto it = subchannel_map_.find(address);
  if (it != subchannel_map_.end()) {
    return it->second.GetSubchannel();
  }
  return nullptr;
}

//
// XdsOverrideHostLb::Helper
//

RefCountedPtr<SubchannelInterface> XdsOverrideHostLb::Helper::CreateSubchannel(
    ServerAddress address, const ChannelArgs& args) {
  auto subchannel =
      xds_override_host_policy_->channel_control_helper()->CreateSubchannel(
          address, args);
  return xds_override_host_policy_->AdoptSubchannel(address, subchannel);
}

void XdsOverrideHostLb::Helper::UpdateState(
    grpc_connectivity_state state, const absl::Status& status,
    RefCountedPtr<SubchannelPicker> picker) {
  if (xds_override_host_policy_->shutting_down_) return;
  // Save the state and picker.
  xds_override_host_policy_->state_ = state;
  xds_override_host_policy_->status_ = status;
  xds_override_host_policy_->picker_ = std::move(picker);
  // Wrap the picker and return it to the channel.
  xds_override_host_policy_->MaybeUpdatePickerLocked();
}

void XdsOverrideHostLb::Helper::RequestReresolution() {
  if (xds_override_host_policy_->shutting_down_) return;
  xds_override_host_policy_->channel_control_helper()->RequestReresolution();
}

absl::string_view XdsOverrideHostLb::Helper::GetAuthority() {
  return xds_override_host_policy_->channel_control_helper()->GetAuthority();
}

grpc_event_engine::experimental::EventEngine*
XdsOverrideHostLb::Helper::GetEventEngine() {
  return xds_override_host_policy_->channel_control_helper()->GetEventEngine();
}

void XdsOverrideHostLb::Helper::AddTraceEvent(TraceSeverity severity,
                                              absl::string_view message) {
  if (xds_override_host_policy_->shutting_down_) return;
  xds_override_host_policy_->channel_control_helper()->AddTraceEvent(severity,
                                                                     message);
}

//
// XdsOverrideHostLb::SubchannelWrapper::SubchannelWrapper
//

XdsOverrideHostLb::SubchannelWrapper::SubchannelWrapper(
    RefCountedPtr<SubchannelInterface> subchannel,
    RefCountedPtr<XdsOverrideHostLb> policy,
    absl::optional<const std::string> key)
    : DelegatingSubchannel(std::move(subchannel)),
      key_(std::move(key)),
      policy_(std::move(policy)) {}

XdsOverrideHostLb::SubchannelWrapper::~SubchannelWrapper() {
  if (key_.has_value()) {
    policy_->ResetSubchannel(*key_, this);
  }
}

void XdsOverrideHostLb::SubchannelWrapper::WatchConnectivityState(
    std::unique_ptr<ConnectivityStateWatcherInterface> watcher) {
  auto watcher_id = watcher.get();
  auto wrapper =
      std::make_unique<ConnectivityStateWatcher>(std::move(watcher), Ref());
  watchers_.emplace(watcher_id, wrapper.get());
  wrapped_subchannel()->WatchConnectivityState(std::move(wrapper));
}

void XdsOverrideHostLb::SubchannelWrapper::CancelConnectivityStateWatch(
    ConnectivityStateWatcherInterface* watcher) {
  auto original_watcher = watchers_.find(watcher);
  if (original_watcher != watchers_.end()) {
    wrapped_subchannel()->CancelConnectivityStateWatch(
        original_watcher->second);
    watchers_.erase(original_watcher);
  }
}

//
// factory
//
<<<<<<< HEAD
const JsonLoaderInterface* XdsOverrideHostLbConfig::JsonLoader(
    const JsonArgs&) {
  static const auto kJsonLoader =
      JsonObjectLoader<XdsOverrideHostLbConfig>()
          // Child policy config is parsed in JsonPostLoad
          .Finish();
  return kJsonLoader;
}

void XdsOverrideHostLbConfig::JsonPostLoad(const Json& json,
                                           const JsonArgs& args,
                                           ValidationErrors* errors) {
  {
    ValidationErrors::ScopedField field(errors, ".childPolicy");
    auto it = json.object_value().find("childPolicy");
    if (it == json.object_value().end()) {
      errors->AddError("field not present");
    } else {
      auto child_policy_config = CoreConfiguration::Get()
                                     .lb_policy_registry()
                                     .ParseLoadBalancingConfig(it->second);
      if (!child_policy_config.ok()) {
        errors->AddError(child_policy_config.status().message());
      } else {
        child_config_ = std::move(*child_policy_config);
      }
    }
  }
  {
    ValidationErrors::ScopedField field(errors, ".overrideHostStatus");
    auto host_status_list = LoadJsonObjectField<std::vector<std::string>>(
        json.object_value(), args, "overrideHostStatus", errors,
        /*required=*/false);
    if (host_status_list.has_value()) {
      override_host_status_mask_ = 0;
      for (size_t i = 0; i < host_status_list->size(); ++i) {
        const std::string& host_status = (*host_status_list)[i];
        auto status = XdsHealthStatus::FromString(host_status);
        if (!status.has_value()) {
          ValidationErrors::ScopedField field(errors,
                                              absl::StrCat("[", i, "]"));
          errors->AddError("invalid host status");
        } else {
          override_host_status_mask_ |= HealthStatusBitMask(*status);
        }
      }
    }
  }
}

=======
>>>>>>> 838d5dbf
class XdsOverrideHostLbFactory : public LoadBalancingPolicyFactory {
 public:
  OrphanablePtr<LoadBalancingPolicy> CreateLoadBalancingPolicy(
      LoadBalancingPolicy::Args args) const override {
    return MakeOrphanable<XdsOverrideHostLb>(std::move(args));
  }

  absl::string_view name() const override { return kXdsOverrideHost; }

  absl::StatusOr<RefCountedPtr<LoadBalancingPolicy::Config>>
  ParseLoadBalancingConfig(const Json& json) const override {
    if (json.type() == Json::Type::JSON_NULL) {
      // This policy was configured in the deprecated loadBalancingPolicy
      // field or in the client API.
      return absl::InvalidArgumentError(
          "field:loadBalancingPolicy error:xds_override_host policy requires "
          "configuration. Please use loadBalancingConfig field of service "
          "config instead.");
    }
    return LoadRefCountedFromJson<XdsOverrideHostLbConfig>(
        json, JsonArgs(),
        "errors validating xds_override_host LB policy config");
  }
};

}  // namespace

void RegisterXdsOverrideHostLbPolicy(CoreConfiguration::Builder* builder) {
  builder->lb_policy_registry()->RegisterLoadBalancingPolicyFactory(
      std::make_unique<XdsOverrideHostLbFactory>());
}

namespace internal {

const JsonLoaderInterface* XdsOverrideHostLbConfig::JsonLoader(
    const JsonArgs&) {
  static const auto kJsonLoader =
      JsonObjectLoader<XdsOverrideHostLbConfig>()
          // Child policy config is parsed in JsonPostLoad
          .Finish();
  return kJsonLoader;
}

void XdsOverrideHostLbConfig::JsonPostLoad(const Json& json, const JsonArgs&,
                                           ValidationErrors* errors) {
  ValidationErrors::ScopedField field(errors, ".childPolicy");
  auto it = json.object_value().find("childPolicy");
  if (it == json.object_value().end()) {
    errors->AddError("field not present");
  } else {
    auto child_policy_config =
        CoreConfiguration::Get().lb_policy_registry().ParseLoadBalancingConfig(
            it->second);
    if (!child_policy_config.ok()) {
      errors->AddError(child_policy_config.status().message());
    } else {
      child_config_ = std::move(*child_policy_config);
    }
  }
}

}  // namespace internal

}  // namespace grpc_core<|MERGE_RESOLUTION|>--- conflicted
+++ resolved
@@ -75,48 +75,13 @@
 using internal::kXdsOverrideHost;
 using internal::XdsOverrideHostLbConfig;
 
-//
-// xds_override_host LB policy
-//
-<<<<<<< HEAD
-
-constexpr absl::string_view kXdsOverrideHost = "xds_override_host_experimental";
-
 int HealthStatusBitMask(const XdsHealthStatus& status) {
   return 0x1 << status.status();
 }
 
-// Config for stateful session LB policy.
-class XdsOverrideHostLbConfig : public LoadBalancingPolicy::Config {
- public:
-  XdsOverrideHostLbConfig() = default;
-
-  XdsOverrideHostLbConfig(const XdsOverrideHostLbConfig&) = delete;
-  XdsOverrideHostLbConfig& operator=(const XdsOverrideHostLbConfig&) = delete;
-
-  XdsOverrideHostLbConfig(XdsOverrideHostLbConfig&& other) = delete;
-  XdsOverrideHostLbConfig& operator=(XdsOverrideHostLbConfig&& other) = delete;
-
-  absl::string_view name() const override { return kXdsOverrideHost; }
-
-  RefCountedPtr<LoadBalancingPolicy::Config> child_config() const {
-    return child_config_;
-  }
-
-  int override_host_status_mask() const { return override_host_status_mask_; }
-
-  static const JsonLoaderInterface* JsonLoader(const JsonArgs&);
-  void JsonPostLoad(const Json& json, const JsonArgs&,
-                    ValidationErrors* errors);
-
- private:
-  RefCountedPtr<LoadBalancingPolicy::Config> child_config_;
-  int override_host_status_mask_ = 0xFFFF;
-};
-
-// xDS Cluster Impl LB policy.
-=======
->>>>>>> 838d5dbf
+//
+// xds_override_host LB policy
+//
 class XdsOverrideHostLb : public LoadBalancingPolicy {
  public:
   explicit XdsOverrideHostLb(Args args);
@@ -680,7 +645,40 @@
 //
 // factory
 //
-<<<<<<< HEAD
+class XdsOverrideHostLbFactory : public LoadBalancingPolicyFactory {
+ public:
+  OrphanablePtr<LoadBalancingPolicy> CreateLoadBalancingPolicy(
+      LoadBalancingPolicy::Args args) const override {
+    return MakeOrphanable<XdsOverrideHostLb>(std::move(args));
+  }
+
+  absl::string_view name() const override { return kXdsOverrideHost; }
+
+  absl::StatusOr<RefCountedPtr<LoadBalancingPolicy::Config>>
+  ParseLoadBalancingConfig(const Json& json) const override {
+    if (json.type() == Json::Type::JSON_NULL) {
+      // This policy was configured in the deprecated loadBalancingPolicy
+      // field or in the client API.
+      return absl::InvalidArgumentError(
+          "field:loadBalancingPolicy error:xds_override_host policy requires "
+          "configuration. Please use loadBalancingConfig field of service "
+          "config instead.");
+    }
+    return LoadRefCountedFromJson<XdsOverrideHostLbConfig>(
+        json, JsonArgs(),
+        "errors validating xds_override_host LB policy config");
+  }
+};
+
+}  // namespace
+
+void RegisterXdsOverrideHostLbPolicy(CoreConfiguration::Builder* builder) {
+  builder->lb_policy_registry()->RegisterLoadBalancingPolicyFactory(
+      std::make_unique<XdsOverrideHostLbFactory>());
+}
+
+namespace internal {
+
 const JsonLoaderInterface* XdsOverrideHostLbConfig::JsonLoader(
     const JsonArgs&) {
   static const auto kJsonLoader =
@@ -731,69 +729,6 @@
   }
 }
 
-=======
->>>>>>> 838d5dbf
-class XdsOverrideHostLbFactory : public LoadBalancingPolicyFactory {
- public:
-  OrphanablePtr<LoadBalancingPolicy> CreateLoadBalancingPolicy(
-      LoadBalancingPolicy::Args args) const override {
-    return MakeOrphanable<XdsOverrideHostLb>(std::move(args));
-  }
-
-  absl::string_view name() const override { return kXdsOverrideHost; }
-
-  absl::StatusOr<RefCountedPtr<LoadBalancingPolicy::Config>>
-  ParseLoadBalancingConfig(const Json& json) const override {
-    if (json.type() == Json::Type::JSON_NULL) {
-      // This policy was configured in the deprecated loadBalancingPolicy
-      // field or in the client API.
-      return absl::InvalidArgumentError(
-          "field:loadBalancingPolicy error:xds_override_host policy requires "
-          "configuration. Please use loadBalancingConfig field of service "
-          "config instead.");
-    }
-    return LoadRefCountedFromJson<XdsOverrideHostLbConfig>(
-        json, JsonArgs(),
-        "errors validating xds_override_host LB policy config");
-  }
-};
-
-}  // namespace
-
-void RegisterXdsOverrideHostLbPolicy(CoreConfiguration::Builder* builder) {
-  builder->lb_policy_registry()->RegisterLoadBalancingPolicyFactory(
-      std::make_unique<XdsOverrideHostLbFactory>());
-}
-
-namespace internal {
-
-const JsonLoaderInterface* XdsOverrideHostLbConfig::JsonLoader(
-    const JsonArgs&) {
-  static const auto kJsonLoader =
-      JsonObjectLoader<XdsOverrideHostLbConfig>()
-          // Child policy config is parsed in JsonPostLoad
-          .Finish();
-  return kJsonLoader;
-}
-
-void XdsOverrideHostLbConfig::JsonPostLoad(const Json& json, const JsonArgs&,
-                                           ValidationErrors* errors) {
-  ValidationErrors::ScopedField field(errors, ".childPolicy");
-  auto it = json.object_value().find("childPolicy");
-  if (it == json.object_value().end()) {
-    errors->AddError("field not present");
-  } else {
-    auto child_policy_config =
-        CoreConfiguration::Get().lb_policy_registry().ParseLoadBalancingConfig(
-            it->second);
-    if (!child_policy_config.ok()) {
-      errors->AddError(child_policy_config.status().message());
-    } else {
-      child_config_ = std::move(*child_policy_config);
-    }
-  }
-}
-
 }  // namespace internal
 
 }  // namespace grpc_core