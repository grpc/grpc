//
// Copyright 2022 gRPC authors.
//
// Licensed under the Apache License, Version 2.0 (the "License");
// you may not use this file except in compliance with the License.
// You may obtain a copy of the License at
//
//     http://www.apache.org/licenses/LICENSE-2.0
//
// Unless required by applicable law or agreed to in writing, software
// distributed under the License is distributed on an "AS IS" BASIS,
// WITHOUT WARRANTIES OR CONDITIONS OF ANY KIND, either express or implied.
// See the License for the specific language governing permissions and
// limitations under the License.
//

#include <grpc/support/port_platform.h>

#include <inttypes.h>
#include <string.h>

#include <algorithm>
#include <memory>
#include <string>
#include <utility>
#include <vector>

#include "absl/status/status.h"
#include "absl/status/statusor.h"
#include "absl/strings/string_view.h"
#include "absl/types/optional.h"

#include <grpc/impl/codegen/connectivity_state.h>
#include <grpc/impl/codegen/grpc_types.h>
#include <grpc/support/log.h>

#include "src/core/ext/filters/client_channel/client_channel.h"
#include "src/core/ext/filters/client_channel/lb_policy/child_policy_handler.h"
#include "src/core/ext/filters/client_channel/lb_policy/subchannel_list.h"
#include "src/core/ext/filters/stateful_session/stateful_session_filter.h"
#include "src/core/lib/address_utils/sockaddr_utils.h"
#include "src/core/lib/channel/channel_args.h"
#include "src/core/lib/config/core_configuration.h"
#include "src/core/lib/debug/trace.h"
#include "src/core/lib/gpr/string.h"
#include "src/core/lib/gprpp/debug_location.h"
#include "src/core/lib/gprpp/orphanable.h"
#include "src/core/lib/gprpp/ref_counted_ptr.h"
#include "src/core/lib/iomgr/pollset_set.h"
#include "src/core/lib/json/json.h"
#include "src/core/lib/json/json_args.h"
#include "src/core/lib/json/json_object_loader.h"
#include "src/core/lib/load_balancing/lb_policy.h"
#include "src/core/lib/load_balancing/lb_policy_factory.h"
#include "src/core/lib/load_balancing/subchannel_interface.h"
#include "src/core/lib/resolver/server_address.h"
#include "src/core/lib/transport/connectivity_state.h"

namespace grpc_core {

TraceFlag grpc_lb_xds_override_host_trace(false, "xds_override_host_lb");

namespace {

//
// xds_override_host LB policy
//

constexpr absl::string_view kXdsOverrideHost = "xds_override_host_experimental";

class SubchannelWrapper;

class SubchannelEntry : public RefCounted<SubchannelEntry> {
 public:
  void SetSubchannel(SubchannelInterface* subchannel) {
    absl::MutexLock lock(&mu_);
    subchannel_ = subchannel;
  }

  void ResetSubchannel(SubchannelInterface* expected) {
    absl::MutexLock lock(&mu_);
    if (subchannel_ == expected) {
      subchannel_ = nullptr;
    }
  }

  RefCountedPtr<SubchannelInterface> GetSubchannel() {
    absl::MutexLock lock(&mu_);
    if (subchannel_ == nullptr) {
      return RefCountedPtr<SubchannelInterface>(nullptr);
    }
    return subchannel_->Ref();
  }

 private:
  absl::Mutex mu_;
  SubchannelInterface* subchannel_ ABSL_GUARDED_BY(mu_) = nullptr;
};

class SubchannelByAddressMap {
 public:
  RefCountedPtr<SubchannelInterface> LookupSubchannel(
      absl::string_view address) {
    absl::MutexLock lock(&mu_);
    auto it = subchannel_map_.find(address);
    if (it == subchannel_map_.end()) {
      if (GRPC_TRACE_FLAG_ENABLED(grpc_lb_xds_override_host_trace)) {
        gpr_log(
            GPR_INFO,
            "[xds_override_host_lb %p] Subchannel for address %s was not found",
            this, std::string(address).c_str());
      }
      return nullptr;
    }
    return it->second->GetSubchannel();
  }

  void PrepareAddressMap(const std::unordered_set<std::string>& keys) {
    absl::MutexLock lock(&mu_);
    for (auto it = subchannel_map_.begin(); it != subchannel_map_.end();) {
      if (keys.find(it->first) == keys.end()) {
        it = subchannel_map_.erase(it);
      } else {
        it++;
      }
    }
    for (auto it : keys) {
      if (subchannel_map_.find(it) == subchannel_map_.end()) {
        subchannel_map_.emplace(it, MakeRefCounted<SubchannelEntry>());
      }
    }
  }

  RefCountedPtr<SubchannelWrapper> AdoptSubchannel(
      ServerAddress address, RefCountedPtr<SubchannelInterface> subchannel) {
    absl::optional<RefCountedPtr<SubchannelEntry>> maybe_entry;
    auto key = grpc_sockaddr_to_string(&address.address(), false);
    if (key.ok()) {
      absl::MutexLock lock(&mu_);
      auto it = subchannel_map_.find(*key);
      if (it != subchannel_map_.end()) {
        maybe_entry = it->second;
      }
    }
    return MakeRefCounted<SubchannelWrapper>(std::move(subchannel),
                                             maybe_entry);
  }

 private:
  absl::Mutex mu_;
  std::map<std::string, RefCountedPtr<SubchannelEntry>, std::less<>>
      subchannel_map_ ABSL_GUARDED_BY(mu_);
};

class SubchannelWrapper : public DelegatingSubchannel {
 public:
  SubchannelWrapper(RefCountedPtr<SubchannelInterface> subchannel,
                    absl::optional<RefCountedPtr<SubchannelEntry>> entry)
      : DelegatingSubchannel(std::move(subchannel)), entry_(std::move(entry)) {
    if (entry_.has_value()) {
      entry_.value()->SetSubchannel(this);
    }
  }

  ~SubchannelWrapper() override {
    if (entry_.has_value()) {
      entry_.value()->ResetSubchannel(this);
    }
  }

 private:
  absl::optional<RefCountedPtr<SubchannelEntry>> entry_;
};

// Config for stateful session LB policy.
class XdsOverrideHostLbConfig : public LoadBalancingPolicy::Config {
 public:
  XdsOverrideHostLbConfig() = default;

  XdsOverrideHostLbConfig(const XdsOverrideHostLbConfig&) = delete;
  XdsOverrideHostLbConfig& operator=(const XdsOverrideHostLbConfig&) = delete;

  XdsOverrideHostLbConfig(XdsOverrideHostLbConfig&& other) = delete;
  XdsOverrideHostLbConfig& operator=(XdsOverrideHostLbConfig&& other) = delete;

  absl::string_view name() const override { return kXdsOverrideHost; }

  RefCountedPtr<LoadBalancingPolicy::Config> child_config() const {
    return child_config_;
  }

  static const JsonLoaderInterface* JsonLoader(const JsonArgs&);
  void JsonPostLoad(const Json& json, const JsonArgs&,
                    ValidationErrors* errors);

 private:
  RefCountedPtr<LoadBalancingPolicy::Config> child_config_;
};

// xDS Cluster Impl LB policy.
class XdsOverrideHostLb : public LoadBalancingPolicy {
 public:
  explicit XdsOverrideHostLb(Args args);

  absl::string_view name() const override { return kXdsOverrideHost; }

  absl::Status UpdateLocked(UpdateArgs args) override;
  void ExitIdleLocked() override;
  void ResetBackoffLocked() override;

 private:
  // A picker that wraps the picker from the child for cases when cookie is
  // present.
  class Picker : public SubchannelPicker {
   public:
    Picker(RefCountedPtr<XdsOverrideHostLb> xds_override_host_lb,
           RefCountedPtr<SubchannelPicker> picker);

    PickResult Pick(PickArgs args) override;

   private:
    RefCountedPtr<XdsOverrideHostLb> policy_;
    RefCountedPtr<SubchannelPicker> picker_;
  };

  class Helper : public ChannelControlHelper {
   public:
    explicit Helper(RefCountedPtr<XdsOverrideHostLb> xds_override_host_policy)
        : xds_override_host_policy_(std::move(xds_override_host_policy)) {}

    ~Helper() override {
      xds_override_host_policy_.reset(DEBUG_LOCATION, "Helper");
    }

    RefCountedPtr<SubchannelInterface> CreateSubchannel(
        ServerAddress address, const ChannelArgs& args) override;
    void UpdateState(grpc_connectivity_state state, const absl::Status& status,
                     RefCountedPtr<SubchannelPicker> picker) override;
    void RequestReresolution() override;
    absl::string_view GetAuthority() override;
    grpc_event_engine::experimental::EventEngine* GetEventEngine() override;
    void AddTraceEvent(TraceSeverity severity,
                       absl::string_view message) override;

   private:
    RefCountedPtr<XdsOverrideHostLb> xds_override_host_policy_;
  };

<<<<<<< HEAD
  class SubchannelConnectivityStateWatcher
      : public SubchannelInterface::ConnectivityStateWatcherInterface {
   public:
    void OnConnectivityStateChange(grpc_connectivity_state new_state,
                                   absl::Status status) override {}

    grpc_pollset_set* interested_parties() override { return nullptr; }
  };

  struct AddressMapEntry {
    RefCountedPtr<SubchannelInterface> subchannel;
    grpc_connectivity_state state;
  };

=======
>>>>>>> 41733929
  ~XdsOverrideHostLb() override;

  void ShutdownLocked() override;

  OrphanablePtr<LoadBalancingPolicy> CreateChildPolicyLocked(
      const ChannelArgs& args);

  void MaybeUpdatePickerLocked();

  void UpdateSubchannelByAddressMap(
      const absl::StatusOr<ServerAddressList>& addresses);

  // Current config from the resolver.
  RefCountedPtr<XdsOverrideHostLbConfig> config_;

  // Internal state.
  bool shutting_down_ = false;

  OrphanablePtr<LoadBalancingPolicy> child_policy_;

  // Latest state and picker reported by the child policy.
  grpc_connectivity_state state_ = GRPC_CHANNEL_IDLE;
  absl::Status status_;
  RefCountedPtr<SubchannelPicker> picker_;
  SubchannelByAddressMap subchannel_by_address_map_;
};

//
// XdsOverrideHostLb::Picker
//

XdsOverrideHostLb::Picker::Picker(
    RefCountedPtr<XdsOverrideHostLb> xds_override_host_lb,
    RefCountedPtr<SubchannelPicker> picker)
    : policy_(std::move(xds_override_host_lb)), picker_(std::move(picker)) {
  if (GRPC_TRACE_FLAG_ENABLED(grpc_lb_xds_override_host_trace)) {
    gpr_log(GPR_INFO, "[xds_override_host_lb %p] constructed new picker %p",
            policy_.get(), this);
  }
}

LoadBalancingPolicy::PickResult XdsOverrideHostLb::Picker::Pick(
    LoadBalancingPolicy::PickArgs args) {
  if (picker_ == nullptr) {  // Should never happen.
    return PickResult::Fail(absl::InternalError(
        "xds_override_host picker not given any child picker"));
  }
  std::string buffer;
  auto* call_state = static_cast<ClientChannel::LoadBalancedCall::LbCallState*>(
      args.call_state);
  // Delegate to child picker
  auto override_host = call_state->GetCallAttribute(XdsHostOverrideTypeName());
  auto subchannel =
      policy_->subchannel_by_address_map_.LookupSubchannel(override_host);
  if (subchannel != nullptr) {
    return PickResult::Complete(
        static_cast<SubchannelWrapper*>(subchannel.get())
            ->wrapped_subchannel());
  }
  auto result = picker_->Pick(args);
  auto complete_pick = absl::get_if<PickResult::Complete>(&result.result);
  if (complete_pick != nullptr) {
    complete_pick->subchannel =
        static_cast<SubchannelWrapper*>(complete_pick->subchannel.get())
            ->wrapped_subchannel();
  }
  return result;
}

//
// XdsOverrideHostLb
//

XdsOverrideHostLb::XdsOverrideHostLb(Args args)
    : LoadBalancingPolicy(std::move(args)) {
  if (GRPC_TRACE_FLAG_ENABLED(grpc_lb_xds_override_host_trace)) {
    gpr_log(GPR_INFO, "[xds_override_host_lb %p] created", this);
  }
}

XdsOverrideHostLb::~XdsOverrideHostLb() {
  if (GRPC_TRACE_FLAG_ENABLED(grpc_lb_xds_override_host_trace)) {
    gpr_log(GPR_INFO,
            "[xds_override_host_lb %p] destroying xds_override_host LB policy",
            this);
  }
}

void XdsOverrideHostLb::ShutdownLocked() {
  if (GRPC_TRACE_FLAG_ENABLED(grpc_lb_xds_override_host_trace)) {
    gpr_log(GPR_INFO, "[xds_override_host_lb %p] shutting down", this);
  }
  shutting_down_ = true;
  // Remove the child policy's interested_parties pollset_set from the
  // xDS policy.
  if (child_policy_ != nullptr) {
    grpc_pollset_set_del_pollset_set(child_policy_->interested_parties(),
                                     interested_parties());
    child_policy_.reset();
  }
  // Drop our ref to the child's picker, in case it's holding a ref to
  // the child.
  picker_.reset();
}

void XdsOverrideHostLb::ExitIdleLocked() {
  if (child_policy_ != nullptr) child_policy_->ExitIdleLocked();
}

void XdsOverrideHostLb::ResetBackoffLocked() {
  if (child_policy_ != nullptr) child_policy_->ResetBackoffLocked();
}

absl::Status XdsOverrideHostLb::UpdateLocked(UpdateArgs args) {
  if (GRPC_TRACE_FLAG_ENABLED(grpc_lb_xds_override_host_trace)) {
    gpr_log(GPR_INFO, "[xds_override_host_lb %p] Received update", this);
  }
  auto old_config = std::move(config_);
  // Update config.
  config_ = std::move(args.config);
  if (config_ == nullptr) {
    return absl::InvalidArgumentError("Missing policy config");
  }
  // Create child policy if needed.
  if (child_policy_ == nullptr) {
    child_policy_ = CreateChildPolicyLocked(args.args);
  }
  UpdateSubchannelByAddressMap(args.addresses);
  // Update child policy.
  UpdateArgs update_args;
  update_args.addresses = std::move(args.addresses);
  update_args.resolution_note = std::move(args.resolution_note);
  update_args.config = config_->child_config();
  update_args.args = std::move(args.args);
  if (GRPC_TRACE_FLAG_ENABLED(grpc_lb_xds_override_host_trace)) {
    gpr_log(GPR_INFO,
            "[xds_override_host_lb %p] Updating child policy handler %p", this,
            child_policy_.get());
  }
  return child_policy_->UpdateLocked(std::move(update_args));
}

void XdsOverrideHostLb::MaybeUpdatePickerLocked() {
  if (picker_ != nullptr) {
    auto xds_override_host_picker = MakeRefCounted<Picker>(Ref(), picker_);
    if (GRPC_TRACE_FLAG_ENABLED(grpc_lb_xds_override_host_trace)) {
      gpr_log(GPR_INFO,
              "[xds_override_host_lb %p] updating connectivity: state=%s "
              "status=(%s) picker=%p",
              this, ConnectivityStateName(state_), status_.ToString().c_str(),
              xds_override_host_picker.get());
    }
    channel_control_helper()->UpdateState(state_, status_,
                                          std::move(xds_override_host_picker));
  }
}

OrphanablePtr<LoadBalancingPolicy> XdsOverrideHostLb::CreateChildPolicyLocked(
    const ChannelArgs& args) {
  LoadBalancingPolicy::Args lb_policy_args;
  lb_policy_args.work_serializer = work_serializer();
  lb_policy_args.args = args;
  lb_policy_args.channel_control_helper =
      std::make_unique<Helper>(Ref(DEBUG_LOCATION, "Helper"));
  OrphanablePtr<LoadBalancingPolicy> lb_policy =
      MakeOrphanable<ChildPolicyHandler>(std::move(lb_policy_args),
                                         &grpc_lb_xds_override_host_trace);
  if (GRPC_TRACE_FLAG_ENABLED(grpc_lb_xds_override_host_trace)) {
    gpr_log(GPR_INFO,
            "[xds_override_host_lb %p] Created new child policy handler %p",
            this, lb_policy.get());
  }
  // Add our interested_parties pollset_set to that of the newly created
  // child policy. This will make the child policy progress upon activity on
  // this policy, which in turn is tied to the application's call.
  grpc_pollset_set_add_pollset_set(lb_policy->interested_parties(),
                                   interested_parties());
  return lb_policy;
}

void XdsOverrideHostLb::UpdateSubchannelByAddressMap(
    const absl::StatusOr<ServerAddressList>& addresses) {
  std::unordered_set<std::string> keys(addresses->size());
  if (addresses.ok()) {
    for (const auto& address : *addresses) {
      auto key = grpc_sockaddr_to_string(&address.address(), false);
      if (key.ok()) {
        keys.insert(std::move(*key));
      }
    }
<<<<<<< HEAD
    return nullptr;
  }
  if (GRPC_TRACE_FLAG_ENABLED(grpc_lb_xds_override_host_trace)) {
    gpr_log(GPR_INFO,
            "[xds_override_host_lb %p] Subchannel for address %s was found",
            this, key.c_str());
  }
  /*
  if override_host is set in pick arguments:
  entry = lb_policy.address_map[override_host]
  if entry found:
    idle_subchannel = None
    found_connecting = False
    if entry.subchannel is set AND
     entry.health_status is in policy_config.override_host_status:
      if entry.subchannel.connectivity_state == READY:
        return entry.subchannel as pick result
      elif entry.subchannel.connectivity_state == IDLE:
        idle_subchannel = entry.subchannel
      elif entry.subchannel.connectivity_state == CONNECTING:
        found_connecting = True
    // Java-only, for now: check equivalent addresses
    for address in entry.equivalent_addresses:
      other_entry = lb_policy.address_map[address]
      if other_entry.subchannel is set AND
       other_entry.health_status is in policy_config.override_host_status:
        if other_entry.subchannel.connectivity_state == READY:
          return other_entry.subchannel as pick result
        elif other_entry.subchannel.connectivity_state == IDLE:
          idle_subchannel = other_entry.subchannel
        elif other_entry.subchannel.connectivity_state == CONNECTING:
          found_connecting = True
    // No READY subchannel found.  If we found an IDLE subchannel,
    // trigger a connection attempt and queue the pick until that attempt
    // completes.
    if idle_subchannel is not None:
      hop into control plane to trigger connection attempt for idle_subchannel
      return queue as pick result
    // No READY or IDLE subchannels.  If we found a CONNECTING
    // subchannel, queue the pick and wait for the connection attempt
    // to complete.
    if found_connecting:
      return queue as pick result
  */
  return subchannel_record->second.subchannel;
}

void XdsOverrideHostLb::RegisterSubchannel(
    const ServerAddress& address,
    RefCountedPtr<SubchannelInterface> subchannel) {
  auto key = MakeKeyForAddress(address);
  if (GRPC_TRACE_FLAG_ENABLED(grpc_lb_xds_override_host_trace)) {
    gpr_log(GPR_INFO,
            "[xds_override_host_lb %p] Added subchannel with address %s", this,
            key.c_str());
  }
  absl::MutexLock lock(&subchannel_by_address_map_mu_);
  subchannel_by_address_map_[key] = {subchannel, GRPC_CHANNEL_IDLE};
  subchannel->WatchConnectivityState(
      std::make_unique<SubchannelConnectivityStateWatcher>());
=======
  }
  subchannel_by_address_map_.PrepareAddressMap(keys);
>>>>>>> 41733929
}

//
// XdsOverrideHostLb::Helper
//

RefCountedPtr<SubchannelInterface> XdsOverrideHostLb::Helper::CreateSubchannel(
    ServerAddress address, const ChannelArgs& args) {
  auto subchannel =
      xds_override_host_policy_->channel_control_helper()->CreateSubchannel(
          address, args);
  return xds_override_host_policy_->subchannel_by_address_map_.AdoptSubchannel(
      address, subchannel);
}

void XdsOverrideHostLb::Helper::UpdateState(
    grpc_connectivity_state state, const absl::Status& status,
    RefCountedPtr<SubchannelPicker> picker) {
  if (xds_override_host_policy_->shutting_down_) return;
  if (GRPC_TRACE_FLAG_ENABLED(grpc_lb_xds_override_host_trace)) {
    gpr_log(GPR_INFO,
            "[xds_override_host_lb %p] child connectivity state update: "
            "state=%s (%s) picker=%p",
            xds_override_host_policy_.get(), ConnectivityStateName(state),
            status.ToString().c_str(), picker.get());
  }
  // Save the state and picker.
  xds_override_host_policy_->state_ = state;
  xds_override_host_policy_->status_ = status;
  xds_override_host_policy_->picker_ = std::move(picker);
  // Wrap the picker and return it to the channel.
  xds_override_host_policy_->MaybeUpdatePickerLocked();
}

void XdsOverrideHostLb::Helper::RequestReresolution() {
  if (xds_override_host_policy_->shutting_down_) return;
  xds_override_host_policy_->channel_control_helper()->RequestReresolution();
}

absl::string_view XdsOverrideHostLb::Helper::GetAuthority() {
  return xds_override_host_policy_->channel_control_helper()->GetAuthority();
}

grpc_event_engine::experimental::EventEngine*
XdsOverrideHostLb::Helper::GetEventEngine() {
  return xds_override_host_policy_->channel_control_helper()->GetEventEngine();
}

void XdsOverrideHostLb::Helper::AddTraceEvent(TraceSeverity severity,
                                              absl::string_view message) {
  if (xds_override_host_policy_->shutting_down_) return;
  xds_override_host_policy_->channel_control_helper()->AddTraceEvent(severity,
                                                                     message);
}

//
// factory
//
const JsonLoaderInterface* XdsOverrideHostLbConfig::JsonLoader(
    const JsonArgs&) {
  static const auto kJsonLoader =
      JsonObjectLoader<XdsOverrideHostLbConfig>()
          // Child policy config is parsed in JsonPostLoad
          .Finish();
  return kJsonLoader;
}

void XdsOverrideHostLbConfig::JsonPostLoad(const Json& json, const JsonArgs&,
                                           ValidationErrors* errors) {
  ValidationErrors::ScopedField field(errors, ".childPolicy");
  auto it = json.object_value().find("childPolicy");
  if (it == json.object_value().end()) {
    errors->AddError("field not present");
  } else {
    auto child_policy_config =
        CoreConfiguration::Get().lb_policy_registry().ParseLoadBalancingConfig(
            it->second);
    if (!child_policy_config.ok()) {
      errors->AddError(child_policy_config.status().message());
    } else {
      child_config_ = std::move(*child_policy_config);
    }
  }
}

class XdsOverrideHostLbFactory : public LoadBalancingPolicyFactory {
 public:
  OrphanablePtr<LoadBalancingPolicy> CreateLoadBalancingPolicy(
      LoadBalancingPolicy::Args args) const override {
    return MakeOrphanable<XdsOverrideHostLb>(std::move(args));
  }

  absl::string_view name() const override { return kXdsOverrideHost; }

  absl::StatusOr<RefCountedPtr<LoadBalancingPolicy::Config>>
  ParseLoadBalancingConfig(const Json& json) const override {
    if (json.type() == Json::Type::JSON_NULL) {
      // This policy was configured in the deprecated loadBalancingPolicy
      // field or in the client API.
      return absl::InvalidArgumentError(
          "field:loadBalancingPolicy error:xds_override_host policy requires "
          "configuration. Please use loadBalancingConfig field of service "
          "config instead.");
    }
    return LoadRefCountedFromJson<XdsOverrideHostLbConfig>(
        json, JsonArgs(),
        "errors validating xds_override_host LB policy config");
  }
};

}  // namespace

void RegisterXdsOverrideHostLbPolicy(CoreConfiguration::Builder* builder) {
  builder->lb_policy_registry()->RegisterLoadBalancingPolicyFactory(
      std::make_unique<XdsOverrideHostLbFactory>());
}

}  // namespace grpc_core<|MERGE_RESOLUTION|>--- conflicted
+++ resolved
@@ -246,23 +246,6 @@
     RefCountedPtr<XdsOverrideHostLb> xds_override_host_policy_;
   };
 
-<<<<<<< HEAD
-  class SubchannelConnectivityStateWatcher
-      : public SubchannelInterface::ConnectivityStateWatcherInterface {
-   public:
-    void OnConnectivityStateChange(grpc_connectivity_state new_state,
-                                   absl::Status status) override {}
-
-    grpc_pollset_set* interested_parties() override { return nullptr; }
-  };
-
-  struct AddressMapEntry {
-    RefCountedPtr<SubchannelInterface> subchannel;
-    grpc_connectivity_state state;
-  };
-
-=======
->>>>>>> 41733929
   ~XdsOverrideHostLb() override;
 
   void ShutdownLocked() override;
@@ -453,71 +436,8 @@
         keys.insert(std::move(*key));
       }
     }
-<<<<<<< HEAD
-    return nullptr;
-  }
-  if (GRPC_TRACE_FLAG_ENABLED(grpc_lb_xds_override_host_trace)) {
-    gpr_log(GPR_INFO,
-            "[xds_override_host_lb %p] Subchannel for address %s was found",
-            this, key.c_str());
-  }
-  /*
-  if override_host is set in pick arguments:
-  entry = lb_policy.address_map[override_host]
-  if entry found:
-    idle_subchannel = None
-    found_connecting = False
-    if entry.subchannel is set AND
-     entry.health_status is in policy_config.override_host_status:
-      if entry.subchannel.connectivity_state == READY:
-        return entry.subchannel as pick result
-      elif entry.subchannel.connectivity_state == IDLE:
-        idle_subchannel = entry.subchannel
-      elif entry.subchannel.connectivity_state == CONNECTING:
-        found_connecting = True
-    // Java-only, for now: check equivalent addresses
-    for address in entry.equivalent_addresses:
-      other_entry = lb_policy.address_map[address]
-      if other_entry.subchannel is set AND
-       other_entry.health_status is in policy_config.override_host_status:
-        if other_entry.subchannel.connectivity_state == READY:
-          return other_entry.subchannel as pick result
-        elif other_entry.subchannel.connectivity_state == IDLE:
-          idle_subchannel = other_entry.subchannel
-        elif other_entry.subchannel.connectivity_state == CONNECTING:
-          found_connecting = True
-    // No READY subchannel found.  If we found an IDLE subchannel,
-    // trigger a connection attempt and queue the pick until that attempt
-    // completes.
-    if idle_subchannel is not None:
-      hop into control plane to trigger connection attempt for idle_subchannel
-      return queue as pick result
-    // No READY or IDLE subchannels.  If we found a CONNECTING
-    // subchannel, queue the pick and wait for the connection attempt
-    // to complete.
-    if found_connecting:
-      return queue as pick result
-  */
-  return subchannel_record->second.subchannel;
-}
-
-void XdsOverrideHostLb::RegisterSubchannel(
-    const ServerAddress& address,
-    RefCountedPtr<SubchannelInterface> subchannel) {
-  auto key = MakeKeyForAddress(address);
-  if (GRPC_TRACE_FLAG_ENABLED(grpc_lb_xds_override_host_trace)) {
-    gpr_log(GPR_INFO,
-            "[xds_override_host_lb %p] Added subchannel with address %s", this,
-            key.c_str());
-  }
-  absl::MutexLock lock(&subchannel_by_address_map_mu_);
-  subchannel_by_address_map_[key] = {subchannel, GRPC_CHANNEL_IDLE};
-  subchannel->WatchConnectivityState(
-      std::make_unique<SubchannelConnectivityStateWatcher>());
-=======
   }
   subchannel_by_address_map_.PrepareAddressMap(keys);
->>>>>>> 41733929
 }
 
 //
