/*
 *
 * Copyright 2018 gRPC authors.
 *
 * Licensed under the Apache License, Version 2.0 (the "License");
 * you may not use this file except in compliance with the License.
 * You may obtain a copy of the License at
 *
 *     http://www.apache.org/licenses/LICENSE-2.0
 *
 * Unless required by applicable law or agreed to in writing, software
 * distributed under the License is distributed on an "AS IS" BASIS,
 * WITHOUT WARRANTIES OR CONDITIONS OF ANY KIND, either express or implied.
 * See the License for the specific language governing permissions and
 * limitations under the License.
 *
 */

#ifndef GRPC_CORE_EXT_FILTERS_CLIENT_CHANNEL_LB_POLICY_XDS_XDS_CLIENT_STATS_H
#define GRPC_CORE_EXT_FILTERS_CLIENT_CHANNEL_LB_POLICY_XDS_XDS_CLIENT_STATS_H

#include <grpc/support/port_platform.h>

#include <grpc/support/string_util.h>

#include "src/core/lib/gprpp/atomic.h"
#include "src/core/lib/gprpp/inlined_vector.h"
#include "src/core/lib/gprpp/map.h"
#include "src/core/lib/gprpp/memory.h"
#include "src/core/lib/gprpp/ref_counted.h"
#include "src/core/lib/gprpp/sync.h"
#include "src/core/lib/iomgr/exec_ctx.h"

namespace grpc_core {

<<<<<<< HEAD
constexpr char kCpuUtilization[] = "cpu_utilization";

class XdsLocalityName : public RefCounted<XdsLocalityName> {
 public:
  struct Less {
    bool operator()(const RefCountedPtr<XdsLocalityName>& lhs,
                    const RefCountedPtr<XdsLocalityName>& rhs) {
      int cmp_result = strcmp(lhs->region_.get(), rhs->region_.get());
      if (cmp_result != 0) return cmp_result < 0;
      cmp_result = strcmp(lhs->zone_.get(), rhs->zone_.get());
      if (cmp_result != 0) return cmp_result < 0;
      return strcmp(lhs->sub_zone_.get(), rhs->sub_zone_.get()) < 0;
    }
  };

  XdsLocalityName(UniquePtr<char> region, UniquePtr<char> zone,
                  UniquePtr<char> subzone)
      : region_(std::move(region)),
        zone_(std::move(zone)),
        sub_zone_(std::move(subzone)) {}

  bool operator==(const XdsLocalityName& other) const {
    return strcmp(region_.get(), other.region_.get()) == 0 &&
           strcmp(zone_.get(), other.zone_.get()) == 0 &&
           strcmp(sub_zone_.get(), other.sub_zone_.get()) == 0;
  }

  const char* region() const { return region_.get(); }
  const char* zone() const { return zone_.get(); }
  const char* sub_zone() const { return sub_zone_.get(); }

  const char* AsHumanReadableString() {
    if (human_readable_string_ == nullptr) {
      char* tmp;
      gpr_asprintf(&tmp, "{region=\"%s\", zone=\"%s\", sub_zone=\"%s\"}",
                   region_.get(), zone_.get(), sub_zone_.get());
      human_readable_string_.reset(tmp);
    }
    return human_readable_string_.get();
  }

 private:
  UniquePtr<char> region_;
  UniquePtr<char> zone_;
  UniquePtr<char> sub_zone_;
  UniquePtr<char> human_readable_string_;
};

// The stats classes (i.e., XdsLbClientStats, LocalityStats, and LoadMetric) can
// be taken a snapshot (and reset) to populate the load report. The snapshots
// are contained in the respective Snapshot structs. The Snapshot structs have
// no synchronization. The stats classes use several different synchronization
// methods. 1. Most of the counters are Atomic<>s for performance. 2. Some of
// the Map<>s are protected by Mutex if we are not guaranteed that the accesses
// to them are synchronized by the callers. 3. The Map<>s to which the accesses
// are already synchronized by the callers do not have additional
// synchronization here. Note that the Map<>s we mentioned in 2 and 3 refer to
// the map's tree structure rather than the content in each tree node.
class XdsLbClientStats {
 public:
  class LocalityStats {
=======
class XdsLocalityName : public RefCounted<XdsLocalityName> {
 public:
  struct Less {
    bool operator()(const RefCountedPtr<XdsLocalityName>& lhs,
                    const RefCountedPtr<XdsLocalityName>& rhs) {
      int cmp_result = strcmp(lhs->region_.get(), rhs->region_.get());
      if (cmp_result != 0) return cmp_result < 0;
      cmp_result = strcmp(lhs->zone_.get(), rhs->zone_.get());
      if (cmp_result != 0) return cmp_result < 0;
      return strcmp(lhs->sub_zone_.get(), rhs->sub_zone_.get()) < 0;
    }
  };

  XdsLocalityName(UniquePtr<char> region, UniquePtr<char> zone,
                  UniquePtr<char> subzone)
      : region_(std::move(region)),
        zone_(std::move(zone)),
        sub_zone_(std::move(subzone)) {}

  bool operator==(const XdsLocalityName& other) const {
    return strcmp(region_.get(), other.region_.get()) == 0 &&
           strcmp(zone_.get(), other.zone_.get()) == 0 &&
           strcmp(sub_zone_.get(), other.sub_zone_.get()) == 0;
  }

  const char* region() const { return region_.get(); }
  const char* zone() const { return zone_.get(); }
  const char* sub_zone() const { return sub_zone_.get(); }

  const char* AsHumanReadableString() {
    if (human_readable_string_ == nullptr) {
      char* tmp;
      gpr_asprintf(&tmp, "{region=\"%s\", zone=\"%s\", sub_zone=\"%s\"}",
                   region_.get(), zone_.get(), sub_zone_.get());
      human_readable_string_.reset(tmp);
    }
    return human_readable_string_.get();
  }

 private:
  UniquePtr<char> region_;
  UniquePtr<char> zone_;
  UniquePtr<char> sub_zone_;
  UniquePtr<char> human_readable_string_;
};

// The stats classes (i.e., XdsClientStats, LocalityStats, and LoadMetric) can
// be taken a snapshot (and reset) to populate the load report. The snapshots
// are contained in the respective Snapshot structs. The Snapshot structs have
// no synchronization. The stats classes use several different synchronization
// methods. 1. Most of the counters are Atomic<>s for performance. 2. Some of
// the Map<>s are protected by Mutex if we are not guaranteed that the accesses
// to them are synchronized by the callers. 3. The Map<>s to which the accesses
// are already synchronized by the callers do not have additional
// synchronization here. Note that the Map<>s we mentioned in 2 and 3 refer to
// the map's tree structure rather than the content in each tree node.
class XdsClientStats {
 public:
  class LocalityStats : public RefCounted<LocalityStats> {
>>>>>>> ab9c2c19
   public:
    class LoadMetric {
     public:
      struct Snapshot {
        bool IsAllZero() const;

        uint64_t num_requests_finished_with_metric;
        double total_metric_value;
      };

      // Returns a snapshot of this instance and reset all the accumulative
      // counters.
      Snapshot GetSnapshotAndReset();

     private:
      uint64_t num_requests_finished_with_metric_{0};
      double total_metric_value_{0};
    };

    using LoadMetricMap = Map<UniquePtr<char>, LoadMetric, StringLess>;
    using LoadMetricSnapshotMap =
        Map<UniquePtr<char>, LoadMetric::Snapshot, StringLess>;

    struct Snapshot {
      // TODO(juanlishen): Change this to const method when const_iterator is
      // added to Map<>.
      bool IsAllZero();

      uint64_t total_successful_requests;
      uint64_t total_requests_in_progress;
      uint64_t total_error_requests;
      uint64_t total_issued_requests;
      LoadMetricSnapshotMap load_metric_stats;
    };

    // Returns a snapshot of this instance and reset all the accumulative
    // counters.
    Snapshot GetSnapshotAndReset();

    // Each XdsLb::PickerWrapper holds a ref to the perspective LocalityStats.
    // If the refcount is 0, there won't be new calls recorded to the
    // LocalityStats, so the LocalityStats can be safely deleted when all the
    // in-progress calls have finished.
    // Only be called from the control plane combiner.
    void RefByPicker() { picker_refcount_.FetchAdd(1, MemoryOrder::ACQ_REL); }
    // Might be called from the control plane combiner or the data plane
    // combiner.
    // TODO(juanlishen): Once https://github.com/grpc/grpc/pull/19390 is merged,
    //  this method will also only be invoked in the control plane combiner.
    //  We may then be able to simplify the LocalityStats' lifetime by making it
    //  RefCounted<> and populating the protobuf in its dtor.
    void UnrefByPicker() { picker_refcount_.FetchSub(1, MemoryOrder::ACQ_REL); }
    // Only be called from the control plane combiner.
    // The only place where the picker_refcount_ can be increased is
    // RefByPicker(), which also can only be called from the control plane
    // combiner. Also, if the picker_refcount_ is 0, total_requests_in_progress_
    // can't be increased from 0. So it's safe to delete the LocalityStats right
    // after this method returns true.
    bool IsSafeToDelete() {
      return picker_refcount_.FetchAdd(0, MemoryOrder::ACQ_REL) == 0 &&
             total_requests_in_progress_.FetchAdd(0, MemoryOrder::ACQ_REL) == 0;
    }

    void AddCallStarted();
    void AddCallFinished(bool fail = false);

   private:
    Atomic<uint64_t> total_successful_requests_{0};
    Atomic<uint64_t> total_requests_in_progress_{0};
    // Requests that were issued (not dropped) but failed.
    Atomic<uint64_t> total_error_requests_{0};
    Atomic<uint64_t> total_issued_requests_{0};
    // Protects load_metric_stats_. A mutex is necessary because the length of
    // load_metric_stats_ can be accessed by both the callback intercepting the
    // call's recv_trailing_metadata (not from any combiner) and the load
    // reporting thread (from the control plane combiner).
    Mutex load_metric_stats_mu_;
    LoadMetricMap load_metric_stats_;
    // Can be accessed from either the control plane combiner or the data plane
    // combiner.
    Atomic<uint8_t> picker_refcount_{0};
  };

  // TODO(juanlishen): The value type of Map<> must be movable in current
  // implementation. To avoid making LocalityStats movable, we wrap it by
  // UniquePtr<>. We should remove this wrapper if the value type of Map<>
  // doesn't have to be movable.
<<<<<<< HEAD
  using LocalityStatsMap = Map<RefCountedPtr<XdsLocalityName>,
                               UniquePtr<LocalityStats>, XdsLocalityName::Less>;
=======
  using LocalityStatsMap =
      Map<RefCountedPtr<XdsLocalityName>, RefCountedPtr<LocalityStats>,
          XdsLocalityName::Less>;
>>>>>>> ab9c2c19
  using LocalityStatsSnapshotMap =
      Map<RefCountedPtr<XdsLocalityName>, LocalityStats::Snapshot,
          XdsLocalityName::Less>;
  using DroppedRequestsMap = Map<UniquePtr<char>, uint64_t, StringLess>;
  using DroppedRequestsSnapshotMap = DroppedRequestsMap;

  struct Snapshot {
    // TODO(juanlishen): Change this to const method when const_iterator is
    // added to Map<>.
    bool IsAllZero();

    LocalityStatsSnapshotMap upstream_locality_stats;
    uint64_t total_dropped_requests;
    DroppedRequestsSnapshotMap dropped_requests;
    // The actual load report interval.
    grpc_millis load_report_interval;
  };

  // Returns a snapshot of this instance and reset all the accumulative
  // counters.
  Snapshot GetSnapshotAndReset();

  void MaybeInitLastReportTime();
<<<<<<< HEAD
  LocalityStats* FindLocalityStats(
      const RefCountedPtr<XdsLocalityName>& locality_name);
  void PruneLocalityStats();
  void AddCallDropped(const UniquePtr<char>& category);
=======
  RefCountedPtr<LocalityStats> FindLocalityStats(
      const RefCountedPtr<XdsLocalityName>& locality_name);
  void PruneLocalityStats();
  void AddCallDropped(UniquePtr<char> category);
>>>>>>> ab9c2c19

 private:
  // The stats for each locality.
  LocalityStatsMap upstream_locality_stats_;
  Atomic<uint64_t> total_dropped_requests_{0};
  // Protects dropped_requests_. A mutex is necessary because the length of
  // dropped_requests_ can be accessed by both the picker (from data plane
  // combiner) and the load reporting thread (from the control plane combiner).
  Mutex dropped_requests_mu_;
  DroppedRequestsMap dropped_requests_;
  // The timestamp of last reporting. For the LB-policy-wide first report, the
  // last_report_time is the time we scheduled the first reporting timer.
<<<<<<< HEAD
  grpc_millis last_report_time_;
=======
  grpc_millis last_report_time_ = -1;
>>>>>>> ab9c2c19
};

}  // namespace grpc_core

#endif /* GRPC_CORE_EXT_FILTERS_CLIENT_CHANNEL_LB_POLICY_XDS_XDS_CLIENT_STATS_H \
        */<|MERGE_RESOLUTION|>--- conflicted
+++ resolved
@@ -33,69 +33,6 @@
 
 namespace grpc_core {
 
-<<<<<<< HEAD
-constexpr char kCpuUtilization[] = "cpu_utilization";
-
-class XdsLocalityName : public RefCounted<XdsLocalityName> {
- public:
-  struct Less {
-    bool operator()(const RefCountedPtr<XdsLocalityName>& lhs,
-                    const RefCountedPtr<XdsLocalityName>& rhs) {
-      int cmp_result = strcmp(lhs->region_.get(), rhs->region_.get());
-      if (cmp_result != 0) return cmp_result < 0;
-      cmp_result = strcmp(lhs->zone_.get(), rhs->zone_.get());
-      if (cmp_result != 0) return cmp_result < 0;
-      return strcmp(lhs->sub_zone_.get(), rhs->sub_zone_.get()) < 0;
-    }
-  };
-
-  XdsLocalityName(UniquePtr<char> region, UniquePtr<char> zone,
-                  UniquePtr<char> subzone)
-      : region_(std::move(region)),
-        zone_(std::move(zone)),
-        sub_zone_(std::move(subzone)) {}
-
-  bool operator==(const XdsLocalityName& other) const {
-    return strcmp(region_.get(), other.region_.get()) == 0 &&
-           strcmp(zone_.get(), other.zone_.get()) == 0 &&
-           strcmp(sub_zone_.get(), other.sub_zone_.get()) == 0;
-  }
-
-  const char* region() const { return region_.get(); }
-  const char* zone() const { return zone_.get(); }
-  const char* sub_zone() const { return sub_zone_.get(); }
-
-  const char* AsHumanReadableString() {
-    if (human_readable_string_ == nullptr) {
-      char* tmp;
-      gpr_asprintf(&tmp, "{region=\"%s\", zone=\"%s\", sub_zone=\"%s\"}",
-                   region_.get(), zone_.get(), sub_zone_.get());
-      human_readable_string_.reset(tmp);
-    }
-    return human_readable_string_.get();
-  }
-
- private:
-  UniquePtr<char> region_;
-  UniquePtr<char> zone_;
-  UniquePtr<char> sub_zone_;
-  UniquePtr<char> human_readable_string_;
-};
-
-// The stats classes (i.e., XdsLbClientStats, LocalityStats, and LoadMetric) can
-// be taken a snapshot (and reset) to populate the load report. The snapshots
-// are contained in the respective Snapshot structs. The Snapshot structs have
-// no synchronization. The stats classes use several different synchronization
-// methods. 1. Most of the counters are Atomic<>s for performance. 2. Some of
-// the Map<>s are protected by Mutex if we are not guaranteed that the accesses
-// to them are synchronized by the callers. 3. The Map<>s to which the accesses
-// are already synchronized by the callers do not have additional
-// synchronization here. Note that the Map<>s we mentioned in 2 and 3 refer to
-// the map's tree structure rather than the content in each tree node.
-class XdsLbClientStats {
- public:
-  class LocalityStats {
-=======
 class XdsLocalityName : public RefCounted<XdsLocalityName> {
  public:
   struct Less {
@@ -155,7 +92,6 @@
 class XdsClientStats {
  public:
   class LocalityStats : public RefCounted<LocalityStats> {
->>>>>>> ab9c2c19
    public:
     class LoadMetric {
      public:
@@ -243,14 +179,9 @@
   // implementation. To avoid making LocalityStats movable, we wrap it by
   // UniquePtr<>. We should remove this wrapper if the value type of Map<>
   // doesn't have to be movable.
-<<<<<<< HEAD
-  using LocalityStatsMap = Map<RefCountedPtr<XdsLocalityName>,
-                               UniquePtr<LocalityStats>, XdsLocalityName::Less>;
-=======
   using LocalityStatsMap =
       Map<RefCountedPtr<XdsLocalityName>, RefCountedPtr<LocalityStats>,
           XdsLocalityName::Less>;
->>>>>>> ab9c2c19
   using LocalityStatsSnapshotMap =
       Map<RefCountedPtr<XdsLocalityName>, LocalityStats::Snapshot,
           XdsLocalityName::Less>;
@@ -274,17 +205,10 @@
   Snapshot GetSnapshotAndReset();
 
   void MaybeInitLastReportTime();
-<<<<<<< HEAD
-  LocalityStats* FindLocalityStats(
+  RefCountedPtr<LocalityStats> FindLocalityStats(
       const RefCountedPtr<XdsLocalityName>& locality_name);
   void PruneLocalityStats();
   void AddCallDropped(const UniquePtr<char>& category);
-=======
-  RefCountedPtr<LocalityStats> FindLocalityStats(
-      const RefCountedPtr<XdsLocalityName>& locality_name);
-  void PruneLocalityStats();
-  void AddCallDropped(UniquePtr<char> category);
->>>>>>> ab9c2c19
 
  private:
   // The stats for each locality.
@@ -297,11 +221,7 @@
   DroppedRequestsMap dropped_requests_;
   // The timestamp of last reporting. For the LB-policy-wide first report, the
   // last_report_time is the time we scheduled the first reporting timer.
-<<<<<<< HEAD
-  grpc_millis last_report_time_;
-=======
   grpc_millis last_report_time_ = -1;
->>>>>>> ab9c2c19
 };
 
 }  // namespace grpc_core
