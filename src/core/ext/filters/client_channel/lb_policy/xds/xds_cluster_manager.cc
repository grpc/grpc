//
// Copyright 2018 gRPC authors.
//
// Licensed under the Apache License, Version 2.0 (the "License");
// you may not use this file except in compliance with the License.
// You may obtain a copy of the License at
//
//     http://www.apache.org/licenses/LICENSE-2.0
//
// Unless required by applicable law or agreed to in writing, software
// distributed under the License is distributed on an "AS IS" BASIS,
// WITHOUT WARRANTIES OR CONDITIONS OF ANY KIND, either express or implied.
// See the License for the specific language governing permissions and
// limitations under the License.
//

#include <grpc/support/port_platform.h>

#include <stddef.h>

#include <algorithm>
#include <map>
#include <memory>
#include <string>
#include <utility>
#include <vector>

#include "absl/memory/memory.h"
#include "absl/status/status.h"
#include "absl/status/statusor.h"
#include "absl/strings/str_cat.h"
#include "absl/strings/str_join.h"
#include "absl/strings/string_view.h"
#include "absl/types/optional.h"

#include <grpc/event_engine/event_engine.h>
#include <grpc/impl/codegen/connectivity_state.h>
#include <grpc/support/log.h>

#include "src/core/ext/filters/client_channel/client_channel.h"
#include "src/core/ext/filters/client_channel/lb_policy/child_policy_handler.h"
#include "src/core/ext/filters/client_channel/resolver/xds/xds_resolver.h"
#include "src/core/lib/channel/channel_args.h"
#include "src/core/lib/config/core_configuration.h"
#include "src/core/lib/debug/trace.h"
#include "src/core/lib/event_engine/event_engine_factory.h"
#include "src/core/lib/gprpp/debug_location.h"
#include "src/core/lib/gprpp/orphanable.h"
#include "src/core/lib/gprpp/ref_counted.h"
#include "src/core/lib/gprpp/ref_counted_ptr.h"
#include "src/core/lib/gprpp/time.h"
<<<<<<< HEAD
#include "src/core/lib/iomgr/error.h"
#include "src/core/lib/iomgr/pollset_set.h"
#include "src/core/lib/iomgr/work_serializer.h"
=======
#include "src/core/lib/gprpp/validation_errors.h"
#include "src/core/lib/gprpp/work_serializer.h"
#include "src/core/lib/iomgr/closure.h"
#include "src/core/lib/iomgr/error.h"
#include "src/core/lib/iomgr/pollset_set.h"
#include "src/core/lib/iomgr/timer.h"
>>>>>>> 7c4b87ed
#include "src/core/lib/json/json.h"
#include "src/core/lib/json/json_args.h"
#include "src/core/lib/json/json_object_loader.h"
#include "src/core/lib/load_balancing/lb_policy.h"
#include "src/core/lib/load_balancing/lb_policy_factory.h"
#include "src/core/lib/load_balancing/lb_policy_registry.h"
#include "src/core/lib/load_balancing/subchannel_interface.h"
#include "src/core/lib/resolver/server_address.h"
#include "src/core/lib/transport/connectivity_state.h"

namespace grpc_core {

TraceFlag grpc_xds_cluster_manager_lb_trace(false, "xds_cluster_manager_lb");

namespace {

<<<<<<< HEAD
using ::grpc_event_engine::experimental::EventEngine;
using ::grpc_event_engine::experimental::GetDefaultEventEngine;

constexpr Duration kXdsClusterManagerChildRetentionInterval =
    Duration::Minutes(15);
constexpr char kXdsClusterManager[] = "xds_cluster_manager_experimental";
=======
constexpr absl::string_view kXdsClusterManager =
    "xds_cluster_manager_experimental";
>>>>>>> 7c4b87ed

// Config for xds_cluster_manager LB policy.
class XdsClusterManagerLbConfig : public LoadBalancingPolicy::Config {
 public:
  struct Child {
    RefCountedPtr<LoadBalancingPolicy::Config> config;

    static const JsonLoaderInterface* JsonLoader(const JsonArgs&);
    void JsonPostLoad(const Json& json, const JsonArgs&,
                      ValidationErrors* errors);
  };

  XdsClusterManagerLbConfig() = default;

  XdsClusterManagerLbConfig(const XdsClusterManagerLbConfig&) = delete;
  XdsClusterManagerLbConfig& operator=(const XdsClusterManagerLbConfig&) =
      delete;

  XdsClusterManagerLbConfig(XdsClusterManagerLbConfig&& other) = delete;
  XdsClusterManagerLbConfig& operator=(XdsClusterManagerLbConfig&& other) =
      delete;

  absl::string_view name() const override { return kXdsClusterManager; }

  const std::map<std::string, Child>& cluster_map() const {
    return cluster_map_;
  }

  static const JsonLoaderInterface* JsonLoader(const JsonArgs&);
  void JsonPostLoad(const Json& json, const JsonArgs&,
                    ValidationErrors* errors);

 private:
  std::map<std::string, Child> cluster_map_;
};

// xds_cluster_manager LB policy.
class XdsClusterManagerLb : public LoadBalancingPolicy {
 public:
  explicit XdsClusterManagerLb(Args args);

  absl::string_view name() const override { return kXdsClusterManager; }

  absl::Status UpdateLocked(UpdateArgs args) override;
  void ExitIdleLocked() override;
  void ResetBackoffLocked() override;

 private:
  // A simple wrapper for ref-counting a picker from the child policy.
  class ChildPickerWrapper : public RefCounted<ChildPickerWrapper> {
   public:
    ChildPickerWrapper(std::string name,
                       std::unique_ptr<SubchannelPicker> picker)
        : name_(std::move(name)), picker_(std::move(picker)) {}
    PickResult Pick(PickArgs args) { return picker_->Pick(args); }

    const std::string& name() const { return name_; }

   private:
    std::string name_;
    std::unique_ptr<SubchannelPicker> picker_;
  };

  // Picks a child using prefix or path matching and then delegates to that
  // child's picker.
  class ClusterPicker : public SubchannelPicker {
   public:
    // Maintains a map of cluster names to pickers.
    using ClusterMap = std::map<absl::string_view /*cluster_name*/,
                                RefCountedPtr<ChildPickerWrapper>>;

    // It is required that the keys of cluster_map have to live at least as long
    // as the ClusterPicker instance.
    explicit ClusterPicker(ClusterMap cluster_map)
        : cluster_map_(std::move(cluster_map)) {}

    PickResult Pick(PickArgs args) override;

   private:
    ClusterMap cluster_map_;
  };

  // Each ClusterChild holds a ref to its parent XdsClusterManagerLb.
  class ClusterChild : public InternallyRefCounted<ClusterChild> {
   public:
    ClusterChild(RefCountedPtr<XdsClusterManagerLb> xds_cluster_manager_policy,
                 const std::string& name);
    ~ClusterChild() override;

    void Orphan() override;

    absl::Status UpdateLocked(
        RefCountedPtr<LoadBalancingPolicy::Config> config,
        const absl::StatusOr<ServerAddressList>& addresses,
        const ChannelArgs& args);
    void ExitIdleLocked();
    void ResetBackoffLocked();
    void DeactivateLocked();

    grpc_connectivity_state connectivity_state() const {
      return connectivity_state_;
    }
    RefCountedPtr<ChildPickerWrapper> picker_wrapper() const {
      return picker_wrapper_;
    }

   private:
    class Helper : public ChannelControlHelper {
     public:
      explicit Helper(RefCountedPtr<ClusterChild> xds_cluster_manager_child)
          : xds_cluster_manager_child_(std::move(xds_cluster_manager_child)) {}

      ~Helper() override {
        xds_cluster_manager_child_.reset(DEBUG_LOCATION, "Helper");
      }

      RefCountedPtr<SubchannelInterface> CreateSubchannel(
          ServerAddress address, const ChannelArgs& args) override;
      void UpdateState(grpc_connectivity_state state,
                       const absl::Status& status,
                       std::unique_ptr<SubchannelPicker> picker) override;
      void RequestReresolution() override;
      absl::string_view GetAuthority() override;
      void AddTraceEvent(TraceSeverity severity,
                         absl::string_view message) override;

     private:
      RefCountedPtr<ClusterChild> xds_cluster_manager_child_;
    };

    // Methods for dealing with the child policy.
    OrphanablePtr<LoadBalancingPolicy> CreateChildPolicyLocked(
        const ChannelArgs& args);

    void OnDelayedRemovalTimerLocked();

    // The owning LB policy.
    RefCountedPtr<XdsClusterManagerLb> xds_cluster_manager_policy_;

    // Points to the corresponding key in children map.
    const std::string name_;

    OrphanablePtr<LoadBalancingPolicy> child_policy_;

    RefCountedPtr<ChildPickerWrapper> picker_wrapper_;
    grpc_connectivity_state connectivity_state_ = GRPC_CHANNEL_IDLE;

    // States for delayed removal.
    absl::optional<EventEngine::TaskHandle> delayed_removal_timer_handle_;
    bool shutdown_ = false;
  };

  ~XdsClusterManagerLb() override;

  void ShutdownLocked() override;

  void UpdateStateLocked();

  // Current config from the resolver.
  RefCountedPtr<XdsClusterManagerLbConfig> config_;

  // Internal state.
  bool shutting_down_ = false;
  bool update_in_progress_ = false;

  // Children.
  std::map<std::string, OrphanablePtr<ClusterChild>> children_;
};

//
// XdsClusterManagerLb::ClusterPicker
//

XdsClusterManagerLb::PickResult XdsClusterManagerLb::ClusterPicker::Pick(
    PickArgs args) {
  auto* call_state = static_cast<ClientChannel::LoadBalancedCall::LbCallState*>(
      args.call_state);
  auto cluster_name =
      call_state->GetCallAttribute(XdsClusterAttributeTypeName());
  auto it = cluster_map_.find(cluster_name);
  if (it != cluster_map_.end()) {
    return it->second->Pick(args);
  }
  return PickResult::Fail(absl::InternalError(absl::StrCat(
      "xds cluster manager picker: unknown cluster \"", cluster_name, "\"")));
}

//
// XdsClusterManagerLb
//

XdsClusterManagerLb::XdsClusterManagerLb(Args args)
    : LoadBalancingPolicy(std::move(args)) {}

XdsClusterManagerLb::~XdsClusterManagerLb() {
  if (GRPC_TRACE_FLAG_ENABLED(grpc_xds_cluster_manager_lb_trace)) {
    gpr_log(
        GPR_INFO,
        "[xds_cluster_manager_lb %p] destroying xds_cluster_manager LB policy",
        this);
  }
}

void XdsClusterManagerLb::ShutdownLocked() {
  if (GRPC_TRACE_FLAG_ENABLED(grpc_xds_cluster_manager_lb_trace)) {
    gpr_log(GPR_INFO, "[xds_cluster_manager_lb %p] shutting down", this);
  }
  shutting_down_ = true;
  children_.clear();
}

void XdsClusterManagerLb::ExitIdleLocked() {
  for (auto& p : children_) p.second->ExitIdleLocked();
}

void XdsClusterManagerLb::ResetBackoffLocked() {
  for (auto& p : children_) p.second->ResetBackoffLocked();
}

absl::Status XdsClusterManagerLb::UpdateLocked(UpdateArgs args) {
  if (shutting_down_) return absl::OkStatus();
  if (GRPC_TRACE_FLAG_ENABLED(grpc_xds_cluster_manager_lb_trace)) {
    gpr_log(GPR_INFO, "[xds_cluster_manager_lb %p] Received update", this);
  }
  update_in_progress_ = true;
  // Update config.
  config_ = std::move(args.config);
  // Deactivate the children not in the new config.
  for (const auto& p : children_) {
    const std::string& name = p.first;
    ClusterChild* child = p.second.get();
    if (config_->cluster_map().find(name) == config_->cluster_map().end()) {
      child->DeactivateLocked();
    }
  }
  // Add or update the children in the new config.
  std::vector<std::string> errors;
  for (const auto& p : config_->cluster_map()) {
    const std::string& name = p.first;
    const RefCountedPtr<LoadBalancingPolicy::Config>& config = p.second.config;
    auto& child = children_[name];
    if (child == nullptr) {
      child = MakeOrphanable<ClusterChild>(Ref(DEBUG_LOCATION, "ClusterChild"),
                                           name);
    }
    absl::Status status =
        child->UpdateLocked(config, args.addresses, args.args);
    if (!status.ok()) {
      errors.emplace_back(
          absl::StrCat("child ", name, ": ", status.ToString()));
    }
  }
  update_in_progress_ = false;
  UpdateStateLocked();
  // Return status.
  if (!errors.empty()) {
    return absl::UnavailableError(absl::StrCat(
        "errors from children: [", absl::StrJoin(errors, "; "), "]"));
  }
  return absl::OkStatus();
}

void XdsClusterManagerLb::UpdateStateLocked() {
  // If we're in the process of propagating an update from our parent to
  // our children, ignore any updates that come from the children.  We
  // will instead return a new picker once the update has been seen by
  // all children.  This avoids unnecessary picker churn while an update
  // is being propagated to our children.
  if (update_in_progress_) return;
  // Also count the number of children in each state, to determine the
  // overall state.
  size_t num_ready = 0;
  size_t num_connecting = 0;
  size_t num_idle = 0;
  size_t num_transient_failures = 0;
  for (const auto& p : children_) {
    const auto& child_name = p.first;
    const ClusterChild* child = p.second.get();
    // Skip the children that are not in the latest update.
    if (config_->cluster_map().find(child_name) ==
        config_->cluster_map().end()) {
      continue;
    }
    switch (child->connectivity_state()) {
      case GRPC_CHANNEL_READY: {
        ++num_ready;
        break;
      }
      case GRPC_CHANNEL_CONNECTING: {
        ++num_connecting;
        break;
      }
      case GRPC_CHANNEL_IDLE: {
        ++num_idle;
        break;
      }
      case GRPC_CHANNEL_TRANSIENT_FAILURE: {
        ++num_transient_failures;
        break;
      }
      default:
        GPR_UNREACHABLE_CODE(return );
    }
  }
  // Determine aggregated connectivity state.
  grpc_connectivity_state connectivity_state;
  if (num_ready > 0) {
    connectivity_state = GRPC_CHANNEL_READY;
  } else if (num_connecting > 0) {
    connectivity_state = GRPC_CHANNEL_CONNECTING;
  } else if (num_idle > 0) {
    connectivity_state = GRPC_CHANNEL_IDLE;
  } else {
    connectivity_state = GRPC_CHANNEL_TRANSIENT_FAILURE;
  }
  if (GRPC_TRACE_FLAG_ENABLED(grpc_xds_cluster_manager_lb_trace)) {
    gpr_log(GPR_INFO, "[xds_cluster_manager_lb %p] connectivity changed to %s",
            this, ConnectivityStateName(connectivity_state));
  }
  ClusterPicker::ClusterMap cluster_map;
  for (const auto& p : config_->cluster_map()) {
    const std::string& cluster_name = p.first;
    RefCountedPtr<ChildPickerWrapper>& child_picker = cluster_map[cluster_name];
    child_picker = children_[cluster_name]->picker_wrapper();
    if (child_picker == nullptr) {
      if (GRPC_TRACE_FLAG_ENABLED(grpc_xds_cluster_manager_lb_trace)) {
        gpr_log(GPR_INFO,
                "[xds_cluster_manager_lb %p] child %s has not yet returned a "
                "picker; creating a QueuePicker.",
                this, cluster_name.c_str());
      }
      child_picker = MakeRefCounted<ChildPickerWrapper>(
          cluster_name,
          absl::make_unique<QueuePicker>(Ref(DEBUG_LOCATION, "QueuePicker")));
    }
  }
  std::unique_ptr<SubchannelPicker> picker =
      absl::make_unique<ClusterPicker>(std::move(cluster_map));
  absl::Status status;
  if (connectivity_state == GRPC_CHANNEL_TRANSIENT_FAILURE) {
    status = absl::Status(absl::StatusCode::kUnavailable,
                          "TRANSIENT_FAILURE from XdsClusterManagerLb");
  }
  channel_control_helper()->UpdateState(connectivity_state, status,
                                        std::move(picker));
}

//
// XdsClusterManagerLb::ClusterChild
//

XdsClusterManagerLb::ClusterChild::ClusterChild(
    RefCountedPtr<XdsClusterManagerLb> xds_cluster_manager_policy,
    const std::string& name)
    : xds_cluster_manager_policy_(std::move(xds_cluster_manager_policy)),
      name_(name) {
  if (GRPC_TRACE_FLAG_ENABLED(grpc_xds_cluster_manager_lb_trace)) {
    gpr_log(GPR_INFO,
            "[xds_cluster_manager_lb %p] created ClusterChild %p for %s",
            xds_cluster_manager_policy_.get(), this, name_.c_str());
  }
}

XdsClusterManagerLb::ClusterChild::~ClusterChild() {
  if (GRPC_TRACE_FLAG_ENABLED(grpc_xds_cluster_manager_lb_trace)) {
    gpr_log(GPR_INFO,
            "[xds_cluster_manager_lb %p] ClusterChild %p: destroying "
            "child",
            xds_cluster_manager_policy_.get(), this);
  }
  xds_cluster_manager_policy_.reset(DEBUG_LOCATION, "ClusterChild");
}

void XdsClusterManagerLb::ClusterChild::Orphan() {
  if (GRPC_TRACE_FLAG_ENABLED(grpc_xds_cluster_manager_lb_trace)) {
    gpr_log(GPR_INFO,
            "[xds_cluster_manager_lb %p] ClusterChild %p %s: "
            "shutting down child",
            xds_cluster_manager_policy_.get(), this, name_.c_str());
  }
  // Remove the child policy's interested_parties pollset_set from the
  // xDS policy.
  grpc_pollset_set_del_pollset_set(
      child_policy_->interested_parties(),
      xds_cluster_manager_policy_->interested_parties());
  child_policy_.reset();
  // Drop our ref to the child's picker, in case it's holding a ref to
  // the child.
  picker_wrapper_.reset();
  if (delayed_removal_timer_handle_.has_value()) {
    GetDefaultEventEngine()->Cancel(*delayed_removal_timer_handle_);
  }
  shutdown_ = true;
  Unref();
}

OrphanablePtr<LoadBalancingPolicy>
XdsClusterManagerLb::ClusterChild::CreateChildPolicyLocked(
    const ChannelArgs& args) {
  LoadBalancingPolicy::Args lb_policy_args;
  lb_policy_args.work_serializer =
      xds_cluster_manager_policy_->work_serializer();
  lb_policy_args.args = args;
  lb_policy_args.channel_control_helper =
      absl::make_unique<Helper>(this->Ref(DEBUG_LOCATION, "Helper"));
  OrphanablePtr<LoadBalancingPolicy> lb_policy =
      MakeOrphanable<ChildPolicyHandler>(std::move(lb_policy_args),
                                         &grpc_xds_cluster_manager_lb_trace);
  if (GRPC_TRACE_FLAG_ENABLED(grpc_xds_cluster_manager_lb_trace)) {
    gpr_log(GPR_INFO,
            "[xds_cluster_manager_lb %p] ClusterChild %p %s: Created "
            "new child "
            "policy handler %p",
            xds_cluster_manager_policy_.get(), this, name_.c_str(),
            lb_policy.get());
  }
  // Add the xDS's interested_parties pollset_set to that of the newly created
  // child policy. This will make the child policy progress upon activity on
  // xDS LB, which in turn is tied to the application's call.
  grpc_pollset_set_add_pollset_set(
      lb_policy->interested_parties(),
      xds_cluster_manager_policy_->interested_parties());
  return lb_policy;
}

absl::Status XdsClusterManagerLb::ClusterChild::UpdateLocked(
    RefCountedPtr<LoadBalancingPolicy::Config> config,
    const absl::StatusOr<ServerAddressList>& addresses,
    const ChannelArgs& args) {
  if (xds_cluster_manager_policy_->shutting_down_) return absl::OkStatus();
  // Update child weight.
  // Reactivate if needed.
  if (delayed_removal_timer_handle_.has_value() &&
      GetDefaultEventEngine()->Cancel(*delayed_removal_timer_handle_)) {
    delayed_removal_timer_handle_.reset();
  }
  // Create child policy if needed.
  if (child_policy_ == nullptr) {
    child_policy_ = CreateChildPolicyLocked(args);
  }
  // Construct update args.
  UpdateArgs update_args;
  update_args.config = std::move(config);
  update_args.addresses = addresses;
  update_args.args = args;
  // Update the policy.
  if (GRPC_TRACE_FLAG_ENABLED(grpc_xds_cluster_manager_lb_trace)) {
    gpr_log(GPR_INFO,
            "[xds_cluster_manager_lb %p] ClusterChild %p %s: "
            "Updating child "
            "policy handler %p",
            xds_cluster_manager_policy_.get(), this, name_.c_str(),
            child_policy_.get());
  }
  return child_policy_->UpdateLocked(std::move(update_args));
}

void XdsClusterManagerLb::ClusterChild::ExitIdleLocked() {
  child_policy_->ExitIdleLocked();
}

void XdsClusterManagerLb::ClusterChild::ResetBackoffLocked() {
  child_policy_->ResetBackoffLocked();
}

void XdsClusterManagerLb::ClusterChild::DeactivateLocked() {
  // If already deactivated, don't do that again.
  if (delayed_removal_timer_handle_.has_value()) return;
  // Set the child weight to 0 so that future picker won't contain this child.
  // Start a timer to delete the child.
<<<<<<< HEAD
  delayed_removal_timer_handle_ = GetDefaultEventEngine()->RunAfter(
      kXdsClusterManagerChildRetentionInterval,
      [self = Ref(DEBUG_LOCATION, "ClusterChild+timer")]() mutable {
        self->xds_cluster_manager_policy_->work_serializer()->Run(
            [self = std::move(self)]() { self->OnDelayedRemovalTimerLocked(); },
            DEBUG_LOCATION);
      });
}

void XdsClusterManagerLb::ClusterChild::OnDelayedRemovalTimerLocked() {
  delayed_removal_timer_handle_.reset();
  if (!shutdown_) {
    xds_cluster_manager_policy_->children_.erase(name_);
  }
=======
  Ref(DEBUG_LOCATION, "ClusterChild+timer").release();
  grpc_timer_init(&delayed_removal_timer_,
                  Timestamp::Now() +
                      Duration::Milliseconds(
                          GRPC_XDS_CLUSTER_MANAGER_CHILD_RETENTION_INTERVAL_MS),
                  &on_delayed_removal_timer_);
  delayed_removal_timer_callback_pending_ = true;
}

void XdsClusterManagerLb::ClusterChild::OnDelayedRemovalTimer(
    void* arg, grpc_error_handle error) {
  ClusterChild* self = static_cast<ClusterChild*>(arg);
  self->xds_cluster_manager_policy_->work_serializer()->Run(
      [self, error]() { self->OnDelayedRemovalTimerLocked(error); },
      DEBUG_LOCATION);
}

void XdsClusterManagerLb::ClusterChild::OnDelayedRemovalTimerLocked(
    grpc_error_handle error) {
  delayed_removal_timer_callback_pending_ = false;
  if (error.ok() && !shutdown_) {
    xds_cluster_manager_policy_->children_.erase(name_);
  }
  Unref(DEBUG_LOCATION, "ClusterChild+timer");
>>>>>>> 7c4b87ed
}

//
// XdsClusterManagerLb::ClusterChild::Helper
//

RefCountedPtr<SubchannelInterface>
XdsClusterManagerLb::ClusterChild::Helper::CreateSubchannel(
    ServerAddress address, const ChannelArgs& args) {
  if (xds_cluster_manager_child_->xds_cluster_manager_policy_->shutting_down_) {
    return nullptr;
  }
  return xds_cluster_manager_child_->xds_cluster_manager_policy_
      ->channel_control_helper()
      ->CreateSubchannel(std::move(address), args);
}

void XdsClusterManagerLb::ClusterChild::Helper::UpdateState(
    grpc_connectivity_state state, const absl::Status& status,
    std::unique_ptr<SubchannelPicker> picker) {
  if (GRPC_TRACE_FLAG_ENABLED(grpc_xds_cluster_manager_lb_trace)) {
    gpr_log(
        GPR_INFO,
        "[xds_cluster_manager_lb %p] child %s: received update: state=%s (%s) "
        "picker=%p",
        xds_cluster_manager_child_->xds_cluster_manager_policy_.get(),
        xds_cluster_manager_child_->name_.c_str(), ConnectivityStateName(state),
        status.ToString().c_str(), picker.get());
  }
  if (xds_cluster_manager_child_->xds_cluster_manager_policy_->shutting_down_) {
    return;
  }
  // Cache the picker in the ClusterChild.
  xds_cluster_manager_child_->picker_wrapper_ =
      MakeRefCounted<ChildPickerWrapper>(xds_cluster_manager_child_->name_,
                                         std::move(picker));
  // Decide what state to report for aggregation purposes.
  // If the last recorded state was TRANSIENT_FAILURE and the new state
  // is something other than READY, don't change the state.
  if (xds_cluster_manager_child_->connectivity_state_ !=
          GRPC_CHANNEL_TRANSIENT_FAILURE ||
      state == GRPC_CHANNEL_READY) {
    xds_cluster_manager_child_->connectivity_state_ = state;
  }
  // Notify the LB policy.
  xds_cluster_manager_child_->xds_cluster_manager_policy_->UpdateStateLocked();
}

void XdsClusterManagerLb::ClusterChild::Helper::RequestReresolution() {
  if (xds_cluster_manager_child_->xds_cluster_manager_policy_->shutting_down_) {
    return;
  }
  xds_cluster_manager_child_->xds_cluster_manager_policy_
      ->channel_control_helper()
      ->RequestReresolution();
}

absl::string_view XdsClusterManagerLb::ClusterChild::Helper::GetAuthority() {
  return xds_cluster_manager_child_->xds_cluster_manager_policy_
      ->channel_control_helper()
      ->GetAuthority();
}

void XdsClusterManagerLb::ClusterChild::Helper::AddTraceEvent(
    TraceSeverity severity, absl::string_view message) {
  if (xds_cluster_manager_child_->xds_cluster_manager_policy_->shutting_down_) {
    return;
  }
  xds_cluster_manager_child_->xds_cluster_manager_policy_
      ->channel_control_helper()
      ->AddTraceEvent(severity, message);
}

//
// factory
//

const JsonLoaderInterface* XdsClusterManagerLbConfig::Child::JsonLoader(
    const JsonArgs&) {
  // Note: The "childPolicy" field requires custom processing, so
  // it's handled in JsonPostLoad() instead.
  static const auto* loader = JsonObjectLoader<Child>().Finish();
  return loader;
}

void XdsClusterManagerLbConfig::Child::JsonPostLoad(const Json& json,
                                                    const JsonArgs&,
                                                    ValidationErrors* errors) {
  ValidationErrors::ScopedField field(errors, ".childPolicy");
  auto it = json.object_value().find("childPolicy");
  if (it == json.object_value().end()) {
    errors->AddError("field not present");
    return;
  }
  auto lb_config =
      CoreConfiguration::Get().lb_policy_registry().ParseLoadBalancingConfig(
          it->second);
  if (!lb_config.ok()) {
    errors->AddError(lb_config.status().message());
    return;
  }
  config = std::move(*lb_config);
}

const JsonLoaderInterface* XdsClusterManagerLbConfig::JsonLoader(
    const JsonArgs&) {
  static const auto* loader =
      JsonObjectLoader<XdsClusterManagerLbConfig>()
          .Field("children", &XdsClusterManagerLbConfig::cluster_map_)
          .Finish();
  return loader;
}

void XdsClusterManagerLbConfig::JsonPostLoad(const Json&, const JsonArgs&,
                                             ValidationErrors* errors) {
  if (cluster_map_.empty()) {
    ValidationErrors::ScopedField field(errors, ".children");
    if (!errors->FieldHasErrors()) {
      errors->AddError("no valid children configured");
    }
  }
}

class XdsClusterManagerLbFactory : public LoadBalancingPolicyFactory {
 public:
  OrphanablePtr<LoadBalancingPolicy> CreateLoadBalancingPolicy(
      LoadBalancingPolicy::Args args) const override {
    return MakeOrphanable<XdsClusterManagerLb>(std::move(args));
  }

  absl::string_view name() const override { return kXdsClusterManager; }

  absl::StatusOr<RefCountedPtr<LoadBalancingPolicy::Config>>
  ParseLoadBalancingConfig(const Json& json) const override {
    if (json.type() == Json::Type::JSON_NULL) {
      // xds_cluster_manager was mentioned as a policy in the deprecated
      // loadBalancingPolicy field or in the client API.
      return absl::InvalidArgumentError(
          "field:loadBalancingPolicy error:xds_cluster_manager policy requires "
          "configuration.  Please use loadBalancingConfig field of service "
          "config instead.");
    }
    return LoadRefCountedFromJson<XdsClusterManagerLbConfig>(
        json, JsonArgs(),
        "errors validating xds_cluster_manager LB policy config");
  }
};

}  // namespace

void RegisterXdsClusterManagerLbPolicy(CoreConfiguration::Builder* builder) {
  builder->lb_policy_registry()->RegisterLoadBalancingPolicyFactory(
      absl::make_unique<XdsClusterManagerLbFactory>());
}

}  // namespace grpc_core<|MERGE_RESOLUTION|>--- conflicted
+++ resolved
@@ -43,24 +43,15 @@
 #include "src/core/lib/channel/channel_args.h"
 #include "src/core/lib/config/core_configuration.h"
 #include "src/core/lib/debug/trace.h"
-#include "src/core/lib/event_engine/event_engine_factory.h"
+#include "src/core/lib/event_engine/default_event_engine.h"
 #include "src/core/lib/gprpp/debug_location.h"
 #include "src/core/lib/gprpp/orphanable.h"
 #include "src/core/lib/gprpp/ref_counted.h"
 #include "src/core/lib/gprpp/ref_counted_ptr.h"
 #include "src/core/lib/gprpp/time.h"
-<<<<<<< HEAD
-#include "src/core/lib/iomgr/error.h"
-#include "src/core/lib/iomgr/pollset_set.h"
-#include "src/core/lib/iomgr/work_serializer.h"
-=======
 #include "src/core/lib/gprpp/validation_errors.h"
 #include "src/core/lib/gprpp/work_serializer.h"
-#include "src/core/lib/iomgr/closure.h"
-#include "src/core/lib/iomgr/error.h"
 #include "src/core/lib/iomgr/pollset_set.h"
-#include "src/core/lib/iomgr/timer.h"
->>>>>>> 7c4b87ed
 #include "src/core/lib/json/json.h"
 #include "src/core/lib/json/json_args.h"
 #include "src/core/lib/json/json_object_loader.h"
@@ -77,17 +68,13 @@
 
 namespace {
 
-<<<<<<< HEAD
 using ::grpc_event_engine::experimental::EventEngine;
 using ::grpc_event_engine::experimental::GetDefaultEventEngine;
 
 constexpr Duration kXdsClusterManagerChildRetentionInterval =
     Duration::Minutes(15);
-constexpr char kXdsClusterManager[] = "xds_cluster_manager_experimental";
-=======
 constexpr absl::string_view kXdsClusterManager =
     "xds_cluster_manager_experimental";
->>>>>>> 7c4b87ed
 
 // Config for xds_cluster_manager LB policy.
 class XdsClusterManagerLbConfig : public LoadBalancingPolicy::Config {
@@ -238,6 +225,7 @@
     // States for delayed removal.
     absl::optional<EventEngine::TaskHandle> delayed_removal_timer_handle_;
     bool shutdown_ = false;
+    std::shared_ptr<EventEngine> engine_;
   };
 
   ~XdsClusterManagerLb() override;
@@ -389,7 +377,7 @@
         break;
       }
       default:
-        GPR_UNREACHABLE_CODE(return );
+        GPR_UNREACHABLE_CODE(return);
     }
   }
   // Determine aggregated connectivity state.
@@ -443,7 +431,8 @@
     RefCountedPtr<XdsClusterManagerLb> xds_cluster_manager_policy,
     const std::string& name)
     : xds_cluster_manager_policy_(std::move(xds_cluster_manager_policy)),
-      name_(name) {
+      name_(name),
+      engine_(GetDefaultEventEngine()) {
   if (GRPC_TRACE_FLAG_ENABLED(grpc_xds_cluster_manager_lb_trace)) {
     gpr_log(GPR_INFO,
             "[xds_cluster_manager_lb %p] created ClusterChild %p for %s",
@@ -478,7 +467,7 @@
   // the child.
   picker_wrapper_.reset();
   if (delayed_removal_timer_handle_.has_value()) {
-    GetDefaultEventEngine()->Cancel(*delayed_removal_timer_handle_);
+    engine_->Cancel(*delayed_removal_timer_handle_);
   }
   shutdown_ = true;
   Unref();
@@ -521,7 +510,7 @@
   // Update child weight.
   // Reactivate if needed.
   if (delayed_removal_timer_handle_.has_value() &&
-      GetDefaultEventEngine()->Cancel(*delayed_removal_timer_handle_)) {
+      engine_->Cancel(*delayed_removal_timer_handle_)) {
     delayed_removal_timer_handle_.reset();
   }
   // Create child policy if needed.
@@ -558,8 +547,7 @@
   if (delayed_removal_timer_handle_.has_value()) return;
   // Set the child weight to 0 so that future picker won't contain this child.
   // Start a timer to delete the child.
-<<<<<<< HEAD
-  delayed_removal_timer_handle_ = GetDefaultEventEngine()->RunAfter(
+  delayed_removal_timer_handle_ = engine_->RunAfter(
       kXdsClusterManagerChildRetentionInterval,
       [self = Ref(DEBUG_LOCATION, "ClusterChild+timer")]() mutable {
         self->xds_cluster_manager_policy_->work_serializer()->Run(
@@ -573,32 +561,6 @@
   if (!shutdown_) {
     xds_cluster_manager_policy_->children_.erase(name_);
   }
-=======
-  Ref(DEBUG_LOCATION, "ClusterChild+timer").release();
-  grpc_timer_init(&delayed_removal_timer_,
-                  Timestamp::Now() +
-                      Duration::Milliseconds(
-                          GRPC_XDS_CLUSTER_MANAGER_CHILD_RETENTION_INTERVAL_MS),
-                  &on_delayed_removal_timer_);
-  delayed_removal_timer_callback_pending_ = true;
-}
-
-void XdsClusterManagerLb::ClusterChild::OnDelayedRemovalTimer(
-    void* arg, grpc_error_handle error) {
-  ClusterChild* self = static_cast<ClusterChild*>(arg);
-  self->xds_cluster_manager_policy_->work_serializer()->Run(
-      [self, error]() { self->OnDelayedRemovalTimerLocked(error); },
-      DEBUG_LOCATION);
-}
-
-void XdsClusterManagerLb::ClusterChild::OnDelayedRemovalTimerLocked(
-    grpc_error_handle error) {
-  delayed_removal_timer_callback_pending_ = false;
-  if (error.ok() && !shutdown_) {
-    xds_cluster_manager_policy_->children_.erase(name_);
-  }
-  Unref(DEBUG_LOCATION, "ClusterChild+timer");
->>>>>>> 7c4b87ed
 }
 
 //
@@ -727,7 +689,7 @@
   OrphanablePtr<LoadBalancingPolicy> CreateLoadBalancingPolicy(
       LoadBalancingPolicy::Args args) const override {
     return MakeOrphanable<XdsClusterManagerLb>(std::move(args));
-  }
+  }  // namespace
 
   absl::string_view name() const override { return kXdsClusterManager; }
 
@@ -745,7 +707,7 @@
         json, JsonArgs(),
         "errors validating xds_cluster_manager LB policy config");
   }
-};
+};  // namespace grpc_core
 
 }  // namespace
 
