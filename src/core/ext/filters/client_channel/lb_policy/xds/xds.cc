--- conflicted
+++ resolved
@@ -1036,7 +1036,14 @@
   grpc_byte_buffer_reader_destroy(&bbr);
   grpc_byte_buffer_destroy(lb_calld->recv_message_payload_);
   lb_calld->recv_message_payload_ = nullptr;
-<<<<<<< HEAD
+  // TODO(juanlishen): When we convert this to use the xds protocol, the
+  // balancer will send us a fallback timeout such that we should go into
+  // fallback mode if we have lost contact with the balancer after a certain
+  // period of time. We will need to save the timeout value here, and then
+  // when the balancer call ends, we will need to start a timer for the
+  // specified period of time, and if the timer fires, we go into fallback
+  // mode. We will also need to cancel the timer when we receive a serverlist
+  // from the balancer.
   // Parse the response.
   UniquePtr<XdsLoadUpdateArgs> update_args =
       XdsResponseDecodeAndParse(response_slice);
@@ -1049,7 +1056,7 @@
     gpr_free(response_slice_str);
     goto done;
   }
-  if (grpc_lb_xds_trace.enabled()) {
+  if (GRPC_TRACE_FLAG_ENABLED(grpc_lb_xds_trace)) {
     gpr_log(GPR_INFO,
             "[xdslb %p] EDS response with %" PRIuPTR " localities received",
             xdslb_policy, update_args->localities.size());
@@ -1076,7 +1083,7 @@
   // such channels don't have any current call but we have checked this call
   // is a current call.
   if (!lb_calld->lb_chand_->IsCurrentChannel()) {
-    if (grpc_lb_xds_trace.enabled()) {
+    if (GRPC_TRACE_FLAG_ENABLED(grpc_lb_xds_trace)) {
       gpr_log(GPR_INFO,
               "[xdslb %p] Promoting pending LB channel %p to replace "
               "current LB channel %p",
@@ -1099,130 +1106,24 @@
       ServerAddressListEquals(
           xdslb_policy->locality_serverlist_[0]->serverlist.get(),
           update_args->localities[0].serverlist.get())) {
-    if (grpc_lb_xds_trace.enabled()) {
-=======
-  xds_grpclb_initial_response* initial_response;
-  xds_grpclb_serverlist* serverlist;
-  if (!lb_calld->seen_initial_response_ &&
-      (initial_response = xds_grpclb_initial_response_parse(response_slice)) !=
-          nullptr) {
-    // Have NOT seen initial response, look for initial response.
-    // TODO(juanlishen): When we convert this to use the xds protocol, the
-    // balancer will send us a fallback timeout such that we should go into
-    // fallback mode if we have lost contact with the balancer after a certain
-    // period of time. We will need to save the timeout value here, and then
-    // when the balancer call ends, we will need to start a timer for the
-    // specified period of time, and if the timer fires, we go into fallback
-    // mode. We will also need to cancel the timer when we receive a serverlist
-    // from the balancer.
-    if (initial_response->has_client_stats_report_interval) {
-      const grpc_millis interval = xds_grpclb_duration_to_millis(
-          &initial_response->client_stats_report_interval);
-      if (interval > 0) {
-        lb_calld->client_stats_report_interval_ =
-            GPR_MAX(GPR_MS_PER_SEC, interval);
-      }
-    }
     if (GRPC_TRACE_FLAG_ENABLED(grpc_lb_xds_trace)) {
-      if (lb_calld->client_stats_report_interval_ != 0) {
-        gpr_log(GPR_INFO,
-                "[xdslb %p] Received initial LB response message; "
-                "client load reporting interval = %" PRId64 " milliseconds",
-                xdslb_policy, lb_calld->client_stats_report_interval_);
-      } else {
-        gpr_log(GPR_INFO,
-                "[xdslb %p] Received initial LB response message; client load "
-                "reporting NOT enabled",
-                xdslb_policy);
-      }
-    }
-    xds_grpclb_initial_response_destroy(initial_response);
-    lb_calld->seen_initial_response_ = true;
-  } else if ((serverlist = xds_grpclb_response_parse_serverlist(
-                  response_slice)) != nullptr) {
-    // Have seen initial response, look for serverlist.
-    GPR_ASSERT(lb_calld->lb_call_ != nullptr);
-    if (GRPC_TRACE_FLAG_ENABLED(grpc_lb_xds_trace)) {
->>>>>>> 32a37e23
       gpr_log(GPR_INFO,
               "[xdslb %p] Incoming server list identical to current, "
               "ignoring.",
               xdslb_policy);
     }
-<<<<<<< HEAD
     goto done;
   }
-  // Accept the serverlist.
+  // If the balancer tells us to drop all the calls, we should exit fallback
+  // mode immediately.
+  // TODO(juanlishen): When we add EDS drop, we should change to check
+  // drop_percentage.
+  if (update_args->localities[0].serverlist->empty()) {
+    xdslb_policy->MaybeExitFallbackMode();
+  }
+  // Initialize locality_serverlist_ if necessary. Currently the list only handles
+  // one child.
   if (xdslb_policy->locality_serverlist_.empty()) {
-    /* or dispose of the fallback */
-    xdslb_policy->fallback_backend_addresses_.reset();
-    if (xdslb_policy->fallback_timer_callback_pending_) {
-      grpc_timer_cancel(&xdslb_policy->lb_fallback_timer_);
-=======
-    // Pending LB channel receives a serverlist; promote it.
-    // Note that this call can't be on a discarded pending channel, because
-    // such channels don't have any current call but we have checked this call
-    // is a current call.
-    if (!lb_calld->lb_chand_->IsCurrentChannel()) {
-      if (GRPC_TRACE_FLAG_ENABLED(grpc_lb_xds_trace)) {
-        gpr_log(GPR_INFO,
-                "[xdslb %p] Promoting pending LB channel %p to replace "
-                "current LB channel %p",
-                xdslb_policy, lb_calld->lb_chand_.get(),
-                lb_calld->xdslb_policy()->lb_chand_.get());
-      }
-      lb_calld->xdslb_policy()->lb_chand_ =
-          std::move(lb_calld->xdslb_policy()->pending_lb_chand_);
-    }
-    // Start sending client load report only after we start using the
-    // serverlist returned from the current LB call.
-    if (lb_calld->client_stats_report_interval_ > 0 &&
-        lb_calld->client_stats_ == nullptr) {
-      lb_calld->client_stats_ = MakeRefCounted<XdsLbClientStats>();
-      lb_calld->Ref(DEBUG_LOCATION, "client_load_report").release();
-      lb_calld->ScheduleNextClientLoadReportLocked();
-    }
-    if (!xdslb_policy->locality_serverlist_.empty() &&
-        xds_grpclb_serverlist_equals(
-            xdslb_policy->locality_serverlist_[0]->serverlist, serverlist)) {
-      if (GRPC_TRACE_FLAG_ENABLED(grpc_lb_xds_trace)) {
-        gpr_log(GPR_INFO,
-                "[xdslb %p] Incoming server list identical to current, "
-                "ignoring.",
-                xdslb_policy);
-      }
-      xds_grpclb_destroy_serverlist(serverlist);
-    } else {  // New serverlist.
-      // If the balancer tells us to drop all the calls, we should exit fallback
-      // mode immediately.
-      // TODO(juanlishen): When we add EDS drop, we should change to check
-      // drop_percentage.
-      if (serverlist->num_servers == 0) xdslb_policy->MaybeExitFallbackMode();
-      if (!xdslb_policy->locality_serverlist_.empty()) {
-        xds_grpclb_destroy_serverlist(
-            xdslb_policy->locality_serverlist_[0]->serverlist);
-      } else {
-        // Initialize locality serverlist, currently the list only handles
-        // one child.
-        xdslb_policy->locality_serverlist_.emplace_back(
-            MakeUnique<LocalityServerlistEntry>());
-        xdslb_policy->locality_serverlist_[0]->locality_name =
-            static_cast<char*>(gpr_strdup(kDefaultLocalityName));
-        xdslb_policy->locality_serverlist_[0]->locality_weight =
-            kDefaultLocalityWeight;
-      }
-      // Update the serverlist in the XdsLb instance. This serverlist
-      // instance will be destroyed either upon the next update or when the
-      // XdsLb instance is destroyed.
-      xdslb_policy->locality_serverlist_[0]->serverlist = serverlist;
-      xdslb_policy->locality_map_.UpdateLocked(
-          xdslb_policy->locality_serverlist_,
-          xdslb_policy->child_policy_config_.get(), xdslb_policy->args_,
-          xdslb_policy);
->>>>>>> 32a37e23
-    }
-    /* Initialize locality serverlist, currently the list only handles
-     * one child */
     xdslb_policy->locality_serverlist_.emplace_back(
         MakeUnique<LocalityServerlistEntry>());
     // TODO(juanlishen): Figure out if we want to use readable string or
@@ -1230,9 +1131,7 @@
     xdslb_policy->locality_serverlist_[0]->locality_name =
         gpr_strdup(kDefaultLocalityName);
   }
-  // and update the copy in the XdsLb instance. This
-  // serverlist instance will be destroyed either upon the next
-  // update or when the XdsLb instance is destroyed.
+  // Update the locality_serverlist_ with the new serverlist and LB weight.
   xdslb_policy->locality_serverlist_[0]->serverlist =
       std::move(update_args->localities[0].serverlist);
   // TODO(juanlishen): Figure out what to do when lb weight is not set.
@@ -1240,6 +1139,7 @@
       update_args->localities[0].lb_weight != 0
           ? update_args->localities[0].lb_weight
           : kDefaultLocalityWeight;
+  // Update the locality map.
   xdslb_policy->locality_map_.UpdateLocked(
       xdslb_policy->locality_serverlist_,
       xdslb_policy->child_policy_config_.get(), xdslb_policy->args_,
@@ -1387,13 +1287,8 @@
   GPR_ASSERT(server_uri != nullptr);
   grpc_uri* uri = grpc_uri_parse(server_uri, true);
   GPR_ASSERT(uri->path[0] != '\0');
-<<<<<<< HEAD
   service_name_ = gpr_strdup(uri->path[0] == '/' ? uri->path + 1 : uri->path);
-  if (grpc_lb_xds_trace.enabled()) {
-=======
-  server_name_ = gpr_strdup(uri->path[0] == '/' ? uri->path + 1 : uri->path);
   if (GRPC_TRACE_FLAG_ENABLED(grpc_lb_xds_trace)) {
->>>>>>> 32a37e23
     gpr_log(GPR_INFO,
             "[xdslb %p] Will use '%s' as the server name for LB request.", this,
             service_name_);
