--- conflicted
+++ resolved
@@ -117,7 +117,7 @@
 namespace {
 
 constexpr char kXds[] = "xds_experimental";
-constexpr char kDefaultLocalityName[] = "xds_default_child_policy";
+constexpr char kDefaultLocalityName[] = "xds_default_locality";
 
 class XdsLb : public LoadBalancingPolicy {
  public:
@@ -277,20 +277,24 @@
   class LocalityMap {
    public:
     class LocalityEntry : public InternallyRefCounted<LocalityEntry> {
+     public:
+      explicit LocalityEntry(RefCountedPtr<XdsLb> parent);
+      ~LocalityEntry();
+      void UpdateLocked(xds_grpclb_serverlist* serverlist,
+                        LoadBalancingPolicy::Config* child_policy_config,
+                        const grpc_channel_args* args);
+      void ShutdownLocked();
+      void ResetBackoffLocked();
+      void FillChildRefsForChannelz(channelz::ChildRefsList* child_subchannels,
+                                    channelz::ChildRefsList* child_channels);
+      void Orphan() override;
+
      private:
-      grpc_core::OrphanablePtr<grpc_core::LoadBalancingPolicy> child_policy_;
-      RefCountedPtr<XdsLb> parent_;
-
-      // Methods for dealing with the child policy.
-      void CreateChildPolicyLocked(const char* name, Args args);
-      grpc_channel_args* CreateChildPolicyArgsLocked(
-          xds_grpclb_serverlist* serverlist, const grpc_channel_args* args);
-
-     public:
       class Helper : public ChannelControlHelper {
        public:
-        explicit Helper(RefCountedPtr<XdsLb> parent)
-            : parent_(std::move(parent)) {}
+        explicit Helper(RefCountedPtr<XdsLb> parent,
+                        RefCountedPtr<LocalityEntry> entry)
+            : parent_(std::move(parent)), entry_(entry) {}
 
         Subchannel* CreateSubchannel(const grpc_channel_args& args) override;
         grpc_channel* CreateChannel(const char* target,
@@ -299,48 +303,53 @@
                          UniquePtr<SubchannelPicker> picker) override;
         void RequestReresolution() override;
 
+        void set_child(LoadBalancingPolicy* child) { child_ = child; }
+
        private:
+        bool CalledByPendingChild() const;
+        bool CalledByCurrentChild() const;
+
         RefCountedPtr<XdsLb> parent_;
+        RefCountedPtr<LocalityEntry> entry_;
+        LoadBalancingPolicy* child_ = nullptr;
       };
-
-      ~LocalityEntry() {
-        // Remove the child policy's interested_parties pollset_set from the
-        // xDS policy.
-        grpc_pollset_set_del_pollset_set(parent_->interested_parties(),
-                                         child_policy_->interested_parties());
-        child_policy_.reset();
-        parent_->Unref();
-      }
-      void Update(
-          xds_grpclb_serverlist* serverlist,
-          RefCountedPtr<LoadBalancingPolicy::Config> child_policy_config,
-          const grpc_channel_args* args, RefCountedPtr<XdsLb> parent);
-      grpc_core::LoadBalancingPolicy* child_policy() {
-        return child_policy_.get();
-      }
+      // Methods for dealing with the child policy.
+      OrphanablePtr<LoadBalancingPolicy> CreateChildPolicyLocked(
+          const char* name, const grpc_channel_args* args);
+      grpc_channel_args* CreateChildPolicyArgsLocked(
+          xds_grpclb_serverlist* serverlist, const grpc_channel_args* args);
+
+      OrphanablePtr<LoadBalancingPolicy> child_policy_;
+      OrphanablePtr<LoadBalancingPolicy> pending_child_policy_;
+      // Lock held when modifying the value of child_policy_ or
+      // pending_child_policy_.
+      gpr_mu child_policy_mu_;
+      RefCountedPtr<XdsLb> parent_;
     };
-    LocalityMap();
-    ~LocalityMap();
-
-    void ShutdownAll();
+
+    LocalityMap() : map_(gpr_stricmp) {
+      gpr_mu_init(&child_refs_mu_);
+    }
+    ~LocalityMap() {
+      gpr_mu_destroy(&child_refs_mu_);
+    }
+
+    void UpdateLocked(const LocalityList& locality_list,
+                      LoadBalancingPolicy::Config* child_policy_config,
+                      const grpc_channel_args* args, XdsLb* parent);
+    void ShutdownLocked();
     void ResetBackoffLocked();
-    void FillChildRefsForChannelz(channelz::ChildRefsList* child_subchannels,
-                                  channelz::ChildRefsList* child_channels);
-    void UpdateAll(
-        const LocalityList& locality_list,
-        RefCountedPtr<LoadBalancingPolicy::Config> child_policy_config,
-        const grpc_channel_args* args, RefCountedPtr<XdsLb> parent_);
-    void UpdateExisting(
-        const LocalityList& locality_list,
-        RefCountedPtr<LoadBalancingPolicy::Config> child_policy_config,
-        const grpc_channel_args* args, RefCountedPtr<XdsLb> parent_);
-
-    void set_child(LoadBalancingPolicy* child) { child_ = child; }
+    void FillChildRefsForChannelzLocked(
+        channelz::ChildRefsList* child_subchannels,
+        channelz::ChildRefsList* child_channels);
 
    private:
-<<<<<<< HEAD
-    grpc_core::Map<const char*, RefCountedPtr<LocalityEntry>> map_;
     void PruneChildPolicies(const LocalityList& locality_list);
+
+    Map<const char*, RefCountedPtr<LocalityEntry>> map_;
+    // Lock held while filling child refs for all localities
+    // inside the map
+    gpr_mu child_refs_mu_;
   };
 
   struct LocalityServerlistEntry {
@@ -352,13 +361,6 @@
     // The deserialized response from the balancer. May be nullptr until one
     // such response has arrived.
     xds_grpclb_serverlist* serverlist;
-=======
-    bool CalledByPendingChild() const;
-    bool CalledByCurrentChild() const;
-
-    RefCountedPtr<XdsLb> parent_;
-    LoadBalancingPolicy* child_ = nullptr;
->>>>>>> d9f3de9d
   };
 
   ~XdsLb();
@@ -382,15 +384,6 @@
   // Callback to enter fallback mode.
   static void OnFallbackTimerLocked(void* arg, grpc_error* error);
 
-<<<<<<< HEAD
-=======
-  // Methods for dealing with the child policy.
-  void CreateOrUpdateChildPolicyLocked();
-  grpc_channel_args* CreateChildPolicyArgsLocked();
-  OrphanablePtr<LoadBalancingPolicy> CreateChildPolicyLocked(
-      const char* name, const grpc_channel_args* args);
-
->>>>>>> d9f3de9d
   // Who the client is trying to communicate with.
   const char* server_name_ = nullptr;
 
@@ -427,17 +420,9 @@
 
   // The policy to use for the backends.
   RefCountedPtr<Config> child_policy_config_;
-<<<<<<< HEAD
   // Map of policies to use in the backend
   LocalityMap locality_map_;
   LocalityList locality_serverlist_;
-=======
-  OrphanablePtr<LoadBalancingPolicy> child_policy_;
-  OrphanablePtr<LoadBalancingPolicy> pending_child_policy_;
-  // Lock held when modifying the value of child_policy_ or
-  // pending_child_policy_.
-  gpr_mu child_policy_mu_;
->>>>>>> d9f3de9d
 };
 
 //
@@ -458,108 +443,6 @@
 }
 
 //
-<<<<<<< HEAD
-=======
-// XdsLb::Helper
-//
-
-bool XdsLb::Helper::CalledByPendingChild() const {
-  GPR_ASSERT(child_ != nullptr);
-  return child_ == parent_->pending_child_policy_.get();
-}
-
-bool XdsLb::Helper::CalledByCurrentChild() const {
-  GPR_ASSERT(child_ != nullptr);
-  return child_ == parent_->child_policy_.get();
-}
-
-Subchannel* XdsLb::Helper::CreateSubchannel(const grpc_channel_args& args) {
-  if (parent_->shutting_down_ ||
-      (!CalledByPendingChild() && !CalledByCurrentChild())) {
-    return nullptr;
-  }
-  return parent_->channel_control_helper()->CreateSubchannel(args);
-}
-
-grpc_channel* XdsLb::Helper::CreateChannel(const char* target,
-                                           const grpc_channel_args& args) {
-  if (parent_->shutting_down_ ||
-      (!CalledByPendingChild() && !CalledByCurrentChild())) {
-    return nullptr;
-  }
-  return parent_->channel_control_helper()->CreateChannel(target, args);
-}
-
-void XdsLb::Helper::UpdateState(grpc_connectivity_state state,
-                                grpc_error* state_error,
-                                UniquePtr<SubchannelPicker> picker) {
-  if (parent_->shutting_down_) {
-    GRPC_ERROR_UNREF(state_error);
-    return;
-  }
-  // If this request is from the pending child policy, ignore it until
-  // it reports READY, at which point we swap it into place.
-  if (CalledByPendingChild()) {
-    if (grpc_lb_xds_trace.enabled()) {
-      gpr_log(GPR_INFO,
-              "[xdslb %p helper %p] pending child policy %p reports state=%s",
-              parent_.get(), this, parent_->pending_child_policy_.get(),
-              grpc_connectivity_state_name(state));
-    }
-    if (state != GRPC_CHANNEL_READY) {
-      GRPC_ERROR_UNREF(state_error);
-      return;
-    }
-    grpc_pollset_set_del_pollset_set(
-        parent_->child_policy_->interested_parties(),
-        parent_->interested_parties());
-    MutexLock lock(&parent_->child_policy_mu_);
-    parent_->child_policy_ = std::move(parent_->pending_child_policy_);
-  } else if (!CalledByCurrentChild()) {
-    // This request is from an outdated child, so ignore it.
-    GRPC_ERROR_UNREF(state_error);
-    return;
-  }
-  // TODO(juanlishen): When in fallback mode, pass the child picker
-  // through without wrapping it.  (Or maybe use a different helper for
-  // the fallback policy?)
-  GPR_ASSERT(parent_->lb_chand_ != nullptr);
-  RefCountedPtr<XdsLbClientStats> client_stats =
-      parent_->lb_chand_->lb_calld() == nullptr
-          ? nullptr
-          : parent_->lb_chand_->lb_calld()->client_stats();
-  parent_->channel_control_helper()->UpdateState(
-      state, state_error,
-      UniquePtr<SubchannelPicker>(
-          New<Picker>(std::move(picker), std::move(client_stats))));
-}
-
-void XdsLb::Helper::RequestReresolution() {
-  if (parent_->shutting_down_) return;
-  // If there is a pending child policy, ignore re-resolution requests
-  // from the current child policy (or any outdated child).
-  if (parent_->pending_child_policy_ != nullptr && !CalledByPendingChild()) {
-    return;
-  }
-  if (grpc_lb_xds_trace.enabled()) {
-    gpr_log(GPR_INFO,
-            "[xdslb %p] Re-resolution requested from the internal RR policy "
-            "(%p).",
-            parent_.get(), parent_->child_policy_.get());
-  }
-  GPR_ASSERT(parent_->lb_chand_ != nullptr);
-  // If we are talking to a balancer, we expect to get updated addresses
-  // from the balancer, so we can ignore the re-resolution request from
-  // the child policy. Otherwise, pass the re-resolution request up to the
-  // channel.
-  if (parent_->lb_chand_->lb_calld() == nullptr ||
-      !parent_->lb_chand_->lb_calld()->seen_initial_response()) {
-    parent_->channel_control_helper()->RequestReresolution();
-  }
-}
-
-//
->>>>>>> d9f3de9d
 // serverlist parsing code
 //
 
@@ -1066,10 +949,10 @@
         // serverlist instance will be destroyed either upon the next
         // update or when the XdsLb instance is destroyed.
         xdslb_policy->locality_serverlist_[0]->serverlist = serverlist;
-        xdslb_policy->locality_map_.UpdateAll(
+        xdslb_policy->locality_map_.UpdateLocked(
             xdslb_policy->locality_serverlist_,
-            xdslb_policy->child_policy_config_, xdslb_policy->args_,
-            xdslb_policy->Ref());
+            xdslb_policy->child_policy_config_.get(), xdslb_policy->args_,
+            xdslb_policy);
       }
     } else {
       if (grpc_lb_xds_trace.enabled()) {
@@ -1215,7 +1098,6 @@
       locality_map_(),
       locality_serverlist_() {
   gpr_mu_init(&lb_chand_mu_);
-  gpr_mu_init(&child_policy_mu_);
   // Record server name.
   const grpc_arg* arg = grpc_channel_args_find(args.args, GRPC_ARG_SERVER_URI);
   const char* server_uri = grpc_channel_arg_get_string(arg);
@@ -1242,14 +1124,7 @@
   gpr_mu_destroy(&lb_chand_mu_);
   gpr_free((void*)server_name_);
   grpc_channel_args_destroy(args_);
-<<<<<<< HEAD
   locality_serverlist_.clear();
-=======
-  if (serverlist_ != nullptr) {
-    xds_grpclb_destroy_serverlist(serverlist_);
-  }
-  gpr_mu_destroy(&child_policy_mu_);
->>>>>>> d9f3de9d
 }
 
 void XdsLb::ShutdownLocked() {
@@ -1257,23 +1132,7 @@
   if (fallback_timer_callback_pending_) {
     grpc_timer_cancel(&lb_fallback_timer_);
   }
-<<<<<<< HEAD
-  locality_map_.ShutdownAll();
-=======
-  if (child_policy_ != nullptr) {
-    grpc_pollset_set_del_pollset_set(child_policy_->interested_parties(),
-                                     interested_parties());
-  }
-  if (pending_child_policy_ != nullptr) {
-    grpc_pollset_set_del_pollset_set(
-        pending_child_policy_->interested_parties(), interested_parties());
-  }
-  {
-    MutexLock lock(&child_policy_mu_);
-    child_policy_.reset();
-    pending_child_policy_.reset();
-  }
->>>>>>> d9f3de9d
+  locality_map_.ShutdownLocked();
   // We destroy the LB channel here instead of in our destructor because
   // destroying the channel triggers a last callback to
   // OnBalancerChannelConnectivityChangedLocked(), and we need to be
@@ -1296,39 +1155,14 @@
   if (pending_lb_chand_ != nullptr) {
     grpc_channel_reset_connect_backoff(pending_lb_chand_->channel());
   }
-<<<<<<< HEAD
   locality_map_.ResetBackoffLocked();
-=======
-  if (child_policy_ != nullptr) {
-    child_policy_->ResetBackoffLocked();
-  }
-  if (pending_child_policy_ != nullptr) {
-    pending_child_policy_->ResetBackoffLocked();
-  }
->>>>>>> d9f3de9d
 }
 
 void XdsLb::FillChildRefsForChannelz(channelz::ChildRefsList* child_subchannels,
                                      channelz::ChildRefsList* child_channels) {
-<<<<<<< HEAD
   // Delegate to the child_policy_ to fill the children subchannels.
-  locality_map_.FillChildRefsForChannelz(child_subchannels, child_channels);
-=======
-  {
-    // Delegate to the child_policy_ to fill the children subchannels.
-    // This must be done holding child_policy_mu_, since this method does not
-    // run in the combiner.
-    MutexLock lock(&child_policy_mu_);
-    if (child_policy_ != nullptr) {
-      child_policy_->FillChildRefsForChannelz(child_subchannels,
-                                              child_channels);
-    }
-    if (pending_child_policy_ != nullptr) {
-      pending_child_policy_->FillChildRefsForChannelz(child_subchannels,
-                                                      child_channels);
-    }
-  }
->>>>>>> d9f3de9d
+  locality_map_.FillChildRefsForChannelzLocked(child_subchannels,
+                                               child_channels);
   MutexLock lock(&lb_chand_mu_);
   if (lb_chand_ != nullptr) {
     grpc_core::channelz::ChannelNode* channel_node =
@@ -1440,8 +1274,8 @@
   // have been created from a serverlist.
   // TODO(vpowar): Handle the fallback_address changes when we add support for
   // fallback in xDS.
-  locality_map_.UpdateExisting(locality_serverlist_, child_policy_config_,
-                               args_, Ref());
+  locality_map_.UpdateLocked(locality_serverlist_, child_policy_config_.get(),
+                             args_, this);
   // If this is the initial update, start the fallback timer.
   if (is_initial_update) {
     if (lb_fallback_timeout_ms_ > 0 && locality_serverlist_.empty() &&
@@ -1452,9 +1286,6 @@
                         grpc_combiner_scheduler(combiner()));
       fallback_timer_callback_pending_ = true;
       grpc_timer_init(&lb_fallback_timer_, deadline, &lb_on_fallback_);
-      // TODO(juanlishen): Monitor the connectivity state of the balancer
-      // channel.  If the channel reports TRANSIENT_FAILURE before the
-      // fallback timeout expires, go into fallback mode early.
     }
   }
 }
@@ -1479,78 +1310,73 @@
   xdslb_policy->Unref(DEBUG_LOCATION, "on_fallback_timer");
 }
 
-// Locality Map implementation
-
-XdsLb::LocalityMap::LocalityMap() : map_() {}
-XdsLb::LocalityMap::~LocalityMap() { map_.clear(); }
-
 void XdsLb::LocalityMap::PruneChildPolicies(
     const LocalityList& locality_serverlist) {
-  for (auto iter = map_.begin(); iter != map_.end();) {
+  for (auto iter = map_.Begin(); iter != map_.End();) {
     bool found = false;
     for (size_t i = 0; i < locality_serverlist.size(); i++) {
-      if (gpr_stricmp(locality_serverlist[i]->locality_name, iter->first)) {
+      if (gpr_stricmp(locality_serverlist[i]->locality_name, iter.GetKey())) {
         found = true;
       }
     }
     if (!found)  // Remove entries not present in the locality list
-      map_.erase(iter++);
+      iter.RemoveCurrent();
     else
       iter++;
   }
 }
 
-void XdsLb::LocalityMap::UpdateAll(
+void XdsLb::LocalityMap::UpdateLocked(
     const LocalityList& locality_serverlist,
-    RefCountedPtr<LoadBalancingPolicy::Config> child_policy_config,
-    const grpc_channel_args* args, RefCountedPtr<XdsLb> parent) {
+    LoadBalancingPolicy::Config* child_policy_config,
+    const grpc_channel_args* args, XdsLb* parent) {
   if (parent->shutting_down_) return;
   for (size_t i = 0; i < locality_serverlist.size(); i++) {
     RefCountedPtr<LocalityEntry> e =
-        map_[locality_serverlist[i]->locality_name];
+        map_.Find(locality_serverlist[i]->locality_name);
+
     // Don't create new child policies if not directed to
     xds_grpclb_serverlist* serverlist =
         parent->locality_serverlist_[i]->serverlist;
-    if (e == nullptr) e = MakeRefCounted<LocalityEntry>();
-    e->Update(serverlist, child_policy_config, args, parent->Ref());
-    map_[locality_serverlist[i]->locality_name] = e;
+    if (e == nullptr) {
+      e = MakeRefCounted<LocalityEntry>(parent->Ref());
+      map_.Insert(locality_serverlist[i]->locality_name, std::move(e));
+    }
+    e->UpdateLocked(serverlist, child_policy_config, args);
   }
   PruneChildPolicies(locality_serverlist);
   parent->Unref();
 }
 
-void XdsLb::LocalityMap::UpdateExisting(
-    const LocalityList& locality_serverlist,
-    RefCountedPtr<LoadBalancingPolicy::Config> child_policy_config,
-    const grpc_channel_args* args, RefCountedPtr<XdsLb> parent) {
-  if (parent->shutting_down_) return;
-  for (size_t i = 0; i < locality_serverlist.size(); i++) {
-    RefCountedPtr<LocalityEntry> e =
-        map_[locality_serverlist[i]->locality_name];
-    GPR_ASSERT(e.get());
-    xds_grpclb_serverlist* serverlist =
-        parent->locality_serverlist_[i]->serverlist;
-    e->Update(serverlist, child_policy_config, args, parent->Ref());
-  }
-  parent->Unref();
-}
-
-void grpc_core::XdsLb::LocalityMap::ShutdownAll() { map_.clear(); }
+void grpc_core::XdsLb::LocalityMap::ShutdownLocked() { map_.Clear(); }
 
 void grpc_core::XdsLb::LocalityMap::ResetBackoffLocked() {
-  for (auto iter = map_.begin(); iter != map_.end(); iter++)
-    iter->second->child_policy()->ResetBackoffLocked();
-}
-
-void grpc_core::XdsLb::LocalityMap::FillChildRefsForChannelz(
+  for (auto iter = map_.Begin(); iter != map_.End(); iter++) {
+    iter.GetValue()->ResetBackoffLocked();
+  }
+}
+
+void grpc_core::XdsLb::LocalityMap::FillChildRefsForChannelzLocked(
     channelz::ChildRefsList* child_subchannels,
     channelz::ChildRefsList* child_channels) {
-  for (auto iter = map_.begin(); iter != map_.end(); iter++)
-    iter->second->child_policy()->FillChildRefsForChannelz(child_subchannels,
-                                                           child_channels);
-}
-
-// Locality Entry implementation
+  MutexLock lock(&child_refs_mu_);
+  for (auto iter = map_.Begin(); iter != map_.End(); iter++) {
+    iter.GetValue()->FillChildRefsForChannelz(child_subchannels,
+                                              child_channels);
+  }
+}
+
+// Locality Entry ctor and dtor
+XdsLb::LocalityMap::LocalityEntry::LocalityEntry(RefCountedPtr<XdsLb> parent) : parent_(std::move(parent)) {
+  gpr_mu_init(&child_policy_mu_);
+}
+
+
+XdsLb::LocalityMap::LocalityEntry::~LocalityEntry() {
+  gpr_mu_destroy(&child_policy_mu_);
+}
+
+// Locality Entry child policy methods
 
 grpc_channel_args*
 XdsLb::LocalityMap::LocalityEntry::CreateChildPolicyArgsLocked(
@@ -1576,34 +1402,17 @@
       grpc_channel_arg_integer_create(
           const_cast<char*>(GRPC_ARG_INHIBIT_HEALTH_CHECKING), 1),
   };
-  grpc_channel_args* args = grpc_channel_args_copy_and_add_and_remove(
+  return grpc_channel_args_copy_and_add_and_remove(
       args_in, keys_to_remove, GPR_ARRAY_SIZE(keys_to_remove), args_to_add,
       GPR_ARRAY_SIZE(args_to_add));
-  return args;
-}
-
-<<<<<<< HEAD
-void XdsLb::LocalityMap::LocalityEntry::CreateChildPolicyLocked(
-    const char* name, grpc_core::LoadBalancingPolicy::Args args) {
-  GPR_ASSERT(child_policy_ == nullptr);
-  child_policy_ = LoadBalancingPolicyRegistry::CreateLoadBalancingPolicy(
-      name, std::move(args));
-  if (GPR_UNLIKELY(child_policy_ == nullptr)) {
-    gpr_log(GPR_ERROR, "[xdslb %p] Failure creating a child policy", this);
-    return;
-  }
-  // Add the xDS's interested_parties pollset_set to that of the newly created
-  // child policy. This will make the child policy progress upon activity on
-  // xDS LB, which in turn is tied to the application's call.
-  grpc_pollset_set_add_pollset_set(child_policy_->interested_parties(),
-                                   parent_->interested_parties());
-  child_policy_->ExitIdleLocked();
-=======
-OrphanablePtr<LoadBalancingPolicy> XdsLb::CreateChildPolicyLocked(
+}
+
+OrphanablePtr<LoadBalancingPolicy>
+XdsLb::LocalityMap::LocalityEntry::CreateChildPolicyLocked(
     const char* name, const grpc_channel_args* args) {
-  Helper* helper = New<Helper>(Ref());
+  Helper* helper = New<Helper>(parent_->Ref(), this->Ref());
   LoadBalancingPolicy::Args lb_policy_args;
-  lb_policy_args.combiner = combiner();
+  lb_policy_args.combiner = parent_->combiner();
   lb_policy_args.args = args;
   lb_policy_args.channel_control_helper =
       UniquePtr<ChannelControlHelper>(helper);
@@ -1624,36 +1433,17 @@
   // child policy. This will make the child policy progress upon activity on xDS
   // LB, which in turn is tied to the application's call.
   grpc_pollset_set_add_pollset_set(lb_policy->interested_parties(),
-                                   interested_parties());
+                                   parent_->interested_parties());
   return lb_policy;
->>>>>>> d9f3de9d
-}
-
-void XdsLb::LocalityMap::LocalityEntry::Update(
+}
+
+void XdsLb::LocalityMap::LocalityEntry::UpdateLocked(
     xds_grpclb_serverlist* serverlist,
-    RefCountedPtr<LoadBalancingPolicy::Config> child_policy_config,
-    const grpc_channel_args* args_in, RefCountedPtr<XdsLb> parent) {
+    LoadBalancingPolicy::Config* child_policy_config,
+    const grpc_channel_args* args_in) {
   if (parent_->shutting_down_) return;
   grpc_channel_args* args = CreateChildPolicyArgsLocked(serverlist, args_in);
   GPR_ASSERT(args != nullptr);
-<<<<<<< HEAD
-  // TODO(juanlishen): If the child policy is not configured via service
-  // config, use whatever algorithm is specified by the balancer.
-  // TODO(juanlishen): Switch policy according to child_policy_config->key.
-  // TODO(mhaidry) : Switch policy in locality map according to
-  // child_policy_config->key
-  if (child_policy_ == nullptr) {
-    parent_ = parent;
-    LoadBalancingPolicy::Args lb_policy_args;
-    lb_policy_args.combiner = parent_->combiner();
-    lb_policy_args.args = args;
-    lb_policy_args.channel_control_helper = UniquePtr<ChannelControlHelper>(
-        New<XdsLb::LocalityMap::LocalityEntry::Helper>(parent_->Ref()));
-    CreateChildPolicyLocked(child_policy_config == nullptr
-                                ? "round_robin"
-                                : child_policy_config->name(),
-                            std::move(lb_policy_args));
-=======
   // If the child policy name changes, we need to create a new child
   // policy.  When this happens, we leave child_policy_ as-is and store
   // the new child policy in pending_child_policy_.  Once the new child
@@ -1705,9 +1495,9 @@
   //       when the new child transitions into state READY.
   // TODO(juanlishen): If the child policy is not configured via service config,
   // use whatever algorithm is specified by the balancer.
-  const char* child_policy_name = child_policy_config_ == nullptr
+  const char* child_policy_name = child_policy_config == nullptr
                                       ? "round_robin"
-                                      : child_policy_config_->name();
+                                      : child_policy_config->name();
   const bool create_policy =
       // case 1
       child_policy_ == nullptr ||
@@ -1722,7 +1512,6 @@
     // Cases 1, 2b, and 3b: create a new child policy.
     // If child_policy_ is null, we set it (case 1), else we set
     // pending_child_policy_ (cases 2b and 3b).
->>>>>>> d9f3de9d
     if (grpc_lb_xds_trace.enabled()) {
       gpr_log(GPR_INFO, "[xdslb %p] Creating new %schild policy %s", this,
               child_policy_ == nullptr ? "" : "pending ", child_policy_name);
@@ -1746,35 +1535,80 @@
   GPR_ASSERT(policy_to_update != nullptr);
   // Update the policy.
   if (grpc_lb_xds_trace.enabled()) {
-<<<<<<< HEAD
-    gpr_log(GPR_INFO, "[xdslb %p] Updating the child policy %p", this,
-            child_policy_.get());
-  }
-  child_policy_->UpdateLocked(*args, child_policy_config);
-=======
     gpr_log(GPR_INFO, "[xdslb %p] Updating %schild policy %p", this,
             policy_to_update == pending_child_policy_.get() ? "pending " : "",
             policy_to_update);
   }
-  policy_to_update->UpdateLocked(*args, child_policy_config_);
+  policy_to_update->UpdateLocked(
+      *args, child_policy_config->Ref());
   // Clean up.
->>>>>>> d9f3de9d
   grpc_channel_args_destroy(args);
 }
 
+void XdsLb::LocalityMap::LocalityEntry::ShutdownLocked() {
+  // Remove the child policy's interested_parties pollset_set from the
+  // xDS policy.
+  grpc_pollset_set_del_pollset_set(child_policy_->interested_parties(),
+                                   parent_->interested_parties());
+  if (pending_child_policy_ != nullptr) {
+    grpc_pollset_set_del_pollset_set(
+        pending_child_policy_->interested_parties(),
+        parent_->interested_parties());
+  }
+  {
+    MutexLock lock(&child_policy_mu_);
+    child_policy_.reset();
+    pending_child_policy_.reset();
+  }
+}
+
+void XdsLb::LocalityMap::LocalityEntry::ResetBackoffLocked() {
+  child_policy_->ResetBackoffLocked();
+  if (pending_child_policy_ != nullptr) {
+    pending_child_policy_->ResetBackoffLocked();
+  }
+}
+
+void XdsLb::LocalityMap::LocalityEntry::FillChildRefsForChannelz(
+    channelz::ChildRefsList* child_subchannels,
+    channelz::ChildRefsList* child_channels) {
+  child_policy_->FillChildRefsForChannelz(child_subchannels, child_channels);
+  if (pending_child_policy_ != nullptr) {
+    pending_child_policy_->FillChildRefsForChannelz(child_subchannels,
+                                                    child_channels);
+  }
+}
+
+void XdsLb::LocalityMap::LocalityEntry::Orphan() { ShutdownLocked(); }
+
 //
 // LocalityEntry::Helper implementation
 //
+bool XdsLb::LocalityMap::LocalityEntry::Helper::CalledByPendingChild() const {
+  GPR_ASSERT(child_ != nullptr);
+  return child_ == entry_->pending_child_policy_.get();
+}
+
+bool XdsLb::LocalityMap::LocalityEntry::Helper::CalledByCurrentChild() const {
+  GPR_ASSERT(child_ != nullptr);
+  return child_ == entry_->child_policy_.get();
+}
 
 Subchannel* XdsLb::LocalityMap::LocalityEntry::Helper::CreateSubchannel(
     const grpc_channel_args& args) {
-  if (parent_->shutting_down_) return nullptr;
+  if (parent_->shutting_down_ ||
+      (!CalledByPendingChild() && !CalledByCurrentChild())) {
+    return nullptr;
+  }
   return parent_->channel_control_helper()->CreateSubchannel(args);
 }
 
 grpc_channel* XdsLb::LocalityMap::LocalityEntry::Helper::CreateChannel(
     const char* target, const grpc_channel_args& args) {
-  if (parent_->shutting_down_) return nullptr;
+  if (parent_->shutting_down_ ||
+      (!CalledByPendingChild() && !CalledByCurrentChild())) {
+    return nullptr;
+  }
   return parent_->channel_control_helper()->CreateChannel(target, args);
 }
 
@@ -1782,6 +1616,29 @@
     grpc_connectivity_state state, grpc_error* state_error,
     UniquePtr<SubchannelPicker> picker) {
   if (parent_->shutting_down_) {
+    GRPC_ERROR_UNREF(state_error);
+    return;
+  }
+  // If this request is from the pending child policy, ignore it until
+  // it reports READY, at which point we swap it into place.
+  if (CalledByPendingChild()) {
+    if (grpc_lb_xds_trace.enabled()) {
+      gpr_log(GPR_INFO,
+              "[xdslb %p helper %p] pending child policy %p reports state=%s",
+              parent_.get(), this, entry_->pending_child_policy_.get(),
+              grpc_connectivity_state_name(state));
+    }
+    if (state != GRPC_CHANNEL_READY) {
+      GRPC_ERROR_UNREF(state_error);
+      return;
+    }
+    grpc_pollset_set_del_pollset_set(
+        entry_->child_policy_->interested_parties(),
+        parent_->interested_parties());
+    MutexLock lock(&entry_->child_policy_mu_);
+    entry_->child_policy_ = std::move(entry_->pending_child_policy_);
+  } else if (!CalledByCurrentChild()) {
+    // This request is from an outdated child, so ignore it.
     GRPC_ERROR_UNREF(state_error);
     return;
   }
@@ -1801,11 +1658,16 @@
 
 void XdsLb::LocalityMap::LocalityEntry::Helper::RequestReresolution() {
   if (parent_->shutting_down_) return;
+  // If there is a pending child policy, ignore re-resolution requests
+  // from the current child policy (or any outdated child).
+  if (entry_->pending_child_policy_ != nullptr && !CalledByPendingChild()) {
+    return;
+  }
   if (grpc_lb_xds_trace.enabled()) {
-    gpr_log(
-        GPR_INFO,
-        "[xdslb %p] Re-resolution requested from the internal child policy ",
-        parent_.get());
+    gpr_log(GPR_INFO,
+            "[xdslb %p] Re-resolution requested from the internal RR policy "
+            "(%p).",
+            parent_.get(), entry_->child_policy_.get());
   }
   GPR_ASSERT(parent_->lb_chand_ != nullptr);
   // If we are talking to a balancer, we expect to get updated addresses
