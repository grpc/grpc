--- conflicted
+++ resolved
@@ -281,13 +281,8 @@
       RefCountedPtr<XdsLocalityName> name_;
       RefCountedPtr<XdsClusterLocalityStats> stats_;
       OrphanablePtr<LoadBalancingPolicy> child_policy_;
-<<<<<<< HEAD
-      OrphanablePtr<LoadBalancingPolicy> pending_child_policy_;
       RefCountedPtr<RefCountedEndpointPicker> picker_wrapper_;
       RefCountedPtr<LoadReportingPicker> load_reporting_picker_;
-=======
-      RefCountedPtr<EndpointPickerWrapper> picker_wrapper_;
->>>>>>> 07d42d89
       grpc_connectivity_state connectivity_state_ = GRPC_CHANNEL_IDLE;
       uint32_t weight_;
 
@@ -1505,38 +1500,7 @@
 void XdsLb::LocalityMap::Locality::Helper::UpdateState(
     grpc_connectivity_state state, std::unique_ptr<SubchannelPicker> picker) {
   if (locality_->xds_policy()->shutting_down_) return;
-<<<<<<< HEAD
-  // If this request is from the pending child policy, ignore it until
-  // it reports READY, at which point we swap it into place.
-  if (CalledByPendingChild()) {
-    if (GRPC_TRACE_FLAG_ENABLED(grpc_lb_xds_trace)) {
-      gpr_log(GPR_INFO,
-              "[xdslb %p helper %p] pending child policy %p reports state=%s",
-              locality_->xds_policy(), this,
-              locality_->pending_child_policy_.get(),
-              ConnectivityStateName(state));
-    }
-    if (state != GRPC_CHANNEL_READY) return;
-    grpc_pollset_set_del_pollset_set(
-        locality_->child_policy_->interested_parties(),
-        locality_->xds_policy()->interested_parties());
-    locality_->child_policy_ = std::move(locality_->pending_child_policy_);
-  } else if (!CalledByCurrentChild()) {
-    // This request is from an outdated child, so ignore it.
-    return;
-  }
   // Cache the state and picker in the locality.
-=======
-  // Cache the picker and its state in the locality.
-  // TODO(roth): If load reporting is not configured, we should ideally
-  // pass a null LocalityStats ref to the EndpointPickerWrapper and have it
-  // not collect any stats, since they're not going to be used.  This would
-  // require recreating all of the pickers whenever we get a config update.
-  locality_->picker_wrapper_ = MakeRefCounted<EndpointPickerWrapper>(
-      std::move(picker),
-      locality_->xds_policy()->client_stats_.FindLocalityStats(
-          locality_->name_));
->>>>>>> 07d42d89
   locality_->connectivity_state_ = state;
   locality_->picker_wrapper_ =
       MakeRefCounted<RefCountedEndpointPicker>(std::move(picker));
