/*
 *
 * Copyright 2018 gRPC authors.
 *
 * Licensed under the Apache License, Version 2.0 (the "License");
 * you may not use this file except in compliance with the License.
 * You may obtain a copy of the License at
 *
 *     http://www.apache.org/licenses/LICENSE-2.0
 *
 * Unless required by applicable law or agreed to in writing, software
 * distributed under the License is distributed on an "AS IS" BASIS,
 * WITHOUT WARRANTIES OR CONDITIONS OF ANY KIND, either express or implied.
 * See the License for the specific language governing permissions and
 * limitations under the License.
 *
 */

/// Implementation of the gRPC LB policy.
///
/// This policy takes as input a list of resolved addresses, which must
/// include at least one balancer address.
///
/// An internal channel (\a lb_channel_) is created for the addresses
/// from that are balancers.  This channel behaves just like a regular
/// channel that uses pick_first to select from the list of balancer
/// addresses.
///
/// When we get our initial update, we instantiate the internal *streaming*
/// call to the LB server (whichever address pick_first chose). The call
/// will be complete when either the balancer sends status or when we cancel
/// the call (e.g., because we are shutting down). In needed, we retry the
/// call. If we received at least one valid message from the server, a new
/// call attempt will be made immediately; otherwise, we apply back-off
/// delays between attempts.
///
/// We maintain an internal child policy (round_robin) instance for distributing
/// requests across backends.  Whenever we receive a new serverlist from
/// the balancer, we update the child policy with the new list of
/// addresses.
///
/// Once a child policy instance is in place (and getting updated as
/// described), calls for a pick, or a cancellation will be serviced right away
/// by forwarding them to the child policy instance. Any time there's no child
/// policy available (i.e., right after the creation of the xDS policy), pick
/// requests are added to a list of pending picks to be flushed and serviced
/// when the child policy instance becomes available.
///
/// \see https://github.com/grpc/grpc/blob/master/doc/load-balancing.md for the
/// high level design and details.

// With the addition of a libuv endpoint, sockaddr.h now includes uv.h when
// using that endpoint. Because of various transitive includes in uv.h,
// including windows.h on Windows, uv.h must be included before other system
// headers. Therefore, sockaddr.h must always be included first.
#include <grpc/support/port_platform.h>

#include "src/core/lib/iomgr/sockaddr.h"
#include "src/core/lib/iomgr/socket_utils.h"

#include <inttypes.h>
#include <limits.h>
#include <string.h>

#include <grpc/byte_buffer_reader.h>
#include <grpc/grpc.h>
#include <grpc/support/alloc.h>
#include <grpc/support/string_util.h>
#include <grpc/support/time.h>

#include "include/grpc/support/alloc.h"
#include "src/core/ext/filters/client_channel/client_channel.h"
#include "src/core/ext/filters/client_channel/lb_policy.h"
#include "src/core/ext/filters/client_channel/lb_policy/xds/xds.h"
#include "src/core/ext/filters/client_channel/lb_policy/xds/xds_channel.h"
#include "src/core/ext/filters/client_channel/lb_policy/xds/xds_client_stats.h"
#include "src/core/ext/filters/client_channel/lb_policy/xds/xds_load_balancer_api.h"
#include "src/core/ext/filters/client_channel/lb_policy_factory.h"
#include "src/core/ext/filters/client_channel/lb_policy_registry.h"
#include "src/core/ext/filters/client_channel/parse_address.h"
#include "src/core/ext/filters/client_channel/resolver/fake/fake_resolver.h"
#include "src/core/ext/filters/client_channel/server_address.h"
#include "src/core/ext/filters/client_channel/service_config.h"
#include "src/core/lib/backoff/backoff.h"
#include "src/core/lib/channel/channel_args.h"
#include "src/core/lib/channel/channel_stack.h"
#include "src/core/lib/gpr/host_port.h"
#include "src/core/lib/gpr/string.h"
#include "src/core/lib/gprpp/manual_constructor.h"
#include "src/core/lib/gprpp/map.h"
#include "src/core/lib/gprpp/memory.h"
#include "src/core/lib/gprpp/orphanable.h"
#include "src/core/lib/gprpp/ref_counted_ptr.h"
#include "src/core/lib/gprpp/sync.h"
#include "src/core/lib/iomgr/combiner.h"
#include "src/core/lib/iomgr/sockaddr.h"
#include "src/core/lib/iomgr/sockaddr_utils.h"
#include "src/core/lib/iomgr/timer.h"
#include "src/core/lib/slice/slice_hash_table.h"
#include "src/core/lib/slice/slice_internal.h"
#include "src/core/lib/slice/slice_string_helpers.h"
#include "src/core/lib/surface/call.h"
#include "src/core/lib/surface/channel.h"
#include "src/core/lib/surface/channel_init.h"
#include "src/core/lib/transport/static_metadata.h"

#define GRPC_XDS_INITIAL_CONNECT_BACKOFF_SECONDS 1
#define GRPC_XDS_RECONNECT_BACKOFF_MULTIPLIER 1.6
#define GRPC_XDS_RECONNECT_MAX_BACKOFF_SECONDS 120
#define GRPC_XDS_RECONNECT_JITTER 0.2
#define GRPC_XDS_DEFAULT_FALLBACK_TIMEOUT_MS 10000

namespace grpc_core {

TraceFlag grpc_lb_xds_trace(false, "xds");

namespace {

constexpr char kXds[] = "xds_experimental";
<<<<<<< HEAD
constexpr char kDefaultLocalityName[] = "xds_default_locality";
=======
constexpr char kDefaultLocalityRegion[] = "xds_default_locality_region";
constexpr char kDefaultLocalityZone[] = "xds_default_locality_zone";
constexpr char kDefaultLocalitySubzone[] = "xds_default_locality_subzone";
constexpr uint32_t kDefaultLocalityWeight = 3;
>>>>>>> 7d99c560

class ParsedXdsConfig : public LoadBalancingPolicy::Config {
 public:
  ParsedXdsConfig(const char* balancer_name,
                  RefCountedPtr<LoadBalancingPolicy::Config> child_policy,
                  RefCountedPtr<LoadBalancingPolicy::Config> fallback_policy)
      : balancer_name_(balancer_name),
        child_policy_(std::move(child_policy)),
        fallback_policy_(std::move(fallback_policy)) {}

  const char* name() const override { return kXds; }

  const char* balancer_name() const { return balancer_name_; };

  RefCountedPtr<LoadBalancingPolicy::Config> child_policy() const {
    return child_policy_;
  }

  RefCountedPtr<LoadBalancingPolicy::Config> fallback_policy() const {
    return fallback_policy_;
  }

 private:
  const char* balancer_name_ = nullptr;
  RefCountedPtr<LoadBalancingPolicy::Config> child_policy_;
  RefCountedPtr<LoadBalancingPolicy::Config> fallback_policy_;
};

class XdsLb : public LoadBalancingPolicy {
 public:
  explicit XdsLb(Args args);

  const char* name() const override { return kXds; }

  void UpdateLocked(UpdateArgs args) override;
  void ResetBackoffLocked() override;
  void FillChildRefsForChannelz(
      channelz::ChildRefsList* child_subchannels,
      channelz::ChildRefsList* child_channels) override;

 private:
  struct LocalityServerlistEntry;
  using LocalityList = InlinedVector<UniquePtr<LocalityServerlistEntry>, 1>;

  /// Contains a channel to the LB server and all the data related to the
  /// channel.
  class BalancerChannelState
      : public InternallyRefCounted<BalancerChannelState> {
   public:
    /// Contains a call to the LB server and all the data related to the call.
    class BalancerCallState : public InternallyRefCounted<BalancerCallState> {
     public:
      explicit BalancerCallState(RefCountedPtr<BalancerChannelState> lb_chand);

      // It's the caller's responsibility to ensure that Orphan() is called from
      // inside the combiner.
      void Orphan() override;

      void StartQuery();

      RefCountedPtr<XdsLbClientStats> client_stats() const {
        return client_stats_;
      }

      bool seen_response() const { return seen_response_; }

     private:
      // So Delete() can access our private dtor.
      template <typename T>
      friend void grpc_core::Delete(T*);

      ~BalancerCallState();

      XdsLb* xdslb_policy() const { return lb_chand_->xdslb_policy_.get(); }

      bool IsCurrentCallOnChannel() const {
        return this == lb_chand_->lb_calld_.get();
      }

      void ScheduleNextClientLoadReportLocked();
      void SendClientLoadReportLocked();

      static bool LoadReportCountersAreZero(xds_grpclb_request* request);

      static void MaybeSendClientLoadReportLocked(void* arg, grpc_error* error);
      static void OnInitialRequestSentLocked(void* arg, grpc_error* error);
      static void OnBalancerMessageReceivedLocked(void* arg, grpc_error* error);
      static void OnBalancerStatusReceivedLocked(void* arg, grpc_error* error);

      // The owning LB channel.
      RefCountedPtr<BalancerChannelState> lb_chand_;

      // The streaming call to the LB server. Always non-NULL.
      grpc_call* lb_call_ = nullptr;

      // recv_initial_metadata
      grpc_metadata_array lb_initial_metadata_recv_;

      // send_message
      grpc_byte_buffer* send_message_payload_ = nullptr;
      grpc_closure lb_on_initial_request_sent_;

      // recv_message
      grpc_byte_buffer* recv_message_payload_ = nullptr;
      grpc_closure lb_on_balancer_message_received_;
      bool seen_response_ = false;

      // recv_trailing_metadata
      grpc_closure lb_on_balancer_status_received_;
      grpc_metadata_array lb_trailing_metadata_recv_;
      grpc_status_code lb_call_status_;
      grpc_slice lb_call_status_details_;

      // The stats for client-side load reporting associated with this LB call.
      // Created after the first serverlist is received.
      RefCountedPtr<XdsLbClientStats> client_stats_;
      grpc_millis client_stats_report_interval_ = 0;
      grpc_timer client_load_report_timer_;
      bool client_load_report_timer_callback_pending_ = false;
      bool last_client_load_report_counters_were_zero_ = false;
      bool client_load_report_is_due_ = false;
      // The closure used for either the load report timer or the callback for
      // completion of sending the load report.
      grpc_closure client_load_report_closure_;
    };

    BalancerChannelState(const char* balancer_name,
                         const grpc_channel_args& args,
                         RefCountedPtr<XdsLb> parent_xdslb_policy);
    ~BalancerChannelState();

    void Orphan() override;

    grpc_channel* channel() const { return channel_; }
    BalancerCallState* lb_calld() const { return lb_calld_.get(); }

    bool IsCurrentChannel() const {
      return this == xdslb_policy_->lb_chand_.get();
    }
    bool IsPendingChannel() const {
      return this == xdslb_policy_->pending_lb_chand_.get();
    }
    bool HasActiveCall() const { return lb_calld_ != nullptr; }

    void StartCallRetryTimerLocked();
    static void OnCallRetryTimerLocked(void* arg, grpc_error* error);
    void StartCallLocked();

    void StartConnectivityWatchLocked();
    void CancelConnectivityWatchLocked();
    static void OnConnectivityChangedLocked(void* arg, grpc_error* error);

   private:
    // The owning LB policy.
    RefCountedPtr<XdsLb> xdslb_policy_;

    // The channel and its status.
    grpc_channel* channel_;
    bool shutting_down_ = false;
    grpc_connectivity_state connectivity_ = GRPC_CHANNEL_IDLE;
    grpc_closure on_connectivity_changed_;

    // The data associated with the current LB call. It holds a ref to this LB
    // channel. It's instantiated every time we query for backends. It's reset
    // whenever the current LB call is no longer needed (e.g., the LB policy is
    // shutting down, or the LB call has ended). A non-NULL lb_calld_ always
    // contains a non-NULL lb_call_.
    OrphanablePtr<BalancerCallState> lb_calld_;
    BackOff lb_call_backoff_;
    grpc_timer lb_call_retry_timer_;
    grpc_closure lb_on_call_retry_;
    bool retry_timer_callback_pending_ = false;
  };

  // Since pickers are UniquePtrs we use this RefCounted wrapper
  // to control references to it by the xds picker and the locality
  // entry
  class PickerRef : public RefCounted<PickerRef> {
   public:
    explicit PickerRef(UniquePtr<SubchannelPicker> picker)
        : picker_(std::move(picker)) {}
    PickResult Pick(PickArgs args) { return picker_->Pick(args); }

   private:
    UniquePtr<SubchannelPicker> picker_;
  };

  // The picker will use a stateless weighting algorithm to pick the locality to
  // use for each request.
  class Picker : public SubchannelPicker {
   public:
    // Maintains a weighted list of pickers from each locality that is in ready
    // state. The first element in the pair represents the end of a range
    // proportional to the locality's weight. The start of the range is the
    // previous value in the vector and is 0 for the first element.
    using PickerList =
        InlinedVector<Pair<uint32_t, RefCountedPtr<PickerRef>>, 1>;
    Picker(RefCountedPtr<XdsLbClientStats> client_stats, PickerList pickers)
        : client_stats_(std::move(client_stats)),
          pickers_(std::move(pickers)) {}

    PickResult Pick(PickArgs args) override;

   private:
    // Calls the picker of the locality that the key falls within
    PickResult PickFromLocality(const uint32_t key, PickArgs args);
    RefCountedPtr<XdsLbClientStats> client_stats_;
    PickerList pickers_;
  };

  class FallbackHelper : public ChannelControlHelper {
   public:
    explicit FallbackHelper(RefCountedPtr<XdsLb> parent)
        : parent_(std::move(parent)) {}

    RefCountedPtr<SubchannelInterface> CreateSubchannel(
        const grpc_channel_args& args) override;
    grpc_channel* CreateChannel(const char* target,
                                const grpc_channel_args& args) override;
    void UpdateState(grpc_connectivity_state state,
                     UniquePtr<SubchannelPicker> picker) override;
    void RequestReresolution() override;

    void set_child(LoadBalancingPolicy* child) { child_ = child; }

   private:
    bool CalledByPendingFallback() const;
    bool CalledByCurrentFallback() const;

    RefCountedPtr<XdsLb> parent_;
    LoadBalancingPolicy* child_ = nullptr;
  };

  class LocalityName : public RefCounted<LocalityName> {
   public:
    struct Less {
      bool operator()(const RefCountedPtr<LocalityName>& lhs,
                      const RefCountedPtr<LocalityName>& rhs) {
        int cmp_result = strcmp(lhs->region_.get(), rhs->region_.get());
        if (cmp_result != 0) return cmp_result < 0;
        cmp_result = strcmp(lhs->zone_.get(), rhs->zone_.get());
        if (cmp_result != 0) return cmp_result < 0;
        return strcmp(lhs->subzone_.get(), rhs->subzone_.get()) < 0;
      }
    };

    LocalityName(UniquePtr<char> region, UniquePtr<char> zone,
                 UniquePtr<char> subzone)
        : region_(std::move(region)),
          zone_(std::move(zone)),
          subzone_(std::move(subzone)) {}

    bool operator==(const LocalityName& other) const {
      return strcmp(region_.get(), other.region_.get()) == 0 &&
             strcmp(zone_.get(), other.zone_.get()) == 0 &&
             strcmp(subzone_.get(), other.subzone_.get()) == 0;
    }

   private:
    UniquePtr<char> region_;
    UniquePtr<char> zone_;
    UniquePtr<char> subzone_;
  };

  class LocalityMap {
   public:
    class LocalityEntry : public InternallyRefCounted<LocalityEntry> {
     public:
      LocalityEntry(RefCountedPtr<XdsLb> parent, uint32_t locality_weight)
          : parent_(std::move(parent)), locality_weight_(locality_weight) {}
      ~LocalityEntry() = default;

      void UpdateLocked(ServerAddressList serverlist,
                        LoadBalancingPolicy::Config* child_policy_config,
                        const grpc_channel_args* args);
      void ShutdownLocked();
      void ResetBackoffLocked();
      void FillChildRefsForChannelz(channelz::ChildRefsList* child_subchannels,
                                    channelz::ChildRefsList* child_channels);
      void Orphan() override;

     private:
      class Helper : public ChannelControlHelper {
       public:
        explicit Helper(RefCountedPtr<LocalityEntry> entry)
            : entry_(std::move(entry)) {}

        RefCountedPtr<SubchannelInterface> CreateSubchannel(
            const grpc_channel_args& args) override;
        grpc_channel* CreateChannel(const char* target,
                                    const grpc_channel_args& args) override;
        void UpdateState(grpc_connectivity_state state,
                         UniquePtr<SubchannelPicker> picker) override;
        void RequestReresolution() override;
        void set_child(LoadBalancingPolicy* child) { child_ = child; }

       private:
        bool CalledByPendingChild() const;
        bool CalledByCurrentChild() const;

        RefCountedPtr<LocalityEntry> entry_;
        LoadBalancingPolicy* child_ = nullptr;
      };
      // Methods for dealing with the child policy.
      OrphanablePtr<LoadBalancingPolicy> CreateChildPolicyLocked(
          const char* name, const grpc_channel_args* args);
      grpc_channel_args* CreateChildPolicyArgsLocked(
          const grpc_channel_args* args);

      OrphanablePtr<LoadBalancingPolicy> child_policy_;
      OrphanablePtr<LoadBalancingPolicy> pending_child_policy_;
      // Lock held when modifying the value of child_policy_ or
      // pending_child_policy_.
      Mutex child_policy_mu_;
      RefCountedPtr<XdsLb> parent_;
      RefCountedPtr<PickerRef> picker_ref_;
      grpc_connectivity_state connectivity_state_;
      uint32_t locality_weight_;
    };

    void UpdateLocked(const LocalityList& locality_list,
                      LoadBalancingPolicy::Config* child_policy_config,
                      const grpc_channel_args* args, XdsLb* parent);
    void ShutdownLocked();
    void ResetBackoffLocked();
    void FillChildRefsForChannelz(channelz::ChildRefsList* child_subchannels,
                                  channelz::ChildRefsList* child_channels);

   private:
    void PruneLocalities(const LocalityList& locality_list);
    Map<RefCountedPtr<LocalityName>, OrphanablePtr<LocalityEntry>,
        LocalityName::Less>
        map_;
    // Lock held while filling child refs for all localities
    // inside the map
    Mutex child_refs_mu_;
  };

  struct LocalityServerlistEntry {
<<<<<<< HEAD
    ~LocalityServerlistEntry() { gpr_free(locality_name); }
=======
    ~LocalityServerlistEntry() { xds_grpclb_destroy_serverlist(serverlist); }
>>>>>>> 7d99c560

    RefCountedPtr<LocalityName> locality_name;
    uint32_t locality_weight;
    // The parsed serverlist response from the balancer. May be nullptr until
    // one such response has arrived.
    UniquePtr<ServerAddressList> serverlist;
  };

  ~XdsLb();

  void ShutdownLocked() override;

  // Helper function used in UpdateLocked().
  void ProcessAddressesAndChannelArgsLocked(const ServerAddressList& addresses,
                                            const grpc_channel_args& args);

  // Parses the xds config given the JSON node of the first child of XdsConfig.
  // If parsing succeeds, updates \a balancer_name, and updates \a
  // child_policy_config_ and \a fallback_policy_config_ if they are also
  // found. Does nothing upon failure.
  void ParseLbConfig(const ParsedXdsConfig* xds_config);

  BalancerChannelState* LatestLbChannel() const {
    return pending_lb_chand_ != nullptr ? pending_lb_chand_.get()
                                        : lb_chand_.get();
  }

  // Methods for dealing with fallback state.
  void MaybeCancelFallbackAtStartupChecks();
  static void OnFallbackTimerLocked(void* arg, grpc_error* error);
  void UpdateFallbackPolicyLocked();
  OrphanablePtr<LoadBalancingPolicy> CreateFallbackPolicyLocked(
      const char* name, const grpc_channel_args* args);
  void MaybeExitFallbackMode();

  // Name of the service to connect to.
  const char* service_name_ = nullptr;

  // Name of the balancer to connect to.
  UniquePtr<char> balancer_name_;

  // Current channel args from the resolver.
  grpc_channel_args* args_ = nullptr;

  // Internal state.
  bool shutting_down_ = false;

  // The channel for communicating with the LB server.
  OrphanablePtr<BalancerChannelState> lb_chand_;
  OrphanablePtr<BalancerChannelState> pending_lb_chand_;
  // Mutex to protect the channel to the LB server. This is used when
  // processing a channelz request.
  // TODO(juanlishen): Replace this with atomic.
  Mutex lb_chand_mu_;

  // Timeout in milliseconds for the LB call. 0 means no deadline.
  int lb_call_timeout_ms_ = 0;

  // Whether the checks for fallback at startup are ALL pending. There are
  // several cases where this can be reset:
  // 1. The fallback timer fires, we enter fallback mode.
  // 2. Before the fallback timer fires, the LB channel becomes
  // TRANSIENT_FAILURE or the LB call fails, we enter fallback mode.
  // 3. Before the fallback timer fires, if any child policy in the locality map
  // becomes READY, we cancel the fallback timer.
  bool fallback_at_startup_checks_pending_ = false;
  // Timeout in milliseconds for before using fallback backend addresses.
  // 0 means not using fallback.
  int lb_fallback_timeout_ms_ = 0;
  // The backend addresses from the resolver.
  ServerAddressList fallback_backend_addresses_;
  // Fallback timer.
  grpc_timer lb_fallback_timer_;
  grpc_closure lb_on_fallback_;

  // The policy to use for the fallback backends.
  RefCountedPtr<LoadBalancingPolicy::Config> fallback_policy_config_;
  // Lock held when modifying the value of fallback_policy_ or
  // pending_fallback_policy_.
  Mutex fallback_policy_mu_;
  // Non-null iff we are in fallback mode.
  OrphanablePtr<LoadBalancingPolicy> fallback_policy_;
  OrphanablePtr<LoadBalancingPolicy> pending_fallback_policy_;

  // The policy to use for the backends.
  RefCountedPtr<LoadBalancingPolicy::Config> child_policy_config_;
  // Map of policies to use in the backend
  LocalityMap locality_map_;
  // TODO(mhaidry) : Add support for multiple maps of localities
  // with different priorities
  LocalityList locality_serverlist_;
  // TODO(mhaidry) : Add a pending locality map that may be swapped with the
  // the current one when new localities in the pending map are ready
  // to accept connections
};

//
// XdsLb::Picker
//

XdsLb::PickResult XdsLb::Picker::Pick(PickArgs args) {
  // TODO(roth): Add support for drop handling.
  // Generate a random number between 0 and the total weight
  const uint32_t key =
      (rand() * pickers_[pickers_.size() - 1].first) / RAND_MAX;
  // Forward pick to whichever locality maps to the range in which the
  // random number falls in.
  PickResult result = PickFromLocality(key, args);
  // If pick succeeded, add client stats.
  if (result.type == PickResult::PICK_COMPLETE &&
      result.connected_subchannel != nullptr && client_stats_ != nullptr) {
    // TODO(roth): Add support for client stats.
  }
  return result;
}

XdsLb::PickResult XdsLb::Picker::PickFromLocality(const uint32_t key,
                                                  PickArgs args) {
  size_t mid = 0;
  size_t start_index = 0;
  size_t end_index = pickers_.size() - 1;
  size_t index = 0;
  while (end_index > start_index) {
    mid = (start_index + end_index) / 2;
    if (pickers_[mid].first > key) {
      end_index = mid;
    } else if (pickers_[mid].first < key) {
      start_index = mid + 1;
    } else {
      index = mid + 1;
      break;
    }
  }
  if (index == 0) index = start_index;
  GPR_ASSERT(pickers_[index].first > key);
  return pickers_[index].second->Pick(args);
}

//
// XdsLb::FallbackHelper
//

bool XdsLb::FallbackHelper::CalledByPendingFallback() const {
  GPR_ASSERT(child_ != nullptr);
  return child_ == parent_->pending_fallback_policy_.get();
}

bool XdsLb::FallbackHelper::CalledByCurrentFallback() const {
  GPR_ASSERT(child_ != nullptr);
  return child_ == parent_->fallback_policy_.get();
}

RefCountedPtr<SubchannelInterface> XdsLb::FallbackHelper::CreateSubchannel(
    const grpc_channel_args& args) {
  if (parent_->shutting_down_ ||
      (!CalledByPendingFallback() && !CalledByCurrentFallback())) {
    return nullptr;
  }
  return parent_->channel_control_helper()->CreateSubchannel(args);
}

grpc_channel* XdsLb::FallbackHelper::CreateChannel(
    const char* target, const grpc_channel_args& args) {
  if (parent_->shutting_down_ ||
      (!CalledByPendingFallback() && !CalledByCurrentFallback())) {
    return nullptr;
  }
  return parent_->channel_control_helper()->CreateChannel(target, args);
}

void XdsLb::FallbackHelper::UpdateState(grpc_connectivity_state state,
                                        UniquePtr<SubchannelPicker> picker) {
  if (parent_->shutting_down_) return;
  // If this request is from the pending fallback policy, ignore it until
  // it reports READY, at which point we swap it into place.
  if (CalledByPendingFallback()) {
    if (GRPC_TRACE_FLAG_ENABLED(grpc_lb_xds_trace)) {
      gpr_log(
          GPR_INFO,
          "[xdslb %p helper %p] pending fallback policy %p reports state=%s",
          parent_.get(), this, parent_->pending_fallback_policy_.get(),
          grpc_connectivity_state_name(state));
    }
    if (state != GRPC_CHANNEL_READY) return;
    grpc_pollset_set_del_pollset_set(
        parent_->fallback_policy_->interested_parties(),
        parent_->interested_parties());
    MutexLock lock(&parent_->fallback_policy_mu_);
    parent_->fallback_policy_ = std::move(parent_->pending_fallback_policy_);
  } else if (!CalledByCurrentFallback()) {
    // This request is from an outdated fallback policy, so ignore it.
    return;
  }
  parent_->channel_control_helper()->UpdateState(state, std::move(picker));
}

void XdsLb::FallbackHelper::RequestReresolution() {
  if (parent_->shutting_down_) return;
  const LoadBalancingPolicy* latest_fallback_policy =
      parent_->pending_fallback_policy_ != nullptr
          ? parent_->pending_fallback_policy_.get()
          : parent_->fallback_policy_.get();
  if (child_ != latest_fallback_policy) return;
  if (GRPC_TRACE_FLAG_ENABLED(grpc_lb_xds_trace)) {
    gpr_log(GPR_INFO,
            "[xdslb %p] Re-resolution requested from the fallback policy (%p).",
            parent_.get(), child_);
  }
  GPR_ASSERT(parent_->lb_chand_ != nullptr);
  parent_->channel_control_helper()->RequestReresolution();
}

//
// serverlist parsing code
//

// Returns the backend addresses extracted from the given addresses.
ServerAddressList ExtractBackendAddresses(const ServerAddressList& addresses) {
  ServerAddressList backend_addresses;
  for (size_t i = 0; i < addresses.size(); ++i) {
    if (!addresses[i].IsBalancer()) {
      backend_addresses.emplace_back(addresses[i]);
    }
  }
  return backend_addresses;
}

//
// XdsLb::BalancerChannelState
//

XdsLb::BalancerChannelState::BalancerChannelState(
    const char* balancer_name, const grpc_channel_args& args,
    grpc_core::RefCountedPtr<grpc_core::XdsLb> parent_xdslb_policy)
    : InternallyRefCounted<BalancerChannelState>(&grpc_lb_xds_trace),
      xdslb_policy_(std::move(parent_xdslb_policy)),
      lb_call_backoff_(
          BackOff::Options()
              .set_initial_backoff(GRPC_XDS_INITIAL_CONNECT_BACKOFF_SECONDS *
                                   1000)
              .set_multiplier(GRPC_XDS_RECONNECT_BACKOFF_MULTIPLIER)
              .set_jitter(GRPC_XDS_RECONNECT_JITTER)
              .set_max_backoff(GRPC_XDS_RECONNECT_MAX_BACKOFF_SECONDS * 1000)) {
  GRPC_CLOSURE_INIT(&on_connectivity_changed_,
                    &XdsLb::BalancerChannelState::OnConnectivityChangedLocked,
                    this, grpc_combiner_scheduler(xdslb_policy_->combiner()));
  channel_ = xdslb_policy_->channel_control_helper()->CreateChannel(
      balancer_name, args);
  GPR_ASSERT(channel_ != nullptr);
  StartCallLocked();
}

XdsLb::BalancerChannelState::~BalancerChannelState() {
  grpc_channel_destroy(channel_);
}

void XdsLb::BalancerChannelState::Orphan() {
  shutting_down_ = true;
  lb_calld_.reset();
  if (retry_timer_callback_pending_) grpc_timer_cancel(&lb_call_retry_timer_);
  Unref(DEBUG_LOCATION, "lb_channel_orphaned");
}

void XdsLb::BalancerChannelState::StartCallRetryTimerLocked() {
  grpc_millis next_try = lb_call_backoff_.NextAttemptTime();
  if (GRPC_TRACE_FLAG_ENABLED(grpc_lb_xds_trace)) {
    gpr_log(GPR_INFO,
            "[xdslb %p] Failed to connect to LB server (lb_chand: %p)...",
            xdslb_policy_.get(), this);
    grpc_millis timeout = next_try - ExecCtx::Get()->Now();
    if (timeout > 0) {
      gpr_log(GPR_INFO, "[xdslb %p] ... retry_timer_active in %" PRId64 "ms.",
              xdslb_policy_.get(), timeout);
    } else {
      gpr_log(GPR_INFO, "[xdslb %p] ... retry_timer_active immediately.",
              xdslb_policy_.get());
    }
  }
  Ref(DEBUG_LOCATION, "on_balancer_call_retry_timer").release();
  GRPC_CLOSURE_INIT(&lb_on_call_retry_, &OnCallRetryTimerLocked, this,
                    grpc_combiner_scheduler(xdslb_policy_->combiner()));
  grpc_timer_init(&lb_call_retry_timer_, next_try, &lb_on_call_retry_);
  retry_timer_callback_pending_ = true;
}

void XdsLb::BalancerChannelState::OnCallRetryTimerLocked(void* arg,
                                                         grpc_error* error) {
  BalancerChannelState* lb_chand = static_cast<BalancerChannelState*>(arg);
  lb_chand->retry_timer_callback_pending_ = false;
  if (!lb_chand->shutting_down_ && error == GRPC_ERROR_NONE &&
      lb_chand->lb_calld_ == nullptr) {
    if (GRPC_TRACE_FLAG_ENABLED(grpc_lb_xds_trace)) {
      gpr_log(GPR_INFO,
              "[xdslb %p] Restarting call to LB server (lb_chand: %p)",
              lb_chand->xdslb_policy_.get(), lb_chand);
    }
    lb_chand->StartCallLocked();
  }
  lb_chand->Unref(DEBUG_LOCATION, "on_balancer_call_retry_timer");
}

void XdsLb::BalancerChannelState::StartCallLocked() {
  if (shutting_down_) return;
  GPR_ASSERT(channel_ != nullptr);
  GPR_ASSERT(lb_calld_ == nullptr);
  lb_calld_ = MakeOrphanable<BalancerCallState>(Ref());
  if (GRPC_TRACE_FLAG_ENABLED(grpc_lb_xds_trace)) {
    gpr_log(GPR_INFO,
            "[xdslb %p] Query for backends (lb_chand: %p, lb_calld: %p)",
            xdslb_policy_.get(), this, lb_calld_.get());
  }
  lb_calld_->StartQuery();
}

void XdsLb::BalancerChannelState::StartConnectivityWatchLocked() {
  grpc_channel_element* client_channel_elem =
      grpc_channel_stack_last_element(grpc_channel_get_channel_stack(channel_));
  GPR_ASSERT(client_channel_elem->filter == &grpc_client_channel_filter);
  // Ref held by callback.
  Ref(DEBUG_LOCATION, "watch_lb_channel_connectivity").release();
  grpc_client_channel_watch_connectivity_state(
      client_channel_elem,
      grpc_polling_entity_create_from_pollset_set(
          xdslb_policy_->interested_parties()),
      &connectivity_, &on_connectivity_changed_, nullptr);
}

void XdsLb::BalancerChannelState::CancelConnectivityWatchLocked() {
  grpc_channel_element* client_channel_elem =
      grpc_channel_stack_last_element(grpc_channel_get_channel_stack(channel_));
  GPR_ASSERT(client_channel_elem->filter == &grpc_client_channel_filter);
  grpc_client_channel_watch_connectivity_state(
      client_channel_elem,
      grpc_polling_entity_create_from_pollset_set(
          xdslb_policy_->interested_parties()),
      nullptr, &on_connectivity_changed_, nullptr);
}

void XdsLb::BalancerChannelState::OnConnectivityChangedLocked(
    void* arg, grpc_error* error) {
  BalancerChannelState* self = static_cast<BalancerChannelState*>(arg);
  if (!self->shutting_down_ &&
      self->xdslb_policy_->fallback_at_startup_checks_pending_) {
    if (self->connectivity_ != GRPC_CHANNEL_TRANSIENT_FAILURE) {
      // Not in TRANSIENT_FAILURE.  Renew connectivity watch.
      grpc_channel_element* client_channel_elem =
          grpc_channel_stack_last_element(
              grpc_channel_get_channel_stack(self->channel_));
      GPR_ASSERT(client_channel_elem->filter == &grpc_client_channel_filter);
      grpc_client_channel_watch_connectivity_state(
          client_channel_elem,
          grpc_polling_entity_create_from_pollset_set(
              self->xdslb_policy_->interested_parties()),
          &self->connectivity_, &self->on_connectivity_changed_, nullptr);
      return;  // Early out so we don't drop the ref below.
    }
    // In TRANSIENT_FAILURE.  Cancel the fallback timer and go into
    // fallback mode immediately.
    gpr_log(GPR_INFO,
            "[xdslb %p] Balancer channel in state TRANSIENT_FAILURE; "
            "entering fallback mode",
            self);
    self->xdslb_policy_->fallback_at_startup_checks_pending_ = false;
    grpc_timer_cancel(&self->xdslb_policy_->lb_fallback_timer_);
    self->xdslb_policy_->UpdateFallbackPolicyLocked();
  }
  // Done watching connectivity state, so drop ref.
  self->Unref(DEBUG_LOCATION, "watch_lb_channel_connectivity");
}

//
// XdsLb::BalancerChannelState::BalancerCallState
//

XdsLb::BalancerChannelState::BalancerCallState::BalancerCallState(
    RefCountedPtr<BalancerChannelState> lb_chand)
    : InternallyRefCounted<BalancerCallState>(&grpc_lb_xds_trace),
      lb_chand_(std::move(lb_chand)) {
  GPR_ASSERT(xdslb_policy() != nullptr);
  GPR_ASSERT(!xdslb_policy()->shutting_down_);
  // Init the LB call. Note that the LB call will progress every time there's
  // activity in xdslb_policy_->interested_parties(), which is comprised of
  // the polling entities from client_channel.
  GPR_ASSERT(xdslb_policy()->service_name_ != nullptr);
  GPR_ASSERT(xdslb_policy()->service_name_[0] != '\0');
  const grpc_millis deadline =
      xdslb_policy()->lb_call_timeout_ms_ == 0
          ? GRPC_MILLIS_INF_FUTURE
          : ExecCtx::Get()->Now() + xdslb_policy()->lb_call_timeout_ms_;
  // Create an LB call with the specified method name.
  lb_call_ = grpc_channel_create_pollset_set_call(
      lb_chand_->channel_, nullptr, GRPC_PROPAGATE_DEFAULTS,
      xdslb_policy()->interested_parties(),
      GRPC_MDSTR_SLASH_GRPC_DOT_LB_DOT_V2_DOT_ENDPOINTDISCOVERYSERVICE_SLASH_STREAMENDPOINTS,
      nullptr, deadline, nullptr);
  // Init the LB call request payload.
  grpc_slice request_payload_slice =
      XdsRequestCreateAndEncode(xdslb_policy()->service_name_);
  send_message_payload_ =
      grpc_raw_byte_buffer_create(&request_payload_slice, 1);
  grpc_slice_unref_internal(request_payload_slice);
  // Init other data associated with the LB call.
  grpc_metadata_array_init(&lb_initial_metadata_recv_);
  grpc_metadata_array_init(&lb_trailing_metadata_recv_);
  GRPC_CLOSURE_INIT(&lb_on_initial_request_sent_, OnInitialRequestSentLocked,
                    this, grpc_combiner_scheduler(xdslb_policy()->combiner()));
  GRPC_CLOSURE_INIT(&lb_on_balancer_message_received_,
                    OnBalancerMessageReceivedLocked, this,
                    grpc_combiner_scheduler(xdslb_policy()->combiner()));
  GRPC_CLOSURE_INIT(&lb_on_balancer_status_received_,
                    OnBalancerStatusReceivedLocked, this,
                    grpc_combiner_scheduler(xdslb_policy()->combiner()));
}

XdsLb::BalancerChannelState::BalancerCallState::~BalancerCallState() {
  GPR_ASSERT(lb_call_ != nullptr);
  grpc_call_unref(lb_call_);
  grpc_metadata_array_destroy(&lb_initial_metadata_recv_);
  grpc_metadata_array_destroy(&lb_trailing_metadata_recv_);
  grpc_byte_buffer_destroy(send_message_payload_);
  grpc_byte_buffer_destroy(recv_message_payload_);
  grpc_slice_unref_internal(lb_call_status_details_);
}

void XdsLb::BalancerChannelState::BalancerCallState::Orphan() {
  GPR_ASSERT(lb_call_ != nullptr);
  // If we are here because xdslb_policy wants to cancel the call,
  // lb_on_balancer_status_received_ will complete the cancellation and clean
  // up. Otherwise, we are here because xdslb_policy has to orphan a failed
  // call, then the following cancellation will be a no-op.
  grpc_call_cancel(lb_call_, nullptr);
  if (client_load_report_timer_callback_pending_) {
    grpc_timer_cancel(&client_load_report_timer_);
  }
  // Note that the initial ref is hold by lb_on_balancer_status_received_
  // instead of the caller of this function. So the corresponding unref happens
  // in lb_on_balancer_status_received_ instead of here.
}

void XdsLb::BalancerChannelState::BalancerCallState::StartQuery() {
  GPR_ASSERT(lb_call_ != nullptr);
  if (GRPC_TRACE_FLAG_ENABLED(grpc_lb_xds_trace)) {
    gpr_log(GPR_INFO, "[xdslb %p] Starting LB call (lb_calld: %p, lb_call: %p)",
            xdslb_policy(), this, lb_call_);
  }
  // Create the ops.
  grpc_call_error call_error;
  grpc_op ops[3];
  memset(ops, 0, sizeof(ops));
  // Op: send initial metadata.
  grpc_op* op = ops;
  op->op = GRPC_OP_SEND_INITIAL_METADATA;
  op->data.send_initial_metadata.count = 0;
  op->flags = 0;
  op->reserved = nullptr;
  op++;
  // Op: send request message.
  GPR_ASSERT(send_message_payload_ != nullptr);
  op->op = GRPC_OP_SEND_MESSAGE;
  op->data.send_message.send_message = send_message_payload_;
  op->flags = 0;
  op->reserved = nullptr;
  op++;
  // TODO(roth): We currently track this ref manually.  Once the
  // ClosureRef API is ready, we should pass the RefCountedPtr<> along
  // with the callback.
  auto self = Ref(DEBUG_LOCATION, "on_initial_request_sent");
  self.release();
  call_error = grpc_call_start_batch_and_execute(
      lb_call_, ops, (size_t)(op - ops), &lb_on_initial_request_sent_);
  GPR_ASSERT(GRPC_CALL_OK == call_error);
  // Op: recv initial metadata.
  op = ops;
  op->op = GRPC_OP_RECV_INITIAL_METADATA;
  op->data.recv_initial_metadata.recv_initial_metadata =
      &lb_initial_metadata_recv_;
  op->flags = 0;
  op->reserved = nullptr;
  op++;
  // Op: recv response.
  op->op = GRPC_OP_RECV_MESSAGE;
  op->data.recv_message.recv_message = &recv_message_payload_;
  op->flags = 0;
  op->reserved = nullptr;
  op++;
  // TODO(roth): We currently track this ref manually.  Once the
  // ClosureRef API is ready, we should pass the RefCountedPtr<> along
  // with the callback.
  self = Ref(DEBUG_LOCATION, "on_message_received");
  self.release();
  call_error = grpc_call_start_batch_and_execute(
      lb_call_, ops, (size_t)(op - ops), &lb_on_balancer_message_received_);
  GPR_ASSERT(GRPC_CALL_OK == call_error);
  // Op: recv server status.
  op = ops;
  op->op = GRPC_OP_RECV_STATUS_ON_CLIENT;
  op->data.recv_status_on_client.trailing_metadata =
      &lb_trailing_metadata_recv_;
  op->data.recv_status_on_client.status = &lb_call_status_;
  op->data.recv_status_on_client.status_details = &lb_call_status_details_;
  op->flags = 0;
  op->reserved = nullptr;
  op++;
  // This callback signals the end of the LB call, so it relies on the initial
  // ref instead of a new ref. When it's invoked, it's the initial ref that is
  // unreffed.
  call_error = grpc_call_start_batch_and_execute(
      lb_call_, ops, (size_t)(op - ops), &lb_on_balancer_status_received_);
  GPR_ASSERT(GRPC_CALL_OK == call_error);
}

void XdsLb::BalancerChannelState::BalancerCallState::
    ScheduleNextClientLoadReportLocked() {
  const grpc_millis next_client_load_report_time =
      ExecCtx::Get()->Now() + client_stats_report_interval_;
  GRPC_CLOSURE_INIT(&client_load_report_closure_,
                    MaybeSendClientLoadReportLocked, this,
                    grpc_combiner_scheduler(xdslb_policy()->combiner()));
  grpc_timer_init(&client_load_report_timer_, next_client_load_report_time,
                  &client_load_report_closure_);
  client_load_report_timer_callback_pending_ = true;
}

void XdsLb::BalancerChannelState::BalancerCallState::
    MaybeSendClientLoadReportLocked(void* arg, grpc_error* error) {
  BalancerCallState* lb_calld = static_cast<BalancerCallState*>(arg);
  lb_calld->client_load_report_timer_callback_pending_ = false;
  if (error != GRPC_ERROR_NONE || !lb_calld->IsCurrentCallOnChannel()) {
    lb_calld->Unref(DEBUG_LOCATION, "client_load_report");
    return;
  }
  // If we've already sent the initial request, then we can go ahead and send
  // the load report. Otherwise, we need to wait until the initial request has
  // been sent to send this (see OnInitialRequestSentLocked()).
  if (lb_calld->send_message_payload_ == nullptr) {
    lb_calld->SendClientLoadReportLocked();
  } else {
    lb_calld->client_load_report_is_due_ = true;
  }
}

bool XdsLb::BalancerChannelState::BalancerCallState::LoadReportCountersAreZero(
    xds_grpclb_request* request) {
  XdsLbClientStats::DroppedCallCounts* drop_entries =
      static_cast<XdsLbClientStats::DroppedCallCounts*>(
          request->client_stats.calls_finished_with_drop.arg);
  return request->client_stats.num_calls_started == 0 &&
         request->client_stats.num_calls_finished == 0 &&
         request->client_stats.num_calls_finished_with_client_failed_to_send ==
             0 &&
         request->client_stats.num_calls_finished_known_received == 0 &&
         (drop_entries == nullptr || drop_entries->empty());
}

// TODO(vpowar): Use LRS to send the client Load Report.
void XdsLb::BalancerChannelState::BalancerCallState::
    SendClientLoadReportLocked() {
  // Construct message payload.
  GPR_ASSERT(send_message_payload_ == nullptr);
  xds_grpclb_request* request =
      xds_grpclb_load_report_request_create_locked(client_stats_.get());
  // Skip client load report if the counters were all zero in the last
  // report and they are still zero in this one.
  if (LoadReportCountersAreZero(request)) {
    if (last_client_load_report_counters_were_zero_) {
      xds_grpclb_request_destroy(request);
      ScheduleNextClientLoadReportLocked();
      return;
    }
    last_client_load_report_counters_were_zero_ = true;
  } else {
    last_client_load_report_counters_were_zero_ = false;
  }
  // TODO(vpowar): Send the report on LRS stream.
  xds_grpclb_request_destroy(request);
}

void XdsLb::BalancerChannelState::BalancerCallState::OnInitialRequestSentLocked(
    void* arg, grpc_error* error) {
  BalancerCallState* lb_calld = static_cast<BalancerCallState*>(arg);
  grpc_byte_buffer_destroy(lb_calld->send_message_payload_);
  lb_calld->send_message_payload_ = nullptr;
  // If we attempted to send a client load report before the initial request was
  // sent (and this lb_calld is still in use), send the load report now.
  if (lb_calld->client_load_report_is_due_ &&
      lb_calld->IsCurrentCallOnChannel()) {
    lb_calld->SendClientLoadReportLocked();
    lb_calld->client_load_report_is_due_ = false;
  }
  lb_calld->Unref(DEBUG_LOCATION, "on_initial_request_sent");
}

void XdsLb::BalancerChannelState::BalancerCallState::
    OnBalancerMessageReceivedLocked(void* arg, grpc_error* error) {
  BalancerCallState* lb_calld = static_cast<BalancerCallState*>(arg);
  XdsLb* xdslb_policy = lb_calld->xdslb_policy();
  // Empty payload means the LB call was cancelled.
  if (!lb_calld->IsCurrentCallOnChannel() ||
      lb_calld->recv_message_payload_ == nullptr) {
    lb_calld->Unref(DEBUG_LOCATION, "on_message_received");
    return;
  }
  lb_calld->seen_response_ = true;
  // Read the response.
  grpc_byte_buffer_reader bbr;
  grpc_byte_buffer_reader_init(&bbr, lb_calld->recv_message_payload_);
  grpc_slice response_slice = grpc_byte_buffer_reader_readall(&bbr);
  grpc_byte_buffer_reader_destroy(&bbr);
  grpc_byte_buffer_destroy(lb_calld->recv_message_payload_);
  lb_calld->recv_message_payload_ = nullptr;
  // TODO(juanlishen): When we convert this to use the xds protocol, the
  // balancer will send us a fallback timeout such that we should go into
  // fallback mode if we have lost contact with the balancer after a certain
  // period of time. We will need to save the timeout value here, and then
  // when the balancer call ends, we will need to start a timer for the
  // specified period of time, and if the timer fires, we go into fallback
  // mode. We will also need to cancel the timer when we receive a serverlist
  // from the balancer.
  // Parse the response.
  UniquePtr<XdsLoadUpdateArgs> update_args =
      XdsResponseDecodeAndParse(response_slice);
  if (update_args == nullptr) {
    char* response_slice_str =
        grpc_dump_slice(response_slice, GPR_DUMP_ASCII | GPR_DUMP_HEX);
    gpr_log(GPR_ERROR,
            "[xdslb %p] Invalid EDS response received: '%s'. Ignoring.",
            xdslb_policy, response_slice_str);
    gpr_free(response_slice_str);
    goto done;
  }
  if (GRPC_TRACE_FLAG_ENABLED(grpc_lb_xds_trace)) {
    gpr_log(GPR_INFO,
            "[xdslb %p] EDS response with %" PRIuPTR " localities received",
            xdslb_policy, update_args->localities.size());
    for (size_t i = 0; i < update_args->localities.size(); ++i) {
      const XdsLocalityUpdateArgs& locality = update_args->localities[i];
      gpr_log(GPR_INFO,
              "[xdslb %p] Locality %" PRIuPTR " contains %" PRIuPTR
              " server addresses",
              xdslb_policy, i, locality.serverlist->size());
      for (size_t j = 0; j < locality.serverlist->size(); ++j) {
        char* ipport;
        grpc_sockaddr_to_string(&ipport, &(*locality.serverlist)[j].address(),
                                false);
        gpr_log(GPR_INFO,
                "[xdslb %p] Locality %" PRIuPTR ", server address %" PRIuPTR
                ": %s",
                xdslb_policy, i, j, ipport);
        gpr_free(ipport);
      }
    }
  }
  // Pending LB channel receives a serverlist; promote it.
  // Note that this call can't be on a discarded pending channel, because
  // such channels don't have any current call but we have checked this call
  // is a current call.
  if (!lb_calld->lb_chand_->IsCurrentChannel()) {
    if (GRPC_TRACE_FLAG_ENABLED(grpc_lb_xds_trace)) {
      gpr_log(GPR_INFO,
              "[xdslb %p] Promoting pending LB channel %p to replace "
              "current LB channel %p",
              xdslb_policy, lb_calld->lb_chand_.get(),
              lb_calld->xdslb_policy()->lb_chand_.get());
    }
<<<<<<< HEAD
    lb_calld->xdslb_policy()->lb_chand_ =
        std::move(lb_calld->xdslb_policy()->pending_lb_chand_);
  }
  // Start sending client load report only after we start using the
  // serverlist returned from the current LB call.
  if (lb_calld->client_stats_report_interval_ > 0 &&
      lb_calld->client_stats_ == nullptr) {
    lb_calld->client_stats_ = MakeRefCounted<XdsLbClientStats>();
    lb_calld->Ref(DEBUG_LOCATION, "client_load_report").release();
    lb_calld->ScheduleNextClientLoadReportLocked();
  }
  // Ignore indentical update.
  if (!xdslb_policy->locality_serverlist_.empty() &&
      ServerAddressListEquals(
          xdslb_policy->locality_serverlist_[0]->serverlist.get(),
          update_args->localities[0].serverlist.get())) {
    if (GRPC_TRACE_FLAG_ENABLED(grpc_lb_xds_trace)) {
      gpr_log(GPR_INFO,
              "[xdslb %p] Incoming server list identical to current, "
              "ignoring.",
              xdslb_policy);
=======
    if (!xdslb_policy->locality_serverlist_.empty() &&
        xds_grpclb_serverlist_equals(
            xdslb_policy->locality_serverlist_[0]->serverlist, serverlist)) {
      if (GRPC_TRACE_FLAG_ENABLED(grpc_lb_xds_trace)) {
        gpr_log(GPR_INFO,
                "[xdslb %p] Incoming server list identical to current, "
                "ignoring.",
                xdslb_policy);
      }
      xds_grpclb_destroy_serverlist(serverlist);
    } else {  // New serverlist.
      // If the balancer tells us to drop all the calls, we should exit fallback
      // mode immediately.
      // TODO(juanlishen): When we add EDS drop, we should change to check
      // drop_percentage.
      if (serverlist->num_servers == 0) xdslb_policy->MaybeExitFallbackMode();
      if (!xdslb_policy->locality_serverlist_.empty()) {
        xds_grpclb_destroy_serverlist(
            xdslb_policy->locality_serverlist_[0]->serverlist);
      } else {
        // Initialize locality serverlist, currently the list only handles
        // one child.
        xdslb_policy->locality_serverlist_.emplace_back(
            MakeUnique<LocalityServerlistEntry>());
        xdslb_policy->locality_serverlist_[0]->locality_name =
            MakeRefCounted<LocalityName>(
                UniquePtr<char>(gpr_strdup(kDefaultLocalityRegion)),
                UniquePtr<char>(gpr_strdup(kDefaultLocalityZone)),
                UniquePtr<char>(gpr_strdup(kDefaultLocalitySubzone)));
        xdslb_policy->locality_serverlist_[0]->locality_weight =
            kDefaultLocalityWeight;
      }
      // Update the serverlist in the XdsLb instance. This serverlist
      // instance will be destroyed either upon the next update or when the
      // XdsLb instance is destroyed.
      xdslb_policy->locality_serverlist_[0]->serverlist = serverlist;
      xdslb_policy->locality_map_.UpdateLocked(
          xdslb_policy->locality_serverlist_,
          xdslb_policy->child_policy_config_.get(), xdslb_policy->args_,
          xdslb_policy);
>>>>>>> 7d99c560
    }
    goto done;
  }
  // If the balancer tells us to drop all the calls, we should exit fallback
  // mode immediately.
  // TODO(juanlishen): When we add EDS drop, we should change to check
  // drop_percentage.
  if (update_args->localities[0].serverlist->empty()) {
    xdslb_policy->MaybeExitFallbackMode();
  }
  // Initialize locality_serverlist_ if necessary. Currently the list only
  // handles one child.
  if (xdslb_policy->locality_serverlist_.empty()) {
    xdslb_policy->locality_serverlist_.emplace_back(
        MakeUnique<LocalityServerlistEntry>());
    // TODO(juanlishen): Figure out if we want to use readable string or
    // serialized object as locality name.
    xdslb_policy->locality_serverlist_[0]->locality_name =
        gpr_strdup(kDefaultLocalityName);
  }
  // Update the locality_serverlist_ with the new serverlist and LB weight.
  xdslb_policy->locality_serverlist_[0]->serverlist =
      std::move(update_args->localities[0].serverlist);
  xdslb_policy->locality_serverlist_[0]->locality_weight =
      update_args->localities[0].lb_weight;
  // Update the locality map.
  xdslb_policy->locality_map_.UpdateLocked(
      xdslb_policy->locality_serverlist_,
      xdslb_policy->child_policy_config_.get(), xdslb_policy->args_,
      xdslb_policy);
done:
  grpc_slice_unref_internal(response_slice);
  if (xdslb_policy->shutting_down_) {
    lb_calld->Unref(DEBUG_LOCATION, "on_message_received+xds_shutdown");
    return;
  }
  // Keep listening for serverlist updates.
  grpc_op op;
  memset(&op, 0, sizeof(op));
  op.op = GRPC_OP_RECV_MESSAGE;
  op.data.recv_message.recv_message = &lb_calld->recv_message_payload_;
  op.flags = 0;
  op.reserved = nullptr;
  GPR_ASSERT(lb_calld->lb_call_ != nullptr);
  // Reuse the "OnBalancerMessageReceivedLocked" ref taken in StartQuery().
  const grpc_call_error call_error = grpc_call_start_batch_and_execute(
      lb_calld->lb_call_, &op, 1, &lb_calld->lb_on_balancer_message_received_);
  GPR_ASSERT(GRPC_CALL_OK == call_error);
}

void XdsLb::BalancerChannelState::BalancerCallState::
    OnBalancerStatusReceivedLocked(void* arg, grpc_error* error) {
  BalancerCallState* lb_calld = static_cast<BalancerCallState*>(arg);
  XdsLb* xdslb_policy = lb_calld->xdslb_policy();
  BalancerChannelState* lb_chand = lb_calld->lb_chand_.get();
  GPR_ASSERT(lb_calld->lb_call_ != nullptr);
  if (GRPC_TRACE_FLAG_ENABLED(grpc_lb_xds_trace)) {
    char* status_details =
        grpc_slice_to_c_string(lb_calld->lb_call_status_details_);
    gpr_log(GPR_INFO,
            "[xdslb %p] Status from LB server received. Status = %d, details "
            "= '%s', (lb_chand: %p, lb_calld: %p, lb_call: %p), error '%s'",
            xdslb_policy, lb_calld->lb_call_status_, status_details, lb_chand,
            lb_calld, lb_calld->lb_call_, grpc_error_string(error));
    gpr_free(status_details);
  }
  // Ignore status from a stale call.
  if (lb_calld->IsCurrentCallOnChannel()) {
    // Because this call is the current one on the channel, the channel can't
    // have been swapped out; otherwise, the call should have been reset.
    GPR_ASSERT(lb_chand->IsCurrentChannel() || lb_chand->IsPendingChannel());
    GPR_ASSERT(!xdslb_policy->shutting_down_);
    if (lb_chand != xdslb_policy->LatestLbChannel()) {
      // This channel must be the current one and there is a pending one. Swap
      // in the pending one and we are done.
      if (GRPC_TRACE_FLAG_ENABLED(grpc_lb_xds_trace)) {
        gpr_log(GPR_INFO,
                "[xdslb %p] Promoting pending LB channel %p to replace "
                "current LB channel %p",
                xdslb_policy, lb_calld->lb_chand_.get(),
                lb_calld->xdslb_policy()->lb_chand_.get());
      }
      xdslb_policy->lb_chand_ = std::move(xdslb_policy->pending_lb_chand_);
    } else {
      // This channel is the most recently created one. Try to restart the call
      // and reresolve.
      lb_chand->lb_calld_.reset();
      if (lb_calld->seen_response_) {
        // If we lost connection to the LB server, reset the backoff and restart
        // the LB call immediately.
        lb_chand->lb_call_backoff_.Reset();
        lb_chand->StartCallLocked();
      } else {
        // If we failed to connect to the LB server, retry later.
        lb_chand->StartCallRetryTimerLocked();
      }
      xdslb_policy->channel_control_helper()->RequestReresolution();
      // If the fallback-at-startup checks are pending, go into fallback mode
      // immediately.  This short-circuits the timeout for the
      // fallback-at-startup case.
      if (xdslb_policy->fallback_at_startup_checks_pending_) {
        gpr_log(GPR_INFO,
                "[xdslb %p] Balancer call finished; entering fallback mode",
                xdslb_policy);
        xdslb_policy->fallback_at_startup_checks_pending_ = false;
        grpc_timer_cancel(&xdslb_policy->lb_fallback_timer_);
        lb_chand->CancelConnectivityWatchLocked();
        xdslb_policy->UpdateFallbackPolicyLocked();
      }
    }
  }
  lb_calld->Unref(DEBUG_LOCATION, "lb_call_ended");
}

//
// helper code for creating balancer channel
//

// Returns the channel args for the LB channel, used to create a bidirectional
// stream for the reception of load balancing updates.
grpc_channel_args* BuildBalancerChannelArgs(const grpc_channel_args* args) {
  static const char* args_to_remove[] = {
      // LB policy name, since we want to use the default (pick_first) in
      // the LB channel.
      GRPC_ARG_LB_POLICY_NAME,
      // The service config that contains the LB config. We don't want to
      // recursively use xds in the LB channel.
      GRPC_ARG_SERVICE_CONFIG,
      // The channel arg for the server URI, since that will be different for
      // the LB channel than for the parent channel.  The client channel
      // factory will re-add this arg with the right value.
      GRPC_ARG_SERVER_URI,
      // The LB channel should use the authority indicated by the target
      // authority table (see \a grpc_lb_policy_xds_modify_lb_channel_args),
      // as opposed to the authority from the parent channel.
      GRPC_ARG_DEFAULT_AUTHORITY,
      // Just as for \a GRPC_ARG_DEFAULT_AUTHORITY, the LB channel should be
      // treated as a stand-alone channel and not inherit this argument from the
      // args of the parent channel.
      GRPC_SSL_TARGET_NAME_OVERRIDE_ARG,
  };
  // Channel args to add.
  const grpc_arg args_to_add[] = {
      // A channel arg indicating the target is a xds load balancer.
      grpc_channel_arg_integer_create(
          const_cast<char*>(GRPC_ARG_ADDRESS_IS_XDS_LOAD_BALANCER), 1),
      // A channel arg indicating this is an internal channels, aka it is
      // owned by components in Core, not by the user application.
      grpc_channel_arg_integer_create(
          const_cast<char*>(GRPC_ARG_CHANNELZ_CHANNEL_IS_INTERNAL_CHANNEL), 1),
  };
  // Construct channel args.
  grpc_channel_args* new_args = grpc_channel_args_copy_and_add_and_remove(
      args, args_to_remove, GPR_ARRAY_SIZE(args_to_remove), args_to_add,
      GPR_ARRAY_SIZE(args_to_add));
  // Make any necessary modifications for security.
  return grpc_lb_policy_xds_modify_lb_channel_args(new_args);
}

//
// ctor and dtor
//

XdsLb::XdsLb(Args args)
    : LoadBalancingPolicy(std::move(args)),
      locality_map_(),
      locality_serverlist_() {
  // Record server name.
  const grpc_arg* arg = grpc_channel_args_find(args.args, GRPC_ARG_SERVER_URI);
  const char* server_uri = grpc_channel_arg_get_string(arg);
  GPR_ASSERT(server_uri != nullptr);
  grpc_uri* uri = grpc_uri_parse(server_uri, true);
  GPR_ASSERT(uri->path[0] != '\0');
  service_name_ = gpr_strdup(uri->path[0] == '/' ? uri->path + 1 : uri->path);
  if (GRPC_TRACE_FLAG_ENABLED(grpc_lb_xds_trace)) {
    gpr_log(GPR_INFO,
            "[xdslb %p] Will use '%s' as the server name for LB request.", this,
            service_name_);
  }
  grpc_uri_destroy(uri);
  // Record LB call timeout.
  arg = grpc_channel_args_find(args.args, GRPC_ARG_GRPCLB_CALL_TIMEOUT_MS);
  lb_call_timeout_ms_ = grpc_channel_arg_get_integer(arg, {0, 0, INT_MAX});
  // Record fallback timeout.
  arg = grpc_channel_args_find(args.args, GRPC_ARG_XDS_FALLBACK_TIMEOUT_MS);
  lb_fallback_timeout_ms_ = grpc_channel_arg_get_integer(
      arg, {GRPC_XDS_DEFAULT_FALLBACK_TIMEOUT_MS, 0, INT_MAX});
}

XdsLb::~XdsLb() {
  gpr_free((void*)service_name_);
  grpc_channel_args_destroy(args_);
  locality_serverlist_.clear();
}

void XdsLb::ShutdownLocked() {
  shutting_down_ = true;
  if (fallback_at_startup_checks_pending_) {
    grpc_timer_cancel(&lb_fallback_timer_);
  }
  locality_map_.ShutdownLocked();
  if (fallback_policy_ != nullptr) {
    grpc_pollset_set_del_pollset_set(fallback_policy_->interested_parties(),
                                     interested_parties());
  }
  if (pending_fallback_policy_ != nullptr) {
    grpc_pollset_set_del_pollset_set(
        pending_fallback_policy_->interested_parties(), interested_parties());
  }
  {
    MutexLock lock(&fallback_policy_mu_);
    fallback_policy_.reset();
    pending_fallback_policy_.reset();
  }
  // We reset the LB channels here instead of in our destructor because they
  // hold refs to XdsLb.
  {
    MutexLock lock(&lb_chand_mu_);
    lb_chand_.reset();
    pending_lb_chand_.reset();
  }
}

//
// public methods
//

void XdsLb::ResetBackoffLocked() {
  if (lb_chand_ != nullptr) {
    grpc_channel_reset_connect_backoff(lb_chand_->channel());
  }
  if (pending_lb_chand_ != nullptr) {
    grpc_channel_reset_connect_backoff(pending_lb_chand_->channel());
  }
  locality_map_.ResetBackoffLocked();
  if (fallback_policy_ != nullptr) {
    fallback_policy_->ResetBackoffLocked();
  }
  if (pending_fallback_policy_ != nullptr) {
    pending_fallback_policy_->ResetBackoffLocked();
  }
}

void XdsLb::FillChildRefsForChannelz(channelz::ChildRefsList* child_subchannels,
                                     channelz::ChildRefsList* child_channels) {
  // Delegate to the locality_map_ to fill the children subchannels.
  locality_map_.FillChildRefsForChannelz(child_subchannels, child_channels);
  {
    // This must be done holding fallback_policy_mu_, since this method does not
    // run in the combiner.
    MutexLock lock(&fallback_policy_mu_);
    if (fallback_policy_ != nullptr) {
      fallback_policy_->FillChildRefsForChannelz(child_subchannels,
                                                 child_channels);
    }
    if (pending_fallback_policy_ != nullptr) {
      pending_fallback_policy_->FillChildRefsForChannelz(child_subchannels,
                                                         child_channels);
    }
  }
  MutexLock lock(&lb_chand_mu_);
  if (lb_chand_ != nullptr) {
    grpc_core::channelz::ChannelNode* channel_node =
        grpc_channel_get_channelz_node(lb_chand_->channel());
    if (channel_node != nullptr) {
      child_channels->push_back(channel_node->uuid());
    }
  }
  if (pending_lb_chand_ != nullptr) {
    grpc_core::channelz::ChannelNode* channel_node =
        grpc_channel_get_channelz_node(pending_lb_chand_->channel());
    if (channel_node != nullptr) {
      child_channels->push_back(channel_node->uuid());
    }
  }
}

void XdsLb::ProcessAddressesAndChannelArgsLocked(
    const ServerAddressList& addresses, const grpc_channel_args& args) {
  // Update fallback address list.
  fallback_backend_addresses_ = ExtractBackendAddresses(addresses);
  // Make sure that GRPC_ARG_LB_POLICY_NAME is set in channel args,
  // since we use this to trigger the client_load_reporting filter.
  static const char* args_to_remove[] = {GRPC_ARG_LB_POLICY_NAME};
  grpc_arg new_arg = grpc_channel_arg_string_create(
      (char*)GRPC_ARG_LB_POLICY_NAME, (char*)"xds");
  grpc_channel_args_destroy(args_);
  args_ = grpc_channel_args_copy_and_add_and_remove(
      &args, args_to_remove, GPR_ARRAY_SIZE(args_to_remove), &new_arg, 1);
  // Construct args for balancer channel.
  grpc_channel_args* lb_channel_args = BuildBalancerChannelArgs(&args);
  // Create an LB channel if we don't have one yet or the balancer name has
  // changed from the last received one.
  bool create_lb_channel = lb_chand_ == nullptr;
  if (lb_chand_ != nullptr) {
    UniquePtr<char> last_balancer_name(
        grpc_channel_get_target(LatestLbChannel()->channel()));
    create_lb_channel =
        strcmp(last_balancer_name.get(), balancer_name_.get()) != 0;
  }
  if (create_lb_channel) {
    OrphanablePtr<BalancerChannelState> lb_chand =
        MakeOrphanable<BalancerChannelState>(balancer_name_.get(),
                                             *lb_channel_args, Ref());
    if (lb_chand_ == nullptr || !lb_chand_->HasActiveCall()) {
      GPR_ASSERT(pending_lb_chand_ == nullptr);
      // If we do not have a working LB channel yet, use the newly created one.
      lb_chand_ = std::move(lb_chand);
    } else {
      // Otherwise, wait until the new LB channel to be ready to swap it in.
      pending_lb_chand_ = std::move(lb_chand);
    }
  }
  grpc_channel_args_destroy(lb_channel_args);
}

void XdsLb::ParseLbConfig(const ParsedXdsConfig* xds_config) {
  if (xds_config == nullptr || xds_config->balancer_name() == nullptr) return;
  // TODO(yashykt) : does this need to be a gpr_strdup
  balancer_name_ = UniquePtr<char>(gpr_strdup(xds_config->balancer_name()));
  child_policy_config_ = xds_config->child_policy();
  fallback_policy_config_ = xds_config->fallback_policy();
}

void XdsLb::UpdateLocked(UpdateArgs args) {
  const bool is_initial_update = lb_chand_ == nullptr;
  ParseLbConfig(static_cast<const ParsedXdsConfig*>(args.config.get()));
  if (balancer_name_ == nullptr) {
    gpr_log(GPR_ERROR, "[xdslb %p] LB config parsing fails.", this);
    return;
  }
  ProcessAddressesAndChannelArgsLocked(args.addresses, *args.args);
  locality_map_.UpdateLocked(locality_serverlist_, child_policy_config_.get(),
                             args_, this);
  // Update the existing fallback policy. The fallback policy config and/or the
  // fallback addresses may be new.
  if (fallback_policy_ != nullptr) UpdateFallbackPolicyLocked();
  // If this is the initial update, start the fallback-at-startup checks.
  if (is_initial_update) {
    grpc_millis deadline = ExecCtx::Get()->Now() + lb_fallback_timeout_ms_;
    Ref(DEBUG_LOCATION, "on_fallback_timer").release();  // Held by closure
    GRPC_CLOSURE_INIT(&lb_on_fallback_, &XdsLb::OnFallbackTimerLocked, this,
                      grpc_combiner_scheduler(combiner()));
    fallback_at_startup_checks_pending_ = true;
    grpc_timer_init(&lb_fallback_timer_, deadline, &lb_on_fallback_);
    // Start watching the channel's connectivity state.  If the channel
    // goes into state TRANSIENT_FAILURE, we go into fallback mode even if
    // the fallback timeout has not elapsed.
    lb_chand_->StartConnectivityWatchLocked();
  }
}

//
// fallback-related methods
//

void XdsLb::MaybeCancelFallbackAtStartupChecks() {
  if (!fallback_at_startup_checks_pending_) return;
  gpr_log(GPR_INFO,
          "[xdslb %p] Cancelling fallback timer and LB channel connectivity "
          "watch",
          this);
  grpc_timer_cancel(&lb_fallback_timer_);
  lb_chand_->CancelConnectivityWatchLocked();
  fallback_at_startup_checks_pending_ = false;
}

void XdsLb::OnFallbackTimerLocked(void* arg, grpc_error* error) {
  XdsLb* xdslb_policy = static_cast<XdsLb*>(arg);
  // If some fallback-at-startup check is done after the timer fires but before
  // this callback actually runs, don't fall back.
  if (xdslb_policy->fallback_at_startup_checks_pending_ &&
      !xdslb_policy->shutting_down_ && error == GRPC_ERROR_NONE) {
    if (GRPC_TRACE_FLAG_ENABLED(grpc_lb_xds_trace)) {
      gpr_log(GPR_INFO,
              "[xdslb %p] Child policy not ready after fallback timeout; "
              "entering fallback mode",
              xdslb_policy);
    }
    xdslb_policy->fallback_at_startup_checks_pending_ = false;
    xdslb_policy->UpdateFallbackPolicyLocked();
    xdslb_policy->lb_chand_->CancelConnectivityWatchLocked();
  }
  xdslb_policy->Unref(DEBUG_LOCATION, "on_fallback_timer");
}

void XdsLb::UpdateFallbackPolicyLocked() {
  if (shutting_down_) return;
  // Construct update args.
  UpdateArgs update_args;
  update_args.addresses = fallback_backend_addresses_;
  update_args.config = fallback_policy_config_ == nullptr
                           ? nullptr
                           : fallback_policy_config_->Ref();
  update_args.args = grpc_channel_args_copy(args_);
  // If the child policy name changes, we need to create a new child
  // policy.  When this happens, we leave child_policy_ as-is and store
  // the new child policy in pending_child_policy_.  Once the new child
  // policy transitions into state READY, we swap it into child_policy_,
  // replacing the original child policy.  So pending_child_policy_ is
  // non-null only between when we apply an update that changes the child
  // policy name and when the new child reports state READY.
  //
  // Updates can arrive at any point during this transition.  We always
  // apply updates relative to the most recently created child policy,
  // even if the most recent one is still in pending_child_policy_.  This
  // is true both when applying the updates to an existing child policy
  // and when determining whether we need to create a new policy.
  //
  // As a result of this, there are several cases to consider here:
  //
  // 1. We have no existing child policy (i.e., we have started up but
  //    have not yet received a serverlist from the balancer or gone
  //    into fallback mode; in this case, both child_policy_ and
  //    pending_child_policy_ are null).  In this case, we create a
  //    new child policy and store it in child_policy_.
  //
  // 2. We have an existing child policy and have no pending child policy
  //    from a previous update (i.e., either there has not been a
  //    previous update that changed the policy name, or we have already
  //    finished swapping in the new policy; in this case, child_policy_
  //    is non-null but pending_child_policy_ is null).  In this case:
  //    a. If child_policy_->name() equals child_policy_name, then we
  //       update the existing child policy.
  //    b. If child_policy_->name() does not equal child_policy_name,
  //       we create a new policy.  The policy will be stored in
  //       pending_child_policy_ and will later be swapped into
  //       child_policy_ by the helper when the new child transitions
  //       into state READY.
  //
  // 3. We have an existing child policy and have a pending child policy
  //    from a previous update (i.e., a previous update set
  //    pending_child_policy_ as per case 2b above and that policy has
  //    not yet transitioned into state READY and been swapped into
  //    child_policy_; in this case, both child_policy_ and
  //    pending_child_policy_ are non-null).  In this case:
  //    a. If pending_child_policy_->name() equals child_policy_name,
  //       then we update the existing pending child policy.
  //    b. If pending_child_policy->name() does not equal
  //       child_policy_name, then we create a new policy.  The new
  //       policy is stored in pending_child_policy_ (replacing the one
  //       that was there before, which will be immediately shut down)
  //       and will later be swapped into child_policy_ by the helper
  //       when the new child transitions into state READY.
  const char* fallback_policy_name = fallback_policy_config_ == nullptr
                                         ? "round_robin"
                                         : fallback_policy_config_->name();
  const bool create_policy =
      // case 1
      fallback_policy_ == nullptr ||
      // case 2b
      (pending_fallback_policy_ == nullptr &&
       strcmp(fallback_policy_->name(), fallback_policy_name) != 0) ||
      // case 3b
      (pending_fallback_policy_ != nullptr &&
       strcmp(pending_fallback_policy_->name(), fallback_policy_name) != 0);
  LoadBalancingPolicy* policy_to_update = nullptr;
  if (create_policy) {
    // Cases 1, 2b, and 3b: create a new child policy.
    // If child_policy_ is null, we set it (case 1), else we set
    // pending_child_policy_ (cases 2b and 3b).
    if (GRPC_TRACE_FLAG_ENABLED(grpc_lb_xds_trace)) {
      gpr_log(GPR_INFO, "[xdslb %p] Creating new %sfallback policy %s", this,
              fallback_policy_ == nullptr ? "" : "pending ",
              fallback_policy_name);
    }
    auto new_policy =
        CreateFallbackPolicyLocked(fallback_policy_name, update_args.args);
    auto& lb_policy = fallback_policy_ == nullptr ? fallback_policy_
                                                  : pending_fallback_policy_;
    {
      MutexLock lock(&fallback_policy_mu_);
      lb_policy = std::move(new_policy);
    }
    policy_to_update = lb_policy.get();
  } else {
    // Cases 2a and 3a: update an existing policy.
    // If we have a pending child policy, send the update to the pending
    // policy (case 3a), else send it to the current policy (case 2a).
    policy_to_update = pending_fallback_policy_ != nullptr
                           ? pending_fallback_policy_.get()
                           : fallback_policy_.get();
  }
  GPR_ASSERT(policy_to_update != nullptr);
  // Update the policy.
  if (GRPC_TRACE_FLAG_ENABLED(grpc_lb_xds_trace)) {
    gpr_log(
        GPR_INFO, "[xdslb %p] Updating %sfallback policy %p", this,
        policy_to_update == pending_fallback_policy_.get() ? "pending " : "",
        policy_to_update);
  }
  policy_to_update->UpdateLocked(std::move(update_args));
}

OrphanablePtr<LoadBalancingPolicy> XdsLb::CreateFallbackPolicyLocked(
    const char* name, const grpc_channel_args* args) {
  FallbackHelper* helper = New<FallbackHelper>(Ref());
  LoadBalancingPolicy::Args lb_policy_args;
  lb_policy_args.combiner = combiner();
  lb_policy_args.args = args;
  lb_policy_args.channel_control_helper =
      UniquePtr<ChannelControlHelper>(helper);
  OrphanablePtr<LoadBalancingPolicy> lb_policy =
      LoadBalancingPolicyRegistry::CreateLoadBalancingPolicy(
          name, std::move(lb_policy_args));
  if (GPR_UNLIKELY(lb_policy == nullptr)) {
    gpr_log(GPR_ERROR, "[xdslb %p] Failure creating fallback policy %s", this,
            name);
    return nullptr;
  }
  helper->set_child(lb_policy.get());
  if (GRPC_TRACE_FLAG_ENABLED(grpc_lb_xds_trace)) {
    gpr_log(GPR_INFO, "[xdslb %p] Created new fallback policy %s (%p)", this,
            name, lb_policy.get());
  }
  // Add the xDS's interested_parties pollset_set to that of the newly created
  // child policy. This will make the child policy progress upon activity on xDS
  // LB, which in turn is tied to the application's call.
  grpc_pollset_set_add_pollset_set(lb_policy->interested_parties(),
                                   interested_parties());
  return lb_policy;
}

void XdsLb::MaybeExitFallbackMode() {
  if (fallback_policy_ == nullptr) return;
  gpr_log(GPR_INFO, "[xdslb %p] Exiting fallback mode", this);
  fallback_policy_.reset();
  pending_fallback_policy_.reset();
}

//
// XdsLb::LocalityMap
//

void XdsLb::LocalityMap::PruneLocalities(const LocalityList& locality_list) {
  for (auto iter = map_.begin(); iter != map_.end();) {
    bool found = false;
    for (size_t i = 0; i < locality_list.size(); i++) {
      if (*locality_list[i]->locality_name == *iter->first) {
        found = true;
        break;
      }
    }
    if (!found) {  // Remove entries not present in the locality list
      MutexLock lock(&child_refs_mu_);
      iter = map_.erase(iter);
    } else
      iter++;
  }
}

void XdsLb::LocalityMap::UpdateLocked(
    const LocalityList& locality_serverlist,
    LoadBalancingPolicy::Config* child_policy_config,
    const grpc_channel_args* args, XdsLb* parent) {
  if (parent->shutting_down_) return;
  for (size_t i = 0; i < locality_serverlist.size(); i++) {
    auto iter = map_.find(locality_serverlist[i]->locality_name);
    if (iter == map_.end()) {
      OrphanablePtr<LocalityEntry> new_entry = MakeOrphanable<LocalityEntry>(
          parent->Ref(), locality_serverlist[i]->locality_weight);
      MutexLock lock(&child_refs_mu_);
      iter = map_.emplace(locality_serverlist[i]->locality_name,
                          std::move(new_entry))
                 .first;
    }
    // Don't create new child policies if not directed to.
    // Keep a copy of serverlist in locality_serverlist_ so that we can
    // compare it with the future ones.
    ServerAddressList* serverlist =
        parent->locality_serverlist_[i]->serverlist.get();
    iter->second->UpdateLocked(*serverlist, child_policy_config, args);
  }
  PruneLocalities(locality_serverlist);
}

void XdsLb::LocalityMap::ShutdownLocked() {
  MutexLock lock(&child_refs_mu_);
  map_.clear();
}

void XdsLb::LocalityMap::ResetBackoffLocked() {
  for (auto& p : map_) {
    p.second->ResetBackoffLocked();
  }
}

void XdsLb::LocalityMap::FillChildRefsForChannelz(
    channelz::ChildRefsList* child_subchannels,
    channelz::ChildRefsList* child_channels) {
  MutexLock lock(&child_refs_mu_);
  for (auto& p : map_) {
    p.second->FillChildRefsForChannelz(child_subchannels, child_channels);
  }
}

//
// XdsLb::LocalityMap::LocalityEntry
//

grpc_channel_args*
XdsLb::LocalityMap::LocalityEntry::CreateChildPolicyArgsLocked(
    const grpc_channel_args* args_in) {
  const grpc_arg args_to_add[] = {
      // A channel arg indicating if the target is a backend inferred from a
      // grpclb load balancer.
      grpc_channel_arg_integer_create(
          const_cast<char*>(GRPC_ARG_ADDRESS_IS_BACKEND_FROM_XDS_LOAD_BALANCER),
          1),
      // Inhibit client-side health checking, since the balancer does
      // this for us.
      grpc_channel_arg_integer_create(
          const_cast<char*>(GRPC_ARG_INHIBIT_HEALTH_CHECKING), 1),
  };
  return grpc_channel_args_copy_and_add(args_in, args_to_add,
                                        GPR_ARRAY_SIZE(args_to_add));
}

OrphanablePtr<LoadBalancingPolicy>
XdsLb::LocalityMap::LocalityEntry::CreateChildPolicyLocked(
    const char* name, const grpc_channel_args* args) {
  Helper* helper = New<Helper>(this->Ref());
  LoadBalancingPolicy::Args lb_policy_args;
  lb_policy_args.combiner = parent_->combiner();
  lb_policy_args.args = args;
  lb_policy_args.channel_control_helper =
      UniquePtr<ChannelControlHelper>(helper);
  OrphanablePtr<LoadBalancingPolicy> lb_policy =
      LoadBalancingPolicyRegistry::CreateLoadBalancingPolicy(
          name, std::move(lb_policy_args));
  if (GPR_UNLIKELY(lb_policy == nullptr)) {
    gpr_log(GPR_ERROR, "[xdslb %p] Failure creating child policy %s", this,
            name);
    return nullptr;
  }
  helper->set_child(lb_policy.get());
  if (GRPC_TRACE_FLAG_ENABLED(grpc_lb_xds_trace)) {
    gpr_log(GPR_INFO, "[xdslb %p] Created new child policy %s (%p)", this, name,
            lb_policy.get());
  }
  // Add the xDS's interested_parties pollset_set to that of the newly created
  // child policy. This will make the child policy progress upon activity on xDS
  // LB, which in turn is tied to the application's call.
  grpc_pollset_set_add_pollset_set(lb_policy->interested_parties(),
                                   parent_->interested_parties());
  return lb_policy;
}

void XdsLb::LocalityMap::LocalityEntry::UpdateLocked(
    ServerAddressList serverlist,
    LoadBalancingPolicy::Config* child_policy_config,
    const grpc_channel_args* args_in) {
  if (parent_->shutting_down_) return;
  // Construct update args.
  UpdateArgs update_args;
  update_args.addresses = std::move(serverlist);
  update_args.config =
      child_policy_config == nullptr ? nullptr : child_policy_config->Ref();
  update_args.args = CreateChildPolicyArgsLocked(args_in);
  // If the child policy name changes, we need to create a new child
  // policy.  When this happens, we leave child_policy_ as-is and store
  // the new child policy in pending_child_policy_.  Once the new child
  // policy transitions into state READY, we swap it into child_policy_,
  // replacing the original child policy.  So pending_child_policy_ is
  // non-null only between when we apply an update that changes the child
  // policy name and when the new child reports state READY.
  //
  // Updates can arrive at any point during this transition.  We always
  // apply updates relative to the most recently created child policy,
  // even if the most recent one is still in pending_child_policy_.  This
  // is true both when applying the updates to an existing child policy
  // and when determining whether we need to create a new policy.
  //
  // As a result of this, there are several cases to consider here:
  //
  // 1. We have no existing child policy (i.e., we have started up but
  //    have not yet received a serverlist from the balancer or gone
  //    into fallback mode; in this case, both child_policy_ and
  //    pending_child_policy_ are null).  In this case, we create a
  //    new child policy and store it in child_policy_.
  //
  // 2. We have an existing child policy and have no pending child policy
  //    from a previous update (i.e., either there has not been a
  //    previous update that changed the policy name, or we have already
  //    finished swapping in the new policy; in this case, child_policy_
  //    is non-null but pending_child_policy_ is null).  In this case:
  //    a. If child_policy_->name() equals child_policy_name, then we
  //       update the existing child policy.
  //    b. If child_policy_->name() does not equal child_policy_name,
  //       we create a new policy.  The policy will be stored in
  //       pending_child_policy_ and will later be swapped into
  //       child_policy_ by the helper when the new child transitions
  //       into state READY.
  //
  // 3. We have an existing child policy and have a pending child policy
  //    from a previous update (i.e., a previous update set
  //    pending_child_policy_ as per case 2b above and that policy has
  //    not yet transitioned into state READY and been swapped into
  //    child_policy_; in this case, both child_policy_ and
  //    pending_child_policy_ are non-null).  In this case:
  //    a. If pending_child_policy_->name() equals child_policy_name,
  //       then we update the existing pending child policy.
  //    b. If pending_child_policy->name() does not equal
  //       child_policy_name, then we create a new policy.  The new
  //       policy is stored in pending_child_policy_ (replacing the one
  //       that was there before, which will be immediately shut down)
  //       and will later be swapped into child_policy_ by the helper
  //       when the new child transitions into state READY.
  // TODO(juanlishen): If the child policy is not configured via service config,
  // use whatever algorithm is specified by the balancer.
  const char* child_policy_name = child_policy_config == nullptr
                                      ? "round_robin"
                                      : child_policy_config->name();
  const bool create_policy =
      // case 1
      child_policy_ == nullptr ||
      // case 2b
      (pending_child_policy_ == nullptr &&
       strcmp(child_policy_->name(), child_policy_name) != 0) ||
      // case 3b
      (pending_child_policy_ != nullptr &&
       strcmp(pending_child_policy_->name(), child_policy_name) != 0);
  LoadBalancingPolicy* policy_to_update = nullptr;
  if (create_policy) {
    // Cases 1, 2b, and 3b: create a new child policy.
    // If child_policy_ is null, we set it (case 1), else we set
    // pending_child_policy_ (cases 2b and 3b).
    if (GRPC_TRACE_FLAG_ENABLED(grpc_lb_xds_trace)) {
      gpr_log(GPR_INFO, "[xdslb %p] Creating new %schild policy %s", this,
              child_policy_ == nullptr ? "" : "pending ", child_policy_name);
    }
    auto new_policy =
        CreateChildPolicyLocked(child_policy_name, update_args.args);
    auto& lb_policy =
        child_policy_ == nullptr ? child_policy_ : pending_child_policy_;
    {
      MutexLock lock(&child_policy_mu_);
      lb_policy = std::move(new_policy);
    }
    policy_to_update = lb_policy.get();
  } else {
    // Cases 2a and 3a: update an existing policy.
    // If we have a pending child policy, send the update to the pending
    // policy (case 3a), else send it to the current policy (case 2a).
    policy_to_update = pending_child_policy_ != nullptr
                           ? pending_child_policy_.get()
                           : child_policy_.get();
  }
  GPR_ASSERT(policy_to_update != nullptr);
  // Update the policy.
  if (GRPC_TRACE_FLAG_ENABLED(grpc_lb_xds_trace)) {
    gpr_log(GPR_INFO, "[xdslb %p] Updating %schild policy %p", this,
            policy_to_update == pending_child_policy_.get() ? "pending " : "",
            policy_to_update);
  }
  policy_to_update->UpdateLocked(std::move(update_args));
}

void XdsLb::LocalityMap::LocalityEntry::ShutdownLocked() {
  // Remove the child policy's interested_parties pollset_set from the
  // xDS policy.
  grpc_pollset_set_del_pollset_set(child_policy_->interested_parties(),
                                   parent_->interested_parties());
  if (pending_child_policy_ != nullptr) {
    grpc_pollset_set_del_pollset_set(
        pending_child_policy_->interested_parties(),
        parent_->interested_parties());
  }
  {
    MutexLock lock(&child_policy_mu_);
    child_policy_.reset();
    pending_child_policy_.reset();
  }
}

void XdsLb::LocalityMap::LocalityEntry::ResetBackoffLocked() {
  child_policy_->ResetBackoffLocked();
  if (pending_child_policy_ != nullptr) {
    pending_child_policy_->ResetBackoffLocked();
  }
}

void XdsLb::LocalityMap::LocalityEntry::FillChildRefsForChannelz(
    channelz::ChildRefsList* child_subchannels,
    channelz::ChildRefsList* child_channels) {
  MutexLock lock(&child_policy_mu_);
  child_policy_->FillChildRefsForChannelz(child_subchannels, child_channels);
  if (pending_child_policy_ != nullptr) {
    pending_child_policy_->FillChildRefsForChannelz(child_subchannels,
                                                    child_channels);
  }
}

void XdsLb::LocalityMap::LocalityEntry::Orphan() {
  ShutdownLocked();
  Unref();
}

//
// XdsLb::LocalityEntry::Helper
//

bool XdsLb::LocalityMap::LocalityEntry::Helper::CalledByPendingChild() const {
  GPR_ASSERT(child_ != nullptr);
  return child_ == entry_->pending_child_policy_.get();
}

bool XdsLb::LocalityMap::LocalityEntry::Helper::CalledByCurrentChild() const {
  GPR_ASSERT(child_ != nullptr);
  return child_ == entry_->child_policy_.get();
}

RefCountedPtr<SubchannelInterface>
XdsLb::LocalityMap::LocalityEntry::Helper::CreateSubchannel(
    const grpc_channel_args& args) {
  if (entry_->parent_->shutting_down_ ||
      (!CalledByPendingChild() && !CalledByCurrentChild())) {
    return nullptr;
  }
  return entry_->parent_->channel_control_helper()->CreateSubchannel(args);
}

grpc_channel* XdsLb::LocalityMap::LocalityEntry::Helper::CreateChannel(
    const char* target, const grpc_channel_args& args) {
  if (entry_->parent_->shutting_down_ ||
      (!CalledByPendingChild() && !CalledByCurrentChild())) {
    return nullptr;
  }
  return entry_->parent_->channel_control_helper()->CreateChannel(target, args);
}

void XdsLb::LocalityMap::LocalityEntry::Helper::UpdateState(
    grpc_connectivity_state state, UniquePtr<SubchannelPicker> picker) {
  if (entry_->parent_->shutting_down_) return;
  // If this request is from the pending child policy, ignore it until
  // it reports READY, at which point we swap it into place.
  if (CalledByPendingChild()) {
    if (GRPC_TRACE_FLAG_ENABLED(grpc_lb_xds_trace)) {
      gpr_log(GPR_INFO,
              "[xdslb %p helper %p] pending child policy %p reports state=%s",
              entry_->parent_.get(), this, entry_->pending_child_policy_.get(),
              grpc_connectivity_state_name(state));
    }
    if (state != GRPC_CHANNEL_READY) return;
    grpc_pollset_set_del_pollset_set(
        entry_->child_policy_->interested_parties(),
        entry_->parent_->interested_parties());
    MutexLock lock(&entry_->child_policy_mu_);
    entry_->child_policy_ = std::move(entry_->pending_child_policy_);
  } else if (!CalledByCurrentChild()) {
    // This request is from an outdated child, so ignore it.
    return;
  }
  // At this point, child_ must be the current child policy.
  if (state == GRPC_CHANNEL_READY) {
    entry_->parent_->MaybeCancelFallbackAtStartupChecks();
    entry_->parent_->MaybeExitFallbackMode();
  }
  // If we are in fallback mode, ignore update request from the child policy.
  if (entry_->parent_->fallback_policy_ != nullptr) return;
  GPR_ASSERT(entry_->parent_->lb_chand_ != nullptr);
  RefCountedPtr<XdsLbClientStats> client_stats =
      entry_->parent_->lb_chand_->lb_calld() == nullptr
          ? nullptr
          : entry_->parent_->lb_chand_->lb_calld()->client_stats();
  // Cache the picker and its state in the entry
  entry_->picker_ref_ = MakeRefCounted<PickerRef>(std::move(picker));
  entry_->connectivity_state_ = state;
  // Construct a new xds picker which maintains a map of all locality pickers
  // that are ready. Each locality is represented by a portion of the range
  // proportional to its weight, such that the total range is the sum of the
  // weights of all localities
  uint32_t end = 0;
  size_t num_connecting = 0;
  size_t num_idle = 0;
  size_t num_transient_failures = 0;
  auto& locality_map = this->entry_->parent_->locality_map_.map_;
  Picker::PickerList pickers;
  for (auto& p : locality_map) {
    const LocalityEntry* entry = p.second.get();
    grpc_connectivity_state connectivity_state = entry->connectivity_state_;
    switch (connectivity_state) {
      case GRPC_CHANNEL_READY: {
        end += entry->locality_weight_;
        pickers.push_back(MakePair(end, entry->picker_ref_));
        break;
      }
      case GRPC_CHANNEL_CONNECTING: {
        num_connecting++;
        break;
      }
      case GRPC_CHANNEL_IDLE: {
        num_idle++;
        break;
      }
      case GRPC_CHANNEL_TRANSIENT_FAILURE: {
        num_transient_failures++;
        break;
      }
      default: {
        gpr_log(GPR_ERROR, "Invalid locality connectivity state - %d",
                connectivity_state);
      }
    }
  }
  // Pass on the constructed xds picker if it has any ready pickers in their map
  // otherwise pass a QueuePicker if any of the locality pickers are in a
  // connecting or idle state, finally return a transient failure picker if all
  // locality pickers are in transient failure
  if (pickers.size() > 0) {
    entry_->parent_->channel_control_helper()->UpdateState(
        GRPC_CHANNEL_READY,
        UniquePtr<LoadBalancingPolicy::SubchannelPicker>(
            New<Picker>(std::move(client_stats), std::move(pickers))));
  } else if (num_connecting > 0) {
    entry_->parent_->channel_control_helper()->UpdateState(
        GRPC_CHANNEL_CONNECTING,
        UniquePtr<SubchannelPicker>(New<QueuePicker>(this->entry_->parent_)));
  } else if (num_idle > 0) {
    entry_->parent_->channel_control_helper()->UpdateState(
        GRPC_CHANNEL_IDLE,
        UniquePtr<SubchannelPicker>(New<QueuePicker>(this->entry_->parent_)));
  } else {
    GPR_ASSERT(num_transient_failures == locality_map.size());
    grpc_error* error =
        grpc_error_set_int(GRPC_ERROR_CREATE_FROM_STATIC_STRING(
                               "connections to all localities failing"),
                           GRPC_ERROR_INT_GRPC_STATUS, GRPC_STATUS_UNAVAILABLE);
    entry_->parent_->channel_control_helper()->UpdateState(
        state, UniquePtr<SubchannelPicker>(New<TransientFailurePicker>(error)));
  }
}

void XdsLb::LocalityMap::LocalityEntry::Helper::RequestReresolution() {
  if (entry_->parent_->shutting_down_) return;
  // If there is a pending child policy, ignore re-resolution requests
  // from the current child policy (or any outdated child).
  if (entry_->pending_child_policy_ != nullptr && !CalledByPendingChild()) {
    return;
  }
  if (GRPC_TRACE_FLAG_ENABLED(grpc_lb_xds_trace)) {
    gpr_log(GPR_INFO,
            "[xdslb %p] Re-resolution requested from the internal RR policy "
            "(%p).",
            entry_->parent_.get(), entry_->child_policy_.get());
  }
  GPR_ASSERT(entry_->parent_->lb_chand_ != nullptr);
  // If we are talking to a balancer, we expect to get updated addresses
  // from the balancer, so we can ignore the re-resolution request from
  // the child policy. Otherwise, pass the re-resolution request up to the
  // channel.
  if (entry_->parent_->lb_chand_->lb_calld() == nullptr ||
      !entry_->parent_->lb_chand_->lb_calld()->seen_response()) {
    entry_->parent_->channel_control_helper()->RequestReresolution();
  }
}

//
// factory
//

class XdsFactory : public LoadBalancingPolicyFactory {
 public:
  OrphanablePtr<LoadBalancingPolicy> CreateLoadBalancingPolicy(
      LoadBalancingPolicy::Args args) const override {
    return OrphanablePtr<LoadBalancingPolicy>(New<XdsLb>(std::move(args)));
  }

  const char* name() const override { return kXds; }

  RefCountedPtr<LoadBalancingPolicy::Config> ParseLoadBalancingConfig(
      const grpc_json* json, grpc_error** error) const override {
    GPR_DEBUG_ASSERT(error != nullptr && *error == GRPC_ERROR_NONE);
    if (json == nullptr) {
      // xds was mentioned as a policy in the deprecated loadBalancingPolicy
      // field or in the client API.
      *error = GRPC_ERROR_CREATE_FROM_STATIC_STRING(
          "field:loadBalancingPolicy error:Xds Parser has required field - "
          "balancerName. Please use loadBalancingConfig field of service "
          "config instead.");
      return nullptr;
    }
    GPR_DEBUG_ASSERT(strcmp(json->key, name()) == 0);

    InlinedVector<grpc_error*, 3> error_list;
    const char* balancer_name = nullptr;
    RefCountedPtr<LoadBalancingPolicy::Config> child_policy;
    RefCountedPtr<LoadBalancingPolicy::Config> fallback_policy;
    for (const grpc_json* field = json->child; field != nullptr;
         field = field->next) {
      if (field->key == nullptr) continue;
      if (strcmp(field->key, "balancerName") == 0) {
        if (balancer_name != nullptr) {
          error_list.push_back(GRPC_ERROR_CREATE_FROM_STATIC_STRING(
              "field:balancerName error:Duplicate entry"));
        }
        if (field->type != GRPC_JSON_STRING) {
          error_list.push_back(GRPC_ERROR_CREATE_FROM_STATIC_STRING(
              "field:balancerName error:type should be string"));
          continue;
        }
        balancer_name = field->value;
      } else if (strcmp(field->key, "childPolicy") == 0) {
        if (child_policy != nullptr) {
          error_list.push_back(GRPC_ERROR_CREATE_FROM_STATIC_STRING(
              "field:childPolicy error:Duplicate entry"));
        }
        grpc_error* parse_error = GRPC_ERROR_NONE;
        child_policy = LoadBalancingPolicyRegistry::ParseLoadBalancingConfig(
            field, &parse_error);
        if (child_policy == nullptr) {
          GPR_DEBUG_ASSERT(parse_error != GRPC_ERROR_NONE);
          error_list.push_back(parse_error);
        }
      } else if (strcmp(field->key, "fallbackPolicy") == 0) {
        if (fallback_policy != nullptr) {
          error_list.push_back(GRPC_ERROR_CREATE_FROM_STATIC_STRING(
              "field:fallbackPolicy error:Duplicate entry"));
        }
        grpc_error* parse_error = GRPC_ERROR_NONE;
        fallback_policy = LoadBalancingPolicyRegistry::ParseLoadBalancingConfig(
            field, &parse_error);
        if (fallback_policy == nullptr) {
          GPR_DEBUG_ASSERT(parse_error != GRPC_ERROR_NONE);
          error_list.push_back(parse_error);
        }
      }
    }
    if (balancer_name == nullptr) {
      error_list.push_back(GRPC_ERROR_CREATE_FROM_STATIC_STRING(
          "field:balancerName error:not found"));
    }
    if (error_list.empty()) {
      return RefCountedPtr<LoadBalancingPolicy::Config>(New<ParsedXdsConfig>(
          balancer_name, std::move(child_policy), std::move(fallback_policy)));
    } else {
      *error = GRPC_ERROR_CREATE_FROM_VECTOR("Xds Parser", &error_list);
      return nullptr;
    }
  }
};

}  // namespace

}  // namespace grpc_core

//
// Plugin registration
//

void grpc_lb_policy_xds_init() {
  grpc_core::LoadBalancingPolicyRegistry::Builder::
      RegisterLoadBalancingPolicyFactory(
          grpc_core::UniquePtr<grpc_core::LoadBalancingPolicyFactory>(
              grpc_core::New<grpc_core::XdsFactory>()));
}

void grpc_lb_policy_xds_shutdown() {}<|MERGE_RESOLUTION|>--- conflicted
+++ resolved
@@ -117,14 +117,9 @@
 namespace {
 
 constexpr char kXds[] = "xds_experimental";
-<<<<<<< HEAD
-constexpr char kDefaultLocalityName[] = "xds_default_locality";
-=======
 constexpr char kDefaultLocalityRegion[] = "xds_default_locality_region";
 constexpr char kDefaultLocalityZone[] = "xds_default_locality_zone";
 constexpr char kDefaultLocalitySubzone[] = "xds_default_locality_subzone";
-constexpr uint32_t kDefaultLocalityWeight = 3;
->>>>>>> 7d99c560
 
 class ParsedXdsConfig : public LoadBalancingPolicy::Config {
  public:
@@ -464,12 +459,6 @@
   };
 
   struct LocalityServerlistEntry {
-<<<<<<< HEAD
-    ~LocalityServerlistEntry() { gpr_free(locality_name); }
-=======
-    ~LocalityServerlistEntry() { xds_grpclb_destroy_serverlist(serverlist); }
->>>>>>> 7d99c560
-
     RefCountedPtr<LocalityName> locality_name;
     uint32_t locality_weight;
     // The parsed serverlist response from the balancer. May be nullptr until
@@ -1133,7 +1122,6 @@
               xdslb_policy, lb_calld->lb_chand_.get(),
               lb_calld->xdslb_policy()->lb_chand_.get());
     }
-<<<<<<< HEAD
     lb_calld->xdslb_policy()->lb_chand_ =
         std::move(lb_calld->xdslb_policy()->pending_lb_chand_);
   }
@@ -1155,48 +1143,6 @@
               "[xdslb %p] Incoming server list identical to current, "
               "ignoring.",
               xdslb_policy);
-=======
-    if (!xdslb_policy->locality_serverlist_.empty() &&
-        xds_grpclb_serverlist_equals(
-            xdslb_policy->locality_serverlist_[0]->serverlist, serverlist)) {
-      if (GRPC_TRACE_FLAG_ENABLED(grpc_lb_xds_trace)) {
-        gpr_log(GPR_INFO,
-                "[xdslb %p] Incoming server list identical to current, "
-                "ignoring.",
-                xdslb_policy);
-      }
-      xds_grpclb_destroy_serverlist(serverlist);
-    } else {  // New serverlist.
-      // If the balancer tells us to drop all the calls, we should exit fallback
-      // mode immediately.
-      // TODO(juanlishen): When we add EDS drop, we should change to check
-      // drop_percentage.
-      if (serverlist->num_servers == 0) xdslb_policy->MaybeExitFallbackMode();
-      if (!xdslb_policy->locality_serverlist_.empty()) {
-        xds_grpclb_destroy_serverlist(
-            xdslb_policy->locality_serverlist_[0]->serverlist);
-      } else {
-        // Initialize locality serverlist, currently the list only handles
-        // one child.
-        xdslb_policy->locality_serverlist_.emplace_back(
-            MakeUnique<LocalityServerlistEntry>());
-        xdslb_policy->locality_serverlist_[0]->locality_name =
-            MakeRefCounted<LocalityName>(
-                UniquePtr<char>(gpr_strdup(kDefaultLocalityRegion)),
-                UniquePtr<char>(gpr_strdup(kDefaultLocalityZone)),
-                UniquePtr<char>(gpr_strdup(kDefaultLocalitySubzone)));
-        xdslb_policy->locality_serverlist_[0]->locality_weight =
-            kDefaultLocalityWeight;
-      }
-      // Update the serverlist in the XdsLb instance. This serverlist
-      // instance will be destroyed either upon the next update or when the
-      // XdsLb instance is destroyed.
-      xdslb_policy->locality_serverlist_[0]->serverlist = serverlist;
-      xdslb_policy->locality_map_.UpdateLocked(
-          xdslb_policy->locality_serverlist_,
-          xdslb_policy->child_policy_config_.get(), xdslb_policy->args_,
-          xdslb_policy);
->>>>>>> 7d99c560
     }
     goto done;
   }
@@ -1212,10 +1158,11 @@
   if (xdslb_policy->locality_serverlist_.empty()) {
     xdslb_policy->locality_serverlist_.emplace_back(
         MakeUnique<LocalityServerlistEntry>());
-    // TODO(juanlishen): Figure out if we want to use readable string or
-    // serialized object as locality name.
     xdslb_policy->locality_serverlist_[0]->locality_name =
-        gpr_strdup(kDefaultLocalityName);
+        MakeRefCounted<LocalityName>(
+            UniquePtr<char>(gpr_strdup(kDefaultLocalityRegion)),
+            UniquePtr<char>(gpr_strdup(kDefaultLocalityZone)),
+            UniquePtr<char>(gpr_strdup(kDefaultLocalitySubzone)));
   }
   // Update the locality_serverlist_ with the new serverlist and LB weight.
   xdslb_policy->locality_serverlist_[0]->serverlist =
