--- conflicted
+++ resolved
@@ -287,7 +287,7 @@
     Subchannel* CreateSubchannel(const grpc_channel_args& args) override;
     grpc_channel* CreateChannel(const char* target,
                                 const grpc_channel_args& args) override;
-    void UpdateState(grpc_connectivity_state state, grpc_error* state_error,
+    void UpdateState(grpc_connectivity_state state,
                      UniquePtr<SubchannelPicker> picker) override;
     void RequestReresolution() override;
 
@@ -451,7 +451,7 @@
   RefCountedPtr<Config> fallback_policy_config_;
   // Lock held when modifying the value of fallback_policy_ or
   // pending_fallback_policy_.
-  gpr_mu fallback_policy_mu_;
+  Mutex fallback_policy_mu_;
   // Non-null iff we are in fallback mode.
   OrphanablePtr<LoadBalancingPolicy> fallback_policy_;
   OrphanablePtr<LoadBalancingPolicy> pending_fallback_policy_;
@@ -515,12 +515,8 @@
 }
 
 void XdsLb::FallbackHelper::UpdateState(grpc_connectivity_state state,
-                                        grpc_error* state_error,
                                         UniquePtr<SubchannelPicker> picker) {
-  if (parent_->shutting_down_) {
-    GRPC_ERROR_UNREF(state_error);
-    return;
-  }
+  if (parent_->shutting_down_) return;
   // If this request is from the pending fallback policy, ignore it until
   // it reports READY, at which point we swap it into place.
   if (CalledByPendingFallback()) {
@@ -531,10 +527,7 @@
           parent_.get(), this, parent_->pending_fallback_policy_.get(),
           grpc_connectivity_state_name(state));
     }
-    if (state != GRPC_CHANNEL_READY) {
-      GRPC_ERROR_UNREF(state_error);
-      return;
-    }
+    if (state != GRPC_CHANNEL_READY) return;
     grpc_pollset_set_del_pollset_set(
         parent_->fallback_policy_->interested_parties(),
         parent_->interested_parties());
@@ -542,11 +535,9 @@
     parent_->fallback_policy_ = std::move(parent_->pending_fallback_policy_);
   } else if (!CalledByCurrentFallback()) {
     // This request is from an outdated fallback policy, so ignore it.
-    GRPC_ERROR_UNREF(state_error);
     return;
   }
-  parent_->channel_control_helper()->UpdateState(state, state_error,
-                                                 std::move(picker));
+  parent_->channel_control_helper()->UpdateState(state, std::move(picker));
 }
 
 void XdsLb::FallbackHelper::RequestReresolution() {
@@ -1282,11 +1273,6 @@
     : LoadBalancingPolicy(std::move(args)),
       locality_map_(),
       locality_serverlist_() {
-<<<<<<< HEAD
-  gpr_mu_init(&lb_chand_mu_);
-  gpr_mu_init(&fallback_policy_mu_);
-=======
->>>>>>> c827d1e1
   // Record server name.
   const grpc_arg* arg = grpc_channel_args_find(args.args, GRPC_ARG_SERVER_URI);
   const char* server_uri = grpc_channel_arg_get_string(arg);
@@ -1310,11 +1296,6 @@
 }
 
 XdsLb::~XdsLb() {
-<<<<<<< HEAD
-  gpr_mu_destroy(&lb_chand_mu_);
-  gpr_mu_destroy(&fallback_policy_mu_);
-=======
->>>>>>> c827d1e1
   gpr_free((void*)server_name_);
   grpc_channel_args_destroy(args_);
   locality_serverlist_.clear();
@@ -2005,10 +1986,7 @@
   // At this point, child_ must be the current child policy.
   if (state == GRPC_CHANNEL_READY) entry_->parent_->MaybeExitFallbackMode();
   // If we are in fallback mode, ignore update request from the child policy.
-  if (entry_->parent_->fallback_policy_ != nullptr) {
-    GRPC_ERROR_UNREF(state_error);
-    return;
-  }
+  if (entry_->parent_->fallback_policy_ != nullptr) return;
   GPR_ASSERT(entry_->parent_->lb_chand_ != nullptr);
   RefCountedPtr<XdsLbClientStats> client_stats =
       entry_->parent_->lb_chand_->lb_calld() == nullptr
