/*
 *
 * Copyright 2018 gRPC authors.
 *
 * Licensed under the Apache License, Version 2.0 (the "License");
 * you may not use this file except in compliance with the License.
 * You may obtain a copy of the License at
 *
 *     http://www.apache.org/licenses/LICENSE-2.0
 *
 * Unless required by applicable law or agreed to in writing, software
 * distributed under the License is distributed on an "AS IS" BASIS,
 * WITHOUT WARRANTIES OR CONDITIONS OF ANY KIND, either express or implied.
 * See the License for the specific language governing permissions and
 * limitations under the License.
 *
 */

#include <grpc/support/port_platform.h>

#include "src/core/lib/iomgr/sockaddr.h"
#include "src/core/lib/iomgr/socket_utils.h"

#include <inttypes.h>
#include <limits.h>
#include <string.h>

#include <grpc/grpc.h>
#include <grpc/support/alloc.h>
#include <grpc/support/string_util.h>
#include <grpc/support/time.h>

#include "src/core/ext/filters/client_channel/client_channel.h"
#include "src/core/ext/filters/client_channel/lb_policy.h"
#include "src/core/ext/filters/client_channel/lb_policy/xds/xds.h"
#include "src/core/ext/filters/client_channel/lb_policy_factory.h"
#include "src/core/ext/filters/client_channel/lb_policy_registry.h"
#include "src/core/ext/filters/client_channel/parse_address.h"
#include "src/core/ext/filters/client_channel/server_address.h"
#include "src/core/ext/filters/client_channel/service_config.h"
#include "src/core/ext/filters/client_channel/xds/xds_client.h"
#include "src/core/ext/filters/client_channel/xds/xds_client_stats.h"
#include "src/core/lib/backoff/backoff.h"
#include "src/core/lib/channel/channel_args.h"
#include "src/core/lib/channel/channel_stack.h"
#include "src/core/lib/gpr/string.h"
#include "src/core/lib/gprpp/manual_constructor.h"
#include "src/core/lib/gprpp/map.h"
#include "src/core/lib/gprpp/memory.h"
#include "src/core/lib/gprpp/orphanable.h"
#include "src/core/lib/gprpp/ref_counted_ptr.h"
#include "src/core/lib/gprpp/sync.h"
#include "src/core/lib/iomgr/combiner.h"
#include "src/core/lib/iomgr/sockaddr.h"
#include "src/core/lib/iomgr/sockaddr_utils.h"
#include "src/core/lib/iomgr/timer.h"
#include "src/core/lib/slice/slice_hash_table.h"
#include "src/core/lib/slice/slice_internal.h"
#include "src/core/lib/slice/slice_string_helpers.h"
#include "src/core/lib/surface/call.h"
#include "src/core/lib/surface/channel.h"
#include "src/core/lib/surface/channel_init.h"
#include "src/core/lib/transport/static_metadata.h"

#define GRPC_XDS_DEFAULT_FALLBACK_TIMEOUT_MS 10000
#define GRPC_XDS_DEFAULT_LOCALITY_RETENTION_INTERVAL_MS (15 * 60 * 1000)
#define GRPC_XDS_DEFAULT_FAILOVER_TIMEOUT_MS 10000

namespace grpc_core {

TraceFlag grpc_lb_xds_trace(false, "xds");

namespace {

constexpr char kXds[] = "xds_experimental";

class XdsConfig : public LoadBalancingPolicy::Config {
 public:
  XdsConfig(RefCountedPtr<LoadBalancingPolicy::Config> child_policy,
            RefCountedPtr<LoadBalancingPolicy::Config> fallback_policy,
            std::string eds_service_name,
            Optional<std::string> lrs_load_reporting_server_name)
      : child_policy_(std::move(child_policy)),
        fallback_policy_(std::move(fallback_policy)),
        eds_service_name_(std::move(eds_service_name)),
        lrs_load_reporting_server_name_(
            std::move(lrs_load_reporting_server_name)) {}

  const char* name() const override { return kXds; }

  RefCountedPtr<LoadBalancingPolicy::Config> child_policy() const {
    return child_policy_;
  }

  RefCountedPtr<LoadBalancingPolicy::Config> fallback_policy() const {
    return fallback_policy_;
  }

  const char* eds_service_name() const {
    return eds_service_name_.empty() ? nullptr : eds_service_name_.c_str();
  };

  const Optional<std::string>& lrs_load_reporting_server_name() const {
    return lrs_load_reporting_server_name_;
  };

 private:
  RefCountedPtr<LoadBalancingPolicy::Config> child_policy_;
  RefCountedPtr<LoadBalancingPolicy::Config> fallback_policy_;
  std::string eds_service_name_;
  Optional<std::string> lrs_load_reporting_server_name_;
};

class XdsLb : public LoadBalancingPolicy {
 public:
  explicit XdsLb(Args args);

  const char* name() const override { return kXds; }

  void UpdateLocked(UpdateArgs args) override;
  void ResetBackoffLocked() override;

 private:
  class EndpointWatcher;

  // A simple wrapper to convert the picker returned from a locality's child
  // policy as a unique_ptr<> to a RefCountedPtr<>.  This allows it to be
  // referenced by both the picker and the locality.
  class RefCountedEndpointPicker : public RefCounted<RefCountedEndpointPicker> {
   public:
    explicit RefCountedEndpointPicker(std::unique_ptr<SubchannelPicker> picker)
        : picker_(std::move(picker)) {}
    PickResult Pick(PickArgs args) { return picker_->Pick(std::move(args)); }

   private:
    std::unique_ptr<SubchannelPicker> picker_;
  };

  // A picker that wraps the RefCountedEndpointPicker and performs load
  // reporting for the locality.
  class LoadReportingPicker : public RefCounted<LoadReportingPicker> {
   public:
    LoadReportingPicker(RefCountedPtr<RefCountedEndpointPicker> picker,
                        RefCountedPtr<XdsClusterLocalityStats> locality_stats)
        : picker_(std::move(picker)),
          locality_stats_(std::move(locality_stats)) {}

    PickResult Pick(PickArgs args);

    RefCountedEndpointPicker* picker() const { return picker_.get(); }
    XdsClusterLocalityStats* locality_stats() const {
      return locality_stats_.get();
    }

   private:
    RefCountedPtr<RefCountedEndpointPicker> picker_;
    RefCountedPtr<XdsClusterLocalityStats> locality_stats_;
  };

  // A picker that uses a stateless weighting algorithm to pick the locality
  // to use for each request.
  class LocalityPicker : public SubchannelPicker {
   public:
    // Maintains a weighted list of pickers from each locality that is in ready
    // state. The first element in the pair represents the end of a range
    // proportional to the locality's weight. The start of the range is the
    // previous value in the vector and is 0 for the first element.
    using PickerList =
        InlinedVector<std::pair<uint32_t, RefCountedPtr<LoadReportingPicker>>,
                      1>;
    LocalityPicker(XdsLb* xds_policy, PickerList pickers)
        : drop_stats_(xds_policy->drop_stats_),
          drop_config_(xds_policy->drop_config_),
          pickers_(std::move(pickers)) {}

    PickResult Pick(PickArgs args) override;

   private:
    // Calls the picker of the locality that the key falls within.
    PickResult PickFromLocality(const uint32_t key, PickArgs args);

    RefCountedPtr<XdsClusterDropStats> drop_stats_;
    RefCountedPtr<XdsApi::DropConfig> drop_config_;
    PickerList pickers_;
  };

  class FallbackHelper : public ChannelControlHelper {
   public:
    explicit FallbackHelper(RefCountedPtr<XdsLb> parent)
        : parent_(std::move(parent)) {}

    ~FallbackHelper() { parent_.reset(DEBUG_LOCATION, "FallbackHelper"); }

    RefCountedPtr<SubchannelInterface> CreateSubchannel(
        const grpc_channel_args& args) override;
    void UpdateState(grpc_connectivity_state state,
                     std::unique_ptr<SubchannelPicker> picker) override;
    void RequestReresolution() override;
    void AddTraceEvent(TraceSeverity severity, StringView message) override;

    void set_child(LoadBalancingPolicy* child) { child_ = child; }

   private:
    bool CalledByPendingFallback() const;
    bool CalledByCurrentFallback() const;

    RefCountedPtr<XdsLb> parent_;
    LoadBalancingPolicy* child_ = nullptr;
  };

  // Each LocalityMap holds a ref to the XdsLb.
  class LocalityMap : public InternallyRefCounted<LocalityMap> {
   public:
    // Each Locality holds a ref to the LocalityMap it is in.
    class Locality : public InternallyRefCounted<Locality> {
     public:
      Locality(RefCountedPtr<LocalityMap> locality_map,
               RefCountedPtr<XdsLocalityName> name);
      ~Locality();

      void UpdateLocked(uint32_t locality_weight, ServerAddressList serverlist,
                        bool update_locality_stats);
      void ShutdownLocked();
      void ResetBackoffLocked();
      void DeactivateLocked();
      void Orphan() override;

      uint32_t weight() const { return weight_; }

      grpc_connectivity_state connectivity_state() const {
        return connectivity_state_;
      }

      RefCountedPtr<LoadReportingPicker> GetLoadReportingPicker() {
        // Recreate load reporting picker if stats object has changed.
        if (load_reporting_picker_ == nullptr ||
            load_reporting_picker_->picker() != picker_wrapper_.get() ||
            load_reporting_picker_->locality_stats() != stats_.get()) {
          load_reporting_picker_ =
              MakeRefCounted<LoadReportingPicker>(picker_wrapper_, stats_);
        }
        return load_reporting_picker_;
      }

      void set_locality_map(RefCountedPtr<LocalityMap> locality_map) {
        locality_map_ = std::move(locality_map);
      }

     private:
      class Helper : public ChannelControlHelper {
       public:
        explicit Helper(RefCountedPtr<Locality> locality)
            : locality_(std::move(locality)) {}

        ~Helper() { locality_.reset(DEBUG_LOCATION, "Helper"); }

        RefCountedPtr<SubchannelInterface> CreateSubchannel(
            const grpc_channel_args& args) override;
        void UpdateState(grpc_connectivity_state state,
                         std::unique_ptr<SubchannelPicker> picker) override;
        // This is a no-op, because we get the addresses from the xds
        // client, which is a watch-based API.
        void RequestReresolution() override {}
        void AddTraceEvent(TraceSeverity severity, StringView message) override;
        void set_child(LoadBalancingPolicy* child) { child_ = child; }

       private:
        bool CalledByPendingChild() const;
        bool CalledByCurrentChild() const;

        RefCountedPtr<Locality> locality_;
        LoadBalancingPolicy* child_ = nullptr;
      };

      // Methods for dealing with the child policy.
      OrphanablePtr<LoadBalancingPolicy> CreateChildPolicyLocked(
          const char* name, const grpc_channel_args* args);
      grpc_channel_args* CreateChildPolicyArgsLocked(
          const grpc_channel_args* args);

      void UpdateLocalityStats();

      static void OnDelayedRemovalTimer(void* arg, grpc_error* error);
      static void OnDelayedRemovalTimerLocked(void* arg, grpc_error* error);

      XdsLb* xds_policy() const { return locality_map_->xds_policy(); }

      // The owning locality map.
      RefCountedPtr<LocalityMap> locality_map_;

      RefCountedPtr<XdsLocalityName> name_;
      RefCountedPtr<XdsClusterLocalityStats> stats_;
      OrphanablePtr<LoadBalancingPolicy> child_policy_;
      OrphanablePtr<LoadBalancingPolicy> pending_child_policy_;
      RefCountedPtr<RefCountedEndpointPicker> picker_wrapper_;
      RefCountedPtr<LoadReportingPicker> load_reporting_picker_;
      grpc_connectivity_state connectivity_state_ = GRPC_CHANNEL_IDLE;
      uint32_t weight_;

      // States for delayed removal.
      grpc_timer delayed_removal_timer_;
      grpc_closure on_delayed_removal_timer_;
      bool delayed_removal_timer_callback_pending_ = false;
      bool shutdown_ = false;
    };

    LocalityMap(RefCountedPtr<XdsLb> xds_policy, uint32_t priority);

    ~LocalityMap() { xds_policy_.reset(DEBUG_LOCATION, "LocalityMap"); }

    void UpdateLocked(
        const XdsApi::PriorityListUpdate::LocalityMap& locality_map_update,
        bool update_locality_stats);
    void ResetBackoffLocked();
    void UpdateXdsPickerLocked();
    OrphanablePtr<Locality> ExtractLocalityLocked(
        const RefCountedPtr<XdsLocalityName>& name);
    void DeactivateLocked();
    // Returns true if this locality map becomes the currently used one (i.e.,
    // its priority is selected) after reactivation.
    bool MaybeReactivateLocked();
    void MaybeCancelFailoverTimerLocked();

    void Orphan() override;

    XdsLb* xds_policy() const { return xds_policy_.get(); }
    uint32_t priority() const { return priority_; }
    grpc_connectivity_state connectivity_state() const {
      return connectivity_state_;
    }
    bool failover_timer_callback_pending() const {
      return failover_timer_callback_pending_;
    }

   private:
    void OnLocalityStateUpdateLocked();
    void UpdateConnectivityStateLocked();
    static void OnDelayedRemovalTimer(void* arg, grpc_error* error);
    static void OnFailoverTimer(void* arg, grpc_error* error);
    static void OnDelayedRemovalTimerLocked(void* arg, grpc_error* error);
    static void OnFailoverTimerLocked(void* arg, grpc_error* error);

    const XdsApi::PriorityListUpdate& priority_list_update() const {
      return xds_policy_->priority_list_update_;
    }
    const XdsApi::PriorityListUpdate::LocalityMap* locality_map_update() const {
      return xds_policy_->priority_list_update_.Find(priority_);
    }

    RefCountedPtr<XdsLb> xds_policy_;

    std::map<RefCountedPtr<XdsLocalityName>, OrphanablePtr<Locality>,
             XdsLocalityName::Less>
        localities_;
    const uint32_t priority_;
    grpc_connectivity_state connectivity_state_ = GRPC_CHANNEL_IDLE;

    // States for delayed removal.
    grpc_timer delayed_removal_timer_;
    grpc_closure on_delayed_removal_timer_;
    bool delayed_removal_timer_callback_pending_ = false;

    // States of failover.
    grpc_timer failover_timer_;
    grpc_closure on_failover_timer_;
    bool failover_timer_callback_pending_ = false;
  };

  ~XdsLb();

  void ShutdownLocked() override;

  const char* eds_service_name() const {
    if (config_ != nullptr && config_->eds_service_name() != nullptr) {
      return config_->eds_service_name();
    }
    return server_name_.c_str();
  }

  XdsClient* xds_client() const {
    return xds_client_from_channel_ != nullptr ? xds_client_from_channel_.get()
                                               : xds_client_.get();
  }

  void UpdatePrioritiesLocked(bool update_locality_stats);
  void UpdateXdsPickerLocked();
  void MaybeCreateLocalityMapLocked(uint32_t priority);
  void FailoverOnConnectionFailureLocked();
  void FailoverOnDisconnectionLocked(uint32_t failed_priority);
  void SwitchToHigherPriorityLocked(uint32_t priority);
  void DeactivatePrioritiesLowerThan(uint32_t priority);
  OrphanablePtr<LocalityMap::Locality> ExtractLocalityLocked(
      const RefCountedPtr<XdsLocalityName>& name, uint32_t exclude_priority);
  // Callers should make sure the priority list is non-empty.
  uint32_t LowestPriority() const {
    return static_cast<uint32_t>(priorities_.size()) - 1;
  }
  bool Contains(uint32_t priority) { return priority < priorities_.size(); }

  // Methods for dealing with fallback state.
  void MaybeCancelFallbackAtStartupChecks();
  static void OnFallbackTimer(void* arg, grpc_error* error);
  static void OnFallbackTimerLocked(void* arg, grpc_error* error);
  void UpdateFallbackPolicyLocked();
  OrphanablePtr<LoadBalancingPolicy> CreateFallbackPolicyLocked(
      const char* name, const grpc_channel_args* args);
  void MaybeExitFallbackMode();

  // Server name from target URI.
  std::string server_name_;

  // Current channel args and config from the resolver.
  const grpc_channel_args* args_ = nullptr;
  RefCountedPtr<XdsConfig> config_;

  // Internal state.
  bool shutting_down_ = false;

  // The xds client and endpoint watcher.
  // If we get the XdsClient from the channel, we store it in
  // xds_client_from_channel_; if we create it ourselves, we store it in
  // xds_client_.
  RefCountedPtr<XdsClient> xds_client_from_channel_;
  OrphanablePtr<XdsClient> xds_client_;
  // A pointer to the endpoint watcher, to be used when cancelling the watch.
  // Note that this is not owned, so this pointer must never be derefernced.
  EndpointWatcher* endpoint_watcher_ = nullptr;

  // Whether the checks for fallback at startup are ALL pending. There are
  // several cases where this can be reset:
  // 1. The fallback timer fires, we enter fallback mode.
  // 2. Before the fallback timer fires, the endpoint watcher reports an
  //    error, we enter fallback mode.
  // 3. Before the fallback timer fires, if any child policy in the locality map
  //    becomes READY, we cancel the fallback timer.
  bool fallback_at_startup_checks_pending_ = false;
  // Timeout in milliseconds for before using fallback backend addresses.
  // 0 means not using fallback.
  const grpc_millis lb_fallback_timeout_ms_;
  // The backend addresses from the resolver.
  ServerAddressList fallback_backend_addresses_;
  // Fallback timer.
  grpc_timer lb_fallback_timer_;
  grpc_closure lb_on_fallback_;

  // Non-null iff we are in fallback mode.
  OrphanablePtr<LoadBalancingPolicy> fallback_policy_;
  OrphanablePtr<LoadBalancingPolicy> pending_fallback_policy_;

  const grpc_millis locality_retention_interval_ms_;
  const grpc_millis locality_map_failover_timeout_ms_;
  // The list of locality maps, indexed by priority. P0 is the highest
  // priority.
  InlinedVector<OrphanablePtr<LocalityMap>, 2> priorities_;
  // The priority that is being used.
  uint32_t current_priority_ = UINT32_MAX;
  // The update for priority_list_.
  XdsApi::PriorityListUpdate priority_list_update_;

  // The config for dropping calls.
  RefCountedPtr<XdsApi::DropConfig> drop_config_;

  // Drop stats for client-side load reporting.
  RefCountedPtr<XdsClusterDropStats> drop_stats_;
};

//
// XdsLb::LoadReportingPicker
//

LoadBalancingPolicy::PickResult XdsLb::LoadReportingPicker::Pick(
    LoadBalancingPolicy::PickArgs args) {
  // Forward the pick to the picker returned from the child policy.
  PickResult result = picker_->Pick(args);
  if (result.type != PickResult::PICK_COMPLETE ||
      result.subchannel == nullptr || locality_stats_ == nullptr) {
    return result;
  }
  // Record a call started.
  locality_stats_->AddCallStarted();
  // Intercept the recv_trailing_metadata op to record call completion.
  XdsClusterLocalityStats* locality_stats =
      locality_stats_->Ref(DEBUG_LOCATION, "LocalityStats+call").release();
  result.recv_trailing_metadata_ready =
      // Note: This callback does not run in either the control plane
      // combiner or in the data plane mutex.
      [locality_stats](grpc_error* error, MetadataInterface* /*metadata*/,
                       CallState* /*call_state*/) {
        const bool call_failed = error != GRPC_ERROR_NONE;
        locality_stats->AddCallFinished(call_failed);
        locality_stats->Unref(DEBUG_LOCATION, "LocalityStats+call");
      };
  return result;
}

//
// XdsLb::LocalityPicker
//

XdsLb::PickResult XdsLb::LocalityPicker::Pick(PickArgs args) {
  // Handle drop.
  const std::string* drop_category;
  if (drop_config_->ShouldDrop(&drop_category)) {
    if (drop_stats_ != nullptr) drop_stats_->AddCallDropped(*drop_category);
    PickResult result;
    result.type = PickResult::PICK_COMPLETE;
    return result;
  }
  // Generate a random number in [0, total weight).
  const uint32_t key = rand() % pickers_[pickers_.size() - 1].first;
  // Forward pick to whichever locality maps to the range in which the
  // random number falls in.
  return PickFromLocality(key, args);
}

XdsLb::PickResult XdsLb::LocalityPicker::PickFromLocality(const uint32_t key,
                                                          PickArgs args) {
  size_t mid = 0;
  size_t start_index = 0;
  size_t end_index = pickers_.size() - 1;
  size_t index = 0;
  while (end_index > start_index) {
    mid = (start_index + end_index) / 2;
    if (pickers_[mid].first > key) {
      end_index = mid;
    } else if (pickers_[mid].first < key) {
      start_index = mid + 1;
    } else {
      index = mid + 1;
      break;
    }
  }
  if (index == 0) index = start_index;
  GPR_ASSERT(pickers_[index].first > key);
  return pickers_[index].second->Pick(args);
}

//
// XdsLb::FallbackHelper
//

bool XdsLb::FallbackHelper::CalledByPendingFallback() const {
  GPR_ASSERT(child_ != nullptr);
  return child_ == parent_->pending_fallback_policy_.get();
}

bool XdsLb::FallbackHelper::CalledByCurrentFallback() const {
  GPR_ASSERT(child_ != nullptr);
  return child_ == parent_->fallback_policy_.get();
}

RefCountedPtr<SubchannelInterface> XdsLb::FallbackHelper::CreateSubchannel(
    const grpc_channel_args& args) {
  if (parent_->shutting_down_ ||
      (!CalledByPendingFallback() && !CalledByCurrentFallback())) {
    return nullptr;
  }
  return parent_->channel_control_helper()->CreateSubchannel(args);
}

void XdsLb::FallbackHelper::UpdateState(
    grpc_connectivity_state state, std::unique_ptr<SubchannelPicker> picker) {
  if (parent_->shutting_down_) return;
  // If this request is from the pending fallback policy, ignore it until
  // it reports READY, at which point we swap it into place.
  if (CalledByPendingFallback()) {
    if (GRPC_TRACE_FLAG_ENABLED(grpc_lb_xds_trace)) {
      gpr_log(
          GPR_INFO,
          "[xdslb %p helper %p] pending fallback policy %p reports state=%s",
          parent_.get(), this, parent_->pending_fallback_policy_.get(),
          ConnectivityStateName(state));
    }
    if (state != GRPC_CHANNEL_READY) return;
    grpc_pollset_set_del_pollset_set(
        parent_->fallback_policy_->interested_parties(),
        parent_->interested_parties());
    parent_->fallback_policy_ = std::move(parent_->pending_fallback_policy_);
  } else if (!CalledByCurrentFallback()) {
    // This request is from an outdated fallback policy, so ignore it.
    return;
  }
  parent_->channel_control_helper()->UpdateState(state, std::move(picker));
}

void XdsLb::FallbackHelper::RequestReresolution() {
  if (parent_->shutting_down_) return;
  const LoadBalancingPolicy* latest_fallback_policy =
      parent_->pending_fallback_policy_ != nullptr
          ? parent_->pending_fallback_policy_.get()
          : parent_->fallback_policy_.get();
  if (child_ != latest_fallback_policy) return;
  if (GRPC_TRACE_FLAG_ENABLED(grpc_lb_xds_trace)) {
    gpr_log(GPR_INFO,
            "[xdslb %p] Re-resolution requested from the fallback policy (%p).",
            parent_.get(), child_);
  }
  parent_->channel_control_helper()->RequestReresolution();
}

void XdsLb::FallbackHelper::AddTraceEvent(TraceSeverity severity,
                                          StringView message) {
  if (parent_->shutting_down_ ||
      (!CalledByPendingFallback() && !CalledByCurrentFallback())) {
    return;
  }
  parent_->channel_control_helper()->AddTraceEvent(severity, message);
}

//
// XdsLb::EndpointWatcher
//

class XdsLb::EndpointWatcher : public XdsClient::EndpointWatcherInterface {
 public:
  explicit EndpointWatcher(RefCountedPtr<XdsLb> xds_policy)
      : xds_policy_(std::move(xds_policy)) {}

  ~EndpointWatcher() { xds_policy_.reset(DEBUG_LOCATION, "EndpointWatcher"); }

  void OnEndpointChanged(XdsApi::EdsUpdate update) override {
    if (GRPC_TRACE_FLAG_ENABLED(grpc_lb_xds_trace)) {
      gpr_log(GPR_INFO, "[xdslb %p] Received EDS update from xds client",
              xds_policy_.get());
    }
    // If the balancer tells us to drop all the calls, we should exit fallback
    // mode immediately.
    if (update.drop_all) xds_policy_->MaybeExitFallbackMode();
    // Update the drop config.
    const bool drop_config_changed =
        xds_policy_->drop_config_ == nullptr ||
        *xds_policy_->drop_config_ != *update.drop_config;
    xds_policy_->drop_config_ = std::move(update.drop_config);
    // Ignore identical locality update.
    if (xds_policy_->priority_list_update_ == update.priority_list_update) {
      if (GRPC_TRACE_FLAG_ENABLED(grpc_lb_xds_trace)) {
        gpr_log(GPR_INFO,
                "[xdslb %p] Incoming locality update identical to current, "
                "ignoring. (drop_config_changed=%d)",
                xds_policy_.get(), drop_config_changed);
      }
      if (drop_config_changed) {
        xds_policy_->UpdateXdsPickerLocked();
      }
      return;
    }
    // Update the priority list.
    xds_policy_->priority_list_update_ = std::move(update.priority_list_update);
    xds_policy_->UpdatePrioritiesLocked(false /*update_locality_stats*/);
  }

  void OnError(grpc_error* error) override {
    // If the fallback-at-startup checks are pending, go into fallback mode
    // immediately.  This short-circuits the timeout for the
    // fallback-at-startup case.
    if (xds_policy_->fallback_at_startup_checks_pending_) {
      gpr_log(GPR_INFO,
              "[xdslb %p] xds watcher reported error; entering fallback "
              "mode: %s",
              xds_policy_.get(), grpc_error_string(error));
      xds_policy_->fallback_at_startup_checks_pending_ = false;
      grpc_timer_cancel(&xds_policy_->lb_fallback_timer_);
      xds_policy_->UpdateFallbackPolicyLocked();
      // If the xds call failed, request re-resolution.
      // TODO(roth): We check the error string contents here to
      // differentiate between the xds call failing and the xds channel
      // going into TRANSIENT_FAILURE.  This is a pretty ugly hack,
      // but it's okay for now, since we're not yet sure whether we will
      // continue to support the current fallback functionality.  If we
      // decide to keep the fallback approach, then we should either
      // find a cleaner way to expose the difference between these two
      // cases or decide that we're okay re-resolving in both cases.
      // Note that even if we do keep the current fallback functionality,
      // this re-resolution will only be necessary if we are going to be
      // using this LB policy with resolvers other than the xds resolver.
      if (strstr(grpc_error_string(error), "xds call failed")) {
        xds_policy_->channel_control_helper()->RequestReresolution();
      }
    }
    GRPC_ERROR_UNREF(error);
  }

 private:
  RefCountedPtr<XdsLb> xds_policy_;
};

//
// ctor and dtor
//

XdsLb::XdsLb(Args args)
    : LoadBalancingPolicy(std::move(args)),
      xds_client_from_channel_(XdsClient::GetFromChannelArgs(*args.args)),
      lb_fallback_timeout_ms_(grpc_channel_args_find_integer(
          args.args, GRPC_ARG_XDS_FALLBACK_TIMEOUT_MS,
          {GRPC_XDS_DEFAULT_FALLBACK_TIMEOUT_MS, 0, INT_MAX})),
      locality_retention_interval_ms_(grpc_channel_args_find_integer(
          args.args, GRPC_ARG_LOCALITY_RETENTION_INTERVAL_MS,
          {GRPC_XDS_DEFAULT_LOCALITY_RETENTION_INTERVAL_MS, 0, INT_MAX})),
      locality_map_failover_timeout_ms_(grpc_channel_args_find_integer(
          args.args, GRPC_ARG_XDS_FAILOVER_TIMEOUT_MS,
          {GRPC_XDS_DEFAULT_FAILOVER_TIMEOUT_MS, 0, INT_MAX})) {
  if (xds_client_from_channel_ != nullptr &&
      GRPC_TRACE_FLAG_ENABLED(grpc_lb_xds_trace)) {
    gpr_log(GPR_INFO, "[xdslb %p] Using xds client %p from channel", this,
            xds_client_from_channel_.get());
  }
  // Record server name.
  const grpc_arg* arg = grpc_channel_args_find(args.args, GRPC_ARG_SERVER_URI);
  const char* server_uri = grpc_channel_arg_get_string(arg);
  GPR_ASSERT(server_uri != nullptr);
  grpc_uri* uri = grpc_uri_parse(server_uri, true);
  GPR_ASSERT(uri->path[0] != '\0');
  server_name_ = uri->path[0] == '/' ? uri->path + 1 : uri->path;
  if (GRPC_TRACE_FLAG_ENABLED(grpc_lb_xds_trace)) {
    gpr_log(GPR_INFO, "[xdslb %p] server name from channel: %s", this,
            server_name_.c_str());
  }
  grpc_uri_destroy(uri);
}

XdsLb::~XdsLb() {
  if (GRPC_TRACE_FLAG_ENABLED(grpc_lb_xds_trace)) {
    gpr_log(GPR_INFO, "[xdslb %p] destroying xds LB policy", this);
  }
  grpc_channel_args_destroy(args_);
}

void XdsLb::ShutdownLocked() {
  if (GRPC_TRACE_FLAG_ENABLED(grpc_lb_xds_trace)) {
    gpr_log(GPR_INFO, "[xdslb %p] shutting down", this);
  }
  shutting_down_ = true;
  MaybeCancelFallbackAtStartupChecks();
  priorities_.clear();
  drop_stats_.reset();
  if (fallback_policy_ != nullptr) {
    grpc_pollset_set_del_pollset_set(fallback_policy_->interested_parties(),
                                     interested_parties());
  }
  if (pending_fallback_policy_ != nullptr) {
    grpc_pollset_set_del_pollset_set(
        pending_fallback_policy_->interested_parties(), interested_parties());
  }
  fallback_policy_.reset();
  pending_fallback_policy_.reset();
  // Cancel the endpoint watch here instead of in our dtor if we are using the
  // XdsResolver, because the watcher holds a ref to us and we might not be
  // destroying the Xds client leading to a situation where the Xds lb policy is
  // never destroyed.
  if (xds_client_from_channel_ != nullptr) {
    xds_client()->CancelEndpointDataWatch(StringView(eds_service_name()),
                                          endpoint_watcher_);
    xds_client_from_channel_.reset();
  }
  xds_client_.reset();
}

//
// public methods
//

void XdsLb::ResetBackoffLocked() {
  // When the XdsClient is instantiated in the resolver instead of in this
  // LB policy, this is done via the resolver, so we don't need to do it
  // for xds_client_from_channel_ here.
  if (xds_client_ != nullptr) xds_client_->ResetBackoff();
  for (size_t i = 0; i < priorities_.size(); ++i) {
    priorities_[i]->ResetBackoffLocked();
  }
  if (fallback_policy_ != nullptr) {
    fallback_policy_->ResetBackoffLocked();
  }
  if (pending_fallback_policy_ != nullptr) {
    pending_fallback_policy_->ResetBackoffLocked();
  }
}

void XdsLb::UpdateLocked(UpdateArgs args) {
  if (GRPC_TRACE_FLAG_ENABLED(grpc_lb_xds_trace)) {
    gpr_log(GPR_INFO, "[xdslb %p] Received update", this);
  }
  const bool is_initial_update = args_ == nullptr;
  // Update config.
  const char* old_eds_service_name = eds_service_name();
  auto old_config = std::move(config_);
  config_ = std::move(args.config);
  // Update fallback address list.
  fallback_backend_addresses_ = std::move(args.addresses);
  // Update args.
  grpc_channel_args_destroy(args_);
  args_ = args.args;
  args.args = nullptr;
  // Update the existing fallback policy. The fallback policy config and/or the
  // fallback addresses may be new.
  if (fallback_policy_ != nullptr) UpdateFallbackPolicyLocked();
  if (is_initial_update) {
    // Initialize XdsClient.
    if (xds_client_from_channel_ == nullptr) {
      grpc_error* error = GRPC_ERROR_NONE;
      xds_client_ = MakeOrphanable<XdsClient>(
          combiner(), interested_parties(), StringView(eds_service_name()),
          nullptr /* service config watcher */, *args_, &error);
      // TODO(roth): If we decide that we care about fallback mode, add
      // proper error handling here.
      GPR_ASSERT(error == GRPC_ERROR_NONE);
      if (GRPC_TRACE_FLAG_ENABLED(grpc_lb_xds_trace)) {
        gpr_log(GPR_INFO, "[xdslb %p] Created xds client %p", this,
                xds_client_.get());
      }
    }
    // Start fallback-at-startup checks.
    grpc_millis deadline = ExecCtx::Get()->Now() + lb_fallback_timeout_ms_;
    Ref(DEBUG_LOCATION, "on_fallback_timer").release();  // Held by closure
    GRPC_CLOSURE_INIT(&lb_on_fallback_, &XdsLb::OnFallbackTimer, this,
                      grpc_schedule_on_exec_ctx);
    fallback_at_startup_checks_pending_ = true;
    grpc_timer_init(&lb_fallback_timer_, deadline, &lb_on_fallback_);
  }
  // Update drop stats for load reporting if needed.
  if (is_initial_update || config_->lrs_load_reporting_server_name() !=
                               old_config->lrs_load_reporting_server_name()) {
    drop_stats_.reset();
    if (config_->lrs_load_reporting_server_name().has_value()) {
      drop_stats_ = xds_client()->AddClusterDropStats(
          config_->lrs_load_reporting_server_name().value(),
          // TODO(roth): We currently hard-code the assumption that
          // cluster name and EDS service name are the same.  Fix this
          // as part of refectoring this LB policy.
          eds_service_name(), eds_service_name());
    }
  }
  // Update priority list.
  // Note that this comes after updating drop_stats_, since we want that
  // to be used by any new picker we create here.
  // No need to do this on the initial update, since there won't be any
  // priorities to update yet.
  if (!is_initial_update) {
    const bool update_locality_stats =
        config_->lrs_load_reporting_server_name() !=
            old_config->lrs_load_reporting_server_name() ||
        strcmp(old_eds_service_name, eds_service_name()) != 0;
    UpdatePrioritiesLocked(update_locality_stats);
  }
  // Update endpoint watcher if needed.
  if (is_initial_update ||
      strcmp(old_eds_service_name, eds_service_name()) != 0) {
    if (!is_initial_update) {
      xds_client()->CancelEndpointDataWatch(StringView(old_eds_service_name),
                                            endpoint_watcher_);
    }
    auto watcher = absl::make_unique<EndpointWatcher>(
        Ref(DEBUG_LOCATION, "EndpointWatcher"));
    endpoint_watcher_ = watcher.get();
    xds_client()->WatchEndpointData(StringView(eds_service_name()),
                                    std::move(watcher));
  }
}

//
// fallback-related methods
//

void XdsLb::MaybeCancelFallbackAtStartupChecks() {
  if (!fallback_at_startup_checks_pending_) return;
  if (GRPC_TRACE_FLAG_ENABLED(grpc_lb_xds_trace)) {
    gpr_log(GPR_INFO, "[xdslb %p] Cancelling fallback timer", this);
  }
  grpc_timer_cancel(&lb_fallback_timer_);
  fallback_at_startup_checks_pending_ = false;
}

void XdsLb::OnFallbackTimer(void* arg, grpc_error* error) {
  XdsLb* xdslb_policy = static_cast<XdsLb*>(arg);
  xdslb_policy->combiner()->Run(
      GRPC_CLOSURE_INIT(&xdslb_policy->lb_on_fallback_,
                        &XdsLb::OnFallbackTimerLocked, xdslb_policy, nullptr),
      GRPC_ERROR_REF(error));
}

void XdsLb::OnFallbackTimerLocked(void* arg, grpc_error* error) {
  XdsLb* xdslb_policy = static_cast<XdsLb*>(arg);
  // If some fallback-at-startup check is done after the timer fires but before
  // this callback actually runs, don't fall back.
  if (xdslb_policy->fallback_at_startup_checks_pending_ &&
      !xdslb_policy->shutting_down_ && error == GRPC_ERROR_NONE) {
    gpr_log(GPR_INFO,
            "[xdslb %p] Child policy not ready after fallback timeout; "
            "entering fallback mode",
            xdslb_policy);
    xdslb_policy->fallback_at_startup_checks_pending_ = false;
    xdslb_policy->UpdateFallbackPolicyLocked();
  }
  xdslb_policy->Unref(DEBUG_LOCATION, "on_fallback_timer");
}

void XdsLb::UpdateFallbackPolicyLocked() {
  if (shutting_down_) return;
  // Construct update args.
  UpdateArgs update_args;
  update_args.addresses = fallback_backend_addresses_;
  update_args.config = config_->fallback_policy();
  update_args.args = grpc_channel_args_copy(args_);
  // If the child policy name changes, we need to create a new child
  // policy.  When this happens, we leave child_policy_ as-is and store
  // the new child policy in pending_child_policy_.  Once the new child
  // policy transitions into state READY, we swap it into child_policy_,
  // replacing the original child policy.  So pending_child_policy_ is
  // non-null only between when we apply an update that changes the child
  // policy name and when the new child reports state READY.
  //
  // Updates can arrive at any point during this transition.  We always
  // apply updates relative to the most recently created child policy,
  // even if the most recent one is still in pending_child_policy_.  This
  // is true both when applying the updates to an existing child policy
  // and when determining whether we need to create a new policy.
  //
  // As a result of this, there are several cases to consider here:
  //
  // 1. We have no existing child policy (i.e., we have started up but
  //    have not yet received a serverlist from the balancer or gone
  //    into fallback mode; in this case, both child_policy_ and
  //    pending_child_policy_ are null).  In this case, we create a
  //    new child policy and store it in child_policy_.
  //
  // 2. We have an existing child policy and have no pending child policy
  //    from a previous update (i.e., either there has not been a
  //    previous update that changed the policy name, or we have already
  //    finished swapping in the new policy; in this case, child_policy_
  //    is non-null but pending_child_policy_ is null).  In this case:
  //    a. If child_policy_->name() equals child_policy_name, then we
  //       update the existing child policy.
  //    b. If child_policy_->name() does not equal child_policy_name,
  //       we create a new policy.  The policy will be stored in
  //       pending_child_policy_ and will later be swapped into
  //       child_policy_ by the helper when the new child transitions
  //       into state READY.
  //
  // 3. We have an existing child policy and have a pending child policy
  //    from a previous update (i.e., a previous update set
  //    pending_child_policy_ as per case 2b above and that policy has
  //    not yet transitioned into state READY and been swapped into
  //    child_policy_; in this case, both child_policy_ and
  //    pending_child_policy_ are non-null).  In this case:
  //    a. If pending_child_policy_->name() equals child_policy_name,
  //       then we update the existing pending child policy.
  //    b. If pending_child_policy->name() does not equal
  //       child_policy_name, then we create a new policy.  The new
  //       policy is stored in pending_child_policy_ (replacing the one
  //       that was there before, which will be immediately shut down)
  //       and will later be swapped into child_policy_ by the helper
  //       when the new child transitions into state READY.
  const char* fallback_policy_name = update_args.config == nullptr
                                         ? "round_robin"
                                         : update_args.config->name();
  const bool create_policy =
      // case 1
      fallback_policy_ == nullptr ||
      // case 2b
      (pending_fallback_policy_ == nullptr &&
       strcmp(fallback_policy_->name(), fallback_policy_name) != 0) ||
      // case 3b
      (pending_fallback_policy_ != nullptr &&
       strcmp(pending_fallback_policy_->name(), fallback_policy_name) != 0);
  LoadBalancingPolicy* policy_to_update = nullptr;
  if (create_policy) {
    // Cases 1, 2b, and 3b: create a new child policy.
    // If child_policy_ is null, we set it (case 1), else we set
    // pending_child_policy_ (cases 2b and 3b).
    if (GRPC_TRACE_FLAG_ENABLED(grpc_lb_xds_trace)) {
      gpr_log(GPR_INFO, "[xdslb %p] Creating new %sfallback policy %s", this,
              fallback_policy_ == nullptr ? "" : "pending ",
              fallback_policy_name);
    }
    auto& lb_policy = fallback_policy_ == nullptr ? fallback_policy_
                                                  : pending_fallback_policy_;
    lb_policy =
        CreateFallbackPolicyLocked(fallback_policy_name, update_args.args);
    policy_to_update = lb_policy.get();
  } else {
    // Cases 2a and 3a: update an existing policy.
    // If we have a pending child policy, send the update to the pending
    // policy (case 3a), else send it to the current policy (case 2a).
    policy_to_update = pending_fallback_policy_ != nullptr
                           ? pending_fallback_policy_.get()
                           : fallback_policy_.get();
  }
  GPR_ASSERT(policy_to_update != nullptr);
  // Update the policy.
  if (GRPC_TRACE_FLAG_ENABLED(grpc_lb_xds_trace)) {
    gpr_log(
        GPR_INFO, "[xdslb %p] Updating %sfallback policy %p", this,
        policy_to_update == pending_fallback_policy_.get() ? "pending " : "",
        policy_to_update);
  }
  policy_to_update->UpdateLocked(std::move(update_args));
}

OrphanablePtr<LoadBalancingPolicy> XdsLb::CreateFallbackPolicyLocked(
    const char* name, const grpc_channel_args* args) {
  FallbackHelper* helper =
      new FallbackHelper(Ref(DEBUG_LOCATION, "FallbackHelper"));
  LoadBalancingPolicy::Args lb_policy_args;
  lb_policy_args.combiner = combiner();
  lb_policy_args.args = args;
  lb_policy_args.channel_control_helper =
      std::unique_ptr<ChannelControlHelper>(helper);
  OrphanablePtr<LoadBalancingPolicy> lb_policy =
      LoadBalancingPolicyRegistry::CreateLoadBalancingPolicy(
          name, std::move(lb_policy_args));
  if (GPR_UNLIKELY(lb_policy == nullptr)) {
    gpr_log(GPR_ERROR, "[xdslb %p] Failure creating fallback policy %s", this,
            name);
    return nullptr;
  }
  helper->set_child(lb_policy.get());
  if (GRPC_TRACE_FLAG_ENABLED(grpc_lb_xds_trace)) {
    gpr_log(GPR_INFO, "[xdslb %p] Created new fallback policy %s (%p)", this,
            name, lb_policy.get());
  }
  // Add the xDS's interested_parties pollset_set to that of the newly created
  // child policy. This will make the child policy progress upon activity on xDS
  // LB, which in turn is tied to the application's call.
  grpc_pollset_set_add_pollset_set(lb_policy->interested_parties(),
                                   interested_parties());
  return lb_policy;
}

void XdsLb::MaybeExitFallbackMode() {
  if (fallback_policy_ == nullptr) return;
  gpr_log(GPR_INFO, "[xdslb %p] Exiting fallback mode", this);
  fallback_policy_.reset();
  pending_fallback_policy_.reset();
}

//
// priority list-related methods
//

void XdsLb::UpdatePrioritiesLocked(bool update_locality_stats) {
  // 1. Remove from the priority list the priorities that are not in the update.
  DeactivatePrioritiesLowerThan(priority_list_update_.LowestPriority());
  // 2. Update all the existing priorities.
  for (uint32_t priority = 0; priority < priorities_.size(); ++priority) {
    LocalityMap* locality_map = priorities_[priority].get();
    const auto* locality_map_update = priority_list_update_.Find(priority);
    // If we have more current priorities than exist in the update, stop here.
    if (locality_map_update == nullptr) break;
    // Propagate locality_map_update.
    // TODO(juanlishen): Find a clean way to skip duplicate update for a
    // priority.
    locality_map->UpdateLocked(*locality_map_update, update_locality_stats);
  }
  // 3. Only create a new locality map if all the existing ones have failed.
  if (priorities_.empty() ||
      !priorities_[priorities_.size() - 1]->failover_timer_callback_pending()) {
    const uint32_t new_priority = static_cast<uint32_t>(priorities_.size());
    // Create a new locality map. Note that in some rare cases (e.g., the
    // locality map reports TRANSIENT_FAILURE synchronously due to subchannel
    // sharing), the following invocation may result in multiple locality maps
    // to be created.
    MaybeCreateLocalityMapLocked(new_priority);
  }
  // 4. If we updated locality stats and we already have at least one
  // priority, update the picker to start using the new stats object(s).
  if (update_locality_stats && !priorities_.empty()) {
    UpdateXdsPickerLocked();
  }
}

void XdsLb::UpdateXdsPickerLocked() {
  // If we are in fallback mode, don't generate an xds picker from localities.
  if (fallback_policy_ != nullptr) return;
  if (current_priority_ == UINT32_MAX) {
    grpc_error* error = grpc_error_set_int(
        GRPC_ERROR_CREATE_FROM_STATIC_STRING("no ready locality map"),
        GRPC_ERROR_INT_GRPC_STATUS, GRPC_STATUS_UNAVAILABLE);
    channel_control_helper()->UpdateState(
        GRPC_CHANNEL_TRANSIENT_FAILURE,
        absl::make_unique<TransientFailurePicker>(error));
    return;
  }
  priorities_[current_priority_]->UpdateXdsPickerLocked();
}

void XdsLb::MaybeCreateLocalityMapLocked(uint32_t priority) {
  // Exhausted priorities in the update.
  if (!priority_list_update_.Contains(priority)) return;
  auto new_locality_map =
      new LocalityMap(Ref(DEBUG_LOCATION, "LocalityMap"), priority);
  priorities_.emplace_back(OrphanablePtr<LocalityMap>(new_locality_map));
  new_locality_map->UpdateLocked(*priority_list_update_.Find(priority),
                                 false /*update_locality_stats*/);
}

void XdsLb::FailoverOnConnectionFailureLocked() {
  const uint32_t failed_priority = LowestPriority();
  // If we're failing over from the lowest priority, report TRANSIENT_FAILURE.
  if (failed_priority == priority_list_update_.LowestPriority()) {
    UpdateXdsPickerLocked();
  }
  MaybeCreateLocalityMapLocked(failed_priority + 1);
}

void XdsLb::FailoverOnDisconnectionLocked(uint32_t failed_priority) {
  current_priority_ = UINT32_MAX;
  for (uint32_t next_priority = failed_priority + 1;
       next_priority <= priority_list_update_.LowestPriority();
       ++next_priority) {
    if (!Contains(next_priority)) {
      MaybeCreateLocalityMapLocked(next_priority);
      return;
    }
    if (priorities_[next_priority]->MaybeReactivateLocked()) return;
  }
}

void XdsLb::SwitchToHigherPriorityLocked(uint32_t priority) {
  current_priority_ = priority;
  DeactivatePrioritiesLowerThan(current_priority_);
  UpdateXdsPickerLocked();
}

void XdsLb::DeactivatePrioritiesLowerThan(uint32_t priority) {
  if (priorities_.empty()) return;
  // Deactivate the locality maps from the lowest priority.
  for (uint32_t p = LowestPriority(); p > priority; --p) {
    if (locality_retention_interval_ms_ == 0) {
      priorities_.pop_back();
    } else {
      priorities_[p]->DeactivateLocked();
    }
  }
}

OrphanablePtr<XdsLb::LocalityMap::Locality> XdsLb::ExtractLocalityLocked(
    const RefCountedPtr<XdsLocalityName>& name, uint32_t exclude_priority) {
  for (uint32_t priority = 0; priority < priorities_.size(); ++priority) {
    if (priority == exclude_priority) continue;
    LocalityMap* locality_map = priorities_[priority].get();
    auto locality = locality_map->ExtractLocalityLocked(name);
    if (locality != nullptr) return locality;
  }
  return nullptr;
}

//
// XdsLb::LocalityMap
//

XdsLb::LocalityMap::LocalityMap(RefCountedPtr<XdsLb> xds_policy,
                                uint32_t priority)
    : xds_policy_(std::move(xds_policy)), priority_(priority) {
  if (GRPC_TRACE_FLAG_ENABLED(grpc_lb_xds_trace)) {
    gpr_log(GPR_INFO, "[xdslb %p] Creating priority %" PRIu32,
            xds_policy_.get(), priority_);
  }
  GRPC_CLOSURE_INIT(&on_failover_timer_, OnFailoverTimer, this,
                    grpc_schedule_on_exec_ctx);
  // Start the failover timer.
  Ref(DEBUG_LOCATION, "LocalityMap+OnFailoverTimerLocked").release();
  grpc_timer_init(
      &failover_timer_,
      ExecCtx::Get()->Now() + xds_policy_->locality_map_failover_timeout_ms_,
      &on_failover_timer_);
  failover_timer_callback_pending_ = true;
  // This is the first locality map ever created, report CONNECTING.
  if (priority_ == 0) {
    xds_policy_->channel_control_helper()->UpdateState(
        GRPC_CHANNEL_CONNECTING,
        absl::make_unique<QueuePicker>(
            xds_policy_->Ref(DEBUG_LOCATION, "QueuePicker")));
  }
}

void XdsLb::LocalityMap::UpdateLocked(
    const XdsApi::PriorityListUpdate::LocalityMap& locality_map_update,
    bool update_locality_stats) {
  if (xds_policy_->shutting_down_) return;
  if (GRPC_TRACE_FLAG_ENABLED(grpc_lb_xds_trace)) {
    gpr_log(GPR_INFO, "[xdslb %p] Start Updating priority %" PRIu32,
            xds_policy(), priority_);
  }
  // Maybe reactivate the locality map in case all the active locality maps have
  // failed.
  MaybeReactivateLocked();
  // Remove (later) the localities not in locality_map_update.
  for (auto iter = localities_.begin(); iter != localities_.end();) {
    const auto& name = iter->first;
    Locality* locality = iter->second.get();
    if (locality_map_update.Contains(name)) {
      ++iter;
      continue;
    }
    if (xds_policy()->locality_retention_interval_ms_ == 0) {
      iter = localities_.erase(iter);
    } else {
      locality->DeactivateLocked();
      ++iter;
    }
  }
  // Add or update the localities in locality_map_update.
  for (const auto& p : locality_map_update.localities) {
    const auto& name = p.first;
    const auto& locality_update = p.second;
    OrphanablePtr<Locality>& locality = localities_[name];
    if (locality == nullptr) {
      // Move from another locality map if possible.
      locality = xds_policy_->ExtractLocalityLocked(name, priority_);
      if (locality != nullptr) {
        locality->set_locality_map(
            Ref(DEBUG_LOCATION, "LocalityMap+Locality_move"));
      } else {
        locality = MakeOrphanable<Locality>(
            Ref(DEBUG_LOCATION, "LocalityMap+Locality"), name);
      }
    }
    // Keep a copy of serverlist in the update so that we can compare it
    // with the future ones.
    locality->UpdateLocked(locality_update.lb_weight,
                           locality_update.serverlist, update_locality_stats);
  }
}

void XdsLb::LocalityMap::ResetBackoffLocked() {
  for (auto& p : localities_) p.second->ResetBackoffLocked();
}

void XdsLb::LocalityMap::UpdateXdsPickerLocked() {
  // Construct a new xds picker which maintains a map of all locality pickers
  // that are ready. Each locality is represented by a portion of the range
  // proportional to its weight, such that the total range is the sum of the
  // weights of all localities.
  LocalityPicker::PickerList picker_list;
  uint32_t end = 0;
  for (auto& p : localities_) {
    const auto& locality_name = p.first;
    Locality* locality = p.second.get();
    // Skip the localities that are not in the latest locality map update.
    if (!locality_map_update()->Contains(locality_name)) continue;
    if (locality->connectivity_state() != GRPC_CHANNEL_READY) continue;
    end += locality->weight();
    picker_list.push_back(
        std::make_pair(end, locality->GetLoadReportingPicker()));
  }
  xds_policy()->channel_control_helper()->UpdateState(
<<<<<<< HEAD
      GRPC_CHANNEL_READY, grpc_core::MakeUnique<LocalityPicker>(
                              xds_policy(), std::move(picker_list)));
=======
      GRPC_CHANNEL_READY,
      absl::make_unique<LocalityPicker>(xds_policy(), std::move(picker_list)));
>>>>>>> 78c648c9
}

OrphanablePtr<XdsLb::LocalityMap::Locality>
XdsLb::LocalityMap::ExtractLocalityLocked(
    const RefCountedPtr<XdsLocalityName>& name) {
  for (auto iter = localities_.begin(); iter != localities_.end(); ++iter) {
    const auto& name_in_map = iter->first;
    if (*name_in_map == *name) {
      auto locality = std::move(iter->second);
      localities_.erase(iter);
      return locality;
    }
  }
  return nullptr;
}

void XdsLb::LocalityMap::DeactivateLocked() {
  // If already deactivated, don't do it again.
  if (delayed_removal_timer_callback_pending_) return;
  MaybeCancelFailoverTimerLocked();
  // Start a timer to delete the locality.
  Ref(DEBUG_LOCATION, "LocalityMap+timer").release();
  if (GRPC_TRACE_FLAG_ENABLED(grpc_lb_xds_trace)) {
    gpr_log(GPR_INFO,
            "[xdslb %p] Will remove priority %" PRIu32 " in %" PRId64 " ms.",
            xds_policy(), priority_,
            xds_policy()->locality_retention_interval_ms_);
  }
  GRPC_CLOSURE_INIT(&on_delayed_removal_timer_, OnDelayedRemovalTimer, this,
                    grpc_schedule_on_exec_ctx);
  grpc_timer_init(
      &delayed_removal_timer_,
      ExecCtx::Get()->Now() + xds_policy()->locality_retention_interval_ms_,
      &on_delayed_removal_timer_);
  delayed_removal_timer_callback_pending_ = true;
}

bool XdsLb::LocalityMap::MaybeReactivateLocked() {
  // Don't reactivate a priority that is not higher than the current one.
  if (priority_ >= xds_policy_->current_priority_) return false;
  // Reactivate this priority by cancelling deletion timer.
  if (delayed_removal_timer_callback_pending_) {
    grpc_timer_cancel(&delayed_removal_timer_);
  }
  // Switch to this higher priority if it's READY.
  if (connectivity_state_ != GRPC_CHANNEL_READY) return false;
  xds_policy_->SwitchToHigherPriorityLocked(priority_);
  return true;
}

void XdsLb::LocalityMap::MaybeCancelFailoverTimerLocked() {
  if (failover_timer_callback_pending_) grpc_timer_cancel(&failover_timer_);
}

void XdsLb::LocalityMap::Orphan() {
  if (GRPC_TRACE_FLAG_ENABLED(grpc_lb_xds_trace)) {
    gpr_log(GPR_INFO, "[xdslb %p] Priority %" PRIu32 " orphaned.", xds_policy(),
            priority_);
  }
  MaybeCancelFailoverTimerLocked();
  if (delayed_removal_timer_callback_pending_) {
    grpc_timer_cancel(&delayed_removal_timer_);
  }
  localities_.clear();
  Unref(DEBUG_LOCATION, "LocalityMap+Orphan");
}

void XdsLb::LocalityMap::OnLocalityStateUpdateLocked() {
  UpdateConnectivityStateLocked();
  // Ignore priorities not in priority_list_update.
  if (!priority_list_update().Contains(priority_)) return;
  const uint32_t current_priority = xds_policy_->current_priority_;
  // Ignore lower-than-current priorities.
  if (priority_ > current_priority) return;
  // Maybe update fallback state.
  if (connectivity_state_ == GRPC_CHANNEL_READY) {
    xds_policy_->MaybeCancelFallbackAtStartupChecks();
    xds_policy_->MaybeExitFallbackMode();
  }
  // Update is for a higher-than-current priority. (Special case: update is for
  // any active priority if there is no current priority.)
  if (priority_ < current_priority) {
    if (connectivity_state_ == GRPC_CHANNEL_READY) {
      MaybeCancelFailoverTimerLocked();
      // If a higher-than-current priority becomes READY, switch to use it.
      xds_policy_->SwitchToHigherPriorityLocked(priority_);
    } else if (connectivity_state_ == GRPC_CHANNEL_TRANSIENT_FAILURE) {
      // If a higher-than-current priority becomes TRANSIENT_FAILURE, only
      // handle it if it's the priority that is still in failover timeout.
      if (failover_timer_callback_pending_) {
        MaybeCancelFailoverTimerLocked();
        xds_policy_->FailoverOnConnectionFailureLocked();
      }
    }
    return;
  }
  // Update is for current priority.
  if (connectivity_state_ != GRPC_CHANNEL_READY) {
    // Fail over if it's no longer READY.
    xds_policy_->FailoverOnDisconnectionLocked(priority_);
  }
  // At this point, one of the following things has happened to the current
  // priority.
  // 1. It remained the same (but received picker update from its localities).
  // 2. It changed to a lower priority due to failover.
  // 3. It became invalid because failover didn't yield a READY priority.
  // In any case, update the xds picker.
  xds_policy_->UpdateXdsPickerLocked();
}

void XdsLb::LocalityMap::UpdateConnectivityStateLocked() {
  size_t num_ready = 0;
  size_t num_connecting = 0;
  size_t num_idle = 0;
  size_t num_transient_failures = 0;
  for (const auto& p : localities_) {
    const auto& locality_name = p.first;
    const Locality* locality = p.second.get();
    // Skip the localities that are not in the latest locality map update.
    if (!locality_map_update()->Contains(locality_name)) continue;
    switch (locality->connectivity_state()) {
      case GRPC_CHANNEL_READY: {
        ++num_ready;
        break;
      }
      case GRPC_CHANNEL_CONNECTING: {
        ++num_connecting;
        break;
      }
      case GRPC_CHANNEL_IDLE: {
        ++num_idle;
        break;
      }
      case GRPC_CHANNEL_TRANSIENT_FAILURE: {
        ++num_transient_failures;
        break;
      }
      default:
        GPR_UNREACHABLE_CODE(return );
    }
  }
  if (num_ready > 0) {
    connectivity_state_ = GRPC_CHANNEL_READY;
  } else if (num_connecting > 0) {
    connectivity_state_ = GRPC_CHANNEL_CONNECTING;
  } else if (num_idle > 0) {
    connectivity_state_ = GRPC_CHANNEL_IDLE;
  } else {
    connectivity_state_ = GRPC_CHANNEL_TRANSIENT_FAILURE;
  }
  if (GRPC_TRACE_FLAG_ENABLED(grpc_lb_xds_trace)) {
    gpr_log(GPR_INFO,
            "[xdslb %p] Priority %" PRIu32 " (%p) connectivity changed to %s",
            xds_policy(), priority_, this,
            ConnectivityStateName(connectivity_state_));
  }
}

void XdsLb::LocalityMap::OnDelayedRemovalTimer(void* arg, grpc_error* error) {
  LocalityMap* self = static_cast<LocalityMap*>(arg);
  self->xds_policy_->combiner()->Run(
      GRPC_CLOSURE_INIT(&self->on_delayed_removal_timer_,
                        OnDelayedRemovalTimerLocked, self, nullptr),
      GRPC_ERROR_REF(error));
}

void XdsLb::LocalityMap::OnDelayedRemovalTimerLocked(void* arg,
                                                     grpc_error* error) {
  LocalityMap* self = static_cast<LocalityMap*>(arg);
  self->delayed_removal_timer_callback_pending_ = false;
  if (error == GRPC_ERROR_NONE && !self->xds_policy_->shutting_down_) {
    const bool keep = self->priority_list_update().Contains(self->priority_) &&
                      self->priority_ <= self->xds_policy_->current_priority_;
    if (!keep) {
      // This check is to make sure we always delete the locality maps from
      // the lowest priority even if the closures of the back-to-back timers
      // are not run in FIFO order.
      // TODO(juanlishen): Eliminate unnecessary maintenance overhead for some
      // deactivated locality maps when out-of-order closures are run.
      // TODO(juanlishen): Check the timer implementation to see if this
      // defense is necessary.
      if (self->priority_ == self->xds_policy_->LowestPriority()) {
        self->xds_policy_->priorities_.pop_back();
      } else {
        gpr_log(GPR_ERROR,
                "[xdslb %p] Priority %" PRIu32
                " is not the lowest priority (highest numeric value) but is "
                "attempted to be deleted.",
                self->xds_policy(), self->priority_);
      }
    }
  }
  self->Unref(DEBUG_LOCATION, "LocalityMap+timer");
}

void XdsLb::LocalityMap::OnFailoverTimer(void* arg, grpc_error* error) {
  LocalityMap* self = static_cast<LocalityMap*>(arg);
  self->xds_policy_->combiner()->Run(
      GRPC_CLOSURE_INIT(&self->on_failover_timer_, OnFailoverTimerLocked, self,
                        nullptr),
      GRPC_ERROR_REF(error));
}

void XdsLb::LocalityMap::OnFailoverTimerLocked(void* arg, grpc_error* error) {
  LocalityMap* self = static_cast<LocalityMap*>(arg);
  self->failover_timer_callback_pending_ = false;
  if (error == GRPC_ERROR_NONE && !self->xds_policy_->shutting_down_) {
    self->xds_policy_->FailoverOnConnectionFailureLocked();
  }
  self->Unref(DEBUG_LOCATION, "LocalityMap+OnFailoverTimerLocked");
}

//
// XdsLb::LocalityMap::Locality
//

XdsLb::LocalityMap::Locality::Locality(RefCountedPtr<LocalityMap> locality_map,
                                       RefCountedPtr<XdsLocalityName> name)
    : locality_map_(std::move(locality_map)), name_(std::move(name)) {
  if (GRPC_TRACE_FLAG_ENABLED(grpc_lb_xds_trace)) {
    gpr_log(GPR_INFO, "[xdslb %p] created Locality %p for %s", xds_policy(),
            this, name_->AsHumanReadableString());
  }
  // Initialize locality stats if load reporting is enabled.
  UpdateLocalityStats();
}

XdsLb::LocalityMap::Locality::~Locality() {
  if (GRPC_TRACE_FLAG_ENABLED(grpc_lb_xds_trace)) {
    gpr_log(GPR_INFO, "[xdslb %p] Locality %p %s: destroying locality",
            xds_policy(), this, name_->AsHumanReadableString());
  }
  locality_map_.reset(DEBUG_LOCATION, "Locality");
}

void XdsLb::LocalityMap::Locality::UpdateLocalityStats() {
  stats_.reset();
  if (xds_policy()->config_->lrs_load_reporting_server_name().has_value()) {
    stats_ = xds_policy()->xds_client()->AddClusterLocalityStats(
        xds_policy()->config_->lrs_load_reporting_server_name().value(),
        // TODO(roth): We currently hard-code the assumption that
        // cluster name and EDS service name are the same.  Fix this
        // as part of refectoring this LB policy.
        xds_policy()->eds_service_name(), xds_policy()->eds_service_name(),
        name_);
  }
}

grpc_channel_args* XdsLb::LocalityMap::Locality::CreateChildPolicyArgsLocked(
    const grpc_channel_args* args_in) {
  const grpc_arg args_to_add[] = {
      // A channel arg indicating if the target is a backend inferred from a
      // grpclb load balancer.
      grpc_channel_arg_integer_create(
          const_cast<char*>(GRPC_ARG_ADDRESS_IS_BACKEND_FROM_XDS_LOAD_BALANCER),
          1),
      // Inhibit client-side health checking, since the balancer does
      // this for us.
      grpc_channel_arg_integer_create(
          const_cast<char*>(GRPC_ARG_INHIBIT_HEALTH_CHECKING), 1),
  };
  return grpc_channel_args_copy_and_add(args_in, args_to_add,
                                        GPR_ARRAY_SIZE(args_to_add));
}

OrphanablePtr<LoadBalancingPolicy>
XdsLb::LocalityMap::Locality::CreateChildPolicyLocked(
    const char* name, const grpc_channel_args* args) {
  Helper* helper = new Helper(this->Ref(DEBUG_LOCATION, "Helper"));
  LoadBalancingPolicy::Args lb_policy_args;
  lb_policy_args.combiner = xds_policy()->combiner();
  lb_policy_args.args = args;
  lb_policy_args.channel_control_helper =
      std::unique_ptr<ChannelControlHelper>(helper);
  OrphanablePtr<LoadBalancingPolicy> lb_policy =
      LoadBalancingPolicyRegistry::CreateLoadBalancingPolicy(
          name, std::move(lb_policy_args));
  if (GPR_UNLIKELY(lb_policy == nullptr)) {
    gpr_log(GPR_ERROR,
            "[xdslb %p] Locality %p %s: failure creating child policy %s",
            xds_policy(), this, name_->AsHumanReadableString(), name);
    return nullptr;
  }
  helper->set_child(lb_policy.get());
  if (GRPC_TRACE_FLAG_ENABLED(grpc_lb_xds_trace)) {
    gpr_log(GPR_INFO,
            "[xdslb %p] Locality %p %s: Created new child policy %s (%p)",
            xds_policy(), this, name_->AsHumanReadableString(), name,
            lb_policy.get());
  }
  // Add the xDS's interested_parties pollset_set to that of the newly created
  // child policy. This will make the child policy progress upon activity on
  // xDS LB, which in turn is tied to the application's call.
  grpc_pollset_set_add_pollset_set(lb_policy->interested_parties(),
                                   xds_policy()->interested_parties());
  return lb_policy;
}

void XdsLb::LocalityMap::Locality::UpdateLocked(uint32_t locality_weight,
                                                ServerAddressList serverlist,
                                                bool update_locality_stats) {
  if (xds_policy()->shutting_down_) return;
  // Update locality weight.
  weight_ = locality_weight;
  if (delayed_removal_timer_callback_pending_) {
    grpc_timer_cancel(&delayed_removal_timer_);
  }
  // Update locality stats.
  if (update_locality_stats) UpdateLocalityStats();
  // Construct update args.
  UpdateArgs update_args;
  update_args.addresses = std::move(serverlist);
  update_args.config = xds_policy()->config_->child_policy();
  update_args.args = CreateChildPolicyArgsLocked(xds_policy()->args_);
  // If the child policy name changes, we need to create a new child
  // policy.  When this happens, we leave child_policy_ as-is and store
  // the new child policy in pending_child_policy_.  Once the new child
  // policy transitions into state READY, we swap it into child_policy_,
  // replacing the original child policy.  So pending_child_policy_ is
  // non-null only between when we apply an update that changes the child
  // policy name and when the new child reports state READY.
  //
  // Updates can arrive at any point during this transition.  We always
  // apply updates relative to the most recently created child policy,
  // even if the most recent one is still in pending_child_policy_.  This
  // is true both when applying the updates to an existing child policy
  // and when determining whether we need to create a new policy.
  //
  // As a result of this, there are several cases to consider here:
  //
  // 1. We have no existing child policy (i.e., we have started up but
  //    have not yet received a serverlist from the balancer or gone
  //    into fallback mode; in this case, both child_policy_ and
  //    pending_child_policy_ are null).  In this case, we create a
  //    new child policy and store it in child_policy_.
  //
  // 2. We have an existing child policy and have no pending child policy
  //    from a previous update (i.e., either there has not been a
  //    previous update that changed the policy name, or we have already
  //    finished swapping in the new policy; in this case, child_policy_
  //    is non-null but pending_child_policy_ is null).  In this case:
  //    a. If child_policy_->name() equals child_policy_name, then we
  //       update the existing child policy.
  //    b. If child_policy_->name() does not equal child_policy_name,
  //       we create a new policy.  The policy will be stored in
  //       pending_child_policy_ and will later be swapped into
  //       child_policy_ by the helper when the new child transitions
  //       into state READY.
  //
  // 3. We have an existing child policy and have a pending child policy
  //    from a previous update (i.e., a previous update set
  //    pending_child_policy_ as per case 2b above and that policy has
  //    not yet transitioned into state READY and been swapped into
  //    child_policy_; in this case, both child_policy_ and
  //    pending_child_policy_ are non-null).  In this case:
  //    a. If pending_child_policy_->name() equals child_policy_name,
  //       then we update the existing pending child policy.
  //    b. If pending_child_policy->name() does not equal
  //       child_policy_name, then we create a new policy.  The new
  //       policy is stored in pending_child_policy_ (replacing the one
  //       that was there before, which will be immediately shut down)
  //       and will later be swapped into child_policy_ by the helper
  //       when the new child transitions into state READY.
  // TODO(juanlishen): If the child policy is not configured via service config,
  // use whatever algorithm is specified by the balancer.
  const char* child_policy_name = update_args.config == nullptr
                                      ? "round_robin"
                                      : update_args.config->name();
  const bool create_policy =
      // case 1
      child_policy_ == nullptr ||
      // case 2b
      (pending_child_policy_ == nullptr &&
       strcmp(child_policy_->name(), child_policy_name) != 0) ||
      // case 3b
      (pending_child_policy_ != nullptr &&
       strcmp(pending_child_policy_->name(), child_policy_name) != 0);
  LoadBalancingPolicy* policy_to_update = nullptr;
  if (create_policy) {
    // Cases 1, 2b, and 3b: create a new child policy.
    // If child_policy_ is null, we set it (case 1), else we set
    // pending_child_policy_ (cases 2b and 3b).
    if (GRPC_TRACE_FLAG_ENABLED(grpc_lb_xds_trace)) {
      gpr_log(GPR_INFO,
              "[xdslb %p] Locality %p %s: Creating new %schild policy %s",
              xds_policy(), this, name_->AsHumanReadableString(),
              child_policy_ == nullptr ? "" : "pending ", child_policy_name);
    }
    auto& lb_policy =
        child_policy_ == nullptr ? child_policy_ : pending_child_policy_;
    lb_policy = CreateChildPolicyLocked(child_policy_name, update_args.args);
    policy_to_update = lb_policy.get();
  } else {
    // Cases 2a and 3a: update an existing policy.
    // If we have a pending child policy, send the update to the pending
    // policy (case 3a), else send it to the current policy (case 2a).
    policy_to_update = pending_child_policy_ != nullptr
                           ? pending_child_policy_.get()
                           : child_policy_.get();
  }
  GPR_ASSERT(policy_to_update != nullptr);
  // Update the policy.
  if (GRPC_TRACE_FLAG_ENABLED(grpc_lb_xds_trace)) {
    gpr_log(GPR_INFO, "[xdslb %p] Locality %p %s: Updating %schild policy %p",
            xds_policy(), this, name_->AsHumanReadableString(),
            policy_to_update == pending_child_policy_.get() ? "pending " : "",
            policy_to_update);
  }
  policy_to_update->UpdateLocked(std::move(update_args));
}

void XdsLb::LocalityMap::Locality::ShutdownLocked() {
  if (GRPC_TRACE_FLAG_ENABLED(grpc_lb_xds_trace)) {
    gpr_log(GPR_INFO, "[xdslb %p] Locality %p %s: shutting down locality",
            xds_policy(), this, name_->AsHumanReadableString());
  }
  stats_.reset();
  // Remove the child policy's interested_parties pollset_set from the
  // xDS policy.
  grpc_pollset_set_del_pollset_set(child_policy_->interested_parties(),
                                   xds_policy()->interested_parties());
  child_policy_.reset();
  if (pending_child_policy_ != nullptr) {
    grpc_pollset_set_del_pollset_set(
        pending_child_policy_->interested_parties(),
        xds_policy()->interested_parties());
    pending_child_policy_.reset();
  }
  // Drop our ref to the child's picker, in case it's holding a ref to
  // the child.
  load_reporting_picker_.reset();
  picker_wrapper_.reset();
  if (delayed_removal_timer_callback_pending_) {
    grpc_timer_cancel(&delayed_removal_timer_);
  }
  shutdown_ = true;
}

void XdsLb::LocalityMap::Locality::ResetBackoffLocked() {
  child_policy_->ResetBackoffLocked();
  if (pending_child_policy_ != nullptr) {
    pending_child_policy_->ResetBackoffLocked();
  }
}

void XdsLb::LocalityMap::Locality::Orphan() {
  ShutdownLocked();
  Unref();
}

void XdsLb::LocalityMap::Locality::DeactivateLocked() {
  // If already deactivated, don't do that again.
  if (weight_ == 0) return;
  // Set the locality weight to 0 so that future xds picker won't contain this
  // locality.
  weight_ = 0;
  // Start a timer to delete the locality.
  Ref(DEBUG_LOCATION, "Locality+timer").release();
  GRPC_CLOSURE_INIT(&on_delayed_removal_timer_, OnDelayedRemovalTimer, this,
                    grpc_schedule_on_exec_ctx);
  grpc_timer_init(
      &delayed_removal_timer_,
      ExecCtx::Get()->Now() + xds_policy()->locality_retention_interval_ms_,
      &on_delayed_removal_timer_);
  delayed_removal_timer_callback_pending_ = true;
}

void XdsLb::LocalityMap::Locality::OnDelayedRemovalTimer(void* arg,
                                                         grpc_error* error) {
  Locality* self = static_cast<Locality*>(arg);
  self->xds_policy()->combiner()->Run(
      GRPC_CLOSURE_INIT(&self->on_delayed_removal_timer_,
                        OnDelayedRemovalTimerLocked, self, nullptr),
      GRPC_ERROR_REF(error));
}

void XdsLb::LocalityMap::Locality::OnDelayedRemovalTimerLocked(
    void* arg, grpc_error* error) {
  Locality* self = static_cast<Locality*>(arg);
  self->delayed_removal_timer_callback_pending_ = false;
  if (error == GRPC_ERROR_NONE && !self->shutdown_ && self->weight_ == 0) {
    self->locality_map_->localities_.erase(self->name_);
  }
  self->Unref(DEBUG_LOCATION, "Locality+timer");
}

//
// XdsLb::LocalityMap::Locality::Helper
//

bool XdsLb::LocalityMap::Locality::Helper::CalledByPendingChild() const {
  GPR_ASSERT(child_ != nullptr);
  return child_ == locality_->pending_child_policy_.get();
}

bool XdsLb::LocalityMap::Locality::Helper::CalledByCurrentChild() const {
  GPR_ASSERT(child_ != nullptr);
  return child_ == locality_->child_policy_.get();
}

RefCountedPtr<SubchannelInterface>
XdsLb::LocalityMap::Locality::Helper::CreateSubchannel(
    const grpc_channel_args& args) {
  if (locality_->xds_policy()->shutting_down_ ||
      (!CalledByPendingChild() && !CalledByCurrentChild())) {
    return nullptr;
  }
  return locality_->xds_policy()->channel_control_helper()->CreateSubchannel(
      args);
}

void XdsLb::LocalityMap::Locality::Helper::UpdateState(
    grpc_connectivity_state state, std::unique_ptr<SubchannelPicker> picker) {
  if (locality_->xds_policy()->shutting_down_) return;
  // If this request is from the pending child policy, ignore it until
  // it reports READY, at which point we swap it into place.
  if (CalledByPendingChild()) {
    if (GRPC_TRACE_FLAG_ENABLED(grpc_lb_xds_trace)) {
      gpr_log(GPR_INFO,
              "[xdslb %p helper %p] pending child policy %p reports state=%s",
              locality_->xds_policy(), this,
              locality_->pending_child_policy_.get(),
              ConnectivityStateName(state));
    }
    if (state != GRPC_CHANNEL_READY) return;
    grpc_pollset_set_del_pollset_set(
        locality_->child_policy_->interested_parties(),
        locality_->xds_policy()->interested_parties());
    locality_->child_policy_ = std::move(locality_->pending_child_policy_);
  } else if (!CalledByCurrentChild()) {
    // This request is from an outdated child, so ignore it.
    return;
  }
  // Cache the state and picker in the locality.
  locality_->connectivity_state_ = state;
  locality_->picker_wrapper_ =
      MakeRefCounted<RefCountedEndpointPicker>(std::move(picker));
  // Notify the locality map.
  locality_->locality_map_->OnLocalityStateUpdateLocked();
}

void XdsLb::LocalityMap::Locality::Helper::AddTraceEvent(TraceSeverity severity,
                                                         StringView message) {
  if (locality_->xds_policy()->shutting_down_ ||
      (!CalledByPendingChild() && !CalledByCurrentChild())) {
    return;
  }
  locality_->xds_policy()->channel_control_helper()->AddTraceEvent(severity,
                                                                   message);
}

//
// factory
//

class XdsFactory : public LoadBalancingPolicyFactory {
 public:
  OrphanablePtr<LoadBalancingPolicy> CreateLoadBalancingPolicy(
      LoadBalancingPolicy::Args args) const override {
    return MakeOrphanable<XdsLb>(std::move(args));
  }

  const char* name() const override { return kXds; }

  RefCountedPtr<LoadBalancingPolicy::Config> ParseLoadBalancingConfig(
      const Json& json, grpc_error** error) const override {
    GPR_DEBUG_ASSERT(error != nullptr && *error == GRPC_ERROR_NONE);
    if (json.type() == Json::Type::JSON_NULL) {
      // xds was mentioned as a policy in the deprecated loadBalancingPolicy
      // field or in the client API.
      *error = GRPC_ERROR_CREATE_FROM_STATIC_STRING(
          "field:loadBalancingPolicy error:xds policy requires configuration. "
          "Please use loadBalancingConfig field of service config instead.");
      return nullptr;
    }
    std::vector<grpc_error*> error_list;
    // Child policy.
    RefCountedPtr<LoadBalancingPolicy::Config> child_policy;
    auto it = json.object_value().find("childPolicy");
    if (it != json.object_value().end()) {
      grpc_error* parse_error = GRPC_ERROR_NONE;
      child_policy = LoadBalancingPolicyRegistry::ParseLoadBalancingConfig(
          it->second, &parse_error);
      if (child_policy == nullptr) {
        GPR_DEBUG_ASSERT(parse_error != GRPC_ERROR_NONE);
        std::vector<grpc_error*> child_errors;
        child_errors.push_back(parse_error);
        error_list.push_back(
            GRPC_ERROR_CREATE_FROM_VECTOR("field:childPolicy", &child_errors));
      }
    }
    // Fallback policy.
    RefCountedPtr<LoadBalancingPolicy::Config> fallback_policy;
    it = json.object_value().find("fallbackPolicy");
    if (it != json.object_value().end()) {
      grpc_error* parse_error = GRPC_ERROR_NONE;
      fallback_policy = LoadBalancingPolicyRegistry::ParseLoadBalancingConfig(
          it->second, &parse_error);
      if (fallback_policy == nullptr) {
        GPR_DEBUG_ASSERT(parse_error != GRPC_ERROR_NONE);
        std::vector<grpc_error*> child_errors;
        child_errors.push_back(parse_error);
        error_list.push_back(GRPC_ERROR_CREATE_FROM_VECTOR(
            "field:fallbackPolicy", &child_errors));
      }
    }
    // EDS service name.
    const char* eds_service_name = nullptr;
    it = json.object_value().find("edsServiceName");
    if (it != json.object_value().end()) {
      if (it->second.type() != Json::Type::STRING) {
        error_list.push_back(GRPC_ERROR_CREATE_FROM_STATIC_STRING(
            "field:edsServiceName error:type should be string"));
      } else {
        eds_service_name = it->second.string_value().c_str();
      }
    }
    // LRS load reporting server name.
    const char* lrs_load_reporting_server_name = nullptr;
    it = json.object_value().find("lrsLoadReportingServerName");
    if (it != json.object_value().end()) {
      if (it->second.type() != Json::Type::STRING) {
        error_list.push_back(GRPC_ERROR_CREATE_FROM_STATIC_STRING(
            "field:lrsLoadReportingServerName error:type should be string"));
      } else {
        lrs_load_reporting_server_name = it->second.string_value().c_str();
      }
    }
    if (error_list.empty()) {
      Optional<std::string> optional_lrs_load_reporting_server_name;
      if (lrs_load_reporting_server_name != nullptr) {
        optional_lrs_load_reporting_server_name.emplace(
            std::string(lrs_load_reporting_server_name));
      }
      return MakeRefCounted<XdsConfig>(
          std::move(child_policy), std::move(fallback_policy),
          eds_service_name == nullptr ? "" : eds_service_name,
          std::move(optional_lrs_load_reporting_server_name));
    } else {
      *error = GRPC_ERROR_CREATE_FROM_VECTOR("Xds Parser", &error_list);
      return nullptr;
    }
  }
};

}  // namespace

}  // namespace grpc_core

//
// Plugin registration
//

void grpc_lb_policy_xds_init() {
  grpc_core::LoadBalancingPolicyRegistry::Builder::
      RegisterLoadBalancingPolicyFactory(
          absl::make_unique<grpc_core::XdsFactory>());
}

void grpc_lb_policy_xds_shutdown() {}<|MERGE_RESOLUTION|>--- conflicted
+++ resolved
@@ -1244,13 +1244,8 @@
         std::make_pair(end, locality->GetLoadReportingPicker()));
   }
   xds_policy()->channel_control_helper()->UpdateState(
-<<<<<<< HEAD
-      GRPC_CHANNEL_READY, grpc_core::MakeUnique<LocalityPicker>(
-                              xds_policy(), std::move(picker_list)));
-=======
       GRPC_CHANNEL_READY,
       absl::make_unique<LocalityPicker>(xds_policy(), std::move(picker_list)));
->>>>>>> 78c648c9
 }
 
 OrphanablePtr<XdsLb::LocalityMap::Locality>
