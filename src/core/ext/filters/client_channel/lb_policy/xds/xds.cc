--- conflicted
+++ resolved
@@ -2498,7 +2498,7 @@
     gpr_log(GPR_INFO,
             "[xdslb %p] Priority %" PRIu32 " (%p) connectivity changed to %s",
             xds_policy(), priority_, this,
-            grpc_connectivity_state_name(connectivity_state_));
+            ConnectivityStateName(connectivity_state_));
   }
 }
 
@@ -2828,14 +2828,9 @@
     if (GRPC_TRACE_FLAG_ENABLED(grpc_lb_xds_trace)) {
       gpr_log(GPR_INFO,
               "[xdslb %p helper %p] pending child policy %p reports state=%s",
-<<<<<<< HEAD
               locality_->xds_policy(), this,
               locality_->pending_child_policy_.get(),
-              grpc_connectivity_state_name(state));
-=======
-              entry_->parent_.get(), this, entry_->pending_child_policy_.get(),
               ConnectivityStateName(state));
->>>>>>> 0f5a111a
     }
     if (state != GRPC_CHANNEL_READY) return;
     grpc_pollset_set_del_pollset_set(
