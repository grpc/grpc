/*
 *
 * Copyright 2018 gRPC authors.
 *
 * Licensed under the Apache License, Version 2.0 (the "License");
 * you may not use this file except in compliance with the License.
 * You may obtain a copy of the License at
 *
 *     http://www.apache.org/licenses/LICENSE-2.0
 *
 * Unless required by applicable law or agreed to in writing, software
 * distributed under the License is distributed on an "AS IS" BASIS,
 * WITHOUT WARRANTIES OR CONDITIONS OF ANY KIND, either express or implied.
 * See the License for the specific language governing permissions and
 * limitations under the License.
 *
 */

/// Implementation of the gRPC LB policy.
///
/// This policy takes as input a list of resolved addresses, which must
/// include at least one balancer address.
///
/// An internal channel (\a lb_channel_) is created for the addresses
/// from that are balancers.  This channel behaves just like a regular
/// channel that uses pick_first to select from the list of balancer
/// addresses.
///
/// When we get our initial update, we instantiate the internal *streaming*
/// call to the LB server (whichever address pick_first chose). The call
/// will be complete when either the balancer sends status or when we cancel
/// the call (e.g., because we are shutting down). In needed, we retry the
/// call. If we received at least one valid message from the server, a new
/// call attempt will be made immediately; otherwise, we apply back-off
/// delays between attempts.
///
/// We maintain an internal child policy (round_robin) instance for distributing
/// requests across backends.  Whenever we receive a new serverlist from
/// the balancer, we update the child policy with the new list of
/// addresses.
///
/// Once a child policy instance is in place (and getting updated as
/// described), calls for a pick, or a cancellation will be serviced right away
/// by forwarding them to the child policy instance. Any time there's no child
/// policy available (i.e., right after the creation of the xDS policy), pick
/// requests are added to a list of pending picks to be flushed and serviced
/// when the child policy instance becomes available.
///
/// \see https://github.com/grpc/grpc/blob/master/doc/load-balancing.md for the
/// high level design and details.

// With the addition of a libuv endpoint, sockaddr.h now includes uv.h when
// using that endpoint. Because of various transitive includes in uv.h,
// including windows.h on Windows, uv.h must be included before other system
// headers. Therefore, sockaddr.h must always be included first.
#include <grpc/support/port_platform.h>

#include "src/core/lib/iomgr/sockaddr.h"
#include "src/core/lib/iomgr/socket_utils.h"

#include <inttypes.h>
#include <limits.h>
#include <string.h>

#include <grpc/byte_buffer_reader.h>
#include <grpc/grpc.h>
#include <grpc/support/alloc.h>
#include <grpc/support/string_util.h>
#include <grpc/support/time.h>

#include "include/grpc/support/alloc.h"
#include "src/core/ext/filters/client_channel/client_channel.h"
#include "src/core/ext/filters/client_channel/lb_policy.h"
#include "src/core/ext/filters/client_channel/lb_policy/xds/xds.h"
#include "src/core/ext/filters/client_channel/lb_policy/xds/xds_channel.h"
#include "src/core/ext/filters/client_channel/lb_policy/xds/xds_client_stats.h"
#include "src/core/ext/filters/client_channel/lb_policy/xds/xds_load_balancer_api.h"
#include "src/core/ext/filters/client_channel/lb_policy_factory.h"
#include "src/core/ext/filters/client_channel/lb_policy_registry.h"
#include "src/core/ext/filters/client_channel/parse_address.h"
#include "src/core/ext/filters/client_channel/resolver/fake/fake_resolver.h"
#include "src/core/ext/filters/client_channel/server_address.h"
#include "src/core/ext/filters/client_channel/service_config.h"
#include "src/core/lib/backoff/backoff.h"
#include "src/core/lib/channel/channel_args.h"
#include "src/core/lib/channel/channel_stack.h"
#include "src/core/lib/gpr/string.h"
#include "src/core/lib/gprpp/manual_constructor.h"
#include "src/core/lib/gprpp/map.h"
#include "src/core/lib/gprpp/memory.h"
#include "src/core/lib/gprpp/orphanable.h"
#include "src/core/lib/gprpp/ref_counted_ptr.h"
#include "src/core/lib/gprpp/sync.h"
#include "src/core/lib/iomgr/combiner.h"
#include "src/core/lib/iomgr/sockaddr.h"
#include "src/core/lib/iomgr/sockaddr_utils.h"
#include "src/core/lib/iomgr/timer.h"
#include "src/core/lib/slice/slice_hash_table.h"
#include "src/core/lib/slice/slice_internal.h"
#include "src/core/lib/slice/slice_string_helpers.h"
#include "src/core/lib/surface/call.h"
#include "src/core/lib/surface/channel.h"
#include "src/core/lib/surface/channel_init.h"
#include "src/core/lib/transport/static_metadata.h"

#define GRPC_XDS_INITIAL_CONNECT_BACKOFF_SECONDS 1
#define GRPC_XDS_RECONNECT_BACKOFF_MULTIPLIER 1.6
#define GRPC_XDS_RECONNECT_MAX_BACKOFF_SECONDS 120
#define GRPC_XDS_RECONNECT_JITTER 0.2
#define GRPC_XDS_DEFAULT_FALLBACK_TIMEOUT_MS 10000
#define GRPC_XDS_MIN_CLIENT_LOAD_REPORTING_INTERVAL_MS 1000

namespace grpc_core {

TraceFlag grpc_lb_xds_trace(false, "xds");

namespace {

constexpr char kXds[] = "xds_experimental";

class ParsedXdsConfig : public LoadBalancingPolicy::Config {
 public:
  ParsedXdsConfig(const char* balancer_name,
                  RefCountedPtr<LoadBalancingPolicy::Config> child_policy,
                  RefCountedPtr<LoadBalancingPolicy::Config> fallback_policy)
      : balancer_name_(balancer_name),
        child_policy_(std::move(child_policy)),
        fallback_policy_(std::move(fallback_policy)) {}

  const char* name() const override { return kXds; }

  const char* balancer_name() const { return balancer_name_; };

  RefCountedPtr<LoadBalancingPolicy::Config> child_policy() const {
    return child_policy_;
  }

  RefCountedPtr<LoadBalancingPolicy::Config> fallback_policy() const {
    return fallback_policy_;
  }

 private:
  const char* balancer_name_ = nullptr;
  RefCountedPtr<LoadBalancingPolicy::Config> child_policy_;
  RefCountedPtr<LoadBalancingPolicy::Config> fallback_policy_;
};

class XdsLb : public LoadBalancingPolicy {
 public:
  explicit XdsLb(Args args);

  const char* name() const override { return kXds; }

  void UpdateLocked(UpdateArgs args) override;
  void ResetBackoffLocked() override;

 private:
<<<<<<< HEAD
  // Contains a channel to the LB server and all the data related to the
  // channel. Holds a ref to the xds policy.
  class LbChannelState : public InternallyRefCounted<LbChannelState> {
=======
  /// Contains a channel to the LB server and all the data related to the
  /// channel.
  class BalancerChannelState
      : public InternallyRefCounted<BalancerChannelState> {
>>>>>>> fb21394c
   public:
    // An LB call wrapper that can restart a call upon failure. Holds a ref to
    // the LB channel. The template parameter is the kind of wrapped LB call.
    template <typename T>
    class RetryableLbCall : public InternallyRefCounted<RetryableLbCall<T>> {
     public:
      explicit RetryableLbCall(RefCountedPtr<LbChannelState> lb_chand);

      void Orphan() override;

      void OnCallFinishedLocked();

      T* lb_calld() const { return lb_calld_.get(); }
      LbChannelState* lb_chand() const { return lb_chand_.get(); }

<<<<<<< HEAD
     private:
      void StartNewCallLocked();
      void StartRetryTimerLocked();
      static void OnRetryTimerLocked(void* arg, grpc_error* error);

      // The wrapped LB call that talks to the LB server. It's instantiated
      // every time we start a new call. It's null during call retry backoff.
      OrphanablePtr<T> lb_calld_;
      // The owing LB channel.
      RefCountedPtr<LbChannelState> lb_chand_;

      // Retry state.
      BackOff backoff_;
      grpc_timer retry_timer_;
      grpc_closure on_retry_timer_;
      bool retry_timer_callback_pending_ = false;

      bool shutting_down_ = false;
    };

    // Contains an EDS call to the LB server.
    class EdsCallState : public InternallyRefCounted<EdsCallState> {
     public:
      // The ctor and dtor should not be used directly.
      explicit EdsCallState(
          RefCountedPtr<RetryableLbCall<EdsCallState>> parent);
      ~EdsCallState() override;

      void Orphan() override;

      RetryableLbCall<EdsCallState>* parent() const { return parent_.get(); }
      LbChannelState* lb_chand() const { return parent_->lb_chand(); }
      XdsLb* xdslb_policy() const { return lb_chand()->xdslb_policy(); }
=======
>>>>>>> fb21394c
      bool seen_response() const { return seen_response_; }

     private:
      static void OnResponseReceivedLocked(void* arg, grpc_error* error);
      static void OnStatusReceivedLocked(void* arg, grpc_error* error);

      bool IsCurrentCallOnChannel() const;

      // The owning RetryableLbCall<>.
      RefCountedPtr<RetryableLbCall<EdsCallState>> parent_;
      bool seen_response_ = false;

      // Always non-NULL.
      grpc_call* lb_call_;

      // recv_initial_metadata
      grpc_metadata_array initial_metadata_recv_;

      // send_message
      grpc_byte_buffer* send_message_payload_ = nullptr;

      // recv_message
      grpc_byte_buffer* recv_message_payload_ = nullptr;
      grpc_closure on_response_received_;

      // recv_trailing_metadata
      grpc_metadata_array trailing_metadata_recv_;
      grpc_status_code status_code_;
      grpc_slice status_details_;
      grpc_closure on_status_received_;
    };

    // Contains an LRS call to the LB server.
    class LrsCallState : public InternallyRefCounted<LrsCallState> {
     public:
      // The ctor and dtor should not be used directly.
      explicit LrsCallState(
          RefCountedPtr<RetryableLbCall<LrsCallState>> parent);
      ~LrsCallState() override;

      void Orphan() override;

      void MaybeStartReportingLocked();

      RetryableLbCall<LrsCallState>* parent() { return parent_.get(); }
      LbChannelState* lb_chand() const { return parent_->lb_chand(); }
      XdsLb* xdslb_policy() const { return lb_chand()->xdslb_policy(); }
      bool seen_response() const { return seen_response_; }

     private:
      // Reports client-side load stats according to a fixed interval.
      class Reporter : public InternallyRefCounted<Reporter> {
       public:
        Reporter(RefCountedPtr<LrsCallState> parent,
                 grpc_millis report_interval)
            : parent_(std::move(parent)), report_interval_(report_interval) {
          GRPC_CLOSURE_INIT(
              &on_next_report_timer_, OnNextReportTimerLocked, this,
              grpc_combiner_scheduler(xdslb_policy()->combiner()));
          GRPC_CLOSURE_INIT(
              &on_report_done_, OnReportDoneLocked, this,
              grpc_combiner_scheduler(xdslb_policy()->combiner()));
          ScheduleNextReportLocked();
        }

        void Orphan() override;

       private:
        void ScheduleNextReportLocked();
        static void OnNextReportTimerLocked(void* arg, grpc_error* error);
        void SendReportLocked();
        static void OnReportDoneLocked(void* arg, grpc_error* error);

        bool IsCurrentReporterOnCall() const {
          return this == parent_->reporter_.get();
        }
        XdsLb* xdslb_policy() const { return parent_->xdslb_policy(); }

        // The owning LRS call.
        RefCountedPtr<LrsCallState> parent_;

        // The load reporting state.
        const grpc_millis report_interval_;
        bool last_report_counters_were_zero_ = false;
        bool next_report_timer_callback_pending_ = false;
        grpc_timer next_report_timer_;
        grpc_closure on_next_report_timer_;
        grpc_closure on_report_done_;
      };

      static void OnInitialRequestSentLocked(void* arg, grpc_error* error);
      static void OnResponseReceivedLocked(void* arg, grpc_error* error);
      static void OnStatusReceivedLocked(void* arg, grpc_error* error);

      bool IsCurrentCallOnChannel() const;

      // The owning RetryableLbCall<>.
      RefCountedPtr<RetryableLbCall<LrsCallState>> parent_;
      bool seen_response_ = false;

      // Always non-NULL.
      grpc_call* lb_call_;

      // recv_initial_metadata
      grpc_metadata_array initial_metadata_recv_;

      // send_message
      grpc_byte_buffer* send_message_payload_ = nullptr;
      grpc_closure on_initial_request_sent_;

      // recv_message
      grpc_byte_buffer* recv_message_payload_ = nullptr;
<<<<<<< HEAD
      grpc_closure on_response_received_;
=======
      grpc_closure lb_on_balancer_message_received_;
      bool seen_response_ = false;
>>>>>>> fb21394c

      // recv_trailing_metadata
      grpc_metadata_array trailing_metadata_recv_;
      grpc_status_code status_code_;
      grpc_slice status_details_;
      grpc_closure on_status_received_;

      // Load reporting state.
      grpc_millis load_reporting_interval_ = 0;
      OrphanablePtr<Reporter> reporter_;
    };

    LbChannelState(const char* balancer_name, const grpc_channel_args& args,
                   RefCountedPtr<XdsLb> parent_xdslb_policy);
    ~LbChannelState();

    void Orphan() override;

    grpc_channel* channel() const { return channel_; }
    XdsLb* xdslb_policy() const { return xdslb_policy_.get(); }
    EdsCallState* eds_calld() const { return eds_calld_->lb_calld(); }
    LrsCallState* lrs_calld() const { return lrs_calld_->lb_calld(); }

    bool IsCurrentChannel() const {
      return this == xdslb_policy_->lb_chand_.get();
    }
    bool IsPendingChannel() const {
      return this == xdslb_policy_->pending_lb_chand_.get();
    }
    bool HasActiveEdsCall() const { return eds_calld_->lb_calld() != nullptr; }

    void StartConnectivityWatchLocked();
    void CancelConnectivityWatchLocked();
    static void OnConnectivityChangedLocked(void* arg, grpc_error* error);

   private:
    // The owning LB policy.
    RefCountedPtr<XdsLb> xdslb_policy_;

    // The channel and its status.
    grpc_channel* channel_;
    bool shutting_down_ = false;
    grpc_connectivity_state connectivity_ = GRPC_CHANNEL_IDLE;
    grpc_closure on_connectivity_changed_;

    // The retryable XDS calls to the LB server.
    OrphanablePtr<RetryableLbCall<EdsCallState>> eds_calld_;
    OrphanablePtr<RetryableLbCall<LrsCallState>> lrs_calld_;
  };

  // We need this wrapper for the following reasons:
  // 1. To process per-locality load reporting.
  // 2. Since pickers are UniquePtrs we use this RefCounted wrapper to control
  // references to it by the xds picker and the locality entry.
  class PickerWrapper : public RefCounted<PickerWrapper> {
   public:
    PickerWrapper(UniquePtr<SubchannelPicker> picker,
                  XdsLbClientStats::LocalityStats* locality_stats)
        : picker_(std::move(picker)), locality_stats_(locality_stats) {
      locality_stats_->RefByPicker();
    }
    ~PickerWrapper() { locality_stats_->UnrefByPicker(); }

    PickResult Pick(PickArgs args);

   private:
    static void RecordCallCompletion(
        void* arg, grpc_error* error,
        grpc_metadata_batch* recv_trailing_metadata,
        LoadBalancingPolicy::CallState* call_state);

    UniquePtr<SubchannelPicker> picker_;
    XdsLbClientStats::LocalityStats* locality_stats_;
  };

  // The picker will use a stateless weighting algorithm to pick the locality to
  // use for each request.
  class Picker : public SubchannelPicker {
   public:
    // Maintains a weighted list of pickers from each locality that is in ready
    // state. The first element in the pair represents the end of a range
    // proportional to the locality's weight. The start of the range is the
    // previous value in the vector and is 0 for the first element.
    using PickerList =
        InlinedVector<Pair<uint32_t, RefCountedPtr<PickerWrapper>>, 1>;
    explicit Picker(PickerList pickers) : pickers_(std::move(pickers)) {}

    PickResult Pick(PickArgs args) override;

   private:
    // Calls the picker of the locality that the key falls within.
    PickResult PickFromLocality(const uint32_t key, PickArgs args);

    PickerList pickers_;
  };

  class FallbackHelper : public ChannelControlHelper {
   public:
    explicit FallbackHelper(RefCountedPtr<XdsLb> parent)
        : parent_(std::move(parent)) {}

    ~FallbackHelper() { parent_.reset(DEBUG_LOCATION, "FallbackHelper"); }

    RefCountedPtr<SubchannelInterface> CreateSubchannel(
        const grpc_channel_args& args) override;
    grpc_channel* CreateChannel(const char* target,
                                const grpc_channel_args& args) override;
    void UpdateState(grpc_connectivity_state state,
                     UniquePtr<SubchannelPicker> picker) override;
    void RequestReresolution() override;
    void AddTraceEvent(TraceSeverity severity, const char* message) override;

    void set_child(LoadBalancingPolicy* child) { child_ = child; }

   private:
    bool CalledByPendingFallback() const;
    bool CalledByCurrentFallback() const;

    RefCountedPtr<XdsLb> parent_;
    LoadBalancingPolicy* child_ = nullptr;
  };

  class LocalityMap {
   public:
    class LocalityEntry : public InternallyRefCounted<LocalityEntry> {
     public:
      LocalityEntry(RefCountedPtr<XdsLb> parent,
                    RefCountedPtr<XdsLocalityName> name,
                    uint32_t locality_weight);
      ~LocalityEntry();

      void UpdateLocked(ServerAddressList serverlist,
                        LoadBalancingPolicy::Config* child_policy_config,
                        const grpc_channel_args* args);
      void ShutdownLocked();
      void ResetBackoffLocked();
      void Orphan() override;

     private:
      class Helper : public ChannelControlHelper {
       public:
        explicit Helper(RefCountedPtr<LocalityEntry> entry)
            : entry_(std::move(entry)) {}

        ~Helper() { entry_.reset(DEBUG_LOCATION, "Helper"); }

        RefCountedPtr<SubchannelInterface> CreateSubchannel(
            const grpc_channel_args& args) override;
        grpc_channel* CreateChannel(const char* target,
                                    const grpc_channel_args& args) override;
        void UpdateState(grpc_connectivity_state state,
                         UniquePtr<SubchannelPicker> picker) override;
        void RequestReresolution() override;
        void AddTraceEvent(TraceSeverity severity,
                           const char* message) override;
        void set_child(LoadBalancingPolicy* child) { child_ = child; }

       private:
        bool CalledByPendingChild() const;
        bool CalledByCurrentChild() const;

        RefCountedPtr<LocalityEntry> entry_;
        LoadBalancingPolicy* child_ = nullptr;
      };

      // Methods for dealing with the child policy.
      OrphanablePtr<LoadBalancingPolicy> CreateChildPolicyLocked(
          const char* name, const grpc_channel_args* args);
      grpc_channel_args* CreateChildPolicyArgsLocked(
          const grpc_channel_args* args);

      RefCountedPtr<XdsLb> parent_;
      RefCountedPtr<XdsLocalityName> name_;
      OrphanablePtr<LoadBalancingPolicy> child_policy_;
      OrphanablePtr<LoadBalancingPolicy> pending_child_policy_;
      RefCountedPtr<PickerWrapper> picker_wrapper_;
      grpc_connectivity_state connectivity_state_;
      uint32_t locality_weight_;
    };

    void UpdateLocked(const XdsLocalityList& locality_list,
                      LoadBalancingPolicy::Config* child_policy_config,
                      const grpc_channel_args* args, XdsLb* parent);
    void ShutdownLocked();
    void ResetBackoffLocked();

   private:
    void PruneLocalities(const XdsLocalityList& locality_list);
<<<<<<< HEAD

    Map<RefCountedPtr<XdsLocalityName>, OrphanablePtr<LocalityEntry>,
        XdsLocalityName::Less>
        map_;
  };

=======
    Map<RefCountedPtr<XdsLocalityName>, OrphanablePtr<LocalityEntry>,
        XdsLocalityName::Less>
        map_;
  };

>>>>>>> fb21394c
  ~XdsLb();

  void ShutdownLocked() override;

  // Helper function used in UpdateLocked().
  void ProcessAddressesAndChannelArgsLocked(ServerAddressList addresses,
                                            const grpc_channel_args& args);

  // Parses the xds config given the JSON node of the first child of XdsConfig.
  // If parsing succeeds, updates \a balancer_name, and updates \a
  // child_policy_config_ and \a fallback_policy_config_ if they are also
  // found. Does nothing upon failure.
  void ParseLbConfig(const ParsedXdsConfig* xds_config);

  LbChannelState* LatestLbChannel() const {
    return pending_lb_chand_ != nullptr ? pending_lb_chand_.get()
                                        : lb_chand_.get();
  }

  // Methods for dealing with fallback state.
  void MaybeCancelFallbackAtStartupChecks();
  static void OnFallbackTimerLocked(void* arg, grpc_error* error);
  void UpdateFallbackPolicyLocked();
  OrphanablePtr<LoadBalancingPolicy> CreateFallbackPolicyLocked(
      const char* name, const grpc_channel_args* args);
  void MaybeExitFallbackMode();

  // Name of the backend server to connect to.
  const char* server_name_ = nullptr;

  // Name of the balancer to connect to.
  UniquePtr<char> balancer_name_;

  // Current channel args from the resolver.
  grpc_channel_args* args_ = nullptr;

  // Internal state.
  bool shutting_down_ = false;

  // The channel for communicating with the LB server.
  OrphanablePtr<LbChannelState> lb_chand_;
  OrphanablePtr<LbChannelState> pending_lb_chand_;

  // Timeout in milliseconds for the LB call. 0 means no deadline.
  int lb_call_timeout_ms_ = 0;

  // Whether the checks for fallback at startup are ALL pending. There are
  // several cases where this can be reset:
  // 1. The fallback timer fires, we enter fallback mode.
  // 2. Before the fallback timer fires, the LB channel becomes
  // TRANSIENT_FAILURE or the LB call fails, we enter fallback mode.
  // 3. Before the fallback timer fires, if any child policy in the locality map
  // becomes READY, we cancel the fallback timer.
  bool fallback_at_startup_checks_pending_ = false;
  // Timeout in milliseconds for before using fallback backend addresses.
  // 0 means not using fallback.
  int lb_fallback_timeout_ms_ = 0;
  // The backend addresses from the resolver.
  ServerAddressList fallback_backend_addresses_;
  // Fallback timer.
  grpc_timer lb_fallback_timer_;
  grpc_closure lb_on_fallback_;

  // The policy to use for the fallback backends.
  RefCountedPtr<LoadBalancingPolicy::Config> fallback_policy_config_;
  // Non-null iff we are in fallback mode.
  OrphanablePtr<LoadBalancingPolicy> fallback_policy_;
  OrphanablePtr<LoadBalancingPolicy> pending_fallback_policy_;

  // The policy to use for the backends.
  RefCountedPtr<LoadBalancingPolicy::Config> child_policy_config_;
  // Map of policies to use in the backend
  LocalityMap locality_map_;
  // TODO(mhaidry) : Add support for multiple maps of localities
  // with different priorities
  XdsLocalityList locality_list_;
  // TODO(mhaidry) : Add a pending locality map that may be swapped with the
  // the current one when new localities in the pending map are ready
  // to accept connections

  // The stats for client-side load reporting.
  XdsLbClientStats client_stats_;
};

//
// XdsLb::PickerWrapper::Pick
//

LoadBalancingPolicy::PickResult XdsLb::PickerWrapper::Pick(
    grpc_core::LoadBalancingPolicy::PickArgs args) {
  // Forward the pick to the picker returned from the child policy.
  PickResult result = picker_->Pick(args);
  if (result.type != PickResult::PICK_COMPLETE ||
      result.connected_subchannel == nullptr || locality_stats_ == nullptr) {
    return result;
  }
  // Record a call started.
  locality_stats_->AddCallStarted();
  // Intercept the recv_trailing_metadata op to record call completion.
  result.recv_trailing_metadata_ready = RecordCallCompletion;
  result.recv_trailing_metadata_ready_user_data = locality_stats_;
  return result;
}

// Note that the following callback does not run in either the control plane
// combiner or the data plane combiner.
void XdsLb::PickerWrapper::RecordCallCompletion(
    void* arg, grpc_error* error, grpc_metadata_batch* recv_trailing_metadata,
    grpc_core::LoadBalancingPolicy::CallState* call_state) {
  XdsLbClientStats::LocalityStats* locality_stats =
      static_cast<XdsLbClientStats::LocalityStats*>(arg);
  const bool call_failed = error != GRPC_ERROR_NONE;
  locality_stats->AddCallFinished(call_failed);
}

//
// XdsLb::Picker
//

XdsLb::PickResult XdsLb::Picker::Pick(PickArgs args) {
  // TODO(roth): Add support for drop handling.
  // Generate a random number between 0 and the total weight
  const uint32_t key =
      (rand() * pickers_[pickers_.size() - 1].first) / RAND_MAX;
  // Forward pick to whichever locality maps to the range in which the
  // random number falls in.
<<<<<<< HEAD
  return PickFromLocality(key, args);
=======
  PickResult result = PickFromLocality(key, args);
  // If pick succeeded, add client stats.
  if (result.type == PickResult::PICK_COMPLETE &&
      result.subchannel != nullptr && client_stats_ != nullptr) {
    // TODO(roth): Add support for client stats.
  }
  return result;
>>>>>>> fb21394c
}

XdsLb::PickResult XdsLb::Picker::PickFromLocality(const uint32_t key,
                                                  PickArgs args) {
  size_t mid = 0;
  size_t start_index = 0;
  size_t end_index = pickers_.size() - 1;
  size_t index = 0;
  while (end_index > start_index) {
    mid = (start_index + end_index) / 2;
    if (pickers_[mid].first > key) {
      end_index = mid;
    } else if (pickers_[mid].first < key) {
      start_index = mid + 1;
    } else {
      index = mid + 1;
      break;
    }
  }
  if (index == 0) index = start_index;
  GPR_ASSERT(pickers_[index].first > key);
  return pickers_[index].second->Pick(args);
}

//
// XdsLb::FallbackHelper
//

bool XdsLb::FallbackHelper::CalledByPendingFallback() const {
  GPR_ASSERT(child_ != nullptr);
  return child_ == parent_->pending_fallback_policy_.get();
}

bool XdsLb::FallbackHelper::CalledByCurrentFallback() const {
  GPR_ASSERT(child_ != nullptr);
  return child_ == parent_->fallback_policy_.get();
}

RefCountedPtr<SubchannelInterface> XdsLb::FallbackHelper::CreateSubchannel(
    const grpc_channel_args& args) {
  if (parent_->shutting_down_ ||
      (!CalledByPendingFallback() && !CalledByCurrentFallback())) {
    return nullptr;
  }
  return parent_->channel_control_helper()->CreateSubchannel(args);
}

grpc_channel* XdsLb::FallbackHelper::CreateChannel(
    const char* target, const grpc_channel_args& args) {
  if (parent_->shutting_down_ ||
      (!CalledByPendingFallback() && !CalledByCurrentFallback())) {
    return nullptr;
  }
  return parent_->channel_control_helper()->CreateChannel(target, args);
}

void XdsLb::FallbackHelper::UpdateState(grpc_connectivity_state state,
                                        UniquePtr<SubchannelPicker> picker) {
  if (parent_->shutting_down_) return;
  // If this request is from the pending fallback policy, ignore it until
  // it reports READY, at which point we swap it into place.
  if (CalledByPendingFallback()) {
    if (GRPC_TRACE_FLAG_ENABLED(grpc_lb_xds_trace)) {
      gpr_log(
          GPR_INFO,
          "[xdslb %p helper %p] pending fallback policy %p reports state=%s",
          parent_.get(), this, parent_->pending_fallback_policy_.get(),
          grpc_connectivity_state_name(state));
    }
    if (state != GRPC_CHANNEL_READY) return;
    grpc_pollset_set_del_pollset_set(
        parent_->fallback_policy_->interested_parties(),
        parent_->interested_parties());
    parent_->fallback_policy_ = std::move(parent_->pending_fallback_policy_);
  } else if (!CalledByCurrentFallback()) {
    // This request is from an outdated fallback policy, so ignore it.
    return;
  }
  parent_->channel_control_helper()->UpdateState(state, std::move(picker));
}

void XdsLb::FallbackHelper::RequestReresolution() {
  if (parent_->shutting_down_) return;
  const LoadBalancingPolicy* latest_fallback_policy =
      parent_->pending_fallback_policy_ != nullptr
          ? parent_->pending_fallback_policy_.get()
          : parent_->fallback_policy_.get();
  if (child_ != latest_fallback_policy) return;
  if (GRPC_TRACE_FLAG_ENABLED(grpc_lb_xds_trace)) {
    gpr_log(GPR_INFO,
            "[xdslb %p] Re-resolution requested from the fallback policy (%p).",
            parent_.get(), child_);
  }
  GPR_ASSERT(parent_->lb_chand_ != nullptr);
  parent_->channel_control_helper()->RequestReresolution();
}

void XdsLb::FallbackHelper::AddTraceEvent(TraceSeverity severity,
                                          const char* message) {
  if (parent_->shutting_down_ ||
      (!CalledByPendingFallback() && !CalledByCurrentFallback())) {
    return;
  }
  parent_->channel_control_helper()->AddTraceEvent(severity, message);
}

//
<<<<<<< HEAD
// XdsLb::LbChannelState
//

XdsLb::LbChannelState::LbChannelState(
=======
// XdsLb::BalancerChannelState
//

XdsLb::BalancerChannelState::BalancerChannelState(
>>>>>>> fb21394c
    const char* balancer_name, const grpc_channel_args& args,
    grpc_core::RefCountedPtr<grpc_core::XdsLb> parent_xdslb_policy)
    : InternallyRefCounted<LbChannelState>(&grpc_lb_xds_trace),
      xdslb_policy_(std::move(parent_xdslb_policy)) {
  GRPC_CLOSURE_INIT(&on_connectivity_changed_,
                    &XdsLb::LbChannelState::OnConnectivityChangedLocked, this,
                    grpc_combiner_scheduler(xdslb_policy_->combiner()));
  channel_ = xdslb_policy_->channel_control_helper()->CreateChannel(
      balancer_name, args);
  GPR_ASSERT(channel_ != nullptr);
  eds_calld_.reset(New<RetryableLbCall<EdsCallState>>(
      Ref(DEBUG_LOCATION, "lb_channel+eds")));
  lrs_calld_.reset(New<RetryableLbCall<LrsCallState>>(
      Ref(DEBUG_LOCATION, "lb_channel+lrs")));
}

XdsLb::LbChannelState::~LbChannelState() {
  if (GRPC_TRACE_FLAG_ENABLED(grpc_lb_xds_trace)) {
    gpr_log(GPR_INFO, "[xdslb %p] Destroying LB channel %p", xdslb_policy(),
            this);
  }
  grpc_channel_destroy(channel_);
}

void XdsLb::LbChannelState::Orphan() {
  shutting_down_ = true;
  eds_calld_.reset();
  lrs_calld_.reset();
  Unref(DEBUG_LOCATION, "lb_channel+orphaned");
}

void XdsLb::LbChannelState::StartConnectivityWatchLocked() {
  grpc_channel_element* client_channel_elem =
      grpc_channel_stack_last_element(grpc_channel_get_channel_stack(channel_));
  GPR_ASSERT(client_channel_elem->filter == &grpc_client_channel_filter);
  // Ref held by callback.
  Ref(DEBUG_LOCATION, "lb_channel+start_watch").release();
  grpc_client_channel_watch_connectivity_state(
      client_channel_elem,
      grpc_polling_entity_create_from_pollset_set(
          xdslb_policy_->interested_parties()),
      &connectivity_, &on_connectivity_changed_, nullptr);
}

void XdsLb::LbChannelState::CancelConnectivityWatchLocked() {
  grpc_channel_element* client_channel_elem =
      grpc_channel_stack_last_element(grpc_channel_get_channel_stack(channel_));
  GPR_ASSERT(client_channel_elem->filter == &grpc_client_channel_filter);
  grpc_client_channel_watch_connectivity_state(
      client_channel_elem,
      grpc_polling_entity_create_from_pollset_set(
          xdslb_policy_->interested_parties()),
      nullptr, &on_connectivity_changed_, nullptr);
}

void XdsLb::LbChannelState::OnConnectivityChangedLocked(void* arg,
                                                        grpc_error* error) {
  LbChannelState* self = static_cast<LbChannelState*>(arg);
  if (!self->shutting_down_ &&
      self->xdslb_policy_->fallback_at_startup_checks_pending_) {
    if (self->connectivity_ != GRPC_CHANNEL_TRANSIENT_FAILURE) {
      // Not in TRANSIENT_FAILURE.  Renew connectivity watch.
      grpc_channel_element* client_channel_elem =
          grpc_channel_stack_last_element(
              grpc_channel_get_channel_stack(self->channel_));
      GPR_ASSERT(client_channel_elem->filter == &grpc_client_channel_filter);
      grpc_client_channel_watch_connectivity_state(
          client_channel_elem,
          grpc_polling_entity_create_from_pollset_set(
              self->xdslb_policy_->interested_parties()),
          &self->connectivity_, &self->on_connectivity_changed_, nullptr);
      return;  // Early out so we don't drop the ref below.
    }
    // In TRANSIENT_FAILURE.  Cancel the fallback timer and go into
    // fallback mode immediately.
    gpr_log(GPR_INFO,
            "[xdslb %p] Balancer channel in state TRANSIENT_FAILURE; "
            "entering fallback mode",
            self);
    self->xdslb_policy_->fallback_at_startup_checks_pending_ = false;
    grpc_timer_cancel(&self->xdslb_policy_->lb_fallback_timer_);
    self->xdslb_policy_->UpdateFallbackPolicyLocked();
  }
  // Done watching connectivity state, so drop ref.
  self->Unref(DEBUG_LOCATION, "lb_channel+watch_done");
}

//
// XdsLb::LbChannelState::RetryableLbCall<>
//

template <typename T>
XdsLb::LbChannelState::RetryableLbCall<T>::RetryableLbCall(
    RefCountedPtr<LbChannelState> lb_chand)
    : lb_chand_(std::move(lb_chand)),
      backoff_(
          BackOff::Options()
              .set_initial_backoff(GRPC_XDS_INITIAL_CONNECT_BACKOFF_SECONDS *
                                   1000)
              .set_multiplier(GRPC_XDS_RECONNECT_BACKOFF_MULTIPLIER)
              .set_jitter(GRPC_XDS_RECONNECT_JITTER)
              .set_max_backoff(GRPC_XDS_RECONNECT_MAX_BACKOFF_SECONDS * 1000)) {
  GRPC_CLOSURE_INIT(
      &on_retry_timer_, &OnRetryTimerLocked, this,
      grpc_combiner_scheduler(lb_chand_->xdslb_policy()->combiner()));
  StartNewCallLocked();
}

template <typename T>
void XdsLb::LbChannelState::RetryableLbCall<T>::Orphan() {
  shutting_down_ = true;
  lb_calld_.reset();
  if (retry_timer_callback_pending_) grpc_timer_cancel(&retry_timer_);
  this->Unref(DEBUG_LOCATION, "RetryableLbCall+orphaned");
}

template <typename T>
void XdsLb::LbChannelState::RetryableLbCall<T>::OnCallFinishedLocked() {
  const bool seen_response = lb_calld_->seen_response();
  lb_calld_.reset();
  if (seen_response) {
    // If we lost connection to the LB server, reset backoff and restart the LB
    // call immediately.
    backoff_.Reset();
    StartNewCallLocked();
  } else {
    // If we failed to connect to the LB server, retry later.
    StartRetryTimerLocked();
  }
}

template <typename T>
void XdsLb::LbChannelState::RetryableLbCall<T>::StartNewCallLocked() {
  if (shutting_down_) return;
  GPR_ASSERT(lb_chand_->channel_ != nullptr);
  GPR_ASSERT(lb_calld_ == nullptr);
  if (GRPC_TRACE_FLAG_ENABLED(grpc_lb_xds_trace)) {
    gpr_log(GPR_INFO,
            "[xdslb %p] Start new call from retryable call (lb_chand: %p, "
            "retryable call: %p)",
            lb_chand()->xdslb_policy(), lb_chand(), this);
  }
  lb_calld_ = MakeOrphanable<T>(
      this->Ref(DEBUG_LOCATION, "RetryableLbCall+start_new_call"));
}

template <typename T>
void XdsLb::LbChannelState::RetryableLbCall<T>::StartRetryTimerLocked() {
  if (shutting_down_) return;
  const grpc_millis next_attempt_time = backoff_.NextAttemptTime();
  if (GRPC_TRACE_FLAG_ENABLED(grpc_lb_xds_trace)) {
    grpc_millis timeout = GPR_MAX(next_attempt_time - ExecCtx::Get()->Now(), 0);
    gpr_log(GPR_INFO,
            "[xdslb %p] Failed to connect to LB server (lb_chand: %p) "
            "retry timer will fire in %" PRId64 "ms.",
            lb_chand()->xdslb_policy(), lb_chand(), timeout);
  }
  this->Ref(DEBUG_LOCATION, "RetryableLbCall+retry_timer_start").release();
  grpc_timer_init(&retry_timer_, next_attempt_time, &on_retry_timer_);
  retry_timer_callback_pending_ = true;
}

template <typename T>
void XdsLb::LbChannelState::RetryableLbCall<T>::OnRetryTimerLocked(
    void* arg, grpc_error* error) {
  RetryableLbCall* lb_calld = static_cast<RetryableLbCall*>(arg);
  lb_calld->retry_timer_callback_pending_ = false;
  if (!lb_calld->shutting_down_ && error == GRPC_ERROR_NONE) {
    if (GRPC_TRACE_FLAG_ENABLED(grpc_lb_xds_trace)) {
      gpr_log(GPR_INFO,
              "[xdslb %p] Retry timer fires (lb_chand: %p, retryable call: %p)",
              lb_calld->lb_chand()->xdslb_policy(), lb_calld->lb_chand(),
              lb_calld);
    }
    lb_calld->StartNewCallLocked();
  }
  lb_calld->Unref(DEBUG_LOCATION, "RetryableLbCall+retry_timer_done");
}

//
// XdsLb::LbChannelState::EdsCallState
//

XdsLb::LbChannelState::EdsCallState::EdsCallState(
    RefCountedPtr<RetryableLbCall<EdsCallState>> parent)
    : InternallyRefCounted<EdsCallState>(&grpc_lb_xds_trace),
      parent_(std::move(parent)) {
  // Init the LB call. Note that the LB call will progress every time there's
  // activity in xdslb_policy()->interested_parties(), which is comprised of
  // the polling entities from client_channel.
  GPR_ASSERT(xdslb_policy() != nullptr);
  GPR_ASSERT(xdslb_policy()->server_name_ != nullptr);
  GPR_ASSERT(xdslb_policy()->server_name_[0] != '\0');
  const grpc_millis deadline =
      xdslb_policy()->lb_call_timeout_ms_ == 0
          ? GRPC_MILLIS_INF_FUTURE
          : ExecCtx::Get()->Now() + xdslb_policy()->lb_call_timeout_ms_;
  // Create an LB call with the specified method name.
  lb_call_ = grpc_channel_create_pollset_set_call(
      lb_chand()->channel_, nullptr, GRPC_PROPAGATE_DEFAULTS,
      xdslb_policy()->interested_parties(),
<<<<<<< HEAD
      GRPC_MDSTR_SLASH_GRPC_DOT_LB_DOT_V2_DOT_ENDPOINTDISCOVERYSERVICE_SLASH_STREAMENDPOINTS,
=======
      GRPC_MDSTR_SLASH_ENVOY_DOT_API_DOT_V2_DOT_ENDPOINTDISCOVERYSERVICE_SLASH_STREAMENDPOINTS,
>>>>>>> fb21394c
      nullptr, deadline, nullptr);
  GPR_ASSERT(lb_call_ != nullptr);
  // Init the LB call request payload.
  grpc_slice request_payload_slice =
      XdsEdsRequestCreateAndEncode(xdslb_policy()->server_name_);
  send_message_payload_ =
      grpc_raw_byte_buffer_create(&request_payload_slice, 1);
  grpc_slice_unref_internal(request_payload_slice);
  // Init other data associated with the LB call.
  grpc_metadata_array_init(&initial_metadata_recv_);
  grpc_metadata_array_init(&trailing_metadata_recv_);
  GRPC_CLOSURE_INIT(&on_response_received_, OnResponseReceivedLocked, this,
                    grpc_combiner_scheduler(xdslb_policy()->combiner()));
  GRPC_CLOSURE_INIT(&on_status_received_, OnStatusReceivedLocked, this,
                    grpc_combiner_scheduler(xdslb_policy()->combiner()));
  // Start the call.
  if (GRPC_TRACE_FLAG_ENABLED(grpc_lb_xds_trace)) {
    gpr_log(GPR_INFO,
            "[xdslb %p] Starting EDS call (lb_chand: %p, lb_calld: %p, "
            "lb_call: %p)",
            xdslb_policy(), lb_chand(), this, lb_call_);
  }
  // Create the ops.
  grpc_call_error call_error;
  grpc_op ops[3];
  memset(ops, 0, sizeof(ops));
  // Op: send initial metadata.
  grpc_op* op = ops;
  op->op = GRPC_OP_SEND_INITIAL_METADATA;
  op->data.send_initial_metadata.count = 0;
  op->flags = 0;
  op->reserved = nullptr;
  op++;
  // Op: send request message.
  GPR_ASSERT(send_message_payload_ != nullptr);
  op->op = GRPC_OP_SEND_MESSAGE;
  op->data.send_message.send_message = send_message_payload_;
  op->flags = 0;
  op->reserved = nullptr;
  op++;
  call_error = grpc_call_start_batch_and_execute(lb_call_, ops,
                                                 (size_t)(op - ops), nullptr);
  GPR_ASSERT(GRPC_CALL_OK == call_error);
  // Op: recv initial metadata.
  op = ops;
  op->op = GRPC_OP_RECV_INITIAL_METADATA;
  op->data.recv_initial_metadata.recv_initial_metadata =
      &initial_metadata_recv_;
  op->flags = 0;
  op->reserved = nullptr;
  op++;
  // Op: recv response.
  op->op = GRPC_OP_RECV_MESSAGE;
  op->data.recv_message.recv_message = &recv_message_payload_;
  op->flags = 0;
  op->reserved = nullptr;
  op++;
  Ref(DEBUG_LOCATION, "EDS+OnResponseReceivedLocked").release();
  call_error = grpc_call_start_batch_and_execute(
      lb_call_, ops, (size_t)(op - ops), &on_response_received_);
  GPR_ASSERT(GRPC_CALL_OK == call_error);
  // Op: recv server status.
  op = ops;
  op->op = GRPC_OP_RECV_STATUS_ON_CLIENT;
  op->data.recv_status_on_client.trailing_metadata = &trailing_metadata_recv_;
  op->data.recv_status_on_client.status = &status_code_;
  op->data.recv_status_on_client.status_details = &status_details_;
  op->flags = 0;
  op->reserved = nullptr;
  op++;
  // This callback signals the end of the LB call, so it relies on the initial
  // ref instead of a new ref. When it's invoked, it's the initial ref that is
  // unreffed.
  call_error = grpc_call_start_batch_and_execute(
      lb_call_, ops, (size_t)(op - ops), &on_status_received_);
  GPR_ASSERT(GRPC_CALL_OK == call_error);
}

XdsLb::LbChannelState::EdsCallState::~EdsCallState() {
  grpc_metadata_array_destroy(&initial_metadata_recv_);
  grpc_metadata_array_destroy(&trailing_metadata_recv_);
  grpc_byte_buffer_destroy(send_message_payload_);
  grpc_byte_buffer_destroy(recv_message_payload_);
  grpc_slice_unref_internal(status_details_);
  GPR_ASSERT(lb_call_ != nullptr);
  grpc_call_unref(lb_call_);
}

<<<<<<< HEAD
void XdsLb::LbChannelState::EdsCallState::Orphan() {
  GPR_ASSERT(lb_call_ != nullptr);
  // If we are here because xdslb_policy wants to cancel the call,
  // on_status_received_ will complete the cancellation and clean up. Otherwise,
  // we are here because xdslb_policy has to orphan a failed call, then the
  // following cancellation will be a no-op.
  grpc_call_cancel(lb_call_, nullptr);
  // Note that the initial ref is hold by on_status_received_. So the
  // corresponding unref happens in on_status_received_ instead of here.
=======
void XdsLb::BalancerChannelState::BalancerCallState::
    MaybeSendClientLoadReportLocked(void* arg, grpc_error* error) {
  BalancerCallState* lb_calld = static_cast<BalancerCallState*>(arg);
  lb_calld->client_load_report_timer_callback_pending_ = false;
  if (error != GRPC_ERROR_NONE || !lb_calld->IsCurrentCallOnChannel()) {
    lb_calld->Unref(DEBUG_LOCATION, "client_load_report");
    return;
  }
  // If we've already sent the initial request, then we can go ahead and send
  // the load report. Otherwise, we need to wait until the initial request has
  // been sent to send this (see OnInitialRequestSentLocked()).
  if (lb_calld->send_message_payload_ == nullptr) {
    lb_calld->SendClientLoadReportLocked();
  } else {
    lb_calld->client_load_report_is_due_ = true;
  }
}

bool XdsLb::BalancerChannelState::BalancerCallState::LoadReportCountersAreZero(
    xds_grpclb_request* request) {
  const grpc_lb_v1_ClientStats* cstats =
      grpc_lb_v1_LoadBalanceRequest_client_stats(request);
  if (cstats == nullptr) {
    return true;
  }
  size_t drop_count;
  grpc_lb_v1_ClientStats_calls_finished_with_drop(cstats, &drop_count);
  return grpc_lb_v1_ClientStats_num_calls_started(cstats) == 0 &&
         grpc_lb_v1_ClientStats_num_calls_finished(cstats) == 0 &&
         grpc_lb_v1_ClientStats_num_calls_finished_with_client_failed_to_send(
             cstats) == 0 &&
         grpc_lb_v1_ClientStats_num_calls_finished_known_received(cstats) ==
             0 &&
         drop_count == 0;
}

// TODO(vpowar): Use LRS to send the client Load Report.
void XdsLb::BalancerChannelState::BalancerCallState::
    SendClientLoadReportLocked() {
  // Construct message payload.
  GPR_ASSERT(send_message_payload_ == nullptr);
  upb::Arena arena;
  xds_grpclb_request* request = xds_grpclb_load_report_request_create_locked(
      client_stats_.get(), arena.ptr());
  // Skip client load report if the counters were all zero in the last
  // report and they are still zero in this one.
  if (LoadReportCountersAreZero(request)) {
    if (last_client_load_report_counters_were_zero_) {
      ScheduleNextClientLoadReportLocked();
      return;
    }
    last_client_load_report_counters_were_zero_ = true;
  } else {
    last_client_load_report_counters_were_zero_ = false;
  }
  // TODO(vpowar): Send the report on LRS stream.
>>>>>>> fb21394c
}

void XdsLb::LbChannelState::EdsCallState::OnResponseReceivedLocked(
    void* arg, grpc_error* error) {
  EdsCallState* eds_calld = static_cast<EdsCallState*>(arg);
  LbChannelState* lb_chand = eds_calld->lb_chand();
  XdsLb* xdslb_policy = eds_calld->xdslb_policy();
  // Empty payload means the LB call was cancelled.
  if (!eds_calld->IsCurrentCallOnChannel() ||
      eds_calld->recv_message_payload_ == nullptr) {
    eds_calld->Unref(DEBUG_LOCATION, "EDS+OnResponseReceivedLocked");
    return;
  }
<<<<<<< HEAD
=======
  lb_calld->seen_response_ = true;
>>>>>>> fb21394c
  // Read the response.
  grpc_byte_buffer_reader bbr;
  grpc_byte_buffer_reader_init(&bbr, eds_calld->recv_message_payload_);
  grpc_slice response_slice = grpc_byte_buffer_reader_readall(&bbr);
  grpc_byte_buffer_reader_destroy(&bbr);
<<<<<<< HEAD
  grpc_byte_buffer_destroy(eds_calld->recv_message_payload_);
  eds_calld->recv_message_payload_ = nullptr;
=======
  grpc_byte_buffer_destroy(lb_calld->recv_message_payload_);
  lb_calld->recv_message_payload_ = nullptr;
>>>>>>> fb21394c
  // TODO(juanlishen): When we convert this to use the xds protocol, the
  // balancer will send us a fallback timeout such that we should go into
  // fallback mode if we have lost contact with the balancer after a certain
  // period of time. We will need to save the timeout value here, and then
  // when the balancer call ends, we will need to start a timer for the
  // specified period of time, and if the timer fires, we go into fallback
  // mode. We will also need to cancel the timer when we receive a serverlist
  // from the balancer.
  // This anonymous lambda is a hack to avoid the usage of goto.
  [&]() {
    // Parse the response.
    XdsUpdate update;
    grpc_error* parse_error =
        XdsEdsResponseDecodeAndParse(response_slice, &update);
    if (parse_error != GRPC_ERROR_NONE) {
      gpr_log(GPR_ERROR, "[xdslb %p] EDS response parsing failed. error=%s",
              xdslb_policy, grpc_error_string(parse_error));
      GRPC_ERROR_UNREF(parse_error);
      return;
    }
    if (update.locality_list.empty()) {
      char* response_slice_str =
          grpc_dump_slice(response_slice, GPR_DUMP_ASCII | GPR_DUMP_HEX);
      gpr_log(GPR_ERROR,
              "[xdslb %p] EDS response '%s' doesn't contain any valid locality "
              "update. Ignoring.",
              xdslb_policy, response_slice_str);
      gpr_free(response_slice_str);
      return;
    }
<<<<<<< HEAD
    eds_calld->seen_response_ = true;
=======
>>>>>>> fb21394c
    if (GRPC_TRACE_FLAG_ENABLED(grpc_lb_xds_trace)) {
      gpr_log(GPR_INFO,
              "[xdslb %p] EDS response with %" PRIuPTR " localities received",
              xdslb_policy, update.locality_list.size());
      for (size_t i = 0; i < update.locality_list.size(); ++i) {
        const XdsLocalityInfo& locality = update.locality_list[i];
<<<<<<< HEAD
        const XdsLocalityName* locality_name = locality.locality_name.get();
        gpr_log(GPR_INFO,
                "[xdslb %p] Locality %" PRIuPTR
                " (region: %s, zone: %s, sub_zone: %s) contains %" PRIuPTR
                " server addresses",
                xdslb_policy, i, locality_name->region(), locality_name->zone(),
                locality_name->sub_zone(), locality.serverlist.size());
=======
        gpr_log(GPR_INFO,
                "[xdslb %p] Locality %" PRIuPTR " %s contains %" PRIuPTR
                " server addresses",
                xdslb_policy, i,
                locality.locality_name->AsHumanReadableString(),
                locality.serverlist.size());
>>>>>>> fb21394c
        for (size_t j = 0; j < locality.serverlist.size(); ++j) {
          char* ipport;
          grpc_sockaddr_to_string(&ipport, &locality.serverlist[j].address(),
                                  false);
<<<<<<< HEAD
          gpr_log(
              GPR_INFO,
              "[xdslb %p] Locality %" PRIuPTR
              " (region: %s, zone: %s, sub_zone: %s), server address %" PRIuPTR
              ": %s",
              xdslb_policy, i, locality_name->region(), locality_name->zone(),
              locality_name->sub_zone(), j, ipport);
=======
          gpr_log(GPR_INFO,
                  "[xdslb %p] Locality %" PRIuPTR
                  " %s, server address %" PRIuPTR ": %s",
                  xdslb_policy, i,
                  locality.locality_name->AsHumanReadableString(), j, ipport);
>>>>>>> fb21394c
          gpr_free(ipport);
        }
      }
    }
    // Pending LB channel receives a serverlist; promote it.
    // Note that this call can't be on a discarded pending channel, because
    // such channels don't have any current call but we have checked this call
    // is a current call.
    if (!lb_chand->IsCurrentChannel()) {
      if (GRPC_TRACE_FLAG_ENABLED(grpc_lb_xds_trace)) {
        gpr_log(GPR_INFO,
                "[xdslb %p] Pending LB channel %p receives EDS response; "
                "promoting it to replace current LB channel %p",
                xdslb_policy, lb_chand, xdslb_policy->lb_chand_.get());
      }
      // TODO(juanlishen): Maybe promote the pending LB channel when the
      // response results a READY locality map.
      xdslb_policy->lb_chand_ = std::move(xdslb_policy->pending_lb_chand_);
    }
<<<<<<< HEAD
    // At this point, lb_chand must be the current LB channel, so try to start
    // load reporting.
    LrsCallState* lrs_calld = lb_chand->lrs_calld_->lb_calld();
    if (lrs_calld != nullptr) lrs_calld->MaybeStartReportingLocked();
=======
>>>>>>> fb21394c
    // Ignore identical update.
    if (xdslb_policy->locality_list_ == update.locality_list) {
      if (GRPC_TRACE_FLAG_ENABLED(grpc_lb_xds_trace)) {
        gpr_log(GPR_INFO,
                "[xdslb %p] Incoming server list identical to current, "
                "ignoring.",
                xdslb_policy);
      }
      return;
    }
    // If the balancer tells us to drop all the calls, we should exit fallback
    // mode immediately.
    // TODO(juanlishen): When we add EDS drop, we should change to check
    // drop_percentage.
    if (update.locality_list[0].serverlist.empty()) {
      xdslb_policy->MaybeExitFallbackMode();
    }
    // Update the locality list.
    xdslb_policy->locality_list_ = std::move(update.locality_list);
    // Update the locality map.
    xdslb_policy->locality_map_.UpdateLocked(
        xdslb_policy->locality_list_, xdslb_policy->child_policy_config_.get(),
        xdslb_policy->args_, xdslb_policy);
  }();
  grpc_slice_unref_internal(response_slice);
  if (xdslb_policy->shutting_down_) {
<<<<<<< HEAD
    eds_calld->Unref(DEBUG_LOCATION,
                     "EDS+OnResponseReceivedLocked+xds_shutdown");
=======
    lb_calld->Unref(DEBUG_LOCATION, "on_message_received+xds_shutdown");
>>>>>>> fb21394c
    return;
  }
  // Keep listening for serverlist updates.
  grpc_op op;
  memset(&op, 0, sizeof(op));
  op.op = GRPC_OP_RECV_MESSAGE;
<<<<<<< HEAD
  op.data.recv_message.recv_message = &eds_calld->recv_message_payload_;
  op.flags = 0;
  op.reserved = nullptr;
  GPR_ASSERT(eds_calld->lb_call_ != nullptr);
  // Reuse the "EDS+OnResponseReceivedLocked" ref taken in ctor.
  const grpc_call_error call_error = grpc_call_start_batch_and_execute(
      eds_calld->lb_call_, &op, 1, &eds_calld->on_response_received_);
=======
  op.data.recv_message.recv_message = &lb_calld->recv_message_payload_;
  op.flags = 0;
  op.reserved = nullptr;
  GPR_ASSERT(lb_calld->lb_call_ != nullptr);
  // Reuse the "OnBalancerMessageReceivedLocked" ref taken in StartQuery().
  const grpc_call_error call_error = grpc_call_start_batch_and_execute(
      lb_calld->lb_call_, &op, 1, &lb_calld->lb_on_balancer_message_received_);
>>>>>>> fb21394c
  GPR_ASSERT(GRPC_CALL_OK == call_error);
}

void XdsLb::LbChannelState::EdsCallState::OnStatusReceivedLocked(
    void* arg, grpc_error* error) {
  EdsCallState* eds_calld = static_cast<EdsCallState*>(arg);
  LbChannelState* lb_chand = eds_calld->lb_chand();
  XdsLb* xdslb_policy = eds_calld->xdslb_policy();
  if (GRPC_TRACE_FLAG_ENABLED(grpc_lb_xds_trace)) {
    char* status_details = grpc_slice_to_c_string(eds_calld->status_details_);
    gpr_log(GPR_INFO,
            "[xdslb %p] EDS call status received. Status = %d, details "
            "= '%s', (lb_chand: %p, eds_calld: %p, lb_call: %p), error '%s'",
            xdslb_policy, eds_calld->status_code_, status_details, lb_chand,
            eds_calld, eds_calld->lb_call_, grpc_error_string(error));
    gpr_free(status_details);
  }
  // Ignore status from a stale call.
  if (eds_calld->IsCurrentCallOnChannel()) {
    // Because this call is the current one on the channel, the channel can't
    // have been swapped out; otherwise, the call should have been reset.
    GPR_ASSERT(lb_chand->IsCurrentChannel() || lb_chand->IsPendingChannel());
    if (lb_chand != xdslb_policy->LatestLbChannel()) {
      // This channel must be the current one and there is a pending one. Swap
      // in the pending one and we are done.
      if (GRPC_TRACE_FLAG_ENABLED(grpc_lb_xds_trace)) {
        gpr_log(GPR_INFO,
                "[xdslb %p] Promoting pending LB channel %p to replace "
                "current LB channel %p",
                xdslb_policy, lb_chand, xdslb_policy->lb_chand_.get());
      }
      xdslb_policy->lb_chand_ = std::move(xdslb_policy->pending_lb_chand_);
    } else {
      // This channel is the most recently created one. Try to restart the call
      // and reresolve.
<<<<<<< HEAD
      eds_calld->parent_->OnCallFinishedLocked();
=======
      lb_chand->lb_calld_.reset();
      if (lb_calld->seen_response_) {
        // If we lost connection to the LB server, reset the backoff and restart
        // the LB call immediately.
        lb_chand->lb_call_backoff_.Reset();
        lb_chand->StartCallLocked();
      } else {
        // If we failed to connect to the LB server, retry later.
        lb_chand->StartCallRetryTimerLocked();
      }
>>>>>>> fb21394c
      xdslb_policy->channel_control_helper()->RequestReresolution();
      // If the fallback-at-startup checks are pending, go into fallback mode
      // immediately.  This short-circuits the timeout for the
      // fallback-at-startup case.
      if (xdslb_policy->fallback_at_startup_checks_pending_) {
        gpr_log(GPR_INFO,
                "[xdslb %p] Balancer call finished; entering fallback mode",
                xdslb_policy);
        xdslb_policy->fallback_at_startup_checks_pending_ = false;
        grpc_timer_cancel(&xdslb_policy->lb_fallback_timer_);
        lb_chand->CancelConnectivityWatchLocked();
        xdslb_policy->UpdateFallbackPolicyLocked();
      }
    }
  }
  eds_calld->Unref(DEBUG_LOCATION, "EDS+OnStatusReceivedLocked");
}

bool XdsLb::LbChannelState::EdsCallState::IsCurrentCallOnChannel() const {
  // If the retryable EDS call is null (which only happens when the LB channel
  // is shutting down), all the EDS calls are stale.
  if (lb_chand()->eds_calld_ == nullptr) return false;
  return this == lb_chand()->eds_calld_->lb_calld();
}

//
// XdsLb::LbChannelState::LrsCallState::Reporter
//

void XdsLb::LbChannelState::LrsCallState::Reporter::Orphan() {
  if (next_report_timer_callback_pending_) {
    grpc_timer_cancel(&next_report_timer_);
  }
}

void XdsLb::LbChannelState::LrsCallState::Reporter::ScheduleNextReportLocked() {
  const grpc_millis next_report_time = ExecCtx::Get()->Now() + report_interval_;
  grpc_timer_init(&next_report_timer_, next_report_time,
                  &on_next_report_timer_);
  next_report_timer_callback_pending_ = true;
}

void XdsLb::LbChannelState::LrsCallState::Reporter::OnNextReportTimerLocked(
    void* arg, grpc_error* error) {
  Reporter* self = static_cast<Reporter*>(arg);
  self->next_report_timer_callback_pending_ = false;
  if (error != GRPC_ERROR_NONE || !self->IsCurrentReporterOnCall()) {
    self->Unref(DEBUG_LOCATION, "Reporter+timer");
    return;
  }
  self->SendReportLocked();
}

void XdsLb::LbChannelState::LrsCallState::Reporter::SendReportLocked() {
  // Create a request that contains the load report.
  grpc_slice request_payload_slice = XdsLrsRequestCreateAndEncode(
      xdslb_policy()->server_name_, &xdslb_policy()->client_stats_);
  // Skip client load report if the counters were all zero in the last
  // report and they are still zero in this one.
  bool old_val = last_report_counters_were_zero_;
  last_report_counters_were_zero_ = static_cast<bool>(
      grpc_slice_eq(request_payload_slice, grpc_empty_slice()));
  if (old_val && last_report_counters_were_zero_) {
    ScheduleNextReportLocked();
    return;
  }
  parent_->send_message_payload_ =
      grpc_raw_byte_buffer_create(&request_payload_slice, 1);
  grpc_slice_unref_internal(request_payload_slice);
  // Send the report.
  grpc_op op;
  memset(&op, 0, sizeof(op));
  op.op = GRPC_OP_SEND_MESSAGE;
  op.data.send_message.send_message = parent_->send_message_payload_;
  grpc_call_error call_error = grpc_call_start_batch_and_execute(
      parent_->lb_call_, &op, 1, &on_report_done_);
  if (GPR_UNLIKELY(call_error != GRPC_CALL_OK)) {
    gpr_log(GPR_ERROR,
            "[xdslb %p] lb_calld=%p call_error=%d sending client load report",
            xdslb_policy(), this, call_error);
    GPR_ASSERT(GRPC_CALL_OK == call_error);
  }
}

void XdsLb::LbChannelState::LrsCallState::Reporter::OnReportDoneLocked(
    void* arg, grpc_error* error) {
  Reporter* self = static_cast<Reporter*>(arg);
  grpc_byte_buffer_destroy(self->parent_->send_message_payload_);
  self->parent_->send_message_payload_ = nullptr;
  if (error != GRPC_ERROR_NONE || !self->IsCurrentReporterOnCall()) {
    // If this reporter is no longer the current one on the call, the reason
    // might be that it was orphaned for a new one due to config update.
    if (!self->IsCurrentReporterOnCall()) {
      self->parent_->MaybeStartReportingLocked();
    }
    self->Unref(DEBUG_LOCATION, "Reporter+report_done");
    return;
  }
  self->ScheduleNextReportLocked();
}

//
// XdsLb::LbChannelState::LrsCallState
//

XdsLb::LbChannelState::LrsCallState::LrsCallState(
    RefCountedPtr<RetryableLbCall<LrsCallState>> parent)
    : InternallyRefCounted<LrsCallState>(&grpc_lb_xds_trace),
      parent_(std::move(parent)) {
  // Init the LB call. Note that the LB call will progress every time there's
  // activity in xdslb_policy()->interested_parties(), which is comprised of
  // the polling entities from client_channel.
  GPR_ASSERT(xdslb_policy() != nullptr);
  GPR_ASSERT(xdslb_policy()->server_name_ != nullptr);
  GPR_ASSERT(xdslb_policy()->server_name_[0] != '\0');
  const grpc_millis deadline =
      xdslb_policy()->lb_call_timeout_ms_ == 0
          ? GRPC_MILLIS_INF_FUTURE
          : ExecCtx::Get()->Now() + xdslb_policy()->lb_call_timeout_ms_;
  lb_call_ = grpc_channel_create_pollset_set_call(
      lb_chand()->channel_, nullptr, GRPC_PROPAGATE_DEFAULTS,
      xdslb_policy()->interested_parties(),
      GRPC_MDSTR_SLASH_GRPC_DOT_LB_DOT_V2_DOT_LOADREPORTINGSERVICE_SLASH_STREAMLOADSTATS,
      nullptr, deadline, nullptr);
  GPR_ASSERT(lb_call_ != nullptr);
  // Init the LB call request payload.
  grpc_slice request_payload_slice =
      XdsLrsRequestCreateAndEncode(xdslb_policy()->server_name_);
  send_message_payload_ =
      grpc_raw_byte_buffer_create(&request_payload_slice, 1);
  grpc_slice_unref_internal(request_payload_slice);
  // Init other data associated with the LRS call.
  grpc_metadata_array_init(&initial_metadata_recv_);
  grpc_metadata_array_init(&trailing_metadata_recv_);
  GRPC_CLOSURE_INIT(&on_initial_request_sent_, OnInitialRequestSentLocked, this,
                    grpc_combiner_scheduler(xdslb_policy()->combiner()));
  GRPC_CLOSURE_INIT(&on_response_received_, OnResponseReceivedLocked, this,
                    grpc_combiner_scheduler(xdslb_policy()->combiner()));
  GRPC_CLOSURE_INIT(&on_status_received_, OnStatusReceivedLocked, this,
                    grpc_combiner_scheduler(xdslb_policy()->combiner()));
  // Start the call.
  if (GRPC_TRACE_FLAG_ENABLED(grpc_lb_xds_trace)) {
    gpr_log(GPR_INFO,
            "[xdslb %p] Starting LRS call (lb_chand: %p, lb_calld: %p, "
            "lb_call: %p)",
            xdslb_policy(), lb_chand(), this, lb_call_);
  }
  // Create the ops.
  grpc_call_error call_error;
  grpc_op ops[3];
  memset(ops, 0, sizeof(ops));
  // Op: send initial metadata.
  grpc_op* op = ops;
  op->op = GRPC_OP_SEND_INITIAL_METADATA;
  op->data.send_initial_metadata.count = 0;
  op->flags = 0;
  op->reserved = nullptr;
  op++;
  // Op: send request message.
  GPR_ASSERT(send_message_payload_ != nullptr);
  op->op = GRPC_OP_SEND_MESSAGE;
  op->data.send_message.send_message = send_message_payload_;
  op->flags = 0;
  op->reserved = nullptr;
  op++;
  Ref(DEBUG_LOCATION, "LRS+OnInitialRequestSentLocked").release();
  call_error = grpc_call_start_batch_and_execute(
      lb_call_, ops, (size_t)(op - ops), &on_initial_request_sent_);
  GPR_ASSERT(GRPC_CALL_OK == call_error);
  // Op: recv initial metadata.
  op = ops;
  op->op = GRPC_OP_RECV_INITIAL_METADATA;
  op->data.recv_initial_metadata.recv_initial_metadata =
      &initial_metadata_recv_;
  op->flags = 0;
  op->reserved = nullptr;
  op++;
  // Op: recv response.
  op->op = GRPC_OP_RECV_MESSAGE;
  op->data.recv_message.recv_message = &recv_message_payload_;
  op->flags = 0;
  op->reserved = nullptr;
  op++;
  Ref(DEBUG_LOCATION, "LRS+OnResponseReceivedLocked").release();
  call_error = grpc_call_start_batch_and_execute(
      lb_call_, ops, (size_t)(op - ops), &on_response_received_);
  GPR_ASSERT(GRPC_CALL_OK == call_error);
  // Op: recv server status.
  op = ops;
  op->op = GRPC_OP_RECV_STATUS_ON_CLIENT;
  op->data.recv_status_on_client.trailing_metadata = &trailing_metadata_recv_;
  op->data.recv_status_on_client.status = &status_code_;
  op->data.recv_status_on_client.status_details = &status_details_;
  op->flags = 0;
  op->reserved = nullptr;
  op++;
  // This callback signals the end of the LB call, so it relies on the initial
  // ref instead of a new ref. When it's invoked, it's the initial ref that is
  // unreffed.
  call_error = grpc_call_start_batch_and_execute(
      lb_call_, ops, (size_t)(op - ops), &on_status_received_);
  GPR_ASSERT(GRPC_CALL_OK == call_error);
}

XdsLb::LbChannelState::LrsCallState::~LrsCallState() {
  grpc_metadata_array_destroy(&initial_metadata_recv_);
  grpc_metadata_array_destroy(&trailing_metadata_recv_);
  grpc_byte_buffer_destroy(send_message_payload_);
  grpc_byte_buffer_destroy(recv_message_payload_);
  grpc_slice_unref_internal(status_details_);
  GPR_ASSERT(lb_call_ != nullptr);
  grpc_call_unref(lb_call_);
}

void XdsLb::LbChannelState::LrsCallState::Orphan() {
  reporter_.reset();
  GPR_ASSERT(lb_call_ != nullptr);
  // If we are here because xdslb_policy wants to cancel the call,
  // on_status_received_ will complete the cancellation and clean up. Otherwise,
  // we are here because xdslb_policy has to orphan a failed call, then the
  // following cancellation will be a no-op.
  grpc_call_cancel(lb_call_, nullptr);
  // Note that the initial ref is hold by on_status_received_. So the
  // corresponding unref happens in on_status_received_ instead of here.
}

void XdsLb::LbChannelState::LrsCallState::MaybeStartReportingLocked() {
  // Don't start if this is not the current call on the current channel.
  if (!IsCurrentCallOnChannel() || !lb_chand()->IsCurrentChannel()) return;
  // Don't start again if already started.
  if (reporter_ != nullptr) return;
  // Don't start if the previous send_message op (of the initial request or the
  // last report of the previous reporter) hasn't completed.
  if (send_message_payload_ != nullptr) return;
  // Don't start if no LRS response has arrived.
  if (!seen_response()) return;
  // Don't start if the EDS call hasn't received any valid response. Note that
  // this must be the first channel because it is the current channel but its
  // EDS call hasn't seen any response.
  EdsCallState* eds_calld = lb_chand()->eds_calld_->lb_calld();
  if (eds_calld == nullptr || !eds_calld->seen_response()) return;
  // Start reporting.
  lb_chand()->xdslb_policy_->client_stats_.MaybeInitLastReportTime();
  reporter_ = MakeOrphanable<Reporter>(
      Ref(DEBUG_LOCATION, "LRS+load_report+start"), load_reporting_interval_);
}

void XdsLb::LbChannelState::LrsCallState::OnInitialRequestSentLocked(
    void* arg, grpc_error* error) {
  LrsCallState* lrs_calld = static_cast<LrsCallState*>(arg);
  // Clear the send_message_payload_.
  grpc_byte_buffer_destroy(lrs_calld->send_message_payload_);
  lrs_calld->send_message_payload_ = nullptr;
  lrs_calld->MaybeStartReportingLocked();
  lrs_calld->Unref(DEBUG_LOCATION, "LRS+OnInitialRequestSentLocked");
}

void XdsLb::LbChannelState::LrsCallState::OnResponseReceivedLocked(
    void* arg, grpc_error* error) {
  LrsCallState* lrs_calld = static_cast<LrsCallState*>(arg);
  XdsLb* xdslb_policy = lrs_calld->xdslb_policy();
  // Empty payload means the LB call was cancelled.
  if (!lrs_calld->IsCurrentCallOnChannel() ||
      lrs_calld->recv_message_payload_ == nullptr) {
    lrs_calld->Unref(DEBUG_LOCATION, "LRS+OnResponseReceivedLocked");
    return;
  }
  // Read the response.
  grpc_byte_buffer_reader bbr;
  grpc_byte_buffer_reader_init(&bbr, lrs_calld->recv_message_payload_);
  grpc_slice response_slice = grpc_byte_buffer_reader_readall(&bbr);
  grpc_byte_buffer_reader_destroy(&bbr);
  grpc_byte_buffer_destroy(lrs_calld->recv_message_payload_);
  lrs_calld->recv_message_payload_ = nullptr;
  // This anonymous lambda is a hack to avoid the usage of goto.
  [&]() {
    // Parse the response.
    grpc_millis new_load_reporting_interval;
    grpc_error* parse_error = XdsLrsResponseDecodeAndParse(
        response_slice, &new_load_reporting_interval,
        xdslb_policy->server_name_);
    if (parse_error != GRPC_ERROR_NONE) {
      gpr_log(GPR_ERROR, "[xdslb %p] LRS response parsing failed. error=%s",
              xdslb_policy, grpc_error_string(parse_error));
      GRPC_ERROR_UNREF(parse_error);
      return;
    }
    lrs_calld->seen_response_ = true;
    if (GRPC_TRACE_FLAG_ENABLED(grpc_lb_xds_trace)) {
      gpr_log(GPR_INFO,
              "[xdslb %p] LRS response received, load_report_interval=%ldms",
              xdslb_policy, new_load_reporting_interval);
    }
    if (new_load_reporting_interval <
        GRPC_XDS_MIN_CLIENT_LOAD_REPORTING_INTERVAL_MS) {
      new_load_reporting_interval =
          GRPC_XDS_MIN_CLIENT_LOAD_REPORTING_INTERVAL_MS;
      if (GRPC_TRACE_FLAG_ENABLED(grpc_lb_xds_trace)) {
        gpr_log(
            GPR_INFO,
            "[xdslb %p] Increased load_report_interval to minimum value %dms",
            xdslb_policy, GRPC_XDS_MIN_CLIENT_LOAD_REPORTING_INTERVAL_MS);
      }
    }
    // Ignore identical update.
    if (lrs_calld->load_reporting_interval_ == new_load_reporting_interval) {
      if (GRPC_TRACE_FLAG_ENABLED(grpc_lb_xds_trace)) {
        gpr_log(GPR_INFO,
                "[xdslb %p] Incoming LRS response identical to current, "
                "ignoring.",
                xdslb_policy);
      }
      return;
    }
    // Stop current load reporting (if any) to adopt the new reporting interval.
    lrs_calld->reporter_.reset();
    // Record the new config.
    lrs_calld->load_reporting_interval_ = new_load_reporting_interval;
    // Try starting sending load report.
    lrs_calld->MaybeStartReportingLocked();
  }();
  grpc_slice_unref_internal(response_slice);
  if (xdslb_policy->shutting_down_) {
    lrs_calld->Unref(DEBUG_LOCATION,
                     "LRS+OnResponseReceivedLocked+xds_shutdown");
    return;
  }
  // Keep listening for LRS config updates.
  grpc_op op;
  memset(&op, 0, sizeof(op));
  op.op = GRPC_OP_RECV_MESSAGE;
  op.data.recv_message.recv_message = &lrs_calld->recv_message_payload_;
  op.flags = 0;
  op.reserved = nullptr;
  GPR_ASSERT(lrs_calld->lb_call_ != nullptr);
  // Reuse the "OnResponseReceivedLocked" ref taken in ctor.
  const grpc_call_error call_error = grpc_call_start_batch_and_execute(
      lrs_calld->lb_call_, &op, 1, &lrs_calld->on_response_received_);
  GPR_ASSERT(GRPC_CALL_OK == call_error);
}

void XdsLb::LbChannelState::LrsCallState::OnStatusReceivedLocked(
    void* arg, grpc_error* error) {
  LrsCallState* lrs_calld = static_cast<LrsCallState*>(arg);
  XdsLb* xdslb_policy = lrs_calld->xdslb_policy();
  LbChannelState* lb_chand = lrs_calld->lb_chand();
  GPR_ASSERT(lrs_calld->lb_call_ != nullptr);
  if (GRPC_TRACE_FLAG_ENABLED(grpc_lb_xds_trace)) {
    char* status_details = grpc_slice_to_c_string(lrs_calld->status_details_);
    gpr_log(GPR_INFO,
            "[xdslb %p] LRS call status received. Status = %d, details "
            "= '%s', (lb_chand: %p, lb_calld: %p, lb_call: %p), error '%s'",
            xdslb_policy, lrs_calld->status_code_, status_details, lb_chand,
            lrs_calld, lrs_calld->lb_call_, grpc_error_string(error));
    gpr_free(status_details);
  }
  // Ignore status from a stale call.
  if (lrs_calld->IsCurrentCallOnChannel()) {
    // Because this call is the current one on the channel, the channel can't
    // have been swapped out; otherwise, the call should have been reset.
    GPR_ASSERT(lb_chand->IsCurrentChannel() || lb_chand->IsPendingChannel());
    GPR_ASSERT(!xdslb_policy->shutting_down_);
    if (lb_chand == xdslb_policy->LatestLbChannel()) {
      // This channel is the most recently created one. Try to restart the call
      // and reresolve.
      lrs_calld->parent_->OnCallFinishedLocked();
      xdslb_policy->channel_control_helper()->RequestReresolution();
    }
  }
  lrs_calld->Unref(DEBUG_LOCATION, "LRS+OnStatusReceivedLocked");
}

bool XdsLb::LbChannelState::LrsCallState::IsCurrentCallOnChannel() const {
  // If the retryable LRS call is null (which only happens when the LB channel
  // is shutting down), all the LRS calls are stale.
  if (lb_chand()->lrs_calld_ == nullptr) return false;
  return this == lb_chand()->lrs_calld_->lb_calld();
}

//
// helper code for creating balancer channel
//

// Returns the channel args for the LB channel, used to create a bidirectional
// stream for the reception of load balancing updates.
grpc_channel_args* BuildBalancerChannelArgs(const grpc_channel_args* args) {
  static const char* args_to_remove[] = {
      // LB policy name, since we want to use the default (pick_first) in
      // the LB channel.
      GRPC_ARG_LB_POLICY_NAME,
      // The service config that contains the LB config. We don't want to
      // recursively use xds in the LB channel.
      GRPC_ARG_SERVICE_CONFIG,
      // The channel arg for the server URI, since that will be different for
      // the LB channel than for the parent channel.  The client channel
      // factory will re-add this arg with the right value.
      GRPC_ARG_SERVER_URI,
      // The LB channel should use the authority indicated by the target
      // authority table (see \a grpc_lb_policy_xds_modify_lb_channel_args),
      // as opposed to the authority from the parent channel.
      GRPC_ARG_DEFAULT_AUTHORITY,
      // Just as for \a GRPC_ARG_DEFAULT_AUTHORITY, the LB channel should be
      // treated as a stand-alone channel and not inherit this argument from the
      // args of the parent channel.
      GRPC_SSL_TARGET_NAME_OVERRIDE_ARG,
      // Don't want to pass down channelz node from parent; the balancer
      // channel will get its own.
      GRPC_ARG_CHANNELZ_CHANNEL_NODE,
  };
  // Channel args to add.
  InlinedVector<grpc_arg, 2> args_to_add;
  // A channel arg indicating the target is a xds load balancer.
  args_to_add.emplace_back(grpc_channel_arg_integer_create(
      const_cast<char*>(GRPC_ARG_ADDRESS_IS_XDS_LOAD_BALANCER), 1));
  // The parent channel's channelz uuid.
  channelz::ChannelNode* channelz_node = nullptr;
  const grpc_arg* arg =
      grpc_channel_args_find(args, GRPC_ARG_CHANNELZ_CHANNEL_NODE);
  if (arg != nullptr && arg->type == GRPC_ARG_POINTER &&
      arg->value.pointer.p != nullptr) {
    channelz_node = static_cast<channelz::ChannelNode*>(arg->value.pointer.p);
    args_to_add.emplace_back(
        channelz::MakeParentUuidArg(channelz_node->uuid()));
  }
  // Construct channel args.
  grpc_channel_args* new_args = grpc_channel_args_copy_and_add_and_remove(
      args, args_to_remove, GPR_ARRAY_SIZE(args_to_remove), args_to_add.data(),
      args_to_add.size());
  // Make any necessary modifications for security.
  return grpc_lb_policy_xds_modify_lb_channel_args(new_args);
}

//
// ctor and dtor
//

<<<<<<< HEAD
XdsLb::XdsLb(Args args) : LoadBalancingPolicy(std::move(args)) {
=======
XdsLb::XdsLb(Args args)
    : LoadBalancingPolicy(std::move(args)), locality_map_(), locality_list_() {
>>>>>>> fb21394c
  // Record server name.
  const grpc_arg* arg = grpc_channel_args_find(args.args, GRPC_ARG_SERVER_URI);
  const char* server_uri = grpc_channel_arg_get_string(arg);
  GPR_ASSERT(server_uri != nullptr);
  grpc_uri* uri = grpc_uri_parse(server_uri, true);
  GPR_ASSERT(uri->path[0] != '\0');
  server_name_ = gpr_strdup(uri->path[0] == '/' ? uri->path + 1 : uri->path);
  if (GRPC_TRACE_FLAG_ENABLED(grpc_lb_xds_trace)) {
    gpr_log(GPR_INFO,
            "[xdslb %p] Will use '%s' as the server name for LB request.", this,
            server_name_);
  }
  grpc_uri_destroy(uri);
  // Record LB call timeout.
  arg = grpc_channel_args_find(args.args, GRPC_ARG_GRPCLB_CALL_TIMEOUT_MS);
  lb_call_timeout_ms_ = grpc_channel_arg_get_integer(arg, {0, 0, INT_MAX});
  // Record fallback timeout.
  arg = grpc_channel_args_find(args.args, GRPC_ARG_XDS_FALLBACK_TIMEOUT_MS);
  lb_fallback_timeout_ms_ = grpc_channel_arg_get_integer(
      arg, {GRPC_XDS_DEFAULT_FALLBACK_TIMEOUT_MS, 0, INT_MAX});
}

XdsLb::~XdsLb() {
  if (GRPC_TRACE_FLAG_ENABLED(grpc_lb_xds_trace)) {
    gpr_log(GPR_INFO, "[xdslb %p] destroying xds LB policy", this);
  }
  gpr_free((void*)server_name_);
  grpc_channel_args_destroy(args_);
  locality_list_.clear();
}

void XdsLb::ShutdownLocked() {
  if (GRPC_TRACE_FLAG_ENABLED(grpc_lb_xds_trace)) {
    gpr_log(GPR_INFO, "[xdslb %p] shutting down", this);
  }
  shutting_down_ = true;
  if (fallback_at_startup_checks_pending_) {
    grpc_timer_cancel(&lb_fallback_timer_);
  }
  locality_map_.ShutdownLocked();
  if (fallback_policy_ != nullptr) {
    grpc_pollset_set_del_pollset_set(fallback_policy_->interested_parties(),
                                     interested_parties());
  }
  if (pending_fallback_policy_ != nullptr) {
    grpc_pollset_set_del_pollset_set(
        pending_fallback_policy_->interested_parties(), interested_parties());
  }
  fallback_policy_.reset();
  pending_fallback_policy_.reset();
  // We reset the LB channels here instead of in our destructor because they
  // hold refs to XdsLb.
  lb_chand_.reset();
  pending_lb_chand_.reset();
}

//
// public methods
//

void XdsLb::ResetBackoffLocked() {
  if (lb_chand_ != nullptr) {
    grpc_channel_reset_connect_backoff(lb_chand_->channel());
  }
  if (pending_lb_chand_ != nullptr) {
    grpc_channel_reset_connect_backoff(pending_lb_chand_->channel());
  }
  locality_map_.ResetBackoffLocked();
  if (fallback_policy_ != nullptr) {
    fallback_policy_->ResetBackoffLocked();
  }
  if (pending_fallback_policy_ != nullptr) {
    pending_fallback_policy_->ResetBackoffLocked();
  }
}

void XdsLb::ProcessAddressesAndChannelArgsLocked(
    ServerAddressList addresses, const grpc_channel_args& args) {
  // Update fallback address list.
  fallback_backend_addresses_ = std::move(addresses);
  // Make sure that GRPC_ARG_LB_POLICY_NAME is set in channel args,
  // since we use this to trigger the client_load_reporting filter.
  static const char* args_to_remove[] = {GRPC_ARG_LB_POLICY_NAME};
  grpc_arg new_arg = grpc_channel_arg_string_create(
      (char*)GRPC_ARG_LB_POLICY_NAME, (char*)"xds");
  grpc_channel_args_destroy(args_);
  args_ = grpc_channel_args_copy_and_add_and_remove(
      &args, args_to_remove, GPR_ARRAY_SIZE(args_to_remove), &new_arg, 1);
  // Construct args for balancer channel.
  grpc_channel_args* lb_channel_args = BuildBalancerChannelArgs(&args);
  // Create an LB channel if we don't have one yet or the balancer name has
  // changed from the last received one.
  bool create_lb_channel = lb_chand_ == nullptr;
  if (lb_chand_ != nullptr) {
    UniquePtr<char> last_balancer_name(
        grpc_channel_get_target(LatestLbChannel()->channel()));
    create_lb_channel =
        strcmp(last_balancer_name.get(), balancer_name_.get()) != 0;
  }
  if (create_lb_channel) {
    OrphanablePtr<LbChannelState> lb_chand = MakeOrphanable<LbChannelState>(
        balancer_name_.get(), *lb_channel_args,
        Ref(DEBUG_LOCATION, "BalancerChannelState"));
    if (lb_chand_ == nullptr || !lb_chand_->HasActiveEdsCall()) {
      GPR_ASSERT(pending_lb_chand_ == nullptr);
      // If we do not have a working LB channel yet, use the newly created one.
      lb_chand_ = std::move(lb_chand);
    } else {
      // Otherwise, wait until the new LB channel to be ready to swap it in.
      pending_lb_chand_ = std::move(lb_chand);
    }
  }
  grpc_channel_args_destroy(lb_channel_args);
}

void XdsLb::ParseLbConfig(const ParsedXdsConfig* xds_config) {
  if (xds_config == nullptr || xds_config->balancer_name() == nullptr) return;
  // TODO(yashykt) : does this need to be a gpr_strdup
  balancer_name_ = UniquePtr<char>(gpr_strdup(xds_config->balancer_name()));
  child_policy_config_ = xds_config->child_policy();
  fallback_policy_config_ = xds_config->fallback_policy();
}

void XdsLb::UpdateLocked(UpdateArgs args) {
  const bool is_initial_update = lb_chand_ == nullptr;
  ParseLbConfig(static_cast<const ParsedXdsConfig*>(args.config.get()));
  if (balancer_name_ == nullptr) {
    gpr_log(GPR_ERROR, "[xdslb %p] LB config parsing fails.", this);
    return;
  }
  ProcessAddressesAndChannelArgsLocked(std::move(args.addresses), *args.args);
  locality_map_.UpdateLocked(locality_list_, child_policy_config_.get(), args_,
                             this);
  // Update the existing fallback policy. The fallback policy config and/or the
  // fallback addresses may be new.
  if (fallback_policy_ != nullptr) UpdateFallbackPolicyLocked();
  // If this is the initial update, start the fallback-at-startup checks.
  if (is_initial_update) {
    grpc_millis deadline = ExecCtx::Get()->Now() + lb_fallback_timeout_ms_;
    Ref(DEBUG_LOCATION, "on_fallback_timer").release();  // Held by closure
    GRPC_CLOSURE_INIT(&lb_on_fallback_, &XdsLb::OnFallbackTimerLocked, this,
                      grpc_combiner_scheduler(combiner()));
    fallback_at_startup_checks_pending_ = true;
    grpc_timer_init(&lb_fallback_timer_, deadline, &lb_on_fallback_);
    // Start watching the channel's connectivity state.  If the channel
    // goes into state TRANSIENT_FAILURE, we go into fallback mode even if
    // the fallback timeout has not elapsed.
    lb_chand_->StartConnectivityWatchLocked();
  }
}

//
// fallback-related methods
//

void XdsLb::MaybeCancelFallbackAtStartupChecks() {
  if (!fallback_at_startup_checks_pending_) return;
  gpr_log(GPR_INFO,
          "[xdslb %p] Cancelling fallback timer and LB channel connectivity "
          "watch",
          this);
  grpc_timer_cancel(&lb_fallback_timer_);
  lb_chand_->CancelConnectivityWatchLocked();
  fallback_at_startup_checks_pending_ = false;
}

void XdsLb::OnFallbackTimerLocked(void* arg, grpc_error* error) {
  XdsLb* xdslb_policy = static_cast<XdsLb*>(arg);
  // If some fallback-at-startup check is done after the timer fires but before
  // this callback actually runs, don't fall back.
  if (xdslb_policy->fallback_at_startup_checks_pending_ &&
      !xdslb_policy->shutting_down_ && error == GRPC_ERROR_NONE) {
    if (GRPC_TRACE_FLAG_ENABLED(grpc_lb_xds_trace)) {
      gpr_log(GPR_INFO,
              "[xdslb %p] Child policy not ready after fallback timeout; "
              "entering fallback mode",
              xdslb_policy);
    }
    xdslb_policy->fallback_at_startup_checks_pending_ = false;
    xdslb_policy->UpdateFallbackPolicyLocked();
    xdslb_policy->lb_chand_->CancelConnectivityWatchLocked();
  }
  xdslb_policy->Unref(DEBUG_LOCATION, "on_fallback_timer");
}

void XdsLb::UpdateFallbackPolicyLocked() {
  if (shutting_down_) return;
  // Construct update args.
  UpdateArgs update_args;
  update_args.addresses = fallback_backend_addresses_;
  update_args.config = fallback_policy_config_ == nullptr
                           ? nullptr
                           : fallback_policy_config_->Ref();
  update_args.args = grpc_channel_args_copy(args_);
  // If the child policy name changes, we need to create a new child
  // policy.  When this happens, we leave child_policy_ as-is and store
  // the new child policy in pending_child_policy_.  Once the new child
  // policy transitions into state READY, we swap it into child_policy_,
  // replacing the original child policy.  So pending_child_policy_ is
  // non-null only between when we apply an update that changes the child
  // policy name and when the new child reports state READY.
  //
  // Updates can arrive at any point during this transition.  We always
  // apply updates relative to the most recently created child policy,
  // even if the most recent one is still in pending_child_policy_.  This
  // is true both when applying the updates to an existing child policy
  // and when determining whether we need to create a new policy.
  //
  // As a result of this, there are several cases to consider here:
  //
  // 1. We have no existing child policy (i.e., we have started up but
  //    have not yet received a serverlist from the balancer or gone
  //    into fallback mode; in this case, both child_policy_ and
  //    pending_child_policy_ are null).  In this case, we create a
  //    new child policy and store it in child_policy_.
  //
  // 2. We have an existing child policy and have no pending child policy
  //    from a previous update (i.e., either there has not been a
  //    previous update that changed the policy name, or we have already
  //    finished swapping in the new policy; in this case, child_policy_
  //    is non-null but pending_child_policy_ is null).  In this case:
  //    a. If child_policy_->name() equals child_policy_name, then we
  //       update the existing child policy.
  //    b. If child_policy_->name() does not equal child_policy_name,
  //       we create a new policy.  The policy will be stored in
  //       pending_child_policy_ and will later be swapped into
  //       child_policy_ by the helper when the new child transitions
  //       into state READY.
  //
  // 3. We have an existing child policy and have a pending child policy
  //    from a previous update (i.e., a previous update set
  //    pending_child_policy_ as per case 2b above and that policy has
  //    not yet transitioned into state READY and been swapped into
  //    child_policy_; in this case, both child_policy_ and
  //    pending_child_policy_ are non-null).  In this case:
  //    a. If pending_child_policy_->name() equals child_policy_name,
  //       then we update the existing pending child policy.
  //    b. If pending_child_policy->name() does not equal
  //       child_policy_name, then we create a new policy.  The new
  //       policy is stored in pending_child_policy_ (replacing the one
  //       that was there before, which will be immediately shut down)
  //       and will later be swapped into child_policy_ by the helper
  //       when the new child transitions into state READY.
  const char* fallback_policy_name = fallback_policy_config_ == nullptr
                                         ? "round_robin"
                                         : fallback_policy_config_->name();
  const bool create_policy =
      // case 1
      fallback_policy_ == nullptr ||
      // case 2b
      (pending_fallback_policy_ == nullptr &&
       strcmp(fallback_policy_->name(), fallback_policy_name) != 0) ||
      // case 3b
      (pending_fallback_policy_ != nullptr &&
       strcmp(pending_fallback_policy_->name(), fallback_policy_name) != 0);
  LoadBalancingPolicy* policy_to_update = nullptr;
  if (create_policy) {
    // Cases 1, 2b, and 3b: create a new child policy.
    // If child_policy_ is null, we set it (case 1), else we set
    // pending_child_policy_ (cases 2b and 3b).
    if (GRPC_TRACE_FLAG_ENABLED(grpc_lb_xds_trace)) {
      gpr_log(GPR_INFO, "[xdslb %p] Creating new %sfallback policy %s", this,
              fallback_policy_ == nullptr ? "" : "pending ",
              fallback_policy_name);
    }
    auto& lb_policy = fallback_policy_ == nullptr ? fallback_policy_
                                                  : pending_fallback_policy_;
    lb_policy =
        CreateFallbackPolicyLocked(fallback_policy_name, update_args.args);
    policy_to_update = lb_policy.get();
  } else {
    // Cases 2a and 3a: update an existing policy.
    // If we have a pending child policy, send the update to the pending
    // policy (case 3a), else send it to the current policy (case 2a).
    policy_to_update = pending_fallback_policy_ != nullptr
                           ? pending_fallback_policy_.get()
                           : fallback_policy_.get();
  }
  GPR_ASSERT(policy_to_update != nullptr);
  // Update the policy.
  if (GRPC_TRACE_FLAG_ENABLED(grpc_lb_xds_trace)) {
    gpr_log(
        GPR_INFO, "[xdslb %p] Updating %sfallback policy %p", this,
        policy_to_update == pending_fallback_policy_.get() ? "pending " : "",
        policy_to_update);
  }
  policy_to_update->UpdateLocked(std::move(update_args));
}

OrphanablePtr<LoadBalancingPolicy> XdsLb::CreateFallbackPolicyLocked(
    const char* name, const grpc_channel_args* args) {
  FallbackHelper* helper =
      New<FallbackHelper>(Ref(DEBUG_LOCATION, "FallbackHelper"));
  LoadBalancingPolicy::Args lb_policy_args;
  lb_policy_args.combiner = combiner();
  lb_policy_args.args = args;
  lb_policy_args.channel_control_helper =
      UniquePtr<ChannelControlHelper>(helper);
  OrphanablePtr<LoadBalancingPolicy> lb_policy =
      LoadBalancingPolicyRegistry::CreateLoadBalancingPolicy(
          name, std::move(lb_policy_args));
  if (GPR_UNLIKELY(lb_policy == nullptr)) {
    gpr_log(GPR_ERROR, "[xdslb %p] Failure creating fallback policy %s", this,
            name);
    return nullptr;
  }
  helper->set_child(lb_policy.get());
  if (GRPC_TRACE_FLAG_ENABLED(grpc_lb_xds_trace)) {
    gpr_log(GPR_INFO, "[xdslb %p] Created new fallback policy %s (%p)", this,
            name, lb_policy.get());
  }
  // Add the xDS's interested_parties pollset_set to that of the newly created
  // child policy. This will make the child policy progress upon activity on xDS
  // LB, which in turn is tied to the application's call.
  grpc_pollset_set_add_pollset_set(lb_policy->interested_parties(),
                                   interested_parties());
  return lb_policy;
}

void XdsLb::MaybeExitFallbackMode() {
  if (fallback_policy_ == nullptr) return;
  gpr_log(GPR_INFO, "[xdslb %p] Exiting fallback mode", this);
  fallback_policy_.reset();
  pending_fallback_policy_.reset();
}

//
// XdsLb::LocalityMap
//

void XdsLb::LocalityMap::PruneLocalities(const XdsLocalityList& locality_list) {
  for (auto iter = map_.begin(); iter != map_.end();) {
    bool found = false;
    for (size_t i = 0; i < locality_list.size(); i++) {
      if (*locality_list[i].locality_name == *iter->first) {
        found = true;
        break;
      }
    }
    if (!found) {  // Remove entries not present in the locality list.
      iter = map_.erase(iter);
    } else
      iter++;
  }
}

void XdsLb::LocalityMap::UpdateLocked(
    const XdsLocalityList& locality_list,
    LoadBalancingPolicy::Config* child_policy_config,
    const grpc_channel_args* args, XdsLb* parent) {
  if (parent->shutting_down_) return;
  for (size_t i = 0; i < locality_list.size(); i++) {
<<<<<<< HEAD
    auto& locality_name = locality_list[i].locality_name;
    auto iter = map_.find(locality_name);
=======
    auto iter = map_.find(locality_list[i].locality_name);
>>>>>>> fb21394c
    // Add a new entry in the locality map if a new locality is received in the
    // locality list.
    if (iter == map_.end()) {
      OrphanablePtr<LocalityEntry> new_entry = MakeOrphanable<LocalityEntry>(
<<<<<<< HEAD
          parent->Ref(DEBUG_LOCATION, "LocalityEntry"), locality_name,
          locality_list[i].lb_weight);
      iter = map_.emplace(locality_name, std::move(new_entry)).first;
=======
          parent->Ref(DEBUG_LOCATION, "LocalityEntry"),
          locality_list[i].locality_name, locality_list[i].lb_weight);
      iter = map_.emplace(locality_list[i].locality_name, std::move(new_entry))
                 .first;
>>>>>>> fb21394c
    }
    // Keep a copy of serverlist in locality_list_ so that we can compare it
    // with the future ones.
    iter->second->UpdateLocked(locality_list[i].serverlist, child_policy_config,
                               args);
  }
<<<<<<< HEAD
  // Note that at this point, the current picker doesn't contain any localities
  // not in the update.
=======
>>>>>>> fb21394c
  PruneLocalities(locality_list);
}

void XdsLb::LocalityMap::ShutdownLocked() { map_.clear(); }

void XdsLb::LocalityMap::ResetBackoffLocked() {
  for (auto& p : map_) {
    p.second->ResetBackoffLocked();
  }
}

//
// XdsLb::LocalityMap::LocalityEntry
//

XdsLb::LocalityMap::LocalityEntry::LocalityEntry(
    RefCountedPtr<XdsLb> parent, RefCountedPtr<XdsLocalityName> name,
    uint32_t locality_weight)
    : parent_(std::move(parent)),
      name_(std::move(name)),
      locality_weight_(locality_weight) {
  if (GRPC_TRACE_FLAG_ENABLED(grpc_lb_xds_trace)) {
    gpr_log(GPR_INFO, "[xdslb %p] created LocalityEntry %p for %s",
            parent_.get(), this, name_->AsHumanReadableString());
  }
}

XdsLb::LocalityMap::LocalityEntry::~LocalityEntry() {
  if (GRPC_TRACE_FLAG_ENABLED(grpc_lb_xds_trace)) {
    gpr_log(GPR_INFO,
            "[xdslb %p] LocalityEntry %p %s: destroying locality entry",
            parent_.get(), this, name_->AsHumanReadableString());
  }
  parent_.reset(DEBUG_LOCATION, "LocalityEntry");
}

grpc_channel_args*
XdsLb::LocalityMap::LocalityEntry::CreateChildPolicyArgsLocked(
    const grpc_channel_args* args_in) {
  const grpc_arg args_to_add[] = {
      // A channel arg indicating if the target is a backend inferred from a
      // grpclb load balancer.
      grpc_channel_arg_integer_create(
          const_cast<char*>(GRPC_ARG_ADDRESS_IS_BACKEND_FROM_XDS_LOAD_BALANCER),
          1),
      // Inhibit client-side health checking, since the balancer does
      // this for us.
      grpc_channel_arg_integer_create(
          const_cast<char*>(GRPC_ARG_INHIBIT_HEALTH_CHECKING), 1),
  };
  return grpc_channel_args_copy_and_add(args_in, args_to_add,
                                        GPR_ARRAY_SIZE(args_to_add));
}

OrphanablePtr<LoadBalancingPolicy>
XdsLb::LocalityMap::LocalityEntry::CreateChildPolicyLocked(
    const char* name, const grpc_channel_args* args) {
  Helper* helper = New<Helper>(this->Ref(DEBUG_LOCATION, "Helper"));
  LoadBalancingPolicy::Args lb_policy_args;
  lb_policy_args.combiner = parent_->combiner();
  lb_policy_args.args = args;
  lb_policy_args.channel_control_helper =
      UniquePtr<ChannelControlHelper>(helper);
  OrphanablePtr<LoadBalancingPolicy> lb_policy =
      LoadBalancingPolicyRegistry::CreateLoadBalancingPolicy(
          name, std::move(lb_policy_args));
  if (GPR_UNLIKELY(lb_policy == nullptr)) {
    gpr_log(GPR_ERROR,
            "[xdslb %p] LocalityEntry %p %s: failure creating child policy %s",
            parent_.get(), this, name_->AsHumanReadableString(), name);
    return nullptr;
  }
  helper->set_child(lb_policy.get());
  if (GRPC_TRACE_FLAG_ENABLED(grpc_lb_xds_trace)) {
    gpr_log(GPR_INFO,
            "[xdslb %p] LocalityEntry %p %s: Created new child policy %s (%p)",
            parent_.get(), this, name_->AsHumanReadableString(), name,
            lb_policy.get());
  }
  // Add the xDS's interested_parties pollset_set to that of the newly created
  // child policy. This will make the child policy progress upon activity on xDS
  // LB, which in turn is tied to the application's call.
  grpc_pollset_set_add_pollset_set(lb_policy->interested_parties(),
                                   parent_->interested_parties());
  return lb_policy;
}

void XdsLb::LocalityMap::LocalityEntry::UpdateLocked(
    ServerAddressList serverlist,
    LoadBalancingPolicy::Config* child_policy_config,
    const grpc_channel_args* args_in) {
  if (parent_->shutting_down_) return;
  // Construct update args.
  UpdateArgs update_args;
  update_args.addresses = std::move(serverlist);
  update_args.config =
      child_policy_config == nullptr ? nullptr : child_policy_config->Ref();
  update_args.args = CreateChildPolicyArgsLocked(args_in);
  // If the child policy name changes, we need to create a new child
  // policy.  When this happens, we leave child_policy_ as-is and store
  // the new child policy in pending_child_policy_.  Once the new child
  // policy transitions into state READY, we swap it into child_policy_,
  // replacing the original child policy.  So pending_child_policy_ is
  // non-null only between when we apply an update that changes the child
  // policy name and when the new child reports state READY.
  //
  // Updates can arrive at any point during this transition.  We always
  // apply updates relative to the most recently created child policy,
  // even if the most recent one is still in pending_child_policy_.  This
  // is true both when applying the updates to an existing child policy
  // and when determining whether we need to create a new policy.
  //
  // As a result of this, there are several cases to consider here:
  //
  // 1. We have no existing child policy (i.e., we have started up but
  //    have not yet received a serverlist from the balancer or gone
  //    into fallback mode; in this case, both child_policy_ and
  //    pending_child_policy_ are null).  In this case, we create a
  //    new child policy and store it in child_policy_.
  //
  // 2. We have an existing child policy and have no pending child policy
  //    from a previous update (i.e., either there has not been a
  //    previous update that changed the policy name, or we have already
  //    finished swapping in the new policy; in this case, child_policy_
  //    is non-null but pending_child_policy_ is null).  In this case:
  //    a. If child_policy_->name() equals child_policy_name, then we
  //       update the existing child policy.
  //    b. If child_policy_->name() does not equal child_policy_name,
  //       we create a new policy.  The policy will be stored in
  //       pending_child_policy_ and will later be swapped into
  //       child_policy_ by the helper when the new child transitions
  //       into state READY.
  //
  // 3. We have an existing child policy and have a pending child policy
  //    from a previous update (i.e., a previous update set
  //    pending_child_policy_ as per case 2b above and that policy has
  //    not yet transitioned into state READY and been swapped into
  //    child_policy_; in this case, both child_policy_ and
  //    pending_child_policy_ are non-null).  In this case:
  //    a. If pending_child_policy_->name() equals child_policy_name,
  //       then we update the existing pending child policy.
  //    b. If pending_child_policy->name() does not equal
  //       child_policy_name, then we create a new policy.  The new
  //       policy is stored in pending_child_policy_ (replacing the one
  //       that was there before, which will be immediately shut down)
  //       and will later be swapped into child_policy_ by the helper
  //       when the new child transitions into state READY.
  // TODO(juanlishen): If the child policy is not configured via service config,
  // use whatever algorithm is specified by the balancer.
  const char* child_policy_name = child_policy_config == nullptr
                                      ? "round_robin"
                                      : child_policy_config->name();
  const bool create_policy =
      // case 1
      child_policy_ == nullptr ||
      // case 2b
      (pending_child_policy_ == nullptr &&
       strcmp(child_policy_->name(), child_policy_name) != 0) ||
      // case 3b
      (pending_child_policy_ != nullptr &&
       strcmp(pending_child_policy_->name(), child_policy_name) != 0);
  LoadBalancingPolicy* policy_to_update = nullptr;
  if (create_policy) {
    // Cases 1, 2b, and 3b: create a new child policy.
    // If child_policy_ is null, we set it (case 1), else we set
    // pending_child_policy_ (cases 2b and 3b).
    if (GRPC_TRACE_FLAG_ENABLED(grpc_lb_xds_trace)) {
      gpr_log(GPR_INFO,
              "[xdslb %p] LocalityEntry %p %s: Creating new %schild policy %s",
              parent_.get(), this, name_->AsHumanReadableString(),
              child_policy_ == nullptr ? "" : "pending ", child_policy_name);
    }
    auto& lb_policy =
        child_policy_ == nullptr ? child_policy_ : pending_child_policy_;
    lb_policy = CreateChildPolicyLocked(child_policy_name, update_args.args);
    policy_to_update = lb_policy.get();
  } else {
    // Cases 2a and 3a: update an existing policy.
    // If we have a pending child policy, send the update to the pending
    // policy (case 3a), else send it to the current policy (case 2a).
    policy_to_update = pending_child_policy_ != nullptr
                           ? pending_child_policy_.get()
                           : child_policy_.get();
  }
  GPR_ASSERT(policy_to_update != nullptr);
  // Update the policy.
  if (GRPC_TRACE_FLAG_ENABLED(grpc_lb_xds_trace)) {
    gpr_log(GPR_INFO,
            "[xdslb %p] LocalityEntry %p %s: Updating %schild policy %p",
            parent_.get(), this, name_->AsHumanReadableString(),
            policy_to_update == pending_child_policy_.get() ? "pending " : "",
            policy_to_update);
  }
  policy_to_update->UpdateLocked(std::move(update_args));
}

void XdsLb::LocalityMap::LocalityEntry::ShutdownLocked() {
  if (GRPC_TRACE_FLAG_ENABLED(grpc_lb_xds_trace)) {
    gpr_log(GPR_INFO,
            "[xdslb %p] LocalityEntry %p %s: shutting down locality entry",
            parent_.get(), this, name_->AsHumanReadableString());
  }
  // Remove the child policy's interested_parties pollset_set from the
  // xDS policy.
  grpc_pollset_set_del_pollset_set(child_policy_->interested_parties(),
                                   parent_->interested_parties());
  child_policy_.reset();
  if (pending_child_policy_ != nullptr) {
    grpc_pollset_set_del_pollset_set(
        pending_child_policy_->interested_parties(),
        parent_->interested_parties());
    pending_child_policy_.reset();
  }
  // Drop our ref to the child's picker, in case it's holding a ref to
  // the child.
  picker_ref_.reset();
}

void XdsLb::LocalityMap::LocalityEntry::ResetBackoffLocked() {
  child_policy_->ResetBackoffLocked();
  if (pending_child_policy_ != nullptr) {
    pending_child_policy_->ResetBackoffLocked();
  }
}

void XdsLb::LocalityMap::LocalityEntry::Orphan() {
  ShutdownLocked();
  Unref();
}

//
// XdsLb::LocalityEntry::Helper
//

bool XdsLb::LocalityMap::LocalityEntry::Helper::CalledByPendingChild() const {
  GPR_ASSERT(child_ != nullptr);
  return child_ == entry_->pending_child_policy_.get();
}

bool XdsLb::LocalityMap::LocalityEntry::Helper::CalledByCurrentChild() const {
  GPR_ASSERT(child_ != nullptr);
  return child_ == entry_->child_policy_.get();
}

RefCountedPtr<SubchannelInterface>
XdsLb::LocalityMap::LocalityEntry::Helper::CreateSubchannel(
    const grpc_channel_args& args) {
  if (entry_->parent_->shutting_down_ ||
      (!CalledByPendingChild() && !CalledByCurrentChild())) {
    return nullptr;
  }
  return entry_->parent_->channel_control_helper()->CreateSubchannel(args);
}

grpc_channel* XdsLb::LocalityMap::LocalityEntry::Helper::CreateChannel(
    const char* target, const grpc_channel_args& args) {
  if (entry_->parent_->shutting_down_ ||
      (!CalledByPendingChild() && !CalledByCurrentChild())) {
    return nullptr;
  }
  return entry_->parent_->channel_control_helper()->CreateChannel(target, args);
}

void XdsLb::LocalityMap::LocalityEntry::Helper::UpdateState(
    grpc_connectivity_state state, UniquePtr<SubchannelPicker> picker) {
  if (entry_->parent_->shutting_down_) return;
  // If this request is from the pending child policy, ignore it until
  // it reports READY, at which point we swap it into place.
  if (CalledByPendingChild()) {
    if (GRPC_TRACE_FLAG_ENABLED(grpc_lb_xds_trace)) {
      gpr_log(GPR_INFO,
              "[xdslb %p helper %p] pending child policy %p reports state=%s",
              entry_->parent_.get(), this, entry_->pending_child_policy_.get(),
              grpc_connectivity_state_name(state));
    }
    if (state != GRPC_CHANNEL_READY) return;
    grpc_pollset_set_del_pollset_set(
        entry_->child_policy_->interested_parties(),
        entry_->parent_->interested_parties());
    entry_->child_policy_ = std::move(entry_->pending_child_policy_);
  } else if (!CalledByCurrentChild()) {
    // This request is from an outdated child, so ignore it.
    return;
  }
  // At this point, child_ must be the current child policy.
  if (state == GRPC_CHANNEL_READY) {
    entry_->parent_->MaybeCancelFallbackAtStartupChecks();
    entry_->parent_->MaybeExitFallbackMode();
  }
  // If we are in fallback mode, ignore update request from the child policy.
  if (entry_->parent_->fallback_policy_ != nullptr) return;
  GPR_ASSERT(entry_->parent_->lb_chand_ != nullptr);
  // Cache the picker and its state in the entry.
  entry_->picker_wrapper_ = MakeRefCounted<PickerWrapper>(
      std::move(picker),
      entry_->parent_->client_stats_.FindLocalityStats(entry_->name_));
  entry_->connectivity_state_ = state;
  // Construct a new xds picker which maintains a map of all locality pickers
  // that are ready. Each locality is represented by a portion of the range
  // proportional to its weight, such that the total range is the sum of the
  // weights of all localities
  uint32_t end = 0;
  size_t num_connecting = 0;
  size_t num_idle = 0;
  size_t num_transient_failures = 0;
  Picker::PickerList pickers;
  for (auto& p : entry_->parent_->locality_map_.map_) {
    // TODO(juanlishen): We should prune a locality (and kill its stats) after
    // we know we won't pick from it. We need to improve our update logic to
    // make that easier. Consider the following situation: the current map has
    // two READY localities A and B, and the update only contains B with the
    // same addresses as before. Without the following hack, we will generate
    // the same picker containing A and B because we haven't pruned A when the
    // update happens. Remove the for loop below once we implement the locality
    // map update.
    bool in_locality_list = false;
    for (size_t i = 0; i < entry_->parent_->locality_list_.size(); ++i) {
      if (*entry_->parent_->locality_list_[i].locality_name == *p.first) {
        in_locality_list = true;
        break;
      }
    }
    if (!in_locality_list) continue;
    const LocalityEntry* entry = p.second.get();
    grpc_connectivity_state connectivity_state = entry->connectivity_state_;
    switch (connectivity_state) {
      case GRPC_CHANNEL_READY: {
        end += entry->locality_weight_;
        pickers.push_back(MakePair(end, entry->picker_wrapper_));
        break;
      }
      case GRPC_CHANNEL_CONNECTING: {
        num_connecting++;
        break;
      }
      case GRPC_CHANNEL_IDLE: {
        num_idle++;
        break;
      }
      case GRPC_CHANNEL_TRANSIENT_FAILURE: {
        num_transient_failures++;
        break;
      }
      default: {
        gpr_log(GPR_ERROR, "Invalid locality connectivity state - %d",
                connectivity_state);
      }
    }
  }
  // Pass on the constructed xds picker if it has any ready pickers in their map
  // otherwise pass a QueuePicker if any of the locality pickers are in a
  // connecting or idle state, finally return a transient failure picker if all
  // locality pickers are in transient failure
  if (!pickers.empty()) {
    entry_->parent_->channel_control_helper()->UpdateState(
        GRPC_CHANNEL_READY, UniquePtr<LoadBalancingPolicy::SubchannelPicker>(
                                New<Picker>(std::move(pickers))));
  } else if (num_connecting > 0) {
    entry_->parent_->channel_control_helper()->UpdateState(
        GRPC_CHANNEL_CONNECTING,
        UniquePtr<SubchannelPicker>(New<QueuePicker>(
            entry_->parent_->Ref(DEBUG_LOCATION, "QueuePicker"))));
  } else if (num_idle > 0) {
    entry_->parent_->channel_control_helper()->UpdateState(
        GRPC_CHANNEL_IDLE,
        UniquePtr<SubchannelPicker>(New<QueuePicker>(
            entry_->parent_->Ref(DEBUG_LOCATION, "QueuePicker"))));
  } else {
    GPR_ASSERT(num_transient_failures ==
               entry_->parent_->locality_map_.map_.size());
    grpc_error* error =
        grpc_error_set_int(GRPC_ERROR_CREATE_FROM_STATIC_STRING(
                               "connections to all localities failing"),
                           GRPC_ERROR_INT_GRPC_STATUS, GRPC_STATUS_UNAVAILABLE);
    entry_->parent_->channel_control_helper()->UpdateState(
        GRPC_CHANNEL_TRANSIENT_FAILURE,
        UniquePtr<SubchannelPicker>(New<TransientFailurePicker>(error)));
  }
}

void XdsLb::LocalityMap::LocalityEntry::Helper::RequestReresolution() {
  if (entry_->parent_->shutting_down_) return;
  // If there is a pending child policy, ignore re-resolution requests
  // from the current child policy (or any outdated child).
  if (entry_->pending_child_policy_ != nullptr && !CalledByPendingChild()) {
    return;
  }
  if (GRPC_TRACE_FLAG_ENABLED(grpc_lb_xds_trace)) {
    gpr_log(GPR_INFO,
            "[xdslb %p] Re-resolution requested from the internal RR policy "
            "(%p).",
            entry_->parent_.get(), entry_->child_policy_.get());
  }
  GPR_ASSERT(entry_->parent_->lb_chand_ != nullptr);
  // If we are talking to a balancer, we expect to get updated addresses
  // from the balancer, so we can ignore the re-resolution request from
  // the child policy. Otherwise, pass the re-resolution request up to the
  // channel.
<<<<<<< HEAD
  if (entry_->parent_->lb_chand_->eds_calld() == nullptr ||
      !entry_->parent_->lb_chand_->eds_calld()->seen_response()) {
=======
  if (entry_->parent_->lb_chand_->lb_calld() == nullptr ||
      !entry_->parent_->lb_chand_->lb_calld()->seen_response()) {
>>>>>>> fb21394c
    entry_->parent_->channel_control_helper()->RequestReresolution();
  }
}

void XdsLb::LocalityMap::LocalityEntry::Helper::AddTraceEvent(
    TraceSeverity severity, const char* message) {
  if (entry_->parent_->shutting_down_ ||
      (!CalledByPendingChild() && !CalledByCurrentChild())) {
    return;
  }
  entry_->parent_->channel_control_helper()->AddTraceEvent(severity, message);
}

//
// factory
//

class XdsFactory : public LoadBalancingPolicyFactory {
 public:
  OrphanablePtr<LoadBalancingPolicy> CreateLoadBalancingPolicy(
      LoadBalancingPolicy::Args args) const override {
    return OrphanablePtr<LoadBalancingPolicy>(New<XdsLb>(std::move(args)));
  }

  const char* name() const override { return kXds; }

  RefCountedPtr<LoadBalancingPolicy::Config> ParseLoadBalancingConfig(
      const grpc_json* json, grpc_error** error) const override {
    GPR_DEBUG_ASSERT(error != nullptr && *error == GRPC_ERROR_NONE);
    if (json == nullptr) {
      // xds was mentioned as a policy in the deprecated loadBalancingPolicy
      // field or in the client API.
      *error = GRPC_ERROR_CREATE_FROM_STATIC_STRING(
          "field:loadBalancingPolicy error:Xds Parser has required field - "
          "balancerName. Please use loadBalancingConfig field of service "
          "config instead.");
      return nullptr;
    }
    GPR_DEBUG_ASSERT(strcmp(json->key, name()) == 0);

    InlinedVector<grpc_error*, 3> error_list;
    const char* balancer_name = nullptr;
    RefCountedPtr<LoadBalancingPolicy::Config> child_policy;
    RefCountedPtr<LoadBalancingPolicy::Config> fallback_policy;
    for (const grpc_json* field = json->child; field != nullptr;
         field = field->next) {
      if (field->key == nullptr) continue;
      if (strcmp(field->key, "balancerName") == 0) {
        if (balancer_name != nullptr) {
          error_list.push_back(GRPC_ERROR_CREATE_FROM_STATIC_STRING(
              "field:balancerName error:Duplicate entry"));
        }
        if (field->type != GRPC_JSON_STRING) {
          error_list.push_back(GRPC_ERROR_CREATE_FROM_STATIC_STRING(
              "field:balancerName error:type should be string"));
          continue;
        }
        balancer_name = field->value;
      } else if (strcmp(field->key, "childPolicy") == 0) {
        if (child_policy != nullptr) {
          error_list.push_back(GRPC_ERROR_CREATE_FROM_STATIC_STRING(
              "field:childPolicy error:Duplicate entry"));
        }
        grpc_error* parse_error = GRPC_ERROR_NONE;
        child_policy = LoadBalancingPolicyRegistry::ParseLoadBalancingConfig(
            field, &parse_error);
        if (child_policy == nullptr) {
          GPR_DEBUG_ASSERT(parse_error != GRPC_ERROR_NONE);
          error_list.push_back(parse_error);
        }
      } else if (strcmp(field->key, "fallbackPolicy") == 0) {
        if (fallback_policy != nullptr) {
          error_list.push_back(GRPC_ERROR_CREATE_FROM_STATIC_STRING(
              "field:fallbackPolicy error:Duplicate entry"));
        }
        grpc_error* parse_error = GRPC_ERROR_NONE;
        fallback_policy = LoadBalancingPolicyRegistry::ParseLoadBalancingConfig(
            field, &parse_error);
        if (fallback_policy == nullptr) {
          GPR_DEBUG_ASSERT(parse_error != GRPC_ERROR_NONE);
          error_list.push_back(parse_error);
        }
      }
    }
    if (balancer_name == nullptr) {
      error_list.push_back(GRPC_ERROR_CREATE_FROM_STATIC_STRING(
          "field:balancerName error:not found"));
    }
    if (error_list.empty()) {
      return RefCountedPtr<LoadBalancingPolicy::Config>(New<ParsedXdsConfig>(
          balancer_name, std::move(child_policy), std::move(fallback_policy)));
    } else {
      *error = GRPC_ERROR_CREATE_FROM_VECTOR("Xds Parser", &error_list);
      return nullptr;
    }
  }
};

}  // namespace

}  // namespace grpc_core

//
// Plugin registration
//

void grpc_lb_policy_xds_init() {
  grpc_core::LoadBalancingPolicyRegistry::Builder::
      RegisterLoadBalancingPolicyFactory(
          grpc_core::UniquePtr<grpc_core::LoadBalancingPolicyFactory>(
              grpc_core::New<grpc_core::XdsFactory>()));
}

void grpc_lb_policy_xds_shutdown() {}<|MERGE_RESOLUTION|>--- conflicted
+++ resolved
@@ -155,16 +155,9 @@
   void ResetBackoffLocked() override;
 
  private:
-<<<<<<< HEAD
   // Contains a channel to the LB server and all the data related to the
   // channel. Holds a ref to the xds policy.
   class LbChannelState : public InternallyRefCounted<LbChannelState> {
-=======
-  /// Contains a channel to the LB server and all the data related to the
-  /// channel.
-  class BalancerChannelState
-      : public InternallyRefCounted<BalancerChannelState> {
->>>>>>> fb21394c
    public:
     // An LB call wrapper that can restart a call upon failure. Holds a ref to
     // the LB channel. The template parameter is the kind of wrapped LB call.
@@ -180,7 +173,6 @@
       T* lb_calld() const { return lb_calld_.get(); }
       LbChannelState* lb_chand() const { return lb_chand_.get(); }
 
-<<<<<<< HEAD
      private:
       void StartNewCallLocked();
       void StartRetryTimerLocked();
@@ -214,8 +206,6 @@
       RetryableLbCall<EdsCallState>* parent() const { return parent_.get(); }
       LbChannelState* lb_chand() const { return parent_->lb_chand(); }
       XdsLb* xdslb_policy() const { return lb_chand()->xdslb_policy(); }
-=======
->>>>>>> fb21394c
       bool seen_response() const { return seen_response_; }
 
      private:
@@ -328,12 +318,7 @@
 
       // recv_message
       grpc_byte_buffer* recv_message_payload_ = nullptr;
-<<<<<<< HEAD
       grpc_closure on_response_received_;
-=======
-      grpc_closure lb_on_balancer_message_received_;
-      bool seen_response_ = false;
->>>>>>> fb21394c
 
       // recv_trailing_metadata
       grpc_metadata_array trailing_metadata_recv_;
@@ -402,7 +387,7 @@
    private:
     static void RecordCallCompletion(
         void* arg, grpc_error* error,
-        grpc_metadata_batch* recv_trailing_metadata,
+        LoadBalancingPolicy::MetadataInterface* recv_trailing_metadata,
         LoadBalancingPolicy::CallState* call_state);
 
     UniquePtr<SubchannelPicker> picker_;
@@ -522,20 +507,12 @@
 
    private:
     void PruneLocalities(const XdsLocalityList& locality_list);
-<<<<<<< HEAD
 
     Map<RefCountedPtr<XdsLocalityName>, OrphanablePtr<LocalityEntry>,
         XdsLocalityName::Less>
         map_;
   };
 
-=======
-    Map<RefCountedPtr<XdsLocalityName>, OrphanablePtr<LocalityEntry>,
-        XdsLocalityName::Less>
-        map_;
-  };
-
->>>>>>> fb21394c
   ~XdsLb();
 
   void ShutdownLocked() override;
@@ -629,7 +606,7 @@
   // Forward the pick to the picker returned from the child policy.
   PickResult result = picker_->Pick(args);
   if (result.type != PickResult::PICK_COMPLETE ||
-      result.connected_subchannel == nullptr || locality_stats_ == nullptr) {
+      result.subchannel == nullptr || locality_stats_ == nullptr) {
     return result;
   }
   // Record a call started.
@@ -643,7 +620,8 @@
 // Note that the following callback does not run in either the control plane
 // combiner or the data plane combiner.
 void XdsLb::PickerWrapper::RecordCallCompletion(
-    void* arg, grpc_error* error, grpc_metadata_batch* recv_trailing_metadata,
+    void* arg, grpc_error* error,
+    LoadBalancingPolicy::MetadataInterface* recv_trailing_metadata,
     grpc_core::LoadBalancingPolicy::CallState* call_state) {
   XdsLbClientStats::LocalityStats* locality_stats =
       static_cast<XdsLbClientStats::LocalityStats*>(arg);
@@ -662,17 +640,7 @@
       (rand() * pickers_[pickers_.size() - 1].first) / RAND_MAX;
   // Forward pick to whichever locality maps to the range in which the
   // random number falls in.
-<<<<<<< HEAD
   return PickFromLocality(key, args);
-=======
-  PickResult result = PickFromLocality(key, args);
-  // If pick succeeded, add client stats.
-  if (result.type == PickResult::PICK_COMPLETE &&
-      result.subchannel != nullptr && client_stats_ != nullptr) {
-    // TODO(roth): Add support for client stats.
-  }
-  return result;
->>>>>>> fb21394c
 }
 
 XdsLb::PickResult XdsLb::Picker::PickFromLocality(const uint32_t key,
@@ -780,17 +748,10 @@
 }
 
 //
-<<<<<<< HEAD
 // XdsLb::LbChannelState
 //
 
 XdsLb::LbChannelState::LbChannelState(
-=======
-// XdsLb::BalancerChannelState
-//
-
-XdsLb::BalancerChannelState::BalancerChannelState(
->>>>>>> fb21394c
     const char* balancer_name, const grpc_channel_args& args,
     grpc_core::RefCountedPtr<grpc_core::XdsLb> parent_xdslb_policy)
     : InternallyRefCounted<LbChannelState>(&grpc_lb_xds_trace),
@@ -992,11 +953,7 @@
   lb_call_ = grpc_channel_create_pollset_set_call(
       lb_chand()->channel_, nullptr, GRPC_PROPAGATE_DEFAULTS,
       xdslb_policy()->interested_parties(),
-<<<<<<< HEAD
-      GRPC_MDSTR_SLASH_GRPC_DOT_LB_DOT_V2_DOT_ENDPOINTDISCOVERYSERVICE_SLASH_STREAMENDPOINTS,
-=======
       GRPC_MDSTR_SLASH_ENVOY_DOT_API_DOT_V2_DOT_ENDPOINTDISCOVERYSERVICE_SLASH_STREAMENDPOINTS,
->>>>>>> fb21394c
       nullptr, deadline, nullptr);
   GPR_ASSERT(lb_call_ != nullptr);
   // Init the LB call request payload.
@@ -1085,7 +1042,6 @@
   grpc_call_unref(lb_call_);
 }
 
-<<<<<<< HEAD
 void XdsLb::LbChannelState::EdsCallState::Orphan() {
   GPR_ASSERT(lb_call_ != nullptr);
   // If we are here because xdslb_policy wants to cancel the call,
@@ -1095,64 +1051,6 @@
   grpc_call_cancel(lb_call_, nullptr);
   // Note that the initial ref is hold by on_status_received_. So the
   // corresponding unref happens in on_status_received_ instead of here.
-=======
-void XdsLb::BalancerChannelState::BalancerCallState::
-    MaybeSendClientLoadReportLocked(void* arg, grpc_error* error) {
-  BalancerCallState* lb_calld = static_cast<BalancerCallState*>(arg);
-  lb_calld->client_load_report_timer_callback_pending_ = false;
-  if (error != GRPC_ERROR_NONE || !lb_calld->IsCurrentCallOnChannel()) {
-    lb_calld->Unref(DEBUG_LOCATION, "client_load_report");
-    return;
-  }
-  // If we've already sent the initial request, then we can go ahead and send
-  // the load report. Otherwise, we need to wait until the initial request has
-  // been sent to send this (see OnInitialRequestSentLocked()).
-  if (lb_calld->send_message_payload_ == nullptr) {
-    lb_calld->SendClientLoadReportLocked();
-  } else {
-    lb_calld->client_load_report_is_due_ = true;
-  }
-}
-
-bool XdsLb::BalancerChannelState::BalancerCallState::LoadReportCountersAreZero(
-    xds_grpclb_request* request) {
-  const grpc_lb_v1_ClientStats* cstats =
-      grpc_lb_v1_LoadBalanceRequest_client_stats(request);
-  if (cstats == nullptr) {
-    return true;
-  }
-  size_t drop_count;
-  grpc_lb_v1_ClientStats_calls_finished_with_drop(cstats, &drop_count);
-  return grpc_lb_v1_ClientStats_num_calls_started(cstats) == 0 &&
-         grpc_lb_v1_ClientStats_num_calls_finished(cstats) == 0 &&
-         grpc_lb_v1_ClientStats_num_calls_finished_with_client_failed_to_send(
-             cstats) == 0 &&
-         grpc_lb_v1_ClientStats_num_calls_finished_known_received(cstats) ==
-             0 &&
-         drop_count == 0;
-}
-
-// TODO(vpowar): Use LRS to send the client Load Report.
-void XdsLb::BalancerChannelState::BalancerCallState::
-    SendClientLoadReportLocked() {
-  // Construct message payload.
-  GPR_ASSERT(send_message_payload_ == nullptr);
-  upb::Arena arena;
-  xds_grpclb_request* request = xds_grpclb_load_report_request_create_locked(
-      client_stats_.get(), arena.ptr());
-  // Skip client load report if the counters were all zero in the last
-  // report and they are still zero in this one.
-  if (LoadReportCountersAreZero(request)) {
-    if (last_client_load_report_counters_were_zero_) {
-      ScheduleNextClientLoadReportLocked();
-      return;
-    }
-    last_client_load_report_counters_were_zero_ = true;
-  } else {
-    last_client_load_report_counters_were_zero_ = false;
-  }
-  // TODO(vpowar): Send the report on LRS stream.
->>>>>>> fb21394c
 }
 
 void XdsLb::LbChannelState::EdsCallState::OnResponseReceivedLocked(
@@ -1166,22 +1064,13 @@
     eds_calld->Unref(DEBUG_LOCATION, "EDS+OnResponseReceivedLocked");
     return;
   }
-<<<<<<< HEAD
-=======
-  lb_calld->seen_response_ = true;
->>>>>>> fb21394c
   // Read the response.
   grpc_byte_buffer_reader bbr;
   grpc_byte_buffer_reader_init(&bbr, eds_calld->recv_message_payload_);
   grpc_slice response_slice = grpc_byte_buffer_reader_readall(&bbr);
   grpc_byte_buffer_reader_destroy(&bbr);
-<<<<<<< HEAD
   grpc_byte_buffer_destroy(eds_calld->recv_message_payload_);
   eds_calld->recv_message_payload_ = nullptr;
-=======
-  grpc_byte_buffer_destroy(lb_calld->recv_message_payload_);
-  lb_calld->recv_message_payload_ = nullptr;
->>>>>>> fb21394c
   // TODO(juanlishen): When we convert this to use the xds protocol, the
   // balancer will send us a fallback timeout such that we should go into
   // fallback mode if we have lost contact with the balancer after a certain
@@ -1212,51 +1101,28 @@
       gpr_free(response_slice_str);
       return;
     }
-<<<<<<< HEAD
     eds_calld->seen_response_ = true;
-=======
->>>>>>> fb21394c
     if (GRPC_TRACE_FLAG_ENABLED(grpc_lb_xds_trace)) {
       gpr_log(GPR_INFO,
               "[xdslb %p] EDS response with %" PRIuPTR " localities received",
               xdslb_policy, update.locality_list.size());
       for (size_t i = 0; i < update.locality_list.size(); ++i) {
         const XdsLocalityInfo& locality = update.locality_list[i];
-<<<<<<< HEAD
-        const XdsLocalityName* locality_name = locality.locality_name.get();
-        gpr_log(GPR_INFO,
-                "[xdslb %p] Locality %" PRIuPTR
-                " (region: %s, zone: %s, sub_zone: %s) contains %" PRIuPTR
-                " server addresses",
-                xdslb_policy, i, locality_name->region(), locality_name->zone(),
-                locality_name->sub_zone(), locality.serverlist.size());
-=======
         gpr_log(GPR_INFO,
                 "[xdslb %p] Locality %" PRIuPTR " %s contains %" PRIuPTR
                 " server addresses",
                 xdslb_policy, i,
                 locality.locality_name->AsHumanReadableString(),
                 locality.serverlist.size());
->>>>>>> fb21394c
         for (size_t j = 0; j < locality.serverlist.size(); ++j) {
           char* ipport;
           grpc_sockaddr_to_string(&ipport, &locality.serverlist[j].address(),
                                   false);
-<<<<<<< HEAD
-          gpr_log(
-              GPR_INFO,
-              "[xdslb %p] Locality %" PRIuPTR
-              " (region: %s, zone: %s, sub_zone: %s), server address %" PRIuPTR
-              ": %s",
-              xdslb_policy, i, locality_name->region(), locality_name->zone(),
-              locality_name->sub_zone(), j, ipport);
-=======
           gpr_log(GPR_INFO,
                   "[xdslb %p] Locality %" PRIuPTR
                   " %s, server address %" PRIuPTR ": %s",
                   xdslb_policy, i,
                   locality.locality_name->AsHumanReadableString(), j, ipport);
->>>>>>> fb21394c
           gpr_free(ipport);
         }
       }
@@ -1276,13 +1142,10 @@
       // response results a READY locality map.
       xdslb_policy->lb_chand_ = std::move(xdslb_policy->pending_lb_chand_);
     }
-<<<<<<< HEAD
     // At this point, lb_chand must be the current LB channel, so try to start
     // load reporting.
     LrsCallState* lrs_calld = lb_chand->lrs_calld_->lb_calld();
     if (lrs_calld != nullptr) lrs_calld->MaybeStartReportingLocked();
-=======
->>>>>>> fb21394c
     // Ignore identical update.
     if (xdslb_policy->locality_list_ == update.locality_list) {
       if (GRPC_TRACE_FLAG_ENABLED(grpc_lb_xds_trace)) {
@@ -1309,19 +1172,14 @@
   }();
   grpc_slice_unref_internal(response_slice);
   if (xdslb_policy->shutting_down_) {
-<<<<<<< HEAD
     eds_calld->Unref(DEBUG_LOCATION,
                      "EDS+OnResponseReceivedLocked+xds_shutdown");
-=======
-    lb_calld->Unref(DEBUG_LOCATION, "on_message_received+xds_shutdown");
->>>>>>> fb21394c
     return;
   }
   // Keep listening for serverlist updates.
   grpc_op op;
   memset(&op, 0, sizeof(op));
   op.op = GRPC_OP_RECV_MESSAGE;
-<<<<<<< HEAD
   op.data.recv_message.recv_message = &eds_calld->recv_message_payload_;
   op.flags = 0;
   op.reserved = nullptr;
@@ -1329,15 +1187,6 @@
   // Reuse the "EDS+OnResponseReceivedLocked" ref taken in ctor.
   const grpc_call_error call_error = grpc_call_start_batch_and_execute(
       eds_calld->lb_call_, &op, 1, &eds_calld->on_response_received_);
-=======
-  op.data.recv_message.recv_message = &lb_calld->recv_message_payload_;
-  op.flags = 0;
-  op.reserved = nullptr;
-  GPR_ASSERT(lb_calld->lb_call_ != nullptr);
-  // Reuse the "OnBalancerMessageReceivedLocked" ref taken in StartQuery().
-  const grpc_call_error call_error = grpc_call_start_batch_and_execute(
-      lb_calld->lb_call_, &op, 1, &lb_calld->lb_on_balancer_message_received_);
->>>>>>> fb21394c
   GPR_ASSERT(GRPC_CALL_OK == call_error);
 }
 
@@ -1373,20 +1222,7 @@
     } else {
       // This channel is the most recently created one. Try to restart the call
       // and reresolve.
-<<<<<<< HEAD
       eds_calld->parent_->OnCallFinishedLocked();
-=======
-      lb_chand->lb_calld_.reset();
-      if (lb_calld->seen_response_) {
-        // If we lost connection to the LB server, reset the backoff and restart
-        // the LB call immediately.
-        lb_chand->lb_call_backoff_.Reset();
-        lb_chand->StartCallLocked();
-      } else {
-        // If we failed to connect to the LB server, retry later.
-        lb_chand->StartCallRetryTimerLocked();
-      }
->>>>>>> fb21394c
       xdslb_policy->channel_control_helper()->RequestReresolution();
       // If the fallback-at-startup checks are pending, go into fallback mode
       // immediately.  This short-circuits the timeout for the
@@ -1509,7 +1345,7 @@
   lb_call_ = grpc_channel_create_pollset_set_call(
       lb_chand()->channel_, nullptr, GRPC_PROPAGATE_DEFAULTS,
       xdslb_policy()->interested_parties(),
-      GRPC_MDSTR_SLASH_GRPC_DOT_LB_DOT_V2_DOT_LOADREPORTINGSERVICE_SLASH_STREAMLOADSTATS,
+      GRPC_MDSTR_SLASH_ENVOY_DOT_SERVICE_DOT_LOAD_STATS_DOT_V2_DOT_LOADREPORTINGSERVICE_SLASH_STREAMLOADSTATS,
       nullptr, deadline, nullptr);
   GPR_ASSERT(lb_call_ != nullptr);
   // Init the LB call request payload.
@@ -1823,12 +1659,7 @@
 // ctor and dtor
 //
 
-<<<<<<< HEAD
 XdsLb::XdsLb(Args args) : LoadBalancingPolicy(std::move(args)) {
-=======
-XdsLb::XdsLb(Args args)
-    : LoadBalancingPolicy(std::move(args)), locality_map_(), locality_list_() {
->>>>>>> fb21394c
   // Record server name.
   const grpc_arg* arg = grpc_channel_args_find(args.args, GRPC_ARG_SERVER_URI);
   const char* server_uri = grpc_channel_arg_get_string(arg);
@@ -2181,37 +2012,23 @@
     const grpc_channel_args* args, XdsLb* parent) {
   if (parent->shutting_down_) return;
   for (size_t i = 0; i < locality_list.size(); i++) {
-<<<<<<< HEAD
     auto& locality_name = locality_list[i].locality_name;
     auto iter = map_.find(locality_name);
-=======
-    auto iter = map_.find(locality_list[i].locality_name);
->>>>>>> fb21394c
     // Add a new entry in the locality map if a new locality is received in the
     // locality list.
     if (iter == map_.end()) {
       OrphanablePtr<LocalityEntry> new_entry = MakeOrphanable<LocalityEntry>(
-<<<<<<< HEAD
           parent->Ref(DEBUG_LOCATION, "LocalityEntry"), locality_name,
           locality_list[i].lb_weight);
       iter = map_.emplace(locality_name, std::move(new_entry)).first;
-=======
-          parent->Ref(DEBUG_LOCATION, "LocalityEntry"),
-          locality_list[i].locality_name, locality_list[i].lb_weight);
-      iter = map_.emplace(locality_list[i].locality_name, std::move(new_entry))
-                 .first;
->>>>>>> fb21394c
     }
     // Keep a copy of serverlist in locality_list_ so that we can compare it
     // with the future ones.
     iter->second->UpdateLocked(locality_list[i].serverlist, child_policy_config,
                                args);
   }
-<<<<<<< HEAD
   // Note that at this point, the current picker doesn't contain any localities
   // not in the update.
-=======
->>>>>>> fb21394c
   PruneLocalities(locality_list);
 }
 
@@ -2427,7 +2244,7 @@
   }
   // Drop our ref to the child's picker, in case it's holding a ref to
   // the child.
-  picker_ref_.reset();
+  picker_wrapper_.reset();
 }
 
 void XdsLb::LocalityMap::LocalityEntry::ResetBackoffLocked() {
@@ -2610,13 +2427,8 @@
   // from the balancer, so we can ignore the re-resolution request from
   // the child policy. Otherwise, pass the re-resolution request up to the
   // channel.
-<<<<<<< HEAD
   if (entry_->parent_->lb_chand_->eds_calld() == nullptr ||
       !entry_->parent_->lb_chand_->eds_calld()->seen_response()) {
-=======
-  if (entry_->parent_->lb_chand_->lb_calld() == nullptr ||
-      !entry_->parent_->lb_chand_->lb_calld()->seen_response()) {
->>>>>>> fb21394c
     entry_->parent_->channel_control_helper()->RequestReresolution();
   }
 }
