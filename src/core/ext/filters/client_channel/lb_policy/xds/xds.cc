--- conflicted
+++ resolved
@@ -317,7 +317,7 @@
       OrphanablePtr<LoadBalancingPolicy> CreateChildPolicyLocked(
           const char* name, const grpc_channel_args* args);
       grpc_channel_args* CreateChildPolicyArgsLocked(
-          xds_grpclb_serverlist* serverlist, const grpc_channel_args* args);
+          const grpc_channel_args* args);
 
       OrphanablePtr<LoadBalancingPolicy> child_policy_;
       OrphanablePtr<LoadBalancingPolicy> pending_child_policy_;
@@ -1270,6 +1270,9 @@
                         grpc_combiner_scheduler(combiner()));
       fallback_timer_callback_pending_ = true;
       grpc_timer_init(&lb_fallback_timer_, deadline, &lb_on_fallback_);
+      // TODO(juanlishen): Monitor the connectivity state of the balancer
+      // channel.  If the channel reports TRANSIENT_FAILURE before the
+      // fallback timeout expires, go into fallback mode early.
     }
   }
 }
@@ -1353,24 +1356,11 @@
   }
 }
 
-<<<<<<< HEAD
 // Locality Entry child policy methods
 
 grpc_channel_args*
 XdsLb::LocalityMap::LocalityEntry::CreateChildPolicyArgsLocked(
-    xds_grpclb_serverlist* serverlist, const grpc_channel_args* args_in) {
-  // This should never be invoked if we do not have serverlist_, as fallback
-  // mode is disabled for xDS plugin.
-  GPR_ASSERT(serverlist != nullptr);
-  GPR_ASSERT(serverlist->num_servers > 0);
-  UniquePtr<ServerAddressList> addresses = ProcessServerlist(serverlist);
-  GPR_ASSERT(addresses != nullptr);
-  // Replace the server address list in the channel args that we pass down to
-  // the subchannel.
-  static const char* keys_to_remove[] = {GRPC_ARG_SERVER_ADDRESS_LIST};
-=======
-grpc_channel_args* XdsLb::CreateChildPolicyArgsLocked() {
->>>>>>> 4ef6a274
+    const grpc_channel_args* args_in) {
   const grpc_arg args_to_add[] = {
       // A channel arg indicating if the target is a backend inferred from a
       // grpclb load balancer.
@@ -1382,14 +1372,8 @@
       grpc_channel_arg_integer_create(
           const_cast<char*>(GRPC_ARG_INHIBIT_HEALTH_CHECKING), 1),
   };
-<<<<<<< HEAD
-  return grpc_channel_args_copy_and_add_and_remove(
-      args_in, keys_to_remove, GPR_ARRAY_SIZE(keys_to_remove), args_to_add,
-      GPR_ARRAY_SIZE(args_to_add));
-=======
-  return grpc_channel_args_copy_and_add(args_, args_to_add,
+  return grpc_channel_args_copy_and_add(args_in, args_to_add,
                                         GPR_ARRAY_SIZE(args_to_add));
->>>>>>> 4ef6a274
 }
 
 OrphanablePtr<LoadBalancingPolicy>
@@ -1422,28 +1406,22 @@
   return lb_policy;
 }
 
-<<<<<<< HEAD
 void XdsLb::LocalityMap::LocalityEntry::UpdateLocked(
     xds_grpclb_serverlist* serverlist,
     LoadBalancingPolicy::Config* child_policy_config,
     const grpc_channel_args* args_in) {
   if (parent_->shutting_down_) return;
-  grpc_channel_args* args = CreateChildPolicyArgsLocked(serverlist, args_in);
-  GPR_ASSERT(args != nullptr);
-=======
-void XdsLb::CreateOrUpdateChildPolicyLocked() {
-  if (shutting_down_) return;
   // This should never be invoked if we do not have serverlist_, as fallback
   // mode is disabled for xDS plugin.
   // TODO(juanlishen): Change this as part of implementing fallback mode.
-  GPR_ASSERT(serverlist_ != nullptr);
-  GPR_ASSERT(serverlist_->num_servers > 0);
+  GPR_ASSERT(serverlist != nullptr);
+  GPR_ASSERT(serverlist->num_servers > 0);
   // Construct update args.
   UpdateArgs update_args;
-  update_args.addresses = ProcessServerlist(serverlist_);
-  update_args.config = child_policy_config_;
-  update_args.args = CreateChildPolicyArgsLocked();
->>>>>>> 4ef6a274
+  update_args.addresses = ProcessServerlist(serverlist);
+  update_args.config = child_policy_config->Ref();
+  update_args.args = CreateChildPolicyArgsLocked(args_in);
+
   // If the child policy name changes, we need to create a new child
   // policy.  When this happens, we leave child_policy_ as-is and store
   // the new child policy in pending_child_policy_.  Once the new child
@@ -1540,15 +1518,7 @@
             policy_to_update == pending_child_policy_.get() ? "pending " : "",
             policy_to_update);
   }
-<<<<<<< HEAD
-  policy_to_update->UpdateLocked(*args, child_policy_config == nullptr
-                                            ? nullptr
-                                            : child_policy_config->Ref());
-  // Clean up.
-  grpc_channel_args_destroy(args);
-=======
   policy_to_update->UpdateLocked(std::move(update_args));
->>>>>>> 4ef6a274
 }
 
 void XdsLb::LocalityMap::LocalityEntry::ShutdownLocked() {
