/*
 *
 * Copyright 2018 gRPC authors.
 *
 * Licensed under the Apache License, Version 2.0 (the "License");
 * you may not use this file except in compliance with the License.
 * You may obtain a copy of the License at
 *
 *     http://www.apache.org/licenses/LICENSE-2.0
 *
 * Unless required by applicable law or agreed to in writing, software
 * distributed under the License is distributed on an "AS IS" BASIS,
 * WITHOUT WARRANTIES OR CONDITIONS OF ANY KIND, either express or implied.
 * See the License for the specific language governing permissions and
 * limitations under the License.
 *
 */

/// Implementation of the gRPC LB policy.
///
/// This policy takes as input a list of resolved addresses, which must
/// include at least one balancer address.
///
/// An internal channel (\a lb_channel_) is created for the addresses
/// from that are balancers.  This channel behaves just like a regular
/// channel that uses pick_first to select from the list of balancer
/// addresses.
///
/// When we get our initial update, we instantiate the internal *streaming*
/// call to the LB server (whichever address pick_first chose). The call
/// will be complete when either the balancer sends status or when we cancel
/// the call (e.g., because we are shutting down). In needed, we retry the
/// call. If we received at least one valid message from the server, a new
/// call attempt will be made immediately; otherwise, we apply back-off
/// delays between attempts.
///
/// We maintain an internal child policy (round_robin) instance for distributing
/// requests across backends.  Whenever we receive a new serverlist from
/// the balancer, we update the child policy with the new list of
/// addresses.
///
/// Once a child policy instance is in place (and getting updated as
/// described), calls for a pick, or a cancellation will be serviced right away
/// by forwarding them to the child policy instance. Any time there's no child
/// policy available (i.e., right after the creation of the xDS policy), pick
/// requests are added to a list of pending picks to be flushed and serviced
/// when the child policy instance becomes available.
///
/// \see https://github.com/grpc/grpc/blob/master/doc/load-balancing.md for the
/// high level design and details.

// With the addition of a libuv endpoint, sockaddr.h now includes uv.h when
// using that endpoint. Because of various transitive includes in uv.h,
// including windows.h on Windows, uv.h must be included before other system
// headers. Therefore, sockaddr.h must always be included first.
#include <grpc/support/port_platform.h>

#include "src/core/lib/iomgr/sockaddr.h"
#include "src/core/lib/iomgr/socket_utils.h"

#include <inttypes.h>
#include <limits.h>
#include <string.h>

#include <grpc/byte_buffer_reader.h>
#include <grpc/grpc.h>
#include <grpc/support/alloc.h>
#include <grpc/support/string_util.h>
#include <grpc/support/time.h>

#include "include/grpc/support/alloc.h"
#include "src/core/ext/filters/client_channel/client_channel.h"
#include "src/core/ext/filters/client_channel/lb_policy.h"
#include "src/core/ext/filters/client_channel/lb_policy/xds/xds.h"
#include "src/core/ext/filters/client_channel/lb_policy/xds/xds_channel.h"
#include "src/core/ext/filters/client_channel/lb_policy/xds/xds_client_stats.h"
#include "src/core/ext/filters/client_channel/lb_policy/xds/xds_load_balancer_api.h"
#include "src/core/ext/filters/client_channel/lb_policy_factory.h"
#include "src/core/ext/filters/client_channel/lb_policy_registry.h"
#include "src/core/ext/filters/client_channel/parse_address.h"
#include "src/core/ext/filters/client_channel/resolver/fake/fake_resolver.h"
#include "src/core/ext/filters/client_channel/server_address.h"
#include "src/core/lib/backoff/backoff.h"
#include "src/core/lib/channel/channel_args.h"
#include "src/core/lib/channel/channel_stack.h"
#include "src/core/lib/gpr/host_port.h"
#include "src/core/lib/gpr/string.h"
#include "src/core/lib/gprpp/manual_constructor.h"
#include "src/core/lib/gprpp/map.h"
#include "src/core/lib/gprpp/memory.h"
#include "src/core/lib/gprpp/mutex_lock.h"
#include "src/core/lib/gprpp/orphanable.h"
#include "src/core/lib/gprpp/ref_counted_ptr.h"
#include "src/core/lib/iomgr/combiner.h"
#include "src/core/lib/iomgr/sockaddr.h"
#include "src/core/lib/iomgr/sockaddr_utils.h"
#include "src/core/lib/iomgr/timer.h"
#include "src/core/lib/slice/slice_hash_table.h"
#include "src/core/lib/slice/slice_internal.h"
#include "src/core/lib/slice/slice_string_helpers.h"
#include "src/core/lib/surface/call.h"
#include "src/core/lib/surface/channel.h"
#include "src/core/lib/surface/channel_init.h"
#include "src/core/lib/transport/service_config.h"
#include "src/core/lib/transport/static_metadata.h"

#define GRPC_XDS_INITIAL_CONNECT_BACKOFF_SECONDS 1
#define GRPC_XDS_RECONNECT_BACKOFF_MULTIPLIER 1.6
#define GRPC_XDS_RECONNECT_MAX_BACKOFF_SECONDS 120
#define GRPC_XDS_RECONNECT_JITTER 0.2
#define GRPC_XDS_DEFAULT_FALLBACK_TIMEOUT_MS 10000

namespace grpc_core {

TraceFlag grpc_lb_xds_trace(false, "xds");

namespace {

constexpr char kXds[] = "xds_experimental";
constexpr char kDefaultLocalityName[] = "xds_default_child_policy";

class XdsLb : public LoadBalancingPolicy {
 public:
  explicit XdsLb(Args args);

  const char* name() const override { return kXds; }

  void UpdateLocked(const grpc_channel_args& args,
                    RefCountedPtr<Config> lb_config) override;
  void ResetBackoffLocked() override;
  void FillChildRefsForChannelz(
      channelz::ChildRefsList* child_subchannels,
      channelz::ChildRefsList* child_channels) override;

 private:
  struct LocalityServerlistEntry;
  using LocalityList = InlinedVector<UniquePtr<LocalityServerlistEntry>, 1>;

  /// Contains a channel to the LB server and all the data related to the
  /// channel.
  class BalancerChannelState
      : public InternallyRefCounted<BalancerChannelState> {
   public:
    /// Contains a call to the LB server and all the data related to the call.
    class BalancerCallState : public InternallyRefCounted<BalancerCallState> {
     public:
      explicit BalancerCallState(RefCountedPtr<BalancerChannelState> lb_chand);

      // It's the caller's responsibility to ensure that Orphan() is called from
      // inside the combiner.
      void Orphan() override;

      void StartQuery();

      RefCountedPtr<XdsLbClientStats> client_stats() const {
        return client_stats_;
      }

      bool seen_initial_response() const { return seen_initial_response_; }

     private:
      // So Delete() can access our private dtor.
      template <typename T>
      friend void grpc_core::Delete(T*);

      ~BalancerCallState();

      XdsLb* xdslb_policy() const { return lb_chand_->xdslb_policy_.get(); }

      bool IsCurrentCallOnChannel() const {
        return this == lb_chand_->lb_calld_.get();
      }

      void ScheduleNextClientLoadReportLocked();
      void SendClientLoadReportLocked();

      static bool LoadReportCountersAreZero(xds_grpclb_request* request);

      static void MaybeSendClientLoadReportLocked(void* arg, grpc_error* error);
      static void OnInitialRequestSentLocked(void* arg, grpc_error* error);
      static void OnBalancerMessageReceivedLocked(void* arg, grpc_error* error);
      static void OnBalancerStatusReceivedLocked(void* arg, grpc_error* error);

      // The owning LB channel.
      RefCountedPtr<BalancerChannelState> lb_chand_;

      // The streaming call to the LB server. Always non-NULL.
      grpc_call* lb_call_ = nullptr;

      // recv_initial_metadata
      grpc_metadata_array lb_initial_metadata_recv_;

      // send_message
      grpc_byte_buffer* send_message_payload_ = nullptr;
      grpc_closure lb_on_initial_request_sent_;

      // recv_message
      grpc_byte_buffer* recv_message_payload_ = nullptr;
      grpc_closure lb_on_balancer_message_received_;
      bool seen_initial_response_ = false;

      // recv_trailing_metadata
      grpc_closure lb_on_balancer_status_received_;
      grpc_metadata_array lb_trailing_metadata_recv_;
      grpc_status_code lb_call_status_;
      grpc_slice lb_call_status_details_;

      // The stats for client-side load reporting associated with this LB call.
      // Created after the first serverlist is received.
      RefCountedPtr<XdsLbClientStats> client_stats_;
      grpc_millis client_stats_report_interval_ = 0;
      grpc_timer client_load_report_timer_;
      bool client_load_report_timer_callback_pending_ = false;
      bool last_client_load_report_counters_were_zero_ = false;
      bool client_load_report_is_due_ = false;
      // The closure used for either the load report timer or the callback for
      // completion of sending the load report.
      grpc_closure client_load_report_closure_;
    };

    BalancerChannelState(const char* balancer_name,
                         const grpc_channel_args& args,
                         RefCountedPtr<XdsLb> parent_xdslb_policy);
    ~BalancerChannelState();

    void Orphan() override;

    grpc_channel* channel() const { return channel_; }
    BalancerCallState* lb_calld() const { return lb_calld_.get(); }

    bool IsCurrentChannel() const {
      return this == xdslb_policy_->lb_chand_.get();
    }
    bool IsPendingChannel() const {
      return this == xdslb_policy_->pending_lb_chand_.get();
    }
    bool HasActiveCall() const { return lb_calld_ != nullptr; }

    void StartCallRetryTimerLocked();
    static void OnCallRetryTimerLocked(void* arg, grpc_error* error);
    void StartCallLocked();

   private:
    // The owning LB policy.
    RefCountedPtr<XdsLb> xdslb_policy_;

    // The channel and its status.
    grpc_channel* channel_;
    bool shutting_down_ = false;

    // The data associated with the current LB call. It holds a ref to this LB
    // channel. It's instantiated every time we query for backends. It's reset
    // whenever the current LB call is no longer needed (e.g., the LB policy is
    // shutting down, or the LB call has ended). A non-NULL lb_calld_ always
    // contains a non-NULL lb_call_.
    OrphanablePtr<BalancerCallState> lb_calld_;
    BackOff lb_call_backoff_;
    grpc_timer lb_call_retry_timer_;
    grpc_closure lb_on_call_retry_;
    bool retry_timer_callback_pending_ = false;
  };

  class Picker : public SubchannelPicker {
   public:
    Picker(UniquePtr<SubchannelPicker> child_picker,
           RefCountedPtr<XdsLbClientStats> client_stats)
        : child_picker_(std::move(child_picker)),
          client_stats_(std::move(client_stats)) {}

    PickResult Pick(PickState* pick, grpc_error** error) override;

   private:
    UniquePtr<SubchannelPicker> child_picker_;
    RefCountedPtr<XdsLbClientStats> client_stats_;
  };

  class LocalityMap {
   public:
    class LocalityEntry : public InternallyRefCounted<LocalityEntry> {
     private:
      grpc_core::OrphanablePtr<grpc_core::LoadBalancingPolicy> child_policy_;
      RefCountedPtr<XdsLb> parent_;

      // Methods for dealing with the child policy.
      void CreateChildPolicyLocked(const char* name, Args args);
      grpc_channel_args* CreateChildPolicyArgsLocked(
          xds_grpclb_serverlist* serverlist, const grpc_channel_args* args);

     public:
      class Helper : public ChannelControlHelper {
       public:
        explicit Helper(RefCountedPtr<XdsLb> parent)
            : parent_(std::move(parent)) {}

        Subchannel* CreateSubchannel(const grpc_channel_args& args) override;
        grpc_channel* CreateChannel(const char* target,
                                    const grpc_channel_args& args) override;
        void UpdateState(grpc_connectivity_state state, grpc_error* state_error,
                         UniquePtr<SubchannelPicker> picker) override;
        void RequestReresolution() override;

       private:
        RefCountedPtr<XdsLb> parent_;
      };

      ~LocalityEntry() {
        // Remove the child policy's interested_parties pollset_set from the
        // xDS policy.
        grpc_pollset_set_del_pollset_set(parent_->interested_parties(),
                                         child_policy_->interested_parties());
        child_policy_.reset();
        parent_->Unref();
      }
      void Update(
          xds_grpclb_serverlist* serverlist, const char* child_policy_name,
          RefCountedPtr<LoadBalancingPolicy::Config> child_policy_config,
          const grpc_channel_args* args, RefCountedPtr<XdsLb> parent);
      grpc_core::LoadBalancingPolicy* child_policy() {
        return child_policy_.get();
      }
    };
    LocalityMap();
    ~LocalityMap();

    void ShutdownAll();
    void ResetBackoffLocked();
    void FillChildRefsForChannelz(channelz::ChildRefsList* child_subchannels,
                                  channelz::ChildRefsList* child_channels);
    void UpdateAll(
        const LocalityList& locality_list, const char* child_policy_name,
        RefCountedPtr<LoadBalancingPolicy::Config> child_policy_config,
        const grpc_channel_args* args, RefCountedPtr<XdsLb> parent_);
    void UpdateExisting(
        const LocalityList& locality_list, const char* child_policy_name,
        RefCountedPtr<LoadBalancingPolicy::Config> child_policy_config,
        const grpc_channel_args* args, RefCountedPtr<XdsLb> parent_);
   private:
    grpc_core::Map<const char*, RefCountedPtr<LocalityEntry>> map_;
    void PruneChildPolicies(const LocalityList& locality_list);
  };

  struct LocalityServerlistEntry {
    ~LocalityServerlistEntry() {
      gpr_free(locality_name);
      xds_grpclb_destroy_serverlist(serverlist);
    }
    char* locality_name;
    // The deserialized response from the balancer. May be nullptr until one
    // such response has arrived.
    xds_grpclb_serverlist* serverlist;
  };

  ~XdsLb();

  void ShutdownLocked() override;

  // Helper function used in UpdateLocked().
  void ProcessChannelArgsLocked(const grpc_channel_args& args);

  // Parses the xds config given the JSON node of the first child of XdsConfig.
  // If parsing succeeds, updates \a balancer_name, and updates \a
  // child_policy_config_ and \a fallback_policy_config_ if they are also
  // found. Does nothing upon failure.
  void ParseLbConfig(Config* xds_config);

  BalancerChannelState* LatestLbChannel() const {
    return pending_lb_chand_ != nullptr ? pending_lb_chand_.get()
                                        : lb_chand_.get();
  }

  // Callback to enter fallback mode.
  static void OnFallbackTimerLocked(void* arg, grpc_error* error);

  // Who the client is trying to communicate with.
  const char* server_name_ = nullptr;

  // Name of the balancer to connect to.
  UniquePtr<char> balancer_name_;

  // Current channel args from the resolver.
  grpc_channel_args* args_ = nullptr;

  // Internal state.
  bool shutting_down_ = false;

  // The channel for communicating with the LB server.
  OrphanablePtr<BalancerChannelState> lb_chand_;
  OrphanablePtr<BalancerChannelState> pending_lb_chand_;
  // Mutex to protect the channel to the LB server. This is used when
  // processing a channelz request.
  // TODO(juanlishen): Replace this with atomic.
  gpr_mu lb_chand_mu_;

  // Timeout in milliseconds for the LB call. 0 means no deadline.
  int lb_call_timeout_ms_ = 0;

  // Timeout in milliseconds for before using fallback backend addresses.
  // 0 means not using fallback.
  RefCountedPtr<Config> fallback_policy_config_;
  int lb_fallback_timeout_ms_ = 0;
  // The backend addresses from the resolver.
  UniquePtr<ServerAddressList> fallback_backend_addresses_;
  // Fallback timer.
  bool fallback_timer_callback_pending_ = false;
  grpc_timer lb_fallback_timer_;
  grpc_closure lb_on_fallback_;

  // The policy to use for the backends.
  RefCountedPtr<Config> child_policy_config_;
  // Map of policies to use in the backend
  LocalityMap locality_map_;
  LocalityList locality_serverlist_;
};

//
// XdsLb::Picker
//

XdsLb::Picker::PickResult XdsLb::Picker::Pick(PickState* pick,
                                              grpc_error** error) {
  // TODO(roth): Add support for drop handling.
  // Forward pick to child policy.
  PickResult result = child_picker_->Pick(pick, error);
  // If pick succeeded, add client stats.
  if (result == PickResult::PICK_COMPLETE &&
      pick->connected_subchannel != nullptr && client_stats_ != nullptr) {
    // TODO(roth): Add support for client stats.
  }
  return result;
}

//
// serverlist parsing code
//

// Returns the backend addresses extracted from the given addresses.
UniquePtr<ServerAddressList> ExtractBackendAddresses(
    const ServerAddressList& addresses) {
  auto backend_addresses = MakeUnique<ServerAddressList>();
  for (size_t i = 0; i < addresses.size(); ++i) {
    if (!addresses[i].IsBalancer()) {
      backend_addresses->emplace_back(addresses[i]);
    }
  }
  return backend_addresses;
}

bool IsServerValid(const xds_grpclb_server* server, size_t idx, bool log) {
  if (server->drop) return false;
  const xds_grpclb_ip_address* ip = &server->ip_address;
  if (GPR_UNLIKELY(server->port >> 16 != 0)) {
    if (log) {
      gpr_log(GPR_ERROR,
              "Invalid port '%d' at index %lu of serverlist. Ignoring.",
              server->port, (unsigned long)idx);
    }
    return false;
  }
  if (GPR_UNLIKELY(ip->size != 4 && ip->size != 16)) {
    if (log) {
      gpr_log(GPR_ERROR,
              "Expected IP to be 4 or 16 bytes, got %d at index %lu of "
              "serverlist. Ignoring",
              ip->size, (unsigned long)idx);
    }
    return false;
  }
  return true;
}

void ParseServer(const xds_grpclb_server* server, grpc_resolved_address* addr) {
  memset(addr, 0, sizeof(*addr));
  if (server->drop) return;
  const uint16_t netorder_port = grpc_htons((uint16_t)server->port);
  /* the addresses are given in binary format (a in(6)_addr struct) in
   * server->ip_address.bytes. */
  const xds_grpclb_ip_address* ip = &server->ip_address;
  if (ip->size == 4) {
    addr->len = static_cast<socklen_t>(sizeof(grpc_sockaddr_in));
    grpc_sockaddr_in* addr4 = reinterpret_cast<grpc_sockaddr_in*>(&addr->addr);
    addr4->sin_family = GRPC_AF_INET;
    memcpy(&addr4->sin_addr, ip->bytes, ip->size);
    addr4->sin_port = netorder_port;
  } else if (ip->size == 16) {
    addr->len = static_cast<socklen_t>(sizeof(grpc_sockaddr_in6));
    grpc_sockaddr_in6* addr6 = (grpc_sockaddr_in6*)&addr->addr;
    addr6->sin6_family = GRPC_AF_INET6;
    memcpy(&addr6->sin6_addr, ip->bytes, ip->size);
    addr6->sin6_port = netorder_port;
  }
}

// Returns addresses extracted from \a serverlist.
UniquePtr<ServerAddressList> ProcessServerlist(
    const xds_grpclb_serverlist* serverlist) {
  auto addresses = MakeUnique<ServerAddressList>();
  for (size_t i = 0; i < serverlist->num_servers; ++i) {
    const xds_grpclb_server* server = serverlist->servers[i];
    if (!IsServerValid(serverlist->servers[i], i, false)) continue;
    grpc_resolved_address addr;
    ParseServer(server, &addr);
    addresses->emplace_back(addr, nullptr);
  }
  return addresses;
}

//
// XdsLb::BalancerChannelState
//

XdsLb::BalancerChannelState::BalancerChannelState(
    const char* balancer_name, const grpc_channel_args& args,
    grpc_core::RefCountedPtr<grpc_core::XdsLb> parent_xdslb_policy)
    : InternallyRefCounted<BalancerChannelState>(&grpc_lb_xds_trace),
      xdslb_policy_(std::move(parent_xdslb_policy)),
      lb_call_backoff_(
          BackOff::Options()
              .set_initial_backoff(GRPC_XDS_INITIAL_CONNECT_BACKOFF_SECONDS *
                                   1000)
              .set_multiplier(GRPC_XDS_RECONNECT_BACKOFF_MULTIPLIER)
              .set_jitter(GRPC_XDS_RECONNECT_JITTER)
              .set_max_backoff(GRPC_XDS_RECONNECT_MAX_BACKOFF_SECONDS * 1000)) {
  channel_ = xdslb_policy_->channel_control_helper()->CreateChannel(
      balancer_name, args);
  GPR_ASSERT(channel_ != nullptr);
  StartCallLocked();
}

XdsLb::BalancerChannelState::~BalancerChannelState() {
  grpc_channel_destroy(channel_);
}

void XdsLb::BalancerChannelState::Orphan() {
  shutting_down_ = true;
  lb_calld_.reset();
  if (retry_timer_callback_pending_) grpc_timer_cancel(&lb_call_retry_timer_);
  Unref(DEBUG_LOCATION, "lb_channel_orphaned");
}

void XdsLb::BalancerChannelState::StartCallRetryTimerLocked() {
  grpc_millis next_try = lb_call_backoff_.NextAttemptTime();
  if (grpc_lb_xds_trace.enabled()) {
    gpr_log(GPR_INFO,
            "[xdslb %p] Failed to connect to LB server (lb_chand: %p)...",
            xdslb_policy_.get(), this);
    grpc_millis timeout = next_try - ExecCtx::Get()->Now();
    if (timeout > 0) {
      gpr_log(GPR_INFO, "[xdslb %p] ... retry_timer_active in %" PRId64 "ms.",
              xdslb_policy_.get(), timeout);
    } else {
      gpr_log(GPR_INFO, "[xdslb %p] ... retry_timer_active immediately.",
              xdslb_policy_.get());
    }
  }
  Ref(DEBUG_LOCATION, "on_balancer_call_retry_timer").release();
  GRPC_CLOSURE_INIT(&lb_on_call_retry_, &OnCallRetryTimerLocked, this,
                    grpc_combiner_scheduler(xdslb_policy_->combiner()));
  grpc_timer_init(&lb_call_retry_timer_, next_try, &lb_on_call_retry_);
  retry_timer_callback_pending_ = true;
}

void XdsLb::BalancerChannelState::OnCallRetryTimerLocked(void* arg,
                                                         grpc_error* error) {
  BalancerChannelState* lb_chand = static_cast<BalancerChannelState*>(arg);
  lb_chand->retry_timer_callback_pending_ = false;
  if (!lb_chand->shutting_down_ && error == GRPC_ERROR_NONE &&
      lb_chand->lb_calld_ == nullptr) {
    if (grpc_lb_xds_trace.enabled()) {
      gpr_log(GPR_INFO,
              "[xdslb %p] Restarting call to LB server (lb_chand: %p)",
              lb_chand->xdslb_policy_.get(), lb_chand);
    }
    lb_chand->StartCallLocked();
  }
  lb_chand->Unref(DEBUG_LOCATION, "on_balancer_call_retry_timer");
}

void XdsLb::BalancerChannelState::StartCallLocked() {
  if (shutting_down_) return;
  GPR_ASSERT(channel_ != nullptr);
  GPR_ASSERT(lb_calld_ == nullptr);
  lb_calld_ = MakeOrphanable<BalancerCallState>(Ref());
  if (grpc_lb_xds_trace.enabled()) {
    gpr_log(GPR_INFO,
            "[xdslb %p] Query for backends (lb_chand: %p, lb_calld: %p)",
            xdslb_policy_.get(), this, lb_calld_.get());
  }
  lb_calld_->StartQuery();
}

//
// XdsLb::BalancerChannelState::BalancerCallState
//

XdsLb::BalancerChannelState::BalancerCallState::BalancerCallState(
    RefCountedPtr<BalancerChannelState> lb_chand)
    : InternallyRefCounted<BalancerCallState>(&grpc_lb_xds_trace),
      lb_chand_(std::move(lb_chand)) {
  GPR_ASSERT(xdslb_policy() != nullptr);
  GPR_ASSERT(!xdslb_policy()->shutting_down_);
  // Init the LB call. Note that the LB call will progress every time there's
  // activity in xdslb_policy_->interested_parties(), which is comprised of
  // the polling entities from client_channel.
  GPR_ASSERT(xdslb_policy()->server_name_ != nullptr);
  GPR_ASSERT(xdslb_policy()->server_name_[0] != '\0');
  const grpc_millis deadline =
      xdslb_policy()->lb_call_timeout_ms_ == 0
          ? GRPC_MILLIS_INF_FUTURE
          : ExecCtx::Get()->Now() + xdslb_policy()->lb_call_timeout_ms_;
  lb_call_ = grpc_channel_create_pollset_set_call(
      lb_chand_->channel_, nullptr, GRPC_PROPAGATE_DEFAULTS,
      xdslb_policy()->interested_parties(),
      GRPC_MDSTR_SLASH_GRPC_DOT_LB_DOT_V1_DOT_LOADBALANCER_SLASH_BALANCELOAD,
      nullptr, deadline, nullptr);
  // Init the LB call request payload.
  xds_grpclb_request* request =
      xds_grpclb_request_create(xdslb_policy()->server_name_);
  grpc_slice request_payload_slice = xds_grpclb_request_encode(request);
  send_message_payload_ =
      grpc_raw_byte_buffer_create(&request_payload_slice, 1);
  grpc_slice_unref_internal(request_payload_slice);
  xds_grpclb_request_destroy(request);
  // Init other data associated with the LB call.
  grpc_metadata_array_init(&lb_initial_metadata_recv_);
  grpc_metadata_array_init(&lb_trailing_metadata_recv_);
  GRPC_CLOSURE_INIT(&lb_on_initial_request_sent_, OnInitialRequestSentLocked,
                    this, grpc_combiner_scheduler(xdslb_policy()->combiner()));
  GRPC_CLOSURE_INIT(&lb_on_balancer_message_received_,
                    OnBalancerMessageReceivedLocked, this,
                    grpc_combiner_scheduler(xdslb_policy()->combiner()));
  GRPC_CLOSURE_INIT(&lb_on_balancer_status_received_,
                    OnBalancerStatusReceivedLocked, this,
                    grpc_combiner_scheduler(xdslb_policy()->combiner()));
}

XdsLb::BalancerChannelState::BalancerCallState::~BalancerCallState() {
  GPR_ASSERT(lb_call_ != nullptr);
  grpc_call_unref(lb_call_);
  grpc_metadata_array_destroy(&lb_initial_metadata_recv_);
  grpc_metadata_array_destroy(&lb_trailing_metadata_recv_);
  grpc_byte_buffer_destroy(send_message_payload_);
  grpc_byte_buffer_destroy(recv_message_payload_);
  grpc_slice_unref_internal(lb_call_status_details_);
}

void XdsLb::BalancerChannelState::BalancerCallState::Orphan() {
  GPR_ASSERT(lb_call_ != nullptr);
  // If we are here because xdslb_policy wants to cancel the call,
  // lb_on_balancer_status_received_ will complete the cancellation and clean
  // up. Otherwise, we are here because xdslb_policy has to orphan a failed
  // call, then the following cancellation will be a no-op.
  grpc_call_cancel(lb_call_, nullptr);
  if (client_load_report_timer_callback_pending_) {
    grpc_timer_cancel(&client_load_report_timer_);
  }
  // Note that the initial ref is hold by lb_on_balancer_status_received_
  // instead of the caller of this function. So the corresponding unref happens
  // in lb_on_balancer_status_received_ instead of here.
}

void XdsLb::BalancerChannelState::BalancerCallState::StartQuery() {
  GPR_ASSERT(lb_call_ != nullptr);
  if (grpc_lb_xds_trace.enabled()) {
    gpr_log(GPR_INFO, "[xdslb %p] Starting LB call (lb_calld: %p, lb_call: %p)",
            xdslb_policy(), this, lb_call_);
  }
  // Create the ops.
  grpc_call_error call_error;
  grpc_op ops[3];
  memset(ops, 0, sizeof(ops));
  // Op: send initial metadata.
  grpc_op* op = ops;
  op->op = GRPC_OP_SEND_INITIAL_METADATA;
  op->data.send_initial_metadata.count = 0;
  op->flags = 0;
  op->reserved = nullptr;
  op++;
  // Op: send request message.
  GPR_ASSERT(send_message_payload_ != nullptr);
  op->op = GRPC_OP_SEND_MESSAGE;
  op->data.send_message.send_message = send_message_payload_;
  op->flags = 0;
  op->reserved = nullptr;
  op++;
  // TODO(roth): We currently track this ref manually.  Once the
  // ClosureRef API is ready, we should pass the RefCountedPtr<> along
  // with the callback.
  auto self = Ref(DEBUG_LOCATION, "on_initial_request_sent");
  self.release();
  call_error = grpc_call_start_batch_and_execute(
      lb_call_, ops, (size_t)(op - ops), &lb_on_initial_request_sent_);
  GPR_ASSERT(GRPC_CALL_OK == call_error);
  // Op: recv initial metadata.
  op = ops;
  op->op = GRPC_OP_RECV_INITIAL_METADATA;
  op->data.recv_initial_metadata.recv_initial_metadata =
      &lb_initial_metadata_recv_;
  op->flags = 0;
  op->reserved = nullptr;
  op++;
  // Op: recv response.
  op->op = GRPC_OP_RECV_MESSAGE;
  op->data.recv_message.recv_message = &recv_message_payload_;
  op->flags = 0;
  op->reserved = nullptr;
  op++;
  // TODO(roth): We currently track this ref manually.  Once the
  // ClosureRef API is ready, we should pass the RefCountedPtr<> along
  // with the callback.
  self = Ref(DEBUG_LOCATION, "on_message_received");
  self.release();
  call_error = grpc_call_start_batch_and_execute(
      lb_call_, ops, (size_t)(op - ops), &lb_on_balancer_message_received_);
  GPR_ASSERT(GRPC_CALL_OK == call_error);
  // Op: recv server status.
  op = ops;
  op->op = GRPC_OP_RECV_STATUS_ON_CLIENT;
  op->data.recv_status_on_client.trailing_metadata =
      &lb_trailing_metadata_recv_;
  op->data.recv_status_on_client.status = &lb_call_status_;
  op->data.recv_status_on_client.status_details = &lb_call_status_details_;
  op->flags = 0;
  op->reserved = nullptr;
  op++;
  // This callback signals the end of the LB call, so it relies on the initial
  // ref instead of a new ref. When it's invoked, it's the initial ref that is
  // unreffed.
  call_error = grpc_call_start_batch_and_execute(
      lb_call_, ops, (size_t)(op - ops), &lb_on_balancer_status_received_);
  GPR_ASSERT(GRPC_CALL_OK == call_error);
}

void XdsLb::BalancerChannelState::BalancerCallState::
    ScheduleNextClientLoadReportLocked() {
  const grpc_millis next_client_load_report_time =
      ExecCtx::Get()->Now() + client_stats_report_interval_;
  GRPC_CLOSURE_INIT(&client_load_report_closure_,
                    MaybeSendClientLoadReportLocked, this,
                    grpc_combiner_scheduler(xdslb_policy()->combiner()));
  grpc_timer_init(&client_load_report_timer_, next_client_load_report_time,
                  &client_load_report_closure_);
  client_load_report_timer_callback_pending_ = true;
}

void XdsLb::BalancerChannelState::BalancerCallState::
    MaybeSendClientLoadReportLocked(void* arg, grpc_error* error) {
  BalancerCallState* lb_calld = static_cast<BalancerCallState*>(arg);
  lb_calld->client_load_report_timer_callback_pending_ = false;
  if (error != GRPC_ERROR_NONE || !lb_calld->IsCurrentCallOnChannel()) {
    lb_calld->Unref(DEBUG_LOCATION, "client_load_report");
    return;
  }
  // If we've already sent the initial request, then we can go ahead and send
  // the load report. Otherwise, we need to wait until the initial request has
  // been sent to send this (see OnInitialRequestSentLocked()).
  if (lb_calld->send_message_payload_ == nullptr) {
    lb_calld->SendClientLoadReportLocked();
  } else {
    lb_calld->client_load_report_is_due_ = true;
  }
}

bool XdsLb::BalancerChannelState::BalancerCallState::LoadReportCountersAreZero(
    xds_grpclb_request* request) {
  XdsLbClientStats::DroppedCallCounts* drop_entries =
      static_cast<XdsLbClientStats::DroppedCallCounts*>(
          request->client_stats.calls_finished_with_drop.arg);
  return request->client_stats.num_calls_started == 0 &&
         request->client_stats.num_calls_finished == 0 &&
         request->client_stats.num_calls_finished_with_client_failed_to_send ==
             0 &&
         request->client_stats.num_calls_finished_known_received == 0 &&
         (drop_entries == nullptr || drop_entries->empty());
}

// TODO(vpowar): Use LRS to send the client Load Report.
void XdsLb::BalancerChannelState::BalancerCallState::
    SendClientLoadReportLocked() {
  // Construct message payload.
  GPR_ASSERT(send_message_payload_ == nullptr);
  xds_grpclb_request* request =
      xds_grpclb_load_report_request_create_locked(client_stats_.get());
  // Skip client load report if the counters were all zero in the last
  // report and they are still zero in this one.
  if (LoadReportCountersAreZero(request)) {
    if (last_client_load_report_counters_were_zero_) {
      xds_grpclb_request_destroy(request);
      ScheduleNextClientLoadReportLocked();
      return;
    }
    last_client_load_report_counters_were_zero_ = true;
  } else {
    last_client_load_report_counters_were_zero_ = false;
  }
  // TODO(vpowar): Send the report on LRS stream.
  xds_grpclb_request_destroy(request);
}

void XdsLb::BalancerChannelState::BalancerCallState::OnInitialRequestSentLocked(
    void* arg, grpc_error* error) {
  BalancerCallState* lb_calld = static_cast<BalancerCallState*>(arg);
  grpc_byte_buffer_destroy(lb_calld->send_message_payload_);
  lb_calld->send_message_payload_ = nullptr;
  // If we attempted to send a client load report before the initial request was
  // sent (and this lb_calld is still in use), send the load report now.
  if (lb_calld->client_load_report_is_due_ &&
      lb_calld->IsCurrentCallOnChannel()) {
    lb_calld->SendClientLoadReportLocked();
    lb_calld->client_load_report_is_due_ = false;
  }
  lb_calld->Unref(DEBUG_LOCATION, "on_initial_request_sent");
}

void XdsLb::BalancerChannelState::BalancerCallState::
    OnBalancerMessageReceivedLocked(void* arg, grpc_error* error) {
  BalancerCallState* lb_calld = static_cast<BalancerCallState*>(arg);
  XdsLb* xdslb_policy = lb_calld->xdslb_policy();
  // Empty payload means the LB call was cancelled.
  if (!lb_calld->IsCurrentCallOnChannel() ||
      lb_calld->recv_message_payload_ == nullptr) {
    lb_calld->Unref(DEBUG_LOCATION, "on_message_received");
    return;
  }
  grpc_byte_buffer_reader bbr;
  grpc_byte_buffer_reader_init(&bbr, lb_calld->recv_message_payload_);
  grpc_slice response_slice = grpc_byte_buffer_reader_readall(&bbr);
  grpc_byte_buffer_reader_destroy(&bbr);
  grpc_byte_buffer_destroy(lb_calld->recv_message_payload_);
  lb_calld->recv_message_payload_ = nullptr;
  xds_grpclb_initial_response* initial_response;
  xds_grpclb_serverlist* serverlist;
  if (!lb_calld->seen_initial_response_ &&
      (initial_response = xds_grpclb_initial_response_parse(response_slice)) !=
          nullptr) {
    // Have NOT seen initial response, look for initial response.
    if (initial_response->has_client_stats_report_interval) {
      const grpc_millis interval = xds_grpclb_duration_to_millis(
          &initial_response->client_stats_report_interval);
      if (interval > 0) {
        lb_calld->client_stats_report_interval_ =
            GPR_MAX(GPR_MS_PER_SEC, interval);
      }
    }
    if (grpc_lb_xds_trace.enabled()) {
      if (lb_calld->client_stats_report_interval_ != 0) {
        gpr_log(GPR_INFO,
                "[xdslb %p] Received initial LB response message; "
                "client load reporting interval = %" PRId64 " milliseconds",
                xdslb_policy, lb_calld->client_stats_report_interval_);
      } else {
        gpr_log(GPR_INFO,
                "[xdslb %p] Received initial LB response message; client load "
                "reporting NOT enabled",
                xdslb_policy);
      }
    }
    xds_grpclb_initial_response_destroy(initial_response);
    lb_calld->seen_initial_response_ = true;
  } else if ((serverlist = xds_grpclb_response_parse_serverlist(
                  response_slice)) != nullptr) {
    // Have seen initial response, look for serverlist.
    GPR_ASSERT(lb_calld->lb_call_ != nullptr);
    if (grpc_lb_xds_trace.enabled()) {
      gpr_log(GPR_INFO,
              "[xdslb %p] Serverlist with %" PRIuPTR " servers received",
              xdslb_policy, serverlist->num_servers);
      for (size_t i = 0; i < serverlist->num_servers; ++i) {
        grpc_resolved_address addr;
        ParseServer(serverlist->servers[i], &addr);
        char* ipport;
        grpc_sockaddr_to_string(&ipport, &addr, false);
        gpr_log(GPR_INFO, "[xdslb %p] Serverlist[%" PRIuPTR "]: %s",
                xdslb_policy, i, ipport);
        gpr_free(ipport);
      }
    }
    /* update serverlist */
    // TODO(juanlishen): Don't ingore empty serverlist.
    if (serverlist->num_servers > 0) {
      // Pending LB channel receives a serverlist; promote it.
      // Note that this call can't be on a discarded pending channel, because
      // such channels don't have any current call but we have checked this call
      // is a current call.
      if (!lb_calld->lb_chand_->IsCurrentChannel()) {
        if (grpc_lb_xds_trace.enabled()) {
          gpr_log(GPR_INFO,
                  "[xdslb %p] Promoting pending LB channel %p to replace "
                  "current LB channel %p",
                  xdslb_policy, lb_calld->lb_chand_.get(),
                  lb_calld->xdslb_policy()->lb_chand_.get());
        }
        lb_calld->xdslb_policy()->lb_chand_ =
            std::move(lb_calld->xdslb_policy()->pending_lb_chand_);
      }
      // Start sending client load report only after we start using the
      // serverlist returned from the current LB call.
      if (lb_calld->client_stats_report_interval_ > 0 &&
          lb_calld->client_stats_ == nullptr) {
        lb_calld->client_stats_ = MakeRefCounted<XdsLbClientStats>();
        // TODO(roth): We currently track this ref manually.  Once the
        // ClosureRef API is ready, we should pass the RefCountedPtr<> along
        // with the callback.
        auto self = lb_calld->Ref(DEBUG_LOCATION, "client_load_report");
        self.release();
        lb_calld->ScheduleNextClientLoadReportLocked();
      }
      if (!xdslb_policy->locality_serverlist_.empty() &&
          xds_grpclb_serverlist_equals(
              xdslb_policy->locality_serverlist_[0]->serverlist, serverlist)) {
        if (grpc_lb_xds_trace.enabled()) {
          gpr_log(GPR_INFO,
                  "[xdslb %p] Incoming server list identical to current, "
                  "ignoring.",
                  xdslb_policy);
        }
        xds_grpclb_destroy_serverlist(serverlist);
      } else { /* new serverlist */
        if (!xdslb_policy->locality_serverlist_.empty()) {
          /* dispose of the old serverlist */
          xds_grpclb_destroy_serverlist(
              xdslb_policy->locality_serverlist_[0]->serverlist);
        } else {
          /* or dispose of the fallback */
          xdslb_policy->fallback_backend_addresses_.reset();
          if (xdslb_policy->fallback_timer_callback_pending_) {
            grpc_timer_cancel(&xdslb_policy->lb_fallback_timer_);
          }
          /* Initialize locality serverlist, currently the list only handles
           * one child */
          xdslb_policy->locality_serverlist_.emplace_back(
              MakeUnique<LocalityServerlistEntry>());
          xdslb_policy->locality_serverlist_[0]->locality_name =
              static_cast<char*>(gpr_strdup(kDefaultLocalityName));
        }
        // and update the copy in the XdsLb instance. This
        // serverlist instance will be destroyed either upon the next
        // update or when the XdsLb instance is destroyed.
        xdslb_policy->locality_serverlist_[0]->serverlist = serverlist;
        xdslb_policy->locality_map_.UpdateAll(
            xdslb_policy->locality_serverlist_,
            xdslb_policy->child_policy_name_.get(),
            xdslb_policy->child_policy_config_, xdslb_policy->args_,
            xdslb_policy->Ref());
      }
    } else {
      if (grpc_lb_xds_trace.enabled()) {
        gpr_log(GPR_INFO, "[xdslb %p] Received empty server list, ignoring.",
                xdslb_policy);
      }
      xds_grpclb_destroy_serverlist(serverlist);
    }
  } else {
    // No valid initial response or serverlist found.
    char* response_slice_str =
        grpc_dump_slice(response_slice, GPR_DUMP_ASCII | GPR_DUMP_HEX);
    gpr_log(GPR_ERROR,
            "[xdslb %p] Invalid LB response received: '%s'. Ignoring.",
            xdslb_policy, response_slice_str);
    gpr_free(response_slice_str);
  }
  grpc_slice_unref_internal(response_slice);
  if (!xdslb_policy->shutting_down_) {
    // Keep listening for serverlist updates.
    grpc_op op;
    memset(&op, 0, sizeof(op));
    op.op = GRPC_OP_RECV_MESSAGE;
    op.data.recv_message.recv_message = &lb_calld->recv_message_payload_;
    op.flags = 0;
    op.reserved = nullptr;
    // Reuse the "OnBalancerMessageReceivedLocked" ref taken in StartQuery().
    const grpc_call_error call_error = grpc_call_start_batch_and_execute(
        lb_calld->lb_call_, &op, 1,
        &lb_calld->lb_on_balancer_message_received_);
    GPR_ASSERT(GRPC_CALL_OK == call_error);
  } else {
    lb_calld->Unref(DEBUG_LOCATION, "on_message_received+xds_shutdown");
  }
}

void XdsLb::BalancerChannelState::BalancerCallState::
    OnBalancerStatusReceivedLocked(void* arg, grpc_error* error) {
  BalancerCallState* lb_calld = static_cast<BalancerCallState*>(arg);
  XdsLb* xdslb_policy = lb_calld->xdslb_policy();
  BalancerChannelState* lb_chand = lb_calld->lb_chand_.get();
  GPR_ASSERT(lb_calld->lb_call_ != nullptr);
  if (grpc_lb_xds_trace.enabled()) {
    char* status_details =
        grpc_slice_to_c_string(lb_calld->lb_call_status_details_);
    gpr_log(GPR_INFO,
            "[xdslb %p] Status from LB server received. Status = %d, details "
            "= '%s', (lb_chand: %p, lb_calld: %p, lb_call: %p), error '%s'",
            xdslb_policy, lb_calld->lb_call_status_, status_details, lb_chand,
            lb_calld, lb_calld->lb_call_, grpc_error_string(error));
    gpr_free(status_details);
  }
  // Ignore status from a stale call.
  if (lb_calld->IsCurrentCallOnChannel()) {
    // Because this call is the current one on the channel, the channel can't
    // have been swapped out; otherwise, the call should have been reset.
    GPR_ASSERT(lb_chand->IsCurrentChannel() || lb_chand->IsPendingChannel());
    GPR_ASSERT(!xdslb_policy->shutting_down_);
    if (lb_chand != xdslb_policy->LatestLbChannel()) {
      // This channel must be the current one and there is a pending one. Swap
      // in the pending one and we are done.
      if (grpc_lb_xds_trace.enabled()) {
        gpr_log(GPR_INFO,
                "[xdslb %p] Promoting pending LB channel %p to replace "
                "current LB channel %p",
                xdslb_policy, lb_calld->lb_chand_.get(),
                lb_calld->xdslb_policy()->lb_chand_.get());
      }
      xdslb_policy->lb_chand_ = std::move(xdslb_policy->pending_lb_chand_);
    } else {
      // This channel is the most recently created one. Try to restart the call
      // and reresolve.
      lb_chand->lb_calld_.reset();
      if (lb_calld->seen_initial_response_) {
        // If we lost connection to the LB server, reset the backoff and restart
        // the LB call immediately.
        lb_chand->lb_call_backoff_.Reset();
        lb_chand->StartCallLocked();
      } else {
        // If we failed to connect to the LB server, retry later.
        lb_chand->StartCallRetryTimerLocked();
      }
      xdslb_policy->channel_control_helper()->RequestReresolution();
    }
  }
  lb_calld->Unref(DEBUG_LOCATION, "lb_call_ended");
}

//
// helper code for creating balancer channel
//

// Returns the channel args for the LB channel, used to create a bidirectional
// stream for the reception of load balancing updates.
grpc_channel_args* BuildBalancerChannelArgs(const grpc_channel_args* args) {
  static const char* args_to_remove[] = {
      // LB policy name, since we want to use the default (pick_first) in
      // the LB channel.
      GRPC_ARG_LB_POLICY_NAME,
      // The service config that contains the LB config. We don't want to
      // recursively use xds in the LB channel.
      GRPC_ARG_SERVICE_CONFIG,
      // The channel arg for the server URI, since that will be different for
      // the LB channel than for the parent channel.  The client channel
      // factory will re-add this arg with the right value.
      GRPC_ARG_SERVER_URI,
      // The resolved addresses, which will be generated by the name resolver
      // used in the LB channel.
      GRPC_ARG_SERVER_ADDRESS_LIST,
      // The LB channel should use the authority indicated by the target
      // authority table (see \a grpc_lb_policy_xds_modify_lb_channel_args),
      // as opposed to the authority from the parent channel.
      GRPC_ARG_DEFAULT_AUTHORITY,
      // Just as for \a GRPC_ARG_DEFAULT_AUTHORITY, the LB channel should be
      // treated as a stand-alone channel and not inherit this argument from the
      // args of the parent channel.
      GRPC_SSL_TARGET_NAME_OVERRIDE_ARG,
  };
  // Channel args to add.
  const grpc_arg args_to_add[] = {
      // A channel arg indicating the target is a xds load balancer.
      grpc_channel_arg_integer_create(
          const_cast<char*>(GRPC_ARG_ADDRESS_IS_XDS_LOAD_BALANCER), 1),
      // A channel arg indicating this is an internal channels, aka it is
      // owned by components in Core, not by the user application.
      grpc_channel_arg_integer_create(
          const_cast<char*>(GRPC_ARG_CHANNELZ_CHANNEL_IS_INTERNAL_CHANNEL), 1),
  };
  // Construct channel args.
  grpc_channel_args* new_args = grpc_channel_args_copy_and_add_and_remove(
      args, args_to_remove, GPR_ARRAY_SIZE(args_to_remove), args_to_add,
      GPR_ARRAY_SIZE(args_to_add));
  // Make any necessary modifications for security.
  return grpc_lb_policy_xds_modify_lb_channel_args(new_args);
}

//
// ctor and dtor
//

XdsLb::XdsLb(Args args)
    : LoadBalancingPolicy(std::move(args)),
      locality_map_(),
      locality_serverlist_() {
  gpr_mu_init(&lb_chand_mu_);
  // Record server name.
  const grpc_arg* arg = grpc_channel_args_find(args.args, GRPC_ARG_SERVER_URI);
  const char* server_uri = grpc_channel_arg_get_string(arg);
  GPR_ASSERT(server_uri != nullptr);
  grpc_uri* uri = grpc_uri_parse(server_uri, true);
  GPR_ASSERT(uri->path[0] != '\0');
  server_name_ = gpr_strdup(uri->path[0] == '/' ? uri->path + 1 : uri->path);
  if (grpc_lb_xds_trace.enabled()) {
    gpr_log(GPR_INFO,
            "[xdslb %p] Will use '%s' as the server name for LB request.", this,
            server_name_);
  }
  grpc_uri_destroy(uri);
  // Record LB call timeout.
  arg = grpc_channel_args_find(args.args, GRPC_ARG_GRPCLB_CALL_TIMEOUT_MS);
  lb_call_timeout_ms_ = grpc_channel_arg_get_integer(arg, {0, 0, INT_MAX});
  // Record fallback timeout.
  arg = grpc_channel_args_find(args.args, GRPC_ARG_GRPCLB_FALLBACK_TIMEOUT_MS);
  lb_fallback_timeout_ms_ = grpc_channel_arg_get_integer(
      arg, {GRPC_XDS_DEFAULT_FALLBACK_TIMEOUT_MS, 0, INT_MAX});
}

XdsLb::~XdsLb() {
  gpr_mu_destroy(&lb_chand_mu_);
  gpr_free((void*)server_name_);
  grpc_channel_args_destroy(args_);
  locality_serverlist_.clear();
}

void XdsLb::ShutdownLocked() {
  shutting_down_ = true;
  if (fallback_timer_callback_pending_) {
    grpc_timer_cancel(&lb_fallback_timer_);
  }
  locality_map_.ShutdownAll();
  // We destroy the LB channel here instead of in our destructor because
  // destroying the channel triggers a last callback to
  // OnBalancerChannelConnectivityChangedLocked(), and we need to be
  // alive when that callback is invoked.
  {
    MutexLock lock(&lb_chand_mu_);
    lb_chand_.reset();
    pending_lb_chand_.reset();
  }
}

//
// public methods
//

void XdsLb::ResetBackoffLocked() {
  if (lb_chand_ != nullptr) {
    grpc_channel_reset_connect_backoff(lb_chand_->channel());
  }
  if (pending_lb_chand_ != nullptr) {
    grpc_channel_reset_connect_backoff(pending_lb_chand_->channel());
  }
  locality_map_.ResetBackoffLocked();
}

void XdsLb::FillChildRefsForChannelz(channelz::ChildRefsList* child_subchannels,
                                     channelz::ChildRefsList* child_channels) {
  // Delegate to the child_policy_ to fill the children subchannels.
  locality_map_.FillChildRefsForChannelz(child_subchannels, child_channels);
  MutexLock lock(&lb_chand_mu_);
  if (lb_chand_ != nullptr) {
    grpc_core::channelz::ChannelNode* channel_node =
        grpc_channel_get_channelz_node(lb_chand_->channel());
    if (channel_node != nullptr) {
      child_channels->push_back(channel_node->uuid());
    }
  }
  if (pending_lb_chand_ != nullptr) {
    grpc_core::channelz::ChannelNode* channel_node =
        grpc_channel_get_channelz_node(pending_lb_chand_->channel());
    if (channel_node != nullptr) {
      child_channels->push_back(channel_node->uuid());
    }
  }
}

void XdsLb::ProcessChannelArgsLocked(const grpc_channel_args& args) {
  const ServerAddressList* addresses = FindServerAddressListChannelArg(&args);
  if (addresses == nullptr) {
    // Ignore this update.
    gpr_log(GPR_ERROR,
            "[xdslb %p] No valid LB addresses channel arg in update, ignoring.",
            this);
    return;
  }
  // Update fallback address list.
  fallback_backend_addresses_ = ExtractBackendAddresses(*addresses);
  // Make sure that GRPC_ARG_LB_POLICY_NAME is set in channel args,
  // since we use this to trigger the client_load_reporting filter.
  static const char* args_to_remove[] = {GRPC_ARG_LB_POLICY_NAME};
  grpc_arg new_arg = grpc_channel_arg_string_create(
      (char*)GRPC_ARG_LB_POLICY_NAME, (char*)"xds");
  grpc_channel_args_destroy(args_);
  args_ = grpc_channel_args_copy_and_add_and_remove(
      &args, args_to_remove, GPR_ARRAY_SIZE(args_to_remove), &new_arg, 1);
  // Construct args for balancer channel.
  grpc_channel_args* lb_channel_args = BuildBalancerChannelArgs(&args);
  // Create an LB channel if we don't have one yet or the balancer name has
  // changed from the last received one.
  bool create_lb_channel = lb_chand_ == nullptr;
  if (lb_chand_ != nullptr) {
    UniquePtr<char> last_balancer_name(
        grpc_channel_get_target(LatestLbChannel()->channel()));
    create_lb_channel =
        strcmp(last_balancer_name.get(), balancer_name_.get()) != 0;
  }
  if (create_lb_channel) {
    OrphanablePtr<BalancerChannelState> lb_chand =
        MakeOrphanable<BalancerChannelState>(balancer_name_.get(),
                                             *lb_channel_args, Ref());
    if (lb_chand_ == nullptr || !lb_chand_->HasActiveCall()) {
      GPR_ASSERT(pending_lb_chand_ == nullptr);
      // If we do not have a working LB channel yet, use the newly created one.
      lb_chand_ = std::move(lb_chand);
    } else {
      // Otherwise, wait until the new LB channel to be ready to swap it in.
      pending_lb_chand_ = std::move(lb_chand);
    }
  }
  grpc_channel_args_destroy(lb_channel_args);
}

void XdsLb::ParseLbConfig(Config* xds_config) {
  const grpc_json* xds_config_json = xds_config->config();
  const char* balancer_name = nullptr;
  grpc_json* child_policy = nullptr;
  grpc_json* fallback_policy = nullptr;
  for (const grpc_json* field = xds_config_json; field != nullptr;
       field = field->next) {
    if (field->key == nullptr) return;
    if (strcmp(field->key, "balancerName") == 0) {
      if (balancer_name != nullptr) return;  // Duplicate.
      if (field->type != GRPC_JSON_STRING) return;
      balancer_name = field->value;
    } else if (strcmp(field->key, "childPolicy") == 0) {
      if (child_policy != nullptr) return;  // Duplicate.
      child_policy = ParseLoadBalancingConfig(field);
    } else if (strcmp(field->key, "fallbackPolicy") == 0) {
      if (fallback_policy != nullptr) return;  // Duplicate.
      fallback_policy = ParseLoadBalancingConfig(field);
    }
  }
  if (balancer_name == nullptr) return;  // Required field.
  balancer_name_ = UniquePtr<char>(gpr_strdup(balancer_name));
  if (child_policy != nullptr) {
    child_policy_config_ =
        MakeRefCounted<Config>(child_policy, xds_config->service_config());
  }
  if (fallback_policy != nullptr) {
    fallback_policy_config_ =
        MakeRefCounted<Config>(fallback_policy, xds_config->service_config());
  }
}

void XdsLb::UpdateLocked(const grpc_channel_args& args,
                         RefCountedPtr<Config> lb_config) {
  const bool is_initial_update = lb_chand_ == nullptr;
  ParseLbConfig(lb_config.get());
  // TODO(juanlishen): Pass fallback policy config update after fallback policy
  // is added.
  if (balancer_name_ == nullptr) {
    gpr_log(GPR_ERROR, "[xdslb %p] LB config parsing fails.", this);
    return;
  }
  ProcessChannelArgsLocked(args);
  // Update the existing child policy.
  // Note: We have disabled fallback mode in the code, so this child policy must
  // have been created from a serverlist.
  // TODO(vpowar): Handle the fallback_address changes when we add support for
  // fallback in xDS.
  locality_map_.UpdateExisting(locality_serverlist_, child_policy_name_.get(),
                               child_policy_config_, args_, Ref());
  // If this is the initial update, start the fallback timer.
  if (is_initial_update) {
    if (lb_fallback_timeout_ms_ > 0 && locality_serverlist_.empty() &&
        !fallback_timer_callback_pending_) {
      grpc_millis deadline = ExecCtx::Get()->Now() + lb_fallback_timeout_ms_;
      Ref(DEBUG_LOCATION, "on_fallback_timer").release();  // Held by closure
      GRPC_CLOSURE_INIT(&lb_on_fallback_, &XdsLb::OnFallbackTimerLocked, this,
                        grpc_combiner_scheduler(combiner()));
      fallback_timer_callback_pending_ = true;
      grpc_timer_init(&lb_fallback_timer_, deadline, &lb_on_fallback_);
    }
  }
}

//
// code for balancer channel and call
//

void XdsLb::OnFallbackTimerLocked(void* arg, grpc_error* error) {
  XdsLb* xdslb_policy = static_cast<XdsLb*>(arg);
  xdslb_policy->fallback_timer_callback_pending_ = false;
  // If we receive a serverlist after the timer fires but before this callback
  // actually runs, don't fall back.
  if (xdslb_policy->locality_serverlist_.empty() &&
      !xdslb_policy->shutting_down_ && error == GRPC_ERROR_NONE) {
    if (grpc_lb_xds_trace.enabled()) {
      gpr_log(GPR_INFO,
              "[xdslb %p] Fallback timer fired. Not using fallback backends",
              xdslb_policy);
    }
  }
  xdslb_policy->Unref(DEBUG_LOCATION, "on_fallback_timer");
}

// Locality Map implementation

XdsLb::LocalityMap::LocalityMap() : map_() {}
XdsLb::LocalityMap::~LocalityMap() { map_.clear(); }

void XdsLb::LocalityMap::PruneChildPolicies(
    const LocalityList& locality_serverlist) {
  for (auto iter = map_.begin(); iter != map_.end();) {
    bool found = false;
    for (size_t i = 0; i < locality_serverlist.size(); i++) {
      if (gpr_stricmp(locality_serverlist[i]->locality_name, iter->first)) {
        found = true;
      }
    }
    if (!found)  // Remove entries not present in the locality list
      map_.erase(iter++);
    else
      iter++;
  }
}

void XdsLb::LocalityMap::UpdateAll(
    const LocalityList& locality_serverlist, const char* child_policy_name,
    RefCountedPtr<LoadBalancingPolicy::Config> child_policy_config,
    const grpc_channel_args* args, RefCountedPtr<XdsLb> parent) {
  if (parent->shutting_down_) return;
  for (size_t i = 0; i < locality_serverlist.size(); i++) {
    RefCountedPtr<LocalityEntry> e =
        map_[locality_serverlist[i]->locality_name];
    // Don't create new child policies if not directed to
    xds_grpclb_serverlist* serverlist =
        parent->locality_serverlist_[i]->serverlist;
    if (e == nullptr) e = MakeRefCounted<LocalityEntry>();
    e->Update(serverlist, child_policy_name, child_policy_config, args,
              parent->Ref());
    map_[locality_serverlist[i]->locality_name] = e;
  }
  PruneChildPolicies(locality_serverlist);
  parent->Unref();
}

void XdsLb::LocalityMap::UpdateExisting(
    const LocalityList& locality_serverlist, const char* child_policy_name,
    RefCountedPtr<LoadBalancingPolicy::Config> child_policy_config,
    const grpc_channel_args* args, RefCountedPtr<XdsLb> parent) {
  if (parent->shutting_down_) return;
  for (size_t i = 0; i < locality_serverlist.size(); i++) {
    RefCountedPtr<LocalityEntry> e =
        map_[locality_serverlist[i]->locality_name];
    GPR_ASSERT(e.get());
    xds_grpclb_serverlist* serverlist =
        parent->locality_serverlist_[i]->serverlist;
    e->Update(serverlist, child_policy_name, child_policy_config, args,
              parent->Ref());
  }
  parent->Unref();
}

void grpc_core::XdsLb::LocalityMap::ShutdownAll() { map_.clear(); }

void grpc_core::XdsLb::LocalityMap::ResetBackoffLocked() {
  for (auto iter = map_.begin(); iter != map_.end(); iter++)
    iter->second->child_policy()->ResetBackoffLocked();
}

void grpc_core::XdsLb::LocalityMap::FillChildRefsForChannelz(
    channelz::ChildRefsList* child_subchannels,
    channelz::ChildRefsList* child_channels) {
  for (auto iter = map_.begin(); iter != map_.end(); iter++)
    iter->second->child_policy()->FillChildRefsForChannelz(child_subchannels,
                                                           child_channels);
}

// Locality Entry implementation

grpc_channel_args*
XdsLb::LocalityMap::LocalityEntry::CreateChildPolicyArgsLocked(
    xds_grpclb_serverlist* serverlist, const grpc_channel_args* args_in) {
  // This should never be invoked if we do not have serverlist_, as fallback
  // mode is disabled for xDS plugin.
  GPR_ASSERT(serverlist != nullptr);
  GPR_ASSERT(serverlist->num_servers > 0);
  UniquePtr<ServerAddressList> addresses = ProcessServerlist(serverlist);
  GPR_ASSERT(addresses != nullptr);
  // Replace the server address list in the channel args that we pass down to
  // the subchannel.
  static const char* keys_to_remove[] = {GRPC_ARG_SERVER_ADDRESS_LIST};
  const grpc_arg args_to_add[] = {
      CreateServerAddressListChannelArg(addresses.get()),
      // A channel arg indicating if the target is a backend inferred from a
      // grpclb load balancer.
      grpc_channel_arg_integer_create(
          const_cast<char*>(GRPC_ARG_ADDRESS_IS_BACKEND_FROM_XDS_LOAD_BALANCER),
          1),
      // Inhibit client-side health checking, since the balancer does
      // this for us.
      grpc_channel_arg_integer_create(
          const_cast<char*>(GRPC_ARG_INHIBIT_HEALTH_CHECKING), 1),
  };
  grpc_channel_args* args = grpc_channel_args_copy_and_add_and_remove(
      args_in, keys_to_remove, GPR_ARRAY_SIZE(keys_to_remove), args_to_add,
      GPR_ARRAY_SIZE(args_to_add));
  return args;
}

void XdsLb::LocalityMap::LocalityEntry::CreateChildPolicyLocked(
    const char* name, grpc_core::LoadBalancingPolicy::Args args) {
  GPR_ASSERT(child_policy_ == nullptr);
  child_policy_ = LoadBalancingPolicyRegistry::CreateLoadBalancingPolicy(
      name, std::move(args));
  if (GPR_UNLIKELY(child_policy_ == nullptr)) {
    gpr_log(GPR_ERROR, "[xdslb %p] Failure creating a child policy", this);
    return;
  }
  // Add the xDS's interested_parties pollset_set to that of the newly created
  // child policy. This will make the child policy progress upon activity on
  // xDS LB, which in turn is tied to the application's call.
  grpc_pollset_set_add_pollset_set(child_policy_->interested_parties(),
                                   parent_->interested_parties());
  child_policy_->ExitIdleLocked();
}

void XdsLb::LocalityMap::LocalityEntry::Update(
    xds_grpclb_serverlist* serverlist, const char* child_policy_name,
    RefCountedPtr<LoadBalancingPolicy::Config> child_policy_config,
    const grpc_channel_args* args_in, RefCountedPtr<XdsLb> parent) {
  if (parent_->shutting_down_) return;
  grpc_channel_args* args = CreateChildPolicyArgsLocked(serverlist, args_in);
  GPR_ASSERT(args != nullptr);
<<<<<<< HEAD
  // TODO(juanlishen): If the child policy is not configured via service
  // config, use whatever algorithm is specified by the balancer.
  // TODO(juanlishen): Switch policy according to child_policy_config->key.
  // TODO(mhaidry) : Switch policy in locality map according to
  // child_policy_config->key
=======
  // TODO(juanlishen): If the child policy is not configured via service config,
  // use whatever algorithm is specified by the balancer.
  // TODO(juanlishen): Switch policy according to child_policy_config_->name().
>>>>>>> c73c7247
  if (child_policy_ == nullptr) {
    parent_ = parent;
    LoadBalancingPolicy::Args lb_policy_args;
    lb_policy_args.combiner = parent_->combiner();
    lb_policy_args.args = args;
<<<<<<< HEAD
    lb_policy_args.channel_control_helper = UniquePtr<ChannelControlHelper>(
        New<XdsLb::LocalityMap::LocalityEntry::Helper>(parent_->Ref()));
    CreateChildPolicyLocked(
        child_policy_name == nullptr ? "round_robin" : child_policy_name,
        std::move(lb_policy_args));
=======
    lb_policy_args.channel_control_helper =
        UniquePtr<ChannelControlHelper>(New<Helper>(Ref()));
    CreateChildPolicyLocked(child_policy_config_ == nullptr
                                ? "round_robin"
                                : child_policy_config_->name(),
                            std::move(lb_policy_args));
>>>>>>> c73c7247
    if (grpc_lb_xds_trace.enabled()) {
      gpr_log(GPR_INFO, "[xdslb %p] Created a new child policy %p", this,
              child_policy_.get());
    }
  }
  if (grpc_lb_xds_trace.enabled()) {
    gpr_log(GPR_INFO, "[xdslb %p] Updating the child policy %p", this,
            child_policy_.get());
  }
  child_policy_->UpdateLocked(*args, child_policy_config);
  grpc_channel_args_destroy(args);
}

//
// LocalityEntry::Helper implementation
//

Subchannel* XdsLb::LocalityMap::LocalityEntry::Helper::CreateSubchannel(
    const grpc_channel_args& args) {
  if (parent_->shutting_down_) return nullptr;
  return parent_->channel_control_helper()->CreateSubchannel(args);
}

grpc_channel* XdsLb::LocalityMap::LocalityEntry::Helper::CreateChannel(
    const char* target, const grpc_channel_args& args) {
  if (parent_->shutting_down_) return nullptr;
  return parent_->channel_control_helper()->CreateChannel(target, args);
}

void XdsLb::LocalityMap::LocalityEntry::Helper::UpdateState(
    grpc_connectivity_state state, grpc_error* state_error,
    UniquePtr<SubchannelPicker> picker) {
  if (parent_->shutting_down_) {
    GRPC_ERROR_UNREF(state_error);
    return;
  }
  // TODO(juanlishen): When in fallback mode, pass the child picker
  // through without wrapping it.  (Or maybe use a different helper for
  // the fallback policy?)
  GPR_ASSERT(parent_->lb_chand_ != nullptr);
  RefCountedPtr<XdsLbClientStats> client_stats =
      parent_->lb_chand_->lb_calld() == nullptr
      ? nullptr
      : parent_->lb_chand_->lb_calld()->client_stats();
  parent_->channel_control_helper()->UpdateState(
      state, state_error,
      UniquePtr<SubchannelPicker>(
          New<Picker>(std::move(picker), std::move(client_stats))));
}

void XdsLb::LocalityMap::LocalityEntry::Helper::RequestReresolution() {
  if (parent_->shutting_down_) return;
  if (grpc_lb_xds_trace.enabled()) {
    gpr_log(
        GPR_INFO,
        "[xdslb %p] Re-resolution requested from the internal child policy ",
        parent_.get());
  }
  GPR_ASSERT(parent_->lb_chand_ != nullptr);
  // If we are talking to a balancer, we expect to get updated addresses
  // from the balancer, so we can ignore the re-resolution request from
  // the child policy. Otherwise, pass the re-resolution request up to the
  // channel.
  if (parent_->lb_chand_->lb_calld() == nullptr ||
      !parent_->lb_chand_->lb_calld()->seen_initial_response()) {
    parent_->channel_control_helper()->RequestReresolution();
  }
}

//
// factory
//

class XdsFactory : public LoadBalancingPolicyFactory {
 public:
  OrphanablePtr<LoadBalancingPolicy> CreateLoadBalancingPolicy(
      LoadBalancingPolicy::Args args) const override {
    return OrphanablePtr<LoadBalancingPolicy>(New<XdsLb>(std::move(args)));
  }

  const char* name() const override { return kXds; }
};

}  // namespace

}  // namespace grpc_core

//
// Plugin registration
//

void grpc_lb_policy_xds_init() {
  grpc_core::LoadBalancingPolicyRegistry::Builder::
      RegisterLoadBalancingPolicyFactory(
          grpc_core::UniquePtr<grpc_core::LoadBalancingPolicyFactory>(
              grpc_core::New<grpc_core::XdsFactory>()));
}

void grpc_lb_policy_xds_shutdown() {}<|MERGE_RESOLUTION|>--- conflicted
+++ resolved
@@ -1426,36 +1426,21 @@
   if (parent_->shutting_down_) return;
   grpc_channel_args* args = CreateChildPolicyArgsLocked(serverlist, args_in);
   GPR_ASSERT(args != nullptr);
-<<<<<<< HEAD
   // TODO(juanlishen): If the child policy is not configured via service
   // config, use whatever algorithm is specified by the balancer.
   // TODO(juanlishen): Switch policy according to child_policy_config->key.
   // TODO(mhaidry) : Switch policy in locality map according to
   // child_policy_config->key
-=======
-  // TODO(juanlishen): If the child policy is not configured via service config,
-  // use whatever algorithm is specified by the balancer.
-  // TODO(juanlishen): Switch policy according to child_policy_config_->name().
->>>>>>> c73c7247
   if (child_policy_ == nullptr) {
     parent_ = parent;
     LoadBalancingPolicy::Args lb_policy_args;
     lb_policy_args.combiner = parent_->combiner();
-    lb_policy_args.args = args;
-<<<<<<< HEAD
+    lb_policy_args.args = args;k
     lb_policy_args.channel_control_helper = UniquePtr<ChannelControlHelper>(
         New<XdsLb::LocalityMap::LocalityEntry::Helper>(parent_->Ref()));
     CreateChildPolicyLocked(
         child_policy_name == nullptr ? "round_robin" : child_policy_name,
         std::move(lb_policy_args));
-=======
-    lb_policy_args.channel_control_helper =
-        UniquePtr<ChannelControlHelper>(New<Helper>(Ref()));
-    CreateChildPolicyLocked(child_policy_config_ == nullptr
-                                ? "round_robin"
-                                : child_policy_config_->name(),
-                            std::move(lb_policy_args));
->>>>>>> c73c7247
     if (grpc_lb_xds_trace.enabled()) {
       gpr_log(GPR_INFO, "[xdslb %p] Created a new child policy %p", this,
               child_policy_.get());
