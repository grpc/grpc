/*
 *
 * Copyright 2018 gRPC authors.
 *
 * Licensed under the Apache License, Version 2.0 (the "License");
 * you may not use this file except in compliance with the License.
 * You may obtain a copy of the License at
 *
 *     http://www.apache.org/licenses/LICENSE-2.0
 *
 * Unless required by applicable law or agreed to in writing, software
 * distributed under the License is distributed on an "AS IS" BASIS,
 * WITHOUT WARRANTIES OR CONDITIONS OF ANY KIND, either express or implied.
 * See the License for the specific language governing permissions and
 * limitations under the License.
 *
 */

#include <grpc/support/port_platform.h>

#include "src/core/lib/iomgr/sockaddr.h"
#include "src/core/lib/iomgr/socket_utils.h"

#include <inttypes.h>
#include <limits.h>
#include <string.h>

#include <grpc/grpc.h>
#include <grpc/support/alloc.h>
#include <grpc/support/string_util.h>
#include <grpc/support/time.h>

#include "src/core/ext/filters/client_channel/client_channel.h"
#include "src/core/ext/filters/client_channel/lb_policy.h"
#include "src/core/ext/filters/client_channel/lb_policy/child_policy_handler.h"
#include "src/core/ext/filters/client_channel/lb_policy/xds/xds.h"
#include "src/core/ext/filters/client_channel/lb_policy_factory.h"
#include "src/core/ext/filters/client_channel/lb_policy_registry.h"
#include "src/core/ext/filters/client_channel/lb_policy/child_policy_handler.h"
#include "src/core/ext/filters/client_channel/parse_address.h"
#include "src/core/ext/filters/client_channel/server_address.h"
#include "src/core/ext/filters/client_channel/service_config.h"
#include "src/core/ext/filters/client_channel/xds/xds_client.h"
#include "src/core/ext/filters/client_channel/xds/xds_client_stats.h"
#include "src/core/lib/backoff/backoff.h"
#include "src/core/lib/channel/channel_args.h"
#include "src/core/lib/channel/channel_stack.h"
#include "src/core/lib/gpr/string.h"
#include "src/core/lib/gprpp/manual_constructor.h"
#include "src/core/lib/gprpp/map.h"
#include "src/core/lib/gprpp/memory.h"
#include "src/core/lib/gprpp/orphanable.h"
#include "src/core/lib/gprpp/ref_counted_ptr.h"
#include "src/core/lib/gprpp/sync.h"
#include "src/core/lib/iomgr/combiner.h"
#include "src/core/lib/iomgr/sockaddr.h"
#include "src/core/lib/iomgr/sockaddr_utils.h"
#include "src/core/lib/iomgr/timer.h"
#include "src/core/lib/slice/slice_hash_table.h"
#include "src/core/lib/slice/slice_internal.h"
#include "src/core/lib/slice/slice_string_helpers.h"
#include "src/core/lib/surface/call.h"
#include "src/core/lib/surface/channel.h"
#include "src/core/lib/surface/channel_init.h"
#include "src/core/lib/transport/static_metadata.h"

#define GRPC_XDS_DEFAULT_FALLBACK_TIMEOUT_MS 10000
#define GRPC_XDS_DEFAULT_LOCALITY_RETENTION_INTERVAL_MS (15 * 60 * 1000)
#define GRPC_XDS_DEFAULT_FAILOVER_TIMEOUT_MS 10000

namespace grpc_core {

TraceFlag grpc_lb_xds_trace(false, "xds");

namespace {

constexpr char kXds[] = "xds_experimental";

class XdsConfig : public LoadBalancingPolicy::Config {
 public:
  XdsConfig(RefCountedPtr<LoadBalancingPolicy::Config> child_policy,
            RefCountedPtr<LoadBalancingPolicy::Config> fallback_policy,
            std::string eds_service_name,
            Optional<std::string> lrs_load_reporting_server_name)
      : child_policy_(std::move(child_policy)),
        fallback_policy_(std::move(fallback_policy)),
        eds_service_name_(std::move(eds_service_name)),
        lrs_load_reporting_server_name_(
            std::move(lrs_load_reporting_server_name)) {}

  const char* name() const override { return kXds; }

  RefCountedPtr<LoadBalancingPolicy::Config> child_policy() const {
    return child_policy_;
  }

  RefCountedPtr<LoadBalancingPolicy::Config> fallback_policy() const {
    return fallback_policy_;
  }

  const char* eds_service_name() const {
    return eds_service_name_.empty() ? nullptr : eds_service_name_.c_str();
  };

  const Optional<std::string>& lrs_load_reporting_server_name() const {
    return lrs_load_reporting_server_name_;
  };

 private:
  RefCountedPtr<LoadBalancingPolicy::Config> child_policy_;
  RefCountedPtr<LoadBalancingPolicy::Config> fallback_policy_;
  std::string eds_service_name_;
  Optional<std::string> lrs_load_reporting_server_name_;
};

class XdsLb : public LoadBalancingPolicy {
 public:
  explicit XdsLb(Args args);

  const char* name() const override { return kXds; }

  void UpdateLocked(UpdateArgs args) override;
  void ResetBackoffLocked() override;

 private:
  class EndpointWatcher;

  // A simple wrapper to convert the picker returned from a locality's child
  // policy as a unique_ptr<> to a RefCountedPtr<>.  This allows it to be
  // referenced by both the picker and the locality.
  class RefCountedEndpointPicker : public RefCounted<RefCountedEndpointPicker> {
   public:
    explicit RefCountedEndpointPicker(std::unique_ptr<SubchannelPicker> picker)
        : picker_(std::move(picker)) {}
    PickResult Pick(PickArgs args) { return picker_->Pick(std::move(args)); }

   private:
    std::unique_ptr<SubchannelPicker> picker_;
  };

  // A picker that wraps the RefCountedEndpointPicker and performs load
  // reporting for the locality.
  class LoadReportingPicker : public RefCounted<LoadReportingPicker> {
   public:
    LoadReportingPicker(RefCountedPtr<RefCountedEndpointPicker> picker,
                        RefCountedPtr<XdsClusterLocalityStats> locality_stats)
        : picker_(std::move(picker)),
          locality_stats_(std::move(locality_stats)) {}

    PickResult Pick(PickArgs args);

    RefCountedEndpointPicker* picker() const { return picker_.get(); }
    XdsClusterLocalityStats* locality_stats() const {
      return locality_stats_.get();
    }

   private:
    RefCountedPtr<RefCountedEndpointPicker> picker_;
    RefCountedPtr<XdsClusterLocalityStats> locality_stats_;
  };

  // A picker that uses a stateless weighting algorithm to pick the locality
  // to use for each request.
  class LocalityPicker : public SubchannelPicker {
   public:
    // Maintains a weighted list of pickers from each locality that is in ready
    // state. The first element in the pair represents the end of a range
    // proportional to the locality's weight. The start of the range is the
    // previous value in the vector and is 0 for the first element.
    using PickerList =
        InlinedVector<std::pair<uint32_t, RefCountedPtr<LoadReportingPicker>>,
                      1>;
    LocalityPicker(XdsLb* xds_policy, PickerList pickers)
        : drop_stats_(xds_policy->drop_stats_),
          drop_config_(xds_policy->drop_config_),
          pickers_(std::move(pickers)) {}

    PickResult Pick(PickArgs args) override;

   private:
    // Calls the picker of the locality that the key falls within.
    PickResult PickFromLocality(const uint32_t key, PickArgs args);

    RefCountedPtr<XdsClusterDropStats> drop_stats_;
    RefCountedPtr<XdsApi::DropConfig> drop_config_;
    PickerList pickers_;
  };

  class FallbackHelper : public ChannelControlHelper {
   public:
    explicit FallbackHelper(RefCountedPtr<XdsLb> parent)
        : parent_(std::move(parent)) {}

    ~FallbackHelper() { parent_.reset(DEBUG_LOCATION, "FallbackHelper"); }

    RefCountedPtr<SubchannelInterface> CreateSubchannel(
        const grpc_channel_args& args) override;
    void UpdateState(grpc_connectivity_state state,
                     std::unique_ptr<SubchannelPicker> picker) override;
    void RequestReresolution() override;
    void AddTraceEvent(TraceSeverity severity, StringView message) override;

   private:
    RefCountedPtr<XdsLb> parent_;
  };

  // Each LocalityMap holds a ref to the XdsLb.
  class LocalityMap : public InternallyRefCounted<LocalityMap> {
   public:
    // Each Locality holds a ref to the LocalityMap it is in.
    class Locality : public InternallyRefCounted<Locality> {
     public:
      Locality(RefCountedPtr<LocalityMap> locality_map,
               RefCountedPtr<XdsLocalityName> name);
      ~Locality();

      void UpdateLocked(uint32_t locality_weight, ServerAddressList serverlist,
                        bool update_locality_stats);
      void ShutdownLocked();
      void ResetBackoffLocked();
      void DeactivateLocked();
      void Orphan() override;

      uint32_t weight() const { return weight_; }

      grpc_connectivity_state connectivity_state() const {
        return connectivity_state_;
      }

      RefCountedPtr<LoadReportingPicker> GetLoadReportingPicker() {
        // Recreate load reporting picker if stats object has changed.
        if (load_reporting_picker_ == nullptr ||
            load_reporting_picker_->picker() != picker_wrapper_.get() ||
            load_reporting_picker_->locality_stats() != stats_.get()) {
          load_reporting_picker_ =
              MakeRefCounted<LoadReportingPicker>(picker_wrapper_, stats_);
        }
        return load_reporting_picker_;
      }

      void set_locality_map(RefCountedPtr<LocalityMap> locality_map) {
        locality_map_ = std::move(locality_map);
      }

     private:
      class Helper : public ChannelControlHelper {
       public:
        explicit Helper(RefCountedPtr<Locality> locality)
            : locality_(std::move(locality)) {}

        ~Helper() { locality_.reset(DEBUG_LOCATION, "Helper"); }

        RefCountedPtr<SubchannelInterface> CreateSubchannel(
            const grpc_channel_args& args) override;
        void UpdateState(grpc_connectivity_state state,
                         std::unique_ptr<SubchannelPicker> picker) override;
        // This is a no-op, because we get the addresses from the xds
        // client, which is a watch-based API.
        void RequestReresolution() override {}
        void AddTraceEvent(TraceSeverity severity, StringView message) override;

       private:
        RefCountedPtr<Locality> locality_;
      };

      // Methods for dealing with the child policy.
      OrphanablePtr<LoadBalancingPolicy> CreateChildPolicyLocked(
          const grpc_channel_args* args);
      grpc_channel_args* CreateChildPolicyArgsLocked(
          const grpc_channel_args* args);

      void UpdateLocalityStats();

      static void OnDelayedRemovalTimer(void* arg, grpc_error* error);
      static void OnDelayedRemovalTimerLocked(void* arg, grpc_error* error);

      XdsLb* xds_policy() const { return locality_map_->xds_policy(); }

      // The owning locality map.
      RefCountedPtr<LocalityMap> locality_map_;

      RefCountedPtr<XdsLocalityName> name_;
      RefCountedPtr<XdsClusterLocalityStats> stats_;
      OrphanablePtr<LoadBalancingPolicy> child_policy_;
      RefCountedPtr<RefCountedEndpointPicker> picker_wrapper_;
      RefCountedPtr<LoadReportingPicker> load_reporting_picker_;
      grpc_connectivity_state connectivity_state_ = GRPC_CHANNEL_IDLE;
      uint32_t weight_;

      // States for delayed removal.
      grpc_timer delayed_removal_timer_;
      grpc_closure on_delayed_removal_timer_;
      bool delayed_removal_timer_callback_pending_ = false;
      bool shutdown_ = false;
    };

    LocalityMap(RefCountedPtr<XdsLb> xds_policy, uint32_t priority);

    ~LocalityMap() { xds_policy_.reset(DEBUG_LOCATION, "LocalityMap"); }

    void UpdateLocked(
        const XdsApi::PriorityListUpdate::LocalityMap& locality_map_update,
        bool update_locality_stats);
    void ResetBackoffLocked();
    void UpdateXdsPickerLocked();
    OrphanablePtr<Locality> ExtractLocalityLocked(
        const RefCountedPtr<XdsLocalityName>& name);
    void DeactivateLocked();
    // Returns true if this locality map becomes the currently used one (i.e.,
    // its priority is selected) after reactivation.
    bool MaybeReactivateLocked();
    void MaybeCancelFailoverTimerLocked();

    void Orphan() override;

    XdsLb* xds_policy() const { return xds_policy_.get(); }
    uint32_t priority() const { return priority_; }
    grpc_connectivity_state connectivity_state() const {
      return connectivity_state_;
    }
    bool failover_timer_callback_pending() const {
      return failover_timer_callback_pending_;
    }

   private:
    void OnLocalityStateUpdateLocked();
    void UpdateConnectivityStateLocked();
    static void OnDelayedRemovalTimer(void* arg, grpc_error* error);
    static void OnFailoverTimer(void* arg, grpc_error* error);
    static void OnDelayedRemovalTimerLocked(void* arg, grpc_error* error);
    static void OnFailoverTimerLocked(void* arg, grpc_error* error);

    const XdsApi::PriorityListUpdate& priority_list_update() const {
      return xds_policy_->priority_list_update_;
    }
    const XdsApi::PriorityListUpdate::LocalityMap* locality_map_update() const {
      return xds_policy_->priority_list_update_.Find(priority_);
    }

    RefCountedPtr<XdsLb> xds_policy_;

    std::map<RefCountedPtr<XdsLocalityName>, OrphanablePtr<Locality>,
             XdsLocalityName::Less>
        localities_;
    const uint32_t priority_;
    grpc_connectivity_state connectivity_state_ = GRPC_CHANNEL_IDLE;

    // States for delayed removal.
    grpc_timer delayed_removal_timer_;
    grpc_closure on_delayed_removal_timer_;
    bool delayed_removal_timer_callback_pending_ = false;

    // States of failover.
    grpc_timer failover_timer_;
    grpc_closure on_failover_timer_;
    bool failover_timer_callback_pending_ = false;
  };

  ~XdsLb();

  void ShutdownLocked() override;

  const char* eds_service_name() const {
    if (config_ != nullptr && config_->eds_service_name() != nullptr) {
      return config_->eds_service_name();
    }
    return server_name_.c_str();
  }

  XdsClient* xds_client() const {
    return xds_client_from_channel_ != nullptr ? xds_client_from_channel_.get()
                                               : xds_client_.get();
  }

  void UpdatePrioritiesLocked(bool update_locality_stats);
  void UpdateXdsPickerLocked();
  void MaybeCreateLocalityMapLocked(uint32_t priority);
  void FailoverOnConnectionFailureLocked();
  void FailoverOnDisconnectionLocked(uint32_t failed_priority);
  void SwitchToHigherPriorityLocked(uint32_t priority);
  void DeactivatePrioritiesLowerThan(uint32_t priority);
  OrphanablePtr<LocalityMap::Locality> ExtractLocalityLocked(
      const RefCountedPtr<XdsLocalityName>& name, uint32_t exclude_priority);
  // Callers should make sure the priority list is non-empty.
  uint32_t LowestPriority() const {
    return static_cast<uint32_t>(priorities_.size()) - 1;
  }
  bool Contains(uint32_t priority) { return priority < priorities_.size(); }

  // Methods for dealing with fallback state.
  void MaybeCancelFallbackAtStartupChecks();
  static void OnFallbackTimer(void* arg, grpc_error* error);
  static void OnFallbackTimerLocked(void* arg, grpc_error* error);
  void UpdateFallbackPolicyLocked();
  OrphanablePtr<LoadBalancingPolicy> CreateFallbackPolicyLocked(
      const grpc_channel_args* args);
  void MaybeExitFallbackMode();

  // Server name from target URI.
  std::string server_name_;

  // Current channel args and config from the resolver.
  const grpc_channel_args* args_ = nullptr;
  RefCountedPtr<XdsConfig> config_;

  // Internal state.
  bool shutting_down_ = false;

  // The xds client and endpoint watcher.
  // If we get the XdsClient from the channel, we store it in
  // xds_client_from_channel_; if we create it ourselves, we store it in
  // xds_client_.
  RefCountedPtr<XdsClient> xds_client_from_channel_;
  OrphanablePtr<XdsClient> xds_client_;
  // A pointer to the endpoint watcher, to be used when cancelling the watch.
  // Note that this is not owned, so this pointer must never be derefernced.
  EndpointWatcher* endpoint_watcher_ = nullptr;

  // Whether the checks for fallback at startup are ALL pending. There are
  // several cases where this can be reset:
  // 1. The fallback timer fires, we enter fallback mode.
  // 2. Before the fallback timer fires, the endpoint watcher reports an
  //    error, we enter fallback mode.
  // 3. Before the fallback timer fires, if any child policy in the locality map
  //    becomes READY, we cancel the fallback timer.
  bool fallback_at_startup_checks_pending_ = false;
  // Timeout in milliseconds for before using fallback backend addresses.
  // 0 means not using fallback.
  const grpc_millis lb_fallback_timeout_ms_;
  // The backend addresses from the resolver.
  ServerAddressList fallback_backend_addresses_;
  // Fallback timer.
  grpc_timer lb_fallback_timer_;
  grpc_closure lb_on_fallback_;

  // Non-null iff we are in fallback mode.
  OrphanablePtr<LoadBalancingPolicy> fallback_policy_;

  const grpc_millis locality_retention_interval_ms_;
  const grpc_millis locality_map_failover_timeout_ms_;
  // The list of locality maps, indexed by priority. P0 is the highest
  // priority.
  InlinedVector<OrphanablePtr<LocalityMap>, 2> priorities_;
  // The priority that is being used.
  uint32_t current_priority_ = UINT32_MAX;
  // The update for priority_list_.
  XdsApi::PriorityListUpdate priority_list_update_;

  // The config for dropping calls.
  RefCountedPtr<XdsApi::DropConfig> drop_config_;

  // Drop stats for client-side load reporting.
  RefCountedPtr<XdsClusterDropStats> drop_stats_;
};

//
// XdsLb::LoadReportingPicker
//

LoadBalancingPolicy::PickResult XdsLb::LoadReportingPicker::Pick(
    LoadBalancingPolicy::PickArgs args) {
  // Forward the pick to the picker returned from the child policy.
  PickResult result = picker_->Pick(args);
  if (result.type != PickResult::PICK_COMPLETE ||
      result.subchannel == nullptr || locality_stats_ == nullptr) {
    return result;
  }
  // Record a call started.
  locality_stats_->AddCallStarted();
  // Intercept the recv_trailing_metadata op to record call completion.
  XdsClusterLocalityStats* locality_stats =
      locality_stats_->Ref(DEBUG_LOCATION, "LocalityStats+call").release();
  result.recv_trailing_metadata_ready =
      // Note: This callback does not run in either the control plane
      // combiner or in the data plane mutex.
      [locality_stats](grpc_error* error, MetadataInterface* /*metadata*/,
                       CallState* /*call_state*/) {
        const bool call_failed = error != GRPC_ERROR_NONE;
        locality_stats->AddCallFinished(call_failed);
        locality_stats->Unref(DEBUG_LOCATION, "LocalityStats+call");
      };
  return result;
}

//
// XdsLb::LocalityPicker
//

XdsLb::PickResult XdsLb::LocalityPicker::Pick(PickArgs args) {
  // Handle drop.
  const std::string* drop_category;
  if (drop_config_->ShouldDrop(&drop_category)) {
    if (drop_stats_ != nullptr) drop_stats_->AddCallDropped(*drop_category);
    PickResult result;
    result.type = PickResult::PICK_COMPLETE;
    return result;
  }
  // Generate a random number in [0, total weight).
  const uint32_t key = rand() % pickers_[pickers_.size() - 1].first;
  // Forward pick to whichever locality maps to the range in which the
  // random number falls in.
  return PickFromLocality(key, args);
}

XdsLb::PickResult XdsLb::LocalityPicker::PickFromLocality(const uint32_t key,
                                                          PickArgs args) {
  size_t mid = 0;
  size_t start_index = 0;
  size_t end_index = pickers_.size() - 1;
  size_t index = 0;
  while (end_index > start_index) {
    mid = (start_index + end_index) / 2;
    if (pickers_[mid].first > key) {
      end_index = mid;
    } else if (pickers_[mid].first < key) {
      start_index = mid + 1;
    } else {
      index = mid + 1;
      break;
    }
  }
  if (index == 0) index = start_index;
  GPR_ASSERT(pickers_[index].first > key);
  return pickers_[index].second->Pick(args);
}

//
// XdsLb::FallbackHelper
//

RefCountedPtr<SubchannelInterface> XdsLb::FallbackHelper::CreateSubchannel(
    const grpc_channel_args& args) {
  if (parent_->shutting_down_) return nullptr;
  return parent_->channel_control_helper()->CreateSubchannel(args);
}

void XdsLb::FallbackHelper::UpdateState(
    grpc_connectivity_state state, std::unique_ptr<SubchannelPicker> picker) {
  if (parent_->shutting_down_) return;
  parent_->channel_control_helper()->UpdateState(state, std::move(picker));
}

void XdsLb::FallbackHelper::RequestReresolution() {
  if (parent_->shutting_down_) return;
  parent_->channel_control_helper()->RequestReresolution();
}

void XdsLb::FallbackHelper::AddTraceEvent(TraceSeverity severity,
                                          StringView message) {
  if (parent_->shutting_down_) return;
  parent_->channel_control_helper()->AddTraceEvent(severity, message);
}

//
// XdsLb::EndpointWatcher
//

class XdsLb::EndpointWatcher : public XdsClient::EndpointWatcherInterface {
 public:
  explicit EndpointWatcher(RefCountedPtr<XdsLb> xds_policy)
      : xds_policy_(std::move(xds_policy)) {}

  ~EndpointWatcher() { xds_policy_.reset(DEBUG_LOCATION, "EndpointWatcher"); }

  void OnEndpointChanged(XdsApi::EdsUpdate update) override {
    if (GRPC_TRACE_FLAG_ENABLED(grpc_lb_xds_trace)) {
      gpr_log(GPR_INFO, "[xdslb %p] Received EDS update from xds client",
              xds_policy_.get());
    }
    // If the balancer tells us to drop all the calls, we should exit fallback
    // mode immediately.
    if (update.drop_all) xds_policy_->MaybeExitFallbackMode();
    // Update the drop config.
    const bool drop_config_changed =
        xds_policy_->drop_config_ == nullptr ||
        *xds_policy_->drop_config_ != *update.drop_config;
    xds_policy_->drop_config_ = std::move(update.drop_config);
    // Ignore identical locality update.
    if (xds_policy_->priority_list_update_ == update.priority_list_update) {
      if (GRPC_TRACE_FLAG_ENABLED(grpc_lb_xds_trace)) {
        gpr_log(GPR_INFO,
                "[xdslb %p] Incoming locality update identical to current, "
                "ignoring. (drop_config_changed=%d)",
                xds_policy_.get(), drop_config_changed);
      }
      if (drop_config_changed) {
        xds_policy_->UpdateXdsPickerLocked();
      }
      return;
    }
    // Update the priority list.
    xds_policy_->priority_list_update_ = std::move(update.priority_list_update);
    xds_policy_->UpdatePrioritiesLocked(false /*update_locality_stats*/);
  }

  void OnError(grpc_error* error) override {
    // If the fallback-at-startup checks are pending, go into fallback mode
    // immediately.  This short-circuits the timeout for the
    // fallback-at-startup case.
    if (xds_policy_->fallback_at_startup_checks_pending_) {
      gpr_log(GPR_INFO,
              "[xdslb %p] xds watcher reported error; entering fallback "
              "mode: %s",
              xds_policy_.get(), grpc_error_string(error));
      xds_policy_->fallback_at_startup_checks_pending_ = false;
      grpc_timer_cancel(&xds_policy_->lb_fallback_timer_);
      xds_policy_->UpdateFallbackPolicyLocked();
      // If the xds call failed, request re-resolution.
      // TODO(roth): We check the error string contents here to
      // differentiate between the xds call failing and the xds channel
      // going into TRANSIENT_FAILURE.  This is a pretty ugly hack,
      // but it's okay for now, since we're not yet sure whether we will
      // continue to support the current fallback functionality.  If we
      // decide to keep the fallback approach, then we should either
      // find a cleaner way to expose the difference between these two
      // cases or decide that we're okay re-resolving in both cases.
      // Note that even if we do keep the current fallback functionality,
      // this re-resolution will only be necessary if we are going to be
      // using this LB policy with resolvers other than the xds resolver.
      if (strstr(grpc_error_string(error), "xds call failed")) {
        xds_policy_->channel_control_helper()->RequestReresolution();
      }
    }
    GRPC_ERROR_UNREF(error);
  }

 private:
  RefCountedPtr<XdsLb> xds_policy_;
};

//
// ctor and dtor
//

XdsLb::XdsLb(Args args)
    : LoadBalancingPolicy(std::move(args)),
      xds_client_from_channel_(XdsClient::GetFromChannelArgs(*args.args)),
      lb_fallback_timeout_ms_(grpc_channel_args_find_integer(
          args.args, GRPC_ARG_XDS_FALLBACK_TIMEOUT_MS,
          {GRPC_XDS_DEFAULT_FALLBACK_TIMEOUT_MS, 0, INT_MAX})),
      locality_retention_interval_ms_(grpc_channel_args_find_integer(
          args.args, GRPC_ARG_LOCALITY_RETENTION_INTERVAL_MS,
          {GRPC_XDS_DEFAULT_LOCALITY_RETENTION_INTERVAL_MS, 0, INT_MAX})),
      locality_map_failover_timeout_ms_(grpc_channel_args_find_integer(
          args.args, GRPC_ARG_XDS_FAILOVER_TIMEOUT_MS,
          {GRPC_XDS_DEFAULT_FAILOVER_TIMEOUT_MS, 0, INT_MAX})) {
  if (xds_client_from_channel_ != nullptr &&
      GRPC_TRACE_FLAG_ENABLED(grpc_lb_xds_trace)) {
    gpr_log(GPR_INFO, "[xdslb %p] Using xds client %p from channel", this,
            xds_client_from_channel_.get());
  }
  // Record server name.
  const grpc_arg* arg = grpc_channel_args_find(args.args, GRPC_ARG_SERVER_URI);
  const char* server_uri = grpc_channel_arg_get_string(arg);
  GPR_ASSERT(server_uri != nullptr);
  grpc_uri* uri = grpc_uri_parse(server_uri, true);
  GPR_ASSERT(uri->path[0] != '\0');
  server_name_ = uri->path[0] == '/' ? uri->path + 1 : uri->path;
  if (GRPC_TRACE_FLAG_ENABLED(grpc_lb_xds_trace)) {
    gpr_log(GPR_INFO, "[xdslb %p] server name from channel: %s", this,
            server_name_.c_str());
  }
  grpc_uri_destroy(uri);
}

XdsLb::~XdsLb() {
  if (GRPC_TRACE_FLAG_ENABLED(grpc_lb_xds_trace)) {
    gpr_log(GPR_INFO, "[xdslb %p] destroying xds LB policy", this);
  }
  grpc_channel_args_destroy(args_);
}

void XdsLb::ShutdownLocked() {
  if (GRPC_TRACE_FLAG_ENABLED(grpc_lb_xds_trace)) {
    gpr_log(GPR_INFO, "[xdslb %p] shutting down", this);
  }
  shutting_down_ = true;
  MaybeCancelFallbackAtStartupChecks();
  priorities_.clear();
  drop_stats_.reset();
  if (fallback_policy_ != nullptr) {
    grpc_pollset_set_del_pollset_set(fallback_policy_->interested_parties(),
                                     interested_parties());
    fallback_policy_.reset();
  }
  // Cancel the endpoint watch here instead of in our dtor if we are using the
  // XdsResolver, because the watcher holds a ref to us and we might not be
  // destroying the Xds client leading to a situation where the Xds lb policy is
  // never destroyed.
  if (xds_client_from_channel_ != nullptr) {
    xds_client()->CancelEndpointDataWatch(StringView(eds_service_name()),
                                          endpoint_watcher_);
    xds_client_from_channel_.reset();
  }
  xds_client_.reset();
}

//
// public methods
//

void XdsLb::ResetBackoffLocked() {
  // When the XdsClient is instantiated in the resolver instead of in this
  // LB policy, this is done via the resolver, so we don't need to do it
  // for xds_client_from_channel_ here.
  if (xds_client_ != nullptr) xds_client_->ResetBackoff();
  for (size_t i = 0; i < priorities_.size(); ++i) {
    priorities_[i]->ResetBackoffLocked();
  }
  if (fallback_policy_ != nullptr) {
    fallback_policy_->ResetBackoffLocked();
  }
}

void XdsLb::UpdateLocked(UpdateArgs args) {
  if (GRPC_TRACE_FLAG_ENABLED(grpc_lb_xds_trace)) {
    gpr_log(GPR_INFO, "[xdslb %p] Received update", this);
  }
  const bool is_initial_update = args_ == nullptr;
  // Update config.
  const char* old_eds_service_name = eds_service_name();
  auto old_config = std::move(config_);
  config_ = std::move(args.config);
  // Update fallback address list.
  fallback_backend_addresses_ = std::move(args.addresses);
  // Update args.
  grpc_channel_args_destroy(args_);
  args_ = args.args;
  args.args = nullptr;
  // Update the existing fallback policy. The fallback policy config and/or the
  // fallback addresses may be new.
  if (fallback_policy_ != nullptr) UpdateFallbackPolicyLocked();
  if (is_initial_update) {
    // Initialize XdsClient.
    if (xds_client_from_channel_ == nullptr) {
      grpc_error* error = GRPC_ERROR_NONE;
      xds_client_ = MakeOrphanable<XdsClient>(
          combiner(), interested_parties(), StringView(eds_service_name()),
          nullptr /* service config watcher */, *args_, &error);
      // TODO(roth): If we decide that we care about fallback mode, add
      // proper error handling here.
      GPR_ASSERT(error == GRPC_ERROR_NONE);
      if (GRPC_TRACE_FLAG_ENABLED(grpc_lb_xds_trace)) {
        gpr_log(GPR_INFO, "[xdslb %p] Created xds client %p", this,
                xds_client_.get());
      }
    }
    // Start fallback-at-startup checks.
    grpc_millis deadline = ExecCtx::Get()->Now() + lb_fallback_timeout_ms_;
    Ref(DEBUG_LOCATION, "on_fallback_timer").release();  // Held by closure
    GRPC_CLOSURE_INIT(&lb_on_fallback_, &XdsLb::OnFallbackTimer, this,
                      grpc_schedule_on_exec_ctx);
    fallback_at_startup_checks_pending_ = true;
    grpc_timer_init(&lb_fallback_timer_, deadline, &lb_on_fallback_);
  }
  // Update drop stats for load reporting if needed.
  if (is_initial_update || config_->lrs_load_reporting_server_name() !=
                               old_config->lrs_load_reporting_server_name()) {
    drop_stats_.reset();
    if (config_->lrs_load_reporting_server_name().has_value()) {
      drop_stats_ = xds_client()->AddClusterDropStats(
          config_->lrs_load_reporting_server_name().value(),
          // TODO(roth): We currently hard-code the assumption that
          // cluster name and EDS service name are the same.  Fix this
          // as part of refectoring this LB policy.
          eds_service_name(), eds_service_name());
    }
  }
  // Update priority list.
  // Note that this comes after updating drop_stats_, since we want that
  // to be used by any new picker we create here.
  // No need to do this on the initial update, since there won't be any
  // priorities to update yet.
  if (!is_initial_update) {
    const bool update_locality_stats =
        config_->lrs_load_reporting_server_name() !=
            old_config->lrs_load_reporting_server_name() ||
        strcmp(old_eds_service_name, eds_service_name()) != 0;
    UpdatePrioritiesLocked(update_locality_stats);
  }
  // Update endpoint watcher if needed.
  if (is_initial_update ||
      strcmp(old_eds_service_name, eds_service_name()) != 0) {
    if (!is_initial_update) {
      xds_client()->CancelEndpointDataWatch(StringView(old_eds_service_name),
                                            endpoint_watcher_);
    }
    auto watcher = absl::make_unique<EndpointWatcher>(
        Ref(DEBUG_LOCATION, "EndpointWatcher"));
    endpoint_watcher_ = watcher.get();
    xds_client()->WatchEndpointData(StringView(eds_service_name()),
                                    std::move(watcher));
  }
}

//
// fallback-related methods
//

void XdsLb::MaybeCancelFallbackAtStartupChecks() {
  if (!fallback_at_startup_checks_pending_) return;
  if (GRPC_TRACE_FLAG_ENABLED(grpc_lb_xds_trace)) {
    gpr_log(GPR_INFO, "[xdslb %p] Cancelling fallback timer", this);
  }
  grpc_timer_cancel(&lb_fallback_timer_);
  fallback_at_startup_checks_pending_ = false;
}

void XdsLb::OnFallbackTimer(void* arg, grpc_error* error) {
  XdsLb* xdslb_policy = static_cast<XdsLb*>(arg);
  xdslb_policy->combiner()->Run(
      GRPC_CLOSURE_INIT(&xdslb_policy->lb_on_fallback_,
                        &XdsLb::OnFallbackTimerLocked, xdslb_policy, nullptr),
      GRPC_ERROR_REF(error));
}

void XdsLb::OnFallbackTimerLocked(void* arg, grpc_error* error) {
  XdsLb* xdslb_policy = static_cast<XdsLb*>(arg);
  // If some fallback-at-startup check is done after the timer fires but before
  // this callback actually runs, don't fall back.
  if (xdslb_policy->fallback_at_startup_checks_pending_ &&
      !xdslb_policy->shutting_down_ && error == GRPC_ERROR_NONE) {
    gpr_log(GPR_INFO,
            "[xdslb %p] Child policy not ready after fallback timeout; "
            "entering fallback mode",
            xdslb_policy);
    xdslb_policy->fallback_at_startup_checks_pending_ = false;
    xdslb_policy->UpdateFallbackPolicyLocked();
  }
  xdslb_policy->Unref(DEBUG_LOCATION, "on_fallback_timer");
}

void XdsLb::UpdateFallbackPolicyLocked() {
  if (shutting_down_) return;
  // Create policy if needed.
  if (fallback_policy_ == nullptr) {
    fallback_policy_ = CreateFallbackPolicyLocked(args_);
    GPR_ASSERT(fallback_policy_ != nullptr);
  }
  // Perform update.
  UpdateArgs update_args;
  update_args.addresses = fallback_backend_addresses_;
  update_args.config = config_->fallback_policy();
  update_args.args = grpc_channel_args_copy(args_);
  if (GRPC_TRACE_FLAG_ENABLED(grpc_lb_xds_trace)) {
    gpr_log(GPR_INFO, "[xdslb %p] Updating fallback policy %p", this,
            fallback_policy_.get());
  }
  fallback_policy_->UpdateLocked(std::move(update_args));
}

OrphanablePtr<LoadBalancingPolicy> XdsLb::CreateFallbackPolicyLocked(
    const grpc_channel_args* args) {
  LoadBalancingPolicy::Args lb_policy_args;
  lb_policy_args.combiner = combiner();
  lb_policy_args.args = args;
  lb_policy_args.channel_control_helper =
      absl::make_unique<FallbackHelper>(Ref(DEBUG_LOCATION, "FallbackHelper"));
  OrphanablePtr<LoadBalancingPolicy> lb_policy =
      MakeOrphanable<ChildPolicyHandler>(std::move(lb_policy_args),
                                         &grpc_lb_xds_trace);
  if (GPR_UNLIKELY(lb_policy == nullptr)) {
    gpr_log(GPR_ERROR, "[xdslb %p] Failure creating fallback policy", this);
    return nullptr;
  }
  if (GRPC_TRACE_FLAG_ENABLED(grpc_lb_xds_trace)) {
    gpr_log(GPR_INFO, "[xdslb %p] Created new fallback policy (%p)", this,
            lb_policy.get());
  }
  // Add the xDS's interested_parties pollset_set to that of the newly created
  // child policy. This will make the child policy progress upon activity on xDS
  // LB, which in turn is tied to the application's call.
  grpc_pollset_set_add_pollset_set(lb_policy->interested_parties(),
                                   interested_parties());
  return lb_policy;
}

void XdsLb::MaybeExitFallbackMode() {
  if (fallback_policy_ == nullptr) return;
  gpr_log(GPR_INFO, "[xdslb %p] Exiting fallback mode", this);
  fallback_policy_.reset();
}

//
// priority list-related methods
//

void XdsLb::UpdatePrioritiesLocked(bool update_locality_stats) {
  // 1. Remove from the priority list the priorities that are not in the update.
  DeactivatePrioritiesLowerThan(priority_list_update_.LowestPriority());
  // 2. Update all the existing priorities.
  for (uint32_t priority = 0; priority < priorities_.size(); ++priority) {
    LocalityMap* locality_map = priorities_[priority].get();
    const auto* locality_map_update = priority_list_update_.Find(priority);
    // If we have more current priorities than exist in the update, stop here.
    if (locality_map_update == nullptr) break;
    // Propagate locality_map_update.
    // TODO(juanlishen): Find a clean way to skip duplicate update for a
    // priority.
    locality_map->UpdateLocked(*locality_map_update, update_locality_stats);
  }
  // 3. Only create a new locality map if all the existing ones have failed.
  if (priorities_.empty() ||
      !priorities_[priorities_.size() - 1]->failover_timer_callback_pending()) {
    const uint32_t new_priority = static_cast<uint32_t>(priorities_.size());
    // Create a new locality map. Note that in some rare cases (e.g., the
    // locality map reports TRANSIENT_FAILURE synchronously due to subchannel
    // sharing), the following invocation may result in multiple locality maps
    // to be created.
    MaybeCreateLocalityMapLocked(new_priority);
  }
  // 4. If we updated locality stats and we already have at least one
  // priority, update the picker to start using the new stats object(s).
  if (update_locality_stats && !priorities_.empty()) {
    UpdateXdsPickerLocked();
  }
}

void XdsLb::UpdateXdsPickerLocked() {
  // If we are in fallback mode, don't generate an xds picker from localities.
  if (fallback_policy_ != nullptr) return;
  if (current_priority_ == UINT32_MAX) {
    grpc_error* error = grpc_error_set_int(
        GRPC_ERROR_CREATE_FROM_STATIC_STRING("no ready locality map"),
        GRPC_ERROR_INT_GRPC_STATUS, GRPC_STATUS_UNAVAILABLE);
    channel_control_helper()->UpdateState(
        GRPC_CHANNEL_TRANSIENT_FAILURE,
        absl::make_unique<TransientFailurePicker>(error));
    return;
  }
  priorities_[current_priority_]->UpdateXdsPickerLocked();
}

void XdsLb::MaybeCreateLocalityMapLocked(uint32_t priority) {
  // Exhausted priorities in the update.
  if (!priority_list_update_.Contains(priority)) return;
  auto new_locality_map =
      new LocalityMap(Ref(DEBUG_LOCATION, "LocalityMap"), priority);
  priorities_.emplace_back(OrphanablePtr<LocalityMap>(new_locality_map));
  new_locality_map->UpdateLocked(*priority_list_update_.Find(priority),
                                 false /*update_locality_stats*/);
}

void XdsLb::FailoverOnConnectionFailureLocked() {
  const uint32_t failed_priority = LowestPriority();
  // If we're failing over from the lowest priority, report TRANSIENT_FAILURE.
  if (failed_priority == priority_list_update_.LowestPriority()) {
    UpdateXdsPickerLocked();
  }
  MaybeCreateLocalityMapLocked(failed_priority + 1);
}

void XdsLb::FailoverOnDisconnectionLocked(uint32_t failed_priority) {
  current_priority_ = UINT32_MAX;
  for (uint32_t next_priority = failed_priority + 1;
       next_priority <= priority_list_update_.LowestPriority();
       ++next_priority) {
    if (!Contains(next_priority)) {
      MaybeCreateLocalityMapLocked(next_priority);
      return;
    }
    if (priorities_[next_priority]->MaybeReactivateLocked()) return;
  }
}

void XdsLb::SwitchToHigherPriorityLocked(uint32_t priority) {
  current_priority_ = priority;
  DeactivatePrioritiesLowerThan(current_priority_);
  UpdateXdsPickerLocked();
}

void XdsLb::DeactivatePrioritiesLowerThan(uint32_t priority) {
  if (priorities_.empty()) return;
  // Deactivate the locality maps from the lowest priority.
  for (uint32_t p = LowestPriority(); p > priority; --p) {
    if (locality_retention_interval_ms_ == 0) {
      priorities_.pop_back();
    } else {
      priorities_[p]->DeactivateLocked();
    }
  }
}

OrphanablePtr<XdsLb::LocalityMap::Locality> XdsLb::ExtractLocalityLocked(
    const RefCountedPtr<XdsLocalityName>& name, uint32_t exclude_priority) {
  for (uint32_t priority = 0; priority < priorities_.size(); ++priority) {
    if (priority == exclude_priority) continue;
    LocalityMap* locality_map = priorities_[priority].get();
    auto locality = locality_map->ExtractLocalityLocked(name);
    if (locality != nullptr) return locality;
  }
  return nullptr;
}

//
// XdsLb::LocalityMap
//

XdsLb::LocalityMap::LocalityMap(RefCountedPtr<XdsLb> xds_policy,
                                uint32_t priority)
    : xds_policy_(std::move(xds_policy)), priority_(priority) {
  if (GRPC_TRACE_FLAG_ENABLED(grpc_lb_xds_trace)) {
    gpr_log(GPR_INFO, "[xdslb %p] Creating priority %" PRIu32,
            xds_policy_.get(), priority_);
  }
  GRPC_CLOSURE_INIT(&on_failover_timer_, OnFailoverTimer, this,
                    grpc_schedule_on_exec_ctx);
  // Start the failover timer.
  Ref(DEBUG_LOCATION, "LocalityMap+OnFailoverTimerLocked").release();
  grpc_timer_init(
      &failover_timer_,
      ExecCtx::Get()->Now() + xds_policy_->locality_map_failover_timeout_ms_,
      &on_failover_timer_);
  failover_timer_callback_pending_ = true;
  // This is the first locality map ever created, report CONNECTING.
  if (priority_ == 0) {
    xds_policy_->channel_control_helper()->UpdateState(
        GRPC_CHANNEL_CONNECTING,
        absl::make_unique<QueuePicker>(
            xds_policy_->Ref(DEBUG_LOCATION, "QueuePicker")));
  }
}

void XdsLb::LocalityMap::UpdateLocked(
    const XdsApi::PriorityListUpdate::LocalityMap& locality_map_update,
    bool update_locality_stats) {
  if (xds_policy_->shutting_down_) return;
  if (GRPC_TRACE_FLAG_ENABLED(grpc_lb_xds_trace)) {
    gpr_log(GPR_INFO, "[xdslb %p] Start Updating priority %" PRIu32,
            xds_policy(), priority_);
  }
  // Maybe reactivate the locality map in case all the active locality maps have
  // failed.
  MaybeReactivateLocked();
  // Remove (later) the localities not in locality_map_update.
  for (auto iter = localities_.begin(); iter != localities_.end();) {
    const auto& name = iter->first;
    Locality* locality = iter->second.get();
    if (locality_map_update.Contains(name)) {
      ++iter;
      continue;
    }
    if (xds_policy()->locality_retention_interval_ms_ == 0) {
      iter = localities_.erase(iter);
    } else {
      locality->DeactivateLocked();
      ++iter;
    }
  }
  // Add or update the localities in locality_map_update.
  for (const auto& p : locality_map_update.localities) {
    const auto& name = p.first;
    const auto& locality_update = p.second;
    OrphanablePtr<Locality>& locality = localities_[name];
    if (locality == nullptr) {
      // Move from another locality map if possible.
      locality = xds_policy_->ExtractLocalityLocked(name, priority_);
      if (locality != nullptr) {
        locality->set_locality_map(
            Ref(DEBUG_LOCATION, "LocalityMap+Locality_move"));
      } else {
        locality = MakeOrphanable<Locality>(
            Ref(DEBUG_LOCATION, "LocalityMap+Locality"), name);
      }
    }
    // Keep a copy of serverlist in the update so that we can compare it
    // with the future ones.
    locality->UpdateLocked(locality_update.lb_weight,
                           locality_update.serverlist, update_locality_stats);
  }
}

void XdsLb::LocalityMap::ResetBackoffLocked() {
  for (auto& p : localities_) p.second->ResetBackoffLocked();
}

void XdsLb::LocalityMap::UpdateXdsPickerLocked() {
  // Construct a new xds picker which maintains a map of all locality pickers
  // that are ready. Each locality is represented by a portion of the range
  // proportional to its weight, such that the total range is the sum of the
  // weights of all localities.
  LocalityPicker::PickerList picker_list;
  uint32_t end = 0;
  for (auto& p : localities_) {
    const auto& locality_name = p.first;
    Locality* locality = p.second.get();
    // Skip the localities that are not in the latest locality map update.
    if (!locality_map_update()->Contains(locality_name)) continue;
    if (locality->connectivity_state() != GRPC_CHANNEL_READY) continue;
    end += locality->weight();
    picker_list.push_back(
        std::make_pair(end, locality->GetLoadReportingPicker()));
  }
  xds_policy()->channel_control_helper()->UpdateState(
      GRPC_CHANNEL_READY,
      absl::make_unique<LocalityPicker>(xds_policy(), std::move(picker_list)));
}

OrphanablePtr<XdsLb::LocalityMap::Locality>
XdsLb::LocalityMap::ExtractLocalityLocked(
    const RefCountedPtr<XdsLocalityName>& name) {
  for (auto iter = localities_.begin(); iter != localities_.end(); ++iter) {
    const auto& name_in_map = iter->first;
    if (*name_in_map == *name) {
      auto locality = std::move(iter->second);
      localities_.erase(iter);
      return locality;
    }
  }
  return nullptr;
}

void XdsLb::LocalityMap::DeactivateLocked() {
  // If already deactivated, don't do it again.
  if (delayed_removal_timer_callback_pending_) return;
  MaybeCancelFailoverTimerLocked();
  // Start a timer to delete the locality.
  Ref(DEBUG_LOCATION, "LocalityMap+timer").release();
  if (GRPC_TRACE_FLAG_ENABLED(grpc_lb_xds_trace)) {
    gpr_log(GPR_INFO,
            "[xdslb %p] Will remove priority %" PRIu32 " in %" PRId64 " ms.",
            xds_policy(), priority_,
            xds_policy()->locality_retention_interval_ms_);
  }
  GRPC_CLOSURE_INIT(&on_delayed_removal_timer_, OnDelayedRemovalTimer, this,
                    grpc_schedule_on_exec_ctx);
  grpc_timer_init(
      &delayed_removal_timer_,
      ExecCtx::Get()->Now() + xds_policy()->locality_retention_interval_ms_,
      &on_delayed_removal_timer_);
  delayed_removal_timer_callback_pending_ = true;
}

bool XdsLb::LocalityMap::MaybeReactivateLocked() {
  // Don't reactivate a priority that is not higher than the current one.
  if (priority_ >= xds_policy_->current_priority_) return false;
  // Reactivate this priority by cancelling deletion timer.
  if (delayed_removal_timer_callback_pending_) {
    grpc_timer_cancel(&delayed_removal_timer_);
  }
  // Switch to this higher priority if it's READY.
  if (connectivity_state_ != GRPC_CHANNEL_READY) return false;
  xds_policy_->SwitchToHigherPriorityLocked(priority_);
  return true;
}

void XdsLb::LocalityMap::MaybeCancelFailoverTimerLocked() {
  if (failover_timer_callback_pending_) grpc_timer_cancel(&failover_timer_);
}

void XdsLb::LocalityMap::Orphan() {
  if (GRPC_TRACE_FLAG_ENABLED(grpc_lb_xds_trace)) {
    gpr_log(GPR_INFO, "[xdslb %p] Priority %" PRIu32 " orphaned.", xds_policy(),
            priority_);
  }
  MaybeCancelFailoverTimerLocked();
  if (delayed_removal_timer_callback_pending_) {
    grpc_timer_cancel(&delayed_removal_timer_);
  }
  localities_.clear();
  Unref(DEBUG_LOCATION, "LocalityMap+Orphan");
}

void XdsLb::LocalityMap::OnLocalityStateUpdateLocked() {
  UpdateConnectivityStateLocked();
  // Ignore priorities not in priority_list_update.
  if (!priority_list_update().Contains(priority_)) return;
  const uint32_t current_priority = xds_policy_->current_priority_;
  // Ignore lower-than-current priorities.
  if (priority_ > current_priority) return;
  // Maybe update fallback state.
  if (connectivity_state_ == GRPC_CHANNEL_READY) {
    xds_policy_->MaybeCancelFallbackAtStartupChecks();
    xds_policy_->MaybeExitFallbackMode();
  }
  // Update is for a higher-than-current priority. (Special case: update is for
  // any active priority if there is no current priority.)
  if (priority_ < current_priority) {
    if (connectivity_state_ == GRPC_CHANNEL_READY) {
      MaybeCancelFailoverTimerLocked();
      // If a higher-than-current priority becomes READY, switch to use it.
      xds_policy_->SwitchToHigherPriorityLocked(priority_);
    } else if (connectivity_state_ == GRPC_CHANNEL_TRANSIENT_FAILURE) {
      // If a higher-than-current priority becomes TRANSIENT_FAILURE, only
      // handle it if it's the priority that is still in failover timeout.
      if (failover_timer_callback_pending_) {
        MaybeCancelFailoverTimerLocked();
        xds_policy_->FailoverOnConnectionFailureLocked();
      }
    }
    return;
  }
  // Update is for current priority.
  if (connectivity_state_ != GRPC_CHANNEL_READY) {
    // Fail over if it's no longer READY.
    xds_policy_->FailoverOnDisconnectionLocked(priority_);
  }
  // At this point, one of the following things has happened to the current
  // priority.
  // 1. It remained the same (but received picker update from its localities).
  // 2. It changed to a lower priority due to failover.
  // 3. It became invalid because failover didn't yield a READY priority.
  // In any case, update the xds picker.
  xds_policy_->UpdateXdsPickerLocked();
}

void XdsLb::LocalityMap::UpdateConnectivityStateLocked() {
  size_t num_ready = 0;
  size_t num_connecting = 0;
  size_t num_idle = 0;
  size_t num_transient_failures = 0;
  for (const auto& p : localities_) {
    const auto& locality_name = p.first;
    const Locality* locality = p.second.get();
    // Skip the localities that are not in the latest locality map update.
    if (!locality_map_update()->Contains(locality_name)) continue;
    switch (locality->connectivity_state()) {
      case GRPC_CHANNEL_READY: {
        ++num_ready;
        break;
      }
      case GRPC_CHANNEL_CONNECTING: {
        ++num_connecting;
        break;
      }
      case GRPC_CHANNEL_IDLE: {
        ++num_idle;
        break;
      }
      case GRPC_CHANNEL_TRANSIENT_FAILURE: {
        ++num_transient_failures;
        break;
      }
      default:
        GPR_UNREACHABLE_CODE(return );
    }
  }
  if (num_ready > 0) {
    connectivity_state_ = GRPC_CHANNEL_READY;
  } else if (num_connecting > 0) {
    connectivity_state_ = GRPC_CHANNEL_CONNECTING;
  } else if (num_idle > 0) {
    connectivity_state_ = GRPC_CHANNEL_IDLE;
  } else {
    connectivity_state_ = GRPC_CHANNEL_TRANSIENT_FAILURE;
  }
  if (GRPC_TRACE_FLAG_ENABLED(grpc_lb_xds_trace)) {
    gpr_log(GPR_INFO,
            "[xdslb %p] Priority %" PRIu32 " (%p) connectivity changed to %s",
            xds_policy(), priority_, this,
            ConnectivityStateName(connectivity_state_));
  }
}

void XdsLb::LocalityMap::OnDelayedRemovalTimer(void* arg, grpc_error* error) {
  LocalityMap* self = static_cast<LocalityMap*>(arg);
  self->xds_policy_->combiner()->Run(
      GRPC_CLOSURE_INIT(&self->on_delayed_removal_timer_,
                        OnDelayedRemovalTimerLocked, self, nullptr),
      GRPC_ERROR_REF(error));
}

void XdsLb::LocalityMap::OnDelayedRemovalTimerLocked(void* arg,
                                                     grpc_error* error) {
  LocalityMap* self = static_cast<LocalityMap*>(arg);
  self->delayed_removal_timer_callback_pending_ = false;
  if (error == GRPC_ERROR_NONE && !self->xds_policy_->shutting_down_) {
    const bool keep = self->priority_list_update().Contains(self->priority_) &&
                      self->priority_ <= self->xds_policy_->current_priority_;
    if (!keep) {
      // This check is to make sure we always delete the locality maps from
      // the lowest priority even if the closures of the back-to-back timers
      // are not run in FIFO order.
      // TODO(juanlishen): Eliminate unnecessary maintenance overhead for some
      // deactivated locality maps when out-of-order closures are run.
      // TODO(juanlishen): Check the timer implementation to see if this
      // defense is necessary.
      if (self->priority_ == self->xds_policy_->LowestPriority()) {
        self->xds_policy_->priorities_.pop_back();
      } else {
        gpr_log(GPR_ERROR,
                "[xdslb %p] Priority %" PRIu32
                " is not the lowest priority (highest numeric value) but is "
                "attempted to be deleted.",
                self->xds_policy(), self->priority_);
      }
    }
  }
  self->Unref(DEBUG_LOCATION, "LocalityMap+timer");
}

void XdsLb::LocalityMap::OnFailoverTimer(void* arg, grpc_error* error) {
  LocalityMap* self = static_cast<LocalityMap*>(arg);
  self->xds_policy_->combiner()->Run(
      GRPC_CLOSURE_INIT(&self->on_failover_timer_, OnFailoverTimerLocked, self,
                        nullptr),
      GRPC_ERROR_REF(error));
}

void XdsLb::LocalityMap::OnFailoverTimerLocked(void* arg, grpc_error* error) {
  LocalityMap* self = static_cast<LocalityMap*>(arg);
  self->failover_timer_callback_pending_ = false;
  if (error == GRPC_ERROR_NONE && !self->xds_policy_->shutting_down_) {
    self->xds_policy_->FailoverOnConnectionFailureLocked();
  }
  self->Unref(DEBUG_LOCATION, "LocalityMap+OnFailoverTimerLocked");
}

//
// XdsLb::LocalityMap::Locality
//

XdsLb::LocalityMap::Locality::Locality(RefCountedPtr<LocalityMap> locality_map,
                                       RefCountedPtr<XdsLocalityName> name)
    : locality_map_(std::move(locality_map)), name_(std::move(name)) {
  if (GRPC_TRACE_FLAG_ENABLED(grpc_lb_xds_trace)) {
    gpr_log(GPR_INFO, "[xdslb %p] created Locality %p for %s", xds_policy(),
            this, name_->AsHumanReadableString());
  }
  // Initialize locality stats if load reporting is enabled.
  UpdateLocalityStats();
}

XdsLb::LocalityMap::Locality::~Locality() {
  if (GRPC_TRACE_FLAG_ENABLED(grpc_lb_xds_trace)) {
    gpr_log(GPR_INFO, "[xdslb %p] Locality %p %s: destroying locality",
            xds_policy(), this, name_->AsHumanReadableString());
  }
  locality_map_.reset(DEBUG_LOCATION, "Locality");
}

void XdsLb::LocalityMap::Locality::UpdateLocalityStats() {
  stats_.reset();
  if (xds_policy()->config_->lrs_load_reporting_server_name().has_value()) {
    stats_ = xds_policy()->xds_client()->AddClusterLocalityStats(
        xds_policy()->config_->lrs_load_reporting_server_name().value(),
        // TODO(roth): We currently hard-code the assumption that
        // cluster name and EDS service name are the same.  Fix this
        // as part of refectoring this LB policy.
        xds_policy()->eds_service_name(), xds_policy()->eds_service_name(),
        name_);
  }
}

grpc_channel_args* XdsLb::LocalityMap::Locality::CreateChildPolicyArgsLocked(
    const grpc_channel_args* args_in) {
  const grpc_arg args_to_add[] = {
      // A channel arg indicating if the target is a backend inferred from a
      // grpclb load balancer.
      grpc_channel_arg_integer_create(
          const_cast<char*>(GRPC_ARG_ADDRESS_IS_BACKEND_FROM_XDS_LOAD_BALANCER),
          1),
      // Inhibit client-side health checking, since the balancer does
      // this for us.
      grpc_channel_arg_integer_create(
          const_cast<char*>(GRPC_ARG_INHIBIT_HEALTH_CHECKING), 1),
  };
  return grpc_channel_args_copy_and_add(args_in, args_to_add,
                                        GPR_ARRAY_SIZE(args_to_add));
}

OrphanablePtr<LoadBalancingPolicy>
XdsLb::LocalityMap::Locality::CreateChildPolicyLocked(
    const grpc_channel_args* args) {
  LoadBalancingPolicy::Args lb_policy_args;
  lb_policy_args.combiner = xds_policy()->combiner();
  lb_policy_args.args = args;
  lb_policy_args.channel_control_helper =
      absl::make_unique<Helper>(this->Ref(DEBUG_LOCATION, "Helper"));
  OrphanablePtr<LoadBalancingPolicy> lb_policy =
      MakeOrphanable<ChildPolicyHandler>(std::move(lb_policy_args),
                                         &grpc_lb_xds_trace);
  if (GPR_UNLIKELY(lb_policy == nullptr)) {
    gpr_log(GPR_ERROR,
            "[xdslb %p] Locality %p %s: failure creating child policy",
            xds_policy(), this, name_->AsHumanReadableString());
    return nullptr;
  }
  if (GRPC_TRACE_FLAG_ENABLED(grpc_lb_xds_trace)) {
<<<<<<< HEAD
    gpr_log(GPR_INFO,
            "[xdslb %p] Locality %p %s: Created new child policy (%p)",
            xds_policy(), this, name_->AsHumanReadableString(),
            lb_policy.get());
=======
    gpr_log(
        GPR_INFO, "[xdslb %p] Locality %p %s: Created new child policy (%p)",
        xds_policy(), this, name_->AsHumanReadableString(), lb_policy.get());
>>>>>>> 7ca20bd2
  }
  // Add the xDS's interested_parties pollset_set to that of the newly created
  // child policy. This will make the child policy progress upon activity on
  // xDS LB, which in turn is tied to the application's call.
  grpc_pollset_set_add_pollset_set(lb_policy->interested_parties(),
                                   xds_policy()->interested_parties());
  return lb_policy;
}

void XdsLb::LocalityMap::Locality::UpdateLocked(uint32_t locality_weight,
                                                ServerAddressList serverlist,
                                                bool update_locality_stats) {
  if (xds_policy()->shutting_down_) return;
  // Update locality weight.
  weight_ = locality_weight;
  if (delayed_removal_timer_callback_pending_) {
    grpc_timer_cancel(&delayed_removal_timer_);
  }
  // Update locality stats.
  if (update_locality_stats) UpdateLocalityStats();
  // Construct update args.
  UpdateArgs update_args;
  update_args.addresses = std::move(serverlist);
  update_args.config = xds_policy()->config_->child_policy();
  update_args.args = CreateChildPolicyArgsLocked(xds_policy()->args_);
  // Create child policy if needed.
  if (child_policy_ == nullptr) {
    child_policy_ = CreateChildPolicyLocked(update_args.args);
    GPR_ASSERT(child_policy_ != nullptr);
  }
  // Update the policy.
  if (GRPC_TRACE_FLAG_ENABLED(grpc_lb_xds_trace)) {
    gpr_log(GPR_INFO, "[xdslb %p] Locality %p %s: Updating child policy %p",
            xds_policy(), this, name_->AsHumanReadableString(),
            child_policy_.get());
  }
  child_policy_->UpdateLocked(std::move(update_args));
}

void XdsLb::LocalityMap::Locality::ShutdownLocked() {
  if (GRPC_TRACE_FLAG_ENABLED(grpc_lb_xds_trace)) {
    gpr_log(GPR_INFO, "[xdslb %p] Locality %p %s: shutting down locality",
            xds_policy(), this, name_->AsHumanReadableString());
  }
  stats_.reset();
  // Remove the child policy's interested_parties pollset_set from the
  // xDS policy.
  grpc_pollset_set_del_pollset_set(child_policy_->interested_parties(),
                                   xds_policy()->interested_parties());
  child_policy_.reset();
  // Drop our ref to the child's picker, in case it's holding a ref to
  // the child.
  load_reporting_picker_.reset();
  picker_wrapper_.reset();
  if (delayed_removal_timer_callback_pending_) {
    grpc_timer_cancel(&delayed_removal_timer_);
  }
  shutdown_ = true;
}

void XdsLb::LocalityMap::Locality::ResetBackoffLocked() {
  child_policy_->ResetBackoffLocked();
}

void XdsLb::LocalityMap::Locality::Orphan() {
  ShutdownLocked();
  Unref();
}

void XdsLb::LocalityMap::Locality::DeactivateLocked() {
  // If already deactivated, don't do that again.
  if (weight_ == 0) return;
  // Set the locality weight to 0 so that future xds picker won't contain this
  // locality.
  weight_ = 0;
  // Start a timer to delete the locality.
  Ref(DEBUG_LOCATION, "Locality+timer").release();
  GRPC_CLOSURE_INIT(&on_delayed_removal_timer_, OnDelayedRemovalTimer, this,
                    grpc_schedule_on_exec_ctx);
  grpc_timer_init(
      &delayed_removal_timer_,
      ExecCtx::Get()->Now() + xds_policy()->locality_retention_interval_ms_,
      &on_delayed_removal_timer_);
  delayed_removal_timer_callback_pending_ = true;
}

void XdsLb::LocalityMap::Locality::OnDelayedRemovalTimer(void* arg,
                                                         grpc_error* error) {
  Locality* self = static_cast<Locality*>(arg);
  self->xds_policy()->combiner()->Run(
      GRPC_CLOSURE_INIT(&self->on_delayed_removal_timer_,
                        OnDelayedRemovalTimerLocked, self, nullptr),
      GRPC_ERROR_REF(error));
}

void XdsLb::LocalityMap::Locality::OnDelayedRemovalTimerLocked(
    void* arg, grpc_error* error) {
  Locality* self = static_cast<Locality*>(arg);
  self->delayed_removal_timer_callback_pending_ = false;
  if (error == GRPC_ERROR_NONE && !self->shutdown_ && self->weight_ == 0) {
    self->locality_map_->localities_.erase(self->name_);
  }
  self->Unref(DEBUG_LOCATION, "Locality+timer");
}

//
// XdsLb::LocalityMap::Locality::Helper
//

RefCountedPtr<SubchannelInterface>
XdsLb::LocalityMap::Locality::Helper::CreateSubchannel(
    const grpc_channel_args& args) {
  if (locality_->xds_policy()->shutting_down_) return nullptr;
  return locality_->xds_policy()->channel_control_helper()->CreateSubchannel(
      args);
}

void XdsLb::LocalityMap::Locality::Helper::UpdateState(
    grpc_connectivity_state state, std::unique_ptr<SubchannelPicker> picker) {
  if (locality_->xds_policy()->shutting_down_) return;
  // Cache the state and picker in the locality.
  locality_->connectivity_state_ = state;
  locality_->picker_wrapper_ =
      MakeRefCounted<RefCountedEndpointPicker>(std::move(picker));
  // Notify the locality map.
  locality_->locality_map_->OnLocalityStateUpdateLocked();
}

void XdsLb::LocalityMap::Locality::Helper::AddTraceEvent(TraceSeverity severity,
                                                         StringView message) {
  if (locality_->xds_policy()->shutting_down_) return;
  locality_->xds_policy()->channel_control_helper()->AddTraceEvent(severity,
                                                                   message);
}

//
// factory
//

class XdsFactory : public LoadBalancingPolicyFactory {
 public:
  OrphanablePtr<LoadBalancingPolicy> CreateLoadBalancingPolicy(
      LoadBalancingPolicy::Args args) const override {
    return MakeOrphanable<XdsLb>(std::move(args));
  }

  const char* name() const override { return kXds; }

  RefCountedPtr<LoadBalancingPolicy::Config> ParseLoadBalancingConfig(
      const Json& json, grpc_error** error) const override {
    GPR_DEBUG_ASSERT(error != nullptr && *error == GRPC_ERROR_NONE);
    if (json.type() == Json::Type::JSON_NULL) {
      // xds was mentioned as a policy in the deprecated loadBalancingPolicy
      // field or in the client API.
      *error = GRPC_ERROR_CREATE_FROM_STATIC_STRING(
          "field:loadBalancingPolicy error:xds policy requires configuration. "
          "Please use loadBalancingConfig field of service config instead.");
      return nullptr;
    }
    std::vector<grpc_error*> error_list;
    // Child policy.
    Json child_policy_json;
    auto it = json.object_value().find("childPolicy");
    if (it == json.object_value().end()) {
      child_policy_json = Json::Array{Json::Object{
          {"round_robin", Json::Object()},
      }};
    } else {
      child_policy_json = it->second;
    }
    grpc_error* parse_error = GRPC_ERROR_NONE;
    RefCountedPtr<LoadBalancingPolicy::Config> child_policy =
<<<<<<< HEAD
        LoadBalancingPolicyRegistry::ParseLoadBalancingConfig(
            child_policy_json, &parse_error);
=======
        LoadBalancingPolicyRegistry::ParseLoadBalancingConfig(child_policy_json,
                                                              &parse_error);
>>>>>>> 7ca20bd2
    if (child_policy == nullptr) {
      GPR_DEBUG_ASSERT(parse_error != GRPC_ERROR_NONE);
      std::vector<grpc_error*> child_errors;
      child_errors.push_back(parse_error);
      error_list.push_back(
          GRPC_ERROR_CREATE_FROM_VECTOR("field:childPolicy", &child_errors));
    }
    // Fallback policy.
    Json fallback_policy_json;
    it = json.object_value().find("fallbackPolicy");
    if (it == json.object_value().end()) {
      fallback_policy_json = Json::Array{Json::Object{
          {"round_robin", Json::Object()},
      }};
    } else {
      fallback_policy_json = it->second;
    }
    RefCountedPtr<LoadBalancingPolicy::Config> fallback_policy =
        LoadBalancingPolicyRegistry::ParseLoadBalancingConfig(
            fallback_policy_json, &parse_error);
    if (fallback_policy == nullptr) {
      GPR_DEBUG_ASSERT(parse_error != GRPC_ERROR_NONE);
      std::vector<grpc_error*> child_errors;
      child_errors.push_back(parse_error);
<<<<<<< HEAD
      error_list.push_back(GRPC_ERROR_CREATE_FROM_VECTOR(
          "field:fallbackPolicy", &child_errors));
=======
      error_list.push_back(
          GRPC_ERROR_CREATE_FROM_VECTOR("field:fallbackPolicy", &child_errors));
>>>>>>> 7ca20bd2
    }
    // EDS service name.
    const char* eds_service_name = nullptr;
    it = json.object_value().find("edsServiceName");
    if (it != json.object_value().end()) {
      if (it->second.type() != Json::Type::STRING) {
        error_list.push_back(GRPC_ERROR_CREATE_FROM_STATIC_STRING(
            "field:edsServiceName error:type should be string"));
      } else {
        eds_service_name = it->second.string_value().c_str();
      }
    }
    // LRS load reporting server name.
    const char* lrs_load_reporting_server_name = nullptr;
    it = json.object_value().find("lrsLoadReportingServerName");
    if (it != json.object_value().end()) {
      if (it->second.type() != Json::Type::STRING) {
        error_list.push_back(GRPC_ERROR_CREATE_FROM_STATIC_STRING(
            "field:lrsLoadReportingServerName error:type should be string"));
      } else {
        lrs_load_reporting_server_name = it->second.string_value().c_str();
      }
    }
    if (error_list.empty()) {
      Optional<std::string> optional_lrs_load_reporting_server_name;
      if (lrs_load_reporting_server_name != nullptr) {
        optional_lrs_load_reporting_server_name.emplace(
            std::string(lrs_load_reporting_server_name));
      }
      return MakeRefCounted<XdsConfig>(
          std::move(child_policy), std::move(fallback_policy),
          eds_service_name == nullptr ? "" : eds_service_name,
          std::move(optional_lrs_load_reporting_server_name));
    } else {
      *error = GRPC_ERROR_CREATE_FROM_VECTOR("Xds Parser", &error_list);
      return nullptr;
    }
  }
};

}  // namespace

}  // namespace grpc_core

//
// Plugin registration
//

void grpc_lb_policy_xds_init() {
  grpc_core::LoadBalancingPolicyRegistry::Builder::
      RegisterLoadBalancingPolicyFactory(
          absl::make_unique<grpc_core::XdsFactory>());
}

void grpc_lb_policy_xds_shutdown() {}<|MERGE_RESOLUTION|>--- conflicted
+++ resolved
@@ -36,7 +36,6 @@
 #include "src/core/ext/filters/client_channel/lb_policy/xds/xds.h"
 #include "src/core/ext/filters/client_channel/lb_policy_factory.h"
 #include "src/core/ext/filters/client_channel/lb_policy_registry.h"
-#include "src/core/ext/filters/client_channel/lb_policy/child_policy_handler.h"
 #include "src/core/ext/filters/client_channel/parse_address.h"
 #include "src/core/ext/filters/client_channel/server_address.h"
 #include "src/core/ext/filters/client_channel/service_config.h"
@@ -1377,16 +1376,9 @@
     return nullptr;
   }
   if (GRPC_TRACE_FLAG_ENABLED(grpc_lb_xds_trace)) {
-<<<<<<< HEAD
-    gpr_log(GPR_INFO,
-            "[xdslb %p] Locality %p %s: Created new child policy (%p)",
-            xds_policy(), this, name_->AsHumanReadableString(),
-            lb_policy.get());
-=======
     gpr_log(
         GPR_INFO, "[xdslb %p] Locality %p %s: Created new child policy (%p)",
         xds_policy(), this, name_->AsHumanReadableString(), lb_policy.get());
->>>>>>> 7ca20bd2
   }
   // Add the xDS's interested_parties pollset_set to that of the newly created
   // child policy. This will make the child policy progress upon activity on
@@ -1559,13 +1551,8 @@
     }
     grpc_error* parse_error = GRPC_ERROR_NONE;
     RefCountedPtr<LoadBalancingPolicy::Config> child_policy =
-<<<<<<< HEAD
-        LoadBalancingPolicyRegistry::ParseLoadBalancingConfig(
-            child_policy_json, &parse_error);
-=======
         LoadBalancingPolicyRegistry::ParseLoadBalancingConfig(child_policy_json,
                                                               &parse_error);
->>>>>>> 7ca20bd2
     if (child_policy == nullptr) {
       GPR_DEBUG_ASSERT(parse_error != GRPC_ERROR_NONE);
       std::vector<grpc_error*> child_errors;
@@ -1590,13 +1577,8 @@
       GPR_DEBUG_ASSERT(parse_error != GRPC_ERROR_NONE);
       std::vector<grpc_error*> child_errors;
       child_errors.push_back(parse_error);
-<<<<<<< HEAD
-      error_list.push_back(GRPC_ERROR_CREATE_FROM_VECTOR(
-          "field:fallbackPolicy", &child_errors));
-=======
       error_list.push_back(
           GRPC_ERROR_CREATE_FROM_VECTOR("field:fallbackPolicy", &child_errors));
->>>>>>> 7ca20bd2
     }
     // EDS service name.
     const char* eds_service_name = nullptr;
