/*
 *
 * Copyright 2018 gRPC authors.
 *
 * Licensed under the Apache License, Version 2.0 (the "License");
 * you may not use this file except in compliance with the License.
 * You may obtain a copy of the License at
 *
 *     http://www.apache.org/licenses/LICENSE-2.0
 *
 * Unless required by applicable law or agreed to in writing, software
 * distributed under the License is distributed on an "AS IS" BASIS,
 * WITHOUT WARRANTIES OR CONDITIONS OF ANY KIND, either express or implied.
 * See the License for the specific language governing permissions and
 * limitations under the License.
 *
 */

/// Implementation of the gRPC LB policy.
///
/// This policy takes as input a list of resolved addresses, which must
/// include at least one balancer address.
///
/// An internal channel (\a lb_channel_) is created for the addresses
/// from that are balancers.  This channel behaves just like a regular
/// channel that uses pick_first to select from the list of balancer
/// addresses.
///
/// When we get our initial update, we instantiate the internal *streaming*
/// call to the LB server (whichever address pick_first chose). The call
/// will be complete when either the balancer sends status or when we cancel
/// the call (e.g., because we are shutting down). In needed, we retry the
/// call. If we received at least one valid message from the server, a new
/// call attempt will be made immediately; otherwise, we apply back-off
/// delays between attempts.
///
/// We maintain an internal child policy (round_robin) instance for distributing
/// requests across backends.  Whenever we receive a new serverlist from
/// the balancer, we update the child policy with the new list of
/// addresses.
///
/// Once a child policy instance is in place (and getting updated as
/// described), calls for a pick, or a cancellation will be serviced right away
/// by forwarding them to the child policy instance. Any time there's no child
/// policy available (i.e., right after the creation of the xDS policy), pick
/// requests are added to a list of pending picks to be flushed and serviced
/// when the child policy instance becomes available.
///
/// \see https://github.com/grpc/grpc/blob/master/doc/load-balancing.md for the
/// high level design and details.

// With the addition of a libuv endpoint, sockaddr.h now includes uv.h when
// using that endpoint. Because of various transitive includes in uv.h,
// including windows.h on Windows, uv.h must be included before other system
// headers. Therefore, sockaddr.h must always be included first.
#include <grpc/support/port_platform.h>

#include "src/core/lib/iomgr/sockaddr.h"
#include "src/core/lib/iomgr/socket_utils.h"

#include <inttypes.h>
#include <limits.h>
#include <string.h>

#include <grpc/byte_buffer_reader.h>
#include <grpc/grpc.h>
#include <grpc/support/alloc.h>
#include <grpc/support/string_util.h>
#include <grpc/support/time.h>

#include "src/core/ext/filters/client_channel/client_channel.h"
#include "src/core/ext/filters/client_channel/lb_policy/xds/xds.h"
#include "src/core/ext/filters/client_channel/lb_policy/xds/xds_channel.h"
#include "src/core/ext/filters/client_channel/lb_policy/xds/xds_client_stats.h"
#include "src/core/ext/filters/client_channel/lb_policy/xds/xds_load_balancer_api.h"
#include "src/core/ext/filters/client_channel/lb_policy_factory.h"
#include "src/core/ext/filters/client_channel/lb_policy_registry.h"
#include "src/core/ext/filters/client_channel/parse_address.h"
#include "src/core/ext/filters/client_channel/resolver/fake/fake_resolver.h"
#include "src/core/ext/filters/client_channel/server_address.h"
#include "src/core/lib/backoff/backoff.h"
#include "src/core/lib/channel/channel_args.h"
#include "src/core/lib/channel/channel_stack.h"
#include "src/core/lib/gpr/host_port.h"
#include "src/core/lib/gpr/string.h"
#include "src/core/lib/gprpp/manual_constructor.h"
#include "src/core/lib/gprpp/memory.h"
#include "src/core/lib/gprpp/mutex_lock.h"
#include "src/core/lib/gprpp/orphanable.h"
#include "src/core/lib/gprpp/ref_counted_ptr.h"
#include "src/core/lib/iomgr/combiner.h"
#include "src/core/lib/iomgr/sockaddr.h"
#include "src/core/lib/iomgr/sockaddr_utils.h"
#include "src/core/lib/iomgr/timer.h"
#include "src/core/lib/slice/slice_hash_table.h"
#include "src/core/lib/slice/slice_internal.h"
#include "src/core/lib/slice/slice_string_helpers.h"
#include "src/core/lib/surface/call.h"
#include "src/core/lib/surface/channel.h"
#include "src/core/lib/surface/channel_init.h"
#include "src/core/lib/transport/service_config.h"
#include "src/core/lib/transport/static_metadata.h"

#define GRPC_XDS_INITIAL_CONNECT_BACKOFF_SECONDS 1
#define GRPC_XDS_RECONNECT_BACKOFF_MULTIPLIER 1.6
#define GRPC_XDS_RECONNECT_MAX_BACKOFF_SECONDS 120
#define GRPC_XDS_RECONNECT_JITTER 0.2
#define GRPC_XDS_DEFAULT_FALLBACK_TIMEOUT_MS 10000

namespace grpc_core {

TraceFlag grpc_lb_xds_trace(false, "xds");

namespace {

constexpr char kXds[] = "xds_experimental";

class XdsLb : public LoadBalancingPolicy {
 public:
  explicit XdsLb(Args args);

  const char* name() const override { return kXds; }

  void UpdateLocked(const grpc_channel_args& args,
                    RefCountedPtr<Config> lb_config) override;
  void ResetBackoffLocked() override;
  void FillChildRefsForChannelz(
      channelz::ChildRefsList* child_subchannels,
      channelz::ChildRefsList* child_channels) override;

 private:
  /// Contains a call to the LB server and all the data related to the call.
  class BalancerCallState : public InternallyRefCounted<BalancerCallState> {
   public:
    explicit BalancerCallState(
        RefCountedPtr<LoadBalancingPolicy> parent_xdslb_policy);

    // It's the caller's responsibility to ensure that Orphan() is called from
    // inside the combiner.
    void Orphan() override;

    void StartQuery();

    XdsLbClientStats* client_stats() const { return client_stats_.get(); }

    bool seen_initial_response() const { return seen_initial_response_; }

   private:
    // So Delete() can access our private dtor.
    template <typename T>
    friend void grpc_core::Delete(T*);

    ~BalancerCallState();

    XdsLb* xdslb_policy() const {
      return static_cast<XdsLb*>(xdslb_policy_.get());
    }

    void ScheduleNextClientLoadReportLocked();
    void SendClientLoadReportLocked();

    static bool LoadReportCountersAreZero(xds_grpclb_request* request);

    static void MaybeSendClientLoadReportLocked(void* arg, grpc_error* error);
    static void OnInitialRequestSentLocked(void* arg, grpc_error* error);
    static void OnBalancerMessageReceivedLocked(void* arg, grpc_error* error);
    static void OnBalancerStatusReceivedLocked(void* arg, grpc_error* error);

    // The owning LB policy.
    RefCountedPtr<LoadBalancingPolicy> xdslb_policy_;

    // The streaming call to the LB server. Always non-NULL.
    grpc_call* lb_call_ = nullptr;

    // recv_initial_metadata
    grpc_metadata_array lb_initial_metadata_recv_;

    // send_message
    grpc_byte_buffer* send_message_payload_ = nullptr;
    grpc_closure lb_on_initial_request_sent_;

    // recv_message
    grpc_byte_buffer* recv_message_payload_ = nullptr;
    grpc_closure lb_on_balancer_message_received_;
    bool seen_initial_response_ = false;

    // recv_trailing_metadata
    grpc_closure lb_on_balancer_status_received_;
    grpc_metadata_array lb_trailing_metadata_recv_;
    grpc_status_code lb_call_status_;
    grpc_slice lb_call_status_details_;

    // The stats for client-side load reporting associated with this LB call.
    // Created after the first serverlist is received.
    RefCountedPtr<XdsLbClientStats> client_stats_;
    grpc_millis client_stats_report_interval_ = 0;
    grpc_timer client_load_report_timer_;
    bool client_load_report_timer_callback_pending_ = false;
    bool last_client_load_report_counters_were_zero_ = false;
    bool client_load_report_is_due_ = false;
    // The closure used for either the load report timer or the callback for
    // completion of sending the load report.
    grpc_closure client_load_report_closure_;
  };

  class Picker : public SubchannelPicker {
   public:
    Picker(UniquePtr<SubchannelPicker> child_picker,
           RefCountedPtr<XdsLbClientStats> client_stats)
        : child_picker_(std::move(child_picker)),
          client_stats_(std::move(client_stats)) {}

    PickResult Pick(PickState* pick, grpc_error** error) override;

   private:
    UniquePtr<SubchannelPicker> child_picker_;
    RefCountedPtr<XdsLbClientStats> client_stats_;
  };

  class Helper : public ChannelControlHelper {
   public:
    explicit Helper(OrphanablePtr<LoadBalancingPolicy>* current_lb_policy,
                    OrphanablePtr<LoadBalancingPolicy>* pending_lb_policy,
                    RefCountedPtr<XdsLb> parent)
        : ChannelControlHelper(current_lb_policy, pending_lb_policy),
          parent_(std::move(parent)) {}

    Subchannel* CreateSubchannel(const grpc_channel_args& args) override;
    grpc_channel* CreateChannel(const char* target,
                                const grpc_channel_args& args) override;
    void UpdateState(grpc_connectivity_state state, grpc_error* state_error,
                     UniquePtr<SubchannelPicker> picker) override;
    void RequestReresolution() override;

   private:
    RefCountedPtr<XdsLb> parent_;
  };

  ~XdsLb();

  void ShutdownLocked() override;

  // Helper function used in UpdateLocked().
  void ProcessChannelArgsLocked(const grpc_channel_args& args);

  // Parses the xds config given the JSON node of the first child of XdsConfig.
  // If parsing succeeds, updates \a balancer_name, and updates \a
  // child_policy_config_ and \a fallback_policy_config_ if they are also
  // found. Does nothing upon failure.
  void ParseLbConfig(Config* xds_config);

  // Methods for dealing with the balancer channel and call.
  void StartBalancerCallLocked();
  static void OnFallbackTimerLocked(void* arg, grpc_error* error);
  void StartBalancerCallRetryTimerLocked();
  static void OnBalancerCallRetryTimerLocked(void* arg, grpc_error* error);
  static void OnBalancerChannelConnectivityChangedLocked(void* arg,
                                                         grpc_error* error);

  // Methods for dealing with the child policy.
  void CreateOrUpdateChildPolicyLocked();
  grpc_channel_args* CreateChildPolicyArgsLocked();
  void CreateChildPolicyLocked(const char* name, const grpc_channel_args* args,
                               grpc_json* lb_config);

  // Who the client is trying to communicate with.
  const char* server_name_ = nullptr;

  // Name of the balancer to connect to.
  UniquePtr<char> balancer_name_;

  // Current channel args from the resolver.
  grpc_channel_args* args_ = nullptr;

  // Internal state.
  bool shutting_down_ = false;

  // The channel for communicating with the LB server.
  grpc_channel* lb_channel_ = nullptr;
  // Mutex to protect the channel to the LB server. This is used when
  // processing a channelz request.
  gpr_mu lb_channel_mu_;
  grpc_connectivity_state lb_channel_connectivity_;
  grpc_closure lb_channel_on_connectivity_changed_;
  // Are we already watching the LB channel's connectivity?
  bool watching_lb_channel_ = false;
  // Response generator to inject address updates into lb_channel_.
  RefCountedPtr<FakeResolverResponseGenerator> response_generator_;

  // The data associated with the current LB call. It holds a ref to this LB
  // policy. It's initialized every time we query for backends. It's reset to
  // NULL whenever the current LB call is no longer needed (e.g., the LB policy
  // is shutting down, or the LB call has ended). A non-NULL lb_calld_ always
  // contains a non-NULL lb_call_.
  OrphanablePtr<BalancerCallState> lb_calld_;
  // Timeout in milliseconds for the LB call. 0 means no deadline.
  int lb_call_timeout_ms_ = 0;
  // Balancer call retry state.
  BackOff lb_call_backoff_;
  bool retry_timer_callback_pending_ = false;
  grpc_timer lb_call_retry_timer_;
  grpc_closure lb_on_call_retry_;

  // The deserialized response from the balancer. May be nullptr until one
  // such response has arrived.
  xds_grpclb_serverlist* serverlist_ = nullptr;

  // Timeout in milliseconds for before using fallback backend addresses.
  // 0 means not using fallback.
  UniquePtr<char> fallback_policy_name_;
  RefCountedPtr<Config> fallback_policy_config_;
  int lb_fallback_timeout_ms_ = 0;
  // The backend addresses from the resolver.
  UniquePtr<ServerAddressList> fallback_backend_addresses_;
  // Fallback timer.
  bool fallback_timer_callback_pending_ = false;
  grpc_timer lb_fallback_timer_;
  grpc_closure lb_on_fallback_;

  // The policy to use for the backends.
  UniquePtr<char> child_policy_name_;
  RefCountedPtr<Config> child_policy_config_;
  OrphanablePtr<LoadBalancingPolicy> child_policy_;
<<<<<<< HEAD
  OrphanablePtr<LoadBalancingPolicy> pending_child_policy_;
  UniquePtr<char> child_policy_json_string_;
=======
>>>>>>> f585e37b
};

//
// XdsLb::Picker
//

XdsLb::Picker::PickResult XdsLb::Picker::Pick(PickState* pick,
                                              grpc_error** error) {
  // TODO(roth): Add support for drop handling.
  // Forward pick to child policy.
  PickResult result = child_picker_->Pick(pick, error);
  // If pick succeeded, add client stats.
  if (result == PickResult::PICK_COMPLETE &&
      pick->connected_subchannel != nullptr && client_stats_ != nullptr) {
    // TODO(roth): Add support for client stats.
  }
  return result;
}

//
// XdsLb::Helper
//

Subchannel* XdsLb::Helper::CreateSubchannel(const grpc_channel_args& args) {
  if (parent_->shutting_down_) return nullptr;
  return parent_->channel_control_helper()->CreateSubchannel(args);
}

grpc_channel* XdsLb::Helper::CreateChannel(const char* target,
                                           const grpc_channel_args& args) {
  if (parent_->shutting_down_) return nullptr;
  return parent_->channel_control_helper()->CreateChannel(target, args);
}

void XdsLb::Helper::UpdateState(grpc_connectivity_state state,
                                grpc_error* state_error,
                                UniquePtr<SubchannelPicker> picker) {
  if (parent_->shutting_down_) {
    GRPC_ERROR_UNREF(state_error);
    return;
  }
  // TODO(juanlishen): When in fallback mode, pass the child picker
  // through without wrapping it.  (Or maybe use a different helper for
  // the fallback policy?)
  RefCountedPtr<XdsLbClientStats> client_stats;
  if (parent_->lb_calld_ != nullptr &&
      parent_->lb_calld_->client_stats() != nullptr) {
    client_stats = parent_->lb_calld_->client_stats()->Ref();
  }
  parent_->channel_control_helper()->UpdateState(
      state, state_error,
      UniquePtr<SubchannelPicker>(
          New<Picker>(std::move(picker), std::move(client_stats))));
}

void XdsLb::Helper::RequestReresolution() {
  if (parent_->shutting_down_) return;
  if (grpc_lb_xds_trace.enabled()) {
    gpr_log(GPR_INFO,
            "[xdslb %p] Re-resolution requested from the internal RR policy "
            "(%p).",
            parent_.get(), parent_->child_policy_.get());
  }
  // If we are talking to a balancer, we expect to get updated addresses
  // from the balancer, so we can ignore the re-resolution request from
  // the RR policy. Otherwise, pass the re-resolution request up to the
  // channel.
  if (parent_->lb_calld_ == nullptr ||
      !parent_->lb_calld_->seen_initial_response()) {
    parent_->channel_control_helper()->RequestReresolution();
  }
}

//
// serverlist parsing code
//

// Returns the backend addresses extracted from the given addresses.
UniquePtr<ServerAddressList> ExtractBackendAddresses(
    const ServerAddressList& addresses) {
  auto backend_addresses = MakeUnique<ServerAddressList>();
  for (size_t i = 0; i < addresses.size(); ++i) {
    if (!addresses[i].IsBalancer()) {
      backend_addresses->emplace_back(addresses[i]);
    }
  }
  return backend_addresses;
}

bool IsServerValid(const xds_grpclb_server* server, size_t idx, bool log) {
  if (server->drop) return false;
  const xds_grpclb_ip_address* ip = &server->ip_address;
  if (GPR_UNLIKELY(server->port >> 16 != 0)) {
    if (log) {
      gpr_log(GPR_ERROR,
              "Invalid port '%d' at index %lu of serverlist. Ignoring.",
              server->port, (unsigned long)idx);
    }
    return false;
  }
  if (GPR_UNLIKELY(ip->size != 4 && ip->size != 16)) {
    if (log) {
      gpr_log(GPR_ERROR,
              "Expected IP to be 4 or 16 bytes, got %d at index %lu of "
              "serverlist. Ignoring",
              ip->size, (unsigned long)idx);
    }
    return false;
  }
  return true;
}

void ParseServer(const xds_grpclb_server* server, grpc_resolved_address* addr) {
  memset(addr, 0, sizeof(*addr));
  if (server->drop) return;
  const uint16_t netorder_port = grpc_htons((uint16_t)server->port);
  /* the addresses are given in binary format (a in(6)_addr struct) in
   * server->ip_address.bytes. */
  const xds_grpclb_ip_address* ip = &server->ip_address;
  if (ip->size == 4) {
    addr->len = static_cast<socklen_t>(sizeof(grpc_sockaddr_in));
    grpc_sockaddr_in* addr4 = reinterpret_cast<grpc_sockaddr_in*>(&addr->addr);
    addr4->sin_family = GRPC_AF_INET;
    memcpy(&addr4->sin_addr, ip->bytes, ip->size);
    addr4->sin_port = netorder_port;
  } else if (ip->size == 16) {
    addr->len = static_cast<socklen_t>(sizeof(grpc_sockaddr_in6));
    grpc_sockaddr_in6* addr6 = (grpc_sockaddr_in6*)&addr->addr;
    addr6->sin6_family = GRPC_AF_INET6;
    memcpy(&addr6->sin6_addr, ip->bytes, ip->size);
    addr6->sin6_port = netorder_port;
  }
}

// Returns addresses extracted from \a serverlist.
UniquePtr<ServerAddressList> ProcessServerlist(
    const xds_grpclb_serverlist* serverlist) {
  auto addresses = MakeUnique<ServerAddressList>();
  for (size_t i = 0; i < serverlist->num_servers; ++i) {
    const xds_grpclb_server* server = serverlist->servers[i];
    if (!IsServerValid(serverlist->servers[i], i, false)) continue;
    grpc_resolved_address addr;
    ParseServer(server, &addr);
    addresses->emplace_back(addr, nullptr);
  }
  return addresses;
}

//
// XdsLb::BalancerCallState
//

XdsLb::BalancerCallState::BalancerCallState(
    RefCountedPtr<LoadBalancingPolicy> parent_xdslb_policy)
    : InternallyRefCounted<BalancerCallState>(&grpc_lb_xds_trace),
      xdslb_policy_(std::move(parent_xdslb_policy)) {
  GPR_ASSERT(xdslb_policy_ != nullptr);
  GPR_ASSERT(!xdslb_policy()->shutting_down_);
  // Init the LB call. Note that the LB call will progress every time there's
  // activity in xdslb_policy_->interested_parties(), which is comprised of
  // the polling entities from client_channel.
  GPR_ASSERT(xdslb_policy()->server_name_ != nullptr);
  GPR_ASSERT(xdslb_policy()->server_name_[0] != '\0');
  const grpc_millis deadline =
      xdslb_policy()->lb_call_timeout_ms_ == 0
          ? GRPC_MILLIS_INF_FUTURE
          : ExecCtx::Get()->Now() + xdslb_policy()->lb_call_timeout_ms_;
  lb_call_ = grpc_channel_create_pollset_set_call(
      xdslb_policy()->lb_channel_, nullptr, GRPC_PROPAGATE_DEFAULTS,
      xdslb_policy_->interested_parties(),
      GRPC_MDSTR_SLASH_GRPC_DOT_LB_DOT_V1_DOT_LOADBALANCER_SLASH_BALANCELOAD,
      nullptr, deadline, nullptr);
  // Init the LB call request payload.
  xds_grpclb_request* request =
      xds_grpclb_request_create(xdslb_policy()->server_name_);
  grpc_slice request_payload_slice = xds_grpclb_request_encode(request);
  send_message_payload_ =
      grpc_raw_byte_buffer_create(&request_payload_slice, 1);
  grpc_slice_unref_internal(request_payload_slice);
  xds_grpclb_request_destroy(request);
  // Init other data associated with the LB call.
  grpc_metadata_array_init(&lb_initial_metadata_recv_);
  grpc_metadata_array_init(&lb_trailing_metadata_recv_);
  GRPC_CLOSURE_INIT(&lb_on_initial_request_sent_, OnInitialRequestSentLocked,
                    this, grpc_combiner_scheduler(xdslb_policy()->combiner()));
  GRPC_CLOSURE_INIT(&lb_on_balancer_message_received_,
                    OnBalancerMessageReceivedLocked, this,
                    grpc_combiner_scheduler(xdslb_policy()->combiner()));
  GRPC_CLOSURE_INIT(&lb_on_balancer_status_received_,
                    OnBalancerStatusReceivedLocked, this,
                    grpc_combiner_scheduler(xdslb_policy()->combiner()));
}

XdsLb::BalancerCallState::~BalancerCallState() {
  GPR_ASSERT(lb_call_ != nullptr);
  grpc_call_unref(lb_call_);
  grpc_metadata_array_destroy(&lb_initial_metadata_recv_);
  grpc_metadata_array_destroy(&lb_trailing_metadata_recv_);
  grpc_byte_buffer_destroy(send_message_payload_);
  grpc_byte_buffer_destroy(recv_message_payload_);
  grpc_slice_unref_internal(lb_call_status_details_);
}

void XdsLb::BalancerCallState::Orphan() {
  GPR_ASSERT(lb_call_ != nullptr);
  // If we are here because xdslb_policy wants to cancel the call,
  // lb_on_balancer_status_received_ will complete the cancellation and clean
  // up. Otherwise, we are here because xdslb_policy has to orphan a failed
  // call, then the following cancellation will be a no-op.
  grpc_call_cancel(lb_call_, nullptr);
  if (client_load_report_timer_callback_pending_) {
    grpc_timer_cancel(&client_load_report_timer_);
  }
  // Note that the initial ref is hold by lb_on_balancer_status_received_
  // instead of the caller of this function. So the corresponding unref happens
  // in lb_on_balancer_status_received_ instead of here.
}

void XdsLb::BalancerCallState::StartQuery() {
  GPR_ASSERT(lb_call_ != nullptr);
  if (grpc_lb_xds_trace.enabled()) {
    gpr_log(GPR_INFO, "[xdslb %p] Starting LB call (lb_calld: %p, lb_call: %p)",
            xdslb_policy_.get(), this, lb_call_);
  }
  // Create the ops.
  grpc_call_error call_error;
  grpc_op ops[3];
  memset(ops, 0, sizeof(ops));
  // Op: send initial metadata.
  grpc_op* op = ops;
  op->op = GRPC_OP_SEND_INITIAL_METADATA;
  op->data.send_initial_metadata.count = 0;
  op->flags = 0;
  op->reserved = nullptr;
  op++;
  // Op: send request message.
  GPR_ASSERT(send_message_payload_ != nullptr);
  op->op = GRPC_OP_SEND_MESSAGE;
  op->data.send_message.send_message = send_message_payload_;
  op->flags = 0;
  op->reserved = nullptr;
  op++;
  // TODO(roth): We currently track this ref manually.  Once the
  // ClosureRef API is ready, we should pass the RefCountedPtr<> along
  // with the callback.
  auto self = Ref(DEBUG_LOCATION, "on_initial_request_sent");
  self.release();
  call_error = grpc_call_start_batch_and_execute(
      lb_call_, ops, (size_t)(op - ops), &lb_on_initial_request_sent_);
  GPR_ASSERT(GRPC_CALL_OK == call_error);
  // Op: recv initial metadata.
  op = ops;
  op->op = GRPC_OP_RECV_INITIAL_METADATA;
  op->data.recv_initial_metadata.recv_initial_metadata =
      &lb_initial_metadata_recv_;
  op->flags = 0;
  op->reserved = nullptr;
  op++;
  // Op: recv response.
  op->op = GRPC_OP_RECV_MESSAGE;
  op->data.recv_message.recv_message = &recv_message_payload_;
  op->flags = 0;
  op->reserved = nullptr;
  op++;
  // TODO(roth): We currently track this ref manually.  Once the
  // ClosureRef API is ready, we should pass the RefCountedPtr<> along
  // with the callback.
  self = Ref(DEBUG_LOCATION, "on_message_received");
  self.release();
  call_error = grpc_call_start_batch_and_execute(
      lb_call_, ops, (size_t)(op - ops), &lb_on_balancer_message_received_);
  GPR_ASSERT(GRPC_CALL_OK == call_error);
  // Op: recv server status.
  op = ops;
  op->op = GRPC_OP_RECV_STATUS_ON_CLIENT;
  op->data.recv_status_on_client.trailing_metadata =
      &lb_trailing_metadata_recv_;
  op->data.recv_status_on_client.status = &lb_call_status_;
  op->data.recv_status_on_client.status_details = &lb_call_status_details_;
  op->flags = 0;
  op->reserved = nullptr;
  op++;
  // This callback signals the end of the LB call, so it relies on the initial
  // ref instead of a new ref. When it's invoked, it's the initial ref that is
  // unreffed.
  call_error = grpc_call_start_batch_and_execute(
      lb_call_, ops, (size_t)(op - ops), &lb_on_balancer_status_received_);
  GPR_ASSERT(GRPC_CALL_OK == call_error);
}

void XdsLb::BalancerCallState::ScheduleNextClientLoadReportLocked() {
  const grpc_millis next_client_load_report_time =
      ExecCtx::Get()->Now() + client_stats_report_interval_;
  GRPC_CLOSURE_INIT(&client_load_report_closure_,
                    MaybeSendClientLoadReportLocked, this,
                    grpc_combiner_scheduler(xdslb_policy()->combiner()));
  grpc_timer_init(&client_load_report_timer_, next_client_load_report_time,
                  &client_load_report_closure_);
  client_load_report_timer_callback_pending_ = true;
}

void XdsLb::BalancerCallState::MaybeSendClientLoadReportLocked(
    void* arg, grpc_error* error) {
  BalancerCallState* lb_calld = static_cast<BalancerCallState*>(arg);
  XdsLb* xdslb_policy = lb_calld->xdslb_policy();
  lb_calld->client_load_report_timer_callback_pending_ = false;
  if (error != GRPC_ERROR_NONE || lb_calld != xdslb_policy->lb_calld_.get()) {
    lb_calld->Unref(DEBUG_LOCATION, "client_load_report");
    return;
  }
  // If we've already sent the initial request, then we can go ahead and send
  // the load report. Otherwise, we need to wait until the initial request has
  // been sent to send this (see OnInitialRequestSentLocked()).
  if (lb_calld->send_message_payload_ == nullptr) {
    lb_calld->SendClientLoadReportLocked();
  } else {
    lb_calld->client_load_report_is_due_ = true;
  }
}

bool XdsLb::BalancerCallState::LoadReportCountersAreZero(
    xds_grpclb_request* request) {
  XdsLbClientStats::DroppedCallCounts* drop_entries =
      static_cast<XdsLbClientStats::DroppedCallCounts*>(
          request->client_stats.calls_finished_with_drop.arg);
  return request->client_stats.num_calls_started == 0 &&
         request->client_stats.num_calls_finished == 0 &&
         request->client_stats.num_calls_finished_with_client_failed_to_send ==
             0 &&
         request->client_stats.num_calls_finished_known_received == 0 &&
         (drop_entries == nullptr || drop_entries->empty());
}

// TODO(vpowar): Use LRS to send the client Load Report.
void XdsLb::BalancerCallState::SendClientLoadReportLocked() {
  // Construct message payload.
  GPR_ASSERT(send_message_payload_ == nullptr);
  xds_grpclb_request* request =
      xds_grpclb_load_report_request_create_locked(client_stats_.get());
  // Skip client load report if the counters were all zero in the last
  // report and they are still zero in this one.
  if (LoadReportCountersAreZero(request)) {
    if (last_client_load_report_counters_were_zero_) {
      xds_grpclb_request_destroy(request);
      ScheduleNextClientLoadReportLocked();
      return;
    }
    last_client_load_report_counters_were_zero_ = true;
  } else {
    last_client_load_report_counters_were_zero_ = false;
  }
  // TODO(vpowar): Send the report on LRS stream.
  xds_grpclb_request_destroy(request);
}

void XdsLb::BalancerCallState::OnInitialRequestSentLocked(void* arg,
                                                          grpc_error* error) {
  BalancerCallState* lb_calld = static_cast<BalancerCallState*>(arg);
  grpc_byte_buffer_destroy(lb_calld->send_message_payload_);
  lb_calld->send_message_payload_ = nullptr;
  // If we attempted to send a client load report before the initial request was
  // sent (and this lb_calld is still in use), send the load report now.
  if (lb_calld->client_load_report_is_due_ &&
      lb_calld == lb_calld->xdslb_policy()->lb_calld_.get()) {
    lb_calld->SendClientLoadReportLocked();
    lb_calld->client_load_report_is_due_ = false;
  }
  lb_calld->Unref(DEBUG_LOCATION, "on_initial_request_sent");
}

void XdsLb::BalancerCallState::OnBalancerMessageReceivedLocked(
    void* arg, grpc_error* error) {
  BalancerCallState* lb_calld = static_cast<BalancerCallState*>(arg);
  XdsLb* xdslb_policy = lb_calld->xdslb_policy();
  // Empty payload means the LB call was cancelled.
  if (lb_calld != xdslb_policy->lb_calld_.get() ||
      lb_calld->recv_message_payload_ == nullptr) {
    lb_calld->Unref(DEBUG_LOCATION, "on_message_received");
    return;
  }
  grpc_byte_buffer_reader bbr;
  grpc_byte_buffer_reader_init(&bbr, lb_calld->recv_message_payload_);
  grpc_slice response_slice = grpc_byte_buffer_reader_readall(&bbr);
  grpc_byte_buffer_reader_destroy(&bbr);
  grpc_byte_buffer_destroy(lb_calld->recv_message_payload_);
  lb_calld->recv_message_payload_ = nullptr;
  xds_grpclb_initial_response* initial_response;
  xds_grpclb_serverlist* serverlist;
  if (!lb_calld->seen_initial_response_ &&
      (initial_response = xds_grpclb_initial_response_parse(response_slice)) !=
          nullptr) {
    // Have NOT seen initial response, look for initial response.
    if (initial_response->has_client_stats_report_interval) {
      lb_calld->client_stats_report_interval_ = GPR_MAX(
          GPR_MS_PER_SEC, xds_grpclb_duration_to_millis(
                              &initial_response->client_stats_report_interval));
      if (grpc_lb_xds_trace.enabled()) {
        gpr_log(GPR_INFO,
                "[xdslb %p] Received initial LB response message; "
                "client load reporting interval = %" PRId64 " milliseconds",
                xdslb_policy, lb_calld->client_stats_report_interval_);
      }
    } else if (grpc_lb_xds_trace.enabled()) {
      gpr_log(GPR_INFO,
              "[xdslb %p] Received initial LB response message; client load "
              "reporting NOT enabled",
              xdslb_policy);
    }
    xds_grpclb_initial_response_destroy(initial_response);
    lb_calld->seen_initial_response_ = true;
  } else if ((serverlist = xds_grpclb_response_parse_serverlist(
                  response_slice)) != nullptr) {
    // Have seen initial response, look for serverlist.
    GPR_ASSERT(lb_calld->lb_call_ != nullptr);
    if (grpc_lb_xds_trace.enabled()) {
      gpr_log(GPR_INFO,
              "[xdslb %p] Serverlist with %" PRIuPTR " servers received",
              xdslb_policy, serverlist->num_servers);
      for (size_t i = 0; i < serverlist->num_servers; ++i) {
        grpc_resolved_address addr;
        ParseServer(serverlist->servers[i], &addr);
        char* ipport;
        grpc_sockaddr_to_string(&ipport, &addr, false);
        gpr_log(GPR_INFO, "[xdslb %p] Serverlist[%" PRIuPTR "]: %s",
                xdslb_policy, i, ipport);
        gpr_free(ipport);
      }
    }
    /* update serverlist */
    if (serverlist->num_servers > 0) {
      // Start sending client load report only after we start using the
      // serverlist returned from the current LB call.
      if (lb_calld->client_stats_report_interval_ > 0 &&
          lb_calld->client_stats_ == nullptr) {
        lb_calld->client_stats_ = MakeRefCounted<XdsLbClientStats>();
        // TODO(roth): We currently track this ref manually.  Once the
        // ClosureRef API is ready, we should pass the RefCountedPtr<> along
        // with the callback.
        auto self = lb_calld->Ref(DEBUG_LOCATION, "client_load_report");
        self.release();
        lb_calld->ScheduleNextClientLoadReportLocked();
      }
      if (xds_grpclb_serverlist_equals(xdslb_policy->serverlist_, serverlist)) {
        if (grpc_lb_xds_trace.enabled()) {
          gpr_log(GPR_INFO,
                  "[xdslb %p] Incoming server list identical to current, "
                  "ignoring.",
                  xdslb_policy);
        }
        xds_grpclb_destroy_serverlist(serverlist);
      } else { /* new serverlist */
        if (xdslb_policy->serverlist_ != nullptr) {
          /* dispose of the old serverlist */
          xds_grpclb_destroy_serverlist(xdslb_policy->serverlist_);
        } else {
          /* or dispose of the fallback */
          xdslb_policy->fallback_backend_addresses_.reset();
          if (xdslb_policy->fallback_timer_callback_pending_) {
            grpc_timer_cancel(&xdslb_policy->lb_fallback_timer_);
          }
        }
        // and update the copy in the XdsLb instance. This
        // serverlist instance will be destroyed either upon the next
        // update or when the XdsLb instance is destroyed.
        xdslb_policy->serverlist_ = serverlist;
        xdslb_policy->CreateOrUpdateChildPolicyLocked();
      }
    } else {
      if (grpc_lb_xds_trace.enabled()) {
        gpr_log(GPR_INFO, "[xdslb %p] Received empty server list, ignoring.",
                xdslb_policy);
      }
      xds_grpclb_destroy_serverlist(serverlist);
    }
  } else {
    // No valid initial response or serverlist found.
    char* response_slice_str =
        grpc_dump_slice(response_slice, GPR_DUMP_ASCII | GPR_DUMP_HEX);
    gpr_log(GPR_ERROR,
            "[xdslb %p] Invalid LB response received: '%s'. Ignoring.",
            xdslb_policy, response_slice_str);
    gpr_free(response_slice_str);
  }
  grpc_slice_unref_internal(response_slice);
  if (!xdslb_policy->shutting_down_) {
    // Keep listening for serverlist updates.
    grpc_op op;
    memset(&op, 0, sizeof(op));
    op.op = GRPC_OP_RECV_MESSAGE;
    op.data.recv_message.recv_message = &lb_calld->recv_message_payload_;
    op.flags = 0;
    op.reserved = nullptr;
    // Reuse the "OnBalancerMessageReceivedLocked" ref taken in StartQuery().
    const grpc_call_error call_error = grpc_call_start_batch_and_execute(
        lb_calld->lb_call_, &op, 1,
        &lb_calld->lb_on_balancer_message_received_);
    GPR_ASSERT(GRPC_CALL_OK == call_error);
  } else {
    lb_calld->Unref(DEBUG_LOCATION, "on_message_received+xds_shutdown");
  }
}

void XdsLb::BalancerCallState::OnBalancerStatusReceivedLocked(
    void* arg, grpc_error* error) {
  BalancerCallState* lb_calld = static_cast<BalancerCallState*>(arg);
  XdsLb* xdslb_policy = lb_calld->xdslb_policy();
  GPR_ASSERT(lb_calld->lb_call_ != nullptr);
  if (grpc_lb_xds_trace.enabled()) {
    char* status_details =
        grpc_slice_to_c_string(lb_calld->lb_call_status_details_);
    gpr_log(GPR_INFO,
            "[xdslb %p] Status from LB server received. Status = %d, details "
            "= '%s', (lb_calld: %p, lb_call: %p), error '%s'",
            xdslb_policy, lb_calld->lb_call_status_, status_details, lb_calld,
            lb_calld->lb_call_, grpc_error_string(error));
    gpr_free(status_details);
  }
  // If this lb_calld is still in use, this call ended because of a failure so
  // we want to retry connecting. Otherwise, we have deliberately ended this
  // call and no further action is required.
  if (lb_calld == xdslb_policy->lb_calld_.get()) {
    xdslb_policy->lb_calld_.reset();
    GPR_ASSERT(!xdslb_policy->shutting_down_);
    xdslb_policy->channel_control_helper()->RequestReresolution();
    if (lb_calld->seen_initial_response_) {
      // If we lose connection to the LB server, reset the backoff and restart
      // the LB call immediately.
      xdslb_policy->lb_call_backoff_.Reset();
      xdslb_policy->StartBalancerCallLocked();
    } else {
      // If this LB call fails establishing any connection to the LB server,
      // retry later.
      xdslb_policy->StartBalancerCallRetryTimerLocked();
    }
  }
  lb_calld->Unref(DEBUG_LOCATION, "lb_call_ended");
}

//
// helper code for creating balancer channel
//

UniquePtr<ServerAddressList> ExtractBalancerAddresses(
    const ServerAddressList& addresses) {
  auto balancer_addresses = MakeUnique<ServerAddressList>();
  for (size_t i = 0; i < addresses.size(); ++i) {
    if (addresses[i].IsBalancer()) {
      balancer_addresses->emplace_back(addresses[i]);
    }
  }
  return balancer_addresses;
}

/* Returns the channel args for the LB channel, used to create a bidirectional
 * stream for the reception of load balancing updates.
 *
 * Inputs:
 *   - \a addresses: corresponding to the balancers.
 *   - \a response_generator: in order to propagate updates from the resolver
 *   above the grpclb policy.
 *   - \a args: other args inherited from the xds policy. */
grpc_channel_args* BuildBalancerChannelArgs(
    const ServerAddressList& addresses,
    FakeResolverResponseGenerator* response_generator,
    const grpc_channel_args* args) {
  UniquePtr<ServerAddressList> balancer_addresses =
      ExtractBalancerAddresses(addresses);
  // Channel args to remove.
  static const char* args_to_remove[] = {
      // LB policy name, since we want to use the default (pick_first) in
      // the LB channel.
      GRPC_ARG_LB_POLICY_NAME,
      // The channel arg for the server URI, since that will be different for
      // the LB channel than for the parent channel.  The client channel
      // factory will re-add this arg with the right value.
      GRPC_ARG_SERVER_URI,
      // The resolved addresses, which will be generated by the name resolver
      // used in the LB channel.  Note that the LB channel will use the fake
      // resolver, so this won't actually generate a query to DNS (or some
      // other name service).  However, the addresses returned by the fake
      // resolver will have is_balancer=false, whereas our own addresses have
      // is_balancer=true.  We need the LB channel to return addresses with
      // is_balancer=false so that it does not wind up recursively using the
      // xds LB policy, as per the special case logic in client_channel.c.
      GRPC_ARG_SERVER_ADDRESS_LIST,
      // The fake resolver response generator, because we are replacing it
      // with the one from the xds policy, used to propagate updates to
      // the LB channel.
      GRPC_ARG_FAKE_RESOLVER_RESPONSE_GENERATOR,
      // The LB channel should use the authority indicated by the target
      // authority table (see \a grpc_lb_policy_xds_modify_lb_channel_args),
      // as opposed to the authority from the parent channel.
      GRPC_ARG_DEFAULT_AUTHORITY,
      // Just as for \a GRPC_ARG_DEFAULT_AUTHORITY, the LB channel should be
      // treated as a stand-alone channel and not inherit this argument from the
      // args of the parent channel.
      GRPC_SSL_TARGET_NAME_OVERRIDE_ARG,
  };
  // Channel args to add.
  const grpc_arg args_to_add[] = {
      // New server address list.
      // Note that we pass these in both when creating the LB channel
      // and via the fake resolver.  The latter is what actually gets used.
      CreateServerAddressListChannelArg(balancer_addresses.get()),
      // The fake resolver response generator, which we use to inject
      // address updates into the LB channel.
      grpc_core::FakeResolverResponseGenerator::MakeChannelArg(
          response_generator),
      // A channel arg indicating the target is a xds load balancer.
      grpc_channel_arg_integer_create(
          const_cast<char*>(GRPC_ARG_ADDRESS_IS_XDS_LOAD_BALANCER), 1),
      // A channel arg indicating this is an internal channels, aka it is
      // owned by components in Core, not by the user application.
      grpc_channel_arg_integer_create(
          const_cast<char*>(GRPC_ARG_CHANNELZ_CHANNEL_IS_INTERNAL_CHANNEL), 1),
  };
  // Construct channel args.
  grpc_channel_args* new_args = grpc_channel_args_copy_and_add_and_remove(
      args, args_to_remove, GPR_ARRAY_SIZE(args_to_remove), args_to_add,
      GPR_ARRAY_SIZE(args_to_add));
  // Make any necessary modifications for security.
  return grpc_lb_policy_xds_modify_lb_channel_args(new_args);
}

//
// ctor and dtor
//

XdsLb::XdsLb(Args args)
    : LoadBalancingPolicy(std::move(args)),
      response_generator_(MakeRefCounted<FakeResolverResponseGenerator>()),
      lb_call_backoff_(
          BackOff::Options()
              .set_initial_backoff(GRPC_XDS_INITIAL_CONNECT_BACKOFF_SECONDS *
                                   1000)
              .set_multiplier(GRPC_XDS_RECONNECT_BACKOFF_MULTIPLIER)
              .set_jitter(GRPC_XDS_RECONNECT_JITTER)
              .set_max_backoff(GRPC_XDS_RECONNECT_MAX_BACKOFF_SECONDS * 1000)) {
  // Initialization.
  gpr_mu_init(&lb_channel_mu_);
  GRPC_CLOSURE_INIT(&lb_channel_on_connectivity_changed_,
                    &XdsLb::OnBalancerChannelConnectivityChangedLocked, this,
                    grpc_combiner_scheduler(args.combiner));
  // Record server name.
  const grpc_arg* arg = grpc_channel_args_find(args.args, GRPC_ARG_SERVER_URI);
  const char* server_uri = grpc_channel_arg_get_string(arg);
  GPR_ASSERT(server_uri != nullptr);
  grpc_uri* uri = grpc_uri_parse(server_uri, true);
  GPR_ASSERT(uri->path[0] != '\0');
  server_name_ = gpr_strdup(uri->path[0] == '/' ? uri->path + 1 : uri->path);
  if (grpc_lb_xds_trace.enabled()) {
    gpr_log(GPR_INFO,
            "[xdslb %p] Will use '%s' as the server name for LB request.", this,
            server_name_);
  }
  grpc_uri_destroy(uri);
  // Record LB call timeout.
  arg = grpc_channel_args_find(args.args, GRPC_ARG_GRPCLB_CALL_TIMEOUT_MS);
  lb_call_timeout_ms_ = grpc_channel_arg_get_integer(arg, {0, 0, INT_MAX});
  // Record fallback timeout.
  arg = grpc_channel_args_find(args.args, GRPC_ARG_GRPCLB_FALLBACK_TIMEOUT_MS);
  lb_fallback_timeout_ms_ = grpc_channel_arg_get_integer(
      arg, {GRPC_XDS_DEFAULT_FALLBACK_TIMEOUT_MS, 0, INT_MAX});
}

XdsLb::~XdsLb() {
  gpr_mu_destroy(&lb_channel_mu_);
  gpr_free((void*)server_name_);
  grpc_channel_args_destroy(args_);
  if (serverlist_ != nullptr) {
    xds_grpclb_destroy_serverlist(serverlist_);
  }
}

void XdsLb::ShutdownLocked() {
  shutting_down_ = true;
  lb_calld_.reset();
  if (retry_timer_callback_pending_) {
    grpc_timer_cancel(&lb_call_retry_timer_);
  }
  if (fallback_timer_callback_pending_) {
    grpc_timer_cancel(&lb_fallback_timer_);
  }
  child_policy_.reset();
  // We destroy the LB channel here instead of in our destructor because
  // destroying the channel triggers a last callback to
  // OnBalancerChannelConnectivityChangedLocked(), and we need to be
  // alive when that callback is invoked.
  if (lb_channel_ != nullptr) {
    gpr_mu_lock(&lb_channel_mu_);
    grpc_channel_destroy(lb_channel_);
    lb_channel_ = nullptr;
    gpr_mu_unlock(&lb_channel_mu_);
  }
}

//
// public methods
//

void XdsLb::ResetBackoffLocked() {
  if (lb_channel_ != nullptr) {
    grpc_channel_reset_connect_backoff(lb_channel_);
  }
  if (child_policy_ != nullptr) {
    child_policy_->ResetBackoffLocked();
  }
}

void XdsLb::FillChildRefsForChannelz(channelz::ChildRefsList* child_subchannels,
                                     channelz::ChildRefsList* child_channels) {
  // delegate to the child_policy_ to fill the children subchannels.
  child_policy_->FillChildRefsForChannelz(child_subchannels, child_channels);
  MutexLock lock(&lb_channel_mu_);
  if (lb_channel_ != nullptr) {
    grpc_core::channelz::ChannelNode* channel_node =
        grpc_channel_get_channelz_node(lb_channel_);
    if (channel_node != nullptr) {
      child_channels->push_back(channel_node->uuid());
    }
  }
}

void XdsLb::ProcessChannelArgsLocked(const grpc_channel_args& args) {
  const ServerAddressList* addresses = FindServerAddressListChannelArg(&args);
  if (addresses == nullptr) {
    // Ignore this update.
    gpr_log(GPR_ERROR,
            "[xdslb %p] No valid LB addresses channel arg in update, ignoring.",
            this);
    return;
  }
  // Update fallback address list.
  fallback_backend_addresses_ = ExtractBackendAddresses(*addresses);
  // Make sure that GRPC_ARG_LB_POLICY_NAME is set in channel args,
  // since we use this to trigger the client_load_reporting filter.
  static const char* args_to_remove[] = {GRPC_ARG_LB_POLICY_NAME};
  grpc_arg new_arg = grpc_channel_arg_string_create(
      (char*)GRPC_ARG_LB_POLICY_NAME, (char*)"xds");
  grpc_channel_args_destroy(args_);
  args_ = grpc_channel_args_copy_and_add_and_remove(
      &args, args_to_remove, GPR_ARRAY_SIZE(args_to_remove), &new_arg, 1);
  // Construct args for balancer channel.
  grpc_channel_args* lb_channel_args =
      BuildBalancerChannelArgs(*addresses, response_generator_.get(), &args);
  // Create balancer channel if needed.
  if (lb_channel_ == nullptr) {
    char* uri_str;
    gpr_asprintf(&uri_str, "fake:///%s", server_name_);
    gpr_mu_lock(&lb_channel_mu_);
    lb_channel_ =
        channel_control_helper()->CreateChannel(uri_str, *lb_channel_args);
    gpr_mu_unlock(&lb_channel_mu_);
    GPR_ASSERT(lb_channel_ != nullptr);
    gpr_free(uri_str);
  }
  // Propagate updates to the LB channel (pick_first) through the fake
  // resolver.
  response_generator_->SetResponse(lb_channel_args);
  grpc_channel_args_destroy(lb_channel_args);
}

void XdsLb::ParseLbConfig(Config* xds_config) {
  const grpc_json* xds_config_json = xds_config->json();
  const char* balancer_name = nullptr;
  grpc_json* child_policy = nullptr;
  grpc_json* fallback_policy = nullptr;
  for (const grpc_json* field = xds_config_json; field != nullptr;
       field = field->next) {
    if (field->key == nullptr) return;
    if (strcmp(field->key, "balancerName") == 0) {
      if (balancer_name != nullptr) return;  // Duplicate.
      if (field->type != GRPC_JSON_STRING) return;
      balancer_name = field->value;
    } else if (strcmp(field->key, "childPolicy") == 0) {
      if (child_policy != nullptr) return;  // Duplicate.
      child_policy = ParseLoadBalancingConfig(field);
    } else if (strcmp(field->key, "fallbackPolicy") == 0) {
      if (fallback_policy != nullptr) return;  // Duplicate.
      fallback_policy = ParseLoadBalancingConfig(field);
    }
  }
  if (balancer_name == nullptr) return;  // Required field.
  if (child_policy != nullptr) {
    child_policy_name_ = UniquePtr<char>(gpr_strdup(child_policy->key));
    child_policy_config_ = MakeRefCounted<Config>(child_policy->child,
                                                  xds_config->service_config());
  }
  if (fallback_policy != nullptr) {
    fallback_policy_name_ = UniquePtr<char>(gpr_strdup(fallback_policy->key));
    fallback_policy_config_ = MakeRefCounted<Config>(
        fallback_policy->child, xds_config->service_config());
  }
  balancer_name_ = UniquePtr<char>(gpr_strdup(balancer_name));
}

void XdsLb::UpdateLocked(const grpc_channel_args& args,
                         RefCountedPtr<Config> lb_config) {
  const bool is_initial_update = lb_channel_ == nullptr;
  ParseLbConfig(lb_config.get());
  // TODO(juanlishen): Pass fallback policy config update after fallback policy
  // is added.
  if (balancer_name_ == nullptr) {
    gpr_log(GPR_ERROR, "[xdslb %p] LB config parsing fails.", this);
  }
  ProcessChannelArgsLocked(args);
  // Update the existing child policy.
  // Note: We have disabled fallback mode in the code, so this child policy must
  // have been created from a serverlist.
  // TODO(vpowar): Handle the fallback_address changes when we add support for
  // fallback in xDS.
  if (child_policy_ != nullptr) CreateOrUpdateChildPolicyLocked();
  // If this is the initial update, start the fallback timer.
  if (is_initial_update) {
    if (lb_fallback_timeout_ms_ > 0 && serverlist_ == nullptr &&
        !fallback_timer_callback_pending_) {
      grpc_millis deadline = ExecCtx::Get()->Now() + lb_fallback_timeout_ms_;
      Ref(DEBUG_LOCATION, "on_fallback_timer").release();  // Held by closure
      GRPC_CLOSURE_INIT(&lb_on_fallback_, &XdsLb::OnFallbackTimerLocked, this,
                        grpc_combiner_scheduler(combiner()));
      fallback_timer_callback_pending_ = true;
      grpc_timer_init(&lb_fallback_timer_, deadline, &lb_on_fallback_);
    }
    StartBalancerCallLocked();
  } else if (!watching_lb_channel_) {
    // If this is not the initial update and we're not already watching
    // the LB channel's connectivity state, start a watch now.  This
    // ensures that we'll know when to switch to a new balancer call.
    lb_channel_connectivity_ = grpc_channel_check_connectivity_state(
        lb_channel_, true /* try to connect */);
    grpc_channel_element* client_channel_elem = grpc_channel_stack_last_element(
        grpc_channel_get_channel_stack(lb_channel_));
    GPR_ASSERT(client_channel_elem->filter == &grpc_client_channel_filter);
    watching_lb_channel_ = true;
    // Ref held by closure.
    Ref(DEBUG_LOCATION, "watch_lb_channel_connectivity").release();
    grpc_client_channel_watch_connectivity_state(
        client_channel_elem,
        grpc_polling_entity_create_from_pollset_set(interested_parties()),
        &lb_channel_connectivity_, &lb_channel_on_connectivity_changed_,
        nullptr);
  }
}

//
// code for balancer channel and call
//

void XdsLb::StartBalancerCallLocked() {
  GPR_ASSERT(lb_channel_ != nullptr);
  if (shutting_down_) return;
  // Init the LB call data.
  GPR_ASSERT(lb_calld_ == nullptr);
  lb_calld_ = MakeOrphanable<BalancerCallState>(Ref());
  if (grpc_lb_xds_trace.enabled()) {
    gpr_log(GPR_INFO,
            "[xdslb %p] Query for backends (lb_channel: %p, lb_calld: %p)",
            this, lb_channel_, lb_calld_.get());
  }
  lb_calld_->StartQuery();
}

void XdsLb::OnFallbackTimerLocked(void* arg, grpc_error* error) {
  XdsLb* xdslb_policy = static_cast<XdsLb*>(arg);
  xdslb_policy->fallback_timer_callback_pending_ = false;
  // If we receive a serverlist after the timer fires but before this callback
  // actually runs, don't fall back.
  if (xdslb_policy->serverlist_ == nullptr && !xdslb_policy->shutting_down_ &&
      error == GRPC_ERROR_NONE) {
    if (grpc_lb_xds_trace.enabled()) {
      gpr_log(GPR_INFO,
              "[xdslb %p] Fallback timer fired. Not using fallback backends",
              xdslb_policy);
    }
  }
  xdslb_policy->Unref(DEBUG_LOCATION, "on_fallback_timer");
}

void XdsLb::StartBalancerCallRetryTimerLocked() {
  grpc_millis next_try = lb_call_backoff_.NextAttemptTime();
  if (grpc_lb_xds_trace.enabled()) {
    gpr_log(GPR_INFO, "[xdslb %p] Connection to LB server lost...", this);
    grpc_millis timeout = next_try - ExecCtx::Get()->Now();
    if (timeout > 0) {
      gpr_log(GPR_INFO, "[xdslb %p] ... retry_timer_active in %" PRId64 "ms.",
              this, timeout);
    } else {
      gpr_log(GPR_INFO, "[xdslb %p] ... retry_timer_active immediately.", this);
    }
  }
  // TODO(roth): We currently track this ref manually.  Once the
  // ClosureRef API is ready, we should pass the RefCountedPtr<> along
  // with the callback.
  auto self = Ref(DEBUG_LOCATION, "on_balancer_call_retry_timer");
  self.release();
  GRPC_CLOSURE_INIT(&lb_on_call_retry_, &XdsLb::OnBalancerCallRetryTimerLocked,
                    this, grpc_combiner_scheduler(combiner()));
  retry_timer_callback_pending_ = true;
  grpc_timer_init(&lb_call_retry_timer_, next_try, &lb_on_call_retry_);
}

void XdsLb::OnBalancerCallRetryTimerLocked(void* arg, grpc_error* error) {
  XdsLb* xdslb_policy = static_cast<XdsLb*>(arg);
  xdslb_policy->retry_timer_callback_pending_ = false;
  if (!xdslb_policy->shutting_down_ && error == GRPC_ERROR_NONE &&
      xdslb_policy->lb_calld_ == nullptr) {
    if (grpc_lb_xds_trace.enabled()) {
      gpr_log(GPR_INFO, "[xdslb %p] Restarting call to LB server",
              xdslb_policy);
    }
    xdslb_policy->StartBalancerCallLocked();
  }
  xdslb_policy->Unref(DEBUG_LOCATION, "on_balancer_call_retry_timer");
}

// Invoked as part of the update process. It continues watching the LB channel
// until it shuts down or becomes READY. It's invoked even if the LB channel
// stayed READY throughout the update (for example if the update is identical).
void XdsLb::OnBalancerChannelConnectivityChangedLocked(void* arg,
                                                       grpc_error* error) {
  XdsLb* xdslb_policy = static_cast<XdsLb*>(arg);
  if (xdslb_policy->shutting_down_) goto done;
  // Re-initialize the lb_call. This should also take care of updating the
  // child policy. Note that the current child policy, if any, will
  // stay in effect until an update from the new lb_call is received.
  switch (xdslb_policy->lb_channel_connectivity_) {
    case GRPC_CHANNEL_CONNECTING:
    case GRPC_CHANNEL_TRANSIENT_FAILURE: {
      // Keep watching the LB channel.
      grpc_channel_element* client_channel_elem =
          grpc_channel_stack_last_element(
              grpc_channel_get_channel_stack(xdslb_policy->lb_channel_));
      GPR_ASSERT(client_channel_elem->filter == &grpc_client_channel_filter);
      grpc_client_channel_watch_connectivity_state(
          client_channel_elem,
          grpc_polling_entity_create_from_pollset_set(
              xdslb_policy->interested_parties()),
          &xdslb_policy->lb_channel_connectivity_,
          &xdslb_policy->lb_channel_on_connectivity_changed_, nullptr);
      break;
    }
      // The LB channel may be IDLE because it's shut down before the update.
      // Restart the LB call to kick the LB channel into gear.
    case GRPC_CHANNEL_IDLE:
    case GRPC_CHANNEL_READY:
      xdslb_policy->lb_calld_.reset();
      if (xdslb_policy->retry_timer_callback_pending_) {
        grpc_timer_cancel(&xdslb_policy->lb_call_retry_timer_);
      }
      xdslb_policy->lb_call_backoff_.Reset();
      xdslb_policy->StartBalancerCallLocked();
      // Fall through.
    case GRPC_CHANNEL_SHUTDOWN:
    done:
      xdslb_policy->watching_lb_channel_ = false;
      xdslb_policy->Unref(DEBUG_LOCATION,
                          "watch_lb_channel_connectivity_cb_shutdown");
  }
}

//
// code for interacting with the child policy
//

<<<<<<< HEAD
void XdsLb::CreateChildPolicyLocked(const char* lb_policy_name,
                                    const grpc_channel_args* args,
                                    grpc_json* lb_config) {
  LoadBalancingPolicy::Args lb_policy_args;
  lb_policy_args.combiner = combiner();
  lb_policy_args.args = args;
  lb_policy_args.channel_control_helper = UniquePtr<ChannelControlHelper>(
      New<Helper>(&child_policy_, &pending_child_policy_, Ref()));
  lb_policy_args.lb_config = lb_config;
  OrphanablePtr<LoadBalancingPolicy> new_lb_policy =
      LoadBalancingPolicyRegistry::CreateLoadBalancingPolicy(
          lb_policy_name, std::move(lb_policy_args));
  if (GPR_UNLIKELY(new_lb_policy == nullptr)) {
    gpr_log(GPR_ERROR, "[xdslb %p] Failure creating a child policy \"%s\"",
            this, lb_policy_name);
    return;
  }
  if (grpc_lb_xds_trace.enabled()) {
    gpr_log(GPR_INFO, "[xdslb %p] Created a new child policy \"%s\" (%p)", this,
            lb_policy_name, new_lb_policy.get());
  }
  // Swap out the LB policy and update the fds in interested_parties_.
  OrphanablePtr<LoadBalancingPolicy>& lb_policy =
      child_policy_ == nullptr ? child_policy_ : pending_child_policy_;
  if (lb_policy != nullptr) {
    if (grpc_lb_xds_trace.enabled()) {
      gpr_log(GPR_INFO, "[xdslb %p] Shutting down pending_lb_policy=%p", this,
              lb_policy.get());
    }
    grpc_pollset_set_del_pollset_set(lb_policy->interested_parties(),
                                     interested_parties());
  }
  lb_policy = std::move(new_lb_policy);
  lb_policy->UpdateLocked(*args, lb_config);
  // Add the xDS's interested_parties pollset_set to that of the newly created
  // child policy. This will make the child policy progress upon activity on
  // xDS LB, which in turn is tied to the application's call.
  grpc_pollset_set_add_pollset_set(lb_policy->interested_parties(),
                                   interested_parties());
  lb_policy->ExitIdleLocked();
}

=======
>>>>>>> f585e37b
grpc_channel_args* XdsLb::CreateChildPolicyArgsLocked() {
  // This should never be invoked if we do not have serverlist_, as fallback
  // mode is disabled for xDS plugin.
  GPR_ASSERT(serverlist_ != nullptr);
  GPR_ASSERT(serverlist_->num_servers > 0);
  UniquePtr<ServerAddressList> addresses = ProcessServerlist(serverlist_);
  GPR_ASSERT(addresses != nullptr);
  // Replace the server address list in the channel args that we pass down to
  // the subchannel.
  static const char* keys_to_remove[] = {GRPC_ARG_SERVER_ADDRESS_LIST};
  const grpc_arg args_to_add[] = {
      CreateServerAddressListChannelArg(addresses.get()),
      // A channel arg indicating if the target is a backend inferred from a
      // grpclb load balancer.
      grpc_channel_arg_integer_create(
          const_cast<char*>(GRPC_ARG_ADDRESS_IS_BACKEND_FROM_XDS_LOAD_BALANCER),
          1),
      // Inhibit client-side health checking, since the balancer does
      // this for us.
      grpc_channel_arg_integer_create(
          const_cast<char*>(GRPC_ARG_INHIBIT_HEALTH_CHECKING), 1),
  };
  return grpc_channel_args_copy_and_add_and_remove(
      args_, keys_to_remove, GPR_ARRAY_SIZE(keys_to_remove), args_to_add,
      GPR_ARRAY_SIZE(args_to_add));
}

void XdsLb::CreateChildPolicyLocked(const char* name, Args args) {
  GPR_ASSERT(child_policy_ == nullptr);
  child_policy_ = LoadBalancingPolicyRegistry::CreateLoadBalancingPolicy(
      name, std::move(args));
  if (GPR_UNLIKELY(child_policy_ == nullptr)) {
    gpr_log(GPR_ERROR, "[xdslb %p] Failure creating a child policy", this);
    return;
  }
  // Add the xDS's interested_parties pollset_set to that of the newly created
  // child policy. This will make the child policy progress upon activity on
  // xDS LB, which in turn is tied to the application's call.
  grpc_pollset_set_add_pollset_set(child_policy_->interested_parties(),
                                   interested_parties());
}

void XdsLb::CreateOrUpdateChildPolicyLocked() {
  if (shutting_down_) return;
  grpc_channel_args* args = CreateChildPolicyArgsLocked();
  GPR_ASSERT(args != nullptr);
  // TODO(juanlishen): If the child policy is not configured via service config,
  // use whatever algorithm is specified by the balancer.
<<<<<<< HEAD
  if (child_policy_json != nullptr) {
    child_policy_name = child_policy_json->key;
    child_policy_config = child_policy_json->child;
  } else {
    if (grpc_lb_xds_trace.enabled()) {
      gpr_log(GPR_INFO, "[xdslb %p] No valid child policy LB config", this);
    }
    child_policy_name = "round_robin";
  }
  // There are several cases here:
  // 1. If we do not yet have any LB policy, we create one and store
  //    it in child_policy_.
  // 2. If we have an LB policy, whose name equals child_policy_name, then we
  //    update the existing LB policy. If there is a pending LB policy, reset
  //    it.
  // 3. If we have an LB policy, whose name does not equal child_policy_name,
  // then:
  //    a. If we do not yet have any pending LB policy, we create a new policy.
  //    The policy will be stored in pending_child_policy_ and will later be
  //    swapped into child_policy_ by the helper when the new LB transitions
  //    into state READY. b. If we have a pending LB policy, whose name equals
  //    child_policy_name, then we update the existing pending LB policy. c. If
  //    we have a pending LB policy, whose name does not equal
  //    child_policy_name, then we create a new policy. The new policy is stored
  //    in pending_child_policy_ (replacing the one that was there before, which
  //    will be immediately shut down) and will later be swapped into
  //    child_policy_ by the helper when the new LB transitions into state
  //    READY.
  const bool create_policy =
      child_policy_ == nullptr ||
      (strcmp(child_policy_->name(), child_policy_name) != 0 &&
       (pending_child_policy_ == nullptr ||
        strcmp(pending_child_policy_->name(), child_policy_name) != 0));
  if (!create_policy) {
    // Cases 2 and 3b: update an existing policy.
    // If the LB policy's name equals child_policy_name, send the update to the
    // LB policy (case 2), else send it to the pending policy (case 3b).
    LoadBalancingPolicy* policy = nullptr;
    if (strcmp(child_policy_->name(), child_policy_name) == 0) {
      policy = child_policy_.get();
      // Reset the pending LB policy.
      pending_child_policy_.reset();
    } else {
      policy = pending_child_policy_.get();
    }
    if (grpc_lb_xds_trace.enabled()) {
      gpr_log(GPR_INFO, "[xdslb %p] updating %schild policy \"%s\" (%p)", this,
              policy == child_policy_.get() ? "" : "pending ",
              child_policy_name, child_policy_.get());
    }
    child_policy_->UpdateLocked(*args, child_policy_config);
  } else {
    // Cases 1, 3a, and 3c: create a new LB policy.
    // CreateLbPolicyLocked() will set child_policy_ if it is null (case 1),
    // else it will set pending_child_policy_ (cases 3a and 3c).
=======
  // TODO(juanlishen): Switch policy according to child_policy_config->key.
  if (child_policy_ == nullptr) {
    LoadBalancingPolicy::Args lb_policy_args;
    lb_policy_args.combiner = combiner();
    lb_policy_args.args = args;
    lb_policy_args.channel_control_helper =
        UniquePtr<ChannelControlHelper>(New<Helper>(Ref()));
    CreateChildPolicyLocked(child_policy_name_ == nullptr
                                ? "round_robin"
                                : child_policy_name_.get(),
                            std::move(lb_policy_args));
>>>>>>> f585e37b
    if (grpc_lb_xds_trace.enabled()) {
      gpr_log(GPR_INFO, "[xdslb %p] creating new %sLB policy \"%s\"", this,
              child_policy_ == nullptr ? "" : "pending ", child_policy_name);
    }
    CreateChildPolicyLocked(child_policy_name, args, child_policy_config);
  }
  if (grpc_lb_xds_trace.enabled()) {
    gpr_log(GPR_INFO, "[xdslb %p] Updating child policy %p", this,
            child_policy_.get());
  }
  child_policy_->UpdateLocked(*args, child_policy_config_);
  grpc_channel_args_destroy(args);
}

//
// factory
//

class XdsFactory : public LoadBalancingPolicyFactory {
 public:
  OrphanablePtr<LoadBalancingPolicy> CreateLoadBalancingPolicy(
      LoadBalancingPolicy::Args args) const override {
    /* Count the number of gRPC-LB addresses. There must be at least one. */
    const ServerAddressList* addresses =
        FindServerAddressListChannelArg(args.args);
    if (addresses == nullptr) return nullptr;
    bool found_balancer_address = false;
    for (size_t i = 0; i < addresses->size(); ++i) {
      if ((*addresses)[i].IsBalancer()) {
        found_balancer_address = true;
        break;
      }
    }
    if (!found_balancer_address) return nullptr;
    return OrphanablePtr<LoadBalancingPolicy>(New<XdsLb>(std::move(args)));
  }

  const char* name() const override { return kXds; }
};

}  // namespace

}  // namespace grpc_core

//
// Plugin registration
//

void grpc_lb_policy_xds_init() {
  grpc_core::LoadBalancingPolicyRegistry::Builder::
      RegisterLoadBalancingPolicyFactory(
          grpc_core::UniquePtr<grpc_core::LoadBalancingPolicyFactory>(
              grpc_core::New<grpc_core::XdsFactory>()));
}

void grpc_lb_policy_xds_shutdown() {}<|MERGE_RESOLUTION|>--- conflicted
+++ resolved
@@ -260,8 +260,8 @@
   // Methods for dealing with the child policy.
   void CreateOrUpdateChildPolicyLocked();
   grpc_channel_args* CreateChildPolicyArgsLocked();
-  void CreateChildPolicyLocked(const char* name, const grpc_channel_args* args,
-                               grpc_json* lb_config);
+  OrphanablePtr<LoadBalancingPolicy> CreateChildPolicyLocked(
+      const char* name, const grpc_channel_args* args);
 
   // Who the client is trying to communicate with.
   const char* server_name_ = nullptr;
@@ -321,11 +321,7 @@
   UniquePtr<char> child_policy_name_;
   RefCountedPtr<Config> child_policy_config_;
   OrphanablePtr<LoadBalancingPolicy> child_policy_;
-<<<<<<< HEAD
   OrphanablePtr<LoadBalancingPolicy> pending_child_policy_;
-  UniquePtr<char> child_policy_json_string_;
-=======
->>>>>>> f585e37b
 };
 
 //
@@ -1290,51 +1286,6 @@
 // code for interacting with the child policy
 //
 
-<<<<<<< HEAD
-void XdsLb::CreateChildPolicyLocked(const char* lb_policy_name,
-                                    const grpc_channel_args* args,
-                                    grpc_json* lb_config) {
-  LoadBalancingPolicy::Args lb_policy_args;
-  lb_policy_args.combiner = combiner();
-  lb_policy_args.args = args;
-  lb_policy_args.channel_control_helper = UniquePtr<ChannelControlHelper>(
-      New<Helper>(&child_policy_, &pending_child_policy_, Ref()));
-  lb_policy_args.lb_config = lb_config;
-  OrphanablePtr<LoadBalancingPolicy> new_lb_policy =
-      LoadBalancingPolicyRegistry::CreateLoadBalancingPolicy(
-          lb_policy_name, std::move(lb_policy_args));
-  if (GPR_UNLIKELY(new_lb_policy == nullptr)) {
-    gpr_log(GPR_ERROR, "[xdslb %p] Failure creating a child policy \"%s\"",
-            this, lb_policy_name);
-    return;
-  }
-  if (grpc_lb_xds_trace.enabled()) {
-    gpr_log(GPR_INFO, "[xdslb %p] Created a new child policy \"%s\" (%p)", this,
-            lb_policy_name, new_lb_policy.get());
-  }
-  // Swap out the LB policy and update the fds in interested_parties_.
-  OrphanablePtr<LoadBalancingPolicy>& lb_policy =
-      child_policy_ == nullptr ? child_policy_ : pending_child_policy_;
-  if (lb_policy != nullptr) {
-    if (grpc_lb_xds_trace.enabled()) {
-      gpr_log(GPR_INFO, "[xdslb %p] Shutting down pending_lb_policy=%p", this,
-              lb_policy.get());
-    }
-    grpc_pollset_set_del_pollset_set(lb_policy->interested_parties(),
-                                     interested_parties());
-  }
-  lb_policy = std::move(new_lb_policy);
-  lb_policy->UpdateLocked(*args, lb_config);
-  // Add the xDS's interested_parties pollset_set to that of the newly created
-  // child policy. This will make the child policy progress upon activity on
-  // xDS LB, which in turn is tied to the application's call.
-  grpc_pollset_set_add_pollset_set(lb_policy->interested_parties(),
-                                   interested_parties());
-  lb_policy->ExitIdleLocked();
-}
-
-=======
->>>>>>> f585e37b
 grpc_channel_args* XdsLb::CreateChildPolicyArgsLocked() {
   // This should never be invoked if we do not have serverlist_, as fallback
   // mode is disabled for xDS plugin.
@@ -1362,37 +1313,39 @@
       GPR_ARRAY_SIZE(args_to_add));
 }
 
-void XdsLb::CreateChildPolicyLocked(const char* name, Args args) {
-  GPR_ASSERT(child_policy_ == nullptr);
-  child_policy_ = LoadBalancingPolicyRegistry::CreateLoadBalancingPolicy(
-      name, std::move(args));
-  if (GPR_UNLIKELY(child_policy_ == nullptr)) {
-    gpr_log(GPR_ERROR, "[xdslb %p] Failure creating a child policy", this);
-    return;
-  }
-  // Add the xDS's interested_parties pollset_set to that of the newly created
-  // child policy. This will make the child policy progress upon activity on
-  // xDS LB, which in turn is tied to the application's call.
-  grpc_pollset_set_add_pollset_set(child_policy_->interested_parties(),
+OrphanablePtr<LoadBalancingPolicy> XdsLb::CreateChildPolicyLocked(
+    const char* name, const grpc_channel_args* args) {
+  Helper* helper = New<Helper>(Ref());
+  LoadBalancingPolicy::Args lb_policy_args;
+  lb_policy_args.combiner = combiner();
+  lb_policy_args.args = args;
+  lb_policy_args.channel_control_helper =
+      UniquePtr<ChannelControlHelper>(helper);
+  OrphanablePtr<LoadBalancingPolicy> lb_policy =
+      LoadBalancingPolicyRegistry::CreateLoadBalancingPolicy(
+          name, std::move(lb_policy_args));
+  if (GPR_UNLIKELY(lb_policy == nullptr)) {
+    gpr_log(GPR_ERROR, "[xdslb %p] Failure creating child policy %s", this,
+            name);
+    return nullptr;
+  }
+  helper->set_child(lb_policy.get());
+  if (grpc_lb_xds_trace.enabled()) {
+    gpr_log(GPR_INFO, "[xdslb %p] Created new child policy %s (%p)", this, name,
+            lb_policy.get());
+  }
+  // Add the gRPC LB's interested_parties pollset_set to that of the newly
+  // created child policy. This will make the child policy progress upon
+  // activity on gRPC LB, which in turn is tied to the application's call.
+  grpc_pollset_set_add_pollset_set(lb_policy->interested_parties(),
                                    interested_parties());
+  return lb_policy;
 }
 
 void XdsLb::CreateOrUpdateChildPolicyLocked() {
   if (shutting_down_) return;
   grpc_channel_args* args = CreateChildPolicyArgsLocked();
   GPR_ASSERT(args != nullptr);
-  // TODO(juanlishen): If the child policy is not configured via service config,
-  // use whatever algorithm is specified by the balancer.
-<<<<<<< HEAD
-  if (child_policy_json != nullptr) {
-    child_policy_name = child_policy_json->key;
-    child_policy_config = child_policy_json->child;
-  } else {
-    if (grpc_lb_xds_trace.enabled()) {
-      gpr_log(GPR_INFO, "[xdslb %p] No valid child policy LB config", this);
-    }
-    child_policy_name = "round_robin";
-  }
   // There are several cases here:
   // 1. If we do not yet have any LB policy, we create one and store
   //    it in child_policy_.
@@ -1412,57 +1365,49 @@
   //    will be immediately shut down) and will later be swapped into
   //    child_policy_ by the helper when the new LB transitions into state
   //    READY.
+  // TODO(juanlishen): If the child policy is not configured via service config,
+  // use whatever algorithm is specified by the balancer.
+  const char* child_policy_name =
+      child_policy_name_ == nullptr ? "round_robin" : child_policy_name_.get();
   const bool create_policy =
+      // case 1
       child_policy_ == nullptr ||
-      (strcmp(child_policy_->name(), child_policy_name) != 0 &&
-       (pending_child_policy_ == nullptr ||
-        strcmp(pending_child_policy_->name(), child_policy_name) != 0));
-  if (!create_policy) {
-    // Cases 2 and 3b: update an existing policy.
-    // If the LB policy's name equals child_policy_name, send the update to the
-    // LB policy (case 2), else send it to the pending policy (case 3b).
-    LoadBalancingPolicy* policy = nullptr;
-    if (strcmp(child_policy_->name(), child_policy_name) == 0) {
-      policy = child_policy_.get();
-      // Reset the pending LB policy.
-      pending_child_policy_.reset();
-    } else {
-      policy = pending_child_policy_.get();
-    }
+      // case 2b
+      (pending_child_policy_ == nullptr &&
+       strcmp(child_policy_->name(), child_policy_name) != 0) ||
+      // case 3b
+      (pending_child_policy_ != nullptr &&
+       strcmp(pending_child_policy_->name(), child_policy_name) != 0);
+  LoadBalancingPolicy* policy_to_update = nullptr;
+  if (create_policy) {
+    // Cases 1, 2b, and 3b: create a new child policy.
+    // If child_policy_ is null, we set it (case 1), else we set
+    // pending_child_policy_ (cases 2b and 3b).
+    auto& lb_policy =
+        child_policy_ == nullptr ? child_policy_ : pending_child_policy_;
     if (grpc_lb_xds_trace.enabled()) {
-      gpr_log(GPR_INFO, "[xdslb %p] updating %schild policy \"%s\" (%p)", this,
-              policy == child_policy_.get() ? "" : "pending ",
-              child_policy_name, child_policy_.get());
-    }
-    child_policy_->UpdateLocked(*args, child_policy_config);
+      gpr_log(GPR_INFO, "[grpclb %p] Creating new %schild policy %s", this,
+              child_policy_ == nullptr ? "" : "pending ", child_policy_name);
+    }
+    lb_policy = CreateChildPolicyLocked(child_policy_name, args);
+    policy_to_update = lb_policy.get();
   } else {
-    // Cases 1, 3a, and 3c: create a new LB policy.
-    // CreateLbPolicyLocked() will set child_policy_ if it is null (case 1),
-    // else it will set pending_child_policy_ (cases 3a and 3c).
-=======
-  // TODO(juanlishen): Switch policy according to child_policy_config->key.
-  if (child_policy_ == nullptr) {
-    LoadBalancingPolicy::Args lb_policy_args;
-    lb_policy_args.combiner = combiner();
-    lb_policy_args.args = args;
-    lb_policy_args.channel_control_helper =
-        UniquePtr<ChannelControlHelper>(New<Helper>(Ref()));
-    CreateChildPolicyLocked(child_policy_name_ == nullptr
-                                ? "round_robin"
-                                : child_policy_name_.get(),
-                            std::move(lb_policy_args));
->>>>>>> f585e37b
-    if (grpc_lb_xds_trace.enabled()) {
-      gpr_log(GPR_INFO, "[xdslb %p] creating new %sLB policy \"%s\"", this,
-              child_policy_ == nullptr ? "" : "pending ", child_policy_name);
-    }
-    CreateChildPolicyLocked(child_policy_name, args, child_policy_config);
-  }
+    // Cases 2a and 3a: update an existing policy.
+    // If we have a pending child policy, send the update to the pending
+    // policy (case 3a), else send it to the current policy (case 2a).
+    policy_to_update = pending_child_policy_ != nullptr
+                           ? pending_child_policy_.get()
+                           : child_policy_.get();
+  }
+  GPR_ASSERT(policy_to_update != nullptr);
+  // Update the policy.
   if (grpc_lb_xds_trace.enabled()) {
-    gpr_log(GPR_INFO, "[xdslb %p] Updating child policy %p", this,
-            child_policy_.get());
-  }
-  child_policy_->UpdateLocked(*args, child_policy_config_);
+    gpr_log(GPR_INFO, "[grpclb %p] Updating %schild policy %p", this,
+            policy_to_update == pending_child_policy_.get() ? "pending " : "",
+            policy_to_update);
+  }
+  policy_to_update->UpdateLocked(*args, child_policy_config_);
+  // Clean up.
   grpc_channel_args_destroy(args);
 }
 
