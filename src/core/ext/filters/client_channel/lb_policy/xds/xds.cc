/*
 *
 * Copyright 2018 gRPC authors.
 *
 * Licensed under the Apache License, Version 2.0 (the "License");
 * you may not use this file except in compliance with the License.
 * You may obtain a copy of the License at
 *
 *     http://www.apache.org/licenses/LICENSE-2.0
 *
 * Unless required by applicable law or agreed to in writing, software
 * distributed under the License is distributed on an "AS IS" BASIS,
 * WITHOUT WARRANTIES OR CONDITIONS OF ANY KIND, either express or implied.
 * See the License for the specific language governing permissions and
 * limitations under the License.
 *
 */

/// Implementation of the gRPC LB policy.
///
/// This policy takes as input a list of resolved addresses, which must
/// include at least one balancer address.
///
/// An internal channel (\a lb_channel_) is created for the addresses
/// from that are balancers.  This channel behaves just like a regular
/// channel that uses pick_first to select from the list of balancer
/// addresses.
///
/// When we get our initial update, we instantiate the internal *streaming*
/// call to the LB server (whichever address pick_first chose). The call
/// will be complete when either the balancer sends status or when we cancel
/// the call (e.g., because we are shutting down). In needed, we retry the
/// call. If we received at least one valid message from the server, a new
/// call attempt will be made immediately; otherwise, we apply back-off
/// delays between attempts.
///
/// We maintain an internal child policy (round_robin) instance for distributing
/// requests across backends.  Whenever we receive a new serverlist from
/// the balancer, we update the child policy with the new list of
/// addresses.
///
/// Once a child policy instance is in place (and getting updated as
/// described), calls for a pick, or a cancellation will be serviced right away
/// by forwarding them to the child policy instance. Any time there's no child
/// policy available (i.e., right after the creation of the xDS policy), pick
/// requests are added to a list of pending picks to be flushed and serviced
/// when the child policy instance becomes available.
///
/// \see https://github.com/grpc/grpc/blob/master/doc/load-balancing.md for the
/// high level design and details.

// With the addition of a libuv endpoint, sockaddr.h now includes uv.h when
// using that endpoint. Because of various transitive includes in uv.h,
// including windows.h on Windows, uv.h must be included before other system
// headers. Therefore, sockaddr.h must always be included first.
#include <grpc/support/port_platform.h>

#include "src/core/lib/iomgr/sockaddr.h"
#include "src/core/lib/iomgr/socket_utils.h"

#include <inttypes.h>
#include <limits.h>
#include <string.h>

#include <grpc/byte_buffer_reader.h>
#include <grpc/grpc.h>
#include <grpc/support/alloc.h>
#include <grpc/support/string_util.h>
#include <grpc/support/time.h>

#include "include/grpc/support/alloc.h"
#include "src/core/ext/filters/client_channel/client_channel.h"
#include "src/core/ext/filters/client_channel/lb_policy.h"
#include "src/core/ext/filters/client_channel/lb_policy/xds/xds.h"
#include "src/core/ext/filters/client_channel/lb_policy/xds/xds_channel.h"
#include "src/core/ext/filters/client_channel/lb_policy/xds/xds_client_stats.h"
#include "src/core/ext/filters/client_channel/lb_policy/xds/xds_load_balancer_api.h"
#include "src/core/ext/filters/client_channel/lb_policy_factory.h"
#include "src/core/ext/filters/client_channel/lb_policy_registry.h"
#include "src/core/ext/filters/client_channel/parse_address.h"
#include "src/core/ext/filters/client_channel/resolver/fake/fake_resolver.h"
#include "src/core/ext/filters/client_channel/server_address.h"
#include "src/core/ext/filters/client_channel/service_config.h"
#include "src/core/lib/backoff/backoff.h"
#include "src/core/lib/channel/channel_args.h"
#include "src/core/lib/channel/channel_stack.h"
#include "src/core/lib/gpr/string.h"
#include "src/core/lib/gprpp/manual_constructor.h"
#include "src/core/lib/gprpp/map.h"
#include "src/core/lib/gprpp/memory.h"
#include "src/core/lib/gprpp/orphanable.h"
#include "src/core/lib/gprpp/ref_counted_ptr.h"
#include "src/core/lib/gprpp/sync.h"
#include "src/core/lib/iomgr/combiner.h"
#include "src/core/lib/iomgr/sockaddr.h"
#include "src/core/lib/iomgr/sockaddr_utils.h"
#include "src/core/lib/iomgr/timer.h"
#include "src/core/lib/slice/slice_hash_table.h"
#include "src/core/lib/slice/slice_internal.h"
#include "src/core/lib/slice/slice_string_helpers.h"
#include "src/core/lib/surface/call.h"
#include "src/core/lib/surface/channel.h"
#include "src/core/lib/surface/channel_init.h"
#include "src/core/lib/transport/static_metadata.h"

#define GRPC_XDS_INITIAL_CONNECT_BACKOFF_SECONDS 1
#define GRPC_XDS_RECONNECT_BACKOFF_MULTIPLIER 1.6
#define GRPC_XDS_RECONNECT_MAX_BACKOFF_SECONDS 120
#define GRPC_XDS_RECONNECT_JITTER 0.2
#define GRPC_XDS_DEFAULT_FALLBACK_TIMEOUT_MS 10000

namespace grpc_core {

TraceFlag grpc_lb_xds_trace(false, "xds");

namespace {

constexpr char kXds[] = "xds_experimental";

class ParsedXdsConfig : public LoadBalancingPolicy::Config {
 public:
  ParsedXdsConfig(const char* balancer_name,
                  RefCountedPtr<LoadBalancingPolicy::Config> child_policy,
                  RefCountedPtr<LoadBalancingPolicy::Config> fallback_policy)
      : balancer_name_(balancer_name),
        child_policy_(std::move(child_policy)),
        fallback_policy_(std::move(fallback_policy)) {}

  const char* name() const override { return kXds; }

  const char* balancer_name() const { return balancer_name_; };

  RefCountedPtr<LoadBalancingPolicy::Config> child_policy() const {
    return child_policy_;
  }

  RefCountedPtr<LoadBalancingPolicy::Config> fallback_policy() const {
    return fallback_policy_;
  }

 private:
  const char* balancer_name_ = nullptr;
  RefCountedPtr<LoadBalancingPolicy::Config> child_policy_;
  RefCountedPtr<LoadBalancingPolicy::Config> fallback_policy_;
};

class XdsLb : public LoadBalancingPolicy {
 public:
  explicit XdsLb(Args args);

  const char* name() const override { return kXds; }

  void UpdateLocked(UpdateArgs args) override;
  void ResetBackoffLocked() override;

 private:
  /// Contains a channel to the LB server and all the data related to the
  /// channel.
  class BalancerChannelState
      : public InternallyRefCounted<BalancerChannelState> {
   public:
    /// Contains a call to the LB server and all the data related to the call.
    class BalancerCallState : public InternallyRefCounted<BalancerCallState> {
     public:
      explicit BalancerCallState(RefCountedPtr<BalancerChannelState> lb_chand);

      // It's the caller's responsibility to ensure that Orphan() is called from
      // inside the combiner.
      void Orphan() override;

      void StartQuery();

      RefCountedPtr<XdsLbClientStats> client_stats() const {
        return client_stats_;
      }

      bool seen_response() const { return seen_response_; }

     private:
      GRPC_ALLOW_CLASS_TO_USE_NON_PUBLIC_DELETE

      ~BalancerCallState();

      XdsLb* xdslb_policy() const { return lb_chand_->xdslb_policy_.get(); }

      bool IsCurrentCallOnChannel() const {
        return this == lb_chand_->lb_calld_.get();
      }

      void ScheduleNextClientLoadReportLocked();
      void SendClientLoadReportLocked();

      static bool LoadReportCountersAreZero(xds_grpclb_request* request);

      static void MaybeSendClientLoadReportLocked(void* arg, grpc_error* error);
      static void OnInitialRequestSentLocked(void* arg, grpc_error* error);
      static void OnBalancerMessageReceivedLocked(void* arg, grpc_error* error);
      static void OnBalancerStatusReceivedLocked(void* arg, grpc_error* error);

      // The owning LB channel.
      RefCountedPtr<BalancerChannelState> lb_chand_;

      // The streaming call to the LB server. Always non-NULL.
      grpc_call* lb_call_ = nullptr;

      // recv_initial_metadata
      grpc_metadata_array lb_initial_metadata_recv_;

      // send_message
      grpc_byte_buffer* send_message_payload_ = nullptr;
      grpc_closure lb_on_initial_request_sent_;

      // recv_message
      grpc_byte_buffer* recv_message_payload_ = nullptr;
      grpc_closure lb_on_balancer_message_received_;
      bool seen_response_ = false;

      // recv_trailing_metadata
      grpc_closure lb_on_balancer_status_received_;
      grpc_metadata_array lb_trailing_metadata_recv_;
      grpc_status_code lb_call_status_;
      grpc_slice lb_call_status_details_;

      // The stats for client-side load reporting associated with this LB call.
      // Created after the first serverlist is received.
      RefCountedPtr<XdsLbClientStats> client_stats_;
      grpc_millis client_stats_report_interval_ = 0;
      grpc_timer client_load_report_timer_;
      bool client_load_report_timer_callback_pending_ = false;
      bool last_client_load_report_counters_were_zero_ = false;
      bool client_load_report_is_due_ = false;
      // The closure used for either the load report timer or the callback for
      // completion of sending the load report.
      grpc_closure client_load_report_closure_;
    };

    BalancerChannelState(const char* balancer_name,
                         const grpc_channel_args& args,
                         RefCountedPtr<XdsLb> parent_xdslb_policy);
    ~BalancerChannelState();

    void Orphan() override;

    grpc_channel* channel() const { return channel_; }
    BalancerCallState* lb_calld() const { return lb_calld_.get(); }

    bool IsCurrentChannel() const {
      return this == xdslb_policy_->lb_chand_.get();
    }
    bool IsPendingChannel() const {
      return this == xdslb_policy_->pending_lb_chand_.get();
    }
    bool HasActiveCall() const { return lb_calld_ != nullptr; }

    void StartCallRetryTimerLocked();
    static void OnCallRetryTimerLocked(void* arg, grpc_error* error);
    void StartCallLocked();

    void StartConnectivityWatchLocked();
    void CancelConnectivityWatchLocked();
    static void OnConnectivityChangedLocked(void* arg, grpc_error* error);

   private:
    // The owning LB policy.
    RefCountedPtr<XdsLb> xdslb_policy_;

    // The channel and its status.
    grpc_channel* channel_;
    bool shutting_down_ = false;
    grpc_connectivity_state connectivity_ = GRPC_CHANNEL_IDLE;
    grpc_closure on_connectivity_changed_;

    // The data associated with the current LB call. It holds a ref to this LB
    // channel. It's instantiated every time we query for backends. It's reset
    // whenever the current LB call is no longer needed (e.g., the LB policy is
    // shutting down, or the LB call has ended). A non-NULL lb_calld_ always
    // contains a non-NULL lb_call_.
    OrphanablePtr<BalancerCallState> lb_calld_;
    BackOff lb_call_backoff_;
    grpc_timer lb_call_retry_timer_;
    grpc_closure lb_on_call_retry_;
    bool retry_timer_callback_pending_ = false;
  };

  // Since pickers are UniquePtrs we use this RefCounted wrapper
  // to control references to it by the xds picker and the locality
  // entry
  class PickerRef : public RefCounted<PickerRef> {
   public:
    explicit PickerRef(UniquePtr<SubchannelPicker> picker)
        : picker_(std::move(picker)) {}
    PickResult Pick(PickArgs args) { return picker_->Pick(args); }

   private:
    UniquePtr<SubchannelPicker> picker_;
  };

  // The picker will use a stateless weighting algorithm to pick the locality to
  // use for each request.
  class Picker : public SubchannelPicker {
   public:
    // Maintains a weighted list of pickers from each locality that is in ready
    // state. The first element in the pair represents the end of a range
    // proportional to the locality's weight. The start of the range is the
    // previous value in the vector and is 0 for the first element.
    using PickerList =
        InlinedVector<Pair<uint32_t, RefCountedPtr<PickerRef>>, 1>;
    Picker(RefCountedPtr<XdsLbClientStats> client_stats, PickerList pickers)
        : client_stats_(std::move(client_stats)),
          pickers_(std::move(pickers)) {}

    PickResult Pick(PickArgs args) override;

   private:
    // Calls the picker of the locality that the key falls within
    PickResult PickFromLocality(const uint32_t key, PickArgs args);
    RefCountedPtr<XdsLbClientStats> client_stats_;
    PickerList pickers_;
  };

  class FallbackHelper : public ChannelControlHelper {
   public:
    explicit FallbackHelper(RefCountedPtr<XdsLb> parent)
        : parent_(std::move(parent)) {}

    ~FallbackHelper() { parent_.reset(DEBUG_LOCATION, "FallbackHelper"); }

    RefCountedPtr<SubchannelInterface> CreateSubchannel(
        const grpc_channel_args& args) override;
    grpc_channel* CreateChannel(const char* target,
                                const grpc_channel_args& args) override;
    void UpdateState(grpc_connectivity_state state,
                     UniquePtr<SubchannelPicker> picker) override;
    void RequestReresolution() override;
    void AddTraceEvent(TraceSeverity severity, const char* message) override;

    void set_child(LoadBalancingPolicy* child) { child_ = child; }

   private:
    bool CalledByPendingFallback() const;
    bool CalledByCurrentFallback() const;

    RefCountedPtr<XdsLb> parent_;
    LoadBalancingPolicy* child_ = nullptr;
  };

<<<<<<< HEAD
=======
  class LocalityName : public RefCounted<LocalityName> {
   public:
    struct Less {
      bool operator()(const RefCountedPtr<LocalityName>& lhs,
                      const RefCountedPtr<LocalityName>& rhs) {
        int cmp_result = strcmp(lhs->region_.get(), rhs->region_.get());
        if (cmp_result != 0) return cmp_result < 0;
        cmp_result = strcmp(lhs->zone_.get(), rhs->zone_.get());
        if (cmp_result != 0) return cmp_result < 0;
        return strcmp(lhs->subzone_.get(), rhs->subzone_.get()) < 0;
      }
    };

    LocalityName(UniquePtr<char> region, UniquePtr<char> zone,
                 UniquePtr<char> subzone)
        : region_(std::move(region)),
          zone_(std::move(zone)),
          subzone_(std::move(subzone)) {}

    bool operator==(const LocalityName& other) const {
      return strcmp(region_.get(), other.region_.get()) == 0 &&
             strcmp(zone_.get(), other.zone_.get()) == 0 &&
             strcmp(subzone_.get(), other.subzone_.get()) == 0;
    }

    const char* AsHumanReadableString() {
      if (human_readable_string_ == nullptr) {
        char* tmp;
        gpr_asprintf(&tmp, "{region=\"%s\", zone=\"%s\", subzone=\"%s\"}",
                     region_.get(), zone_.get(), subzone_.get());
        human_readable_string_.reset(tmp);
      }
      return human_readable_string_.get();
    }

   private:
    UniquePtr<char> region_;
    UniquePtr<char> zone_;
    UniquePtr<char> subzone_;
    UniquePtr<char> human_readable_string_;
  };

>>>>>>> 0da6fcfa
  class LocalityMap {
   public:
    class LocalityEntry : public InternallyRefCounted<LocalityEntry> {
     public:
      LocalityEntry(RefCountedPtr<XdsLb> parent,
                    RefCountedPtr<LocalityName> name, uint32_t locality_weight);
      ~LocalityEntry();

      void UpdateLocked(ServerAddressList serverlist,
                        LoadBalancingPolicy::Config* child_policy_config,
                        const grpc_channel_args* args);
      void ShutdownLocked();
      void ResetBackoffLocked();
      void Orphan() override;

     private:
      class Helper : public ChannelControlHelper {
       public:
        explicit Helper(RefCountedPtr<LocalityEntry> entry)
            : entry_(std::move(entry)) {}

        ~Helper() { entry_.reset(DEBUG_LOCATION, "Helper"); }

        RefCountedPtr<SubchannelInterface> CreateSubchannel(
            const grpc_channel_args& args) override;
        grpc_channel* CreateChannel(const char* target,
                                    const grpc_channel_args& args) override;
        void UpdateState(grpc_connectivity_state state,
                         UniquePtr<SubchannelPicker> picker) override;
        void RequestReresolution() override;
        void AddTraceEvent(TraceSeverity severity,
                           const char* message) override;
        void set_child(LoadBalancingPolicy* child) { child_ = child; }

       private:
        bool CalledByPendingChild() const;
        bool CalledByCurrentChild() const;

        RefCountedPtr<LocalityEntry> entry_;
        LoadBalancingPolicy* child_ = nullptr;
      };
      // Methods for dealing with the child policy.
      OrphanablePtr<LoadBalancingPolicy> CreateChildPolicyLocked(
          const char* name, const grpc_channel_args* args);
      grpc_channel_args* CreateChildPolicyArgsLocked(
          const grpc_channel_args* args);

      RefCountedPtr<XdsLb> parent_;
      RefCountedPtr<LocalityName> name_;
      OrphanablePtr<LoadBalancingPolicy> child_policy_;
      OrphanablePtr<LoadBalancingPolicy> pending_child_policy_;
      RefCountedPtr<PickerRef> picker_ref_;
      grpc_connectivity_state connectivity_state_;
      uint32_t locality_weight_;
    };

    void UpdateLocked(const XdsLocalityList& locality_list,
                      LoadBalancingPolicy::Config* child_policy_config,
                      const grpc_channel_args* args, XdsLb* parent);
    void ShutdownLocked();
    void ResetBackoffLocked();

   private:
    void PruneLocalities(const XdsLocalityList& locality_list);
    Map<RefCountedPtr<XdsLocalityName>, OrphanablePtr<LocalityEntry>,
        XdsLocalityName::Less>
        map_;
  };

  ~XdsLb();

  void ShutdownLocked() override;

  // Helper function used in UpdateLocked().
  void ProcessAddressesAndChannelArgsLocked(ServerAddressList addresses,
                                            const grpc_channel_args& args);

  // Parses the xds config given the JSON node of the first child of XdsConfig.
  // If parsing succeeds, updates \a balancer_name, and updates \a
  // child_policy_config_ and \a fallback_policy_config_ if they are also
  // found. Does nothing upon failure.
  void ParseLbConfig(const ParsedXdsConfig* xds_config);

  BalancerChannelState* LatestLbChannel() const {
    return pending_lb_chand_ != nullptr ? pending_lb_chand_.get()
                                        : lb_chand_.get();
  }

  // Methods for dealing with fallback state.
  void MaybeCancelFallbackAtStartupChecks();
  static void OnFallbackTimerLocked(void* arg, grpc_error* error);
  void UpdateFallbackPolicyLocked();
  OrphanablePtr<LoadBalancingPolicy> CreateFallbackPolicyLocked(
      const char* name, const grpc_channel_args* args);
  void MaybeExitFallbackMode();

  // Name of the backend server to connect to.
  const char* server_name_ = nullptr;

  // Name of the balancer to connect to.
  UniquePtr<char> balancer_name_;

  // Current channel args from the resolver.
  grpc_channel_args* args_ = nullptr;

  // Internal state.
  bool shutting_down_ = false;

  // The channel for communicating with the LB server.
  OrphanablePtr<BalancerChannelState> lb_chand_;
  OrphanablePtr<BalancerChannelState> pending_lb_chand_;

  // Timeout in milliseconds for the LB call. 0 means no deadline.
  int lb_call_timeout_ms_ = 0;

  // Whether the checks for fallback at startup are ALL pending. There are
  // several cases where this can be reset:
  // 1. The fallback timer fires, we enter fallback mode.
  // 2. Before the fallback timer fires, the LB channel becomes
  // TRANSIENT_FAILURE or the LB call fails, we enter fallback mode.
  // 3. Before the fallback timer fires, if any child policy in the locality map
  // becomes READY, we cancel the fallback timer.
  bool fallback_at_startup_checks_pending_ = false;
  // Timeout in milliseconds for before using fallback backend addresses.
  // 0 means not using fallback.
  int lb_fallback_timeout_ms_ = 0;
  // The backend addresses from the resolver.
  ServerAddressList fallback_backend_addresses_;
  // Fallback timer.
  grpc_timer lb_fallback_timer_;
  grpc_closure lb_on_fallback_;

  // The policy to use for the fallback backends.
  RefCountedPtr<LoadBalancingPolicy::Config> fallback_policy_config_;
  // Non-null iff we are in fallback mode.
  OrphanablePtr<LoadBalancingPolicy> fallback_policy_;
  OrphanablePtr<LoadBalancingPolicy> pending_fallback_policy_;

  // The policy to use for the backends.
  RefCountedPtr<LoadBalancingPolicy::Config> child_policy_config_;
  // Map of policies to use in the backend
  LocalityMap locality_map_;
  // TODO(mhaidry) : Add support for multiple maps of localities
  // with different priorities
  XdsLocalityList locality_list_;
  // TODO(mhaidry) : Add a pending locality map that may be swapped with the
  // the current one when new localities in the pending map are ready
  // to accept connections
};

//
// XdsLb::Picker
//

XdsLb::PickResult XdsLb::Picker::Pick(PickArgs args) {
  // TODO(roth): Add support for drop handling.
  // Generate a random number between 0 and the total weight
  const uint32_t key =
      (rand() * pickers_[pickers_.size() - 1].first) / RAND_MAX;
  // Forward pick to whichever locality maps to the range in which the
  // random number falls in.
  PickResult result = PickFromLocality(key, args);
  // If pick succeeded, add client stats.
  if (result.type == PickResult::PICK_COMPLETE &&
      result.connected_subchannel != nullptr && client_stats_ != nullptr) {
    // TODO(roth): Add support for client stats.
  }
  return result;
}

XdsLb::PickResult XdsLb::Picker::PickFromLocality(const uint32_t key,
                                                  PickArgs args) {
  size_t mid = 0;
  size_t start_index = 0;
  size_t end_index = pickers_.size() - 1;
  size_t index = 0;
  while (end_index > start_index) {
    mid = (start_index + end_index) / 2;
    if (pickers_[mid].first > key) {
      end_index = mid;
    } else if (pickers_[mid].first < key) {
      start_index = mid + 1;
    } else {
      index = mid + 1;
      break;
    }
  }
  if (index == 0) index = start_index;
  GPR_ASSERT(pickers_[index].first > key);
  return pickers_[index].second->Pick(args);
}

//
// XdsLb::FallbackHelper
//

bool XdsLb::FallbackHelper::CalledByPendingFallback() const {
  GPR_ASSERT(child_ != nullptr);
  return child_ == parent_->pending_fallback_policy_.get();
}

bool XdsLb::FallbackHelper::CalledByCurrentFallback() const {
  GPR_ASSERT(child_ != nullptr);
  return child_ == parent_->fallback_policy_.get();
}

RefCountedPtr<SubchannelInterface> XdsLb::FallbackHelper::CreateSubchannel(
    const grpc_channel_args& args) {
  if (parent_->shutting_down_ ||
      (!CalledByPendingFallback() && !CalledByCurrentFallback())) {
    return nullptr;
  }
  return parent_->channel_control_helper()->CreateSubchannel(args);
}

grpc_channel* XdsLb::FallbackHelper::CreateChannel(
    const char* target, const grpc_channel_args& args) {
  if (parent_->shutting_down_ ||
      (!CalledByPendingFallback() && !CalledByCurrentFallback())) {
    return nullptr;
  }
  return parent_->channel_control_helper()->CreateChannel(target, args);
}

void XdsLb::FallbackHelper::UpdateState(grpc_connectivity_state state,
                                        UniquePtr<SubchannelPicker> picker) {
  if (parent_->shutting_down_) return;
  // If this request is from the pending fallback policy, ignore it until
  // it reports READY, at which point we swap it into place.
  if (CalledByPendingFallback()) {
    if (GRPC_TRACE_FLAG_ENABLED(grpc_lb_xds_trace)) {
      gpr_log(
          GPR_INFO,
          "[xdslb %p helper %p] pending fallback policy %p reports state=%s",
          parent_.get(), this, parent_->pending_fallback_policy_.get(),
          grpc_connectivity_state_name(state));
    }
    if (state != GRPC_CHANNEL_READY) return;
    grpc_pollset_set_del_pollset_set(
        parent_->fallback_policy_->interested_parties(),
        parent_->interested_parties());
    parent_->fallback_policy_ = std::move(parent_->pending_fallback_policy_);
  } else if (!CalledByCurrentFallback()) {
    // This request is from an outdated fallback policy, so ignore it.
    return;
  }
  parent_->channel_control_helper()->UpdateState(state, std::move(picker));
}

void XdsLb::FallbackHelper::RequestReresolution() {
  if (parent_->shutting_down_) return;
  const LoadBalancingPolicy* latest_fallback_policy =
      parent_->pending_fallback_policy_ != nullptr
          ? parent_->pending_fallback_policy_.get()
          : parent_->fallback_policy_.get();
  if (child_ != latest_fallback_policy) return;
  if (GRPC_TRACE_FLAG_ENABLED(grpc_lb_xds_trace)) {
    gpr_log(GPR_INFO,
            "[xdslb %p] Re-resolution requested from the fallback policy (%p).",
            parent_.get(), child_);
  }
  GPR_ASSERT(parent_->lb_chand_ != nullptr);
  parent_->channel_control_helper()->RequestReresolution();
}

void XdsLb::FallbackHelper::AddTraceEvent(TraceSeverity severity,
                                          const char* message) {
  if (parent_->shutting_down_ ||
      (!CalledByPendingFallback() && !CalledByCurrentFallback())) {
    return;
  }
  parent_->channel_control_helper()->AddTraceEvent(severity, message);
}

//
// XdsLb::BalancerChannelState
//

XdsLb::BalancerChannelState::BalancerChannelState(
    const char* balancer_name, const grpc_channel_args& args,
    RefCountedPtr<XdsLb> parent_xdslb_policy)
    : InternallyRefCounted<BalancerChannelState>(&grpc_lb_xds_trace),
      xdslb_policy_(std::move(parent_xdslb_policy)),
      lb_call_backoff_(
          BackOff::Options()
              .set_initial_backoff(GRPC_XDS_INITIAL_CONNECT_BACKOFF_SECONDS *
                                   1000)
              .set_multiplier(GRPC_XDS_RECONNECT_BACKOFF_MULTIPLIER)
              .set_jitter(GRPC_XDS_RECONNECT_JITTER)
              .set_max_backoff(GRPC_XDS_RECONNECT_MAX_BACKOFF_SECONDS * 1000)) {
  GRPC_CLOSURE_INIT(&on_connectivity_changed_,
                    &XdsLb::BalancerChannelState::OnConnectivityChangedLocked,
                    this, grpc_combiner_scheduler(xdslb_policy_->combiner()));
  channel_ = xdslb_policy_->channel_control_helper()->CreateChannel(
      balancer_name, args);
  GPR_ASSERT(channel_ != nullptr);
  StartCallLocked();
}

XdsLb::BalancerChannelState::~BalancerChannelState() {
  xdslb_policy_.reset(DEBUG_LOCATION, "BalancerChannelState");
  grpc_channel_destroy(channel_);
}

void XdsLb::BalancerChannelState::Orphan() {
  shutting_down_ = true;
  lb_calld_.reset();
  if (retry_timer_callback_pending_) grpc_timer_cancel(&lb_call_retry_timer_);
  Unref(DEBUG_LOCATION, "lb_channel_orphaned");
}

void XdsLb::BalancerChannelState::StartCallRetryTimerLocked() {
  grpc_millis next_try = lb_call_backoff_.NextAttemptTime();
  if (GRPC_TRACE_FLAG_ENABLED(grpc_lb_xds_trace)) {
    gpr_log(GPR_INFO,
            "[xdslb %p] Failed to connect to LB server (lb_chand: %p)...",
            xdslb_policy_.get(), this);
    grpc_millis timeout = next_try - ExecCtx::Get()->Now();
    if (timeout > 0) {
      gpr_log(GPR_INFO, "[xdslb %p] ... retry_timer_active in %" PRId64 "ms.",
              xdslb_policy_.get(), timeout);
    } else {
      gpr_log(GPR_INFO, "[xdslb %p] ... retry_timer_active immediately.",
              xdslb_policy_.get());
    }
  }
  Ref(DEBUG_LOCATION, "on_balancer_call_retry_timer").release();
  GRPC_CLOSURE_INIT(&lb_on_call_retry_, &OnCallRetryTimerLocked, this,
                    grpc_combiner_scheduler(xdslb_policy_->combiner()));
  grpc_timer_init(&lb_call_retry_timer_, next_try, &lb_on_call_retry_);
  retry_timer_callback_pending_ = true;
}

void XdsLb::BalancerChannelState::OnCallRetryTimerLocked(void* arg,
                                                         grpc_error* error) {
  BalancerChannelState* lb_chand = static_cast<BalancerChannelState*>(arg);
  lb_chand->retry_timer_callback_pending_ = false;
  if (!lb_chand->shutting_down_ && error == GRPC_ERROR_NONE &&
      lb_chand->lb_calld_ == nullptr) {
    if (GRPC_TRACE_FLAG_ENABLED(grpc_lb_xds_trace)) {
      gpr_log(GPR_INFO,
              "[xdslb %p] Restarting call to LB server (lb_chand: %p)",
              lb_chand->xdslb_policy_.get(), lb_chand);
    }
    lb_chand->StartCallLocked();
  }
  lb_chand->Unref(DEBUG_LOCATION, "on_balancer_call_retry_timer");
}

void XdsLb::BalancerChannelState::StartCallLocked() {
  if (shutting_down_) return;
  GPR_ASSERT(channel_ != nullptr);
  GPR_ASSERT(lb_calld_ == nullptr);
  lb_calld_ = MakeOrphanable<BalancerCallState>(Ref());
  if (GRPC_TRACE_FLAG_ENABLED(grpc_lb_xds_trace)) {
    gpr_log(GPR_INFO,
            "[xdslb %p] Query for backends (lb_chand: %p, lb_calld: %p)",
            xdslb_policy_.get(), this, lb_calld_.get());
  }
  lb_calld_->StartQuery();
}

void XdsLb::BalancerChannelState::StartConnectivityWatchLocked() {
  grpc_channel_element* client_channel_elem =
      grpc_channel_stack_last_element(grpc_channel_get_channel_stack(channel_));
  GPR_ASSERT(client_channel_elem->filter == &grpc_client_channel_filter);
  // Ref held by callback.
  Ref(DEBUG_LOCATION, "watch_lb_channel_connectivity").release();
  grpc_client_channel_watch_connectivity_state(
      client_channel_elem,
      grpc_polling_entity_create_from_pollset_set(
          xdslb_policy_->interested_parties()),
      &connectivity_, &on_connectivity_changed_, nullptr);
}

void XdsLb::BalancerChannelState::CancelConnectivityWatchLocked() {
  grpc_channel_element* client_channel_elem =
      grpc_channel_stack_last_element(grpc_channel_get_channel_stack(channel_));
  GPR_ASSERT(client_channel_elem->filter == &grpc_client_channel_filter);
  grpc_client_channel_watch_connectivity_state(
      client_channel_elem,
      grpc_polling_entity_create_from_pollset_set(
          xdslb_policy_->interested_parties()),
      nullptr, &on_connectivity_changed_, nullptr);
}

void XdsLb::BalancerChannelState::OnConnectivityChangedLocked(
    void* arg, grpc_error* error) {
  BalancerChannelState* self = static_cast<BalancerChannelState*>(arg);
  if (!self->shutting_down_ &&
      self->xdslb_policy_->fallback_at_startup_checks_pending_) {
    if (self->connectivity_ != GRPC_CHANNEL_TRANSIENT_FAILURE) {
      // Not in TRANSIENT_FAILURE.  Renew connectivity watch.
      grpc_channel_element* client_channel_elem =
          grpc_channel_stack_last_element(
              grpc_channel_get_channel_stack(self->channel_));
      GPR_ASSERT(client_channel_elem->filter == &grpc_client_channel_filter);
      grpc_client_channel_watch_connectivity_state(
          client_channel_elem,
          grpc_polling_entity_create_from_pollset_set(
              self->xdslb_policy_->interested_parties()),
          &self->connectivity_, &self->on_connectivity_changed_, nullptr);
      return;  // Early out so we don't drop the ref below.
    }
    // In TRANSIENT_FAILURE.  Cancel the fallback timer and go into
    // fallback mode immediately.
    gpr_log(GPR_INFO,
            "[xdslb %p] Balancer channel in state TRANSIENT_FAILURE; "
            "entering fallback mode",
            self);
    self->xdslb_policy_->fallback_at_startup_checks_pending_ = false;
    grpc_timer_cancel(&self->xdslb_policy_->lb_fallback_timer_);
    self->xdslb_policy_->UpdateFallbackPolicyLocked();
  }
  // Done watching connectivity state, so drop ref.
  self->Unref(DEBUG_LOCATION, "watch_lb_channel_connectivity");
}

//
// XdsLb::BalancerChannelState::BalancerCallState
//

XdsLb::BalancerChannelState::BalancerCallState::BalancerCallState(
    RefCountedPtr<BalancerChannelState> lb_chand)
    : InternallyRefCounted<BalancerCallState>(&grpc_lb_xds_trace),
      lb_chand_(std::move(lb_chand)) {
  GPR_ASSERT(xdslb_policy() != nullptr);
  GPR_ASSERT(!xdslb_policy()->shutting_down_);
  // Init the LB call. Note that the LB call will progress every time there's
  // activity in xdslb_policy_->interested_parties(), which is comprised of
  // the polling entities from client_channel.
  GPR_ASSERT(xdslb_policy()->server_name_ != nullptr);
  GPR_ASSERT(xdslb_policy()->server_name_[0] != '\0');
  const grpc_millis deadline =
      xdslb_policy()->lb_call_timeout_ms_ == 0
          ? GRPC_MILLIS_INF_FUTURE
          : ExecCtx::Get()->Now() + xdslb_policy()->lb_call_timeout_ms_;
  // Create an LB call with the specified method name.
  lb_call_ = grpc_channel_create_pollset_set_call(
      lb_chand_->channel_, nullptr, GRPC_PROPAGATE_DEFAULTS,
      xdslb_policy()->interested_parties(),
      GRPC_MDSTR_SLASH_GRPC_DOT_LB_DOT_V2_DOT_ENDPOINTDISCOVERYSERVICE_SLASH_STREAMENDPOINTS,
      nullptr, deadline, nullptr);
  // Init the LB call request payload.
  grpc_slice request_payload_slice =
      XdsEdsRequestCreateAndEncode(xdslb_policy()->server_name_);
  send_message_payload_ =
      grpc_raw_byte_buffer_create(&request_payload_slice, 1);
  grpc_slice_unref_internal(request_payload_slice);
  // Init other data associated with the LB call.
  grpc_metadata_array_init(&lb_initial_metadata_recv_);
  grpc_metadata_array_init(&lb_trailing_metadata_recv_);
  GRPC_CLOSURE_INIT(&lb_on_initial_request_sent_, OnInitialRequestSentLocked,
                    this, grpc_combiner_scheduler(xdslb_policy()->combiner()));
  GRPC_CLOSURE_INIT(&lb_on_balancer_message_received_,
                    OnBalancerMessageReceivedLocked, this,
                    grpc_combiner_scheduler(xdslb_policy()->combiner()));
  GRPC_CLOSURE_INIT(&lb_on_balancer_status_received_,
                    OnBalancerStatusReceivedLocked, this,
                    grpc_combiner_scheduler(xdslb_policy()->combiner()));
}

XdsLb::BalancerChannelState::BalancerCallState::~BalancerCallState() {
  GPR_ASSERT(lb_call_ != nullptr);
  grpc_call_unref(lb_call_);
  grpc_metadata_array_destroy(&lb_initial_metadata_recv_);
  grpc_metadata_array_destroy(&lb_trailing_metadata_recv_);
  grpc_byte_buffer_destroy(send_message_payload_);
  grpc_byte_buffer_destroy(recv_message_payload_);
  grpc_slice_unref_internal(lb_call_status_details_);
}

void XdsLb::BalancerChannelState::BalancerCallState::Orphan() {
  GPR_ASSERT(lb_call_ != nullptr);
  // If we are here because xdslb_policy wants to cancel the call,
  // lb_on_balancer_status_received_ will complete the cancellation and clean
  // up. Otherwise, we are here because xdslb_policy has to orphan a failed
  // call, then the following cancellation will be a no-op.
  grpc_call_cancel(lb_call_, nullptr);
  if (client_load_report_timer_callback_pending_) {
    grpc_timer_cancel(&client_load_report_timer_);
  }
  // Note that the initial ref is hold by lb_on_balancer_status_received_
  // instead of the caller of this function. So the corresponding unref happens
  // in lb_on_balancer_status_received_ instead of here.
}

void XdsLb::BalancerChannelState::BalancerCallState::StartQuery() {
  GPR_ASSERT(lb_call_ != nullptr);
  if (GRPC_TRACE_FLAG_ENABLED(grpc_lb_xds_trace)) {
    gpr_log(GPR_INFO, "[xdslb %p] Starting LB call (lb_calld: %p, lb_call: %p)",
            xdslb_policy(), this, lb_call_);
  }
  // Create the ops.
  grpc_call_error call_error;
  grpc_op ops[3];
  memset(ops, 0, sizeof(ops));
  // Op: send initial metadata.
  grpc_op* op = ops;
  op->op = GRPC_OP_SEND_INITIAL_METADATA;
  op->data.send_initial_metadata.count = 0;
  op->flags = 0;
  op->reserved = nullptr;
  op++;
  // Op: send request message.
  GPR_ASSERT(send_message_payload_ != nullptr);
  op->op = GRPC_OP_SEND_MESSAGE;
  op->data.send_message.send_message = send_message_payload_;
  op->flags = 0;
  op->reserved = nullptr;
  op++;
  // TODO(roth): We currently track this ref manually.  Once the
  // ClosureRef API is ready, we should pass the RefCountedPtr<> along
  // with the callback.
  auto self = Ref(DEBUG_LOCATION, "on_initial_request_sent");
  self.release();
  call_error = grpc_call_start_batch_and_execute(
      lb_call_, ops, (size_t)(op - ops), &lb_on_initial_request_sent_);
  GPR_ASSERT(GRPC_CALL_OK == call_error);
  // Op: recv initial metadata.
  op = ops;
  op->op = GRPC_OP_RECV_INITIAL_METADATA;
  op->data.recv_initial_metadata.recv_initial_metadata =
      &lb_initial_metadata_recv_;
  op->flags = 0;
  op->reserved = nullptr;
  op++;
  // Op: recv response.
  op->op = GRPC_OP_RECV_MESSAGE;
  op->data.recv_message.recv_message = &recv_message_payload_;
  op->flags = 0;
  op->reserved = nullptr;
  op++;
  // TODO(roth): We currently track this ref manually.  Once the
  // ClosureRef API is ready, we should pass the RefCountedPtr<> along
  // with the callback.
  self = Ref(DEBUG_LOCATION, "on_message_received");
  self.release();
  call_error = grpc_call_start_batch_and_execute(
      lb_call_, ops, (size_t)(op - ops), &lb_on_balancer_message_received_);
  GPR_ASSERT(GRPC_CALL_OK == call_error);
  // Op: recv server status.
  op = ops;
  op->op = GRPC_OP_RECV_STATUS_ON_CLIENT;
  op->data.recv_status_on_client.trailing_metadata =
      &lb_trailing_metadata_recv_;
  op->data.recv_status_on_client.status = &lb_call_status_;
  op->data.recv_status_on_client.status_details = &lb_call_status_details_;
  op->flags = 0;
  op->reserved = nullptr;
  op++;
  // This callback signals the end of the LB call, so it relies on the initial
  // ref instead of a new ref. When it's invoked, it's the initial ref that is
  // unreffed.
  call_error = grpc_call_start_batch_and_execute(
      lb_call_, ops, (size_t)(op - ops), &lb_on_balancer_status_received_);
  GPR_ASSERT(GRPC_CALL_OK == call_error);
}

void XdsLb::BalancerChannelState::BalancerCallState::
    ScheduleNextClientLoadReportLocked() {
  const grpc_millis next_client_load_report_time =
      ExecCtx::Get()->Now() + client_stats_report_interval_;
  GRPC_CLOSURE_INIT(&client_load_report_closure_,
                    MaybeSendClientLoadReportLocked, this,
                    grpc_combiner_scheduler(xdslb_policy()->combiner()));
  grpc_timer_init(&client_load_report_timer_, next_client_load_report_time,
                  &client_load_report_closure_);
  client_load_report_timer_callback_pending_ = true;
}

void XdsLb::BalancerChannelState::BalancerCallState::
    MaybeSendClientLoadReportLocked(void* arg, grpc_error* error) {
  BalancerCallState* lb_calld = static_cast<BalancerCallState*>(arg);
  lb_calld->client_load_report_timer_callback_pending_ = false;
  if (error != GRPC_ERROR_NONE || !lb_calld->IsCurrentCallOnChannel()) {
    lb_calld->Unref(DEBUG_LOCATION, "client_load_report");
    return;
  }
  // If we've already sent the initial request, then we can go ahead and send
  // the load report. Otherwise, we need to wait until the initial request has
  // been sent to send this (see OnInitialRequestSentLocked()).
  if (lb_calld->send_message_payload_ == nullptr) {
    lb_calld->SendClientLoadReportLocked();
  } else {
    lb_calld->client_load_report_is_due_ = true;
  }
}

bool XdsLb::BalancerChannelState::BalancerCallState::LoadReportCountersAreZero(
    xds_grpclb_request* request) {
  XdsLbClientStats::DroppedCallCounts* drop_entries =
      static_cast<XdsLbClientStats::DroppedCallCounts*>(
          request->client_stats.calls_finished_with_drop.arg);
  return request->client_stats.num_calls_started == 0 &&
         request->client_stats.num_calls_finished == 0 &&
         request->client_stats.num_calls_finished_with_client_failed_to_send ==
             0 &&
         request->client_stats.num_calls_finished_known_received == 0 &&
         (drop_entries == nullptr || drop_entries->empty());
}

// TODO(vpowar): Use LRS to send the client Load Report.
void XdsLb::BalancerChannelState::BalancerCallState::
    SendClientLoadReportLocked() {
  // Construct message payload.
  GPR_ASSERT(send_message_payload_ == nullptr);
  xds_grpclb_request* request =
      xds_grpclb_load_report_request_create_locked(client_stats_.get());
  // Skip client load report if the counters were all zero in the last
  // report and they are still zero in this one.
  if (LoadReportCountersAreZero(request)) {
    if (last_client_load_report_counters_were_zero_) {
      xds_grpclb_request_destroy(request);
      ScheduleNextClientLoadReportLocked();
      return;
    }
    last_client_load_report_counters_were_zero_ = true;
  } else {
    last_client_load_report_counters_were_zero_ = false;
  }
  // TODO(vpowar): Send the report on LRS stream.
  xds_grpclb_request_destroy(request);
}

void XdsLb::BalancerChannelState::BalancerCallState::OnInitialRequestSentLocked(
    void* arg, grpc_error* error) {
  BalancerCallState* lb_calld = static_cast<BalancerCallState*>(arg);
  grpc_byte_buffer_destroy(lb_calld->send_message_payload_);
  lb_calld->send_message_payload_ = nullptr;
  // If we attempted to send a client load report before the initial request was
  // sent (and this lb_calld is still in use), send the load report now.
  if (lb_calld->client_load_report_is_due_ &&
      lb_calld->IsCurrentCallOnChannel()) {
    lb_calld->SendClientLoadReportLocked();
    lb_calld->client_load_report_is_due_ = false;
  }
  lb_calld->Unref(DEBUG_LOCATION, "on_initial_request_sent");
}

void XdsLb::BalancerChannelState::BalancerCallState::
    OnBalancerMessageReceivedLocked(void* arg, grpc_error* error) {
  BalancerCallState* lb_calld = static_cast<BalancerCallState*>(arg);
  XdsLb* xdslb_policy = lb_calld->xdslb_policy();
  // Empty payload means the LB call was cancelled.
  if (!lb_calld->IsCurrentCallOnChannel() ||
      lb_calld->recv_message_payload_ == nullptr) {
    lb_calld->Unref(DEBUG_LOCATION, "on_message_received");
    return;
  }
  lb_calld->seen_response_ = true;
  // Read the response.
  grpc_byte_buffer_reader bbr;
  grpc_byte_buffer_reader_init(&bbr, lb_calld->recv_message_payload_);
  grpc_slice response_slice = grpc_byte_buffer_reader_readall(&bbr);
  grpc_byte_buffer_reader_destroy(&bbr);
  grpc_byte_buffer_destroy(lb_calld->recv_message_payload_);
  lb_calld->recv_message_payload_ = nullptr;
  // TODO(juanlishen): When we convert this to use the xds protocol, the
  // balancer will send us a fallback timeout such that we should go into
  // fallback mode if we have lost contact with the balancer after a certain
  // period of time. We will need to save the timeout value here, and then
  // when the balancer call ends, we will need to start a timer for the
  // specified period of time, and if the timer fires, we go into fallback
  // mode. We will also need to cancel the timer when we receive a serverlist
  // from the balancer.
  // This anonymous lambda is a hack to avoid the usage of goto.
  [&]() {
    // Parse the response.
    XdsUpdate update;
    grpc_error* parse_error =
        XdsEdsResponseDecodeAndParse(response_slice, &update);
    if (parse_error != GRPC_ERROR_NONE) {
      gpr_log(GPR_ERROR, "[xdslb %p] EDS response parsing failed. error=%s",
              xdslb_policy, grpc_error_string(parse_error));
      GRPC_ERROR_UNREF(parse_error);
      return;
    }
    if (update.locality_list.empty()) {
      char* response_slice_str =
          grpc_dump_slice(response_slice, GPR_DUMP_ASCII | GPR_DUMP_HEX);
      gpr_log(GPR_ERROR,
              "[xdslb %p] EDS response '%s' doesn't contain any valid locality "
              "update. Ignoring.",
              xdslb_policy, response_slice_str);
      gpr_free(response_slice_str);
      return;
    }
    if (GRPC_TRACE_FLAG_ENABLED(grpc_lb_xds_trace)) {
      gpr_log(GPR_INFO,
              "[xdslb %p] EDS response with %" PRIuPTR " localities received",
              xdslb_policy, update.locality_list.size());
      for (size_t i = 0; i < update.locality_list.size(); ++i) {
        const XdsLocalityInfo& locality = update.locality_list[i];
        const XdsLocalityName* locality_name = locality.locality_name.get();
        gpr_log(GPR_INFO,
                "[xdslb %p] Locality %" PRIuPTR
                " (region: %s, zone: %s, sub_zone: %s) contains %" PRIuPTR
                " server addresses",
                xdslb_policy, i, locality_name->region(), locality_name->zone(),
                locality_name->sub_zone(), locality.serverlist.size());
        for (size_t j = 0; j < locality.serverlist.size(); ++j) {
          char* ipport;
          grpc_sockaddr_to_string(&ipport, &locality.serverlist[j].address(),
                                  false);
          gpr_log(
              GPR_INFO,
              "[xdslb %p] Locality %" PRIuPTR
              " (region: %s, zone: %s, sub_zone: %s), server address %" PRIuPTR
              ": %s",
              xdslb_policy, i, locality_name->region(), locality_name->zone(),
              locality_name->sub_zone(), j, ipport);
          gpr_free(ipport);
        }
      }
    }
    // Pending LB channel receives a serverlist; promote it.
    // Note that this call can't be on a discarded pending channel, because
    // such channels don't have any current call but we have checked this call
    // is a current call.
    if (!lb_calld->lb_chand_->IsCurrentChannel()) {
      if (GRPC_TRACE_FLAG_ENABLED(grpc_lb_xds_trace)) {
        gpr_log(GPR_INFO,
                "[xdslb %p] Promoting pending LB channel %p to replace "
                "current LB channel %p",
                xdslb_policy, lb_calld->lb_chand_.get(),
                lb_calld->xdslb_policy()->lb_chand_.get());
      }
      lb_calld->xdslb_policy()->lb_chand_ =
          std::move(lb_calld->xdslb_policy()->pending_lb_chand_);
    }
    // Start sending client load report only after we start using the
    // serverlist returned from the current LB call.
    if (lb_calld->client_stats_report_interval_ > 0 &&
        lb_calld->client_stats_ == nullptr) {
      lb_calld->client_stats_ = MakeRefCounted<XdsLbClientStats>();
      lb_calld->Ref(DEBUG_LOCATION, "client_load_report").release();
      lb_calld->ScheduleNextClientLoadReportLocked();
    }
    // Ignore identical update.
    if (xdslb_policy->locality_list_ == update.locality_list) {
      if (GRPC_TRACE_FLAG_ENABLED(grpc_lb_xds_trace)) {
        gpr_log(GPR_INFO,
                "[xdslb %p] Incoming server list identical to current, "
                "ignoring.",
                xdslb_policy);
      }
      return;
    }
    // If the balancer tells us to drop all the calls, we should exit fallback
    // mode immediately.
    // TODO(juanlishen): When we add EDS drop, we should change to check
    // drop_percentage.
    if (update.locality_list[0].serverlist.empty()) {
      xdslb_policy->MaybeExitFallbackMode();
    }
    // Update the locality list.
    xdslb_policy->locality_list_ = std::move(update.locality_list);
    // Update the locality map.
    xdslb_policy->locality_map_.UpdateLocked(
        xdslb_policy->locality_list_, xdslb_policy->child_policy_config_.get(),
        xdslb_policy->args_, xdslb_policy);
  }();
  grpc_slice_unref_internal(response_slice);
  if (xdslb_policy->shutting_down_) {
    lb_calld->Unref(DEBUG_LOCATION, "on_message_received+xds_shutdown");
    return;
  }
  // Keep listening for serverlist updates.
  grpc_op op;
  memset(&op, 0, sizeof(op));
  op.op = GRPC_OP_RECV_MESSAGE;
  op.data.recv_message.recv_message = &lb_calld->recv_message_payload_;
  op.flags = 0;
  op.reserved = nullptr;
  GPR_ASSERT(lb_calld->lb_call_ != nullptr);
  // Reuse the "OnBalancerMessageReceivedLocked" ref taken in StartQuery().
  const grpc_call_error call_error = grpc_call_start_batch_and_execute(
      lb_calld->lb_call_, &op, 1, &lb_calld->lb_on_balancer_message_received_);
  GPR_ASSERT(GRPC_CALL_OK == call_error);
}

void XdsLb::BalancerChannelState::BalancerCallState::
    OnBalancerStatusReceivedLocked(void* arg, grpc_error* error) {
  BalancerCallState* lb_calld = static_cast<BalancerCallState*>(arg);
  XdsLb* xdslb_policy = lb_calld->xdslb_policy();
  BalancerChannelState* lb_chand = lb_calld->lb_chand_.get();
  GPR_ASSERT(lb_calld->lb_call_ != nullptr);
  if (GRPC_TRACE_FLAG_ENABLED(grpc_lb_xds_trace)) {
    char* status_details =
        grpc_slice_to_c_string(lb_calld->lb_call_status_details_);
    gpr_log(GPR_INFO,
            "[xdslb %p] Status from LB server received. Status = %d, details "
            "= '%s', (lb_chand: %p, lb_calld: %p, lb_call: %p), error '%s'",
            xdslb_policy, lb_calld->lb_call_status_, status_details, lb_chand,
            lb_calld, lb_calld->lb_call_, grpc_error_string(error));
    gpr_free(status_details);
  }
  // Ignore status from a stale call.
  if (lb_calld->IsCurrentCallOnChannel()) {
    // Because this call is the current one on the channel, the channel can't
    // have been swapped out; otherwise, the call should have been reset.
    GPR_ASSERT(lb_chand->IsCurrentChannel() || lb_chand->IsPendingChannel());
    GPR_ASSERT(!xdslb_policy->shutting_down_);
    if (lb_chand != xdslb_policy->LatestLbChannel()) {
      // This channel must be the current one and there is a pending one. Swap
      // in the pending one and we are done.
      if (GRPC_TRACE_FLAG_ENABLED(grpc_lb_xds_trace)) {
        gpr_log(GPR_INFO,
                "[xdslb %p] Promoting pending LB channel %p to replace "
                "current LB channel %p",
                xdslb_policy, lb_calld->lb_chand_.get(),
                lb_calld->xdslb_policy()->lb_chand_.get());
      }
      xdslb_policy->lb_chand_ = std::move(xdslb_policy->pending_lb_chand_);
    } else {
      // This channel is the most recently created one. Try to restart the call
      // and reresolve.
      lb_chand->lb_calld_.reset();
      if (lb_calld->seen_response_) {
        // If we lost connection to the LB server, reset the backoff and restart
        // the LB call immediately.
        lb_chand->lb_call_backoff_.Reset();
        lb_chand->StartCallLocked();
      } else {
        // If we failed to connect to the LB server, retry later.
        lb_chand->StartCallRetryTimerLocked();
      }
      xdslb_policy->channel_control_helper()->RequestReresolution();
      // If the fallback-at-startup checks are pending, go into fallback mode
      // immediately.  This short-circuits the timeout for the
      // fallback-at-startup case.
      if (xdslb_policy->fallback_at_startup_checks_pending_) {
        gpr_log(GPR_INFO,
                "[xdslb %p] Balancer call finished; entering fallback mode",
                xdslb_policy);
        xdslb_policy->fallback_at_startup_checks_pending_ = false;
        grpc_timer_cancel(&xdslb_policy->lb_fallback_timer_);
        lb_chand->CancelConnectivityWatchLocked();
        xdslb_policy->UpdateFallbackPolicyLocked();
      }
    }
  }
  lb_calld->Unref(DEBUG_LOCATION, "lb_call_ended");
}

//
// helper code for creating balancer channel
//

// Returns the channel args for the LB channel, used to create a bidirectional
// stream for the reception of load balancing updates.
grpc_channel_args* BuildBalancerChannelArgs(const grpc_channel_args* args) {
  static const char* args_to_remove[] = {
      // LB policy name, since we want to use the default (pick_first) in
      // the LB channel.
      GRPC_ARG_LB_POLICY_NAME,
      // The service config that contains the LB config. We don't want to
      // recursively use xds in the LB channel.
      GRPC_ARG_SERVICE_CONFIG,
      // The channel arg for the server URI, since that will be different for
      // the LB channel than for the parent channel.  The client channel
      // factory will re-add this arg with the right value.
      GRPC_ARG_SERVER_URI,
      // The LB channel should use the authority indicated by the target
      // authority table (see \a grpc_lb_policy_xds_modify_lb_channel_args),
      // as opposed to the authority from the parent channel.
      GRPC_ARG_DEFAULT_AUTHORITY,
      // Just as for \a GRPC_ARG_DEFAULT_AUTHORITY, the LB channel should be
      // treated as a stand-alone channel and not inherit this argument from the
      // args of the parent channel.
      GRPC_SSL_TARGET_NAME_OVERRIDE_ARG,
      // Don't want to pass down channelz node from parent; the balancer
      // channel will get its own.
      GRPC_ARG_CHANNELZ_CHANNEL_NODE,
  };
  // Channel args to add.
  InlinedVector<grpc_arg, 2> args_to_add;
  // A channel arg indicating the target is a xds load balancer.
  args_to_add.emplace_back(grpc_channel_arg_integer_create(
      const_cast<char*>(GRPC_ARG_ADDRESS_IS_XDS_LOAD_BALANCER), 1));
  // The parent channel's channelz uuid.
  channelz::ChannelNode* channelz_node = nullptr;
  const grpc_arg* arg =
      grpc_channel_args_find(args, GRPC_ARG_CHANNELZ_CHANNEL_NODE);
  if (arg != nullptr && arg->type == GRPC_ARG_POINTER &&
      arg->value.pointer.p != nullptr) {
    channelz_node = static_cast<channelz::ChannelNode*>(arg->value.pointer.p);
    args_to_add.emplace_back(
        channelz::MakeParentUuidArg(channelz_node->uuid()));
  }
  // Construct channel args.
  grpc_channel_args* new_args = grpc_channel_args_copy_and_add_and_remove(
      args, args_to_remove, GPR_ARRAY_SIZE(args_to_remove), args_to_add.data(),
      args_to_add.size());
  // Make any necessary modifications for security.
  return grpc_lb_policy_xds_modify_lb_channel_args(new_args);
}

//
// ctor and dtor
//

XdsLb::XdsLb(Args args)
    : LoadBalancingPolicy(std::move(args)), locality_map_(), locality_list_() {
  // Record server name.
  const grpc_arg* arg = grpc_channel_args_find(args.args, GRPC_ARG_SERVER_URI);
  const char* server_uri = grpc_channel_arg_get_string(arg);
  GPR_ASSERT(server_uri != nullptr);
  grpc_uri* uri = grpc_uri_parse(server_uri, true);
  GPR_ASSERT(uri->path[0] != '\0');
  server_name_ = gpr_strdup(uri->path[0] == '/' ? uri->path + 1 : uri->path);
  if (GRPC_TRACE_FLAG_ENABLED(grpc_lb_xds_trace)) {
    gpr_log(GPR_INFO,
            "[xdslb %p] Will use '%s' as the server name for LB request.", this,
            server_name_);
  }
  grpc_uri_destroy(uri);
  // Record LB call timeout.
  arg = grpc_channel_args_find(args.args, GRPC_ARG_GRPCLB_CALL_TIMEOUT_MS);
  lb_call_timeout_ms_ = grpc_channel_arg_get_integer(arg, {0, 0, INT_MAX});
  // Record fallback timeout.
  arg = grpc_channel_args_find(args.args, GRPC_ARG_XDS_FALLBACK_TIMEOUT_MS);
  lb_fallback_timeout_ms_ = grpc_channel_arg_get_integer(
      arg, {GRPC_XDS_DEFAULT_FALLBACK_TIMEOUT_MS, 0, INT_MAX});
}

XdsLb::~XdsLb() {
  if (GRPC_TRACE_FLAG_ENABLED(grpc_lb_xds_trace)) {
    gpr_log(GPR_INFO, "[xdslb %p] destroying xds LB policy", this);
  }
  gpr_free((void*)server_name_);
  grpc_channel_args_destroy(args_);
  locality_list_.clear();
}

void XdsLb::ShutdownLocked() {
  if (GRPC_TRACE_FLAG_ENABLED(grpc_lb_xds_trace)) {
    gpr_log(GPR_INFO, "[xdslb %p] shutting down", this);
  }
  shutting_down_ = true;
  if (fallback_at_startup_checks_pending_) {
    grpc_timer_cancel(&lb_fallback_timer_);
  }
  locality_map_.ShutdownLocked();
  if (fallback_policy_ != nullptr) {
    grpc_pollset_set_del_pollset_set(fallback_policy_->interested_parties(),
                                     interested_parties());
  }
  if (pending_fallback_policy_ != nullptr) {
    grpc_pollset_set_del_pollset_set(
        pending_fallback_policy_->interested_parties(), interested_parties());
  }
  fallback_policy_.reset();
  pending_fallback_policy_.reset();
  // We reset the LB channels here instead of in our destructor because they
  // hold refs to XdsLb.
  lb_chand_.reset();
  pending_lb_chand_.reset();
}

//
// public methods
//

void XdsLb::ResetBackoffLocked() {
  if (lb_chand_ != nullptr) {
    grpc_channel_reset_connect_backoff(lb_chand_->channel());
  }
  if (pending_lb_chand_ != nullptr) {
    grpc_channel_reset_connect_backoff(pending_lb_chand_->channel());
  }
  locality_map_.ResetBackoffLocked();
  if (fallback_policy_ != nullptr) {
    fallback_policy_->ResetBackoffLocked();
  }
  if (pending_fallback_policy_ != nullptr) {
    pending_fallback_policy_->ResetBackoffLocked();
  }
}

void XdsLb::ProcessAddressesAndChannelArgsLocked(
    ServerAddressList addresses, const grpc_channel_args& args) {
  // Update fallback address list.
  fallback_backend_addresses_ = std::move(addresses);
  // Make sure that GRPC_ARG_LB_POLICY_NAME is set in channel args,
  // since we use this to trigger the client_load_reporting filter.
  static const char* args_to_remove[] = {GRPC_ARG_LB_POLICY_NAME};
  grpc_arg new_arg = grpc_channel_arg_string_create(
      (char*)GRPC_ARG_LB_POLICY_NAME, (char*)"xds");
  grpc_channel_args_destroy(args_);
  args_ = grpc_channel_args_copy_and_add_and_remove(
      &args, args_to_remove, GPR_ARRAY_SIZE(args_to_remove), &new_arg, 1);
  // Construct args for balancer channel.
  grpc_channel_args* lb_channel_args = BuildBalancerChannelArgs(&args);
  // Create an LB channel if we don't have one yet or the balancer name has
  // changed from the last received one.
  bool create_lb_channel = lb_chand_ == nullptr;
  if (lb_chand_ != nullptr) {
    UniquePtr<char> last_balancer_name(
        grpc_channel_get_target(LatestLbChannel()->channel()));
    create_lb_channel =
        strcmp(last_balancer_name.get(), balancer_name_.get()) != 0;
  }
  if (create_lb_channel) {
    OrphanablePtr<BalancerChannelState> lb_chand =
        MakeOrphanable<BalancerChannelState>(
            balancer_name_.get(), *lb_channel_args,
            Ref(DEBUG_LOCATION, "BalancerChannelState"));
    if (lb_chand_ == nullptr || !lb_chand_->HasActiveCall()) {
      GPR_ASSERT(pending_lb_chand_ == nullptr);
      // If we do not have a working LB channel yet, use the newly created one.
      lb_chand_ = std::move(lb_chand);
    } else {
      // Otherwise, wait until the new LB channel to be ready to swap it in.
      pending_lb_chand_ = std::move(lb_chand);
    }
  }
  grpc_channel_args_destroy(lb_channel_args);
}

void XdsLb::ParseLbConfig(const ParsedXdsConfig* xds_config) {
  if (xds_config == nullptr || xds_config->balancer_name() == nullptr) return;
  // TODO(yashykt) : does this need to be a gpr_strdup
  balancer_name_ = UniquePtr<char>(gpr_strdup(xds_config->balancer_name()));
  child_policy_config_ = xds_config->child_policy();
  fallback_policy_config_ = xds_config->fallback_policy();
}

void XdsLb::UpdateLocked(UpdateArgs args) {
  const bool is_initial_update = lb_chand_ == nullptr;
  ParseLbConfig(static_cast<const ParsedXdsConfig*>(args.config.get()));
  if (balancer_name_ == nullptr) {
    gpr_log(GPR_ERROR, "[xdslb %p] LB config parsing fails.", this);
    return;
  }
  ProcessAddressesAndChannelArgsLocked(std::move(args.addresses), *args.args);
  locality_map_.UpdateLocked(locality_list_, child_policy_config_.get(), args_,
                             this);
  // Update the existing fallback policy. The fallback policy config and/or the
  // fallback addresses may be new.
  if (fallback_policy_ != nullptr) UpdateFallbackPolicyLocked();
  // If this is the initial update, start the fallback-at-startup checks.
  if (is_initial_update) {
    grpc_millis deadline = ExecCtx::Get()->Now() + lb_fallback_timeout_ms_;
    Ref(DEBUG_LOCATION, "on_fallback_timer").release();  // Held by closure
    GRPC_CLOSURE_INIT(&lb_on_fallback_, &XdsLb::OnFallbackTimerLocked, this,
                      grpc_combiner_scheduler(combiner()));
    fallback_at_startup_checks_pending_ = true;
    grpc_timer_init(&lb_fallback_timer_, deadline, &lb_on_fallback_);
    // Start watching the channel's connectivity state.  If the channel
    // goes into state TRANSIENT_FAILURE, we go into fallback mode even if
    // the fallback timeout has not elapsed.
    lb_chand_->StartConnectivityWatchLocked();
  }
}

//
// fallback-related methods
//

void XdsLb::MaybeCancelFallbackAtStartupChecks() {
  if (!fallback_at_startup_checks_pending_) return;
  gpr_log(GPR_INFO,
          "[xdslb %p] Cancelling fallback timer and LB channel connectivity "
          "watch",
          this);
  grpc_timer_cancel(&lb_fallback_timer_);
  lb_chand_->CancelConnectivityWatchLocked();
  fallback_at_startup_checks_pending_ = false;
}

void XdsLb::OnFallbackTimerLocked(void* arg, grpc_error* error) {
  XdsLb* xdslb_policy = static_cast<XdsLb*>(arg);
  // If some fallback-at-startup check is done after the timer fires but before
  // this callback actually runs, don't fall back.
  if (xdslb_policy->fallback_at_startup_checks_pending_ &&
      !xdslb_policy->shutting_down_ && error == GRPC_ERROR_NONE) {
    if (GRPC_TRACE_FLAG_ENABLED(grpc_lb_xds_trace)) {
      gpr_log(GPR_INFO,
              "[xdslb %p] Child policy not ready after fallback timeout; "
              "entering fallback mode",
              xdslb_policy);
    }
    xdslb_policy->fallback_at_startup_checks_pending_ = false;
    xdslb_policy->UpdateFallbackPolicyLocked();
    xdslb_policy->lb_chand_->CancelConnectivityWatchLocked();
  }
  xdslb_policy->Unref(DEBUG_LOCATION, "on_fallback_timer");
}

void XdsLb::UpdateFallbackPolicyLocked() {
  if (shutting_down_) return;
  // Construct update args.
  UpdateArgs update_args;
  update_args.addresses = fallback_backend_addresses_;
  update_args.config = fallback_policy_config_ == nullptr
                           ? nullptr
                           : fallback_policy_config_->Ref();
  update_args.args = grpc_channel_args_copy(args_);
  // If the child policy name changes, we need to create a new child
  // policy.  When this happens, we leave child_policy_ as-is and store
  // the new child policy in pending_child_policy_.  Once the new child
  // policy transitions into state READY, we swap it into child_policy_,
  // replacing the original child policy.  So pending_child_policy_ is
  // non-null only between when we apply an update that changes the child
  // policy name and when the new child reports state READY.
  //
  // Updates can arrive at any point during this transition.  We always
  // apply updates relative to the most recently created child policy,
  // even if the most recent one is still in pending_child_policy_.  This
  // is true both when applying the updates to an existing child policy
  // and when determining whether we need to create a new policy.
  //
  // As a result of this, there are several cases to consider here:
  //
  // 1. We have no existing child policy (i.e., we have started up but
  //    have not yet received a serverlist from the balancer or gone
  //    into fallback mode; in this case, both child_policy_ and
  //    pending_child_policy_ are null).  In this case, we create a
  //    new child policy and store it in child_policy_.
  //
  // 2. We have an existing child policy and have no pending child policy
  //    from a previous update (i.e., either there has not been a
  //    previous update that changed the policy name, or we have already
  //    finished swapping in the new policy; in this case, child_policy_
  //    is non-null but pending_child_policy_ is null).  In this case:
  //    a. If child_policy_->name() equals child_policy_name, then we
  //       update the existing child policy.
  //    b. If child_policy_->name() does not equal child_policy_name,
  //       we create a new policy.  The policy will be stored in
  //       pending_child_policy_ and will later be swapped into
  //       child_policy_ by the helper when the new child transitions
  //       into state READY.
  //
  // 3. We have an existing child policy and have a pending child policy
  //    from a previous update (i.e., a previous update set
  //    pending_child_policy_ as per case 2b above and that policy has
  //    not yet transitioned into state READY and been swapped into
  //    child_policy_; in this case, both child_policy_ and
  //    pending_child_policy_ are non-null).  In this case:
  //    a. If pending_child_policy_->name() equals child_policy_name,
  //       then we update the existing pending child policy.
  //    b. If pending_child_policy->name() does not equal
  //       child_policy_name, then we create a new policy.  The new
  //       policy is stored in pending_child_policy_ (replacing the one
  //       that was there before, which will be immediately shut down)
  //       and will later be swapped into child_policy_ by the helper
  //       when the new child transitions into state READY.
  const char* fallback_policy_name = fallback_policy_config_ == nullptr
                                         ? "round_robin"
                                         : fallback_policy_config_->name();
  const bool create_policy =
      // case 1
      fallback_policy_ == nullptr ||
      // case 2b
      (pending_fallback_policy_ == nullptr &&
       strcmp(fallback_policy_->name(), fallback_policy_name) != 0) ||
      // case 3b
      (pending_fallback_policy_ != nullptr &&
       strcmp(pending_fallback_policy_->name(), fallback_policy_name) != 0);
  LoadBalancingPolicy* policy_to_update = nullptr;
  if (create_policy) {
    // Cases 1, 2b, and 3b: create a new child policy.
    // If child_policy_ is null, we set it (case 1), else we set
    // pending_child_policy_ (cases 2b and 3b).
    if (GRPC_TRACE_FLAG_ENABLED(grpc_lb_xds_trace)) {
      gpr_log(GPR_INFO, "[xdslb %p] Creating new %sfallback policy %s", this,
              fallback_policy_ == nullptr ? "" : "pending ",
              fallback_policy_name);
    }
    auto& lb_policy = fallback_policy_ == nullptr ? fallback_policy_
                                                  : pending_fallback_policy_;
    lb_policy =
        CreateFallbackPolicyLocked(fallback_policy_name, update_args.args);
    policy_to_update = lb_policy.get();
  } else {
    // Cases 2a and 3a: update an existing policy.
    // If we have a pending child policy, send the update to the pending
    // policy (case 3a), else send it to the current policy (case 2a).
    policy_to_update = pending_fallback_policy_ != nullptr
                           ? pending_fallback_policy_.get()
                           : fallback_policy_.get();
  }
  GPR_ASSERT(policy_to_update != nullptr);
  // Update the policy.
  if (GRPC_TRACE_FLAG_ENABLED(grpc_lb_xds_trace)) {
    gpr_log(
        GPR_INFO, "[xdslb %p] Updating %sfallback policy %p", this,
        policy_to_update == pending_fallback_policy_.get() ? "pending " : "",
        policy_to_update);
  }
  policy_to_update->UpdateLocked(std::move(update_args));
}

OrphanablePtr<LoadBalancingPolicy> XdsLb::CreateFallbackPolicyLocked(
    const char* name, const grpc_channel_args* args) {
  FallbackHelper* helper =
      New<FallbackHelper>(Ref(DEBUG_LOCATION, "FallbackHelper"));
  LoadBalancingPolicy::Args lb_policy_args;
  lb_policy_args.combiner = combiner();
  lb_policy_args.args = args;
  lb_policy_args.channel_control_helper =
      UniquePtr<ChannelControlHelper>(helper);
  OrphanablePtr<LoadBalancingPolicy> lb_policy =
      LoadBalancingPolicyRegistry::CreateLoadBalancingPolicy(
          name, std::move(lb_policy_args));
  if (GPR_UNLIKELY(lb_policy == nullptr)) {
    gpr_log(GPR_ERROR, "[xdslb %p] Failure creating fallback policy %s", this,
            name);
    return nullptr;
  }
  helper->set_child(lb_policy.get());
  if (GRPC_TRACE_FLAG_ENABLED(grpc_lb_xds_trace)) {
    gpr_log(GPR_INFO, "[xdslb %p] Created new fallback policy %s (%p)", this,
            name, lb_policy.get());
  }
  // Add the xDS's interested_parties pollset_set to that of the newly created
  // child policy. This will make the child policy progress upon activity on xDS
  // LB, which in turn is tied to the application's call.
  grpc_pollset_set_add_pollset_set(lb_policy->interested_parties(),
                                   interested_parties());
  return lb_policy;
}

void XdsLb::MaybeExitFallbackMode() {
  if (fallback_policy_ == nullptr) return;
  gpr_log(GPR_INFO, "[xdslb %p] Exiting fallback mode", this);
  fallback_policy_.reset();
  pending_fallback_policy_.reset();
}

//
// XdsLb::LocalityMap
//

void XdsLb::LocalityMap::PruneLocalities(const XdsLocalityList& locality_list) {
  for (auto iter = map_.begin(); iter != map_.end();) {
    bool found = false;
    for (size_t i = 0; i < locality_list.size(); i++) {
      if (*locality_list[i].locality_name == *iter->first) {
        found = true;
        break;
      }
    }
    if (!found) {  // Remove entries not present in the locality list.
      iter = map_.erase(iter);
    } else
      iter++;
  }
}

void XdsLb::LocalityMap::UpdateLocked(
    const XdsLocalityList& locality_list,
    LoadBalancingPolicy::Config* child_policy_config,
    const grpc_channel_args* args, XdsLb* parent) {
  if (parent->shutting_down_) return;
  for (size_t i = 0; i < locality_list.size(); i++) {
    auto iter = map_.find(locality_list[i].locality_name);
    // Add a new entry in the locality map if a new locality is received in the
    // locality list.
    if (iter == map_.end()) {
      OrphanablePtr<LocalityEntry> new_entry = MakeOrphanable<LocalityEntry>(
<<<<<<< HEAD
          parent->Ref(), locality_list[i].lb_weight);
      iter = map_.emplace(locality_list[i].locality_name, std::move(new_entry))
=======
          parent->Ref(DEBUG_LOCATION, "LocalityEntry"),
          locality_serverlist[i]->locality_name,
          locality_serverlist[i]->locality_weight);
      iter = map_.emplace(locality_serverlist[i]->locality_name,
                          std::move(new_entry))
>>>>>>> 0da6fcfa
                 .first;
    }
    // Keep a copy of serverlist in locality_list_ so that we can compare it
    // with the future ones.
    iter->second->UpdateLocked(locality_list[i].serverlist, child_policy_config,
                               args);
  }
  PruneLocalities(locality_list);
}

void XdsLb::LocalityMap::ShutdownLocked() { map_.clear(); }

void XdsLb::LocalityMap::ResetBackoffLocked() {
  for (auto& p : map_) {
    p.second->ResetBackoffLocked();
  }
}

//
// XdsLb::LocalityMap::LocalityEntry
//

XdsLb::LocalityMap::LocalityEntry::LocalityEntry(
    RefCountedPtr<XdsLb> parent, RefCountedPtr<LocalityName> name,
    uint32_t locality_weight)
    : parent_(std::move(parent)),
      name_(std::move(name)),
      locality_weight_(locality_weight) {
  if (GRPC_TRACE_FLAG_ENABLED(grpc_lb_xds_trace)) {
    gpr_log(GPR_INFO, "[xdslb %p] created LocalityEntry %p for %s",
            parent_.get(), this, name_->AsHumanReadableString());
  }
}

XdsLb::LocalityMap::LocalityEntry::~LocalityEntry() {
  if (GRPC_TRACE_FLAG_ENABLED(grpc_lb_xds_trace)) {
    gpr_log(GPR_INFO,
            "[xdslb %p] LocalityEntry %p %s: destroying locality entry",
            parent_.get(), this, name_->AsHumanReadableString());
  }
  parent_.reset(DEBUG_LOCATION, "LocalityEntry");
}

grpc_channel_args*
XdsLb::LocalityMap::LocalityEntry::CreateChildPolicyArgsLocked(
    const grpc_channel_args* args_in) {
  const grpc_arg args_to_add[] = {
      // A channel arg indicating if the target is a backend inferred from a
      // grpclb load balancer.
      grpc_channel_arg_integer_create(
          const_cast<char*>(GRPC_ARG_ADDRESS_IS_BACKEND_FROM_XDS_LOAD_BALANCER),
          1),
      // Inhibit client-side health checking, since the balancer does
      // this for us.
      grpc_channel_arg_integer_create(
          const_cast<char*>(GRPC_ARG_INHIBIT_HEALTH_CHECKING), 1),
  };
  return grpc_channel_args_copy_and_add(args_in, args_to_add,
                                        GPR_ARRAY_SIZE(args_to_add));
}

OrphanablePtr<LoadBalancingPolicy>
XdsLb::LocalityMap::LocalityEntry::CreateChildPolicyLocked(
    const char* name, const grpc_channel_args* args) {
  Helper* helper = New<Helper>(this->Ref(DEBUG_LOCATION, "Helper"));
  LoadBalancingPolicy::Args lb_policy_args;
  lb_policy_args.combiner = parent_->combiner();
  lb_policy_args.args = args;
  lb_policy_args.channel_control_helper =
      UniquePtr<ChannelControlHelper>(helper);
  OrphanablePtr<LoadBalancingPolicy> lb_policy =
      LoadBalancingPolicyRegistry::CreateLoadBalancingPolicy(
          name, std::move(lb_policy_args));
  if (GPR_UNLIKELY(lb_policy == nullptr)) {
    gpr_log(GPR_ERROR,
            "[xdslb %p] LocalityEntry %p %s: failure creating child policy %s",
            parent_.get(), this, name_->AsHumanReadableString(), name);
    return nullptr;
  }
  helper->set_child(lb_policy.get());
  if (GRPC_TRACE_FLAG_ENABLED(grpc_lb_xds_trace)) {
    gpr_log(GPR_INFO,
            "[xdslb %p] LocalityEntry %p %s: Created new child policy %s (%p)",
            parent_.get(), this, name_->AsHumanReadableString(), name,
            lb_policy.get());
  }
  // Add the xDS's interested_parties pollset_set to that of the newly created
  // child policy. This will make the child policy progress upon activity on xDS
  // LB, which in turn is tied to the application's call.
  grpc_pollset_set_add_pollset_set(lb_policy->interested_parties(),
                                   parent_->interested_parties());
  return lb_policy;
}

void XdsLb::LocalityMap::LocalityEntry::UpdateLocked(
    ServerAddressList serverlist,
    LoadBalancingPolicy::Config* child_policy_config,
    const grpc_channel_args* args_in) {
  if (parent_->shutting_down_) return;
  // Construct update args.
  UpdateArgs update_args;
  update_args.addresses = std::move(serverlist);
  update_args.config =
      child_policy_config == nullptr ? nullptr : child_policy_config->Ref();
  update_args.args = CreateChildPolicyArgsLocked(args_in);
  // If the child policy name changes, we need to create a new child
  // policy.  When this happens, we leave child_policy_ as-is and store
  // the new child policy in pending_child_policy_.  Once the new child
  // policy transitions into state READY, we swap it into child_policy_,
  // replacing the original child policy.  So pending_child_policy_ is
  // non-null only between when we apply an update that changes the child
  // policy name and when the new child reports state READY.
  //
  // Updates can arrive at any point during this transition.  We always
  // apply updates relative to the most recently created child policy,
  // even if the most recent one is still in pending_child_policy_.  This
  // is true both when applying the updates to an existing child policy
  // and when determining whether we need to create a new policy.
  //
  // As a result of this, there are several cases to consider here:
  //
  // 1. We have no existing child policy (i.e., we have started up but
  //    have not yet received a serverlist from the balancer or gone
  //    into fallback mode; in this case, both child_policy_ and
  //    pending_child_policy_ are null).  In this case, we create a
  //    new child policy and store it in child_policy_.
  //
  // 2. We have an existing child policy and have no pending child policy
  //    from a previous update (i.e., either there has not been a
  //    previous update that changed the policy name, or we have already
  //    finished swapping in the new policy; in this case, child_policy_
  //    is non-null but pending_child_policy_ is null).  In this case:
  //    a. If child_policy_->name() equals child_policy_name, then we
  //       update the existing child policy.
  //    b. If child_policy_->name() does not equal child_policy_name,
  //       we create a new policy.  The policy will be stored in
  //       pending_child_policy_ and will later be swapped into
  //       child_policy_ by the helper when the new child transitions
  //       into state READY.
  //
  // 3. We have an existing child policy and have a pending child policy
  //    from a previous update (i.e., a previous update set
  //    pending_child_policy_ as per case 2b above and that policy has
  //    not yet transitioned into state READY and been swapped into
  //    child_policy_; in this case, both child_policy_ and
  //    pending_child_policy_ are non-null).  In this case:
  //    a. If pending_child_policy_->name() equals child_policy_name,
  //       then we update the existing pending child policy.
  //    b. If pending_child_policy->name() does not equal
  //       child_policy_name, then we create a new policy.  The new
  //       policy is stored in pending_child_policy_ (replacing the one
  //       that was there before, which will be immediately shut down)
  //       and will later be swapped into child_policy_ by the helper
  //       when the new child transitions into state READY.
  // TODO(juanlishen): If the child policy is not configured via service config,
  // use whatever algorithm is specified by the balancer.
  const char* child_policy_name = child_policy_config == nullptr
                                      ? "round_robin"
                                      : child_policy_config->name();
  const bool create_policy =
      // case 1
      child_policy_ == nullptr ||
      // case 2b
      (pending_child_policy_ == nullptr &&
       strcmp(child_policy_->name(), child_policy_name) != 0) ||
      // case 3b
      (pending_child_policy_ != nullptr &&
       strcmp(pending_child_policy_->name(), child_policy_name) != 0);
  LoadBalancingPolicy* policy_to_update = nullptr;
  if (create_policy) {
    // Cases 1, 2b, and 3b: create a new child policy.
    // If child_policy_ is null, we set it (case 1), else we set
    // pending_child_policy_ (cases 2b and 3b).
    if (GRPC_TRACE_FLAG_ENABLED(grpc_lb_xds_trace)) {
      gpr_log(GPR_INFO,
              "[xdslb %p] LocalityEntry %p %s: Creating new %schild policy %s",
              parent_.get(), this, name_->AsHumanReadableString(),
              child_policy_ == nullptr ? "" : "pending ", child_policy_name);
    }
    auto& lb_policy =
        child_policy_ == nullptr ? child_policy_ : pending_child_policy_;
    lb_policy = CreateChildPolicyLocked(child_policy_name, update_args.args);
    policy_to_update = lb_policy.get();
  } else {
    // Cases 2a and 3a: update an existing policy.
    // If we have a pending child policy, send the update to the pending
    // policy (case 3a), else send it to the current policy (case 2a).
    policy_to_update = pending_child_policy_ != nullptr
                           ? pending_child_policy_.get()
                           : child_policy_.get();
  }
  GPR_ASSERT(policy_to_update != nullptr);
  // Update the policy.
  if (GRPC_TRACE_FLAG_ENABLED(grpc_lb_xds_trace)) {
    gpr_log(GPR_INFO,
            "[xdslb %p] LocalityEntry %p %s: Updating %schild policy %p",
            parent_.get(), this, name_->AsHumanReadableString(),
            policy_to_update == pending_child_policy_.get() ? "pending " : "",
            policy_to_update);
  }
  policy_to_update->UpdateLocked(std::move(update_args));
}

void XdsLb::LocalityMap::LocalityEntry::ShutdownLocked() {
  if (GRPC_TRACE_FLAG_ENABLED(grpc_lb_xds_trace)) {
    gpr_log(GPR_INFO,
            "[xdslb %p] LocalityEntry %p %s: shutting down locality entry",
            parent_.get(), this, name_->AsHumanReadableString());
  }
  // Remove the child policy's interested_parties pollset_set from the
  // xDS policy.
  grpc_pollset_set_del_pollset_set(child_policy_->interested_parties(),
                                   parent_->interested_parties());
  child_policy_.reset();
  if (pending_child_policy_ != nullptr) {
    grpc_pollset_set_del_pollset_set(
        pending_child_policy_->interested_parties(),
        parent_->interested_parties());
    pending_child_policy_.reset();
  }
}

void XdsLb::LocalityMap::LocalityEntry::ResetBackoffLocked() {
  child_policy_->ResetBackoffLocked();
  if (pending_child_policy_ != nullptr) {
    pending_child_policy_->ResetBackoffLocked();
  }
}

void XdsLb::LocalityMap::LocalityEntry::Orphan() {
  ShutdownLocked();
  Unref();
}

//
// XdsLb::LocalityEntry::Helper
//

bool XdsLb::LocalityMap::LocalityEntry::Helper::CalledByPendingChild() const {
  GPR_ASSERT(child_ != nullptr);
  return child_ == entry_->pending_child_policy_.get();
}

bool XdsLb::LocalityMap::LocalityEntry::Helper::CalledByCurrentChild() const {
  GPR_ASSERT(child_ != nullptr);
  return child_ == entry_->child_policy_.get();
}

RefCountedPtr<SubchannelInterface>
XdsLb::LocalityMap::LocalityEntry::Helper::CreateSubchannel(
    const grpc_channel_args& args) {
  if (entry_->parent_->shutting_down_ ||
      (!CalledByPendingChild() && !CalledByCurrentChild())) {
    return nullptr;
  }
  return entry_->parent_->channel_control_helper()->CreateSubchannel(args);
}

grpc_channel* XdsLb::LocalityMap::LocalityEntry::Helper::CreateChannel(
    const char* target, const grpc_channel_args& args) {
  if (entry_->parent_->shutting_down_ ||
      (!CalledByPendingChild() && !CalledByCurrentChild())) {
    return nullptr;
  }
  return entry_->parent_->channel_control_helper()->CreateChannel(target, args);
}

void XdsLb::LocalityMap::LocalityEntry::Helper::UpdateState(
    grpc_connectivity_state state, UniquePtr<SubchannelPicker> picker) {
  if (entry_->parent_->shutting_down_) return;
  // If this request is from the pending child policy, ignore it until
  // it reports READY, at which point we swap it into place.
  if (CalledByPendingChild()) {
    if (GRPC_TRACE_FLAG_ENABLED(grpc_lb_xds_trace)) {
      gpr_log(GPR_INFO,
              "[xdslb %p helper %p] pending child policy %p reports state=%s",
              entry_->parent_.get(), this, entry_->pending_child_policy_.get(),
              grpc_connectivity_state_name(state));
    }
    if (state != GRPC_CHANNEL_READY) return;
    grpc_pollset_set_del_pollset_set(
        entry_->child_policy_->interested_parties(),
        entry_->parent_->interested_parties());
    entry_->child_policy_ = std::move(entry_->pending_child_policy_);
  } else if (!CalledByCurrentChild()) {
    // This request is from an outdated child, so ignore it.
    return;
  }
  // At this point, child_ must be the current child policy.
  if (state == GRPC_CHANNEL_READY) {
    entry_->parent_->MaybeCancelFallbackAtStartupChecks();
    entry_->parent_->MaybeExitFallbackMode();
  }
  // If we are in fallback mode, ignore update request from the child policy.
  if (entry_->parent_->fallback_policy_ != nullptr) return;
  GPR_ASSERT(entry_->parent_->lb_chand_ != nullptr);
  RefCountedPtr<XdsLbClientStats> client_stats =
      entry_->parent_->lb_chand_->lb_calld() == nullptr
          ? nullptr
          : entry_->parent_->lb_chand_->lb_calld()->client_stats();
  // Cache the picker and its state in the entry
  entry_->picker_ref_ = MakeRefCounted<PickerRef>(std::move(picker));
  entry_->connectivity_state_ = state;
  // Construct a new xds picker which maintains a map of all locality pickers
  // that are ready. Each locality is represented by a portion of the range
  // proportional to its weight, such that the total range is the sum of the
  // weights of all localities
  uint32_t end = 0;
  size_t num_connecting = 0;
  size_t num_idle = 0;
  size_t num_transient_failures = 0;
  auto& locality_map = this->entry_->parent_->locality_map_.map_;
  Picker::PickerList pickers;
  for (auto& p : locality_map) {
    const LocalityEntry* entry = p.second.get();
    grpc_connectivity_state connectivity_state = entry->connectivity_state_;
    switch (connectivity_state) {
      case GRPC_CHANNEL_READY: {
        end += entry->locality_weight_;
        pickers.push_back(MakePair(end, entry->picker_ref_));
        break;
      }
      case GRPC_CHANNEL_CONNECTING: {
        num_connecting++;
        break;
      }
      case GRPC_CHANNEL_IDLE: {
        num_idle++;
        break;
      }
      case GRPC_CHANNEL_TRANSIENT_FAILURE: {
        num_transient_failures++;
        break;
      }
      default: {
        gpr_log(GPR_ERROR, "Invalid locality connectivity state - %d",
                connectivity_state);
      }
    }
  }
  // Pass on the constructed xds picker if it has any ready pickers in their map
  // otherwise pass a QueuePicker if any of the locality pickers are in a
  // connecting or idle state, finally return a transient failure picker if all
  // locality pickers are in transient failure
  if (pickers.size() > 0) {
    entry_->parent_->channel_control_helper()->UpdateState(
        GRPC_CHANNEL_READY,
        UniquePtr<LoadBalancingPolicy::SubchannelPicker>(
            New<Picker>(std::move(client_stats), std::move(pickers))));
  } else if (num_connecting > 0) {
    entry_->parent_->channel_control_helper()->UpdateState(
        GRPC_CHANNEL_CONNECTING,
        UniquePtr<SubchannelPicker>(New<QueuePicker>(
            this->entry_->parent_->Ref(DEBUG_LOCATION, "QueuePicker"))));
  } else if (num_idle > 0) {
    entry_->parent_->channel_control_helper()->UpdateState(
        GRPC_CHANNEL_IDLE,
        UniquePtr<SubchannelPicker>(New<QueuePicker>(
            this->entry_->parent_->Ref(DEBUG_LOCATION, "QueuePicker"))));
  } else {
    GPR_ASSERT(num_transient_failures == locality_map.size());
    grpc_error* error =
        grpc_error_set_int(GRPC_ERROR_CREATE_FROM_STATIC_STRING(
                               "connections to all localities failing"),
                           GRPC_ERROR_INT_GRPC_STATUS, GRPC_STATUS_UNAVAILABLE);
    entry_->parent_->channel_control_helper()->UpdateState(
        state, UniquePtr<SubchannelPicker>(New<TransientFailurePicker>(error)));
  }
}

void XdsLb::LocalityMap::LocalityEntry::Helper::RequestReresolution() {
  if (entry_->parent_->shutting_down_) return;
  // If there is a pending child policy, ignore re-resolution requests
  // from the current child policy (or any outdated child).
  if (entry_->pending_child_policy_ != nullptr && !CalledByPendingChild()) {
    return;
  }
  if (GRPC_TRACE_FLAG_ENABLED(grpc_lb_xds_trace)) {
    gpr_log(GPR_INFO,
            "[xdslb %p] Re-resolution requested from the internal RR policy "
            "(%p).",
            entry_->parent_.get(), entry_->child_policy_.get());
  }
  GPR_ASSERT(entry_->parent_->lb_chand_ != nullptr);
  // If we are talking to a balancer, we expect to get updated addresses
  // from the balancer, so we can ignore the re-resolution request from
  // the child policy. Otherwise, pass the re-resolution request up to the
  // channel.
  if (entry_->parent_->lb_chand_->lb_calld() == nullptr ||
      !entry_->parent_->lb_chand_->lb_calld()->seen_response()) {
    entry_->parent_->channel_control_helper()->RequestReresolution();
  }
}

void XdsLb::LocalityMap::LocalityEntry::Helper::AddTraceEvent(
    TraceSeverity severity, const char* message) {
  if (entry_->parent_->shutting_down_ ||
      (!CalledByPendingChild() && !CalledByCurrentChild())) {
    return;
  }
  entry_->parent_->channel_control_helper()->AddTraceEvent(severity, message);
}

//
// factory
//

class XdsFactory : public LoadBalancingPolicyFactory {
 public:
  OrphanablePtr<LoadBalancingPolicy> CreateLoadBalancingPolicy(
      LoadBalancingPolicy::Args args) const override {
    return OrphanablePtr<LoadBalancingPolicy>(New<XdsLb>(std::move(args)));
  }

  const char* name() const override { return kXds; }

  RefCountedPtr<LoadBalancingPolicy::Config> ParseLoadBalancingConfig(
      const grpc_json* json, grpc_error** error) const override {
    GPR_DEBUG_ASSERT(error != nullptr && *error == GRPC_ERROR_NONE);
    if (json == nullptr) {
      // xds was mentioned as a policy in the deprecated loadBalancingPolicy
      // field or in the client API.
      *error = GRPC_ERROR_CREATE_FROM_STATIC_STRING(
          "field:loadBalancingPolicy error:Xds Parser has required field - "
          "balancerName. Please use loadBalancingConfig field of service "
          "config instead.");
      return nullptr;
    }
    GPR_DEBUG_ASSERT(strcmp(json->key, name()) == 0);

    InlinedVector<grpc_error*, 3> error_list;
    const char* balancer_name = nullptr;
    RefCountedPtr<LoadBalancingPolicy::Config> child_policy;
    RefCountedPtr<LoadBalancingPolicy::Config> fallback_policy;
    for (const grpc_json* field = json->child; field != nullptr;
         field = field->next) {
      if (field->key == nullptr) continue;
      if (strcmp(field->key, "balancerName") == 0) {
        if (balancer_name != nullptr) {
          error_list.push_back(GRPC_ERROR_CREATE_FROM_STATIC_STRING(
              "field:balancerName error:Duplicate entry"));
        }
        if (field->type != GRPC_JSON_STRING) {
          error_list.push_back(GRPC_ERROR_CREATE_FROM_STATIC_STRING(
              "field:balancerName error:type should be string"));
          continue;
        }
        balancer_name = field->value;
      } else if (strcmp(field->key, "childPolicy") == 0) {
        if (child_policy != nullptr) {
          error_list.push_back(GRPC_ERROR_CREATE_FROM_STATIC_STRING(
              "field:childPolicy error:Duplicate entry"));
        }
        grpc_error* parse_error = GRPC_ERROR_NONE;
        child_policy = LoadBalancingPolicyRegistry::ParseLoadBalancingConfig(
            field, &parse_error);
        if (child_policy == nullptr) {
          GPR_DEBUG_ASSERT(parse_error != GRPC_ERROR_NONE);
          error_list.push_back(parse_error);
        }
      } else if (strcmp(field->key, "fallbackPolicy") == 0) {
        if (fallback_policy != nullptr) {
          error_list.push_back(GRPC_ERROR_CREATE_FROM_STATIC_STRING(
              "field:fallbackPolicy error:Duplicate entry"));
        }
        grpc_error* parse_error = GRPC_ERROR_NONE;
        fallback_policy = LoadBalancingPolicyRegistry::ParseLoadBalancingConfig(
            field, &parse_error);
        if (fallback_policy == nullptr) {
          GPR_DEBUG_ASSERT(parse_error != GRPC_ERROR_NONE);
          error_list.push_back(parse_error);
        }
      }
    }
    if (balancer_name == nullptr) {
      error_list.push_back(GRPC_ERROR_CREATE_FROM_STATIC_STRING(
          "field:balancerName error:not found"));
    }
    if (error_list.empty()) {
      return RefCountedPtr<LoadBalancingPolicy::Config>(New<ParsedXdsConfig>(
          balancer_name, std::move(child_policy), std::move(fallback_policy)));
    } else {
      *error = GRPC_ERROR_CREATE_FROM_VECTOR("Xds Parser", &error_list);
      return nullptr;
    }
  }
};

}  // namespace

}  // namespace grpc_core

//
// Plugin registration
//

void grpc_lb_policy_xds_init() {
  grpc_core::LoadBalancingPolicyRegistry::Builder::
      RegisterLoadBalancingPolicyFactory(
          grpc_core::UniquePtr<grpc_core::LoadBalancingPolicyFactory>(
              grpc_core::New<grpc_core::XdsFactory>()));
}

void grpc_lb_policy_xds_shutdown() {}<|MERGE_RESOLUTION|>--- conflicted
+++ resolved
@@ -344,57 +344,13 @@
     LoadBalancingPolicy* child_ = nullptr;
   };
 
-<<<<<<< HEAD
-=======
-  class LocalityName : public RefCounted<LocalityName> {
-   public:
-    struct Less {
-      bool operator()(const RefCountedPtr<LocalityName>& lhs,
-                      const RefCountedPtr<LocalityName>& rhs) {
-        int cmp_result = strcmp(lhs->region_.get(), rhs->region_.get());
-        if (cmp_result != 0) return cmp_result < 0;
-        cmp_result = strcmp(lhs->zone_.get(), rhs->zone_.get());
-        if (cmp_result != 0) return cmp_result < 0;
-        return strcmp(lhs->subzone_.get(), rhs->subzone_.get()) < 0;
-      }
-    };
-
-    LocalityName(UniquePtr<char> region, UniquePtr<char> zone,
-                 UniquePtr<char> subzone)
-        : region_(std::move(region)),
-          zone_(std::move(zone)),
-          subzone_(std::move(subzone)) {}
-
-    bool operator==(const LocalityName& other) const {
-      return strcmp(region_.get(), other.region_.get()) == 0 &&
-             strcmp(zone_.get(), other.zone_.get()) == 0 &&
-             strcmp(subzone_.get(), other.subzone_.get()) == 0;
-    }
-
-    const char* AsHumanReadableString() {
-      if (human_readable_string_ == nullptr) {
-        char* tmp;
-        gpr_asprintf(&tmp, "{region=\"%s\", zone=\"%s\", subzone=\"%s\"}",
-                     region_.get(), zone_.get(), subzone_.get());
-        human_readable_string_.reset(tmp);
-      }
-      return human_readable_string_.get();
-    }
-
-   private:
-    UniquePtr<char> region_;
-    UniquePtr<char> zone_;
-    UniquePtr<char> subzone_;
-    UniquePtr<char> human_readable_string_;
-  };
-
->>>>>>> 0da6fcfa
   class LocalityMap {
    public:
     class LocalityEntry : public InternallyRefCounted<LocalityEntry> {
      public:
       LocalityEntry(RefCountedPtr<XdsLb> parent,
-                    RefCountedPtr<LocalityName> name, uint32_t locality_weight);
+                    RefCountedPtr<XdsLocalityName> name,
+                    uint32_t locality_weight);
       ~LocalityEntry();
 
       void UpdateLocked(ServerAddressList serverlist,
@@ -437,7 +393,7 @@
           const grpc_channel_args* args);
 
       RefCountedPtr<XdsLb> parent_;
-      RefCountedPtr<LocalityName> name_;
+      RefCountedPtr<XdsLocalityName> name_;
       OrphanablePtr<LoadBalancingPolicy> child_policy_;
       OrphanablePtr<LoadBalancingPolicy> pending_child_policy_;
       RefCountedPtr<PickerRef> picker_ref_;
@@ -1652,16 +1608,9 @@
     // locality list.
     if (iter == map_.end()) {
       OrphanablePtr<LocalityEntry> new_entry = MakeOrphanable<LocalityEntry>(
-<<<<<<< HEAD
-          parent->Ref(), locality_list[i].lb_weight);
+          parent->Ref(DEBUG_LOCATION, "LocalityEntry"),
+          locality_list[i].locality_name, locality_list[i].lb_weight);
       iter = map_.emplace(locality_list[i].locality_name, std::move(new_entry))
-=======
-          parent->Ref(DEBUG_LOCATION, "LocalityEntry"),
-          locality_serverlist[i]->locality_name,
-          locality_serverlist[i]->locality_weight);
-      iter = map_.emplace(locality_serverlist[i]->locality_name,
-                          std::move(new_entry))
->>>>>>> 0da6fcfa
                  .first;
     }
     // Keep a copy of serverlist in locality_list_ so that we can compare it
@@ -1685,7 +1634,7 @@
 //
 
 XdsLb::LocalityMap::LocalityEntry::LocalityEntry(
-    RefCountedPtr<XdsLb> parent, RefCountedPtr<LocalityName> name,
+    RefCountedPtr<XdsLb> parent, RefCountedPtr<XdsLocalityName> name,
     uint32_t locality_weight)
     : parent_(std::move(parent)),
       name_(std::move(name)),
