--- conflicted
+++ resolved
@@ -464,19 +464,12 @@
 
    private:
     void PruneLocalities(const LocalityList& locality_list);
-<<<<<<< HEAD
     void UpdateXdsPicker();
 
-    Map<UniquePtr<char>, OrphanablePtr<LocalityEntry>, StringLess> map_;
-    RefCountedPtr<XdsLb> parent_;
-    // Lock held while filling child refs for all localities
-    // inside the map
-    Mutex child_refs_mu_;
-=======
     Map<RefCountedPtr<LocalityName>, OrphanablePtr<LocalityEntry>,
         LocalityName::Less>
         map_;
->>>>>>> 7dcdabf5
+    RefCountedPtr<XdsLb> parent_;
   };
 
   struct LocalityServerlistEntry {
@@ -1764,11 +1757,7 @@
       }
     }
     if (!found) {  // Remove entries not present in the locality list
-<<<<<<< HEAD
       locality_removed = true;
-      MutexLock lock(&child_refs_mu_);
-=======
->>>>>>> 7dcdabf5
       iter = map_.erase(iter);
     } else
       iter++;
@@ -1787,7 +1776,7 @@
   size_t num_connecting = 0;
   size_t num_idle = 0;
   size_t num_transient_failures = 0;
-  auto& locality_map = map_;
+  auto& locality_map = parent_->locality_map_.map_;
   Picker::PickerList pickers;
   for (auto& p : locality_map) {
     const LocalityEntry* entry = p.second.get();
@@ -1832,11 +1821,13 @@
   } else if (num_connecting > 0) {
     parent_->channel_control_helper()->UpdateState(
         GRPC_CHANNEL_CONNECTING,
-        UniquePtr<SubchannelPicker>(New<QueuePicker>(this->parent_)));
+        UniquePtr<SubchannelPicker>(New<QueuePicker>(
+            this->parent_->Ref(DEBUG_LOCATION, "QueuePicker"))));
   } else if (num_idle > 0) {
     parent_->channel_control_helper()->UpdateState(
         GRPC_CHANNEL_IDLE,
-        UniquePtr<SubchannelPicker>(New<QueuePicker>(this->parent_)));
+        UniquePtr<SubchannelPicker>(New<QueuePicker>(
+            this->parent_->Ref(DEBUG_LOCATION, "QueuePicker"))));
   } else {
     GPR_ASSERT(num_transient_failures == locality_map.size());
     grpc_error* error =
@@ -2165,76 +2156,8 @@
   // Cache the picker and its state in the entry
   entry_->picker_ref_ = MakeRefCounted<PickerRef>(std::move(picker));
   entry_->connectivity_state_ = state;
-<<<<<<< HEAD
   // Construct a new xds picker and pass it to the channel.
   entry_->parent_->locality_map_.UpdateXdsPicker();
-=======
-  // Construct a new xds picker which maintains a map of all locality pickers
-  // that are ready. Each locality is represented by a portion of the range
-  // proportional to its weight, such that the total range is the sum of the
-  // weights of all localities
-  uint32_t end = 0;
-  size_t num_connecting = 0;
-  size_t num_idle = 0;
-  size_t num_transient_failures = 0;
-  auto& locality_map = this->entry_->parent_->locality_map_.map_;
-  Picker::PickerList pickers;
-  for (auto& p : locality_map) {
-    const LocalityEntry* entry = p.second.get();
-    grpc_connectivity_state connectivity_state = entry->connectivity_state_;
-    switch (connectivity_state) {
-      case GRPC_CHANNEL_READY: {
-        end += entry->locality_weight_;
-        pickers.push_back(MakePair(end, entry->picker_ref_));
-        break;
-      }
-      case GRPC_CHANNEL_CONNECTING: {
-        num_connecting++;
-        break;
-      }
-      case GRPC_CHANNEL_IDLE: {
-        num_idle++;
-        break;
-      }
-      case GRPC_CHANNEL_TRANSIENT_FAILURE: {
-        num_transient_failures++;
-        break;
-      }
-      default: {
-        gpr_log(GPR_ERROR, "Invalid locality connectivity state - %d",
-                connectivity_state);
-      }
-    }
-  }
-  // Pass on the constructed xds picker if it has any ready pickers in their map
-  // otherwise pass a QueuePicker if any of the locality pickers are in a
-  // connecting or idle state, finally return a transient failure picker if all
-  // locality pickers are in transient failure
-  if (pickers.size() > 0) {
-    entry_->parent_->channel_control_helper()->UpdateState(
-        GRPC_CHANNEL_READY,
-        UniquePtr<LoadBalancingPolicy::SubchannelPicker>(
-            New<Picker>(std::move(client_stats), std::move(pickers))));
-  } else if (num_connecting > 0) {
-    entry_->parent_->channel_control_helper()->UpdateState(
-        GRPC_CHANNEL_CONNECTING,
-        UniquePtr<SubchannelPicker>(New<QueuePicker>(
-            this->entry_->parent_->Ref(DEBUG_LOCATION, "QueuePicker"))));
-  } else if (num_idle > 0) {
-    entry_->parent_->channel_control_helper()->UpdateState(
-        GRPC_CHANNEL_IDLE,
-        UniquePtr<SubchannelPicker>(New<QueuePicker>(
-            this->entry_->parent_->Ref(DEBUG_LOCATION, "QueuePicker"))));
-  } else {
-    GPR_ASSERT(num_transient_failures == locality_map.size());
-    grpc_error* error =
-        grpc_error_set_int(GRPC_ERROR_CREATE_FROM_STATIC_STRING(
-                               "connections to all localities failing"),
-                           GRPC_ERROR_INT_GRPC_STATUS, GRPC_STATUS_UNAVAILABLE);
-    entry_->parent_->channel_control_helper()->UpdateState(
-        state, UniquePtr<SubchannelPicker>(New<TransientFailurePicker>(error)));
-  }
->>>>>>> 7dcdabf5
 }
 
 void XdsLb::LocalityMap::LocalityEntry::Helper::RequestReresolution() {
