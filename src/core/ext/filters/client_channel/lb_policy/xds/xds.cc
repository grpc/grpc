--- conflicted
+++ resolved
@@ -117,17 +117,12 @@
 
 class XdsLb : public LoadBalancingPolicy {
  public:
-  XdsLb(Config* config, Args args);
+  explicit XdsLb(Args args);
 
   const char* name() const override { return kXds; }
 
   void UpdateLocked(const grpc_channel_args& args,
-<<<<<<< HEAD
                     RefCountedPtr<Config> lb_config) override;
-  void ExitIdleLocked() override;
-=======
-                    grpc_json* lb_config) override;
->>>>>>> 523e5373
   void ResetBackoffLocked() override;
   void FillChildRefsForChannelz(
       channelz::ChildRefsList* child_subchannels,
@@ -959,7 +954,7 @@
 // ctor and dtor
 //
 
-XdsLb::XdsLb(Config* config, Args args)
+XdsLb::XdsLb(Args args)
     : LoadBalancingPolicy(std::move(args)),
       response_generator_(MakeRefCounted<FakeResolverResponseGenerator>()),
       lb_call_backoff_(
@@ -994,17 +989,6 @@
   arg = grpc_channel_args_find(args.args, GRPC_ARG_GRPCLB_FALLBACK_TIMEOUT_MS);
   lb_fallback_timeout_ms_ = grpc_channel_arg_get_integer(
       arg, {GRPC_XDS_DEFAULT_FALLBACK_TIMEOUT_MS, 0, INT_MAX});
-<<<<<<< HEAD
-  // Parse the LB config.
-  ParseLbConfig(config);
-  // Process channel args.
-  ProcessChannelArgsLocked(*args.args);
-  // Initialize channel with a picker that will start us connecting.
-  channel_control_helper()->UpdateState(
-      GRPC_CHANNEL_IDLE, GRPC_ERROR_NONE,
-      UniquePtr<SubchannelPicker>(New<QueuePicker>(Ref())));
-=======
->>>>>>> 523e5373
 }
 
 XdsLb::~XdsLb() {
@@ -1138,15 +1122,10 @@
   balancer_name_ = UniquePtr<char>(gpr_strdup(balancer_name));
 }
 
-<<<<<<< HEAD
 void XdsLb::UpdateLocked(const grpc_channel_args& args,
                          RefCountedPtr<Config> lb_config) {
+  const bool is_initial_update = lb_channel_ == nullptr;
   ParseLbConfig(lb_config.get());
-=======
-void XdsLb::UpdateLocked(const grpc_channel_args& args, grpc_json* lb_config) {
-  const bool is_initial_update = lb_channel_ == nullptr;
-  ParseLbConfig(lb_config);
->>>>>>> 523e5373
   // TODO(juanlishen): Pass fallback policy config update after fallback policy
   // is added.
   if (balancer_name_ == nullptr) {
@@ -1318,30 +1297,13 @@
 // code for interacting with the child policy
 //
 
-void XdsLb::CreateChildPolicyLocked(const char* name, Args args) {
-  GPR_ASSERT(child_policy_ == nullptr);
-  child_policy_ = LoadBalancingPolicyRegistry::CreateLoadBalancingPolicy(
-      name, child_policy_config_, std::move(args));
-  if (GPR_UNLIKELY(child_policy_ == nullptr)) {
-    gpr_log(GPR_ERROR, "[xdslb %p] Failure creating a child policy", this);
-    return;
-  }
-  // Add the xDS's interested_parties pollset_set to that of the newly created
-  // child policy. This will make the child policy progress upon activity on
-  // xDS LB, which in turn is tied to the application's call.
-  grpc_pollset_set_add_pollset_set(child_policy_->interested_parties(),
-                                   interested_parties());
-}
-
 grpc_channel_args* XdsLb::CreateChildPolicyArgsLocked() {
-  bool is_backend_from_grpclb_load_balancer = false;
   // This should never be invoked if we do not have serverlist_, as fallback
   // mode is disabled for xDS plugin.
   GPR_ASSERT(serverlist_ != nullptr);
   GPR_ASSERT(serverlist_->num_servers > 0);
   UniquePtr<ServerAddressList> addresses = ProcessServerlist(serverlist_);
   GPR_ASSERT(addresses != nullptr);
-  is_backend_from_grpclb_load_balancer = true;
   // Replace the server address list in the channel args that we pass down to
   // the subchannel.
   static const char* keys_to_remove[] = {GRPC_ARG_SERVER_ADDRESS_LIST};
@@ -1351,12 +1313,27 @@
       // grpclb load balancer.
       grpc_channel_arg_integer_create(
           const_cast<char*>(GRPC_ARG_ADDRESS_IS_BACKEND_FROM_XDS_LOAD_BALANCER),
-          is_backend_from_grpclb_load_balancer),
+          1),
   };
   grpc_channel_args* args = grpc_channel_args_copy_and_add_and_remove(
       args_, keys_to_remove, GPR_ARRAY_SIZE(keys_to_remove), args_to_add,
       GPR_ARRAY_SIZE(args_to_add));
   return args;
+}
+
+void XdsLb::CreateChildPolicyLocked(const char* name, Args args) {
+  GPR_ASSERT(child_policy_ == nullptr);
+  child_policy_ = LoadBalancingPolicyRegistry::CreateLoadBalancingPolicy(
+      name, std::move(args));
+  if (GPR_UNLIKELY(child_policy_ == nullptr)) {
+    gpr_log(GPR_ERROR, "[xdslb %p] Failure creating a child policy", this);
+    return;
+  }
+  // Add the xDS's interested_parties pollset_set to that of the newly created
+  // child policy. This will make the child policy progress upon activity on
+  // xDS LB, which in turn is tied to the application's call.
+  grpc_pollset_set_add_pollset_set(child_policy_->interested_parties(),
+                                   interested_parties());
 }
 
 void XdsLb::CreateOrUpdateChildPolicyLocked() {
@@ -1365,41 +1342,17 @@
   GPR_ASSERT(args != nullptr);
   // TODO(juanlishen): If the child policy is not configured via service config,
   // use whatever algorithm is specified by the balancer.
-<<<<<<< HEAD
-  // TODO(juanlishen): Switch policy according to child_policy_name_.
-  if (child_policy_ != nullptr) {
-    if (grpc_lb_xds_trace.enabled()) {
-      gpr_log(GPR_INFO, "[xdslb %p] Updating the child policy %p", this,
-              child_policy_.get());
-    }
-    child_policy_->UpdateLocked(*args, child_policy_config_);
-  } else {
-=======
-  if (child_policy_json != nullptr) {
-    child_policy_name = child_policy_json->key;
-    child_policy_config = child_policy_json->child;
-  } else {
-    if (grpc_lb_xds_trace.enabled()) {
-      gpr_log(GPR_INFO, "[xdslb %p] No valid child policy LB config", this);
-    }
-    child_policy_name = "round_robin";
-  }
   // TODO(juanlishen): Switch policy according to child_policy_config->key.
   if (child_policy_ == nullptr) {
->>>>>>> 523e5373
     LoadBalancingPolicy::Args lb_policy_args;
     lb_policy_args.combiner = combiner();
     lb_policy_args.args = args;
     lb_policy_args.channel_control_helper =
         UniquePtr<ChannelControlHelper>(New<Helper>(Ref()));
-<<<<<<< HEAD
     CreateChildPolicyLocked(child_policy_name_ == nullptr
                                 ? "round_robin"
                                 : child_policy_name_.get(),
                             std::move(lb_policy_args));
-=======
-    CreateChildPolicyLocked(child_policy_name, std::move(lb_policy_args));
->>>>>>> 523e5373
     if (grpc_lb_xds_trace.enabled()) {
       gpr_log(GPR_INFO, "[xdslb %p] Created a new child policy %p", this,
               child_policy_.get());
@@ -1409,7 +1362,7 @@
     gpr_log(GPR_INFO, "[xdslb %p] Updating child policy %p", this,
             child_policy_.get());
   }
-  child_policy_->UpdateLocked(*args, child_policy_config);
+  child_policy_->UpdateLocked(*args, child_policy_config_);
   grpc_channel_args_destroy(args);
 }
 
@@ -1420,7 +1373,6 @@
 class XdsFactory : public LoadBalancingPolicyFactory {
  public:
   OrphanablePtr<LoadBalancingPolicy> CreateLoadBalancingPolicy(
-      RefCountedPtr<LoadBalancingPolicy::Config> config,
       LoadBalancingPolicy::Args args) const override {
     /* Count the number of gRPC-LB addresses. There must be at least one. */
     const ServerAddressList* addresses =
@@ -1434,8 +1386,7 @@
       }
     }
     if (!found_balancer_address) return nullptr;
-    return OrphanablePtr<LoadBalancingPolicy>(
-        New<XdsLb>(config.get(), std::move(args)));
+    return OrphanablePtr<LoadBalancingPolicy>(New<XdsLb>(std::move(args)));
   }
 
   const char* name() const override { return kXds; }
