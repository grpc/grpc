--- conflicted
+++ resolved
@@ -482,13 +482,11 @@
 
           RefCountedPtr<SubchannelInterface> CreateSubchannel(
               const grpc_channel_args& args) override;
-          grpc_channel* CreateChannel(const char* target,
-                                      const grpc_channel_args& args) override;
           void UpdateState(grpc_connectivity_state state,
                            UniquePtr<SubchannelPicker> picker) override;
           void RequestReresolution() override;
           void AddTraceEvent(TraceSeverity severity,
-                             const char* message) override;
+                             StringView message) override;
           void set_child(LoadBalancingPolicy* child) { child_ = child; }
 
          private:
@@ -545,35 +543,10 @@
       }
 
      private:
-<<<<<<< HEAD
       void OnLocalityStateUpdateLocked();
       void UpdateConnectivityStateLocked();
       static void OnDelayedRemovalTimerLocked(void* arg, grpc_error* error);
       static void OnFailoverTimerLocked(void* arg, grpc_error* error);
-=======
-      class Helper : public ChannelControlHelper {
-       public:
-        explicit Helper(RefCountedPtr<LocalityEntry> entry)
-            : entry_(std::move(entry)) {}
-
-        ~Helper() { entry_.reset(DEBUG_LOCATION, "Helper"); }
-
-        RefCountedPtr<SubchannelInterface> CreateSubchannel(
-            const grpc_channel_args& args) override;
-        void UpdateState(grpc_connectivity_state state,
-                         UniquePtr<SubchannelPicker> picker) override;
-        void RequestReresolution() override;
-        void AddTraceEvent(TraceSeverity severity, StringView message) override;
-        void set_child(LoadBalancingPolicy* child) { child_ = child; }
-
-       private:
-        bool CalledByPendingChild() const;
-        bool CalledByCurrentChild() const;
-
-        RefCountedPtr<LocalityEntry> entry_;
-        LoadBalancingPolicy* child_ = nullptr;
-      };
->>>>>>> e68ce116
 
       LocalityPriorityMap* priority_map() const {
         return &xds_policy_->priority_map_;
@@ -2837,22 +2810,7 @@
       args);
 }
 
-<<<<<<< HEAD
-grpc_channel*
-XdsLb::LocalityPriorityMap::LocalityMap::Locality::Helper::CreateChannel(
-    const char* target, const grpc_channel_args& args) {
-  if (locality_->xds_policy()->shutting_down_ ||
-      (!CalledByPendingChild() && !CalledByCurrentChild())) {
-    return nullptr;
-  }
-  return locality_->xds_policy()->channel_control_helper()->CreateChannel(
-      target, args);
-}
-
 void XdsLb::LocalityPriorityMap::LocalityMap::Locality::Helper::UpdateState(
-=======
-void XdsLb::LocalityMap::LocalityEntry::Helper::UpdateState(
->>>>>>> e68ce116
     grpc_connectivity_state state, UniquePtr<SubchannelPicker> picker) {
   if (locality_->xds_policy()->shutting_down_) return;
   // If this request is from the pending child policy, ignore it until
@@ -2910,15 +2868,9 @@
   }
 }
 
-<<<<<<< HEAD
 void XdsLb::LocalityPriorityMap::LocalityMap::Locality::Helper::AddTraceEvent(
-    TraceSeverity severity, const char* message) {
+    TraceSeverity severity, StringView message) {
   if (locality_->xds_policy()->shutting_down_ ||
-=======
-void XdsLb::LocalityMap::LocalityEntry::Helper::AddTraceEvent(
-    TraceSeverity severity, StringView message) {
-  if (entry_->parent_->shutting_down_ ||
->>>>>>> e68ce116
       (!CalledByPendingChild() && !CalledByCurrentChild())) {
     return;
   }
