--- conflicted
+++ resolved
@@ -29,93 +29,6 @@
 
 namespace grpc_core {
 namespace channelz {
-<<<<<<< HEAD
-=======
-namespace {
-
-void* client_channel_channelz_copy(void* p) { return p; }
-
-void client_channel_channelz_destroy(void* p) {}
-
-int client_channel_channelz_cmp(void* a, void* b) { return GPR_ICMP(a, b); }
-
-}  // namespace
-
-static const grpc_arg_pointer_vtable client_channel_channelz_vtable = {
-    client_channel_channelz_copy, client_channel_channelz_destroy,
-    client_channel_channelz_cmp};
-
-ClientChannelNode::ClientChannelNode(intptr_t uuid, grpc_channel* channel,
-                                     size_t channel_tracer_max_nodes,
-                                     bool is_top_level_channel)
-    : ChannelNode(uuid, channel, channel_tracer_max_nodes,
-                  is_top_level_channel) {
-  client_channel_ =
-      grpc_channel_stack_last_element(grpc_channel_get_channel_stack(channel));
-  GPR_ASSERT(client_channel_->filter == &grpc_client_channel_filter);
-  grpc_client_channel_set_channelz_node(client_channel_, this);
-}
-
-void ClientChannelNode::PopulateConnectivityState(grpc_json* json) {
-  grpc_connectivity_state state;
-  if (ChannelIsDestroyed()) {
-    state = GRPC_CHANNEL_SHUTDOWN;
-  } else {
-    state =
-        grpc_client_channel_check_connectivity_state(client_channel_, false);
-  }
-  json = grpc_json_create_child(nullptr, json, "state", nullptr,
-                                GRPC_JSON_OBJECT, false);
-  grpc_json_create_child(nullptr, json, "state",
-                         grpc_connectivity_state_name(state), GRPC_JSON_STRING,
-                         false);
-}
-
-void ClientChannelNode::PopulateChildRefs(grpc_json* json) {
-  ChildRefsList child_subchannels;
-  ChildRefsList child_channels;
-  grpc_json* json_iterator = nullptr;
-  grpc_client_channel_populate_child_refs(client_channel_, &child_subchannels,
-                                          &child_channels);
-  if (!child_subchannels.empty()) {
-    grpc_json* array_parent = grpc_json_create_child(
-        nullptr, json, "subchannelRef", nullptr, GRPC_JSON_ARRAY, false);
-    for (size_t i = 0; i < child_subchannels.size(); ++i) {
-      json_iterator =
-          grpc_json_create_child(json_iterator, array_parent, nullptr, nullptr,
-                                 GRPC_JSON_OBJECT, false);
-      grpc_json_add_number_string_child(json_iterator, nullptr, "subchannelId",
-                                        child_subchannels[i]);
-    }
-  }
-  if (!child_channels.empty()) {
-    grpc_json* array_parent = grpc_json_create_child(
-        nullptr, json, "channelRef", nullptr, GRPC_JSON_ARRAY, false);
-    json_iterator = nullptr;
-    for (size_t i = 0; i < child_channels.size(); ++i) {
-      json_iterator =
-          grpc_json_create_child(json_iterator, array_parent, nullptr, nullptr,
-                                 GRPC_JSON_OBJECT, false);
-      grpc_json_add_number_string_child(json_iterator, nullptr, "channelId",
-                                        child_channels[i]);
-    }
-  }
-}
-
-grpc_arg ClientChannelNode::CreateChannelArg() {
-  return grpc_channel_arg_pointer_create(
-      const_cast<char*>(GRPC_ARG_CHANNELZ_CHANNEL_NODE_CREATION_FUNC),
-      reinterpret_cast<void*>(MakeClientChannelNode),
-      &client_channel_channelz_vtable);
-}
-
-RefCountedPtr<ChannelNode> ClientChannelNode::MakeClientChannelNode(
-    grpc_channel* channel, size_t channel_tracer_max_nodes,
-    bool is_top_level_channel) {
-  return channelz::ChannelzRegistry::CreateNode<ClientChannelNode>(
-      channel, channel_tracer_max_nodes, is_top_level_channel);
-}
->>>>>>> 4c379909
 
 SubchannelNode::SubchannelNode(intptr_t uuid, Subchannel* subchannel,
                                size_t channel_tracer_max_nodes)
