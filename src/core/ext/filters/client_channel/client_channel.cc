--- conflicted
+++ resolved
@@ -1035,12 +1035,9 @@
                              "ClientChannelControlHelper");
   }
 
-<<<<<<< HEAD
 // FIXME: when creating a subchannel, need to call AddChildSubchannel()
 // on parent channelz node, and then need to call
 // RemoveChildSubchannel() when unreffing the last ref from this channel
-  Subchannel* CreateSubchannel(const grpc_channel_args& args) override {
-=======
   RefCountedPtr<SubchannelInterface> CreateSubchannel(
       const grpc_channel_args& args) override {
     bool inhibit_health_checking = grpc_channel_arg_get_bool(
@@ -1051,7 +1048,6 @@
           gpr_strdup(chand_->health_check_service_name_.get()));
     }
     static const char* args_to_remove[] = {GRPC_ARG_INHIBIT_HEALTH_CHECKING};
->>>>>>> 8fbded74
     grpc_arg arg = SubchannelPoolInterface::CreateChannelArg(
         chand_->subchannel_pool_.get());
     grpc_channel_args* new_args = grpc_channel_args_copy_and_add_and_remove(
