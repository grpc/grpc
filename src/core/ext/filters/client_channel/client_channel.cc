/*
 *
 * Copyright 2015 gRPC authors.
 *
 * Licensed under the Apache License, Version 2.0 (the "License");
 * you may not use this file except in compliance with the License.
 * You may obtain a copy of the License at
 *
 *     http://www.apache.org/licenses/LICENSE-2.0
 *
 * Unless required by applicable law or agreed to in writing, software
 * distributed under the License is distributed on an "AS IS" BASIS,
 * WITHOUT WARRANTIES OR CONDITIONS OF ANY KIND, either express or implied.
 * See the License for the specific language governing permissions and
 * limitations under the License.
 *
 */

#include <grpc/support/port_platform.h>

#include "src/core/ext/filters/client_channel/client_channel.h"

#include <inttypes.h>
#include <limits.h>
#include <stdbool.h>
#include <stdio.h>
#include <string.h>

#include <grpc/support/alloc.h>
#include <grpc/support/log.h>
#include <grpc/support/string_util.h>
#include <grpc/support/sync.h>

#include "src/core/ext/filters/client_channel/backup_poller.h"
#include "src/core/ext/filters/client_channel/http_connect_handshaker.h"
#include "src/core/ext/filters/client_channel/lb_policy_registry.h"
#include "src/core/ext/filters/client_channel/proxy_mapper_registry.h"
#include "src/core/ext/filters/client_channel/request_routing.h"
#include "src/core/ext/filters/client_channel/resolver_registry.h"
#include "src/core/ext/filters/client_channel/resolver_result_parsing.h"
#include "src/core/ext/filters/client_channel/retry_throttle.h"
#include "src/core/ext/filters/client_channel/subchannel.h"
#include "src/core/ext/filters/deadline/deadline_filter.h"
#include "src/core/lib/backoff/backoff.h"
#include "src/core/lib/channel/channel_args.h"
#include "src/core/lib/channel/connected_channel.h"
#include "src/core/lib/channel/status_util.h"
#include "src/core/lib/gpr/string.h"
#include "src/core/lib/gprpp/inlined_vector.h"
#include "src/core/lib/gprpp/manual_constructor.h"
#include "src/core/lib/iomgr/combiner.h"
#include "src/core/lib/iomgr/iomgr.h"
#include "src/core/lib/iomgr/polling_entity.h"
#include "src/core/lib/profiling/timers.h"
#include "src/core/lib/slice/slice_internal.h"
#include "src/core/lib/slice/slice_string_helpers.h"
#include "src/core/lib/surface/channel.h"
#include "src/core/lib/transport/connectivity_state.h"
#include "src/core/lib/transport/error_utils.h"
#include "src/core/lib/transport/metadata.h"
#include "src/core/lib/transport/metadata_batch.h"
#include "src/core/lib/transport/service_config.h"
#include "src/core/lib/transport/static_metadata.h"
#include "src/core/lib/transport/status_metadata.h"

using grpc_core::internal::ClientChannelMethodParams;
using grpc_core::internal::ClientChannelMethodParamsTable;
using grpc_core::internal::ProcessedResolverResult;
using grpc_core::internal::ServerRetryThrottleData;

/* Client channel implementation */

// By default, we buffer 256 KiB per RPC for retries.
// TODO(roth): Do we have any data to suggest a better value?
#define DEFAULT_PER_RPC_RETRY_BUFFER_SIZE (256 << 10)

// This value was picked arbitrarily.  It can be changed if there is
// any even moderately compelling reason to do so.
#define RETRY_BACKOFF_JITTER 0.2

grpc_core::TraceFlag grpc_client_channel_trace(false, "client_channel");

/*************************************************************************
 * CHANNEL-WIDE FUNCTIONS
 */

struct external_connectivity_watcher;

typedef struct client_channel_channel_data {
  grpc_core::ManualConstructor<grpc_core::RequestRouter> request_router;

  bool deadline_checking_enabled;
  bool enable_retries;
  size_t per_rpc_retry_buffer_size;

  /** combiner protecting all variables below in this data structure */
  grpc_combiner* combiner;
  /** retry throttle data */
  grpc_core::RefCountedPtr<ServerRetryThrottleData> retry_throttle_data;
  /** maps method names to method_parameters structs */
<<<<<<< HEAD
  grpc_core::RefCountedPtr<MethodParamsTable> method_params_table;
=======
  grpc_core::RefCountedPtr<ClientChannelMethodParamsTable> method_params_table;
  /** incoming resolver result - set by resolver.next() */
  grpc_channel_args* resolver_result;
  /** a list of closures that are all waiting for resolver result to come in */
  grpc_closure_list waiting_for_resolver_result_closures;
  /** resolver callback */
  grpc_closure on_resolver_result_changed;
  /** connectivity state being tracked */
  grpc_connectivity_state_tracker state_tracker;
  /** when an lb_policy arrives, should we try to exit idle */
  bool exit_idle_when_lb_policy_arrives;
>>>>>>> 1832d64f
  /** owning stack */
  grpc_channel_stack* owning_stack;
  /** interested parties (owned) */
  grpc_pollset_set* interested_parties;

  /* external_connectivity_watcher_list head is guarded by its own mutex, since
   * counts need to be grabbed immediately without polling on a cq */
  gpr_mu external_connectivity_watcher_list_mu;
  struct external_connectivity_watcher* external_connectivity_watcher_list_head;

  /* the following properties are guarded by a mutex since APIs require them
     to be instantaneously available */
  gpr_mu info_mu;
  grpc_core::UniquePtr<char> info_lb_policy_name;
  /** service config in JSON form */
  grpc_core::UniquePtr<char> info_service_config_json;
} channel_data;

typedef struct {
<<<<<<< HEAD
  char* server_name;
  grpc_core::RefCountedPtr<ServerRetryThrottleData> retry_throttle_data;
} service_config_parsing_state;

static void parse_retry_throttle_params(
    const grpc_json* field, service_config_parsing_state* parsing_state) {
  if (strcmp(field->key, "retryThrottling") == 0) {
    if (parsing_state->retry_throttle_data != nullptr) return;  // Duplicate.
    if (field->type != GRPC_JSON_OBJECT) return;
    int max_milli_tokens = 0;
    int milli_token_ratio = 0;
    for (grpc_json* sub_field = field->child; sub_field != nullptr;
         sub_field = sub_field->next) {
      if (sub_field->key == nullptr) return;
      if (strcmp(sub_field->key, "maxTokens") == 0) {
        if (max_milli_tokens != 0) return;  // Duplicate.
        if (sub_field->type != GRPC_JSON_NUMBER) return;
        max_milli_tokens = gpr_parse_nonnegative_int(sub_field->value);
        if (max_milli_tokens == -1) return;
        max_milli_tokens *= 1000;
      } else if (strcmp(sub_field->key, "tokenRatio") == 0) {
        if (milli_token_ratio != 0) return;  // Duplicate.
        if (sub_field->type != GRPC_JSON_NUMBER) return;
        // We support up to 3 decimal digits.
        size_t whole_len = strlen(sub_field->value);
        uint32_t multiplier = 1;
        uint32_t decimal_value = 0;
        const char* decimal_point = strchr(sub_field->value, '.');
        if (decimal_point != nullptr) {
          whole_len = static_cast<size_t>(decimal_point - sub_field->value);
          multiplier = 1000;
          size_t decimal_len = strlen(decimal_point + 1);
          if (decimal_len > 3) decimal_len = 3;
          if (!gpr_parse_bytes_to_uint32(decimal_point + 1, decimal_len,
                                         &decimal_value)) {
            return;
          }
          uint32_t decimal_multiplier = 1;
          for (size_t i = 0; i < (3 - decimal_len); ++i) {
            decimal_multiplier *= 10;
          }
          decimal_value *= decimal_multiplier;
        }
        uint32_t whole_value;
        if (!gpr_parse_bytes_to_uint32(sub_field->value, whole_len,
                                       &whole_value)) {
          return;
        }
        milli_token_ratio =
            static_cast<int>((whole_value * multiplier) + decimal_value);
        if (milli_token_ratio <= 0) return;
      }
    }
    parsing_state->retry_throttle_data =
        grpc_core::internal::ServerRetryThrottleMap::GetDataForServer(
            parsing_state->server_name, max_milli_tokens, milli_token_ratio);
  }
}

// Synchronous callback from chand->request_router to process a service
// config update.
static bool process_service_config_from_resolver_locked(
    void* arg, grpc_core::UniquePtr<char> service_config_json,
    grpc_core::UniquePtr<char> lb_policy_name, const grpc_channel_args& args) {
  channel_data* chand = static_cast<channel_data*>(arg);
  if (grpc_client_channel_trace.enabled()) {
    gpr_log(GPR_INFO, "chand=%p: resolver returned service config: \"%s\"",
            chand, service_config_json.get());
=======
  channel_data* chand;
  /** used as an identifier, don't dereference it because the LB policy may be
   * non-existing when the callback is run */
  grpc_core::LoadBalancingPolicy* lb_policy;
  grpc_closure closure;
} reresolution_request_args;

/** We create one watcher for each new lb_policy that is returned from a
    resolver, to watch for state changes from the lb_policy. When a state
    change is seen, we update the channel, and create a new watcher. */
typedef struct {
  channel_data* chand;
  grpc_closure on_changed;
  grpc_connectivity_state state;
  grpc_core::LoadBalancingPolicy* lb_policy;
} lb_policy_connectivity_watcher;

static void watch_lb_policy_locked(channel_data* chand,
                                   grpc_core::LoadBalancingPolicy* lb_policy,
                                   grpc_connectivity_state current_state);

static const char* channel_connectivity_state_change_string(
    grpc_connectivity_state state) {
  switch (state) {
    case GRPC_CHANNEL_IDLE:
      return "Channel state change to IDLE";
    case GRPC_CHANNEL_CONNECTING:
      return "Channel state change to CONNECTING";
    case GRPC_CHANNEL_READY:
      return "Channel state change to READY";
    case GRPC_CHANNEL_TRANSIENT_FAILURE:
      return "Channel state change to TRANSIENT_FAILURE";
    case GRPC_CHANNEL_SHUTDOWN:
      return "Channel state change to SHUTDOWN";
  }
  GPR_UNREACHABLE_CODE(return "UNKNOWN");
}

static void set_channel_connectivity_state_locked(channel_data* chand,
                                                  grpc_connectivity_state state,
                                                  grpc_error* error,
                                                  const char* reason) {
  /* TODO: Improve failure handling:
   * - Make it possible for policies to return GRPC_CHANNEL_TRANSIENT_FAILURE.
   * - Hand over pending picks from old policies during the switch that happens
   *   when resolver provides an update. */
  if (chand->lb_policy != nullptr) {
    if (state == GRPC_CHANNEL_TRANSIENT_FAILURE) {
      /* cancel picks with wait_for_ready=false */
      chand->lb_policy->CancelMatchingPicksLocked(
          /* mask= */ GRPC_INITIAL_METADATA_WAIT_FOR_READY,
          /* check= */ 0, GRPC_ERROR_REF(error));
    } else if (state == GRPC_CHANNEL_SHUTDOWN) {
      /* cancel all picks */
      chand->lb_policy->CancelMatchingPicksLocked(/* mask= */ 0, /* check= */ 0,
                                                  GRPC_ERROR_REF(error));
    }
  }
  if (grpc_client_channel_trace.enabled()) {
    gpr_log(GPR_INFO, "chand=%p: setting connectivity state to %s", chand,
            grpc_connectivity_state_name(state));
  }
  if (chand->channelz_channel != nullptr) {
    chand->channelz_channel->AddTraceEvent(
        grpc_core::channelz::ChannelTrace::Severity::Info,
        grpc_slice_from_static_string(
            channel_connectivity_state_change_string(state)));
  }
  grpc_connectivity_state_set(&chand->state_tracker, state, error, reason);
}

static void on_lb_policy_state_changed_locked(void* arg, grpc_error* error) {
  lb_policy_connectivity_watcher* w =
      static_cast<lb_policy_connectivity_watcher*>(arg);
  /* check if the notification is for the latest policy */
  if (w->lb_policy == w->chand->lb_policy.get()) {
    if (grpc_client_channel_trace.enabled()) {
      gpr_log(GPR_INFO, "chand=%p: lb_policy=%p state changed to %s", w->chand,
              w->lb_policy, grpc_connectivity_state_name(w->state));
    }
    set_channel_connectivity_state_locked(w->chand, w->state,
                                          GRPC_ERROR_REF(error), "lb_changed");
    if (w->state != GRPC_CHANNEL_SHUTDOWN) {
      watch_lb_policy_locked(w->chand, w->lb_policy, w->state);
    }
  }
  GRPC_CHANNEL_STACK_UNREF(w->chand->owning_stack, "watch_lb_policy");
  gpr_free(w);
}

static void watch_lb_policy_locked(channel_data* chand,
                                   grpc_core::LoadBalancingPolicy* lb_policy,
                                   grpc_connectivity_state current_state) {
  lb_policy_connectivity_watcher* w =
      static_cast<lb_policy_connectivity_watcher*>(gpr_malloc(sizeof(*w)));
  GRPC_CHANNEL_STACK_REF(chand->owning_stack, "watch_lb_policy");
  w->chand = chand;
  GRPC_CLOSURE_INIT(&w->on_changed, on_lb_policy_state_changed_locked, w,
                    grpc_combiner_scheduler(chand->combiner));
  w->state = current_state;
  w->lb_policy = lb_policy;
  lb_policy->NotifyOnStateChangeLocked(&w->state, &w->on_changed);
}

static void start_resolving_locked(channel_data* chand) {
  if (grpc_client_channel_trace.enabled()) {
    gpr_log(GPR_INFO, "chand=%p: starting name resolution", chand);
  }
  GPR_ASSERT(!chand->started_resolving);
  chand->started_resolving = true;
  GRPC_CHANNEL_STACK_REF(chand->owning_stack, "resolver");
  chand->resolver->NextLocked(&chand->resolver_result,
                              &chand->on_resolver_result_changed);
}

// Invoked from the resolver NextLocked() callback when the resolver
// is shutting down.
static void on_resolver_shutdown_locked(channel_data* chand,
                                        grpc_error* error) {
  if (grpc_client_channel_trace.enabled()) {
    gpr_log(GPR_INFO, "chand=%p: shutting down", chand);
  }
  if (chand->lb_policy != nullptr) {
    if (grpc_client_channel_trace.enabled()) {
      gpr_log(GPR_INFO, "chand=%p: shutting down lb_policy=%p", chand,
              chand->lb_policy.get());
    }
    grpc_pollset_set_del_pollset_set(chand->lb_policy->interested_parties(),
                                     chand->interested_parties);
    chand->lb_policy.reset();
  }
  if (chand->resolver != nullptr) {
    // This should never happen; it can only be triggered by a resolver
    // implementation spotaneously deciding to report shutdown without
    // being orphaned.  This code is included just to be defensive.
    if (grpc_client_channel_trace.enabled()) {
      gpr_log(GPR_INFO, "chand=%p: spontaneous shutdown from resolver %p",
              chand, chand->resolver.get());
    }
    chand->resolver.reset();
    set_channel_connectivity_state_locked(
        chand, GRPC_CHANNEL_SHUTDOWN,
        GRPC_ERROR_CREATE_REFERENCING_FROM_STATIC_STRING(
            "Resolver spontaneous shutdown", &error, 1),
        "resolver_spontaneous_shutdown");
  }
  grpc_closure_list_fail_all(&chand->waiting_for_resolver_result_closures,
                             GRPC_ERROR_CREATE_REFERENCING_FROM_STATIC_STRING(
                                 "Channel disconnected", &error, 1));
  GRPC_CLOSURE_LIST_SCHED(&chand->waiting_for_resolver_result_closures);
  GRPC_CHANNEL_STACK_UNREF(chand->owning_stack, "resolver");
  grpc_channel_args_destroy(chand->resolver_result);
  chand->resolver_result = nullptr;
  GRPC_ERROR_UNREF(error);
}

static void request_reresolution_locked(void* arg, grpc_error* error) {
  reresolution_request_args* args =
      static_cast<reresolution_request_args*>(arg);
  channel_data* chand = args->chand;
  // If this invocation is for a stale LB policy, treat it as an LB shutdown
  // signal.
  if (args->lb_policy != chand->lb_policy.get() || error != GRPC_ERROR_NONE ||
      chand->resolver == nullptr) {
    GRPC_CHANNEL_STACK_UNREF(chand->owning_stack, "re-resolution");
    gpr_free(args);
    return;
  }
  if (grpc_client_channel_trace.enabled()) {
    gpr_log(GPR_INFO, "chand=%p: started name re-resolving", chand);
  }
  chand->resolver->RequestReresolutionLocked();
  // Give back the closure to the LB policy.
  chand->lb_policy->SetReresolutionClosureLocked(&args->closure);
}

using TraceStringVector = grpc_core::InlinedVector<char*, 3>;

// Creates a new LB policy, replacing any previous one.
// If the new policy is created successfully, sets *connectivity_state and
// *connectivity_error to its initial connectivity state; otherwise,
// leaves them unchanged.
static void create_new_lb_policy_locked(
    channel_data* chand, char* lb_policy_name, grpc_json* lb_config,
    grpc_connectivity_state* connectivity_state,
    grpc_error** connectivity_error, TraceStringVector* trace_strings) {
  grpc_core::LoadBalancingPolicy::Args lb_policy_args;
  lb_policy_args.combiner = chand->combiner;
  lb_policy_args.client_channel_factory = chand->client_channel_factory;
  lb_policy_args.args = chand->resolver_result;
  lb_policy_args.lb_config = lb_config;
  grpc_core::OrphanablePtr<grpc_core::LoadBalancingPolicy> new_lb_policy =
      grpc_core::LoadBalancingPolicyRegistry::CreateLoadBalancingPolicy(
          lb_policy_name, lb_policy_args);
  if (GPR_UNLIKELY(new_lb_policy == nullptr)) {
    gpr_log(GPR_ERROR, "could not create LB policy \"%s\"", lb_policy_name);
    if (chand->channelz_channel != nullptr) {
      char* str;
      gpr_asprintf(&str, "Could not create LB policy \'%s\'", lb_policy_name);
      trace_strings->push_back(str);
    }
  } else {
    if (grpc_client_channel_trace.enabled()) {
      gpr_log(GPR_INFO, "chand=%p: created new LB policy \"%s\" (%p)", chand,
              lb_policy_name, new_lb_policy.get());
    }
    if (chand->channelz_channel != nullptr) {
      char* str;
      gpr_asprintf(&str, "Created new LB policy \'%s\'", lb_policy_name);
      trace_strings->push_back(str);
    }
    // Swap out the LB policy and update the fds in
    // chand->interested_parties.
    if (chand->lb_policy != nullptr) {
      if (grpc_client_channel_trace.enabled()) {
        gpr_log(GPR_INFO, "chand=%p: shutting down lb_policy=%p", chand,
                chand->lb_policy.get());
      }
      grpc_pollset_set_del_pollset_set(chand->lb_policy->interested_parties(),
                                       chand->interested_parties);
      chand->lb_policy->HandOffPendingPicksLocked(new_lb_policy.get());
    }
    chand->lb_policy = std::move(new_lb_policy);
    grpc_pollset_set_add_pollset_set(chand->lb_policy->interested_parties(),
                                     chand->interested_parties);
    // Set up re-resolution callback.
    reresolution_request_args* args =
        static_cast<reresolution_request_args*>(gpr_zalloc(sizeof(*args)));
    args->chand = chand;
    args->lb_policy = chand->lb_policy.get();
    GRPC_CLOSURE_INIT(&args->closure, request_reresolution_locked, args,
                      grpc_combiner_scheduler(chand->combiner));
    GRPC_CHANNEL_STACK_REF(chand->owning_stack, "re-resolution");
    chand->lb_policy->SetReresolutionClosureLocked(&args->closure);
    // Get the new LB policy's initial connectivity state and start a
    // connectivity watch.
    GRPC_ERROR_UNREF(*connectivity_error);
    *connectivity_state =
        chand->lb_policy->CheckConnectivityLocked(connectivity_error);
    if (chand->exit_idle_when_lb_policy_arrives) {
      chand->lb_policy->ExitIdleLocked();
      chand->exit_idle_when_lb_policy_arrives = false;
    }
    watch_lb_policy_locked(chand, chand->lb_policy.get(), *connectivity_state);
  }
}

static void maybe_add_trace_message_for_address_changes_locked(
    channel_data* chand, TraceStringVector* trace_strings) {
  int resolution_contains_addresses = false;
  const grpc_arg* channel_arg =
      grpc_channel_args_find(chand->resolver_result, GRPC_ARG_LB_ADDRESSES);
  if (channel_arg != nullptr && channel_arg->type == GRPC_ARG_POINTER) {
    grpc_lb_addresses* addresses =
        static_cast<grpc_lb_addresses*>(channel_arg->value.pointer.p);
    if (addresses->num_addresses > 0) {
      resolution_contains_addresses = true;
    }
  }
  if (!resolution_contains_addresses &&
      chand->previous_resolution_contained_addresses) {
    trace_strings->push_back(gpr_strdup("Address list became empty"));
  } else if (resolution_contains_addresses &&
             !chand->previous_resolution_contained_addresses) {
    trace_strings->push_back(gpr_strdup("Address list became non-empty"));
  }
  chand->previous_resolution_contained_addresses =
      resolution_contains_addresses;
}

static void concatenate_and_add_channel_trace_locked(
    channel_data* chand, TraceStringVector* trace_strings) {
  if (!trace_strings->empty()) {
    gpr_strvec v;
    gpr_strvec_init(&v);
    gpr_strvec_add(&v, gpr_strdup("Resolution event: "));
    bool is_first = 1;
    for (size_t i = 0; i < trace_strings->size(); ++i) {
      if (!is_first) gpr_strvec_add(&v, gpr_strdup(", "));
      is_first = false;
      gpr_strvec_add(&v, (*trace_strings)[i]);
    }
    char* flat;
    size_t flat_len = 0;
    flat = gpr_strvec_flatten(&v, &flat_len);
    chand->channelz_channel->AddTraceEvent(
        grpc_core::channelz::ChannelTrace::Severity::Info,
        grpc_slice_new(flat, flat_len, gpr_free));
    gpr_strvec_destroy(&v);
  }
}

// Callback invoked when a resolver result is available.
static void on_resolver_result_changed_locked(void* arg, grpc_error* error) {
  channel_data* chand = static_cast<channel_data*>(arg);
  if (grpc_client_channel_trace.enabled()) {
    const char* disposition =
        chand->resolver_result != nullptr
            ? ""
            : (error == GRPC_ERROR_NONE ? " (transient error)"
                                        : " (resolver shutdown)");
    gpr_log(GPR_INFO,
            "chand=%p: got resolver result: resolver_result=%p error=%s%s",
            chand, chand->resolver_result, grpc_error_string(error),
            disposition);
  }
  // Handle shutdown.
  if (error != GRPC_ERROR_NONE || chand->resolver == nullptr) {
    on_resolver_shutdown_locked(chand, GRPC_ERROR_REF(error));
    return;
  }
  // Data used to set the channel's connectivity state.
  bool set_connectivity_state = true;
  // We only want to trace the address resolution in the follow cases:
  // (a) Address resolution resulted in service config change.
  // (b) Address resolution that causes number of backends to go from
  //     zero to non-zero.
  // (c) Address resolution that causes number of backends to go from
  //     non-zero to zero.
  // (d) Address resolution that causes a new LB policy to be created.
  //
  // we track a list of strings to eventually be concatenated and traced.
  TraceStringVector trace_strings;
  grpc_connectivity_state connectivity_state = GRPC_CHANNEL_TRANSIENT_FAILURE;
  grpc_error* connectivity_error =
      GRPC_ERROR_CREATE_FROM_STATIC_STRING("No load balancing policy");
  // chand->resolver_result will be null in the case of a transient
  // resolution error.  In that case, we don't have any new result to
  // process, which means that we keep using the previous result (if any).
  if (chand->resolver_result == nullptr) {
    if (grpc_client_channel_trace.enabled()) {
      gpr_log(GPR_INFO, "chand=%p: resolver transient failure", chand);
    }
    // Don't override connectivity state if we already have an LB policy.
    if (chand->lb_policy != nullptr) set_connectivity_state = false;
  } else {
    // Parse the resolver result.
    ProcessedResolverResult resolver_result(chand->resolver_result,
                                            chand->enable_retries);
    chand->retry_throttle_data = resolver_result.retry_throttle_data();
    chand->method_params_table = resolver_result.method_params_table();
    grpc_core::UniquePtr<char> service_config_json =
        resolver_result.service_config_json();
    if (service_config_json != nullptr && grpc_client_channel_trace.enabled()) {
      gpr_log(GPR_INFO, "chand=%p: resolver returned service config: \"%s\"",
              chand, service_config_json.get());
    }
    grpc_core::UniquePtr<char> lb_policy_name =
        resolver_result.lb_policy_name();
    grpc_json* lb_policy_config = resolver_result.lb_policy_config();
    // Check to see if we're already using the right LB policy.
    // Note: It's safe to use chand->info_lb_policy_name here without
    // taking a lock on chand->info_mu, because this function is the
    // only thing that modifies its value, and it can only be invoked
    // once at any given time.
    bool lb_policy_name_changed = chand->info_lb_policy_name == nullptr ||
                                  gpr_stricmp(chand->info_lb_policy_name.get(),
                                              lb_policy_name.get()) != 0;
    if (chand->lb_policy != nullptr && !lb_policy_name_changed) {
      // Continue using the same LB policy.  Update with new addresses.
      if (grpc_client_channel_trace.enabled()) {
        gpr_log(GPR_INFO, "chand=%p: updating existing LB policy \"%s\" (%p)",
                chand, lb_policy_name.get(), chand->lb_policy.get());
      }
      chand->lb_policy->UpdateLocked(*chand->resolver_result, lb_policy_config);
      // No need to set the channel's connectivity state; the existing
      // watch on the LB policy will take care of that.
      set_connectivity_state = false;
    } else {
      // Instantiate new LB policy.
      create_new_lb_policy_locked(chand, lb_policy_name.get(), lb_policy_config,
                                  &connectivity_state, &connectivity_error,
                                  &trace_strings);
    }
    // Note: It's safe to use chand->info_service_config_json here without
    // taking a lock on chand->info_mu, because this function is the
    // only thing that modifies its value, and it can only be invoked
    // once at any given time.
    if (chand->channelz_channel != nullptr) {
      if (((service_config_json == nullptr) !=
           (chand->info_service_config_json == nullptr)) ||
          (service_config_json != nullptr &&
           strcmp(service_config_json.get(),
                  chand->info_service_config_json.get()) != 0)) {
        // TODO(ncteisen): might be worth somehow including a snippet of the
        // config in the trace, at the risk of bloating the trace logs.
        trace_strings.push_back(gpr_strdup("Service config changed"));
      }
      maybe_add_trace_message_for_address_changes_locked(chand, &trace_strings);
      concatenate_and_add_channel_trace_locked(chand, &trace_strings);
    }
    // Swap out the data used by cc_get_channel_info().
    gpr_mu_lock(&chand->info_mu);
    chand->info_lb_policy_name = std::move(lb_policy_name);
    chand->info_service_config_json = std::move(service_config_json);
    gpr_mu_unlock(&chand->info_mu);
    // Clean up.
    grpc_channel_args_destroy(chand->resolver_result);
    chand->resolver_result = nullptr;
  }
  // Set the channel's connectivity state if needed.
  if (set_connectivity_state) {
    set_channel_connectivity_state_locked(
        chand, connectivity_state, connectivity_error, "resolver_result");
  } else {
    GRPC_ERROR_UNREF(connectivity_error);
>>>>>>> 1832d64f
  }
  grpc_core::UniquePtr<grpc_core::ServiceConfig> service_config;
  if (service_config_json != nullptr) {
    service_config =
        grpc_core::ServiceConfig::Create(service_config_json.get());
  }
  if (service_config != nullptr) {
    if (chand->enable_retries) {
      const grpc_arg* channel_arg =
          grpc_channel_args_find(&args, GRPC_ARG_SERVER_URI);
      const char* server_uri = grpc_channel_arg_get_string(channel_arg);
      GPR_ASSERT(server_uri != nullptr);
      grpc_uri* uri = grpc_uri_parse(server_uri, true);
      GPR_ASSERT(uri->path[0] != '\0');
      service_config_parsing_state parsing_state;
      parsing_state.server_name =
          uri->path[0] == '/' ? uri->path + 1 : uri->path;
      service_config->ParseGlobalParams(parse_retry_throttle_params,
                                        &parsing_state);
      grpc_uri_destroy(uri);
      chand->retry_throttle_data = std::move(parsing_state.retry_throttle_data);
    }
    chand->method_params_table = service_config->CreateMethodConfigTable(
        ClientChannelMethodParams::CreateFromJson);
  }
  // Swap out the data used by cc_get_channel_info().
  gpr_mu_lock(&chand->info_mu);
  chand->info_lb_policy_name = std::move(lb_policy_name);
  const bool service_config_changed =
      ((service_config_json == nullptr) !=
       (chand->info_service_config_json == nullptr)) ||
      (service_config_json != nullptr &&
       strcmp(service_config_json.get(),
              chand->info_service_config_json.get()) != 0);
  chand->info_service_config_json = std::move(service_config_json);
  gpr_mu_unlock(&chand->info_mu);
  return service_config_changed;
}

static void start_transport_op_locked(void* arg, grpc_error* error_ignored) {
  grpc_transport_op* op = static_cast<grpc_transport_op*>(arg);
  grpc_channel_element* elem =
      static_cast<grpc_channel_element*>(op->handler_private.extra_arg);
  channel_data* chand = static_cast<channel_data*>(elem->channel_data);

  if (op->on_connectivity_state_change != nullptr) {
    chand->request_router->NotifyOnConnectivityStateChange(
        op->connectivity_state, op->on_connectivity_state_change);
    op->on_connectivity_state_change = nullptr;
    op->connectivity_state = nullptr;
  }

  if (op->send_ping.on_initiate != nullptr || op->send_ping.on_ack != nullptr) {
    if (chand->request_router->lb_policy() == nullptr) {
      grpc_error* error =
          GRPC_ERROR_CREATE_FROM_STATIC_STRING("Ping with no load balancing");
      GRPC_CLOSURE_SCHED(op->send_ping.on_initiate, GRPC_ERROR_REF(error));
      GRPC_CLOSURE_SCHED(op->send_ping.on_ack, error);
    } else {
      grpc_error* error = GRPC_ERROR_NONE;
      grpc_core::LoadBalancingPolicy::PickState pick_state;
      pick_state.initial_metadata = nullptr;
      uint32_t initial_metadata_flags = 0;
      pick_state.initial_metadata_flags = &initial_metadata_flags;
      pick_state.on_complete = nullptr;
      memset(&pick_state.subchannel_call_context, 0,
             sizeof(pick_state.subchannel_call_context));
      pick_state.user_data = nullptr;
      // Pick must return synchronously, because pick_state.on_complete is null.
      GPR_ASSERT(
          chand->request_router->lb_policy()->PickLocked(&pick_state, &error));
      if (pick_state.connected_subchannel != nullptr) {
        pick_state.connected_subchannel->Ping(op->send_ping.on_initiate,
                                              op->send_ping.on_ack);
      } else {
        if (error == GRPC_ERROR_NONE) {
          error = GRPC_ERROR_CREATE_FROM_STATIC_STRING(
              "LB policy dropped call on ping");
        }
        GRPC_CLOSURE_SCHED(op->send_ping.on_initiate, GRPC_ERROR_REF(error));
        GRPC_CLOSURE_SCHED(op->send_ping.on_ack, error);
      }
      op->bind_pollset = nullptr;
    }
    op->send_ping.on_initiate = nullptr;
    op->send_ping.on_ack = nullptr;
  }

  if (op->disconnect_with_error != GRPC_ERROR_NONE) {
    chand->request_router->ShutdownLocked(op->disconnect_with_error);
  }

  if (op->reset_connect_backoff) {
    chand->request_router->ResetConnectionBackoffLocked();
  }

  GRPC_CHANNEL_STACK_UNREF(chand->owning_stack, "start_transport_op");
  GRPC_CLOSURE_SCHED(op->on_consumed, GRPC_ERROR_NONE);
}

static void cc_start_transport_op(grpc_channel_element* elem,
                                  grpc_transport_op* op) {
  channel_data* chand = static_cast<channel_data*>(elem->channel_data);

  GPR_ASSERT(op->set_accept_stream == false);
  if (op->bind_pollset != nullptr) {
    grpc_pollset_set_add_pollset(chand->interested_parties, op->bind_pollset);
  }

  op->handler_private.extra_arg = elem;
  GRPC_CHANNEL_STACK_REF(chand->owning_stack, "start_transport_op");
  GRPC_CLOSURE_SCHED(
      GRPC_CLOSURE_INIT(&op->handler_private.closure, start_transport_op_locked,
                        op, grpc_combiner_scheduler(chand->combiner)),
      GRPC_ERROR_NONE);
}

static void cc_get_channel_info(grpc_channel_element* elem,
                                const grpc_channel_info* info) {
  channel_data* chand = static_cast<channel_data*>(elem->channel_data);
  gpr_mu_lock(&chand->info_mu);
  if (info->lb_policy_name != nullptr) {
    *info->lb_policy_name = gpr_strdup(chand->info_lb_policy_name.get());
  }
  if (info->service_config_json != nullptr) {
    *info->service_config_json =
        gpr_strdup(chand->info_service_config_json.get());
  }
  gpr_mu_unlock(&chand->info_mu);
}

/* Constructor for channel_data */
static grpc_error* cc_init_channel_elem(grpc_channel_element* elem,
                                        grpc_channel_element_args* args) {
  channel_data* chand = static_cast<channel_data*>(elem->channel_data);
  GPR_ASSERT(args->is_last);
  GPR_ASSERT(elem->filter == &grpc_client_channel_filter);
  // Initialize data members.
  chand->combiner = grpc_combiner_create();
  gpr_mu_init(&chand->info_mu);
  gpr_mu_init(&chand->external_connectivity_watcher_list_mu);

  gpr_mu_lock(&chand->external_connectivity_watcher_list_mu);
  chand->external_connectivity_watcher_list_head = nullptr;
  gpr_mu_unlock(&chand->external_connectivity_watcher_list_mu);

  chand->owning_stack = args->channel_stack;
  chand->deadline_checking_enabled =
      grpc_deadline_checking_enabled(args->channel_args);
  chand->interested_parties = grpc_pollset_set_create();
  grpc_client_channel_start_backup_polling(chand->interested_parties);
  // Record max per-RPC retry buffer size.
  const grpc_arg* arg = grpc_channel_args_find(
      args->channel_args, GRPC_ARG_PER_RPC_RETRY_BUFFER_SIZE);
  chand->per_rpc_retry_buffer_size = (size_t)grpc_channel_arg_get_integer(
      arg, {DEFAULT_PER_RPC_RETRY_BUFFER_SIZE, 0, INT_MAX});
  // Record enable_retries.
  arg = grpc_channel_args_find(args->channel_args, GRPC_ARG_ENABLE_RETRIES);
  chand->enable_retries = grpc_channel_arg_get_bool(arg, true);
  // Record client channel factory.
  arg = grpc_channel_args_find(args->channel_args,
                               GRPC_ARG_CLIENT_CHANNEL_FACTORY);
  if (arg == nullptr) {
    return GRPC_ERROR_CREATE_FROM_STATIC_STRING(
        "Missing client channel factory in args for client channel filter");
  }
  if (arg->type != GRPC_ARG_POINTER) {
    return GRPC_ERROR_CREATE_FROM_STATIC_STRING(
        "client channel factory arg must be a pointer");
  }
  grpc_client_channel_factory* client_channel_factory =
      static_cast<grpc_client_channel_factory*>(arg->value.pointer.p);
  // Get server name to resolve, using proxy mapper if needed.
  arg = grpc_channel_args_find(args->channel_args, GRPC_ARG_SERVER_URI);
  if (arg == nullptr) {
    return GRPC_ERROR_CREATE_FROM_STATIC_STRING(
        "Missing server uri in args for client channel filter");
  }
  if (arg->type != GRPC_ARG_STRING) {
    return GRPC_ERROR_CREATE_FROM_STATIC_STRING(
        "server uri arg must be a string");
  }
  char* proxy_name = nullptr;
  grpc_channel_args* new_args = nullptr;
  grpc_proxy_mappers_map_name(arg->value.string, args->channel_args,
                              &proxy_name, &new_args);
  // Instantiate request router.
  grpc_client_channel_factory_ref(client_channel_factory);
  grpc_error* error = GRPC_ERROR_NONE;
  chand->request_router.Init(
      chand->owning_stack, chand->combiner, client_channel_factory,
      chand->interested_parties, &grpc_client_channel_trace,
      process_service_config_from_resolver_locked, chand,
      proxy_name != nullptr ? proxy_name : arg->value.string /* target_uri */,
      new_args != nullptr ? new_args : args->channel_args, &error);
  gpr_free(proxy_name);
  grpc_channel_args_destroy(new_args);
  return error;
}

/* Destructor for channel_data */
static void cc_destroy_channel_elem(grpc_channel_element* elem) {
  channel_data* chand = static_cast<channel_data*>(elem->channel_data);
  chand->request_router.Destroy();
  // TODO(roth): Once we convert the filter API to C++, there will no
  // longer be any need to explicitly reset these smart pointer data members.
  chand->info_lb_policy_name.reset();
  chand->info_service_config_json.reset();
  chand->retry_throttle_data.reset();
  chand->method_params_table.reset();
  grpc_client_channel_stop_backup_polling(chand->interested_parties);
  grpc_pollset_set_destroy(chand->interested_parties);
  GRPC_COMBINER_UNREF(chand->combiner, "client_channel");
  gpr_mu_destroy(&chand->info_mu);
  gpr_mu_destroy(&chand->external_connectivity_watcher_list_mu);
}

/*************************************************************************
 * PER-CALL FUNCTIONS
 */

// Max number of batches that can be pending on a call at any given
// time.  This includes one batch for each of the following ops:
//   recv_initial_metadata
//   send_initial_metadata
//   recv_message
//   send_message
//   recv_trailing_metadata
//   send_trailing_metadata
#define MAX_PENDING_BATCHES 6

// Retry support:
//
// In order to support retries, we act as a proxy for stream op batches.
// When we get a batch from the surface, we add it to our list of pending
// batches, and we then use those batches to construct separate "child"
// batches to be started on the subchannel call.  When the child batches
// return, we then decide which pending batches have been completed and
// schedule their callbacks accordingly.  If a subchannel call fails and
// we want to retry it, we do a new pick and start again, constructing
// new "child" batches for the new subchannel call.
//
// Note that retries are committed when receiving data from the server
// (except for Trailers-Only responses).  However, there may be many
// send ops started before receiving any data, so we may have already
// completed some number of send ops (and returned the completions up to
// the surface) by the time we realize that we need to retry.  To deal
// with this, we cache data for send ops, so that we can replay them on a
// different subchannel call even after we have completed the original
// batches.
//
// There are two sets of data to maintain:
// - In call_data (in the parent channel), we maintain a list of pending
//   ops and cached data for send ops.
// - In the subchannel call, we maintain state to indicate what ops have
//   already been sent down to that call.
//
// When constructing the "child" batches, we compare those two sets of
// data to see which batches need to be sent to the subchannel call.

// TODO(roth): In subsequent PRs:
// - add support for transparent retries (including initial metadata)
// - figure out how to record stats in census for retries
//   (census filter is on top of this one)
// - add census stats for retries

namespace {
struct call_data;

// State used for starting a retryable batch on a subchannel call.
// This provides its own grpc_transport_stream_op_batch and other data
// structures needed to populate the ops in the batch.
// We allocate one struct on the arena for each attempt at starting a
// batch on a given subchannel call.
struct subchannel_batch_data {
  subchannel_batch_data(grpc_call_element* elem, call_data* calld, int refcount,
                        bool set_on_complete);
  // All dtor code must be added in `destroy`. This is because we may
  // call closures in `subchannel_batch_data` after they are unrefed by
  // `batch_data_unref`, and msan would complain about accessing this class
  // after calling dtor. As a result we cannot call the `dtor` in
  // `batch_data_unref`.
  // TODO(soheil): We should try to call the dtor in `batch_data_unref`.
  ~subchannel_batch_data() { destroy(); }
  void destroy();

  gpr_refcount refs;
  grpc_call_element* elem;
  grpc_subchannel_call* subchannel_call;  // Holds a ref.
  // The batch to use in the subchannel call.
  // Its payload field points to subchannel_call_retry_state.batch_payload.
  grpc_transport_stream_op_batch batch;
  // For intercepting on_complete.
  grpc_closure on_complete;
};

// Retry state associated with a subchannel call.
// Stored in the parent_data of the subchannel call object.
struct subchannel_call_retry_state {
  explicit subchannel_call_retry_state(grpc_call_context_element* context)
      : batch_payload(context),
        started_send_initial_metadata(false),
        completed_send_initial_metadata(false),
        started_send_trailing_metadata(false),
        completed_send_trailing_metadata(false),
        started_recv_initial_metadata(false),
        completed_recv_initial_metadata(false),
        started_recv_trailing_metadata(false),
        completed_recv_trailing_metadata(false),
        retry_dispatched(false) {}

  // subchannel_batch_data.batch.payload points to this.
  grpc_transport_stream_op_batch_payload batch_payload;
  // For send_initial_metadata.
  // Note that we need to make a copy of the initial metadata for each
  // subchannel call instead of just referring to the copy in call_data,
  // because filters in the subchannel stack will probably add entries,
  // so we need to start in a pristine state for each attempt of the call.
  grpc_linked_mdelem* send_initial_metadata_storage;
  grpc_metadata_batch send_initial_metadata;
  // For send_message.
  grpc_core::ManualConstructor<grpc_core::ByteStreamCache::CachingByteStream>
      send_message;
  // For send_trailing_metadata.
  grpc_linked_mdelem* send_trailing_metadata_storage;
  grpc_metadata_batch send_trailing_metadata;
  // For intercepting recv_initial_metadata.
  grpc_metadata_batch recv_initial_metadata;
  grpc_closure recv_initial_metadata_ready;
  bool trailing_metadata_available = false;
  // For intercepting recv_message.
  grpc_closure recv_message_ready;
  grpc_core::OrphanablePtr<grpc_core::ByteStream> recv_message;
  // For intercepting recv_trailing_metadata.
  grpc_metadata_batch recv_trailing_metadata;
  grpc_transport_stream_stats collect_stats;
  grpc_closure recv_trailing_metadata_ready;
  // These fields indicate which ops have been started and completed on
  // this subchannel call.
  size_t started_send_message_count = 0;
  size_t completed_send_message_count = 0;
  size_t started_recv_message_count = 0;
  size_t completed_recv_message_count = 0;
  bool started_send_initial_metadata : 1;
  bool completed_send_initial_metadata : 1;
  bool started_send_trailing_metadata : 1;
  bool completed_send_trailing_metadata : 1;
  bool started_recv_initial_metadata : 1;
  bool completed_recv_initial_metadata : 1;
  bool started_recv_trailing_metadata : 1;
  bool completed_recv_trailing_metadata : 1;
  subchannel_batch_data* recv_initial_metadata_ready_deferred_batch = nullptr;
  grpc_error* recv_initial_metadata_error = GRPC_ERROR_NONE;
  subchannel_batch_data* recv_message_ready_deferred_batch = nullptr;
  grpc_error* recv_message_error = GRPC_ERROR_NONE;
  subchannel_batch_data* recv_trailing_metadata_internal_batch = nullptr;
  // State for callback processing.
  // NOTE: Do not move this next to the metadata bitfields above. That would
  //       save space but will also result in a data race because compiler will
  //       generate a 2 byte store which overwrites the meta-data fields upon
  //       setting this field.
  bool retry_dispatched : 1;
};

// Pending batches stored in call data.
typedef struct {
  // The pending batch.  If nullptr, this slot is empty.
  grpc_transport_stream_op_batch* batch;
  // Indicates whether payload for send ops has been cached in call data.
  bool send_ops_cached;
} pending_batch;

/** Call data.  Holds a pointer to grpc_subchannel_call and the
    associated machinery to create such a pointer.
    Handles queueing of stream ops until a call object is ready, waiting
    for initial metadata before trying to create a call object,
    and handling cancellation gracefully. */
struct call_data {
  call_data(grpc_call_element* elem, const channel_data& chand,
            const grpc_call_element_args& args)
      : deadline_state(elem, args.call_stack, args.call_combiner,
                       GPR_LIKELY(chand.deadline_checking_enabled)
                           ? args.deadline
                           : GRPC_MILLIS_INF_FUTURE),
        path(grpc_slice_ref_internal(args.path)),
        call_start_time(args.start_time),
        deadline(args.deadline),
        arena(args.arena),
        owning_call(args.call_stack),
        call_combiner(args.call_combiner),
        pending_send_initial_metadata(false),
        pending_send_message(false),
        pending_send_trailing_metadata(false),
        enable_retries(chand.enable_retries),
        retry_committed(false),
        last_attempt_got_server_pushback(false) {}

  ~call_data() {
    if (GPR_LIKELY(subchannel_call != nullptr)) {
      GRPC_SUBCHANNEL_CALL_UNREF(subchannel_call,
                                 "client_channel_destroy_call");
    }
    grpc_slice_unref_internal(path);
    GRPC_ERROR_UNREF(cancel_error);
    for (size_t i = 0; i < GPR_ARRAY_SIZE(pending_batches); ++i) {
      GPR_ASSERT(pending_batches[i].batch == nullptr);
    }
    for (size_t i = 0; i < GRPC_CONTEXT_COUNT; ++i) {
      if (pick.subchannel_call_context[i].value != nullptr) {
        pick.subchannel_call_context[i].destroy(
            pick.subchannel_call_context[i].value);
      }
    }
  }

  // State for handling deadlines.
  // The code in deadline_filter.c requires this to be the first field.
  // TODO(roth): This is slightly sub-optimal in that grpc_deadline_state
  // and this struct both independently store pointers to the call stack
  // and call combiner.  If/when we have time, find a way to avoid this
  // without breaking the grpc_deadline_state abstraction.
  grpc_deadline_state deadline_state;

  grpc_slice path;  // Request path.
  gpr_timespec call_start_time;
  grpc_millis deadline;
  gpr_arena* arena;
  grpc_call_stack* owning_call;
  grpc_call_combiner* call_combiner;

  grpc_core::RefCountedPtr<ServerRetryThrottleData> retry_throttle_data;
  grpc_core::RefCountedPtr<ClientChannelMethodParams> method_params;

  grpc_subchannel_call* subchannel_call = nullptr;

  // Set when we get a cancel_stream op.
  grpc_error* cancel_error = GRPC_ERROR_NONE;

  grpc_core::ManualConstructor<grpc_core::RequestRouter::Request> request;
  grpc_closure pick_closure;

<<<<<<< HEAD
  grpc_polling_entity* pollent;
=======
  grpc_polling_entity* pollent = nullptr;
  bool pollent_added_to_interested_parties = false;
>>>>>>> 1832d64f

  // Batches are added to this list when received from above.
  // They are removed when we are done handling the batch (i.e., when
  // either we have invoked all of the batch's callbacks or we have
  // passed the batch down to the subchannel call and are not
  // intercepting any of its callbacks).
  pending_batch pending_batches[MAX_PENDING_BATCHES] = {};
  bool pending_send_initial_metadata : 1;
  bool pending_send_message : 1;
  bool pending_send_trailing_metadata : 1;

  // Retry state.
  bool enable_retries : 1;
  bool retry_committed : 1;
  bool last_attempt_got_server_pushback : 1;
  int num_attempts_completed = 0;
  size_t bytes_buffered_for_retry = 0;
  grpc_core::ManualConstructor<grpc_core::BackOff> retry_backoff;
  grpc_timer retry_timer;

  // The number of pending retriable subchannel batches containing send ops.
  // We hold a ref to the call stack while this is non-zero, since replay
  // batches may not complete until after all callbacks have been returned
  // to the surface, and we need to make sure that the call is not destroyed
  // until all of these batches have completed.
  // Note that we actually only need to track replay batches, but it's
  // easier to track all batches with send ops.
  int num_pending_retriable_subchannel_send_batches = 0;

  // Cached data for retrying send ops.
  // send_initial_metadata
  bool seen_send_initial_metadata = false;
  grpc_linked_mdelem* send_initial_metadata_storage = nullptr;
  grpc_metadata_batch send_initial_metadata;
  uint32_t send_initial_metadata_flags;
  gpr_atm* peer_string;
  // send_message
  // When we get a send_message op, we replace the original byte stream
  // with a CachingByteStream that caches the slices to a local buffer for
  // use in retries.
  // Note: We inline the cache for the first 3 send_message ops and use
  // dynamic allocation after that.  This number was essentially picked
  // at random; it could be changed in the future to tune performance.
  grpc_core::InlinedVector<grpc_core::ByteStreamCache*, 3> send_messages;
  // send_trailing_metadata
  bool seen_send_trailing_metadata = false;
  grpc_linked_mdelem* send_trailing_metadata_storage = nullptr;
  grpc_metadata_batch send_trailing_metadata;
};
}  // namespace

// Forward declarations.
static void retry_commit(grpc_call_element* elem,
                         subchannel_call_retry_state* retry_state);
static void start_internal_recv_trailing_metadata(grpc_call_element* elem);
static void on_complete(void* arg, grpc_error* error);
static void start_retriable_subchannel_batches(void* arg, grpc_error* ignored);
static void start_pick_locked(void* arg, grpc_error* ignored);

//
// send op data caching
//

// Caches data for send ops so that it can be retried later, if not
// already cached.
static void maybe_cache_send_ops_for_batch(call_data* calld,
                                           pending_batch* pending) {
  if (pending->send_ops_cached) return;
  pending->send_ops_cached = true;
  grpc_transport_stream_op_batch* batch = pending->batch;
  // Save a copy of metadata for send_initial_metadata ops.
  if (batch->send_initial_metadata) {
    calld->seen_send_initial_metadata = true;
    GPR_ASSERT(calld->send_initial_metadata_storage == nullptr);
    grpc_metadata_batch* send_initial_metadata =
        batch->payload->send_initial_metadata.send_initial_metadata;
    calld->send_initial_metadata_storage = (grpc_linked_mdelem*)gpr_arena_alloc(
        calld->arena,
        sizeof(grpc_linked_mdelem) * send_initial_metadata->list.count);
    grpc_metadata_batch_copy(send_initial_metadata,
                             &calld->send_initial_metadata,
                             calld->send_initial_metadata_storage);
    calld->send_initial_metadata_flags =
        batch->payload->send_initial_metadata.send_initial_metadata_flags;
    calld->peer_string = batch->payload->send_initial_metadata.peer_string;
  }
  // Set up cache for send_message ops.
  if (batch->send_message) {
    grpc_core::ByteStreamCache* cache =
        static_cast<grpc_core::ByteStreamCache*>(
            gpr_arena_alloc(calld->arena, sizeof(grpc_core::ByteStreamCache)));
    new (cache) grpc_core::ByteStreamCache(
        std::move(batch->payload->send_message.send_message));
    calld->send_messages.push_back(cache);
  }
  // Save metadata batch for send_trailing_metadata ops.
  if (batch->send_trailing_metadata) {
    calld->seen_send_trailing_metadata = true;
    GPR_ASSERT(calld->send_trailing_metadata_storage == nullptr);
    grpc_metadata_batch* send_trailing_metadata =
        batch->payload->send_trailing_metadata.send_trailing_metadata;
    calld->send_trailing_metadata_storage =
        (grpc_linked_mdelem*)gpr_arena_alloc(
            calld->arena,
            sizeof(grpc_linked_mdelem) * send_trailing_metadata->list.count);
    grpc_metadata_batch_copy(send_trailing_metadata,
                             &calld->send_trailing_metadata,
                             calld->send_trailing_metadata_storage);
  }
}

// Frees cached send_initial_metadata.
static void free_cached_send_initial_metadata(channel_data* chand,
                                              call_data* calld) {
  if (grpc_client_channel_trace.enabled()) {
    gpr_log(GPR_INFO,
            "chand=%p calld=%p: destroying calld->send_initial_metadata", chand,
            calld);
  }
  grpc_metadata_batch_destroy(&calld->send_initial_metadata);
}

// Frees cached send_message at index idx.
static void free_cached_send_message(channel_data* chand, call_data* calld,
                                     size_t idx) {
  if (grpc_client_channel_trace.enabled()) {
    gpr_log(GPR_INFO,
            "chand=%p calld=%p: destroying calld->send_messages[%" PRIuPTR "]",
            chand, calld, idx);
  }
  calld->send_messages[idx]->Destroy();
}

// Frees cached send_trailing_metadata.
static void free_cached_send_trailing_metadata(channel_data* chand,
                                               call_data* calld) {
  if (grpc_client_channel_trace.enabled()) {
    gpr_log(GPR_INFO,
            "chand=%p calld=%p: destroying calld->send_trailing_metadata",
            chand, calld);
  }
  grpc_metadata_batch_destroy(&calld->send_trailing_metadata);
}

// Frees cached send ops that have already been completed after
// committing the call.
static void free_cached_send_op_data_after_commit(
    grpc_call_element* elem, subchannel_call_retry_state* retry_state) {
  channel_data* chand = static_cast<channel_data*>(elem->channel_data);
  call_data* calld = static_cast<call_data*>(elem->call_data);
  if (retry_state->completed_send_initial_metadata) {
    free_cached_send_initial_metadata(chand, calld);
  }
  for (size_t i = 0; i < retry_state->completed_send_message_count; ++i) {
    free_cached_send_message(chand, calld, i);
  }
  if (retry_state->completed_send_trailing_metadata) {
    free_cached_send_trailing_metadata(chand, calld);
  }
}

// Frees cached send ops that were completed by the completed batch in
// batch_data.  Used when batches are completed after the call is committed.
static void free_cached_send_op_data_for_completed_batch(
    grpc_call_element* elem, subchannel_batch_data* batch_data,
    subchannel_call_retry_state* retry_state) {
  channel_data* chand = static_cast<channel_data*>(elem->channel_data);
  call_data* calld = static_cast<call_data*>(elem->call_data);
  if (batch_data->batch.send_initial_metadata) {
    free_cached_send_initial_metadata(chand, calld);
  }
  if (batch_data->batch.send_message) {
    free_cached_send_message(chand, calld,
                             retry_state->completed_send_message_count - 1);
  }
  if (batch_data->batch.send_trailing_metadata) {
    free_cached_send_trailing_metadata(chand, calld);
  }
}

//
// pending_batches management
//

// Returns the index into calld->pending_batches to be used for batch.
static size_t get_batch_index(grpc_transport_stream_op_batch* batch) {
  // Note: It is important the send_initial_metadata be the first entry
  // here, since the code in pick_subchannel_locked() assumes it will be.
  if (batch->send_initial_metadata) return 0;
  if (batch->send_message) return 1;
  if (batch->send_trailing_metadata) return 2;
  if (batch->recv_initial_metadata) return 3;
  if (batch->recv_message) return 4;
  if (batch->recv_trailing_metadata) return 5;
  GPR_UNREACHABLE_CODE(return (size_t)-1);
}

// This is called via the call combiner, so access to calld is synchronized.
static void pending_batches_add(grpc_call_element* elem,
                                grpc_transport_stream_op_batch* batch) {
  channel_data* chand = static_cast<channel_data*>(elem->channel_data);
  call_data* calld = static_cast<call_data*>(elem->call_data);
  const size_t idx = get_batch_index(batch);
  if (grpc_client_channel_trace.enabled()) {
    gpr_log(GPR_INFO,
            "chand=%p calld=%p: adding pending batch at index %" PRIuPTR, chand,
            calld, idx);
  }
  pending_batch* pending = &calld->pending_batches[idx];
  GPR_ASSERT(pending->batch == nullptr);
  pending->batch = batch;
  pending->send_ops_cached = false;
  if (calld->enable_retries) {
    // Update state in calld about pending batches.
    // Also check if the batch takes us over the retry buffer limit.
    // Note: We don't check the size of trailing metadata here, because
    // gRPC clients do not send trailing metadata.
    if (batch->send_initial_metadata) {
      calld->pending_send_initial_metadata = true;
      calld->bytes_buffered_for_retry += grpc_metadata_batch_size(
          batch->payload->send_initial_metadata.send_initial_metadata);
    }
    if (batch->send_message) {
      calld->pending_send_message = true;
      calld->bytes_buffered_for_retry +=
          batch->payload->send_message.send_message->length();
    }
    if (batch->send_trailing_metadata) {
      calld->pending_send_trailing_metadata = true;
    }
    if (GPR_UNLIKELY(calld->bytes_buffered_for_retry >
                     chand->per_rpc_retry_buffer_size)) {
      if (grpc_client_channel_trace.enabled()) {
        gpr_log(GPR_INFO,
                "chand=%p calld=%p: exceeded retry buffer size, committing",
                chand, calld);
      }
      subchannel_call_retry_state* retry_state =
          calld->subchannel_call == nullptr
              ? nullptr
              : static_cast<subchannel_call_retry_state*>(
                    grpc_connected_subchannel_call_get_parent_data(
                        calld->subchannel_call));
      retry_commit(elem, retry_state);
      // If we are not going to retry and have not yet started, pretend
      // retries are disabled so that we don't bother with retry overhead.
      if (calld->num_attempts_completed == 0) {
        if (grpc_client_channel_trace.enabled()) {
          gpr_log(GPR_INFO,
                  "chand=%p calld=%p: disabling retries before first attempt",
                  chand, calld);
        }
        calld->enable_retries = false;
      }
    }
  }
}

static void pending_batch_clear(call_data* calld, pending_batch* pending) {
  if (calld->enable_retries) {
    if (pending->batch->send_initial_metadata) {
      calld->pending_send_initial_metadata = false;
    }
    if (pending->batch->send_message) {
      calld->pending_send_message = false;
    }
    if (pending->batch->send_trailing_metadata) {
      calld->pending_send_trailing_metadata = false;
    }
  }
  pending->batch = nullptr;
}

// This is called via the call combiner, so access to calld is synchronized.
static void fail_pending_batch_in_call_combiner(void* arg, grpc_error* error) {
  grpc_transport_stream_op_batch* batch =
      static_cast<grpc_transport_stream_op_batch*>(arg);
  call_data* calld = static_cast<call_data*>(batch->handler_private.extra_arg);
  // Note: This will release the call combiner.
  grpc_transport_stream_op_batch_finish_with_failure(
      batch, GRPC_ERROR_REF(error), calld->call_combiner);
}

// This is called via the call combiner, so access to calld is synchronized.
// If yield_call_combiner is true, assumes responsibility for yielding
// the call combiner.
static void pending_batches_fail(grpc_call_element* elem, grpc_error* error,
                                 bool yield_call_combiner) {
  GPR_ASSERT(error != GRPC_ERROR_NONE);
  call_data* calld = static_cast<call_data*>(elem->call_data);
  if (grpc_client_channel_trace.enabled()) {
    size_t num_batches = 0;
    for (size_t i = 0; i < GPR_ARRAY_SIZE(calld->pending_batches); ++i) {
      if (calld->pending_batches[i].batch != nullptr) ++num_batches;
    }
    gpr_log(GPR_INFO,
            "chand=%p calld=%p: failing %" PRIuPTR " pending batches: %s",
            elem->channel_data, calld, num_batches, grpc_error_string(error));
  }
  grpc_core::CallCombinerClosureList closures;
  for (size_t i = 0; i < GPR_ARRAY_SIZE(calld->pending_batches); ++i) {
    pending_batch* pending = &calld->pending_batches[i];
    grpc_transport_stream_op_batch* batch = pending->batch;
    if (batch != nullptr) {
      batch->handler_private.extra_arg = calld;
      GRPC_CLOSURE_INIT(&batch->handler_private.closure,
                        fail_pending_batch_in_call_combiner, batch,
                        grpc_schedule_on_exec_ctx);
      closures.Add(&batch->handler_private.closure, GRPC_ERROR_REF(error),
                   "pending_batches_fail");
      pending_batch_clear(calld, pending);
    }
  }
  if (yield_call_combiner) {
    closures.RunClosures(calld->call_combiner);
  } else {
    closures.RunClosuresWithoutYielding(calld->call_combiner);
  }
  GRPC_ERROR_UNREF(error);
}

// This is called via the call combiner, so access to calld is synchronized.
static void resume_pending_batch_in_call_combiner(void* arg,
                                                  grpc_error* ignored) {
  grpc_transport_stream_op_batch* batch =
      static_cast<grpc_transport_stream_op_batch*>(arg);
  grpc_subchannel_call* subchannel_call =
      static_cast<grpc_subchannel_call*>(batch->handler_private.extra_arg);
  // Note: This will release the call combiner.
  grpc_subchannel_call_process_op(subchannel_call, batch);
}

// This is called via the call combiner, so access to calld is synchronized.
static void pending_batches_resume(grpc_call_element* elem) {
  channel_data* chand = static_cast<channel_data*>(elem->channel_data);
  call_data* calld = static_cast<call_data*>(elem->call_data);
  if (calld->enable_retries) {
    start_retriable_subchannel_batches(elem, GRPC_ERROR_NONE);
    return;
  }
  // Retries not enabled; send down batches as-is.
  if (grpc_client_channel_trace.enabled()) {
    size_t num_batches = 0;
    for (size_t i = 0; i < GPR_ARRAY_SIZE(calld->pending_batches); ++i) {
      if (calld->pending_batches[i].batch != nullptr) ++num_batches;
    }
    gpr_log(GPR_INFO,
            "chand=%p calld=%p: starting %" PRIuPTR
            " pending batches on subchannel_call=%p",
            chand, calld, num_batches, calld->subchannel_call);
  }
  grpc_core::CallCombinerClosureList closures;
  for (size_t i = 0; i < GPR_ARRAY_SIZE(calld->pending_batches); ++i) {
    pending_batch* pending = &calld->pending_batches[i];
    grpc_transport_stream_op_batch* batch = pending->batch;
    if (batch != nullptr) {
      batch->handler_private.extra_arg = calld->subchannel_call;
      GRPC_CLOSURE_INIT(&batch->handler_private.closure,
                        resume_pending_batch_in_call_combiner, batch,
                        grpc_schedule_on_exec_ctx);
      closures.Add(&batch->handler_private.closure, GRPC_ERROR_NONE,
                   "pending_batches_resume");
      pending_batch_clear(calld, pending);
    }
  }
  // Note: This will release the call combiner.
  closures.RunClosures(calld->call_combiner);
}

static void maybe_clear_pending_batch(grpc_call_element* elem,
                                      pending_batch* pending) {
  channel_data* chand = static_cast<channel_data*>(elem->channel_data);
  call_data* calld = static_cast<call_data*>(elem->call_data);
  grpc_transport_stream_op_batch* batch = pending->batch;
  // We clear the pending batch if all of its callbacks have been
  // scheduled and reset to nullptr.
  if (batch->on_complete == nullptr &&
      (!batch->recv_initial_metadata ||
       batch->payload->recv_initial_metadata.recv_initial_metadata_ready ==
           nullptr) &&
      (!batch->recv_message ||
       batch->payload->recv_message.recv_message_ready == nullptr) &&
      (!batch->recv_trailing_metadata ||
       batch->payload->recv_trailing_metadata.recv_trailing_metadata_ready ==
           nullptr)) {
    if (grpc_client_channel_trace.enabled()) {
      gpr_log(GPR_INFO, "chand=%p calld=%p: clearing pending batch", chand,
              calld);
    }
    pending_batch_clear(calld, pending);
  }
}

// Returns a pointer to the first pending batch for which predicate(batch)
// returns true, or null if not found.
template <typename Predicate>
static pending_batch* pending_batch_find(grpc_call_element* elem,
                                         const char* log_message,
                                         Predicate predicate) {
  channel_data* chand = static_cast<channel_data*>(elem->channel_data);
  call_data* calld = static_cast<call_data*>(elem->call_data);
  for (size_t i = 0; i < GPR_ARRAY_SIZE(calld->pending_batches); ++i) {
    pending_batch* pending = &calld->pending_batches[i];
    grpc_transport_stream_op_batch* batch = pending->batch;
    if (batch != nullptr && predicate(batch)) {
      if (grpc_client_channel_trace.enabled()) {
        gpr_log(GPR_INFO,
                "chand=%p calld=%p: %s pending batch at index %" PRIuPTR, chand,
                calld, log_message, i);
      }
      return pending;
    }
  }
  return nullptr;
}

//
// retry code
//

// Commits the call so that no further retry attempts will be performed.
static void retry_commit(grpc_call_element* elem,
                         subchannel_call_retry_state* retry_state) {
  channel_data* chand = static_cast<channel_data*>(elem->channel_data);
  call_data* calld = static_cast<call_data*>(elem->call_data);
  if (calld->retry_committed) return;
  calld->retry_committed = true;
  if (grpc_client_channel_trace.enabled()) {
    gpr_log(GPR_INFO, "chand=%p calld=%p: committing retries", chand, calld);
  }
  if (retry_state != nullptr) {
    free_cached_send_op_data_after_commit(elem, retry_state);
  }
}

// Starts a retry after appropriate back-off.
static void do_retry(grpc_call_element* elem,
                     subchannel_call_retry_state* retry_state,
                     grpc_millis server_pushback_ms) {
  channel_data* chand = static_cast<channel_data*>(elem->channel_data);
  call_data* calld = static_cast<call_data*>(elem->call_data);
  GPR_ASSERT(calld->method_params != nullptr);
  const ClientChannelMethodParams::RetryPolicy* retry_policy =
      calld->method_params->retry_policy();
  GPR_ASSERT(retry_policy != nullptr);
  // Reset subchannel call and connected subchannel.
  if (calld->subchannel_call != nullptr) {
    GRPC_SUBCHANNEL_CALL_UNREF(calld->subchannel_call,
                               "client_channel_call_retry");
    calld->subchannel_call = nullptr;
  }
  if (calld->request.get() != nullptr) {
    calld->request.Destroy();
  }
  // Compute backoff delay.
  grpc_millis next_attempt_time;
  if (server_pushback_ms >= 0) {
    next_attempt_time = grpc_core::ExecCtx::Get()->Now() + server_pushback_ms;
    calld->last_attempt_got_server_pushback = true;
  } else {
    if (calld->num_attempts_completed == 1 ||
        calld->last_attempt_got_server_pushback) {
      calld->retry_backoff.Init(
          grpc_core::BackOff::Options()
              .set_initial_backoff(retry_policy->initial_backoff)
              .set_multiplier(retry_policy->backoff_multiplier)
              .set_jitter(RETRY_BACKOFF_JITTER)
              .set_max_backoff(retry_policy->max_backoff));
      calld->last_attempt_got_server_pushback = false;
    }
    next_attempt_time = calld->retry_backoff->NextAttemptTime();
  }
  if (grpc_client_channel_trace.enabled()) {
    gpr_log(GPR_INFO,
            "chand=%p calld=%p: retrying failed call in %" PRId64 " ms", chand,
            calld, next_attempt_time - grpc_core::ExecCtx::Get()->Now());
  }
  // Schedule retry after computed delay.
  GRPC_CLOSURE_INIT(&calld->pick_closure, start_pick_locked, elem,
                    grpc_combiner_scheduler(chand->combiner));
  grpc_timer_init(&calld->retry_timer, next_attempt_time, &calld->pick_closure);
  // Update bookkeeping.
  if (retry_state != nullptr) retry_state->retry_dispatched = true;
}

// Returns true if the call is being retried.
static bool maybe_retry(grpc_call_element* elem,
                        subchannel_batch_data* batch_data,
                        grpc_status_code status,
                        grpc_mdelem* server_pushback_md) {
  channel_data* chand = static_cast<channel_data*>(elem->channel_data);
  call_data* calld = static_cast<call_data*>(elem->call_data);
  // Get retry policy.
  if (calld->method_params == nullptr) return false;
  const ClientChannelMethodParams::RetryPolicy* retry_policy =
      calld->method_params->retry_policy();
  if (retry_policy == nullptr) return false;
  // If we've already dispatched a retry from this call, return true.
  // This catches the case where the batch has multiple callbacks
  // (i.e., it includes either recv_message or recv_initial_metadata).
  subchannel_call_retry_state* retry_state = nullptr;
  if (batch_data != nullptr) {
    retry_state = static_cast<subchannel_call_retry_state*>(
        grpc_connected_subchannel_call_get_parent_data(
            batch_data->subchannel_call));
    if (retry_state->retry_dispatched) {
      if (grpc_client_channel_trace.enabled()) {
        gpr_log(GPR_INFO, "chand=%p calld=%p: retry already dispatched", chand,
                calld);
      }
      return true;
    }
  }
  // Check status.
  if (GPR_LIKELY(status == GRPC_STATUS_OK)) {
    if (calld->retry_throttle_data != nullptr) {
      calld->retry_throttle_data->RecordSuccess();
    }
    if (grpc_client_channel_trace.enabled()) {
      gpr_log(GPR_INFO, "chand=%p calld=%p: call succeeded", chand, calld);
    }
    return false;
  }
  // Status is not OK.  Check whether the status is retryable.
  if (!retry_policy->retryable_status_codes.Contains(status)) {
    if (grpc_client_channel_trace.enabled()) {
      gpr_log(GPR_INFO,
              "chand=%p calld=%p: status %s not configured as retryable", chand,
              calld, grpc_status_code_to_string(status));
    }
    return false;
  }
  // Record the failure and check whether retries are throttled.
  // Note that it's important for this check to come after the status
  // code check above, since we should only record failures whose statuses
  // match the configured retryable status codes, so that we don't count
  // things like failures due to malformed requests (INVALID_ARGUMENT).
  // Conversely, it's important for this to come before the remaining
  // checks, so that we don't fail to record failures due to other factors.
  if (calld->retry_throttle_data != nullptr &&
      !calld->retry_throttle_data->RecordFailure()) {
    if (grpc_client_channel_trace.enabled()) {
      gpr_log(GPR_INFO, "chand=%p calld=%p: retries throttled", chand, calld);
    }
    return false;
  }
  // Check whether the call is committed.
  if (calld->retry_committed) {
    if (grpc_client_channel_trace.enabled()) {
      gpr_log(GPR_INFO, "chand=%p calld=%p: retries already committed", chand,
              calld);
    }
    return false;
  }
  // Check whether we have retries remaining.
  ++calld->num_attempts_completed;
  if (calld->num_attempts_completed >= retry_policy->max_attempts) {
    if (grpc_client_channel_trace.enabled()) {
      gpr_log(GPR_INFO, "chand=%p calld=%p: exceeded %d retry attempts", chand,
              calld, retry_policy->max_attempts);
    }
    return false;
  }
  // If the call was cancelled from the surface, don't retry.
  if (calld->cancel_error != GRPC_ERROR_NONE) {
    if (grpc_client_channel_trace.enabled()) {
      gpr_log(GPR_INFO,
              "chand=%p calld=%p: call cancelled from surface, not retrying",
              chand, calld);
    }
    return false;
  }
  // Check server push-back.
  grpc_millis server_pushback_ms = -1;
  if (server_pushback_md != nullptr) {
    // If the value is "-1" or any other unparseable string, we do not retry.
    uint32_t ms;
    if (!grpc_parse_slice_to_uint32(GRPC_MDVALUE(*server_pushback_md), &ms)) {
      if (grpc_client_channel_trace.enabled()) {
        gpr_log(GPR_INFO,
                "chand=%p calld=%p: not retrying due to server push-back",
                chand, calld);
      }
      return false;
    } else {
      if (grpc_client_channel_trace.enabled()) {
        gpr_log(GPR_INFO, "chand=%p calld=%p: server push-back: retry in %u ms",
                chand, calld, ms);
      }
      server_pushback_ms = (grpc_millis)ms;
    }
  }
  do_retry(elem, retry_state, server_pushback_ms);
  return true;
}

//
// subchannel_batch_data
//

namespace {
subchannel_batch_data::subchannel_batch_data(grpc_call_element* elem,
                                             call_data* calld, int refcount,
                                             bool set_on_complete)
    : elem(elem),
      subchannel_call(GRPC_SUBCHANNEL_CALL_REF(calld->subchannel_call,
                                               "batch_data_create")) {
  subchannel_call_retry_state* retry_state =
      static_cast<subchannel_call_retry_state*>(
          grpc_connected_subchannel_call_get_parent_data(
              calld->subchannel_call));
  batch.payload = &retry_state->batch_payload;
  gpr_ref_init(&refs, refcount);
  if (set_on_complete) {
    GRPC_CLOSURE_INIT(&on_complete, ::on_complete, this,
                      grpc_schedule_on_exec_ctx);
    batch.on_complete = &on_complete;
  }
  GRPC_CALL_STACK_REF(calld->owning_call, "batch_data");
}

void subchannel_batch_data::destroy() {
  subchannel_call_retry_state* retry_state =
      static_cast<subchannel_call_retry_state*>(
          grpc_connected_subchannel_call_get_parent_data(subchannel_call));
  if (batch.send_initial_metadata) {
    grpc_metadata_batch_destroy(&retry_state->send_initial_metadata);
  }
  if (batch.send_trailing_metadata) {
    grpc_metadata_batch_destroy(&retry_state->send_trailing_metadata);
  }
  if (batch.recv_initial_metadata) {
    grpc_metadata_batch_destroy(&retry_state->recv_initial_metadata);
  }
  if (batch.recv_trailing_metadata) {
    grpc_metadata_batch_destroy(&retry_state->recv_trailing_metadata);
  }
  GRPC_SUBCHANNEL_CALL_UNREF(subchannel_call, "batch_data_unref");
  call_data* calld = static_cast<call_data*>(elem->call_data);
  GRPC_CALL_STACK_UNREF(calld->owning_call, "batch_data");
}
}  // namespace

// Creates a subchannel_batch_data object on the call's arena with the
// specified refcount.  If set_on_complete is true, the batch's
// on_complete callback will be set to point to on_complete();
// otherwise, the batch's on_complete callback will be null.
static subchannel_batch_data* batch_data_create(grpc_call_element* elem,
                                                int refcount,
                                                bool set_on_complete) {
  call_data* calld = static_cast<call_data*>(elem->call_data);
  subchannel_batch_data* batch_data =
      new (gpr_arena_alloc(calld->arena, sizeof(*batch_data)))
          subchannel_batch_data(elem, calld, refcount, set_on_complete);
  return batch_data;
}

static void batch_data_unref(subchannel_batch_data* batch_data) {
  if (gpr_unref(&batch_data->refs)) {
    batch_data->destroy();
  }
}

//
// recv_initial_metadata callback handling
//

// Invokes recv_initial_metadata_ready for a subchannel batch.
static void invoke_recv_initial_metadata_callback(void* arg,
                                                  grpc_error* error) {
  subchannel_batch_data* batch_data = static_cast<subchannel_batch_data*>(arg);
  // Find pending batch.
  pending_batch* pending = pending_batch_find(
      batch_data->elem, "invoking recv_initial_metadata_ready for",
      [](grpc_transport_stream_op_batch* batch) {
        return batch->recv_initial_metadata &&
               batch->payload->recv_initial_metadata
                       .recv_initial_metadata_ready != nullptr;
      });
  GPR_ASSERT(pending != nullptr);
  // Return metadata.
  subchannel_call_retry_state* retry_state =
      static_cast<subchannel_call_retry_state*>(
          grpc_connected_subchannel_call_get_parent_data(
              batch_data->subchannel_call));
  grpc_metadata_batch_move(
      &retry_state->recv_initial_metadata,
      pending->batch->payload->recv_initial_metadata.recv_initial_metadata);
  // Update bookkeeping.
  // Note: Need to do this before invoking the callback, since invoking
  // the callback will result in yielding the call combiner.
  grpc_closure* recv_initial_metadata_ready =
      pending->batch->payload->recv_initial_metadata
          .recv_initial_metadata_ready;
  pending->batch->payload->recv_initial_metadata.recv_initial_metadata_ready =
      nullptr;
  maybe_clear_pending_batch(batch_data->elem, pending);
  batch_data_unref(batch_data);
  // Invoke callback.
  GRPC_CLOSURE_RUN(recv_initial_metadata_ready, GRPC_ERROR_REF(error));
}

// Intercepts recv_initial_metadata_ready callback for retries.
// Commits the call and returns the initial metadata up the stack.
static void recv_initial_metadata_ready(void* arg, grpc_error* error) {
  subchannel_batch_data* batch_data = static_cast<subchannel_batch_data*>(arg);
  grpc_call_element* elem = batch_data->elem;
  channel_data* chand = static_cast<channel_data*>(elem->channel_data);
  call_data* calld = static_cast<call_data*>(elem->call_data);
  if (grpc_client_channel_trace.enabled()) {
    gpr_log(GPR_INFO,
            "chand=%p calld=%p: got recv_initial_metadata_ready, error=%s",
            chand, calld, grpc_error_string(error));
  }
  subchannel_call_retry_state* retry_state =
      static_cast<subchannel_call_retry_state*>(
          grpc_connected_subchannel_call_get_parent_data(
              batch_data->subchannel_call));
  retry_state->completed_recv_initial_metadata = true;
  // If a retry was already dispatched, then we're not going to use the
  // result of this recv_initial_metadata op, so do nothing.
  if (retry_state->retry_dispatched) {
    GRPC_CALL_COMBINER_STOP(
        calld->call_combiner,
        "recv_initial_metadata_ready after retry dispatched");
    return;
  }
  // If we got an error or a Trailers-Only response and have not yet gotten
  // the recv_trailing_metadata_ready callback, then defer propagating this
  // callback back to the surface.  We can evaluate whether to retry when
  // recv_trailing_metadata comes back.
  if (GPR_UNLIKELY((retry_state->trailing_metadata_available ||
                    error != GRPC_ERROR_NONE) &&
                   !retry_state->completed_recv_trailing_metadata)) {
    if (grpc_client_channel_trace.enabled()) {
      gpr_log(GPR_INFO,
              "chand=%p calld=%p: deferring recv_initial_metadata_ready "
              "(Trailers-Only)",
              chand, calld);
    }
    retry_state->recv_initial_metadata_ready_deferred_batch = batch_data;
    retry_state->recv_initial_metadata_error = GRPC_ERROR_REF(error);
    if (!retry_state->started_recv_trailing_metadata) {
      // recv_trailing_metadata not yet started by application; start it
      // ourselves to get status.
      start_internal_recv_trailing_metadata(elem);
    } else {
      GRPC_CALL_COMBINER_STOP(
          calld->call_combiner,
          "recv_initial_metadata_ready trailers-only or error");
    }
    return;
  }
  // Received valid initial metadata, so commit the call.
  retry_commit(elem, retry_state);
  // Invoke the callback to return the result to the surface.
  // Manually invoking a callback function; it does not take ownership of error.
  invoke_recv_initial_metadata_callback(batch_data, error);
}

//
// recv_message callback handling
//

// Invokes recv_message_ready for a subchannel batch.
static void invoke_recv_message_callback(void* arg, grpc_error* error) {
  subchannel_batch_data* batch_data = static_cast<subchannel_batch_data*>(arg);
  // Find pending op.
  pending_batch* pending = pending_batch_find(
      batch_data->elem, "invoking recv_message_ready for",
      [](grpc_transport_stream_op_batch* batch) {
        return batch->recv_message &&
               batch->payload->recv_message.recv_message_ready != nullptr;
      });
  GPR_ASSERT(pending != nullptr);
  // Return payload.
  subchannel_call_retry_state* retry_state =
      static_cast<subchannel_call_retry_state*>(
          grpc_connected_subchannel_call_get_parent_data(
              batch_data->subchannel_call));
  *pending->batch->payload->recv_message.recv_message =
      std::move(retry_state->recv_message);
  // Update bookkeeping.
  // Note: Need to do this before invoking the callback, since invoking
  // the callback will result in yielding the call combiner.
  grpc_closure* recv_message_ready =
      pending->batch->payload->recv_message.recv_message_ready;
  pending->batch->payload->recv_message.recv_message_ready = nullptr;
  maybe_clear_pending_batch(batch_data->elem, pending);
  batch_data_unref(batch_data);
  // Invoke callback.
  GRPC_CLOSURE_RUN(recv_message_ready, GRPC_ERROR_REF(error));
}

// Intercepts recv_message_ready callback for retries.
// Commits the call and returns the message up the stack.
static void recv_message_ready(void* arg, grpc_error* error) {
  subchannel_batch_data* batch_data = static_cast<subchannel_batch_data*>(arg);
  grpc_call_element* elem = batch_data->elem;
  channel_data* chand = static_cast<channel_data*>(elem->channel_data);
  call_data* calld = static_cast<call_data*>(elem->call_data);
  if (grpc_client_channel_trace.enabled()) {
    gpr_log(GPR_INFO, "chand=%p calld=%p: got recv_message_ready, error=%s",
            chand, calld, grpc_error_string(error));
  }
  subchannel_call_retry_state* retry_state =
      static_cast<subchannel_call_retry_state*>(
          grpc_connected_subchannel_call_get_parent_data(
              batch_data->subchannel_call));
  ++retry_state->completed_recv_message_count;
  // If a retry was already dispatched, then we're not going to use the
  // result of this recv_message op, so do nothing.
  if (retry_state->retry_dispatched) {
    GRPC_CALL_COMBINER_STOP(calld->call_combiner,
                            "recv_message_ready after retry dispatched");
    return;
  }
  // If we got an error or the payload was nullptr and we have not yet gotten
  // the recv_trailing_metadata_ready callback, then defer propagating this
  // callback back to the surface.  We can evaluate whether to retry when
  // recv_trailing_metadata comes back.
  if (GPR_UNLIKELY(
          (retry_state->recv_message == nullptr || error != GRPC_ERROR_NONE) &&
          !retry_state->completed_recv_trailing_metadata)) {
    if (grpc_client_channel_trace.enabled()) {
      gpr_log(GPR_INFO,
              "chand=%p calld=%p: deferring recv_message_ready (nullptr "
              "message and recv_trailing_metadata pending)",
              chand, calld);
    }
    retry_state->recv_message_ready_deferred_batch = batch_data;
    retry_state->recv_message_error = GRPC_ERROR_REF(error);
    if (!retry_state->started_recv_trailing_metadata) {
      // recv_trailing_metadata not yet started by application; start it
      // ourselves to get status.
      start_internal_recv_trailing_metadata(elem);
    } else {
      GRPC_CALL_COMBINER_STOP(calld->call_combiner, "recv_message_ready null");
    }
    return;
  }
  // Received a valid message, so commit the call.
  retry_commit(elem, retry_state);
  // Invoke the callback to return the result to the surface.
  // Manually invoking a callback function; it does not take ownership of error.
  invoke_recv_message_callback(batch_data, error);
}

//
// recv_trailing_metadata handling
//

// Sets *status and *server_pushback_md based on md_batch and error.
// Only sets *server_pushback_md if server_pushback_md != nullptr.
static void get_call_status(grpc_call_element* elem,
                            grpc_metadata_batch* md_batch, grpc_error* error,
                            grpc_status_code* status,
                            grpc_mdelem** server_pushback_md) {
  call_data* calld = static_cast<call_data*>(elem->call_data);
  if (error != GRPC_ERROR_NONE) {
    grpc_error_get_status(error, calld->deadline, status, nullptr, nullptr,
                          nullptr);
  } else {
    GPR_ASSERT(md_batch->idx.named.grpc_status != nullptr);
    *status =
        grpc_get_status_code_from_metadata(md_batch->idx.named.grpc_status->md);
    if (server_pushback_md != nullptr &&
        md_batch->idx.named.grpc_retry_pushback_ms != nullptr) {
      *server_pushback_md = &md_batch->idx.named.grpc_retry_pushback_ms->md;
    }
  }
  GRPC_ERROR_UNREF(error);
}

// Adds recv_trailing_metadata_ready closure to closures.
static void add_closure_for_recv_trailing_metadata_ready(
    grpc_call_element* elem, subchannel_batch_data* batch_data,
    grpc_error* error, grpc_core::CallCombinerClosureList* closures) {
  // Find pending batch.
  pending_batch* pending = pending_batch_find(
      elem, "invoking recv_trailing_metadata for",
      [](grpc_transport_stream_op_batch* batch) {
        return batch->recv_trailing_metadata &&
               batch->payload->recv_trailing_metadata
                       .recv_trailing_metadata_ready != nullptr;
      });
  // If we generated the recv_trailing_metadata op internally via
  // start_internal_recv_trailing_metadata(), then there will be no
  // pending batch.
  if (pending == nullptr) {
    GRPC_ERROR_UNREF(error);
    return;
  }
  // Return metadata.
  subchannel_call_retry_state* retry_state =
      static_cast<subchannel_call_retry_state*>(
          grpc_connected_subchannel_call_get_parent_data(
              batch_data->subchannel_call));
  grpc_metadata_batch_move(
      &retry_state->recv_trailing_metadata,
      pending->batch->payload->recv_trailing_metadata.recv_trailing_metadata);
  // Add closure.
  closures->Add(pending->batch->payload->recv_trailing_metadata
                    .recv_trailing_metadata_ready,
                error, "recv_trailing_metadata_ready for pending batch");
  // Update bookkeeping.
  pending->batch->payload->recv_trailing_metadata.recv_trailing_metadata_ready =
      nullptr;
  maybe_clear_pending_batch(elem, pending);
}

// Adds any necessary closures for deferred recv_initial_metadata and
// recv_message callbacks to closures.
static void add_closures_for_deferred_recv_callbacks(
    subchannel_batch_data* batch_data, subchannel_call_retry_state* retry_state,
    grpc_core::CallCombinerClosureList* closures) {
  if (batch_data->batch.recv_trailing_metadata) {
    // Add closure for deferred recv_initial_metadata_ready.
    if (GPR_UNLIKELY(retry_state->recv_initial_metadata_ready_deferred_batch !=
                     nullptr)) {
      GRPC_CLOSURE_INIT(&retry_state->recv_initial_metadata_ready,
                        invoke_recv_initial_metadata_callback,
                        retry_state->recv_initial_metadata_ready_deferred_batch,
                        grpc_schedule_on_exec_ctx);
      closures->Add(&retry_state->recv_initial_metadata_ready,
                    retry_state->recv_initial_metadata_error,
                    "resuming recv_initial_metadata_ready");
      retry_state->recv_initial_metadata_ready_deferred_batch = nullptr;
    }
    // Add closure for deferred recv_message_ready.
    if (GPR_UNLIKELY(retry_state->recv_message_ready_deferred_batch !=
                     nullptr)) {
      GRPC_CLOSURE_INIT(&retry_state->recv_message_ready,
                        invoke_recv_message_callback,
                        retry_state->recv_message_ready_deferred_batch,
                        grpc_schedule_on_exec_ctx);
      closures->Add(&retry_state->recv_message_ready,
                    retry_state->recv_message_error,
                    "resuming recv_message_ready");
      retry_state->recv_message_ready_deferred_batch = nullptr;
    }
  }
}

// Returns true if any op in the batch was not yet started.
// Only looks at send ops, since recv ops are always started immediately.
static bool pending_batch_is_unstarted(
    pending_batch* pending, call_data* calld,
    subchannel_call_retry_state* retry_state) {
  if (pending->batch == nullptr || pending->batch->on_complete == nullptr) {
    return false;
  }
  if (pending->batch->send_initial_metadata &&
      !retry_state->started_send_initial_metadata) {
    return true;
  }
  if (pending->batch->send_message &&
      retry_state->started_send_message_count < calld->send_messages.size()) {
    return true;
  }
  if (pending->batch->send_trailing_metadata &&
      !retry_state->started_send_trailing_metadata) {
    return true;
  }
  return false;
}

// For any pending batch containing an op that has not yet been started,
// adds the pending batch's completion closures to closures.
static void add_closures_to_fail_unstarted_pending_batches(
    grpc_call_element* elem, subchannel_call_retry_state* retry_state,
    grpc_error* error, grpc_core::CallCombinerClosureList* closures) {
  channel_data* chand = static_cast<channel_data*>(elem->channel_data);
  call_data* calld = static_cast<call_data*>(elem->call_data);
  for (size_t i = 0; i < GPR_ARRAY_SIZE(calld->pending_batches); ++i) {
    pending_batch* pending = &calld->pending_batches[i];
    if (pending_batch_is_unstarted(pending, calld, retry_state)) {
      if (grpc_client_channel_trace.enabled()) {
        gpr_log(GPR_INFO,
                "chand=%p calld=%p: failing unstarted pending batch at index "
                "%" PRIuPTR,
                chand, calld, i);
      }
      closures->Add(pending->batch->on_complete, GRPC_ERROR_REF(error),
                    "failing on_complete for pending batch");
      pending->batch->on_complete = nullptr;
      maybe_clear_pending_batch(elem, pending);
    }
  }
  GRPC_ERROR_UNREF(error);
}

// Runs necessary closures upon completion of a call attempt.
static void run_closures_for_completed_call(subchannel_batch_data* batch_data,
                                            grpc_error* error) {
  grpc_call_element* elem = batch_data->elem;
  call_data* calld = static_cast<call_data*>(elem->call_data);
  subchannel_call_retry_state* retry_state =
      static_cast<subchannel_call_retry_state*>(
          grpc_connected_subchannel_call_get_parent_data(
              batch_data->subchannel_call));
  // Construct list of closures to execute.
  grpc_core::CallCombinerClosureList closures;
  // First, add closure for recv_trailing_metadata_ready.
  add_closure_for_recv_trailing_metadata_ready(
      elem, batch_data, GRPC_ERROR_REF(error), &closures);
  // If there are deferred recv_initial_metadata_ready or recv_message_ready
  // callbacks, add them to closures.
  add_closures_for_deferred_recv_callbacks(batch_data, retry_state, &closures);
  // Add closures to fail any pending batches that have not yet been started.
  add_closures_to_fail_unstarted_pending_batches(
      elem, retry_state, GRPC_ERROR_REF(error), &closures);
  // Don't need batch_data anymore.
  batch_data_unref(batch_data);
  // Schedule all of the closures identified above.
  // Note: This will release the call combiner.
  closures.RunClosures(calld->call_combiner);
  GRPC_ERROR_UNREF(error);
}

// Intercepts recv_trailing_metadata_ready callback for retries.
// Commits the call and returns the trailing metadata up the stack.
static void recv_trailing_metadata_ready(void* arg, grpc_error* error) {
  subchannel_batch_data* batch_data = static_cast<subchannel_batch_data*>(arg);
  grpc_call_element* elem = batch_data->elem;
  channel_data* chand = static_cast<channel_data*>(elem->channel_data);
  call_data* calld = static_cast<call_data*>(elem->call_data);
  if (grpc_client_channel_trace.enabled()) {
    gpr_log(GPR_INFO,
            "chand=%p calld=%p: got recv_trailing_metadata_ready, error=%s",
            chand, calld, grpc_error_string(error));
  }
  subchannel_call_retry_state* retry_state =
      static_cast<subchannel_call_retry_state*>(
          grpc_connected_subchannel_call_get_parent_data(
              batch_data->subchannel_call));
  retry_state->completed_recv_trailing_metadata = true;
  // Get the call's status and check for server pushback metadata.
  grpc_status_code status = GRPC_STATUS_OK;
  grpc_mdelem* server_pushback_md = nullptr;
  grpc_metadata_batch* md_batch =
      batch_data->batch.payload->recv_trailing_metadata.recv_trailing_metadata;
  get_call_status(elem, md_batch, GRPC_ERROR_REF(error), &status,
                  &server_pushback_md);
  if (grpc_client_channel_trace.enabled()) {
    gpr_log(GPR_INFO, "chand=%p calld=%p: call finished, status=%s", chand,
            calld, grpc_status_code_to_string(status));
  }
  // Check if we should retry.
  if (maybe_retry(elem, batch_data, status, server_pushback_md)) {
    // Unref batch_data for deferred recv_initial_metadata_ready or
    // recv_message_ready callbacks, if any.
    if (retry_state->recv_initial_metadata_ready_deferred_batch != nullptr) {
      batch_data_unref(batch_data);
      GRPC_ERROR_UNREF(retry_state->recv_initial_metadata_error);
    }
    if (retry_state->recv_message_ready_deferred_batch != nullptr) {
      batch_data_unref(batch_data);
      GRPC_ERROR_UNREF(retry_state->recv_message_error);
    }
    batch_data_unref(batch_data);
    return;
  }
  // Not retrying, so commit the call.
  retry_commit(elem, retry_state);
  // Run any necessary closures.
  run_closures_for_completed_call(batch_data, GRPC_ERROR_REF(error));
}

//
// on_complete callback handling
//

// Adds the on_complete closure for the pending batch completed in
// batch_data to closures.
static void add_closure_for_completed_pending_batch(
    grpc_call_element* elem, subchannel_batch_data* batch_data,
    subchannel_call_retry_state* retry_state, grpc_error* error,
    grpc_core::CallCombinerClosureList* closures) {
  pending_batch* pending = pending_batch_find(
      elem, "completed", [batch_data](grpc_transport_stream_op_batch* batch) {
        // Match the pending batch with the same set of send ops as the
        // subchannel batch we've just completed.
        return batch->on_complete != nullptr &&
               batch_data->batch.send_initial_metadata ==
                   batch->send_initial_metadata &&
               batch_data->batch.send_message == batch->send_message &&
               batch_data->batch.send_trailing_metadata ==
                   batch->send_trailing_metadata;
      });
  // If batch_data is a replay batch, then there will be no pending
  // batch to complete.
  if (pending == nullptr) {
    GRPC_ERROR_UNREF(error);
    return;
  }
  // Add closure.
  closures->Add(pending->batch->on_complete, error,
                "on_complete for pending batch");
  pending->batch->on_complete = nullptr;
  maybe_clear_pending_batch(elem, pending);
}

// If there are any cached ops to replay or pending ops to start on the
// subchannel call, adds a closure to closures to invoke
// start_retriable_subchannel_batches().
static void add_closures_for_replay_or_pending_send_ops(
    grpc_call_element* elem, subchannel_batch_data* batch_data,
    subchannel_call_retry_state* retry_state,
    grpc_core::CallCombinerClosureList* closures) {
  channel_data* chand = static_cast<channel_data*>(elem->channel_data);
  call_data* calld = static_cast<call_data*>(elem->call_data);
  bool have_pending_send_message_ops =
      retry_state->started_send_message_count < calld->send_messages.size();
  bool have_pending_send_trailing_metadata_op =
      calld->seen_send_trailing_metadata &&
      !retry_state->started_send_trailing_metadata;
  if (!have_pending_send_message_ops &&
      !have_pending_send_trailing_metadata_op) {
    for (size_t i = 0; i < GPR_ARRAY_SIZE(calld->pending_batches); ++i) {
      pending_batch* pending = &calld->pending_batches[i];
      grpc_transport_stream_op_batch* batch = pending->batch;
      if (batch == nullptr || pending->send_ops_cached) continue;
      if (batch->send_message) have_pending_send_message_ops = true;
      if (batch->send_trailing_metadata) {
        have_pending_send_trailing_metadata_op = true;
      }
    }
  }
  if (have_pending_send_message_ops || have_pending_send_trailing_metadata_op) {
    if (grpc_client_channel_trace.enabled()) {
      gpr_log(GPR_INFO,
              "chand=%p calld=%p: starting next batch for pending send op(s)",
              chand, calld);
    }
    GRPC_CLOSURE_INIT(&batch_data->batch.handler_private.closure,
                      start_retriable_subchannel_batches, elem,
                      grpc_schedule_on_exec_ctx);
    closures->Add(&batch_data->batch.handler_private.closure, GRPC_ERROR_NONE,
                  "starting next batch for send_* op(s)");
  }
}

// Callback used to intercept on_complete from subchannel calls.
// Called only when retries are enabled.
static void on_complete(void* arg, grpc_error* error) {
  subchannel_batch_data* batch_data = static_cast<subchannel_batch_data*>(arg);
  grpc_call_element* elem = batch_data->elem;
  channel_data* chand = static_cast<channel_data*>(elem->channel_data);
  call_data* calld = static_cast<call_data*>(elem->call_data);
  if (grpc_client_channel_trace.enabled()) {
    char* batch_str = grpc_transport_stream_op_batch_string(&batch_data->batch);
    gpr_log(GPR_INFO, "chand=%p calld=%p: got on_complete, error=%s, batch=%s",
            chand, calld, grpc_error_string(error), batch_str);
    gpr_free(batch_str);
  }
  subchannel_call_retry_state* retry_state =
      static_cast<subchannel_call_retry_state*>(
          grpc_connected_subchannel_call_get_parent_data(
              batch_data->subchannel_call));
  // Update bookkeeping in retry_state.
  if (batch_data->batch.send_initial_metadata) {
    retry_state->completed_send_initial_metadata = true;
  }
  if (batch_data->batch.send_message) {
    ++retry_state->completed_send_message_count;
  }
  if (batch_data->batch.send_trailing_metadata) {
    retry_state->completed_send_trailing_metadata = true;
  }
  // If the call is committed, free cached data for send ops that we've just
  // completed.
  if (calld->retry_committed) {
    free_cached_send_op_data_for_completed_batch(elem, batch_data, retry_state);
  }
  // Construct list of closures to execute.
  grpc_core::CallCombinerClosureList closures;
  // If a retry was already dispatched, that means we saw
  // recv_trailing_metadata before this, so we do nothing here.
  // Otherwise, invoke the callback to return the result to the surface.
  if (!retry_state->retry_dispatched) {
    // Add closure for the completed pending batch, if any.
    add_closure_for_completed_pending_batch(elem, batch_data, retry_state,
                                            GRPC_ERROR_REF(error), &closures);
    // If needed, add a callback to start any replay or pending send ops on
    // the subchannel call.
    if (!retry_state->completed_recv_trailing_metadata) {
      add_closures_for_replay_or_pending_send_ops(elem, batch_data, retry_state,
                                                  &closures);
    }
  }
  // Track number of pending subchannel send batches and determine if this
  // was the last one.
  --calld->num_pending_retriable_subchannel_send_batches;
  const bool last_send_batch_complete =
      calld->num_pending_retriable_subchannel_send_batches == 0;
  // Don't need batch_data anymore.
  batch_data_unref(batch_data);
  // Schedule all of the closures identified above.
  // Note: This yeilds the call combiner.
  closures.RunClosures(calld->call_combiner);
  // If this was the last subchannel send batch, unref the call stack.
  if (last_send_batch_complete) {
    GRPC_CALL_STACK_UNREF(calld->owning_call, "subchannel_send_batches");
  }
}

//
// subchannel batch construction
//

// Helper function used to start a subchannel batch in the call combiner.
static void start_batch_in_call_combiner(void* arg, grpc_error* ignored) {
  grpc_transport_stream_op_batch* batch =
      static_cast<grpc_transport_stream_op_batch*>(arg);
  grpc_subchannel_call* subchannel_call =
      static_cast<grpc_subchannel_call*>(batch->handler_private.extra_arg);
  // Note: This will release the call combiner.
  grpc_subchannel_call_process_op(subchannel_call, batch);
}

// Adds a closure to closures that will execute batch in the call combiner.
static void add_closure_for_subchannel_batch(
    grpc_call_element* elem, grpc_transport_stream_op_batch* batch,
    grpc_core::CallCombinerClosureList* closures) {
  channel_data* chand = static_cast<channel_data*>(elem->channel_data);
  call_data* calld = static_cast<call_data*>(elem->call_data);
  batch->handler_private.extra_arg = calld->subchannel_call;
  GRPC_CLOSURE_INIT(&batch->handler_private.closure,
                    start_batch_in_call_combiner, batch,
                    grpc_schedule_on_exec_ctx);
  if (grpc_client_channel_trace.enabled()) {
    char* batch_str = grpc_transport_stream_op_batch_string(batch);
    gpr_log(GPR_INFO, "chand=%p calld=%p: starting subchannel batch: %s", chand,
            calld, batch_str);
    gpr_free(batch_str);
  }
  closures->Add(&batch->handler_private.closure, GRPC_ERROR_NONE,
                "start_subchannel_batch");
}

// Adds retriable send_initial_metadata op to batch_data.
static void add_retriable_send_initial_metadata_op(
    call_data* calld, subchannel_call_retry_state* retry_state,
    subchannel_batch_data* batch_data) {
  // Maps the number of retries to the corresponding metadata value slice.
  static const grpc_slice* retry_count_strings[] = {
      &GRPC_MDSTR_1, &GRPC_MDSTR_2, &GRPC_MDSTR_3, &GRPC_MDSTR_4};
  // We need to make a copy of the metadata batch for each attempt, since
  // the filters in the subchannel stack may modify this batch, and we don't
  // want those modifications to be passed forward to subsequent attempts.
  //
  // If we've already completed one or more attempts, add the
  // grpc-retry-attempts header.
  retry_state->send_initial_metadata_storage =
      static_cast<grpc_linked_mdelem*>(gpr_arena_alloc(
          calld->arena, sizeof(grpc_linked_mdelem) *
                            (calld->send_initial_metadata.list.count +
                             (calld->num_attempts_completed > 0))));
  grpc_metadata_batch_copy(&calld->send_initial_metadata,
                           &retry_state->send_initial_metadata,
                           retry_state->send_initial_metadata_storage);
  if (GPR_UNLIKELY(retry_state->send_initial_metadata.idx.named
                       .grpc_previous_rpc_attempts != nullptr)) {
    grpc_metadata_batch_remove(&retry_state->send_initial_metadata,
                               retry_state->send_initial_metadata.idx.named
                                   .grpc_previous_rpc_attempts);
  }
  if (GPR_UNLIKELY(calld->num_attempts_completed > 0)) {
    grpc_mdelem retry_md = grpc_mdelem_create(
        GRPC_MDSTR_GRPC_PREVIOUS_RPC_ATTEMPTS,
        *retry_count_strings[calld->num_attempts_completed - 1], nullptr);
    grpc_error* error = grpc_metadata_batch_add_tail(
        &retry_state->send_initial_metadata,
        &retry_state->send_initial_metadata_storage[calld->send_initial_metadata
                                                        .list.count],
        retry_md);
    if (GPR_UNLIKELY(error != GRPC_ERROR_NONE)) {
      gpr_log(GPR_ERROR, "error adding retry metadata: %s",
              grpc_error_string(error));
      GPR_ASSERT(false);
    }
  }
  retry_state->started_send_initial_metadata = true;
  batch_data->batch.send_initial_metadata = true;
  batch_data->batch.payload->send_initial_metadata.send_initial_metadata =
      &retry_state->send_initial_metadata;
  batch_data->batch.payload->send_initial_metadata.send_initial_metadata_flags =
      calld->send_initial_metadata_flags;
  batch_data->batch.payload->send_initial_metadata.peer_string =
      calld->peer_string;
}

// Adds retriable send_message op to batch_data.
static void add_retriable_send_message_op(
    grpc_call_element* elem, subchannel_call_retry_state* retry_state,
    subchannel_batch_data* batch_data) {
  channel_data* chand = static_cast<channel_data*>(elem->channel_data);
  call_data* calld = static_cast<call_data*>(elem->call_data);
  if (grpc_client_channel_trace.enabled()) {
    gpr_log(GPR_INFO,
            "chand=%p calld=%p: starting calld->send_messages[%" PRIuPTR "]",
            chand, calld, retry_state->started_send_message_count);
  }
  grpc_core::ByteStreamCache* cache =
      calld->send_messages[retry_state->started_send_message_count];
  ++retry_state->started_send_message_count;
  retry_state->send_message.Init(cache);
  batch_data->batch.send_message = true;
  batch_data->batch.payload->send_message.send_message.reset(
      retry_state->send_message.get());
}

// Adds retriable send_trailing_metadata op to batch_data.
static void add_retriable_send_trailing_metadata_op(
    call_data* calld, subchannel_call_retry_state* retry_state,
    subchannel_batch_data* batch_data) {
  // We need to make a copy of the metadata batch for each attempt, since
  // the filters in the subchannel stack may modify this batch, and we don't
  // want those modifications to be passed forward to subsequent attempts.
  retry_state->send_trailing_metadata_storage =
      static_cast<grpc_linked_mdelem*>(gpr_arena_alloc(
          calld->arena, sizeof(grpc_linked_mdelem) *
                            calld->send_trailing_metadata.list.count));
  grpc_metadata_batch_copy(&calld->send_trailing_metadata,
                           &retry_state->send_trailing_metadata,
                           retry_state->send_trailing_metadata_storage);
  retry_state->started_send_trailing_metadata = true;
  batch_data->batch.send_trailing_metadata = true;
  batch_data->batch.payload->send_trailing_metadata.send_trailing_metadata =
      &retry_state->send_trailing_metadata;
}

// Adds retriable recv_initial_metadata op to batch_data.
static void add_retriable_recv_initial_metadata_op(
    call_data* calld, subchannel_call_retry_state* retry_state,
    subchannel_batch_data* batch_data) {
  retry_state->started_recv_initial_metadata = true;
  batch_data->batch.recv_initial_metadata = true;
  grpc_metadata_batch_init(&retry_state->recv_initial_metadata);
  batch_data->batch.payload->recv_initial_metadata.recv_initial_metadata =
      &retry_state->recv_initial_metadata;
  batch_data->batch.payload->recv_initial_metadata.trailing_metadata_available =
      &retry_state->trailing_metadata_available;
  GRPC_CLOSURE_INIT(&retry_state->recv_initial_metadata_ready,
                    recv_initial_metadata_ready, batch_data,
                    grpc_schedule_on_exec_ctx);
  batch_data->batch.payload->recv_initial_metadata.recv_initial_metadata_ready =
      &retry_state->recv_initial_metadata_ready;
}

// Adds retriable recv_message op to batch_data.
static void add_retriable_recv_message_op(
    call_data* calld, subchannel_call_retry_state* retry_state,
    subchannel_batch_data* batch_data) {
  ++retry_state->started_recv_message_count;
  batch_data->batch.recv_message = true;
  batch_data->batch.payload->recv_message.recv_message =
      &retry_state->recv_message;
  GRPC_CLOSURE_INIT(&retry_state->recv_message_ready, recv_message_ready,
                    batch_data, grpc_schedule_on_exec_ctx);
  batch_data->batch.payload->recv_message.recv_message_ready =
      &retry_state->recv_message_ready;
}

// Adds retriable recv_trailing_metadata op to batch_data.
static void add_retriable_recv_trailing_metadata_op(
    call_data* calld, subchannel_call_retry_state* retry_state,
    subchannel_batch_data* batch_data) {
  retry_state->started_recv_trailing_metadata = true;
  batch_data->batch.recv_trailing_metadata = true;
  grpc_metadata_batch_init(&retry_state->recv_trailing_metadata);
  batch_data->batch.payload->recv_trailing_metadata.recv_trailing_metadata =
      &retry_state->recv_trailing_metadata;
  batch_data->batch.payload->recv_trailing_metadata.collect_stats =
      &retry_state->collect_stats;
  GRPC_CLOSURE_INIT(&retry_state->recv_trailing_metadata_ready,
                    recv_trailing_metadata_ready, batch_data,
                    grpc_schedule_on_exec_ctx);
  batch_data->batch.payload->recv_trailing_metadata
      .recv_trailing_metadata_ready =
      &retry_state->recv_trailing_metadata_ready;
}

// Helper function used to start a recv_trailing_metadata batch.  This
// is used in the case where a recv_initial_metadata or recv_message
// op fails in a way that we know the call is over but when the application
// has not yet started its own recv_trailing_metadata op.
static void start_internal_recv_trailing_metadata(grpc_call_element* elem) {
  channel_data* chand = static_cast<channel_data*>(elem->channel_data);
  call_data* calld = static_cast<call_data*>(elem->call_data);
  if (grpc_client_channel_trace.enabled()) {
    gpr_log(GPR_INFO,
            "chand=%p calld=%p: call failed but recv_trailing_metadata not "
            "started; starting it internally",
            chand, calld);
  }
  subchannel_call_retry_state* retry_state =
      static_cast<subchannel_call_retry_state*>(
          grpc_connected_subchannel_call_get_parent_data(
              calld->subchannel_call));
  // Create batch_data with 2 refs, since this batch will be unreffed twice:
  // once for the recv_trailing_metadata_ready callback when the subchannel
  // batch returns, and again when we actually get a recv_trailing_metadata
  // op from the surface.
  subchannel_batch_data* batch_data =
      batch_data_create(elem, 2, false /* set_on_complete */);
  add_retriable_recv_trailing_metadata_op(calld, retry_state, batch_data);
  retry_state->recv_trailing_metadata_internal_batch = batch_data;
  // Note: This will release the call combiner.
  grpc_subchannel_call_process_op(calld->subchannel_call, &batch_data->batch);
}

// If there are any cached send ops that need to be replayed on the
// current subchannel call, creates and returns a new subchannel batch
// to replay those ops.  Otherwise, returns nullptr.
static subchannel_batch_data* maybe_create_subchannel_batch_for_replay(
    grpc_call_element* elem, subchannel_call_retry_state* retry_state) {
  channel_data* chand = static_cast<channel_data*>(elem->channel_data);
  call_data* calld = static_cast<call_data*>(elem->call_data);
  subchannel_batch_data* replay_batch_data = nullptr;
  // send_initial_metadata.
  if (calld->seen_send_initial_metadata &&
      !retry_state->started_send_initial_metadata &&
      !calld->pending_send_initial_metadata) {
    if (grpc_client_channel_trace.enabled()) {
      gpr_log(GPR_INFO,
              "chand=%p calld=%p: replaying previously completed "
              "send_initial_metadata op",
              chand, calld);
    }
    replay_batch_data = batch_data_create(elem, 1, true /* set_on_complete */);
    add_retriable_send_initial_metadata_op(calld, retry_state,
                                           replay_batch_data);
  }
  // send_message.
  // Note that we can only have one send_message op in flight at a time.
  if (retry_state->started_send_message_count < calld->send_messages.size() &&
      retry_state->started_send_message_count ==
          retry_state->completed_send_message_count &&
      !calld->pending_send_message) {
    if (grpc_client_channel_trace.enabled()) {
      gpr_log(GPR_INFO,
              "chand=%p calld=%p: replaying previously completed "
              "send_message op",
              chand, calld);
    }
    if (replay_batch_data == nullptr) {
      replay_batch_data =
          batch_data_create(elem, 1, true /* set_on_complete */);
    }
    add_retriable_send_message_op(elem, retry_state, replay_batch_data);
  }
  // send_trailing_metadata.
  // Note that we only add this op if we have no more send_message ops
  // to start, since we can't send down any more send_message ops after
  // send_trailing_metadata.
  if (calld->seen_send_trailing_metadata &&
      retry_state->started_send_message_count == calld->send_messages.size() &&
      !retry_state->started_send_trailing_metadata &&
      !calld->pending_send_trailing_metadata) {
    if (grpc_client_channel_trace.enabled()) {
      gpr_log(GPR_INFO,
              "chand=%p calld=%p: replaying previously completed "
              "send_trailing_metadata op",
              chand, calld);
    }
    if (replay_batch_data == nullptr) {
      replay_batch_data =
          batch_data_create(elem, 1, true /* set_on_complete */);
    }
    add_retriable_send_trailing_metadata_op(calld, retry_state,
                                            replay_batch_data);
  }
  return replay_batch_data;
}

// Adds subchannel batches for pending batches to batches, updating
// *num_batches as needed.
static void add_subchannel_batches_for_pending_batches(
    grpc_call_element* elem, subchannel_call_retry_state* retry_state,
    grpc_core::CallCombinerClosureList* closures) {
  call_data* calld = static_cast<call_data*>(elem->call_data);
  for (size_t i = 0; i < GPR_ARRAY_SIZE(calld->pending_batches); ++i) {
    pending_batch* pending = &calld->pending_batches[i];
    grpc_transport_stream_op_batch* batch = pending->batch;
    if (batch == nullptr) continue;
    // Skip any batch that either (a) has already been started on this
    // subchannel call or (b) we can't start yet because we're still
    // replaying send ops that need to be completed first.
    // TODO(roth): Note that if any one op in the batch can't be sent
    // yet due to ops that we're replaying, we don't start any of the ops
    // in the batch.  This is probably okay, but it could conceivably
    // lead to increased latency in some cases -- e.g., we could delay
    // starting a recv op due to it being in the same batch with a send
    // op.  If/when we revamp the callback protocol in
    // transport_stream_op_batch, we may be able to fix this.
    if (batch->send_initial_metadata &&
        retry_state->started_send_initial_metadata) {
      continue;
    }
    if (batch->send_message && retry_state->completed_send_message_count <
                                   retry_state->started_send_message_count) {
      continue;
    }
    // Note that we only start send_trailing_metadata if we have no more
    // send_message ops to start, since we can't send down any more
    // send_message ops after send_trailing_metadata.
    if (batch->send_trailing_metadata &&
        (retry_state->started_send_message_count + batch->send_message <
             calld->send_messages.size() ||
         retry_state->started_send_trailing_metadata)) {
      continue;
    }
    if (batch->recv_initial_metadata &&
        retry_state->started_recv_initial_metadata) {
      continue;
    }
    if (batch->recv_message && retry_state->completed_recv_message_count <
                                   retry_state->started_recv_message_count) {
      continue;
    }
    if (batch->recv_trailing_metadata &&
        retry_state->started_recv_trailing_metadata) {
      // If we previously completed a recv_trailing_metadata op
      // initiated by start_internal_recv_trailing_metadata(), use the
      // result of that instead of trying to re-start this op.
      if (GPR_UNLIKELY((retry_state->recv_trailing_metadata_internal_batch !=
                        nullptr))) {
        // If the batch completed, then trigger the completion callback
        // directly, so that we return the previously returned results to
        // the application.  Otherwise, just unref the internally
        // started subchannel batch, since we'll propagate the
        // completion when it completes.
        if (retry_state->completed_recv_trailing_metadata) {
          // Batches containing recv_trailing_metadata always succeed.
          closures->Add(
              &retry_state->recv_trailing_metadata_ready, GRPC_ERROR_NONE,
              "re-executing recv_trailing_metadata_ready to propagate "
              "internally triggered result");
        } else {
          batch_data_unref(retry_state->recv_trailing_metadata_internal_batch);
        }
        retry_state->recv_trailing_metadata_internal_batch = nullptr;
      }
      continue;
    }
    // If we're not retrying, just send the batch as-is.
    if (calld->method_params == nullptr ||
        calld->method_params->retry_policy() == nullptr ||
        calld->retry_committed) {
      add_closure_for_subchannel_batch(elem, batch, closures);
      pending_batch_clear(calld, pending);
      continue;
    }
    // Create batch with the right number of callbacks.
    const bool has_send_ops = batch->send_initial_metadata ||
                              batch->send_message ||
                              batch->send_trailing_metadata;
    const int num_callbacks = has_send_ops + batch->recv_initial_metadata +
                              batch->recv_message +
                              batch->recv_trailing_metadata;
    subchannel_batch_data* batch_data = batch_data_create(
        elem, num_callbacks, has_send_ops /* set_on_complete */);
    // Cache send ops if needed.
    maybe_cache_send_ops_for_batch(calld, pending);
    // send_initial_metadata.
    if (batch->send_initial_metadata) {
      add_retriable_send_initial_metadata_op(calld, retry_state, batch_data);
    }
    // send_message.
    if (batch->send_message) {
      add_retriable_send_message_op(elem, retry_state, batch_data);
    }
    // send_trailing_metadata.
    if (batch->send_trailing_metadata) {
      add_retriable_send_trailing_metadata_op(calld, retry_state, batch_data);
    }
    // recv_initial_metadata.
    if (batch->recv_initial_metadata) {
      // recv_flags is only used on the server side.
      GPR_ASSERT(batch->payload->recv_initial_metadata.recv_flags == nullptr);
      add_retriable_recv_initial_metadata_op(calld, retry_state, batch_data);
    }
    // recv_message.
    if (batch->recv_message) {
      add_retriable_recv_message_op(calld, retry_state, batch_data);
    }
    // recv_trailing_metadata.
    if (batch->recv_trailing_metadata) {
      add_retriable_recv_trailing_metadata_op(calld, retry_state, batch_data);
    }
    add_closure_for_subchannel_batch(elem, &batch_data->batch, closures);
    // Track number of pending subchannel send batches.
    // If this is the first one, take a ref to the call stack.
    if (batch->send_initial_metadata || batch->send_message ||
        batch->send_trailing_metadata) {
      if (calld->num_pending_retriable_subchannel_send_batches == 0) {
        GRPC_CALL_STACK_REF(calld->owning_call, "subchannel_send_batches");
      }
      ++calld->num_pending_retriable_subchannel_send_batches;
    }
  }
}

// Constructs and starts whatever subchannel batches are needed on the
// subchannel call.
static void start_retriable_subchannel_batches(void* arg, grpc_error* ignored) {
  grpc_call_element* elem = static_cast<grpc_call_element*>(arg);
  channel_data* chand = static_cast<channel_data*>(elem->channel_data);
  call_data* calld = static_cast<call_data*>(elem->call_data);
  if (grpc_client_channel_trace.enabled()) {
    gpr_log(GPR_INFO, "chand=%p calld=%p: constructing retriable batches",
            chand, calld);
  }
  subchannel_call_retry_state* retry_state =
      static_cast<subchannel_call_retry_state*>(
          grpc_connected_subchannel_call_get_parent_data(
              calld->subchannel_call));
  // Construct list of closures to execute, one for each pending batch.
  grpc_core::CallCombinerClosureList closures;
  // Replay previously-returned send_* ops if needed.
  subchannel_batch_data* replay_batch_data =
      maybe_create_subchannel_batch_for_replay(elem, retry_state);
  if (replay_batch_data != nullptr) {
    add_closure_for_subchannel_batch(elem, &replay_batch_data->batch,
                                     &closures);
    // Track number of pending subchannel send batches.
    // If this is the first one, take a ref to the call stack.
    if (calld->num_pending_retriable_subchannel_send_batches == 0) {
      GRPC_CALL_STACK_REF(calld->owning_call, "subchannel_send_batches");
    }
    ++calld->num_pending_retriable_subchannel_send_batches;
  }
  // Now add pending batches.
  add_subchannel_batches_for_pending_batches(elem, retry_state, &closures);
  // Start batches on subchannel call.
  if (grpc_client_channel_trace.enabled()) {
    gpr_log(GPR_INFO,
            "chand=%p calld=%p: starting %" PRIuPTR
            " retriable batches on subchannel_call=%p",
            chand, calld, closures.size(), calld->subchannel_call);
  }
  // Note: This will yield the call combiner.
  closures.RunClosures(calld->call_combiner);
}

//
// LB pick
//

static void create_subchannel_call(grpc_call_element* elem, grpc_error* error) {
  channel_data* chand = static_cast<channel_data*>(elem->channel_data);
  call_data* calld = static_cast<call_data*>(elem->call_data);
  const size_t parent_data_size =
      calld->enable_retries ? sizeof(subchannel_call_retry_state) : 0;
  const grpc_core::ConnectedSubchannel::CallArgs call_args = {
      calld->pollent,                                   // pollent
      calld->path,                                      // path
      calld->call_start_time,                           // start_time
      calld->deadline,                                  // deadline
      calld->arena,                                     // arena
      calld->request->pick()->subchannel_call_context,  // context
      calld->call_combiner,                             // call_combiner
      parent_data_size                                  // parent_data_size
  };
  grpc_error* new_error =
      calld->request->pick()->connected_subchannel->CreateCall(
          call_args, &calld->subchannel_call);
  if (grpc_client_channel_trace.enabled()) {
    gpr_log(GPR_INFO, "chand=%p calld=%p: create subchannel_call=%p: error=%s",
            chand, calld, calld->subchannel_call, grpc_error_string(new_error));
  }
  if (GPR_UNLIKELY(new_error != GRPC_ERROR_NONE)) {
    new_error = grpc_error_add_child(new_error, error);
    pending_batches_fail(elem, new_error, true /* yield_call_combiner */);
  } else {
<<<<<<< HEAD
    grpc_core::channelz::SubchannelNode* channelz_subchannel =
        calld->request->pick()->connected_subchannel->channelz_subchannel();
    if (channelz_subchannel != nullptr) {
      channelz_subchannel->RecordCallStarted();
    }
    if (parent_data_size > 0) {
      subchannel_call_retry_state* retry_state =
          static_cast<subchannel_call_retry_state*>(
              grpc_connected_subchannel_call_get_parent_data(
                  calld->subchannel_call));
      retry_state->batch_payload.context =
          calld->request->pick()->subchannel_call_context;
=======
    if (parent_data_size > 0) {
      new (grpc_connected_subchannel_call_get_parent_data(
          calld->subchannel_call))
          subchannel_call_retry_state(calld->pick.subchannel_call_context);
>>>>>>> 1832d64f
    }
    pending_batches_resume(elem);
  }
  GRPC_ERROR_UNREF(error);
}

// Invoked when a pick is completed, on both success or failure.
static void pick_done(void* arg, grpc_error* error) {
  grpc_call_element* elem = static_cast<grpc_call_element*>(arg);
  channel_data* chand = static_cast<channel_data*>(elem->channel_data);
  call_data* calld = static_cast<call_data*>(elem->call_data);
  if (GPR_UNLIKELY(calld->request->pick()->connected_subchannel == nullptr)) {
    // Failed to create subchannel.
    // If there was no error, this is an LB policy drop, in which case
    // we return an error; otherwise, we may retry.
    grpc_status_code status = GRPC_STATUS_OK;
    grpc_error_get_status(error, calld->deadline, &status, nullptr, nullptr,
                          nullptr);
    if (error == GRPC_ERROR_NONE || !calld->enable_retries ||
        !maybe_retry(elem, nullptr /* batch_data */, status,
                     nullptr /* server_pushback_md */)) {
      grpc_error* new_error =
          error == GRPC_ERROR_NONE
              ? GRPC_ERROR_CREATE_FROM_STATIC_STRING(
                    "Call dropped by load balancing policy")
              : GRPC_ERROR_CREATE_REFERENCING_FROM_STATIC_STRING(
                    "Failed to create subchannel", &error, 1);
      if (grpc_client_channel_trace.enabled()) {
        gpr_log(GPR_INFO,
                "chand=%p calld=%p: failed to create subchannel: error=%s",
                chand, calld, grpc_error_string(new_error));
      }
      pending_batches_fail(elem, new_error, true /* yield_call_combiner */);
    }
  } else {
    /* Create call on subchannel. */
    create_subchannel_call(elem, GRPC_ERROR_REF(error));
  }
}

// If the channel is in TRANSIENT_FAILURE and the call is not
// wait_for_ready=true, fails the call and returns true.
static bool fail_call_if_in_transient_failure(grpc_call_element* elem) {
  channel_data* chand = static_cast<channel_data*>(elem->channel_data);
  call_data* calld = static_cast<call_data*>(elem->call_data);
  grpc_transport_stream_op_batch* batch = calld->pending_batches[0].batch;
  if (chand->request_router->GetConnectivityState() ==
          GRPC_CHANNEL_TRANSIENT_FAILURE &&
      (batch->payload->send_initial_metadata.send_initial_metadata_flags &
       GRPC_INITIAL_METADATA_WAIT_FOR_READY) == 0) {
    pending_batches_fail(
        elem,
        grpc_error_set_int(GRPC_ERROR_CREATE_FROM_STATIC_STRING(
                               "channel is in state TRANSIENT_FAILURE"),
                           GRPC_ERROR_INT_GRPC_STATUS, GRPC_STATUS_UNAVAILABLE),
        true /* yield_call_combiner */);
    return true;
  }
  return false;
}

// Applies service config to the call.  Must be invoked once we know
// that the resolver has returned results to the channel.
static void apply_service_config_to_call_locked(grpc_call_element* elem) {
  channel_data* chand = static_cast<channel_data*>(elem->channel_data);
  call_data* calld = static_cast<call_data*>(elem->call_data);
  if (grpc_client_channel_trace.enabled()) {
    gpr_log(GPR_INFO, "chand=%p calld=%p: applying service config to call",
            chand, calld);
  }
  if (chand->retry_throttle_data != nullptr) {
    calld->retry_throttle_data = chand->retry_throttle_data->Ref();
  }
  if (chand->method_params_table != nullptr) {
    calld->method_params = grpc_core::ServiceConfig::MethodConfigTableLookup(
        *chand->method_params_table, calld->path);
    if (calld->method_params != nullptr) {
      // If the deadline from the service config is shorter than the one
      // from the client API, reset the deadline timer.
      if (chand->deadline_checking_enabled &&
          calld->method_params->timeout() != 0) {
        const grpc_millis per_method_deadline =
            grpc_timespec_to_millis_round_up(calld->call_start_time) +
            calld->method_params->timeout();
        if (per_method_deadline < calld->deadline) {
          calld->deadline = per_method_deadline;
          grpc_deadline_state_reset(elem, calld->deadline);
        }
      }
      // If the service config set wait_for_ready and the application
      // did not explicitly set it, use the value from the service config.
      uint32_t* send_initial_metadata_flags =
          &calld->pending_batches[0]
               .batch->payload->send_initial_metadata
               .send_initial_metadata_flags;
      if (GPR_UNLIKELY(
              calld->method_params->wait_for_ready() !=
                  ClientChannelMethodParams::WAIT_FOR_READY_UNSET &&
              !(*send_initial_metadata_flags &
                GRPC_INITIAL_METADATA_WAIT_FOR_READY_EXPLICITLY_SET))) {
        if (calld->method_params->wait_for_ready() ==
            ClientChannelMethodParams::WAIT_FOR_READY_TRUE) {
          *send_initial_metadata_flags |= GRPC_INITIAL_METADATA_WAIT_FOR_READY;
        } else {
          *send_initial_metadata_flags &= ~GRPC_INITIAL_METADATA_WAIT_FOR_READY;
        }
      }
    }
  }
  // If no retry policy, disable retries.
  // TODO(roth): Remove this when adding support for transparent retries.
  if (calld->method_params == nullptr ||
      calld->method_params->retry_policy() == nullptr) {
    calld->enable_retries = false;
  }
}

// Invoked once resolver results are available.
static bool maybe_apply_service_config_to_call_locked(void* arg) {
  grpc_call_element* elem = static_cast<grpc_call_element*>(arg);
  call_data* calld = static_cast<call_data*>(elem->call_data);
  // Only get service config data on the first attempt.
  if (GPR_LIKELY(calld->num_attempts_completed == 0)) {
    apply_service_config_to_call_locked(elem);
    // Check this after applying service config, since it may have
    // affected the call's wait_for_ready value.
    if (fail_call_if_in_transient_failure(elem)) return false;
  }
  return true;
}

static void start_pick_locked(void* arg, grpc_error* ignored) {
  grpc_call_element* elem = static_cast<grpc_call_element*>(arg);
  call_data* calld = static_cast<call_data*>(elem->call_data);
  channel_data* chand = static_cast<channel_data*>(elem->channel_data);
  GPR_ASSERT(calld->request->pick()->connected_subchannel == nullptr);
  GPR_ASSERT(calld->subchannel_call == nullptr);
  // Normally, we want to do this check until after we've processed the
  // service config, so that we can honor the wait_for_ready setting in
  // the service config.  However, if the channel is in TRANSIENT_FAILURE
  // and we don't have an LB policy at this point, that means that the
  // resolver has returned a failure, so we're not going to get a service
  // config right away.  In that case, we fail the call now based on the
  // wait_for_ready value passed in from the application.
  if (chand->request_router->lb_policy() == nullptr &&
      fail_call_if_in_transient_failure(elem)) {
    return;
  }
  // If this is a retry, use the send_initial_metadata payload that
  // we've cached; otherwise, use the pending batch.  The
  // send_initial_metadata batch will be the first pending batch in the
  // list, as set by get_batch_index() above.
  grpc_metadata_batch* initial_metadata =
      calld->seen_send_initial_metadata
          ? &calld->send_initial_metadata
          : calld->pending_batches[0]
                .batch->payload->send_initial_metadata.send_initial_metadata;
  uint32_t* initial_metadata_flags =
      calld->seen_send_initial_metadata
          ? &calld->send_initial_metadata_flags
          : &calld->pending_batches[0]
                 .batch->payload->send_initial_metadata
                 .send_initial_metadata_flags;
  GRPC_CLOSURE_INIT(&calld->pick_closure, pick_done, elem,
                    grpc_schedule_on_exec_ctx);
  calld->request.Init(calld->owning_call, calld->call_combiner, calld->pollent,
                      initial_metadata, initial_metadata_flags,
                      maybe_apply_service_config_to_call_locked, elem,
                      &calld->pick_closure);
  chand->request_router->RouteCallLocked(calld->request.get());
}

//
// filter call vtable functions
//

static void cc_start_transport_stream_op_batch(
    grpc_call_element* elem, grpc_transport_stream_op_batch* batch) {
  GPR_TIMER_SCOPE("cc_start_transport_stream_op_batch", 0);
  call_data* calld = static_cast<call_data*>(elem->call_data);
  channel_data* chand = static_cast<channel_data*>(elem->channel_data);
  if (GPR_LIKELY(chand->deadline_checking_enabled)) {
    grpc_deadline_state_client_start_transport_stream_op_batch(elem, batch);
  }
  // If we've previously been cancelled, immediately fail any new batches.
  if (GPR_UNLIKELY(calld->cancel_error != GRPC_ERROR_NONE)) {
    if (grpc_client_channel_trace.enabled()) {
      gpr_log(GPR_INFO, "chand=%p calld=%p: failing batch with error: %s",
              chand, calld, grpc_error_string(calld->cancel_error));
    }
    // Note: This will release the call combiner.
    grpc_transport_stream_op_batch_finish_with_failure(
        batch, GRPC_ERROR_REF(calld->cancel_error), calld->call_combiner);
    return;
  }
  // Handle cancellation.
  if (GPR_UNLIKELY(batch->cancel_stream)) {
    // Stash a copy of cancel_error in our call data, so that we can use
    // it for subsequent operations.  This ensures that if the call is
    // cancelled before any batches are passed down (e.g., if the deadline
    // is in the past when the call starts), we can return the right
    // error to the caller when the first batch does get passed down.
    GRPC_ERROR_UNREF(calld->cancel_error);
    calld->cancel_error =
        GRPC_ERROR_REF(batch->payload->cancel_stream.cancel_error);
    if (grpc_client_channel_trace.enabled()) {
      gpr_log(GPR_INFO, "chand=%p calld=%p: recording cancel_error=%s", chand,
              calld, grpc_error_string(calld->cancel_error));
    }
    // If we do not have a subchannel call (i.e., a pick has not yet
    // been started), fail all pending batches.  Otherwise, send the
    // cancellation down to the subchannel call.
    if (calld->subchannel_call == nullptr) {
      pending_batches_fail(elem, GRPC_ERROR_REF(calld->cancel_error),
                           false /* yield_call_combiner */);
      // Note: This will release the call combiner.
      grpc_transport_stream_op_batch_finish_with_failure(
          batch, GRPC_ERROR_REF(calld->cancel_error), calld->call_combiner);
    } else {
      // Note: This will release the call combiner.
      grpc_subchannel_call_process_op(calld->subchannel_call, batch);
    }
    return;
  }
  // Add the batch to the pending list.
  pending_batches_add(elem, batch);
  // Check if we've already gotten a subchannel call.
  // Note that once we have completed the pick, we do not need to enter
  // the channel combiner, which is more efficient (especially for
  // streaming calls).
  if (calld->subchannel_call != nullptr) {
    if (grpc_client_channel_trace.enabled()) {
      gpr_log(GPR_INFO,
              "chand=%p calld=%p: starting batch on subchannel_call=%p", chand,
              calld, calld->subchannel_call);
    }
    pending_batches_resume(elem);
    return;
  }
  // We do not yet have a subchannel call.
  // For batches containing a send_initial_metadata op, enter the channel
  // combiner to start a pick.
  if (GPR_LIKELY(batch->send_initial_metadata)) {
    if (grpc_client_channel_trace.enabled()) {
      gpr_log(GPR_INFO, "chand=%p calld=%p: entering client_channel combiner",
              chand, calld);
    }
    GRPC_CLOSURE_SCHED(
        GRPC_CLOSURE_INIT(&batch->handler_private.closure, start_pick_locked,
                          elem, grpc_combiner_scheduler(chand->combiner)),
        GRPC_ERROR_NONE);
  } else {
    // For all other batches, release the call combiner.
    if (grpc_client_channel_trace.enabled()) {
      gpr_log(GPR_INFO,
              "chand=%p calld=%p: saved batch, yielding call combiner", chand,
              calld);
    }
    GRPC_CALL_COMBINER_STOP(calld->call_combiner,
                            "batch does not include send_initial_metadata");
  }
}

/* Constructor for call_data */
static grpc_error* cc_init_call_elem(grpc_call_element* elem,
                                     const grpc_call_element_args* args) {
  channel_data* chand = static_cast<channel_data*>(elem->channel_data);
  new (elem->call_data) call_data(elem, *chand, *args);
  return GRPC_ERROR_NONE;
}

/* Destructor for call_data */
static void cc_destroy_call_elem(grpc_call_element* elem,
                                 const grpc_call_final_info* final_info,
                                 grpc_closure* then_schedule_closure) {
  call_data* calld = static_cast<call_data*>(elem->call_data);
  if (GPR_LIKELY(calld->subchannel_call != nullptr)) {
    grpc_subchannel_call_set_cleanup_closure(calld->subchannel_call,
                                             then_schedule_closure);
    then_schedule_closure = nullptr;
<<<<<<< HEAD
    GRPC_SUBCHANNEL_CALL_UNREF(calld->subchannel_call,
                               "client_channel_destroy_call");
  }
  for (size_t i = 0; i < GPR_ARRAY_SIZE(calld->pending_batches); ++i) {
    GPR_ASSERT(calld->pending_batches[i].batch == nullptr);
  }
  calld->request.Destroy();
  calld->send_messages.Destroy();
=======
  }
  calld->~call_data();
>>>>>>> 1832d64f
  GRPC_CLOSURE_SCHED(then_schedule_closure, GRPC_ERROR_NONE);
}

static void cc_set_pollset_or_pollset_set(grpc_call_element* elem,
                                          grpc_polling_entity* pollent) {
  call_data* calld = static_cast<call_data*>(elem->call_data);
  calld->pollent = pollent;
}

/*************************************************************************
 * EXPORTED SYMBOLS
 */

const grpc_channel_filter grpc_client_channel_filter = {
    cc_start_transport_stream_op_batch,
    cc_start_transport_op,
    sizeof(call_data),
    cc_init_call_elem,
    cc_set_pollset_or_pollset_set,
    cc_destroy_call_elem,
    sizeof(channel_data),
    cc_init_channel_elem,
    cc_destroy_channel_elem,
    cc_get_channel_info,
    "client-channel",
};

void grpc_client_channel_set_channelz_node(
    grpc_channel_element* elem, grpc_core::channelz::ClientChannelNode* node) {
  channel_data* chand = static_cast<channel_data*>(elem->channel_data);
  chand->request_router->set_channelz_node(node);
}

void grpc_client_channel_populate_child_refs(
    grpc_channel_element* elem,
    grpc_core::channelz::ChildRefsList* child_subchannels,
    grpc_core::channelz::ChildRefsList* child_channels) {
  channel_data* chand = static_cast<channel_data*>(elem->channel_data);
  if (chand->request_router->lb_policy() != nullptr) {
    chand->request_router->lb_policy()->FillChildRefsForChannelz(
        child_subchannels, child_channels);
  }
}

static void try_to_connect_locked(void* arg, grpc_error* error_ignored) {
  channel_data* chand = static_cast<channel_data*>(arg);
  chand->request_router->ExitIdleLocked();
  GRPC_CHANNEL_STACK_UNREF(chand->owning_stack, "try_to_connect");
}

grpc_connectivity_state grpc_client_channel_check_connectivity_state(
    grpc_channel_element* elem, int try_to_connect) {
  channel_data* chand = static_cast<channel_data*>(elem->channel_data);
  grpc_connectivity_state out = chand->request_router->GetConnectivityState();
  if (out == GRPC_CHANNEL_IDLE && try_to_connect) {
    GRPC_CHANNEL_STACK_REF(chand->owning_stack, "try_to_connect");
    GRPC_CLOSURE_SCHED(
        GRPC_CLOSURE_CREATE(try_to_connect_locked, chand,
                            grpc_combiner_scheduler(chand->combiner)),
        GRPC_ERROR_NONE);
  }
  return out;
}

typedef struct external_connectivity_watcher {
  channel_data* chand;
  grpc_polling_entity pollent;
  grpc_closure* on_complete;
  grpc_closure* watcher_timer_init;
  grpc_connectivity_state* state;
  grpc_closure my_closure;
  struct external_connectivity_watcher* next;
} external_connectivity_watcher;

static external_connectivity_watcher* lookup_external_connectivity_watcher(
    channel_data* chand, grpc_closure* on_complete) {
  gpr_mu_lock(&chand->external_connectivity_watcher_list_mu);
  external_connectivity_watcher* w =
      chand->external_connectivity_watcher_list_head;
  while (w != nullptr && w->on_complete != on_complete) {
    w = w->next;
  }
  gpr_mu_unlock(&chand->external_connectivity_watcher_list_mu);
  return w;
}

static void external_connectivity_watcher_list_append(
    channel_data* chand, external_connectivity_watcher* w) {
  GPR_ASSERT(!lookup_external_connectivity_watcher(chand, w->on_complete));

  gpr_mu_lock(&w->chand->external_connectivity_watcher_list_mu);
  GPR_ASSERT(!w->next);
  w->next = chand->external_connectivity_watcher_list_head;
  chand->external_connectivity_watcher_list_head = w;
  gpr_mu_unlock(&w->chand->external_connectivity_watcher_list_mu);
}

static void external_connectivity_watcher_list_remove(
    channel_data* chand, external_connectivity_watcher* to_remove) {
  GPR_ASSERT(
      lookup_external_connectivity_watcher(chand, to_remove->on_complete));
  gpr_mu_lock(&chand->external_connectivity_watcher_list_mu);
  if (to_remove == chand->external_connectivity_watcher_list_head) {
    chand->external_connectivity_watcher_list_head = to_remove->next;
    gpr_mu_unlock(&chand->external_connectivity_watcher_list_mu);
    return;
  }
  external_connectivity_watcher* w =
      chand->external_connectivity_watcher_list_head;
  while (w != nullptr) {
    if (w->next == to_remove) {
      w->next = w->next->next;
      gpr_mu_unlock(&chand->external_connectivity_watcher_list_mu);
      return;
    }
    w = w->next;
  }
  GPR_UNREACHABLE_CODE(return );
}

int grpc_client_channel_num_external_connectivity_watchers(
    grpc_channel_element* elem) {
  channel_data* chand = static_cast<channel_data*>(elem->channel_data);
  int count = 0;

  gpr_mu_lock(&chand->external_connectivity_watcher_list_mu);
  external_connectivity_watcher* w =
      chand->external_connectivity_watcher_list_head;
  while (w != nullptr) {
    count++;
    w = w->next;
  }
  gpr_mu_unlock(&chand->external_connectivity_watcher_list_mu);

  return count;
}

static void on_external_watch_complete_locked(void* arg, grpc_error* error) {
  external_connectivity_watcher* w =
      static_cast<external_connectivity_watcher*>(arg);
  grpc_closure* follow_up = w->on_complete;
  grpc_polling_entity_del_from_pollset_set(&w->pollent,
                                           w->chand->interested_parties);
  GRPC_CHANNEL_STACK_UNREF(w->chand->owning_stack,
                           "external_connectivity_watcher");
  external_connectivity_watcher_list_remove(w->chand, w);
  gpr_free(w);
  GRPC_CLOSURE_SCHED(follow_up, GRPC_ERROR_REF(error));
}

static void watch_connectivity_state_locked(void* arg,
                                            grpc_error* error_ignored) {
  external_connectivity_watcher* w =
      static_cast<external_connectivity_watcher*>(arg);
  external_connectivity_watcher* found = nullptr;
  if (w->state != nullptr) {
    external_connectivity_watcher_list_append(w->chand, w);
    // An assumption is being made that the closure is scheduled on the exec ctx
    // scheduler and that GRPC_CLOSURE_RUN would run the closure immediately.
    GRPC_CLOSURE_RUN(w->watcher_timer_init, GRPC_ERROR_NONE);
    GRPC_CLOSURE_INIT(&w->my_closure, on_external_watch_complete_locked, w,
                      grpc_combiner_scheduler(w->chand->combiner));
    w->chand->request_router->NotifyOnConnectivityStateChange(w->state,
                                                              &w->my_closure);
  } else {
    GPR_ASSERT(w->watcher_timer_init == nullptr);
    found = lookup_external_connectivity_watcher(w->chand, w->on_complete);
    if (found) {
      GPR_ASSERT(found->on_complete == w->on_complete);
      found->chand->request_router->NotifyOnConnectivityStateChange(
          nullptr, &found->my_closure);
    }
    grpc_polling_entity_del_from_pollset_set(&w->pollent,
                                             w->chand->interested_parties);
    GRPC_CHANNEL_STACK_UNREF(w->chand->owning_stack,
                             "external_connectivity_watcher");
    gpr_free(w);
  }
}

void grpc_client_channel_watch_connectivity_state(
    grpc_channel_element* elem, grpc_polling_entity pollent,
    grpc_connectivity_state* state, grpc_closure* closure,
    grpc_closure* watcher_timer_init) {
  channel_data* chand = static_cast<channel_data*>(elem->channel_data);
  external_connectivity_watcher* w =
      static_cast<external_connectivity_watcher*>(gpr_zalloc(sizeof(*w)));
  w->chand = chand;
  w->pollent = pollent;
  w->on_complete = closure;
  w->state = state;
  w->watcher_timer_init = watcher_timer_init;
  grpc_polling_entity_add_to_pollset_set(&w->pollent,
                                         chand->interested_parties);
  GRPC_CHANNEL_STACK_REF(w->chand->owning_stack,
                         "external_connectivity_watcher");
  GRPC_CLOSURE_SCHED(
      GRPC_CLOSURE_INIT(&w->my_closure, watch_connectivity_state_locked, w,
                        grpc_combiner_scheduler(chand->combiner)),
      GRPC_ERROR_NONE);
}

grpc_subchannel_call* grpc_client_channel_get_subchannel_call(
    grpc_call_element* elem) {
  call_data* calld = static_cast<call_data*>(elem->call_data);
  return calld->subchannel_call;
}<|MERGE_RESOLUTION|>--- conflicted
+++ resolved
@@ -98,21 +98,7 @@
   /** retry throttle data */
   grpc_core::RefCountedPtr<ServerRetryThrottleData> retry_throttle_data;
   /** maps method names to method_parameters structs */
-<<<<<<< HEAD
-  grpc_core::RefCountedPtr<MethodParamsTable> method_params_table;
-=======
   grpc_core::RefCountedPtr<ClientChannelMethodParamsTable> method_params_table;
-  /** incoming resolver result - set by resolver.next() */
-  grpc_channel_args* resolver_result;
-  /** a list of closures that are all waiting for resolver result to come in */
-  grpc_closure_list waiting_for_resolver_result_closures;
-  /** resolver callback */
-  grpc_closure on_resolver_result_changed;
-  /** connectivity state being tracked */
-  grpc_connectivity_state_tracker state_tracker;
-  /** when an lb_policy arrives, should we try to exit idle */
-  bool exit_idle_when_lb_policy_arrives;
->>>>>>> 1832d64f
   /** owning stack */
   grpc_channel_stack* owning_stack;
   /** interested parties (owned) */
@@ -131,512 +117,25 @@
   grpc_core::UniquePtr<char> info_service_config_json;
 } channel_data;
 
-typedef struct {
-<<<<<<< HEAD
-  char* server_name;
-  grpc_core::RefCountedPtr<ServerRetryThrottleData> retry_throttle_data;
-} service_config_parsing_state;
-
-static void parse_retry_throttle_params(
-    const grpc_json* field, service_config_parsing_state* parsing_state) {
-  if (strcmp(field->key, "retryThrottling") == 0) {
-    if (parsing_state->retry_throttle_data != nullptr) return;  // Duplicate.
-    if (field->type != GRPC_JSON_OBJECT) return;
-    int max_milli_tokens = 0;
-    int milli_token_ratio = 0;
-    for (grpc_json* sub_field = field->child; sub_field != nullptr;
-         sub_field = sub_field->next) {
-      if (sub_field->key == nullptr) return;
-      if (strcmp(sub_field->key, "maxTokens") == 0) {
-        if (max_milli_tokens != 0) return;  // Duplicate.
-        if (sub_field->type != GRPC_JSON_NUMBER) return;
-        max_milli_tokens = gpr_parse_nonnegative_int(sub_field->value);
-        if (max_milli_tokens == -1) return;
-        max_milli_tokens *= 1000;
-      } else if (strcmp(sub_field->key, "tokenRatio") == 0) {
-        if (milli_token_ratio != 0) return;  // Duplicate.
-        if (sub_field->type != GRPC_JSON_NUMBER) return;
-        // We support up to 3 decimal digits.
-        size_t whole_len = strlen(sub_field->value);
-        uint32_t multiplier = 1;
-        uint32_t decimal_value = 0;
-        const char* decimal_point = strchr(sub_field->value, '.');
-        if (decimal_point != nullptr) {
-          whole_len = static_cast<size_t>(decimal_point - sub_field->value);
-          multiplier = 1000;
-          size_t decimal_len = strlen(decimal_point + 1);
-          if (decimal_len > 3) decimal_len = 3;
-          if (!gpr_parse_bytes_to_uint32(decimal_point + 1, decimal_len,
-                                         &decimal_value)) {
-            return;
-          }
-          uint32_t decimal_multiplier = 1;
-          for (size_t i = 0; i < (3 - decimal_len); ++i) {
-            decimal_multiplier *= 10;
-          }
-          decimal_value *= decimal_multiplier;
-        }
-        uint32_t whole_value;
-        if (!gpr_parse_bytes_to_uint32(sub_field->value, whole_len,
-                                       &whole_value)) {
-          return;
-        }
-        milli_token_ratio =
-            static_cast<int>((whole_value * multiplier) + decimal_value);
-        if (milli_token_ratio <= 0) return;
-      }
-    }
-    parsing_state->retry_throttle_data =
-        grpc_core::internal::ServerRetryThrottleMap::GetDataForServer(
-            parsing_state->server_name, max_milli_tokens, milli_token_ratio);
-  }
-}
-
-// Synchronous callback from chand->request_router to process a service
-// config update.
-static bool process_service_config_from_resolver_locked(
-    void* arg, grpc_core::UniquePtr<char> service_config_json,
-    grpc_core::UniquePtr<char> lb_policy_name, const grpc_channel_args& args) {
+// Synchronous callback from chand->request_router to process a resolver
+// result update.
+static bool process_resolver_result_locked(
+    void* arg, const grpc_channel_args& args,
+    const char** lb_policy_name, grpc_json** lb_policy_config) {
   channel_data* chand = static_cast<channel_data*>(arg);
+  ProcessedResolverResult resolver_result(args, chand->enable_retries);
+  grpc_core::UniquePtr<char> service_config_json =
+      resolver_result.service_config_json();
   if (grpc_client_channel_trace.enabled()) {
     gpr_log(GPR_INFO, "chand=%p: resolver returned service config: \"%s\"",
             chand, service_config_json.get());
-=======
-  channel_data* chand;
-  /** used as an identifier, don't dereference it because the LB policy may be
-   * non-existing when the callback is run */
-  grpc_core::LoadBalancingPolicy* lb_policy;
-  grpc_closure closure;
-} reresolution_request_args;
-
-/** We create one watcher for each new lb_policy that is returned from a
-    resolver, to watch for state changes from the lb_policy. When a state
-    change is seen, we update the channel, and create a new watcher. */
-typedef struct {
-  channel_data* chand;
-  grpc_closure on_changed;
-  grpc_connectivity_state state;
-  grpc_core::LoadBalancingPolicy* lb_policy;
-} lb_policy_connectivity_watcher;
-
-static void watch_lb_policy_locked(channel_data* chand,
-                                   grpc_core::LoadBalancingPolicy* lb_policy,
-                                   grpc_connectivity_state current_state);
-
-static const char* channel_connectivity_state_change_string(
-    grpc_connectivity_state state) {
-  switch (state) {
-    case GRPC_CHANNEL_IDLE:
-      return "Channel state change to IDLE";
-    case GRPC_CHANNEL_CONNECTING:
-      return "Channel state change to CONNECTING";
-    case GRPC_CHANNEL_READY:
-      return "Channel state change to READY";
-    case GRPC_CHANNEL_TRANSIENT_FAILURE:
-      return "Channel state change to TRANSIENT_FAILURE";
-    case GRPC_CHANNEL_SHUTDOWN:
-      return "Channel state change to SHUTDOWN";
-  }
-  GPR_UNREACHABLE_CODE(return "UNKNOWN");
-}
-
-static void set_channel_connectivity_state_locked(channel_data* chand,
-                                                  grpc_connectivity_state state,
-                                                  grpc_error* error,
-                                                  const char* reason) {
-  /* TODO: Improve failure handling:
-   * - Make it possible for policies to return GRPC_CHANNEL_TRANSIENT_FAILURE.
-   * - Hand over pending picks from old policies during the switch that happens
-   *   when resolver provides an update. */
-  if (chand->lb_policy != nullptr) {
-    if (state == GRPC_CHANNEL_TRANSIENT_FAILURE) {
-      /* cancel picks with wait_for_ready=false */
-      chand->lb_policy->CancelMatchingPicksLocked(
-          /* mask= */ GRPC_INITIAL_METADATA_WAIT_FOR_READY,
-          /* check= */ 0, GRPC_ERROR_REF(error));
-    } else if (state == GRPC_CHANNEL_SHUTDOWN) {
-      /* cancel all picks */
-      chand->lb_policy->CancelMatchingPicksLocked(/* mask= */ 0, /* check= */ 0,
-                                                  GRPC_ERROR_REF(error));
-    }
-  }
-  if (grpc_client_channel_trace.enabled()) {
-    gpr_log(GPR_INFO, "chand=%p: setting connectivity state to %s", chand,
-            grpc_connectivity_state_name(state));
-  }
-  if (chand->channelz_channel != nullptr) {
-    chand->channelz_channel->AddTraceEvent(
-        grpc_core::channelz::ChannelTrace::Severity::Info,
-        grpc_slice_from_static_string(
-            channel_connectivity_state_change_string(state)));
-  }
-  grpc_connectivity_state_set(&chand->state_tracker, state, error, reason);
-}
-
-static void on_lb_policy_state_changed_locked(void* arg, grpc_error* error) {
-  lb_policy_connectivity_watcher* w =
-      static_cast<lb_policy_connectivity_watcher*>(arg);
-  /* check if the notification is for the latest policy */
-  if (w->lb_policy == w->chand->lb_policy.get()) {
-    if (grpc_client_channel_trace.enabled()) {
-      gpr_log(GPR_INFO, "chand=%p: lb_policy=%p state changed to %s", w->chand,
-              w->lb_policy, grpc_connectivity_state_name(w->state));
-    }
-    set_channel_connectivity_state_locked(w->chand, w->state,
-                                          GRPC_ERROR_REF(error), "lb_changed");
-    if (w->state != GRPC_CHANNEL_SHUTDOWN) {
-      watch_lb_policy_locked(w->chand, w->lb_policy, w->state);
-    }
-  }
-  GRPC_CHANNEL_STACK_UNREF(w->chand->owning_stack, "watch_lb_policy");
-  gpr_free(w);
-}
-
-static void watch_lb_policy_locked(channel_data* chand,
-                                   grpc_core::LoadBalancingPolicy* lb_policy,
-                                   grpc_connectivity_state current_state) {
-  lb_policy_connectivity_watcher* w =
-      static_cast<lb_policy_connectivity_watcher*>(gpr_malloc(sizeof(*w)));
-  GRPC_CHANNEL_STACK_REF(chand->owning_stack, "watch_lb_policy");
-  w->chand = chand;
-  GRPC_CLOSURE_INIT(&w->on_changed, on_lb_policy_state_changed_locked, w,
-                    grpc_combiner_scheduler(chand->combiner));
-  w->state = current_state;
-  w->lb_policy = lb_policy;
-  lb_policy->NotifyOnStateChangeLocked(&w->state, &w->on_changed);
-}
-
-static void start_resolving_locked(channel_data* chand) {
-  if (grpc_client_channel_trace.enabled()) {
-    gpr_log(GPR_INFO, "chand=%p: starting name resolution", chand);
-  }
-  GPR_ASSERT(!chand->started_resolving);
-  chand->started_resolving = true;
-  GRPC_CHANNEL_STACK_REF(chand->owning_stack, "resolver");
-  chand->resolver->NextLocked(&chand->resolver_result,
-                              &chand->on_resolver_result_changed);
-}
-
-// Invoked from the resolver NextLocked() callback when the resolver
-// is shutting down.
-static void on_resolver_shutdown_locked(channel_data* chand,
-                                        grpc_error* error) {
-  if (grpc_client_channel_trace.enabled()) {
-    gpr_log(GPR_INFO, "chand=%p: shutting down", chand);
-  }
-  if (chand->lb_policy != nullptr) {
-    if (grpc_client_channel_trace.enabled()) {
-      gpr_log(GPR_INFO, "chand=%p: shutting down lb_policy=%p", chand,
-              chand->lb_policy.get());
-    }
-    grpc_pollset_set_del_pollset_set(chand->lb_policy->interested_parties(),
-                                     chand->interested_parties);
-    chand->lb_policy.reset();
-  }
-  if (chand->resolver != nullptr) {
-    // This should never happen; it can only be triggered by a resolver
-    // implementation spotaneously deciding to report shutdown without
-    // being orphaned.  This code is included just to be defensive.
-    if (grpc_client_channel_trace.enabled()) {
-      gpr_log(GPR_INFO, "chand=%p: spontaneous shutdown from resolver %p",
-              chand, chand->resolver.get());
-    }
-    chand->resolver.reset();
-    set_channel_connectivity_state_locked(
-        chand, GRPC_CHANNEL_SHUTDOWN,
-        GRPC_ERROR_CREATE_REFERENCING_FROM_STATIC_STRING(
-            "Resolver spontaneous shutdown", &error, 1),
-        "resolver_spontaneous_shutdown");
-  }
-  grpc_closure_list_fail_all(&chand->waiting_for_resolver_result_closures,
-                             GRPC_ERROR_CREATE_REFERENCING_FROM_STATIC_STRING(
-                                 "Channel disconnected", &error, 1));
-  GRPC_CLOSURE_LIST_SCHED(&chand->waiting_for_resolver_result_closures);
-  GRPC_CHANNEL_STACK_UNREF(chand->owning_stack, "resolver");
-  grpc_channel_args_destroy(chand->resolver_result);
-  chand->resolver_result = nullptr;
-  GRPC_ERROR_UNREF(error);
-}
-
-static void request_reresolution_locked(void* arg, grpc_error* error) {
-  reresolution_request_args* args =
-      static_cast<reresolution_request_args*>(arg);
-  channel_data* chand = args->chand;
-  // If this invocation is for a stale LB policy, treat it as an LB shutdown
-  // signal.
-  if (args->lb_policy != chand->lb_policy.get() || error != GRPC_ERROR_NONE ||
-      chand->resolver == nullptr) {
-    GRPC_CHANNEL_STACK_UNREF(chand->owning_stack, "re-resolution");
-    gpr_free(args);
-    return;
-  }
-  if (grpc_client_channel_trace.enabled()) {
-    gpr_log(GPR_INFO, "chand=%p: started name re-resolving", chand);
-  }
-  chand->resolver->RequestReresolutionLocked();
-  // Give back the closure to the LB policy.
-  chand->lb_policy->SetReresolutionClosureLocked(&args->closure);
-}
-
-using TraceStringVector = grpc_core::InlinedVector<char*, 3>;
-
-// Creates a new LB policy, replacing any previous one.
-// If the new policy is created successfully, sets *connectivity_state and
-// *connectivity_error to its initial connectivity state; otherwise,
-// leaves them unchanged.
-static void create_new_lb_policy_locked(
-    channel_data* chand, char* lb_policy_name, grpc_json* lb_config,
-    grpc_connectivity_state* connectivity_state,
-    grpc_error** connectivity_error, TraceStringVector* trace_strings) {
-  grpc_core::LoadBalancingPolicy::Args lb_policy_args;
-  lb_policy_args.combiner = chand->combiner;
-  lb_policy_args.client_channel_factory = chand->client_channel_factory;
-  lb_policy_args.args = chand->resolver_result;
-  lb_policy_args.lb_config = lb_config;
-  grpc_core::OrphanablePtr<grpc_core::LoadBalancingPolicy> new_lb_policy =
-      grpc_core::LoadBalancingPolicyRegistry::CreateLoadBalancingPolicy(
-          lb_policy_name, lb_policy_args);
-  if (GPR_UNLIKELY(new_lb_policy == nullptr)) {
-    gpr_log(GPR_ERROR, "could not create LB policy \"%s\"", lb_policy_name);
-    if (chand->channelz_channel != nullptr) {
-      char* str;
-      gpr_asprintf(&str, "Could not create LB policy \'%s\'", lb_policy_name);
-      trace_strings->push_back(str);
-    }
-  } else {
-    if (grpc_client_channel_trace.enabled()) {
-      gpr_log(GPR_INFO, "chand=%p: created new LB policy \"%s\" (%p)", chand,
-              lb_policy_name, new_lb_policy.get());
-    }
-    if (chand->channelz_channel != nullptr) {
-      char* str;
-      gpr_asprintf(&str, "Created new LB policy \'%s\'", lb_policy_name);
-      trace_strings->push_back(str);
-    }
-    // Swap out the LB policy and update the fds in
-    // chand->interested_parties.
-    if (chand->lb_policy != nullptr) {
-      if (grpc_client_channel_trace.enabled()) {
-        gpr_log(GPR_INFO, "chand=%p: shutting down lb_policy=%p", chand,
-                chand->lb_policy.get());
-      }
-      grpc_pollset_set_del_pollset_set(chand->lb_policy->interested_parties(),
-                                       chand->interested_parties);
-      chand->lb_policy->HandOffPendingPicksLocked(new_lb_policy.get());
-    }
-    chand->lb_policy = std::move(new_lb_policy);
-    grpc_pollset_set_add_pollset_set(chand->lb_policy->interested_parties(),
-                                     chand->interested_parties);
-    // Set up re-resolution callback.
-    reresolution_request_args* args =
-        static_cast<reresolution_request_args*>(gpr_zalloc(sizeof(*args)));
-    args->chand = chand;
-    args->lb_policy = chand->lb_policy.get();
-    GRPC_CLOSURE_INIT(&args->closure, request_reresolution_locked, args,
-                      grpc_combiner_scheduler(chand->combiner));
-    GRPC_CHANNEL_STACK_REF(chand->owning_stack, "re-resolution");
-    chand->lb_policy->SetReresolutionClosureLocked(&args->closure);
-    // Get the new LB policy's initial connectivity state and start a
-    // connectivity watch.
-    GRPC_ERROR_UNREF(*connectivity_error);
-    *connectivity_state =
-        chand->lb_policy->CheckConnectivityLocked(connectivity_error);
-    if (chand->exit_idle_when_lb_policy_arrives) {
-      chand->lb_policy->ExitIdleLocked();
-      chand->exit_idle_when_lb_policy_arrives = false;
-    }
-    watch_lb_policy_locked(chand, chand->lb_policy.get(), *connectivity_state);
-  }
-}
-
-static void maybe_add_trace_message_for_address_changes_locked(
-    channel_data* chand, TraceStringVector* trace_strings) {
-  int resolution_contains_addresses = false;
-  const grpc_arg* channel_arg =
-      grpc_channel_args_find(chand->resolver_result, GRPC_ARG_LB_ADDRESSES);
-  if (channel_arg != nullptr && channel_arg->type == GRPC_ARG_POINTER) {
-    grpc_lb_addresses* addresses =
-        static_cast<grpc_lb_addresses*>(channel_arg->value.pointer.p);
-    if (addresses->num_addresses > 0) {
-      resolution_contains_addresses = true;
-    }
-  }
-  if (!resolution_contains_addresses &&
-      chand->previous_resolution_contained_addresses) {
-    trace_strings->push_back(gpr_strdup("Address list became empty"));
-  } else if (resolution_contains_addresses &&
-             !chand->previous_resolution_contained_addresses) {
-    trace_strings->push_back(gpr_strdup("Address list became non-empty"));
-  }
-  chand->previous_resolution_contained_addresses =
-      resolution_contains_addresses;
-}
-
-static void concatenate_and_add_channel_trace_locked(
-    channel_data* chand, TraceStringVector* trace_strings) {
-  if (!trace_strings->empty()) {
-    gpr_strvec v;
-    gpr_strvec_init(&v);
-    gpr_strvec_add(&v, gpr_strdup("Resolution event: "));
-    bool is_first = 1;
-    for (size_t i = 0; i < trace_strings->size(); ++i) {
-      if (!is_first) gpr_strvec_add(&v, gpr_strdup(", "));
-      is_first = false;
-      gpr_strvec_add(&v, (*trace_strings)[i]);
-    }
-    char* flat;
-    size_t flat_len = 0;
-    flat = gpr_strvec_flatten(&v, &flat_len);
-    chand->channelz_channel->AddTraceEvent(
-        grpc_core::channelz::ChannelTrace::Severity::Info,
-        grpc_slice_new(flat, flat_len, gpr_free));
-    gpr_strvec_destroy(&v);
-  }
-}
-
-// Callback invoked when a resolver result is available.
-static void on_resolver_result_changed_locked(void* arg, grpc_error* error) {
-  channel_data* chand = static_cast<channel_data*>(arg);
-  if (grpc_client_channel_trace.enabled()) {
-    const char* disposition =
-        chand->resolver_result != nullptr
-            ? ""
-            : (error == GRPC_ERROR_NONE ? " (transient error)"
-                                        : " (resolver shutdown)");
-    gpr_log(GPR_INFO,
-            "chand=%p: got resolver result: resolver_result=%p error=%s%s",
-            chand, chand->resolver_result, grpc_error_string(error),
-            disposition);
-  }
-  // Handle shutdown.
-  if (error != GRPC_ERROR_NONE || chand->resolver == nullptr) {
-    on_resolver_shutdown_locked(chand, GRPC_ERROR_REF(error));
-    return;
-  }
-  // Data used to set the channel's connectivity state.
-  bool set_connectivity_state = true;
-  // We only want to trace the address resolution in the follow cases:
-  // (a) Address resolution resulted in service config change.
-  // (b) Address resolution that causes number of backends to go from
-  //     zero to non-zero.
-  // (c) Address resolution that causes number of backends to go from
-  //     non-zero to zero.
-  // (d) Address resolution that causes a new LB policy to be created.
-  //
-  // we track a list of strings to eventually be concatenated and traced.
-  TraceStringVector trace_strings;
-  grpc_connectivity_state connectivity_state = GRPC_CHANNEL_TRANSIENT_FAILURE;
-  grpc_error* connectivity_error =
-      GRPC_ERROR_CREATE_FROM_STATIC_STRING("No load balancing policy");
-  // chand->resolver_result will be null in the case of a transient
-  // resolution error.  In that case, we don't have any new result to
-  // process, which means that we keep using the previous result (if any).
-  if (chand->resolver_result == nullptr) {
-    if (grpc_client_channel_trace.enabled()) {
-      gpr_log(GPR_INFO, "chand=%p: resolver transient failure", chand);
-    }
-    // Don't override connectivity state if we already have an LB policy.
-    if (chand->lb_policy != nullptr) set_connectivity_state = false;
-  } else {
-    // Parse the resolver result.
-    ProcessedResolverResult resolver_result(chand->resolver_result,
-                                            chand->enable_retries);
-    chand->retry_throttle_data = resolver_result.retry_throttle_data();
-    chand->method_params_table = resolver_result.method_params_table();
-    grpc_core::UniquePtr<char> service_config_json =
-        resolver_result.service_config_json();
-    if (service_config_json != nullptr && grpc_client_channel_trace.enabled()) {
-      gpr_log(GPR_INFO, "chand=%p: resolver returned service config: \"%s\"",
-              chand, service_config_json.get());
-    }
-    grpc_core::UniquePtr<char> lb_policy_name =
-        resolver_result.lb_policy_name();
-    grpc_json* lb_policy_config = resolver_result.lb_policy_config();
-    // Check to see if we're already using the right LB policy.
-    // Note: It's safe to use chand->info_lb_policy_name here without
-    // taking a lock on chand->info_mu, because this function is the
-    // only thing that modifies its value, and it can only be invoked
-    // once at any given time.
-    bool lb_policy_name_changed = chand->info_lb_policy_name == nullptr ||
-                                  gpr_stricmp(chand->info_lb_policy_name.get(),
-                                              lb_policy_name.get()) != 0;
-    if (chand->lb_policy != nullptr && !lb_policy_name_changed) {
-      // Continue using the same LB policy.  Update with new addresses.
-      if (grpc_client_channel_trace.enabled()) {
-        gpr_log(GPR_INFO, "chand=%p: updating existing LB policy \"%s\" (%p)",
-                chand, lb_policy_name.get(), chand->lb_policy.get());
-      }
-      chand->lb_policy->UpdateLocked(*chand->resolver_result, lb_policy_config);
-      // No need to set the channel's connectivity state; the existing
-      // watch on the LB policy will take care of that.
-      set_connectivity_state = false;
-    } else {
-      // Instantiate new LB policy.
-      create_new_lb_policy_locked(chand, lb_policy_name.get(), lb_policy_config,
-                                  &connectivity_state, &connectivity_error,
-                                  &trace_strings);
-    }
-    // Note: It's safe to use chand->info_service_config_json here without
-    // taking a lock on chand->info_mu, because this function is the
-    // only thing that modifies its value, and it can only be invoked
-    // once at any given time.
-    if (chand->channelz_channel != nullptr) {
-      if (((service_config_json == nullptr) !=
-           (chand->info_service_config_json == nullptr)) ||
-          (service_config_json != nullptr &&
-           strcmp(service_config_json.get(),
-                  chand->info_service_config_json.get()) != 0)) {
-        // TODO(ncteisen): might be worth somehow including a snippet of the
-        // config in the trace, at the risk of bloating the trace logs.
-        trace_strings.push_back(gpr_strdup("Service config changed"));
-      }
-      maybe_add_trace_message_for_address_changes_locked(chand, &trace_strings);
-      concatenate_and_add_channel_trace_locked(chand, &trace_strings);
-    }
-    // Swap out the data used by cc_get_channel_info().
-    gpr_mu_lock(&chand->info_mu);
-    chand->info_lb_policy_name = std::move(lb_policy_name);
-    chand->info_service_config_json = std::move(service_config_json);
-    gpr_mu_unlock(&chand->info_mu);
-    // Clean up.
-    grpc_channel_args_destroy(chand->resolver_result);
-    chand->resolver_result = nullptr;
-  }
-  // Set the channel's connectivity state if needed.
-  if (set_connectivity_state) {
-    set_channel_connectivity_state_locked(
-        chand, connectivity_state, connectivity_error, "resolver_result");
-  } else {
-    GRPC_ERROR_UNREF(connectivity_error);
->>>>>>> 1832d64f
-  }
-  grpc_core::UniquePtr<grpc_core::ServiceConfig> service_config;
-  if (service_config_json != nullptr) {
-    service_config =
-        grpc_core::ServiceConfig::Create(service_config_json.get());
-  }
-  if (service_config != nullptr) {
-    if (chand->enable_retries) {
-      const grpc_arg* channel_arg =
-          grpc_channel_args_find(&args, GRPC_ARG_SERVER_URI);
-      const char* server_uri = grpc_channel_arg_get_string(channel_arg);
-      GPR_ASSERT(server_uri != nullptr);
-      grpc_uri* uri = grpc_uri_parse(server_uri, true);
-      GPR_ASSERT(uri->path[0] != '\0');
-      service_config_parsing_state parsing_state;
-      parsing_state.server_name =
-          uri->path[0] == '/' ? uri->path + 1 : uri->path;
-      service_config->ParseGlobalParams(parse_retry_throttle_params,
-                                        &parsing_state);
-      grpc_uri_destroy(uri);
-      chand->retry_throttle_data = std::move(parsing_state.retry_throttle_data);
-    }
-    chand->method_params_table = service_config->CreateMethodConfigTable(
-        ClientChannelMethodParams::CreateFromJson);
-  }
+  }
+  // Update channel state.
+  chand->retry_throttle_data = std::move(resolver_result.retry_throttle_data());
+  chand->method_params_table = std::move(resolver_result.method_params_table());
   // Swap out the data used by cc_get_channel_info().
   gpr_mu_lock(&chand->info_mu);
-  chand->info_lb_policy_name = std::move(lb_policy_name);
+  chand->info_lb_policy_name = std::move(resolver_result.lb_policy_name());
   const bool service_config_changed =
       ((service_config_json == nullptr) !=
        (chand->info_service_config_json == nullptr)) ||
@@ -645,6 +144,9 @@
               chand->info_service_config_json.get()) != 0);
   chand->info_service_config_json = std::move(service_config_json);
   gpr_mu_unlock(&chand->info_mu);
+  // Return results.
+  *lb_policy_name = chand->info_lb_policy_name.get();
+  *lb_policy_config = resolver_result.lb_policy_config();
   return service_config_changed;
 }
 
@@ -801,7 +303,7 @@
   chand->request_router.Init(
       chand->owning_stack, chand->combiner, client_channel_factory,
       chand->interested_parties, &grpc_client_channel_trace,
-      process_service_config_from_resolver_locked, chand,
+      process_resolver_result_locked, chand,
       proxy_name != nullptr ? proxy_name : arg->value.string /* target_uri */,
       new_args != nullptr ? new_args : args->channel_args, &error);
   gpr_free(proxy_name);
@@ -876,6 +378,7 @@
 // - add census stats for retries
 
 namespace {
+
 struct call_data;
 
 // State used for starting a retryable batch on a subchannel call.
@@ -960,12 +463,12 @@
   bool completed_recv_initial_metadata : 1;
   bool started_recv_trailing_metadata : 1;
   bool completed_recv_trailing_metadata : 1;
+  // State for callback processing.
   subchannel_batch_data* recv_initial_metadata_ready_deferred_batch = nullptr;
   grpc_error* recv_initial_metadata_error = GRPC_ERROR_NONE;
   subchannel_batch_data* recv_message_ready_deferred_batch = nullptr;
   grpc_error* recv_message_error = GRPC_ERROR_NONE;
   subchannel_batch_data* recv_trailing_metadata_internal_batch = nullptr;
-  // State for callback processing.
   // NOTE: Do not move this next to the metadata bitfields above. That would
   //       save space but will also result in a data race because compiler will
   //       generate a 2 byte store which overwrites the meta-data fields upon
@@ -974,12 +477,12 @@
 };
 
 // Pending batches stored in call data.
-typedef struct {
+struct pending_batch {
   // The pending batch.  If nullptr, this slot is empty.
   grpc_transport_stream_op_batch* batch;
   // Indicates whether payload for send ops has been cached in call data.
   bool send_ops_cached;
-} pending_batch;
+};
 
 /** Call data.  Holds a pointer to grpc_subchannel_call and the
     associated machinery to create such a pointer.
@@ -1016,11 +519,8 @@
     for (size_t i = 0; i < GPR_ARRAY_SIZE(pending_batches); ++i) {
       GPR_ASSERT(pending_batches[i].batch == nullptr);
     }
-    for (size_t i = 0; i < GRPC_CONTEXT_COUNT; ++i) {
-      if (pick.subchannel_call_context[i].value != nullptr) {
-        pick.subchannel_call_context[i].destroy(
-            pick.subchannel_call_context[i].value);
-      }
+    if (have_request) {
+      request.Destroy();
     }
   }
 
@@ -1048,14 +548,10 @@
   grpc_error* cancel_error = GRPC_ERROR_NONE;
 
   grpc_core::ManualConstructor<grpc_core::RequestRouter::Request> request;
+  bool have_request = false;
   grpc_closure pick_closure;
 
-<<<<<<< HEAD
-  grpc_polling_entity* pollent;
-=======
   grpc_polling_entity* pollent = nullptr;
-  bool pollent_added_to_interested_parties = false;
->>>>>>> 1832d64f
 
   // Batches are added to this list when received from above.
   // They are removed when we are done handling the batch (i.e., when
@@ -1105,6 +601,7 @@
   grpc_linked_mdelem* send_trailing_metadata_storage = nullptr;
   grpc_metadata_batch send_trailing_metadata;
 };
+
 }  // namespace
 
 // Forward declarations.
@@ -1507,7 +1004,8 @@
                                "client_channel_call_retry");
     calld->subchannel_call = nullptr;
   }
-  if (calld->request.get() != nullptr) {
+  if (calld->have_request) {
+    calld->have_request = false;
     calld->request.Destroy();
   }
   // Compute backoff delay.
@@ -1657,6 +1155,7 @@
 //
 
 namespace {
+
 subchannel_batch_data::subchannel_batch_data(grpc_call_element* elem,
                                              call_data* calld, int refcount,
                                              bool set_on_complete)
@@ -1697,6 +1196,7 @@
   call_data* calld = static_cast<call_data*>(elem->call_data);
   GRPC_CALL_STACK_UNREF(calld->owning_call, "batch_data");
 }
+
 }  // namespace
 
 // Creates a subchannel_batch_data object on the call's arena with the
@@ -2733,25 +2233,11 @@
     new_error = grpc_error_add_child(new_error, error);
     pending_batches_fail(elem, new_error, true /* yield_call_combiner */);
   } else {
-<<<<<<< HEAD
-    grpc_core::channelz::SubchannelNode* channelz_subchannel =
-        calld->request->pick()->connected_subchannel->channelz_subchannel();
-    if (channelz_subchannel != nullptr) {
-      channelz_subchannel->RecordCallStarted();
-    }
-    if (parent_data_size > 0) {
-      subchannel_call_retry_state* retry_state =
-          static_cast<subchannel_call_retry_state*>(
-              grpc_connected_subchannel_call_get_parent_data(
-                  calld->subchannel_call));
-      retry_state->batch_payload.context =
-          calld->request->pick()->subchannel_call_context;
-=======
     if (parent_data_size > 0) {
       new (grpc_connected_subchannel_call_get_parent_data(
           calld->subchannel_call))
-          subchannel_call_retry_state(calld->pick.subchannel_call_context);
->>>>>>> 1832d64f
+          subchannel_call_retry_state(
+              calld->request->pick()->subchannel_call_context);
     }
     pending_batches_resume(elem);
   }
@@ -2887,7 +2373,7 @@
   grpc_call_element* elem = static_cast<grpc_call_element*>(arg);
   call_data* calld = static_cast<call_data*>(elem->call_data);
   channel_data* chand = static_cast<channel_data*>(elem->channel_data);
-  GPR_ASSERT(calld->request->pick()->connected_subchannel == nullptr);
+  GPR_ASSERT(!calld->have_request);
   GPR_ASSERT(calld->subchannel_call == nullptr);
   // Normally, we want to do this check until after we've processed the
   // service config, so that we can honor the wait_for_ready setting in
@@ -2921,6 +2407,7 @@
                       initial_metadata, initial_metadata_flags,
                       maybe_apply_service_config_to_call_locked, elem,
                       &calld->pick_closure);
+  calld->have_request = true;
   chand->request_router->RouteCallLocked(calld->request.get());
 }
 
@@ -3032,19 +2519,8 @@
     grpc_subchannel_call_set_cleanup_closure(calld->subchannel_call,
                                              then_schedule_closure);
     then_schedule_closure = nullptr;
-<<<<<<< HEAD
-    GRPC_SUBCHANNEL_CALL_UNREF(calld->subchannel_call,
-                               "client_channel_destroy_call");
-  }
-  for (size_t i = 0; i < GPR_ARRAY_SIZE(calld->pending_batches); ++i) {
-    GPR_ASSERT(calld->pending_batches[i].batch == nullptr);
-  }
-  calld->request.Destroy();
-  calld->send_messages.Destroy();
-=======
   }
   calld->~call_data();
->>>>>>> 1832d64f
   GRPC_CLOSURE_SCHED(then_schedule_closure, GRPC_ERROR_NONE);
 }
 
