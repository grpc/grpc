--- conflicted
+++ resolved
@@ -62,7 +62,6 @@
 #include "src/core/lib/transport/static_metadata.h"
 #include "src/core/lib/transport/status_metadata.h"
 
-<<<<<<< HEAD
 using grpc_core::internal::WAIT_FOR_READY_TRUE;
 using grpc_core::internal::WAIT_FOR_READY_UNSET;
 using grpc_core::internal::method_parameters;
@@ -70,15 +69,6 @@
 using grpc_core::internal::method_parameters_ref;
 using grpc_core::internal::method_parameters_unref;
 using grpc_core::internal::retry_policy_params;
-=======
-/* Client channel implementation */
-
-grpc_core::TraceFlag grpc_client_channel_trace(false, "client_channel");
-
-/*************************************************************************
- * METHOD-CONFIG TABLE
- */
->>>>>>> 6ce01dd6
 
 /* Client channel implementation */
 
@@ -90,8 +80,7 @@
 // any even moderately compelling reason to do so.
 #define RETRY_BACKOFF_JITTER 0.2
 
-grpc_tracer_flag grpc_client_channel_trace =
-    GRPC_TRACER_INITIALIZER(false, "client_channel");
+grpc_core::TraceFlag grpc_client_channel_trace(false, "client_channel");
 
 struct external_connectivity_watcher;
 
@@ -979,7 +968,7 @@
   channel_data* chand = (channel_data*)elem->channel_data;
   if (calld->retry_committed) return;
   calld->retry_committed = true;
-  if (GRPC_TRACER_ON(grpc_client_channel_trace)) {
+  if (grpc_client_channel_trace.enabled()) {
     gpr_log(GPR_DEBUG, "chand=%p calld=%p: committing retries", chand, calld);
   }
   if (retry_state == nullptr) return;
@@ -1001,7 +990,7 @@
   call_data* calld = (call_data*)elem->call_data;
   channel_data* chand = (channel_data*)elem->channel_data;
   const size_t idx = get_batch_index(batch);
-  if (GRPC_TRACER_ON(grpc_client_channel_trace)) {
+  if (grpc_client_channel_trace.enabled()) {
     gpr_log(GPR_DEBUG,
             "chand=%p calld=%p: adding pending batch at index %" PRIuPTR, chand,
             calld, idx);
@@ -1029,7 +1018,7 @@
       calld->pending_send_trailing_metadata = true;
     }
     if (calld->bytes_buffered_for_retry > chand->per_rpc_retry_buffer_size) {
-      if (GRPC_TRACER_ON(grpc_client_channel_trace)) {
+      if (grpc_client_channel_trace.enabled()) {
         gpr_log(GPR_DEBUG,
                 "chand=%p calld=%p: exceeded retry buffer size, committing",
                 chand, calld);
@@ -1044,7 +1033,7 @@
       // If we are not going to retry and have not yet started, pretend
       // retries are disabled so that we don't bother with retry overhead.
       if (calld->num_attempts_completed == 0) {
-        if (GRPC_TRACER_ON(grpc_client_channel_trace)) {
+        if (grpc_client_channel_trace.enabled()) {
           gpr_log(GPR_DEBUG,
                   "chand=%p calld=%p: disabling retries before first attempt",
                   chand, calld);
@@ -1087,15 +1076,11 @@
                                  bool yield_call_combiner) {
   GPR_ASSERT(error != GRPC_ERROR_NONE);
   call_data* calld = (call_data*)elem->call_data;
-<<<<<<< HEAD
-  if (GRPC_TRACER_ON(grpc_client_channel_trace)) {
+  if (grpc_client_channel_trace.enabled()) {
     size_t num_batches = 0;
     for (size_t i = 0; i < GPR_ARRAY_SIZE(calld->pending_batches); ++i) {
       if (calld->pending_batches[i].batch != nullptr) ++num_batches;
     }
-=======
-  if (grpc_client_channel_trace.enabled()) {
->>>>>>> 6ce01dd6
     gpr_log(GPR_DEBUG,
             "chand=%p calld=%p: failing %" PRIuPTR " pending batches: %s",
             elem->channel_data, calld, num_batches, grpc_error_string(error));
@@ -1148,20 +1133,16 @@
                                    grpc_call_element* elem) {
   channel_data* chand = (channel_data*)elem->channel_data;
   call_data* calld = (call_data*)elem->call_data;
-<<<<<<< HEAD
   if (calld->enable_retries) {
     start_retriable_subchannel_batches(exec_ctx, elem, GRPC_ERROR_NONE);
     return;
   }
   // Retries not enabled; send down batches as-is.
-  if (GRPC_TRACER_ON(grpc_client_channel_trace)) {
+  if (grpc_client_channel_trace.enabled()) {
     size_t num_batches = 0;
     for (size_t i = 0; i < GPR_ARRAY_SIZE(calld->pending_batches); ++i) {
       if (calld->pending_batches[i].batch != nullptr) ++num_batches;
     }
-=======
-  if (grpc_client_channel_trace.enabled()) {
->>>>>>> 6ce01dd6
     gpr_log(GPR_DEBUG,
             "chand=%p calld=%p: starting %" PRIuPTR
             " pending batches on subchannel_call=%p",
@@ -1247,7 +1228,7 @@
            nullptr) &&
       (!batch->recv_message ||
        batch->payload->recv_message.recv_message_ready == nullptr)) {
-    if (GRPC_TRACER_ON(grpc_client_channel_trace)) {
+    if (grpc_client_channel_trace.enabled()) {
       gpr_log(GPR_DEBUG, "chand=%p calld=%p: clearing pending batch", chand,
               calld);
     }
@@ -1344,7 +1325,7 @@
     next_attempt_time = grpc_backoff_step(exec_ctx, &calld->retry_backoff)
                             .next_attempt_start_time;
   }
-  if (GRPC_TRACER_ON(grpc_client_channel_trace)) {
+  if (grpc_client_channel_trace.enabled()) {
     gpr_log(GPR_DEBUG,
             "chand=%p calld=%p: retrying failed call in %" PRIuPTR " ms", chand,
             calld, next_attempt_time - grpc_exec_ctx_now(exec_ctx));
@@ -1378,7 +1359,7 @@
         grpc_connected_subchannel_call_get_parent_data(
             batch_data->subchannel_call);
     if (retry_state->retry_dispatched) {
-      if (GRPC_TRACER_ON(grpc_client_channel_trace)) {
+      if (grpc_client_channel_trace.enabled()) {
         gpr_log(GPR_DEBUG, "chand=%p calld=%p: retry already dispatched", chand,
                 calld);
       }
@@ -1388,14 +1369,14 @@
   // Check status.
   if (status == GRPC_STATUS_OK) {
     grpc_server_retry_throttle_data_record_success(calld->retry_throttle_data);
-    if (GRPC_TRACER_ON(grpc_client_channel_trace)) {
+    if (grpc_client_channel_trace.enabled()) {
       gpr_log(GPR_DEBUG, "chand=%p calld=%p: call succeeded", chand, calld);
     }
     return false;
   }
   // Status is not OK.  Check whether the status is retryable.
   if (!retry_policy->retryable_status_codes.Contains(status)) {
-    if (GRPC_TRACER_ON(grpc_client_channel_trace)) {
+    if (grpc_client_channel_trace.enabled()) {
       gpr_log(GPR_DEBUG,
               "chand=%p calld=%p: status %s not configured as retryable", chand,
               calld, grpc_status_code_to_string(status));
@@ -1411,14 +1392,14 @@
   // checks, so that we don't fail to record failures due to other factors.
   if (!grpc_server_retry_throttle_data_record_failure(
           calld->retry_throttle_data)) {
-    if (GRPC_TRACER_ON(grpc_client_channel_trace)) {
+    if (grpc_client_channel_trace.enabled()) {
       gpr_log(GPR_DEBUG, "chand=%p calld=%p: retries throttled", chand, calld);
     }
     return false;
   }
   // Check whether the call is committed.
   if (calld->retry_committed) {
-    if (GRPC_TRACER_ON(grpc_client_channel_trace)) {
+    if (grpc_client_channel_trace.enabled()) {
       gpr_log(GPR_DEBUG, "chand=%p calld=%p: retries committed", chand, calld);
     }
     return false;
@@ -1426,7 +1407,7 @@
   // Check whether we have retries remaining.
   ++calld->num_attempts_completed;
   if (calld->num_attempts_completed >= retry_policy->max_attempts) {
-    if (GRPC_TRACER_ON(grpc_client_channel_trace)) {
+    if (grpc_client_channel_trace.enabled()) {
       gpr_log(GPR_DEBUG, "chand=%p calld=%p: exceeded %d retry attempts", chand,
               calld, retry_policy->max_attempts);
     }
@@ -1434,7 +1415,7 @@
   }
   // If the call was cancelled from the surface, don't retry.
   if (calld->error != GRPC_ERROR_NONE) {
-    if (GRPC_TRACER_ON(grpc_client_channel_trace)) {
+    if (grpc_client_channel_trace.enabled()) {
       gpr_log(GPR_DEBUG,
               "chand=%p calld=%p: call cancelled from surface, not retrying",
               chand, calld);
@@ -1447,14 +1428,14 @@
     // If the value is "-1" or any other unparseable string, we do not retry.
     uint32_t ms;
     if (!grpc_parse_slice_to_uint32(GRPC_MDVALUE(*server_pushback_md), &ms)) {
-      if (GRPC_TRACER_ON(grpc_client_channel_trace)) {
+      if (grpc_client_channel_trace.enabled()) {
         gpr_log(GPR_DEBUG,
                 "chand=%p calld=%p: not retrying due to server push-back",
                 chand, calld);
       }
       return false;
     } else {
-      if (GRPC_TRACER_ON(grpc_client_channel_trace)) {
+      if (grpc_client_channel_trace.enabled()) {
         gpr_log(GPR_DEBUG,
                 "chand=%p calld=%p: server push-back: retry in %u ms", chand,
                 calld, ms);
@@ -1482,7 +1463,7 @@
     if (batch != nullptr && batch->recv_initial_metadata &&
         batch->payload->recv_initial_metadata.recv_initial_metadata_ready !=
             nullptr) {
-      if (GRPC_TRACER_ON(grpc_client_channel_trace)) {
+      if (grpc_client_channel_trace.enabled()) {
         gpr_log(GPR_DEBUG,
                 "chand=%p calld=%p: invoking recv_initial_metadata_ready for "
                 "pending batch at index %" PRIuPTR,
@@ -1520,7 +1501,7 @@
   grpc_call_element* elem = batch_data->elem;
   channel_data* chand = (channel_data*)elem->channel_data;
   call_data* calld = (call_data*)elem->call_data;
-  if (GRPC_TRACER_ON(grpc_client_channel_trace)) {
+  if (grpc_client_channel_trace.enabled()) {
     gpr_log(GPR_DEBUG,
             "chand=%p calld=%p: got recv_initial_metadata_ready, error=%s",
             chand, calld, grpc_error_string(error));
@@ -1534,7 +1515,7 @@
   // to retry when recv_trailing_metadata comes back.
   if ((batch_data->trailing_metadata_available || error != GRPC_ERROR_NONE) &&
       !retry_state->completed_recv_trailing_metadata) {
-    if (GRPC_TRACER_ON(grpc_client_channel_trace)) {
+    if (grpc_client_channel_trace.enabled()) {
       gpr_log(GPR_DEBUG,
               "chand=%p calld=%p: deferring recv_initial_metadata_ready "
               "(Trailers-Only)",
@@ -1571,7 +1552,7 @@
     grpc_transport_stream_op_batch* batch = calld->pending_batches[i].batch;
     if (batch != nullptr && batch->recv_message &&
         batch->payload->recv_message.recv_message_ready != nullptr) {
-      if (GRPC_TRACER_ON(grpc_client_channel_trace)) {
+      if (grpc_client_channel_trace.enabled()) {
         gpr_log(GPR_DEBUG,
                 "chand=%p calld=%p: invoking recv_message_ready for "
                 "pending batch at index %" PRIuPTR,
@@ -1605,7 +1586,7 @@
   grpc_call_element* elem = batch_data->elem;
   channel_data* chand = (channel_data*)elem->channel_data;
   call_data* calld = (call_data*)elem->call_data;
-  if (GRPC_TRACER_ON(grpc_client_channel_trace)) {
+  if (grpc_client_channel_trace.enabled()) {
     gpr_log(GPR_DEBUG, "chand=%p calld=%p: got recv_message_ready, error=%s",
             chand, calld, grpc_error_string(error));
   }
@@ -1618,7 +1599,7 @@
   // to retry when recv_trailing_metadata comes back.
   if ((batch_data->recv_message == nullptr || error != GRPC_ERROR_NONE) &&
       !retry_state->completed_recv_trailing_metadata) {
-    if (GRPC_TRACER_ON(grpc_client_channel_trace)) {
+    if (grpc_client_channel_trace.enabled()) {
       gpr_log(GPR_DEBUG,
               "chand=%p calld=%p: deferring recv_message_ready (nullptr "
               "message and recv_trailing_metadata pending)",
@@ -1771,7 +1752,7 @@
     }
   }
   if (have_pending_send_message_ops || have_pending_send_trailing_metadata_op) {
-    if (GRPC_TRACER_ON(grpc_client_channel_trace)) {
+    if (grpc_client_channel_trace.enabled()) {
       gpr_log(GPR_DEBUG,
               "chand=%p calld=%p: starting next batch for pending send op(s)",
               chand, calld);
@@ -1794,7 +1775,7 @@
   for (size_t i = 0; i < GPR_ARRAY_SIZE(calld->pending_batches); ++i) {
     pending_batch* pending = &calld->pending_batches[i];
     if (pending_batch_is_completed(pending, calld, retry_state)) {
-      if (GRPC_TRACER_ON(grpc_client_channel_trace)) {
+      if (grpc_client_channel_trace.enabled()) {
         gpr_log(GPR_DEBUG,
                 "chand=%p calld=%p: pending batch completed at index %" PRIuPTR,
                 chand, calld, i);
@@ -1823,7 +1804,7 @@
   grpc_call_element* elem = batch_data->elem;
   channel_data* chand = (channel_data*)elem->channel_data;
   call_data* calld = (call_data*)elem->call_data;
-  if (GRPC_TRACER_ON(grpc_client_channel_trace)) {
+  if (grpc_client_channel_trace.enabled()) {
     char* op_str = grpc_transport_stream_op_batch_string(&batch_data->batch);
     gpr_log(GPR_DEBUG, "chand=%p calld=%p: got on_complete, error=%s, batch=%s",
             chand, calld, grpc_error_string(error), op_str);
@@ -1856,7 +1837,7 @@
       server_pushback_md = &md_batch->idx.named.grpc_retry_pushback_ms->md;
     }
   }
-  if (call_finished && GRPC_TRACER_ON(grpc_client_channel_trace)) {
+  if (call_finished && grpc_client_channel_trace.enabled()) {
     gpr_log(GPR_DEBUG, "chand=%p calld=%p: call finished, status=%s", chand,
             calld, grpc_status_code_to_string(status));
   }
@@ -2062,7 +2043,7 @@
                                                   grpc_call_element* elem) {
   call_data* calld = (call_data*)elem->call_data;
   channel_data* chand = (channel_data*)elem->channel_data;
-  if (GRPC_TRACER_ON(grpc_client_channel_trace)) {
+  if (grpc_client_channel_trace.enabled()) {
     gpr_log(GPR_DEBUG,
             "chand=%p calld=%p: call failed but recv_trailing_metadata not "
             "started; starting it internally",
@@ -2087,7 +2068,7 @@
   if (calld->seen_send_initial_metadata &&
       !retry_state->started_send_initial_metadata &&
       !calld->pending_send_initial_metadata) {
-    if (GRPC_TRACER_ON(grpc_client_channel_trace)) {
+    if (grpc_client_channel_trace.enabled()) {
       gpr_log(GPR_DEBUG,
               "chand=%p calld=%p: replaying previously completed "
               "send_initial_metadata op",
@@ -2103,7 +2084,7 @@
       retry_state->started_send_message_count ==
           retry_state->completed_send_message_count &&
       !calld->pending_send_message) {
-    if (GRPC_TRACER_ON(grpc_client_channel_trace)) {
+    if (grpc_client_channel_trace.enabled()) {
       gpr_log(GPR_DEBUG,
               "chand=%p calld=%p: replaying previously completed "
               "send_message op",
@@ -2123,7 +2104,7 @@
       retry_state->started_send_message_count == calld->send_messages.size() &&
       !retry_state->started_send_trailing_metadata &&
       !calld->pending_send_trailing_metadata) {
-    if (GRPC_TRACER_ON(grpc_client_channel_trace)) {
+    if (grpc_client_channel_trace.enabled()) {
       gpr_log(GPR_DEBUG,
               "chand=%p calld=%p: replaying previously completed "
               "send_trailing_metadata op",
@@ -2240,7 +2221,7 @@
   grpc_call_element* elem = (grpc_call_element*)arg;
   call_data* calld = (call_data*)elem->call_data;
   channel_data* chand = (channel_data*)elem->channel_data;
-  if (GRPC_TRACER_ON(grpc_client_channel_trace)) {
+  if (grpc_client_channel_trace.enabled()) {
     gpr_log(GPR_DEBUG, "chand=%p calld=%p: constructing retriable batches",
             chand, calld);
   }
@@ -2264,7 +2245,7 @@
   // send down.  We're already running in the call combiner, so one of
   // the batches can be started directly, but the others will have to
   // re-enter the call combiner.
-  if (GRPC_TRACER_ON(grpc_client_channel_trace)) {
+  if (grpc_client_channel_trace.enabled()) {
     gpr_log(GPR_DEBUG,
             "chand=%p calld=%p: starting %" PRIuPTR
             " retriable batches on subchannel_call=%p",
@@ -2370,7 +2351,6 @@
   channel_data* chand = (channel_data*)elem->channel_data;
   if (calld->connected_subchannel == nullptr) {
     // Failed to create subchannel.
-<<<<<<< HEAD
     // If there was no error, this is an LB policy drop, in which case
     // we return an error; otherwise, we may retry.
     grpc_status_code status = GRPC_STATUS_OK;
@@ -2385,25 +2365,13 @@
                     "Call dropped by load balancing policy")
               : GRPC_ERROR_CREATE_REFERENCING_FROM_STATIC_STRING(
                     "Failed to create subchannel", &error, 1);
-      if (GRPC_TRACER_ON(grpc_client_channel_trace)) {
+      if (grpc_client_channel_trace.enabled()) {
         gpr_log(GPR_DEBUG,
                 "chand=%p calld=%p: failed to create subchannel: error=%s",
                 chand, calld, grpc_error_string(new_error));
       }
       pending_batches_fail(exec_ctx, elem, new_error,
                            true /* yield_call_combiner */);
-=======
-    GRPC_ERROR_UNREF(calld->error);
-    calld->error = error == GRPC_ERROR_NONE
-                       ? GRPC_ERROR_CREATE_FROM_STATIC_STRING(
-                             "Call dropped by load balancing policy")
-                       : GRPC_ERROR_CREATE_REFERENCING_FROM_STATIC_STRING(
-                             "Failed to create subchannel", &error, 1);
-    if (grpc_client_channel_trace.enabled()) {
-      gpr_log(GPR_DEBUG,
-              "chand=%p calld=%p: failed to create subchannel: error=%s", chand,
-              calld, grpc_error_string(calld->error));
->>>>>>> 6ce01dd6
     }
   } else {
     /* Create call on subchannel. */
