//
// Copyright 2015 gRPC authors.
//
// Licensed under the Apache License, Version 2.0 (the "License");
// you may not use this file except in compliance with the License.
// You may obtain a copy of the License at
//
//     http://www.apache.org/licenses/LICENSE-2.0
//
// Unless required by applicable law or agreed to in writing, software
// distributed under the License is distributed on an "AS IS" BASIS,
// WITHOUT WARRANTIES OR CONDITIONS OF ANY KIND, either express or implied.
// See the License for the specific language governing permissions and
// limitations under the License.
//

#include <grpc/support/port_platform.h>

#include "src/core/ext/filters/client_channel/client_channel.h"

#include <inttypes.h>
#include <limits.h>
#include <stdbool.h>
#include <stdio.h>
#include <string.h>

#include <set>

#include "absl/strings/numbers.h"
#include "absl/strings/str_cat.h"
#include "absl/strings/str_join.h"
#include "absl/strings/string_view.h"

#include <grpc/support/alloc.h>
#include <grpc/support/log.h>
#include <grpc/support/string_util.h>
#include <grpc/support/sync.h>

#include "absl/container/inlined_vector.h"
#include "absl/types/optional.h"

#include "src/core/ext/filters/client_channel/backend_metric.h"
#include "src/core/ext/filters/client_channel/backup_poller.h"
#include "src/core/ext/filters/client_channel/config_selector.h"
#include "src/core/ext/filters/client_channel/dynamic_filters.h"
#include "src/core/ext/filters/client_channel/global_subchannel_pool.h"
#include "src/core/ext/filters/client_channel/http_connect_handshaker.h"
#include "src/core/ext/filters/client_channel/lb_policy/child_policy_handler.h"
#include "src/core/ext/filters/client_channel/lb_policy_registry.h"
#include "src/core/ext/filters/client_channel/local_subchannel_pool.h"
#include "src/core/ext/filters/client_channel/proxy_mapper_registry.h"
#include "src/core/ext/filters/client_channel/resolver_registry.h"
#include "src/core/ext/filters/client_channel/resolver_result_parsing.h"
#include "src/core/ext/filters/client_channel/retry_filter.h"
#include "src/core/ext/filters/client_channel/service_config.h"
#include "src/core/ext/filters/client_channel/service_config_call_data.h"
#include "src/core/ext/filters/client_channel/subchannel.h"
#include "src/core/ext/filters/deadline/deadline_filter.h"
#include "src/core/lib/backoff/backoff.h"
#include "src/core/lib/channel/channel_args.h"
#include "src/core/lib/channel/connected_channel.h"
#include "src/core/lib/channel/status_util.h"
#include "src/core/lib/gpr/string.h"
#include "src/core/lib/gprpp/sync.h"
#include "src/core/lib/iomgr/iomgr.h"
#include "src/core/lib/iomgr/polling_entity.h"
#include "src/core/lib/iomgr/work_serializer.h"
#include "src/core/lib/profiling/timers.h"
#include "src/core/lib/slice/slice_internal.h"
#include "src/core/lib/slice/slice_string_helpers.h"
#include "src/core/lib/surface/channel.h"
#include "src/core/lib/transport/connectivity_state.h"
#include "src/core/lib/transport/error_utils.h"
#include "src/core/lib/transport/metadata.h"
#include "src/core/lib/transport/metadata_batch.h"
#include "src/core/lib/transport/static_metadata.h"
#include "src/core/lib/transport/status_metadata.h"

//
// Client channel filter
//

namespace grpc_core {

using internal::ClientChannelGlobalParsedConfig;
using internal::ClientChannelMethodParsedConfig;
using internal::ClientChannelServiceConfigParser;

TraceFlag grpc_client_channel_call_trace(false, "client_channel_call");
TraceFlag grpc_client_channel_routing_trace(false, "client_channel_routing");

//
// ClientChannel::CallData definition
//

class ClientChannel::CallData {
 public:
  static grpc_error_handle Init(grpc_call_element* elem,
                                const grpc_call_element_args* args);
  static void Destroy(grpc_call_element* elem,
                      const grpc_call_final_info* final_info,
                      grpc_closure* then_schedule_closure);
  static void StartTransportStreamOpBatch(
      grpc_call_element* elem, grpc_transport_stream_op_batch* batch);
  static void SetPollent(grpc_call_element* elem, grpc_polling_entity* pollent);

  // Invoked by channel for queued calls when name resolution is completed.
  static void CheckResolution(void* arg, grpc_error_handle error);
  // Helper function for applying the service config to a call while
  // holding ClientChannel::resolution_mu_.
  // Returns true if the service config has been applied to the call, in which
  // case the caller must invoke ResolutionDone() or AsyncResolutionDone()
  // with the returned error.
  bool CheckResolutionLocked(grpc_call_element* elem, grpc_error_handle* error)
      ABSL_EXCLUSIVE_LOCKS_REQUIRED(&ClientChannel::resolution_mu_);
  // Schedules a callback to continue processing the call once
  // resolution is complete.  The callback will not run until after this
  // method returns.
  void AsyncResolutionDone(grpc_call_element* elem, grpc_error_handle error);

 private:
  class ResolverQueuedCallCanceller;

  CallData(grpc_call_element* elem, const ClientChannel& chand,
           const grpc_call_element_args& args);
  ~CallData();

  // Returns the index into pending_batches_ to be used for batch.
  static size_t GetBatchIndex(grpc_transport_stream_op_batch* batch);
  void PendingBatchesAdd(grpc_call_element* elem,
                         grpc_transport_stream_op_batch* batch);
  static void FailPendingBatchInCallCombiner(void* arg,
                                             grpc_error_handle error);
  // A predicate type and some useful implementations for PendingBatchesFail().
  typedef bool (*YieldCallCombinerPredicate)(
      const CallCombinerClosureList& closures);
  static bool YieldCallCombiner(const CallCombinerClosureList& /*closures*/) {
    return true;
  }
  static bool NoYieldCallCombiner(const CallCombinerClosureList& /*closures*/) {
    return false;
  }
  static bool YieldCallCombinerIfPendingBatchesFound(
      const CallCombinerClosureList& closures) {
    return closures.size() > 0;
  }
  // Fails all pending batches.
  // If yield_call_combiner_predicate returns true, assumes responsibility for
  // yielding the call combiner.
  void PendingBatchesFail(
      grpc_call_element* elem, grpc_error_handle error,
      YieldCallCombinerPredicate yield_call_combiner_predicate);
  static void ResumePendingBatchInCallCombiner(void* arg,
                                               grpc_error_handle ignored);
  // Resumes all pending batches on lb_call_.
  void PendingBatchesResume(grpc_call_element* elem);

  // Applies service config to the call.  Must be invoked once we know
  // that the resolver has returned results to the channel.
  // If an error is returned, the error indicates the status with which
  // the call should be failed.
  grpc_error_handle ApplyServiceConfigToCallLocked(
      grpc_call_element* elem, grpc_metadata_batch* initial_metadata)
      ABSL_EXCLUSIVE_LOCKS_REQUIRED(&ClientChannel::resolution_mu_);
  // Invoked when the resolver result is applied to the caller, on both
  // success or failure.
  static void ResolutionDone(void* arg, grpc_error_handle error);
  // Removes the call (if present) from the channel's list of calls queued
  // for name resolution.
  void MaybeRemoveCallFromResolverQueuedCallsLocked(grpc_call_element* elem)
      ABSL_EXCLUSIVE_LOCKS_REQUIRED(&ClientChannel::resolution_mu_);
  // Adds the call (if not already present) to the channel's list of
  // calls queued for name resolution.
  void MaybeAddCallToResolverQueuedCallsLocked(grpc_call_element* elem)
      ABSL_EXCLUSIVE_LOCKS_REQUIRED(&ClientChannel::resolution_mu_);

  static void RecvTrailingMetadataReadyForConfigSelectorCommitCallback(
      void* arg, grpc_error_handle error);
  void InjectRecvTrailingMetadataReadyForConfigSelectorCommitCallback(
      grpc_transport_stream_op_batch* batch);

  void CreateDynamicCall(grpc_call_element* elem);

  // State for handling deadlines.
  // The code in deadline_filter.c requires this to be the first field.
  // TODO(roth): This is slightly sub-optimal in that grpc_deadline_state
  // and this struct both independently store pointers to the call stack
  // and call combiner.  If/when we have time, find a way to avoid this
  // without breaking the grpc_deadline_state abstraction.
  grpc_deadline_state deadline_state_;

  grpc_slice path_;  // Request path.
  gpr_cycle_counter call_start_time_;
  grpc_millis deadline_;
  Arena* arena_;
  grpc_call_stack* owning_call_;
  CallCombiner* call_combiner_;
  grpc_call_context_element* call_context_;

  grpc_polling_entity* pollent_ = nullptr;

  grpc_closure resolution_done_closure_;

  // Accessed while holding ClientChannel::resolution_mu_.
  bool service_config_applied_ ABSL_GUARDED_BY(&ClientChannel::resolution_mu_) =
      false;
  bool queued_pending_resolver_result_
      ABSL_GUARDED_BY(&ClientChannel::resolution_mu_) = false;
  ClientChannel::ResolverQueuedCall resolver_queued_call_
      ABSL_GUARDED_BY(&ClientChannel::resolution_mu_);
  ResolverQueuedCallCanceller* resolver_call_canceller_
      ABSL_GUARDED_BY(&ClientChannel::resolution_mu_) = nullptr;

  grpc_closure* original_recv_trailing_metadata_ready_ = nullptr;
  grpc_closure recv_trailing_metadata_ready_;

  RefCountedPtr<DynamicFilters> dynamic_filters_;
  RefCountedPtr<DynamicFilters::Call> dynamic_call_;

  // Batches are added to this list when received from above.
  // They are removed when we are done handling the batch (i.e., when
  // either we have invoked all of the batch's callbacks or we have
  // passed the batch down to the LB call and are not intercepting any of
  // its callbacks).
  grpc_transport_stream_op_batch* pending_batches_[MAX_PENDING_BATCHES] = {};

  // Set when we get a cancel_stream op.
  grpc_error_handle cancel_error_ = GRPC_ERROR_NONE;
};

//
// Filter vtable
//

const grpc_channel_filter ClientChannel::kFilterVtable = {
    ClientChannel::CallData::StartTransportStreamOpBatch,
    ClientChannel::StartTransportOp,
    sizeof(ClientChannel::CallData),
    ClientChannel::CallData::Init,
    ClientChannel::CallData::SetPollent,
    ClientChannel::CallData::Destroy,
    sizeof(ClientChannel),
    ClientChannel::Init,
    ClientChannel::Destroy,
    ClientChannel::GetChannelInfo,
    "client-channel",
};

//
// dynamic termination filter
//

namespace {

// Channel arg pointer vtable for GRPC_ARG_CLIENT_CHANNEL.
void* ClientChannelArgCopy(void* p) { return p; }
void ClientChannelArgDestroy(void* /*p*/) {}
int ClientChannelArgCmp(void* p, void* q) { return GPR_ICMP(p, q); }
const grpc_arg_pointer_vtable kClientChannelArgPointerVtable = {
    ClientChannelArgCopy, ClientChannelArgDestroy, ClientChannelArgCmp};

// Channel arg pointer vtable for GRPC_ARG_SERVICE_CONFIG_OBJ.
void* ServiceConfigObjArgCopy(void* p) {
  auto* service_config = static_cast<ServiceConfig*>(p);
  service_config->Ref().release();
  return p;
}
void ServiceConfigObjArgDestroy(void* p) {
  auto* service_config = static_cast<ServiceConfig*>(p);
  service_config->Unref();
}
int ServiceConfigObjArgCmp(void* p, void* q) { return GPR_ICMP(p, q); }
const grpc_arg_pointer_vtable kServiceConfigObjArgPointerVtable = {
    ServiceConfigObjArgCopy, ServiceConfigObjArgDestroy,
    ServiceConfigObjArgCmp};

class DynamicTerminationFilter {
 public:
  class CallData;

  static const grpc_channel_filter kFilterVtable;

  static grpc_error_handle Init(grpc_channel_element* elem,
                                grpc_channel_element_args* args) {
    GPR_ASSERT(args->is_last);
    GPR_ASSERT(elem->filter == &kFilterVtable);
    new (elem->channel_data) DynamicTerminationFilter(args->channel_args);
    return GRPC_ERROR_NONE;
  }

  static void Destroy(grpc_channel_element* elem) {
    auto* chand = static_cast<DynamicTerminationFilter*>(elem->channel_data);
    chand->~DynamicTerminationFilter();
  }

  // Will never be called.
  static void StartTransportOp(grpc_channel_element* /*elem*/,
                               grpc_transport_op* /*op*/) {}
  static void GetChannelInfo(grpc_channel_element* /*elem*/,
                             const grpc_channel_info* /*info*/) {}

 private:
  explicit DynamicTerminationFilter(const grpc_channel_args* args)
      : chand_(grpc_channel_args_find_pointer<ClientChannel>(
            args, GRPC_ARG_CLIENT_CHANNEL)) {}

  ClientChannel* chand_;
};

class DynamicTerminationFilter::CallData {
 public:
  static grpc_error_handle Init(grpc_call_element* elem,
                                const grpc_call_element_args* args) {
    new (elem->call_data) CallData(*args);
    return GRPC_ERROR_NONE;
  }

  static void Destroy(grpc_call_element* elem,
                      const grpc_call_final_info* /*final_info*/,
                      grpc_closure* then_schedule_closure) {
    auto* calld = static_cast<CallData*>(elem->call_data);
    RefCountedPtr<ClientChannel::LoadBalancedCall> lb_call =
        std::move(calld->lb_call_);
    calld->~CallData();
    if (GPR_LIKELY(lb_call != nullptr)) {
      lb_call->set_on_call_destruction_complete(then_schedule_closure);
    } else {
      // TODO(yashkt) : This can potentially be a Closure::Run
      ExecCtx::Run(DEBUG_LOCATION, then_schedule_closure, GRPC_ERROR_NONE);
    }
  }

  static void StartTransportStreamOpBatch(
      grpc_call_element* elem, grpc_transport_stream_op_batch* batch) {
    auto* calld = static_cast<CallData*>(elem->call_data);
    calld->lb_call_->StartTransportStreamOpBatch(batch);
  }

  static void SetPollent(grpc_call_element* elem,
                         grpc_polling_entity* pollent) {
    auto* calld = static_cast<CallData*>(elem->call_data);
    auto* chand = static_cast<DynamicTerminationFilter*>(elem->channel_data);
    ClientChannel* client_channel = chand->chand_;
    grpc_call_element_args args = {calld->owning_call_,  nullptr,
                                   calld->call_context_, calld->path_,
                                   /*start_time=*/0,     calld->deadline_,
                                   calld->arena_,        calld->call_combiner_};
    auto* service_config_call_data = static_cast<ServiceConfigCallData*>(
        calld->call_context_[GRPC_CONTEXT_SERVICE_CONFIG_CALL_DATA].value);
    calld->lb_call_ = client_channel->CreateLoadBalancedCall(
        args, pollent, nullptr,
        service_config_call_data->call_dispatch_controller(),
        /*is_transparent_retry=*/false);
    if (GRPC_TRACE_FLAG_ENABLED(grpc_client_channel_routing_trace)) {
      gpr_log(GPR_INFO,
              "chand=%p dynamic_termination_calld=%p: create lb_call=%p", chand,
              client_channel, calld->lb_call_.get());
    }
  }

 private:
  explicit CallData(const grpc_call_element_args& args)
      : path_(grpc_slice_ref_internal(args.path)),
        deadline_(args.deadline),
        arena_(args.arena),
        owning_call_(args.call_stack),
        call_combiner_(args.call_combiner),
        call_context_(args.context) {}

  ~CallData() { grpc_slice_unref_internal(path_); }

  grpc_slice path_;  // Request path.
  grpc_millis deadline_;
  Arena* arena_;
  grpc_call_stack* owning_call_;
  CallCombiner* call_combiner_;
  grpc_call_context_element* call_context_;

  RefCountedPtr<ClientChannel::LoadBalancedCall> lb_call_;
};

const grpc_channel_filter DynamicTerminationFilter::kFilterVtable = {
    DynamicTerminationFilter::CallData::StartTransportStreamOpBatch,
    DynamicTerminationFilter::StartTransportOp,
    sizeof(DynamicTerminationFilter::CallData),
    DynamicTerminationFilter::CallData::Init,
    DynamicTerminationFilter::CallData::SetPollent,
    DynamicTerminationFilter::CallData::Destroy,
    sizeof(DynamicTerminationFilter),
    DynamicTerminationFilter::Init,
    DynamicTerminationFilter::Destroy,
    DynamicTerminationFilter::GetChannelInfo,
    "dynamic_filter_termination",
};

}  // namespace

//
// ClientChannel::ResolverResultHandler
//

class ClientChannel::ResolverResultHandler : public Resolver::ResultHandler {
 public:
  explicit ResolverResultHandler(ClientChannel* chand) : chand_(chand) {
    GRPC_CHANNEL_STACK_REF(chand_->owning_stack_, "ResolverResultHandler");
  }

  ~ResolverResultHandler() override {
    if (GRPC_TRACE_FLAG_ENABLED(grpc_client_channel_routing_trace)) {
      gpr_log(GPR_INFO, "chand=%p: resolver shutdown complete", chand_);
    }
    GRPC_CHANNEL_STACK_UNREF(chand_->owning_stack_, "ResolverResultHandler");
  }

  void ReturnResult(Resolver::Result result) override
      ABSL_EXCLUSIVE_LOCKS_REQUIRED(chand_->work_serializer_) {
    chand_->OnResolverResultChangedLocked(std::move(result));
  }

  void ReturnError(grpc_error_handle error) override
      ABSL_EXCLUSIVE_LOCKS_REQUIRED(chand_->work_serializer_) {
    chand_->OnResolverErrorLocked(error);
  }

 private:
  ClientChannel* chand_;
};

//
// ClientChannel::SubchannelWrapper
//

// This class is a wrapper for Subchannel that hides details of the
// channel's implementation (such as the health check service name and
// connected subchannel) from the LB policy API.
//
// Note that no synchronization is needed here, because even if the
// underlying subchannel is shared between channels, this wrapper will only
// be used within one channel, so it will always be synchronized by the
// control plane work_serializer.
class ClientChannel::SubchannelWrapper : public SubchannelInterface {
 public:
  SubchannelWrapper(ClientChannel* chand, RefCountedPtr<Subchannel> subchannel,
                    absl::optional<std::string> health_check_service_name)
      : SubchannelInterface(
            GRPC_TRACE_FLAG_ENABLED(grpc_client_channel_routing_trace)
                ? "SubchannelWrapper"
                : nullptr),
        chand_(chand),
        subchannel_(std::move(subchannel)),
        health_check_service_name_(std::move(health_check_service_name)) {
    if (GRPC_TRACE_FLAG_ENABLED(grpc_client_channel_routing_trace)) {
      gpr_log(GPR_INFO,
              "chand=%p: creating subchannel wrapper %p for subchannel %p",
              chand, this, subchannel_.get());
    }
    GRPC_CHANNEL_STACK_REF(chand_->owning_stack_, "SubchannelWrapper");
    auto* subchannel_node = subchannel_->channelz_node();
    if (subchannel_node != nullptr) {
      auto it = chand_->subchannel_refcount_map_.find(subchannel_.get());
      if (it == chand_->subchannel_refcount_map_.end()) {
        chand_->channelz_node_->AddChildSubchannel(subchannel_node->uuid());
        it = chand_->subchannel_refcount_map_.emplace(subchannel_.get(), 0)
                 .first;
      }
      ++it->second;
    }
    chand_->subchannel_wrappers_.insert(this);
  }

  ~SubchannelWrapper() override {
    if (GRPC_TRACE_FLAG_ENABLED(grpc_client_channel_routing_trace)) {
      gpr_log(GPR_INFO,
              "chand=%p: destroying subchannel wrapper %p for subchannel %p",
              chand_, this, subchannel_.get());
    }
    chand_->subchannel_wrappers_.erase(this);
    auto* subchannel_node = subchannel_->channelz_node();
    if (subchannel_node != nullptr) {
      auto it = chand_->subchannel_refcount_map_.find(subchannel_.get());
      GPR_ASSERT(it != chand_->subchannel_refcount_map_.end());
      --it->second;
      if (it->second == 0) {
        chand_->channelz_node_->RemoveChildSubchannel(subchannel_node->uuid());
        chand_->subchannel_refcount_map_.erase(it);
      }
    }
    GRPC_CHANNEL_STACK_UNREF(chand_->owning_stack_, "SubchannelWrapper");
  }

  grpc_connectivity_state CheckConnectivityState() override
      ABSL_EXCLUSIVE_LOCKS_REQUIRED(chand_->work_serializer_) {
    RefCountedPtr<ConnectedSubchannel> connected_subchannel;
    grpc_connectivity_state connectivity_state =
        subchannel_->CheckConnectivityState(health_check_service_name_,
                                            &connected_subchannel);
    MaybeUpdateConnectedSubchannel(std::move(connected_subchannel));
    return connectivity_state;
  }

  void WatchConnectivityState(
      grpc_connectivity_state initial_state,
      std::unique_ptr<ConnectivityStateWatcherInterface> watcher) override {
    auto& watcher_wrapper = watcher_map_[watcher.get()];
    GPR_ASSERT(watcher_wrapper == nullptr);
    watcher_wrapper = new WatcherWrapper(std::move(watcher),
                                         Ref(DEBUG_LOCATION, "WatcherWrapper"),
                                         initial_state);
    subchannel_->WatchConnectivityState(
        initial_state, health_check_service_name_,
        RefCountedPtr<Subchannel::ConnectivityStateWatcherInterface>(
            watcher_wrapper));
  }

  void CancelConnectivityStateWatch(
      ConnectivityStateWatcherInterface* watcher) override {
    auto it = watcher_map_.find(watcher);
    GPR_ASSERT(it != watcher_map_.end());
    subchannel_->CancelConnectivityStateWatch(health_check_service_name_,
                                              it->second);
    watcher_map_.erase(it);
  }

  void AttemptToConnect() override { subchannel_->AttemptToConnect(); }

  void ResetBackoff() override { subchannel_->ResetBackoff(); }

  const grpc_channel_args* channel_args() override {
    return subchannel_->channel_args();
  }

  void ThrottleKeepaliveTime(int new_keepalive_time) {
    subchannel_->ThrottleKeepaliveTime(new_keepalive_time);
  }

  void UpdateHealthCheckServiceName(
      absl::optional<std::string> health_check_service_name) {
    if (GRPC_TRACE_FLAG_ENABLED(grpc_client_channel_routing_trace)) {
      gpr_log(GPR_INFO,
              "chand=%p: subchannel wrapper %p: updating health check service "
              "name from \"%s\" to \"%s\"",
              chand_, this, health_check_service_name_->c_str(),
              health_check_service_name->c_str());
    }
    for (auto& p : watcher_map_) {
      WatcherWrapper*& watcher_wrapper = p.second;
      // Cancel the current watcher and create a new one using the new
      // health check service name.
      // TODO(roth): If there is not already an existing health watch
      // call for the new name, then the watcher will initially report
      // state CONNECTING.  If the LB policy is currently reporting
      // state READY, this may cause it to switch to CONNECTING before
      // switching back to READY.  This could cause a small delay for
      // RPCs being started on the channel.  If/when this becomes a
      // problem, we may be able to handle it by waiting for the new
      // watcher to report READY before we use it to replace the old one.
      WatcherWrapper* replacement = watcher_wrapper->MakeReplacement();
      subchannel_->CancelConnectivityStateWatch(health_check_service_name_,
                                                watcher_wrapper);
      watcher_wrapper = replacement;
      subchannel_->WatchConnectivityState(
          replacement->last_seen_state(), health_check_service_name,
          RefCountedPtr<Subchannel::ConnectivityStateWatcherInterface>(
              replacement));
    }
    // Save the new health check service name.
    health_check_service_name_ = std::move(health_check_service_name);
  }

  // Caller must be holding the control-plane work_serializer.
  ConnectedSubchannel* connected_subchannel() const
      ABSL_EXCLUSIVE_LOCKS_REQUIRED(&ClientChannel::work_serializer_) {
    return connected_subchannel_.get();
  }

  // Caller must be holding the data-plane mutex.
  ConnectedSubchannel* connected_subchannel_in_data_plane() const
      ABSL_EXCLUSIVE_LOCKS_REQUIRED(&ClientChannel::data_plane_mu_) {
    return connected_subchannel_in_data_plane_.get();
  }
  void set_connected_subchannel_in_data_plane(
      RefCountedPtr<ConnectedSubchannel> connected_subchannel)
      ABSL_EXCLUSIVE_LOCKS_REQUIRED(&ClientChannel::data_plane_mu_) {
    connected_subchannel_in_data_plane_ = std::move(connected_subchannel);
  }

 private:
  // Subchannel and SubchannelInterface have different interfaces for
  // their respective ConnectivityStateWatcherInterface classes.
  // The one in Subchannel updates the ConnectedSubchannel along with
  // the state, whereas the one in SubchannelInterface does not expose
  // the ConnectedSubchannel.
  //
  // This wrapper provides a bridge between the two.  It implements
  // Subchannel::ConnectivityStateWatcherInterface and wraps
  // the instance of SubchannelInterface::ConnectivityStateWatcherInterface
  // that was passed in by the LB policy.  We pass an instance of this
  // class to the underlying Subchannel, and when we get updates from
  // the subchannel, we pass those on to the wrapped watcher to return
  // the update to the LB policy.  This allows us to set the connected
  // subchannel before passing the result back to the LB policy.
  class WatcherWrapper : public Subchannel::ConnectivityStateWatcherInterface {
   public:
    WatcherWrapper(
        std::unique_ptr<SubchannelInterface::ConnectivityStateWatcherInterface>
            watcher,
        RefCountedPtr<SubchannelWrapper> parent,
        grpc_connectivity_state initial_state)
        : watcher_(std::move(watcher)),
          parent_(std::move(parent)),
          last_seen_state_(initial_state) {}

    ~WatcherWrapper() override {
      auto* parent = parent_.release();  // ref owned by lambda
      parent->chand_->work_serializer_->Run(
          [parent]()
              ABSL_EXCLUSIVE_LOCKS_REQUIRED(parent_->chand_->work_serializer_) {
                parent->Unref(DEBUG_LOCATION, "WatcherWrapper");
              },
          DEBUG_LOCATION);
    }

    void OnConnectivityStateChange() override {
      if (GRPC_TRACE_FLAG_ENABLED(grpc_client_channel_routing_trace)) {
        gpr_log(GPR_INFO,
                "chand=%p: connectivity change for subchannel wrapper %p "
                "subchannel %p; hopping into work_serializer",
                parent_->chand_, parent_.get(), parent_->subchannel_.get());
      }
      Ref().release();  // ref owned by lambda
      parent_->chand_->work_serializer_->Run(
          [this]()
              ABSL_EXCLUSIVE_LOCKS_REQUIRED(parent_->chand_->work_serializer_) {
                ApplyUpdateInControlPlaneWorkSerializer();
                Unref();
              },
          DEBUG_LOCATION);
    }

    grpc_pollset_set* interested_parties() override {
      SubchannelInterface::ConnectivityStateWatcherInterface* watcher =
          watcher_.get();
      if (watcher_ == nullptr) watcher = replacement_->watcher_.get();
      return watcher->interested_parties();
    }

    WatcherWrapper* MakeReplacement() {
      auto* replacement =
          new WatcherWrapper(std::move(watcher_), parent_, last_seen_state_);
      replacement_ = replacement;
      return replacement;
    }

    grpc_connectivity_state last_seen_state() const { return last_seen_state_; }

   private:
    void ApplyUpdateInControlPlaneWorkSerializer()
        ABSL_EXCLUSIVE_LOCKS_REQUIRED(parent_->chand_->work_serializer_) {
      if (GRPC_TRACE_FLAG_ENABLED(grpc_client_channel_routing_trace)) {
        gpr_log(GPR_INFO,
                "chand=%p: processing connectivity change in work serializer "
                "for subchannel wrapper %p subchannel %p "
                "watcher=%p",
                parent_->chand_, parent_.get(), parent_->subchannel_.get(),
                watcher_.get());
      }
      ConnectivityStateChange state_change = PopConnectivityStateChange();
      absl::optional<absl::Cord> keepalive_throttling =
          state_change.status.GetPayload(kKeepaliveThrottlingKey);
      if (keepalive_throttling.has_value()) {
        int new_keepalive_time = -1;
        if (absl::SimpleAtoi(std::string(keepalive_throttling.value()),
                             &new_keepalive_time)) {
          if (new_keepalive_time > parent_->chand_->keepalive_time_) {
            parent_->chand_->keepalive_time_ = new_keepalive_time;
            if (GRPC_TRACE_FLAG_ENABLED(grpc_client_channel_routing_trace)) {
              gpr_log(GPR_INFO, "chand=%p: throttling keepalive time to %d",
                      parent_->chand_, parent_->chand_->keepalive_time_);
            }
            // Propagate the new keepalive time to all subchannels. This is so
            // that new transports created by any subchannel (and not just the
            // subchannel that received the GOAWAY), use the new keepalive time.
            for (auto* subchannel_wrapper :
                 parent_->chand_->subchannel_wrappers_) {
              subchannel_wrapper->ThrottleKeepaliveTime(new_keepalive_time);
            }
          }
        } else {
          gpr_log(GPR_ERROR, "chand=%p: Illegal keepalive throttling value %s",
                  parent_->chand_,
                  std::string(keepalive_throttling.value()).c_str());
        }
      }
      // Ignore update if the parent WatcherWrapper has been replaced
      // since this callback was scheduled.
      if (watcher_ != nullptr) {
        last_seen_state_ = state_change.state;
        parent_->MaybeUpdateConnectedSubchannel(
            std::move(state_change.connected_subchannel));
        watcher_->OnConnectivityStateChange(state_change.state);
      }
    }

    std::unique_ptr<SubchannelInterface::ConnectivityStateWatcherInterface>
        watcher_;
    RefCountedPtr<SubchannelWrapper> parent_;
    grpc_connectivity_state last_seen_state_;
    WatcherWrapper* replacement_ = nullptr;
  };

  void MaybeUpdateConnectedSubchannel(
      RefCountedPtr<ConnectedSubchannel> connected_subchannel)
      ABSL_EXCLUSIVE_LOCKS_REQUIRED(&ClientChannel::work_serializer_) {
    // Update the connected subchannel only if the channel is not shutting
    // down.  This is because once the channel is shutting down, we
    // ignore picker updates from the LB policy, which means that
    // UpdateStateAndPickerLocked() will never process the entries
    // in chand_->pending_subchannel_updates_.  So we don't want to add
    // entries there that will never be processed, since that would
    // leave dangling refs to the channel and prevent its destruction.
    grpc_error_handle disconnect_error = chand_->disconnect_error();
    if (disconnect_error != GRPC_ERROR_NONE) return;
    // Not shutting down, so do the update.
    if (connected_subchannel_ != connected_subchannel) {
      connected_subchannel_ = std::move(connected_subchannel);
      // Record the new connected subchannel so that it can be updated
      // in the data plane mutex the next time the picker is updated.
      chand_->pending_subchannel_updates_[Ref(
          DEBUG_LOCATION, "ConnectedSubchannelUpdate")] = connected_subchannel_;
    }
  }

  ClientChannel* chand_;
  RefCountedPtr<Subchannel> subchannel_;
  absl::optional<std::string> health_check_service_name_;
  // Maps from the address of the watcher passed to us by the LB policy
  // to the address of the WrapperWatcher that we passed to the underlying
  // subchannel.  This is needed so that when the LB policy calls
  // CancelConnectivityStateWatch() with its watcher, we know the
  // corresponding WrapperWatcher to cancel on the underlying subchannel.
  std::map<ConnectivityStateWatcherInterface*, WatcherWrapper*> watcher_map_;
  // To be accessed only in the control plane work_serializer.
  RefCountedPtr<ConnectedSubchannel> connected_subchannel_
      ABSL_GUARDED_BY(&ClientChannel::work_serializer_);
  // To be accessed only in the data plane mutex.
  RefCountedPtr<ConnectedSubchannel> connected_subchannel_in_data_plane_
      ABSL_GUARDED_BY(&ClientChannel::data_plane_mu_);
};

//
// ClientChannel::ExternalConnectivityWatcher
//

ClientChannel::ExternalConnectivityWatcher::ExternalConnectivityWatcher(
    ClientChannel* chand, grpc_polling_entity pollent,
    grpc_connectivity_state* state, grpc_closure* on_complete,
    grpc_closure* watcher_timer_init)
    : chand_(chand),
      pollent_(pollent),
      initial_state_(*state),
      state_(state),
      on_complete_(on_complete),
      watcher_timer_init_(watcher_timer_init) {
  grpc_polling_entity_add_to_pollset_set(&pollent_,
                                         chand_->interested_parties_);
  GRPC_CHANNEL_STACK_REF(chand_->owning_stack_, "ExternalConnectivityWatcher");
  {
    MutexLock lock(&chand_->external_watchers_mu_);
    // Will be deleted when the watch is complete.
    GPR_ASSERT(chand->external_watchers_[on_complete] == nullptr);
    // Store a ref to the watcher in the external_watchers_ map.
    chand->external_watchers_[on_complete] =
        Ref(DEBUG_LOCATION, "AddWatcherToExternalWatchersMapLocked");
  }
  // Pass the ref from creating the object to Start().
  chand_->work_serializer_->Run(
      [this]() ABSL_EXCLUSIVE_LOCKS_REQUIRED(chand_->work_serializer_) {
        // The ref is passed to AddWatcherLocked().
        AddWatcherLocked();
      },
      DEBUG_LOCATION);
}

ClientChannel::ExternalConnectivityWatcher::~ExternalConnectivityWatcher() {
  grpc_polling_entity_del_from_pollset_set(&pollent_,
                                           chand_->interested_parties_);
  GRPC_CHANNEL_STACK_UNREF(chand_->owning_stack_,
                           "ExternalConnectivityWatcher");
}

void ClientChannel::ExternalConnectivityWatcher::
    RemoveWatcherFromExternalWatchersMap(ClientChannel* chand,
                                         grpc_closure* on_complete,
                                         bool cancel) {
  RefCountedPtr<ExternalConnectivityWatcher> watcher;
  {
    MutexLock lock(&chand->external_watchers_mu_);
    auto it = chand->external_watchers_.find(on_complete);
    if (it != chand->external_watchers_.end()) {
      watcher = std::move(it->second);
      chand->external_watchers_.erase(it);
    }
  }
  // watcher->Cancel() will hop into the WorkSerializer, so we have to unlock
  // the mutex before calling it.
  if (watcher != nullptr && cancel) watcher->Cancel();
}

void ClientChannel::ExternalConnectivityWatcher::Notify(
    grpc_connectivity_state state, const absl::Status& /* status */) {
  bool done = false;
  if (!done_.CompareExchangeStrong(&done, true, MemoryOrder::RELAXED,
                                   MemoryOrder::RELAXED)) {
    return;  // Already done.
  }
  // Remove external watcher.
  ExternalConnectivityWatcher::RemoveWatcherFromExternalWatchersMap(
      chand_, on_complete_, /*cancel=*/false);
  // Report new state to the user.
  *state_ = state;
  ExecCtx::Run(DEBUG_LOCATION, on_complete_, GRPC_ERROR_NONE);
  // Hop back into the work_serializer to clean up.
  // Not needed in state SHUTDOWN, because the tracker will
  // automatically remove all watchers in that case.
  if (state != GRPC_CHANNEL_SHUTDOWN) {
    chand_->work_serializer_->Run(
        [this]() ABSL_EXCLUSIVE_LOCKS_REQUIRED(chand_->work_serializer_) {
          RemoveWatcherLocked();
        },
        DEBUG_LOCATION);
  }
}

void ClientChannel::ExternalConnectivityWatcher::Cancel() {
  bool done = false;
  if (!done_.CompareExchangeStrong(&done, true, MemoryOrder::RELAXED,
                                   MemoryOrder::RELAXED)) {
    return;  // Already done.
  }
  ExecCtx::Run(DEBUG_LOCATION, on_complete_, GRPC_ERROR_CANCELLED);
  // Hop back into the work_serializer to clean up.
  chand_->work_serializer_->Run(
      [this]() ABSL_EXCLUSIVE_LOCKS_REQUIRED(chand_->work_serializer_) {
        RemoveWatcherLocked();
      },
      DEBUG_LOCATION);
}

void ClientChannel::ExternalConnectivityWatcher::AddWatcherLocked() {
  Closure::Run(DEBUG_LOCATION, watcher_timer_init_, GRPC_ERROR_NONE);
  // Add new watcher. Pass the ref of the object from creation to OrphanablePtr.
  chand_->state_tracker_.AddWatcher(
      initial_state_, OrphanablePtr<ConnectivityStateWatcherInterface>(this));
}

void ClientChannel::ExternalConnectivityWatcher::RemoveWatcherLocked() {
  chand_->state_tracker_.RemoveWatcher(this);
}

//
// ClientChannel::ConnectivityWatcherAdder
//

class ClientChannel::ConnectivityWatcherAdder {
 public:
  ConnectivityWatcherAdder(
      ClientChannel* chand, grpc_connectivity_state initial_state,
      OrphanablePtr<AsyncConnectivityStateWatcherInterface> watcher)
      : chand_(chand),
        initial_state_(initial_state),
        watcher_(std::move(watcher)) {
    GRPC_CHANNEL_STACK_REF(chand_->owning_stack_, "ConnectivityWatcherAdder");
    chand_->work_serializer_->Run(
        [this]() ABSL_EXCLUSIVE_LOCKS_REQUIRED(chand_->work_serializer_) {
          AddWatcherLocked();
        },
        DEBUG_LOCATION);
  }

 private:
  void AddWatcherLocked()
      ABSL_EXCLUSIVE_LOCKS_REQUIRED(chand_->work_serializer_) {
    chand_->state_tracker_.AddWatcher(initial_state_, std::move(watcher_));
    GRPC_CHANNEL_STACK_UNREF(chand_->owning_stack_, "ConnectivityWatcherAdder");
    delete this;
  }

  ClientChannel* chand_;
  grpc_connectivity_state initial_state_;
  OrphanablePtr<AsyncConnectivityStateWatcherInterface> watcher_;
};

//
// ClientChannel::ConnectivityWatcherRemover
//

class ClientChannel::ConnectivityWatcherRemover {
 public:
  ConnectivityWatcherRemover(ClientChannel* chand,
                             AsyncConnectivityStateWatcherInterface* watcher)
      : chand_(chand), watcher_(watcher) {
    GRPC_CHANNEL_STACK_REF(chand_->owning_stack_, "ConnectivityWatcherRemover");
    chand_->work_serializer_->Run(
        [this]() ABSL_EXCLUSIVE_LOCKS_REQUIRED(chand_->work_serializer_) {
          RemoveWatcherLocked();
        },
        DEBUG_LOCATION);
  }

 private:
  void RemoveWatcherLocked()
      ABSL_EXCLUSIVE_LOCKS_REQUIRED(chand_->work_serializer_) {
    chand_->state_tracker_.RemoveWatcher(watcher_);
    GRPC_CHANNEL_STACK_UNREF(chand_->owning_stack_,
                             "ConnectivityWatcherRemover");
    delete this;
  }

  ClientChannel* chand_;
  AsyncConnectivityStateWatcherInterface* watcher_;
};

//
// ClientChannel::ClientChannelControlHelper
//

class ClientChannel::ClientChannelControlHelper
    : public LoadBalancingPolicy::ChannelControlHelper {
 public:
  explicit ClientChannelControlHelper(ClientChannel* chand) : chand_(chand) {
    GRPC_CHANNEL_STACK_REF(chand_->owning_stack_, "ClientChannelControlHelper");
  }

  ~ClientChannelControlHelper() override {
    GRPC_CHANNEL_STACK_UNREF(chand_->owning_stack_,
                             "ClientChannelControlHelper");
  }

  RefCountedPtr<SubchannelInterface> CreateSubchannel(
      ServerAddress address, const grpc_channel_args& args) override
      ABSL_EXCLUSIVE_LOCKS_REQUIRED(chand_->work_serializer_) {
    if (chand_->resolver_ == nullptr) return nullptr;  // Shutting down.
    // Determine health check service name.
    bool inhibit_health_checking = grpc_channel_args_find_bool(
        &args, GRPC_ARG_INHIBIT_HEALTH_CHECKING, false);
    absl::optional<std::string> health_check_service_name;
    if (!inhibit_health_checking) {
      health_check_service_name = chand_->health_check_service_name_;
    }
    // Remove channel args that should not affect subchannel uniqueness.
    static const char* args_to_remove[] = {
        GRPC_ARG_INHIBIT_HEALTH_CHECKING,
        GRPC_ARG_CHANNELZ_CHANNEL_NODE,
    };
    // Add channel args needed for the subchannel.
    absl::InlinedVector<grpc_arg, 3> args_to_add = {
        Subchannel::CreateSubchannelAddressArg(&address.address()),
        SubchannelPoolInterface::CreateChannelArg(
            chand_->subchannel_pool_.get()),
    };
    if (address.args() != nullptr) {
      for (size_t j = 0; j < address.args()->num_args; ++j) {
        args_to_add.emplace_back(address.args()->args[j]);
      }
    }
    grpc_channel_args* new_args = grpc_channel_args_copy_and_add_and_remove(
        &args, args_to_remove, GPR_ARRAY_SIZE(args_to_remove),
        args_to_add.data(), args_to_add.size());
    gpr_free(args_to_add[0].value.string);
    // Create subchannel.
    RefCountedPtr<Subchannel> subchannel =
        chand_->client_channel_factory_->CreateSubchannel(new_args);
    grpc_channel_args_destroy(new_args);
    if (subchannel == nullptr) return nullptr;
    // Make sure the subchannel has updated keepalive time.
    subchannel->ThrottleKeepaliveTime(chand_->keepalive_time_);
    // Create and return wrapper for the subchannel.
    return MakeRefCounted<SubchannelWrapper>(
        chand_, std::move(subchannel), std::move(health_check_service_name));
  }

  void UpdateState(
      grpc_connectivity_state state, const absl::Status& status,
      std::unique_ptr<LoadBalancingPolicy::SubchannelPicker> picker) override
      ABSL_EXCLUSIVE_LOCKS_REQUIRED(chand_->work_serializer_) {
    if (chand_->resolver_ == nullptr) return;  // Shutting down.
    grpc_error_handle disconnect_error = chand_->disconnect_error();
    if (GRPC_TRACE_FLAG_ENABLED(grpc_client_channel_routing_trace)) {
      const char* extra = disconnect_error == GRPC_ERROR_NONE
                              ? ""
                              : " (ignoring -- channel shutting down)";
      gpr_log(GPR_INFO, "chand=%p: update: state=%s status=(%s) picker=%p%s",
              chand_, ConnectivityStateName(state), status.ToString().c_str(),
              picker.get(), extra);
    }
    // Do update only if not shutting down.
    if (disconnect_error == GRPC_ERROR_NONE) {
      chand_->UpdateStateAndPickerLocked(state, status, "helper",
                                         std::move(picker));
    }
  }

  void RequestReresolution() override
      ABSL_EXCLUSIVE_LOCKS_REQUIRED(chand_->work_serializer_) {
    if (chand_->resolver_ == nullptr) return;  // Shutting down.
    if (GRPC_TRACE_FLAG_ENABLED(grpc_client_channel_routing_trace)) {
      gpr_log(GPR_INFO, "chand=%p: started name re-resolving", chand_);
    }
    chand_->resolver_->RequestReresolutionLocked();
  }

  void AddTraceEvent(TraceSeverity severity, absl::string_view message) override
      ABSL_EXCLUSIVE_LOCKS_REQUIRED(chand_->work_serializer_) {
    if (chand_->resolver_ == nullptr) return;  // Shutting down.
    if (chand_->channelz_node_ != nullptr) {
      chand_->channelz_node_->AddTraceEvent(
          ConvertSeverityEnum(severity),
          grpc_slice_from_copied_buffer(message.data(), message.size()));
    }
  }

 private:
  static channelz::ChannelTrace::Severity ConvertSeverityEnum(
      TraceSeverity severity) {
    if (severity == TRACE_INFO) return channelz::ChannelTrace::Info;
    if (severity == TRACE_WARNING) return channelz::ChannelTrace::Warning;
    return channelz::ChannelTrace::Error;
  }

  ClientChannel* chand_;
};

//
// ClientChannel implementation
//

ClientChannel* ClientChannel::GetFromChannel(grpc_channel* channel) {
  grpc_channel_element* elem =
      grpc_channel_stack_last_element(grpc_channel_get_channel_stack(channel));
  if (elem->filter != &kFilterVtable) return nullptr;
  return static_cast<ClientChannel*>(elem->channel_data);
}

grpc_error_handle ClientChannel::Init(grpc_channel_element* elem,
                                      grpc_channel_element_args* args) {
  GPR_ASSERT(args->is_last);
  GPR_ASSERT(elem->filter == &kFilterVtable);
  grpc_error_handle error = GRPC_ERROR_NONE;
  new (elem->channel_data) ClientChannel(args, &error);
  return error;
}

void ClientChannel::Destroy(grpc_channel_element* elem) {
  ClientChannel* chand = static_cast<ClientChannel*>(elem->channel_data);
  chand->~ClientChannel();
}

namespace {

<<<<<<< HEAD
bool GetEnableRetries(const grpc_channel_args* args) {
  return grpc_channel_args_find_bool(args, GRPC_ARG_ENABLE_RETRIES, true);
}

=======
>>>>>>> 7eaf37bc
RefCountedPtr<SubchannelPoolInterface> GetSubchannelPool(
    const grpc_channel_args* args) {
  const bool use_local_subchannel_pool = grpc_channel_args_find_bool(
      args, GRPC_ARG_USE_LOCAL_SUBCHANNEL_POOL, false);
  if (use_local_subchannel_pool) {
    return MakeRefCounted<LocalSubchannelPool>();
  }
  return GlobalSubchannelPool::instance();
}

channelz::ChannelNode* GetChannelzNode(const grpc_channel_args* args) {
  return grpc_channel_args_find_pointer<channelz::ChannelNode>(
      args, GRPC_ARG_CHANNELZ_CHANNEL_NODE);
}

}  // namespace

ClientChannel::ClientChannel(grpc_channel_element_args* args,
                             grpc_error_handle* error)
    : deadline_checking_enabled_(
          grpc_deadline_checking_enabled(args->channel_args)),
      owning_stack_(args->channel_stack),
      client_channel_factory_(
          ClientChannelFactory::GetFromChannelArgs(args->channel_args)),
      channelz_node_(GetChannelzNode(args->channel_args)),
      interested_parties_(grpc_pollset_set_create()),
      work_serializer_(std::make_shared<WorkSerializer>()),
      state_tracker_("client_channel", GRPC_CHANNEL_IDLE),
      subchannel_pool_(GetSubchannelPool(args->channel_args)),
      disconnect_error_(GRPC_ERROR_NONE) {
  if (GRPC_TRACE_FLAG_ENABLED(grpc_client_channel_routing_trace)) {
    gpr_log(GPR_INFO, "chand=%p: creating client_channel for channel stack %p",
            this, owning_stack_);
  }
  // Start backup polling.
  grpc_client_channel_start_backup_polling(interested_parties_);
  // Check client channel factory.
  if (client_channel_factory_ == nullptr) {
    *error = GRPC_ERROR_CREATE_FROM_STATIC_STRING(
        "Missing client channel factory in args for client channel filter");
    return;
  }
  // Get server name to resolve, using proxy mapper if needed.
  const char* server_uri =
      grpc_channel_args_find_string(args->channel_args, GRPC_ARG_SERVER_URI);
  if (server_uri == nullptr) {
    *error = GRPC_ERROR_CREATE_FROM_STATIC_STRING(
        "server URI channel arg missing or wrong type in client channel "
        "filter");
    return;
  }
  // Get default service config.  If none is specified via the client API,
  // we use an empty config.
  const char* service_config_json = grpc_channel_args_find_string(
      args->channel_args, GRPC_ARG_SERVICE_CONFIG);
  if (service_config_json == nullptr) service_config_json = "{}";
  *error = GRPC_ERROR_NONE;
  default_service_config_ =
      ServiceConfig::Create(args->channel_args, service_config_json, error);
  if (*error != GRPC_ERROR_NONE) {
    default_service_config_.reset();
    return;
  }
  absl::StatusOr<URI> uri = URI::Parse(server_uri);
  if (uri.ok() && !uri->path().empty()) {
    server_name_ = std::string(absl::StripPrefix(uri->path(), "/"));
  }
  char* proxy_name = nullptr;
  grpc_channel_args* new_args = nullptr;
  ProxyMapperRegistry::MapName(server_uri, args->channel_args, &proxy_name,
                               &new_args);
  target_uri_.reset(proxy_name != nullptr ? proxy_name
                                          : gpr_strdup(server_uri));
  // Strip out service config channel arg, so that it doesn't affect
  // subchannel uniqueness when the args flow down to that layer.
  const char* arg_to_remove = GRPC_ARG_SERVICE_CONFIG;
  channel_args_ = grpc_channel_args_copy_and_remove(
      new_args != nullptr ? new_args : args->channel_args, &arg_to_remove, 1);
  grpc_channel_args_destroy(new_args);
  keepalive_time_ = grpc_channel_args_find_integer(
      channel_args_, GRPC_ARG_KEEPALIVE_TIME_MS,
      {-1 /* default value, unset */, 1, INT_MAX});
  if (!ResolverRegistry::IsValidTarget(target_uri_.get())) {
    std::string error_message =
        absl::StrCat("the target uri is not valid: ", target_uri_.get());
    *error = GRPC_ERROR_CREATE_FROM_COPIED_STRING(error_message.c_str());
    return;
  }
  *error = GRPC_ERROR_NONE;
}

ClientChannel::~ClientChannel() {
  if (GRPC_TRACE_FLAG_ENABLED(grpc_client_channel_routing_trace)) {
    gpr_log(GPR_INFO, "chand=%p: destroying channel", this);
  }
  DestroyResolverAndLbPolicyLocked();
  grpc_channel_args_destroy(channel_args_);
  GRPC_ERROR_UNREF(resolver_transient_failure_error_);
  // Stop backup polling.
  grpc_client_channel_stop_backup_polling(interested_parties_);
  grpc_pollset_set_destroy(interested_parties_);
  GRPC_ERROR_UNREF(disconnect_error_.Load(MemoryOrder::RELAXED));
}

RefCountedPtr<ClientChannel::LoadBalancedCall>
ClientChannel::CreateLoadBalancedCall(
    const grpc_call_element_args& args, grpc_polling_entity* pollent,
    grpc_closure* on_call_destruction_complete,
    ConfigSelector::CallDispatchController* call_dispatch_controller,
    bool is_transparent_retry) {
  return args.arena->New<LoadBalancedCall>(
      this, args, pollent, on_call_destruction_complete,
      call_dispatch_controller, is_transparent_retry);
}

namespace {

RefCountedPtr<LoadBalancingPolicy::Config> ChooseLbPolicy(
    const Resolver::Result& resolver_result,
    const internal::ClientChannelGlobalParsedConfig* parsed_service_config) {
  // Prefer the LB policy config found in the service config.
  if (parsed_service_config->parsed_lb_config() != nullptr) {
    return parsed_service_config->parsed_lb_config();
  }
  // Try the deprecated LB policy name from the service config.
  // If not, try the setting from channel args.
  const char* policy_name = nullptr;
  if (!parsed_service_config->parsed_deprecated_lb_policy().empty()) {
    policy_name = parsed_service_config->parsed_deprecated_lb_policy().c_str();
  } else {
    policy_name = grpc_channel_args_find_string(resolver_result.args,
                                                GRPC_ARG_LB_POLICY_NAME);
  }
  // Use pick_first if nothing was specified and we didn't select grpclb
  // above.
  if (policy_name == nullptr) policy_name = "pick_first";
  // Now that we have the policy name, construct an empty config for it.
  Json config_json = Json::Array{Json::Object{
      {policy_name, Json::Object{}},
  }};
  grpc_error_handle parse_error = GRPC_ERROR_NONE;
  auto lb_policy_config = LoadBalancingPolicyRegistry::ParseLoadBalancingConfig(
      config_json, &parse_error);
  // The policy name came from one of three places:
  // - The deprecated loadBalancingPolicy field in the service config,
  //   in which case the code in ClientChannelServiceConfigParser
  //   already verified that the policy does not require a config.
  // - One of the hard-coded values here, all of which are known to not
  //   require a config.
  // - A channel arg, in which case the application did something that
  //   is a misuse of our API.
  // In the first two cases, these assertions will always be true.  In
  // the last case, this is probably fine for now.
  // TODO(roth): If the last case becomes a problem, add better error
  // handling here.
  GPR_ASSERT(lb_policy_config != nullptr);
  GPR_ASSERT(parse_error == GRPC_ERROR_NONE);
  return lb_policy_config;
}

}  // namespace

void ClientChannel::OnResolverResultChangedLocked(Resolver::Result result) {
  // Handle race conditions.
  if (resolver_ == nullptr) return;
  if (GRPC_TRACE_FLAG_ENABLED(grpc_client_channel_routing_trace)) {
    gpr_log(GPR_INFO, "chand=%p: got resolver result", this);
  }
  // We only want to trace the address resolution in the follow cases:
  // (a) Address resolution resulted in service config change.
  // (b) Address resolution that causes number of backends to go from
  //     zero to non-zero.
  // (c) Address resolution that causes number of backends to go from
  //     non-zero to zero.
  // (d) Address resolution that causes a new LB policy to be created.
  //
  // We track a list of strings to eventually be concatenated and traced.
  absl::InlinedVector<const char*, 3> trace_strings;
  if (result.addresses.empty() && previous_resolution_contained_addresses_) {
    trace_strings.push_back("Address list became empty");
  } else if (!result.addresses.empty() &&
             !previous_resolution_contained_addresses_) {
    trace_strings.push_back("Address list became non-empty");
  }
  previous_resolution_contained_addresses_ = !result.addresses.empty();
  std::string service_config_error_string_storage;
  if (result.service_config_error != GRPC_ERROR_NONE) {
    service_config_error_string_storage =
        grpc_error_std_string(result.service_config_error);
    trace_strings.push_back(service_config_error_string_storage.c_str());
  }
  // Choose the service config.
  RefCountedPtr<ServiceConfig> service_config;
  RefCountedPtr<ConfigSelector> config_selector;
  if (result.service_config_error != GRPC_ERROR_NONE) {
    if (GRPC_TRACE_FLAG_ENABLED(grpc_client_channel_routing_trace)) {
      gpr_log(GPR_INFO, "chand=%p: resolver returned service config error: %s",
              this, grpc_error_std_string(result.service_config_error).c_str());
    }
    // If the service config was invalid, then fallback to the
    // previously returned service config.
    if (saved_service_config_ != nullptr) {
      if (GRPC_TRACE_FLAG_ENABLED(grpc_client_channel_routing_trace)) {
        gpr_log(GPR_INFO,
                "chand=%p: resolver returned invalid service config. "
                "Continuing to use previous service config.",
                this);
      }
      service_config = saved_service_config_;
      config_selector = saved_config_selector_;
    } else {
      // We received an invalid service config and we don't have a
      // previous service config to fall back to.  Put the channel into
      // TRANSIENT_FAILURE.
      OnResolverErrorLocked(GRPC_ERROR_REF(result.service_config_error));
      trace_strings.push_back("no valid service config");
    }
  } else if (result.service_config == nullptr) {
    // Resolver did not return any service config.
    if (GRPC_TRACE_FLAG_ENABLED(grpc_client_channel_routing_trace)) {
      gpr_log(GPR_INFO,
              "chand=%p: resolver returned no service config. Using default "
              "service config for channel.",
              this);
    }
    service_config = default_service_config_;
  } else {
    // Use ServiceConfig and ConfigSelector returned by resolver.
    service_config = result.service_config;
    config_selector = ConfigSelector::GetFromChannelArgs(*result.args);
  }
  if (service_config != nullptr) {
    // Extract global config for client channel.
    const internal::ClientChannelGlobalParsedConfig* parsed_service_config =
        static_cast<const internal::ClientChannelGlobalParsedConfig*>(
            service_config->GetGlobalParsedConfig(
                internal::ClientChannelServiceConfigParser::ParserIndex()));
    // Choose LB policy config.
    RefCountedPtr<LoadBalancingPolicy::Config> lb_policy_config =
        ChooseLbPolicy(result, parsed_service_config);
    // Check if the ServiceConfig has changed.
    const bool service_config_changed =
        saved_service_config_ == nullptr ||
        service_config->json_string() != saved_service_config_->json_string();
    // Check if the ConfigSelector has changed.
    const bool config_selector_changed = !ConfigSelector::Equals(
        saved_config_selector_.get(), config_selector.get());
    // If either has changed, apply the global parameters now.
    if (service_config_changed || config_selector_changed) {
      // Update service config in control plane.
      UpdateServiceConfigInControlPlaneLocked(
          std::move(service_config), std::move(config_selector),
          parsed_service_config, lb_policy_config->name());
    } else if (GRPC_TRACE_FLAG_ENABLED(grpc_client_channel_routing_trace)) {
      gpr_log(GPR_INFO, "chand=%p: service config not changed", this);
    }
    // Create or update LB policy, as needed.
    CreateOrUpdateLbPolicyLocked(std::move(lb_policy_config),
                                 std::move(result));
    if (service_config_changed || config_selector_changed) {
      // Start using new service config for calls.
      // This needs to happen after the LB policy has been updated, since
      // the ConfigSelector may need the LB policy to know about new
      // destinations before it can send RPCs to those destinations.
      UpdateServiceConfigInDataPlaneLocked();
      // TODO(ncteisen): might be worth somehow including a snippet of the
      // config in the trace, at the risk of bloating the trace logs.
      trace_strings.push_back("Service config changed");
    }
  }
  // Add channel trace event.
  if (!trace_strings.empty()) {
    std::string message =
        absl::StrCat("Resolution event: ", absl::StrJoin(trace_strings, ", "));
    if (channelz_node_ != nullptr) {
      channelz_node_->AddTraceEvent(channelz::ChannelTrace::Severity::Info,
                                    grpc_slice_from_cpp_string(message));
    }
  }
}

void ClientChannel::OnResolverErrorLocked(grpc_error_handle error) {
  if (resolver_ == nullptr) {
    GRPC_ERROR_UNREF(error);
    return;
  }
  if (GRPC_TRACE_FLAG_ENABLED(grpc_client_channel_routing_trace)) {
    gpr_log(GPR_INFO, "chand=%p: resolver transient failure: %s", this,
            grpc_error_std_string(error).c_str());
  }
  // If we already have an LB policy from a previous resolution
  // result, then we continue to let it set the connectivity state.
  // Otherwise, we go into TRANSIENT_FAILURE.
  if (lb_policy_ == nullptr) {
    grpc_error_handle state_error =
        GRPC_ERROR_CREATE_REFERENCING_FROM_STATIC_STRING(
            "Resolver transient failure", &error, 1);
    {
      MutexLock lock(&resolution_mu_);
      // Update resolver transient failure.
      GRPC_ERROR_UNREF(resolver_transient_failure_error_);
      resolver_transient_failure_error_ = GRPC_ERROR_REF(state_error);
      // Process calls that were queued waiting for the resolver result.
      for (ResolverQueuedCall* call = resolver_queued_calls_; call != nullptr;
           call = call->next) {
        grpc_call_element* elem = call->elem;
        CallData* calld = static_cast<CallData*>(elem->call_data);
        grpc_error_handle error = GRPC_ERROR_NONE;
        if (calld->CheckResolutionLocked(elem, &error)) {
          calld->AsyncResolutionDone(elem, error);
        }
      }
    }
    // Update connectivity state.
    UpdateStateAndPickerLocked(
        GRPC_CHANNEL_TRANSIENT_FAILURE, grpc_error_to_absl_status(state_error),
        "resolver failure",
        absl::make_unique<LoadBalancingPolicy::TransientFailurePicker>(
            state_error));
  }
  GRPC_ERROR_UNREF(error);
}

void ClientChannel::CreateOrUpdateLbPolicyLocked(
    RefCountedPtr<LoadBalancingPolicy::Config> lb_policy_config,
    Resolver::Result result) {
  // Construct update.
  LoadBalancingPolicy::UpdateArgs update_args;
  update_args.addresses = std::move(result.addresses);
  update_args.config = std::move(lb_policy_config);
  // Remove the config selector from channel args so that we're not holding
  // unnecessary refs that cause it to be destroyed somewhere other than in the
  // WorkSerializer.
  const char* arg_name = GRPC_ARG_CONFIG_SELECTOR;
  update_args.args =
      grpc_channel_args_copy_and_remove(result.args, &arg_name, 1);
  // Create policy if needed.
  if (lb_policy_ == nullptr) {
    lb_policy_ = CreateLbPolicyLocked(*update_args.args);
  }
  // Update the policy.
  if (GRPC_TRACE_FLAG_ENABLED(grpc_client_channel_routing_trace)) {
    gpr_log(GPR_INFO, "chand=%p: Updating child policy %p", this,
            lb_policy_.get());
  }
  lb_policy_->UpdateLocked(std::move(update_args));
}

// Creates a new LB policy.
OrphanablePtr<LoadBalancingPolicy> ClientChannel::CreateLbPolicyLocked(
    const grpc_channel_args& args) {
  LoadBalancingPolicy::Args lb_policy_args;
  lb_policy_args.work_serializer = work_serializer_;
  lb_policy_args.channel_control_helper =
      absl::make_unique<ClientChannelControlHelper>(this);
  lb_policy_args.args = &args;
  OrphanablePtr<LoadBalancingPolicy> lb_policy =
      MakeOrphanable<ChildPolicyHandler>(std::move(lb_policy_args),
                                         &grpc_client_channel_routing_trace);
  if (GRPC_TRACE_FLAG_ENABLED(grpc_client_channel_routing_trace)) {
    gpr_log(GPR_INFO, "chand=%p: created new LB policy %p", this,
            lb_policy.get());
  }
  grpc_pollset_set_add_pollset_set(lb_policy->interested_parties(),
                                   interested_parties_);
  return lb_policy;
}

void ClientChannel::AddResolverQueuedCall(ResolverQueuedCall* call,
                                          grpc_polling_entity* pollent) {
  // Add call to queued calls list.
  call->next = resolver_queued_calls_;
  resolver_queued_calls_ = call;
  // Add call's pollent to channel's interested_parties, so that I/O
  // can be done under the call's CQ.
  grpc_polling_entity_add_to_pollset_set(pollent, interested_parties_);
}

void ClientChannel::RemoveResolverQueuedCall(ResolverQueuedCall* to_remove,
                                             grpc_polling_entity* pollent) {
  // Remove call's pollent from channel's interested_parties.
  grpc_polling_entity_del_from_pollset_set(pollent, interested_parties_);
  // Remove from queued calls list.
  for (ResolverQueuedCall** call = &resolver_queued_calls_; *call != nullptr;
       call = &(*call)->next) {
    if (*call == to_remove) {
      *call = to_remove->next;
      return;
    }
  }
}

void ClientChannel::UpdateServiceConfigInControlPlaneLocked(
    RefCountedPtr<ServiceConfig> service_config,
    RefCountedPtr<ConfigSelector> config_selector,
    const internal::ClientChannelGlobalParsedConfig* parsed_service_config,
    const char* lb_policy_name) {
  UniquePtr<char> service_config_json(
      gpr_strdup(service_config->json_string().c_str()));
  if (GRPC_TRACE_FLAG_ENABLED(grpc_client_channel_routing_trace)) {
    gpr_log(GPR_INFO,
            "chand=%p: resolver returned updated service config: \"%s\"", this,
            service_config_json.get());
  }
  // Save service config.
  saved_service_config_ = std::move(service_config);
  // Update health check service name if needed.
  if (health_check_service_name_ !=
      parsed_service_config->health_check_service_name()) {
    health_check_service_name_ =
        parsed_service_config->health_check_service_name();
    // Update health check service name used by existing subchannel wrappers.
    for (auto* subchannel_wrapper : subchannel_wrappers_) {
      subchannel_wrapper->UpdateHealthCheckServiceName(
          health_check_service_name_);
    }
  }
  // Swap out the data used by GetChannelInfo().
  UniquePtr<char> lb_policy_name_owned(gpr_strdup(lb_policy_name));
  {
    MutexLock lock(&info_mu_);
    info_lb_policy_name_ = std::move(lb_policy_name_owned);
    info_service_config_json_ = std::move(service_config_json);
  }
  // Save config selector.
  saved_config_selector_ = std::move(config_selector);
  if (GRPC_TRACE_FLAG_ENABLED(grpc_client_channel_routing_trace)) {
    gpr_log(GPR_INFO, "chand=%p: using ConfigSelector %p", this,
            saved_config_selector_.get());
  }
}

void ClientChannel::UpdateServiceConfigInDataPlaneLocked() {
  // Grab ref to service config.
  RefCountedPtr<ServiceConfig> service_config = saved_service_config_;
  // Grab ref to config selector.  Use default if resolver didn't supply one.
  RefCountedPtr<ConfigSelector> config_selector = saved_config_selector_;
  if (GRPC_TRACE_FLAG_ENABLED(grpc_client_channel_routing_trace)) {
    gpr_log(GPR_INFO, "chand=%p: switching to ConfigSelector %p", this,
            saved_config_selector_.get());
  }
  if (config_selector == nullptr) {
    config_selector =
        MakeRefCounted<DefaultConfigSelector>(saved_service_config_);
  }
  absl::InlinedVector<grpc_arg, 2> args_to_add = {
      grpc_channel_arg_pointer_create(
          const_cast<char*>(GRPC_ARG_CLIENT_CHANNEL), this,
          &kClientChannelArgPointerVtable),
      grpc_channel_arg_pointer_create(
          const_cast<char*>(GRPC_ARG_SERVICE_CONFIG_OBJ), service_config.get(),
          &kServiceConfigObjArgPointerVtable),
  };
  grpc_channel_args* new_args = grpc_channel_args_copy_and_add(
      channel_args_, args_to_add.data(), args_to_add.size());
  new_args = config_selector->ModifyChannelArgs(new_args);
  bool enable_retries =
      grpc_channel_args_find_bool(new_args, GRPC_ARG_ENABLE_RETRIES, false);
  // Construct dynamic filter stack.
  std::vector<const grpc_channel_filter*> filters =
      config_selector->GetFilters();
  if (enable_retries) {
    filters.push_back(&kRetryFilterVtable);
  } else {
    filters.push_back(&DynamicTerminationFilter::kFilterVtable);
  }
  RefCountedPtr<DynamicFilters> dynamic_filters =
      DynamicFilters::Create(new_args, std::move(filters));
  GPR_ASSERT(dynamic_filters != nullptr);
  grpc_channel_args_destroy(new_args);
  // Grab data plane lock to update service config.
  //
  // We defer unreffing the old values (and deallocating memory) until
  // after releasing the lock to keep the critical section small.
  std::set<grpc_call_element*> calls_pending_resolver_result;
  {
    MutexLock lock(&resolution_mu_);
    GRPC_ERROR_UNREF(resolver_transient_failure_error_);
    resolver_transient_failure_error_ = GRPC_ERROR_NONE;
    // Update service config.
    received_service_config_data_ = true;
    // Old values will be unreffed after lock is released.
    service_config_.swap(service_config);
    config_selector_.swap(config_selector);
    dynamic_filters_.swap(dynamic_filters);
    // Process calls that were queued waiting for the resolver result.
    for (ResolverQueuedCall* call = resolver_queued_calls_; call != nullptr;
         call = call->next) {
      // If there are a lot of queued calls here, resuming them all may cause us
      // to stay inside C-core for a long period of time. All of that work would
      // be done using the same ExecCtx instance and therefore the same cached
      // value of "now". The longer it takes to finish all of this work and exit
      // from C-core, the more stale the cached value of "now" may become. This
      // can cause problems whereby (e.g.) we calculate a timer deadline based
      // on the stale value, which results in the timer firing too early. To
      // avoid this, we invalidate the cached value for each call we process.
      ExecCtx::Get()->InvalidateNow();
      grpc_call_element* elem = call->elem;
      CallData* calld = static_cast<CallData*>(elem->call_data);
      grpc_error_handle error = GRPC_ERROR_NONE;
      if (calld->CheckResolutionLocked(elem, &error)) {
        calld->AsyncResolutionDone(elem, error);
      }
    }
  }
  // Old values will be unreffed after lock is released when they go out
  // of scope.
}

void ClientChannel::CreateResolverLocked() {
  if (GRPC_TRACE_FLAG_ENABLED(grpc_client_channel_routing_trace)) {
    gpr_log(GPR_INFO, "chand=%p: starting name resolution", this);
  }
  resolver_ = ResolverRegistry::CreateResolver(
      target_uri_.get(), channel_args_, interested_parties_, work_serializer_,
      absl::make_unique<ResolverResultHandler>(this));
  // Since the validity of the args was checked when the channel was created,
  // CreateResolver() must return a non-null result.
  GPR_ASSERT(resolver_ != nullptr);
  UpdateStateAndPickerLocked(
      GRPC_CHANNEL_CONNECTING, absl::Status(), "started resolving",
      absl::make_unique<LoadBalancingPolicy::QueuePicker>(nullptr));
  resolver_->StartLocked();
  if (GRPC_TRACE_FLAG_ENABLED(grpc_client_channel_routing_trace)) {
    gpr_log(GPR_INFO, "chand=%p: created resolver=%p", this, resolver_.get());
  }
}

void ClientChannel::DestroyResolverAndLbPolicyLocked() {
  if (resolver_ != nullptr) {
    if (GRPC_TRACE_FLAG_ENABLED(grpc_client_channel_routing_trace)) {
      gpr_log(GPR_INFO, "chand=%p: shutting down resolver=%p", this,
              resolver_.get());
    }
    resolver_.reset();
    if (lb_policy_ != nullptr) {
      if (GRPC_TRACE_FLAG_ENABLED(grpc_client_channel_routing_trace)) {
        gpr_log(GPR_INFO, "chand=%p: shutting down lb_policy=%p", this,
                lb_policy_.get());
      }
      grpc_pollset_set_del_pollset_set(lb_policy_->interested_parties(),
                                       interested_parties_);
      lb_policy_.reset();
    }
  }
}

void ClientChannel::UpdateStateAndPickerLocked(
    grpc_connectivity_state state, const absl::Status& status,
    const char* reason,
    std::unique_ptr<LoadBalancingPolicy::SubchannelPicker> picker) {
  // Special case for IDLE and SHUTDOWN states.
  if (picker == nullptr || state == GRPC_CHANNEL_SHUTDOWN) {
    saved_service_config_.reset();
    saved_config_selector_.reset();
    // Acquire resolution lock to update config selector and associated state.
    // To minimize lock contention, we wait to unref these objects until
    // after we release the lock.
    RefCountedPtr<ServiceConfig> service_config_to_unref;
    RefCountedPtr<ConfigSelector> config_selector_to_unref;
    RefCountedPtr<DynamicFilters> dynamic_filters_to_unref;
    {
      MutexLock lock(&resolution_mu_);
      received_service_config_data_ = false;
      service_config_to_unref = std::move(service_config_);
      config_selector_to_unref = std::move(config_selector_);
      dynamic_filters_to_unref = std::move(dynamic_filters_);
    }
  }
  // Update connectivity state.
  state_tracker_.SetState(state, status, reason);
  if (channelz_node_ != nullptr) {
    channelz_node_->SetConnectivityState(state);
    channelz_node_->AddTraceEvent(
        channelz::ChannelTrace::Severity::Info,
        grpc_slice_from_static_string(
            channelz::ChannelNode::GetChannelConnectivityStateChangeString(
                state)));
  }
  // Grab data plane lock to do subchannel updates and update the picker.
  //
  // Note that we want to minimize the work done while holding the data
  // plane lock, to keep the critical section small.  So, for all of the
  // objects that we might wind up unreffing here, we actually hold onto
  // the refs until after we release the lock, and then unref them at
  // that point.  This includes the following:
  // - refs to subchannel wrappers in the keys of pending_subchannel_updates_
  // - ownership of the existing picker in picker_
  {
    MutexLock lock(&data_plane_mu_);
    // Handle subchannel updates.
    for (auto& p : pending_subchannel_updates_) {
      if (GRPC_TRACE_FLAG_ENABLED(grpc_client_channel_routing_trace)) {
        gpr_log(GPR_INFO,
                "chand=%p: updating subchannel wrapper %p data plane "
                "connected_subchannel to %p",
                this, p.first.get(), p.second.get());
      }
      // Note: We do not remove the entry from pending_subchannel_updates_
      // here, since this would unref the subchannel wrapper; instead,
      // we wait until we've released the lock to clear the map.
      p.first->set_connected_subchannel_in_data_plane(std::move(p.second));
    }
    // Swap out the picker.
    // Note: Original value will be destroyed after the lock is released.
    picker_.swap(picker);
    // Re-process queued picks.
    for (LbQueuedCall* call = lb_queued_calls_; call != nullptr;
         call = call->next) {
      // If there are a lot of queued calls here, resuming them all may cause us
      // to stay inside C-core for a long period of time. All of that work would
      // be done using the same ExecCtx instance and therefore the same cached
      // value of "now". The longer it takes to finish all of this work and exit
      // from C-core, the more stale the cached value of "now" may become. This
      // can cause problems whereby (e.g.) we calculate a timer deadline based
      // on the stale value, which results in the timer firing too early. To
      // avoid this, we invalidate the cached value for each call we process.
      ExecCtx::Get()->InvalidateNow();
      grpc_error_handle error = GRPC_ERROR_NONE;
      if (call->lb_call->PickSubchannelLocked(&error)) {
        call->lb_call->AsyncPickDone(error);
      }
    }
  }
  // Clear the pending update map after releasing the lock, to keep the
  // critical section small.
  pending_subchannel_updates_.clear();
}

grpc_error_handle ClientChannel::DoPingLocked(grpc_transport_op* op) {
  if (state_tracker_.state() != GRPC_CHANNEL_READY) {
    return GRPC_ERROR_CREATE_FROM_STATIC_STRING("channel not connected");
  }
  LoadBalancingPolicy::PickResult result;
  {
    MutexLock lock(&data_plane_mu_);
    result = picker_->Pick(LoadBalancingPolicy::PickArgs());
  }
  ConnectedSubchannel* connected_subchannel = nullptr;
  if (result.subchannel != nullptr) {
    SubchannelWrapper* subchannel =
        static_cast<SubchannelWrapper*>(result.subchannel.get());
    connected_subchannel = subchannel->connected_subchannel();
  }
  if (connected_subchannel != nullptr) {
    connected_subchannel->Ping(op->send_ping.on_initiate, op->send_ping.on_ack);
  } else {
    if (result.error == GRPC_ERROR_NONE) {
      result.error = GRPC_ERROR_CREATE_FROM_STATIC_STRING(
          "LB policy dropped call on ping");
    }
  }
  return result.error;
}

void ClientChannel::StartTransportOpLocked(grpc_transport_op* op) {
  // Connectivity watch.
  if (op->start_connectivity_watch != nullptr) {
    state_tracker_.AddWatcher(op->start_connectivity_watch_state,
                              std::move(op->start_connectivity_watch));
  }
  if (op->stop_connectivity_watch != nullptr) {
    state_tracker_.RemoveWatcher(op->stop_connectivity_watch);
  }
  // Ping.
  if (op->send_ping.on_initiate != nullptr || op->send_ping.on_ack != nullptr) {
    grpc_error_handle error = DoPingLocked(op);
    if (error != GRPC_ERROR_NONE) {
      ExecCtx::Run(DEBUG_LOCATION, op->send_ping.on_initiate,
                   GRPC_ERROR_REF(error));
      ExecCtx::Run(DEBUG_LOCATION, op->send_ping.on_ack, error);
    }
    op->bind_pollset = nullptr;
    op->send_ping.on_initiate = nullptr;
    op->send_ping.on_ack = nullptr;
  }
  // Reset backoff.
  if (op->reset_connect_backoff) {
    if (lb_policy_ != nullptr) {
      lb_policy_->ResetBackoffLocked();
    }
  }
  // Disconnect or enter IDLE.
  if (op->disconnect_with_error != GRPC_ERROR_NONE) {
    if (GRPC_TRACE_FLAG_ENABLED(grpc_client_channel_call_trace)) {
      gpr_log(GPR_INFO, "chand=%p: disconnect_with_error: %s", this,
              grpc_error_std_string(op->disconnect_with_error).c_str());
    }
    DestroyResolverAndLbPolicyLocked();
    intptr_t value;
    if (grpc_error_get_int(op->disconnect_with_error,
                           GRPC_ERROR_INT_CHANNEL_CONNECTIVITY_STATE, &value) &&
        static_cast<grpc_connectivity_state>(value) == GRPC_CHANNEL_IDLE) {
      if (disconnect_error() == GRPC_ERROR_NONE) {
        // Enter IDLE state.
        UpdateStateAndPickerLocked(GRPC_CHANNEL_IDLE, absl::Status(),
                                   "channel entering IDLE", nullptr);
      }
      GRPC_ERROR_UNREF(op->disconnect_with_error);
    } else {
      // Disconnect.
      GPR_ASSERT(disconnect_error_.Load(MemoryOrder::RELAXED) ==
                 GRPC_ERROR_NONE);
      disconnect_error_.Store(op->disconnect_with_error, MemoryOrder::RELEASE);
      UpdateStateAndPickerLocked(
          GRPC_CHANNEL_SHUTDOWN, absl::Status(), "shutdown from API",
          absl::make_unique<LoadBalancingPolicy::TransientFailurePicker>(
              GRPC_ERROR_REF(op->disconnect_with_error)));
    }
  }
  GRPC_CHANNEL_STACK_UNREF(owning_stack_, "start_transport_op");
  ExecCtx::Run(DEBUG_LOCATION, op->on_consumed, GRPC_ERROR_NONE);
}

void ClientChannel::StartTransportOp(grpc_channel_element* elem,
                                     grpc_transport_op* op) {
  ClientChannel* chand = static_cast<ClientChannel*>(elem->channel_data);
  GPR_ASSERT(op->set_accept_stream == false);
  // Handle bind_pollset.
  if (op->bind_pollset != nullptr) {
    grpc_pollset_set_add_pollset(chand->interested_parties_, op->bind_pollset);
  }
  // Pop into control plane work_serializer for remaining ops.
  GRPC_CHANNEL_STACK_REF(chand->owning_stack_, "start_transport_op");
  chand->work_serializer_->Run(
      [chand, op]() ABSL_EXCLUSIVE_LOCKS_REQUIRED(chand->work_serializer_) {
        chand->StartTransportOpLocked(op);
      },
      DEBUG_LOCATION);
}

void ClientChannel::GetChannelInfo(grpc_channel_element* elem,
                                   const grpc_channel_info* info) {
  ClientChannel* chand = static_cast<ClientChannel*>(elem->channel_data);
  MutexLock lock(&chand->info_mu_);
  if (info->lb_policy_name != nullptr) {
    *info->lb_policy_name = gpr_strdup(chand->info_lb_policy_name_.get());
  }
  if (info->service_config_json != nullptr) {
    *info->service_config_json =
        gpr_strdup(chand->info_service_config_json_.get());
  }
}

void ClientChannel::AddLbQueuedCall(LbQueuedCall* call,
                                    grpc_polling_entity* pollent) {
  // Add call to queued picks list.
  call->next = lb_queued_calls_;
  lb_queued_calls_ = call;
  // Add call's pollent to channel's interested_parties, so that I/O
  // can be done under the call's CQ.
  grpc_polling_entity_add_to_pollset_set(pollent, interested_parties_);
}

void ClientChannel::RemoveLbQueuedCall(LbQueuedCall* to_remove,
                                       grpc_polling_entity* pollent) {
  // Remove call's pollent from channel's interested_parties.
  grpc_polling_entity_del_from_pollset_set(pollent, interested_parties_);
  // Remove from queued picks list.
  for (LbQueuedCall** call = &lb_queued_calls_; *call != nullptr;
       call = &(*call)->next) {
    if (*call == to_remove) {
      *call = to_remove->next;
      return;
    }
  }
}

RefCountedPtr<ConnectedSubchannel>
ClientChannel::GetConnectedSubchannelInDataPlane(
    SubchannelInterface* subchannel) const {
  SubchannelWrapper* subchannel_wrapper =
      static_cast<SubchannelWrapper*>(subchannel);
  ConnectedSubchannel* connected_subchannel =
      subchannel_wrapper->connected_subchannel_in_data_plane();
  if (connected_subchannel == nullptr) return nullptr;
  return connected_subchannel->Ref();
}

void ClientChannel::TryToConnectLocked() {
  if (lb_policy_ != nullptr) {
    lb_policy_->ExitIdleLocked();
  } else if (resolver_ == nullptr) {
    CreateResolverLocked();
  }
  GRPC_CHANNEL_STACK_UNREF(owning_stack_, "TryToConnect");
}

grpc_connectivity_state ClientChannel::CheckConnectivityState(
    bool try_to_connect) {
  // state_tracker_ is guarded by work_serializer_, which we're not
  // holding here.  But the one method of state_tracker_ that *is*
  // thread-safe to call without external synchronization is the state()
  // method, so we can disable thread-safety analysis for this one read.
  grpc_connectivity_state out = ABSL_TS_UNCHECKED_READ(state_tracker_).state();
  if (out == GRPC_CHANNEL_IDLE && try_to_connect) {
    GRPC_CHANNEL_STACK_REF(owning_stack_, "TryToConnect");
    work_serializer_->Run([this]() ABSL_EXCLUSIVE_LOCKS_REQUIRED(
                              work_serializer_) { TryToConnectLocked(); },
                          DEBUG_LOCATION);
  }
  return out;
}

void ClientChannel::AddConnectivityWatcher(
    grpc_connectivity_state initial_state,
    OrphanablePtr<AsyncConnectivityStateWatcherInterface> watcher) {
  new ConnectivityWatcherAdder(this, initial_state, std::move(watcher));
}

void ClientChannel::RemoveConnectivityWatcher(
    AsyncConnectivityStateWatcherInterface* watcher) {
  new ConnectivityWatcherRemover(this, watcher);
}

//
// CallData implementation
//

ClientChannel::CallData::CallData(grpc_call_element* elem,
                                  const ClientChannel& chand,
                                  const grpc_call_element_args& args)
    : deadline_state_(elem, args,
                      GPR_LIKELY(chand.deadline_checking_enabled_)
                          ? args.deadline
                          : GRPC_MILLIS_INF_FUTURE),
      path_(grpc_slice_ref_internal(args.path)),
      call_start_time_(args.start_time),
      deadline_(args.deadline),
      arena_(args.arena),
      owning_call_(args.call_stack),
      call_combiner_(args.call_combiner),
      call_context_(args.context) {
  if (GRPC_TRACE_FLAG_ENABLED(grpc_client_channel_call_trace)) {
    gpr_log(GPR_INFO, "chand=%p calld=%p: created call", &chand, this);
  }
}

ClientChannel::CallData::~CallData() {
  grpc_slice_unref_internal(path_);
  GRPC_ERROR_UNREF(cancel_error_);
  // Make sure there are no remaining pending batches.
  for (size_t i = 0; i < GPR_ARRAY_SIZE(pending_batches_); ++i) {
    GPR_ASSERT(pending_batches_[i] == nullptr);
  }
}

grpc_error_handle ClientChannel::CallData::Init(
    grpc_call_element* elem, const grpc_call_element_args* args) {
  ClientChannel* chand = static_cast<ClientChannel*>(elem->channel_data);
  new (elem->call_data) CallData(elem, *chand, *args);
  return GRPC_ERROR_NONE;
}

void ClientChannel::CallData::Destroy(
    grpc_call_element* elem, const grpc_call_final_info* /*final_info*/,
    grpc_closure* then_schedule_closure) {
  CallData* calld = static_cast<CallData*>(elem->call_data);
  RefCountedPtr<DynamicFilters::Call> dynamic_call =
      std::move(calld->dynamic_call_);
  calld->~CallData();
  if (GPR_LIKELY(dynamic_call != nullptr)) {
    dynamic_call->SetAfterCallStackDestroy(then_schedule_closure);
  } else {
    // TODO(yashkt) : This can potentially be a Closure::Run
    ExecCtx::Run(DEBUG_LOCATION, then_schedule_closure, GRPC_ERROR_NONE);
  }
}

void ClientChannel::CallData::StartTransportStreamOpBatch(
    grpc_call_element* elem, grpc_transport_stream_op_batch* batch) {
  GPR_TIMER_SCOPE("cc_start_transport_stream_op_batch", 0);
  CallData* calld = static_cast<CallData*>(elem->call_data);
  ClientChannel* chand = static_cast<ClientChannel*>(elem->channel_data);
  if (GPR_LIKELY(chand->deadline_checking_enabled_)) {
    grpc_deadline_state_client_start_transport_stream_op_batch(elem, batch);
  }
  // Intercept recv_trailing_metadata to call CallDispatchController::Commit(),
  // in case we wind up failing the call before we get down to the retry
  // or LB call layer.
  if (batch->recv_trailing_metadata) {
    calld->InjectRecvTrailingMetadataReadyForConfigSelectorCommitCallback(
        batch);
  }
  // If we've previously been cancelled, immediately fail any new batches.
  if (GPR_UNLIKELY(calld->cancel_error_ != GRPC_ERROR_NONE)) {
    if (GRPC_TRACE_FLAG_ENABLED(grpc_client_channel_call_trace)) {
      gpr_log(GPR_INFO, "chand=%p calld=%p: failing batch with error: %s",
              chand, calld,
              grpc_error_std_string(calld->cancel_error_).c_str());
    }
    // Note: This will release the call combiner.
    grpc_transport_stream_op_batch_finish_with_failure(
        batch, GRPC_ERROR_REF(calld->cancel_error_), calld->call_combiner_);
    return;
  }
  // Handle cancellation.
  if (GPR_UNLIKELY(batch->cancel_stream)) {
    // Stash a copy of cancel_error in our call data, so that we can use
    // it for subsequent operations.  This ensures that if the call is
    // cancelled before any batches are passed down (e.g., if the deadline
    // is in the past when the call starts), we can return the right
    // error to the caller when the first batch does get passed down.
    GRPC_ERROR_UNREF(calld->cancel_error_);
    calld->cancel_error_ =
        GRPC_ERROR_REF(batch->payload->cancel_stream.cancel_error);
    if (GRPC_TRACE_FLAG_ENABLED(grpc_client_channel_call_trace)) {
      gpr_log(GPR_INFO, "chand=%p calld=%p: recording cancel_error=%s", chand,
              calld, grpc_error_std_string(calld->cancel_error_).c_str());
    }
    // If we do not have a dynamic call (i.e., name resolution has not
    // yet completed), fail all pending batches.  Otherwise, send the
    // cancellation down to the dynamic call.
    if (calld->dynamic_call_ == nullptr) {
      calld->PendingBatchesFail(elem, GRPC_ERROR_REF(calld->cancel_error_),
                                NoYieldCallCombiner);
      // Note: This will release the call combiner.
      grpc_transport_stream_op_batch_finish_with_failure(
          batch, GRPC_ERROR_REF(calld->cancel_error_), calld->call_combiner_);
    } else {
      // Note: This will release the call combiner.
      calld->dynamic_call_->StartTransportStreamOpBatch(batch);
    }
    return;
  }
  // Add the batch to the pending list.
  calld->PendingBatchesAdd(elem, batch);
  // Check if we've already created a dynamic call.
  // Note that once we have done so, we do not need to acquire the channel's
  // resolution mutex, which is more efficient (especially for streaming calls).
  if (calld->dynamic_call_ != nullptr) {
    if (GRPC_TRACE_FLAG_ENABLED(grpc_client_channel_call_trace)) {
      gpr_log(GPR_INFO, "chand=%p calld=%p: starting batch on dynamic_call=%p",
              chand, calld, calld->dynamic_call_.get());
    }
    calld->PendingBatchesResume(elem);
    return;
  }
  // We do not yet have a dynamic call.
  // For batches containing a send_initial_metadata op, acquire the
  // channel's resolution mutex to apply the service config to the call,
  // after which we will create a dynamic call.
  if (GPR_LIKELY(batch->send_initial_metadata)) {
    if (GRPC_TRACE_FLAG_ENABLED(grpc_client_channel_call_trace)) {
      gpr_log(GPR_INFO,
              "chand=%p calld=%p: grabbing resolution mutex to apply service "
              "config",
              chand, calld);
    }
    CheckResolution(elem, GRPC_ERROR_NONE);
  } else {
    // For all other batches, release the call combiner.
    if (GRPC_TRACE_FLAG_ENABLED(grpc_client_channel_call_trace)) {
      gpr_log(GPR_INFO,
              "chand=%p calld=%p: saved batch, yielding call combiner", chand,
              calld);
    }
    GRPC_CALL_COMBINER_STOP(calld->call_combiner_,
                            "batch does not include send_initial_metadata");
  }
}

void ClientChannel::CallData::SetPollent(grpc_call_element* elem,
                                         grpc_polling_entity* pollent) {
  CallData* calld = static_cast<CallData*>(elem->call_data);
  calld->pollent_ = pollent;
}

//
// pending_batches management
//

size_t ClientChannel::CallData::GetBatchIndex(
    grpc_transport_stream_op_batch* batch) {
  // Note: It is important the send_initial_metadata be the first entry
  // here, since the code in ApplyServiceConfigToCallLocked() and
  // CheckResolutionLocked() assumes it will be.
  if (batch->send_initial_metadata) return 0;
  if (batch->send_message) return 1;
  if (batch->send_trailing_metadata) return 2;
  if (batch->recv_initial_metadata) return 3;
  if (batch->recv_message) return 4;
  if (batch->recv_trailing_metadata) return 5;
  GPR_UNREACHABLE_CODE(return (size_t)-1);
}

// This is called via the call combiner, so access to calld is synchronized.
void ClientChannel::CallData::PendingBatchesAdd(
    grpc_call_element* elem, grpc_transport_stream_op_batch* batch) {
  ClientChannel* chand = static_cast<ClientChannel*>(elem->channel_data);
  const size_t idx = GetBatchIndex(batch);
  if (GRPC_TRACE_FLAG_ENABLED(grpc_client_channel_call_trace)) {
    gpr_log(GPR_INFO,
            "chand=%p calld=%p: adding pending batch at index %" PRIuPTR, chand,
            this, idx);
  }
  grpc_transport_stream_op_batch*& pending = pending_batches_[idx];
  GPR_ASSERT(pending == nullptr);
  pending = batch;
}

// This is called via the call combiner, so access to calld is synchronized.
void ClientChannel::CallData::FailPendingBatchInCallCombiner(
    void* arg, grpc_error_handle error) {
  grpc_transport_stream_op_batch* batch =
      static_cast<grpc_transport_stream_op_batch*>(arg);
  CallData* calld = static_cast<CallData*>(batch->handler_private.extra_arg);
  // Note: This will release the call combiner.
  grpc_transport_stream_op_batch_finish_with_failure(
      batch, GRPC_ERROR_REF(error), calld->call_combiner_);
}

// This is called via the call combiner, so access to calld is synchronized.
void ClientChannel::CallData::PendingBatchesFail(
    grpc_call_element* elem, grpc_error_handle error,
    YieldCallCombinerPredicate yield_call_combiner_predicate) {
  GPR_ASSERT(error != GRPC_ERROR_NONE);
  if (GRPC_TRACE_FLAG_ENABLED(grpc_client_channel_call_trace)) {
    size_t num_batches = 0;
    for (size_t i = 0; i < GPR_ARRAY_SIZE(pending_batches_); ++i) {
      if (pending_batches_[i] != nullptr) ++num_batches;
    }
    gpr_log(GPR_INFO,
            "chand=%p calld=%p: failing %" PRIuPTR " pending batches: %s",
            elem->channel_data, this, num_batches,
            grpc_error_std_string(error).c_str());
  }
  CallCombinerClosureList closures;
  for (size_t i = 0; i < GPR_ARRAY_SIZE(pending_batches_); ++i) {
    grpc_transport_stream_op_batch*& batch = pending_batches_[i];
    if (batch != nullptr) {
      batch->handler_private.extra_arg = this;
      GRPC_CLOSURE_INIT(&batch->handler_private.closure,
                        FailPendingBatchInCallCombiner, batch,
                        grpc_schedule_on_exec_ctx);
      closures.Add(&batch->handler_private.closure, GRPC_ERROR_REF(error),
                   "PendingBatchesFail");
      batch = nullptr;
    }
  }
  if (yield_call_combiner_predicate(closures)) {
    closures.RunClosures(call_combiner_);
  } else {
    closures.RunClosuresWithoutYielding(call_combiner_);
  }
  GRPC_ERROR_UNREF(error);
}

// This is called via the call combiner, so access to calld is synchronized.
void ClientChannel::CallData::ResumePendingBatchInCallCombiner(
    void* arg, grpc_error_handle /*ignored*/) {
  grpc_transport_stream_op_batch* batch =
      static_cast<grpc_transport_stream_op_batch*>(arg);
  auto* elem =
      static_cast<grpc_call_element*>(batch->handler_private.extra_arg);
  auto* calld = static_cast<CallData*>(elem->call_data);
  // Note: This will release the call combiner.
  calld->dynamic_call_->StartTransportStreamOpBatch(batch);
}

// This is called via the call combiner, so access to calld is synchronized.
void ClientChannel::CallData::PendingBatchesResume(grpc_call_element* elem) {
  ClientChannel* chand = static_cast<ClientChannel*>(elem->channel_data);
  // Retries not enabled; send down batches as-is.
  if (GRPC_TRACE_FLAG_ENABLED(grpc_client_channel_call_trace)) {
    size_t num_batches = 0;
    for (size_t i = 0; i < GPR_ARRAY_SIZE(pending_batches_); ++i) {
      if (pending_batches_[i] != nullptr) ++num_batches;
    }
    gpr_log(GPR_INFO,
            "chand=%p calld=%p: starting %" PRIuPTR
            " pending batches on dynamic_call=%p",
            chand, this, num_batches, dynamic_call_.get());
  }
  CallCombinerClosureList closures;
  for (size_t i = 0; i < GPR_ARRAY_SIZE(pending_batches_); ++i) {
    grpc_transport_stream_op_batch*& batch = pending_batches_[i];
    if (batch != nullptr) {
      batch->handler_private.extra_arg = elem;
      GRPC_CLOSURE_INIT(&batch->handler_private.closure,
                        ResumePendingBatchInCallCombiner, batch, nullptr);
      closures.Add(&batch->handler_private.closure, GRPC_ERROR_NONE,
                   "resuming pending batch from client channel call");
      batch = nullptr;
    }
  }
  // Note: This will release the call combiner.
  closures.RunClosures(call_combiner_);
}

//
// name resolution
//

// A class to handle the call combiner cancellation callback for a
// queued pick.
class ClientChannel::CallData::ResolverQueuedCallCanceller {
 public:
  explicit ResolverQueuedCallCanceller(grpc_call_element* elem) : elem_(elem) {
    auto* calld = static_cast<CallData*>(elem->call_data);
    GRPC_CALL_STACK_REF(calld->owning_call_, "ResolverQueuedCallCanceller");
    GRPC_CLOSURE_INIT(&closure_, &CancelLocked, this,
                      grpc_schedule_on_exec_ctx);
    calld->call_combiner_->SetNotifyOnCancel(&closure_);
  }

 private:
  static void CancelLocked(void* arg, grpc_error_handle error) {
    auto* self = static_cast<ResolverQueuedCallCanceller*>(arg);
    auto* chand = static_cast<ClientChannel*>(self->elem_->channel_data);
    auto* calld = static_cast<CallData*>(self->elem_->call_data);
    {
      MutexLock lock(&chand->resolution_mu_);
      if (GRPC_TRACE_FLAG_ENABLED(grpc_client_channel_routing_trace)) {
        gpr_log(GPR_INFO,
                "chand=%p calld=%p: cancelling resolver queued pick: "
                "error=%s self=%p calld->resolver_pick_canceller=%p",
                chand, calld, grpc_error_std_string(error).c_str(), self,
                calld->resolver_call_canceller_);
      }
      if (calld->resolver_call_canceller_ == self && error != GRPC_ERROR_NONE) {
        // Remove pick from list of queued picks.
        calld->MaybeRemoveCallFromResolverQueuedCallsLocked(self->elem_);
        // Fail pending batches on the call.
        calld->PendingBatchesFail(self->elem_, GRPC_ERROR_REF(error),
                                  YieldCallCombinerIfPendingBatchesFound);
      }
    }
    GRPC_CALL_STACK_UNREF(calld->owning_call_, "ResolvingQueuedCallCanceller");
    delete self;
  }

  grpc_call_element* elem_;
  grpc_closure closure_;
};

void ClientChannel::CallData::MaybeRemoveCallFromResolverQueuedCallsLocked(
    grpc_call_element* elem) {
  if (!queued_pending_resolver_result_) return;
  auto* chand = static_cast<ClientChannel*>(elem->channel_data);
  if (GRPC_TRACE_FLAG_ENABLED(grpc_client_channel_routing_trace)) {
    gpr_log(GPR_INFO,
            "chand=%p calld=%p: removing from resolver queued picks list",
            chand, this);
  }
  chand->RemoveResolverQueuedCall(&resolver_queued_call_, pollent_);
  queued_pending_resolver_result_ = false;
  // Lame the call combiner canceller.
  resolver_call_canceller_ = nullptr;
}

void ClientChannel::CallData::MaybeAddCallToResolverQueuedCallsLocked(
    grpc_call_element* elem) {
  if (queued_pending_resolver_result_) return;
  auto* chand = static_cast<ClientChannel*>(elem->channel_data);
  if (GRPC_TRACE_FLAG_ENABLED(grpc_client_channel_routing_trace)) {
    gpr_log(GPR_INFO, "chand=%p calld=%p: adding to resolver queued picks list",
            chand, this);
  }
  queued_pending_resolver_result_ = true;
  resolver_queued_call_.elem = elem;
  chand->AddResolverQueuedCall(&resolver_queued_call_, pollent_);
  // Register call combiner cancellation callback.
  resolver_call_canceller_ = new ResolverQueuedCallCanceller(elem);
}

grpc_error_handle ClientChannel::CallData::ApplyServiceConfigToCallLocked(
    grpc_call_element* elem, grpc_metadata_batch* initial_metadata) {
  ClientChannel* chand = static_cast<ClientChannel*>(elem->channel_data);
  if (GRPC_TRACE_FLAG_ENABLED(grpc_client_channel_routing_trace)) {
    gpr_log(GPR_INFO, "chand=%p calld=%p: applying service config to call",
            chand, this);
  }
  ConfigSelector* config_selector = chand->config_selector_.get();
  if (config_selector != nullptr) {
    // Use the ConfigSelector to determine the config for the call.
    ConfigSelector::CallConfig call_config =
        config_selector->GetCallConfig({&path_, initial_metadata, arena_});
    if (call_config.error != GRPC_ERROR_NONE) return call_config.error;
    // Create a ServiceConfigCallData for the call.  This stores a ref to the
    // ServiceConfig and caches the right set of parsed configs to use for
    // the call.  The MethodConfig will store itself in the call context,
    // so that it can be accessed by filters in the subchannel, and it
    // will be cleaned up when the call ends.
    auto* service_config_call_data = arena_->New<ServiceConfigCallData>(
        std::move(call_config.service_config), call_config.method_configs,
        std::move(call_config.call_attributes),
        call_config.call_dispatch_controller, call_context_);
    // Apply our own method params to the call.
    auto* method_params = static_cast<ClientChannelMethodParsedConfig*>(
        service_config_call_data->GetMethodParsedConfig(
            internal::ClientChannelServiceConfigParser::ParserIndex()));
    if (method_params != nullptr) {
      // If the deadline from the service config is shorter than the one
      // from the client API, reset the deadline timer.
      if (chand->deadline_checking_enabled_ && method_params->timeout() != 0) {
        const grpc_millis per_method_deadline =
            grpc_cycle_counter_to_millis_round_up(call_start_time_) +
            method_params->timeout();
        if (per_method_deadline < deadline_) {
          deadline_ = per_method_deadline;
          grpc_deadline_state_reset(elem, deadline_);
        }
      }
      // If the service config set wait_for_ready and the application
      // did not explicitly set it, use the value from the service config.
      uint32_t* send_initial_metadata_flags =
          &pending_batches_[0]
               ->payload->send_initial_metadata.send_initial_metadata_flags;
      if (method_params->wait_for_ready().has_value() &&
          !(*send_initial_metadata_flags &
            GRPC_INITIAL_METADATA_WAIT_FOR_READY_EXPLICITLY_SET)) {
        if (method_params->wait_for_ready().value()) {
          *send_initial_metadata_flags |= GRPC_INITIAL_METADATA_WAIT_FOR_READY;
        } else {
          *send_initial_metadata_flags &= ~GRPC_INITIAL_METADATA_WAIT_FOR_READY;
        }
      }
    }
    // Set the dynamic filter stack.
    dynamic_filters_ = chand->dynamic_filters_;
  }
  return GRPC_ERROR_NONE;
}

void ClientChannel::CallData::
    RecvTrailingMetadataReadyForConfigSelectorCommitCallback(
        void* arg, grpc_error_handle error) {
  auto* self = static_cast<CallData*>(arg);
  auto* service_config_call_data = static_cast<ServiceConfigCallData*>(
      self->call_context_[GRPC_CONTEXT_SERVICE_CONFIG_CALL_DATA].value);
  if (service_config_call_data != nullptr) {
    service_config_call_data->call_dispatch_controller()->Commit();
  }
  // Chain to original callback.
  Closure::Run(DEBUG_LOCATION, self->original_recv_trailing_metadata_ready_,
               GRPC_ERROR_REF(error));
}

void ClientChannel::CallData::
    InjectRecvTrailingMetadataReadyForConfigSelectorCommitCallback(
        grpc_transport_stream_op_batch* batch) {
  original_recv_trailing_metadata_ready_ =
      batch->payload->recv_trailing_metadata.recv_trailing_metadata_ready;
  GRPC_CLOSURE_INIT(&recv_trailing_metadata_ready_,
                    RecvTrailingMetadataReadyForConfigSelectorCommitCallback,
                    this, nullptr);
  batch->payload->recv_trailing_metadata.recv_trailing_metadata_ready =
      &recv_trailing_metadata_ready_;
}

void ClientChannel::CallData::AsyncResolutionDone(grpc_call_element* elem,
                                                  grpc_error_handle error) {
  // TODO(roth): Does this callback need to hold a ref to the call stack?
  GRPC_CLOSURE_INIT(&resolution_done_closure_, ResolutionDone, elem, nullptr);
  ExecCtx::Run(DEBUG_LOCATION, &resolution_done_closure_, error);
}

void ClientChannel::CallData::ResolutionDone(void* arg,
                                             grpc_error_handle error) {
  grpc_call_element* elem = static_cast<grpc_call_element*>(arg);
  ClientChannel* chand = static_cast<ClientChannel*>(elem->channel_data);
  CallData* calld = static_cast<CallData*>(elem->call_data);
  if (error != GRPC_ERROR_NONE) {
    if (GRPC_TRACE_FLAG_ENABLED(grpc_client_channel_routing_trace)) {
      gpr_log(GPR_INFO,
              "chand=%p calld=%p: error applying config to call: error=%s",
              chand, calld, grpc_error_std_string(error).c_str());
    }
    calld->PendingBatchesFail(elem, GRPC_ERROR_REF(error), YieldCallCombiner);
    return;
  }
  calld->CreateDynamicCall(elem);
}

void ClientChannel::CallData::CheckResolution(void* arg,
                                              grpc_error_handle error) {
  grpc_call_element* elem = static_cast<grpc_call_element*>(arg);
  CallData* calld = static_cast<CallData*>(elem->call_data);
  ClientChannel* chand = static_cast<ClientChannel*>(elem->channel_data);
  bool resolution_complete;
  {
    MutexLock lock(&chand->resolution_mu_);
    resolution_complete = calld->CheckResolutionLocked(elem, &error);
  }
  if (resolution_complete) {
    ResolutionDone(elem, error);
    GRPC_ERROR_UNREF(error);
  }
}

bool ClientChannel::CallData::CheckResolutionLocked(grpc_call_element* elem,
                                                    grpc_error_handle* error) {
  ClientChannel* chand = static_cast<ClientChannel*>(elem->channel_data);
  // If we're still in IDLE, we need to start resolving.
  if (GPR_UNLIKELY(chand->CheckConnectivityState(false) == GRPC_CHANNEL_IDLE)) {
    // Bounce into the control plane work serializer to start resolving,
    // in case we are still in IDLE state.  Since we are holding on to the
    // resolution mutex here, we offload it on the ExecCtx so that we don't
    // deadlock with ourselves.
    GRPC_CHANNEL_STACK_REF(chand->owning_stack_, "CheckResolutionLocked");
    ExecCtx::Run(
        DEBUG_LOCATION,
        GRPC_CLOSURE_CREATE(
            [](void* arg, grpc_error_handle /*error*/) {
              auto* chand = static_cast<ClientChannel*>(arg);
              chand->work_serializer_->Run(
                  [chand]()
                      ABSL_EXCLUSIVE_LOCKS_REQUIRED(chand->work_serializer_) {
                        chand->CheckConnectivityState(/*try_to_connect=*/true);
                        GRPC_CHANNEL_STACK_UNREF(chand->owning_stack_,
                                                 "CheckResolutionLocked");
                      },
                  DEBUG_LOCATION);
            },
            chand, nullptr),
        GRPC_ERROR_NONE);
  }
  // Get send_initial_metadata batch and flags.
  auto& send_initial_metadata =
      pending_batches_[0]->payload->send_initial_metadata;
  grpc_metadata_batch* initial_metadata_batch =
      send_initial_metadata.send_initial_metadata;
  const uint32_t send_initial_metadata_flags =
      send_initial_metadata.send_initial_metadata_flags;
  // If we don't yet have a resolver result, we need to queue the call
  // until we get one.
  if (GPR_UNLIKELY(!chand->received_service_config_data_)) {
    // If the resolver returned transient failure before returning the
    // first service config, fail any non-wait_for_ready calls.
    grpc_error_handle resolver_error = chand->resolver_transient_failure_error_;
    if (resolver_error != GRPC_ERROR_NONE &&
        (send_initial_metadata_flags & GRPC_INITIAL_METADATA_WAIT_FOR_READY) ==
            0) {
      MaybeRemoveCallFromResolverQueuedCallsLocked(elem);
      *error = GRPC_ERROR_REF(resolver_error);
      return true;
    }
    // Either the resolver has not yet returned a result, or it has
    // returned transient failure but the call is wait_for_ready.  In
    // either case, queue the call.
    MaybeAddCallToResolverQueuedCallsLocked(elem);
    return false;
  }
  // Apply service config to call if not yet applied.
  if (GPR_LIKELY(!service_config_applied_)) {
    service_config_applied_ = true;
    *error = ApplyServiceConfigToCallLocked(elem, initial_metadata_batch);
  }
  MaybeRemoveCallFromResolverQueuedCallsLocked(elem);
  return true;
}

void ClientChannel::CallData::CreateDynamicCall(grpc_call_element* elem) {
  auto* chand = static_cast<ClientChannel*>(elem->channel_data);
  DynamicFilters::Call::Args args = {std::move(dynamic_filters_),
                                     pollent_,
                                     path_,
                                     call_start_time_,
                                     deadline_,
                                     arena_,
                                     call_context_,
                                     call_combiner_};
  grpc_error_handle error = GRPC_ERROR_NONE;
  DynamicFilters* channel_stack = args.channel_stack.get();
  if (GRPC_TRACE_FLAG_ENABLED(grpc_client_channel_routing_trace)) {
    gpr_log(
        GPR_INFO,
        "chand=%p calld=%p: creating dynamic call stack on channel_stack=%p",
        chand, this, channel_stack);
  }
  dynamic_call_ = channel_stack->CreateCall(std::move(args), &error);
  if (error != GRPC_ERROR_NONE) {
    if (GRPC_TRACE_FLAG_ENABLED(grpc_client_channel_routing_trace)) {
      gpr_log(GPR_INFO,
              "chand=%p calld=%p: failed to create dynamic call: error=%s",
              chand, this, grpc_error_std_string(error).c_str());
    }
    PendingBatchesFail(elem, error, YieldCallCombiner);
    return;
  }
  PendingBatchesResume(elem);
}

//
// ClientChannel::LoadBalancedCall::Metadata
//

class ClientChannel::LoadBalancedCall::Metadata
    : public LoadBalancingPolicy::MetadataInterface {
 public:
  Metadata(LoadBalancedCall* lb_call, grpc_metadata_batch* batch)
      : lb_call_(lb_call), batch_(batch) {}

  void Add(absl::string_view key, absl::string_view value) override {
    grpc_linked_mdelem* linked_mdelem = static_cast<grpc_linked_mdelem*>(
        lb_call_->arena_->Alloc(sizeof(grpc_linked_mdelem)));
    linked_mdelem->md = grpc_mdelem_from_slices(
        ExternallyManagedSlice(key.data(), key.size()),
        ExternallyManagedSlice(value.data(), value.size()));
    GPR_ASSERT(grpc_metadata_batch_link_tail(batch_, linked_mdelem) ==
               GRPC_ERROR_NONE);
  }

  iterator begin() const override {
    static_assert(sizeof(grpc_linked_mdelem*) <= sizeof(intptr_t),
                  "iterator size too large");
    return iterator(
        this, reinterpret_cast<intptr_t>(MaybeSkipEntry(batch_->list.head)));
  }
  iterator end() const override {
    static_assert(sizeof(grpc_linked_mdelem*) <= sizeof(intptr_t),
                  "iterator size too large");
    return iterator(this, 0);
  }

  iterator erase(iterator it) override {
    grpc_linked_mdelem* linked_mdelem =
        reinterpret_cast<grpc_linked_mdelem*>(GetIteratorHandle(it));
    intptr_t handle = reinterpret_cast<intptr_t>(linked_mdelem->next);
    grpc_metadata_batch_remove(batch_, linked_mdelem);
    return iterator(this, handle);
  }

 private:
  grpc_linked_mdelem* MaybeSkipEntry(grpc_linked_mdelem* entry) const {
    if (entry != nullptr && batch_->idx.named.path == entry) {
      return entry->next;
    }
    return entry;
  }

  intptr_t IteratorHandleNext(intptr_t handle) const override {
    grpc_linked_mdelem* linked_mdelem =
        reinterpret_cast<grpc_linked_mdelem*>(handle);
    return reinterpret_cast<intptr_t>(MaybeSkipEntry(linked_mdelem->next));
  }

  std::pair<absl::string_view, absl::string_view> IteratorHandleGet(
      intptr_t handle) const override {
    grpc_linked_mdelem* linked_mdelem =
        reinterpret_cast<grpc_linked_mdelem*>(handle);
    return std::make_pair(StringViewFromSlice(GRPC_MDKEY(linked_mdelem->md)),
                          StringViewFromSlice(GRPC_MDVALUE(linked_mdelem->md)));
  }

  LoadBalancedCall* lb_call_;
  grpc_metadata_batch* batch_;
};

//
// ClientChannel::LoadBalancedCall::LbCallState
//

class ClientChannel::LoadBalancedCall::LbCallState
    : public LoadBalancingPolicy::CallState {
 public:
  explicit LbCallState(LoadBalancedCall* lb_call) : lb_call_(lb_call) {}

  void* Alloc(size_t size) override { return lb_call_->arena_->Alloc(size); }

  const LoadBalancingPolicy::BackendMetricData* GetBackendMetricData()
      override {
    if (lb_call_->backend_metric_data_ == nullptr) {
      grpc_linked_mdelem* md = lb_call_->recv_trailing_metadata_->idx.named
                                   .x_endpoint_load_metrics_bin;
      if (md != nullptr) {
        lb_call_->backend_metric_data_ =
            ParseBackendMetricData(GRPC_MDVALUE(md->md), lb_call_->arena_);
      }
    }
    return lb_call_->backend_metric_data_;
  }

  absl::string_view ExperimentalGetCallAttribute(const char* key) override {
    auto* service_config_call_data = static_cast<ServiceConfigCallData*>(
        lb_call_->call_context_[GRPC_CONTEXT_SERVICE_CONFIG_CALL_DATA].value);
    auto& call_attributes = service_config_call_data->call_attributes();
    auto it = call_attributes.find(key);
    if (it == call_attributes.end()) return absl::string_view();
    return it->second;
  }

 private:
  LoadBalancedCall* lb_call_;
};

//
// LoadBalancedCall
//

namespace {

CallTracer::CallAttemptTracer* GetCallAttemptTracer(
    grpc_call_context_element* context, bool is_transparent_retry) {
  auto* call_tracer =
      static_cast<CallTracer*>(context[GRPC_CONTEXT_CALL_TRACER].value);
  if (call_tracer == nullptr) return nullptr;
  return call_tracer->StartNewAttempt(is_transparent_retry);
}

}  // namespace

ClientChannel::LoadBalancedCall::LoadBalancedCall(
    ClientChannel* chand, const grpc_call_element_args& args,
    grpc_polling_entity* pollent, grpc_closure* on_call_destruction_complete,
    ConfigSelector::CallDispatchController* call_dispatch_controller,
    bool is_transparent_retry)
    : RefCounted(GRPC_TRACE_FLAG_ENABLED(grpc_client_channel_routing_trace)
                     ? "LoadBalancedCall"
                     : nullptr),
      chand_(chand),
      path_(grpc_slice_ref_internal(args.path)),
      deadline_(args.deadline),
      arena_(args.arena),
      owning_call_(args.call_stack),
      call_combiner_(args.call_combiner),
      call_context_(args.context),
      pollent_(pollent),
      on_call_destruction_complete_(on_call_destruction_complete),
      call_dispatch_controller_(call_dispatch_controller),
      call_attempt_tracer_(
          GetCallAttemptTracer(args.context, is_transparent_retry)) {}

ClientChannel::LoadBalancedCall::~LoadBalancedCall() {
  grpc_slice_unref_internal(path_);
  GRPC_ERROR_UNREF(cancel_error_);
  GRPC_ERROR_UNREF(failure_error_);
  if (backend_metric_data_ != nullptr) {
    backend_metric_data_
        ->LoadBalancingPolicy::BackendMetricData::~BackendMetricData();
  }
  // Make sure there are no remaining pending batches.
  for (size_t i = 0; i < GPR_ARRAY_SIZE(pending_batches_); ++i) {
    GPR_ASSERT(pending_batches_[i] == nullptr);
  }
  // Compute latency and report it to the tracer.
  if (call_attempt_tracer_ != nullptr) {
    gpr_timespec latency =
        gpr_cycle_counter_sub(gpr_get_cycle_counter(), lb_call_start_time_);
    call_attempt_tracer_->RecordEnd(latency);
  }
  // Arrange to invoke on_call_destruction_complete_ once we know that
  // the call stack has been destroyed.
  if (GPR_LIKELY(subchannel_call_ != nullptr)) {
    subchannel_call_->SetAfterCallStackDestroy(on_call_destruction_complete_);
  } else {
    ExecCtx::Run(DEBUG_LOCATION, on_call_destruction_complete_,
                 GRPC_ERROR_NONE);
  }
}

size_t ClientChannel::LoadBalancedCall::GetBatchIndex(
    grpc_transport_stream_op_batch* batch) {
  // Note: It is important the send_initial_metadata be the first entry
  // here, since the code in PickSubchannelLocked() assumes it will be.
  if (batch->send_initial_metadata) return 0;
  if (batch->send_message) return 1;
  if (batch->send_trailing_metadata) return 2;
  if (batch->recv_initial_metadata) return 3;
  if (batch->recv_message) return 4;
  if (batch->recv_trailing_metadata) return 5;
  GPR_UNREACHABLE_CODE(return (size_t)-1);
}

// This is called via the call combiner, so access to calld is synchronized.
void ClientChannel::LoadBalancedCall::PendingBatchesAdd(
    grpc_transport_stream_op_batch* batch) {
  const size_t idx = GetBatchIndex(batch);
  if (GRPC_TRACE_FLAG_ENABLED(grpc_client_channel_call_trace)) {
    gpr_log(GPR_INFO,
            "chand=%p lb_call=%p: adding pending batch at index %" PRIuPTR,
            chand_, this, idx);
  }
  GPR_ASSERT(pending_batches_[idx] == nullptr);
  pending_batches_[idx] = batch;
}

// This is called via the call combiner, so access to calld is synchronized.
void ClientChannel::LoadBalancedCall::FailPendingBatchInCallCombiner(
    void* arg, grpc_error_handle error) {
  grpc_transport_stream_op_batch* batch =
      static_cast<grpc_transport_stream_op_batch*>(arg);
  auto* self = static_cast<LoadBalancedCall*>(batch->handler_private.extra_arg);
  // Note: This will release the call combiner.
  grpc_transport_stream_op_batch_finish_with_failure(
      batch, GRPC_ERROR_REF(error), self->call_combiner_);
}

// This is called via the call combiner, so access to calld is synchronized.
void ClientChannel::LoadBalancedCall::PendingBatchesFail(
    grpc_error_handle error,
    YieldCallCombinerPredicate yield_call_combiner_predicate) {
  GPR_ASSERT(error != GRPC_ERROR_NONE);
  GRPC_ERROR_UNREF(failure_error_);
  failure_error_ = error;
  if (GRPC_TRACE_FLAG_ENABLED(grpc_client_channel_call_trace)) {
    size_t num_batches = 0;
    for (size_t i = 0; i < GPR_ARRAY_SIZE(pending_batches_); ++i) {
      if (pending_batches_[i] != nullptr) ++num_batches;
    }
    gpr_log(GPR_INFO,
            "chand=%p lb_call=%p: failing %" PRIuPTR " pending batches: %s",
            chand_, this, num_batches, grpc_error_std_string(error).c_str());
  }
  CallCombinerClosureList closures;
  for (size_t i = 0; i < GPR_ARRAY_SIZE(pending_batches_); ++i) {
    grpc_transport_stream_op_batch*& batch = pending_batches_[i];
    if (batch != nullptr) {
      batch->handler_private.extra_arg = this;
      GRPC_CLOSURE_INIT(&batch->handler_private.closure,
                        FailPendingBatchInCallCombiner, batch,
                        grpc_schedule_on_exec_ctx);
      closures.Add(&batch->handler_private.closure, GRPC_ERROR_REF(error),
                   "PendingBatchesFail");
      batch = nullptr;
    }
  }
  if (yield_call_combiner_predicate(closures)) {
    closures.RunClosures(call_combiner_);
  } else {
    closures.RunClosuresWithoutYielding(call_combiner_);
  }
}

// This is called via the call combiner, so access to calld is synchronized.
void ClientChannel::LoadBalancedCall::ResumePendingBatchInCallCombiner(
    void* arg, grpc_error_handle /*ignored*/) {
  grpc_transport_stream_op_batch* batch =
      static_cast<grpc_transport_stream_op_batch*>(arg);
  SubchannelCall* subchannel_call =
      static_cast<SubchannelCall*>(batch->handler_private.extra_arg);
  // Note: This will release the call combiner.
  subchannel_call->StartTransportStreamOpBatch(batch);
}

// This is called via the call combiner, so access to calld is synchronized.
void ClientChannel::LoadBalancedCall::PendingBatchesResume() {
  if (GRPC_TRACE_FLAG_ENABLED(grpc_client_channel_call_trace)) {
    size_t num_batches = 0;
    for (size_t i = 0; i < GPR_ARRAY_SIZE(pending_batches_); ++i) {
      if (pending_batches_[i] != nullptr) ++num_batches;
    }
    gpr_log(GPR_INFO,
            "chand=%p lb_call=%p: starting %" PRIuPTR
            " pending batches on subchannel_call=%p",
            chand_, this, num_batches, subchannel_call_.get());
  }
  CallCombinerClosureList closures;
  for (size_t i = 0; i < GPR_ARRAY_SIZE(pending_batches_); ++i) {
    grpc_transport_stream_op_batch*& batch = pending_batches_[i];
    if (batch != nullptr) {
      batch->handler_private.extra_arg = subchannel_call_.get();
      GRPC_CLOSURE_INIT(&batch->handler_private.closure,
                        ResumePendingBatchInCallCombiner, batch,
                        grpc_schedule_on_exec_ctx);
      closures.Add(&batch->handler_private.closure, GRPC_ERROR_NONE,
                   "resuming pending batch from LB call");
      batch = nullptr;
    }
  }
  // Note: This will release the call combiner.
  closures.RunClosures(call_combiner_);
}

void ClientChannel::LoadBalancedCall::StartTransportStreamOpBatch(
    grpc_transport_stream_op_batch* batch) {
  // Handle call tracing.
  if (call_attempt_tracer_ != nullptr) {
    // Record send ops in tracer.
    if (batch->cancel_stream) {
      call_attempt_tracer_->RecordCancel(
          GRPC_ERROR_REF(batch->payload->cancel_stream.cancel_error));
    }
    if (batch->send_initial_metadata) {
      call_attempt_tracer_->RecordSendInitialMetadata(
          batch->payload->send_initial_metadata.send_initial_metadata,
          batch->payload->send_initial_metadata.send_initial_metadata_flags);
      peer_string_ = batch->payload->send_initial_metadata.peer_string;
      original_send_initial_metadata_on_complete_ = batch->on_complete;
      GRPC_CLOSURE_INIT(&send_initial_metadata_on_complete_,
                        SendInitialMetadataOnComplete, this, nullptr);
      batch->on_complete = &send_initial_metadata_on_complete_;
    }
    if (batch->send_message) {
      call_attempt_tracer_->RecordSendMessage(
          *batch->payload->send_message.send_message);
    }
    if (batch->send_trailing_metadata) {
      call_attempt_tracer_->RecordSendTrailingMetadata(
          batch->payload->send_trailing_metadata.send_trailing_metadata);
    }
    // Intercept recv ops.
    if (batch->recv_initial_metadata) {
      recv_initial_metadata_ =
          batch->payload->recv_initial_metadata.recv_initial_metadata;
      recv_initial_metadata_flags_ =
          batch->payload->recv_initial_metadata.recv_flags;
      original_recv_initial_metadata_ready_ =
          batch->payload->recv_initial_metadata.recv_initial_metadata_ready;
      GRPC_CLOSURE_INIT(&recv_initial_metadata_ready_, RecvInitialMetadataReady,
                        this, nullptr);
      batch->payload->recv_initial_metadata.recv_initial_metadata_ready =
          &recv_initial_metadata_ready_;
    }
    if (batch->recv_message) {
      recv_message_ = batch->payload->recv_message.recv_message;
      original_recv_message_ready_ =
          batch->payload->recv_message.recv_message_ready;
      GRPC_CLOSURE_INIT(&recv_message_ready_, RecvMessageReady, this, nullptr);
      batch->payload->recv_message.recv_message_ready = &recv_message_ready_;
    }
  }
  // Intercept recv_trailing_metadata even if there is no call tracer,
  // since we may need to notify the LB policy about trailing metadata.
  if (batch->recv_trailing_metadata) {
    recv_trailing_metadata_ =
        batch->payload->recv_trailing_metadata.recv_trailing_metadata;
    transport_stream_stats_ =
        batch->payload->recv_trailing_metadata.collect_stats;
    original_recv_trailing_metadata_ready_ =
        batch->payload->recv_trailing_metadata.recv_trailing_metadata_ready;
    GRPC_CLOSURE_INIT(&recv_trailing_metadata_ready_, RecvTrailingMetadataReady,
                      this, nullptr);
    batch->payload->recv_trailing_metadata.recv_trailing_metadata_ready =
        &recv_trailing_metadata_ready_;
  }
  // If we've previously been cancelled, immediately fail any new batches.
  if (GPR_UNLIKELY(cancel_error_ != GRPC_ERROR_NONE)) {
    if (GRPC_TRACE_FLAG_ENABLED(grpc_client_channel_call_trace)) {
      gpr_log(GPR_INFO, "chand=%p lb_call=%p: failing batch with error: %s",
              chand_, this, grpc_error_std_string(cancel_error_).c_str());
    }
    // Note: This will release the call combiner.
    grpc_transport_stream_op_batch_finish_with_failure(
        batch, GRPC_ERROR_REF(cancel_error_), call_combiner_);
    return;
  }
  // Handle cancellation.
  if (GPR_UNLIKELY(batch->cancel_stream)) {
    // Stash a copy of cancel_error in our call data, so that we can use
    // it for subsequent operations.  This ensures that if the call is
    // cancelled before any batches are passed down (e.g., if the deadline
    // is in the past when the call starts), we can return the right
    // error to the caller when the first batch does get passed down.
    GRPC_ERROR_UNREF(cancel_error_);
    cancel_error_ = GRPC_ERROR_REF(batch->payload->cancel_stream.cancel_error);
    if (GRPC_TRACE_FLAG_ENABLED(grpc_client_channel_call_trace)) {
      gpr_log(GPR_INFO, "chand=%p lb_call=%p: recording cancel_error=%s",
              chand_, this, grpc_error_std_string(cancel_error_).c_str());
    }
    // If we do not have a subchannel call (i.e., a pick has not yet
    // been started), fail all pending batches.  Otherwise, send the
    // cancellation down to the subchannel call.
    if (subchannel_call_ == nullptr) {
      PendingBatchesFail(GRPC_ERROR_REF(cancel_error_), NoYieldCallCombiner);
      // Note: This will release the call combiner.
      grpc_transport_stream_op_batch_finish_with_failure(
          batch, GRPC_ERROR_REF(cancel_error_), call_combiner_);
    } else {
      // Note: This will release the call combiner.
      subchannel_call_->StartTransportStreamOpBatch(batch);
    }
    return;
  }
  // Add the batch to the pending list.
  PendingBatchesAdd(batch);
  // Check if we've already gotten a subchannel call.
  // Note that once we have picked a subchannel, we do not need to acquire
  // the channel's data plane mutex, which is more efficient (especially for
  // streaming calls).
  if (subchannel_call_ != nullptr) {
    if (GRPC_TRACE_FLAG_ENABLED(grpc_client_channel_call_trace)) {
      gpr_log(GPR_INFO,
              "chand=%p lb_call=%p: starting batch on subchannel_call=%p",
              chand_, this, subchannel_call_.get());
    }
    PendingBatchesResume();
    return;
  }
  // We do not yet have a subchannel call.
  // For batches containing a send_initial_metadata op, acquire the
  // channel's data plane mutex to pick a subchannel.
  if (GPR_LIKELY(batch->send_initial_metadata)) {
    if (GRPC_TRACE_FLAG_ENABLED(grpc_client_channel_call_trace)) {
      gpr_log(GPR_INFO,
              "chand=%p lb_call=%p: grabbing data plane mutex to perform pick",
              chand_, this);
    }
    PickSubchannel(this, GRPC_ERROR_NONE);
  } else {
    // For all other batches, release the call combiner.
    if (GRPC_TRACE_FLAG_ENABLED(grpc_client_channel_call_trace)) {
      gpr_log(GPR_INFO,
              "chand=%p lb_call=%p: saved batch, yielding call combiner",
              chand_, this);
    }
    GRPC_CALL_COMBINER_STOP(call_combiner_,
                            "batch does not include send_initial_metadata");
  }
}

void ClientChannel::LoadBalancedCall::SendInitialMetadataOnComplete(
    void* arg, grpc_error_handle error) {
  auto* self = static_cast<LoadBalancedCall*>(arg);
  self->call_attempt_tracer_->RecordOnDoneSendInitialMetadata(
      self->peer_string_);
  Closure::Run(DEBUG_LOCATION,
               self->original_send_initial_metadata_on_complete_,
               GRPC_ERROR_REF(error));
}

void ClientChannel::LoadBalancedCall::RecvInitialMetadataReady(
    void* arg, grpc_error_handle error) {
  auto* self = static_cast<LoadBalancedCall*>(arg);
  self->call_attempt_tracer_->RecordReceivedInitialMetadata(
      self->recv_initial_metadata_, *self->recv_initial_metadata_flags_);
  Closure::Run(DEBUG_LOCATION, self->original_recv_initial_metadata_ready_,
               GRPC_ERROR_REF(error));
}

void ClientChannel::LoadBalancedCall::RecvMessageReady(
    void* arg, grpc_error_handle error) {
  auto* self = static_cast<LoadBalancedCall*>(arg);
  self->call_attempt_tracer_->RecordReceivedMessage(**self->recv_message_);
  Closure::Run(DEBUG_LOCATION, self->original_recv_message_ready_,
               GRPC_ERROR_REF(error));
}

void ClientChannel::LoadBalancedCall::RecvTrailingMetadataReady(
    void* arg, grpc_error_handle error) {
  auto* self = static_cast<LoadBalancedCall*>(arg);
  // Check if we have a tracer or an LB callback to invoke.
  if (self->call_attempt_tracer_ != nullptr ||
      self->lb_recv_trailing_metadata_ready_ != nullptr) {
    // Get the call's status.
    absl::Status status;
    if (error != GRPC_ERROR_NONE) {
      // Get status from error.
      grpc_status_code code;
      grpc_slice message = grpc_empty_slice();
      grpc_error_get_status(error, self->deadline_, &code, &message,
                            /*http_error=*/nullptr, /*error_string=*/nullptr);
      status = absl::Status(static_cast<absl::StatusCode>(code),
                            StringViewFromSlice(message));
    } else {
      // Get status from headers.
      const auto& fields = self->recv_trailing_metadata_->idx.named;
      GPR_ASSERT(fields.grpc_status != nullptr);
      grpc_status_code code =
          grpc_get_status_code_from_metadata(fields.grpc_status->md);
      if (code != GRPC_STATUS_OK) {
        absl::string_view message;
        if (fields.grpc_message != nullptr) {
          message = StringViewFromSlice(GRPC_MDVALUE(fields.grpc_message->md));
        }
        status = absl::Status(static_cast<absl::StatusCode>(code), message);
      }
    }
    // If we have a tracer, notify it.
    if (self->call_attempt_tracer_ != nullptr) {
      self->call_attempt_tracer_->RecordReceivedTrailingMetadata(
          status, self->recv_trailing_metadata_,
          *self->transport_stream_stats_);
    }
    // If the LB policy requested a callback for trailing metadata, invoke
    // the callback.
    if (self->lb_recv_trailing_metadata_ready_ != nullptr) {
      grpc_error_handle error_for_lb = absl_status_to_grpc_error(status);
      Metadata trailing_metadata(self, self->recv_trailing_metadata_);
      LbCallState lb_call_state(self);
      self->lb_recv_trailing_metadata_ready_(error_for_lb, &trailing_metadata,
                                             &lb_call_state);
      GRPC_ERROR_UNREF(error_for_lb);
    }
  }
  // Chain to original callback.
  if (self->failure_error_ != GRPC_ERROR_NONE) {
    error = self->failure_error_;
    self->failure_error_ = GRPC_ERROR_NONE;
  } else {
    error = GRPC_ERROR_REF(error);
  }
  Closure::Run(DEBUG_LOCATION, self->original_recv_trailing_metadata_ready_,
               error);
}

void ClientChannel::LoadBalancedCall::CreateSubchannelCall() {
  SubchannelCall::Args call_args = {
      std::move(connected_subchannel_), pollent_, path_, /*start_time=*/0,
      deadline_, arena_,
      // TODO(roth): When we implement hedging support, we will probably
      // need to use a separate call context for each subchannel call.
      call_context_, call_combiner_};
  grpc_error_handle error = GRPC_ERROR_NONE;
  subchannel_call_ = SubchannelCall::Create(std::move(call_args), &error);
  if (GRPC_TRACE_FLAG_ENABLED(grpc_client_channel_routing_trace)) {
    gpr_log(GPR_INFO,
            "chand=%p lb_call=%p: create subchannel_call=%p: error=%s", chand_,
            this, subchannel_call_.get(), grpc_error_std_string(error).c_str());
  }
  if (GPR_UNLIKELY(error != GRPC_ERROR_NONE)) {
    PendingBatchesFail(error, YieldCallCombiner);
  } else {
    PendingBatchesResume();
  }
}

// A class to handle the call combiner cancellation callback for a
// queued pick.
// TODO(roth): When we implement hedging support, we won't be able to
// register a call combiner cancellation closure for each LB pick,
// because there may be multiple LB picks happening in parallel.
// Instead, we will probably need to maintain a list in the CallData
// object of pending LB picks to be cancelled when the closure runs.
class ClientChannel::LoadBalancedCall::LbQueuedCallCanceller {
 public:
  explicit LbQueuedCallCanceller(RefCountedPtr<LoadBalancedCall> lb_call)
      : lb_call_(std::move(lb_call)) {
    GRPC_CALL_STACK_REF(lb_call_->owning_call_, "LbQueuedCallCanceller");
    GRPC_CLOSURE_INIT(&closure_, &CancelLocked, this, nullptr);
    lb_call_->call_combiner_->SetNotifyOnCancel(&closure_);
  }

 private:
  static void CancelLocked(void* arg, grpc_error_handle error) {
    auto* self = static_cast<LbQueuedCallCanceller*>(arg);
    auto* lb_call = self->lb_call_.get();
    auto* chand = lb_call->chand_;
    {
      MutexLock lock(&chand->data_plane_mu_);
      if (GRPC_TRACE_FLAG_ENABLED(grpc_client_channel_routing_trace)) {
        gpr_log(GPR_INFO,
                "chand=%p lb_call=%p: cancelling queued pick: "
                "error=%s self=%p calld->pick_canceller=%p",
                chand, lb_call, grpc_error_std_string(error).c_str(), self,
                lb_call->lb_call_canceller_);
      }
      if (lb_call->lb_call_canceller_ == self && error != GRPC_ERROR_NONE) {
        lb_call->call_dispatch_controller_->Commit();
        // Remove pick from list of queued picks.
        lb_call->MaybeRemoveCallFromLbQueuedCallsLocked();
        // Fail pending batches on the call.
        lb_call->PendingBatchesFail(GRPC_ERROR_REF(error),
                                    YieldCallCombinerIfPendingBatchesFound);
      }
    }
    GRPC_CALL_STACK_UNREF(lb_call->owning_call_, "LbQueuedCallCanceller");
    delete self;
  }

  RefCountedPtr<LoadBalancedCall> lb_call_;
  grpc_closure closure_;
};

void ClientChannel::LoadBalancedCall::MaybeRemoveCallFromLbQueuedCallsLocked() {
  if (!queued_pending_lb_pick_) return;
  if (GRPC_TRACE_FLAG_ENABLED(grpc_client_channel_routing_trace)) {
    gpr_log(GPR_INFO, "chand=%p lb_call=%p: removing from queued picks list",
            chand_, this);
  }
  chand_->RemoveLbQueuedCall(&queued_call_, pollent_);
  queued_pending_lb_pick_ = false;
  // Lame the call combiner canceller.
  lb_call_canceller_ = nullptr;
}

void ClientChannel::LoadBalancedCall::MaybeAddCallToLbQueuedCallsLocked() {
  if (queued_pending_lb_pick_) return;
  if (GRPC_TRACE_FLAG_ENABLED(grpc_client_channel_routing_trace)) {
    gpr_log(GPR_INFO, "chand=%p lb_call=%p: adding to queued picks list",
            chand_, this);
  }
  queued_pending_lb_pick_ = true;
  queued_call_.lb_call = this;
  chand_->AddLbQueuedCall(&queued_call_, pollent_);
  // Register call combiner cancellation callback.
  lb_call_canceller_ = new LbQueuedCallCanceller(Ref());
}

void ClientChannel::LoadBalancedCall::AsyncPickDone(grpc_error_handle error) {
  // TODO(roth): Does this callback need to hold a ref to LoadBalancedCall?
  GRPC_CLOSURE_INIT(&pick_closure_, PickDone, this, grpc_schedule_on_exec_ctx);
  ExecCtx::Run(DEBUG_LOCATION, &pick_closure_, error);
}

void ClientChannel::LoadBalancedCall::PickDone(void* arg,
                                               grpc_error_handle error) {
  auto* self = static_cast<LoadBalancedCall*>(arg);
  if (error != GRPC_ERROR_NONE) {
    if (GRPC_TRACE_FLAG_ENABLED(grpc_client_channel_routing_trace)) {
      gpr_log(GPR_INFO,
              "chand=%p lb_call=%p: failed to pick subchannel: error=%s",
              self->chand_, self, grpc_error_std_string(error).c_str());
    }
    self->PendingBatchesFail(GRPC_ERROR_REF(error), YieldCallCombiner);
    return;
  }
  self->call_dispatch_controller_->Commit();
  self->CreateSubchannelCall();
}

namespace {

const char* PickResultTypeName(
    LoadBalancingPolicy::PickResult::ResultType type) {
  switch (type) {
    case LoadBalancingPolicy::PickResult::PICK_COMPLETE:
      return "COMPLETE";
    case LoadBalancingPolicy::PickResult::PICK_QUEUE:
      return "QUEUE";
    case LoadBalancingPolicy::PickResult::PICK_FAILED:
      return "FAILED";
  }
  GPR_UNREACHABLE_CODE(return "UNKNOWN");
}

}  // namespace

void ClientChannel::LoadBalancedCall::PickSubchannel(void* arg,
                                                     grpc_error_handle error) {
  auto* self = static_cast<LoadBalancedCall*>(arg);
  bool pick_complete;
  {
    MutexLock lock(&self->chand_->data_plane_mu_);
    pick_complete = self->PickSubchannelLocked(&error);
  }
  if (pick_complete) {
    PickDone(self, error);
    GRPC_ERROR_UNREF(error);
  }
}

bool ClientChannel::LoadBalancedCall::PickSubchannelLocked(
    grpc_error_handle* error) {
  GPR_ASSERT(connected_subchannel_ == nullptr);
  GPR_ASSERT(subchannel_call_ == nullptr);
  // Grab initial metadata.
  auto& send_initial_metadata =
      pending_batches_[0]->payload->send_initial_metadata;
  grpc_metadata_batch* initial_metadata_batch =
      send_initial_metadata.send_initial_metadata;
  const uint32_t send_initial_metadata_flags =
      send_initial_metadata.send_initial_metadata_flags;
  // Perform LB pick.
  LoadBalancingPolicy::PickArgs pick_args;
  pick_args.path = StringViewFromSlice(path_);
  LbCallState lb_call_state(this);
  pick_args.call_state = &lb_call_state;
  Metadata initial_metadata(this, initial_metadata_batch);
  pick_args.initial_metadata = &initial_metadata;
  auto result = chand_->picker_->Pick(pick_args);
  if (GRPC_TRACE_FLAG_ENABLED(grpc_client_channel_routing_trace)) {
    gpr_log(
        GPR_INFO,
        "chand=%p lb_call=%p: LB pick returned %s (subchannel=%p, error=%s)",
        chand_, this, PickResultTypeName(result.type), result.subchannel.get(),
        grpc_error_std_string(result.error).c_str());
  }
  switch (result.type) {
    case LoadBalancingPolicy::PickResult::PICK_FAILED: {
      // If we're shutting down, fail all RPCs.
      grpc_error_handle disconnect_error = chand_->disconnect_error();
      if (disconnect_error != GRPC_ERROR_NONE) {
        GRPC_ERROR_UNREF(result.error);
        MaybeRemoveCallFromLbQueuedCallsLocked();
        *error = GRPC_ERROR_REF(disconnect_error);
        return true;
      }
      // If wait_for_ready is false, then the error indicates the RPC
      // attempt's final status.
      if ((send_initial_metadata_flags &
           GRPC_INITIAL_METADATA_WAIT_FOR_READY) == 0) {
        grpc_error_handle new_error =
            GRPC_ERROR_CREATE_REFERENCING_FROM_STATIC_STRING(
                "Failed to pick subchannel", &result.error, 1);
        GRPC_ERROR_UNREF(result.error);
        *error = new_error;
        MaybeRemoveCallFromLbQueuedCallsLocked();
        return true;
      }
      // If wait_for_ready is true, then queue to retry when we get a new
      // picker.
      GRPC_ERROR_UNREF(result.error);
    }
    // Fallthrough
    case LoadBalancingPolicy::PickResult::PICK_QUEUE:
      MaybeAddCallToLbQueuedCallsLocked();
      return false;
    default:  // PICK_COMPLETE
      MaybeRemoveCallFromLbQueuedCallsLocked();
      // Handle drops.
      if (GPR_UNLIKELY(result.subchannel == nullptr)) {
        result.error = grpc_error_set_int(
            grpc_error_set_int(GRPC_ERROR_CREATE_FROM_STATIC_STRING(
                                   "Call dropped by load balancing policy"),
                               GRPC_ERROR_INT_GRPC_STATUS,
                               GRPC_STATUS_UNAVAILABLE),
            GRPC_ERROR_INT_LB_POLICY_DROP, 1);
      } else {
        // Grab a ref to the connected subchannel while we're still
        // holding the data plane mutex.
        connected_subchannel_ =
            chand_->GetConnectedSubchannelInDataPlane(result.subchannel.get());
        GPR_ASSERT(connected_subchannel_ != nullptr);
      }
      lb_recv_trailing_metadata_ready_ = result.recv_trailing_metadata_ready;
      *error = result.error;
      return true;
  }
}

}  // namespace grpc_core<|MERGE_RESOLUTION|>--- conflicted
+++ resolved
@@ -1057,13 +1057,6 @@
 
 namespace {
 
-<<<<<<< HEAD
-bool GetEnableRetries(const grpc_channel_args* args) {
-  return grpc_channel_args_find_bool(args, GRPC_ARG_ENABLE_RETRIES, true);
-}
-
-=======
->>>>>>> 7eaf37bc
 RefCountedPtr<SubchannelPoolInterface> GetSubchannelPool(
     const grpc_channel_args* args) {
   const bool use_local_subchannel_pool = grpc_channel_args_find_bool(
@@ -1521,7 +1514,7 @@
       channel_args_, args_to_add.data(), args_to_add.size());
   new_args = config_selector->ModifyChannelArgs(new_args);
   bool enable_retries =
-      grpc_channel_args_find_bool(new_args, GRPC_ARG_ENABLE_RETRIES, false);
+      grpc_channel_args_find_bool(new_args, GRPC_ARG_ENABLE_RETRIES, true);
   // Construct dynamic filter stack.
   std::vector<const grpc_channel_filter*> filters =
       config_selector->GetFilters();
