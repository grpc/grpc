--- conflicted
+++ resolved
@@ -896,15 +896,9 @@
   grpc_subchannel_call* subchannel_call;
   grpc_error* error;
 
-<<<<<<< HEAD
-  grpc_lb_policy_pick_state pick;
+  grpc_core::LoadBalancingPolicy::PickState pick;
   grpc_closure pick_closure;
   grpc_closure pick_cancel_closure;
-=======
-  grpc_core::LoadBalancingPolicy::PickState pick;
-  grpc_closure lb_pick_closure;
-  grpc_closure lb_pick_cancel_closure;
->>>>>>> 824b21e1
 
   grpc_polling_entity* pollent;
 
