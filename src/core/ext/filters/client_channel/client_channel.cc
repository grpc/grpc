/*
 *
 * Copyright 2015 gRPC authors.
 *
 * Licensed under the Apache License, Version 2.0 (the "License");
 * you may not use this file except in compliance with the License.
 * You may obtain a copy of the License at
 *
 *     http://www.apache.org/licenses/LICENSE-2.0
 *
 * Unless required by applicable law or agreed to in writing, software
 * distributed under the License is distributed on an "AS IS" BASIS,
 * WITHOUT WARRANTIES OR CONDITIONS OF ANY KIND, either express or implied.
 * See the License for the specific language governing permissions and
 * limitations under the License.
 *
 */

#include <grpc/support/port_platform.h>

#include "src/core/ext/filters/client_channel/client_channel.h"

#include <inttypes.h>
#include <limits.h>
#include <stdbool.h>
#include <stdio.h>
#include <string.h>

#include <grpc/support/alloc.h>
#include <grpc/support/log.h>
#include <grpc/support/string_util.h>
#include <grpc/support/sync.h>

#include "src/core/ext/filters/client_channel/backup_poller.h"
#include "src/core/ext/filters/client_channel/http_connect_handshaker.h"
#include "src/core/ext/filters/client_channel/lb_policy_registry.h"
#include "src/core/ext/filters/client_channel/method_params.h"
#include "src/core/ext/filters/client_channel/proxy_mapper_registry.h"
#include "src/core/ext/filters/client_channel/resolver_registry.h"
#include "src/core/ext/filters/client_channel/retry_throttle.h"
#include "src/core/ext/filters/client_channel/status_util.h"
#include "src/core/ext/filters/client_channel/subchannel.h"
#include "src/core/ext/filters/deadline/deadline_filter.h"
#include "src/core/lib/backoff/backoff.h"
#include "src/core/lib/channel/channel_args.h"
#include "src/core/lib/channel/connected_channel.h"
#include "src/core/lib/gpr/string.h"
#include "src/core/lib/gprpp/inlined_vector.h"
#include "src/core/lib/gprpp/manual_constructor.h"
#include "src/core/lib/iomgr/combiner.h"
#include "src/core/lib/iomgr/iomgr.h"
#include "src/core/lib/iomgr/polling_entity.h"
#include "src/core/lib/profiling/timers.h"
#include "src/core/lib/slice/slice_internal.h"
#include "src/core/lib/slice/slice_string_helpers.h"
#include "src/core/lib/surface/channel.h"
#include "src/core/lib/transport/connectivity_state.h"
#include "src/core/lib/transport/error_utils.h"
#include "src/core/lib/transport/metadata.h"
#include "src/core/lib/transport/metadata_batch.h"
#include "src/core/lib/transport/service_config.h"
#include "src/core/lib/transport/static_metadata.h"
#include "src/core/lib/transport/status_metadata.h"

<<<<<<< HEAD
using grpc_core::internal::WAIT_FOR_READY_TRUE;
using grpc_core::internal::WAIT_FOR_READY_UNSET;
using grpc_core::internal::method_parameters;
using grpc_core::internal::method_parameters_create_from_json;
using grpc_core::internal::method_parameters_ref;
using grpc_core::internal::method_parameters_unref;
using grpc_core::internal::retry_policy_params;

/* Client channel implementation */

// By default, we buffer 256 KiB per RPC for retries.
// TODO(roth): Do we have any data to suggest a better value?
#define DEFAULT_PER_RPC_RETRY_BUFFER_SIZE (256 << 10)

// This value was picked arbitrarily.  It can be changed if there is
// any even moderately compelling reason to do so.
#define RETRY_BACKOFF_JITTER 0.2

grpc_core::TraceFlag grpc_client_channel_trace(false, "client_channel");

=======
using grpc_core::internal::ClientChannelMethodParams;

/* Client channel implementation */

grpc_core::TraceFlag grpc_client_channel_trace(false, "client_channel");

/*************************************************************************
 * CHANNEL-WIDE FUNCTIONS
 */

>>>>>>> 0fc97adc
struct external_connectivity_watcher;

typedef grpc_core::SliceHashTable<
    grpc_core::RefCountedPtr<ClientChannelMethodParams>>
    MethodParamsTable;

typedef struct client_channel_channel_data {
  grpc_core::OrphanablePtr<grpc_core::Resolver> resolver;
  bool started_resolving;
  bool deadline_checking_enabled;
  grpc_client_channel_factory* client_channel_factory;
  bool enable_retries;
  size_t per_rpc_retry_buffer_size;

  /** combiner protecting all variables below in this data structure */
  grpc_combiner* combiner;
  /** currently active load balancer */
  grpc_core::OrphanablePtr<grpc_core::LoadBalancingPolicy> lb_policy;
  /** retry throttle data */
  grpc_server_retry_throttle_data* retry_throttle_data;
  /** maps method names to method_parameters structs */
  grpc_core::RefCountedPtr<MethodParamsTable> method_params_table;
  /** incoming resolver result - set by resolver.next() */
  grpc_channel_args* resolver_result;
  /** a list of closures that are all waiting for resolver result to come in */
  grpc_closure_list waiting_for_resolver_result_closures;
  /** resolver callback */
  grpc_closure on_resolver_result_changed;
  /** connectivity state being tracked */
  grpc_connectivity_state_tracker state_tracker;
  /** when an lb_policy arrives, should we try to exit idle */
  bool exit_idle_when_lb_policy_arrives;
  /** owning stack */
  grpc_channel_stack* owning_stack;
  /** interested parties (owned) */
  grpc_pollset_set* interested_parties;

  /* external_connectivity_watcher_list head is guarded by its own mutex, since
   * counts need to be grabbed immediately without polling on a cq */
  gpr_mu external_connectivity_watcher_list_mu;
  struct external_connectivity_watcher* external_connectivity_watcher_list_head;

  /* the following properties are guarded by a mutex since APIs require them
     to be instantaneously available */
  gpr_mu info_mu;
  char* info_lb_policy_name;
  /** service config in JSON form */
  char* info_service_config_json;
} channel_data;

typedef struct {
  channel_data* chand;
  /** used as an identifier, don't dereference it because the LB policy may be
   * non-existing when the callback is run */
  grpc_core::LoadBalancingPolicy* lb_policy;
  grpc_closure closure;
} reresolution_request_args;

/** We create one watcher for each new lb_policy that is returned from a
    resolver, to watch for state changes from the lb_policy. When a state
    change is seen, we update the channel, and create a new watcher. */
typedef struct {
  channel_data* chand;
  grpc_closure on_changed;
  grpc_connectivity_state state;
  grpc_core::LoadBalancingPolicy* lb_policy;
} lb_policy_connectivity_watcher;

static void watch_lb_policy_locked(channel_data* chand,
                                   grpc_core::LoadBalancingPolicy* lb_policy,
                                   grpc_connectivity_state current_state);

static void set_channel_connectivity_state_locked(channel_data* chand,
                                                  grpc_connectivity_state state,
                                                  grpc_error* error,
                                                  const char* reason) {
  /* TODO: Improve failure handling:
   * - Make it possible for policies to return GRPC_CHANNEL_TRANSIENT_FAILURE.
   * - Hand over pending picks from old policies during the switch that happens
   *   when resolver provides an update. */
  if (chand->lb_policy != nullptr) {
    if (state == GRPC_CHANNEL_TRANSIENT_FAILURE) {
      /* cancel picks with wait_for_ready=false */
      chand->lb_policy->CancelMatchingPicksLocked(
          /* mask= */ GRPC_INITIAL_METADATA_WAIT_FOR_READY,
          /* check= */ 0, GRPC_ERROR_REF(error));
    } else if (state == GRPC_CHANNEL_SHUTDOWN) {
      /* cancel all picks */
      chand->lb_policy->CancelMatchingPicksLocked(/* mask= */ 0, /* check= */ 0,
                                                  GRPC_ERROR_REF(error));
    }
  }
  if (grpc_client_channel_trace.enabled()) {
    gpr_log(GPR_DEBUG, "chand=%p: setting connectivity state to %s", chand,
            grpc_connectivity_state_name(state));
  }
  grpc_connectivity_state_set(&chand->state_tracker, state, error, reason);
}

static void on_lb_policy_state_changed_locked(void* arg, grpc_error* error) {
  lb_policy_connectivity_watcher* w =
      static_cast<lb_policy_connectivity_watcher*>(arg);
  /* check if the notification is for the latest policy */
  if (w->lb_policy == w->chand->lb_policy.get()) {
    if (grpc_client_channel_trace.enabled()) {
      gpr_log(GPR_DEBUG, "chand=%p: lb_policy=%p state changed to %s", w->chand,
              w->lb_policy, grpc_connectivity_state_name(w->state));
    }
    set_channel_connectivity_state_locked(w->chand, w->state,
                                          GRPC_ERROR_REF(error), "lb_changed");
    if (w->state != GRPC_CHANNEL_SHUTDOWN) {
      watch_lb_policy_locked(w->chand, w->lb_policy, w->state);
    }
  }
  GRPC_CHANNEL_STACK_UNREF(w->chand->owning_stack, "watch_lb_policy");
  gpr_free(w);
}

static void watch_lb_policy_locked(channel_data* chand,
                                   grpc_core::LoadBalancingPolicy* lb_policy,
                                   grpc_connectivity_state current_state) {
  lb_policy_connectivity_watcher* w =
      static_cast<lb_policy_connectivity_watcher*>(gpr_malloc(sizeof(*w)));
  GRPC_CHANNEL_STACK_REF(chand->owning_stack, "watch_lb_policy");
  w->chand = chand;
  GRPC_CLOSURE_INIT(&w->on_changed, on_lb_policy_state_changed_locked, w,
                    grpc_combiner_scheduler(chand->combiner));
  w->state = current_state;
  w->lb_policy = lb_policy;
  lb_policy->NotifyOnStateChangeLocked(&w->state, &w->on_changed);
}

static void start_resolving_locked(channel_data* chand) {
  if (grpc_client_channel_trace.enabled()) {
    gpr_log(GPR_DEBUG, "chand=%p: starting name resolution", chand);
  }
  GPR_ASSERT(!chand->started_resolving);
  chand->started_resolving = true;
  GRPC_CHANNEL_STACK_REF(chand->owning_stack, "resolver");
  chand->resolver->NextLocked(&chand->resolver_result,
                              &chand->on_resolver_result_changed);
}

typedef struct {
  char* server_name;
  grpc_server_retry_throttle_data* retry_throttle_data;
} service_config_parsing_state;

static void parse_retry_throttle_params(
    const grpc_json* field, service_config_parsing_state* parsing_state) {
  if (strcmp(field->key, "retryThrottling") == 0) {
    if (parsing_state->retry_throttle_data != nullptr) return;  // Duplicate.
    if (field->type != GRPC_JSON_OBJECT) return;
    int max_milli_tokens = 0;
    int milli_token_ratio = 0;
    for (grpc_json* sub_field = field->child; sub_field != nullptr;
         sub_field = sub_field->next) {
      if (sub_field->key == nullptr) return;
      if (strcmp(sub_field->key, "maxTokens") == 0) {
        if (max_milli_tokens != 0) return;  // Duplicate.
        if (sub_field->type != GRPC_JSON_NUMBER) return;
        max_milli_tokens = gpr_parse_nonnegative_int(sub_field->value);
        if (max_milli_tokens == -1) return;
        max_milli_tokens *= 1000;
      } else if (strcmp(sub_field->key, "tokenRatio") == 0) {
        if (milli_token_ratio != 0) return;  // Duplicate.
        if (sub_field->type != GRPC_JSON_NUMBER) return;
        // We support up to 3 decimal digits.
        size_t whole_len = strlen(sub_field->value);
        uint32_t multiplier = 1;
        uint32_t decimal_value = 0;
        const char* decimal_point = strchr(sub_field->value, '.');
        if (decimal_point != nullptr) {
          whole_len = static_cast<size_t>(decimal_point - sub_field->value);
          multiplier = 1000;
          size_t decimal_len = strlen(decimal_point + 1);
          if (decimal_len > 3) decimal_len = 3;
          if (!gpr_parse_bytes_to_uint32(decimal_point + 1, decimal_len,
                                         &decimal_value)) {
            return;
          }
          uint32_t decimal_multiplier = 1;
          for (size_t i = 0; i < (3 - decimal_len); ++i) {
            decimal_multiplier *= 10;
          }
          decimal_value *= decimal_multiplier;
        }
        uint32_t whole_value;
        if (!gpr_parse_bytes_to_uint32(sub_field->value, whole_len,
                                       &whole_value)) {
          return;
        }
        milli_token_ratio =
            static_cast<int>((whole_value * multiplier) + decimal_value);
        if (milli_token_ratio <= 0) return;
      }
    }
    parsing_state->retry_throttle_data =
        grpc_retry_throttle_map_get_data_for_server(
            parsing_state->server_name, max_milli_tokens, milli_token_ratio);
  }
}

static void request_reresolution_locked(void* arg, grpc_error* error) {
  reresolution_request_args* args =
      static_cast<reresolution_request_args*>(arg);
  channel_data* chand = args->chand;
  // If this invocation is for a stale LB policy, treat it as an LB shutdown
  // signal.
  if (args->lb_policy != chand->lb_policy.get() || error != GRPC_ERROR_NONE ||
      chand->resolver == nullptr) {
    GRPC_CHANNEL_STACK_UNREF(chand->owning_stack, "re-resolution");
    gpr_free(args);
    return;
  }
  if (grpc_client_channel_trace.enabled()) {
    gpr_log(GPR_DEBUG, "chand=%p: started name re-resolving", chand);
  }
  chand->resolver->RequestReresolutionLocked();
  // Give back the closure to the LB policy.
  chand->lb_policy->SetReresolutionClosureLocked(&args->closure);
}

// Wrappers to pass to grpc_service_config_create_method_config_table().
static void* method_parameters_ref_wrapper(void* value) {
  return method_parameters_ref(static_cast<method_parameters*>(value));
}
static void method_parameters_unref_wrapper(void* value) {
  method_parameters_unref(static_cast<method_parameters*>(value));
}

static void on_resolver_result_changed_locked(void* arg, grpc_error* error) {
  channel_data* chand = static_cast<channel_data*>(arg);
  if (grpc_client_channel_trace.enabled()) {
    gpr_log(GPR_DEBUG, "chand=%p: got resolver result: error=%s", chand,
            grpc_error_string(error));
  }
  // Extract the following fields from the resolver result, if non-nullptr.
  bool lb_policy_updated = false;
  bool lb_policy_created = false;
  char* lb_policy_name_dup = nullptr;
  bool lb_policy_name_changed = false;
  grpc_core::OrphanablePtr<grpc_core::LoadBalancingPolicy> new_lb_policy;
  char* service_config_json = nullptr;
  grpc_server_retry_throttle_data* retry_throttle_data = nullptr;
  grpc_core::RefCountedPtr<MethodParamsTable> method_params_table;
  if (chand->resolver_result != nullptr) {
    if (chand->resolver != nullptr) {
      // Find LB policy name.
      const grpc_arg* channel_arg = grpc_channel_args_find(
          chand->resolver_result, GRPC_ARG_LB_POLICY_NAME);
      const char* lb_policy_name = grpc_channel_arg_get_string(channel_arg);
      // Special case: If at least one balancer address is present, we use
      // the grpclb policy, regardless of what the resolver actually specified.
      channel_arg =
          grpc_channel_args_find(chand->resolver_result, GRPC_ARG_LB_ADDRESSES);
      if (channel_arg != nullptr && channel_arg->type == GRPC_ARG_POINTER) {
        grpc_lb_addresses* addresses =
            static_cast<grpc_lb_addresses*>(channel_arg->value.pointer.p);
        bool found_balancer_address = false;
        for (size_t i = 0; i < addresses->num_addresses; ++i) {
          if (addresses->addresses[i].is_balancer) {
            found_balancer_address = true;
            break;
          }
        }
        if (found_balancer_address) {
          if (lb_policy_name != nullptr &&
              strcmp(lb_policy_name, "grpclb") != 0) {
            gpr_log(GPR_INFO,
                    "resolver requested LB policy %s but provided at least one "
                    "balancer address -- forcing use of grpclb LB policy",
                    lb_policy_name);
          }
          lb_policy_name = "grpclb";
        }
      }
      // Use pick_first if nothing was specified and we didn't select grpclb
      // above.
      if (lb_policy_name == nullptr) lb_policy_name = "pick_first";

      // Check to see if we're already using the right LB policy.
      // Note: It's safe to use chand->info_lb_policy_name here without
      // taking a lock on chand->info_mu, because this function is the
      // only thing that modifies its value, and it can only be invoked
      // once at any given time.
      lb_policy_name_changed =
          chand->info_lb_policy_name == nullptr ||
          gpr_stricmp(chand->info_lb_policy_name, lb_policy_name) != 0;
      if (chand->lb_policy != nullptr && !lb_policy_name_changed) {
        // Continue using the same LB policy.  Update with new addresses.
        lb_policy_updated = true;
        chand->lb_policy->UpdateLocked(*chand->resolver_result);
      } else {
        // Instantiate new LB policy.
        grpc_core::LoadBalancingPolicy::Args lb_policy_args;
        lb_policy_args.combiner = chand->combiner;
        lb_policy_args.client_channel_factory = chand->client_channel_factory;
        lb_policy_args.args = chand->resolver_result;
        new_lb_policy =
            grpc_core::LoadBalancingPolicyRegistry::CreateLoadBalancingPolicy(
                lb_policy_name, lb_policy_args);
        if (new_lb_policy == nullptr) {
          gpr_log(GPR_ERROR, "could not create LB policy \"%s\"",
                  lb_policy_name);
        } else {
          lb_policy_created = true;
          reresolution_request_args* args =
              static_cast<reresolution_request_args*>(
                  gpr_zalloc(sizeof(*args)));
          args->chand = chand;
          args->lb_policy = new_lb_policy.get();
          GRPC_CLOSURE_INIT(&args->closure, request_reresolution_locked, args,
                            grpc_combiner_scheduler(chand->combiner));
          GRPC_CHANNEL_STACK_REF(chand->owning_stack, "re-resolution");
          new_lb_policy->SetReresolutionClosureLocked(&args->closure);
        }
      }
      // Before we clean up, save a copy of lb_policy_name, since it might
      // be pointing to data inside chand->resolver_result.
      // The copy will be saved in chand->lb_policy_name below.
      lb_policy_name_dup = gpr_strdup(lb_policy_name);
      // Find service config.
      channel_arg = grpc_channel_args_find(chand->resolver_result,
                                           GRPC_ARG_SERVICE_CONFIG);
      service_config_json =
          gpr_strdup(grpc_channel_arg_get_string(channel_arg));
      if (service_config_json != nullptr) {
        grpc_core::UniquePtr<grpc_core::ServiceConfig> service_config =
            grpc_core::ServiceConfig::Create(service_config_json);
        if (service_config != nullptr) {
<<<<<<< HEAD
          if (chand->enable_retries) {
            channel_arg = grpc_channel_args_find(chand->resolver_result,
                                                 GRPC_ARG_SERVER_URI);
            const char* server_uri = grpc_channel_arg_get_string(channel_arg);
            GPR_ASSERT(server_uri != nullptr);
            grpc_uri* uri = grpc_uri_parse(server_uri, true);
            GPR_ASSERT(uri->path[0] != '\0');
            service_config_parsing_state parsing_state;
            memset(&parsing_state, 0, sizeof(parsing_state));
            parsing_state.server_name =
                uri->path[0] == '/' ? uri->path + 1 : uri->path;
            grpc_service_config_parse_global_params(
                service_config, parse_retry_throttle_params, &parsing_state);
            grpc_uri_destroy(uri);
            retry_throttle_data = parsing_state.retry_throttle_data;
          }
          method_params_table = grpc_service_config_create_method_config_table(
              service_config, method_parameters_create_from_json,
              (void*)chand->enable_retries, method_parameters_ref_wrapper,
              method_parameters_unref_wrapper);
          grpc_service_config_destroy(service_config);
=======
          channel_arg = grpc_channel_args_find(chand->resolver_result,
                                               GRPC_ARG_SERVER_URI);
          const char* server_uri = grpc_channel_arg_get_string(channel_arg);
          GPR_ASSERT(server_uri != nullptr);
          grpc_uri* uri = grpc_uri_parse(server_uri, true);
          GPR_ASSERT(uri->path[0] != '\0');
          service_config_parsing_state parsing_state;
          memset(&parsing_state, 0, sizeof(parsing_state));
          parsing_state.server_name =
              uri->path[0] == '/' ? uri->path + 1 : uri->path;
          service_config->ParseGlobalParams(parse_retry_throttle_params,
                                            &parsing_state);
          grpc_uri_destroy(uri);
          retry_throttle_data = parsing_state.retry_throttle_data;
          method_params_table = service_config->CreateMethodConfigTable(
              ClientChannelMethodParams::CreateFromJson);
>>>>>>> 0fc97adc
        }
      }
    }
    grpc_channel_args_destroy(chand->resolver_result);
    chand->resolver_result = nullptr;
  }
  if (grpc_client_channel_trace.enabled()) {
    gpr_log(GPR_DEBUG,
            "chand=%p: resolver result: lb_policy_name=\"%s\"%s, "
            "service_config=\"%s\"",
            chand, lb_policy_name_dup,
            lb_policy_name_changed ? " (changed)" : "", service_config_json);
  }
  // Now swap out fields in chand.  Note that the new values may still
  // be nullptr if (e.g.) the resolver failed to return results or the
  // results did not contain the necessary data.
  //
  // First, swap out the data used by cc_get_channel_info().
  gpr_mu_lock(&chand->info_mu);
  if (lb_policy_name_dup != nullptr) {
    gpr_free(chand->info_lb_policy_name);
    chand->info_lb_policy_name = lb_policy_name_dup;
  }
  if (service_config_json != nullptr) {
    gpr_free(chand->info_service_config_json);
    chand->info_service_config_json = service_config_json;
  }
  gpr_mu_unlock(&chand->info_mu);
  // Swap out the retry throttle data.
  if (chand->retry_throttle_data != nullptr) {
    grpc_server_retry_throttle_data_unref(chand->retry_throttle_data);
  }
  chand->retry_throttle_data = retry_throttle_data;
  // Swap out the method params table.
  chand->method_params_table = std::move(method_params_table);
  // If we have a new LB policy or are shutting down (in which case
  // new_lb_policy will be nullptr), swap out the LB policy, unreffing the
  // old one and removing its fds from chand->interested_parties.
  // Note that we do NOT do this if either (a) we updated the existing
  // LB policy above or (b) we failed to create the new LB policy (in
  // which case we want to continue using the most recent one we had).
  if (new_lb_policy != nullptr || error != GRPC_ERROR_NONE ||
      chand->resolver == nullptr) {
    if (chand->lb_policy != nullptr) {
      if (grpc_client_channel_trace.enabled()) {
        gpr_log(GPR_DEBUG, "chand=%p: unreffing lb_policy=%p", chand,
                chand->lb_policy.get());
      }
      grpc_pollset_set_del_pollset_set(chand->lb_policy->interested_parties(),
                                       chand->interested_parties);
      chand->lb_policy->HandOffPendingPicksLocked(new_lb_policy.get());
      chand->lb_policy.reset();
    }
    chand->lb_policy = std::move(new_lb_policy);
  }
  // Now that we've swapped out the relevant fields of chand, check for
  // error or shutdown.
  if (error != GRPC_ERROR_NONE || chand->resolver == nullptr) {
    if (grpc_client_channel_trace.enabled()) {
      gpr_log(GPR_DEBUG, "chand=%p: shutting down", chand);
    }
    if (chand->resolver != nullptr) {
      if (grpc_client_channel_trace.enabled()) {
        gpr_log(GPR_DEBUG, "chand=%p: shutting down resolver", chand);
      }
      chand->resolver.reset();
    }
    set_channel_connectivity_state_locked(
        chand, GRPC_CHANNEL_SHUTDOWN,
        GRPC_ERROR_CREATE_REFERENCING_FROM_STATIC_STRING(
            "Got resolver result after disconnection", &error, 1),
        "resolver_gone");
    grpc_closure_list_fail_all(&chand->waiting_for_resolver_result_closures,
                               GRPC_ERROR_CREATE_REFERENCING_FROM_STATIC_STRING(
                                   "Channel disconnected", &error, 1));
    GRPC_CLOSURE_LIST_SCHED(&chand->waiting_for_resolver_result_closures);
    GRPC_CHANNEL_STACK_UNREF(chand->owning_stack, "resolver");
  } else {  // Not shutting down.
    grpc_connectivity_state state = GRPC_CHANNEL_TRANSIENT_FAILURE;
    grpc_error* state_error =
        GRPC_ERROR_CREATE_FROM_STATIC_STRING("No load balancing policy");
    if (lb_policy_created) {
      if (grpc_client_channel_trace.enabled()) {
        gpr_log(GPR_DEBUG, "chand=%p: initializing new LB policy", chand);
      }
      GRPC_ERROR_UNREF(state_error);
      state = chand->lb_policy->CheckConnectivityLocked(&state_error);
      grpc_pollset_set_add_pollset_set(chand->lb_policy->interested_parties(),
                                       chand->interested_parties);
      GRPC_CLOSURE_LIST_SCHED(&chand->waiting_for_resolver_result_closures);
      if (chand->exit_idle_when_lb_policy_arrives) {
        chand->lb_policy->ExitIdleLocked();
        chand->exit_idle_when_lb_policy_arrives = false;
      }
      watch_lb_policy_locked(chand, chand->lb_policy.get(), state);
    }
    if (!lb_policy_updated) {
      set_channel_connectivity_state_locked(
          chand, state, GRPC_ERROR_REF(state_error), "new_lb+resolver");
    }
    chand->resolver->NextLocked(&chand->resolver_result,
                                &chand->on_resolver_result_changed);
    GRPC_ERROR_UNREF(state_error);
  }
}

static void start_transport_op_locked(void* arg, grpc_error* error_ignored) {
  grpc_transport_op* op = static_cast<grpc_transport_op*>(arg);
  grpc_channel_element* elem =
      static_cast<grpc_channel_element*>(op->handler_private.extra_arg);
  channel_data* chand = static_cast<channel_data*>(elem->channel_data);

  if (op->on_connectivity_state_change != nullptr) {
    grpc_connectivity_state_notify_on_state_change(
        &chand->state_tracker, op->connectivity_state,
        op->on_connectivity_state_change);
    op->on_connectivity_state_change = nullptr;
    op->connectivity_state = nullptr;
  }

  if (op->send_ping.on_initiate != nullptr || op->send_ping.on_ack != nullptr) {
    if (chand->lb_policy == nullptr) {
      GRPC_CLOSURE_SCHED(
          op->send_ping.on_initiate,
          GRPC_ERROR_CREATE_FROM_STATIC_STRING("Ping with no load balancing"));
      GRPC_CLOSURE_SCHED(
          op->send_ping.on_ack,
          GRPC_ERROR_CREATE_FROM_STATIC_STRING("Ping with no load balancing"));
    } else {
      chand->lb_policy->PingOneLocked(op->send_ping.on_initiate,
                                      op->send_ping.on_ack);
      op->bind_pollset = nullptr;
    }
    op->send_ping.on_initiate = nullptr;
    op->send_ping.on_ack = nullptr;
  }

  if (op->disconnect_with_error != GRPC_ERROR_NONE) {
    if (chand->resolver != nullptr) {
      set_channel_connectivity_state_locked(
          chand, GRPC_CHANNEL_SHUTDOWN,
          GRPC_ERROR_REF(op->disconnect_with_error), "disconnect");
      chand->resolver.reset();
      if (!chand->started_resolving) {
        grpc_closure_list_fail_all(&chand->waiting_for_resolver_result_closures,
                                   GRPC_ERROR_REF(op->disconnect_with_error));
        GRPC_CLOSURE_LIST_SCHED(&chand->waiting_for_resolver_result_closures);
      }
      if (chand->lb_policy != nullptr) {
        grpc_pollset_set_del_pollset_set(chand->lb_policy->interested_parties(),
                                         chand->interested_parties);
        chand->lb_policy.reset();
      }
    }
    GRPC_ERROR_UNREF(op->disconnect_with_error);
  }
  GRPC_CHANNEL_STACK_UNREF(chand->owning_stack, "start_transport_op");

  GRPC_CLOSURE_SCHED(op->on_consumed, GRPC_ERROR_NONE);
}

static void cc_start_transport_op(grpc_channel_element* elem,
                                  grpc_transport_op* op) {
  channel_data* chand = static_cast<channel_data*>(elem->channel_data);

  GPR_ASSERT(op->set_accept_stream == false);
  if (op->bind_pollset != nullptr) {
    grpc_pollset_set_add_pollset(chand->interested_parties, op->bind_pollset);
  }

  op->handler_private.extra_arg = elem;
  GRPC_CHANNEL_STACK_REF(chand->owning_stack, "start_transport_op");
  GRPC_CLOSURE_SCHED(
      GRPC_CLOSURE_INIT(&op->handler_private.closure, start_transport_op_locked,
                        op, grpc_combiner_scheduler(chand->combiner)),
      GRPC_ERROR_NONE);
}

static void cc_get_channel_info(grpc_channel_element* elem,
                                const grpc_channel_info* info) {
  channel_data* chand = static_cast<channel_data*>(elem->channel_data);
  gpr_mu_lock(&chand->info_mu);
  if (info->lb_policy_name != nullptr) {
    *info->lb_policy_name = chand->info_lb_policy_name == nullptr
                                ? nullptr
                                : gpr_strdup(chand->info_lb_policy_name);
  }
  if (info->service_config_json != nullptr) {
    *info->service_config_json =
        chand->info_service_config_json == nullptr
            ? nullptr
            : gpr_strdup(chand->info_service_config_json);
  }
  gpr_mu_unlock(&chand->info_mu);
}

/* Constructor for channel_data */
static grpc_error* cc_init_channel_elem(grpc_channel_element* elem,
                                        grpc_channel_element_args* args) {
  channel_data* chand = static_cast<channel_data*>(elem->channel_data);
  GPR_ASSERT(args->is_last);
  GPR_ASSERT(elem->filter == &grpc_client_channel_filter);
  // Initialize data members.
  chand->combiner = grpc_combiner_create();
  gpr_mu_init(&chand->info_mu);
  gpr_mu_init(&chand->external_connectivity_watcher_list_mu);

  gpr_mu_lock(&chand->external_connectivity_watcher_list_mu);
  chand->external_connectivity_watcher_list_head = nullptr;
  gpr_mu_unlock(&chand->external_connectivity_watcher_list_mu);

  chand->owning_stack = args->channel_stack;
  GRPC_CLOSURE_INIT(&chand->on_resolver_result_changed,
                    on_resolver_result_changed_locked, chand,
                    grpc_combiner_scheduler(chand->combiner));
  chand->interested_parties = grpc_pollset_set_create();
  grpc_connectivity_state_init(&chand->state_tracker, GRPC_CHANNEL_IDLE,
                               "client_channel");
  grpc_client_channel_start_backup_polling(chand->interested_parties);
  // Record max per-RPC retry buffer size.
  const grpc_arg* arg = grpc_channel_args_find(
      args->channel_args, GRPC_ARG_PER_RPC_RETRY_BUFFER_SIZE);
  chand->per_rpc_retry_buffer_size = (size_t)grpc_channel_arg_get_integer(
      arg, {DEFAULT_PER_RPC_RETRY_BUFFER_SIZE, 0, INT_MAX});
  // Record enable_retries.
  arg = grpc_channel_args_find(args->channel_args, GRPC_ARG_ENABLE_RETRIES);
  chand->enable_retries = grpc_channel_arg_get_bool(arg, true);
  // Record client channel factory.
  arg = grpc_channel_args_find(args->channel_args,
                               GRPC_ARG_CLIENT_CHANNEL_FACTORY);
  if (arg == nullptr) {
    return GRPC_ERROR_CREATE_FROM_STATIC_STRING(
        "Missing client channel factory in args for client channel filter");
  }
  if (arg->type != GRPC_ARG_POINTER) {
    return GRPC_ERROR_CREATE_FROM_STATIC_STRING(
        "client channel factory arg must be a pointer");
  }
  grpc_client_channel_factory_ref(
      static_cast<grpc_client_channel_factory*>(arg->value.pointer.p));
  chand->client_channel_factory =
      static_cast<grpc_client_channel_factory*>(arg->value.pointer.p);
  // Get server name to resolve, using proxy mapper if needed.
  arg = grpc_channel_args_find(args->channel_args, GRPC_ARG_SERVER_URI);
  if (arg == nullptr) {
    return GRPC_ERROR_CREATE_FROM_STATIC_STRING(
        "Missing server uri in args for client channel filter");
  }
  if (arg->type != GRPC_ARG_STRING) {
    return GRPC_ERROR_CREATE_FROM_STATIC_STRING(
        "server uri arg must be a string");
  }
  char* proxy_name = nullptr;
  grpc_channel_args* new_args = nullptr;
  grpc_proxy_mappers_map_name(arg->value.string, args->channel_args,
                              &proxy_name, &new_args);
  // Instantiate resolver.
  chand->resolver = grpc_core::ResolverRegistry::CreateResolver(
      proxy_name != nullptr ? proxy_name : arg->value.string,
      new_args != nullptr ? new_args : args->channel_args,
      chand->interested_parties, chand->combiner);
  if (proxy_name != nullptr) gpr_free(proxy_name);
  if (new_args != nullptr) grpc_channel_args_destroy(new_args);
  if (chand->resolver == nullptr) {
    return GRPC_ERROR_CREATE_FROM_STATIC_STRING("resolver creation failed");
  }
  chand->deadline_checking_enabled =
      grpc_deadline_checking_enabled(args->channel_args);
  return GRPC_ERROR_NONE;
}

static void shutdown_resolver_locked(void* arg, grpc_error* error) {
  grpc_core::Resolver* resolver = static_cast<grpc_core::Resolver*>(arg);
  resolver->Orphan();
}

/* Destructor for channel_data */
static void cc_destroy_channel_elem(grpc_channel_element* elem) {
  channel_data* chand = static_cast<channel_data*>(elem->channel_data);
  if (chand->resolver != nullptr) {
    GRPC_CLOSURE_SCHED(
        GRPC_CLOSURE_CREATE(shutdown_resolver_locked, chand->resolver.release(),
                            grpc_combiner_scheduler(chand->combiner)),
        GRPC_ERROR_NONE);
  }
  if (chand->client_channel_factory != nullptr) {
    grpc_client_channel_factory_unref(chand->client_channel_factory);
  }
  if (chand->lb_policy != nullptr) {
    grpc_pollset_set_del_pollset_set(chand->lb_policy->interested_parties(),
                                     chand->interested_parties);
    chand->lb_policy.reset();
  }
  gpr_free(chand->info_lb_policy_name);
  gpr_free(chand->info_service_config_json);
  if (chand->retry_throttle_data != nullptr) {
    grpc_server_retry_throttle_data_unref(chand->retry_throttle_data);
  }
  if (chand->method_params_table != nullptr) {
    chand->method_params_table.reset();
  }
  grpc_client_channel_stop_backup_polling(chand->interested_parties);
  grpc_connectivity_state_destroy(&chand->state_tracker);
  grpc_pollset_set_destroy(chand->interested_parties);
  GRPC_COMBINER_UNREF(chand->combiner, "client_channel");
  gpr_mu_destroy(&chand->info_mu);
  gpr_mu_destroy(&chand->external_connectivity_watcher_list_mu);
}

/*************************************************************************
 * PER-CALL FUNCTIONS
 */

// Max number of batches that can be pending on a call at any given
// time.  This includes one batch for each of the following ops:
//   recv_initial_metadata
//   send_initial_metadata
//   recv_message
//   send_message
//   recv_trailing_metadata
//   send_trailing_metadata
#define MAX_PENDING_BATCHES 6

// Retry support:
//
// In order to support retries, we act as a proxy for stream op batches.
// When we get a batch from the surface, we add it to our list of pending
// batches, and we then use those batches to construct separate "child"
// batches to be started on the subchannel call.  When the child batches
// return, we then decide which pending batches have been completed and
// schedule their callbacks accordingly.  If a subchannel call fails and
// we want to retry it, we do a new pick and start again, constructing
// new "child" batches for the new subchannel call.
//
// Note that retries are committed when receiving data from the server
// (except for Trailers-Only responses).  However, there may be many
// send ops started before receiving any data, so we may have already
// completed some number of send ops (and returned the completions up to
// the surface) by the time we realize that we need to retry.  To deal
// with this, we cache data for send ops, so that we can replay them on a
// different subchannel call even after we have completed the original
// batches.
//
// There are two sets of data to maintain:
// - In call_data (in the parent channel), we maintain a list of pending
//   ops and cached data for send ops.
// - In the subchannel call, we maintain state to indicate what ops have
//   already been sent down to that call.
//
// When constructing the "child" batches, we compare those two sets of
// data to see which batches need to be sent to the subchannel call.

// TODO(roth): In subsequent PRs:
// - add support for transparent retries (including initial metadata)
// - figure out how to record stats in census for retries
//   (census filter is on top of this one)
// - add census stats for retries

// State used for starting a retryable batch on a subchannel call.
// This provides its own grpc_transport_stream_op_batch and other data
// structures needed to populate the ops in the batch.
// We allocate one struct on the arena for each attempt at starting a
// batch on a given subchannel call.
typedef struct {
  gpr_refcount refs;
  grpc_call_element* elem;
  grpc_subchannel_call* subchannel_call;  // Holds a ref.
  // The batch to use in the subchannel call.
  // Its payload field points to subchannel_call_retry_state.batch_payload.
  grpc_transport_stream_op_batch batch;
  // For send_initial_metadata.
  // Note that we need to make a copy of the initial metadata for each
  // subchannel call instead of just referring to the copy in call_data,
  // because filters in the subchannel stack will probably add entries,
  // so we need to start in a pristine state for each attempt of the call.
  grpc_linked_mdelem* send_initial_metadata_storage;
  grpc_metadata_batch send_initial_metadata;
  // For send_message.
  grpc_caching_byte_stream send_message;
  // For send_trailing_metadata.
  grpc_linked_mdelem* send_trailing_metadata_storage;
  grpc_metadata_batch send_trailing_metadata;
  // For intercepting recv_initial_metadata.
  grpc_metadata_batch recv_initial_metadata;
  grpc_closure recv_initial_metadata_ready;
  bool trailing_metadata_available;
  // For intercepting recv_message.
  grpc_closure recv_message_ready;
  grpc_byte_stream* recv_message;
  // For intercepting recv_trailing_metadata.
  grpc_metadata_batch recv_trailing_metadata;
  grpc_transport_stream_stats collect_stats;
  // For intercepting on_complete.
  grpc_closure on_complete;
} subchannel_batch_data;

// Retry state associated with a subchannel call.
// Stored in the parent_data of the subchannel call object.
typedef struct {
  // subchannel_batch_data.batch.payload points to this.
  grpc_transport_stream_op_batch_payload batch_payload;
  // These fields indicate which ops have been started and completed on
  // this subchannel call.
  size_t started_send_message_count;
  size_t completed_send_message_count;
  size_t started_recv_message_count;
  size_t completed_recv_message_count;
  bool started_send_initial_metadata : 1;
  bool completed_send_initial_metadata : 1;
  bool started_send_trailing_metadata : 1;
  bool completed_send_trailing_metadata : 1;
  bool started_recv_initial_metadata : 1;
  bool completed_recv_initial_metadata : 1;
  bool started_recv_trailing_metadata : 1;
  bool completed_recv_trailing_metadata : 1;
  // State for callback processing.
  bool retry_dispatched : 1;
  bool recv_initial_metadata_ready_deferred : 1;
  bool recv_message_ready_deferred : 1;
  grpc_error* recv_initial_metadata_error;
  grpc_error* recv_message_error;
} subchannel_call_retry_state;

// Pending batches stored in call data.
typedef struct {
  // The pending batch.  If nullptr, this slot is empty.
  grpc_transport_stream_op_batch* batch;
  // Indicates whether payload for send ops has been cached in call data.
  bool send_ops_cached;
} pending_batch;

/** Call data.  Holds a pointer to grpc_subchannel_call and the
    associated machinery to create such a pointer.
    Handles queueing of stream ops until a call object is ready, waiting
    for initial metadata before trying to create a call object,
    and handling cancellation gracefully. */
typedef struct client_channel_call_data {
  // State for handling deadlines.
  // The code in deadline_filter.c requires this to be the first field.
  // TODO(roth): This is slightly sub-optimal in that grpc_deadline_state
  // and this struct both independently store pointers to the call stack
  // and call combiner.  If/when we have time, find a way to avoid this
  // without breaking the grpc_deadline_state abstraction.
  grpc_deadline_state deadline_state;

  grpc_slice path;  // Request path.
  gpr_timespec call_start_time;
  grpc_millis deadline;
  gpr_arena* arena;
  grpc_call_stack* owning_call;
  grpc_call_combiner* call_combiner;

  grpc_server_retry_throttle_data* retry_throttle_data;
  grpc_core::RefCountedPtr<ClientChannelMethodParams> method_params;

  grpc_subchannel_call* subchannel_call;

  // Set when we get a cancel_stream op.
  grpc_error* cancel_error;

  grpc_core::LoadBalancingPolicy::PickState pick;
  grpc_closure pick_closure;
  grpc_closure pick_cancel_closure;

  grpc_polling_entity* pollent;

  // Batches are added to this list when received from above.
  // They are removed when we are done handling the batch (i.e., when
  // either we have invoked all of the batch's callbacks or we have
  // passed the batch down to the subchannel call and are not
  // intercepting any of its callbacks).
  pending_batch pending_batches[MAX_PENDING_BATCHES];
  bool pending_send_initial_metadata : 1;
  bool pending_send_message : 1;
  bool pending_send_trailing_metadata : 1;

  // Retry state.
  bool enable_retries : 1;
  bool retry_committed : 1;
  bool last_attempt_got_server_pushback : 1;
  int num_attempts_completed;
  size_t bytes_buffered_for_retry;
  grpc_core::ManualConstructor<grpc_core::BackOff> retry_backoff;
  grpc_timer retry_timer;

  // Cached data for retrying send ops.
  // send_initial_metadata
  bool seen_send_initial_metadata;
  grpc_linked_mdelem* send_initial_metadata_storage;
  grpc_metadata_batch send_initial_metadata;
  uint32_t send_initial_metadata_flags;
  gpr_atm* peer_string;
  // send_message
  // When we get a send_message op, we replace the original byte stream
  // with a grpc_caching_byte_stream that caches the slices to a
  // local buffer for use in retries.
  // Note: We inline the cache for the first 3 send_message ops and use
  // dynamic allocation after that.  This number was essentially picked
  // at random; it could be changed in the future to tune performance.
  grpc_core::InlinedVector<grpc_byte_stream_cache*, 3> send_messages;
  // send_trailing_metadata
  bool seen_send_trailing_metadata;
  grpc_linked_mdelem* send_trailing_metadata_storage;
  grpc_metadata_batch send_trailing_metadata;
} call_data;

// Forward declarations.
static void retry_commit(grpc_call_element* elem,
                         subchannel_call_retry_state* retry_state);
static void start_internal_recv_trailing_metadata(grpc_call_element* elem);
static void on_complete(void* arg, grpc_error* error);
static void start_retriable_subchannel_batches(void* arg, grpc_error* ignored);
static void pick_after_resolver_result_start_locked(grpc_call_element* elem);
static void start_pick_locked(void* arg, grpc_error* ignored);

//
// send op data caching
//

// Caches data for send ops so that it can be retried later, if not
// already cached.
static void maybe_cache_send_ops_for_batch(call_data* calld,
                                           pending_batch* pending) {
  if (pending->send_ops_cached) return;
  pending->send_ops_cached = true;
  grpc_transport_stream_op_batch* batch = pending->batch;
  // Save a copy of metadata for send_initial_metadata ops.
  if (batch->send_initial_metadata) {
    calld->seen_send_initial_metadata = true;
    GPR_ASSERT(calld->send_initial_metadata_storage == nullptr);
    grpc_metadata_batch* send_initial_metadata =
        batch->payload->send_initial_metadata.send_initial_metadata;
    calld->send_initial_metadata_storage = (grpc_linked_mdelem*)gpr_arena_alloc(
        calld->arena,
        sizeof(grpc_linked_mdelem) * send_initial_metadata->list.count);
    grpc_metadata_batch_copy(send_initial_metadata,
                             &calld->send_initial_metadata,
                             calld->send_initial_metadata_storage);
    calld->send_initial_metadata_flags =
        batch->payload->send_initial_metadata.send_initial_metadata_flags;
    calld->peer_string = batch->payload->send_initial_metadata.peer_string;
  }
  // Set up cache for send_message ops.
  if (batch->send_message) {
    grpc_byte_stream_cache* cache = (grpc_byte_stream_cache*)gpr_arena_alloc(
        calld->arena, sizeof(grpc_byte_stream_cache));
    grpc_byte_stream_cache_init(cache,
                                batch->payload->send_message.send_message);
    calld->send_messages.push_back(cache);
  }
  // Save metadata batch for send_trailing_metadata ops.
  if (batch->send_trailing_metadata) {
    calld->seen_send_trailing_metadata = true;
    GPR_ASSERT(calld->send_trailing_metadata_storage == nullptr);
    grpc_metadata_batch* send_trailing_metadata =
        batch->payload->send_trailing_metadata.send_trailing_metadata;
    calld->send_trailing_metadata_storage =
        (grpc_linked_mdelem*)gpr_arena_alloc(
            calld->arena,
            sizeof(grpc_linked_mdelem) * send_trailing_metadata->list.count);
    grpc_metadata_batch_copy(send_trailing_metadata,
                             &calld->send_trailing_metadata,
                             calld->send_trailing_metadata_storage);
  }
}

// Frees cached send ops that have already been completed after
// committing the call.
static void free_cached_send_op_data_after_commit(
    grpc_call_element* elem, subchannel_call_retry_state* retry_state) {
  channel_data* chand = static_cast<channel_data*>(elem->channel_data);
  call_data* calld = static_cast<call_data*>(elem->call_data);
  if (retry_state->completed_send_initial_metadata) {
    grpc_metadata_batch_destroy(&calld->send_initial_metadata);
  }
  for (size_t i = 0; i < retry_state->completed_send_message_count; ++i) {
    if (grpc_client_channel_trace.enabled()) {
      gpr_log(GPR_DEBUG,
              "chand=%p calld=%p: destroying calld->send_messages[%" PRIuPTR
              "]",
              chand, calld, i);
    }
    grpc_byte_stream_cache_destroy(calld->send_messages[i]);
  }
  if (retry_state->completed_send_trailing_metadata) {
    grpc_metadata_batch_destroy(&calld->send_trailing_metadata);
  }
}

// Frees cached send ops that were completed by the completed batch in
// batch_data.  Used when batches are completed after the call is committed.
static void free_cached_send_op_data_for_completed_batch(
    grpc_call_element* elem, subchannel_batch_data* batch_data,
    subchannel_call_retry_state* retry_state) {
  channel_data* chand = static_cast<channel_data*>(elem->channel_data);
  call_data* calld = static_cast<call_data*>(elem->call_data);
  if (batch_data->batch.send_initial_metadata) {
    grpc_metadata_batch_destroy(&calld->send_initial_metadata);
  }
  if (batch_data->batch.send_message) {
    if (grpc_client_channel_trace.enabled()) {
      gpr_log(GPR_DEBUG,
              "chand=%p calld=%p: destroying calld->send_messages[%" PRIuPTR
              "]",
              chand, calld, retry_state->completed_send_message_count - 1);
    }
    grpc_byte_stream_cache_destroy(
        calld->send_messages[retry_state->completed_send_message_count - 1]);
  }
  if (batch_data->batch.send_trailing_metadata) {
    grpc_metadata_batch_destroy(&calld->send_trailing_metadata);
  }
}

//
// pending_batches management
//

// Returns the index into calld->pending_batches to be used for batch.
static size_t get_batch_index(grpc_transport_stream_op_batch* batch) {
  // Note: It is important the send_initial_metadata be the first entry
  // here, since the code in pick_subchannel_locked() assumes it will be.
  if (batch->send_initial_metadata) return 0;
  if (batch->send_message) return 1;
  if (batch->send_trailing_metadata) return 2;
  if (batch->recv_initial_metadata) return 3;
  if (batch->recv_message) return 4;
  if (batch->recv_trailing_metadata) return 5;
  GPR_UNREACHABLE_CODE(return (size_t)-1);
}

// This is called via the call combiner, so access to calld is synchronized.
static void pending_batches_add(grpc_call_element* elem,
                                grpc_transport_stream_op_batch* batch) {
  channel_data* chand = static_cast<channel_data*>(elem->channel_data);
  call_data* calld = static_cast<call_data*>(elem->call_data);
  const size_t idx = get_batch_index(batch);
  if (grpc_client_channel_trace.enabled()) {
    gpr_log(GPR_DEBUG,
            "chand=%p calld=%p: adding pending batch at index %" PRIuPTR, chand,
            calld, idx);
  }
  pending_batch* pending = &calld->pending_batches[idx];
  GPR_ASSERT(pending->batch == nullptr);
  pending->batch = batch;
  pending->send_ops_cached = false;
  if (calld->enable_retries) {
    // Update state in calld about pending batches.
    // Also check if the batch takes us over the retry buffer limit.
    // Note: We don't check the size of trailing metadata here, because
    // gRPC clients do not send trailing metadata.
    if (batch->send_initial_metadata) {
      calld->pending_send_initial_metadata = true;
      calld->bytes_buffered_for_retry += grpc_metadata_batch_size(
          batch->payload->send_initial_metadata.send_initial_metadata);
    }
    if (batch->send_message) {
      calld->pending_send_message = true;
      calld->bytes_buffered_for_retry +=
          batch->payload->send_message.send_message->length;
    }
    if (batch->send_trailing_metadata) {
      calld->pending_send_trailing_metadata = true;
    }
    if (calld->bytes_buffered_for_retry > chand->per_rpc_retry_buffer_size) {
      if (grpc_client_channel_trace.enabled()) {
        gpr_log(GPR_DEBUG,
                "chand=%p calld=%p: exceeded retry buffer size, committing",
                chand, calld);
      }
      subchannel_call_retry_state* retry_state =
          calld->subchannel_call == nullptr
              ? nullptr
              : static_cast<subchannel_call_retry_state*>(
                    grpc_connected_subchannel_call_get_parent_data(
                        calld->subchannel_call));
      retry_commit(elem, retry_state);
      // If we are not going to retry and have not yet started, pretend
      // retries are disabled so that we don't bother with retry overhead.
      if (calld->num_attempts_completed == 0) {
        if (grpc_client_channel_trace.enabled()) {
          gpr_log(GPR_DEBUG,
                  "chand=%p calld=%p: disabling retries before first attempt",
                  chand, calld);
        }
        calld->enable_retries = false;
      }
    }
  }
}

static void pending_batch_clear(call_data* calld, pending_batch* pending) {
  if (calld->enable_retries) {
    if (pending->batch->send_initial_metadata) {
      calld->pending_send_initial_metadata = false;
    }
    if (pending->batch->send_message) {
      calld->pending_send_message = false;
    }
    if (pending->batch->send_trailing_metadata) {
      calld->pending_send_trailing_metadata = false;
    }
  }
  pending->batch = nullptr;
}

// This is called via the call combiner, so access to calld is synchronized.
static void fail_pending_batch_in_call_combiner(void* arg, grpc_error* error) {
  grpc_transport_stream_op_batch* batch =
      static_cast<grpc_transport_stream_op_batch*>(arg);
  call_data* calld = static_cast<call_data*>(batch->handler_private.extra_arg);
  // Note: This will release the call combiner.
  grpc_transport_stream_op_batch_finish_with_failure(
      batch, GRPC_ERROR_REF(error), calld->call_combiner);
}

// This is called via the call combiner, so access to calld is synchronized.
// If yield_call_combiner is true, assumes responsibility for yielding
// the call combiner.
static void pending_batches_fail(grpc_call_element* elem, grpc_error* error,
                                 bool yield_call_combiner) {
  GPR_ASSERT(error != GRPC_ERROR_NONE);
  call_data* calld = static_cast<call_data*>(elem->call_data);
  if (grpc_client_channel_trace.enabled()) {
    size_t num_batches = 0;
    for (size_t i = 0; i < GPR_ARRAY_SIZE(calld->pending_batches); ++i) {
      if (calld->pending_batches[i].batch != nullptr) ++num_batches;
    }
    gpr_log(GPR_DEBUG,
            "chand=%p calld=%p: failing %" PRIuPTR " pending batches: %s",
            elem->channel_data, calld, num_batches, grpc_error_string(error));
  }
  grpc_transport_stream_op_batch*
      batches[GPR_ARRAY_SIZE(calld->pending_batches)];
  size_t num_batches = 0;
  for (size_t i = 0; i < GPR_ARRAY_SIZE(calld->pending_batches); ++i) {
    pending_batch* pending = &calld->pending_batches[i];
    grpc_transport_stream_op_batch* batch = pending->batch;
    if (batch != nullptr) {
      batches[num_batches++] = batch;
      pending_batch_clear(calld, pending);
    }
  }
  for (size_t i = yield_call_combiner ? 1 : 0; i < num_batches; ++i) {
    grpc_transport_stream_op_batch* batch = batches[i];
    batch->handler_private.extra_arg = calld;
    GRPC_CLOSURE_INIT(&batch->handler_private.closure,
                      fail_pending_batch_in_call_combiner, batch,
                      grpc_schedule_on_exec_ctx);
    GRPC_CALL_COMBINER_START(calld->call_combiner,
                             &batch->handler_private.closure,
                             GRPC_ERROR_REF(error), "pending_batches_fail");
  }
  if (yield_call_combiner) {
    if (num_batches > 0) {
      // Note: This will release the call combiner.
      grpc_transport_stream_op_batch_finish_with_failure(
          batches[0], GRPC_ERROR_REF(error), calld->call_combiner);
    } else {
      GRPC_CALL_COMBINER_STOP(calld->call_combiner, "pending_batches_fail");
    }
  }
  GRPC_ERROR_UNREF(error);
}

// This is called via the call combiner, so access to calld is synchronized.
static void resume_pending_batch_in_call_combiner(void* arg,
                                                  grpc_error* ignored) {
  grpc_transport_stream_op_batch* batch =
      static_cast<grpc_transport_stream_op_batch*>(arg);
  grpc_subchannel_call* subchannel_call =
      static_cast<grpc_subchannel_call*>(batch->handler_private.extra_arg);
  // Note: This will release the call combiner.
  grpc_subchannel_call_process_op(subchannel_call, batch);
}

// This is called via the call combiner, so access to calld is synchronized.
static void pending_batches_resume(grpc_call_element* elem) {
  channel_data* chand = static_cast<channel_data*>(elem->channel_data);
  call_data* calld = static_cast<call_data*>(elem->call_data);
  if (calld->enable_retries) {
    start_retriable_subchannel_batches(elem, GRPC_ERROR_NONE);
    return;
  }
  // Retries not enabled; send down batches as-is.
  if (grpc_client_channel_trace.enabled()) {
    size_t num_batches = 0;
    for (size_t i = 0; i < GPR_ARRAY_SIZE(calld->pending_batches); ++i) {
      if (calld->pending_batches[i].batch != nullptr) ++num_batches;
    }
    gpr_log(GPR_DEBUG,
            "chand=%p calld=%p: starting %" PRIuPTR
            " pending batches on subchannel_call=%p",
            chand, calld, num_batches, calld->subchannel_call);
  }
  grpc_transport_stream_op_batch*
      batches[GPR_ARRAY_SIZE(calld->pending_batches)];
  size_t num_batches = 0;
  for (size_t i = 0; i < GPR_ARRAY_SIZE(calld->pending_batches); ++i) {
    pending_batch* pending = &calld->pending_batches[i];
    grpc_transport_stream_op_batch* batch = pending->batch;
    if (batch != nullptr) {
      batches[num_batches++] = batch;
      pending_batch_clear(calld, pending);
    }
  }
  for (size_t i = 1; i < num_batches; ++i) {
    grpc_transport_stream_op_batch* batch = batches[i];
    batch->handler_private.extra_arg = calld->subchannel_call;
    GRPC_CLOSURE_INIT(&batch->handler_private.closure,
                      resume_pending_batch_in_call_combiner, batch,
                      grpc_schedule_on_exec_ctx);
    GRPC_CALL_COMBINER_START(calld->call_combiner,
                             &batch->handler_private.closure, GRPC_ERROR_NONE,
                             "pending_batches_resume");
  }
  GPR_ASSERT(num_batches > 0);
  // Note: This will release the call combiner.
  grpc_subchannel_call_process_op(calld->subchannel_call, batches[0]);
}

static void maybe_clear_pending_batch(grpc_call_element* elem,
                                      pending_batch* pending) {
  channel_data* chand = static_cast<channel_data*>(elem->channel_data);
  call_data* calld = static_cast<call_data*>(elem->call_data);
<<<<<<< HEAD
  grpc_transport_stream_op_batch* batch = pending->batch;
  // We clear the pending batch if all of its callbacks have been
  // scheduled and reset to nullptr.
  if (batch->on_complete == nullptr &&
      (!batch->recv_initial_metadata ||
       batch->payload->recv_initial_metadata.recv_initial_metadata_ready ==
           nullptr) &&
      (!batch->recv_message ||
       batch->payload->recv_message.recv_message_ready == nullptr)) {
    if (grpc_client_channel_trace.enabled()) {
      gpr_log(GPR_DEBUG, "chand=%p calld=%p: clearing pending batch", chand,
              calld);
=======
  if (grpc_client_channel_trace.enabled()) {
    gpr_log(GPR_DEBUG, "chand=%p calld=%p: applying service config to call",
            chand, calld);
  }
  if (chand->retry_throttle_data != nullptr) {
    calld->retry_throttle_data =
        grpc_server_retry_throttle_data_ref(chand->retry_throttle_data);
  }
  if (chand->method_params_table != nullptr) {
    calld->method_params = grpc_core::ServiceConfig::MethodConfigTableLookup(
        *chand->method_params_table, calld->path);
    if (calld->method_params != nullptr) {
      // If the deadline from the service config is shorter than the one
      // from the client API, reset the deadline timer.
      if (chand->deadline_checking_enabled &&
          calld->method_params->timeout() != 0) {
        const grpc_millis per_method_deadline =
            grpc_timespec_to_millis_round_up(calld->call_start_time) +
            calld->method_params->timeout();
        if (per_method_deadline < calld->deadline) {
          calld->deadline = per_method_deadline;
          grpc_deadline_state_reset(elem, calld->deadline);
        }
      }
>>>>>>> 0fc97adc
    }
    pending_batch_clear(calld, pending);
  }
}

// Returns true if all ops in the pending batch have been completed.
static bool pending_batch_is_completed(
    pending_batch* pending, call_data* calld,
    subchannel_call_retry_state* retry_state) {
  if (pending->batch == nullptr || pending->batch->on_complete == nullptr) {
    return false;
  }
  if (pending->batch->send_initial_metadata &&
      !retry_state->completed_send_initial_metadata) {
    return false;
  }
  if (pending->batch->send_message &&
      retry_state->completed_send_message_count < calld->send_messages.size()) {
    return false;
  }
  if (pending->batch->send_trailing_metadata &&
      !retry_state->completed_send_trailing_metadata) {
    return false;
  }
  if (pending->batch->recv_initial_metadata &&
      !retry_state->completed_recv_initial_metadata) {
    return false;
  }
  if (pending->batch->recv_message &&
      retry_state->completed_recv_message_count <
          retry_state->started_recv_message_count) {
    return false;
  }
  if (pending->batch->recv_trailing_metadata &&
      !retry_state->completed_recv_trailing_metadata) {
    return false;
  }
  return true;
}

// Returns true if any op in the batch was not yet started.
static bool pending_batch_is_unstarted(
    pending_batch* pending, call_data* calld,
    subchannel_call_retry_state* retry_state) {
  if (pending->batch == nullptr || pending->batch->on_complete == nullptr) {
    return false;
  }
  if (pending->batch->send_initial_metadata &&
      !retry_state->started_send_initial_metadata) {
    return true;
  }
  if (pending->batch->send_message &&
      retry_state->started_send_message_count < calld->send_messages.size()) {
    return true;
  }
  if (pending->batch->send_trailing_metadata &&
      !retry_state->started_send_trailing_metadata) {
    return true;
  }
  if (pending->batch->recv_initial_metadata &&
      !retry_state->started_recv_initial_metadata) {
    return true;
  }
  if (pending->batch->recv_message &&
      retry_state->completed_recv_message_count ==
          retry_state->started_recv_message_count) {
    return true;
  }
  if (pending->batch->recv_trailing_metadata &&
      !retry_state->started_recv_trailing_metadata) {
    return true;
  }
  return false;
}

//
// retry code
//

// Commits the call so that no further retry attempts will be performed.
static void retry_commit(grpc_call_element* elem,
                         subchannel_call_retry_state* retry_state) {
  channel_data* chand = static_cast<channel_data*>(elem->channel_data);
  call_data* calld = static_cast<call_data*>(elem->call_data);
  if (calld->retry_committed) return;
  calld->retry_committed = true;
  if (grpc_client_channel_trace.enabled()) {
    gpr_log(GPR_DEBUG, "chand=%p calld=%p: committing retries", chand, calld);
  }
  free_cached_send_op_data_after_commit(elem, retry_state);
}

// Starts a retry after appropriate back-off.
static void do_retry(grpc_call_element* elem,
                     subchannel_call_retry_state* retry_state,
                     grpc_millis server_pushback_ms) {
  channel_data* chand = static_cast<channel_data*>(elem->channel_data);
  call_data* calld = static_cast<call_data*>(elem->call_data);
  GPR_ASSERT(calld->method_params != nullptr);
  retry_policy_params* retry_policy = calld->method_params->retry_policy;
  GPR_ASSERT(retry_policy != nullptr);
  // Reset subchannel call and connected subchannel.
  if (calld->subchannel_call != nullptr) {
    GRPC_SUBCHANNEL_CALL_UNREF(calld->subchannel_call,
                               "client_channel_call_retry");
    calld->subchannel_call = nullptr;
  }
  if (calld->pick.connected_subchannel != nullptr) {
    calld->pick.connected_subchannel.reset();
  }
  // Compute backoff delay.
  grpc_millis next_attempt_time;
  if (server_pushback_ms >= 0) {
    next_attempt_time = grpc_core::ExecCtx::Get()->Now() + server_pushback_ms;
    calld->last_attempt_got_server_pushback = true;
  } else {
    if (calld->num_attempts_completed == 1 ||
        calld->last_attempt_got_server_pushback) {
      calld->retry_backoff.Init(
          grpc_core::BackOff::Options()
              .set_initial_backoff(retry_policy->initial_backoff)
              .set_multiplier(retry_policy->backoff_multiplier)
              .set_jitter(RETRY_BACKOFF_JITTER)
              .set_max_backoff(retry_policy->max_backoff));
      calld->last_attempt_got_server_pushback = false;
    }
    next_attempt_time = calld->retry_backoff->NextAttemptTime();
  }
  if (grpc_client_channel_trace.enabled()) {
    gpr_log(GPR_DEBUG,
            "chand=%p calld=%p: retrying failed call in %" PRIuPTR " ms", chand,
            calld, next_attempt_time - grpc_core::ExecCtx::Get()->Now());
  }
  // Schedule retry after computed delay.
  GRPC_CLOSURE_INIT(&calld->pick_closure, start_pick_locked, elem,
                    grpc_combiner_scheduler(chand->combiner));
  grpc_timer_init(&calld->retry_timer, next_attempt_time, &calld->pick_closure);
  // Update bookkeeping.
  if (retry_state != nullptr) retry_state->retry_dispatched = true;
}

// Returns true if the call is being retried.
static bool maybe_retry(grpc_call_element* elem,
                        subchannel_batch_data* batch_data,
                        grpc_status_code status,
                        grpc_mdelem* server_pushback_md) {
  channel_data* chand = static_cast<channel_data*>(elem->channel_data);
  call_data* calld = static_cast<call_data*>(elem->call_data);
  // Get retry policy.
  if (calld->method_params == nullptr) return false;
  retry_policy_params* retry_policy = calld->method_params->retry_policy;
  if (retry_policy == nullptr) return false;
  // If we've already dispatched a retry from this call, return true.
  // This catches the case where the batch has multiple callbacks
  // (i.e., it includes either recv_message or recv_initial_metadata).
  subchannel_call_retry_state* retry_state = nullptr;
  if (batch_data != nullptr) {
    retry_state = static_cast<subchannel_call_retry_state*>(
        grpc_connected_subchannel_call_get_parent_data(
            batch_data->subchannel_call));
    if (retry_state->retry_dispatched) {
      if (grpc_client_channel_trace.enabled()) {
        gpr_log(GPR_DEBUG, "chand=%p calld=%p: retry already dispatched", chand,
                calld);
      }
      return true;
    }
  }
  // Check status.
  if (status == GRPC_STATUS_OK) {
    grpc_server_retry_throttle_data_record_success(calld->retry_throttle_data);
    if (grpc_client_channel_trace.enabled()) {
      gpr_log(GPR_DEBUG, "chand=%p calld=%p: call succeeded", chand, calld);
    }
    return false;
  }
  // Status is not OK.  Check whether the status is retryable.
  if (!retry_policy->retryable_status_codes.Contains(status)) {
    if (grpc_client_channel_trace.enabled()) {
      gpr_log(GPR_DEBUG,
              "chand=%p calld=%p: status %s not configured as retryable", chand,
              calld, grpc_status_code_to_string(status));
    }
    return false;
  }
  // Record the failure and check whether retries are throttled.
  // Note that it's important for this check to come after the status
  // code check above, since we should only record failures whose statuses
  // match the configured retryable status codes, so that we don't count
  // things like failures due to malformed requests (INVALID_ARGUMENT).
  // Conversely, it's important for this to come before the remaining
  // checks, so that we don't fail to record failures due to other factors.
  if (!grpc_server_retry_throttle_data_record_failure(
          calld->retry_throttle_data)) {
    if (grpc_client_channel_trace.enabled()) {
      gpr_log(GPR_DEBUG, "chand=%p calld=%p: retries throttled", chand, calld);
    }
    return false;
  }
  // Check whether the call is committed.
  if (calld->retry_committed) {
    if (grpc_client_channel_trace.enabled()) {
      gpr_log(GPR_DEBUG, "chand=%p calld=%p: retries already committed", chand,
              calld);
    }
    return false;
  }
  // Check whether we have retries remaining.
  ++calld->num_attempts_completed;
  if (calld->num_attempts_completed >= retry_policy->max_attempts) {
    if (grpc_client_channel_trace.enabled()) {
      gpr_log(GPR_DEBUG, "chand=%p calld=%p: exceeded %d retry attempts", chand,
              calld, retry_policy->max_attempts);
    }
    return false;
  }
  // If the call was cancelled from the surface, don't retry.
  if (calld->cancel_error != GRPC_ERROR_NONE) {
    if (grpc_client_channel_trace.enabled()) {
      gpr_log(GPR_DEBUG,
              "chand=%p calld=%p: call cancelled from surface, not retrying",
              chand, calld);
    }
    return false;
  }
  // Check server push-back.
  grpc_millis server_pushback_ms = -1;
  if (server_pushback_md != nullptr) {
    // If the value is "-1" or any other unparseable string, we do not retry.
    uint32_t ms;
    if (!grpc_parse_slice_to_uint32(GRPC_MDVALUE(*server_pushback_md), &ms)) {
      if (grpc_client_channel_trace.enabled()) {
        gpr_log(GPR_DEBUG,
                "chand=%p calld=%p: not retrying due to server push-back",
                chand, calld);
      }
      return false;
    } else {
      if (grpc_client_channel_trace.enabled()) {
        gpr_log(GPR_DEBUG,
                "chand=%p calld=%p: server push-back: retry in %u ms", chand,
                calld, ms);
      }
      server_pushback_ms = (grpc_millis)ms;
    }
  }
  do_retry(elem, retry_state, server_pushback_ms);
  return true;
}

//
// subchannel_batch_data
//

static subchannel_batch_data* batch_data_create(grpc_call_element* elem,
                                                int refcount) {
  call_data* calld = static_cast<call_data*>(elem->call_data);
  subchannel_call_retry_state* retry_state =
      static_cast<subchannel_call_retry_state*>(
          grpc_connected_subchannel_call_get_parent_data(
              calld->subchannel_call));
  subchannel_batch_data* batch_data = static_cast<subchannel_batch_data*>(
      gpr_arena_alloc(calld->arena, sizeof(*batch_data)));
  batch_data->elem = elem;
  batch_data->subchannel_call =
      GRPC_SUBCHANNEL_CALL_REF(calld->subchannel_call, "batch_data_create");
  batch_data->batch.payload = &retry_state->batch_payload;
  gpr_ref_init(&batch_data->refs, refcount);
  GRPC_CLOSURE_INIT(&batch_data->on_complete, on_complete, batch_data,
                    grpc_schedule_on_exec_ctx);
  batch_data->batch.on_complete = &batch_data->on_complete;
  GRPC_CALL_STACK_REF(calld->owning_call, "batch_data");
  return batch_data;
}

static void batch_data_unref(subchannel_batch_data* batch_data) {
  if (gpr_unref(&batch_data->refs)) {
    if (batch_data->send_initial_metadata_storage != nullptr) {
      grpc_metadata_batch_destroy(&batch_data->send_initial_metadata);
    }
    if (batch_data->send_trailing_metadata_storage != nullptr) {
      grpc_metadata_batch_destroy(&batch_data->send_trailing_metadata);
    }
    if (batch_data->batch.recv_initial_metadata) {
      grpc_metadata_batch_destroy(&batch_data->recv_initial_metadata);
    }
    if (batch_data->batch.recv_trailing_metadata) {
      grpc_metadata_batch_destroy(&batch_data->recv_trailing_metadata);
    }
    GRPC_SUBCHANNEL_CALL_UNREF(batch_data->subchannel_call, "batch_data_unref");
    call_data* calld = static_cast<call_data*>(batch_data->elem->call_data);
    GRPC_CALL_STACK_UNREF(calld->owning_call, "batch_data");
  }
}

//
// recv_initial_metadata callback handling
//

// Invokes recv_initial_metadata_ready for a subchannel batch.
static void invoke_recv_initial_metadata_callback(void* arg,
                                                  grpc_error* error) {
  subchannel_batch_data* batch_data = static_cast<subchannel_batch_data*>(arg);
  channel_data* chand =
      static_cast<channel_data*>(batch_data->elem->channel_data);
  call_data* calld = static_cast<call_data*>(batch_data->elem->call_data);
  // Find pending batch.
  pending_batch* pending = nullptr;
  for (size_t i = 0; i < GPR_ARRAY_SIZE(calld->pending_batches); ++i) {
    grpc_transport_stream_op_batch* batch = calld->pending_batches[i].batch;
    if (batch != nullptr && batch->recv_initial_metadata &&
        batch->payload->recv_initial_metadata.recv_initial_metadata_ready !=
            nullptr) {
      if (grpc_client_channel_trace.enabled()) {
        gpr_log(GPR_DEBUG,
                "chand=%p calld=%p: invoking recv_initial_metadata_ready for "
                "pending batch at index %" PRIuPTR,
                chand, calld, i);
      }
      pending = &calld->pending_batches[i];
      break;
    }
  }
  GPR_ASSERT(pending != nullptr);
  // Return metadata.
  grpc_metadata_batch_move(
      &batch_data->recv_initial_metadata,
      pending->batch->payload->recv_initial_metadata.recv_initial_metadata);
  // Update bookkeeping.
  // Note: Need to do this before invoking the callback, since invoking
  // the callback will result in yielding the call combiner.
  grpc_closure* recv_initial_metadata_ready =
      pending->batch->payload->recv_initial_metadata
          .recv_initial_metadata_ready;
  pending->batch->payload->recv_initial_metadata.recv_initial_metadata_ready =
      nullptr;
  maybe_clear_pending_batch(batch_data->elem, pending);
  batch_data_unref(batch_data);
  // Invoke callback.
  GRPC_CLOSURE_RUN(recv_initial_metadata_ready, GRPC_ERROR_REF(error));
}

// Intercepts recv_initial_metadata_ready callback for retries.
// Commits the call and returns the initial metadata up the stack.
static void recv_initial_metadata_ready(void* arg, grpc_error* error) {
  subchannel_batch_data* batch_data = static_cast<subchannel_batch_data*>(arg);
  grpc_call_element* elem = batch_data->elem;
  channel_data* chand = static_cast<channel_data*>(elem->channel_data);
  call_data* calld = static_cast<call_data*>(elem->call_data);
  if (grpc_client_channel_trace.enabled()) {
    gpr_log(GPR_DEBUG,
            "chand=%p calld=%p: got recv_initial_metadata_ready, error=%s",
            chand, calld, grpc_error_string(error));
  }
  subchannel_call_retry_state* retry_state =
      static_cast<subchannel_call_retry_state*>(
          grpc_connected_subchannel_call_get_parent_data(
              batch_data->subchannel_call));
  // If we got an error or a Trailers-Only response and have not yet gotten
  // the recv_trailing_metadata on_complete callback, then defer
  // propagating this callback back to the surface.  We can evaluate whether
  // to retry when recv_trailing_metadata comes back.
  if ((batch_data->trailing_metadata_available || error != GRPC_ERROR_NONE) &&
      !retry_state->completed_recv_trailing_metadata) {
    if (grpc_client_channel_trace.enabled()) {
      gpr_log(GPR_DEBUG,
              "chand=%p calld=%p: deferring recv_initial_metadata_ready "
              "(Trailers-Only)",
              chand, calld);
    }
    retry_state->recv_initial_metadata_ready_deferred = true;
    retry_state->recv_initial_metadata_error = GRPC_ERROR_REF(error);
    if (!retry_state->started_recv_trailing_metadata) {
      // recv_trailing_metadata not yet started by application; start it
      // ourselves to get status.
      start_internal_recv_trailing_metadata(elem);
    } else {
      GRPC_CALL_COMBINER_STOP(
          calld->call_combiner,
          "recv_initial_metadata_ready trailers-only or error");
    }
    return;
  }
  // Received valid initial metadata, so commit the call.
  retry_commit(elem, retry_state);
  // Manually invoking a callback function; it does not take ownership of error.
  invoke_recv_initial_metadata_callback(batch_data, error);
  GRPC_ERROR_UNREF(error);
}

//
// recv_message callback handling
//

// Invokes recv_message_ready for a subchannel batch.
static void invoke_recv_message_callback(void* arg, grpc_error* error) {
  subchannel_batch_data* batch_data = static_cast<subchannel_batch_data*>(arg);
  channel_data* chand =
      static_cast<channel_data*>(batch_data->elem->channel_data);
  call_data* calld = static_cast<call_data*>(batch_data->elem->call_data);
  // Find pending op.
  pending_batch* pending = nullptr;
  for (size_t i = 0; i < GPR_ARRAY_SIZE(calld->pending_batches); ++i) {
    grpc_transport_stream_op_batch* batch = calld->pending_batches[i].batch;
    if (batch != nullptr && batch->recv_message &&
        batch->payload->recv_message.recv_message_ready != nullptr) {
      if (grpc_client_channel_trace.enabled()) {
        gpr_log(GPR_DEBUG,
                "chand=%p calld=%p: invoking recv_message_ready for "
                "pending batch at index %" PRIuPTR,
                chand, calld, i);
      }
      pending = &calld->pending_batches[i];
      break;
    }
  }
  GPR_ASSERT(pending != nullptr);
  // Return payload.
  *pending->batch->payload->recv_message.recv_message =
      batch_data->recv_message;
  // Update bookkeeping.
  // Note: Need to do this before invoking the callback, since invoking
  // the callback will result in yielding the call combiner.
  grpc_closure* recv_message_ready =
      pending->batch->payload->recv_message.recv_message_ready;
  pending->batch->payload->recv_message.recv_message_ready = nullptr;
  maybe_clear_pending_batch(batch_data->elem, pending);
  batch_data_unref(batch_data);
  // Invoke callback.
  GRPC_CLOSURE_RUN(recv_message_ready, GRPC_ERROR_REF(error));
}

// Intercepts recv_message_ready callback for retries.
// Commits the call and returns the message up the stack.
static void recv_message_ready(void* arg, grpc_error* error) {
  subchannel_batch_data* batch_data = static_cast<subchannel_batch_data*>(arg);
  grpc_call_element* elem = batch_data->elem;
  channel_data* chand = static_cast<channel_data*>(elem->channel_data);
  call_data* calld = static_cast<call_data*>(elem->call_data);
  if (grpc_client_channel_trace.enabled()) {
    gpr_log(GPR_DEBUG, "chand=%p calld=%p: got recv_message_ready, error=%s",
            chand, calld, grpc_error_string(error));
  }
  subchannel_call_retry_state* retry_state =
      static_cast<subchannel_call_retry_state*>(
          grpc_connected_subchannel_call_get_parent_data(
              batch_data->subchannel_call));
  // If we got an error or the payload was nullptr and we have not yet gotten
  // the recv_trailing_metadata on_complete callback, then defer
  // propagating this callback back to the surface.  We can evaluate whether
  // to retry when recv_trailing_metadata comes back.
  if ((batch_data->recv_message == nullptr || error != GRPC_ERROR_NONE) &&
      !retry_state->completed_recv_trailing_metadata) {
    if (grpc_client_channel_trace.enabled()) {
      gpr_log(GPR_DEBUG,
              "chand=%p calld=%p: deferring recv_message_ready (nullptr "
              "message and recv_trailing_metadata pending)",
              chand, calld);
    }
    retry_state->recv_message_ready_deferred = true;
    retry_state->recv_message_error = GRPC_ERROR_REF(error);
    if (!retry_state->started_recv_trailing_metadata) {
      // recv_trailing_metadata not yet started by application; start it
      // ourselves to get status.
      start_internal_recv_trailing_metadata(elem);
    } else {
      GRPC_CALL_COMBINER_STOP(calld->call_combiner, "recv_message_ready null");
    }
    return;
  }
  // Received a valid message, so commit the call.
  retry_commit(elem, retry_state);
  // Manually invoking a callback function; it does not take ownership of error.
  invoke_recv_message_callback(batch_data, error);
  GRPC_ERROR_UNREF(error);
}

//
// on_complete callback handling
//

// Updates retry_state to reflect the ops completed in batch_data.
static void update_retry_state_for_completed_batch(
    subchannel_batch_data* batch_data,
    subchannel_call_retry_state* retry_state) {
  if (batch_data->batch.send_initial_metadata) {
    retry_state->completed_send_initial_metadata = true;
  }
  if (batch_data->batch.send_message) {
    ++retry_state->completed_send_message_count;
  }
  if (batch_data->batch.send_trailing_metadata) {
    retry_state->completed_send_trailing_metadata = true;
  }
  if (batch_data->batch.recv_initial_metadata) {
    retry_state->completed_recv_initial_metadata = true;
  }
  if (batch_data->batch.recv_message) {
    ++retry_state->completed_recv_message_count;
  }
  if (batch_data->batch.recv_trailing_metadata) {
    retry_state->completed_recv_trailing_metadata = true;
  }
}

// Represents a closure that needs to run as a result of a completed batch.
typedef struct {
  grpc_closure* closure;
  grpc_error* error;
  const char* reason;
} closure_to_execute;

// Adds any necessary closures for deferred recv_initial_metadata and
// recv_message callbacks to closures, updating *num_closures as needed.
static void add_closures_for_deferred_recv_callbacks(
    subchannel_batch_data* batch_data, subchannel_call_retry_state* retry_state,
    closure_to_execute* closures, size_t* num_closures) {
  if (batch_data->batch.recv_trailing_metadata &&
      retry_state->recv_initial_metadata_ready_deferred) {
    closure_to_execute* closure = &closures[(*num_closures)++];
    closure->closure =
        GRPC_CLOSURE_INIT(&batch_data->recv_initial_metadata_ready,
                          invoke_recv_initial_metadata_callback, batch_data,
                          grpc_schedule_on_exec_ctx);
    closure->error = retry_state->recv_initial_metadata_error;
    closure->reason = "resuming recv_initial_metadata_ready";
  }
  if (batch_data->batch.recv_trailing_metadata &&
      retry_state->recv_message_ready_deferred) {
    closure_to_execute* closure = &closures[(*num_closures)++];
    closure->closure = GRPC_CLOSURE_INIT(&batch_data->recv_message_ready,
                                         invoke_recv_message_callback,
                                         batch_data, grpc_schedule_on_exec_ctx);
    closure->error = retry_state->recv_message_error;
    closure->reason = "resuming recv_message_ready";
  }
}

// If there are any cached ops to replay or pending ops to start on the
// subchannel call, adds a closure to closures to invoke
// start_retriable_subchannel_batches(), updating *num_closures as needed.
static void add_closures_for_replay_or_pending_send_ops(
    grpc_call_element* elem, subchannel_batch_data* batch_data,
    subchannel_call_retry_state* retry_state, closure_to_execute* closures,
    size_t* num_closures) {
  channel_data* chand = static_cast<channel_data*>(elem->channel_data);
  call_data* calld = static_cast<call_data*>(elem->call_data);
  bool have_pending_send_message_ops =
      retry_state->started_send_message_count < calld->send_messages.size();
  bool have_pending_send_trailing_metadata_op =
      calld->seen_send_trailing_metadata &&
      !retry_state->started_send_trailing_metadata;
  if (!have_pending_send_message_ops &&
      !have_pending_send_trailing_metadata_op) {
    for (size_t i = 0; i < GPR_ARRAY_SIZE(calld->pending_batches); ++i) {
      pending_batch* pending = &calld->pending_batches[i];
      grpc_transport_stream_op_batch* batch = pending->batch;
      if (batch == nullptr || pending->send_ops_cached) continue;
      if (batch->send_message) have_pending_send_message_ops = true;
      if (batch->send_trailing_metadata) {
        have_pending_send_trailing_metadata_op = true;
      }
    }
  }
  if (have_pending_send_message_ops || have_pending_send_trailing_metadata_op) {
    if (grpc_client_channel_trace.enabled()) {
      gpr_log(GPR_DEBUG,
              "chand=%p calld=%p: starting next batch for pending send op(s)",
              chand, calld);
    }
    closure_to_execute* closure = &closures[(*num_closures)++];
    closure->closure = GRPC_CLOSURE_INIT(
        &batch_data->batch.handler_private.closure,
        start_retriable_subchannel_batches, elem, grpc_schedule_on_exec_ctx);
    closure->error = GRPC_ERROR_NONE;
    closure->reason = "starting next batch for send_* op(s)";
  }
}

// For any pending batch completed in batch_data, adds the necessary
// completion closures to closures, updating *num_closures as needed.
static void add_closures_for_completed_pending_batches(
    grpc_call_element* elem, subchannel_batch_data* batch_data,
    subchannel_call_retry_state* retry_state, grpc_error* error,
    closure_to_execute* closures, size_t* num_closures) {
  channel_data* chand = static_cast<channel_data*>(elem->channel_data);
  call_data* calld = static_cast<call_data*>(elem->call_data);
  for (size_t i = 0; i < GPR_ARRAY_SIZE(calld->pending_batches); ++i) {
    pending_batch* pending = &calld->pending_batches[i];
    if (pending_batch_is_completed(pending, calld, retry_state)) {
      if (grpc_client_channel_trace.enabled()) {
        gpr_log(GPR_DEBUG,
                "chand=%p calld=%p: pending batch completed at index %" PRIuPTR,
                chand, calld, i);
      }
      // Copy the trailing metadata to return it to the surface.
      if (batch_data->batch.recv_trailing_metadata) {
        grpc_metadata_batch_move(&batch_data->recv_trailing_metadata,
                                 pending->batch->payload->recv_trailing_metadata
                                     .recv_trailing_metadata);
      }
      closure_to_execute* closure = &closures[(*num_closures)++];
      closure->closure = pending->batch->on_complete;
      closure->error = GRPC_ERROR_REF(error);
      closure->reason = "on_complete for pending batch";
      pending->batch->on_complete = nullptr;
      maybe_clear_pending_batch(elem, pending);
    }
  }
  GRPC_ERROR_UNREF(error);
}

// For any pending batch containing an op that has not yet been started,
// adds the pending batch's completion closures to closures, updating
// *num_closures as needed.
static void add_closures_to_fail_unstarted_pending_batches(
    grpc_call_element* elem, subchannel_call_retry_state* retry_state,
    grpc_error* error, closure_to_execute* closures, size_t* num_closures) {
  channel_data* chand = static_cast<channel_data*>(elem->channel_data);
  call_data* calld = static_cast<call_data*>(elem->call_data);
  for (size_t i = 0; i < GPR_ARRAY_SIZE(calld->pending_batches); ++i) {
    pending_batch* pending = &calld->pending_batches[i];
    if (pending_batch_is_unstarted(pending, calld, retry_state)) {
      if (grpc_client_channel_trace.enabled()) {
        gpr_log(GPR_DEBUG,
                "chand=%p calld=%p: failing unstarted pending batch at index "
                "%" PRIuPTR,
                chand, calld, i);
      }
      if (pending->batch->recv_initial_metadata) {
        closure_to_execute* closure = &closures[(*num_closures)++];
        closure->closure = pending->batch->payload->recv_initial_metadata
                               .recv_initial_metadata_ready;
        closure->error = GRPC_ERROR_REF(error);
        closure->reason =
            "failing recv_initial_metadata_ready for pending batch";
        pending->batch->payload->recv_initial_metadata
            .recv_initial_metadata_ready = nullptr;
      }
      if (pending->batch->recv_message) {
        *pending->batch->payload->recv_message.recv_message = nullptr;
        closure_to_execute* closure = &closures[(*num_closures)++];
        closure->closure =
            pending->batch->payload->recv_message.recv_message_ready;
        closure->error = GRPC_ERROR_REF(error);
        closure->reason = "failing recv_message_ready for pending batch";
        pending->batch->payload->recv_message.recv_message_ready = nullptr;
      }
      closure_to_execute* closure = &closures[(*num_closures)++];
      closure->closure = pending->batch->on_complete;
      closure->error = GRPC_ERROR_REF(error);
      closure->reason = "failing on_complete for pending batch";
      pending->batch->on_complete = nullptr;
      maybe_clear_pending_batch(elem, pending);
    }
  }
  GRPC_ERROR_UNREF(error);
}

// Callback used to intercept on_complete from subchannel calls.
// Called only when retries are enabled.
static void on_complete(void* arg, grpc_error* error) {
  subchannel_batch_data* batch_data = static_cast<subchannel_batch_data*>(arg);
  grpc_call_element* elem = batch_data->elem;
  channel_data* chand = static_cast<channel_data*>(elem->channel_data);
  call_data* calld = static_cast<call_data*>(elem->call_data);
  if (grpc_client_channel_trace.enabled()) {
    char* batch_str = grpc_transport_stream_op_batch_string(&batch_data->batch);
    gpr_log(GPR_DEBUG, "chand=%p calld=%p: got on_complete, error=%s, batch=%s",
            chand, calld, grpc_error_string(error), batch_str);
    gpr_free(batch_str);
  }
  subchannel_call_retry_state* retry_state =
      static_cast<subchannel_call_retry_state*>(
          grpc_connected_subchannel_call_get_parent_data(
              batch_data->subchannel_call));
  // If we have previously completed recv_trailing_metadata, then the
  // call is finished.
  bool call_finished = retry_state->completed_recv_trailing_metadata;
  // Update bookkeeping in retry_state.
  update_retry_state_for_completed_batch(batch_data, retry_state);
  if (call_finished) {
    if (grpc_client_channel_trace.enabled()) {
      gpr_log(GPR_DEBUG, "chand=%p calld=%p: call already finished", chand,
              calld);
    }
  } else {
    // Check if this batch finished the call, and if so, get its status.
    // The call is finished if either (a) this callback was invoked with
    // an error or (b) we receive status.
    grpc_status_code status = GRPC_STATUS_OK;
    grpc_mdelem* server_pushback_md = nullptr;
    if (error != GRPC_ERROR_NONE) {  // Case (a).
      call_finished = true;
      grpc_error_get_status(error, calld->deadline, &status, nullptr, nullptr,
                            nullptr);
    } else if (batch_data->batch.recv_trailing_metadata) {  // Case (b).
      call_finished = true;
      grpc_metadata_batch* md_batch =
          batch_data->batch.payload->recv_trailing_metadata
              .recv_trailing_metadata;
      GPR_ASSERT(md_batch->idx.named.grpc_status != nullptr);
      status = grpc_get_status_code_from_metadata(
          md_batch->idx.named.grpc_status->md);
      if (md_batch->idx.named.grpc_retry_pushback_ms != nullptr) {
        server_pushback_md = &md_batch->idx.named.grpc_retry_pushback_ms->md;
      }
    } else if (retry_state->completed_recv_trailing_metadata) {
      call_finished = true;
    }
    if (call_finished && grpc_client_channel_trace.enabled()) {
      gpr_log(GPR_DEBUG, "chand=%p calld=%p: call finished, status=%s", chand,
              calld, grpc_status_code_to_string(status));
    }
    // If the call is finished, check if we should retry.
    if (call_finished &&
        maybe_retry(elem, batch_data, status, server_pushback_md)) {
      // Unref batch_data for deferred recv_initial_metadata_ready or
      // recv_message_ready callbacks, if any.
      if (batch_data->batch.recv_trailing_metadata &&
          retry_state->recv_initial_metadata_ready_deferred) {
        batch_data_unref(batch_data);
        GRPC_ERROR_UNREF(retry_state->recv_initial_metadata_error);
      }
      if (batch_data->batch.recv_trailing_metadata &&
          retry_state->recv_message_ready_deferred) {
        batch_data_unref(batch_data);
        GRPC_ERROR_UNREF(retry_state->recv_message_error);
      }
      batch_data_unref(batch_data);
      return;
    }
  }
  // If the call is finished or retries are committed, free cached data for
  // send ops that we've just completed.
  if (call_finished || calld->retry_committed) {
    free_cached_send_op_data_for_completed_batch(elem, batch_data, retry_state);
  }
  // Call not being retried.
  // Construct list of closures to execute.
  // Max number of closures is number of pending batches plus one for
  // each of:
  // - recv_initial_metadata_ready (either deferred or unstarted)
  // - recv_message_ready (either deferred or unstarted)
  // - starting a new batch for pending send ops
  closure_to_execute closures[GPR_ARRAY_SIZE(calld->pending_batches) + 3];
  size_t num_closures = 0;
  // If there are deferred recv_initial_metadata_ready or recv_message_ready
  // callbacks, add them to closures.
  add_closures_for_deferred_recv_callbacks(batch_data, retry_state, closures,
                                           &num_closures);
  // Find pending batches whose ops are now complete and add their
  // on_complete callbacks to closures.
  add_closures_for_completed_pending_batches(elem, batch_data, retry_state,
                                             GRPC_ERROR_REF(error), closures,
                                             &num_closures);
  // Add closures to handle any pending batches that have not yet been started.
  // If the call is finished, we fail these batches; otherwise, we add a
  // callback to start_retriable_subchannel_batches() to start them on
  // the subchannel call.
  if (call_finished) {
    add_closures_to_fail_unstarted_pending_batches(
        elem, retry_state, GRPC_ERROR_REF(error), closures, &num_closures);
  } else {
    add_closures_for_replay_or_pending_send_ops(elem, batch_data, retry_state,
                                                closures, &num_closures);
  }
  // Don't need batch_data anymore.
  batch_data_unref(batch_data);
  // Schedule all of the closures identified above.
  // Note that the call combiner will be yielded for each closure that
  // we schedule.  We're already running in the call combiner, so one of
  // the closures can be scheduled directly, but the others will
  // have to re-enter the call combiner.
  if (num_closures > 0) {
    GRPC_CLOSURE_SCHED(closures[0].closure, closures[0].error);
    for (size_t i = 1; i < num_closures; ++i) {
      GRPC_CALL_COMBINER_START(calld->call_combiner, closures[i].closure,
                               closures[i].error, closures[i].reason);
    }
  } else {
    GRPC_CALL_COMBINER_STOP(calld->call_combiner,
                            "no closures to run for on_complete");
  }
}

//
// subchannel batch construction
//

// Helper function used to start a subchannel batch in the call combiner.
static void start_batch_in_call_combiner(void* arg, grpc_error* ignored) {
  grpc_transport_stream_op_batch* batch =
      static_cast<grpc_transport_stream_op_batch*>(arg);
  grpc_subchannel_call* subchannel_call =
      static_cast<grpc_subchannel_call*>(batch->handler_private.extra_arg);
  // Note: This will release the call combiner.
  grpc_subchannel_call_process_op(subchannel_call, batch);
}

// Adds retriable send_initial_metadata op to batch_data.
static void add_retriable_send_initial_metadata_op(
    call_data* calld, subchannel_call_retry_state* retry_state,
    subchannel_batch_data* batch_data) {
  // Maps the number of retries to the corresponding metadata value slice.
  static const grpc_slice* retry_count_strings[] = {
      &GRPC_MDSTR_1, &GRPC_MDSTR_2, &GRPC_MDSTR_3, &GRPC_MDSTR_4};
  // We need to make a copy of the metadata batch for each attempt, since
  // the filters in the subchannel stack may modify this batch, and we don't
  // want those modifications to be passed forward to subsequent attempts.
  //
  // If we've already completed one or more attempts, add the
  // grpc-retry-attempts header.
  batch_data->send_initial_metadata_storage =
      static_cast<grpc_linked_mdelem*>(gpr_arena_alloc(
          calld->arena, sizeof(grpc_linked_mdelem) *
                            (calld->send_initial_metadata.list.count +
                             (calld->num_attempts_completed > 0))));
  grpc_metadata_batch_copy(&calld->send_initial_metadata,
                           &batch_data->send_initial_metadata,
                           batch_data->send_initial_metadata_storage);
  if (batch_data->send_initial_metadata.idx.named.grpc_previous_rpc_attempts !=
      nullptr) {
    grpc_metadata_batch_remove(
        &batch_data->send_initial_metadata,
        batch_data->send_initial_metadata.idx.named.grpc_previous_rpc_attempts);
  }
  if (calld->num_attempts_completed > 0) {
    grpc_mdelem retry_md = grpc_mdelem_from_slices(
        GRPC_MDSTR_GRPC_PREVIOUS_RPC_ATTEMPTS,
        *retry_count_strings[calld->num_attempts_completed - 1]);
    grpc_error* error = grpc_metadata_batch_add_tail(
        &batch_data->send_initial_metadata,
        &batch_data->send_initial_metadata_storage[calld->send_initial_metadata
                                                       .list.count],
        retry_md);
    if (error != GRPC_ERROR_NONE) {
      gpr_log(GPR_ERROR, "error adding retry metadata: %s",
              grpc_error_string(error));
      GPR_ASSERT(false);
    }
  }
  retry_state->started_send_initial_metadata = true;
  batch_data->batch.send_initial_metadata = true;
  batch_data->batch.payload->send_initial_metadata.send_initial_metadata =
      &batch_data->send_initial_metadata;
  batch_data->batch.payload->send_initial_metadata.send_initial_metadata_flags =
      calld->send_initial_metadata_flags;
  batch_data->batch.payload->send_initial_metadata.peer_string =
      calld->peer_string;
}

// Adds retriable send_message op to batch_data.
static void add_retriable_send_message_op(
    grpc_call_element* elem, subchannel_call_retry_state* retry_state,
    subchannel_batch_data* batch_data) {
  channel_data* chand = static_cast<channel_data*>(elem->channel_data);
  call_data* calld = static_cast<call_data*>(elem->call_data);
  if (grpc_client_channel_trace.enabled()) {
    gpr_log(GPR_DEBUG,
            "chand=%p calld=%p: starting calld->send_messages[%" PRIuPTR "]",
            chand, calld, retry_state->started_send_message_count);
  }
  grpc_byte_stream_cache* cache =
      calld->send_messages[retry_state->started_send_message_count];
  ++retry_state->started_send_message_count;
  grpc_caching_byte_stream_init(&batch_data->send_message, cache);
  batch_data->batch.send_message = true;
  batch_data->batch.payload->send_message.send_message =
      &batch_data->send_message.base;
}

// Adds retriable send_trailing_metadata op to batch_data.
static void add_retriable_send_trailing_metadata_op(
    call_data* calld, subchannel_call_retry_state* retry_state,
    subchannel_batch_data* batch_data) {
  // We need to make a copy of the metadata batch for each attempt, since
  // the filters in the subchannel stack may modify this batch, and we don't
  // want those modifications to be passed forward to subsequent attempts.
  batch_data->send_trailing_metadata_storage =
      static_cast<grpc_linked_mdelem*>(gpr_arena_alloc(
          calld->arena, sizeof(grpc_linked_mdelem) *
                            calld->send_trailing_metadata.list.count));
  grpc_metadata_batch_copy(&calld->send_trailing_metadata,
                           &batch_data->send_trailing_metadata,
                           batch_data->send_trailing_metadata_storage);
  retry_state->started_send_trailing_metadata = true;
  batch_data->batch.send_trailing_metadata = true;
  batch_data->batch.payload->send_trailing_metadata.send_trailing_metadata =
      &batch_data->send_trailing_metadata;
}

// Adds retriable recv_initial_metadata op to batch_data.
static void add_retriable_recv_initial_metadata_op(
    call_data* calld, subchannel_call_retry_state* retry_state,
    subchannel_batch_data* batch_data) {
  retry_state->started_recv_initial_metadata = true;
  batch_data->batch.recv_initial_metadata = true;
  grpc_metadata_batch_init(&batch_data->recv_initial_metadata);
  batch_data->batch.payload->recv_initial_metadata.recv_initial_metadata =
      &batch_data->recv_initial_metadata;
  batch_data->batch.payload->recv_initial_metadata.trailing_metadata_available =
      &batch_data->trailing_metadata_available;
  GRPC_CLOSURE_INIT(&batch_data->recv_initial_metadata_ready,
                    recv_initial_metadata_ready, batch_data,
                    grpc_schedule_on_exec_ctx);
  batch_data->batch.payload->recv_initial_metadata.recv_initial_metadata_ready =
      &batch_data->recv_initial_metadata_ready;
}

// Adds retriable recv_message op to batch_data.
static void add_retriable_recv_message_op(
    call_data* calld, subchannel_call_retry_state* retry_state,
    subchannel_batch_data* batch_data) {
  ++retry_state->started_recv_message_count;
  batch_data->batch.recv_message = true;
  batch_data->batch.payload->recv_message.recv_message =
      &batch_data->recv_message;
  GRPC_CLOSURE_INIT(&batch_data->recv_message_ready, recv_message_ready,
                    batch_data, grpc_schedule_on_exec_ctx);
  batch_data->batch.payload->recv_message.recv_message_ready =
      &batch_data->recv_message_ready;
}

// Adds retriable recv_trailing_metadata op to batch_data.
static void add_retriable_recv_trailing_metadata_op(
    call_data* calld, subchannel_call_retry_state* retry_state,
    subchannel_batch_data* batch_data) {
  retry_state->started_recv_trailing_metadata = true;
  batch_data->batch.recv_trailing_metadata = true;
  grpc_metadata_batch_init(&batch_data->recv_trailing_metadata);
  batch_data->batch.payload->recv_trailing_metadata.recv_trailing_metadata =
      &batch_data->recv_trailing_metadata;
  batch_data->batch.collect_stats = true;
  batch_data->batch.payload->collect_stats.collect_stats =
      &batch_data->collect_stats;
}

// Helper function used to start a recv_trailing_metadata batch.  This
// is used in the case where a recv_initial_metadata or recv_message
// op fails in a way that we know the call is over but when the application
// has not yet started its own recv_trailing_metadata op.
static void start_internal_recv_trailing_metadata(grpc_call_element* elem) {
  channel_data* chand = static_cast<channel_data*>(elem->channel_data);
  call_data* calld = static_cast<call_data*>(elem->call_data);
  if (grpc_client_channel_trace.enabled()) {
    gpr_log(GPR_DEBUG,
            "chand=%p calld=%p: call failed but recv_trailing_metadata not "
            "started; starting it internally",
            chand, calld);
  }
  subchannel_call_retry_state* retry_state =
      static_cast<subchannel_call_retry_state*>(
          grpc_connected_subchannel_call_get_parent_data(
              calld->subchannel_call));
  subchannel_batch_data* batch_data = batch_data_create(elem, 1);
  add_retriable_recv_trailing_metadata_op(calld, retry_state, batch_data);
  // Note: This will release the call combiner.
  grpc_subchannel_call_process_op(calld->subchannel_call, &batch_data->batch);
}

// If there are any cached send ops that need to be replayed on the
// current subchannel call, creates and returns a new subchannel batch
// to replay those ops.  Otherwise, returns nullptr.
static subchannel_batch_data* maybe_create_subchannel_batch_for_replay(
    grpc_call_element* elem, subchannel_call_retry_state* retry_state) {
  channel_data* chand = static_cast<channel_data*>(elem->channel_data);
  call_data* calld = static_cast<call_data*>(elem->call_data);
  subchannel_batch_data* replay_batch_data = nullptr;
  // send_initial_metadata.
  if (calld->seen_send_initial_metadata &&
      !retry_state->started_send_initial_metadata &&
      !calld->pending_send_initial_metadata) {
    if (grpc_client_channel_trace.enabled()) {
      gpr_log(GPR_DEBUG,
              "chand=%p calld=%p: replaying previously completed "
              "send_initial_metadata op",
              chand, calld);
    }
    replay_batch_data = batch_data_create(elem, 1);
    add_retriable_send_initial_metadata_op(calld, retry_state,
                                           replay_batch_data);
  }
  // send_message.
  // Note that we can only have one send_message op in flight at a time.
  if (retry_state->started_send_message_count < calld->send_messages.size() &&
      retry_state->started_send_message_count ==
          retry_state->completed_send_message_count &&
      !calld->pending_send_message) {
    if (grpc_client_channel_trace.enabled()) {
      gpr_log(GPR_DEBUG,
              "chand=%p calld=%p: replaying previously completed "
              "send_message op",
              chand, calld);
    }
    if (replay_batch_data == nullptr) {
      replay_batch_data = batch_data_create(elem, 1);
    }
    add_retriable_send_message_op(elem, retry_state, replay_batch_data);
  }
  // send_trailing_metadata.
  // Note that we only add this op if we have no more send_message ops
  // to start, since we can't send down any more send_message ops after
  // send_trailing_metadata.
  if (calld->seen_send_trailing_metadata &&
      retry_state->started_send_message_count == calld->send_messages.size() &&
      !retry_state->started_send_trailing_metadata &&
      !calld->pending_send_trailing_metadata) {
    if (grpc_client_channel_trace.enabled()) {
      gpr_log(GPR_DEBUG,
              "chand=%p calld=%p: replaying previously completed "
              "send_trailing_metadata op",
              chand, calld);
    }
    if (replay_batch_data == nullptr) {
      replay_batch_data = batch_data_create(elem, 1);
    }
    add_retriable_send_trailing_metadata_op(calld, retry_state,
                                            replay_batch_data);
  }
  return replay_batch_data;
}

// Adds subchannel batches for pending batches to batches, updating
// *num_batches as needed.
static void add_subchannel_batches_for_pending_batches(
    grpc_call_element* elem, subchannel_call_retry_state* retry_state,
    grpc_transport_stream_op_batch** batches, size_t* num_batches) {
  call_data* calld = static_cast<call_data*>(elem->call_data);
  for (size_t i = 0; i < GPR_ARRAY_SIZE(calld->pending_batches); ++i) {
    pending_batch* pending = &calld->pending_batches[i];
    grpc_transport_stream_op_batch* batch = pending->batch;
    if (batch == nullptr) continue;
    // Skip any batch that either (a) has already been started on this
    // subchannel call or (b) we can't start yet because we're still
    // replaying send ops that need to be completed first.
    // TODO(roth): Note that if any one op in the batch can't be sent
    // yet due to ops that we're replaying, we don't start any of the ops
    // in the batch.  This is probably okay, but it could conceivably
    // lead to increased latency in some cases -- e.g., we could delay
    // starting a recv op due to it being in the same batch with a send
    // op.  If/when we revamp the callback protocol in
    // transport_stream_op_batch, we may be able to fix this.
    if (batch->send_initial_metadata &&
        retry_state->started_send_initial_metadata) {
      continue;
    }
    if (batch->send_message && retry_state->completed_send_message_count <
                                   retry_state->started_send_message_count) {
      continue;
    }
    // Note that we only start send_trailing_metadata if we have no more
    // send_message ops to start, since we can't send down any more
    // send_message ops after send_trailing_metadata.
    if (batch->send_trailing_metadata &&
        (retry_state->started_send_message_count + batch->send_message <
             calld->send_messages.size() ||
         retry_state->started_send_trailing_metadata)) {
      continue;
    }
    if (batch->recv_initial_metadata &&
        retry_state->started_recv_initial_metadata) {
      continue;
    }
    if (batch->recv_message && retry_state->completed_recv_message_count <
                                   retry_state->started_recv_message_count) {
      continue;
    }
    if (batch->recv_trailing_metadata &&
        retry_state->started_recv_trailing_metadata) {
      continue;
    }
    // If we're not retrying, just send the batch as-is.
    if (calld->method_params == nullptr ||
        calld->method_params->retry_policy == nullptr ||
        calld->retry_committed) {
      batches[(*num_batches)++] = batch;
      pending_batch_clear(calld, pending);
      continue;
    }
    // Create batch with the right number of callbacks.
    const int num_callbacks =
        1 + batch->recv_initial_metadata + batch->recv_message;
    subchannel_batch_data* batch_data = batch_data_create(elem, num_callbacks);
    // Cache send ops if needed.
    maybe_cache_send_ops_for_batch(calld, pending);
    // send_initial_metadata.
    if (batch->send_initial_metadata) {
      add_retriable_send_initial_metadata_op(calld, retry_state, batch_data);
    }
    // send_message.
    if (batch->send_message) {
      add_retriable_send_message_op(elem, retry_state, batch_data);
    }
    // send_trailing_metadata.
    if (batch->send_trailing_metadata) {
      add_retriable_send_trailing_metadata_op(calld, retry_state, batch_data);
    }
    // recv_initial_metadata.
    if (batch->recv_initial_metadata) {
      // recv_flags is only used on the server side.
      GPR_ASSERT(batch->payload->recv_initial_metadata.recv_flags == nullptr);
      add_retriable_recv_initial_metadata_op(calld, retry_state, batch_data);
    }
    // recv_message.
    if (batch->recv_message) {
      add_retriable_recv_message_op(calld, retry_state, batch_data);
    }
    // recv_trailing_metadata.
    if (batch->recv_trailing_metadata) {
      GPR_ASSERT(batch->collect_stats);
      add_retriable_recv_trailing_metadata_op(calld, retry_state, batch_data);
    }
    batches[(*num_batches)++] = &batch_data->batch;
  }
}

// Constructs and starts whatever subchannel batches are needed on the
// subchannel call.
static void start_retriable_subchannel_batches(void* arg, grpc_error* ignored) {
  grpc_call_element* elem = static_cast<grpc_call_element*>(arg);
  channel_data* chand = static_cast<channel_data*>(elem->channel_data);
  call_data* calld = static_cast<call_data*>(elem->call_data);
  if (grpc_client_channel_trace.enabled()) {
    gpr_log(GPR_DEBUG, "chand=%p calld=%p: constructing retriable batches",
            chand, calld);
  }
  subchannel_call_retry_state* retry_state =
      static_cast<subchannel_call_retry_state*>(
          grpc_connected_subchannel_call_get_parent_data(
              calld->subchannel_call));
  // We can start up to 6 batches.
  grpc_transport_stream_op_batch*
      batches[GPR_ARRAY_SIZE(calld->pending_batches)];
  size_t num_batches = 0;
  // Replay previously-returned send_* ops if needed.
  subchannel_batch_data* replay_batch_data =
      maybe_create_subchannel_batch_for_replay(elem, retry_state);
  if (replay_batch_data != nullptr) {
    batches[num_batches++] = &replay_batch_data->batch;
  }
  // Now add pending batches.
  add_subchannel_batches_for_pending_batches(elem, retry_state, batches,
                                             &num_batches);
  // Start batches on subchannel call.
  // Note that the call combiner will be yielded for each batch that we
  // send down.  We're already running in the call combiner, so one of
  // the batches can be started directly, but the others will have to
  // re-enter the call combiner.
  if (grpc_client_channel_trace.enabled()) {
    gpr_log(GPR_DEBUG,
            "chand=%p calld=%p: starting %" PRIuPTR
            " retriable batches on subchannel_call=%p",
            chand, calld, num_batches, calld->subchannel_call);
  }
  if (num_batches == 0) {
    // This should be fairly rare, but it can happen when (e.g.) an
    // attempt completes before it has finished replaying all
    // previously sent messages.
    GRPC_CALL_COMBINER_STOP(calld->call_combiner,
                            "no retriable subchannel batches to start");
  } else {
    for (size_t i = 1; i < num_batches; ++i) {
      if (grpc_client_channel_trace.enabled()) {
        char* batch_str = grpc_transport_stream_op_batch_string(batches[i]);
        gpr_log(GPR_DEBUG,
                "chand=%p calld=%p: starting batch in call combiner: %s", chand,
                calld, batch_str);
        gpr_free(batch_str);
      }
      batches[i]->handler_private.extra_arg = calld->subchannel_call;
      GRPC_CLOSURE_INIT(&batches[i]->handler_private.closure,
                        start_batch_in_call_combiner, batches[i],
                        grpc_schedule_on_exec_ctx);
      GRPC_CALL_COMBINER_START(calld->call_combiner,
                               &batches[i]->handler_private.closure,
                               GRPC_ERROR_NONE, "start_subchannel_batch");
    }
    if (grpc_client_channel_trace.enabled()) {
      char* batch_str = grpc_transport_stream_op_batch_string(batches[0]);
      gpr_log(GPR_DEBUG, "chand=%p calld=%p: starting batch: %s", chand, calld,
              batch_str);
      gpr_free(batch_str);
    }
    // Note: This will release the call combiner.
    grpc_subchannel_call_process_op(calld->subchannel_call, batches[0]);
  }
}

//
// LB pick
//

static void create_subchannel_call(grpc_call_element* elem, grpc_error* error) {
  channel_data* chand = static_cast<channel_data*>(elem->channel_data);
  call_data* calld = static_cast<call_data*>(elem->call_data);
  const size_t parent_data_size =
      calld->enable_retries ? sizeof(subchannel_call_retry_state) : 0;
  const grpc_core::ConnectedSubchannel::CallArgs call_args = {
      calld->pollent,                       // pollent
      calld->path,                          // path
      calld->call_start_time,               // start_time
      calld->deadline,                      // deadline
      calld->arena,                         // arena
      calld->pick.subchannel_call_context,  // context
      calld->call_combiner,                 // call_combiner
      parent_data_size                      // parent_data_size
  };
  grpc_error* new_error = calld->pick.connected_subchannel->CreateCall(
      call_args, &calld->subchannel_call);
  if (grpc_client_channel_trace.enabled()) {
    gpr_log(GPR_DEBUG, "chand=%p calld=%p: create subchannel_call=%p: error=%s",
            chand, calld, calld->subchannel_call, grpc_error_string(new_error));
  }
  if (new_error != GRPC_ERROR_NONE) {
    new_error = grpc_error_add_child(new_error, error);
    pending_batches_fail(elem, new_error, true /* yield_call_combiner */);
  } else {
    if (parent_data_size > 0) {
      subchannel_call_retry_state* retry_state =
          static_cast<subchannel_call_retry_state*>(
              grpc_connected_subchannel_call_get_parent_data(
                  calld->subchannel_call));
      retry_state->batch_payload.context = calld->pick.subchannel_call_context;
    }
    pending_batches_resume(elem);
  }
  GRPC_ERROR_UNREF(error);
}

// Invoked when a pick is completed, on both success or failure.
static void pick_done(void* arg, grpc_error* error) {
  grpc_call_element* elem = static_cast<grpc_call_element*>(arg);
  channel_data* chand = static_cast<channel_data*>(elem->channel_data);
  call_data* calld = static_cast<call_data*>(elem->call_data);
  if (calld->pick.connected_subchannel == nullptr) {
    // Failed to create subchannel.
    // If there was no error, this is an LB policy drop, in which case
    // we return an error; otherwise, we may retry.
    grpc_status_code status = GRPC_STATUS_OK;
    grpc_error_get_status(error, calld->deadline, &status, nullptr, nullptr,
                          nullptr);
    if (error == GRPC_ERROR_NONE || !calld->enable_retries ||
        !maybe_retry(elem, nullptr /* batch_data */, status,
                     nullptr /* server_pushback_md */)) {
      grpc_error* new_error =
          error == GRPC_ERROR_NONE
              ? GRPC_ERROR_CREATE_FROM_STATIC_STRING(
                    "Call dropped by load balancing policy")
              : GRPC_ERROR_CREATE_REFERENCING_FROM_STATIC_STRING(
                    "Failed to create subchannel", &error, 1);
      if (grpc_client_channel_trace.enabled()) {
        gpr_log(GPR_DEBUG,
                "chand=%p calld=%p: failed to create subchannel: error=%s",
                chand, calld, grpc_error_string(new_error));
      }
      pending_batches_fail(elem, new_error, true /* yield_call_combiner */);
    }
  } else {
    /* Create call on subchannel. */
    create_subchannel_call(elem, GRPC_ERROR_REF(error));
  }
}

// Invoked when a pick is completed to leave the client_channel combiner
// and continue processing in the call combiner.
static void pick_done_locked(grpc_call_element* elem, grpc_error* error) {
  call_data* calld = static_cast<call_data*>(elem->call_data);
  GRPC_CLOSURE_INIT(&calld->pick_closure, pick_done, elem,
                    grpc_schedule_on_exec_ctx);
  GRPC_CLOSURE_SCHED(&calld->pick_closure, error);
}

// A wrapper around pick_done_locked() that is used in cases where
// either (a) the pick was deferred pending a resolver result or (b) the
// pick was done asynchronously.  Removes the call's polling entity from
// chand->interested_parties before invoking pick_done_locked().
static void async_pick_done_locked(grpc_call_element* elem, grpc_error* error) {
  channel_data* chand = static_cast<channel_data*>(elem->channel_data);
  call_data* calld = static_cast<call_data*>(elem->call_data);
  grpc_polling_entity_del_from_pollset_set(calld->pollent,
                                           chand->interested_parties);
  pick_done_locked(elem, error);
}

// Note: This runs under the client_channel combiner, but will NOT be
// holding the call combiner.
static void pick_callback_cancel_locked(void* arg, grpc_error* error) {
  grpc_call_element* elem = static_cast<grpc_call_element*>(arg);
  channel_data* chand = static_cast<channel_data*>(elem->channel_data);
  call_data* calld = static_cast<call_data*>(elem->call_data);
  // Note: chand->lb_policy may have changed since we started our pick,
  // in which case we will be cancelling the pick on a policy other than
  // the one we started it on.  However, this will just be a no-op.
  if (error != GRPC_ERROR_NONE && chand->lb_policy != nullptr) {
    if (grpc_client_channel_trace.enabled()) {
      gpr_log(GPR_DEBUG, "chand=%p calld=%p: cancelling pick from LB policy %p",
              chand, calld, chand->lb_policy.get());
    }
    chand->lb_policy->CancelPickLocked(&calld->pick, GRPC_ERROR_REF(error));
  }
  GRPC_CALL_STACK_UNREF(calld->owning_call, "pick_callback_cancel");
}

// Callback invoked by LoadBalancingPolicy::PickLocked() for async picks.
// Unrefs the LB policy and invokes async_pick_done_locked().
static void pick_callback_done_locked(void* arg, grpc_error* error) {
  grpc_call_element* elem = static_cast<grpc_call_element*>(arg);
  channel_data* chand = static_cast<channel_data*>(elem->channel_data);
  call_data* calld = static_cast<call_data*>(elem->call_data);
  if (grpc_client_channel_trace.enabled()) {
    gpr_log(GPR_DEBUG, "chand=%p calld=%p: pick completed asynchronously",
            chand, calld);
  }
  async_pick_done_locked(elem, GRPC_ERROR_REF(error));
  GRPC_CALL_STACK_UNREF(calld->owning_call, "pick_callback");
}

// Applies service config to the call.  Must be invoked once we know
// that the resolver has returned results to the channel.
static void apply_service_config_to_call_locked(grpc_call_element* elem) {
  channel_data* chand = static_cast<channel_data*>(elem->channel_data);
  call_data* calld = static_cast<call_data*>(elem->call_data);
  if (grpc_client_channel_trace.enabled()) {
    gpr_log(GPR_DEBUG, "chand=%p calld=%p: applying service config to call",
            chand, calld);
  }
  if (chand->retry_throttle_data != nullptr) {
    calld->retry_throttle_data =
        grpc_server_retry_throttle_data_ref(chand->retry_throttle_data);
  }
  if (chand->method_params_table != nullptr) {
    calld->method_params = static_cast<method_parameters*>(
        grpc_method_config_table_get(chand->method_params_table, calld->path));
    if (calld->method_params != nullptr) {
      method_parameters_ref(calld->method_params);
      // If the deadline from the service config is shorter than the one
      // from the client API, reset the deadline timer.
      if (chand->deadline_checking_enabled &&
          calld->method_params->timeout != 0) {
        const grpc_millis per_method_deadline =
            grpc_timespec_to_millis_round_up(calld->call_start_time) +
            calld->method_params->timeout;
        if (per_method_deadline < calld->deadline) {
          calld->deadline = per_method_deadline;
          grpc_deadline_state_reset(elem, calld->deadline);
        }
      }
    }
  }
  // If no retry policy, disable retries.
  // TODO(roth): Remove this when adding support for transparent retries.
  if (calld->method_params == nullptr ||
      calld->method_params->retry_policy == nullptr) {
    calld->enable_retries = false;
  }
}

// Starts a pick on chand->lb_policy.
// Returns true if pick is completed synchronously.
static bool pick_callback_start_locked(grpc_call_element* elem) {
  channel_data* chand = static_cast<channel_data*>(elem->channel_data);
  call_data* calld = static_cast<call_data*>(elem->call_data);
  if (grpc_client_channel_trace.enabled()) {
    gpr_log(GPR_DEBUG, "chand=%p calld=%p: starting pick on lb_policy=%p",
            chand, calld, chand->lb_policy.get());
  }
  // Only get service config data on the first attempt.
  if (calld->num_attempts_completed == 0) {
    apply_service_config_to_call_locked(elem);
  }
  // If the application explicitly set wait_for_ready, use that.
  // Otherwise, if the service config specified a value for this
  // method, use that.
  //
  // The send_initial_metadata batch will be the first one in the list,
  // as set by get_batch_index() above.
  calld->pick.initial_metadata =
      calld->seen_send_initial_metadata
          ? &calld->send_initial_metadata
          : calld->pending_batches[0]
                .batch->payload->send_initial_metadata.send_initial_metadata;
  uint32_t send_initial_metadata_flags =
      calld->seen_send_initial_metadata
          ? calld->send_initial_metadata_flags
          : calld->pending_batches[0]
                .batch->payload->send_initial_metadata
                .send_initial_metadata_flags;
  const bool wait_for_ready_set_from_api =
      send_initial_metadata_flags &
      GRPC_INITIAL_METADATA_WAIT_FOR_READY_EXPLICITLY_SET;
  const bool wait_for_ready_set_from_service_config =
      calld->method_params != nullptr &&
      calld->method_params->wait_for_ready() !=
          ClientChannelMethodParams::WAIT_FOR_READY_UNSET;
  if (!wait_for_ready_set_from_api && wait_for_ready_set_from_service_config) {
<<<<<<< HEAD
    if (calld->method_params->wait_for_ready == WAIT_FOR_READY_TRUE) {
      send_initial_metadata_flags |= GRPC_INITIAL_METADATA_WAIT_FOR_READY;
=======
    if (calld->method_params->wait_for_ready() ==
        ClientChannelMethodParams::WAIT_FOR_READY_TRUE) {
      initial_metadata_flags |= GRPC_INITIAL_METADATA_WAIT_FOR_READY;
>>>>>>> 0fc97adc
    } else {
      send_initial_metadata_flags &= ~GRPC_INITIAL_METADATA_WAIT_FOR_READY;
    }
  }
  calld->pick.initial_metadata_flags = send_initial_metadata_flags;
  GRPC_CLOSURE_INIT(&calld->pick_closure, pick_callback_done_locked, elem,
                    grpc_combiner_scheduler(chand->combiner));
  calld->pick.on_complete = &calld->pick_closure;
  GRPC_CALL_STACK_REF(calld->owning_call, "pick_callback");
  const bool pick_done = chand->lb_policy->PickLocked(&calld->pick);
  if (pick_done) {
    // Pick completed synchronously.
    if (grpc_client_channel_trace.enabled()) {
      gpr_log(GPR_DEBUG, "chand=%p calld=%p: pick completed synchronously",
              chand, calld);
    }
    GRPC_CALL_STACK_UNREF(calld->owning_call, "pick_callback");
  } else {
    GRPC_CALL_STACK_REF(calld->owning_call, "pick_callback_cancel");
    grpc_call_combiner_set_notify_on_cancel(
        calld->call_combiner,
        GRPC_CLOSURE_INIT(&calld->pick_cancel_closure,
                          pick_callback_cancel_locked, elem,
                          grpc_combiner_scheduler(chand->combiner)));
  }
  return pick_done;
}

typedef struct {
  grpc_call_element* elem;
  bool finished;
  grpc_closure closure;
  grpc_closure cancel_closure;
} pick_after_resolver_result_args;

// Note: This runs under the client_channel combiner, but will NOT be
// holding the call combiner.
static void pick_after_resolver_result_cancel_locked(void* arg,
                                                     grpc_error* error) {
  pick_after_resolver_result_args* args =
      static_cast<pick_after_resolver_result_args*>(arg);
  if (args->finished) {
    gpr_free(args);
    return;
  }
  // If we don't yet have a resolver result, then a closure for
  // pick_after_resolver_result_done_locked() will have been added to
  // chand->waiting_for_resolver_result_closures, and it may not be invoked
  // until after this call has been destroyed.  We mark the operation as
  // finished, so that when pick_after_resolver_result_done_locked()
  // is called, it will be a no-op.  We also immediately invoke
  // async_pick_done_locked() to propagate the error back to the caller.
  args->finished = true;
  grpc_call_element* elem = args->elem;
  channel_data* chand = static_cast<channel_data*>(elem->channel_data);
  call_data* calld = static_cast<call_data*>(elem->call_data);
  if (grpc_client_channel_trace.enabled()) {
    gpr_log(GPR_DEBUG,
            "chand=%p calld=%p: cancelling pick waiting for resolver result",
            chand, calld);
  }
  // Note: Although we are not in the call combiner here, we are
  // basically stealing the call combiner from the pending pick, so
  // it's safe to call async_pick_done_locked() here -- we are
  // essentially calling it here instead of calling it in
  // pick_after_resolver_result_done_locked().
  async_pick_done_locked(elem, GRPC_ERROR_CREATE_REFERENCING_FROM_STATIC_STRING(
                                   "Pick cancelled", &error, 1));
}

static void pick_after_resolver_result_done_locked(void* arg,
                                                   grpc_error* error) {
  pick_after_resolver_result_args* args =
      static_cast<pick_after_resolver_result_args*>(arg);
  if (args->finished) {
    /* cancelled, do nothing */
    if (grpc_client_channel_trace.enabled()) {
      gpr_log(GPR_DEBUG, "call cancelled before resolver result");
    }
    gpr_free(args);
    return;
  }
  args->finished = true;
  grpc_call_element* elem = args->elem;
  channel_data* chand = static_cast<channel_data*>(elem->channel_data);
  call_data* calld = static_cast<call_data*>(elem->call_data);
  if (error != GRPC_ERROR_NONE) {
    if (grpc_client_channel_trace.enabled()) {
      gpr_log(GPR_DEBUG, "chand=%p calld=%p: resolver failed to return data",
              chand, calld);
    }
    async_pick_done_locked(elem, GRPC_ERROR_REF(error));
  } else if (chand->lb_policy != nullptr) {
    if (grpc_client_channel_trace.enabled()) {
      gpr_log(GPR_DEBUG, "chand=%p calld=%p: resolver returned, doing pick",
              chand, calld);
    }
    if (pick_callback_start_locked(elem)) {
      // Even if the LB policy returns a result synchronously, we have
      // already added our polling entity to chand->interested_parties
      // in order to wait for the resolver result, so we need to
      // remove it here.  Therefore, we call async_pick_done_locked()
      // instead of pick_done_locked().
      async_pick_done_locked(elem, GRPC_ERROR_NONE);
    }
  }
  // TODO(roth): It should be impossible for chand->lb_policy to be nullptr
  // here, so the rest of this code should never actually be executed.
  // However, we have reports of a crash on iOS that triggers this case,
  // so we are temporarily adding this to restore branches that were
  // removed in https://github.com/grpc/grpc/pull/12297.  Need to figure
  // out what is actually causing this to occur and then figure out the
  // right way to deal with it.
  else if (chand->resolver != nullptr) {
    // No LB policy, so try again.
    if (grpc_client_channel_trace.enabled()) {
      gpr_log(GPR_DEBUG,
              "chand=%p calld=%p: resolver returned but no LB policy, "
              "trying again",
              chand, calld);
    }
    pick_after_resolver_result_start_locked(elem);
  } else {
    if (grpc_client_channel_trace.enabled()) {
      gpr_log(GPR_DEBUG, "chand=%p calld=%p: resolver disconnected", chand,
              calld);
    }
    async_pick_done_locked(
        elem, GRPC_ERROR_CREATE_FROM_STATIC_STRING("Disconnected"));
  }
}

static void pick_after_resolver_result_start_locked(grpc_call_element* elem) {
  channel_data* chand = static_cast<channel_data*>(elem->channel_data);
  call_data* calld = static_cast<call_data*>(elem->call_data);
  if (grpc_client_channel_trace.enabled()) {
    gpr_log(GPR_DEBUG,
            "chand=%p calld=%p: deferring pick pending resolver result", chand,
            calld);
  }
  pick_after_resolver_result_args* args =
      static_cast<pick_after_resolver_result_args*>(gpr_zalloc(sizeof(*args)));
  args->elem = elem;
  GRPC_CLOSURE_INIT(&args->closure, pick_after_resolver_result_done_locked,
                    args, grpc_combiner_scheduler(chand->combiner));
  grpc_closure_list_append(&chand->waiting_for_resolver_result_closures,
                           &args->closure, GRPC_ERROR_NONE);
  grpc_call_combiner_set_notify_on_cancel(
      calld->call_combiner,
      GRPC_CLOSURE_INIT(&args->cancel_closure,
                        pick_after_resolver_result_cancel_locked, args,
                        grpc_combiner_scheduler(chand->combiner)));
}

static void start_pick_locked(void* arg, grpc_error* ignored) {
  grpc_call_element* elem = static_cast<grpc_call_element*>(arg);
  call_data* calld = static_cast<call_data*>(elem->call_data);
  channel_data* chand = static_cast<channel_data*>(elem->channel_data);
  GPR_ASSERT(calld->pick.connected_subchannel == nullptr);
  GPR_ASSERT(calld->subchannel_call == nullptr);
  if (chand->lb_policy != nullptr) {
    // We already have an LB policy, so ask it for a pick.
    if (pick_callback_start_locked(elem)) {
      // Pick completed synchronously.
      pick_done_locked(elem, GRPC_ERROR_NONE);
      return;
    }
  } else {
    // We do not yet have an LB policy, so wait for a resolver result.
    if (chand->resolver == nullptr) {
      pick_done_locked(elem,
                       GRPC_ERROR_CREATE_FROM_STATIC_STRING("Disconnected"));
      return;
    }
    if (!chand->started_resolving) {
      start_resolving_locked(chand);
    }
    pick_after_resolver_result_start_locked(elem);
  }
  // We need to wait for either a resolver result or for an async result
  // from the LB policy.  Add the polling entity from call_data to the
  // channel_data's interested_parties, so that the I/O of the LB policy
  // and resolver can be done under it.  The polling entity will be
  // removed in async_pick_done_locked().
  grpc_polling_entity_add_to_pollset_set(calld->pollent,
                                         chand->interested_parties);
}

//
// filter call vtable functions
//

static void cc_start_transport_stream_op_batch(
    grpc_call_element* elem, grpc_transport_stream_op_batch* batch) {
  GPR_TIMER_SCOPE("cc_start_transport_stream_op_batch", 0);
  call_data* calld = static_cast<call_data*>(elem->call_data);
  channel_data* chand = static_cast<channel_data*>(elem->channel_data);
  if (chand->deadline_checking_enabled) {
    grpc_deadline_state_client_start_transport_stream_op_batch(elem, batch);
  }
  // If we've previously been cancelled, immediately fail any new batches.
  if (calld->cancel_error != GRPC_ERROR_NONE) {
    if (grpc_client_channel_trace.enabled()) {
      gpr_log(GPR_DEBUG, "chand=%p calld=%p: failing batch with error: %s",
              chand, calld, grpc_error_string(calld->cancel_error));
    }
    // Note: This will release the call combiner.
    grpc_transport_stream_op_batch_finish_with_failure(
        batch, GRPC_ERROR_REF(calld->cancel_error), calld->call_combiner);
    return;
  }
  // Handle cancellation.
  if (batch->cancel_stream) {
    // Stash a copy of cancel_error in our call data, so that we can use
    // it for subsequent operations.  This ensures that if the call is
    // cancelled before any batches are passed down (e.g., if the deadline
    // is in the past when the call starts), we can return the right
    // error to the caller when the first batch does get passed down.
    GRPC_ERROR_UNREF(calld->cancel_error);
    calld->cancel_error =
        GRPC_ERROR_REF(batch->payload->cancel_stream.cancel_error);
    if (grpc_client_channel_trace.enabled()) {
      gpr_log(GPR_DEBUG, "chand=%p calld=%p: recording cancel_error=%s", chand,
              calld, grpc_error_string(calld->cancel_error));
    }
    // If we do not have a subchannel call (i.e., a pick has not yet
    // been started), fail all pending batches.  Otherwise, send the
    // cancellation down to the subchannel call.
    if (calld->subchannel_call == nullptr) {
      pending_batches_fail(elem, GRPC_ERROR_REF(calld->cancel_error),
                           false /* yield_call_combiner */);
      // Note: This will release the call combiner.
      grpc_transport_stream_op_batch_finish_with_failure(
          batch, GRPC_ERROR_REF(calld->cancel_error), calld->call_combiner);
    } else {
      // Note: This will release the call combiner.
      grpc_subchannel_call_process_op(calld->subchannel_call, batch);
    }
    return;
  }
  // Add the batch to the pending list.
  pending_batches_add(elem, batch);
  // Check if we've already gotten a subchannel call.
  // Note that once we have completed the pick, we do not need to enter
  // the channel combiner, which is more efficient (especially for
  // streaming calls).
  if (calld->subchannel_call != nullptr) {
    if (grpc_client_channel_trace.enabled()) {
      gpr_log(GPR_DEBUG,
              "chand=%p calld=%p: starting batch on subchannel_call=%p", chand,
              calld, calld->subchannel_call);
    }
    pending_batches_resume(elem);
    return;
  }
  // We do not yet have a subchannel call.
  // For batches containing a send_initial_metadata op, enter the channel
  // combiner to start a pick.
  if (batch->send_initial_metadata) {
    if (grpc_client_channel_trace.enabled()) {
      gpr_log(GPR_DEBUG, "chand=%p calld=%p: entering client_channel combiner",
              chand, calld);
    }
    GRPC_CLOSURE_SCHED(
        GRPC_CLOSURE_INIT(&batch->handler_private.closure, start_pick_locked,
                          elem, grpc_combiner_scheduler(chand->combiner)),
        GRPC_ERROR_NONE);
  } else {
    // For all other batches, release the call combiner.
    if (grpc_client_channel_trace.enabled()) {
      gpr_log(GPR_DEBUG,
              "chand=%p calld=%p: saved batch, yeilding call combiner", chand,
              calld);
    }
    GRPC_CALL_COMBINER_STOP(calld->call_combiner,
                            "batch does not include send_initial_metadata");
  }
}

/* Constructor for call_data */
static grpc_error* cc_init_call_elem(grpc_call_element* elem,
                                     const grpc_call_element_args* args) {
  call_data* calld = static_cast<call_data*>(elem->call_data);
  channel_data* chand = static_cast<channel_data*>(elem->channel_data);
  // Initialize data members.
  calld->path = grpc_slice_ref_internal(args->path);
  calld->call_start_time = args->start_time;
  calld->deadline = args->deadline;
  calld->arena = args->arena;
  calld->owning_call = args->call_stack;
  calld->call_combiner = args->call_combiner;
  if (chand->deadline_checking_enabled) {
    grpc_deadline_state_init(elem, args->call_stack, args->call_combiner,
                             calld->deadline);
  }
  calld->enable_retries = chand->enable_retries;
  return GRPC_ERROR_NONE;
}

/* Destructor for call_data */
static void cc_destroy_call_elem(grpc_call_element* elem,
                                 const grpc_call_final_info* final_info,
                                 grpc_closure* then_schedule_closure) {
  call_data* calld = static_cast<call_data*>(elem->call_data);
  channel_data* chand = static_cast<channel_data*>(elem->channel_data);
  if (chand->deadline_checking_enabled) {
    grpc_deadline_state_destroy(elem);
  }
  grpc_slice_unref_internal(calld->path);
<<<<<<< HEAD
  if (calld->method_params != nullptr) {
    method_parameters_unref(calld->method_params);
  }
  GRPC_ERROR_UNREF(calld->cancel_error);
=======
  calld->method_params.reset();
  GRPC_ERROR_UNREF(calld->error);
>>>>>>> 0fc97adc
  if (calld->subchannel_call != nullptr) {
    grpc_subchannel_call_set_cleanup_closure(calld->subchannel_call,
                                             then_schedule_closure);
    then_schedule_closure = nullptr;
    GRPC_SUBCHANNEL_CALL_UNREF(calld->subchannel_call,
                               "client_channel_destroy_call");
  }
  for (size_t i = 0; i < GPR_ARRAY_SIZE(calld->pending_batches); ++i) {
    GPR_ASSERT(calld->pending_batches[i].batch == nullptr);
  }
  if (calld->pick.connected_subchannel != nullptr) {
    calld->pick.connected_subchannel.reset();
  }
  for (size_t i = 0; i < GRPC_CONTEXT_COUNT; ++i) {
    if (calld->pick.subchannel_call_context[i].value != nullptr) {
      calld->pick.subchannel_call_context[i].destroy(
          calld->pick.subchannel_call_context[i].value);
    }
  }
  GRPC_CLOSURE_SCHED(then_schedule_closure, GRPC_ERROR_NONE);
}

static void cc_set_pollset_or_pollset_set(grpc_call_element* elem,
                                          grpc_polling_entity* pollent) {
  call_data* calld = static_cast<call_data*>(elem->call_data);
  calld->pollent = pollent;
}

/*************************************************************************
 * EXPORTED SYMBOLS
 */

const grpc_channel_filter grpc_client_channel_filter = {
    cc_start_transport_stream_op_batch,
    cc_start_transport_op,
    sizeof(call_data),
    cc_init_call_elem,
    cc_set_pollset_or_pollset_set,
    cc_destroy_call_elem,
    sizeof(channel_data),
    cc_init_channel_elem,
    cc_destroy_channel_elem,
    cc_get_channel_info,
    "client-channel",
};

static void try_to_connect_locked(void* arg, grpc_error* error_ignored) {
  channel_data* chand = static_cast<channel_data*>(arg);
  if (chand->lb_policy != nullptr) {
    chand->lb_policy->ExitIdleLocked();
  } else {
    chand->exit_idle_when_lb_policy_arrives = true;
    if (!chand->started_resolving && chand->resolver != nullptr) {
      start_resolving_locked(chand);
    }
  }
  GRPC_CHANNEL_STACK_UNREF(chand->owning_stack, "try_to_connect");
}

grpc_connectivity_state grpc_client_channel_check_connectivity_state(
    grpc_channel_element* elem, int try_to_connect) {
  channel_data* chand = static_cast<channel_data*>(elem->channel_data);
  grpc_connectivity_state out =
      grpc_connectivity_state_check(&chand->state_tracker);
  if (out == GRPC_CHANNEL_IDLE && try_to_connect) {
    GRPC_CHANNEL_STACK_REF(chand->owning_stack, "try_to_connect");
    GRPC_CLOSURE_SCHED(
        GRPC_CLOSURE_CREATE(try_to_connect_locked, chand,
                            grpc_combiner_scheduler(chand->combiner)),
        GRPC_ERROR_NONE);
  }
  return out;
}

typedef struct external_connectivity_watcher {
  channel_data* chand;
  grpc_polling_entity pollent;
  grpc_closure* on_complete;
  grpc_closure* watcher_timer_init;
  grpc_connectivity_state* state;
  grpc_closure my_closure;
  struct external_connectivity_watcher* next;
} external_connectivity_watcher;

static external_connectivity_watcher* lookup_external_connectivity_watcher(
    channel_data* chand, grpc_closure* on_complete) {
  gpr_mu_lock(&chand->external_connectivity_watcher_list_mu);
  external_connectivity_watcher* w =
      chand->external_connectivity_watcher_list_head;
  while (w != nullptr && w->on_complete != on_complete) {
    w = w->next;
  }
  gpr_mu_unlock(&chand->external_connectivity_watcher_list_mu);
  return w;
}

static void external_connectivity_watcher_list_append(
    channel_data* chand, external_connectivity_watcher* w) {
  GPR_ASSERT(!lookup_external_connectivity_watcher(chand, w->on_complete));

  gpr_mu_lock(&w->chand->external_connectivity_watcher_list_mu);
  GPR_ASSERT(!w->next);
  w->next = chand->external_connectivity_watcher_list_head;
  chand->external_connectivity_watcher_list_head = w;
  gpr_mu_unlock(&w->chand->external_connectivity_watcher_list_mu);
}

static void external_connectivity_watcher_list_remove(
    channel_data* chand, external_connectivity_watcher* too_remove) {
  GPR_ASSERT(
      lookup_external_connectivity_watcher(chand, too_remove->on_complete));
  gpr_mu_lock(&chand->external_connectivity_watcher_list_mu);
  if (too_remove == chand->external_connectivity_watcher_list_head) {
    chand->external_connectivity_watcher_list_head = too_remove->next;
    gpr_mu_unlock(&chand->external_connectivity_watcher_list_mu);
    return;
  }
  external_connectivity_watcher* w =
      chand->external_connectivity_watcher_list_head;
  while (w != nullptr) {
    if (w->next == too_remove) {
      w->next = w->next->next;
      gpr_mu_unlock(&chand->external_connectivity_watcher_list_mu);
      return;
    }
    w = w->next;
  }
  GPR_UNREACHABLE_CODE(return );
}

int grpc_client_channel_num_external_connectivity_watchers(
    grpc_channel_element* elem) {
  channel_data* chand = static_cast<channel_data*>(elem->channel_data);
  int count = 0;

  gpr_mu_lock(&chand->external_connectivity_watcher_list_mu);
  external_connectivity_watcher* w =
      chand->external_connectivity_watcher_list_head;
  while (w != nullptr) {
    count++;
    w = w->next;
  }
  gpr_mu_unlock(&chand->external_connectivity_watcher_list_mu);

  return count;
}

static void on_external_watch_complete_locked(void* arg, grpc_error* error) {
  external_connectivity_watcher* w =
      static_cast<external_connectivity_watcher*>(arg);
  grpc_closure* follow_up = w->on_complete;
  grpc_polling_entity_del_from_pollset_set(&w->pollent,
                                           w->chand->interested_parties);
  GRPC_CHANNEL_STACK_UNREF(w->chand->owning_stack,
                           "external_connectivity_watcher");
  external_connectivity_watcher_list_remove(w->chand, w);
  gpr_free(w);
  GRPC_CLOSURE_RUN(follow_up, GRPC_ERROR_REF(error));
}

static void watch_connectivity_state_locked(void* arg,
                                            grpc_error* error_ignored) {
  external_connectivity_watcher* w =
      static_cast<external_connectivity_watcher*>(arg);
  external_connectivity_watcher* found = nullptr;
  if (w->state != nullptr) {
    external_connectivity_watcher_list_append(w->chand, w);
    GRPC_CLOSURE_RUN(w->watcher_timer_init, GRPC_ERROR_NONE);
    GRPC_CLOSURE_INIT(&w->my_closure, on_external_watch_complete_locked, w,
                      grpc_combiner_scheduler(w->chand->combiner));
    grpc_connectivity_state_notify_on_state_change(&w->chand->state_tracker,
                                                   w->state, &w->my_closure);
  } else {
    GPR_ASSERT(w->watcher_timer_init == nullptr);
    found = lookup_external_connectivity_watcher(w->chand, w->on_complete);
    if (found) {
      GPR_ASSERT(found->on_complete == w->on_complete);
      grpc_connectivity_state_notify_on_state_change(
          &found->chand->state_tracker, nullptr, &found->my_closure);
    }
    grpc_polling_entity_del_from_pollset_set(&w->pollent,
                                             w->chand->interested_parties);
    GRPC_CHANNEL_STACK_UNREF(w->chand->owning_stack,
                             "external_connectivity_watcher");
    gpr_free(w);
  }
}

void grpc_client_channel_watch_connectivity_state(
    grpc_channel_element* elem, grpc_polling_entity pollent,
    grpc_connectivity_state* state, grpc_closure* closure,
    grpc_closure* watcher_timer_init) {
  channel_data* chand = static_cast<channel_data*>(elem->channel_data);
  external_connectivity_watcher* w =
      static_cast<external_connectivity_watcher*>(gpr_zalloc(sizeof(*w)));
  w->chand = chand;
  w->pollent = pollent;
  w->on_complete = closure;
  w->state = state;
  w->watcher_timer_init = watcher_timer_init;
  grpc_polling_entity_add_to_pollset_set(&w->pollent,
                                         chand->interested_parties);
  GRPC_CHANNEL_STACK_REF(w->chand->owning_stack,
                         "external_connectivity_watcher");
  GRPC_CLOSURE_SCHED(
      GRPC_CLOSURE_INIT(&w->my_closure, watch_connectivity_state_locked, w,
                        grpc_combiner_scheduler(chand->combiner)),
      GRPC_ERROR_NONE);
}

grpc_subchannel_call* grpc_client_channel_get_subchannel_call(
    grpc_call_element* elem) {
  call_data* calld = static_cast<call_data*>(elem->call_data);
  return calld->subchannel_call;
}<|MERGE_RESOLUTION|>--- conflicted
+++ resolved
@@ -62,14 +62,7 @@
 #include "src/core/lib/transport/static_metadata.h"
 #include "src/core/lib/transport/status_metadata.h"
 
-<<<<<<< HEAD
-using grpc_core::internal::WAIT_FOR_READY_TRUE;
-using grpc_core::internal::WAIT_FOR_READY_UNSET;
-using grpc_core::internal::method_parameters;
-using grpc_core::internal::method_parameters_create_from_json;
-using grpc_core::internal::method_parameters_ref;
-using grpc_core::internal::method_parameters_unref;
-using grpc_core::internal::retry_policy_params;
+using grpc_core::internal::ClientChannelMethodParams;
 
 /* Client channel implementation */
 
@@ -83,18 +76,10 @@
 
 grpc_core::TraceFlag grpc_client_channel_trace(false, "client_channel");
 
-=======
-using grpc_core::internal::ClientChannelMethodParams;
-
-/* Client channel implementation */
-
-grpc_core::TraceFlag grpc_client_channel_trace(false, "client_channel");
-
 /*************************************************************************
  * CHANNEL-WIDE FUNCTIONS
  */
 
->>>>>>> 0fc97adc
 struct external_connectivity_watcher;
 
 typedef grpc_core::SliceHashTable<
@@ -318,14 +303,6 @@
   chand->lb_policy->SetReresolutionClosureLocked(&args->closure);
 }
 
-// Wrappers to pass to grpc_service_config_create_method_config_table().
-static void* method_parameters_ref_wrapper(void* value) {
-  return method_parameters_ref(static_cast<method_parameters*>(value));
-}
-static void method_parameters_unref_wrapper(void* value) {
-  method_parameters_unref(static_cast<method_parameters*>(value));
-}
-
 static void on_resolver_result_changed_locked(void* arg, grpc_error* error) {
   channel_data* chand = static_cast<channel_data*>(arg);
   if (grpc_client_channel_trace.enabled()) {
@@ -375,7 +352,6 @@
       // Use pick_first if nothing was specified and we didn't select grpclb
       // above.
       if (lb_policy_name == nullptr) lb_policy_name = "pick_first";
-
       // Check to see if we're already using the right LB policy.
       // Note: It's safe to use chand->info_lb_policy_name here without
       // taking a lock on chand->info_mu, because this function is the
@@ -426,7 +402,6 @@
         grpc_core::UniquePtr<grpc_core::ServiceConfig> service_config =
             grpc_core::ServiceConfig::Create(service_config_json);
         if (service_config != nullptr) {
-<<<<<<< HEAD
           if (chand->enable_retries) {
             channel_arg = grpc_channel_args_find(chand->resolver_result,
                                                  GRPC_ARG_SERVER_URI);
@@ -438,34 +413,13 @@
             memset(&parsing_state, 0, sizeof(parsing_state));
             parsing_state.server_name =
                 uri->path[0] == '/' ? uri->path + 1 : uri->path;
-            grpc_service_config_parse_global_params(
-                service_config, parse_retry_throttle_params, &parsing_state);
+            service_config->ParseGlobalParams(parse_retry_throttle_params,
+                                              &parsing_state);
             grpc_uri_destroy(uri);
             retry_throttle_data = parsing_state.retry_throttle_data;
           }
-          method_params_table = grpc_service_config_create_method_config_table(
-              service_config, method_parameters_create_from_json,
-              (void*)chand->enable_retries, method_parameters_ref_wrapper,
-              method_parameters_unref_wrapper);
-          grpc_service_config_destroy(service_config);
-=======
-          channel_arg = grpc_channel_args_find(chand->resolver_result,
-                                               GRPC_ARG_SERVER_URI);
-          const char* server_uri = grpc_channel_arg_get_string(channel_arg);
-          GPR_ASSERT(server_uri != nullptr);
-          grpc_uri* uri = grpc_uri_parse(server_uri, true);
-          GPR_ASSERT(uri->path[0] != '\0');
-          service_config_parsing_state parsing_state;
-          memset(&parsing_state, 0, sizeof(parsing_state));
-          parsing_state.server_name =
-              uri->path[0] == '/' ? uri->path + 1 : uri->path;
-          service_config->ParseGlobalParams(parse_retry_throttle_params,
-                                            &parsing_state);
-          grpc_uri_destroy(uri);
-          retry_throttle_data = parsing_state.retry_throttle_data;
           method_params_table = service_config->CreateMethodConfigTable(
               ClientChannelMethodParams::CreateFromJson);
->>>>>>> 0fc97adc
         }
       }
     }
@@ -1291,7 +1245,6 @@
                                       pending_batch* pending) {
   channel_data* chand = static_cast<channel_data*>(elem->channel_data);
   call_data* calld = static_cast<call_data*>(elem->call_data);
-<<<<<<< HEAD
   grpc_transport_stream_op_batch* batch = pending->batch;
   // We clear the pending batch if all of its callbacks have been
   // scheduled and reset to nullptr.
@@ -1304,32 +1257,6 @@
     if (grpc_client_channel_trace.enabled()) {
       gpr_log(GPR_DEBUG, "chand=%p calld=%p: clearing pending batch", chand,
               calld);
-=======
-  if (grpc_client_channel_trace.enabled()) {
-    gpr_log(GPR_DEBUG, "chand=%p calld=%p: applying service config to call",
-            chand, calld);
-  }
-  if (chand->retry_throttle_data != nullptr) {
-    calld->retry_throttle_data =
-        grpc_server_retry_throttle_data_ref(chand->retry_throttle_data);
-  }
-  if (chand->method_params_table != nullptr) {
-    calld->method_params = grpc_core::ServiceConfig::MethodConfigTableLookup(
-        *chand->method_params_table, calld->path);
-    if (calld->method_params != nullptr) {
-      // If the deadline from the service config is shorter than the one
-      // from the client API, reset the deadline timer.
-      if (chand->deadline_checking_enabled &&
-          calld->method_params->timeout() != 0) {
-        const grpc_millis per_method_deadline =
-            grpc_timespec_to_millis_round_up(calld->call_start_time) +
-            calld->method_params->timeout();
-        if (per_method_deadline < calld->deadline) {
-          calld->deadline = per_method_deadline;
-          grpc_deadline_state_reset(elem, calld->deadline);
-        }
-      }
->>>>>>> 0fc97adc
     }
     pending_batch_clear(calld, pending);
   }
@@ -1429,7 +1356,8 @@
   channel_data* chand = static_cast<channel_data*>(elem->channel_data);
   call_data* calld = static_cast<call_data*>(elem->call_data);
   GPR_ASSERT(calld->method_params != nullptr);
-  retry_policy_params* retry_policy = calld->method_params->retry_policy;
+  const ClientChannelMethodParams::RetryPolicy* retry_policy =
+      calld->method_params->retry_policy();
   GPR_ASSERT(retry_policy != nullptr);
   // Reset subchannel call and connected subchannel.
   if (calld->subchannel_call != nullptr) {
@@ -1480,7 +1408,8 @@
   call_data* calld = static_cast<call_data*>(elem->call_data);
   // Get retry policy.
   if (calld->method_params == nullptr) return false;
-  retry_policy_params* retry_policy = calld->method_params->retry_policy;
+  const ClientChannelMethodParams::RetryPolicy* retry_policy =
+      calld->method_params->retry_policy();
   if (retry_policy == nullptr) return false;
   // If we've already dispatched a retry from this call, return true.
   // This catches the case where the batch has multiple callbacks
@@ -2404,7 +2333,7 @@
     }
     // If we're not retrying, just send the batch as-is.
     if (calld->method_params == nullptr ||
-        calld->method_params->retry_policy == nullptr ||
+        calld->method_params->retry_policy() == nullptr ||
         calld->retry_committed) {
       batches[(*num_batches)++] = batch;
       pending_batch_clear(calld, pending);
@@ -2662,17 +2591,16 @@
         grpc_server_retry_throttle_data_ref(chand->retry_throttle_data);
   }
   if (chand->method_params_table != nullptr) {
-    calld->method_params = static_cast<method_parameters*>(
-        grpc_method_config_table_get(chand->method_params_table, calld->path));
+    calld->method_params = grpc_core::ServiceConfig::MethodConfigTableLookup(
+        *chand->method_params_table, calld->path);
     if (calld->method_params != nullptr) {
-      method_parameters_ref(calld->method_params);
       // If the deadline from the service config is shorter than the one
       // from the client API, reset the deadline timer.
       if (chand->deadline_checking_enabled &&
-          calld->method_params->timeout != 0) {
+          calld->method_params->timeout() != 0) {
         const grpc_millis per_method_deadline =
             grpc_timespec_to_millis_round_up(calld->call_start_time) +
-            calld->method_params->timeout;
+            calld->method_params->timeout();
         if (per_method_deadline < calld->deadline) {
           calld->deadline = per_method_deadline;
           grpc_deadline_state_reset(elem, calld->deadline);
@@ -2683,7 +2611,7 @@
   // If no retry policy, disable retries.
   // TODO(roth): Remove this when adding support for transparent retries.
   if (calld->method_params == nullptr ||
-      calld->method_params->retry_policy == nullptr) {
+      calld->method_params->retry_policy() == nullptr) {
     calld->enable_retries = false;
   }
 }
@@ -2726,14 +2654,9 @@
       calld->method_params->wait_for_ready() !=
           ClientChannelMethodParams::WAIT_FOR_READY_UNSET;
   if (!wait_for_ready_set_from_api && wait_for_ready_set_from_service_config) {
-<<<<<<< HEAD
-    if (calld->method_params->wait_for_ready == WAIT_FOR_READY_TRUE) {
-      send_initial_metadata_flags |= GRPC_INITIAL_METADATA_WAIT_FOR_READY;
-=======
     if (calld->method_params->wait_for_ready() ==
         ClientChannelMethodParams::WAIT_FOR_READY_TRUE) {
-      initial_metadata_flags |= GRPC_INITIAL_METADATA_WAIT_FOR_READY;
->>>>>>> 0fc97adc
+      send_initial_metadata_flags |= GRPC_INITIAL_METADATA_WAIT_FOR_READY;
     } else {
       send_initial_metadata_flags &= ~GRPC_INITIAL_METADATA_WAIT_FOR_READY;
     }
@@ -3043,15 +2966,8 @@
     grpc_deadline_state_destroy(elem);
   }
   grpc_slice_unref_internal(calld->path);
-<<<<<<< HEAD
-  if (calld->method_params != nullptr) {
-    method_parameters_unref(calld->method_params);
-  }
+  calld->method_params.reset();
   GRPC_ERROR_UNREF(calld->cancel_error);
-=======
-  calld->method_params.reset();
-  GRPC_ERROR_UNREF(calld->error);
->>>>>>> 0fc97adc
   if (calld->subchannel_call != nullptr) {
     grpc_subchannel_call_set_cleanup_closure(calld->subchannel_call,
                                              then_schedule_closure);
