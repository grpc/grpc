--- conflicted
+++ resolved
@@ -51,6 +51,7 @@
 #include "src/core/lib/profiling/timers.h"
 #include "src/core/lib/slice/slice_internal.h"
 #include "src/core/lib/slice/slice_string_helpers.h"
+#include "src/core/lib/support/manual_constructor.h"
 #include "src/core/lib/support/string.h"
 #include "src/core/lib/support/vector.h"
 #include "src/core/lib/surface/channel.h"
@@ -904,19 +905,11 @@
   grpc_subchannel_call* subchannel_call;
   grpc_error* error;
 
-<<<<<<< HEAD
-  grpc_lb_policy* lb_policy;  // Holds ref while LB pick is pending.
+  grpc_lb_policy_pick_state pick;
   grpc_closure pick_closure;
   grpc_closure pick_cancel_closure;
-=======
-  grpc_lb_policy_pick_state pick;
-  grpc_closure lb_pick_closure;
-  grpc_closure lb_pick_cancel_closure;
->>>>>>> 47fe8507
 
   grpc_polling_entity* pollent;
-<<<<<<< HEAD
-  grpc_linked_mdelem lb_token_mdelem;
 
   // Batches are added to this list when received from above.
   // They are removed when we are done handling the batch (i.e., when
@@ -934,7 +927,7 @@
   bool last_attempt_got_server_pushback : 1;
   int num_attempts_completed;
   size_t bytes_buffered_for_retry;
-  grpc_backoff retry_backoff;
+  grpc_core::ManualConstructor<grpc_core::BackOff> retry_backoff;
   grpc_timer retry_timer;
 
   // Cached data for retrying send ops.
@@ -956,17 +949,6 @@
   bool seen_send_trailing_metadata;
   grpc_linked_mdelem* send_trailing_metadata_storage;
   grpc_metadata_batch send_trailing_metadata;
-=======
-
-  grpc_transport_stream_op_batch* waiting_for_pick_batches[MAX_WAITING_BATCHES];
-  size_t waiting_for_pick_batches_count;
-  grpc_closure handle_pending_batch_in_call_combiner[MAX_WAITING_BATCHES];
-
-  grpc_transport_stream_op_batch* initial_metadata_batch;
-
-  grpc_closure on_complete;
-  grpc_closure* original_on_complete;
->>>>>>> 47fe8507
 } call_data;
 
 grpc_subchannel_call* grpc_client_channel_get_subchannel_call(
@@ -1319,10 +1301,10 @@
                                "client_channel_call_retry");
     calld->subchannel_call = nullptr;
   }
-  if (calld->connected_subchannel != nullptr) {
-    GRPC_CONNECTED_SUBCHANNEL_UNREF(calld->connected_subchannel,
+  if (calld->pick.connected_subchannel != nullptr) {
+    GRPC_CONNECTED_SUBCHANNEL_UNREF(calld->pick.connected_subchannel,
                                     "client_channel_call_retry");
-    calld->connected_subchannel = nullptr;
+    calld->pick.connected_subchannel = nullptr;
   }
   // Compute backoff delay.
   grpc_millis next_attempt_time;
@@ -1331,17 +1313,16 @@
     calld->last_attempt_got_server_pushback = true;
   } else if (calld->num_attempts_completed == 1 ||
              calld->last_attempt_got_server_pushback) {
-    grpc_backoff_init(
-        &calld->retry_backoff, retry_policy->initial_backoff,
-        retry_policy->backoff_multiplier, RETRY_BACKOFF_JITTER,
-        GPR_MIN(retry_policy->initial_backoff, retry_policy->max_backoff),
-        retry_policy->max_backoff);
-    next_attempt_time =
-        grpc_backoff_begin(&calld->retry_backoff).next_attempt_start_time;
+    calld->retry_backoff.Init(
+        grpc_core::BackOff::Options()
+            .set_initial_backoff(retry_policy->initial_backoff)
+            .set_multiplier(retry_policy->backoff_multiplier)
+            .set_jitter(RETRY_BACKOFF_JITTER)
+            .set_max_backoff(retry_policy->max_backoff));
+    next_attempt_time = calld->retry_backoff->Begin();
     calld->last_attempt_got_server_pushback = false;
   } else {
-    next_attempt_time =
-        grpc_backoff_step(&calld->retry_backoff).next_attempt_start_time;
+    next_attempt_time = calld->retry_backoff->Step();
   }
   if (grpc_client_channel_trace.enabled()) {
     gpr_log(GPR_DEBUG,
@@ -2313,24 +2294,14 @@
   const size_t parent_data_size =
       calld->enable_retries ? sizeof(subchannel_call_retry_state) : 0;
   const grpc_connected_subchannel_call_args call_args = {
-<<<<<<< HEAD
-      calld->pollent,                  // pollent
-      calld->path,                     // path
-      calld->call_start_time,          // start_time
-      calld->deadline,                 // deadline
-      calld->arena,                    // arena
-      calld->subchannel_call_context,  // context
-      calld->call_combiner,            // call_combiner
-      parent_data_size                 // parent_data_size
-=======
       calld->pollent,                       // pollent
       calld->path,                          // path
       calld->call_start_time,               // start_time
       calld->deadline,                      // deadline
       calld->arena,                         // arena
       calld->pick.subchannel_call_context,  // context
-      calld->call_combiner                  // call_combiner
->>>>>>> 47fe8507
+      calld->call_combiner,                 // call_combiner
+      parent_data_size                      // parent_data_size
   };
   grpc_error* new_error = grpc_connected_subchannel_create_call(
       calld->pick.connected_subchannel, &call_args, &calld->subchannel_call);
@@ -2346,7 +2317,7 @@
       subchannel_call_retry_state* retry_state = (subchannel_call_retry_state*)
           grpc_connected_subchannel_call_get_parent_data(
               calld->subchannel_call);
-      retry_state->batch_payload.context = calld->subchannel_call_context;
+      retry_state->batch_payload.context = calld->pick.subchannel_call_context;
     }
     pending_batches_resume(elem);
   }
@@ -2461,7 +2432,7 @@
   //
   // The send_initial_metadata batch will be the first one in the list,
   // as set by get_batch_index() above.
-  grpc_metadata_batch* send_initial_metadata =
+  calld->pick.initial_metadata =
       calld->seen_send_initial_metadata
           ? &calld->send_initial_metadata
           : calld->pending_batches[0]
@@ -2485,29 +2456,12 @@
       send_initial_metadata_flags &= ~GRPC_INITIAL_METADATA_WAIT_FOR_READY;
     }
   }
-<<<<<<< HEAD
-  const grpc_lb_policy_pick_args inputs = {send_initial_metadata,
-                                           send_initial_metadata_flags,
-                                           &calld->lb_token_mdelem};
-  // Keep a ref to the LB policy in calld while the pick is pending.
-  GRPC_LB_POLICY_REF(chand->lb_policy, "pick_subchannel");
-  calld->lb_policy = chand->lb_policy;
+  calld->pick.initial_metadata_flags = send_initial_metadata_flags;
   GRPC_CLOSURE_INIT(&calld->pick_closure, pick_callback_done_locked, elem,
                     grpc_combiner_scheduler(chand->combiner));
-  const bool pick_done = grpc_lb_policy_pick_locked(
-      chand->lb_policy, &inputs, &calld->connected_subchannel,
-      calld->subchannel_call_context, nullptr, &calld->pick_closure);
-=======
-  calld->pick.initial_metadata =
-      calld->initial_metadata_batch->payload->send_initial_metadata
-          .send_initial_metadata;
-  calld->pick.initial_metadata_flags = initial_metadata_flags;
-  GRPC_CLOSURE_INIT(&calld->lb_pick_closure, pick_callback_done_locked, elem,
-                    grpc_combiner_scheduler(chand->combiner));
-  calld->pick.on_complete = &calld->lb_pick_closure;
+  calld->pick.on_complete = &calld->pick_closure;
   const bool pick_done =
       grpc_lb_policy_pick_locked(chand->lb_policy, &calld->pick);
->>>>>>> 47fe8507
   if (pick_done) {
     /* synchronous grpc_lb_policy_pick call. Unref the LB policy. */
     if (grpc_client_channel_trace.enabled()) {
@@ -2655,12 +2609,8 @@
   grpc_call_element* elem = (grpc_call_element*)arg;
   call_data* calld = (call_data*)elem->call_data;
   channel_data* chand = (channel_data*)elem->channel_data;
-<<<<<<< HEAD
-  GPR_ASSERT(calld->connected_subchannel == nullptr);
+  GPR_ASSERT(calld->pick.connected_subchannel == nullptr);
   GPR_ASSERT(calld->subchannel_call == nullptr);
-=======
-  GPR_ASSERT(calld->pick.connected_subchannel == nullptr);
->>>>>>> 47fe8507
   if (chand->lb_policy != nullptr) {
     // We already have an LB policy, so ask it for a pick.
     if (pick_callback_start_locked(elem)) {
@@ -2815,18 +2765,11 @@
     GRPC_SUBCHANNEL_CALL_UNREF(calld->subchannel_call,
                                "client_channel_destroy_call");
   }
-<<<<<<< HEAD
-  GPR_ASSERT(calld->lb_policy == nullptr);
   for (size_t i = 0; i < GPR_ARRAY_SIZE(calld->pending_batches); ++i) {
     GPR_ASSERT(calld->pending_batches[i].batch == nullptr);
   }
-  if (calld->connected_subchannel != nullptr) {
-    GRPC_CONNECTED_SUBCHANNEL_UNREF(calld->connected_subchannel, "picked");
-=======
-  GPR_ASSERT(calld->waiting_for_pick_batches_count == 0);
   if (calld->pick.connected_subchannel != nullptr) {
     GRPC_CONNECTED_SUBCHANNEL_UNREF(calld->pick.connected_subchannel, "picked");
->>>>>>> 47fe8507
   }
   for (size_t i = 0; i < GRPC_CONTEXT_COUNT; ++i) {
     if (calld->pick.subchannel_call_context[i].value != nullptr) {
