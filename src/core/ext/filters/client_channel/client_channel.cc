--- conflicted
+++ resolved
@@ -102,7 +102,7 @@
                       grpc_closure* then_schedule_closure);
   static void StartTransportStreamOpBatch(
       grpc_call_element* elem, grpc_transport_stream_op_batch* batch);
-  static void PreCancel(grpc_call_element* elem, grpc_error* error);
+  static void PreCancel(grpc_call_element* elem, grpc_error_handle error);
   static void SetPollent(grpc_call_element* elem, grpc_polling_entity* pollent);
 
   // Invoked by channel for queued calls when name resolution is completed.
@@ -352,7 +352,7 @@
     calld->lb_call_->StartTransportStreamOpBatch(batch);
   }
 
-  static void PreCancel(grpc_call_element* elem, grpc_error* error) {
+  static void PreCancel(grpc_call_element* elem, grpc_error_handle error) {
     auto* calld = static_cast<CallData*>(elem->call_data);
     calld->lb_call_->PreCancel(error);
   }
@@ -1932,7 +1932,7 @@
 }
 
 void ClientChannel::CallData::PreCancel(grpc_call_element* elem,
-                                        grpc_error* error) {
+                                        grpc_error_handle error) {
   auto* calld = static_cast<CallData*>(elem->call_data);
   auto* chand = static_cast<ClientChannel*>(elem->channel_data);
   // Check if we're queued pending a resolver result.
@@ -2182,51 +2182,6 @@
 // name resolution
 //
 
-<<<<<<< HEAD
-=======
-// A class to handle the call combiner cancellation callback for a
-// queued pick.
-class ClientChannel::CallData::ResolverQueuedCallCanceller {
- public:
-  explicit ResolverQueuedCallCanceller(grpc_call_element* elem) : elem_(elem) {
-    auto* calld = static_cast<CallData*>(elem->call_data);
-    GRPC_CALL_STACK_REF(calld->owning_call_, "ResolverQueuedCallCanceller");
-    GRPC_CLOSURE_INIT(&closure_, &CancelLocked, this,
-                      grpc_schedule_on_exec_ctx);
-    calld->call_combiner_->SetNotifyOnCancel(&closure_);
-  }
-
- private:
-  static void CancelLocked(void* arg, grpc_error_handle error) {
-    auto* self = static_cast<ResolverQueuedCallCanceller*>(arg);
-    auto* chand = static_cast<ClientChannel*>(self->elem_->channel_data);
-    auto* calld = static_cast<CallData*>(self->elem_->call_data);
-    {
-      MutexLock lock(&chand->resolution_mu_);
-      if (GRPC_TRACE_FLAG_ENABLED(grpc_client_channel_routing_trace)) {
-        gpr_log(GPR_INFO,
-                "chand=%p calld=%p: cancelling resolver queued pick: "
-                "error=%s self=%p calld->resolver_pick_canceller=%p",
-                chand, calld, grpc_error_string(error), self,
-                calld->resolver_call_canceller_);
-      }
-      if (calld->resolver_call_canceller_ == self && error != GRPC_ERROR_NONE) {
-        // Remove pick from list of queued picks.
-        calld->MaybeRemoveCallFromResolverQueuedCallsLocked(self->elem_);
-        // Fail pending batches on the call.
-        calld->PendingBatchesFail(self->elem_, GRPC_ERROR_REF(error),
-                                  YieldCallCombinerIfPendingBatchesFound);
-      }
-    }
-    GRPC_CALL_STACK_UNREF(calld->owning_call_, "ResolvingQueuedCallCanceller");
-    delete self;
-  }
-
-  grpc_call_element* elem_;
-  grpc_closure closure_;
-};
-
->>>>>>> ca945a58
 void ClientChannel::CallData::MaybeRemoveCallFromResolverQueuedCallsLocked(
     grpc_call_element* elem) {
   if (!queued_pending_resolver_result_) return;
@@ -2816,7 +2771,7 @@
   }
 }
 
-void ClientChannel::LoadBalancedCall::PreCancel(grpc_error* error) {
+void ClientChannel::LoadBalancedCall::PreCancel(grpc_error_handle error) {
   // Check if we're queued pending an LB pick.
   {
     MutexLock lock(&chand_->data_plane_mu_);
@@ -2907,8 +2862,7 @@
       // TODO(roth): When we implement hedging support, we will probably
       // need to use a separate call context for each subchannel call.
       call_context_, call_combiner_};
-<<<<<<< HEAD
-  grpc_error* error = GRPC_ERROR_NONE;
+  grpc_error_handle error = GRPC_ERROR_NONE;
   {
     MutexLock lock(&subchannel_call_creation_mu_);
     // If we were already pre-cancelled, yield the call combiner to
@@ -2921,10 +2875,6 @@
     }
     subchannel_call_ = SubchannelCall::Create(std::move(call_args), &error);
   }
-=======
-  grpc_error_handle error = GRPC_ERROR_NONE;
-  subchannel_call_ = SubchannelCall::Create(std::move(call_args), &error);
->>>>>>> ca945a58
   if (GRPC_TRACE_FLAG_ENABLED(grpc_client_channel_routing_trace)) {
     gpr_log(GPR_INFO,
             "chand=%p lb_call=%p: create subchannel_call=%p: error=%s", chand_,
@@ -2941,55 +2891,6 @@
   }
 }
 
-<<<<<<< HEAD
-=======
-// A class to handle the call combiner cancellation callback for a
-// queued pick.
-// TODO(roth): When we implement hedging support, we won't be able to
-// register a call combiner cancellation closure for each LB pick,
-// because there may be multiple LB picks happening in parallel.
-// Instead, we will probably need to maintain a list in the CallData
-// object of pending LB picks to be cancelled when the closure runs.
-class ClientChannel::LoadBalancedCall::LbQueuedCallCanceller {
- public:
-  explicit LbQueuedCallCanceller(RefCountedPtr<LoadBalancedCall> lb_call)
-      : lb_call_(std::move(lb_call)) {
-    GRPC_CALL_STACK_REF(lb_call_->owning_call_, "LbQueuedCallCanceller");
-    GRPC_CLOSURE_INIT(&closure_, &CancelLocked, this, nullptr);
-    lb_call_->call_combiner_->SetNotifyOnCancel(&closure_);
-  }
-
- private:
-  static void CancelLocked(void* arg, grpc_error_handle error) {
-    auto* self = static_cast<LbQueuedCallCanceller*>(arg);
-    auto* lb_call = self->lb_call_.get();
-    auto* chand = lb_call->chand_;
-    {
-      MutexLock lock(&chand->data_plane_mu_);
-      if (GRPC_TRACE_FLAG_ENABLED(grpc_client_channel_routing_trace)) {
-        gpr_log(GPR_INFO,
-                "chand=%p lb_call=%p: cancelling queued pick: "
-                "error=%s self=%p calld->pick_canceller=%p",
-                chand, lb_call, grpc_error_string(error), self,
-                lb_call->lb_call_canceller_);
-      }
-      if (lb_call->lb_call_canceller_ == self && error != GRPC_ERROR_NONE) {
-        // Remove pick from list of queued picks.
-        lb_call->MaybeRemoveCallFromLbQueuedCallsLocked();
-        // Fail pending batches on the call.
-        lb_call->PendingBatchesFail(GRPC_ERROR_REF(error),
-                                    YieldCallCombinerIfPendingBatchesFound);
-      }
-    }
-    GRPC_CALL_STACK_UNREF(lb_call->owning_call_, "LbQueuedCallCanceller");
-    delete self;
-  }
-
-  RefCountedPtr<LoadBalancedCall> lb_call_;
-  grpc_closure closure_;
-};
-
->>>>>>> ca945a58
 void ClientChannel::LoadBalancedCall::MaybeRemoveCallFromLbQueuedCallsLocked() {
   if (!queued_pending_lb_pick_) return;
   if (GRPC_TRACE_FLAG_ENABLED(grpc_client_channel_routing_trace)) {
