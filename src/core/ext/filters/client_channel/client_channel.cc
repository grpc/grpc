/*
 *
 * Copyright 2015 gRPC authors.
 *
 * Licensed under the Apache License, Version 2.0 (the "License");
 * you may not use this file except in compliance with the License.
 * You may obtain a copy of the License at
 *
 *     http://www.apache.org/licenses/LICENSE-2.0
 *
 * Unless required by applicable law or agreed to in writing, software
 * distributed under the License is distributed on an "AS IS" BASIS,
 * WITHOUT WARRANTIES OR CONDITIONS OF ANY KIND, either express or implied.
 * See the License for the specific language governing permissions and
 * limitations under the License.
 *
 */

#include <grpc/support/port_platform.h>

#include "src/core/ext/filters/client_channel/client_channel.h"

#include <inttypes.h>
#include <limits.h>
#include <stdbool.h>
#include <stdio.h>
#include <string.h>

#include <grpc/support/alloc.h>
#include <grpc/support/log.h>
#include <grpc/support/string_util.h>
#include <grpc/support/sync.h>

#include "src/core/ext/filters/client_channel/global_subchannel_pool.h"
#include "src/core/ext/filters/client_channel/http_connect_handshaker.h"
#include "src/core/ext/filters/client_channel/lb_policy_registry.h"
#include "src/core/ext/filters/client_channel/local_subchannel_pool.h"
#include "src/core/ext/filters/client_channel/proxy_mapper_registry.h"
#include "src/core/ext/filters/client_channel/resolver_registry.h"
#include "src/core/ext/filters/client_channel/resolver_result_parsing.h"
#include "src/core/ext/filters/client_channel/resolving_lb_policy.h"
#include "src/core/ext/filters/client_channel/retry_throttle.h"
#include "src/core/ext/filters/client_channel/service_config.h"
#include "src/core/ext/filters/client_channel/subchannel.h"
#include "src/core/ext/filters/deadline/deadline_filter.h"
#include "src/core/lib/backoff/backoff.h"
#include "src/core/lib/channel/channel_args.h"
#include "src/core/lib/channel/connected_channel.h"
#include "src/core/lib/channel/status_util.h"
#include "src/core/lib/gpr/string.h"
#include "src/core/lib/gprpp/inlined_vector.h"
#include "src/core/lib/gprpp/manual_constructor.h"
#include "src/core/lib/gprpp/sync.h"
#include "src/core/lib/iomgr/combiner.h"
#include "src/core/lib/iomgr/iomgr.h"
#include "src/core/lib/iomgr/polling_entity.h"
#include "src/core/lib/profiling/timers.h"
#include "src/core/lib/slice/slice_internal.h"
#include "src/core/lib/slice/slice_string_helpers.h"
#include "src/core/lib/surface/channel.h"
#include "src/core/lib/transport/connectivity_state.h"
#include "src/core/lib/transport/error_utils.h"
#include "src/core/lib/transport/metadata.h"
#include "src/core/lib/transport/metadata_batch.h"
#include "src/core/lib/transport/static_metadata.h"
#include "src/core/lib/transport/status_metadata.h"

using grpc_core::internal::ClientChannelMethodParams;
using grpc_core::internal::ClientChannelMethodParamsTable;
using grpc_core::internal::ProcessedResolverResult;
using grpc_core::internal::ServerRetryThrottleData;

using grpc_core::LoadBalancingPolicy;

//
// Client channel filter
//

// By default, we buffer 256 KiB per RPC for retries.
// TODO(roth): Do we have any data to suggest a better value?
#define DEFAULT_PER_RPC_RETRY_BUFFER_SIZE (256 << 10)

// This value was picked arbitrarily.  It can be changed if there is
// any even moderately compelling reason to do so.
#define RETRY_BACKOFF_JITTER 0.2

grpc_core::TraceFlag grpc_client_channel_call_trace(false,
                                                    "client_channel_call");
grpc_core::TraceFlag grpc_client_channel_routing_trace(
    false, "client_channel_routing");

// Forward declarations.
static void start_pick_locked(void* arg, grpc_error* error);
static void maybe_apply_service_config_to_call_locked(grpc_call_element* elem);

namespace grpc_core {
namespace {

//
// ChannelData definition
//

class ChannelData {
 public:
  struct QueuedPick {
    LoadBalancingPolicy::PickArgs pick;
    grpc_call_element* elem;
    QueuedPick* next = nullptr;
  };

  static grpc_error* Init(grpc_channel_element* elem,
                          grpc_channel_element_args* args);
  static void Destroy(grpc_channel_element* elem);
  static void StartTransportOp(grpc_channel_element* elem,
                               grpc_transport_op* op);
  static void GetChannelInfo(grpc_channel_element* elem,
                             const grpc_channel_info* info);

  void set_channelz_node(channelz::ClientChannelNode* node) {
    channelz_node_ = node;
    resolving_lb_policy_->set_channelz_node(node->Ref());
  }
  void FillChildRefsForChannelz(channelz::ChildRefsList* child_subchannels,
                                channelz::ChildRefsList* child_channels) {
    if (resolving_lb_policy_ != nullptr) {
      resolving_lb_policy_->FillChildRefsForChannelz(child_subchannels,
                                                     child_channels);
    }
  }

  bool deadline_checking_enabled() const { return deadline_checking_enabled_; }
  bool enable_retries() const { return enable_retries_; }
  size_t per_rpc_retry_buffer_size() const {
    return per_rpc_retry_buffer_size_;
  }

  // Note: Does NOT return a new ref.
  grpc_error* disconnect_error() const {
    return disconnect_error_.Load(MemoryOrder::ACQUIRE);
  }

  grpc_combiner* data_plane_combiner() const { return data_plane_combiner_; }

  LoadBalancingPolicy::SubchannelPicker* picker() const {
    return picker_.get();
  }
  void AddQueuedPick(QueuedPick* pick, grpc_polling_entity* pollent);
  void RemoveQueuedPick(QueuedPick* pick, grpc_polling_entity* pollent);

  bool received_service_config_data() const {
    return received_service_config_data_;
  }
  RefCountedPtr<ServerRetryThrottleData> retry_throttle_data() const {
    return retry_throttle_data_;
  }
  RefCountedPtr<ClientChannelMethodParams> GetMethodParams(
      const grpc_slice& path) {
    if (method_params_table_ == nullptr) return nullptr;
    return ServiceConfig::MethodConfigTableLookup(*method_params_table_, path);
  }

  grpc_connectivity_state CheckConnectivityState(bool try_to_connect);
  void AddExternalConnectivityWatcher(grpc_polling_entity pollent,
                                      grpc_connectivity_state* state,
                                      grpc_closure* on_complete,
                                      grpc_closure* watcher_timer_init) {
    // Will delete itself.
    New<ExternalConnectivityWatcher>(this, pollent, state, on_complete,
                                     watcher_timer_init);
  }
  int NumExternalConnectivityWatchers() const {
    return external_connectivity_watcher_list_.size();
  }

 private:
  class ConnectivityStateAndPickerSetter;
  class ServiceConfigSetter;
  class ClientChannelControlHelper;

  class ExternalConnectivityWatcher {
   public:
    class WatcherList {
     public:
      WatcherList() { gpr_mu_init(&mu_); }
      ~WatcherList() { gpr_mu_destroy(&mu_); }

      int size() const;
      ExternalConnectivityWatcher* Lookup(grpc_closure* on_complete) const;
      void Add(ExternalConnectivityWatcher* watcher);
      void Remove(const ExternalConnectivityWatcher* watcher);

     private:
      // head_ is guarded by a mutex, since the size() method needs to
      // iterate over the list, and it's called from the C-core API
      // function grpc_channel_num_external_connectivity_watchers(), which
      // is synchronous and therefore cannot run in the combiner.
      mutable gpr_mu mu_;
      ExternalConnectivityWatcher* head_ = nullptr;
    };

    ExternalConnectivityWatcher(ChannelData* chand, grpc_polling_entity pollent,
                                grpc_connectivity_state* state,
                                grpc_closure* on_complete,
                                grpc_closure* watcher_timer_init);

    ~ExternalConnectivityWatcher();

   private:
    static void OnWatchCompleteLocked(void* arg, grpc_error* error);
    static void WatchConnectivityStateLocked(void* arg, grpc_error* ignored);

    ChannelData* chand_;
    grpc_polling_entity pollent_;
    grpc_connectivity_state* state_;
    grpc_closure* on_complete_;
    grpc_closure* watcher_timer_init_;
    grpc_closure my_closure_;
    ExternalConnectivityWatcher* next_ = nullptr;
  };

  ChannelData(grpc_channel_element_args* args, grpc_error** error);
  ~ChannelData();

  static bool ProcessResolverResultLocked(
      void* arg, Resolver::Result* args, const char** lb_policy_name,
      RefCountedPtr<LoadBalancingPolicy::Config>* lb_policy_config);

  grpc_error* DoPingLocked(grpc_transport_op* op);

  static void StartTransportOpLocked(void* arg, grpc_error* ignored);

  static void TryToConnectLocked(void* arg, grpc_error* error_ignored);

  //
  // Fields set at construction and never modified.
  //
  const bool deadline_checking_enabled_;
  const bool enable_retries_;
  const size_t per_rpc_retry_buffer_size_;
  grpc_channel_stack* owning_stack_;
  ClientChannelFactory* client_channel_factory_;
  // Initialized shortly after construction.
  channelz::ClientChannelNode* channelz_node_ = nullptr;

  //
  // Fields used in the data plane.  Guarded by data_plane_combiner.
  //
  grpc_combiner* data_plane_combiner_;
  UniquePtr<LoadBalancingPolicy::SubchannelPicker> picker_;
  QueuedPick* queued_picks_ = nullptr;  // Linked list of queued picks.
  // Data from service config.
  bool received_service_config_data_ = false;
  RefCountedPtr<ServerRetryThrottleData> retry_throttle_data_;
  RefCountedPtr<ClientChannelMethodParamsTable> method_params_table_;

  //
  // Fields used in the control plane.  Guarded by combiner.
  //
  grpc_combiner* combiner_;
  grpc_pollset_set* interested_parties_;
  RefCountedPtr<SubchannelPoolInterface> subchannel_pool_;
  OrphanablePtr<LoadBalancingPolicy> resolving_lb_policy_;
  grpc_connectivity_state_tracker state_tracker_;
  ExternalConnectivityWatcher::WatcherList external_connectivity_watcher_list_;

  //
  // Fields accessed from both data plane and control plane combiners.
  //
  Atomic<grpc_error*> disconnect_error_;

  //
  // Fields guarded by a mutex, since they need to be accessed
  // synchronously via get_channel_info().
  //
  gpr_mu info_mu_;
  UniquePtr<char> info_lb_policy_name_;
  UniquePtr<char> info_service_config_json_;
};

//
// ChannelData::ConnectivityStateAndPickerSetter
//

// A fire-and-forget class that sets the channel's connectivity state
// and then hops into the data plane combiner to update the picker.
// Must be instantiated while holding the control plane combiner.
// Deletes itself when done.
class ChannelData::ConnectivityStateAndPickerSetter {
 public:
  ConnectivityStateAndPickerSetter(
      ChannelData* chand, grpc_connectivity_state state, const char* reason,
      UniquePtr<LoadBalancingPolicy::SubchannelPicker> picker)
      : chand_(chand), picker_(std::move(picker)) {
    // Update connectivity state here, while holding control plane combiner.
    grpc_connectivity_state_set(&chand->state_tracker_, state, reason);
    if (chand->channelz_node_ != nullptr) {
      chand->channelz_node_->AddTraceEvent(
          channelz::ChannelTrace::Severity::Info,
          grpc_slice_from_static_string(
              GetChannelConnectivityStateChangeString(state)));
    }
    // Bounce into the data plane combiner to reset the picker.
    GRPC_CHANNEL_STACK_REF(chand->owning_stack_,
                           "ConnectivityStateAndPickerSetter");
    GRPC_CLOSURE_INIT(&closure_, SetPicker, this,
                      grpc_combiner_scheduler(chand->data_plane_combiner_));
    GRPC_CLOSURE_SCHED(&closure_, GRPC_ERROR_NONE);
  }

 private:
  static const char* GetChannelConnectivityStateChangeString(
      grpc_connectivity_state state) {
    switch (state) {
      case GRPC_CHANNEL_IDLE:
        return "Channel state change to IDLE";
      case GRPC_CHANNEL_CONNECTING:
        return "Channel state change to CONNECTING";
      case GRPC_CHANNEL_READY:
        return "Channel state change to READY";
      case GRPC_CHANNEL_TRANSIENT_FAILURE:
        return "Channel state change to TRANSIENT_FAILURE";
      case GRPC_CHANNEL_SHUTDOWN:
        return "Channel state change to SHUTDOWN";
    }
    GPR_UNREACHABLE_CODE(return "UNKNOWN");
  }

  static void SetPicker(void* arg, grpc_error* ignored) {
    auto* self = static_cast<ConnectivityStateAndPickerSetter*>(arg);
    // Update picker.
    self->chand_->picker_ = std::move(self->picker_);
    // Re-process queued picks.
    for (QueuedPick* pick = self->chand_->queued_picks_; pick != nullptr;
         pick = pick->next) {
      start_pick_locked(pick->elem, GRPC_ERROR_NONE);
    }
    // Clean up.
    GRPC_CHANNEL_STACK_UNREF(self->chand_->owning_stack_,
                             "ConnectivityStateAndPickerSetter");
    Delete(self);
  }

  ChannelData* chand_;
  UniquePtr<LoadBalancingPolicy::SubchannelPicker> picker_;
  grpc_closure closure_;
};

//
// ChannelData::ServiceConfigSetter
//

// A fire-and-forget class that sets the channel's service config data
// in the data plane combiner.  Deletes itself when done.
class ChannelData::ServiceConfigSetter {
 public:
  ServiceConfigSetter(
      ChannelData* chand,
      RefCountedPtr<ServerRetryThrottleData> retry_throttle_data,
      RefCountedPtr<ClientChannelMethodParamsTable> method_params_table)
      : chand_(chand),
        retry_throttle_data_(std::move(retry_throttle_data)),
        method_params_table_(std::move(method_params_table)) {
    GRPC_CHANNEL_STACK_REF(chand->owning_stack_, "ServiceConfigSetter");
    GRPC_CLOSURE_INIT(&closure_, SetServiceConfigData, this,
                      grpc_combiner_scheduler(chand->data_plane_combiner_));
    GRPC_CLOSURE_SCHED(&closure_, GRPC_ERROR_NONE);
  }

 private:
  static void SetServiceConfigData(void* arg, grpc_error* ignored) {
    ServiceConfigSetter* self = static_cast<ServiceConfigSetter*>(arg);
    ChannelData* chand = self->chand_;
    // Update channel state.
    chand->received_service_config_data_ = true;
    chand->retry_throttle_data_ = std::move(self->retry_throttle_data_);
    chand->method_params_table_ = std::move(self->method_params_table_);
    // Apply service config to queued picks.
    for (QueuedPick* pick = chand->queued_picks_; pick != nullptr;
         pick = pick->next) {
      maybe_apply_service_config_to_call_locked(pick->elem);
    }
    // Clean up.
    GRPC_CHANNEL_STACK_UNREF(self->chand_->owning_stack_,
                             "ServiceConfigSetter");
    Delete(self);
  }

  ChannelData* chand_;
  RefCountedPtr<ServerRetryThrottleData> retry_throttle_data_;
  RefCountedPtr<ClientChannelMethodParamsTable> method_params_table_;
  grpc_closure closure_;
};

//
// ChannelData::ExternalConnectivityWatcher::WatcherList
//

int ChannelData::ExternalConnectivityWatcher::WatcherList::size() const {
  MutexLock lock(&mu_);
  int count = 0;
  for (ExternalConnectivityWatcher* w = head_; w != nullptr; w = w->next_) {
    ++count;
  }
  return count;
}

ChannelData::ExternalConnectivityWatcher*
ChannelData::ExternalConnectivityWatcher::WatcherList::Lookup(
    grpc_closure* on_complete) const {
  MutexLock lock(&mu_);
  ExternalConnectivityWatcher* w = head_;
  while (w != nullptr && w->on_complete_ != on_complete) {
    w = w->next_;
  }
  return w;
}

void ChannelData::ExternalConnectivityWatcher::WatcherList::Add(
    ExternalConnectivityWatcher* watcher) {
  GPR_ASSERT(Lookup(watcher->on_complete_) == nullptr);
  MutexLock lock(&mu_);
  GPR_ASSERT(watcher->next_ == nullptr);
  watcher->next_ = head_;
  head_ = watcher;
}

void ChannelData::ExternalConnectivityWatcher::WatcherList::Remove(
    const ExternalConnectivityWatcher* watcher) {
  MutexLock lock(&mu_);
  if (watcher == head_) {
    head_ = watcher->next_;
    return;
  }
  for (ExternalConnectivityWatcher* w = head_; w != nullptr; w = w->next_) {
    if (w->next_ == watcher) {
      w->next_ = w->next_->next_;
      return;
    }
  }
  GPR_UNREACHABLE_CODE(return );
}

//
// ChannelData::ExternalConnectivityWatcher
//

ChannelData::ExternalConnectivityWatcher::ExternalConnectivityWatcher(
    ChannelData* chand, grpc_polling_entity pollent,
    grpc_connectivity_state* state, grpc_closure* on_complete,
    grpc_closure* watcher_timer_init)
    : chand_(chand),
      pollent_(pollent),
      state_(state),
      on_complete_(on_complete),
      watcher_timer_init_(watcher_timer_init) {
  grpc_polling_entity_add_to_pollset_set(&pollent_,
                                         chand_->interested_parties_);
  GRPC_CHANNEL_STACK_REF(chand_->owning_stack_, "ExternalConnectivityWatcher");
  GRPC_CLOSURE_SCHED(
      GRPC_CLOSURE_INIT(&my_closure_, WatchConnectivityStateLocked, this,
                        grpc_combiner_scheduler(chand_->combiner_)),
      GRPC_ERROR_NONE);
}

ChannelData::ExternalConnectivityWatcher::~ExternalConnectivityWatcher() {
  grpc_polling_entity_del_from_pollset_set(&pollent_,
                                           chand_->interested_parties_);
  GRPC_CHANNEL_STACK_UNREF(chand_->owning_stack_,
                           "ExternalConnectivityWatcher");
}

void ChannelData::ExternalConnectivityWatcher::OnWatchCompleteLocked(
    void* arg, grpc_error* error) {
  ExternalConnectivityWatcher* self =
      static_cast<ExternalConnectivityWatcher*>(arg);
  grpc_closure* on_complete = self->on_complete_;
  self->chand_->external_connectivity_watcher_list_.Remove(self);
  Delete(self);
  GRPC_CLOSURE_SCHED(on_complete, GRPC_ERROR_REF(error));
}

void ChannelData::ExternalConnectivityWatcher::WatchConnectivityStateLocked(
    void* arg, grpc_error* ignored) {
  ExternalConnectivityWatcher* self =
      static_cast<ExternalConnectivityWatcher*>(arg);
  if (self->state_ == nullptr) {
    // Handle cancellation.
    GPR_ASSERT(self->watcher_timer_init_ == nullptr);
    ExternalConnectivityWatcher* found =
        self->chand_->external_connectivity_watcher_list_.Lookup(
            self->on_complete_);
    if (found != nullptr) {
      grpc_connectivity_state_notify_on_state_change(
          &found->chand_->state_tracker_, nullptr, &found->my_closure_);
    }
    Delete(self);
    return;
  }
  // New watcher.
  self->chand_->external_connectivity_watcher_list_.Add(self);
  // This assumes that the closure is scheduled on the ExecCtx scheduler
  // and that GRPC_CLOSURE_RUN would run the closure immediately.
  GRPC_CLOSURE_RUN(self->watcher_timer_init_, GRPC_ERROR_NONE);
  GRPC_CLOSURE_INIT(&self->my_closure_, OnWatchCompleteLocked, self,
                    grpc_combiner_scheduler(self->chand_->combiner_));
  grpc_connectivity_state_notify_on_state_change(
      &self->chand_->state_tracker_, self->state_, &self->my_closure_);
}

//
// ChannelData::ClientChannelControlHelper
//

class ChannelData::ClientChannelControlHelper
    : public LoadBalancingPolicy::ChannelControlHelper {
 public:
  explicit ClientChannelControlHelper(ChannelData* chand) : chand_(chand) {
    GRPC_CHANNEL_STACK_REF(chand_->owning_stack_, "ClientChannelControlHelper");
  }

  ~ClientChannelControlHelper() override {
    GRPC_CHANNEL_STACK_UNREF(chand_->owning_stack_,
                             "ClientChannelControlHelper");
  }

  Subchannel* CreateSubchannel(const grpc_channel_args& args) override {
    grpc_arg arg = SubchannelPoolInterface::CreateChannelArg(
        chand_->subchannel_pool_.get());
    grpc_channel_args* new_args =
        grpc_channel_args_copy_and_add(&args, &arg, 1);
    Subchannel* subchannel =
        chand_->client_channel_factory_->CreateSubchannel(new_args);
    grpc_channel_args_destroy(new_args);
    return subchannel;
  }

  grpc_channel* CreateChannel(const char* target,
                              const grpc_channel_args& args) override {
    return chand_->client_channel_factory_->CreateChannel(target, &args);
  }

  void UpdateState(
      grpc_connectivity_state state,
      UniquePtr<LoadBalancingPolicy::SubchannelPicker> picker) override {
    grpc_error* disconnect_error =
        chand_->disconnect_error_.Load(MemoryOrder::ACQUIRE);
    if (grpc_client_channel_routing_trace.enabled()) {
      const char* extra = disconnect_error == GRPC_ERROR_NONE
                              ? ""
                              : " (ignoring -- channel shutting down)";
      gpr_log(GPR_INFO, "chand=%p: update: state=%s picker=%p%s", chand_,
              grpc_connectivity_state_name(state), picker.get(), extra);
    }
    // Do update only if not shutting down.
    if (disconnect_error == GRPC_ERROR_NONE) {
      // Will delete itself.
      New<ConnectivityStateAndPickerSetter>(chand_, state, "helper",
                                            std::move(picker));
    }
  }

  // No-op -- we should never get this from ResolvingLoadBalancingPolicy.
  void RequestReresolution() override {}

 private:
  ChannelData* chand_;
};

//
// ChannelData implementation
//

grpc_error* ChannelData::Init(grpc_channel_element* elem,
                              grpc_channel_element_args* args) {
  GPR_ASSERT(args->is_last);
  GPR_ASSERT(elem->filter == &grpc_client_channel_filter);
  grpc_error* error = GRPC_ERROR_NONE;
  new (elem->channel_data) ChannelData(args, &error);
  return error;
}

void ChannelData::Destroy(grpc_channel_element* elem) {
  ChannelData* chand = static_cast<ChannelData*>(elem->channel_data);
  chand->~ChannelData();
}

bool GetEnableRetries(const grpc_channel_args* args) {
  return grpc_channel_arg_get_bool(
      grpc_channel_args_find(args, GRPC_ARG_ENABLE_RETRIES), true);
}

size_t GetMaxPerRpcRetryBufferSize(const grpc_channel_args* args) {
  return static_cast<size_t>(grpc_channel_arg_get_integer(
      grpc_channel_args_find(args, GRPC_ARG_PER_RPC_RETRY_BUFFER_SIZE),
      {DEFAULT_PER_RPC_RETRY_BUFFER_SIZE, 0, INT_MAX}));
}

RefCountedPtr<SubchannelPoolInterface> GetSubchannelPool(
    const grpc_channel_args* args) {
  const bool use_local_subchannel_pool = grpc_channel_arg_get_bool(
      grpc_channel_args_find(args, GRPC_ARG_USE_LOCAL_SUBCHANNEL_POOL), false);
  if (use_local_subchannel_pool) {
    return MakeRefCounted<LocalSubchannelPool>();
  }
  return GlobalSubchannelPool::instance();
}

ChannelData::ChannelData(grpc_channel_element_args* args, grpc_error** error)
    : deadline_checking_enabled_(
          grpc_deadline_checking_enabled(args->channel_args)),
      enable_retries_(GetEnableRetries(args->channel_args)),
      per_rpc_retry_buffer_size_(
          GetMaxPerRpcRetryBufferSize(args->channel_args)),
      owning_stack_(args->channel_stack),
      client_channel_factory_(
          ClientChannelFactory::GetFromChannelArgs(args->channel_args)),
      data_plane_combiner_(grpc_combiner_create()),
      combiner_(grpc_combiner_create()),
      interested_parties_(grpc_pollset_set_create()),
      subchannel_pool_(GetSubchannelPool(args->channel_args)),
      disconnect_error_(GRPC_ERROR_NONE) {
  // Initialize data members.
  grpc_connectivity_state_init(&state_tracker_, GRPC_CHANNEL_IDLE,
                               "client_channel");
  gpr_mu_init(&info_mu_);
  // Start backup polling.
  grpc_client_channel_start_backup_polling(interested_parties_);
  // Check client channel factory.
  if (client_channel_factory_ == nullptr) {
    *error = GRPC_ERROR_CREATE_FROM_STATIC_STRING(
        "Missing client channel factory in args for client channel filter");
    return;
  }
  // Get server name to resolve, using proxy mapper if needed.
  const char* server_uri = grpc_channel_arg_get_string(
      grpc_channel_args_find(args->channel_args, GRPC_ARG_SERVER_URI));
  if (server_uri == nullptr) {
    *error = GRPC_ERROR_CREATE_FROM_STATIC_STRING(
        "server URI channel arg missing or wrong type in client channel "
        "filter");
    return;
  }
  char* proxy_name = nullptr;
  grpc_channel_args* new_args = nullptr;
  grpc_proxy_mappers_map_name(server_uri, args->channel_args, &proxy_name,
                              &new_args);
  UniquePtr<char> target_uri(proxy_name != nullptr ? proxy_name
                                                   : gpr_strdup(server_uri));
  // Instantiate resolving LB policy.
  LoadBalancingPolicy::Args lb_args;
  lb_args.combiner = combiner_;
  lb_args.channel_control_helper =
      UniquePtr<LoadBalancingPolicy::ChannelControlHelper>(
          New<ClientChannelControlHelper>(this));
  lb_args.args = new_args != nullptr ? new_args : args->channel_args;
  resolving_lb_policy_.reset(New<ResolvingLoadBalancingPolicy>(
      std::move(lb_args), &grpc_client_channel_routing_trace,
      std::move(target_uri), ProcessResolverResultLocked, this, error));
  grpc_channel_args_destroy(new_args);
  if (*error != GRPC_ERROR_NONE) {
    // Orphan the resolving LB policy and flush the exec_ctx to ensure
    // that it finishes shutting down.  This ensures that if we are
    // failing, we destroy the ClientChannelControlHelper (and thus
    // unref the channel stack) before we return.
    // TODO(roth): This is not a complete solution, because it only
    // catches the case where channel stack initialization fails in this
    // particular filter.  If there is a failure in a different filter, we
    // will leave a dangling ref here, which can cause a crash.  Fortunately,
    // in practice, there are no other filters that can cause failures in
    // channel stack initialization, so this works for now.
    resolving_lb_policy_.reset();
    ExecCtx::Get()->Flush();
  } else {
    grpc_pollset_set_add_pollset_set(resolving_lb_policy_->interested_parties(),
                                     interested_parties_);
    if (grpc_client_channel_routing_trace.enabled()) {
      gpr_log(GPR_INFO, "chand=%p: created resolving_lb_policy=%p", this,
              resolving_lb_policy_.get());
    }
  }
}

ChannelData::~ChannelData() {
  if (resolving_lb_policy_ != nullptr) {
    grpc_pollset_set_del_pollset_set(resolving_lb_policy_->interested_parties(),
                                     interested_parties_);
    resolving_lb_policy_.reset();
  }
  // Stop backup polling.
  grpc_client_channel_stop_backup_polling(interested_parties_);
  grpc_pollset_set_destroy(interested_parties_);
  GRPC_COMBINER_UNREF(data_plane_combiner_, "client_channel");
  GRPC_COMBINER_UNREF(combiner_, "client_channel");
  GRPC_ERROR_UNREF(disconnect_error_.Load(MemoryOrder::RELAXED));
  grpc_connectivity_state_destroy(&state_tracker_);
  gpr_mu_destroy(&info_mu_);
}

// Synchronous callback from ResolvingLoadBalancingPolicy to process a
// resolver result update.
bool ChannelData::ProcessResolverResultLocked(
    void* arg, Resolver::Result* result, const char** lb_policy_name,
    RefCountedPtr<LoadBalancingPolicy::Config>* lb_policy_config) {
  ChannelData* chand = static_cast<ChannelData*>(arg);
  ProcessedResolverResult resolver_result(result, chand->enable_retries_);
  UniquePtr<char> service_config_json = resolver_result.service_config_json();
  if (grpc_client_channel_routing_trace.enabled()) {
    gpr_log(GPR_INFO, "chand=%p: resolver returned service config: \"%s\"",
            chand, service_config_json.get());
  }
  // Create service config setter to update channel state in the data
  // plane combiner.  Destroys itself when done.
  New<ServiceConfigSetter>(chand, resolver_result.retry_throttle_data(),
                           resolver_result.method_params_table());
  // Swap out the data used by GetChannelInfo().
  bool service_config_changed;
  {
    MutexLock lock(&chand->info_mu_);
    chand->info_lb_policy_name_ = resolver_result.lb_policy_name();
    service_config_changed =
        ((service_config_json == nullptr) !=
         (chand->info_service_config_json_ == nullptr)) ||
        (service_config_json != nullptr &&
         strcmp(service_config_json.get(),
                chand->info_service_config_json_.get()) != 0);
    chand->info_service_config_json_ = std::move(service_config_json);
  }
  // Return results.
  *lb_policy_name = chand->info_lb_policy_name_.get();
  *lb_policy_config = resolver_result.lb_policy_config();
  return service_config_changed;
}

grpc_error* ChannelData::DoPingLocked(grpc_transport_op* op) {
  if (grpc_connectivity_state_check(&state_tracker_) != GRPC_CHANNEL_READY) {
    return GRPC_ERROR_CREATE_FROM_STATIC_STRING("channel not connected");
  }
  LoadBalancingPolicy::PickArgs pick;
  grpc_error* error = GRPC_ERROR_NONE;
  picker_->Pick(&pick, &error);
  if (pick.connected_subchannel != nullptr) {
    pick.connected_subchannel->Ping(op->send_ping.on_initiate,
                                    op->send_ping.on_ack);
  } else {
    if (error == GRPC_ERROR_NONE) {
      error = GRPC_ERROR_CREATE_FROM_STATIC_STRING(
          "LB policy dropped call on ping");
    }
  }
  return error;
}

void ChannelData::StartTransportOpLocked(void* arg, grpc_error* ignored) {
  grpc_transport_op* op = static_cast<grpc_transport_op*>(arg);
  grpc_channel_element* elem =
      static_cast<grpc_channel_element*>(op->handler_private.extra_arg);
  ChannelData* chand = static_cast<ChannelData*>(elem->channel_data);
  // Connectivity watch.
  if (op->on_connectivity_state_change != nullptr) {
    grpc_connectivity_state_notify_on_state_change(
        &chand->state_tracker_, op->connectivity_state,
        op->on_connectivity_state_change);
    op->on_connectivity_state_change = nullptr;
    op->connectivity_state = nullptr;
  }
  // Ping.
  if (op->send_ping.on_initiate != nullptr || op->send_ping.on_ack != nullptr) {
    grpc_error* error = chand->DoPingLocked(op);
    if (error != GRPC_ERROR_NONE) {
      GRPC_CLOSURE_SCHED(op->send_ping.on_initiate, GRPC_ERROR_REF(error));
      GRPC_CLOSURE_SCHED(op->send_ping.on_ack, error);
    }
    op->bind_pollset = nullptr;
    op->send_ping.on_initiate = nullptr;
    op->send_ping.on_ack = nullptr;
  }
  // Reset backoff.
  if (op->reset_connect_backoff) {
    if (chand->resolving_lb_policy_ != nullptr) {
      chand->resolving_lb_policy_->ResetBackoffLocked();
    }
  }
  // Disconnect.
  if (op->disconnect_with_error != GRPC_ERROR_NONE) {
    grpc_error* error = GRPC_ERROR_NONE;
    GPR_ASSERT(chand->disconnect_error_.CompareExchangeStrong(
        &error, op->disconnect_with_error, MemoryOrder::ACQ_REL,
        MemoryOrder::ACQUIRE));
    grpc_pollset_set_del_pollset_set(
        chand->resolving_lb_policy_->interested_parties(),
        chand->interested_parties_);
    chand->resolving_lb_policy_.reset();
    // Will delete itself.
    New<ConnectivityStateAndPickerSetter>(
        chand, GRPC_CHANNEL_SHUTDOWN, "shutdown from API",
        UniquePtr<LoadBalancingPolicy::SubchannelPicker>(
            New<LoadBalancingPolicy::TransientFailurePicker>(
                GRPC_ERROR_REF(op->disconnect_with_error))));
  }
  GRPC_CHANNEL_STACK_UNREF(chand->owning_stack_, "start_transport_op");
  GRPC_CLOSURE_SCHED(op->on_consumed, GRPC_ERROR_NONE);
}

void ChannelData::StartTransportOp(grpc_channel_element* elem,
                                   grpc_transport_op* op) {
  ChannelData* chand = static_cast<ChannelData*>(elem->channel_data);
  GPR_ASSERT(op->set_accept_stream == false);
  // Handle bind_pollset.
  if (op->bind_pollset != nullptr) {
    grpc_pollset_set_add_pollset(chand->interested_parties_, op->bind_pollset);
  }
  // Pop into control plane combiner for remaining ops.
  op->handler_private.extra_arg = elem;
  GRPC_CHANNEL_STACK_REF(chand->owning_stack_, "start_transport_op");
  GRPC_CLOSURE_SCHED(
      GRPC_CLOSURE_INIT(&op->handler_private.closure,
                        ChannelData::StartTransportOpLocked, op,
                        grpc_combiner_scheduler(chand->combiner_)),
      GRPC_ERROR_NONE);
}

void ChannelData::GetChannelInfo(grpc_channel_element* elem,
                                 const grpc_channel_info* info) {
  ChannelData* chand = static_cast<ChannelData*>(elem->channel_data);
  MutexLock lock(&chand->info_mu_);
  if (info->lb_policy_name != nullptr) {
    *info->lb_policy_name = gpr_strdup(chand->info_lb_policy_name_.get());
  }
  if (info->service_config_json != nullptr) {
    *info->service_config_json =
        gpr_strdup(chand->info_service_config_json_.get());
  }
}

<<<<<<< HEAD
/* Constructor for channel_data */
static grpc_error* cc_init_channel_elem(grpc_channel_element* elem,
                                        grpc_channel_element_args* args) {
  channel_data* chand = static_cast<channel_data*>(elem->channel_data);
  GPR_ASSERT(args->is_last);
  GPR_ASSERT(elem->filter == &grpc_client_channel_filter);
  // Initialize data members.
  chand->combiner = grpc_combiner_create();
  grpc_connectivity_state_init(&chand->state_tracker, GRPC_CHANNEL_IDLE,
                               "client_channel");
  chand->disconnect_error = GRPC_ERROR_NONE;
  gpr_mu_init(&chand->info_mu);
  gpr_mu_init(&chand->external_connectivity_watcher_list_mu);

  gpr_mu_lock(&chand->external_connectivity_watcher_list_mu);
  chand->external_connectivity_watcher_list_head = nullptr;
  gpr_mu_unlock(&chand->external_connectivity_watcher_list_mu);

  chand->owning_stack = args->channel_stack;
  chand->deadline_checking_enabled =
      grpc_deadline_checking_enabled(args->channel_args);
  chand->interested_parties = grpc_pollset_set_create();
  // Record max per-RPC retry buffer size.
  const grpc_arg* arg = grpc_channel_args_find(
      args->channel_args, GRPC_ARG_PER_RPC_RETRY_BUFFER_SIZE);
  chand->per_rpc_retry_buffer_size = (size_t)grpc_channel_arg_get_integer(
      arg, {DEFAULT_PER_RPC_RETRY_BUFFER_SIZE, 0, INT_MAX});
  // Record enable_retries.
  arg = grpc_channel_args_find(args->channel_args, GRPC_ARG_ENABLE_RETRIES);
  chand->enable_retries = grpc_channel_arg_get_bool(arg, true);
  // Record client channel factory.
  chand->client_channel_factory =
      grpc_core::ClientChannelFactory::GetFromChannelArgs(args->channel_args);
  if (chand->client_channel_factory == nullptr) {
    return GRPC_ERROR_CREATE_FROM_STATIC_STRING(
        "Missing client channel factory in args for client channel filter");
  }
  // Get server name to resolve, using proxy mapper if needed.
  arg = grpc_channel_args_find(args->channel_args, GRPC_ARG_SERVER_URI);
  if (arg == nullptr) {
    return GRPC_ERROR_CREATE_FROM_STATIC_STRING(
        "Missing server uri in args for client channel filter");
  }
  if (arg->type != GRPC_ARG_STRING) {
    return GRPC_ERROR_CREATE_FROM_STATIC_STRING(
        "server uri arg must be a string");
  }
  char* proxy_name = nullptr;
  grpc_channel_args* new_args = nullptr;
  grpc_proxy_mappers_map_name(arg->value.string, args->channel_args,
                              &proxy_name, &new_args);
  grpc_core::UniquePtr<char> target_uri(
      proxy_name != nullptr ? proxy_name : gpr_strdup(arg->value.string));
  // Instantiate subchannel pool.
  arg = grpc_channel_args_find(args->channel_args,
                               GRPC_ARG_USE_LOCAL_SUBCHANNEL_POOL);
  if (grpc_channel_arg_get_bool(arg, false)) {
    chand->subchannel_pool =
        grpc_core::MakeRefCounted<grpc_core::LocalSubchannelPool>();
  } else {
    chand->subchannel_pool = grpc_core::GlobalSubchannelPool::instance();
  }
  // Instantiate resolving LB policy.
  LoadBalancingPolicy::Args lb_args;
  lb_args.combiner = chand->combiner;
  lb_args.channel_control_helper =
      grpc_core::UniquePtr<LoadBalancingPolicy::ChannelControlHelper>(
          grpc_core::New<grpc_core::ClientChannelControlHelper>(chand));
  lb_args.args = new_args != nullptr ? new_args : args->channel_args;
  grpc_error* error = GRPC_ERROR_NONE;
  chand->resolving_lb_policy.reset(
      grpc_core::New<grpc_core::ResolvingLoadBalancingPolicy>(
          std::move(lb_args), &grpc_client_channel_routing_trace,
          std::move(target_uri), process_resolver_result_locked, chand,
          &error));
  grpc_channel_args_destroy(new_args);
  if (error != GRPC_ERROR_NONE) {
    // Orphan the resolving LB policy and flush the exec_ctx to ensure
    // that it finishes shutting down.  This ensures that if we are
    // failing, we destroy the ClientChannelControlHelper (and thus
    // unref the channel stack) before we return.
    // TODO(roth): This is not a complete solution, because it only
    // catches the case where channel stack initialization fails in this
    // particular filter.  If there is a failure in a different filter, we
    // will leave a dangling ref here, which can cause a crash.  Fortunately,
    // in practice, there are no other filters that can cause failures in
    // channel stack initialization, so this works for now.
    chand->resolving_lb_policy.reset();
    grpc_core::ExecCtx::Get()->Flush();
  } else {
    grpc_pollset_set_add_pollset_set(
        chand->resolving_lb_policy->interested_parties(),
        chand->interested_parties);
    if (grpc_client_channel_routing_trace.enabled()) {
      gpr_log(GPR_INFO, "chand=%p: created resolving_lb_policy=%p", chand,
              chand->resolving_lb_policy.get());
=======
void ChannelData::AddQueuedPick(QueuedPick* pick,
                                grpc_polling_entity* pollent) {
  // Add call to queued picks list.
  pick->next = queued_picks_;
  queued_picks_ = pick;
  // Add call's pollent to channel's interested_parties, so that I/O
  // can be done under the call's CQ.
  grpc_polling_entity_add_to_pollset_set(pollent, interested_parties_);
}

void ChannelData::RemoveQueuedPick(QueuedPick* to_remove,
                                   grpc_polling_entity* pollent) {
  // Remove call's pollent from channel's interested_parties.
  grpc_polling_entity_del_from_pollset_set(pollent, interested_parties_);
  // Remove from queued picks list.
  for (QueuedPick** pick = &queued_picks_; *pick != nullptr;
       pick = &(*pick)->next) {
    if (*pick == to_remove) {
      *pick = to_remove->next;
      return;
>>>>>>> bc445360
    }
  }
}

<<<<<<< HEAD
/* Destructor for channel_data */
static void cc_destroy_channel_elem(grpc_channel_element* elem) {
  channel_data* chand = static_cast<channel_data*>(elem->channel_data);
  if (chand->resolving_lb_policy != nullptr) {
    grpc_pollset_set_del_pollset_set(
        chand->resolving_lb_policy->interested_parties(),
        chand->interested_parties);
    chand->resolving_lb_policy.reset();
  }
  // TODO(roth): Once we convert the filter API to C++, there will no
  // longer be any need to explicitly reset these smart pointer data members.
  chand->picker.reset();
  chand->subchannel_pool.reset();
  chand->info_lb_policy_name.reset();
  chand->info_service_config_json.reset();
  chand->retry_throttle_data.reset();
  chand->method_params_table.reset();
  grpc_pollset_set_destroy(chand->interested_parties);
  GRPC_COMBINER_UNREF(chand->combiner, "client_channel");
  GRPC_ERROR_UNREF(chand->disconnect_error);
  grpc_connectivity_state_destroy(&chand->state_tracker);
  gpr_mu_destroy(&chand->info_mu);
  gpr_mu_destroy(&chand->external_connectivity_watcher_list_mu);
=======
void ChannelData::TryToConnectLocked(void* arg, grpc_error* error_ignored) {
  auto* chand = static_cast<ChannelData*>(arg);
  if (chand->resolving_lb_policy_ != nullptr) {
    chand->resolving_lb_policy_->ExitIdleLocked();
  }
  GRPC_CHANNEL_STACK_UNREF(chand->owning_stack_, "TryToConnect");
>>>>>>> bc445360
}

grpc_connectivity_state ChannelData::CheckConnectivityState(
    bool try_to_connect) {
  grpc_connectivity_state out = grpc_connectivity_state_check(&state_tracker_);
  if (out == GRPC_CHANNEL_IDLE && try_to_connect) {
    GRPC_CHANNEL_STACK_REF(owning_stack_, "TryToConnect");
    GRPC_CLOSURE_SCHED(GRPC_CLOSURE_CREATE(TryToConnectLocked, this,
                                           grpc_combiner_scheduler(combiner_)),
                       GRPC_ERROR_NONE);
  }
  return out;
}

}  // namespace
}  // namespace grpc_core

/*************************************************************************
 * PER-CALL FUNCTIONS
 */

using grpc_core::ChannelData;

// Max number of batches that can be pending on a call at any given
// time.  This includes one batch for each of the following ops:
//   recv_initial_metadata
//   send_initial_metadata
//   recv_message
//   send_message
//   recv_trailing_metadata
//   send_trailing_metadata
#define MAX_PENDING_BATCHES 6

// Retry support:
//
// In order to support retries, we act as a proxy for stream op batches.
// When we get a batch from the surface, we add it to our list of pending
// batches, and we then use those batches to construct separate "child"
// batches to be started on the subchannel call.  When the child batches
// return, we then decide which pending batches have been completed and
// schedule their callbacks accordingly.  If a subchannel call fails and
// we want to retry it, we do a new pick and start again, constructing
// new "child" batches for the new subchannel call.
//
// Note that retries are committed when receiving data from the server
// (except for Trailers-Only responses).  However, there may be many
// send ops started before receiving any data, so we may have already
// completed some number of send ops (and returned the completions up to
// the surface) by the time we realize that we need to retry.  To deal
// with this, we cache data for send ops, so that we can replay them on a
// different subchannel call even after we have completed the original
// batches.
//
// There are two sets of data to maintain:
// - In call_data (in the parent channel), we maintain a list of pending
//   ops and cached data for send ops.
// - In the subchannel call, we maintain state to indicate what ops have
//   already been sent down to that call.
//
// When constructing the "child" batches, we compare those two sets of
// data to see which batches need to be sent to the subchannel call.

// TODO(roth): In subsequent PRs:
// - add support for transparent retries (including initial metadata)
// - figure out how to record stats in census for retries
//   (census filter is on top of this one)
// - add census stats for retries

namespace grpc_core {
namespace {
class QueuedPickCanceller;
}  // namespace
}  // namespace grpc_core

namespace {

struct call_data;

// State used for starting a retryable batch on a subchannel call.
// This provides its own grpc_transport_stream_op_batch and other data
// structures needed to populate the ops in the batch.
// We allocate one struct on the arena for each attempt at starting a
// batch on a given subchannel call.
struct subchannel_batch_data {
  subchannel_batch_data(grpc_call_element* elem, call_data* calld, int refcount,
                        bool set_on_complete);
  // All dtor code must be added in `destroy`. This is because we may
  // call closures in `subchannel_batch_data` after they are unrefed by
  // `batch_data_unref`, and msan would complain about accessing this class
  // after calling dtor. As a result we cannot call the `dtor` in
  // `batch_data_unref`.
  // TODO(soheil): We should try to call the dtor in `batch_data_unref`.
  ~subchannel_batch_data() { destroy(); }
  void destroy();

  gpr_refcount refs;
  grpc_call_element* elem;
  grpc_core::RefCountedPtr<grpc_core::SubchannelCall> subchannel_call;
  // The batch to use in the subchannel call.
  // Its payload field points to subchannel_call_retry_state.batch_payload.
  grpc_transport_stream_op_batch batch;
  // For intercepting on_complete.
  grpc_closure on_complete;
};

// Retry state associated with a subchannel call.
// Stored in the parent_data of the subchannel call object.
struct subchannel_call_retry_state {
  explicit subchannel_call_retry_state(grpc_call_context_element* context)
      : batch_payload(context),
        started_send_initial_metadata(false),
        completed_send_initial_metadata(false),
        started_send_trailing_metadata(false),
        completed_send_trailing_metadata(false),
        started_recv_initial_metadata(false),
        completed_recv_initial_metadata(false),
        started_recv_trailing_metadata(false),
        completed_recv_trailing_metadata(false),
        retry_dispatched(false) {}

  // subchannel_batch_data.batch.payload points to this.
  grpc_transport_stream_op_batch_payload batch_payload;
  // For send_initial_metadata.
  // Note that we need to make a copy of the initial metadata for each
  // subchannel call instead of just referring to the copy in call_data,
  // because filters in the subchannel stack will probably add entries,
  // so we need to start in a pristine state for each attempt of the call.
  grpc_linked_mdelem* send_initial_metadata_storage;
  grpc_metadata_batch send_initial_metadata;
  // For send_message.
  grpc_core::ManualConstructor<grpc_core::ByteStreamCache::CachingByteStream>
      send_message;
  // For send_trailing_metadata.
  grpc_linked_mdelem* send_trailing_metadata_storage;
  grpc_metadata_batch send_trailing_metadata;
  // For intercepting recv_initial_metadata.
  grpc_metadata_batch recv_initial_metadata;
  grpc_closure recv_initial_metadata_ready;
  bool trailing_metadata_available = false;
  // For intercepting recv_message.
  grpc_closure recv_message_ready;
  grpc_core::OrphanablePtr<grpc_core::ByteStream> recv_message;
  // For intercepting recv_trailing_metadata.
  grpc_metadata_batch recv_trailing_metadata;
  grpc_transport_stream_stats collect_stats;
  grpc_closure recv_trailing_metadata_ready;
  // These fields indicate which ops have been started and completed on
  // this subchannel call.
  size_t started_send_message_count = 0;
  size_t completed_send_message_count = 0;
  size_t started_recv_message_count = 0;
  size_t completed_recv_message_count = 0;
  bool started_send_initial_metadata : 1;
  bool completed_send_initial_metadata : 1;
  bool started_send_trailing_metadata : 1;
  bool completed_send_trailing_metadata : 1;
  bool started_recv_initial_metadata : 1;
  bool completed_recv_initial_metadata : 1;
  bool started_recv_trailing_metadata : 1;
  bool completed_recv_trailing_metadata : 1;
  // State for callback processing.
  subchannel_batch_data* recv_initial_metadata_ready_deferred_batch = nullptr;
  grpc_error* recv_initial_metadata_error = GRPC_ERROR_NONE;
  subchannel_batch_data* recv_message_ready_deferred_batch = nullptr;
  grpc_error* recv_message_error = GRPC_ERROR_NONE;
  subchannel_batch_data* recv_trailing_metadata_internal_batch = nullptr;
  // NOTE: Do not move this next to the metadata bitfields above. That would
  //       save space but will also result in a data race because compiler will
  //       generate a 2 byte store which overwrites the meta-data fields upon
  //       setting this field.
  bool retry_dispatched : 1;
};

// Pending batches stored in call data.
struct pending_batch {
  // The pending batch.  If nullptr, this slot is empty.
  grpc_transport_stream_op_batch* batch;
  // Indicates whether payload for send ops has been cached in call data.
  bool send_ops_cached;
};

/** Call data.  Holds a pointer to SubchannelCall and the
    associated machinery to create such a pointer.
    Handles queueing of stream ops until a call object is ready, waiting
    for initial metadata before trying to create a call object,
    and handling cancellation gracefully. */
struct call_data {
  call_data(grpc_call_element* elem, const ChannelData& chand,
            const grpc_call_element_args& args)
      : deadline_state(elem, args.call_stack, args.call_combiner,
                       GPR_LIKELY(chand.deadline_checking_enabled())
                           ? args.deadline
                           : GRPC_MILLIS_INF_FUTURE),
        path(grpc_slice_ref_internal(args.path)),
        call_start_time(args.start_time),
        deadline(args.deadline),
        arena(args.arena),
        owning_call(args.call_stack),
        call_combiner(args.call_combiner),
        call_context(args.context),
        pending_send_initial_metadata(false),
        pending_send_message(false),
        pending_send_trailing_metadata(false),
        enable_retries(chand.enable_retries()),
        retry_committed(false),
        last_attempt_got_server_pushback(false) {}

  ~call_data() {
    grpc_slice_unref_internal(path);
    GRPC_ERROR_UNREF(cancel_error);
    for (size_t i = 0; i < GPR_ARRAY_SIZE(pending_batches); ++i) {
      GPR_ASSERT(pending_batches[i].batch == nullptr);
    }
  }

  // State for handling deadlines.
  // The code in deadline_filter.c requires this to be the first field.
  // TODO(roth): This is slightly sub-optimal in that grpc_deadline_state
  // and this struct both independently store pointers to the call stack
  // and call combiner.  If/when we have time, find a way to avoid this
  // without breaking the grpc_deadline_state abstraction.
  grpc_deadline_state deadline_state;

  grpc_slice path;  // Request path.
  gpr_timespec call_start_time;
  grpc_millis deadline;
  gpr_arena* arena;
  grpc_call_stack* owning_call;
  grpc_call_combiner* call_combiner;
  grpc_call_context_element* call_context;

  grpc_core::RefCountedPtr<ServerRetryThrottleData> retry_throttle_data;
  grpc_core::RefCountedPtr<ClientChannelMethodParams> method_params;

  grpc_core::RefCountedPtr<grpc_core::SubchannelCall> subchannel_call;

  // Set when we get a cancel_stream op.
  grpc_error* cancel_error = GRPC_ERROR_NONE;

  ChannelData::QueuedPick pick;
  bool pick_queued = false;
  bool service_config_applied = false;
  grpc_core::QueuedPickCanceller* pick_canceller = nullptr;
  grpc_closure pick_closure;

  grpc_polling_entity* pollent = nullptr;

  // Batches are added to this list when received from above.
  // They are removed when we are done handling the batch (i.e., when
  // either we have invoked all of the batch's callbacks or we have
  // passed the batch down to the subchannel call and are not
  // intercepting any of its callbacks).
  pending_batch pending_batches[MAX_PENDING_BATCHES] = {};
  bool pending_send_initial_metadata : 1;
  bool pending_send_message : 1;
  bool pending_send_trailing_metadata : 1;

  // Retry state.
  bool enable_retries : 1;
  bool retry_committed : 1;
  bool last_attempt_got_server_pushback : 1;
  int num_attempts_completed = 0;
  size_t bytes_buffered_for_retry = 0;
  grpc_core::ManualConstructor<grpc_core::BackOff> retry_backoff;
  grpc_timer retry_timer;

  // The number of pending retriable subchannel batches containing send ops.
  // We hold a ref to the call stack while this is non-zero, since replay
  // batches may not complete until after all callbacks have been returned
  // to the surface, and we need to make sure that the call is not destroyed
  // until all of these batches have completed.
  // Note that we actually only need to track replay batches, but it's
  // easier to track all batches with send ops.
  int num_pending_retriable_subchannel_send_batches = 0;

  // Cached data for retrying send ops.
  // send_initial_metadata
  bool seen_send_initial_metadata = false;
  grpc_linked_mdelem* send_initial_metadata_storage = nullptr;
  grpc_metadata_batch send_initial_metadata;
  uint32_t send_initial_metadata_flags;
  gpr_atm* peer_string;
  // send_message
  // When we get a send_message op, we replace the original byte stream
  // with a CachingByteStream that caches the slices to a local buffer for
  // use in retries.
  // Note: We inline the cache for the first 3 send_message ops and use
  // dynamic allocation after that.  This number was essentially picked
  // at random; it could be changed in the future to tune performance.
  grpc_core::InlinedVector<grpc_core::ByteStreamCache*, 3> send_messages;
  // send_trailing_metadata
  bool seen_send_trailing_metadata = false;
  grpc_linked_mdelem* send_trailing_metadata_storage = nullptr;
  grpc_metadata_batch send_trailing_metadata;
};

}  // namespace

// Forward declarations.
static void retry_commit(grpc_call_element* elem,
                         subchannel_call_retry_state* retry_state);
static void start_internal_recv_trailing_metadata(grpc_call_element* elem);
static void on_complete(void* arg, grpc_error* error);
static void start_retriable_subchannel_batches(void* arg, grpc_error* ignored);
static void remove_call_from_queued_picks_locked(grpc_call_element* elem);

//
// send op data caching
//

// Caches data for send ops so that it can be retried later, if not
// already cached.
static void maybe_cache_send_ops_for_batch(call_data* calld,
                                           pending_batch* pending) {
  if (pending->send_ops_cached) return;
  pending->send_ops_cached = true;
  grpc_transport_stream_op_batch* batch = pending->batch;
  // Save a copy of metadata for send_initial_metadata ops.
  if (batch->send_initial_metadata) {
    calld->seen_send_initial_metadata = true;
    GPR_ASSERT(calld->send_initial_metadata_storage == nullptr);
    grpc_metadata_batch* send_initial_metadata =
        batch->payload->send_initial_metadata.send_initial_metadata;
    calld->send_initial_metadata_storage = (grpc_linked_mdelem*)gpr_arena_alloc(
        calld->arena,
        sizeof(grpc_linked_mdelem) * send_initial_metadata->list.count);
    grpc_metadata_batch_copy(send_initial_metadata,
                             &calld->send_initial_metadata,
                             calld->send_initial_metadata_storage);
    calld->send_initial_metadata_flags =
        batch->payload->send_initial_metadata.send_initial_metadata_flags;
    calld->peer_string = batch->payload->send_initial_metadata.peer_string;
  }
  // Set up cache for send_message ops.
  if (batch->send_message) {
    grpc_core::ByteStreamCache* cache =
        static_cast<grpc_core::ByteStreamCache*>(
            gpr_arena_alloc(calld->arena, sizeof(grpc_core::ByteStreamCache)));
    new (cache) grpc_core::ByteStreamCache(
        std::move(batch->payload->send_message.send_message));
    calld->send_messages.push_back(cache);
  }
  // Save metadata batch for send_trailing_metadata ops.
  if (batch->send_trailing_metadata) {
    calld->seen_send_trailing_metadata = true;
    GPR_ASSERT(calld->send_trailing_metadata_storage == nullptr);
    grpc_metadata_batch* send_trailing_metadata =
        batch->payload->send_trailing_metadata.send_trailing_metadata;
    calld->send_trailing_metadata_storage =
        (grpc_linked_mdelem*)gpr_arena_alloc(
            calld->arena,
            sizeof(grpc_linked_mdelem) * send_trailing_metadata->list.count);
    grpc_metadata_batch_copy(send_trailing_metadata,
                             &calld->send_trailing_metadata,
                             calld->send_trailing_metadata_storage);
  }
}

// Frees cached send_initial_metadata.
static void free_cached_send_initial_metadata(ChannelData* chand,
                                              call_data* calld) {
  if (grpc_client_channel_call_trace.enabled()) {
    gpr_log(GPR_INFO,
            "chand=%p calld=%p: destroying calld->send_initial_metadata", chand,
            calld);
  }
  grpc_metadata_batch_destroy(&calld->send_initial_metadata);
}

// Frees cached send_message at index idx.
static void free_cached_send_message(ChannelData* chand, call_data* calld,
                                     size_t idx) {
  if (grpc_client_channel_call_trace.enabled()) {
    gpr_log(GPR_INFO,
            "chand=%p calld=%p: destroying calld->send_messages[%" PRIuPTR "]",
            chand, calld, idx);
  }
  calld->send_messages[idx]->Destroy();
}

// Frees cached send_trailing_metadata.
static void free_cached_send_trailing_metadata(ChannelData* chand,
                                               call_data* calld) {
  if (grpc_client_channel_call_trace.enabled()) {
    gpr_log(GPR_INFO,
            "chand=%p calld=%p: destroying calld->send_trailing_metadata",
            chand, calld);
  }
  grpc_metadata_batch_destroy(&calld->send_trailing_metadata);
}

// Frees cached send ops that have already been completed after
// committing the call.
static void free_cached_send_op_data_after_commit(
    grpc_call_element* elem, subchannel_call_retry_state* retry_state) {
  ChannelData* chand = static_cast<ChannelData*>(elem->channel_data);
  call_data* calld = static_cast<call_data*>(elem->call_data);
  if (retry_state->completed_send_initial_metadata) {
    free_cached_send_initial_metadata(chand, calld);
  }
  for (size_t i = 0; i < retry_state->completed_send_message_count; ++i) {
    free_cached_send_message(chand, calld, i);
  }
  if (retry_state->completed_send_trailing_metadata) {
    free_cached_send_trailing_metadata(chand, calld);
  }
}

// Frees cached send ops that were completed by the completed batch in
// batch_data.  Used when batches are completed after the call is committed.
static void free_cached_send_op_data_for_completed_batch(
    grpc_call_element* elem, subchannel_batch_data* batch_data,
    subchannel_call_retry_state* retry_state) {
  ChannelData* chand = static_cast<ChannelData*>(elem->channel_data);
  call_data* calld = static_cast<call_data*>(elem->call_data);
  if (batch_data->batch.send_initial_metadata) {
    free_cached_send_initial_metadata(chand, calld);
  }
  if (batch_data->batch.send_message) {
    free_cached_send_message(chand, calld,
                             retry_state->completed_send_message_count - 1);
  }
  if (batch_data->batch.send_trailing_metadata) {
    free_cached_send_trailing_metadata(chand, calld);
  }
}

//
// LB recv_trailing_metadata_ready handling
//

void maybe_inject_recv_trailing_metadata_ready_for_lb(
    const LoadBalancingPolicy::PickArgs& pick,
    grpc_transport_stream_op_batch* batch) {
  if (pick.recv_trailing_metadata_ready != nullptr) {
    *pick.original_recv_trailing_metadata_ready =
        batch->payload->recv_trailing_metadata.recv_trailing_metadata_ready;
    batch->payload->recv_trailing_metadata.recv_trailing_metadata_ready =
        pick.recv_trailing_metadata_ready;
    if (pick.recv_trailing_metadata != nullptr) {
      *pick.recv_trailing_metadata =
          batch->payload->recv_trailing_metadata.recv_trailing_metadata;
    }
  }
}

//
// pending_batches management
//

// Returns the index into calld->pending_batches to be used for batch.
static size_t get_batch_index(grpc_transport_stream_op_batch* batch) {
  // Note: It is important the send_initial_metadata be the first entry
  // here, since the code in pick_subchannel_locked() assumes it will be.
  if (batch->send_initial_metadata) return 0;
  if (batch->send_message) return 1;
  if (batch->send_trailing_metadata) return 2;
  if (batch->recv_initial_metadata) return 3;
  if (batch->recv_message) return 4;
  if (batch->recv_trailing_metadata) return 5;
  GPR_UNREACHABLE_CODE(return (size_t)-1);
}

// This is called via the call combiner, so access to calld is synchronized.
static void pending_batches_add(grpc_call_element* elem,
                                grpc_transport_stream_op_batch* batch) {
  ChannelData* chand = static_cast<ChannelData*>(elem->channel_data);
  call_data* calld = static_cast<call_data*>(elem->call_data);
  const size_t idx = get_batch_index(batch);
  if (grpc_client_channel_call_trace.enabled()) {
    gpr_log(GPR_INFO,
            "chand=%p calld=%p: adding pending batch at index %" PRIuPTR, chand,
            calld, idx);
  }
  pending_batch* pending = &calld->pending_batches[idx];
  GPR_ASSERT(pending->batch == nullptr);
  pending->batch = batch;
  pending->send_ops_cached = false;
  if (calld->enable_retries) {
    // Update state in calld about pending batches.
    // Also check if the batch takes us over the retry buffer limit.
    // Note: We don't check the size of trailing metadata here, because
    // gRPC clients do not send trailing metadata.
    if (batch->send_initial_metadata) {
      calld->pending_send_initial_metadata = true;
      calld->bytes_buffered_for_retry += grpc_metadata_batch_size(
          batch->payload->send_initial_metadata.send_initial_metadata);
    }
    if (batch->send_message) {
      calld->pending_send_message = true;
      calld->bytes_buffered_for_retry +=
          batch->payload->send_message.send_message->length();
    }
    if (batch->send_trailing_metadata) {
      calld->pending_send_trailing_metadata = true;
    }
    if (GPR_UNLIKELY(calld->bytes_buffered_for_retry >
                     chand->per_rpc_retry_buffer_size())) {
      if (grpc_client_channel_call_trace.enabled()) {
        gpr_log(GPR_INFO,
                "chand=%p calld=%p: exceeded retry buffer size, committing",
                chand, calld);
      }
      subchannel_call_retry_state* retry_state =
          calld->subchannel_call == nullptr
              ? nullptr
              : static_cast<subchannel_call_retry_state*>(

                    calld->subchannel_call->GetParentData());
      retry_commit(elem, retry_state);
      // If we are not going to retry and have not yet started, pretend
      // retries are disabled so that we don't bother with retry overhead.
      if (calld->num_attempts_completed == 0) {
        if (grpc_client_channel_call_trace.enabled()) {
          gpr_log(GPR_INFO,
                  "chand=%p calld=%p: disabling retries before first attempt",
                  chand, calld);
        }
        calld->enable_retries = false;
      }
    }
  }
}

static void pending_batch_clear(call_data* calld, pending_batch* pending) {
  if (calld->enable_retries) {
    if (pending->batch->send_initial_metadata) {
      calld->pending_send_initial_metadata = false;
    }
    if (pending->batch->send_message) {
      calld->pending_send_message = false;
    }
    if (pending->batch->send_trailing_metadata) {
      calld->pending_send_trailing_metadata = false;
    }
  }
  pending->batch = nullptr;
}

// This is called via the call combiner, so access to calld is synchronized.
static void fail_pending_batch_in_call_combiner(void* arg, grpc_error* error) {
  grpc_transport_stream_op_batch* batch =
      static_cast<grpc_transport_stream_op_batch*>(arg);
  call_data* calld = static_cast<call_data*>(batch->handler_private.extra_arg);
  // Note: This will release the call combiner.
  grpc_transport_stream_op_batch_finish_with_failure(
      batch, GRPC_ERROR_REF(error), calld->call_combiner);
}

// This is called via the call combiner, so access to calld is synchronized.
// If yield_call_combiner_predicate returns true, assumes responsibility for
// yielding the call combiner.
typedef bool (*YieldCallCombinerPredicate)(
    const grpc_core::CallCombinerClosureList& closures);
static bool yield_call_combiner(
    const grpc_core::CallCombinerClosureList& closures) {
  return true;
}
static bool no_yield_call_combiner(
    const grpc_core::CallCombinerClosureList& closures) {
  return false;
}
static bool yield_call_combiner_if_pending_batches_found(
    const grpc_core::CallCombinerClosureList& closures) {
  return closures.size() > 0;
}
static void pending_batches_fail(
    grpc_call_element* elem, grpc_error* error,
    YieldCallCombinerPredicate yield_call_combiner_predicate) {
  GPR_ASSERT(error != GRPC_ERROR_NONE);
  call_data* calld = static_cast<call_data*>(elem->call_data);
  if (grpc_client_channel_call_trace.enabled()) {
    size_t num_batches = 0;
    for (size_t i = 0; i < GPR_ARRAY_SIZE(calld->pending_batches); ++i) {
      if (calld->pending_batches[i].batch != nullptr) ++num_batches;
    }
    gpr_log(GPR_INFO,
            "chand=%p calld=%p: failing %" PRIuPTR " pending batches: %s",
            elem->channel_data, calld, num_batches, grpc_error_string(error));
  }
  grpc_core::CallCombinerClosureList closures;
  for (size_t i = 0; i < GPR_ARRAY_SIZE(calld->pending_batches); ++i) {
    pending_batch* pending = &calld->pending_batches[i];
    grpc_transport_stream_op_batch* batch = pending->batch;
    if (batch != nullptr) {
      if (batch->recv_trailing_metadata) {
        maybe_inject_recv_trailing_metadata_ready_for_lb(calld->pick.pick,
                                                         batch);
      }
      batch->handler_private.extra_arg = calld;
      GRPC_CLOSURE_INIT(&batch->handler_private.closure,
                        fail_pending_batch_in_call_combiner, batch,
                        grpc_schedule_on_exec_ctx);
      closures.Add(&batch->handler_private.closure, GRPC_ERROR_REF(error),
                   "pending_batches_fail");
      pending_batch_clear(calld, pending);
    }
  }
  if (yield_call_combiner_predicate(closures)) {
    closures.RunClosures(calld->call_combiner);
  } else {
    closures.RunClosuresWithoutYielding(calld->call_combiner);
  }
  GRPC_ERROR_UNREF(error);
}

// This is called via the call combiner, so access to calld is synchronized.
static void resume_pending_batch_in_call_combiner(void* arg,
                                                  grpc_error* ignored) {
  grpc_transport_stream_op_batch* batch =
      static_cast<grpc_transport_stream_op_batch*>(arg);
  grpc_core::SubchannelCall* subchannel_call =
      static_cast<grpc_core::SubchannelCall*>(batch->handler_private.extra_arg);
  // Note: This will release the call combiner.
  subchannel_call->StartTransportStreamOpBatch(batch);
}

// This is called via the call combiner, so access to calld is synchronized.
static void pending_batches_resume(grpc_call_element* elem) {
  ChannelData* chand = static_cast<ChannelData*>(elem->channel_data);
  call_data* calld = static_cast<call_data*>(elem->call_data);
  if (calld->enable_retries) {
    start_retriable_subchannel_batches(elem, GRPC_ERROR_NONE);
    return;
  }
  // Retries not enabled; send down batches as-is.
  if (grpc_client_channel_call_trace.enabled()) {
    size_t num_batches = 0;
    for (size_t i = 0; i < GPR_ARRAY_SIZE(calld->pending_batches); ++i) {
      if (calld->pending_batches[i].batch != nullptr) ++num_batches;
    }
    gpr_log(GPR_INFO,
            "chand=%p calld=%p: starting %" PRIuPTR
            " pending batches on subchannel_call=%p",
            chand, calld, num_batches, calld->subchannel_call.get());
  }
  grpc_core::CallCombinerClosureList closures;
  for (size_t i = 0; i < GPR_ARRAY_SIZE(calld->pending_batches); ++i) {
    pending_batch* pending = &calld->pending_batches[i];
    grpc_transport_stream_op_batch* batch = pending->batch;
    if (batch != nullptr) {
      if (batch->recv_trailing_metadata) {
        maybe_inject_recv_trailing_metadata_ready_for_lb(calld->pick.pick,
                                                         batch);
      }
      batch->handler_private.extra_arg = calld->subchannel_call.get();
      GRPC_CLOSURE_INIT(&batch->handler_private.closure,
                        resume_pending_batch_in_call_combiner, batch,
                        grpc_schedule_on_exec_ctx);
      closures.Add(&batch->handler_private.closure, GRPC_ERROR_NONE,
                   "pending_batches_resume");
      pending_batch_clear(calld, pending);
    }
  }
  // Note: This will release the call combiner.
  closures.RunClosures(calld->call_combiner);
}

static void maybe_clear_pending_batch(grpc_call_element* elem,
                                      pending_batch* pending) {
  ChannelData* chand = static_cast<ChannelData*>(elem->channel_data);
  call_data* calld = static_cast<call_data*>(elem->call_data);
  grpc_transport_stream_op_batch* batch = pending->batch;
  // We clear the pending batch if all of its callbacks have been
  // scheduled and reset to nullptr.
  if (batch->on_complete == nullptr &&
      (!batch->recv_initial_metadata ||
       batch->payload->recv_initial_metadata.recv_initial_metadata_ready ==
           nullptr) &&
      (!batch->recv_message ||
       batch->payload->recv_message.recv_message_ready == nullptr) &&
      (!batch->recv_trailing_metadata ||
       batch->payload->recv_trailing_metadata.recv_trailing_metadata_ready ==
           nullptr)) {
    if (grpc_client_channel_call_trace.enabled()) {
      gpr_log(GPR_INFO, "chand=%p calld=%p: clearing pending batch", chand,
              calld);
    }
    pending_batch_clear(calld, pending);
  }
}

// Returns a pointer to the first pending batch for which predicate(batch)
// returns true, or null if not found.
template <typename Predicate>
static pending_batch* pending_batch_find(grpc_call_element* elem,
                                         const char* log_message,
                                         Predicate predicate) {
  ChannelData* chand = static_cast<ChannelData*>(elem->channel_data);
  call_data* calld = static_cast<call_data*>(elem->call_data);
  for (size_t i = 0; i < GPR_ARRAY_SIZE(calld->pending_batches); ++i) {
    pending_batch* pending = &calld->pending_batches[i];
    grpc_transport_stream_op_batch* batch = pending->batch;
    if (batch != nullptr && predicate(batch)) {
      if (grpc_client_channel_call_trace.enabled()) {
        gpr_log(GPR_INFO,
                "chand=%p calld=%p: %s pending batch at index %" PRIuPTR, chand,
                calld, log_message, i);
      }
      return pending;
    }
  }
  return nullptr;
}

//
// retry code
//

// Commits the call so that no further retry attempts will be performed.
static void retry_commit(grpc_call_element* elem,
                         subchannel_call_retry_state* retry_state) {
  ChannelData* chand = static_cast<ChannelData*>(elem->channel_data);
  call_data* calld = static_cast<call_data*>(elem->call_data);
  if (calld->retry_committed) return;
  calld->retry_committed = true;
  if (grpc_client_channel_call_trace.enabled()) {
    gpr_log(GPR_INFO, "chand=%p calld=%p: committing retries", chand, calld);
  }
  if (retry_state != nullptr) {
    free_cached_send_op_data_after_commit(elem, retry_state);
  }
}

// Starts a retry after appropriate back-off.
static void do_retry(grpc_call_element* elem,
                     subchannel_call_retry_state* retry_state,
                     grpc_millis server_pushback_ms) {
  ChannelData* chand = static_cast<ChannelData*>(elem->channel_data);
  call_data* calld = static_cast<call_data*>(elem->call_data);
  GPR_ASSERT(calld->method_params != nullptr);
  const ClientChannelMethodParams::RetryPolicy* retry_policy =
      calld->method_params->retry_policy();
  GPR_ASSERT(retry_policy != nullptr);
  // Reset subchannel call and connected subchannel.
  calld->subchannel_call.reset();
  calld->pick.pick.connected_subchannel.reset();
  // Compute backoff delay.
  grpc_millis next_attempt_time;
  if (server_pushback_ms >= 0) {
    next_attempt_time = grpc_core::ExecCtx::Get()->Now() + server_pushback_ms;
    calld->last_attempt_got_server_pushback = true;
  } else {
    if (calld->num_attempts_completed == 1 ||
        calld->last_attempt_got_server_pushback) {
      calld->retry_backoff.Init(
          grpc_core::BackOff::Options()
              .set_initial_backoff(retry_policy->initial_backoff)
              .set_multiplier(retry_policy->backoff_multiplier)
              .set_jitter(RETRY_BACKOFF_JITTER)
              .set_max_backoff(retry_policy->max_backoff));
      calld->last_attempt_got_server_pushback = false;
    }
    next_attempt_time = calld->retry_backoff->NextAttemptTime();
  }
  if (grpc_client_channel_call_trace.enabled()) {
    gpr_log(GPR_INFO,
            "chand=%p calld=%p: retrying failed call in %" PRId64 " ms", chand,
            calld, next_attempt_time - grpc_core::ExecCtx::Get()->Now());
  }
  // Schedule retry after computed delay.
  GRPC_CLOSURE_INIT(&calld->pick_closure, start_pick_locked, elem,
                    grpc_combiner_scheduler(chand->data_plane_combiner()));
  grpc_timer_init(&calld->retry_timer, next_attempt_time, &calld->pick_closure);
  // Update bookkeeping.
  if (retry_state != nullptr) retry_state->retry_dispatched = true;
}

// Returns true if the call is being retried.
static bool maybe_retry(grpc_call_element* elem,
                        subchannel_batch_data* batch_data,
                        grpc_status_code status,
                        grpc_mdelem* server_pushback_md) {
  ChannelData* chand = static_cast<ChannelData*>(elem->channel_data);
  call_data* calld = static_cast<call_data*>(elem->call_data);
  // Get retry policy.
  if (calld->method_params == nullptr) return false;
  const ClientChannelMethodParams::RetryPolicy* retry_policy =
      calld->method_params->retry_policy();
  if (retry_policy == nullptr) return false;
  // If we've already dispatched a retry from this call, return true.
  // This catches the case where the batch has multiple callbacks
  // (i.e., it includes either recv_message or recv_initial_metadata).
  subchannel_call_retry_state* retry_state = nullptr;
  if (batch_data != nullptr) {
    retry_state = static_cast<subchannel_call_retry_state*>(
        batch_data->subchannel_call->GetParentData());
    if (retry_state->retry_dispatched) {
      if (grpc_client_channel_call_trace.enabled()) {
        gpr_log(GPR_INFO, "chand=%p calld=%p: retry already dispatched", chand,
                calld);
      }
      return true;
    }
  }
  // Check status.
  if (GPR_LIKELY(status == GRPC_STATUS_OK)) {
    if (calld->retry_throttle_data != nullptr) {
      calld->retry_throttle_data->RecordSuccess();
    }
    if (grpc_client_channel_call_trace.enabled()) {
      gpr_log(GPR_INFO, "chand=%p calld=%p: call succeeded", chand, calld);
    }
    return false;
  }
  // Status is not OK.  Check whether the status is retryable.
  if (!retry_policy->retryable_status_codes.Contains(status)) {
    if (grpc_client_channel_call_trace.enabled()) {
      gpr_log(GPR_INFO,
              "chand=%p calld=%p: status %s not configured as retryable", chand,
              calld, grpc_status_code_to_string(status));
    }
    return false;
  }
  // Record the failure and check whether retries are throttled.
  // Note that it's important for this check to come after the status
  // code check above, since we should only record failures whose statuses
  // match the configured retryable status codes, so that we don't count
  // things like failures due to malformed requests (INVALID_ARGUMENT).
  // Conversely, it's important for this to come before the remaining
  // checks, so that we don't fail to record failures due to other factors.
  if (calld->retry_throttle_data != nullptr &&
      !calld->retry_throttle_data->RecordFailure()) {
    if (grpc_client_channel_call_trace.enabled()) {
      gpr_log(GPR_INFO, "chand=%p calld=%p: retries throttled", chand, calld);
    }
    return false;
  }
  // Check whether the call is committed.
  if (calld->retry_committed) {
    if (grpc_client_channel_call_trace.enabled()) {
      gpr_log(GPR_INFO, "chand=%p calld=%p: retries already committed", chand,
              calld);
    }
    return false;
  }
  // Check whether we have retries remaining.
  ++calld->num_attempts_completed;
  if (calld->num_attempts_completed >= retry_policy->max_attempts) {
    if (grpc_client_channel_call_trace.enabled()) {
      gpr_log(GPR_INFO, "chand=%p calld=%p: exceeded %d retry attempts", chand,
              calld, retry_policy->max_attempts);
    }
    return false;
  }
  // If the call was cancelled from the surface, don't retry.
  if (calld->cancel_error != GRPC_ERROR_NONE) {
    if (grpc_client_channel_call_trace.enabled()) {
      gpr_log(GPR_INFO,
              "chand=%p calld=%p: call cancelled from surface, not retrying",
              chand, calld);
    }
    return false;
  }
  // Check server push-back.
  grpc_millis server_pushback_ms = -1;
  if (server_pushback_md != nullptr) {
    // If the value is "-1" or any other unparseable string, we do not retry.
    uint32_t ms;
    if (!grpc_parse_slice_to_uint32(GRPC_MDVALUE(*server_pushback_md), &ms)) {
      if (grpc_client_channel_call_trace.enabled()) {
        gpr_log(GPR_INFO,
                "chand=%p calld=%p: not retrying due to server push-back",
                chand, calld);
      }
      return false;
    } else {
      if (grpc_client_channel_call_trace.enabled()) {
        gpr_log(GPR_INFO, "chand=%p calld=%p: server push-back: retry in %u ms",
                chand, calld, ms);
      }
      server_pushback_ms = (grpc_millis)ms;
    }
  }
  do_retry(elem, retry_state, server_pushback_ms);
  return true;
}

//
// subchannel_batch_data
//

namespace {

subchannel_batch_data::subchannel_batch_data(grpc_call_element* elem,
                                             call_data* calld, int refcount,
                                             bool set_on_complete)
    : elem(elem), subchannel_call(calld->subchannel_call) {
  subchannel_call_retry_state* retry_state =
      static_cast<subchannel_call_retry_state*>(
          calld->subchannel_call->GetParentData());
  batch.payload = &retry_state->batch_payload;
  gpr_ref_init(&refs, refcount);
  if (set_on_complete) {
    GRPC_CLOSURE_INIT(&on_complete, ::on_complete, this,
                      grpc_schedule_on_exec_ctx);
    batch.on_complete = &on_complete;
  }
  GRPC_CALL_STACK_REF(calld->owning_call, "batch_data");
}

void subchannel_batch_data::destroy() {
  subchannel_call_retry_state* retry_state =
      static_cast<subchannel_call_retry_state*>(
          subchannel_call->GetParentData());
  if (batch.send_initial_metadata) {
    grpc_metadata_batch_destroy(&retry_state->send_initial_metadata);
  }
  if (batch.send_trailing_metadata) {
    grpc_metadata_batch_destroy(&retry_state->send_trailing_metadata);
  }
  if (batch.recv_initial_metadata) {
    grpc_metadata_batch_destroy(&retry_state->recv_initial_metadata);
  }
  if (batch.recv_trailing_metadata) {
    grpc_metadata_batch_destroy(&retry_state->recv_trailing_metadata);
  }
  subchannel_call.reset();
  call_data* calld = static_cast<call_data*>(elem->call_data);
  GRPC_CALL_STACK_UNREF(calld->owning_call, "batch_data");
}

}  // namespace

// Creates a subchannel_batch_data object on the call's arena with the
// specified refcount.  If set_on_complete is true, the batch's
// on_complete callback will be set to point to on_complete();
// otherwise, the batch's on_complete callback will be null.
static subchannel_batch_data* batch_data_create(grpc_call_element* elem,
                                                int refcount,
                                                bool set_on_complete) {
  call_data* calld = static_cast<call_data*>(elem->call_data);
  subchannel_batch_data* batch_data =
      new (gpr_arena_alloc(calld->arena, sizeof(*batch_data)))
          subchannel_batch_data(elem, calld, refcount, set_on_complete);
  return batch_data;
}

static void batch_data_unref(subchannel_batch_data* batch_data) {
  if (gpr_unref(&batch_data->refs)) {
    batch_data->destroy();
  }
}

//
// recv_initial_metadata callback handling
//

// Invokes recv_initial_metadata_ready for a subchannel batch.
static void invoke_recv_initial_metadata_callback(void* arg,
                                                  grpc_error* error) {
  subchannel_batch_data* batch_data = static_cast<subchannel_batch_data*>(arg);
  // Find pending batch.
  pending_batch* pending = pending_batch_find(
      batch_data->elem, "invoking recv_initial_metadata_ready for",
      [](grpc_transport_stream_op_batch* batch) {
        return batch->recv_initial_metadata &&
               batch->payload->recv_initial_metadata
                       .recv_initial_metadata_ready != nullptr;
      });
  GPR_ASSERT(pending != nullptr);
  // Return metadata.
  subchannel_call_retry_state* retry_state =
      static_cast<subchannel_call_retry_state*>(
          batch_data->subchannel_call->GetParentData());
  grpc_metadata_batch_move(
      &retry_state->recv_initial_metadata,
      pending->batch->payload->recv_initial_metadata.recv_initial_metadata);
  // Update bookkeeping.
  // Note: Need to do this before invoking the callback, since invoking
  // the callback will result in yielding the call combiner.
  grpc_closure* recv_initial_metadata_ready =
      pending->batch->payload->recv_initial_metadata
          .recv_initial_metadata_ready;
  pending->batch->payload->recv_initial_metadata.recv_initial_metadata_ready =
      nullptr;
  maybe_clear_pending_batch(batch_data->elem, pending);
  batch_data_unref(batch_data);
  // Invoke callback.
  GRPC_CLOSURE_RUN(recv_initial_metadata_ready, GRPC_ERROR_REF(error));
}

// Intercepts recv_initial_metadata_ready callback for retries.
// Commits the call and returns the initial metadata up the stack.
static void recv_initial_metadata_ready(void* arg, grpc_error* error) {
  subchannel_batch_data* batch_data = static_cast<subchannel_batch_data*>(arg);
  grpc_call_element* elem = batch_data->elem;
  ChannelData* chand = static_cast<ChannelData*>(elem->channel_data);
  call_data* calld = static_cast<call_data*>(elem->call_data);
  if (grpc_client_channel_call_trace.enabled()) {
    gpr_log(GPR_INFO,
            "chand=%p calld=%p: got recv_initial_metadata_ready, error=%s",
            chand, calld, grpc_error_string(error));
  }
  subchannel_call_retry_state* retry_state =
      static_cast<subchannel_call_retry_state*>(
          batch_data->subchannel_call->GetParentData());
  retry_state->completed_recv_initial_metadata = true;
  // If a retry was already dispatched, then we're not going to use the
  // result of this recv_initial_metadata op, so do nothing.
  if (retry_state->retry_dispatched) {
    GRPC_CALL_COMBINER_STOP(
        calld->call_combiner,
        "recv_initial_metadata_ready after retry dispatched");
    return;
  }
  // If we got an error or a Trailers-Only response and have not yet gotten
  // the recv_trailing_metadata_ready callback, then defer propagating this
  // callback back to the surface.  We can evaluate whether to retry when
  // recv_trailing_metadata comes back.
  if (GPR_UNLIKELY((retry_state->trailing_metadata_available ||
                    error != GRPC_ERROR_NONE) &&
                   !retry_state->completed_recv_trailing_metadata)) {
    if (grpc_client_channel_call_trace.enabled()) {
      gpr_log(GPR_INFO,
              "chand=%p calld=%p: deferring recv_initial_metadata_ready "
              "(Trailers-Only)",
              chand, calld);
    }
    retry_state->recv_initial_metadata_ready_deferred_batch = batch_data;
    retry_state->recv_initial_metadata_error = GRPC_ERROR_REF(error);
    if (!retry_state->started_recv_trailing_metadata) {
      // recv_trailing_metadata not yet started by application; start it
      // ourselves to get status.
      start_internal_recv_trailing_metadata(elem);
    } else {
      GRPC_CALL_COMBINER_STOP(
          calld->call_combiner,
          "recv_initial_metadata_ready trailers-only or error");
    }
    return;
  }
  // Received valid initial metadata, so commit the call.
  retry_commit(elem, retry_state);
  // Invoke the callback to return the result to the surface.
  // Manually invoking a callback function; it does not take ownership of error.
  invoke_recv_initial_metadata_callback(batch_data, error);
}

//
// recv_message callback handling
//

// Invokes recv_message_ready for a subchannel batch.
static void invoke_recv_message_callback(void* arg, grpc_error* error) {
  subchannel_batch_data* batch_data = static_cast<subchannel_batch_data*>(arg);
  // Find pending op.
  pending_batch* pending = pending_batch_find(
      batch_data->elem, "invoking recv_message_ready for",
      [](grpc_transport_stream_op_batch* batch) {
        return batch->recv_message &&
               batch->payload->recv_message.recv_message_ready != nullptr;
      });
  GPR_ASSERT(pending != nullptr);
  // Return payload.
  subchannel_call_retry_state* retry_state =
      static_cast<subchannel_call_retry_state*>(
          batch_data->subchannel_call->GetParentData());
  *pending->batch->payload->recv_message.recv_message =
      std::move(retry_state->recv_message);
  // Update bookkeeping.
  // Note: Need to do this before invoking the callback, since invoking
  // the callback will result in yielding the call combiner.
  grpc_closure* recv_message_ready =
      pending->batch->payload->recv_message.recv_message_ready;
  pending->batch->payload->recv_message.recv_message_ready = nullptr;
  maybe_clear_pending_batch(batch_data->elem, pending);
  batch_data_unref(batch_data);
  // Invoke callback.
  GRPC_CLOSURE_RUN(recv_message_ready, GRPC_ERROR_REF(error));
}

// Intercepts recv_message_ready callback for retries.
// Commits the call and returns the message up the stack.
static void recv_message_ready(void* arg, grpc_error* error) {
  subchannel_batch_data* batch_data = static_cast<subchannel_batch_data*>(arg);
  grpc_call_element* elem = batch_data->elem;
  ChannelData* chand = static_cast<ChannelData*>(elem->channel_data);
  call_data* calld = static_cast<call_data*>(elem->call_data);
  if (grpc_client_channel_call_trace.enabled()) {
    gpr_log(GPR_INFO, "chand=%p calld=%p: got recv_message_ready, error=%s",
            chand, calld, grpc_error_string(error));
  }
  subchannel_call_retry_state* retry_state =
      static_cast<subchannel_call_retry_state*>(
          batch_data->subchannel_call->GetParentData());
  ++retry_state->completed_recv_message_count;
  // If a retry was already dispatched, then we're not going to use the
  // result of this recv_message op, so do nothing.
  if (retry_state->retry_dispatched) {
    GRPC_CALL_COMBINER_STOP(calld->call_combiner,
                            "recv_message_ready after retry dispatched");
    return;
  }
  // If we got an error or the payload was nullptr and we have not yet gotten
  // the recv_trailing_metadata_ready callback, then defer propagating this
  // callback back to the surface.  We can evaluate whether to retry when
  // recv_trailing_metadata comes back.
  if (GPR_UNLIKELY(
          (retry_state->recv_message == nullptr || error != GRPC_ERROR_NONE) &&
          !retry_state->completed_recv_trailing_metadata)) {
    if (grpc_client_channel_call_trace.enabled()) {
      gpr_log(GPR_INFO,
              "chand=%p calld=%p: deferring recv_message_ready (nullptr "
              "message and recv_trailing_metadata pending)",
              chand, calld);
    }
    retry_state->recv_message_ready_deferred_batch = batch_data;
    retry_state->recv_message_error = GRPC_ERROR_REF(error);
    if (!retry_state->started_recv_trailing_metadata) {
      // recv_trailing_metadata not yet started by application; start it
      // ourselves to get status.
      start_internal_recv_trailing_metadata(elem);
    } else {
      GRPC_CALL_COMBINER_STOP(calld->call_combiner, "recv_message_ready null");
    }
    return;
  }
  // Received a valid message, so commit the call.
  retry_commit(elem, retry_state);
  // Invoke the callback to return the result to the surface.
  // Manually invoking a callback function; it does not take ownership of error.
  invoke_recv_message_callback(batch_data, error);
}

//
// recv_trailing_metadata handling
//

// Sets *status and *server_pushback_md based on md_batch and error.
// Only sets *server_pushback_md if server_pushback_md != nullptr.
static void get_call_status(grpc_call_element* elem,
                            grpc_metadata_batch* md_batch, grpc_error* error,
                            grpc_status_code* status,
                            grpc_mdelem** server_pushback_md) {
  call_data* calld = static_cast<call_data*>(elem->call_data);
  if (error != GRPC_ERROR_NONE) {
    grpc_error_get_status(error, calld->deadline, status, nullptr, nullptr,
                          nullptr);
  } else {
    GPR_ASSERT(md_batch->idx.named.grpc_status != nullptr);
    *status =
        grpc_get_status_code_from_metadata(md_batch->idx.named.grpc_status->md);
    if (server_pushback_md != nullptr &&
        md_batch->idx.named.grpc_retry_pushback_ms != nullptr) {
      *server_pushback_md = &md_batch->idx.named.grpc_retry_pushback_ms->md;
    }
  }
  GRPC_ERROR_UNREF(error);
}

// Adds recv_trailing_metadata_ready closure to closures.
static void add_closure_for_recv_trailing_metadata_ready(
    grpc_call_element* elem, subchannel_batch_data* batch_data,
    grpc_error* error, grpc_core::CallCombinerClosureList* closures) {
  // Find pending batch.
  pending_batch* pending = pending_batch_find(
      elem, "invoking recv_trailing_metadata for",
      [](grpc_transport_stream_op_batch* batch) {
        return batch->recv_trailing_metadata &&
               batch->payload->recv_trailing_metadata
                       .recv_trailing_metadata_ready != nullptr;
      });
  // If we generated the recv_trailing_metadata op internally via
  // start_internal_recv_trailing_metadata(), then there will be no
  // pending batch.
  if (pending == nullptr) {
    GRPC_ERROR_UNREF(error);
    return;
  }
  // Return metadata.
  subchannel_call_retry_state* retry_state =
      static_cast<subchannel_call_retry_state*>(
          batch_data->subchannel_call->GetParentData());
  grpc_metadata_batch_move(
      &retry_state->recv_trailing_metadata,
      pending->batch->payload->recv_trailing_metadata.recv_trailing_metadata);
  // Add closure.
  closures->Add(pending->batch->payload->recv_trailing_metadata
                    .recv_trailing_metadata_ready,
                error, "recv_trailing_metadata_ready for pending batch");
  // Update bookkeeping.
  pending->batch->payload->recv_trailing_metadata.recv_trailing_metadata_ready =
      nullptr;
  maybe_clear_pending_batch(elem, pending);
}

// Adds any necessary closures for deferred recv_initial_metadata and
// recv_message callbacks to closures.
static void add_closures_for_deferred_recv_callbacks(
    subchannel_batch_data* batch_data, subchannel_call_retry_state* retry_state,
    grpc_core::CallCombinerClosureList* closures) {
  if (batch_data->batch.recv_trailing_metadata) {
    // Add closure for deferred recv_initial_metadata_ready.
    if (GPR_UNLIKELY(retry_state->recv_initial_metadata_ready_deferred_batch !=
                     nullptr)) {
      GRPC_CLOSURE_INIT(&retry_state->recv_initial_metadata_ready,
                        invoke_recv_initial_metadata_callback,
                        retry_state->recv_initial_metadata_ready_deferred_batch,
                        grpc_schedule_on_exec_ctx);
      closures->Add(&retry_state->recv_initial_metadata_ready,
                    retry_state->recv_initial_metadata_error,
                    "resuming recv_initial_metadata_ready");
      retry_state->recv_initial_metadata_ready_deferred_batch = nullptr;
    }
    // Add closure for deferred recv_message_ready.
    if (GPR_UNLIKELY(retry_state->recv_message_ready_deferred_batch !=
                     nullptr)) {
      GRPC_CLOSURE_INIT(&retry_state->recv_message_ready,
                        invoke_recv_message_callback,
                        retry_state->recv_message_ready_deferred_batch,
                        grpc_schedule_on_exec_ctx);
      closures->Add(&retry_state->recv_message_ready,
                    retry_state->recv_message_error,
                    "resuming recv_message_ready");
      retry_state->recv_message_ready_deferred_batch = nullptr;
    }
  }
}

// Returns true if any op in the batch was not yet started.
// Only looks at send ops, since recv ops are always started immediately.
static bool pending_batch_is_unstarted(
    pending_batch* pending, call_data* calld,
    subchannel_call_retry_state* retry_state) {
  if (pending->batch == nullptr || pending->batch->on_complete == nullptr) {
    return false;
  }
  if (pending->batch->send_initial_metadata &&
      !retry_state->started_send_initial_metadata) {
    return true;
  }
  if (pending->batch->send_message &&
      retry_state->started_send_message_count < calld->send_messages.size()) {
    return true;
  }
  if (pending->batch->send_trailing_metadata &&
      !retry_state->started_send_trailing_metadata) {
    return true;
  }
  return false;
}

// For any pending batch containing an op that has not yet been started,
// adds the pending batch's completion closures to closures.
static void add_closures_to_fail_unstarted_pending_batches(
    grpc_call_element* elem, subchannel_call_retry_state* retry_state,
    grpc_error* error, grpc_core::CallCombinerClosureList* closures) {
  ChannelData* chand = static_cast<ChannelData*>(elem->channel_data);
  call_data* calld = static_cast<call_data*>(elem->call_data);
  for (size_t i = 0; i < GPR_ARRAY_SIZE(calld->pending_batches); ++i) {
    pending_batch* pending = &calld->pending_batches[i];
    if (pending_batch_is_unstarted(pending, calld, retry_state)) {
      if (grpc_client_channel_call_trace.enabled()) {
        gpr_log(GPR_INFO,
                "chand=%p calld=%p: failing unstarted pending batch at index "
                "%" PRIuPTR,
                chand, calld, i);
      }
      closures->Add(pending->batch->on_complete, GRPC_ERROR_REF(error),
                    "failing on_complete for pending batch");
      pending->batch->on_complete = nullptr;
      maybe_clear_pending_batch(elem, pending);
    }
  }
  GRPC_ERROR_UNREF(error);
}

// Runs necessary closures upon completion of a call attempt.
static void run_closures_for_completed_call(subchannel_batch_data* batch_data,
                                            grpc_error* error) {
  grpc_call_element* elem = batch_data->elem;
  call_data* calld = static_cast<call_data*>(elem->call_data);
  subchannel_call_retry_state* retry_state =
      static_cast<subchannel_call_retry_state*>(
          batch_data->subchannel_call->GetParentData());
  // Construct list of closures to execute.
  grpc_core::CallCombinerClosureList closures;
  // First, add closure for recv_trailing_metadata_ready.
  add_closure_for_recv_trailing_metadata_ready(
      elem, batch_data, GRPC_ERROR_REF(error), &closures);
  // If there are deferred recv_initial_metadata_ready or recv_message_ready
  // callbacks, add them to closures.
  add_closures_for_deferred_recv_callbacks(batch_data, retry_state, &closures);
  // Add closures to fail any pending batches that have not yet been started.
  add_closures_to_fail_unstarted_pending_batches(
      elem, retry_state, GRPC_ERROR_REF(error), &closures);
  // Don't need batch_data anymore.
  batch_data_unref(batch_data);
  // Schedule all of the closures identified above.
  // Note: This will release the call combiner.
  closures.RunClosures(calld->call_combiner);
  GRPC_ERROR_UNREF(error);
}

// Intercepts recv_trailing_metadata_ready callback for retries.
// Commits the call and returns the trailing metadata up the stack.
static void recv_trailing_metadata_ready(void* arg, grpc_error* error) {
  subchannel_batch_data* batch_data = static_cast<subchannel_batch_data*>(arg);
  grpc_call_element* elem = batch_data->elem;
  ChannelData* chand = static_cast<ChannelData*>(elem->channel_data);
  call_data* calld = static_cast<call_data*>(elem->call_data);
  if (grpc_client_channel_call_trace.enabled()) {
    gpr_log(GPR_INFO,
            "chand=%p calld=%p: got recv_trailing_metadata_ready, error=%s",
            chand, calld, grpc_error_string(error));
  }
  subchannel_call_retry_state* retry_state =
      static_cast<subchannel_call_retry_state*>(
          batch_data->subchannel_call->GetParentData());
  retry_state->completed_recv_trailing_metadata = true;
  // Get the call's status and check for server pushback metadata.
  grpc_status_code status = GRPC_STATUS_OK;
  grpc_mdelem* server_pushback_md = nullptr;
  grpc_metadata_batch* md_batch =
      batch_data->batch.payload->recv_trailing_metadata.recv_trailing_metadata;
  get_call_status(elem, md_batch, GRPC_ERROR_REF(error), &status,
                  &server_pushback_md);
  if (grpc_client_channel_call_trace.enabled()) {
    gpr_log(GPR_INFO, "chand=%p calld=%p: call finished, status=%s", chand,
            calld, grpc_status_code_to_string(status));
  }
  // Check if we should retry.
  if (maybe_retry(elem, batch_data, status, server_pushback_md)) {
    // Unref batch_data for deferred recv_initial_metadata_ready or
    // recv_message_ready callbacks, if any.
    if (retry_state->recv_initial_metadata_ready_deferred_batch != nullptr) {
      batch_data_unref(batch_data);
      GRPC_ERROR_UNREF(retry_state->recv_initial_metadata_error);
    }
    if (retry_state->recv_message_ready_deferred_batch != nullptr) {
      batch_data_unref(batch_data);
      GRPC_ERROR_UNREF(retry_state->recv_message_error);
    }
    batch_data_unref(batch_data);
    return;
  }
  // Not retrying, so commit the call.
  retry_commit(elem, retry_state);
  // Run any necessary closures.
  run_closures_for_completed_call(batch_data, GRPC_ERROR_REF(error));
}

//
// on_complete callback handling
//

// Adds the on_complete closure for the pending batch completed in
// batch_data to closures.
static void add_closure_for_completed_pending_batch(
    grpc_call_element* elem, subchannel_batch_data* batch_data,
    subchannel_call_retry_state* retry_state, grpc_error* error,
    grpc_core::CallCombinerClosureList* closures) {
  pending_batch* pending = pending_batch_find(
      elem, "completed", [batch_data](grpc_transport_stream_op_batch* batch) {
        // Match the pending batch with the same set of send ops as the
        // subchannel batch we've just completed.
        return batch->on_complete != nullptr &&
               batch_data->batch.send_initial_metadata ==
                   batch->send_initial_metadata &&
               batch_data->batch.send_message == batch->send_message &&
               batch_data->batch.send_trailing_metadata ==
                   batch->send_trailing_metadata;
      });
  // If batch_data is a replay batch, then there will be no pending
  // batch to complete.
  if (pending == nullptr) {
    GRPC_ERROR_UNREF(error);
    return;
  }
  // Add closure.
  closures->Add(pending->batch->on_complete, error,
                "on_complete for pending batch");
  pending->batch->on_complete = nullptr;
  maybe_clear_pending_batch(elem, pending);
}

// If there are any cached ops to replay or pending ops to start on the
// subchannel call, adds a closure to closures to invoke
// start_retriable_subchannel_batches().
static void add_closures_for_replay_or_pending_send_ops(
    grpc_call_element* elem, subchannel_batch_data* batch_data,
    subchannel_call_retry_state* retry_state,
    grpc_core::CallCombinerClosureList* closures) {
  ChannelData* chand = static_cast<ChannelData*>(elem->channel_data);
  call_data* calld = static_cast<call_data*>(elem->call_data);
  bool have_pending_send_message_ops =
      retry_state->started_send_message_count < calld->send_messages.size();
  bool have_pending_send_trailing_metadata_op =
      calld->seen_send_trailing_metadata &&
      !retry_state->started_send_trailing_metadata;
  if (!have_pending_send_message_ops &&
      !have_pending_send_trailing_metadata_op) {
    for (size_t i = 0; i < GPR_ARRAY_SIZE(calld->pending_batches); ++i) {
      pending_batch* pending = &calld->pending_batches[i];
      grpc_transport_stream_op_batch* batch = pending->batch;
      if (batch == nullptr || pending->send_ops_cached) continue;
      if (batch->send_message) have_pending_send_message_ops = true;
      if (batch->send_trailing_metadata) {
        have_pending_send_trailing_metadata_op = true;
      }
    }
  }
  if (have_pending_send_message_ops || have_pending_send_trailing_metadata_op) {
    if (grpc_client_channel_call_trace.enabled()) {
      gpr_log(GPR_INFO,
              "chand=%p calld=%p: starting next batch for pending send op(s)",
              chand, calld);
    }
    GRPC_CLOSURE_INIT(&batch_data->batch.handler_private.closure,
                      start_retriable_subchannel_batches, elem,
                      grpc_schedule_on_exec_ctx);
    closures->Add(&batch_data->batch.handler_private.closure, GRPC_ERROR_NONE,
                  "starting next batch for send_* op(s)");
  }
}

// Callback used to intercept on_complete from subchannel calls.
// Called only when retries are enabled.
static void on_complete(void* arg, grpc_error* error) {
  subchannel_batch_data* batch_data = static_cast<subchannel_batch_data*>(arg);
  grpc_call_element* elem = batch_data->elem;
  ChannelData* chand = static_cast<ChannelData*>(elem->channel_data);
  call_data* calld = static_cast<call_data*>(elem->call_data);
  if (grpc_client_channel_call_trace.enabled()) {
    char* batch_str = grpc_transport_stream_op_batch_string(&batch_data->batch);
    gpr_log(GPR_INFO, "chand=%p calld=%p: got on_complete, error=%s, batch=%s",
            chand, calld, grpc_error_string(error), batch_str);
    gpr_free(batch_str);
  }
  subchannel_call_retry_state* retry_state =
      static_cast<subchannel_call_retry_state*>(
          batch_data->subchannel_call->GetParentData());
  // Update bookkeeping in retry_state.
  if (batch_data->batch.send_initial_metadata) {
    retry_state->completed_send_initial_metadata = true;
  }
  if (batch_data->batch.send_message) {
    ++retry_state->completed_send_message_count;
  }
  if (batch_data->batch.send_trailing_metadata) {
    retry_state->completed_send_trailing_metadata = true;
  }
  // If the call is committed, free cached data for send ops that we've just
  // completed.
  if (calld->retry_committed) {
    free_cached_send_op_data_for_completed_batch(elem, batch_data, retry_state);
  }
  // Construct list of closures to execute.
  grpc_core::CallCombinerClosureList closures;
  // If a retry was already dispatched, that means we saw
  // recv_trailing_metadata before this, so we do nothing here.
  // Otherwise, invoke the callback to return the result to the surface.
  if (!retry_state->retry_dispatched) {
    // Add closure for the completed pending batch, if any.
    add_closure_for_completed_pending_batch(elem, batch_data, retry_state,
                                            GRPC_ERROR_REF(error), &closures);
    // If needed, add a callback to start any replay or pending send ops on
    // the subchannel call.
    if (!retry_state->completed_recv_trailing_metadata) {
      add_closures_for_replay_or_pending_send_ops(elem, batch_data, retry_state,
                                                  &closures);
    }
  }
  // Track number of pending subchannel send batches and determine if this
  // was the last one.
  --calld->num_pending_retriable_subchannel_send_batches;
  const bool last_send_batch_complete =
      calld->num_pending_retriable_subchannel_send_batches == 0;
  // Don't need batch_data anymore.
  batch_data_unref(batch_data);
  // Schedule all of the closures identified above.
  // Note: This yeilds the call combiner.
  closures.RunClosures(calld->call_combiner);
  // If this was the last subchannel send batch, unref the call stack.
  if (last_send_batch_complete) {
    GRPC_CALL_STACK_UNREF(calld->owning_call, "subchannel_send_batches");
  }
}

//
// subchannel batch construction
//

// Helper function used to start a subchannel batch in the call combiner.
static void start_batch_in_call_combiner(void* arg, grpc_error* ignored) {
  grpc_transport_stream_op_batch* batch =
      static_cast<grpc_transport_stream_op_batch*>(arg);
  grpc_core::SubchannelCall* subchannel_call =
      static_cast<grpc_core::SubchannelCall*>(batch->handler_private.extra_arg);
  // Note: This will release the call combiner.
  subchannel_call->StartTransportStreamOpBatch(batch);
}

// Adds a closure to closures that will execute batch in the call combiner.
static void add_closure_for_subchannel_batch(
    grpc_call_element* elem, grpc_transport_stream_op_batch* batch,
    grpc_core::CallCombinerClosureList* closures) {
  ChannelData* chand = static_cast<ChannelData*>(elem->channel_data);
  call_data* calld = static_cast<call_data*>(elem->call_data);
  batch->handler_private.extra_arg = calld->subchannel_call.get();
  GRPC_CLOSURE_INIT(&batch->handler_private.closure,
                    start_batch_in_call_combiner, batch,
                    grpc_schedule_on_exec_ctx);
  if (grpc_client_channel_call_trace.enabled()) {
    char* batch_str = grpc_transport_stream_op_batch_string(batch);
    gpr_log(GPR_INFO, "chand=%p calld=%p: starting subchannel batch: %s", chand,
            calld, batch_str);
    gpr_free(batch_str);
  }
  closures->Add(&batch->handler_private.closure, GRPC_ERROR_NONE,
                "start_subchannel_batch");
}

// Adds retriable send_initial_metadata op to batch_data.
static void add_retriable_send_initial_metadata_op(
    call_data* calld, subchannel_call_retry_state* retry_state,
    subchannel_batch_data* batch_data) {
  // Maps the number of retries to the corresponding metadata value slice.
  static const grpc_slice* retry_count_strings[] = {
      &GRPC_MDSTR_1, &GRPC_MDSTR_2, &GRPC_MDSTR_3, &GRPC_MDSTR_4};
  // We need to make a copy of the metadata batch for each attempt, since
  // the filters in the subchannel stack may modify this batch, and we don't
  // want those modifications to be passed forward to subsequent attempts.
  //
  // If we've already completed one or more attempts, add the
  // grpc-retry-attempts header.
  retry_state->send_initial_metadata_storage =
      static_cast<grpc_linked_mdelem*>(gpr_arena_alloc(
          calld->arena, sizeof(grpc_linked_mdelem) *
                            (calld->send_initial_metadata.list.count +
                             (calld->num_attempts_completed > 0))));
  grpc_metadata_batch_copy(&calld->send_initial_metadata,
                           &retry_state->send_initial_metadata,
                           retry_state->send_initial_metadata_storage);
  if (GPR_UNLIKELY(retry_state->send_initial_metadata.idx.named
                       .grpc_previous_rpc_attempts != nullptr)) {
    grpc_metadata_batch_remove(&retry_state->send_initial_metadata,
                               retry_state->send_initial_metadata.idx.named
                                   .grpc_previous_rpc_attempts);
  }
  if (GPR_UNLIKELY(calld->num_attempts_completed > 0)) {
    grpc_mdelem retry_md = grpc_mdelem_create(
        GRPC_MDSTR_GRPC_PREVIOUS_RPC_ATTEMPTS,
        *retry_count_strings[calld->num_attempts_completed - 1], nullptr);
    grpc_error* error = grpc_metadata_batch_add_tail(
        &retry_state->send_initial_metadata,
        &retry_state->send_initial_metadata_storage[calld->send_initial_metadata
                                                        .list.count],
        retry_md);
    if (GPR_UNLIKELY(error != GRPC_ERROR_NONE)) {
      gpr_log(GPR_ERROR, "error adding retry metadata: %s",
              grpc_error_string(error));
      GPR_ASSERT(false);
    }
  }
  retry_state->started_send_initial_metadata = true;
  batch_data->batch.send_initial_metadata = true;
  batch_data->batch.payload->send_initial_metadata.send_initial_metadata =
      &retry_state->send_initial_metadata;
  batch_data->batch.payload->send_initial_metadata.send_initial_metadata_flags =
      calld->send_initial_metadata_flags;
  batch_data->batch.payload->send_initial_metadata.peer_string =
      calld->peer_string;
}

// Adds retriable send_message op to batch_data.
static void add_retriable_send_message_op(
    grpc_call_element* elem, subchannel_call_retry_state* retry_state,
    subchannel_batch_data* batch_data) {
  ChannelData* chand = static_cast<ChannelData*>(elem->channel_data);
  call_data* calld = static_cast<call_data*>(elem->call_data);
  if (grpc_client_channel_call_trace.enabled()) {
    gpr_log(GPR_INFO,
            "chand=%p calld=%p: starting calld->send_messages[%" PRIuPTR "]",
            chand, calld, retry_state->started_send_message_count);
  }
  grpc_core::ByteStreamCache* cache =
      calld->send_messages[retry_state->started_send_message_count];
  ++retry_state->started_send_message_count;
  retry_state->send_message.Init(cache);
  batch_data->batch.send_message = true;
  batch_data->batch.payload->send_message.send_message.reset(
      retry_state->send_message.get());
}

// Adds retriable send_trailing_metadata op to batch_data.
static void add_retriable_send_trailing_metadata_op(
    call_data* calld, subchannel_call_retry_state* retry_state,
    subchannel_batch_data* batch_data) {
  // We need to make a copy of the metadata batch for each attempt, since
  // the filters in the subchannel stack may modify this batch, and we don't
  // want those modifications to be passed forward to subsequent attempts.
  retry_state->send_trailing_metadata_storage =
      static_cast<grpc_linked_mdelem*>(gpr_arena_alloc(
          calld->arena, sizeof(grpc_linked_mdelem) *
                            calld->send_trailing_metadata.list.count));
  grpc_metadata_batch_copy(&calld->send_trailing_metadata,
                           &retry_state->send_trailing_metadata,
                           retry_state->send_trailing_metadata_storage);
  retry_state->started_send_trailing_metadata = true;
  batch_data->batch.send_trailing_metadata = true;
  batch_data->batch.payload->send_trailing_metadata.send_trailing_metadata =
      &retry_state->send_trailing_metadata;
}

// Adds retriable recv_initial_metadata op to batch_data.
static void add_retriable_recv_initial_metadata_op(
    call_data* calld, subchannel_call_retry_state* retry_state,
    subchannel_batch_data* batch_data) {
  retry_state->started_recv_initial_metadata = true;
  batch_data->batch.recv_initial_metadata = true;
  grpc_metadata_batch_init(&retry_state->recv_initial_metadata);
  batch_data->batch.payload->recv_initial_metadata.recv_initial_metadata =
      &retry_state->recv_initial_metadata;
  batch_data->batch.payload->recv_initial_metadata.trailing_metadata_available =
      &retry_state->trailing_metadata_available;
  GRPC_CLOSURE_INIT(&retry_state->recv_initial_metadata_ready,
                    recv_initial_metadata_ready, batch_data,
                    grpc_schedule_on_exec_ctx);
  batch_data->batch.payload->recv_initial_metadata.recv_initial_metadata_ready =
      &retry_state->recv_initial_metadata_ready;
}

// Adds retriable recv_message op to batch_data.
static void add_retriable_recv_message_op(
    call_data* calld, subchannel_call_retry_state* retry_state,
    subchannel_batch_data* batch_data) {
  ++retry_state->started_recv_message_count;
  batch_data->batch.recv_message = true;
  batch_data->batch.payload->recv_message.recv_message =
      &retry_state->recv_message;
  GRPC_CLOSURE_INIT(&retry_state->recv_message_ready, recv_message_ready,
                    batch_data, grpc_schedule_on_exec_ctx);
  batch_data->batch.payload->recv_message.recv_message_ready =
      &retry_state->recv_message_ready;
}

// Adds retriable recv_trailing_metadata op to batch_data.
static void add_retriable_recv_trailing_metadata_op(
    call_data* calld, subchannel_call_retry_state* retry_state,
    subchannel_batch_data* batch_data) {
  retry_state->started_recv_trailing_metadata = true;
  batch_data->batch.recv_trailing_metadata = true;
  grpc_metadata_batch_init(&retry_state->recv_trailing_metadata);
  batch_data->batch.payload->recv_trailing_metadata.recv_trailing_metadata =
      &retry_state->recv_trailing_metadata;
  batch_data->batch.payload->recv_trailing_metadata.collect_stats =
      &retry_state->collect_stats;
  GRPC_CLOSURE_INIT(&retry_state->recv_trailing_metadata_ready,
                    recv_trailing_metadata_ready, batch_data,
                    grpc_schedule_on_exec_ctx);
  batch_data->batch.payload->recv_trailing_metadata
      .recv_trailing_metadata_ready =
      &retry_state->recv_trailing_metadata_ready;
  maybe_inject_recv_trailing_metadata_ready_for_lb(calld->pick.pick,
                                                   &batch_data->batch);
}

// Helper function used to start a recv_trailing_metadata batch.  This
// is used in the case where a recv_initial_metadata or recv_message
// op fails in a way that we know the call is over but when the application
// has not yet started its own recv_trailing_metadata op.
static void start_internal_recv_trailing_metadata(grpc_call_element* elem) {
  ChannelData* chand = static_cast<ChannelData*>(elem->channel_data);
  call_data* calld = static_cast<call_data*>(elem->call_data);
  if (grpc_client_channel_call_trace.enabled()) {
    gpr_log(GPR_INFO,
            "chand=%p calld=%p: call failed but recv_trailing_metadata not "
            "started; starting it internally",
            chand, calld);
  }
  subchannel_call_retry_state* retry_state =
      static_cast<subchannel_call_retry_state*>(
          calld->subchannel_call->GetParentData());
  // Create batch_data with 2 refs, since this batch will be unreffed twice:
  // once for the recv_trailing_metadata_ready callback when the subchannel
  // batch returns, and again when we actually get a recv_trailing_metadata
  // op from the surface.
  subchannel_batch_data* batch_data =
      batch_data_create(elem, 2, false /* set_on_complete */);
  add_retriable_recv_trailing_metadata_op(calld, retry_state, batch_data);
  retry_state->recv_trailing_metadata_internal_batch = batch_data;
  // Note: This will release the call combiner.
  calld->subchannel_call->StartTransportStreamOpBatch(&batch_data->batch);
}

// If there are any cached send ops that need to be replayed on the
// current subchannel call, creates and returns a new subchannel batch
// to replay those ops.  Otherwise, returns nullptr.
static subchannel_batch_data* maybe_create_subchannel_batch_for_replay(
    grpc_call_element* elem, subchannel_call_retry_state* retry_state) {
  ChannelData* chand = static_cast<ChannelData*>(elem->channel_data);
  call_data* calld = static_cast<call_data*>(elem->call_data);
  subchannel_batch_data* replay_batch_data = nullptr;
  // send_initial_metadata.
  if (calld->seen_send_initial_metadata &&
      !retry_state->started_send_initial_metadata &&
      !calld->pending_send_initial_metadata) {
    if (grpc_client_channel_call_trace.enabled()) {
      gpr_log(GPR_INFO,
              "chand=%p calld=%p: replaying previously completed "
              "send_initial_metadata op",
              chand, calld);
    }
    replay_batch_data = batch_data_create(elem, 1, true /* set_on_complete */);
    add_retriable_send_initial_metadata_op(calld, retry_state,
                                           replay_batch_data);
  }
  // send_message.
  // Note that we can only have one send_message op in flight at a time.
  if (retry_state->started_send_message_count < calld->send_messages.size() &&
      retry_state->started_send_message_count ==
          retry_state->completed_send_message_count &&
      !calld->pending_send_message) {
    if (grpc_client_channel_call_trace.enabled()) {
      gpr_log(GPR_INFO,
              "chand=%p calld=%p: replaying previously completed "
              "send_message op",
              chand, calld);
    }
    if (replay_batch_data == nullptr) {
      replay_batch_data =
          batch_data_create(elem, 1, true /* set_on_complete */);
    }
    add_retriable_send_message_op(elem, retry_state, replay_batch_data);
  }
  // send_trailing_metadata.
  // Note that we only add this op if we have no more send_message ops
  // to start, since we can't send down any more send_message ops after
  // send_trailing_metadata.
  if (calld->seen_send_trailing_metadata &&
      retry_state->started_send_message_count == calld->send_messages.size() &&
      !retry_state->started_send_trailing_metadata &&
      !calld->pending_send_trailing_metadata) {
    if (grpc_client_channel_call_trace.enabled()) {
      gpr_log(GPR_INFO,
              "chand=%p calld=%p: replaying previously completed "
              "send_trailing_metadata op",
              chand, calld);
    }
    if (replay_batch_data == nullptr) {
      replay_batch_data =
          batch_data_create(elem, 1, true /* set_on_complete */);
    }
    add_retriable_send_trailing_metadata_op(calld, retry_state,
                                            replay_batch_data);
  }
  return replay_batch_data;
}

// Adds subchannel batches for pending batches to batches, updating
// *num_batches as needed.
static void add_subchannel_batches_for_pending_batches(
    grpc_call_element* elem, subchannel_call_retry_state* retry_state,
    grpc_core::CallCombinerClosureList* closures) {
  call_data* calld = static_cast<call_data*>(elem->call_data);
  for (size_t i = 0; i < GPR_ARRAY_SIZE(calld->pending_batches); ++i) {
    pending_batch* pending = &calld->pending_batches[i];
    grpc_transport_stream_op_batch* batch = pending->batch;
    if (batch == nullptr) continue;
    // Skip any batch that either (a) has already been started on this
    // subchannel call or (b) we can't start yet because we're still
    // replaying send ops that need to be completed first.
    // TODO(roth): Note that if any one op in the batch can't be sent
    // yet due to ops that we're replaying, we don't start any of the ops
    // in the batch.  This is probably okay, but it could conceivably
    // lead to increased latency in some cases -- e.g., we could delay
    // starting a recv op due to it being in the same batch with a send
    // op.  If/when we revamp the callback protocol in
    // transport_stream_op_batch, we may be able to fix this.
    if (batch->send_initial_metadata &&
        retry_state->started_send_initial_metadata) {
      continue;
    }
    if (batch->send_message && retry_state->completed_send_message_count <
                                   retry_state->started_send_message_count) {
      continue;
    }
    // Note that we only start send_trailing_metadata if we have no more
    // send_message ops to start, since we can't send down any more
    // send_message ops after send_trailing_metadata.
    if (batch->send_trailing_metadata &&
        (retry_state->started_send_message_count + batch->send_message <
             calld->send_messages.size() ||
         retry_state->started_send_trailing_metadata)) {
      continue;
    }
    if (batch->recv_initial_metadata &&
        retry_state->started_recv_initial_metadata) {
      continue;
    }
    if (batch->recv_message && retry_state->completed_recv_message_count <
                                   retry_state->started_recv_message_count) {
      continue;
    }
    if (batch->recv_trailing_metadata &&
        retry_state->started_recv_trailing_metadata) {
      // If we previously completed a recv_trailing_metadata op
      // initiated by start_internal_recv_trailing_metadata(), use the
      // result of that instead of trying to re-start this op.
      if (GPR_UNLIKELY((retry_state->recv_trailing_metadata_internal_batch !=
                        nullptr))) {
        // If the batch completed, then trigger the completion callback
        // directly, so that we return the previously returned results to
        // the application.  Otherwise, just unref the internally
        // started subchannel batch, since we'll propagate the
        // completion when it completes.
        if (retry_state->completed_recv_trailing_metadata) {
          // Batches containing recv_trailing_metadata always succeed.
          closures->Add(
              &retry_state->recv_trailing_metadata_ready, GRPC_ERROR_NONE,
              "re-executing recv_trailing_metadata_ready to propagate "
              "internally triggered result");
        } else {
          batch_data_unref(retry_state->recv_trailing_metadata_internal_batch);
        }
        retry_state->recv_trailing_metadata_internal_batch = nullptr;
      }
      continue;
    }
    // If we're not retrying, just send the batch as-is.
    if (calld->method_params == nullptr ||
        calld->method_params->retry_policy() == nullptr ||
        calld->retry_committed) {
      add_closure_for_subchannel_batch(elem, batch, closures);
      pending_batch_clear(calld, pending);
      continue;
    }
    // Create batch with the right number of callbacks.
    const bool has_send_ops = batch->send_initial_metadata ||
                              batch->send_message ||
                              batch->send_trailing_metadata;
    const int num_callbacks = has_send_ops + batch->recv_initial_metadata +
                              batch->recv_message +
                              batch->recv_trailing_metadata;
    subchannel_batch_data* batch_data = batch_data_create(
        elem, num_callbacks, has_send_ops /* set_on_complete */);
    // Cache send ops if needed.
    maybe_cache_send_ops_for_batch(calld, pending);
    // send_initial_metadata.
    if (batch->send_initial_metadata) {
      add_retriable_send_initial_metadata_op(calld, retry_state, batch_data);
    }
    // send_message.
    if (batch->send_message) {
      add_retriable_send_message_op(elem, retry_state, batch_data);
    }
    // send_trailing_metadata.
    if (batch->send_trailing_metadata) {
      add_retriable_send_trailing_metadata_op(calld, retry_state, batch_data);
    }
    // recv_initial_metadata.
    if (batch->recv_initial_metadata) {
      // recv_flags is only used on the server side.
      GPR_ASSERT(batch->payload->recv_initial_metadata.recv_flags == nullptr);
      add_retriable_recv_initial_metadata_op(calld, retry_state, batch_data);
    }
    // recv_message.
    if (batch->recv_message) {
      add_retriable_recv_message_op(calld, retry_state, batch_data);
    }
    // recv_trailing_metadata.
    if (batch->recv_trailing_metadata) {
      add_retriable_recv_trailing_metadata_op(calld, retry_state, batch_data);
    }
    add_closure_for_subchannel_batch(elem, &batch_data->batch, closures);
    // Track number of pending subchannel send batches.
    // If this is the first one, take a ref to the call stack.
    if (batch->send_initial_metadata || batch->send_message ||
        batch->send_trailing_metadata) {
      if (calld->num_pending_retriable_subchannel_send_batches == 0) {
        GRPC_CALL_STACK_REF(calld->owning_call, "subchannel_send_batches");
      }
      ++calld->num_pending_retriable_subchannel_send_batches;
    }
  }
}

// Constructs and starts whatever subchannel batches are needed on the
// subchannel call.
static void start_retriable_subchannel_batches(void* arg, grpc_error* ignored) {
  grpc_call_element* elem = static_cast<grpc_call_element*>(arg);
  ChannelData* chand = static_cast<ChannelData*>(elem->channel_data);
  call_data* calld = static_cast<call_data*>(elem->call_data);
  if (grpc_client_channel_call_trace.enabled()) {
    gpr_log(GPR_INFO, "chand=%p calld=%p: constructing retriable batches",
            chand, calld);
  }
  subchannel_call_retry_state* retry_state =
      static_cast<subchannel_call_retry_state*>(
          calld->subchannel_call->GetParentData());
  // Construct list of closures to execute, one for each pending batch.
  grpc_core::CallCombinerClosureList closures;
  // Replay previously-returned send_* ops if needed.
  subchannel_batch_data* replay_batch_data =
      maybe_create_subchannel_batch_for_replay(elem, retry_state);
  if (replay_batch_data != nullptr) {
    add_closure_for_subchannel_batch(elem, &replay_batch_data->batch,
                                     &closures);
    // Track number of pending subchannel send batches.
    // If this is the first one, take a ref to the call stack.
    if (calld->num_pending_retriable_subchannel_send_batches == 0) {
      GRPC_CALL_STACK_REF(calld->owning_call, "subchannel_send_batches");
    }
    ++calld->num_pending_retriable_subchannel_send_batches;
  }
  // Now add pending batches.
  add_subchannel_batches_for_pending_batches(elem, retry_state, &closures);
  // Start batches on subchannel call.
  if (grpc_client_channel_call_trace.enabled()) {
    gpr_log(GPR_INFO,
            "chand=%p calld=%p: starting %" PRIuPTR
            " retriable batches on subchannel_call=%p",
            chand, calld, closures.size(), calld->subchannel_call.get());
  }
  // Note: This will yield the call combiner.
  closures.RunClosures(calld->call_combiner);
}

//
// LB pick
//

static void create_subchannel_call(grpc_call_element* elem) {
  ChannelData* chand = static_cast<ChannelData*>(elem->channel_data);
  call_data* calld = static_cast<call_data*>(elem->call_data);
  const size_t parent_data_size =
      calld->enable_retries ? sizeof(subchannel_call_retry_state) : 0;
  const grpc_core::ConnectedSubchannel::CallArgs call_args = {
      calld->pollent,          // pollent
      calld->path,             // path
      calld->call_start_time,  // start_time
      calld->deadline,         // deadline
      calld->arena,            // arena
      // TODO(roth): When we implement hedging support, we will probably
      // need to use a separate call context for each subchannel call.
      calld->call_context,   // context
      calld->call_combiner,  // call_combiner
      parent_data_size       // parent_data_size
  };
  grpc_error* error = GRPC_ERROR_NONE;
  calld->subchannel_call =
      calld->pick.pick.connected_subchannel->CreateCall(call_args, &error);
  if (grpc_client_channel_routing_trace.enabled()) {
    gpr_log(GPR_INFO, "chand=%p calld=%p: create subchannel_call=%p: error=%s",
            chand, calld, calld->subchannel_call.get(),
            grpc_error_string(error));
  }
  if (GPR_UNLIKELY(error != GRPC_ERROR_NONE)) {
    pending_batches_fail(elem, error, yield_call_combiner);
  } else {
    if (parent_data_size > 0) {
      new (calld->subchannel_call->GetParentData())
          subchannel_call_retry_state(calld->call_context);
    }
    pending_batches_resume(elem);
  }
}

// Invoked when a pick is completed, on both success or failure.
static void pick_done(void* arg, grpc_error* error) {
  grpc_call_element* elem = static_cast<grpc_call_element*>(arg);
  ChannelData* chand = static_cast<ChannelData*>(elem->channel_data);
  call_data* calld = static_cast<call_data*>(elem->call_data);
  if (error != GRPC_ERROR_NONE) {
    if (grpc_client_channel_routing_trace.enabled()) {
      gpr_log(GPR_INFO,
              "chand=%p calld=%p: failed to pick subchannel: error=%s", chand,
              calld, grpc_error_string(error));
    }
    pending_batches_fail(elem, GRPC_ERROR_REF(error), yield_call_combiner);
    return;
  }
  create_subchannel_call(elem);
}

namespace grpc_core {
namespace {

// A class to handle the call combiner cancellation callback for a
// queued pick.
class QueuedPickCanceller {
 public:
  explicit QueuedPickCanceller(grpc_call_element* elem) : elem_(elem) {
    auto* calld = static_cast<call_data*>(elem->call_data);
    auto* chand = static_cast<ChannelData*>(elem->channel_data);
    GRPC_CALL_STACK_REF(calld->owning_call, "QueuedPickCanceller");
    GRPC_CLOSURE_INIT(&closure_, &CancelLocked, this,
                      grpc_combiner_scheduler(chand->data_plane_combiner()));
    grpc_call_combiner_set_notify_on_cancel(calld->call_combiner, &closure_);
  }

 private:
  static void CancelLocked(void* arg, grpc_error* error) {
    auto* self = static_cast<QueuedPickCanceller*>(arg);
    auto* chand = static_cast<ChannelData*>(self->elem_->channel_data);
    auto* calld = static_cast<call_data*>(self->elem_->call_data);
    if (grpc_client_channel_routing_trace.enabled()) {
      gpr_log(GPR_INFO,
              "chand=%p calld=%p: cancelling queued pick: "
              "error=%s self=%p calld->pick_canceller=%p",
              chand, calld, grpc_error_string(error), self,
              calld->pick_canceller);
    }
    if (calld->pick_canceller == self && error != GRPC_ERROR_NONE) {
      // Remove pick from list of queued picks.
      remove_call_from_queued_picks_locked(self->elem_);
      // Fail pending batches on the call.
      pending_batches_fail(self->elem_, GRPC_ERROR_REF(error),
                           yield_call_combiner_if_pending_batches_found);
    }
    GRPC_CALL_STACK_UNREF(calld->owning_call, "QueuedPickCanceller");
    Delete(self);
  }

  grpc_call_element* elem_;
  grpc_closure closure_;
};

}  // namespace
}  // namespace grpc_core

// Removes the call from the channel's list of queued picks.
static void remove_call_from_queued_picks_locked(grpc_call_element* elem) {
  auto* chand = static_cast<ChannelData*>(elem->channel_data);
  auto* calld = static_cast<call_data*>(elem->call_data);
  if (grpc_client_channel_routing_trace.enabled()) {
    gpr_log(GPR_INFO, "chand=%p calld=%p: removing from queued picks list",
            chand, calld);
  }
  chand->RemoveQueuedPick(&calld->pick, calld->pollent);
  calld->pick_queued = false;
  // Lame the call combiner canceller.
  calld->pick_canceller = nullptr;
}

// Adds the call to the channel's list of queued picks.
static void add_call_to_queued_picks_locked(grpc_call_element* elem) {
  auto* chand = static_cast<ChannelData*>(elem->channel_data);
  auto* calld = static_cast<call_data*>(elem->call_data);
  if (grpc_client_channel_routing_trace.enabled()) {
    gpr_log(GPR_INFO, "chand=%p calld=%p: adding to queued picks list", chand,
            calld);
  }
  calld->pick_queued = true;
  calld->pick.elem = elem;
  chand->AddQueuedPick(&calld->pick, calld->pollent);
  // Register call combiner cancellation callback.
  calld->pick_canceller = grpc_core::New<grpc_core::QueuedPickCanceller>(elem);
}

// Applies service config to the call.  Must be invoked once we know
// that the resolver has returned results to the channel.
static void apply_service_config_to_call_locked(grpc_call_element* elem) {
  ChannelData* chand = static_cast<ChannelData*>(elem->channel_data);
  call_data* calld = static_cast<call_data*>(elem->call_data);
  if (grpc_client_channel_routing_trace.enabled()) {
    gpr_log(GPR_INFO, "chand=%p calld=%p: applying service config to call",
            chand, calld);
  }
  calld->retry_throttle_data = chand->retry_throttle_data();
  calld->method_params = chand->GetMethodParams(calld->path);
  if (calld->method_params != nullptr) {
    // If the deadline from the service config is shorter than the one
    // from the client API, reset the deadline timer.
    if (chand->deadline_checking_enabled() &&
        calld->method_params->timeout() != 0) {
      const grpc_millis per_method_deadline =
          grpc_timespec_to_millis_round_up(calld->call_start_time) +
          calld->method_params->timeout();
      if (per_method_deadline < calld->deadline) {
        calld->deadline = per_method_deadline;
        grpc_deadline_state_reset(elem, calld->deadline);
      }
    }
    // If the service config set wait_for_ready and the application
    // did not explicitly set it, use the value from the service config.
    uint32_t* send_initial_metadata_flags =
        &calld->pending_batches[0]
             .batch->payload->send_initial_metadata.send_initial_metadata_flags;
    if (GPR_UNLIKELY(calld->method_params->wait_for_ready() !=
                         ClientChannelMethodParams::WAIT_FOR_READY_UNSET &&
                     !(*send_initial_metadata_flags &
                       GRPC_INITIAL_METADATA_WAIT_FOR_READY_EXPLICITLY_SET))) {
      if (calld->method_params->wait_for_ready() ==
          ClientChannelMethodParams::WAIT_FOR_READY_TRUE) {
        *send_initial_metadata_flags |= GRPC_INITIAL_METADATA_WAIT_FOR_READY;
      } else {
        *send_initial_metadata_flags &= ~GRPC_INITIAL_METADATA_WAIT_FOR_READY;
      }
    }
  }
  // If no retry policy, disable retries.
  // TODO(roth): Remove this when adding support for transparent retries.
  if (calld->method_params == nullptr ||
      calld->method_params->retry_policy() == nullptr) {
    calld->enable_retries = false;
  }
}

// Invoked once resolver results are available.
static void maybe_apply_service_config_to_call_locked(grpc_call_element* elem) {
  ChannelData* chand = static_cast<ChannelData*>(elem->channel_data);
  call_data* calld = static_cast<call_data*>(elem->call_data);
  // Apply service config data to the call only once, and only if the
  // channel has the data available.
  if (GPR_LIKELY(chand->received_service_config_data() &&
                 !calld->service_config_applied)) {
    calld->service_config_applied = true;
    apply_service_config_to_call_locked(elem);
  }
}

static const char* pick_result_name(LoadBalancingPolicy::PickResult result) {
  switch (result) {
    case LoadBalancingPolicy::PICK_COMPLETE:
      return "COMPLETE";
    case LoadBalancingPolicy::PICK_QUEUE:
      return "QUEUE";
    case LoadBalancingPolicy::PICK_TRANSIENT_FAILURE:
      return "TRANSIENT_FAILURE";
  }
  GPR_UNREACHABLE_CODE(return "UNKNOWN");
}

static void start_pick_locked(void* arg, grpc_error* error) {
  grpc_call_element* elem = static_cast<grpc_call_element*>(arg);
  call_data* calld = static_cast<call_data*>(elem->call_data);
  ChannelData* chand = static_cast<ChannelData*>(elem->channel_data);
  GPR_ASSERT(calld->pick.pick.connected_subchannel == nullptr);
  GPR_ASSERT(calld->subchannel_call == nullptr);
  // If this is a retry, use the send_initial_metadata payload that
  // we've cached; otherwise, use the pending batch.  The
  // send_initial_metadata batch will be the first pending batch in the
  // list, as set by get_batch_index() above.
  // TODO(roth): What if the LB policy needs to add something to the
  // call's initial metadata, and then there's a retry?  We don't want
  // the new metadata to be added twice.  We might need to somehow
  // allocate the subchannel batch earlier so that we can give the
  // subchannel's copy of the metadata batch (which is copied for each
  // attempt) to the LB policy instead the one from the parent channel.
  calld->pick.pick.initial_metadata =
      calld->seen_send_initial_metadata
          ? &calld->send_initial_metadata
          : calld->pending_batches[0]
                .batch->payload->send_initial_metadata.send_initial_metadata;
  uint32_t* send_initial_metadata_flags =
      calld->seen_send_initial_metadata
          ? &calld->send_initial_metadata_flags
          : &calld->pending_batches[0]
                 .batch->payload->send_initial_metadata
                 .send_initial_metadata_flags;
  // Apply service config to call if needed.
  maybe_apply_service_config_to_call_locked(elem);
  // When done, we schedule this closure to leave the data plane combiner.
  GRPC_CLOSURE_INIT(&calld->pick_closure, pick_done, elem,
                    grpc_schedule_on_exec_ctx);
  // Attempt pick.
  error = GRPC_ERROR_NONE;
  auto pick_result = chand->picker()->Pick(&calld->pick.pick, &error);
  if (grpc_client_channel_routing_trace.enabled()) {
    gpr_log(GPR_INFO,
            "chand=%p calld=%p: LB pick returned %s (connected_subchannel=%p, "
            "error=%s)",
            chand, calld, pick_result_name(pick_result),
            calld->pick.pick.connected_subchannel.get(),
            grpc_error_string(error));
  }
  switch (pick_result) {
    case LoadBalancingPolicy::PICK_TRANSIENT_FAILURE: {
      // If we're shutting down, fail all RPCs.
      grpc_error* disconnect_error = chand->disconnect_error();
      if (disconnect_error != GRPC_ERROR_NONE) {
        GRPC_ERROR_UNREF(error);
        GRPC_CLOSURE_SCHED(&calld->pick_closure,
                           GRPC_ERROR_REF(disconnect_error));
        break;
      }
      // If wait_for_ready is false, then the error indicates the RPC
      // attempt's final status.
      if ((*send_initial_metadata_flags &
           GRPC_INITIAL_METADATA_WAIT_FOR_READY) == 0) {
        // Retry if appropriate; otherwise, fail.
        grpc_status_code status = GRPC_STATUS_OK;
        grpc_error_get_status(error, calld->deadline, &status, nullptr, nullptr,
                              nullptr);
        if (!calld->enable_retries ||
            !maybe_retry(elem, nullptr /* batch_data */, status,
                         nullptr /* server_pushback_md */)) {
          grpc_error* new_error =
              GRPC_ERROR_CREATE_REFERENCING_FROM_STATIC_STRING(
                  "Failed to pick subchannel", &error, 1);
          GRPC_ERROR_UNREF(error);
          GRPC_CLOSURE_SCHED(&calld->pick_closure, new_error);
        }
        if (calld->pick_queued) remove_call_from_queued_picks_locked(elem);
        break;
      }
      // If wait_for_ready is true, then queue to retry when we get a new
      // picker.
      GRPC_ERROR_UNREF(error);
    }
    // Fallthrough
    case LoadBalancingPolicy::PICK_QUEUE:
      if (!calld->pick_queued) add_call_to_queued_picks_locked(elem);
      break;
    default:  // PICK_COMPLETE
      // Handle drops.
      if (GPR_UNLIKELY(calld->pick.pick.connected_subchannel == nullptr)) {
        error = GRPC_ERROR_CREATE_FROM_STATIC_STRING(
            "Call dropped by load balancing policy");
      }
      GRPC_CLOSURE_SCHED(&calld->pick_closure, error);
      if (calld->pick_queued) remove_call_from_queued_picks_locked(elem);
  }
}

//
// filter call vtable functions
//

static void cc_start_transport_stream_op_batch(
    grpc_call_element* elem, grpc_transport_stream_op_batch* batch) {
  GPR_TIMER_SCOPE("cc_start_transport_stream_op_batch", 0);
  call_data* calld = static_cast<call_data*>(elem->call_data);
  ChannelData* chand = static_cast<ChannelData*>(elem->channel_data);
  if (GPR_LIKELY(chand->deadline_checking_enabled())) {
    grpc_deadline_state_client_start_transport_stream_op_batch(elem, batch);
  }
  // If we've previously been cancelled, immediately fail any new batches.
  if (GPR_UNLIKELY(calld->cancel_error != GRPC_ERROR_NONE)) {
    if (grpc_client_channel_call_trace.enabled()) {
      gpr_log(GPR_INFO, "chand=%p calld=%p: failing batch with error: %s",
              chand, calld, grpc_error_string(calld->cancel_error));
    }
    // Note: This will release the call combiner.
    grpc_transport_stream_op_batch_finish_with_failure(
        batch, GRPC_ERROR_REF(calld->cancel_error), calld->call_combiner);
    return;
  }
  // Handle cancellation.
  if (GPR_UNLIKELY(batch->cancel_stream)) {
    // Stash a copy of cancel_error in our call data, so that we can use
    // it for subsequent operations.  This ensures that if the call is
    // cancelled before any batches are passed down (e.g., if the deadline
    // is in the past when the call starts), we can return the right
    // error to the caller when the first batch does get passed down.
    GRPC_ERROR_UNREF(calld->cancel_error);
    calld->cancel_error =
        GRPC_ERROR_REF(batch->payload->cancel_stream.cancel_error);
    if (grpc_client_channel_call_trace.enabled()) {
      gpr_log(GPR_INFO, "chand=%p calld=%p: recording cancel_error=%s", chand,
              calld, grpc_error_string(calld->cancel_error));
    }
    // If we do not have a subchannel call (i.e., a pick has not yet
    // been started), fail all pending batches.  Otherwise, send the
    // cancellation down to the subchannel call.
    if (calld->subchannel_call == nullptr) {
      // TODO(roth): If there is a pending retry callback, do we need to
      // cancel it here?
      pending_batches_fail(elem, GRPC_ERROR_REF(calld->cancel_error),
                           no_yield_call_combiner);
      // Note: This will release the call combiner.
      grpc_transport_stream_op_batch_finish_with_failure(
          batch, GRPC_ERROR_REF(calld->cancel_error), calld->call_combiner);
    } else {
      // Note: This will release the call combiner.
      calld->subchannel_call->StartTransportStreamOpBatch(batch);
    }
    return;
  }
  // Add the batch to the pending list.
  pending_batches_add(elem, batch);
  // Check if we've already gotten a subchannel call.
  // Note that once we have completed the pick, we do not need to enter
  // the channel combiner, which is more efficient (especially for
  // streaming calls).
  if (calld->subchannel_call != nullptr) {
    if (grpc_client_channel_call_trace.enabled()) {
      gpr_log(GPR_INFO,
              "chand=%p calld=%p: starting batch on subchannel_call=%p", chand,
              calld, calld->subchannel_call.get());
    }
    pending_batches_resume(elem);
    return;
  }
  // We do not yet have a subchannel call.
  // For batches containing a send_initial_metadata op, enter the channel
  // combiner to start a pick.
  if (GPR_LIKELY(batch->send_initial_metadata)) {
    if (grpc_client_channel_call_trace.enabled()) {
      gpr_log(GPR_INFO, "chand=%p calld=%p: entering client_channel combiner",
              chand, calld);
    }
    GRPC_CLOSURE_SCHED(
        GRPC_CLOSURE_INIT(
            &batch->handler_private.closure, start_pick_locked, elem,
            grpc_combiner_scheduler(chand->data_plane_combiner())),
        GRPC_ERROR_NONE);
  } else {
    // For all other batches, release the call combiner.
    if (grpc_client_channel_call_trace.enabled()) {
      gpr_log(GPR_INFO,
              "chand=%p calld=%p: saved batch, yielding call combiner", chand,
              calld);
    }
    GRPC_CALL_COMBINER_STOP(calld->call_combiner,
                            "batch does not include send_initial_metadata");
  }
}

/* Constructor for call_data */
static grpc_error* cc_init_call_elem(grpc_call_element* elem,
                                     const grpc_call_element_args* args) {
  ChannelData* chand = static_cast<ChannelData*>(elem->channel_data);
  new (elem->call_data) call_data(elem, *chand, *args);
  return GRPC_ERROR_NONE;
}

/* Destructor for call_data */
static void cc_destroy_call_elem(grpc_call_element* elem,
                                 const grpc_call_final_info* final_info,
                                 grpc_closure* then_schedule_closure) {
  call_data* calld = static_cast<call_data*>(elem->call_data);
  if (GPR_LIKELY(calld->subchannel_call != nullptr)) {
    calld->subchannel_call->SetAfterCallStackDestroy(then_schedule_closure);
    then_schedule_closure = nullptr;
  }
  calld->~call_data();
  GRPC_CLOSURE_SCHED(then_schedule_closure, GRPC_ERROR_NONE);
}

static void cc_set_pollset_or_pollset_set(grpc_call_element* elem,
                                          grpc_polling_entity* pollent) {
  call_data* calld = static_cast<call_data*>(elem->call_data);
  calld->pollent = pollent;
}

/*************************************************************************
 * EXPORTED SYMBOLS
 */

const grpc_channel_filter grpc_client_channel_filter = {
    cc_start_transport_stream_op_batch,
    ChannelData::StartTransportOp,
    sizeof(call_data),
    cc_init_call_elem,
    cc_set_pollset_or_pollset_set,
    cc_destroy_call_elem,
    sizeof(ChannelData),
    ChannelData::Init,
    ChannelData::Destroy,
    ChannelData::GetChannelInfo,
    "client-channel",
};

void grpc_client_channel_set_channelz_node(
    grpc_channel_element* elem, grpc_core::channelz::ClientChannelNode* node) {
  auto* chand = static_cast<ChannelData*>(elem->channel_data);
  chand->set_channelz_node(node);
}

void grpc_client_channel_populate_child_refs(
    grpc_channel_element* elem,
    grpc_core::channelz::ChildRefsList* child_subchannels,
    grpc_core::channelz::ChildRefsList* child_channels) {
  auto* chand = static_cast<ChannelData*>(elem->channel_data);
  chand->FillChildRefsForChannelz(child_subchannels, child_channels);
}

grpc_connectivity_state grpc_client_channel_check_connectivity_state(
    grpc_channel_element* elem, int try_to_connect) {
  auto* chand = static_cast<ChannelData*>(elem->channel_data);
  return chand->CheckConnectivityState(try_to_connect);
}

int grpc_client_channel_num_external_connectivity_watchers(
    grpc_channel_element* elem) {
  auto* chand = static_cast<ChannelData*>(elem->channel_data);
  return chand->NumExternalConnectivityWatchers();
}

void grpc_client_channel_watch_connectivity_state(
    grpc_channel_element* elem, grpc_polling_entity pollent,
    grpc_connectivity_state* state, grpc_closure* closure,
    grpc_closure* watcher_timer_init) {
  auto* chand = static_cast<ChannelData*>(elem->channel_data);
  return chand->AddExternalConnectivityWatcher(pollent, state, closure,
                                               watcher_timer_init);
}

grpc_core::RefCountedPtr<grpc_core::SubchannelCall>
grpc_client_channel_get_subchannel_call(grpc_call_element* elem) {
  call_data* calld = static_cast<call_data*>(elem->call_data);
  return calld->subchannel_call;
}<|MERGE_RESOLUTION|>--- conflicted
+++ resolved
@@ -623,8 +623,6 @@
   grpc_connectivity_state_init(&state_tracker_, GRPC_CHANNEL_IDLE,
                                "client_channel");
   gpr_mu_init(&info_mu_);
-  // Start backup polling.
-  grpc_client_channel_start_backup_polling(interested_parties_);
   // Check client channel factory.
   if (client_channel_factory_ == nullptr) {
     *error = GRPC_ERROR_CREATE_FROM_STATIC_STRING(
@@ -686,8 +684,6 @@
                                      interested_parties_);
     resolving_lb_policy_.reset();
   }
-  // Stop backup polling.
-  grpc_client_channel_stop_backup_polling(interested_parties_);
   grpc_pollset_set_destroy(interested_parties_);
   GRPC_COMBINER_UNREF(data_plane_combiner_, "client_channel");
   GRPC_COMBINER_UNREF(combiner_, "client_channel");
@@ -832,104 +828,6 @@
   }
 }
 
-<<<<<<< HEAD
-/* Constructor for channel_data */
-static grpc_error* cc_init_channel_elem(grpc_channel_element* elem,
-                                        grpc_channel_element_args* args) {
-  channel_data* chand = static_cast<channel_data*>(elem->channel_data);
-  GPR_ASSERT(args->is_last);
-  GPR_ASSERT(elem->filter == &grpc_client_channel_filter);
-  // Initialize data members.
-  chand->combiner = grpc_combiner_create();
-  grpc_connectivity_state_init(&chand->state_tracker, GRPC_CHANNEL_IDLE,
-                               "client_channel");
-  chand->disconnect_error = GRPC_ERROR_NONE;
-  gpr_mu_init(&chand->info_mu);
-  gpr_mu_init(&chand->external_connectivity_watcher_list_mu);
-
-  gpr_mu_lock(&chand->external_connectivity_watcher_list_mu);
-  chand->external_connectivity_watcher_list_head = nullptr;
-  gpr_mu_unlock(&chand->external_connectivity_watcher_list_mu);
-
-  chand->owning_stack = args->channel_stack;
-  chand->deadline_checking_enabled =
-      grpc_deadline_checking_enabled(args->channel_args);
-  chand->interested_parties = grpc_pollset_set_create();
-  // Record max per-RPC retry buffer size.
-  const grpc_arg* arg = grpc_channel_args_find(
-      args->channel_args, GRPC_ARG_PER_RPC_RETRY_BUFFER_SIZE);
-  chand->per_rpc_retry_buffer_size = (size_t)grpc_channel_arg_get_integer(
-      arg, {DEFAULT_PER_RPC_RETRY_BUFFER_SIZE, 0, INT_MAX});
-  // Record enable_retries.
-  arg = grpc_channel_args_find(args->channel_args, GRPC_ARG_ENABLE_RETRIES);
-  chand->enable_retries = grpc_channel_arg_get_bool(arg, true);
-  // Record client channel factory.
-  chand->client_channel_factory =
-      grpc_core::ClientChannelFactory::GetFromChannelArgs(args->channel_args);
-  if (chand->client_channel_factory == nullptr) {
-    return GRPC_ERROR_CREATE_FROM_STATIC_STRING(
-        "Missing client channel factory in args for client channel filter");
-  }
-  // Get server name to resolve, using proxy mapper if needed.
-  arg = grpc_channel_args_find(args->channel_args, GRPC_ARG_SERVER_URI);
-  if (arg == nullptr) {
-    return GRPC_ERROR_CREATE_FROM_STATIC_STRING(
-        "Missing server uri in args for client channel filter");
-  }
-  if (arg->type != GRPC_ARG_STRING) {
-    return GRPC_ERROR_CREATE_FROM_STATIC_STRING(
-        "server uri arg must be a string");
-  }
-  char* proxy_name = nullptr;
-  grpc_channel_args* new_args = nullptr;
-  grpc_proxy_mappers_map_name(arg->value.string, args->channel_args,
-                              &proxy_name, &new_args);
-  grpc_core::UniquePtr<char> target_uri(
-      proxy_name != nullptr ? proxy_name : gpr_strdup(arg->value.string));
-  // Instantiate subchannel pool.
-  arg = grpc_channel_args_find(args->channel_args,
-                               GRPC_ARG_USE_LOCAL_SUBCHANNEL_POOL);
-  if (grpc_channel_arg_get_bool(arg, false)) {
-    chand->subchannel_pool =
-        grpc_core::MakeRefCounted<grpc_core::LocalSubchannelPool>();
-  } else {
-    chand->subchannel_pool = grpc_core::GlobalSubchannelPool::instance();
-  }
-  // Instantiate resolving LB policy.
-  LoadBalancingPolicy::Args lb_args;
-  lb_args.combiner = chand->combiner;
-  lb_args.channel_control_helper =
-      grpc_core::UniquePtr<LoadBalancingPolicy::ChannelControlHelper>(
-          grpc_core::New<grpc_core::ClientChannelControlHelper>(chand));
-  lb_args.args = new_args != nullptr ? new_args : args->channel_args;
-  grpc_error* error = GRPC_ERROR_NONE;
-  chand->resolving_lb_policy.reset(
-      grpc_core::New<grpc_core::ResolvingLoadBalancingPolicy>(
-          std::move(lb_args), &grpc_client_channel_routing_trace,
-          std::move(target_uri), process_resolver_result_locked, chand,
-          &error));
-  grpc_channel_args_destroy(new_args);
-  if (error != GRPC_ERROR_NONE) {
-    // Orphan the resolving LB policy and flush the exec_ctx to ensure
-    // that it finishes shutting down.  This ensures that if we are
-    // failing, we destroy the ClientChannelControlHelper (and thus
-    // unref the channel stack) before we return.
-    // TODO(roth): This is not a complete solution, because it only
-    // catches the case where channel stack initialization fails in this
-    // particular filter.  If there is a failure in a different filter, we
-    // will leave a dangling ref here, which can cause a crash.  Fortunately,
-    // in practice, there are no other filters that can cause failures in
-    // channel stack initialization, so this works for now.
-    chand->resolving_lb_policy.reset();
-    grpc_core::ExecCtx::Get()->Flush();
-  } else {
-    grpc_pollset_set_add_pollset_set(
-        chand->resolving_lb_policy->interested_parties(),
-        chand->interested_parties);
-    if (grpc_client_channel_routing_trace.enabled()) {
-      gpr_log(GPR_INFO, "chand=%p: created resolving_lb_policy=%p", chand,
-              chand->resolving_lb_policy.get());
-=======
 void ChannelData::AddQueuedPick(QueuedPick* pick,
                                 grpc_polling_entity* pollent) {
   // Add call to queued picks list.
@@ -950,43 +848,16 @@
     if (*pick == to_remove) {
       *pick = to_remove->next;
       return;
->>>>>>> bc445360
-    }
-  }
-}
-
-<<<<<<< HEAD
-/* Destructor for channel_data */
-static void cc_destroy_channel_elem(grpc_channel_element* elem) {
-  channel_data* chand = static_cast<channel_data*>(elem->channel_data);
-  if (chand->resolving_lb_policy != nullptr) {
-    grpc_pollset_set_del_pollset_set(
-        chand->resolving_lb_policy->interested_parties(),
-        chand->interested_parties);
-    chand->resolving_lb_policy.reset();
-  }
-  // TODO(roth): Once we convert the filter API to C++, there will no
-  // longer be any need to explicitly reset these smart pointer data members.
-  chand->picker.reset();
-  chand->subchannel_pool.reset();
-  chand->info_lb_policy_name.reset();
-  chand->info_service_config_json.reset();
-  chand->retry_throttle_data.reset();
-  chand->method_params_table.reset();
-  grpc_pollset_set_destroy(chand->interested_parties);
-  GRPC_COMBINER_UNREF(chand->combiner, "client_channel");
-  GRPC_ERROR_UNREF(chand->disconnect_error);
-  grpc_connectivity_state_destroy(&chand->state_tracker);
-  gpr_mu_destroy(&chand->info_mu);
-  gpr_mu_destroy(&chand->external_connectivity_watcher_list_mu);
-=======
+    }
+  }
+}
+
 void ChannelData::TryToConnectLocked(void* arg, grpc_error* error_ignored) {
   auto* chand = static_cast<ChannelData*>(arg);
   if (chand->resolving_lb_policy_ != nullptr) {
     chand->resolving_lb_policy_->ExitIdleLocked();
   }
   GRPC_CHANNEL_STACK_UNREF(chand->owning_stack_, "TryToConnect");
->>>>>>> bc445360
 }
 
 grpc_connectivity_state ChannelData::CheckConnectivityState(
