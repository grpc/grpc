--- conflicted
+++ resolved
@@ -1939,7 +1939,7 @@
       if (GRPC_TRACE_FLAG_ENABLED(grpc_client_channel_routing_trace)) {
         gpr_log(GPR_INFO,
                 "chand=%p calld=%p: cancelling resolver queued pick: %s", chand,
-                calld, grpc_error_string(error));
+                calld, grpc_error_std_string(error).c_str());
       }
       // Remove pick from list of queued picks.
       calld->MaybeRemoveCallFromResolverQueuedCallsLocked(elem);
@@ -2185,51 +2185,6 @@
 // name resolution
 //
 
-<<<<<<< HEAD
-=======
-// A class to handle the call combiner cancellation callback for a
-// queued pick.
-class ClientChannel::CallData::ResolverQueuedCallCanceller {
- public:
-  explicit ResolverQueuedCallCanceller(grpc_call_element* elem) : elem_(elem) {
-    auto* calld = static_cast<CallData*>(elem->call_data);
-    GRPC_CALL_STACK_REF(calld->owning_call_, "ResolverQueuedCallCanceller");
-    GRPC_CLOSURE_INIT(&closure_, &CancelLocked, this,
-                      grpc_schedule_on_exec_ctx);
-    calld->call_combiner_->SetNotifyOnCancel(&closure_);
-  }
-
- private:
-  static void CancelLocked(void* arg, grpc_error_handle error) {
-    auto* self = static_cast<ResolverQueuedCallCanceller*>(arg);
-    auto* chand = static_cast<ClientChannel*>(self->elem_->channel_data);
-    auto* calld = static_cast<CallData*>(self->elem_->call_data);
-    {
-      MutexLock lock(&chand->resolution_mu_);
-      if (GRPC_TRACE_FLAG_ENABLED(grpc_client_channel_routing_trace)) {
-        gpr_log(GPR_INFO,
-                "chand=%p calld=%p: cancelling resolver queued pick: "
-                "error=%s self=%p calld->resolver_pick_canceller=%p",
-                chand, calld, grpc_error_std_string(error).c_str(), self,
-                calld->resolver_call_canceller_);
-      }
-      if (calld->resolver_call_canceller_ == self && error != GRPC_ERROR_NONE) {
-        // Remove pick from list of queued picks.
-        calld->MaybeRemoveCallFromResolverQueuedCallsLocked(self->elem_);
-        // Fail pending batches on the call.
-        calld->PendingBatchesFail(self->elem_, GRPC_ERROR_REF(error),
-                                  YieldCallCombinerIfPendingBatchesFound);
-      }
-    }
-    GRPC_CALL_STACK_UNREF(calld->owning_call_, "ResolvingQueuedCallCanceller");
-    delete self;
-  }
-
-  grpc_call_element* elem_;
-  grpc_closure closure_;
-};
-
->>>>>>> 9977bef1
 void ClientChannel::CallData::MaybeRemoveCallFromResolverQueuedCallsLocked(
     grpc_call_element* elem) {
   if (!queued_pending_resolver_result_) return;
@@ -2826,7 +2781,7 @@
     if (queued_pending_lb_pick_) {
       if (GRPC_TRACE_FLAG_ENABLED(grpc_client_channel_routing_trace)) {
         gpr_log(GPR_INFO, "chand=%p lb_call=%p: cancelling queued pick: %s",
-                chand_, this, grpc_error_string(error));
+                chand_, this, grpc_error_std_string(error).c_str());
       }
       // Remove pick from list of queued picks.
       MaybeRemoveCallFromLbQueuedCallsLocked();
@@ -2943,55 +2898,6 @@
   }
 }
 
-<<<<<<< HEAD
-=======
-// A class to handle the call combiner cancellation callback for a
-// queued pick.
-// TODO(roth): When we implement hedging support, we won't be able to
-// register a call combiner cancellation closure for each LB pick,
-// because there may be multiple LB picks happening in parallel.
-// Instead, we will probably need to maintain a list in the CallData
-// object of pending LB picks to be cancelled when the closure runs.
-class ClientChannel::LoadBalancedCall::LbQueuedCallCanceller {
- public:
-  explicit LbQueuedCallCanceller(RefCountedPtr<LoadBalancedCall> lb_call)
-      : lb_call_(std::move(lb_call)) {
-    GRPC_CALL_STACK_REF(lb_call_->owning_call_, "LbQueuedCallCanceller");
-    GRPC_CLOSURE_INIT(&closure_, &CancelLocked, this, nullptr);
-    lb_call_->call_combiner_->SetNotifyOnCancel(&closure_);
-  }
-
- private:
-  static void CancelLocked(void* arg, grpc_error_handle error) {
-    auto* self = static_cast<LbQueuedCallCanceller*>(arg);
-    auto* lb_call = self->lb_call_.get();
-    auto* chand = lb_call->chand_;
-    {
-      MutexLock lock(&chand->data_plane_mu_);
-      if (GRPC_TRACE_FLAG_ENABLED(grpc_client_channel_routing_trace)) {
-        gpr_log(GPR_INFO,
-                "chand=%p lb_call=%p: cancelling queued pick: "
-                "error=%s self=%p calld->pick_canceller=%p",
-                chand, lb_call, grpc_error_std_string(error).c_str(), self,
-                lb_call->lb_call_canceller_);
-      }
-      if (lb_call->lb_call_canceller_ == self && error != GRPC_ERROR_NONE) {
-        // Remove pick from list of queued picks.
-        lb_call->MaybeRemoveCallFromLbQueuedCallsLocked();
-        // Fail pending batches on the call.
-        lb_call->PendingBatchesFail(GRPC_ERROR_REF(error),
-                                    YieldCallCombinerIfPendingBatchesFound);
-      }
-    }
-    GRPC_CALL_STACK_UNREF(lb_call->owning_call_, "LbQueuedCallCanceller");
-    delete self;
-  }
-
-  RefCountedPtr<LoadBalancedCall> lb_call_;
-  grpc_closure closure_;
-};
-
->>>>>>> 9977bef1
 void ClientChannel::LoadBalancedCall::MaybeRemoveCallFromLbQueuedCallsLocked() {
   if (!queued_pending_lb_pick_) return;
   if (GRPC_TRACE_FLAG_ENABLED(grpc_client_channel_routing_trace)) {
