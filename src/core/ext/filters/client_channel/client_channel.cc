/*
 *
 * Copyright 2015 gRPC authors.
 *
 * Licensed under the Apache License, Version 2.0 (the "License");
 * you may not use this file except in compliance with the License.
 * You may obtain a copy of the License at
 *
 *     http://www.apache.org/licenses/LICENSE-2.0
 *
 * Unless required by applicable law or agreed to in writing, software
 * distributed under the License is distributed on an "AS IS" BASIS,
 * WITHOUT WARRANTIES OR CONDITIONS OF ANY KIND, either express or implied.
 * See the License for the specific language governing permissions and
 * limitations under the License.
 *
 */

#include <grpc/support/port_platform.h>

#include "src/core/ext/filters/client_channel/client_channel.h"

#include <inttypes.h>
#include <limits.h>
#include <stdbool.h>
#include <stdio.h>
#include <string.h>

#include <grpc/support/alloc.h>
#include <grpc/support/log.h>
#include <grpc/support/string_util.h>
#include <grpc/support/sync.h>
#include <grpc/support/useful.h>

#include "src/core/ext/filters/client_channel/backup_poller.h"
#include "src/core/ext/filters/client_channel/http_connect_handshaker.h"
#include "src/core/ext/filters/client_channel/lb_policy_registry.h"
#include "src/core/ext/filters/client_channel/method_params.h"
#include "src/core/ext/filters/client_channel/proxy_mapper_registry.h"
#include "src/core/ext/filters/client_channel/resolver_registry.h"
#include "src/core/ext/filters/client_channel/retry_throttle.h"
#include "src/core/ext/filters/client_channel/status_util.h"
#include "src/core/ext/filters/client_channel/subchannel.h"
#include "src/core/ext/filters/deadline/deadline_filter.h"
#include "src/core/lib/backoff/backoff.h"
#include "src/core/lib/channel/channel_args.h"
#include "src/core/lib/channel/connected_channel.h"
#include "src/core/lib/gpr/string.h"
#include "src/core/lib/iomgr/combiner.h"
#include "src/core/lib/iomgr/iomgr.h"
#include "src/core/lib/iomgr/polling_entity.h"
#include "src/core/lib/profiling/timers.h"
#include "src/core/lib/slice/slice_internal.h"
<<<<<<< HEAD
#include "src/core/lib/slice/slice_string_helpers.h"
#include "src/core/lib/support/manual_constructor.h"
#include "src/core/lib/support/string.h"
#include "src/core/lib/support/vector.h"
=======
>>>>>>> 9db1691c
#include "src/core/lib/surface/channel.h"
#include "src/core/lib/transport/connectivity_state.h"
#include "src/core/lib/transport/error_utils.h"
#include "src/core/lib/transport/metadata.h"
#include "src/core/lib/transport/metadata_batch.h"
#include "src/core/lib/transport/service_config.h"
#include "src/core/lib/transport/static_metadata.h"
#include "src/core/lib/transport/status_metadata.h"

using grpc_core::internal::WAIT_FOR_READY_TRUE;
using grpc_core::internal::WAIT_FOR_READY_UNSET;
using grpc_core::internal::method_parameters;
using grpc_core::internal::method_parameters_create_from_json;
using grpc_core::internal::method_parameters_ref;
using grpc_core::internal::method_parameters_unref;
using grpc_core::internal::retry_policy_params;

/* Client channel implementation */

// By default, we buffer 256 KiB per RPC for retries.
// TODO(roth): Do we have any data to suggest a better value?
#define DEFAULT_PER_RPC_RETRY_BUFFER_SIZE (256 << 10)

// This value was picked arbitrarily.  It can be changed if there is
// any even moderately compelling reason to do so.
#define RETRY_BACKOFF_JITTER 0.2

grpc_core::TraceFlag grpc_client_channel_trace(false, "client_channel");

struct external_connectivity_watcher;

/*************************************************************************
 * CHANNEL-WIDE FUNCTIONS
 */

typedef struct client_channel_channel_data {
  grpc_resolver* resolver;
  bool started_resolving;
  bool deadline_checking_enabled;
  grpc_client_channel_factory* client_channel_factory;
  bool enable_retries;
  size_t per_rpc_retry_buffer_size;

  /** combiner protecting all variables below in this data structure */
  grpc_combiner* combiner;
  /** currently active load balancer */
  grpc_lb_policy* lb_policy;
  /** retry throttle data */
  grpc_server_retry_throttle_data* retry_throttle_data;
  /** maps method names to method_parameters structs */
  grpc_slice_hash_table* method_params_table;
  /** incoming resolver result - set by resolver.next() */
  grpc_channel_args* resolver_result;
  /** a list of closures that are all waiting for resolver result to come in */
  grpc_closure_list waiting_for_resolver_result_closures;
  /** resolver callback */
  grpc_closure on_resolver_result_changed;
  /** connectivity state being tracked */
  grpc_connectivity_state_tracker state_tracker;
  /** when an lb_policy arrives, should we try to exit idle */
  bool exit_idle_when_lb_policy_arrives;
  /** owning stack */
  grpc_channel_stack* owning_stack;
  /** interested parties (owned) */
  grpc_pollset_set* interested_parties;

  /* external_connectivity_watcher_list head is guarded by its own mutex, since
   * counts need to be grabbed immediately without polling on a cq */
  gpr_mu external_connectivity_watcher_list_mu;
  struct external_connectivity_watcher* external_connectivity_watcher_list_head;

  /* the following properties are guarded by a mutex since APIs require them
     to be instantaneously available */
  gpr_mu info_mu;
  char* info_lb_policy_name;
  /** service config in JSON form */
  char* info_service_config_json;
} channel_data;

typedef struct {
  channel_data* chand;
  /** used as an identifier, don't dereference it because the LB policy may be
   * non-existing when the callback is run */
  grpc_lb_policy* lb_policy;
  grpc_closure closure;
} reresolution_request_args;

/** We create one watcher for each new lb_policy that is returned from a
    resolver, to watch for state changes from the lb_policy. When a state
    change is seen, we update the channel, and create a new watcher. */
typedef struct {
  channel_data* chand;
  grpc_closure on_changed;
  grpc_connectivity_state state;
  grpc_lb_policy* lb_policy;
} lb_policy_connectivity_watcher;

static void watch_lb_policy_locked(channel_data* chand,
                                   grpc_lb_policy* lb_policy,
                                   grpc_connectivity_state current_state);

static void set_channel_connectivity_state_locked(channel_data* chand,
                                                  grpc_connectivity_state state,
                                                  grpc_error* error,
                                                  const char* reason) {
  /* TODO: Improve failure handling:
   * - Make it possible for policies to return GRPC_CHANNEL_TRANSIENT_FAILURE.
   * - Hand over pending picks from old policies during the switch that happens
   *   when resolver provides an update. */
  if (chand->lb_policy != nullptr) {
    if (state == GRPC_CHANNEL_TRANSIENT_FAILURE) {
      /* cancel picks with wait_for_ready=false */
      grpc_lb_policy_cancel_picks_locked(
          chand->lb_policy,
          /* mask= */ GRPC_INITIAL_METADATA_WAIT_FOR_READY,
          /* check= */ 0, GRPC_ERROR_REF(error));
    } else if (state == GRPC_CHANNEL_SHUTDOWN) {
      /* cancel all picks */
      grpc_lb_policy_cancel_picks_locked(chand->lb_policy,
                                         /* mask= */ 0, /* check= */ 0,
                                         GRPC_ERROR_REF(error));
    }
  }
  if (grpc_client_channel_trace.enabled()) {
    gpr_log(GPR_DEBUG, "chand=%p: setting connectivity state to %s", chand,
            grpc_connectivity_state_name(state));
  }
  grpc_connectivity_state_set(&chand->state_tracker, state, error, reason);
}

static void on_lb_policy_state_changed_locked(void* arg, grpc_error* error) {
  lb_policy_connectivity_watcher* w = (lb_policy_connectivity_watcher*)arg;
  /* check if the notification is for the latest policy */
  if (w->lb_policy == w->chand->lb_policy) {
    if (grpc_client_channel_trace.enabled()) {
      gpr_log(GPR_DEBUG, "chand=%p: lb_policy=%p state changed to %s", w->chand,
              w->lb_policy, grpc_connectivity_state_name(w->state));
    }
    set_channel_connectivity_state_locked(w->chand, w->state,
                                          GRPC_ERROR_REF(error), "lb_changed");
    if (w->state != GRPC_CHANNEL_SHUTDOWN) {
      watch_lb_policy_locked(w->chand, w->lb_policy, w->state);
    }
  }
  GRPC_CHANNEL_STACK_UNREF(w->chand->owning_stack, "watch_lb_policy");
  gpr_free(w);
}

static void watch_lb_policy_locked(channel_data* chand,
                                   grpc_lb_policy* lb_policy,
                                   grpc_connectivity_state current_state) {
  lb_policy_connectivity_watcher* w =
      (lb_policy_connectivity_watcher*)gpr_malloc(sizeof(*w));
  GRPC_CHANNEL_STACK_REF(chand->owning_stack, "watch_lb_policy");
  w->chand = chand;
  GRPC_CLOSURE_INIT(&w->on_changed, on_lb_policy_state_changed_locked, w,
                    grpc_combiner_scheduler(chand->combiner));
  w->state = current_state;
  w->lb_policy = lb_policy;
  grpc_lb_policy_notify_on_state_change_locked(lb_policy, &w->state,
                                               &w->on_changed);
}

static void start_resolving_locked(channel_data* chand) {
  if (grpc_client_channel_trace.enabled()) {
    gpr_log(GPR_DEBUG, "chand=%p: starting name resolution", chand);
  }
  GPR_ASSERT(!chand->started_resolving);
  chand->started_resolving = true;
  GRPC_CHANNEL_STACK_REF(chand->owning_stack, "resolver");
  grpc_resolver_next_locked(chand->resolver, &chand->resolver_result,
                            &chand->on_resolver_result_changed);
}

typedef struct {
  char* server_name;
  grpc_server_retry_throttle_data* retry_throttle_data;
} service_config_parsing_state;

static void parse_retry_throttle_params(const grpc_json* field, void* arg) {
  service_config_parsing_state* parsing_state =
      (service_config_parsing_state*)arg;
  if (strcmp(field->key, "retryThrottling") == 0) {
    if (parsing_state->retry_throttle_data != nullptr) return;  // Duplicate.
    if (field->type != GRPC_JSON_OBJECT) return;
    int max_milli_tokens = 0;
    int milli_token_ratio = 0;
    for (grpc_json* sub_field = field->child; sub_field != nullptr;
         sub_field = sub_field->next) {
      if (sub_field->key == nullptr) return;
      if (strcmp(sub_field->key, "maxTokens") == 0) {
        if (max_milli_tokens != 0) return;  // Duplicate.
        if (sub_field->type != GRPC_JSON_NUMBER) return;
        max_milli_tokens = gpr_parse_nonnegative_int(sub_field->value);
        if (max_milli_tokens == -1) return;
        max_milli_tokens *= 1000;
      } else if (strcmp(sub_field->key, "tokenRatio") == 0) {
        if (milli_token_ratio != 0) return;  // Duplicate.
        if (sub_field->type != GRPC_JSON_NUMBER) return;
        // We support up to 3 decimal digits.
        size_t whole_len = strlen(sub_field->value);
        uint32_t multiplier = 1;
        uint32_t decimal_value = 0;
        const char* decimal_point = strchr(sub_field->value, '.');
        if (decimal_point != nullptr) {
          whole_len = (size_t)(decimal_point - sub_field->value);
          multiplier = 1000;
          size_t decimal_len = strlen(decimal_point + 1);
          if (decimal_len > 3) decimal_len = 3;
          if (!gpr_parse_bytes_to_uint32(decimal_point + 1, decimal_len,
                                         &decimal_value)) {
            return;
          }
          uint32_t decimal_multiplier = 1;
          for (size_t i = 0; i < (3 - decimal_len); ++i) {
            decimal_multiplier *= 10;
          }
          decimal_value *= decimal_multiplier;
        }
        uint32_t whole_value;
        if (!gpr_parse_bytes_to_uint32(sub_field->value, whole_len,
                                       &whole_value)) {
          return;
        }
        milli_token_ratio = (int)((whole_value * multiplier) + decimal_value);
        if (milli_token_ratio <= 0) return;
      }
    }
    parsing_state->retry_throttle_data =
        grpc_retry_throttle_map_get_data_for_server(
            parsing_state->server_name, max_milli_tokens, milli_token_ratio);
  }
}

static void request_reresolution_locked(void* arg, grpc_error* error) {
  reresolution_request_args* args = (reresolution_request_args*)arg;
  channel_data* chand = args->chand;
  // If this invocation is for a stale LB policy, treat it as an LB shutdown
  // signal.
  if (args->lb_policy != chand->lb_policy || error != GRPC_ERROR_NONE ||
      chand->resolver == nullptr) {
    GRPC_CHANNEL_STACK_UNREF(chand->owning_stack, "re-resolution");
    gpr_free(args);
    return;
  }
  if (grpc_client_channel_trace.enabled()) {
    gpr_log(GPR_DEBUG, "chand=%p: started name re-resolving", chand);
  }
  grpc_resolver_channel_saw_error_locked(chand->resolver);
  // Give back the closure to the LB policy.
  grpc_lb_policy_set_reresolve_closure_locked(chand->lb_policy, &args->closure);
}

// Wrappers to pass to grpc_service_config_create_method_config_table().
static void* method_parameters_ref_wrapper(void* value) {
  return method_parameters_ref((method_parameters*)value);
}
static void method_parameters_unref_wrapper(void* value) {
  method_parameters_unref((method_parameters*)value);
}

static void on_resolver_result_changed_locked(void* arg, grpc_error* error) {
  channel_data* chand = (channel_data*)arg;
  if (grpc_client_channel_trace.enabled()) {
    gpr_log(GPR_DEBUG, "chand=%p: got resolver result: error=%s", chand,
            grpc_error_string(error));
  }
  // Extract the following fields from the resolver result, if non-nullptr.
  bool lb_policy_updated = false;
  char* lb_policy_name_dup = nullptr;
  bool lb_policy_name_changed = false;
  grpc_lb_policy* new_lb_policy = nullptr;
  char* service_config_json = nullptr;
  grpc_server_retry_throttle_data* retry_throttle_data = nullptr;
  grpc_slice_hash_table* method_params_table = nullptr;
  if (chand->resolver_result != nullptr) {
    if (chand->resolver != nullptr) {
      // Find LB policy name.
      const char* lb_policy_name = nullptr;
      const grpc_arg* channel_arg = grpc_channel_args_find(
          chand->resolver_result, GRPC_ARG_LB_POLICY_NAME);
      if (channel_arg != nullptr) {
        GPR_ASSERT(channel_arg->type == GRPC_ARG_STRING);
        lb_policy_name = channel_arg->value.string;
      }
      // Special case: If at least one balancer address is present, we use
      // the grpclb policy, regardless of what the resolver actually specified.
      channel_arg =
          grpc_channel_args_find(chand->resolver_result, GRPC_ARG_LB_ADDRESSES);
      if (channel_arg != nullptr && channel_arg->type == GRPC_ARG_POINTER) {
        grpc_lb_addresses* addresses =
            (grpc_lb_addresses*)channel_arg->value.pointer.p;
        bool found_balancer_address = false;
        for (size_t i = 0; i < addresses->num_addresses; ++i) {
          if (addresses->addresses[i].is_balancer) {
            found_balancer_address = true;
            break;
          }
        }
        if (found_balancer_address) {
          if (lb_policy_name != nullptr &&
              strcmp(lb_policy_name, "grpclb") != 0) {
            gpr_log(GPR_INFO,
                    "resolver requested LB policy %s but provided at least one "
                    "balancer address -- forcing use of grpclb LB policy",
                    lb_policy_name);
          }
          lb_policy_name = "grpclb";
        }
      }
      // Use pick_first if nothing was specified and we didn't select grpclb
      // above.
      if (lb_policy_name == nullptr) lb_policy_name = "pick_first";
      grpc_lb_policy_args lb_policy_args;
      lb_policy_args.args = chand->resolver_result;
      lb_policy_args.client_channel_factory = chand->client_channel_factory;
      lb_policy_args.combiner = chand->combiner;
      // Check to see if we're already using the right LB policy.
      // Note: It's safe to use chand->info_lb_policy_name here without
      // taking a lock on chand->info_mu, because this function is the
      // only thing that modifies its value, and it can only be invoked
      // once at any given time.
      lb_policy_name_changed =
          chand->info_lb_policy_name == nullptr ||
          gpr_stricmp(chand->info_lb_policy_name, lb_policy_name) != 0;
      if (chand->lb_policy != nullptr && !lb_policy_name_changed) {
        // Continue using the same LB policy.  Update with new addresses.
        lb_policy_updated = true;
        grpc_lb_policy_update_locked(chand->lb_policy, &lb_policy_args);
      } else {
        // Instantiate new LB policy.
        new_lb_policy = grpc_lb_policy_create(lb_policy_name, &lb_policy_args);
        if (new_lb_policy == nullptr) {
          gpr_log(GPR_ERROR, "could not create LB policy \"%s\"",
                  lb_policy_name);
        } else {
          reresolution_request_args* args =
              (reresolution_request_args*)gpr_zalloc(sizeof(*args));
          args->chand = chand;
          args->lb_policy = new_lb_policy;
          GRPC_CLOSURE_INIT(&args->closure, request_reresolution_locked, args,
                            grpc_combiner_scheduler(chand->combiner));
          GRPC_CHANNEL_STACK_REF(chand->owning_stack, "re-resolution");
          grpc_lb_policy_set_reresolve_closure_locked(new_lb_policy,
                                                      &args->closure);
        }
      }
      // Before we clean up, save a copy of lb_policy_name, since it might
      // be pointing to data inside chand->resolver_result.
      // The copy will be saved in chand->lb_policy_name below.
      lb_policy_name_dup = gpr_strdup(lb_policy_name);
      // Find service config.
      channel_arg = grpc_channel_args_find(chand->resolver_result,
                                           GRPC_ARG_SERVICE_CONFIG);
      if (channel_arg != nullptr) {
        GPR_ASSERT(channel_arg->type == GRPC_ARG_STRING);
        service_config_json = gpr_strdup(channel_arg->value.string);
        grpc_service_config* service_config =
            grpc_service_config_create(service_config_json);
        if (service_config != nullptr) {
          if (chand->enable_retries) {
            channel_arg = grpc_channel_args_find(chand->resolver_result,
                                                 GRPC_ARG_SERVER_URI);
            GPR_ASSERT(channel_arg != nullptr);
            GPR_ASSERT(channel_arg->type == GRPC_ARG_STRING);
            grpc_uri* uri = grpc_uri_parse(channel_arg->value.string, true);
            GPR_ASSERT(uri->path[0] != '\0');
            service_config_parsing_state parsing_state;
            memset(&parsing_state, 0, sizeof(parsing_state));
            parsing_state.server_name =
                uri->path[0] == '/' ? uri->path + 1 : uri->path;
            grpc_service_config_parse_global_params(
                service_config, parse_retry_throttle_params, &parsing_state);
            grpc_uri_destroy(uri);
            retry_throttle_data = parsing_state.retry_throttle_data;
          }
          method_params_table = grpc_service_config_create_method_config_table(
              service_config, method_parameters_create_from_json,
              (void*)chand->enable_retries, method_parameters_ref_wrapper,
              method_parameters_unref_wrapper);
          grpc_service_config_destroy(service_config);
        }
      }
    }
    grpc_channel_args_destroy(chand->resolver_result);
    chand->resolver_result = nullptr;
  }
  if (grpc_client_channel_trace.enabled()) {
    gpr_log(GPR_DEBUG,
            "chand=%p: resolver result: lb_policy_name=\"%s\"%s, "
            "service_config=\"%s\"",
            chand, lb_policy_name_dup,
            lb_policy_name_changed ? " (changed)" : "", service_config_json);
  }
  // Now swap out fields in chand.  Note that the new values may still
  // be nullptr if (e.g.) the resolver failed to return results or the
  // results did not contain the necessary data.
  //
  // First, swap out the data used by cc_get_channel_info().
  gpr_mu_lock(&chand->info_mu);
  if (lb_policy_name_dup != nullptr) {
    gpr_free(chand->info_lb_policy_name);
    chand->info_lb_policy_name = lb_policy_name_dup;
  }
  if (service_config_json != nullptr) {
    gpr_free(chand->info_service_config_json);
    chand->info_service_config_json = service_config_json;
  }
  gpr_mu_unlock(&chand->info_mu);
  // Swap out the retry throttle data.
  if (chand->retry_throttle_data != nullptr) {
    grpc_server_retry_throttle_data_unref(chand->retry_throttle_data);
  }
  chand->retry_throttle_data = retry_throttle_data;
  // Swap out the method params table.
  if (chand->method_params_table != nullptr) {
    grpc_slice_hash_table_unref(chand->method_params_table);
  }
  chand->method_params_table = method_params_table;
  // If we have a new LB policy or are shutting down (in which case
  // new_lb_policy will be nullptr), swap out the LB policy, unreffing the
  // old one and removing its fds from chand->interested_parties.
  // Note that we do NOT do this if either (a) we updated the existing
  // LB policy above or (b) we failed to create the new LB policy (in
  // which case we want to continue using the most recent one we had).
  if (new_lb_policy != nullptr || error != GRPC_ERROR_NONE ||
      chand->resolver == nullptr) {
    if (chand->lb_policy != nullptr) {
      if (grpc_client_channel_trace.enabled()) {
        gpr_log(GPR_DEBUG, "chand=%p: unreffing lb_policy=%p", chand,
                chand->lb_policy);
      }
      grpc_pollset_set_del_pollset_set(chand->lb_policy->interested_parties,
                                       chand->interested_parties);
      grpc_lb_policy_shutdown_locked(chand->lb_policy, new_lb_policy);
      GRPC_LB_POLICY_UNREF(chand->lb_policy, "channel");
    }
    chand->lb_policy = new_lb_policy;
  }
  // Now that we've swapped out the relevant fields of chand, check for
  // error or shutdown.
  if (error != GRPC_ERROR_NONE || chand->resolver == nullptr) {
    if (grpc_client_channel_trace.enabled()) {
      gpr_log(GPR_DEBUG, "chand=%p: shutting down", chand);
    }
    if (chand->resolver != nullptr) {
      if (grpc_client_channel_trace.enabled()) {
        gpr_log(GPR_DEBUG, "chand=%p: shutting down resolver", chand);
      }
      grpc_resolver_shutdown_locked(chand->resolver);
      GRPC_RESOLVER_UNREF(chand->resolver, "channel");
      chand->resolver = nullptr;
    }
    set_channel_connectivity_state_locked(
        chand, GRPC_CHANNEL_SHUTDOWN,
        GRPC_ERROR_CREATE_REFERENCING_FROM_STATIC_STRING(
            "Got resolver result after disconnection", &error, 1),
        "resolver_gone");
    GRPC_CHANNEL_STACK_UNREF(chand->owning_stack, "resolver");
    grpc_closure_list_fail_all(&chand->waiting_for_resolver_result_closures,
                               GRPC_ERROR_CREATE_REFERENCING_FROM_STATIC_STRING(
                                   "Channel disconnected", &error, 1));
    GRPC_CLOSURE_LIST_SCHED(&chand->waiting_for_resolver_result_closures);
  } else {  // Not shutting down.
    grpc_connectivity_state state = GRPC_CHANNEL_TRANSIENT_FAILURE;
    grpc_error* state_error =
        GRPC_ERROR_CREATE_FROM_STATIC_STRING("No load balancing policy");
    if (new_lb_policy != nullptr) {
      if (grpc_client_channel_trace.enabled()) {
        gpr_log(GPR_DEBUG, "chand=%p: initializing new LB policy", chand);
      }
      GRPC_ERROR_UNREF(state_error);
      state =
          grpc_lb_policy_check_connectivity_locked(new_lb_policy, &state_error);
      grpc_pollset_set_add_pollset_set(new_lb_policy->interested_parties,
                                       chand->interested_parties);
      GRPC_CLOSURE_LIST_SCHED(&chand->waiting_for_resolver_result_closures);
      if (chand->exit_idle_when_lb_policy_arrives) {
        grpc_lb_policy_exit_idle_locked(new_lb_policy);
        chand->exit_idle_when_lb_policy_arrives = false;
      }
      watch_lb_policy_locked(chand, new_lb_policy, state);
    }
    if (!lb_policy_updated) {
      set_channel_connectivity_state_locked(
          chand, state, GRPC_ERROR_REF(state_error), "new_lb+resolver");
    }
    grpc_resolver_next_locked(chand->resolver, &chand->resolver_result,
                              &chand->on_resolver_result_changed);
    GRPC_ERROR_UNREF(state_error);
  }
}

static void start_transport_op_locked(void* arg, grpc_error* error_ignored) {
  grpc_transport_op* op = (grpc_transport_op*)arg;
  grpc_channel_element* elem =
      (grpc_channel_element*)op->handler_private.extra_arg;
  channel_data* chand = (channel_data*)elem->channel_data;

  if (op->on_connectivity_state_change != nullptr) {
    grpc_connectivity_state_notify_on_state_change(
        &chand->state_tracker, op->connectivity_state,
        op->on_connectivity_state_change);
    op->on_connectivity_state_change = nullptr;
    op->connectivity_state = nullptr;
  }

  if (op->send_ping.on_initiate != nullptr || op->send_ping.on_ack != nullptr) {
    if (chand->lb_policy == nullptr) {
      GRPC_CLOSURE_SCHED(
          op->send_ping.on_initiate,
          GRPC_ERROR_CREATE_FROM_STATIC_STRING("Ping with no load balancing"));
      GRPC_CLOSURE_SCHED(
          op->send_ping.on_ack,
          GRPC_ERROR_CREATE_FROM_STATIC_STRING("Ping with no load balancing"));
    } else {
      grpc_lb_policy_ping_one_locked(
          chand->lb_policy, op->send_ping.on_initiate, op->send_ping.on_ack);
      op->bind_pollset = nullptr;
    }
    op->send_ping.on_initiate = nullptr;
    op->send_ping.on_ack = nullptr;
  }

  if (op->disconnect_with_error != GRPC_ERROR_NONE) {
    if (chand->resolver != nullptr) {
      set_channel_connectivity_state_locked(
          chand, GRPC_CHANNEL_SHUTDOWN,
          GRPC_ERROR_REF(op->disconnect_with_error), "disconnect");
      grpc_resolver_shutdown_locked(chand->resolver);
      GRPC_RESOLVER_UNREF(chand->resolver, "channel");
      chand->resolver = nullptr;
      if (!chand->started_resolving) {
        grpc_closure_list_fail_all(&chand->waiting_for_resolver_result_closures,
                                   GRPC_ERROR_REF(op->disconnect_with_error));
        GRPC_CLOSURE_LIST_SCHED(&chand->waiting_for_resolver_result_closures);
      }
      if (chand->lb_policy != nullptr) {
        grpc_pollset_set_del_pollset_set(chand->lb_policy->interested_parties,
                                         chand->interested_parties);
        grpc_lb_policy_shutdown_locked(chand->lb_policy, nullptr);
        GRPC_LB_POLICY_UNREF(chand->lb_policy, "channel");
        chand->lb_policy = nullptr;
      }
    }
    GRPC_ERROR_UNREF(op->disconnect_with_error);
  }
  GRPC_CHANNEL_STACK_UNREF(chand->owning_stack, "start_transport_op");

  GRPC_CLOSURE_SCHED(op->on_consumed, GRPC_ERROR_NONE);
}

static void cc_start_transport_op(grpc_channel_element* elem,
                                  grpc_transport_op* op) {
  channel_data* chand = (channel_data*)elem->channel_data;

  GPR_ASSERT(op->set_accept_stream == false);
  if (op->bind_pollset != nullptr) {
    grpc_pollset_set_add_pollset(chand->interested_parties, op->bind_pollset);
  }

  op->handler_private.extra_arg = elem;
  GRPC_CHANNEL_STACK_REF(chand->owning_stack, "start_transport_op");
  GRPC_CLOSURE_SCHED(
      GRPC_CLOSURE_INIT(&op->handler_private.closure, start_transport_op_locked,
                        op, grpc_combiner_scheduler(chand->combiner)),
      GRPC_ERROR_NONE);
}

static void cc_get_channel_info(grpc_channel_element* elem,
                                const grpc_channel_info* info) {
  channel_data* chand = (channel_data*)elem->channel_data;
  gpr_mu_lock(&chand->info_mu);
  if (info->lb_policy_name != nullptr) {
    *info->lb_policy_name = chand->info_lb_policy_name == nullptr
                                ? nullptr
                                : gpr_strdup(chand->info_lb_policy_name);
  }
  if (info->service_config_json != nullptr) {
    *info->service_config_json =
        chand->info_service_config_json == nullptr
            ? nullptr
            : gpr_strdup(chand->info_service_config_json);
  }
  gpr_mu_unlock(&chand->info_mu);
}

/* Constructor for channel_data */
static grpc_error* cc_init_channel_elem(grpc_channel_element* elem,
                                        grpc_channel_element_args* args) {
  channel_data* chand = (channel_data*)elem->channel_data;
  GPR_ASSERT(args->is_last);
  GPR_ASSERT(elem->filter == &grpc_client_channel_filter);
  // Initialize data members.
  chand->combiner = grpc_combiner_create();
  gpr_mu_init(&chand->info_mu);
  gpr_mu_init(&chand->external_connectivity_watcher_list_mu);

  gpr_mu_lock(&chand->external_connectivity_watcher_list_mu);
  chand->external_connectivity_watcher_list_head = nullptr;
  gpr_mu_unlock(&chand->external_connectivity_watcher_list_mu);

  chand->owning_stack = args->channel_stack;
  GRPC_CLOSURE_INIT(&chand->on_resolver_result_changed,
                    on_resolver_result_changed_locked, chand,
                    grpc_combiner_scheduler(chand->combiner));
  chand->interested_parties = grpc_pollset_set_create();
  grpc_connectivity_state_init(&chand->state_tracker, GRPC_CHANNEL_IDLE,
                               "client_channel");
  grpc_client_channel_start_backup_polling(chand->interested_parties);
  // Record max per-RPC retry buffer size.
  const grpc_arg* arg = grpc_channel_args_find(
      args->channel_args, GRPC_ARG_PER_RPC_RETRY_BUFFER_SIZE);
  chand->per_rpc_retry_buffer_size = (size_t)grpc_channel_arg_get_integer(
      arg, {DEFAULT_PER_RPC_RETRY_BUFFER_SIZE, 0, INT_MAX});
  // Record enable_retries.
  arg = grpc_channel_args_find(args->channel_args, GRPC_ARG_ENABLE_RETRIES);
  chand->enable_retries = grpc_channel_arg_get_bool(arg, true);
  // Record client channel factory.
  arg = grpc_channel_args_find(args->channel_args,
                               GRPC_ARG_CLIENT_CHANNEL_FACTORY);
  if (arg == nullptr) {
    return GRPC_ERROR_CREATE_FROM_STATIC_STRING(
        "Missing client channel factory in args for client channel filter");
  }
  if (arg->type != GRPC_ARG_POINTER) {
    return GRPC_ERROR_CREATE_FROM_STATIC_STRING(
        "client channel factory arg must be a pointer");
  }
  grpc_client_channel_factory_ref(
      (grpc_client_channel_factory*)arg->value.pointer.p);
  chand->client_channel_factory =
      (grpc_client_channel_factory*)arg->value.pointer.p;
  // Get server name to resolve, using proxy mapper if needed.
  arg = grpc_channel_args_find(args->channel_args, GRPC_ARG_SERVER_URI);
  if (arg == nullptr) {
    return GRPC_ERROR_CREATE_FROM_STATIC_STRING(
        "Missing server uri in args for client channel filter");
  }
  if (arg->type != GRPC_ARG_STRING) {
    return GRPC_ERROR_CREATE_FROM_STATIC_STRING(
        "server uri arg must be a string");
  }
  char* proxy_name = nullptr;
  grpc_channel_args* new_args = nullptr;
  grpc_proxy_mappers_map_name(arg->value.string, args->channel_args,
                              &proxy_name, &new_args);
  // Instantiate resolver.
  chand->resolver = grpc_resolver_create(
      proxy_name != nullptr ? proxy_name : arg->value.string,
      new_args != nullptr ? new_args : args->channel_args,
      chand->interested_parties, chand->combiner);
  if (proxy_name != nullptr) gpr_free(proxy_name);
  if (new_args != nullptr) grpc_channel_args_destroy(new_args);
  if (chand->resolver == nullptr) {
    return GRPC_ERROR_CREATE_FROM_STATIC_STRING("resolver creation failed");
  }
  chand->deadline_checking_enabled =
      grpc_deadline_checking_enabled(args->channel_args);
  return GRPC_ERROR_NONE;
}

static void shutdown_resolver_locked(void* arg, grpc_error* error) {
  grpc_resolver* resolver = (grpc_resolver*)arg;
  grpc_resolver_shutdown_locked(resolver);
  GRPC_RESOLVER_UNREF(resolver, "channel");
}

/* Destructor for channel_data */
static void cc_destroy_channel_elem(grpc_channel_element* elem) {
  channel_data* chand = (channel_data*)elem->channel_data;
  if (chand->resolver != nullptr) {
    GRPC_CLOSURE_SCHED(
        GRPC_CLOSURE_CREATE(shutdown_resolver_locked, chand->resolver,
                            grpc_combiner_scheduler(chand->combiner)),
        GRPC_ERROR_NONE);
  }
  if (chand->client_channel_factory != nullptr) {
    grpc_client_channel_factory_unref(chand->client_channel_factory);
  }
  if (chand->lb_policy != nullptr) {
    grpc_pollset_set_del_pollset_set(chand->lb_policy->interested_parties,
                                     chand->interested_parties);
    grpc_lb_policy_shutdown_locked(chand->lb_policy, nullptr);
    GRPC_LB_POLICY_UNREF(chand->lb_policy, "channel");
  }
  gpr_free(chand->info_lb_policy_name);
  gpr_free(chand->info_service_config_json);
  if (chand->retry_throttle_data != nullptr) {
    grpc_server_retry_throttle_data_unref(chand->retry_throttle_data);
  }
  if (chand->method_params_table != nullptr) {
    grpc_slice_hash_table_unref(chand->method_params_table);
  }
  grpc_client_channel_stop_backup_polling(chand->interested_parties);
  grpc_connectivity_state_destroy(&chand->state_tracker);
  grpc_pollset_set_destroy(chand->interested_parties);
  GRPC_COMBINER_UNREF(chand->combiner, "client_channel");
  gpr_mu_destroy(&chand->info_mu);
  gpr_mu_destroy(&chand->external_connectivity_watcher_list_mu);
}

/*************************************************************************
 * PER-CALL FUNCTIONS
 */

// Max number of batches that can be pending on a call at any given
// time.  This includes one batch for each of the following ops:
//   recv_initial_metadata
//   send_initial_metadata
//   recv_message
//   send_message
//   recv_trailing_metadata
//   send_trailing_metadata
#define MAX_PENDING_BATCHES 6

// Retry support:
//
// In order to support retries, we act as a proxy for stream op batches.
// When we get a batch from the surface, we add it to our list of pending
// batches, and we then use those batches to construct separate "child"
// batches to be started on the subchannel call.  When the child batches
// return, we then decide which pending batches have been completed and
// schedule their callbacks accordingly.  If a subchannel call fails and
// we want to retry it, we do a new pick and start again, constructing
// new "child" batches for the new subchannel call.
//
// Note that retries are committed when receiving data from the server
// (except for Trailers-Only responses).  However, there may be many
// send ops started before receiving any data, so we may have already
// completed some number of send ops (and returned the completions up to
// the surface) by the time we realize that we need to retry.  To deal
// with this, we cache data for send ops, so that we can replay them on a
// different subchannel call even after we have completed the original
// batches.
//
// There are two sets of data to maintain:
// - In call_data (in the parent channel), we maintain a list of pending
//   ops and cached data for send ops.
// - In the subchannel call, we maintain state to indicate what ops have
//   already been sent down to that call.
//
// When constructing the "child" batches, we compare those two sets of
// data to see which batches need to be sent to the subchannel call.

// TODO(roth): In subsequent PRs:
// - add support for transparent retries (including initial metadata)
// - figure out how to record stats in census for retries
//   (census filter is on top of this one)
// - add census stats for retries

// State used for starting a retryable batch on a subchannel call.
// This provides its own grpc_transport_stream_op_batch and other data
// structures needed to populate the ops in the batch.
// We allocate one struct on the arena for each attempt at starting a
// batch on a given subchannel call.
typedef struct {
  gpr_refcount refs;
  grpc_call_element* elem;
  grpc_subchannel_call* subchannel_call;  // Holds a ref.
  // The batch to use in the subchannel call.
  // Its payload field points to subchannel_call_retry_state.batch_payload.
  grpc_transport_stream_op_batch batch;
  // For send_initial_metadata.
  // Note that we need to make a copy of the initial metadata for each
  // subchannel call instead of just referring to the copy in call_data,
  // because filters in the subchannel stack will probably add entries,
  // so we need to start in a pristine state for each attempt of the call.
  grpc_linked_mdelem* send_initial_metadata_storage;
  grpc_metadata_batch send_initial_metadata;
  // For send_message.
  grpc_caching_byte_stream send_message;
  // For send_trailing_metadata.
  grpc_linked_mdelem* send_trailing_metadata_storage;
  grpc_metadata_batch send_trailing_metadata;
  // For intercepting recv_initial_metadata.
  grpc_metadata_batch recv_initial_metadata;
  grpc_closure recv_initial_metadata_ready;
  bool trailing_metadata_available;
  // For intercepting recv_message.
  grpc_closure recv_message_ready;
  grpc_byte_stream* recv_message;
  // For intercepting recv_trailing_metadata.
  grpc_metadata_batch recv_trailing_metadata;
  grpc_transport_stream_stats collect_stats;
  // For intercepting on_complete.
  grpc_closure on_complete;
} subchannel_batch_data;

// Retry state associated with a subchannel call.
// Stored in the parent_data of the subchannel call object.
typedef struct {
  // subchannel_batch_data.batch.payload points to this.
  grpc_transport_stream_op_batch_payload batch_payload;
  // These fields indicate which ops have been started and completed on
  // this subchannel call.
  size_t started_send_message_count;
  size_t completed_send_message_count;
  size_t started_recv_message_count;
  size_t completed_recv_message_count;
  bool started_send_initial_metadata : 1;
  bool completed_send_initial_metadata : 1;
  bool started_send_trailing_metadata : 1;
  bool completed_send_trailing_metadata : 1;
  bool started_recv_initial_metadata : 1;
  bool completed_recv_initial_metadata : 1;
  bool started_recv_trailing_metadata : 1;
  bool completed_recv_trailing_metadata : 1;
  // State for callback processing.
  bool retry_dispatched : 1;
  bool recv_initial_metadata_ready_deferred : 1;
  bool recv_message_ready_deferred : 1;
  grpc_error* recv_initial_metadata_error;
  grpc_error* recv_message_error;
} subchannel_call_retry_state;

// Pending batches stored in call data.
typedef struct {
  // The pending batch.  If nullptr, this slot is empty.
  grpc_transport_stream_op_batch* batch;
  // Indicates whether payload for send ops has been cached in call data.
  bool send_ops_cached;
} pending_batch;

/** Call data.  Holds a pointer to grpc_subchannel_call and the
    associated machinery to create such a pointer.
    Handles queueing of stream ops until a call object is ready, waiting
    for initial metadata before trying to create a call object,
    and handling cancellation gracefully. */
typedef struct client_channel_call_data {
  // State for handling deadlines.
  // The code in deadline_filter.c requires this to be the first field.
  // TODO(roth): This is slightly sub-optimal in that grpc_deadline_state
  // and this struct both independently store pointers to the call stack
  // and call combiner.  If/when we have time, find a way to avoid this
  // without breaking the grpc_deadline_state abstraction.
  grpc_deadline_state deadline_state;

  grpc_slice path;  // Request path.
  gpr_timespec call_start_time;
  grpc_millis deadline;
  gpr_arena* arena;
  grpc_call_stack* owning_call;
  grpc_call_combiner* call_combiner;

  grpc_server_retry_throttle_data* retry_throttle_data;
  method_parameters* method_params;

  grpc_subchannel_call* subchannel_call;
  grpc_error* error;

  grpc_lb_policy_pick_state pick;
  grpc_closure pick_closure;
  grpc_closure pick_cancel_closure;

  grpc_polling_entity* pollent;

  // Batches are added to this list when received from above.
  // They are removed when we are done handling the batch (i.e., when
  // either we have invoked all of the batch's callbacks or we have
  // passed the batch down to the subchannel call and are not
  // intercepting any of its callbacks).
  pending_batch pending_batches[MAX_PENDING_BATCHES];
  bool pending_send_initial_metadata : 1;
  bool pending_send_message : 1;
  bool pending_send_trailing_metadata : 1;

  // Retry state.
  bool enable_retries : 1;
  bool retry_committed : 1;
  bool last_attempt_got_server_pushback : 1;
  int num_attempts_completed;
  size_t bytes_buffered_for_retry;
  grpc_core::ManualConstructor<grpc_core::BackOff> retry_backoff;
  grpc_timer retry_timer;

  // Cached data for retrying send ops.
  // send_initial_metadata
  bool seen_send_initial_metadata;
  grpc_linked_mdelem* send_initial_metadata_storage;
  grpc_metadata_batch send_initial_metadata;
  uint32_t send_initial_metadata_flags;
  gpr_atm* peer_string;
  // send_message
  // When we get a send_message op, we replace the original byte stream
  // with a grpc_caching_byte_stream that caches the slices to a
  // local buffer for use in retries.
  // Note: We inline the cache for the first 3 send_message ops and use
  // dynamic allocation after that.  This number was essentially picked
  // at random; it could be changed in the future to tune performance.
  grpc_core::InlinedVector<grpc_byte_stream_cache*, 3> send_messages;
  // send_trailing_metadata
  bool seen_send_trailing_metadata;
  grpc_linked_mdelem* send_trailing_metadata_storage;
  grpc_metadata_batch send_trailing_metadata;
} call_data;

grpc_subchannel_call* grpc_client_channel_get_subchannel_call(
    grpc_call_element* elem) {
  call_data* calld = (call_data*)elem->call_data;
  return calld->subchannel_call;
}

static void start_retriable_subchannel_batches(void* arg, grpc_error* ignored);

static size_t get_batch_index(grpc_transport_stream_op_batch* batch) {
  // Note: It is important the send_initial_metadata be the first entry
  // here, since the code in pick_subchannel_locked() assumes it will be.
  if (batch->send_initial_metadata) return 0;
  if (batch->send_message) return 1;
  if (batch->send_trailing_metadata) return 2;
  if (batch->recv_initial_metadata) return 3;
  if (batch->recv_message) return 4;
  if (batch->recv_trailing_metadata) return 5;
  GPR_UNREACHABLE_CODE(return (size_t)-1);
}

// Cleans up retry state.  Called when the RPC is committed (i.e., we will
// not attempt any more retries).
static void retry_commit(grpc_call_element* elem,
                         subchannel_call_retry_state* retry_state) {
  call_data* calld = (call_data*)elem->call_data;
  channel_data* chand = (channel_data*)elem->channel_data;
  if (calld->retry_committed) return;
  calld->retry_committed = true;
  if (grpc_client_channel_trace.enabled()) {
    gpr_log(GPR_DEBUG, "chand=%p calld=%p: committing retries", chand, calld);
  }
  if (retry_state == nullptr) return;
  if (retry_state->completed_send_initial_metadata) {
    grpc_metadata_batch_destroy(&calld->send_initial_metadata);
  }
  for (size_t i = 0; i < retry_state->completed_send_message_count; ++i) {
    grpc_byte_stream_cache_destroy(calld->send_messages[i]);
  }
  if (retry_state->completed_send_trailing_metadata) {
    grpc_metadata_batch_destroy(&calld->send_trailing_metadata);
  }
}

// This is called via the call combiner, so access to calld is synchronized.
static void pending_batches_add(grpc_call_element* elem,
                                grpc_transport_stream_op_batch* batch) {
  call_data* calld = (call_data*)elem->call_data;
  channel_data* chand = (channel_data*)elem->channel_data;
  const size_t idx = get_batch_index(batch);
  if (grpc_client_channel_trace.enabled()) {
    gpr_log(GPR_DEBUG,
            "chand=%p calld=%p: adding pending batch at index %" PRIuPTR, chand,
            calld, idx);
  }
  pending_batch* pending = &calld->pending_batches[idx];
  GPR_ASSERT(pending->batch == nullptr);
  pending->batch = batch;
  pending->send_ops_cached = false;
  if (calld->enable_retries) {
    // Update state in calld about pending batches.
    // Also check if the batch takes us over the retry buffer limit.
    // Note: We don't check the size of trailing metadata here, because
    // gRPC clients do not send trailing metadata.
    if (batch->send_initial_metadata) {
      calld->pending_send_initial_metadata = true;
      calld->bytes_buffered_for_retry += grpc_metadata_batch_size(
          batch->payload->send_initial_metadata.send_initial_metadata);
    }
    if (batch->send_message) {
      calld->pending_send_message = true;
      calld->bytes_buffered_for_retry +=
          batch->payload->send_message.send_message->length;
    }
    if (batch->send_trailing_metadata) {
      calld->pending_send_trailing_metadata = true;
    }
    if (calld->bytes_buffered_for_retry > chand->per_rpc_retry_buffer_size) {
      if (grpc_client_channel_trace.enabled()) {
        gpr_log(GPR_DEBUG,
                "chand=%p calld=%p: exceeded retry buffer size, committing",
                chand, calld);
      }
      subchannel_call_retry_state* retry_state =
          calld->subchannel_call == nullptr
              ? nullptr
              : (subchannel_call_retry_state*)
                    grpc_connected_subchannel_call_get_parent_data(
                        calld->subchannel_call);
      retry_commit(elem, retry_state);
      // If we are not going to retry and have not yet started, pretend
      // retries are disabled so that we don't bother with retry overhead.
      if (calld->num_attempts_completed == 0) {
        if (grpc_client_channel_trace.enabled()) {
          gpr_log(GPR_DEBUG,
                  "chand=%p calld=%p: disabling retries before first attempt",
                  chand, calld);
        }
        calld->enable_retries = false;
      }
    }
  }
}

static void pending_batch_clear(call_data* calld, pending_batch* pending) {
  if (calld->enable_retries) {
    if (pending->batch->send_initial_metadata) {
      calld->pending_send_initial_metadata = false;
    }
    if (pending->batch->send_message) {
      calld->pending_send_message = false;
    }
    if (pending->batch->send_trailing_metadata) {
      calld->pending_send_trailing_metadata = false;
    }
  }
  pending->batch = nullptr;
}

// This is called via the call combiner, so access to calld is synchronized.
static void fail_pending_batch_in_call_combiner(void* arg, grpc_error* error) {
  grpc_transport_stream_op_batch* batch = (grpc_transport_stream_op_batch*)arg;
  call_data* calld = (call_data*)batch->handler_private.extra_arg;
  grpc_transport_stream_op_batch_finish_with_failure(
      batch, GRPC_ERROR_REF(error), calld->call_combiner);
}

// This is called via the call combiner, so access to calld is synchronized.
// If yield_call_combiner is true, assumes responsibility for yielding
// the call combiner.
static void pending_batches_fail(grpc_call_element* elem, grpc_error* error,
                                 bool yield_call_combiner) {
  GPR_ASSERT(error != GRPC_ERROR_NONE);
  call_data* calld = (call_data*)elem->call_data;
  if (grpc_client_channel_trace.enabled()) {
    size_t num_batches = 0;
    for (size_t i = 0; i < GPR_ARRAY_SIZE(calld->pending_batches); ++i) {
      if (calld->pending_batches[i].batch != nullptr) ++num_batches;
    }
    gpr_log(GPR_DEBUG,
            "chand=%p calld=%p: failing %" PRIuPTR " pending batches: %s",
            elem->channel_data, calld, num_batches, grpc_error_string(error));
  }
  grpc_transport_stream_op_batch*
      batches[GPR_ARRAY_SIZE(calld->pending_batches)];
  size_t num_batches = 0;
  for (size_t i = 0; i < GPR_ARRAY_SIZE(calld->pending_batches); ++i) {
    pending_batch* pending = &calld->pending_batches[i];
    grpc_transport_stream_op_batch* batch = pending->batch;
    if (batch != nullptr) {
      batches[num_batches++] = batch;
      pending_batch_clear(calld, pending);
    }
  }
  for (size_t i = yield_call_combiner ? 1 : 0; i < num_batches; ++i) {
    grpc_transport_stream_op_batch* batch = batches[i];
    batch->handler_private.extra_arg = calld;
    GRPC_CLOSURE_INIT(&batch->handler_private.closure,
                      fail_pending_batch_in_call_combiner, batch,
                      grpc_schedule_on_exec_ctx);
    GRPC_CALL_COMBINER_START(calld->call_combiner,
                             &batch->handler_private.closure,
                             GRPC_ERROR_REF(error), "pending_batches_fail");
  }
  if (yield_call_combiner) {
    if (num_batches > 0) {
      grpc_transport_stream_op_batch_finish_with_failure(
          batches[0], GRPC_ERROR_REF(error), calld->call_combiner);
    } else {
      GRPC_CALL_COMBINER_STOP(calld->call_combiner, "pending_batches_fail");
    }
  }
  GRPC_ERROR_UNREF(error);
}

// This is called via the call combiner, so access to calld is synchronized.
static void resume_pending_batch_in_call_combiner(void* arg,
                                                  grpc_error* ignored) {
  grpc_transport_stream_op_batch* batch = (grpc_transport_stream_op_batch*)arg;
  grpc_subchannel_call* subchannel_call =
      (grpc_subchannel_call*)batch->handler_private.extra_arg;
  grpc_subchannel_call_process_op(subchannel_call, batch);
}

// This is called via the call combiner, so access to calld is synchronized.
static void pending_batches_resume(grpc_call_element* elem) {
  channel_data* chand = (channel_data*)elem->channel_data;
  call_data* calld = (call_data*)elem->call_data;
  if (calld->enable_retries) {
    start_retriable_subchannel_batches(elem, GRPC_ERROR_NONE);
    return;
  }
  // Retries not enabled; send down batches as-is.
  if (grpc_client_channel_trace.enabled()) {
    size_t num_batches = 0;
    for (size_t i = 0; i < GPR_ARRAY_SIZE(calld->pending_batches); ++i) {
      if (calld->pending_batches[i].batch != nullptr) ++num_batches;
    }
    gpr_log(GPR_DEBUG,
            "chand=%p calld=%p: starting %" PRIuPTR
            " pending batches on subchannel_call=%p",
            chand, calld, num_batches, calld->subchannel_call);
  }
  grpc_transport_stream_op_batch*
      batches[GPR_ARRAY_SIZE(calld->pending_batches)];
  size_t num_batches = 0;
  for (size_t i = 0; i < GPR_ARRAY_SIZE(calld->pending_batches); ++i) {
    pending_batch* pending = &calld->pending_batches[i];
    grpc_transport_stream_op_batch* batch = pending->batch;
    if (batch != nullptr) {
      batches[num_batches++] = batch;
      pending_batch_clear(calld, pending);
    }
  }
  for (size_t i = 1; i < num_batches; ++i) {
    grpc_transport_stream_op_batch* batch = batches[i];
    batch->handler_private.extra_arg = calld->subchannel_call;
    GRPC_CLOSURE_INIT(&batch->handler_private.closure,
                      resume_pending_batch_in_call_combiner, batch,
                      grpc_schedule_on_exec_ctx);
    GRPC_CALL_COMBINER_START(calld->call_combiner,
                             &batch->handler_private.closure, GRPC_ERROR_NONE,
                             "pending_batches_resume");
  }
  GPR_ASSERT(num_batches > 0);
  grpc_subchannel_call_process_op(calld->subchannel_call, batches[0]);
}

static void on_complete(void* arg, grpc_error* error);

static subchannel_batch_data* batch_data_create(grpc_call_element* elem,
                                                int refcount) {
  call_data* calld = (call_data*)elem->call_data;
  subchannel_call_retry_state* retry_state = (subchannel_call_retry_state*)
      grpc_connected_subchannel_call_get_parent_data(calld->subchannel_call);
  subchannel_batch_data* batch_data = (subchannel_batch_data*)gpr_arena_alloc(
      calld->arena, sizeof(*batch_data));
  batch_data->elem = elem;
  batch_data->subchannel_call =
      GRPC_SUBCHANNEL_CALL_REF(calld->subchannel_call, "batch_data_create");
  batch_data->batch.payload = &retry_state->batch_payload;
  gpr_ref_init(&batch_data->refs, refcount);
  GRPC_CLOSURE_INIT(&batch_data->on_complete, on_complete, batch_data,
                    grpc_schedule_on_exec_ctx);
  batch_data->batch.on_complete = &batch_data->on_complete;
  return batch_data;
}

static void batch_data_unref(subchannel_batch_data* batch_data) {
  if (gpr_unref(&batch_data->refs)) {
    if (batch_data->send_initial_metadata_storage != nullptr) {
      grpc_metadata_batch_destroy(&batch_data->send_initial_metadata);
    }
    if (batch_data->send_trailing_metadata_storage != nullptr) {
      grpc_metadata_batch_destroy(&batch_data->send_trailing_metadata);
    }
    if (batch_data->batch.recv_initial_metadata) {
      grpc_metadata_batch_destroy(&batch_data->recv_initial_metadata);
    }
    if (batch_data->batch.recv_trailing_metadata) {
      grpc_metadata_batch_destroy(&batch_data->recv_trailing_metadata);
    }
    GRPC_SUBCHANNEL_CALL_UNREF(batch_data->subchannel_call,
                               "batch_data_unref");
  }
}

static void maybe_clear_pending_batch(grpc_call_element* elem,
                                      pending_batch* pending) {
  call_data* calld = (call_data*)elem->call_data;
  channel_data* chand = (channel_data*)elem->channel_data;
  grpc_transport_stream_op_batch* batch = pending->batch;
  // We clear the pending batch if all of its callbacks have been
  // scheduled and reset to nullptr.
  if (batch->on_complete == nullptr &&
      (!batch->recv_initial_metadata ||
       batch->payload->recv_initial_metadata.recv_initial_metadata_ready ==
           nullptr) &&
      (!batch->recv_message ||
       batch->payload->recv_message.recv_message_ready == nullptr)) {
    if (grpc_client_channel_trace.enabled()) {
      gpr_log(GPR_DEBUG, "chand=%p calld=%p: clearing pending batch", chand,
              calld);
    }
    pending_batch_clear(calld, pending);
  }
}

// Caches data for send ops so that it can be retried later, if not
// already cached.
static void maybe_cache_send_ops_for_batch(call_data* calld,
                                           pending_batch* pending) {
  if (pending->send_ops_cached) return;
  pending->send_ops_cached = true;
  grpc_transport_stream_op_batch* batch = pending->batch;
  // Save a copy of metadata for send_initial_metadata ops.
  if (batch->send_initial_metadata) {
    calld->seen_send_initial_metadata = true;
    GPR_ASSERT(calld->send_initial_metadata_storage == nullptr);
    grpc_metadata_batch* send_initial_metadata =
        batch->payload->send_initial_metadata.send_initial_metadata;
    calld->send_initial_metadata_storage = (grpc_linked_mdelem*)gpr_arena_alloc(
        calld->arena,
        sizeof(grpc_linked_mdelem) * send_initial_metadata->list.count);
    grpc_metadata_batch_copy(send_initial_metadata,
                             &calld->send_initial_metadata,
                             calld->send_initial_metadata_storage);
    calld->send_initial_metadata_flags =
        batch->payload->send_initial_metadata.send_initial_metadata_flags;
    calld->peer_string = batch->payload->send_initial_metadata.peer_string;
  }
  // Set up cache for send_message ops.
  if (batch->send_message) {
    grpc_byte_stream_cache* cache = (grpc_byte_stream_cache*)gpr_arena_alloc(
        calld->arena, sizeof(grpc_byte_stream_cache));
    grpc_byte_stream_cache_init(cache,
                                batch->payload->send_message.send_message);
    calld->send_messages.push_back(cache);
  }
  // Save metadata batch for send_trailing_metadata ops.
  if (batch->send_trailing_metadata) {
    calld->seen_send_trailing_metadata = true;
    GPR_ASSERT(calld->send_trailing_metadata_storage == nullptr);
    grpc_metadata_batch* send_trailing_metadata =
        batch->payload->send_trailing_metadata.send_trailing_metadata;
    calld->send_trailing_metadata_storage =
        (grpc_linked_mdelem*)gpr_arena_alloc(
            calld->arena,
            sizeof(grpc_linked_mdelem) * send_trailing_metadata->list.count);
    grpc_metadata_batch_copy(send_trailing_metadata,
                             &calld->send_trailing_metadata,
                             calld->send_trailing_metadata_storage);
  }
}

static void start_pick_locked(void* arg, grpc_error* ignored);

static void do_retry(grpc_call_element* elem,
                     subchannel_call_retry_state* retry_state,
                     grpc_millis server_pushback_ms) {
  channel_data* chand = (channel_data*)elem->channel_data;
  call_data* calld = (call_data*)elem->call_data;
  GPR_ASSERT(calld->method_params != nullptr);
  retry_policy_params* retry_policy = calld->method_params->retry_policy;
  GPR_ASSERT(retry_policy != nullptr);
  // Reset subchannel call and connected subchannel.
  if (calld->subchannel_call != nullptr) {
    GRPC_SUBCHANNEL_CALL_UNREF(calld->subchannel_call,
                               "client_channel_call_retry");
    calld->subchannel_call = nullptr;
  }
  if (calld->pick.connected_subchannel != nullptr) {
    GRPC_CONNECTED_SUBCHANNEL_UNREF(calld->pick.connected_subchannel,
                                    "client_channel_call_retry");
    calld->pick.connected_subchannel = nullptr;
  }
  // Compute backoff delay.
  grpc_millis next_attempt_time;
  if (server_pushback_ms >= 0) {
    next_attempt_time = grpc_core::ExecCtx::Get()->Now() + server_pushback_ms;
    calld->last_attempt_got_server_pushback = true;
  } else if (calld->num_attempts_completed == 1 ||
             calld->last_attempt_got_server_pushback) {
    calld->retry_backoff.Init(
        grpc_core::BackOff::Options()
            .set_initial_backoff(retry_policy->initial_backoff)
            .set_multiplier(retry_policy->backoff_multiplier)
            .set_jitter(RETRY_BACKOFF_JITTER)
            .set_max_backoff(retry_policy->max_backoff));
    next_attempt_time = calld->retry_backoff->Begin();
    calld->last_attempt_got_server_pushback = false;
  } else {
    next_attempt_time = calld->retry_backoff->Step();
  }
  if (grpc_client_channel_trace.enabled()) {
    gpr_log(GPR_DEBUG,
            "chand=%p calld=%p: retrying failed call in %" PRIuPTR " ms", chand,
            calld, next_attempt_time - grpc_core::ExecCtx::Get()->Now());
  }
  // Schedule retry after computed delay.
  GRPC_CLOSURE_INIT(&calld->pick_closure, start_pick_locked, elem,
                    grpc_combiner_scheduler(chand->combiner));
  grpc_timer_init(&calld->retry_timer, next_attempt_time,
                  &calld->pick_closure);
  // Update bookkeeping.
  if (retry_state != nullptr) retry_state->retry_dispatched = true;
}

// Returns true if the call is being retried.
static bool maybe_retry(grpc_call_element* elem,
                        subchannel_batch_data* batch_data,
                        grpc_status_code status,
                        grpc_mdelem* server_pushback_md) {
  channel_data* chand = (channel_data*)elem->channel_data;
  call_data* calld = (call_data*)elem->call_data;
  // Get retry policy.
  if (calld->method_params == nullptr) return false;
  retry_policy_params* retry_policy = calld->method_params->retry_policy;
  if (retry_policy == nullptr) return false;
  // If we've already dispatched a retry from this call, return true.
  // This catches the case where the batch has multiple callbacks
  // (i.e., it includes either recv_message or recv_initial_metadata).
  subchannel_call_retry_state* retry_state = nullptr;
  if (batch_data != nullptr) {
    retry_state = (subchannel_call_retry_state*)
        grpc_connected_subchannel_call_get_parent_data(
            batch_data->subchannel_call);
    if (retry_state->retry_dispatched) {
      if (grpc_client_channel_trace.enabled()) {
        gpr_log(GPR_DEBUG, "chand=%p calld=%p: retry already dispatched", chand,
                calld);
      }
      return true;
    }
  }
  // Check status.
  if (status == GRPC_STATUS_OK) {
    grpc_server_retry_throttle_data_record_success(calld->retry_throttle_data);
    if (grpc_client_channel_trace.enabled()) {
      gpr_log(GPR_DEBUG, "chand=%p calld=%p: call succeeded", chand, calld);
    }
    return false;
  }
  // Status is not OK.  Check whether the status is retryable.
  if (!retry_policy->retryable_status_codes.Contains(status)) {
    if (grpc_client_channel_trace.enabled()) {
      gpr_log(GPR_DEBUG,
              "chand=%p calld=%p: status %s not configured as retryable", chand,
              calld, grpc_status_code_to_string(status));
    }
    return false;
  }
  // Record the failure and check whether retries are throttled.
  // Note that it's important for this check to come after the status
  // code check above, since we should only record failures whose statuses
  // match the configured retryable status codes, so that we don't count
  // things like failures due to malformed requests (INVALID_ARGUMENT).
  // Conversely, it's important for this to come before the remaining
  // checks, so that we don't fail to record failures due to other factors.
  if (!grpc_server_retry_throttle_data_record_failure(
          calld->retry_throttle_data)) {
    if (grpc_client_channel_trace.enabled()) {
      gpr_log(GPR_DEBUG, "chand=%p calld=%p: retries throttled", chand, calld);
    }
    return false;
  }
  // Check whether the call is committed.
  if (calld->retry_committed) {
    if (grpc_client_channel_trace.enabled()) {
      gpr_log(GPR_DEBUG, "chand=%p calld=%p: retries committed", chand, calld);
    }
    return false;
  }
  // Check whether we have retries remaining.
  ++calld->num_attempts_completed;
  if (calld->num_attempts_completed >= retry_policy->max_attempts) {
    if (grpc_client_channel_trace.enabled()) {
      gpr_log(GPR_DEBUG, "chand=%p calld=%p: exceeded %d retry attempts", chand,
              calld, retry_policy->max_attempts);
    }
    return false;
  }
  // If the call was cancelled from the surface, don't retry.
  if (calld->error != GRPC_ERROR_NONE) {
    if (grpc_client_channel_trace.enabled()) {
      gpr_log(GPR_DEBUG,
              "chand=%p calld=%p: call cancelled from surface, not retrying",
              chand, calld);
    }
    return false;
  }
  // Check server push-back.
  grpc_millis server_pushback_ms = -1;
  if (server_pushback_md != nullptr) {
    // If the value is "-1" or any other unparseable string, we do not retry.
    uint32_t ms;
    if (!grpc_parse_slice_to_uint32(GRPC_MDVALUE(*server_pushback_md), &ms)) {
      if (grpc_client_channel_trace.enabled()) {
        gpr_log(GPR_DEBUG,
                "chand=%p calld=%p: not retrying due to server push-back",
                chand, calld);
      }
      return false;
    } else {
      if (grpc_client_channel_trace.enabled()) {
        gpr_log(GPR_DEBUG,
                "chand=%p calld=%p: server push-back: retry in %u ms", chand,
                calld, ms);
      }
      server_pushback_ms = (grpc_millis)ms;
    }
  }
  do_retry(elem, retry_state, server_pushback_ms);
  return true;
}

static void start_internal_recv_trailing_metadata(grpc_call_element* elem);

static void invoke_recv_initial_metadata_callback(void* arg,
                                                  grpc_error* error) {
  subchannel_batch_data* batch_data = (subchannel_batch_data*)arg;
  call_data* calld = (call_data*)batch_data->elem->call_data;
  channel_data* chand = (channel_data*)batch_data->elem->channel_data;
  // Find pending batch.
  pending_batch* pending = nullptr;
  for (size_t i = 0; i < GPR_ARRAY_SIZE(calld->pending_batches); ++i) {
    grpc_transport_stream_op_batch* batch = calld->pending_batches[i].batch;
    if (batch != nullptr && batch->recv_initial_metadata &&
        batch->payload->recv_initial_metadata.recv_initial_metadata_ready !=
            nullptr) {
      if (grpc_client_channel_trace.enabled()) {
        gpr_log(GPR_DEBUG,
                "chand=%p calld=%p: invoking recv_initial_metadata_ready for "
                "pending batch at index %" PRIuPTR,
                chand, calld, i);
      }
      pending = &calld->pending_batches[i];
      break;
    }
  }
  GPR_ASSERT(pending != nullptr);
  // Return metadata.
  grpc_metadata_batch_move(
      &batch_data->recv_initial_metadata,
      pending->batch->payload->recv_initial_metadata.recv_initial_metadata);
  // Update bookkeeping.
  // Note: Need to do this before invoking the callback, since invoking
  // the callback will result in yielding the call combiner.
  grpc_closure* recv_initial_metadata_ready =
      pending->batch->payload->recv_initial_metadata
          .recv_initial_metadata_ready;
  pending->batch->payload->recv_initial_metadata.recv_initial_metadata_ready =
      nullptr;
  maybe_clear_pending_batch(batch_data->elem, pending);
  batch_data_unref(batch_data);
  // Invoke callback.
  GRPC_CLOSURE_RUN(recv_initial_metadata_ready, GRPC_ERROR_REF(error));
}

// Intercepts recv_initial_metadata_ready callback for retries.
// Commits the call and returns the initial metadata up the stack.
static void recv_initial_metadata_ready(void* arg, grpc_error* error) {
  subchannel_batch_data* batch_data = (subchannel_batch_data*)arg;
  grpc_call_element* elem = batch_data->elem;
  channel_data* chand = (channel_data*)elem->channel_data;
  call_data* calld = (call_data*)elem->call_data;
  if (grpc_client_channel_trace.enabled()) {
    gpr_log(GPR_DEBUG,
            "chand=%p calld=%p: got recv_initial_metadata_ready, error=%s",
            chand, calld, grpc_error_string(error));
  }
  subchannel_call_retry_state* retry_state = (subchannel_call_retry_state*)
      grpc_connected_subchannel_call_get_parent_data(
          batch_data->subchannel_call);
  // If we got an error or a Trailers-Only response and have not yet gotten
  // the recv_trailing_metadata on_complete callback, then defer
  // propagating this callback back to the surface.  We can evaluate whether
  // to retry when recv_trailing_metadata comes back.
  if ((batch_data->trailing_metadata_available || error != GRPC_ERROR_NONE) &&
      !retry_state->completed_recv_trailing_metadata) {
    if (grpc_client_channel_trace.enabled()) {
      gpr_log(GPR_DEBUG,
              "chand=%p calld=%p: deferring recv_initial_metadata_ready "
              "(Trailers-Only)",
              chand, calld);
    }
    retry_state->recv_initial_metadata_ready_deferred = true;
    retry_state->recv_initial_metadata_error = GRPC_ERROR_REF(error);
    if (!retry_state->started_recv_trailing_metadata) {
      // recv_trailing_metadata not yet started by application; start it
      // ourselves to get status.
      start_internal_recv_trailing_metadata(elem);
    } else {
      GRPC_CALL_COMBINER_STOP(
          calld->call_combiner,
          "recv_initial_metadata_ready trailers-only or error");
    }
    return;
  }
  // Received valid initial metadata, so commit the call.
  retry_commit(elem, retry_state);
  // Manually invoking a callback function; it does not take ownership of error.
  invoke_recv_initial_metadata_callback(batch_data, error);
  GRPC_ERROR_UNREF(error);
}

static void invoke_recv_message_callback(void* arg, grpc_error* error) {
  subchannel_batch_data* batch_data = (subchannel_batch_data*)arg;
  call_data* calld = (call_data*)batch_data->elem->call_data;
  channel_data* chand = (channel_data*)batch_data->elem->channel_data;
  // Find pending op.
  pending_batch* pending = nullptr;
  for (size_t i = 0; i < GPR_ARRAY_SIZE(calld->pending_batches); ++i) {
    grpc_transport_stream_op_batch* batch = calld->pending_batches[i].batch;
    if (batch != nullptr && batch->recv_message &&
        batch->payload->recv_message.recv_message_ready != nullptr) {
      if (grpc_client_channel_trace.enabled()) {
        gpr_log(GPR_DEBUG,
                "chand=%p calld=%p: invoking recv_message_ready for "
                "pending batch at index %" PRIuPTR,
                chand, calld, i);
      }
      pending = &calld->pending_batches[i];
      break;
    }
  }
  GPR_ASSERT(pending != nullptr);
  // Return payload.
  *pending->batch->payload->recv_message.recv_message =
      batch_data->recv_message;
  // Update bookkeeping.
  // Note: Need to do this before invoking the callback, since invoking
  // the callback will result in yielding the call combiner.
  grpc_closure* recv_message_ready =
      pending->batch->payload->recv_message.recv_message_ready;
  pending->batch->payload->recv_message.recv_message_ready = nullptr;
  maybe_clear_pending_batch(batch_data->elem, pending);
  batch_data_unref(batch_data);
  // Invoke callback.
  GRPC_CLOSURE_RUN(recv_message_ready, GRPC_ERROR_REF(error));
}

// Intercepts recv_message_ready callback for retries.
// Commits the call and returns the message up the stack.
static void recv_message_ready(void* arg, grpc_error* error) {
  subchannel_batch_data* batch_data = (subchannel_batch_data*)arg;
  grpc_call_element* elem = batch_data->elem;
  channel_data* chand = (channel_data*)elem->channel_data;
  call_data* calld = (call_data*)elem->call_data;
  if (grpc_client_channel_trace.enabled()) {
    gpr_log(GPR_DEBUG, "chand=%p calld=%p: got recv_message_ready, error=%s",
            chand, calld, grpc_error_string(error));
  }
  subchannel_call_retry_state* retry_state = (subchannel_call_retry_state*)
      grpc_connected_subchannel_call_get_parent_data(
          batch_data->subchannel_call);
  // If we got an error or the payload was nullptr and we have not yet gotten
  // the recv_trailing_metadata on_complete callback, then defer
  // propagating this callback back to the surface.  We can evaluate whether
  // to retry when recv_trailing_metadata comes back.
  if ((batch_data->recv_message == nullptr || error != GRPC_ERROR_NONE) &&
      !retry_state->completed_recv_trailing_metadata) {
    if (grpc_client_channel_trace.enabled()) {
      gpr_log(GPR_DEBUG,
              "chand=%p calld=%p: deferring recv_message_ready (nullptr "
              "message and recv_trailing_metadata pending)",
              chand, calld);
    }
    retry_state->recv_message_ready_deferred = true;
    retry_state->recv_message_error = GRPC_ERROR_REF(error);
    if (!retry_state->started_recv_trailing_metadata) {
      // recv_trailing_metadata not yet started by application; start it
      // ourselves to get status.
      start_internal_recv_trailing_metadata(elem);
    } else {
      GRPC_CALL_COMBINER_STOP(calld->call_combiner,
                              "recv_message_ready null");
    }
    return;
  }
  // Received a valid message, so commit the call.
  retry_commit(elem, retry_state);
  // Manually invoking a callback function; it does not take ownership of error.
  invoke_recv_message_callback(batch_data, error);
  GRPC_ERROR_UNREF(error);
}

// Returns true if all pending ops in the pending batch have been completed.
static bool pending_batch_is_completed(
    pending_batch* pending, call_data* calld,
    subchannel_call_retry_state* retry_state) {
  if (pending->batch == nullptr || pending->batch->on_complete == nullptr) {
    return false;
  }
  if (pending->batch->send_initial_metadata &&
      !retry_state->completed_send_initial_metadata) {
    return false;
  }
  if (pending->batch->send_message &&
      retry_state->completed_send_message_count < calld->send_messages.size()) {
    return false;
  }
  if (pending->batch->send_trailing_metadata &&
      !retry_state->completed_send_trailing_metadata) {
    return false;
  }
  if (pending->batch->recv_initial_metadata &&
      !retry_state->completed_recv_initial_metadata) {
    return false;
  }
  if (pending->batch->recv_message &&
      retry_state->completed_recv_message_count <
          retry_state->started_recv_message_count) {
    return false;
  }
  if (pending->batch->recv_trailing_metadata &&
      !retry_state->completed_recv_trailing_metadata) {
    return false;
  }
  return true;
}

static void update_retry_state_for_completed_batch(
    subchannel_batch_data* batch_data,
    subchannel_call_retry_state* retry_state) {
  if (batch_data->batch.send_initial_metadata) {
    retry_state->completed_send_initial_metadata = true;
  }
  if (batch_data->batch.send_message) {
    ++retry_state->completed_send_message_count;
  }
  if (batch_data->batch.send_trailing_metadata) {
    retry_state->completed_send_trailing_metadata = true;
  }
  if (batch_data->batch.recv_initial_metadata) {
    retry_state->completed_recv_initial_metadata = true;
  }
  if (batch_data->batch.recv_message) {
    ++retry_state->completed_recv_message_count;
  }
  if (batch_data->batch.recv_trailing_metadata) {
    retry_state->completed_recv_trailing_metadata = true;
  }
}

static void free_cached_send_op_data_for_completed_batch(
    subchannel_batch_data* batch_data,
    subchannel_call_retry_state* retry_state, call_data* calld) {
  if (batch_data->batch.send_initial_metadata) {
    grpc_metadata_batch_destroy(&calld->send_initial_metadata);
  }
  if (batch_data->batch.send_message) {
    grpc_byte_stream_cache_destroy(
        calld->send_messages[retry_state->completed_send_message_count - 1]);
  }
  if (batch_data->batch.send_trailing_metadata) {
    grpc_metadata_batch_destroy(&calld->send_trailing_metadata);
  }
}

typedef struct {
  grpc_closure* closure;
  grpc_error* error;
  const char* reason;
} closure_to_execute;

static void add_closures_for_deferred_recv_callbacks(
    subchannel_batch_data* batch_data, subchannel_call_retry_state* retry_state,
    closure_to_execute* closures, size_t* num_closures) {
  if (batch_data->batch.recv_trailing_metadata &&
      retry_state->recv_initial_metadata_ready_deferred) {
    closure_to_execute* closure = &closures[(*num_closures)++];
    closure->closure =
        GRPC_CLOSURE_INIT(&batch_data->recv_initial_metadata_ready,
                          invoke_recv_initial_metadata_callback, batch_data,
                          grpc_schedule_on_exec_ctx);
    closure->error = retry_state->recv_initial_metadata_error;
    closure->reason = "resuming recv_initial_metadata_ready";
  }
  if (batch_data->batch.recv_trailing_metadata &&
      retry_state->recv_message_ready_deferred) {
    closure_to_execute* closure = &closures[(*num_closures)++];
    closure->closure = GRPC_CLOSURE_INIT(&batch_data->recv_message_ready,
                                         invoke_recv_message_callback,
                                         batch_data, grpc_schedule_on_exec_ctx);
    closure->error = retry_state->recv_message_error;
    closure->reason = "resuming recv_message_ready";
  }
}

static void add_closures_for_replay_or_pending_send_ops(
    grpc_call_element* elem, subchannel_batch_data* batch_data,
    subchannel_call_retry_state* retry_state, closure_to_execute* closures,
    size_t* num_closures) {
  channel_data* chand = (channel_data*)elem->channel_data;
  call_data* calld = (call_data*)elem->call_data;
  bool have_pending_send_message_ops =
      retry_state->started_send_message_count < calld->send_messages.size();
  bool have_pending_send_trailing_metadata_op =
      calld->seen_send_trailing_metadata &&
      !retry_state->started_send_trailing_metadata;
  if (!have_pending_send_message_ops &&
      !have_pending_send_trailing_metadata_op) {
    for (size_t i = 0; i < GPR_ARRAY_SIZE(calld->pending_batches); ++i) {
      pending_batch* pending = &calld->pending_batches[i];
      grpc_transport_stream_op_batch* batch = pending->batch;
      if (batch == nullptr || pending->send_ops_cached) continue;
      if (batch->send_message) have_pending_send_message_ops = true;
      if (batch->send_trailing_metadata) {
        have_pending_send_trailing_metadata_op = true;
      }
    }
  }
  if (have_pending_send_message_ops || have_pending_send_trailing_metadata_op) {
    if (grpc_client_channel_trace.enabled()) {
      gpr_log(GPR_DEBUG,
              "chand=%p calld=%p: starting next batch for pending send op(s)",
              chand, calld);
    }
    closure_to_execute* closure = &closures[(*num_closures)++];
    closure->closure = GRPC_CLOSURE_INIT(
        &batch_data->batch.handler_private.closure,
        start_retriable_subchannel_batches, elem, grpc_schedule_on_exec_ctx);
    closure->error = GRPC_ERROR_NONE;
    closure->reason = "starting next batch for send_* op(s)";
  }
}

static void add_closures_for_completed_pending_batches(
    grpc_call_element* elem, subchannel_batch_data* batch_data,
    subchannel_call_retry_state* retry_state, grpc_error* error,
    closure_to_execute* closures, size_t* num_closures) {
  channel_data* chand = (channel_data*)elem->channel_data;
  call_data* calld = (call_data*)elem->call_data;
  for (size_t i = 0; i < GPR_ARRAY_SIZE(calld->pending_batches); ++i) {
    pending_batch* pending = &calld->pending_batches[i];
    if (pending_batch_is_completed(pending, calld, retry_state)) {
      if (grpc_client_channel_trace.enabled()) {
        gpr_log(GPR_DEBUG,
                "chand=%p calld=%p: pending batch completed at index %" PRIuPTR,
                chand, calld, i);
      }
      // Copy the trailing metadata to return it to the surface.
      if (batch_data->batch.recv_trailing_metadata) {
        grpc_metadata_batch_move(&batch_data->recv_trailing_metadata,
                                 pending->batch->payload->recv_trailing_metadata
                                     .recv_trailing_metadata);
      }
      closure_to_execute* closure = &closures[(*num_closures)++];
      closure->closure = pending->batch->on_complete;
      closure->error = GRPC_ERROR_REF(error);
      closure->reason = "on_complete for pending batch";
      pending->batch->on_complete = nullptr;
      maybe_clear_pending_batch(elem, pending);
    }
  }
  GRPC_ERROR_UNREF(error);
}

// Callback used to intercept on_complete from subchannel calls.
// Called only when retries are enabled.
static void on_complete(void* arg, grpc_error* error) {
  subchannel_batch_data* batch_data = (subchannel_batch_data*)arg;
  grpc_call_element* elem = batch_data->elem;
  channel_data* chand = (channel_data*)elem->channel_data;
  call_data* calld = (call_data*)elem->call_data;
  if (grpc_client_channel_trace.enabled()) {
    char* op_str = grpc_transport_stream_op_batch_string(&batch_data->batch);
    gpr_log(GPR_DEBUG, "chand=%p calld=%p: got on_complete, error=%s, batch=%s",
            chand, calld, grpc_error_string(error), op_str);
    gpr_free(op_str);
  }
  // Update bookkeeping in retry_state.
  subchannel_call_retry_state* retry_state = (subchannel_call_retry_state*)
      grpc_connected_subchannel_call_get_parent_data(
          batch_data->subchannel_call);
  update_retry_state_for_completed_batch(batch_data, retry_state);
  // Check if the call is finished, and if so, get its status.
  // The call is finished if either (a) this callback was invoked with
  // an error or (b) we receive status.
  bool call_finished = false;
  grpc_status_code status = GRPC_STATUS_OK;
  grpc_mdelem* server_pushback_md = nullptr;
  if (error != GRPC_ERROR_NONE) {  // Case (a).
    call_finished = true;
    grpc_error_get_status(error, calld->deadline, &status, nullptr,
                          nullptr, nullptr);
  } else if (batch_data->batch.recv_trailing_metadata) {  // Case (b).
    call_finished = true;
    grpc_metadata_batch* md_batch =
        batch_data->batch.payload->recv_trailing_metadata
            .recv_trailing_metadata;
    GPR_ASSERT(md_batch->idx.named.grpc_status != nullptr);
    status =
        grpc_get_status_code_from_metadata(md_batch->idx.named.grpc_status->md);
    if (md_batch->idx.named.grpc_retry_pushback_ms != nullptr) {
      server_pushback_md = &md_batch->idx.named.grpc_retry_pushback_ms->md;
    }
  }
  if (call_finished && grpc_client_channel_trace.enabled()) {
    gpr_log(GPR_DEBUG, "chand=%p calld=%p: call finished, status=%s", chand,
            calld, grpc_status_code_to_string(status));
  }
  // If the call is finished, check if we should retry.
  if (call_finished &&
      maybe_retry(elem, batch_data, status, server_pushback_md)) {
    batch_data_unref(batch_data);
    // Unref batch_data for deferred recv_initial_metadata_ready or
    // recv_message_ready callbacks, if any.
    if (batch_data->batch.recv_trailing_metadata &&
        retry_state->recv_initial_metadata_ready_deferred) {
      batch_data_unref(batch_data);
      GRPC_ERROR_UNREF(retry_state->recv_initial_metadata_error);
    }
    if (batch_data->batch.recv_trailing_metadata &&
        retry_state->recv_message_ready_deferred) {
      batch_data_unref(batch_data);
      GRPC_ERROR_UNREF(retry_state->recv_message_error);
    }
    return;
  }
  // If the call is finished or retries are committed, free cached data for
  // send ops that we've just completed.
  if (call_finished || calld->retry_committed) {
    free_cached_send_op_data_for_completed_batch(batch_data,
                                                 retry_state, calld);
  }
  // Call not being retried.
  // Construct list of closures to execute.
  // Max number of closures is number of pending batches plus one for
  // each of:
  // - deferred recv_initial_metadata_ready
  // - deferred recv_message_ready
  // - starting a new batch for pending send ops
  closure_to_execute closures[GPR_ARRAY_SIZE(calld->pending_batches) + 3];
  size_t num_closures = 0;
  // If there are deferred recv_initial_metadata_ready or recv_message_ready
  // callbacks, add them to closures.
  add_closures_for_deferred_recv_callbacks(batch_data, retry_state, closures,
                                           &num_closures);
  // If there are additional pending send_* ops to be started, add a
  // callback to start_retriable_subchannel_batches() to closures.
  add_closures_for_replay_or_pending_send_ops(elem, batch_data, retry_state,
                                              closures, &num_closures);
  // Find pending batches whose ops are now complete and add their
  // on_complete callbacks to closures.
  add_closures_for_completed_pending_batches(elem, batch_data, retry_state,
                                             GRPC_ERROR_REF(error), closures,
                                             &num_closures);
  // Don't need batch_data anymore.
  batch_data_unref(batch_data);
  // Schedule all of the closures identified above.
  // Note that the call combiner will be yielded for each closure that
  // we schedule.  We're already running in the call combiner, so one of
  // the closures can be scheduled directly, but the others will
  // have to re-enter the call combiner.
  if (num_closures > 0) {
    GRPC_CLOSURE_SCHED(closures[0].closure, closures[0].error);
    for (size_t i = 1; i < num_closures; ++i) {
      GRPC_CALL_COMBINER_START(calld->call_combiner,
                               closures[i].closure, closures[i].error,
                               closures[i].reason);
    }
  } else {
    GRPC_CALL_COMBINER_STOP(calld->call_combiner,
                            "no closures to run for on_complete");
  }
}

static void start_batch_in_call_combiner(void* arg, grpc_error* ignored) {
  grpc_transport_stream_op_batch* batch = (grpc_transport_stream_op_batch*)arg;
  grpc_subchannel_call* subchannel_call =
      (grpc_subchannel_call*)batch->handler_private.extra_arg;
  grpc_subchannel_call_process_op(subchannel_call, batch);
}

static const grpc_slice* g_retry_count_strings[] = {
    &GRPC_MDSTR_1, &GRPC_MDSTR_2, &GRPC_MDSTR_3, &GRPC_MDSTR_4};

static void add_retriable_send_initial_metadata_op(
    call_data* calld, subchannel_call_retry_state* retry_state,
    subchannel_batch_data* batch_data) {
  // If we've already completed one or more attempts, add the
  // grpc-retry-attempts header.
  batch_data->send_initial_metadata_storage =
      (grpc_linked_mdelem*)gpr_arena_alloc(
          calld->arena, sizeof(grpc_linked_mdelem) *
                            (calld->send_initial_metadata.list.count +
                             (calld->num_attempts_completed > 0)));
  grpc_metadata_batch_copy(&calld->send_initial_metadata,
                           &batch_data->send_initial_metadata,
                           batch_data->send_initial_metadata_storage);
  if (batch_data->send_initial_metadata.idx.named.grpc_previous_rpc_attempts !=
      nullptr) {
    grpc_metadata_batch_remove(
        &batch_data->send_initial_metadata,
        batch_data->send_initial_metadata.idx.named.grpc_previous_rpc_attempts);
  }
  if (calld->num_attempts_completed > 0) {
    grpc_mdelem retry_md = grpc_mdelem_from_slices(
        GRPC_MDSTR_GRPC_PREVIOUS_RPC_ATTEMPTS,
        *g_retry_count_strings[calld->num_attempts_completed - 1]);
    grpc_error* error = grpc_metadata_batch_add_tail(
        &batch_data->send_initial_metadata,
        &batch_data->send_initial_metadata_storage[calld->send_initial_metadata
                                                       .list.count],
        retry_md);
    if (error != GRPC_ERROR_NONE) {
      gpr_log(GPR_ERROR, "error adding retry metadata: %s",
              grpc_error_string(error));
      GPR_ASSERT(false);
    }
  }
  retry_state->started_send_initial_metadata = true;
  batch_data->batch.send_initial_metadata = true;
  batch_data->batch.payload->send_initial_metadata.send_initial_metadata =
      &batch_data->send_initial_metadata;
  batch_data->batch.payload->send_initial_metadata.send_initial_metadata_flags =
      calld->send_initial_metadata_flags;
  batch_data->batch.payload->send_initial_metadata.peer_string =
      calld->peer_string;
}

static void add_retriable_send_message_op(
    call_data* calld, subchannel_call_retry_state* retry_state,
    subchannel_batch_data* batch_data) {
  grpc_byte_stream_cache* cache =
      calld->send_messages[retry_state->started_send_message_count];
  ++retry_state->started_send_message_count;
  grpc_caching_byte_stream_init(&batch_data->send_message, cache);
  batch_data->batch.send_message = true;
  batch_data->batch.payload->send_message.send_message =
      (grpc_byte_stream*)&batch_data->send_message;
}

static void add_retriable_send_trailing_metadata_op(
    call_data* calld, subchannel_call_retry_state* retry_state,
    subchannel_batch_data* batch_data) {
  batch_data->send_trailing_metadata_storage =
      (grpc_linked_mdelem*)gpr_arena_alloc(
          calld->arena, sizeof(grpc_linked_mdelem) *
                            calld->send_trailing_metadata.list.count);
  grpc_metadata_batch_copy(&calld->send_trailing_metadata,
                           &batch_data->send_trailing_metadata,
                           batch_data->send_trailing_metadata_storage);
  retry_state->started_send_trailing_metadata = true;
  batch_data->batch.send_trailing_metadata = true;
  batch_data->batch.payload->send_trailing_metadata.send_trailing_metadata =
      &batch_data->send_trailing_metadata;
}

static void add_retriable_recv_initial_metadata_op(
    call_data* calld, subchannel_call_retry_state* retry_state,
    subchannel_batch_data* batch_data) {
  retry_state->started_recv_initial_metadata = true;
  batch_data->batch.recv_initial_metadata = true;
  grpc_metadata_batch_init(&batch_data->recv_initial_metadata);
  batch_data->batch.payload->recv_initial_metadata.recv_initial_metadata =
      &batch_data->recv_initial_metadata;
  batch_data->batch.payload->recv_initial_metadata.trailing_metadata_available =
      &batch_data->trailing_metadata_available;
  GRPC_CLOSURE_INIT(&batch_data->recv_initial_metadata_ready,
                    recv_initial_metadata_ready, batch_data,
                    grpc_schedule_on_exec_ctx);
  batch_data->batch.payload->recv_initial_metadata.recv_initial_metadata_ready =
      &batch_data->recv_initial_metadata_ready;
}

static void add_retriable_recv_message_op(
    call_data* calld, subchannel_call_retry_state* retry_state,
    subchannel_batch_data* batch_data) {
  ++retry_state->started_recv_message_count;
  batch_data->batch.recv_message = true;
  batch_data->batch.payload->recv_message.recv_message =
      &batch_data->recv_message;
  GRPC_CLOSURE_INIT(&batch_data->recv_message_ready, recv_message_ready,
                    batch_data, grpc_schedule_on_exec_ctx);
  batch_data->batch.payload->recv_message.recv_message_ready =
      &batch_data->recv_message_ready;
}

static void add_retriable_recv_trailing_metadata_op(
    call_data* calld, subchannel_call_retry_state* retry_state,
    subchannel_batch_data* batch_data) {
  retry_state->started_recv_trailing_metadata = true;
  batch_data->batch.recv_trailing_metadata = true;
  grpc_metadata_batch_init(&batch_data->recv_trailing_metadata);
  batch_data->batch.payload->recv_trailing_metadata.recv_trailing_metadata =
      &batch_data->recv_trailing_metadata;
  batch_data->batch.collect_stats = true;
  batch_data->batch.payload->collect_stats.collect_stats =
      &batch_data->collect_stats;
}

static void start_internal_recv_trailing_metadata(grpc_call_element* elem) {
  call_data* calld = (call_data*)elem->call_data;
  channel_data* chand = (channel_data*)elem->channel_data;
  if (grpc_client_channel_trace.enabled()) {
    gpr_log(GPR_DEBUG,
            "chand=%p calld=%p: call failed but recv_trailing_metadata not "
            "started; starting it internally",
            chand, calld);
  }
  subchannel_call_retry_state* retry_state = (subchannel_call_retry_state*)
      grpc_connected_subchannel_call_get_parent_data(calld->subchannel_call);
  subchannel_batch_data* batch_data = batch_data_create(elem, 1);
  add_retriable_recv_trailing_metadata_op(calld, retry_state,
                                          batch_data);
  grpc_subchannel_call_process_op(calld->subchannel_call,
                                  &batch_data->batch);
}

static subchannel_batch_data* maybe_create_subchannel_batch_for_replay(
    grpc_call_element* elem, subchannel_call_retry_state* retry_state) {
  call_data* calld = (call_data*)elem->call_data;
  channel_data* chand = (channel_data*)elem->channel_data;
  subchannel_batch_data* replay_batch_data = nullptr;
  // send_initial_metadata.
  if (calld->seen_send_initial_metadata &&
      !retry_state->started_send_initial_metadata &&
      !calld->pending_send_initial_metadata) {
    if (grpc_client_channel_trace.enabled()) {
      gpr_log(GPR_DEBUG,
              "chand=%p calld=%p: replaying previously completed "
              "send_initial_metadata op",
              chand, calld);
    }
    replay_batch_data = batch_data_create(elem, 1);
    add_retriable_send_initial_metadata_op(calld, retry_state,
                                           replay_batch_data);
  }
  // send_message.
  // Note that we can only have one send_message op in flight at a time.
  if (retry_state->started_send_message_count < calld->send_messages.size() &&
      retry_state->started_send_message_count ==
          retry_state->completed_send_message_count &&
      !calld->pending_send_message) {
    if (grpc_client_channel_trace.enabled()) {
      gpr_log(GPR_DEBUG,
              "chand=%p calld=%p: replaying previously completed "
              "send_message op",
              chand, calld);
    }
    if (replay_batch_data == nullptr) {
      replay_batch_data = batch_data_create(elem, 1);
    }
    add_retriable_send_message_op(calld, retry_state,
                                  replay_batch_data);
  }
  // send_trailing_metadata.
  // Note that we only add this op if we have no more send_message ops
  // to start, since we can't send down any more send_message ops after
  // send_trailing_metadata.
  if (calld->seen_send_trailing_metadata &&
      retry_state->started_send_message_count == calld->send_messages.size() &&
      !retry_state->started_send_trailing_metadata &&
      !calld->pending_send_trailing_metadata) {
    if (grpc_client_channel_trace.enabled()) {
      gpr_log(GPR_DEBUG,
              "chand=%p calld=%p: replaying previously completed "
              "send_trailing_metadata op",
              chand, calld);
    }
    if (replay_batch_data == nullptr) {
      replay_batch_data = batch_data_create(elem, 1);
    }
    add_retriable_send_trailing_metadata_op(calld, retry_state,
                                            replay_batch_data);
  }
  return replay_batch_data;
}

static void add_subchannel_batches_for_pending_batches(
    grpc_call_element* elem, subchannel_call_retry_state* retry_state,
    grpc_transport_stream_op_batch** batches, size_t* num_batches) {
  call_data* calld = (call_data*)elem->call_data;
  for (size_t i = 0; i < GPR_ARRAY_SIZE(calld->pending_batches); ++i) {
    pending_batch* pending = &calld->pending_batches[i];
    grpc_transport_stream_op_batch* batch = pending->batch;
    if (batch == nullptr) continue;
    // Skip any batch that either (a) has already been started on this
    // subchannel call or (b) we can't start yet because we're still
    // replaying send ops that need to be completed first.
    // TODO(roth): Note that if any one op in the batch can't be sent
    // yet due to ops that we're replaying, we don't start any of the ops
    // in the batch.  This is probably okay, but it could conceivably
    // lead to increased latency in some cases -- e.g., we could delay
    // starting a recv op due to it being in the same batch with a send
    // op.  If/when we revamp the callback protocol in
    // transport_stream_op_batch, we may be able to fix this.
    if (batch->send_initial_metadata &&
        retry_state->started_send_initial_metadata) {
      continue;
    }
    if (batch->send_message && retry_state->started_send_message_count <
                                   retry_state->completed_send_message_count) {
      continue;
    }
    // Note that we only start send_trailing_metadata if we have no more
    // send_message ops to start, since we can't send down any more
    // send_message ops after send_trailing_metadata.
    if (batch->send_trailing_metadata &&
        (retry_state->started_send_message_count + batch->send_message <
             calld->send_messages.size() ||
         retry_state->started_send_trailing_metadata)) {
      continue;
    }
    if (batch->recv_initial_metadata &&
        retry_state->started_recv_initial_metadata) {
      continue;
    }
    if (batch->recv_message && retry_state->started_recv_message_count <
                                   retry_state->completed_recv_message_count) {
      continue;
    }
    if (batch->recv_trailing_metadata &&
        retry_state->started_recv_trailing_metadata) {
      continue;
    }
    // If we're not retrying, just send the batch as-is.
    if (calld->method_params == nullptr ||
        calld->method_params->retry_policy == nullptr ||
        calld->retry_committed) {
      batches[(*num_batches)++] = batch;
      pending_batch_clear(calld, pending);
      continue;
    }
    // Create batch with the right number of callbacks.
    const int num_callbacks =
        1 + batch->recv_initial_metadata + batch->recv_message;
    subchannel_batch_data* batch_data = batch_data_create(elem, num_callbacks);
    // Cache send ops if needed.
    maybe_cache_send_ops_for_batch(calld, pending);
    // send_initial_metadata.
    if (batch->send_initial_metadata) {
      add_retriable_send_initial_metadata_op(calld, retry_state, batch_data);
    }
    // send_message.
    if (batch->send_message) {
      add_retriable_send_message_op(calld, retry_state, batch_data);
    }
    // send_trailing_metadata.
    if (batch->send_trailing_metadata) {
      add_retriable_send_trailing_metadata_op(calld, retry_state, batch_data);
    }
    // recv_initial_metadata.
    if (batch->recv_initial_metadata) {
      // recv_flags is only used on the server side.
      GPR_ASSERT(batch->payload->recv_initial_metadata.recv_flags == nullptr);
      add_retriable_recv_initial_metadata_op(calld, retry_state, batch_data);
    }
    // recv_message.
    if (batch->recv_message) {
      add_retriable_recv_message_op(calld, retry_state, batch_data);
    }
    // recv_trailing_metadata.
    if (batch->recv_trailing_metadata) {
      GPR_ASSERT(batch->collect_stats);
      add_retriable_recv_trailing_metadata_op(calld, retry_state, batch_data);
    }
    batches[(*num_batches)++] = &batch_data->batch;
  }
}

static void start_retriable_subchannel_batches(void* arg, grpc_error* ignored) {
  grpc_call_element* elem = (grpc_call_element*)arg;
  call_data* calld = (call_data*)elem->call_data;
  channel_data* chand = (channel_data*)elem->channel_data;
  if (grpc_client_channel_trace.enabled()) {
    gpr_log(GPR_DEBUG, "chand=%p calld=%p: constructing retriable batches",
            chand, calld);
  }
  subchannel_call_retry_state* retry_state = (subchannel_call_retry_state*)
      grpc_connected_subchannel_call_get_parent_data(calld->subchannel_call);
  // We can start up to 6 batches.
  grpc_transport_stream_op_batch*
      batches[GPR_ARRAY_SIZE(calld->pending_batches)];
  size_t num_batches = 0;
  // Replay previously-returned send_* ops if needed.
  subchannel_batch_data* replay_batch_data =
      maybe_create_subchannel_batch_for_replay(elem, retry_state);
  if (replay_batch_data != nullptr) {
    batches[num_batches++] = &replay_batch_data->batch;
  }
  // Now add pending batches.
  add_subchannel_batches_for_pending_batches(elem, retry_state, batches,
                                             &num_batches);
  // Start batches on subchannel call.
  // Note that the call combiner will be yielded for each batch that we
  // send down.  We're already running in the call combiner, so one of
  // the batches can be started directly, but the others will have to
  // re-enter the call combiner.
  if (grpc_client_channel_trace.enabled()) {
    gpr_log(GPR_DEBUG,
            "chand=%p calld=%p: starting %" PRIuPTR
            " retriable batches on subchannel_call=%p",
            chand, calld, num_batches, calld->subchannel_call);
  }
  if (num_batches == 0) {
    // This should be fairly rare, but it can happen when (e.g.) an
    // attempt completes before it has finished replaying all
    // previously sent messages.
    GRPC_CALL_COMBINER_STOP(calld->call_combiner,
                            "no retriable subchannel batches to start");
  } else {
    for (size_t i = 1; i < num_batches; ++i) {
      batches[i]->handler_private.extra_arg = calld->subchannel_call;
      GRPC_CLOSURE_INIT(&batches[i]->handler_private.closure,
                        start_batch_in_call_combiner, batches[i],
                        grpc_schedule_on_exec_ctx);
      GRPC_CALL_COMBINER_START(calld->call_combiner,
                               &batches[i]->handler_private.closure,
                               GRPC_ERROR_NONE, "start_subchannel_batch");
    }
    grpc_subchannel_call_process_op(calld->subchannel_call, batches[0]);
  }
}

// Applies service config to the call.  Must be invoked once we know
// that the resolver has returned results to the channel.
static void apply_service_config_to_call_locked(grpc_call_element* elem) {
  channel_data* chand = (channel_data*)elem->channel_data;
  call_data* calld = (call_data*)elem->call_data;
  if (grpc_client_channel_trace.enabled()) {
    gpr_log(GPR_DEBUG, "chand=%p calld=%p: applying service config to call",
            chand, calld);
  }
  if (chand->retry_throttle_data != nullptr) {
    calld->retry_throttle_data =
        grpc_server_retry_throttle_data_ref(chand->retry_throttle_data);
  }
  if (chand->method_params_table != nullptr) {
    calld->method_params = (method_parameters*)grpc_method_config_table_get(
        chand->method_params_table, calld->path);
    if (calld->method_params != nullptr) {
      method_parameters_ref(calld->method_params);
      // If the deadline from the service config is shorter than the one
      // from the client API, reset the deadline timer.
      if (chand->deadline_checking_enabled &&
          calld->method_params->timeout != 0) {
        const grpc_millis per_method_deadline =
            grpc_timespec_to_millis_round_up(calld->call_start_time) +
            calld->method_params->timeout;
        if (per_method_deadline < calld->deadline) {
          calld->deadline = per_method_deadline;
          grpc_deadline_state_reset(elem, calld->deadline);
        }
      }
    }
  }
  // If no retry policy, disable retries.
  // TODO(roth): Remove this when adding support for transparent retries.
  if (calld->method_params == nullptr ||
      calld->method_params->retry_policy == nullptr) {
    calld->enable_retries = false;
  }
}

static void create_subchannel_call(grpc_call_element* elem, grpc_error* error) {
  channel_data* chand = (channel_data*)elem->channel_data;
  call_data* calld = (call_data*)elem->call_data;
<<<<<<< HEAD
  const size_t parent_data_size =
      calld->enable_retries ? sizeof(subchannel_call_retry_state) : 0;
  const grpc_connected_subchannel_call_args call_args = {
=======
  const grpc_core::ConnectedSubchannel::CallArgs call_args = {
>>>>>>> 9db1691c
      calld->pollent,                       // pollent
      calld->path,                          // path
      calld->call_start_time,               // start_time
      calld->deadline,                      // deadline
      calld->arena,                         // arena
      calld->pick.subchannel_call_context,  // context
      calld->call_combiner,                 // call_combiner
      parent_data_size                      // parent_data_size
  };
  grpc_error* new_error = calld->pick.connected_subchannel->CreateCall(
      call_args, &calld->subchannel_call);
  if (grpc_client_channel_trace.enabled()) {
    gpr_log(GPR_DEBUG, "chand=%p calld=%p: create subchannel_call=%p: error=%s",
            chand, calld, calld->subchannel_call, grpc_error_string(new_error));
  }
  if (new_error != GRPC_ERROR_NONE) {
    new_error = grpc_error_add_child(new_error, error);
    pending_batches_fail(elem, new_error, true /* yield_call_combiner */);
  } else {
    if (parent_data_size > 0) {
      subchannel_call_retry_state* retry_state = (subchannel_call_retry_state*)
          grpc_connected_subchannel_call_get_parent_data(
              calld->subchannel_call);
      retry_state->batch_payload.context = calld->pick.subchannel_call_context;
    }
    pending_batches_resume(elem);
  }
  GRPC_ERROR_UNREF(error);
}

// Invoked when a pick is completed, on both success or failure.
static void pick_done(void* arg, grpc_error* error) {
  grpc_call_element* elem = (grpc_call_element*)arg;
  call_data* calld = (call_data*)elem->call_data;
  channel_data* chand = (channel_data*)elem->channel_data;
  if (calld->pick.connected_subchannel == nullptr) {
    // Failed to create subchannel.
    // If there was no error, this is an LB policy drop, in which case
    // we return an error; otherwise, we may retry.
    grpc_status_code status = GRPC_STATUS_OK;
    grpc_error_get_status(error, calld->deadline, &status, nullptr, nullptr,
                          nullptr);
    if (error == GRPC_ERROR_NONE || !calld->enable_retries ||
        !maybe_retry(elem, nullptr /* batch_data */, status,
                     nullptr /* server_pushback_md */)) {
      grpc_error* new_error =
          error == GRPC_ERROR_NONE
              ? GRPC_ERROR_CREATE_FROM_STATIC_STRING(
                    "Call dropped by load balancing policy")
              : GRPC_ERROR_CREATE_REFERENCING_FROM_STATIC_STRING(
                    "Failed to create subchannel", &error, 1);
      if (grpc_client_channel_trace.enabled()) {
        gpr_log(GPR_DEBUG,
                "chand=%p calld=%p: failed to create subchannel: error=%s",
                chand, calld, grpc_error_string(new_error));
      }
      pending_batches_fail(elem, new_error, true /* yield_call_combiner */);
    }
  } else {
    /* Create call on subchannel. */
    create_subchannel_call(elem, GRPC_ERROR_REF(error));
  }
}

// Invoked when a pick is completed to leave the client_channel combiner
// and continue processing in the call combiner.
static void pick_done_locked(grpc_call_element* elem, grpc_error* error) {
  call_data* calld = (call_data*)elem->call_data;
  GRPC_CLOSURE_INIT(&calld->pick_closure, pick_done, elem,
                    grpc_schedule_on_exec_ctx);
  GRPC_CLOSURE_SCHED(&calld->pick_closure, error);
}

// A wrapper around pick_done_locked() that is used in cases where
// either (a) the pick was deferred pending a resolver result or (b) the
// pick was done asynchronously.  Removes the call's polling entity from
// chand->interested_parties before invoking pick_done_locked().
static void async_pick_done_locked(grpc_call_element* elem, grpc_error* error) {
  channel_data* chand = (channel_data*)elem->channel_data;
  call_data* calld = (call_data*)elem->call_data;
  grpc_polling_entity_del_from_pollset_set(calld->pollent,
                                           chand->interested_parties);
  pick_done_locked(elem, error);
}

// Note: This runs under the client_channel combiner, but will NOT be
// holding the call combiner.
static void pick_callback_cancel_locked(void* arg, grpc_error* error) {
  grpc_call_element* elem = (grpc_call_element*)arg;
  channel_data* chand = (channel_data*)elem->channel_data;
  call_data* calld = (call_data*)elem->call_data;
  // Note: chand->lb_policy may have changed since we started our pick,
  // in which case we will be cancelling the pick on a policy other than
  // the one we started it on.  However, this will just be a no-op.
  if (error != GRPC_ERROR_NONE && chand->lb_policy != nullptr) {
    if (grpc_client_channel_trace.enabled()) {
      gpr_log(GPR_DEBUG, "chand=%p calld=%p: cancelling pick from LB policy %p",
              chand, calld, chand->lb_policy);
    }
    grpc_lb_policy_cancel_pick_locked(chand->lb_policy, &calld->pick,
                                      GRPC_ERROR_REF(error));
  }
  GRPC_CALL_STACK_UNREF(calld->owning_call, "pick_callback_cancel");
}

// Callback invoked by grpc_lb_policy_pick_locked() for async picks.
// Unrefs the LB policy and invokes async_pick_done_locked().
static void pick_callback_done_locked(void* arg, grpc_error* error) {
  grpc_call_element* elem = (grpc_call_element*)arg;
  channel_data* chand = (channel_data*)elem->channel_data;
  call_data* calld = (call_data*)elem->call_data;
  if (grpc_client_channel_trace.enabled()) {
    gpr_log(GPR_DEBUG, "chand=%p calld=%p: pick completed asynchronously",
            chand, calld);
  }
  async_pick_done_locked(elem, GRPC_ERROR_REF(error));
}

// Takes a ref to chand->lb_policy and calls grpc_lb_policy_pick_locked().
// If the pick was completed synchronously, unrefs the LB policy and
// returns true.
static bool pick_callback_start_locked(grpc_call_element* elem) {
  channel_data* chand = (channel_data*)elem->channel_data;
  call_data* calld = (call_data*)elem->call_data;
  if (grpc_client_channel_trace.enabled()) {
    gpr_log(GPR_DEBUG, "chand=%p calld=%p: starting pick on lb_policy=%p",
            chand, calld, chand->lb_policy);
  }
  // Only get service config data on the first attempt.
  if (calld->num_attempts_completed == 0) {
    apply_service_config_to_call_locked(elem);
  }
  // If the application explicitly set wait_for_ready, use that.
  // Otherwise, if the service config specified a value for this
  // method, use that.
  //
  // The send_initial_metadata batch will be the first one in the list,
  // as set by get_batch_index() above.
  calld->pick.initial_metadata =
      calld->seen_send_initial_metadata
          ? &calld->send_initial_metadata
          : calld->pending_batches[0]
                .batch->payload->send_initial_metadata.send_initial_metadata;
  uint32_t send_initial_metadata_flags =
      calld->seen_send_initial_metadata
          ? calld->send_initial_metadata_flags
          : calld->pending_batches[0]
                .batch->payload->send_initial_metadata
                .send_initial_metadata_flags;
  const bool wait_for_ready_set_from_api =
      send_initial_metadata_flags &
      GRPC_INITIAL_METADATA_WAIT_FOR_READY_EXPLICITLY_SET;
  const bool wait_for_ready_set_from_service_config =
      calld->method_params != nullptr &&
      calld->method_params->wait_for_ready != WAIT_FOR_READY_UNSET;
  if (!wait_for_ready_set_from_api && wait_for_ready_set_from_service_config) {
    if (calld->method_params->wait_for_ready == WAIT_FOR_READY_TRUE) {
      send_initial_metadata_flags |= GRPC_INITIAL_METADATA_WAIT_FOR_READY;
    } else {
      send_initial_metadata_flags &= ~GRPC_INITIAL_METADATA_WAIT_FOR_READY;
    }
  }
  calld->pick.initial_metadata_flags = send_initial_metadata_flags;
  GRPC_CLOSURE_INIT(&calld->pick_closure, pick_callback_done_locked, elem,
                    grpc_combiner_scheduler(chand->combiner));
  calld->pick.on_complete = &calld->pick_closure;
  const bool pick_done =
      grpc_lb_policy_pick_locked(chand->lb_policy, &calld->pick);
  if (pick_done) {
    /* synchronous grpc_lb_policy_pick call. Unref the LB policy. */
    if (grpc_client_channel_trace.enabled()) {
      gpr_log(GPR_DEBUG, "chand=%p calld=%p: pick completed synchronously",
              chand, calld);
    }
  } else {
    GRPC_CALL_STACK_REF(calld->owning_call, "pick_callback_cancel");
    grpc_call_combiner_set_notify_on_cancel(
        calld->call_combiner,
        GRPC_CLOSURE_INIT(&calld->pick_cancel_closure,
                          pick_callback_cancel_locked, elem,
                          grpc_combiner_scheduler(chand->combiner)));
  }
  return pick_done;
}

typedef struct {
  grpc_call_element* elem;
  bool finished;
  grpc_closure closure;
  grpc_closure cancel_closure;
} pick_after_resolver_result_args;

// Note: This runs under the client_channel combiner, but will NOT be
// holding the call combiner.
static void pick_after_resolver_result_cancel_locked(void* arg,
                                                     grpc_error* error) {
  pick_after_resolver_result_args* args = (pick_after_resolver_result_args*)arg;
  if (args->finished) {
    gpr_free(args);
    return;
  }
  // If we don't yet have a resolver result, then a closure for
  // pick_after_resolver_result_done_locked() will have been added to
  // chand->waiting_for_resolver_result_closures, and it may not be invoked
  // until after this call has been destroyed.  We mark the operation as
  // finished, so that when pick_after_resolver_result_done_locked()
  // is called, it will be a no-op.  We also immediately invoke
  // async_pick_done_locked() to propagate the error back to the caller.
  args->finished = true;
  grpc_call_element* elem = args->elem;
  channel_data* chand = (channel_data*)elem->channel_data;
  call_data* calld = (call_data*)elem->call_data;
  if (grpc_client_channel_trace.enabled()) {
    gpr_log(GPR_DEBUG,
            "chand=%p calld=%p: cancelling pick waiting for resolver result",
            chand, calld);
  }
  // Note: Although we are not in the call combiner here, we are
  // basically stealing the call combiner from the pending pick, so
  // it's safe to call async_pick_done_locked() here -- we are
  // essentially calling it here instead of calling it in
  // pick_after_resolver_result_done_locked().
  async_pick_done_locked(elem, GRPC_ERROR_CREATE_REFERENCING_FROM_STATIC_STRING(
                                   "Pick cancelled", &error, 1));
}

static void pick_after_resolver_result_start_locked(grpc_call_element* elem);

static void pick_after_resolver_result_done_locked(void* arg,
                                                   grpc_error* error) {
  pick_after_resolver_result_args* args = (pick_after_resolver_result_args*)arg;
  if (args->finished) {
    /* cancelled, do nothing */
    if (grpc_client_channel_trace.enabled()) {
      gpr_log(GPR_DEBUG, "call cancelled before resolver result");
    }
    gpr_free(args);
    return;
  }
  args->finished = true;
  grpc_call_element* elem = args->elem;
  channel_data* chand = (channel_data*)elem->channel_data;
  call_data* calld = (call_data*)elem->call_data;
  if (error != GRPC_ERROR_NONE) {
    if (grpc_client_channel_trace.enabled()) {
      gpr_log(GPR_DEBUG, "chand=%p calld=%p: resolver failed to return data",
              chand, calld);
    }
    async_pick_done_locked(elem, GRPC_ERROR_REF(error));
  } else if (chand->lb_policy != nullptr) {
    if (grpc_client_channel_trace.enabled()) {
      gpr_log(GPR_DEBUG, "chand=%p calld=%p: resolver returned, doing pick",
              chand, calld);
    }
    if (pick_callback_start_locked(elem)) {
      // Even if the LB policy returns a result synchronously, we have
      // already added our polling entity to chand->interested_parties
      // in order to wait for the resolver result, so we need to
      // remove it here.  Therefore, we call async_pick_done_locked()
      // instead of pick_done_locked().
      async_pick_done_locked(elem, GRPC_ERROR_NONE);
    }
  }
  // TODO(roth): It should be impossible for chand->lb_policy to be nullptr
  // here, so the rest of this code should never actually be executed.
  // However, we have reports of a crash on iOS that triggers this case,
  // so we are temporarily adding this to restore branches that were
  // removed in https://github.com/grpc/grpc/pull/12297.  Need to figure
  // out what is actually causing this to occur and then figure out the
  // right way to deal with it.
  else if (chand->resolver != nullptr) {
    // No LB policy, so try again.
    if (grpc_client_channel_trace.enabled()) {
      gpr_log(GPR_DEBUG,
              "chand=%p calld=%p: resolver returned but no LB policy, "
              "trying again",
              chand, calld);
    }
    pick_after_resolver_result_start_locked(elem);
  } else {
    if (grpc_client_channel_trace.enabled()) {
      gpr_log(GPR_DEBUG, "chand=%p calld=%p: resolver disconnected", chand,
              calld);
    }
    async_pick_done_locked(
        elem, GRPC_ERROR_CREATE_FROM_STATIC_STRING("Disconnected"));
  }
}

static void pick_after_resolver_result_start_locked(grpc_call_element* elem) {
  channel_data* chand = (channel_data*)elem->channel_data;
  call_data* calld = (call_data*)elem->call_data;
  if (grpc_client_channel_trace.enabled()) {
    gpr_log(GPR_DEBUG,
            "chand=%p calld=%p: deferring pick pending resolver result", chand,
            calld);
  }
  pick_after_resolver_result_args* args =
      (pick_after_resolver_result_args*)gpr_zalloc(sizeof(*args));
  args->elem = elem;
  GRPC_CLOSURE_INIT(&args->closure, pick_after_resolver_result_done_locked,
                    args, grpc_combiner_scheduler(chand->combiner));
  grpc_closure_list_append(&chand->waiting_for_resolver_result_closures,
                           &args->closure, GRPC_ERROR_NONE);
  grpc_call_combiner_set_notify_on_cancel(
      calld->call_combiner,
      GRPC_CLOSURE_INIT(&args->cancel_closure,
                        pick_after_resolver_result_cancel_locked, args,
                        grpc_combiner_scheduler(chand->combiner)));
}

static void start_pick_locked(void* arg, grpc_error* ignored) {
  grpc_call_element* elem = (grpc_call_element*)arg;
  call_data* calld = (call_data*)elem->call_data;
  channel_data* chand = (channel_data*)elem->channel_data;
  GPR_ASSERT(calld->pick.connected_subchannel == nullptr);
  GPR_ASSERT(calld->subchannel_call == nullptr);
  if (chand->lb_policy != nullptr) {
    // We already have an LB policy, so ask it for a pick.
    if (pick_callback_start_locked(elem)) {
      // Pick completed synchronously.
      pick_done_locked(elem, GRPC_ERROR_NONE);
      return;
    }
  } else {
    // We do not yet have an LB policy, so wait for a resolver result.
    if (chand->resolver == nullptr) {
      pick_done_locked(elem,
                       GRPC_ERROR_CREATE_FROM_STATIC_STRING("Disconnected"));
      return;
    }
    if (!chand->started_resolving) {
      start_resolving_locked(chand);
    }
    pick_after_resolver_result_start_locked(elem);
  }
  // We need to wait for either a resolver result or for an async result
  // from the LB policy.  Add the polling entity from call_data to the
  // channel_data's interested_parties, so that the I/O of the LB policy
  // and resolver can be done under it.  The polling entity will be
  // removed in async_pick_done_locked().
  grpc_polling_entity_add_to_pollset_set(calld->pollent,
                                         chand->interested_parties);
}

static void cc_start_transport_stream_op_batch(
    grpc_call_element* elem, grpc_transport_stream_op_batch* batch) {
  call_data* calld = (call_data*)elem->call_data;
  channel_data* chand = (channel_data*)elem->channel_data;
  if (chand->deadline_checking_enabled) {
    grpc_deadline_state_client_start_transport_stream_op_batch(elem, batch);
  }
  GPR_TIMER_BEGIN("cc_start_transport_stream_op_batch", 0);
  // If we've previously been cancelled, immediately fail any new batches.
  if (calld->error != GRPC_ERROR_NONE) {
    if (grpc_client_channel_trace.enabled()) {
      gpr_log(GPR_DEBUG, "chand=%p calld=%p: failing batch with error: %s",
              chand, calld, grpc_error_string(calld->error));
    }
    grpc_transport_stream_op_batch_finish_with_failure(
        batch, GRPC_ERROR_REF(calld->error), calld->call_combiner);
    goto done;
  }
  // Handle cancellation.
  if (batch->cancel_stream) {
    // Stash a copy of cancel_error in our call data, so that we can use
    // it for subsequent operations.  This ensures that if the call is
    // cancelled before any batches are passed down (e.g., if the deadline
    // is in the past when the call starts), we can return the right
    // error to the caller when the first batch does get passed down.
    GRPC_ERROR_UNREF(calld->error);
    calld->error = GRPC_ERROR_REF(batch->payload->cancel_stream.cancel_error);
    if (grpc_client_channel_trace.enabled()) {
      gpr_log(GPR_DEBUG, "chand=%p calld=%p: recording cancel_error=%s", chand,
              calld, grpc_error_string(calld->error));
    }
    // If we do not have a subchannel call (i.e., a pick has not yet
    // been started), fail all pending batches.  Otherwise, send the
    // cancellation down to the subchannel call.
    if (calld->subchannel_call == nullptr) {
      pending_batches_fail(elem, GRPC_ERROR_REF(calld->error),
                           false /* yield_call_combiner */);
      grpc_transport_stream_op_batch_finish_with_failure(
          batch, GRPC_ERROR_REF(calld->error), calld->call_combiner);
    } else {
      grpc_subchannel_call_process_op(calld->subchannel_call, batch);
    }
    goto done;
  }
  // Add the batch to the pending list.
  pending_batches_add(elem, batch);
  // Check if we've already gotten a subchannel call.
  // Note that once we have completed the pick, we do not need to enter
  // the channel combiner, which is more efficient (especially for
  // streaming calls).
  if (calld->subchannel_call != nullptr) {
    if (grpc_client_channel_trace.enabled()) {
      gpr_log(GPR_DEBUG,
              "chand=%p calld=%p: starting batch on subchannel_call=%p", chand,
              calld, calld->subchannel_call);
    }
    pending_batches_resume(elem);
    goto done;
  }
  // We do not yet have a subchannel call.
  // For batches containing a send_initial_metadata op, enter the channel
  // combiner to start a pick.
  if (batch->send_initial_metadata) {
    if (grpc_client_channel_trace.enabled()) {
      gpr_log(GPR_DEBUG, "chand=%p calld=%p: entering client_channel combiner",
              chand, calld);
    }
    GRPC_CLOSURE_SCHED(
        GRPC_CLOSURE_INIT(&batch->handler_private.closure, start_pick_locked,
                          elem, grpc_combiner_scheduler(chand->combiner)),
        GRPC_ERROR_NONE);
  } else {
    // For all other batches, release the call combiner.
    if (grpc_client_channel_trace.enabled()) {
      gpr_log(GPR_DEBUG,
              "chand=%p calld=%p: saved batch, yeilding call combiner", chand,
              calld);
    }
    GRPC_CALL_COMBINER_STOP(calld->call_combiner,
                            "batch does not include send_initial_metadata");
  }
done:
  GPR_TIMER_END("cc_start_transport_stream_op_batch", 0);
}

/* Constructor for call_data */
static grpc_error* cc_init_call_elem(grpc_call_element* elem,
                                     const grpc_call_element_args* args) {
  call_data* calld = (call_data*)elem->call_data;
  channel_data* chand = (channel_data*)elem->channel_data;
  // Initialize data members.
  calld->path = grpc_slice_ref_internal(args->path);
  calld->call_start_time = args->start_time;
  calld->deadline = args->deadline;
  calld->arena = args->arena;
  calld->owning_call = args->call_stack;
  calld->call_combiner = args->call_combiner;
  if (chand->deadline_checking_enabled) {
    grpc_deadline_state_init(elem, args->call_stack, args->call_combiner,
                             calld->deadline);
  }
  calld->enable_retries = chand->enable_retries;
  return GRPC_ERROR_NONE;
}

/* Destructor for call_data */
static void cc_destroy_call_elem(grpc_call_element* elem,
                                 const grpc_call_final_info* final_info,
                                 grpc_closure* then_schedule_closure) {
  call_data* calld = (call_data*)elem->call_data;
  channel_data* chand = (channel_data*)elem->channel_data;
  if (chand->deadline_checking_enabled) {
    grpc_deadline_state_destroy(elem);
  }
  grpc_slice_unref_internal(calld->path);
  if (calld->method_params != nullptr) {
    method_parameters_unref(calld->method_params);
  }
  GRPC_ERROR_UNREF(calld->error);
  if (calld->subchannel_call != nullptr) {
    grpc_subchannel_call_set_cleanup_closure(calld->subchannel_call,
                                             then_schedule_closure);
    then_schedule_closure = nullptr;
    GRPC_SUBCHANNEL_CALL_UNREF(calld->subchannel_call,
                               "client_channel_destroy_call");
  }
  for (size_t i = 0; i < GPR_ARRAY_SIZE(calld->pending_batches); ++i) {
    GPR_ASSERT(calld->pending_batches[i].batch == nullptr);
  }
  if (calld->pick.connected_subchannel != nullptr) {
    calld->pick.connected_subchannel.reset();
  }
  for (size_t i = 0; i < GRPC_CONTEXT_COUNT; ++i) {
    if (calld->pick.subchannel_call_context[i].value != nullptr) {
      calld->pick.subchannel_call_context[i].destroy(
          calld->pick.subchannel_call_context[i].value);
    }
  }
  GRPC_CLOSURE_SCHED(then_schedule_closure, GRPC_ERROR_NONE);
}

static void cc_set_pollset_or_pollset_set(grpc_call_element* elem,
                                          grpc_polling_entity* pollent) {
  call_data* calld = (call_data*)elem->call_data;
  calld->pollent = pollent;
}

/*************************************************************************
 * EXPORTED SYMBOLS
 */

const grpc_channel_filter grpc_client_channel_filter = {
    cc_start_transport_stream_op_batch,
    cc_start_transport_op,
    sizeof(call_data),
    cc_init_call_elem,
    cc_set_pollset_or_pollset_set,
    cc_destroy_call_elem,
    sizeof(channel_data),
    cc_init_channel_elem,
    cc_destroy_channel_elem,
    cc_get_channel_info,
    "client-channel",
};

static void try_to_connect_locked(void* arg, grpc_error* error_ignored) {
  channel_data* chand = (channel_data*)arg;
  if (chand->lb_policy != nullptr) {
    grpc_lb_policy_exit_idle_locked(chand->lb_policy);
  } else {
    chand->exit_idle_when_lb_policy_arrives = true;
    if (!chand->started_resolving && chand->resolver != nullptr) {
      start_resolving_locked(chand);
    }
  }
  GRPC_CHANNEL_STACK_UNREF(chand->owning_stack, "try_to_connect");
}

grpc_connectivity_state grpc_client_channel_check_connectivity_state(
    grpc_channel_element* elem, int try_to_connect) {
  channel_data* chand = (channel_data*)elem->channel_data;
  grpc_connectivity_state out =
      grpc_connectivity_state_check(&chand->state_tracker);
  if (out == GRPC_CHANNEL_IDLE && try_to_connect) {
    GRPC_CHANNEL_STACK_REF(chand->owning_stack, "try_to_connect");
    GRPC_CLOSURE_SCHED(
        GRPC_CLOSURE_CREATE(try_to_connect_locked, chand,
                            grpc_combiner_scheduler(chand->combiner)),
        GRPC_ERROR_NONE);
  }
  return out;
}

typedef struct external_connectivity_watcher {
  channel_data* chand;
  grpc_polling_entity pollent;
  grpc_closure* on_complete;
  grpc_closure* watcher_timer_init;
  grpc_connectivity_state* state;
  grpc_closure my_closure;
  struct external_connectivity_watcher* next;
} external_connectivity_watcher;

static external_connectivity_watcher* lookup_external_connectivity_watcher(
    channel_data* chand, grpc_closure* on_complete) {
  gpr_mu_lock(&chand->external_connectivity_watcher_list_mu);
  external_connectivity_watcher* w =
      chand->external_connectivity_watcher_list_head;
  while (w != nullptr && w->on_complete != on_complete) {
    w = w->next;
  }
  gpr_mu_unlock(&chand->external_connectivity_watcher_list_mu);
  return w;
}

static void external_connectivity_watcher_list_append(
    channel_data* chand, external_connectivity_watcher* w) {
  GPR_ASSERT(!lookup_external_connectivity_watcher(chand, w->on_complete));

  gpr_mu_lock(&w->chand->external_connectivity_watcher_list_mu);
  GPR_ASSERT(!w->next);
  w->next = chand->external_connectivity_watcher_list_head;
  chand->external_connectivity_watcher_list_head = w;
  gpr_mu_unlock(&w->chand->external_connectivity_watcher_list_mu);
}

static void external_connectivity_watcher_list_remove(
    channel_data* chand, external_connectivity_watcher* too_remove) {
  GPR_ASSERT(
      lookup_external_connectivity_watcher(chand, too_remove->on_complete));
  gpr_mu_lock(&chand->external_connectivity_watcher_list_mu);
  if (too_remove == chand->external_connectivity_watcher_list_head) {
    chand->external_connectivity_watcher_list_head = too_remove->next;
    gpr_mu_unlock(&chand->external_connectivity_watcher_list_mu);
    return;
  }
  external_connectivity_watcher* w =
      chand->external_connectivity_watcher_list_head;
  while (w != nullptr) {
    if (w->next == too_remove) {
      w->next = w->next->next;
      gpr_mu_unlock(&chand->external_connectivity_watcher_list_mu);
      return;
    }
    w = w->next;
  }
  GPR_UNREACHABLE_CODE(return );
}

int grpc_client_channel_num_external_connectivity_watchers(
    grpc_channel_element* elem) {
  channel_data* chand = (channel_data*)elem->channel_data;
  int count = 0;

  gpr_mu_lock(&chand->external_connectivity_watcher_list_mu);
  external_connectivity_watcher* w =
      chand->external_connectivity_watcher_list_head;
  while (w != nullptr) {
    count++;
    w = w->next;
  }
  gpr_mu_unlock(&chand->external_connectivity_watcher_list_mu);

  return count;
}

static void on_external_watch_complete_locked(void* arg, grpc_error* error) {
  external_connectivity_watcher* w = (external_connectivity_watcher*)arg;
  grpc_closure* follow_up = w->on_complete;
  grpc_polling_entity_del_from_pollset_set(&w->pollent,
                                           w->chand->interested_parties);
  GRPC_CHANNEL_STACK_UNREF(w->chand->owning_stack,
                           "external_connectivity_watcher");
  external_connectivity_watcher_list_remove(w->chand, w);
  gpr_free(w);
  GRPC_CLOSURE_RUN(follow_up, GRPC_ERROR_REF(error));
}

static void watch_connectivity_state_locked(void* arg,
                                            grpc_error* error_ignored) {
  external_connectivity_watcher* w = (external_connectivity_watcher*)arg;
  external_connectivity_watcher* found = nullptr;
  if (w->state != nullptr) {
    external_connectivity_watcher_list_append(w->chand, w);
    GRPC_CLOSURE_RUN(w->watcher_timer_init, GRPC_ERROR_NONE);
    GRPC_CLOSURE_INIT(&w->my_closure, on_external_watch_complete_locked, w,
                      grpc_combiner_scheduler(w->chand->combiner));
    grpc_connectivity_state_notify_on_state_change(&w->chand->state_tracker,
                                                   w->state, &w->my_closure);
  } else {
    GPR_ASSERT(w->watcher_timer_init == nullptr);
    found = lookup_external_connectivity_watcher(w->chand, w->on_complete);
    if (found) {
      GPR_ASSERT(found->on_complete == w->on_complete);
      grpc_connectivity_state_notify_on_state_change(
          &found->chand->state_tracker, nullptr, &found->my_closure);
    }
    grpc_polling_entity_del_from_pollset_set(&w->pollent,
                                             w->chand->interested_parties);
    GRPC_CHANNEL_STACK_UNREF(w->chand->owning_stack,
                             "external_connectivity_watcher");
    gpr_free(w);
  }
}

void grpc_client_channel_watch_connectivity_state(
    grpc_channel_element* elem, grpc_polling_entity pollent,
    grpc_connectivity_state* state, grpc_closure* closure,
    grpc_closure* watcher_timer_init) {
  channel_data* chand = (channel_data*)elem->channel_data;
  external_connectivity_watcher* w =
      (external_connectivity_watcher*)gpr_zalloc(sizeof(*w));
  w->chand = chand;
  w->pollent = pollent;
  w->on_complete = closure;
  w->state = state;
  w->watcher_timer_init = watcher_timer_init;
  grpc_polling_entity_add_to_pollset_set(&w->pollent,
                                         chand->interested_parties);
  GRPC_CHANNEL_STACK_REF(w->chand->owning_stack,
                         "external_connectivity_watcher");
  GRPC_CLOSURE_SCHED(
      GRPC_CLOSURE_INIT(&w->my_closure, watch_connectivity_state_locked, w,
                        grpc_combiner_scheduler(chand->combiner)),
      GRPC_ERROR_NONE);
}<|MERGE_RESOLUTION|>--- conflicted
+++ resolved
@@ -46,18 +46,14 @@
 #include "src/core/lib/channel/channel_args.h"
 #include "src/core/lib/channel/connected_channel.h"
 #include "src/core/lib/gpr/string.h"
+#include "src/core/lib/gpr++/inlined_vector.h"
+#include "src/core/lib/gpr++/manual_constructor.h"
 #include "src/core/lib/iomgr/combiner.h"
 #include "src/core/lib/iomgr/iomgr.h"
 #include "src/core/lib/iomgr/polling_entity.h"
 #include "src/core/lib/profiling/timers.h"
 #include "src/core/lib/slice/slice_internal.h"
-<<<<<<< HEAD
 #include "src/core/lib/slice/slice_string_helpers.h"
-#include "src/core/lib/support/manual_constructor.h"
-#include "src/core/lib/support/string.h"
-#include "src/core/lib/support/vector.h"
-=======
->>>>>>> 9db1691c
 #include "src/core/lib/surface/channel.h"
 #include "src/core/lib/transport/connectivity_state.h"
 #include "src/core/lib/transport/error_utils.h"
@@ -1306,9 +1302,7 @@
     calld->subchannel_call = nullptr;
   }
   if (calld->pick.connected_subchannel != nullptr) {
-    GRPC_CONNECTED_SUBCHANNEL_UNREF(calld->pick.connected_subchannel,
-                                    "client_channel_call_retry");
-    calld->pick.connected_subchannel = nullptr;
+    calld->pick.connected_subchannel.reset();
   }
   // Compute backoff delay.
   grpc_millis next_attempt_time;
@@ -2295,13 +2289,9 @@
 static void create_subchannel_call(grpc_call_element* elem, grpc_error* error) {
   channel_data* chand = (channel_data*)elem->channel_data;
   call_data* calld = (call_data*)elem->call_data;
-<<<<<<< HEAD
   const size_t parent_data_size =
       calld->enable_retries ? sizeof(subchannel_call_retry_state) : 0;
-  const grpc_connected_subchannel_call_args call_args = {
-=======
   const grpc_core::ConnectedSubchannel::CallArgs call_args = {
->>>>>>> 9db1691c
       calld->pollent,                       // pollent
       calld->path,                          // path
       calld->call_start_time,               // start_time
