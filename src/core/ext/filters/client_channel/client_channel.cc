--- conflicted
+++ resolved
@@ -3098,9 +3098,8 @@
   GRPC_ERROR_REF(error);
   if (error != GRPC_ERROR_NONE) {
     if (self->dynamic_call_ == nullptr) {
-<<<<<<< HEAD
       // Name resolution hasn't yet completed for this call, append relevant
-      // debug context to the error
+      // debug context to the error.
       std::string last_resolution_done_str;
       {
         grpc_core::MutexLock lock(self->chand_->resolution_mu());
@@ -3120,13 +3119,11 @@
           last_resolution_done_str = "not yet completed on this channel";
         }
       }
+      // TODO(apolcyn): is there a reasonable way that we can include these
+      // details directly in the RPC's error message?
       error = grpc_error_set_str(
           error, GRPC_ERROR_STRING_CHANNEL_LAST_NAME_RESOLUTION_DONE,
           grpc_slice_from_copied_string(last_resolution_done_str.c_str()));
-=======
-      // TODO(apolcyn): is there a reasonable way that we can include this
-      // detail directly in the RPC's error message?
->>>>>>> 8f22a347
       error = grpc_error_set_int(
           error, GRPC_ERROR_INT_OCCURRED_WHILE_AWAITING_NAME_RESOLUTION, true);
     }
