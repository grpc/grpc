//
// Copyright 2015 gRPC authors.
//
// Licensed under the Apache License, Version 2.0 (the "License");
// you may not use this file except in compliance with the License.
// You may obtain a copy of the License at
//
//     http://www.apache.org/licenses/LICENSE-2.0
//
// Unless required by applicable law or agreed to in writing, software
// distributed under the License is distributed on an "AS IS" BASIS,
// WITHOUT WARRANTIES OR CONDITIONS OF ANY KIND, either express or implied.
// See the License for the specific language governing permissions and
// limitations under the License.
//

#include <grpc/support/port_platform.h>

#include "src/core/ext/filters/client_channel/client_channel.h"

#include <inttypes.h>
#include <limits.h>
#include <stdbool.h>
#include <stdio.h>
#include <string.h>

#include <set>

#include "absl/container/inlined_vector.h"
#include "absl/strings/numbers.h"
#include "absl/strings/str_cat.h"
#include "absl/strings/str_join.h"
#include "absl/strings/string_view.h"
#include "absl/types/optional.h"

#include <grpc/support/alloc.h>
#include <grpc/support/log.h>
#include <grpc/support/string_util.h>
#include <grpc/support/sync.h>

#include "src/core/ext/filters/client_channel/backend_metric.h"
#include "src/core/ext/filters/client_channel/backup_poller.h"
#include "src/core/ext/filters/client_channel/config_selector.h"
#include "src/core/ext/filters/client_channel/dynamic_filters.h"
#include "src/core/ext/filters/client_channel/global_subchannel_pool.h"
#include "src/core/ext/filters/client_channel/http_connect_handshaker.h"
#include "src/core/ext/filters/client_channel/lb_policy/child_policy_handler.h"
#include "src/core/ext/filters/client_channel/lb_policy_registry.h"
#include "src/core/ext/filters/client_channel/local_subchannel_pool.h"
#include "src/core/ext/filters/client_channel/proxy_mapper_registry.h"
#include "src/core/ext/filters/client_channel/resolver_registry.h"
#include "src/core/ext/filters/client_channel/resolver_result_parsing.h"
#include "src/core/ext/filters/client_channel/retry_filter.h"
#include "src/core/ext/filters/client_channel/service_config.h"
#include "src/core/ext/filters/client_channel/service_config_call_data.h"
#include "src/core/ext/filters/client_channel/subchannel.h"
#include "src/core/ext/filters/deadline/deadline_filter.h"
#include "src/core/lib/backoff/backoff.h"
#include "src/core/lib/channel/channel_args.h"
#include "src/core/lib/channel/connected_channel.h"
#include "src/core/lib/channel/status_util.h"
#include "src/core/lib/gpr/string.h"
#include "src/core/lib/gprpp/sync.h"
#include "src/core/lib/iomgr/iomgr.h"
#include "src/core/lib/iomgr/polling_entity.h"
#include "src/core/lib/iomgr/work_serializer.h"
#include "src/core/lib/profiling/timers.h"
#include "src/core/lib/slice/slice_internal.h"
#include "src/core/lib/slice/slice_string_helpers.h"
#include "src/core/lib/surface/channel.h"
#include "src/core/lib/transport/connectivity_state.h"
#include "src/core/lib/transport/error_utils.h"
#include "src/core/lib/transport/metadata.h"
#include "src/core/lib/transport/metadata_batch.h"
#include "src/core/lib/transport/static_metadata.h"
#include "src/core/lib/transport/status_metadata.h"

//
// Client channel filter
//

namespace grpc_core {

using internal::ClientChannelGlobalParsedConfig;
using internal::ClientChannelMethodParsedConfig;
using internal::ClientChannelServiceConfigParser;

TraceFlag grpc_client_channel_call_trace(false, "client_channel_call");
TraceFlag grpc_client_channel_routing_trace(false, "client_channel_routing");

//
// ClientChannel::CallData definition
//

class ClientChannel::CallData {
 public:
  static grpc_error_handle Init(grpc_call_element* elem,
                                const grpc_call_element_args* args);
  static void Destroy(grpc_call_element* elem,
                      const grpc_call_final_info* final_info,
                      grpc_closure* then_schedule_closure);
  static void StartTransportStreamOpBatch(
      grpc_call_element* elem, grpc_transport_stream_op_batch* batch);
  static void SetPollent(grpc_call_element* elem, grpc_polling_entity* pollent);

  // Invoked by channel for queued calls when name resolution is completed.
  static void CheckResolution(void* arg, grpc_error_handle error);
  // Helper function for applying the service config to a call while
  // holding ClientChannel::resolution_mu_.
  // Returns true if the service config has been applied to the call, in which
  // case the caller must invoke ResolutionDone() or AsyncResolutionDone()
  // with the returned error.
  bool CheckResolutionLocked(grpc_call_element* elem, grpc_error_handle* error)
      ABSL_EXCLUSIVE_LOCKS_REQUIRED(&ClientChannel::resolution_mu_);
  // Schedules a callback to continue processing the call once
  // resolution is complete.  The callback will not run until after this
  // method returns.
  void AsyncResolutionDone(grpc_call_element* elem, grpc_error_handle error);

 private:
  class ResolverQueuedCallCanceller;

  CallData(grpc_call_element* elem, const ClientChannel& chand,
           const grpc_call_element_args& args);
  ~CallData();

  // Returns the index into pending_batches_ to be used for batch.
  static size_t GetBatchIndex(grpc_transport_stream_op_batch* batch);
  void PendingBatchesAdd(grpc_call_element* elem,
                         grpc_transport_stream_op_batch* batch);
  static void FailPendingBatchInCallCombiner(void* arg,
                                             grpc_error_handle error);
  // A predicate type and some useful implementations for PendingBatchesFail().
  typedef bool (*YieldCallCombinerPredicate)(
      const CallCombinerClosureList& closures);
  static bool YieldCallCombiner(const CallCombinerClosureList& /*closures*/) {
    return true;
  }
  static bool NoYieldCallCombiner(const CallCombinerClosureList& /*closures*/) {
    return false;
  }
  static bool YieldCallCombinerIfPendingBatchesFound(
      const CallCombinerClosureList& closures) {
    return closures.size() > 0;
  }
  // Fails all pending batches.
  // If yield_call_combiner_predicate returns true, assumes responsibility for
  // yielding the call combiner.
  void PendingBatchesFail(
      grpc_call_element* elem, grpc_error_handle error,
      YieldCallCombinerPredicate yield_call_combiner_predicate);
  static void ResumePendingBatchInCallCombiner(void* arg,
                                               grpc_error_handle ignored);
  // Resumes all pending batches on lb_call_.
  void PendingBatchesResume(grpc_call_element* elem);

  // Applies service config to the call.  Must be invoked once we know
  // that the resolver has returned results to the channel.
  // If an error is returned, the error indicates the status with which
  // the call should be failed.
  grpc_error_handle ApplyServiceConfigToCallLocked(
      grpc_call_element* elem, grpc_metadata_batch* initial_metadata)
      ABSL_EXCLUSIVE_LOCKS_REQUIRED(&ClientChannel::resolution_mu_);
  // Invoked when the resolver result is applied to the caller, on both
  // success or failure.
  static void ResolutionDone(void* arg, grpc_error_handle error);
  // Removes the call (if present) from the channel's list of calls queued
  // for name resolution.
  void MaybeRemoveCallFromResolverQueuedCallsLocked(grpc_call_element* elem)
      ABSL_EXCLUSIVE_LOCKS_REQUIRED(&ClientChannel::resolution_mu_);
  // Adds the call (if not already present) to the channel's list of
  // calls queued for name resolution.
  void MaybeAddCallToResolverQueuedCallsLocked(grpc_call_element* elem)
      ABSL_EXCLUSIVE_LOCKS_REQUIRED(&ClientChannel::resolution_mu_);

  static void RecvTrailingMetadataReadyForConfigSelectorCommitCallback(
      void* arg, grpc_error_handle error);
  void InjectRecvTrailingMetadataReadyForConfigSelectorCommitCallback(
      grpc_transport_stream_op_batch* batch);

  void CreateDynamicCall(grpc_call_element* elem);

  // State for handling deadlines.
  // The code in deadline_filter.c requires this to be the first field.
  // TODO(roth): This is slightly sub-optimal in that grpc_deadline_state
  // and this struct both independently store pointers to the call stack
  // and call combiner.  If/when we have time, find a way to avoid this
  // without breaking the grpc_deadline_state abstraction.
  grpc_deadline_state deadline_state_;

  grpc_slice path_;  // Request path.
  gpr_cycle_counter call_start_time_;
  grpc_millis deadline_;
  Arena* arena_;
  grpc_call_stack* owning_call_;
  CallCombiner* call_combiner_;
  grpc_call_context_element* call_context_;

  grpc_polling_entity* pollent_ = nullptr;

  grpc_closure resolution_done_closure_;

  // Accessed while holding ClientChannel::resolution_mu_.
  bool service_config_applied_ ABSL_GUARDED_BY(&ClientChannel::resolution_mu_) =
      false;
  bool queued_pending_resolver_result_
      ABSL_GUARDED_BY(&ClientChannel::resolution_mu_) = false;
  ClientChannel::ResolverQueuedCall resolver_queued_call_
      ABSL_GUARDED_BY(&ClientChannel::resolution_mu_);
  ResolverQueuedCallCanceller* resolver_call_canceller_
      ABSL_GUARDED_BY(&ClientChannel::resolution_mu_) = nullptr;

  grpc_closure* original_recv_trailing_metadata_ready_ = nullptr;
  grpc_closure recv_trailing_metadata_ready_;

  RefCountedPtr<DynamicFilters> dynamic_filters_;
  RefCountedPtr<DynamicFilters::Call> dynamic_call_;

  // Batches are added to this list when received from above.
  // They are removed when we are done handling the batch (i.e., when
  // either we have invoked all of the batch's callbacks or we have
  // passed the batch down to the LB call and are not intercepting any of
  // its callbacks).
  grpc_transport_stream_op_batch* pending_batches_[MAX_PENDING_BATCHES] = {};

  // Set when we get a cancel_stream op.
  grpc_error_handle cancel_error_ = GRPC_ERROR_NONE;
};

//
// Filter vtable
//

const grpc_channel_filter ClientChannel::kFilterVtable = {
    ClientChannel::CallData::StartTransportStreamOpBatch,
    ClientChannel::StartTransportOp,
    sizeof(ClientChannel::CallData),
    ClientChannel::CallData::Init,
    ClientChannel::CallData::SetPollent,
    ClientChannel::CallData::Destroy,
    sizeof(ClientChannel),
    ClientChannel::Init,
    ClientChannel::Destroy,
    ClientChannel::GetChannelInfo,
    "client-channel",
};

//
// dynamic termination filter
//

namespace {

// Channel arg pointer vtable for GRPC_ARG_CLIENT_CHANNEL.
void* ClientChannelArgCopy(void* p) { return p; }
void ClientChannelArgDestroy(void* /*p*/) {}
int ClientChannelArgCmp(void* p, void* q) { return QsortCompare(p, q); }
const grpc_arg_pointer_vtable kClientChannelArgPointerVtable = {
    ClientChannelArgCopy, ClientChannelArgDestroy, ClientChannelArgCmp};

// Channel arg pointer vtable for GRPC_ARG_SERVICE_CONFIG_OBJ.
void* ServiceConfigObjArgCopy(void* p) {
  auto* service_config = static_cast<ServiceConfig*>(p);
  service_config->Ref().release();
  return p;
}
void ServiceConfigObjArgDestroy(void* p) {
  auto* service_config = static_cast<ServiceConfig*>(p);
  service_config->Unref();
}
int ServiceConfigObjArgCmp(void* p, void* q) { return QsortCompare(p, q); }
const grpc_arg_pointer_vtable kServiceConfigObjArgPointerVtable = {
    ServiceConfigObjArgCopy, ServiceConfigObjArgDestroy,
    ServiceConfigObjArgCmp};

class DynamicTerminationFilter {
 public:
  class CallData;

  static const grpc_channel_filter kFilterVtable;

  static grpc_error_handle Init(grpc_channel_element* elem,
                                grpc_channel_element_args* args) {
    GPR_ASSERT(args->is_last);
    GPR_ASSERT(elem->filter == &kFilterVtable);
    new (elem->channel_data) DynamicTerminationFilter(args->channel_args);
    return GRPC_ERROR_NONE;
  }

  static void Destroy(grpc_channel_element* elem) {
    auto* chand = static_cast<DynamicTerminationFilter*>(elem->channel_data);
    chand->~DynamicTerminationFilter();
  }

  // Will never be called.
  static void StartTransportOp(grpc_channel_element* /*elem*/,
                               grpc_transport_op* /*op*/) {}
  static void GetChannelInfo(grpc_channel_element* /*elem*/,
                             const grpc_channel_info* /*info*/) {}

 private:
  explicit DynamicTerminationFilter(const grpc_channel_args* args)
      : chand_(grpc_channel_args_find_pointer<ClientChannel>(
            args, GRPC_ARG_CLIENT_CHANNEL)) {}

  ClientChannel* chand_;
};

class DynamicTerminationFilter::CallData {
 public:
  static grpc_error_handle Init(grpc_call_element* elem,
                                const grpc_call_element_args* args) {
    new (elem->call_data) CallData(*args);
    return GRPC_ERROR_NONE;
  }

  static void Destroy(grpc_call_element* elem,
                      const grpc_call_final_info* /*final_info*/,
                      grpc_closure* then_schedule_closure) {
    auto* calld = static_cast<CallData*>(elem->call_data);
    RefCountedPtr<SubchannelCall> subchannel_call;
    if (GPR_LIKELY(calld->lb_call_ != nullptr)) {
      subchannel_call = calld->lb_call_->subchannel_call();
    }
    calld->~CallData();
    if (GPR_LIKELY(subchannel_call != nullptr)) {
      subchannel_call->SetAfterCallStackDestroy(then_schedule_closure);
    } else {
      // TODO(yashkt) : This can potentially be a Closure::Run
      ExecCtx::Run(DEBUG_LOCATION, then_schedule_closure, GRPC_ERROR_NONE);
    }
  }

  static void StartTransportStreamOpBatch(
      grpc_call_element* elem, grpc_transport_stream_op_batch* batch) {
    auto* calld = static_cast<CallData*>(elem->call_data);
    calld->lb_call_->StartTransportStreamOpBatch(batch);
  }

  static void SetPollent(grpc_call_element* elem,
                         grpc_polling_entity* pollent) {
    auto* calld = static_cast<CallData*>(elem->call_data);
    auto* chand = static_cast<DynamicTerminationFilter*>(elem->channel_data);
    ClientChannel* client_channel = chand->chand_;
    grpc_call_element_args args = {calld->owning_call_,  nullptr,
                                   calld->call_context_, calld->path_,
                                   /*start_time=*/0,     calld->deadline_,
                                   calld->arena_,        calld->call_combiner_};
    auto* service_config_call_data = static_cast<ServiceConfigCallData*>(
        calld->call_context_[GRPC_CONTEXT_SERVICE_CONFIG_CALL_DATA].value);
    calld->lb_call_ = client_channel->CreateLoadBalancedCall(
        args, pollent, nullptr,
        service_config_call_data->call_dispatch_controller(),
        /*is_transparent_retry=*/false);
    if (GRPC_TRACE_FLAG_ENABLED(grpc_client_channel_routing_trace)) {
      gpr_log(GPR_INFO,
              "chand=%p dynamic_termination_calld=%p: create lb_call=%p", chand,
              client_channel, calld->lb_call_.get());
    }
  }

 private:
  explicit CallData(const grpc_call_element_args& args)
      : path_(grpc_slice_ref_internal(args.path)),
        deadline_(args.deadline),
        arena_(args.arena),
        owning_call_(args.call_stack),
        call_combiner_(args.call_combiner),
        call_context_(args.context) {}

  ~CallData() { grpc_slice_unref_internal(path_); }

  grpc_slice path_;  // Request path.
  grpc_millis deadline_;
  Arena* arena_;
  grpc_call_stack* owning_call_;
  CallCombiner* call_combiner_;
  grpc_call_context_element* call_context_;

  OrphanablePtr<ClientChannel::LoadBalancedCall> lb_call_;
};

const grpc_channel_filter DynamicTerminationFilter::kFilterVtable = {
    DynamicTerminationFilter::CallData::StartTransportStreamOpBatch,
    DynamicTerminationFilter::StartTransportOp,
    sizeof(DynamicTerminationFilter::CallData),
    DynamicTerminationFilter::CallData::Init,
    DynamicTerminationFilter::CallData::SetPollent,
    DynamicTerminationFilter::CallData::Destroy,
    sizeof(DynamicTerminationFilter),
    DynamicTerminationFilter::Init,
    DynamicTerminationFilter::Destroy,
    DynamicTerminationFilter::GetChannelInfo,
    "dynamic_filter_termination",
};

}  // namespace

//
// ClientChannel::ResolverResultHandler
//

class ClientChannel::ResolverResultHandler : public Resolver::ResultHandler {
 public:
  explicit ResolverResultHandler(ClientChannel* chand) : chand_(chand) {
    GRPC_CHANNEL_STACK_REF(chand_->owning_stack_, "ResolverResultHandler");
  }

  ~ResolverResultHandler() override {
    if (GRPC_TRACE_FLAG_ENABLED(grpc_client_channel_routing_trace)) {
      gpr_log(GPR_INFO, "chand=%p: resolver shutdown complete", chand_);
    }
    GRPC_CHANNEL_STACK_UNREF(chand_->owning_stack_, "ResolverResultHandler");
  }

  void ReturnResult(Resolver::Result result) override
      ABSL_EXCLUSIVE_LOCKS_REQUIRED(chand_->work_serializer_) {
    chand_->OnResolverResultChangedLocked(std::move(result));
  }

  void ReturnError(grpc_error_handle error) override
      ABSL_EXCLUSIVE_LOCKS_REQUIRED(chand_->work_serializer_) {
    chand_->OnResolverErrorLocked(error);
  }

 private:
  ClientChannel* chand_;
};

//
// ClientChannel::SubchannelWrapper
//

// This class is a wrapper for Subchannel that hides details of the
// channel's implementation (such as the health check service name and
// connected subchannel) from the LB policy API.
//
// Note that no synchronization is needed here, because even if the
// underlying subchannel is shared between channels, this wrapper will only
// be used within one channel, so it will always be synchronized by the
// control plane work_serializer.
class ClientChannel::SubchannelWrapper : public SubchannelInterface {
 public:
  SubchannelWrapper(ClientChannel* chand, RefCountedPtr<Subchannel> subchannel,
                    absl::optional<std::string> health_check_service_name)
      : SubchannelInterface(
            GRPC_TRACE_FLAG_ENABLED(grpc_client_channel_routing_trace)
                ? "SubchannelWrapper"
                : nullptr),
        chand_(chand),
        subchannel_(std::move(subchannel)),
        health_check_service_name_(std::move(health_check_service_name)) {
    if (GRPC_TRACE_FLAG_ENABLED(grpc_client_channel_routing_trace)) {
      gpr_log(GPR_INFO,
              "chand=%p: creating subchannel wrapper %p for subchannel %p",
              chand, this, subchannel_.get());
    }
    GRPC_CHANNEL_STACK_REF(chand_->owning_stack_, "SubchannelWrapper");
    if (chand_->channelz_node_ != nullptr) {
      auto* subchannel_node = subchannel_->channelz_node();
      if (subchannel_node != nullptr) {
        auto it = chand_->subchannel_refcount_map_.find(subchannel_.get());
        if (it == chand_->subchannel_refcount_map_.end()) {
          chand_->channelz_node_->AddChildSubchannel(subchannel_node->uuid());
          it = chand_->subchannel_refcount_map_.emplace(subchannel_.get(), 0)
                   .first;
        }
        ++it->second;
      }
    }
    chand_->subchannel_wrappers_.insert(this);
  }

  ~SubchannelWrapper() override {
    if (GRPC_TRACE_FLAG_ENABLED(grpc_client_channel_routing_trace)) {
      gpr_log(GPR_INFO,
              "chand=%p: destroying subchannel wrapper %p for subchannel %p",
              chand_, this, subchannel_.get());
    }
    chand_->subchannel_wrappers_.erase(this);
    if (chand_->channelz_node_ != nullptr) {
      auto* subchannel_node = subchannel_->channelz_node();
      if (subchannel_node != nullptr) {
        auto it = chand_->subchannel_refcount_map_.find(subchannel_.get());
        GPR_ASSERT(it != chand_->subchannel_refcount_map_.end());
        --it->second;
        if (it->second == 0) {
          chand_->channelz_node_->RemoveChildSubchannel(
              subchannel_node->uuid());
          chand_->subchannel_refcount_map_.erase(it);
        }
      }
    }
    GRPC_CHANNEL_STACK_UNREF(chand_->owning_stack_, "SubchannelWrapper");
  }

  grpc_connectivity_state CheckConnectivityState() override
      ABSL_EXCLUSIVE_LOCKS_REQUIRED(chand_->work_serializer_) {
    return subchannel_->CheckConnectivityState(health_check_service_name_);
  }

  void WatchConnectivityState(
      grpc_connectivity_state initial_state,
      std::unique_ptr<ConnectivityStateWatcherInterface> watcher) override
      ABSL_EXCLUSIVE_LOCKS_REQUIRED(chand_->work_serializer_) {
    auto& watcher_wrapper = watcher_map_[watcher.get()];
    GPR_ASSERT(watcher_wrapper == nullptr);
    watcher_wrapper = new WatcherWrapper(std::move(watcher),
                                         Ref(DEBUG_LOCATION, "WatcherWrapper"),
                                         initial_state);
    subchannel_->WatchConnectivityState(
        initial_state, health_check_service_name_,
        RefCountedPtr<Subchannel::ConnectivityStateWatcherInterface>(
            watcher_wrapper));
  }

  void CancelConnectivityStateWatch(ConnectivityStateWatcherInterface* watcher)
      override ABSL_EXCLUSIVE_LOCKS_REQUIRED(chand_->work_serializer_) {
    auto it = watcher_map_.find(watcher);
    GPR_ASSERT(it != watcher_map_.end());
    subchannel_->CancelConnectivityStateWatch(health_check_service_name_,
                                              it->second);
    watcher_map_.erase(it);
  }

  RefCountedPtr<ConnectedSubchannel> connected_subchannel() const {
    return subchannel_->connected_subchannel();
  }

  void AttemptToConnect() override { subchannel_->AttemptToConnect(); }

  void ResetBackoff() override { subchannel_->ResetBackoff(); }

  const grpc_channel_args* channel_args() override {
    return subchannel_->channel_args();
  }

  void ThrottleKeepaliveTime(int new_keepalive_time) {
    subchannel_->ThrottleKeepaliveTime(new_keepalive_time);
  }

  void UpdateHealthCheckServiceName(
      absl::optional<std::string> health_check_service_name)
      ABSL_EXCLUSIVE_LOCKS_REQUIRED(&ClientChannel::work_serializer_) {
    if (GRPC_TRACE_FLAG_ENABLED(grpc_client_channel_routing_trace)) {
      gpr_log(GPR_INFO,
              "chand=%p: subchannel wrapper %p: updating health check service "
              "name from \"%s\" to \"%s\"",
              chand_, this, health_check_service_name_->c_str(),
              health_check_service_name->c_str());
    }
    for (auto& p : watcher_map_) {
      WatcherWrapper*& watcher_wrapper = p.second;
      // Cancel the current watcher and create a new one using the new
      // health check service name.
      // TODO(roth): If there is not already an existing health watch
      // call for the new name, then the watcher will initially report
      // state CONNECTING.  If the LB policy is currently reporting
      // state READY, this may cause it to switch to CONNECTING before
      // switching back to READY.  This could cause a small delay for
      // RPCs being started on the channel.  If/when this becomes a
      // problem, we may be able to handle it by waiting for the new
      // watcher to report READY before we use it to replace the old one.
      WatcherWrapper* replacement = watcher_wrapper->MakeReplacement();
      subchannel_->CancelConnectivityStateWatch(health_check_service_name_,
                                                watcher_wrapper);
      watcher_wrapper = replacement;
      subchannel_->WatchConnectivityState(
          replacement->last_seen_state(), health_check_service_name,
          RefCountedPtr<Subchannel::ConnectivityStateWatcherInterface>(
              replacement));
    }
    // Save the new health check service name.
    health_check_service_name_ = std::move(health_check_service_name);
  }

 private:
  // Subchannel and SubchannelInterface have different interfaces for
  // their respective ConnectivityStateWatcherInterface classes.
  // The one in Subchannel updates the ConnectedSubchannel along with
  // the state, whereas the one in SubchannelInterface does not expose
  // the ConnectedSubchannel.
  //
  // This wrapper provides a bridge between the two.  It implements
  // Subchannel::ConnectivityStateWatcherInterface and wraps
  // the instance of SubchannelInterface::ConnectivityStateWatcherInterface
  // that was passed in by the LB policy.  We pass an instance of this
  // class to the underlying Subchannel, and when we get updates from
  // the subchannel, we pass those on to the wrapped watcher to return
  // the update to the LB policy.  This allows us to set the connected
  // subchannel before passing the result back to the LB policy.
  class WatcherWrapper : public Subchannel::ConnectivityStateWatcherInterface {
   public:
    WatcherWrapper(
        std::unique_ptr<SubchannelInterface::ConnectivityStateWatcherInterface>
            watcher,
        RefCountedPtr<SubchannelWrapper> parent,
        grpc_connectivity_state initial_state)
        : watcher_(std::move(watcher)),
          parent_(std::move(parent)),
          last_seen_state_(initial_state) {}

    ~WatcherWrapper() override {
      auto* parent = parent_.release();  // ref owned by lambda
      parent->chand_->work_serializer_->Run(
          [parent]()
              ABSL_EXCLUSIVE_LOCKS_REQUIRED(parent_->chand_->work_serializer_) {
                parent->Unref(DEBUG_LOCATION, "WatcherWrapper");
              },
          DEBUG_LOCATION);
    }

    void OnConnectivityStateChange() override {
      if (GRPC_TRACE_FLAG_ENABLED(grpc_client_channel_routing_trace)) {
        gpr_log(GPR_INFO,
                "chand=%p: connectivity change for subchannel wrapper %p "
                "subchannel %p; hopping into work_serializer",
                parent_->chand_, parent_.get(), parent_->subchannel_.get());
      }
      Ref().release();  // ref owned by lambda
      parent_->chand_->work_serializer_->Run(
          [this]()
              ABSL_EXCLUSIVE_LOCKS_REQUIRED(parent_->chand_->work_serializer_) {
                ApplyUpdateInControlPlaneWorkSerializer();
                Unref();
              },
          DEBUG_LOCATION);
    }

    grpc_pollset_set* interested_parties() override {
      SubchannelInterface::ConnectivityStateWatcherInterface* watcher =
          watcher_.get();
      if (watcher_ == nullptr) watcher = replacement_->watcher_.get();
      return watcher->interested_parties();
    }

    WatcherWrapper* MakeReplacement() {
      auto* replacement =
          new WatcherWrapper(std::move(watcher_), parent_, last_seen_state_);
      replacement_ = replacement;
      return replacement;
    }

    grpc_connectivity_state last_seen_state() const { return last_seen_state_; }

   private:
    void ApplyUpdateInControlPlaneWorkSerializer()
        ABSL_EXCLUSIVE_LOCKS_REQUIRED(parent_->chand_->work_serializer_) {
      if (GRPC_TRACE_FLAG_ENABLED(grpc_client_channel_routing_trace)) {
        gpr_log(GPR_INFO,
                "chand=%p: processing connectivity change in work serializer "
                "for subchannel wrapper %p subchannel %p "
                "watcher=%p",
                parent_->chand_, parent_.get(), parent_->subchannel_.get(),
                watcher_.get());
      }
      ConnectivityStateChange state_change = PopConnectivityStateChange();
      absl::optional<absl::Cord> keepalive_throttling =
          state_change.status.GetPayload(kKeepaliveThrottlingKey);
      if (keepalive_throttling.has_value()) {
        int new_keepalive_time = -1;
        if (absl::SimpleAtoi(std::string(keepalive_throttling.value()),
                             &new_keepalive_time)) {
          if (new_keepalive_time > parent_->chand_->keepalive_time_) {
            parent_->chand_->keepalive_time_ = new_keepalive_time;
            if (GRPC_TRACE_FLAG_ENABLED(grpc_client_channel_routing_trace)) {
              gpr_log(GPR_INFO, "chand=%p: throttling keepalive time to %d",
                      parent_->chand_, parent_->chand_->keepalive_time_);
            }
            // Propagate the new keepalive time to all subchannels. This is so
            // that new transports created by any subchannel (and not just the
            // subchannel that received the GOAWAY), use the new keepalive time.
            for (auto* subchannel_wrapper :
                 parent_->chand_->subchannel_wrappers_) {
              subchannel_wrapper->ThrottleKeepaliveTime(new_keepalive_time);
            }
          }
        } else {
          gpr_log(GPR_ERROR, "chand=%p: Illegal keepalive throttling value %s",
                  parent_->chand_,
                  std::string(keepalive_throttling.value()).c_str());
        }
      }
      // Ignore update if the parent WatcherWrapper has been replaced
      // since this callback was scheduled.
      if (watcher_ != nullptr) {
        last_seen_state_ = state_change.state;
        watcher_->OnConnectivityStateChange(state_change.state);
      }
    }

    std::unique_ptr<SubchannelInterface::ConnectivityStateWatcherInterface>
        watcher_;
    RefCountedPtr<SubchannelWrapper> parent_;
    grpc_connectivity_state last_seen_state_;
    WatcherWrapper* replacement_ = nullptr;
  };

<<<<<<< HEAD
=======
  void MaybeUpdateConnectedSubchannel(
      RefCountedPtr<ConnectedSubchannel> connected_subchannel)
      ABSL_EXCLUSIVE_LOCKS_REQUIRED(&ClientChannel::work_serializer_) {
    // Update the connected subchannel only if the channel is not shutting
    // down.  This is because once the channel is shutting down, we
    // ignore picker updates from the LB policy, which means that
    // UpdateStateAndPickerLocked() will never process the entries
    // in chand_->pending_subchannel_updates_.  So we don't want to add
    // entries there that will never be processed, since that would
    // leave dangling refs to the channel and prevent its destruction.
    if (chand_->disconnect_error_ != GRPC_ERROR_NONE) return;
    // Not shutting down, so do the update.
    if (connected_subchannel_ != connected_subchannel) {
      connected_subchannel_ = std::move(connected_subchannel);
      // Record the new connected subchannel so that it can be updated
      // in the data plane mutex the next time the picker is updated.
      chand_->pending_subchannel_updates_[Ref(
          DEBUG_LOCATION, "ConnectedSubchannelUpdate")] = connected_subchannel_;
    }
  }

>>>>>>> 84d9e7e9
  ClientChannel* chand_;
  RefCountedPtr<Subchannel> subchannel_;
  absl::optional<std::string> health_check_service_name_
      ABSL_GUARDED_BY(&ClientChannel::work_serializer_);
  // Maps from the address of the watcher passed to us by the LB policy
  // to the address of the WrapperWatcher that we passed to the underlying
  // subchannel.  This is needed so that when the LB policy calls
  // CancelConnectivityStateWatch() with its watcher, we know the
  // corresponding WrapperWatcher to cancel on the underlying subchannel.
  std::map<ConnectivityStateWatcherInterface*, WatcherWrapper*> watcher_map_;
};

//
// ClientChannel::ExternalConnectivityWatcher
//

ClientChannel::ExternalConnectivityWatcher::ExternalConnectivityWatcher(
    ClientChannel* chand, grpc_polling_entity pollent,
    grpc_connectivity_state* state, grpc_closure* on_complete,
    grpc_closure* watcher_timer_init)
    : chand_(chand),
      pollent_(pollent),
      initial_state_(*state),
      state_(state),
      on_complete_(on_complete),
      watcher_timer_init_(watcher_timer_init) {
  grpc_polling_entity_add_to_pollset_set(&pollent_,
                                         chand_->interested_parties_);
  GRPC_CHANNEL_STACK_REF(chand_->owning_stack_, "ExternalConnectivityWatcher");
  {
    MutexLock lock(&chand_->external_watchers_mu_);
    // Will be deleted when the watch is complete.
    GPR_ASSERT(chand->external_watchers_[on_complete] == nullptr);
    // Store a ref to the watcher in the external_watchers_ map.
    chand->external_watchers_[on_complete] =
        Ref(DEBUG_LOCATION, "AddWatcherToExternalWatchersMapLocked");
  }
  // Pass the ref from creating the object to Start().
  chand_->work_serializer_->Run(
      [this]() ABSL_EXCLUSIVE_LOCKS_REQUIRED(chand_->work_serializer_) {
        // The ref is passed to AddWatcherLocked().
        AddWatcherLocked();
      },
      DEBUG_LOCATION);
}

ClientChannel::ExternalConnectivityWatcher::~ExternalConnectivityWatcher() {
  grpc_polling_entity_del_from_pollset_set(&pollent_,
                                           chand_->interested_parties_);
  GRPC_CHANNEL_STACK_UNREF(chand_->owning_stack_,
                           "ExternalConnectivityWatcher");
}

void ClientChannel::ExternalConnectivityWatcher::
    RemoveWatcherFromExternalWatchersMap(ClientChannel* chand,
                                         grpc_closure* on_complete,
                                         bool cancel) {
  RefCountedPtr<ExternalConnectivityWatcher> watcher;
  {
    MutexLock lock(&chand->external_watchers_mu_);
    auto it = chand->external_watchers_.find(on_complete);
    if (it != chand->external_watchers_.end()) {
      watcher = std::move(it->second);
      chand->external_watchers_.erase(it);
    }
  }
  // watcher->Cancel() will hop into the WorkSerializer, so we have to unlock
  // the mutex before calling it.
  if (watcher != nullptr && cancel) watcher->Cancel();
}

void ClientChannel::ExternalConnectivityWatcher::Notify(
    grpc_connectivity_state state, const absl::Status& /* status */) {
  bool done = false;
  if (!done_.compare_exchange_strong(done, true, std::memory_order_relaxed,
                                     std::memory_order_relaxed)) {
    return;  // Already done.
  }
  // Remove external watcher.
  ExternalConnectivityWatcher::RemoveWatcherFromExternalWatchersMap(
      chand_, on_complete_, /*cancel=*/false);
  // Report new state to the user.
  *state_ = state;
  ExecCtx::Run(DEBUG_LOCATION, on_complete_, GRPC_ERROR_NONE);
  // Hop back into the work_serializer to clean up.
  // Not needed in state SHUTDOWN, because the tracker will
  // automatically remove all watchers in that case.
  if (state != GRPC_CHANNEL_SHUTDOWN) {
    chand_->work_serializer_->Run(
        [this]() ABSL_EXCLUSIVE_LOCKS_REQUIRED(chand_->work_serializer_) {
          RemoveWatcherLocked();
        },
        DEBUG_LOCATION);
  }
}

void ClientChannel::ExternalConnectivityWatcher::Cancel() {
  bool done = false;
  if (!done_.compare_exchange_strong(done, true, std::memory_order_relaxed,
                                     std::memory_order_relaxed)) {
    return;  // Already done.
  }
  ExecCtx::Run(DEBUG_LOCATION, on_complete_, GRPC_ERROR_CANCELLED);
  // Hop back into the work_serializer to clean up.
  chand_->work_serializer_->Run(
      [this]() ABSL_EXCLUSIVE_LOCKS_REQUIRED(chand_->work_serializer_) {
        RemoveWatcherLocked();
      },
      DEBUG_LOCATION);
}

void ClientChannel::ExternalConnectivityWatcher::AddWatcherLocked() {
  Closure::Run(DEBUG_LOCATION, watcher_timer_init_, GRPC_ERROR_NONE);
  // Add new watcher. Pass the ref of the object from creation to OrphanablePtr.
  chand_->state_tracker_.AddWatcher(
      initial_state_, OrphanablePtr<ConnectivityStateWatcherInterface>(this));
}

void ClientChannel::ExternalConnectivityWatcher::RemoveWatcherLocked() {
  chand_->state_tracker_.RemoveWatcher(this);
}

//
// ClientChannel::ConnectivityWatcherAdder
//

class ClientChannel::ConnectivityWatcherAdder {
 public:
  ConnectivityWatcherAdder(
      ClientChannel* chand, grpc_connectivity_state initial_state,
      OrphanablePtr<AsyncConnectivityStateWatcherInterface> watcher)
      : chand_(chand),
        initial_state_(initial_state),
        watcher_(std::move(watcher)) {
    GRPC_CHANNEL_STACK_REF(chand_->owning_stack_, "ConnectivityWatcherAdder");
    chand_->work_serializer_->Run(
        [this]() ABSL_EXCLUSIVE_LOCKS_REQUIRED(chand_->work_serializer_) {
          AddWatcherLocked();
        },
        DEBUG_LOCATION);
  }

 private:
  void AddWatcherLocked()
      ABSL_EXCLUSIVE_LOCKS_REQUIRED(chand_->work_serializer_) {
    chand_->state_tracker_.AddWatcher(initial_state_, std::move(watcher_));
    GRPC_CHANNEL_STACK_UNREF(chand_->owning_stack_, "ConnectivityWatcherAdder");
    delete this;
  }

  ClientChannel* chand_;
  grpc_connectivity_state initial_state_;
  OrphanablePtr<AsyncConnectivityStateWatcherInterface> watcher_;
};

//
// ClientChannel::ConnectivityWatcherRemover
//

class ClientChannel::ConnectivityWatcherRemover {
 public:
  ConnectivityWatcherRemover(ClientChannel* chand,
                             AsyncConnectivityStateWatcherInterface* watcher)
      : chand_(chand), watcher_(watcher) {
    GRPC_CHANNEL_STACK_REF(chand_->owning_stack_, "ConnectivityWatcherRemover");
    chand_->work_serializer_->Run(
        [this]() ABSL_EXCLUSIVE_LOCKS_REQUIRED(chand_->work_serializer_) {
          RemoveWatcherLocked();
        },
        DEBUG_LOCATION);
  }

 private:
  void RemoveWatcherLocked()
      ABSL_EXCLUSIVE_LOCKS_REQUIRED(chand_->work_serializer_) {
    chand_->state_tracker_.RemoveWatcher(watcher_);
    GRPC_CHANNEL_STACK_UNREF(chand_->owning_stack_,
                             "ConnectivityWatcherRemover");
    delete this;
  }

  ClientChannel* chand_;
  AsyncConnectivityStateWatcherInterface* watcher_;
};

//
// ClientChannel::ClientChannelControlHelper
//

class ClientChannel::ClientChannelControlHelper
    : public LoadBalancingPolicy::ChannelControlHelper {
 public:
  explicit ClientChannelControlHelper(ClientChannel* chand) : chand_(chand) {
    GRPC_CHANNEL_STACK_REF(chand_->owning_stack_, "ClientChannelControlHelper");
  }

  ~ClientChannelControlHelper() override {
    GRPC_CHANNEL_STACK_UNREF(chand_->owning_stack_,
                             "ClientChannelControlHelper");
  }

  RefCountedPtr<SubchannelInterface> CreateSubchannel(
      ServerAddress address, const grpc_channel_args& args) override
      ABSL_EXCLUSIVE_LOCKS_REQUIRED(chand_->work_serializer_) {
    if (chand_->resolver_ == nullptr) return nullptr;  // Shutting down.
    // Determine health check service name.
    bool inhibit_health_checking = grpc_channel_args_find_bool(
        &args, GRPC_ARG_INHIBIT_HEALTH_CHECKING, false);
    absl::optional<std::string> health_check_service_name;
    if (!inhibit_health_checking) {
      health_check_service_name = chand_->health_check_service_name_;
    }
    // Remove channel args that should not affect subchannel uniqueness.
    static const char* args_to_remove[] = {
        GRPC_ARG_INHIBIT_HEALTH_CHECKING,
        GRPC_ARG_CHANNELZ_CHANNEL_NODE,
    };
    // Add channel args needed for the subchannel.
    absl::InlinedVector<grpc_arg, 3> args_to_add = {
        SubchannelPoolInterface::CreateChannelArg(
            chand_->subchannel_pool_.get()),
    };
    if (address.args() != nullptr) {
      for (size_t j = 0; j < address.args()->num_args; ++j) {
        args_to_add.emplace_back(address.args()->args[j]);
      }
    }
    grpc_channel_args* new_args = grpc_channel_args_copy_and_add_and_remove(
        &args, args_to_remove, GPR_ARRAY_SIZE(args_to_remove),
        args_to_add.data(), args_to_add.size());
    // Create subchannel.
    RefCountedPtr<Subchannel> subchannel =
        chand_->client_channel_factory_->CreateSubchannel(address.address(),
                                                          new_args);
    grpc_channel_args_destroy(new_args);
    if (subchannel == nullptr) return nullptr;
    // Make sure the subchannel has updated keepalive time.
    subchannel->ThrottleKeepaliveTime(chand_->keepalive_time_);
    // Create and return wrapper for the subchannel.
    return MakeRefCounted<SubchannelWrapper>(
        chand_, std::move(subchannel), std::move(health_check_service_name));
  }

  void UpdateState(
      grpc_connectivity_state state, const absl::Status& status,
      std::unique_ptr<LoadBalancingPolicy::SubchannelPicker> picker) override
      ABSL_EXCLUSIVE_LOCKS_REQUIRED(chand_->work_serializer_) {
    if (chand_->resolver_ == nullptr) return;  // Shutting down.
    if (GRPC_TRACE_FLAG_ENABLED(grpc_client_channel_routing_trace)) {
      const char* extra = chand_->disconnect_error_ == GRPC_ERROR_NONE
                              ? ""
                              : " (ignoring -- channel shutting down)";
      gpr_log(GPR_INFO, "chand=%p: update: state=%s status=(%s) picker=%p%s",
              chand_, ConnectivityStateName(state), status.ToString().c_str(),
              picker.get(), extra);
    }
    // Do update only if not shutting down.
    if (chand_->disconnect_error_ == GRPC_ERROR_NONE) {
      chand_->UpdateStateAndPickerLocked(state, status, "helper",
                                         std::move(picker));
    }
  }

  void RequestReresolution() override
      ABSL_EXCLUSIVE_LOCKS_REQUIRED(chand_->work_serializer_) {
    if (chand_->resolver_ == nullptr) return;  // Shutting down.
    if (GRPC_TRACE_FLAG_ENABLED(grpc_client_channel_routing_trace)) {
      gpr_log(GPR_INFO, "chand=%p: started name re-resolving", chand_);
    }
    chand_->resolver_->RequestReresolutionLocked();
  }

  void AddTraceEvent(TraceSeverity severity, absl::string_view message) override
      ABSL_EXCLUSIVE_LOCKS_REQUIRED(chand_->work_serializer_) {
    if (chand_->resolver_ == nullptr) return;  // Shutting down.
    if (chand_->channelz_node_ != nullptr) {
      chand_->channelz_node_->AddTraceEvent(
          ConvertSeverityEnum(severity),
          grpc_slice_from_copied_buffer(message.data(), message.size()));
    }
  }

 private:
  static channelz::ChannelTrace::Severity ConvertSeverityEnum(
      TraceSeverity severity) {
    if (severity == TRACE_INFO) return channelz::ChannelTrace::Info;
    if (severity == TRACE_WARNING) return channelz::ChannelTrace::Warning;
    return channelz::ChannelTrace::Error;
  }

  ClientChannel* chand_;
};

//
// ClientChannel implementation
//

ClientChannel* ClientChannel::GetFromChannel(grpc_channel* channel) {
  grpc_channel_element* elem =
      grpc_channel_stack_last_element(grpc_channel_get_channel_stack(channel));
  if (elem->filter != &kFilterVtable) return nullptr;
  return static_cast<ClientChannel*>(elem->channel_data);
}

grpc_error_handle ClientChannel::Init(grpc_channel_element* elem,
                                      grpc_channel_element_args* args) {
  GPR_ASSERT(args->is_last);
  GPR_ASSERT(elem->filter == &kFilterVtable);
  grpc_error_handle error = GRPC_ERROR_NONE;
  new (elem->channel_data) ClientChannel(args, &error);
  return error;
}

void ClientChannel::Destroy(grpc_channel_element* elem) {
  ClientChannel* chand = static_cast<ClientChannel*>(elem->channel_data);
  chand->~ClientChannel();
}

namespace {

RefCountedPtr<SubchannelPoolInterface> GetSubchannelPool(
    const grpc_channel_args* args) {
  const bool use_local_subchannel_pool = grpc_channel_args_find_bool(
      args, GRPC_ARG_USE_LOCAL_SUBCHANNEL_POOL, false);
  if (use_local_subchannel_pool) {
    return MakeRefCounted<LocalSubchannelPool>();
  }
  return GlobalSubchannelPool::instance();
}

channelz::ChannelNode* GetChannelzNode(const grpc_channel_args* args) {
  return grpc_channel_args_find_pointer<channelz::ChannelNode>(
      args, GRPC_ARG_CHANNELZ_CHANNEL_NODE);
}

}  // namespace

ClientChannel::ClientChannel(grpc_channel_element_args* args,
                             grpc_error_handle* error)
    : deadline_checking_enabled_(
          grpc_deadline_checking_enabled(args->channel_args)),
      owning_stack_(args->channel_stack),
      client_channel_factory_(
          ClientChannelFactory::GetFromChannelArgs(args->channel_args)),
      channelz_node_(GetChannelzNode(args->channel_args)),
      interested_parties_(grpc_pollset_set_create()),
      work_serializer_(std::make_shared<WorkSerializer>()),
      state_tracker_("client_channel", GRPC_CHANNEL_IDLE),
      subchannel_pool_(GetSubchannelPool(args->channel_args)) {
  if (GRPC_TRACE_FLAG_ENABLED(grpc_client_channel_routing_trace)) {
    gpr_log(GPR_INFO, "chand=%p: creating client_channel for channel stack %p",
            this, owning_stack_);
  }
  // Start backup polling.
  grpc_client_channel_start_backup_polling(interested_parties_);
  // Check client channel factory.
  if (client_channel_factory_ == nullptr) {
    *error = GRPC_ERROR_CREATE_FROM_STATIC_STRING(
        "Missing client channel factory in args for client channel filter");
    return;
  }
  // Get server name to resolve, using proxy mapper if needed.
  const char* server_uri =
      grpc_channel_args_find_string(args->channel_args, GRPC_ARG_SERVER_URI);
  if (server_uri == nullptr) {
    *error = GRPC_ERROR_CREATE_FROM_STATIC_STRING(
        "server URI channel arg missing or wrong type in client channel "
        "filter");
    return;
  }
  // Get default service config.  If none is specified via the client API,
  // we use an empty config.
  const char* service_config_json = grpc_channel_args_find_string(
      args->channel_args, GRPC_ARG_SERVICE_CONFIG);
  if (service_config_json == nullptr) service_config_json = "{}";
  *error = GRPC_ERROR_NONE;
  default_service_config_ =
      ServiceConfig::Create(args->channel_args, service_config_json, error);
  if (*error != GRPC_ERROR_NONE) {
    default_service_config_.reset();
    return;
  }
  absl::StatusOr<URI> uri = URI::Parse(server_uri);
  if (uri.ok() && !uri->path().empty()) {
    server_name_ = std::string(absl::StripPrefix(uri->path(), "/"));
  }
  char* proxy_name = nullptr;
  grpc_channel_args* new_args = nullptr;
  ProxyMapperRegistry::MapName(server_uri, args->channel_args, &proxy_name,
                               &new_args);
  target_uri_.reset(proxy_name != nullptr ? proxy_name
                                          : gpr_strdup(server_uri));
  // Strip out service config channel arg, so that it doesn't affect
  // subchannel uniqueness when the args flow down to that layer.
  const char* arg_to_remove = GRPC_ARG_SERVICE_CONFIG;
  channel_args_ = grpc_channel_args_copy_and_remove(
      new_args != nullptr ? new_args : args->channel_args, &arg_to_remove, 1);
  grpc_channel_args_destroy(new_args);
  keepalive_time_ = grpc_channel_args_find_integer(
      channel_args_, GRPC_ARG_KEEPALIVE_TIME_MS,
      {-1 /* default value, unset */, 1, INT_MAX});
  if (!ResolverRegistry::IsValidTarget(target_uri_.get())) {
    *error = GRPC_ERROR_CREATE_FROM_CPP_STRING(
        absl::StrCat("the target uri is not valid: ", target_uri_.get()));
    return;
  }
  *error = GRPC_ERROR_NONE;
}

ClientChannel::~ClientChannel() {
  if (GRPC_TRACE_FLAG_ENABLED(grpc_client_channel_routing_trace)) {
    gpr_log(GPR_INFO, "chand=%p: destroying channel", this);
  }
  DestroyResolverAndLbPolicyLocked();
  grpc_channel_args_destroy(channel_args_);
  GRPC_ERROR_UNREF(resolver_transient_failure_error_);
  // Stop backup polling.
  grpc_client_channel_stop_backup_polling(interested_parties_);
  grpc_pollset_set_destroy(interested_parties_);
  GRPC_ERROR_UNREF(disconnect_error_);
}

OrphanablePtr<ClientChannel::LoadBalancedCall>
ClientChannel::CreateLoadBalancedCall(
    const grpc_call_element_args& args, grpc_polling_entity* pollent,
    grpc_closure* on_call_destruction_complete,
    ConfigSelector::CallDispatchController* call_dispatch_controller,
    bool is_transparent_retry) {
  return OrphanablePtr<LoadBalancedCall>(args.arena->New<LoadBalancedCall>(
      this, args, pollent, on_call_destruction_complete,
      call_dispatch_controller, is_transparent_retry));
}

namespace {

RefCountedPtr<LoadBalancingPolicy::Config> ChooseLbPolicy(
    const Resolver::Result& resolver_result,
    const internal::ClientChannelGlobalParsedConfig* parsed_service_config) {
  // Prefer the LB policy config found in the service config.
  if (parsed_service_config->parsed_lb_config() != nullptr) {
    return parsed_service_config->parsed_lb_config();
  }
  // Try the deprecated LB policy name from the service config.
  // If not, try the setting from channel args.
  const char* policy_name = nullptr;
  if (!parsed_service_config->parsed_deprecated_lb_policy().empty()) {
    policy_name = parsed_service_config->parsed_deprecated_lb_policy().c_str();
  } else {
    policy_name = grpc_channel_args_find_string(resolver_result.args,
                                                GRPC_ARG_LB_POLICY_NAME);
  }
  // Use pick_first if nothing was specified and we didn't select grpclb
  // above.
  if (policy_name == nullptr) policy_name = "pick_first";
  // Now that we have the policy name, construct an empty config for it.
  Json config_json = Json::Array{Json::Object{
      {policy_name, Json::Object{}},
  }};
  grpc_error_handle parse_error = GRPC_ERROR_NONE;
  auto lb_policy_config = LoadBalancingPolicyRegistry::ParseLoadBalancingConfig(
      config_json, &parse_error);
  // The policy name came from one of three places:
  // - The deprecated loadBalancingPolicy field in the service config,
  //   in which case the code in ClientChannelServiceConfigParser
  //   already verified that the policy does not require a config.
  // - One of the hard-coded values here, all of which are known to not
  //   require a config.
  // - A channel arg, in which case the application did something that
  //   is a misuse of our API.
  // In the first two cases, these assertions will always be true.  In
  // the last case, this is probably fine for now.
  // TODO(roth): If the last case becomes a problem, add better error
  // handling here.
  GPR_ASSERT(lb_policy_config != nullptr);
  GPR_ASSERT(parse_error == GRPC_ERROR_NONE);
  return lb_policy_config;
}

}  // namespace

void ClientChannel::OnResolverResultChangedLocked(Resolver::Result result) {
  // Handle race conditions.
  if (resolver_ == nullptr) return;
  if (GRPC_TRACE_FLAG_ENABLED(grpc_client_channel_routing_trace)) {
    gpr_log(GPR_INFO, "chand=%p: got resolver result", this);
  }
  // We only want to trace the address resolution in the follow cases:
  // (a) Address resolution resulted in service config change.
  // (b) Address resolution that causes number of backends to go from
  //     zero to non-zero.
  // (c) Address resolution that causes number of backends to go from
  //     non-zero to zero.
  // (d) Address resolution that causes a new LB policy to be created.
  //
  // We track a list of strings to eventually be concatenated and traced.
  absl::InlinedVector<const char*, 3> trace_strings;
  if (result.addresses.empty() && previous_resolution_contained_addresses_) {
    trace_strings.push_back("Address list became empty");
  } else if (!result.addresses.empty() &&
             !previous_resolution_contained_addresses_) {
    trace_strings.push_back("Address list became non-empty");
  }
  previous_resolution_contained_addresses_ = !result.addresses.empty();
  std::string service_config_error_string_storage;
  if (result.service_config_error != GRPC_ERROR_NONE) {
    service_config_error_string_storage =
        grpc_error_std_string(result.service_config_error);
    trace_strings.push_back(service_config_error_string_storage.c_str());
  }
  // Choose the service config.
  RefCountedPtr<ServiceConfig> service_config;
  RefCountedPtr<ConfigSelector> config_selector;
  if (result.service_config_error != GRPC_ERROR_NONE) {
    if (GRPC_TRACE_FLAG_ENABLED(grpc_client_channel_routing_trace)) {
      gpr_log(GPR_INFO, "chand=%p: resolver returned service config error: %s",
              this, grpc_error_std_string(result.service_config_error).c_str());
    }
    // If the service config was invalid, then fallback to the
    // previously returned service config.
    if (saved_service_config_ != nullptr) {
      if (GRPC_TRACE_FLAG_ENABLED(grpc_client_channel_routing_trace)) {
        gpr_log(GPR_INFO,
                "chand=%p: resolver returned invalid service config. "
                "Continuing to use previous service config.",
                this);
      }
      service_config = saved_service_config_;
      config_selector = saved_config_selector_;
    } else {
      // We received an invalid service config and we don't have a
      // previous service config to fall back to.  Put the channel into
      // TRANSIENT_FAILURE.
      OnResolverErrorLocked(GRPC_ERROR_REF(result.service_config_error));
      trace_strings.push_back("no valid service config");
    }
  } else if (result.service_config == nullptr) {
    // Resolver did not return any service config.
    if (GRPC_TRACE_FLAG_ENABLED(grpc_client_channel_routing_trace)) {
      gpr_log(GPR_INFO,
              "chand=%p: resolver returned no service config. Using default "
              "service config for channel.",
              this);
    }
    service_config = default_service_config_;
  } else {
    // Use ServiceConfig and ConfigSelector returned by resolver.
    service_config = result.service_config;
    config_selector = ConfigSelector::GetFromChannelArgs(*result.args);
  }
  if (service_config != nullptr) {
    // Extract global config for client channel.
    const internal::ClientChannelGlobalParsedConfig* parsed_service_config =
        static_cast<const internal::ClientChannelGlobalParsedConfig*>(
            service_config->GetGlobalParsedConfig(
                internal::ClientChannelServiceConfigParser::ParserIndex()));
    // Choose LB policy config.
    RefCountedPtr<LoadBalancingPolicy::Config> lb_policy_config =
        ChooseLbPolicy(result, parsed_service_config);
    // Check if the ServiceConfig has changed.
    const bool service_config_changed =
        saved_service_config_ == nullptr ||
        service_config->json_string() != saved_service_config_->json_string();
    // Check if the ConfigSelector has changed.
    const bool config_selector_changed = !ConfigSelector::Equals(
        saved_config_selector_.get(), config_selector.get());
    // If either has changed, apply the global parameters now.
    if (service_config_changed || config_selector_changed) {
      // Update service config in control plane.
      UpdateServiceConfigInControlPlaneLocked(
          std::move(service_config), std::move(config_selector),
          parsed_service_config, lb_policy_config->name());
    } else if (GRPC_TRACE_FLAG_ENABLED(grpc_client_channel_routing_trace)) {
      gpr_log(GPR_INFO, "chand=%p: service config not changed", this);
    }
    // Create or update LB policy, as needed.
    CreateOrUpdateLbPolicyLocked(std::move(lb_policy_config),
                                 std::move(result));
    if (service_config_changed || config_selector_changed) {
      // Start using new service config for calls.
      // This needs to happen after the LB policy has been updated, since
      // the ConfigSelector may need the LB policy to know about new
      // destinations before it can send RPCs to those destinations.
      UpdateServiceConfigInDataPlaneLocked();
      // TODO(ncteisen): might be worth somehow including a snippet of the
      // config in the trace, at the risk of bloating the trace logs.
      trace_strings.push_back("Service config changed");
    }
  }
  // Add channel trace event.
  if (!trace_strings.empty()) {
    std::string message =
        absl::StrCat("Resolution event: ", absl::StrJoin(trace_strings, ", "));
    if (channelz_node_ != nullptr) {
      channelz_node_->AddTraceEvent(channelz::ChannelTrace::Severity::Info,
                                    grpc_slice_from_cpp_string(message));
    }
  }
}

void ClientChannel::OnResolverErrorLocked(grpc_error_handle error) {
  if (resolver_ == nullptr) {
    GRPC_ERROR_UNREF(error);
    return;
  }
  if (GRPC_TRACE_FLAG_ENABLED(grpc_client_channel_routing_trace)) {
    gpr_log(GPR_INFO, "chand=%p: resolver transient failure: %s", this,
            grpc_error_std_string(error).c_str());
  }
  // If we already have an LB policy from a previous resolution
  // result, then we continue to let it set the connectivity state.
  // Otherwise, we go into TRANSIENT_FAILURE.
  if (lb_policy_ == nullptr) {
    grpc_error_handle state_error =
        GRPC_ERROR_CREATE_REFERENCING_FROM_STATIC_STRING(
            "Resolver transient failure", &error, 1);
    absl::Status status = grpc_error_to_absl_status(state_error);
    {
      MutexLock lock(&resolution_mu_);
      // Update resolver transient failure.
      GRPC_ERROR_UNREF(resolver_transient_failure_error_);
      resolver_transient_failure_error_ = state_error;
      // Process calls that were queued waiting for the resolver result.
      for (ResolverQueuedCall* call = resolver_queued_calls_; call != nullptr;
           call = call->next) {
        grpc_call_element* elem = call->elem;
        CallData* calld = static_cast<CallData*>(elem->call_data);
        grpc_error_handle error = GRPC_ERROR_NONE;
        if (calld->CheckResolutionLocked(elem, &error)) {
          calld->AsyncResolutionDone(elem, error);
        }
      }
    }
    // Update connectivity state.
    UpdateStateAndPickerLocked(
        GRPC_CHANNEL_TRANSIENT_FAILURE, status, "resolver failure",
        absl::make_unique<LoadBalancingPolicy::TransientFailurePicker>(status));
  }
  GRPC_ERROR_UNREF(error);
}

void ClientChannel::CreateOrUpdateLbPolicyLocked(
    RefCountedPtr<LoadBalancingPolicy::Config> lb_policy_config,
    Resolver::Result result) {
  // Construct update.
  LoadBalancingPolicy::UpdateArgs update_args;
  update_args.addresses = std::move(result.addresses);
  update_args.config = std::move(lb_policy_config);
  // Remove the config selector from channel args so that we're not holding
  // unnecessary refs that cause it to be destroyed somewhere other than in the
  // WorkSerializer.
  const char* arg_name = GRPC_ARG_CONFIG_SELECTOR;
  update_args.args =
      grpc_channel_args_copy_and_remove(result.args, &arg_name, 1);
  // Create policy if needed.
  if (lb_policy_ == nullptr) {
    lb_policy_ = CreateLbPolicyLocked(*update_args.args);
  }
  // Update the policy.
  if (GRPC_TRACE_FLAG_ENABLED(grpc_client_channel_routing_trace)) {
    gpr_log(GPR_INFO, "chand=%p: Updating child policy %p", this,
            lb_policy_.get());
  }
  lb_policy_->UpdateLocked(std::move(update_args));
}

// Creates a new LB policy.
OrphanablePtr<LoadBalancingPolicy> ClientChannel::CreateLbPolicyLocked(
    const grpc_channel_args& args) {
  LoadBalancingPolicy::Args lb_policy_args;
  lb_policy_args.work_serializer = work_serializer_;
  lb_policy_args.channel_control_helper =
      absl::make_unique<ClientChannelControlHelper>(this);
  lb_policy_args.args = &args;
  OrphanablePtr<LoadBalancingPolicy> lb_policy =
      MakeOrphanable<ChildPolicyHandler>(std::move(lb_policy_args),
                                         &grpc_client_channel_routing_trace);
  if (GRPC_TRACE_FLAG_ENABLED(grpc_client_channel_routing_trace)) {
    gpr_log(GPR_INFO, "chand=%p: created new LB policy %p", this,
            lb_policy.get());
  }
  grpc_pollset_set_add_pollset_set(lb_policy->interested_parties(),
                                   interested_parties_);
  return lb_policy;
}

void ClientChannel::AddResolverQueuedCall(ResolverQueuedCall* call,
                                          grpc_polling_entity* pollent) {
  // Add call to queued calls list.
  call->next = resolver_queued_calls_;
  resolver_queued_calls_ = call;
  // Add call's pollent to channel's interested_parties, so that I/O
  // can be done under the call's CQ.
  grpc_polling_entity_add_to_pollset_set(pollent, interested_parties_);
}

void ClientChannel::RemoveResolverQueuedCall(ResolverQueuedCall* to_remove,
                                             grpc_polling_entity* pollent) {
  // Remove call's pollent from channel's interested_parties.
  grpc_polling_entity_del_from_pollset_set(pollent, interested_parties_);
  // Remove from queued calls list.
  for (ResolverQueuedCall** call = &resolver_queued_calls_; *call != nullptr;
       call = &(*call)->next) {
    if (*call == to_remove) {
      *call = to_remove->next;
      return;
    }
  }
}

void ClientChannel::UpdateServiceConfigInControlPlaneLocked(
    RefCountedPtr<ServiceConfig> service_config,
    RefCountedPtr<ConfigSelector> config_selector,
    const internal::ClientChannelGlobalParsedConfig* parsed_service_config,
    const char* lb_policy_name) {
  UniquePtr<char> service_config_json(
      gpr_strdup(service_config->json_string().c_str()));
  if (GRPC_TRACE_FLAG_ENABLED(grpc_client_channel_routing_trace)) {
    gpr_log(GPR_INFO,
            "chand=%p: resolver returned updated service config: \"%s\"", this,
            service_config_json.get());
  }
  // Save service config.
  saved_service_config_ = std::move(service_config);
  // Update health check service name if needed.
  if (health_check_service_name_ !=
      parsed_service_config->health_check_service_name()) {
    health_check_service_name_ =
        parsed_service_config->health_check_service_name();
    // Update health check service name used by existing subchannel wrappers.
    for (auto* subchannel_wrapper : subchannel_wrappers_) {
      subchannel_wrapper->UpdateHealthCheckServiceName(
          health_check_service_name_);
    }
  }
  // Swap out the data used by GetChannelInfo().
  UniquePtr<char> lb_policy_name_owned(gpr_strdup(lb_policy_name));
  {
    MutexLock lock(&info_mu_);
    info_lb_policy_name_ = std::move(lb_policy_name_owned);
    info_service_config_json_ = std::move(service_config_json);
  }
  // Save config selector.
  saved_config_selector_ = std::move(config_selector);
  if (GRPC_TRACE_FLAG_ENABLED(grpc_client_channel_routing_trace)) {
    gpr_log(GPR_INFO, "chand=%p: using ConfigSelector %p", this,
            saved_config_selector_.get());
  }
}

void ClientChannel::UpdateServiceConfigInDataPlaneLocked() {
  // Grab ref to service config.
  RefCountedPtr<ServiceConfig> service_config = saved_service_config_;
  // Grab ref to config selector.  Use default if resolver didn't supply one.
  RefCountedPtr<ConfigSelector> config_selector = saved_config_selector_;
  if (GRPC_TRACE_FLAG_ENABLED(grpc_client_channel_routing_trace)) {
    gpr_log(GPR_INFO, "chand=%p: switching to ConfigSelector %p", this,
            saved_config_selector_.get());
  }
  if (config_selector == nullptr) {
    config_selector =
        MakeRefCounted<DefaultConfigSelector>(saved_service_config_);
  }
  absl::InlinedVector<grpc_arg, 2> args_to_add = {
      grpc_channel_arg_pointer_create(
          const_cast<char*>(GRPC_ARG_CLIENT_CHANNEL), this,
          &kClientChannelArgPointerVtable),
      grpc_channel_arg_pointer_create(
          const_cast<char*>(GRPC_ARG_SERVICE_CONFIG_OBJ), service_config.get(),
          &kServiceConfigObjArgPointerVtable),
  };
  grpc_channel_args* new_args = grpc_channel_args_copy_and_add(
      channel_args_, args_to_add.data(), args_to_add.size());
  new_args = config_selector->ModifyChannelArgs(new_args);
  bool enable_retries =
      grpc_channel_args_find_bool(new_args, GRPC_ARG_ENABLE_RETRIES, true);
  // Construct dynamic filter stack.
  std::vector<const grpc_channel_filter*> filters =
      config_selector->GetFilters();
  if (enable_retries) {
    filters.push_back(&kRetryFilterVtable);
  } else {
    filters.push_back(&DynamicTerminationFilter::kFilterVtable);
  }
  RefCountedPtr<DynamicFilters> dynamic_filters =
      DynamicFilters::Create(new_args, std::move(filters));
  GPR_ASSERT(dynamic_filters != nullptr);
  grpc_channel_args_destroy(new_args);
  // Grab data plane lock to update service config.
  //
  // We defer unreffing the old values (and deallocating memory) until
  // after releasing the lock to keep the critical section small.
  std::set<grpc_call_element*> calls_pending_resolver_result;
  {
    MutexLock lock(&resolution_mu_);
    GRPC_ERROR_UNREF(resolver_transient_failure_error_);
    resolver_transient_failure_error_ = GRPC_ERROR_NONE;
    // Update service config.
    received_service_config_data_ = true;
    // Old values will be unreffed after lock is released.
    service_config_.swap(service_config);
    config_selector_.swap(config_selector);
    dynamic_filters_.swap(dynamic_filters);
    // Process calls that were queued waiting for the resolver result.
    for (ResolverQueuedCall* call = resolver_queued_calls_; call != nullptr;
         call = call->next) {
      // If there are a lot of queued calls here, resuming them all may cause us
      // to stay inside C-core for a long period of time. All of that work would
      // be done using the same ExecCtx instance and therefore the same cached
      // value of "now". The longer it takes to finish all of this work and exit
      // from C-core, the more stale the cached value of "now" may become. This
      // can cause problems whereby (e.g.) we calculate a timer deadline based
      // on the stale value, which results in the timer firing too early. To
      // avoid this, we invalidate the cached value for each call we process.
      ExecCtx::Get()->InvalidateNow();
      grpc_call_element* elem = call->elem;
      CallData* calld = static_cast<CallData*>(elem->call_data);
      grpc_error_handle error = GRPC_ERROR_NONE;
      if (calld->CheckResolutionLocked(elem, &error)) {
        calld->AsyncResolutionDone(elem, error);
      }
    }
  }
  // Old values will be unreffed after lock is released when they go out
  // of scope.
}

void ClientChannel::CreateResolverLocked() {
  if (GRPC_TRACE_FLAG_ENABLED(grpc_client_channel_routing_trace)) {
    gpr_log(GPR_INFO, "chand=%p: starting name resolution", this);
  }
  resolver_ = ResolverRegistry::CreateResolver(
      target_uri_.get(), channel_args_, interested_parties_, work_serializer_,
      absl::make_unique<ResolverResultHandler>(this));
  // Since the validity of the args was checked when the channel was created,
  // CreateResolver() must return a non-null result.
  GPR_ASSERT(resolver_ != nullptr);
  UpdateStateAndPickerLocked(
      GRPC_CHANNEL_CONNECTING, absl::Status(), "started resolving",
      absl::make_unique<LoadBalancingPolicy::QueuePicker>(nullptr));
  resolver_->StartLocked();
  if (GRPC_TRACE_FLAG_ENABLED(grpc_client_channel_routing_trace)) {
    gpr_log(GPR_INFO, "chand=%p: created resolver=%p", this, resolver_.get());
  }
}

void ClientChannel::DestroyResolverAndLbPolicyLocked() {
  if (resolver_ != nullptr) {
    if (GRPC_TRACE_FLAG_ENABLED(grpc_client_channel_routing_trace)) {
      gpr_log(GPR_INFO, "chand=%p: shutting down resolver=%p", this,
              resolver_.get());
    }
    resolver_.reset();
    if (lb_policy_ != nullptr) {
      if (GRPC_TRACE_FLAG_ENABLED(grpc_client_channel_routing_trace)) {
        gpr_log(GPR_INFO, "chand=%p: shutting down lb_policy=%p", this,
                lb_policy_.get());
      }
      grpc_pollset_set_del_pollset_set(lb_policy_->interested_parties(),
                                       interested_parties_);
      lb_policy_.reset();
    }
  }
}

void ClientChannel::UpdateStateAndPickerLocked(
    grpc_connectivity_state state, const absl::Status& status,
    const char* reason,
    std::unique_ptr<LoadBalancingPolicy::SubchannelPicker> picker) {
  // Special case for IDLE and SHUTDOWN states.
  if (picker == nullptr || state == GRPC_CHANNEL_SHUTDOWN) {
    saved_service_config_.reset();
    saved_config_selector_.reset();
    // Acquire resolution lock to update config selector and associated state.
    // To minimize lock contention, we wait to unref these objects until
    // after we release the lock.
    RefCountedPtr<ServiceConfig> service_config_to_unref;
    RefCountedPtr<ConfigSelector> config_selector_to_unref;
    RefCountedPtr<DynamicFilters> dynamic_filters_to_unref;
    {
      MutexLock lock(&resolution_mu_);
      received_service_config_data_ = false;
      service_config_to_unref = std::move(service_config_);
      config_selector_to_unref = std::move(config_selector_);
      dynamic_filters_to_unref = std::move(dynamic_filters_);
    }
  }
  // Update connectivity state.
  state_tracker_.SetState(state, status, reason);
  if (channelz_node_ != nullptr) {
    channelz_node_->SetConnectivityState(state);
    channelz_node_->AddTraceEvent(
        channelz::ChannelTrace::Severity::Info,
        grpc_slice_from_static_string(
            channelz::ChannelNode::GetChannelConnectivityStateChangeString(
                state)));
  }
  // Grab data plane lock to update the picker.
  {
    MutexLock lock(&data_plane_mu_);
    // Swap out the picker.
    // Note: Original value will be destroyed after the lock is released.
    picker_.swap(picker);
    // Re-process queued picks.
    for (LbQueuedCall* call = lb_queued_calls_; call != nullptr;
         call = call->next) {
      // If there are a lot of queued calls here, resuming them all may cause us
      // to stay inside C-core for a long period of time. All of that work would
      // be done using the same ExecCtx instance and therefore the same cached
      // value of "now". The longer it takes to finish all of this work and exit
      // from C-core, the more stale the cached value of "now" may become. This
      // can cause problems whereby (e.g.) we calculate a timer deadline based
      // on the stale value, which results in the timer firing too early. To
      // avoid this, we invalidate the cached value for each call we process.
      ExecCtx::Get()->InvalidateNow();
      grpc_error_handle error = GRPC_ERROR_NONE;
      if (call->lb_call->PickSubchannelLocked(&error)) {
        call->lb_call->AsyncPickDone(error);
      }
    }
  }
}

namespace {

// TODO(roth): Remove this in favor of the gprpp Match() function once
// we can do that without breaking lock annotations.
template <typename T>
T HandlePickResult(
    LoadBalancingPolicy::PickResult* result,
    std::function<T(LoadBalancingPolicy::PickResult::Complete*)> complete_func,
    std::function<T(LoadBalancingPolicy::PickResult::Queue*)> queue_func,
    std::function<T(LoadBalancingPolicy::PickResult::Fail*)> fail_func,
    std::function<T(LoadBalancingPolicy::PickResult::Drop*)> drop_func) {
  auto* complete_pick =
      absl::get_if<LoadBalancingPolicy::PickResult::Complete>(&result->result);
  if (complete_pick != nullptr) {
    return complete_func(complete_pick);
  }
  auto* queue_pick =
      absl::get_if<LoadBalancingPolicy::PickResult::Queue>(&result->result);
  if (queue_pick != nullptr) {
    return queue_func(queue_pick);
  }
  auto* fail_pick =
      absl::get_if<LoadBalancingPolicy::PickResult::Fail>(&result->result);
  if (fail_pick != nullptr) {
    return fail_func(fail_pick);
  }
  auto* drop_pick =
      absl::get_if<LoadBalancingPolicy::PickResult::Drop>(&result->result);
  GPR_ASSERT(drop_pick != nullptr);
  return drop_func(drop_pick);
}

}  // namespace

grpc_error_handle ClientChannel::DoPingLocked(grpc_transport_op* op) {
  if (state_tracker_.state() != GRPC_CHANNEL_READY) {
    return GRPC_ERROR_CREATE_FROM_STATIC_STRING("channel not connected");
  }
  LoadBalancingPolicy::PickResult result;
  {
    MutexLock lock(&data_plane_mu_);
    result = picker_->Pick(LoadBalancingPolicy::PickArgs());
  }
<<<<<<< HEAD
  RefCountedPtr<ConnectedSubchannel> connected_subchannel;
  if (result.subchannel != nullptr) {
    SubchannelWrapper* subchannel =
        static_cast<SubchannelWrapper*>(result.subchannel.get());
    connected_subchannel = subchannel->connected_subchannel();
  }
  if (connected_subchannel != nullptr) {
    connected_subchannel->Ping(op->send_ping.on_initiate, op->send_ping.on_ack);
  } else {
    if (result.error == GRPC_ERROR_NONE) {
      result.error = GRPC_ERROR_CREATE_FROM_STATIC_STRING(
          "LB policy dropped call on ping");
    }
  }
  return result.error;
=======
  return HandlePickResult<grpc_error_handle>(
      &result,
      // Complete pick.
      [op](LoadBalancingPolicy::PickResult::Complete* complete_pick)
          ABSL_EXCLUSIVE_LOCKS_REQUIRED(&ClientChannel::work_serializer_) {
            SubchannelWrapper* subchannel = static_cast<SubchannelWrapper*>(
                complete_pick->subchannel.get());
            ConnectedSubchannel* connected_subchannel =
                subchannel->connected_subchannel();
            connected_subchannel->Ping(op->send_ping.on_initiate,
                                       op->send_ping.on_ack);
            return GRPC_ERROR_NONE;
          },
      // Queue pick.
      [](LoadBalancingPolicy::PickResult::Queue* /*queue_pick*/) {
        return GRPC_ERROR_CREATE_FROM_STATIC_STRING("LB picker queued call");
      },
      // Fail pick.
      [](LoadBalancingPolicy::PickResult::Fail* fail_pick) {
        return absl_status_to_grpc_error(fail_pick->status);
      },
      // Drop pick.
      [](LoadBalancingPolicy::PickResult::Drop* drop_pick) {
        return absl_status_to_grpc_error(drop_pick->status);
      });
>>>>>>> 84d9e7e9
}

void ClientChannel::StartTransportOpLocked(grpc_transport_op* op) {
  // Connectivity watch.
  if (op->start_connectivity_watch != nullptr) {
    state_tracker_.AddWatcher(op->start_connectivity_watch_state,
                              std::move(op->start_connectivity_watch));
  }
  if (op->stop_connectivity_watch != nullptr) {
    state_tracker_.RemoveWatcher(op->stop_connectivity_watch);
  }
  // Ping.
  if (op->send_ping.on_initiate != nullptr || op->send_ping.on_ack != nullptr) {
    grpc_error_handle error = DoPingLocked(op);
    if (error != GRPC_ERROR_NONE) {
      ExecCtx::Run(DEBUG_LOCATION, op->send_ping.on_initiate,
                   GRPC_ERROR_REF(error));
      ExecCtx::Run(DEBUG_LOCATION, op->send_ping.on_ack, error);
    }
    op->bind_pollset = nullptr;
    op->send_ping.on_initiate = nullptr;
    op->send_ping.on_ack = nullptr;
  }
  // Reset backoff.
  if (op->reset_connect_backoff) {
    if (lb_policy_ != nullptr) {
      lb_policy_->ResetBackoffLocked();
    }
  }
  // Disconnect or enter IDLE.
  if (op->disconnect_with_error != GRPC_ERROR_NONE) {
    if (GRPC_TRACE_FLAG_ENABLED(grpc_client_channel_call_trace)) {
      gpr_log(GPR_INFO, "chand=%p: disconnect_with_error: %s", this,
              grpc_error_std_string(op->disconnect_with_error).c_str());
    }
    DestroyResolverAndLbPolicyLocked();
    intptr_t value;
    if (grpc_error_get_int(op->disconnect_with_error,
                           GRPC_ERROR_INT_CHANNEL_CONNECTIVITY_STATE, &value) &&
        static_cast<grpc_connectivity_state>(value) == GRPC_CHANNEL_IDLE) {
      if (disconnect_error_ == GRPC_ERROR_NONE) {
        // Enter IDLE state.
        UpdateStateAndPickerLocked(GRPC_CHANNEL_IDLE, absl::Status(),
                                   "channel entering IDLE", nullptr);
      }
      GRPC_ERROR_UNREF(op->disconnect_with_error);
    } else {
      // Disconnect.
      GPR_ASSERT(disconnect_error_ == GRPC_ERROR_NONE);
      disconnect_error_ = op->disconnect_with_error;
      UpdateStateAndPickerLocked(
          GRPC_CHANNEL_SHUTDOWN, absl::Status(), "shutdown from API",
          absl::make_unique<LoadBalancingPolicy::TransientFailurePicker>(
              grpc_error_to_absl_status(op->disconnect_with_error)));
    }
  }
  GRPC_CHANNEL_STACK_UNREF(owning_stack_, "start_transport_op");
  ExecCtx::Run(DEBUG_LOCATION, op->on_consumed, GRPC_ERROR_NONE);
}

void ClientChannel::StartTransportOp(grpc_channel_element* elem,
                                     grpc_transport_op* op) {
  ClientChannel* chand = static_cast<ClientChannel*>(elem->channel_data);
  GPR_ASSERT(op->set_accept_stream == false);
  // Handle bind_pollset.
  if (op->bind_pollset != nullptr) {
    grpc_pollset_set_add_pollset(chand->interested_parties_, op->bind_pollset);
  }
  // Pop into control plane work_serializer for remaining ops.
  GRPC_CHANNEL_STACK_REF(chand->owning_stack_, "start_transport_op");
  chand->work_serializer_->Run(
      [chand, op]() ABSL_EXCLUSIVE_LOCKS_REQUIRED(chand->work_serializer_) {
        chand->StartTransportOpLocked(op);
      },
      DEBUG_LOCATION);
}

void ClientChannel::GetChannelInfo(grpc_channel_element* elem,
                                   const grpc_channel_info* info) {
  ClientChannel* chand = static_cast<ClientChannel*>(elem->channel_data);
  MutexLock lock(&chand->info_mu_);
  if (info->lb_policy_name != nullptr) {
    *info->lb_policy_name = gpr_strdup(chand->info_lb_policy_name_.get());
  }
  if (info->service_config_json != nullptr) {
    *info->service_config_json =
        gpr_strdup(chand->info_service_config_json_.get());
  }
}

void ClientChannel::AddLbQueuedCall(LbQueuedCall* call,
                                    grpc_polling_entity* pollent) {
  // Add call to queued picks list.
  call->next = lb_queued_calls_;
  lb_queued_calls_ = call;
  // Add call's pollent to channel's interested_parties, so that I/O
  // can be done under the call's CQ.
  grpc_polling_entity_add_to_pollset_set(pollent, interested_parties_);
}

void ClientChannel::RemoveLbQueuedCall(LbQueuedCall* to_remove,
                                       grpc_polling_entity* pollent) {
  // Remove call's pollent from channel's interested_parties.
  grpc_polling_entity_del_from_pollset_set(pollent, interested_parties_);
  // Remove from queued picks list.
  for (LbQueuedCall** call = &lb_queued_calls_; *call != nullptr;
       call = &(*call)->next) {
    if (*call == to_remove) {
      *call = to_remove->next;
      return;
    }
  }
}

void ClientChannel::TryToConnectLocked() {
  if (lb_policy_ != nullptr) {
    lb_policy_->ExitIdleLocked();
  } else if (resolver_ == nullptr) {
    CreateResolverLocked();
  }
  GRPC_CHANNEL_STACK_UNREF(owning_stack_, "TryToConnect");
}

grpc_connectivity_state ClientChannel::CheckConnectivityState(
    bool try_to_connect) {
  // state_tracker_ is guarded by work_serializer_, which we're not
  // holding here.  But the one method of state_tracker_ that *is*
  // thread-safe to call without external synchronization is the state()
  // method, so we can disable thread-safety analysis for this one read.
  grpc_connectivity_state out = ABSL_TS_UNCHECKED_READ(state_tracker_).state();
  if (out == GRPC_CHANNEL_IDLE && try_to_connect) {
    GRPC_CHANNEL_STACK_REF(owning_stack_, "TryToConnect");
    work_serializer_->Run([this]() ABSL_EXCLUSIVE_LOCKS_REQUIRED(
                              work_serializer_) { TryToConnectLocked(); },
                          DEBUG_LOCATION);
  }
  return out;
}

void ClientChannel::AddConnectivityWatcher(
    grpc_connectivity_state initial_state,
    OrphanablePtr<AsyncConnectivityStateWatcherInterface> watcher) {
  new ConnectivityWatcherAdder(this, initial_state, std::move(watcher));
}

void ClientChannel::RemoveConnectivityWatcher(
    AsyncConnectivityStateWatcherInterface* watcher) {
  new ConnectivityWatcherRemover(this, watcher);
}

//
// CallData implementation
//

ClientChannel::CallData::CallData(grpc_call_element* elem,
                                  const ClientChannel& chand,
                                  const grpc_call_element_args& args)
    : deadline_state_(elem, args,
                      GPR_LIKELY(chand.deadline_checking_enabled_)
                          ? args.deadline
                          : GRPC_MILLIS_INF_FUTURE),
      path_(grpc_slice_ref_internal(args.path)),
      call_start_time_(args.start_time),
      deadline_(args.deadline),
      arena_(args.arena),
      owning_call_(args.call_stack),
      call_combiner_(args.call_combiner),
      call_context_(args.context) {
  if (GRPC_TRACE_FLAG_ENABLED(grpc_client_channel_call_trace)) {
    gpr_log(GPR_INFO, "chand=%p calld=%p: created call", &chand, this);
  }
}

ClientChannel::CallData::~CallData() {
  grpc_slice_unref_internal(path_);
  GRPC_ERROR_UNREF(cancel_error_);
  // Make sure there are no remaining pending batches.
  for (size_t i = 0; i < GPR_ARRAY_SIZE(pending_batches_); ++i) {
    GPR_ASSERT(pending_batches_[i] == nullptr);
  }
}

grpc_error_handle ClientChannel::CallData::Init(
    grpc_call_element* elem, const grpc_call_element_args* args) {
  ClientChannel* chand = static_cast<ClientChannel*>(elem->channel_data);
  new (elem->call_data) CallData(elem, *chand, *args);
  return GRPC_ERROR_NONE;
}

void ClientChannel::CallData::Destroy(
    grpc_call_element* elem, const grpc_call_final_info* /*final_info*/,
    grpc_closure* then_schedule_closure) {
  CallData* calld = static_cast<CallData*>(elem->call_data);
  RefCountedPtr<DynamicFilters::Call> dynamic_call =
      std::move(calld->dynamic_call_);
  calld->~CallData();
  if (GPR_LIKELY(dynamic_call != nullptr)) {
    dynamic_call->SetAfterCallStackDestroy(then_schedule_closure);
  } else {
    // TODO(yashkt) : This can potentially be a Closure::Run
    ExecCtx::Run(DEBUG_LOCATION, then_schedule_closure, GRPC_ERROR_NONE);
  }
}

void ClientChannel::CallData::StartTransportStreamOpBatch(
    grpc_call_element* elem, grpc_transport_stream_op_batch* batch) {
  GPR_TIMER_SCOPE("cc_start_transport_stream_op_batch", 0);
  CallData* calld = static_cast<CallData*>(elem->call_data);
  ClientChannel* chand = static_cast<ClientChannel*>(elem->channel_data);
  if (GPR_LIKELY(chand->deadline_checking_enabled_)) {
    grpc_deadline_state_client_start_transport_stream_op_batch(elem, batch);
  }
  // Intercept recv_trailing_metadata to call CallDispatchController::Commit(),
  // in case we wind up failing the call before we get down to the retry
  // or LB call layer.
  if (batch->recv_trailing_metadata) {
    calld->InjectRecvTrailingMetadataReadyForConfigSelectorCommitCallback(
        batch);
  }
  // If we already have a dynamic call, pass the batch down to it.
  // Note that once we have done so, we do not need to acquire the channel's
  // resolution mutex, which is more efficient (especially for streaming calls).
  if (calld->dynamic_call_ != nullptr) {
    if (GRPC_TRACE_FLAG_ENABLED(grpc_client_channel_call_trace)) {
      gpr_log(GPR_INFO, "chand=%p calld=%p: starting batch on dynamic_call=%p",
              chand, calld, calld->dynamic_call_.get());
    }
    calld->dynamic_call_->StartTransportStreamOpBatch(batch);
    return;
  }
  // We do not yet have a dynamic call.
  //
  // If we've previously been cancelled, immediately fail any new batches.
  if (GPR_UNLIKELY(calld->cancel_error_ != GRPC_ERROR_NONE)) {
    if (GRPC_TRACE_FLAG_ENABLED(grpc_client_channel_call_trace)) {
      gpr_log(GPR_INFO, "chand=%p calld=%p: failing batch with error: %s",
              chand, calld,
              grpc_error_std_string(calld->cancel_error_).c_str());
    }
    // Note: This will release the call combiner.
    grpc_transport_stream_op_batch_finish_with_failure(
        batch, GRPC_ERROR_REF(calld->cancel_error_), calld->call_combiner_);
    return;
  }
  // Handle cancellation.
  if (GPR_UNLIKELY(batch->cancel_stream)) {
    // Stash a copy of cancel_error in our call data, so that we can use
    // it for subsequent operations.  This ensures that if the call is
    // cancelled before any batches are passed down (e.g., if the deadline
    // is in the past when the call starts), we can return the right
    // error to the caller when the first batch does get passed down.
    GRPC_ERROR_UNREF(calld->cancel_error_);
    calld->cancel_error_ =
        GRPC_ERROR_REF(batch->payload->cancel_stream.cancel_error);
    if (GRPC_TRACE_FLAG_ENABLED(grpc_client_channel_call_trace)) {
      gpr_log(GPR_INFO, "chand=%p calld=%p: recording cancel_error=%s", chand,
              calld, grpc_error_std_string(calld->cancel_error_).c_str());
    }
    // Fail all pending batches.
    calld->PendingBatchesFail(elem, GRPC_ERROR_REF(calld->cancel_error_),
                              NoYieldCallCombiner);
    // Note: This will release the call combiner.
    grpc_transport_stream_op_batch_finish_with_failure(
        batch, GRPC_ERROR_REF(calld->cancel_error_), calld->call_combiner_);
    return;
  }
  // Add the batch to the pending list.
  calld->PendingBatchesAdd(elem, batch);
  // For batches containing a send_initial_metadata op, acquire the
  // channel's resolution mutex to apply the service config to the call,
  // after which we will create a dynamic call.
  if (GPR_LIKELY(batch->send_initial_metadata)) {
    if (GRPC_TRACE_FLAG_ENABLED(grpc_client_channel_call_trace)) {
      gpr_log(GPR_INFO,
              "chand=%p calld=%p: grabbing resolution mutex to apply service "
              "config",
              chand, calld);
    }
    CheckResolution(elem, GRPC_ERROR_NONE);
  } else {
    // For all other batches, release the call combiner.
    if (GRPC_TRACE_FLAG_ENABLED(grpc_client_channel_call_trace)) {
      gpr_log(GPR_INFO,
              "chand=%p calld=%p: saved batch, yielding call combiner", chand,
              calld);
    }
    GRPC_CALL_COMBINER_STOP(calld->call_combiner_,
                            "batch does not include send_initial_metadata");
  }
}

void ClientChannel::CallData::SetPollent(grpc_call_element* elem,
                                         grpc_polling_entity* pollent) {
  CallData* calld = static_cast<CallData*>(elem->call_data);
  calld->pollent_ = pollent;
}

//
// pending_batches management
//

size_t ClientChannel::CallData::GetBatchIndex(
    grpc_transport_stream_op_batch* batch) {
  // Note: It is important the send_initial_metadata be the first entry
  // here, since the code in ApplyServiceConfigToCallLocked() and
  // CheckResolutionLocked() assumes it will be.
  if (batch->send_initial_metadata) return 0;
  if (batch->send_message) return 1;
  if (batch->send_trailing_metadata) return 2;
  if (batch->recv_initial_metadata) return 3;
  if (batch->recv_message) return 4;
  if (batch->recv_trailing_metadata) return 5;
  GPR_UNREACHABLE_CODE(return (size_t)-1);
}

// This is called via the call combiner, so access to calld is synchronized.
void ClientChannel::CallData::PendingBatchesAdd(
    grpc_call_element* elem, grpc_transport_stream_op_batch* batch) {
  ClientChannel* chand = static_cast<ClientChannel*>(elem->channel_data);
  const size_t idx = GetBatchIndex(batch);
  if (GRPC_TRACE_FLAG_ENABLED(grpc_client_channel_call_trace)) {
    gpr_log(GPR_INFO,
            "chand=%p calld=%p: adding pending batch at index %" PRIuPTR, chand,
            this, idx);
  }
  grpc_transport_stream_op_batch*& pending = pending_batches_[idx];
  GPR_ASSERT(pending == nullptr);
  pending = batch;
}

// This is called via the call combiner, so access to calld is synchronized.
void ClientChannel::CallData::FailPendingBatchInCallCombiner(
    void* arg, grpc_error_handle error) {
  grpc_transport_stream_op_batch* batch =
      static_cast<grpc_transport_stream_op_batch*>(arg);
  CallData* calld = static_cast<CallData*>(batch->handler_private.extra_arg);
  // Note: This will release the call combiner.
  grpc_transport_stream_op_batch_finish_with_failure(
      batch, GRPC_ERROR_REF(error), calld->call_combiner_);
}

// This is called via the call combiner, so access to calld is synchronized.
void ClientChannel::CallData::PendingBatchesFail(
    grpc_call_element* elem, grpc_error_handle error,
    YieldCallCombinerPredicate yield_call_combiner_predicate) {
  GPR_ASSERT(error != GRPC_ERROR_NONE);
  if (GRPC_TRACE_FLAG_ENABLED(grpc_client_channel_call_trace)) {
    size_t num_batches = 0;
    for (size_t i = 0; i < GPR_ARRAY_SIZE(pending_batches_); ++i) {
      if (pending_batches_[i] != nullptr) ++num_batches;
    }
    gpr_log(GPR_INFO,
            "chand=%p calld=%p: failing %" PRIuPTR " pending batches: %s",
            elem->channel_data, this, num_batches,
            grpc_error_std_string(error).c_str());
  }
  CallCombinerClosureList closures;
  for (size_t i = 0; i < GPR_ARRAY_SIZE(pending_batches_); ++i) {
    grpc_transport_stream_op_batch*& batch = pending_batches_[i];
    if (batch != nullptr) {
      batch->handler_private.extra_arg = this;
      GRPC_CLOSURE_INIT(&batch->handler_private.closure,
                        FailPendingBatchInCallCombiner, batch,
                        grpc_schedule_on_exec_ctx);
      closures.Add(&batch->handler_private.closure, GRPC_ERROR_REF(error),
                   "PendingBatchesFail");
      batch = nullptr;
    }
  }
  if (yield_call_combiner_predicate(closures)) {
    closures.RunClosures(call_combiner_);
  } else {
    closures.RunClosuresWithoutYielding(call_combiner_);
  }
  GRPC_ERROR_UNREF(error);
}

// This is called via the call combiner, so access to calld is synchronized.
void ClientChannel::CallData::ResumePendingBatchInCallCombiner(
    void* arg, grpc_error_handle /*ignored*/) {
  grpc_transport_stream_op_batch* batch =
      static_cast<grpc_transport_stream_op_batch*>(arg);
  auto* elem =
      static_cast<grpc_call_element*>(batch->handler_private.extra_arg);
  auto* calld = static_cast<CallData*>(elem->call_data);
  // Note: This will release the call combiner.
  calld->dynamic_call_->StartTransportStreamOpBatch(batch);
}

// This is called via the call combiner, so access to calld is synchronized.
void ClientChannel::CallData::PendingBatchesResume(grpc_call_element* elem) {
  ClientChannel* chand = static_cast<ClientChannel*>(elem->channel_data);
  // Retries not enabled; send down batches as-is.
  if (GRPC_TRACE_FLAG_ENABLED(grpc_client_channel_call_trace)) {
    size_t num_batches = 0;
    for (size_t i = 0; i < GPR_ARRAY_SIZE(pending_batches_); ++i) {
      if (pending_batches_[i] != nullptr) ++num_batches;
    }
    gpr_log(GPR_INFO,
            "chand=%p calld=%p: starting %" PRIuPTR
            " pending batches on dynamic_call=%p",
            chand, this, num_batches, dynamic_call_.get());
  }
  CallCombinerClosureList closures;
  for (size_t i = 0; i < GPR_ARRAY_SIZE(pending_batches_); ++i) {
    grpc_transport_stream_op_batch*& batch = pending_batches_[i];
    if (batch != nullptr) {
      batch->handler_private.extra_arg = elem;
      GRPC_CLOSURE_INIT(&batch->handler_private.closure,
                        ResumePendingBatchInCallCombiner, batch, nullptr);
      closures.Add(&batch->handler_private.closure, GRPC_ERROR_NONE,
                   "resuming pending batch from client channel call");
      batch = nullptr;
    }
  }
  // Note: This will release the call combiner.
  closures.RunClosures(call_combiner_);
}

//
// name resolution
//

// A class to handle the call combiner cancellation callback for a
// queued pick.
class ClientChannel::CallData::ResolverQueuedCallCanceller {
 public:
  explicit ResolverQueuedCallCanceller(grpc_call_element* elem) : elem_(elem) {
    auto* calld = static_cast<CallData*>(elem->call_data);
    GRPC_CALL_STACK_REF(calld->owning_call_, "ResolverQueuedCallCanceller");
    GRPC_CLOSURE_INIT(&closure_, &CancelLocked, this,
                      grpc_schedule_on_exec_ctx);
    calld->call_combiner_->SetNotifyOnCancel(&closure_);
  }

 private:
  static void CancelLocked(void* arg, grpc_error_handle error) {
    auto* self = static_cast<ResolverQueuedCallCanceller*>(arg);
    auto* chand = static_cast<ClientChannel*>(self->elem_->channel_data);
    auto* calld = static_cast<CallData*>(self->elem_->call_data);
    {
      MutexLock lock(&chand->resolution_mu_);
      if (GRPC_TRACE_FLAG_ENABLED(grpc_client_channel_routing_trace)) {
        gpr_log(GPR_INFO,
                "chand=%p calld=%p: cancelling resolver queued pick: "
                "error=%s self=%p calld->resolver_pick_canceller=%p",
                chand, calld, grpc_error_std_string(error).c_str(), self,
                calld->resolver_call_canceller_);
      }
      if (calld->resolver_call_canceller_ == self && error != GRPC_ERROR_NONE) {
        // Remove pick from list of queued picks.
        calld->MaybeRemoveCallFromResolverQueuedCallsLocked(self->elem_);
        // Fail pending batches on the call.
        calld->PendingBatchesFail(self->elem_, GRPC_ERROR_REF(error),
                                  YieldCallCombinerIfPendingBatchesFound);
      }
    }
    GRPC_CALL_STACK_UNREF(calld->owning_call_, "ResolvingQueuedCallCanceller");
    delete self;
  }

  grpc_call_element* elem_;
  grpc_closure closure_;
};

void ClientChannel::CallData::MaybeRemoveCallFromResolverQueuedCallsLocked(
    grpc_call_element* elem) {
  if (!queued_pending_resolver_result_) return;
  auto* chand = static_cast<ClientChannel*>(elem->channel_data);
  if (GRPC_TRACE_FLAG_ENABLED(grpc_client_channel_routing_trace)) {
    gpr_log(GPR_INFO,
            "chand=%p calld=%p: removing from resolver queued picks list",
            chand, this);
  }
  chand->RemoveResolverQueuedCall(&resolver_queued_call_, pollent_);
  queued_pending_resolver_result_ = false;
  // Lame the call combiner canceller.
  resolver_call_canceller_ = nullptr;
}

void ClientChannel::CallData::MaybeAddCallToResolverQueuedCallsLocked(
    grpc_call_element* elem) {
  if (queued_pending_resolver_result_) return;
  auto* chand = static_cast<ClientChannel*>(elem->channel_data);
  if (GRPC_TRACE_FLAG_ENABLED(grpc_client_channel_routing_trace)) {
    gpr_log(GPR_INFO, "chand=%p calld=%p: adding to resolver queued picks list",
            chand, this);
  }
  queued_pending_resolver_result_ = true;
  resolver_queued_call_.elem = elem;
  chand->AddResolverQueuedCall(&resolver_queued_call_, pollent_);
  // Register call combiner cancellation callback.
  resolver_call_canceller_ = new ResolverQueuedCallCanceller(elem);
}

grpc_error_handle ClientChannel::CallData::ApplyServiceConfigToCallLocked(
    grpc_call_element* elem, grpc_metadata_batch* initial_metadata) {
  ClientChannel* chand = static_cast<ClientChannel*>(elem->channel_data);
  if (GRPC_TRACE_FLAG_ENABLED(grpc_client_channel_routing_trace)) {
    gpr_log(GPR_INFO, "chand=%p calld=%p: applying service config to call",
            chand, this);
  }
  ConfigSelector* config_selector = chand->config_selector_.get();
  if (config_selector != nullptr) {
    // Use the ConfigSelector to determine the config for the call.
    ConfigSelector::CallConfig call_config =
        config_selector->GetCallConfig({&path_, initial_metadata, arena_});
    if (call_config.error != GRPC_ERROR_NONE) return call_config.error;
    // Create a ServiceConfigCallData for the call.  This stores a ref to the
    // ServiceConfig and caches the right set of parsed configs to use for
    // the call.  The MethodConfig will store itself in the call context,
    // so that it can be accessed by filters in the subchannel, and it
    // will be cleaned up when the call ends.
    auto* service_config_call_data = arena_->New<ServiceConfigCallData>(
        std::move(call_config.service_config), call_config.method_configs,
        std::move(call_config.call_attributes),
        call_config.call_dispatch_controller, call_context_);
    // Apply our own method params to the call.
    auto* method_params = static_cast<ClientChannelMethodParsedConfig*>(
        service_config_call_data->GetMethodParsedConfig(
            internal::ClientChannelServiceConfigParser::ParserIndex()));
    if (method_params != nullptr) {
      // If the deadline from the service config is shorter than the one
      // from the client API, reset the deadline timer.
      if (chand->deadline_checking_enabled_ && method_params->timeout() != 0) {
        const grpc_millis per_method_deadline =
            grpc_cycle_counter_to_millis_round_up(call_start_time_) +
            method_params->timeout();
        if (per_method_deadline < deadline_) {
          deadline_ = per_method_deadline;
          grpc_deadline_state_reset(elem, deadline_);
        }
      }
      // If the service config set wait_for_ready and the application
      // did not explicitly set it, use the value from the service config.
      uint32_t* send_initial_metadata_flags =
          &pending_batches_[0]
               ->payload->send_initial_metadata.send_initial_metadata_flags;
      if (method_params->wait_for_ready().has_value() &&
          !(*send_initial_metadata_flags &
            GRPC_INITIAL_METADATA_WAIT_FOR_READY_EXPLICITLY_SET)) {
        if (method_params->wait_for_ready().value()) {
          *send_initial_metadata_flags |= GRPC_INITIAL_METADATA_WAIT_FOR_READY;
        } else {
          *send_initial_metadata_flags &= ~GRPC_INITIAL_METADATA_WAIT_FOR_READY;
        }
      }
    }
    // Set the dynamic filter stack.
    dynamic_filters_ = chand->dynamic_filters_;
  }
  return GRPC_ERROR_NONE;
}

void ClientChannel::CallData::
    RecvTrailingMetadataReadyForConfigSelectorCommitCallback(
        void* arg, grpc_error_handle error) {
  auto* self = static_cast<CallData*>(arg);
  auto* service_config_call_data = static_cast<ServiceConfigCallData*>(
      self->call_context_[GRPC_CONTEXT_SERVICE_CONFIG_CALL_DATA].value);
  if (service_config_call_data != nullptr) {
    service_config_call_data->call_dispatch_controller()->Commit();
  }
  // Chain to original callback.
  Closure::Run(DEBUG_LOCATION, self->original_recv_trailing_metadata_ready_,
               GRPC_ERROR_REF(error));
}

void ClientChannel::CallData::
    InjectRecvTrailingMetadataReadyForConfigSelectorCommitCallback(
        grpc_transport_stream_op_batch* batch) {
  original_recv_trailing_metadata_ready_ =
      batch->payload->recv_trailing_metadata.recv_trailing_metadata_ready;
  GRPC_CLOSURE_INIT(&recv_trailing_metadata_ready_,
                    RecvTrailingMetadataReadyForConfigSelectorCommitCallback,
                    this, nullptr);
  batch->payload->recv_trailing_metadata.recv_trailing_metadata_ready =
      &recv_trailing_metadata_ready_;
}

void ClientChannel::CallData::AsyncResolutionDone(grpc_call_element* elem,
                                                  grpc_error_handle error) {
  // TODO(roth): Does this callback need to hold a ref to the call stack?
  GRPC_CLOSURE_INIT(&resolution_done_closure_, ResolutionDone, elem, nullptr);
  ExecCtx::Run(DEBUG_LOCATION, &resolution_done_closure_, error);
}

void ClientChannel::CallData::ResolutionDone(void* arg,
                                             grpc_error_handle error) {
  grpc_call_element* elem = static_cast<grpc_call_element*>(arg);
  ClientChannel* chand = static_cast<ClientChannel*>(elem->channel_data);
  CallData* calld = static_cast<CallData*>(elem->call_data);
  if (error != GRPC_ERROR_NONE) {
    if (GRPC_TRACE_FLAG_ENABLED(grpc_client_channel_routing_trace)) {
      gpr_log(GPR_INFO,
              "chand=%p calld=%p: error applying config to call: error=%s",
              chand, calld, grpc_error_std_string(error).c_str());
    }
    calld->PendingBatchesFail(elem, GRPC_ERROR_REF(error), YieldCallCombiner);
    return;
  }
  calld->CreateDynamicCall(elem);
}

void ClientChannel::CallData::CheckResolution(void* arg,
                                              grpc_error_handle error) {
  grpc_call_element* elem = static_cast<grpc_call_element*>(arg);
  CallData* calld = static_cast<CallData*>(elem->call_data);
  ClientChannel* chand = static_cast<ClientChannel*>(elem->channel_data);
  bool resolution_complete;
  {
    MutexLock lock(&chand->resolution_mu_);
    resolution_complete = calld->CheckResolutionLocked(elem, &error);
  }
  if (resolution_complete) {
    ResolutionDone(elem, error);
    GRPC_ERROR_UNREF(error);
  }
}

bool ClientChannel::CallData::CheckResolutionLocked(grpc_call_element* elem,
                                                    grpc_error_handle* error) {
  ClientChannel* chand = static_cast<ClientChannel*>(elem->channel_data);
  // If we're still in IDLE, we need to start resolving.
  if (GPR_UNLIKELY(chand->CheckConnectivityState(false) == GRPC_CHANNEL_IDLE)) {
    // Bounce into the control plane work serializer to start resolving,
    // in case we are still in IDLE state.  Since we are holding on to the
    // resolution mutex here, we offload it on the ExecCtx so that we don't
    // deadlock with ourselves.
    GRPC_CHANNEL_STACK_REF(chand->owning_stack_, "CheckResolutionLocked");
    ExecCtx::Run(
        DEBUG_LOCATION,
        GRPC_CLOSURE_CREATE(
            [](void* arg, grpc_error_handle /*error*/) {
              auto* chand = static_cast<ClientChannel*>(arg);
              chand->work_serializer_->Run(
                  [chand]()
                      ABSL_EXCLUSIVE_LOCKS_REQUIRED(chand->work_serializer_) {
                        chand->CheckConnectivityState(/*try_to_connect=*/true);
                        GRPC_CHANNEL_STACK_UNREF(chand->owning_stack_,
                                                 "CheckResolutionLocked");
                      },
                  DEBUG_LOCATION);
            },
            chand, nullptr),
        GRPC_ERROR_NONE);
  }
  // Get send_initial_metadata batch and flags.
  auto& send_initial_metadata =
      pending_batches_[0]->payload->send_initial_metadata;
  grpc_metadata_batch* initial_metadata_batch =
      send_initial_metadata.send_initial_metadata;
  const uint32_t send_initial_metadata_flags =
      send_initial_metadata.send_initial_metadata_flags;
  // If we don't yet have a resolver result, we need to queue the call
  // until we get one.
  if (GPR_UNLIKELY(!chand->received_service_config_data_)) {
    // If the resolver returned transient failure before returning the
    // first service config, fail any non-wait_for_ready calls.
    grpc_error_handle resolver_error = chand->resolver_transient_failure_error_;
    if (resolver_error != GRPC_ERROR_NONE &&
        (send_initial_metadata_flags & GRPC_INITIAL_METADATA_WAIT_FOR_READY) ==
            0) {
      MaybeRemoveCallFromResolverQueuedCallsLocked(elem);
      *error = GRPC_ERROR_REF(resolver_error);
      return true;
    }
    // Either the resolver has not yet returned a result, or it has
    // returned transient failure but the call is wait_for_ready.  In
    // either case, queue the call.
    MaybeAddCallToResolverQueuedCallsLocked(elem);
    return false;
  }
  // Apply service config to call if not yet applied.
  if (GPR_LIKELY(!service_config_applied_)) {
    service_config_applied_ = true;
    *error = ApplyServiceConfigToCallLocked(elem, initial_metadata_batch);
  }
  MaybeRemoveCallFromResolverQueuedCallsLocked(elem);
  return true;
}

void ClientChannel::CallData::CreateDynamicCall(grpc_call_element* elem) {
  auto* chand = static_cast<ClientChannel*>(elem->channel_data);
  DynamicFilters::Call::Args args = {std::move(dynamic_filters_),
                                     pollent_,
                                     path_,
                                     call_start_time_,
                                     deadline_,
                                     arena_,
                                     call_context_,
                                     call_combiner_};
  grpc_error_handle error = GRPC_ERROR_NONE;
  DynamicFilters* channel_stack = args.channel_stack.get();
  if (GRPC_TRACE_FLAG_ENABLED(grpc_client_channel_routing_trace)) {
    gpr_log(
        GPR_INFO,
        "chand=%p calld=%p: creating dynamic call stack on channel_stack=%p",
        chand, this, channel_stack);
  }
  dynamic_call_ = channel_stack->CreateCall(std::move(args), &error);
  if (error != GRPC_ERROR_NONE) {
    if (GRPC_TRACE_FLAG_ENABLED(grpc_client_channel_routing_trace)) {
      gpr_log(GPR_INFO,
              "chand=%p calld=%p: failed to create dynamic call: error=%s",
              chand, this, grpc_error_std_string(error).c_str());
    }
    PendingBatchesFail(elem, error, YieldCallCombiner);
    return;
  }
  PendingBatchesResume(elem);
}

//
// ClientChannel::LoadBalancedCall::Metadata
//

class ClientChannel::LoadBalancedCall::Metadata
    : public LoadBalancingPolicy::MetadataInterface {
 public:
  Metadata(LoadBalancedCall* lb_call, grpc_metadata_batch* batch)
      : lb_call_(lb_call), batch_(batch) {}

  void Add(absl::string_view key, absl::string_view value) override {
    grpc_linked_mdelem* linked_mdelem = static_cast<grpc_linked_mdelem*>(
        lb_call_->arena_->Alloc(sizeof(grpc_linked_mdelem)));
    linked_mdelem->md = grpc_mdelem_from_slices(
        ExternallyManagedSlice(key.data(), key.size()),
        ExternallyManagedSlice(value.data(), value.size()));
    GPR_ASSERT(batch_->LinkTail(linked_mdelem) == GRPC_ERROR_NONE);
  }

  std::vector<std::pair<std::string, std::string>> TestOnlyCopyToVector()
      override {
    std::vector<std::pair<std::string, std::string>> result;
    batch_->ForEach([&](grpc_mdelem md) {
      auto key = std::string(StringViewFromSlice(GRPC_MDKEY(md)));
      if (key != ":path") {
        result.push_back(
            std::make_pair(std::move(key),
                           std::string(StringViewFromSlice(GRPC_MDVALUE(md)))));
      }
    });
    return result;
  }

  absl::optional<absl::string_view> Lookup(absl::string_view key,
                                           std::string* buffer) const override {
    return batch_->GetValue(key, buffer);
  }

 private:
  LoadBalancedCall* lb_call_;
  grpc_metadata_batch* batch_;
};

//
// ClientChannel::LoadBalancedCall::LbCallState
//

class ClientChannel::LoadBalancedCall::LbCallState
    : public LoadBalancingPolicy::CallState {
 public:
  explicit LbCallState(LoadBalancedCall* lb_call) : lb_call_(lb_call) {}

  void* Alloc(size_t size) override { return lb_call_->arena_->Alloc(size); }

  const LoadBalancingPolicy::BackendMetricData* GetBackendMetricData()
      override {
    if (lb_call_->backend_metric_data_ == nullptr) {
      grpc_linked_mdelem* md = lb_call_->recv_trailing_metadata_->legacy_index()
                                   ->named.x_endpoint_load_metrics_bin;
      if (md != nullptr) {
        lb_call_->backend_metric_data_ =
            ParseBackendMetricData(GRPC_MDVALUE(md->md), lb_call_->arena_);
      }
    }
    return lb_call_->backend_metric_data_;
  }

  absl::string_view ExperimentalGetCallAttribute(const char* key) override {
    auto* service_config_call_data = static_cast<ServiceConfigCallData*>(
        lb_call_->call_context_[GRPC_CONTEXT_SERVICE_CONFIG_CALL_DATA].value);
    auto& call_attributes = service_config_call_data->call_attributes();
    auto it = call_attributes.find(key);
    if (it == call_attributes.end()) return absl::string_view();
    return it->second;
  }

 private:
  LoadBalancedCall* lb_call_;
};

//
// LoadBalancedCall
//

namespace {

CallTracer::CallAttemptTracer* GetCallAttemptTracer(
    grpc_call_context_element* context, bool is_transparent_retry) {
  auto* call_tracer =
      static_cast<CallTracer*>(context[GRPC_CONTEXT_CALL_TRACER].value);
  if (call_tracer == nullptr) return nullptr;
  return call_tracer->StartNewAttempt(is_transparent_retry);
}

}  // namespace

ClientChannel::LoadBalancedCall::LoadBalancedCall(
    ClientChannel* chand, const grpc_call_element_args& args,
    grpc_polling_entity* pollent, grpc_closure* on_call_destruction_complete,
    ConfigSelector::CallDispatchController* call_dispatch_controller,
    bool is_transparent_retry)
    : InternallyRefCounted(
          GRPC_TRACE_FLAG_ENABLED(grpc_client_channel_routing_trace)
              ? "LoadBalancedCall"
              : nullptr),
      chand_(chand),
      path_(grpc_slice_ref_internal(args.path)),
      deadline_(args.deadline),
      arena_(args.arena),
      owning_call_(args.call_stack),
      call_combiner_(args.call_combiner),
      call_context_(args.context),
      pollent_(pollent),
      on_call_destruction_complete_(on_call_destruction_complete),
      call_dispatch_controller_(call_dispatch_controller),
      call_attempt_tracer_(
          GetCallAttemptTracer(args.context, is_transparent_retry)) {}

ClientChannel::LoadBalancedCall::~LoadBalancedCall() {
  grpc_slice_unref_internal(path_);
  GRPC_ERROR_UNREF(cancel_error_);
  GRPC_ERROR_UNREF(failure_error_);
  if (backend_metric_data_ != nullptr) {
    backend_metric_data_
        ->LoadBalancingPolicy::BackendMetricData::~BackendMetricData();
  }
  // Make sure there are no remaining pending batches.
  for (size_t i = 0; i < GPR_ARRAY_SIZE(pending_batches_); ++i) {
    GPR_ASSERT(pending_batches_[i] == nullptr);
  }
  if (on_call_destruction_complete_ != nullptr) {
    ExecCtx::Run(DEBUG_LOCATION, on_call_destruction_complete_,
                 GRPC_ERROR_NONE);
  }
}

void ClientChannel::LoadBalancedCall::Orphan() {
  // Compute latency and report it to the tracer.
  if (call_attempt_tracer_ != nullptr) {
    gpr_timespec latency =
        gpr_cycle_counter_sub(gpr_get_cycle_counter(), lb_call_start_time_);
    call_attempt_tracer_->RecordEnd(latency);
  }
  Unref();
}

size_t ClientChannel::LoadBalancedCall::GetBatchIndex(
    grpc_transport_stream_op_batch* batch) {
  // Note: It is important the send_initial_metadata be the first entry
  // here, since the code in PickSubchannelLocked() assumes it will be.
  if (batch->send_initial_metadata) return 0;
  if (batch->send_message) return 1;
  if (batch->send_trailing_metadata) return 2;
  if (batch->recv_initial_metadata) return 3;
  if (batch->recv_message) return 4;
  if (batch->recv_trailing_metadata) return 5;
  GPR_UNREACHABLE_CODE(return (size_t)-1);
}

// This is called via the call combiner, so access to calld is synchronized.
void ClientChannel::LoadBalancedCall::PendingBatchesAdd(
    grpc_transport_stream_op_batch* batch) {
  const size_t idx = GetBatchIndex(batch);
  if (GRPC_TRACE_FLAG_ENABLED(grpc_client_channel_call_trace)) {
    gpr_log(GPR_INFO,
            "chand=%p lb_call=%p: adding pending batch at index %" PRIuPTR,
            chand_, this, idx);
  }
  GPR_ASSERT(pending_batches_[idx] == nullptr);
  pending_batches_[idx] = batch;
}

// This is called via the call combiner, so access to calld is synchronized.
void ClientChannel::LoadBalancedCall::FailPendingBatchInCallCombiner(
    void* arg, grpc_error_handle error) {
  grpc_transport_stream_op_batch* batch =
      static_cast<grpc_transport_stream_op_batch*>(arg);
  auto* self = static_cast<LoadBalancedCall*>(batch->handler_private.extra_arg);
  // Note: This will release the call combiner.
  grpc_transport_stream_op_batch_finish_with_failure(
      batch, GRPC_ERROR_REF(error), self->call_combiner_);
}

// This is called via the call combiner, so access to calld is synchronized.
void ClientChannel::LoadBalancedCall::PendingBatchesFail(
    grpc_error_handle error,
    YieldCallCombinerPredicate yield_call_combiner_predicate) {
  GPR_ASSERT(error != GRPC_ERROR_NONE);
  GRPC_ERROR_UNREF(failure_error_);
  failure_error_ = error;
  if (GRPC_TRACE_FLAG_ENABLED(grpc_client_channel_call_trace)) {
    size_t num_batches = 0;
    for (size_t i = 0; i < GPR_ARRAY_SIZE(pending_batches_); ++i) {
      if (pending_batches_[i] != nullptr) ++num_batches;
    }
    gpr_log(GPR_INFO,
            "chand=%p lb_call=%p: failing %" PRIuPTR " pending batches: %s",
            chand_, this, num_batches, grpc_error_std_string(error).c_str());
  }
  CallCombinerClosureList closures;
  for (size_t i = 0; i < GPR_ARRAY_SIZE(pending_batches_); ++i) {
    grpc_transport_stream_op_batch*& batch = pending_batches_[i];
    if (batch != nullptr) {
      batch->handler_private.extra_arg = this;
      GRPC_CLOSURE_INIT(&batch->handler_private.closure,
                        FailPendingBatchInCallCombiner, batch,
                        grpc_schedule_on_exec_ctx);
      closures.Add(&batch->handler_private.closure, GRPC_ERROR_REF(error),
                   "PendingBatchesFail");
      batch = nullptr;
    }
  }
  if (yield_call_combiner_predicate(closures)) {
    closures.RunClosures(call_combiner_);
  } else {
    closures.RunClosuresWithoutYielding(call_combiner_);
  }
}

// This is called via the call combiner, so access to calld is synchronized.
void ClientChannel::LoadBalancedCall::ResumePendingBatchInCallCombiner(
    void* arg, grpc_error_handle /*ignored*/) {
  grpc_transport_stream_op_batch* batch =
      static_cast<grpc_transport_stream_op_batch*>(arg);
  SubchannelCall* subchannel_call =
      static_cast<SubchannelCall*>(batch->handler_private.extra_arg);
  // Note: This will release the call combiner.
  subchannel_call->StartTransportStreamOpBatch(batch);
}

// This is called via the call combiner, so access to calld is synchronized.
void ClientChannel::LoadBalancedCall::PendingBatchesResume() {
  if (GRPC_TRACE_FLAG_ENABLED(grpc_client_channel_call_trace)) {
    size_t num_batches = 0;
    for (size_t i = 0; i < GPR_ARRAY_SIZE(pending_batches_); ++i) {
      if (pending_batches_[i] != nullptr) ++num_batches;
    }
    gpr_log(GPR_INFO,
            "chand=%p lb_call=%p: starting %" PRIuPTR
            " pending batches on subchannel_call=%p",
            chand_, this, num_batches, subchannel_call_.get());
  }
  CallCombinerClosureList closures;
  for (size_t i = 0; i < GPR_ARRAY_SIZE(pending_batches_); ++i) {
    grpc_transport_stream_op_batch*& batch = pending_batches_[i];
    if (batch != nullptr) {
      batch->handler_private.extra_arg = subchannel_call_.get();
      GRPC_CLOSURE_INIT(&batch->handler_private.closure,
                        ResumePendingBatchInCallCombiner, batch,
                        grpc_schedule_on_exec_ctx);
      closures.Add(&batch->handler_private.closure, GRPC_ERROR_NONE,
                   "resuming pending batch from LB call");
      batch = nullptr;
    }
  }
  // Note: This will release the call combiner.
  closures.RunClosures(call_combiner_);
}

void ClientChannel::LoadBalancedCall::StartTransportStreamOpBatch(
    grpc_transport_stream_op_batch* batch) {
  // Handle call tracing.
  if (call_attempt_tracer_ != nullptr) {
    // Record send ops in tracer.
    if (batch->cancel_stream) {
      call_attempt_tracer_->RecordCancel(
          GRPC_ERROR_REF(batch->payload->cancel_stream.cancel_error));
    }
    if (batch->send_initial_metadata) {
      call_attempt_tracer_->RecordSendInitialMetadata(
          batch->payload->send_initial_metadata.send_initial_metadata,
          batch->payload->send_initial_metadata.send_initial_metadata_flags);
      peer_string_ = batch->payload->send_initial_metadata.peer_string;
      original_send_initial_metadata_on_complete_ = batch->on_complete;
      GRPC_CLOSURE_INIT(&send_initial_metadata_on_complete_,
                        SendInitialMetadataOnComplete, this, nullptr);
      batch->on_complete = &send_initial_metadata_on_complete_;
    }
    if (batch->send_message) {
      call_attempt_tracer_->RecordSendMessage(
          *batch->payload->send_message.send_message);
    }
    if (batch->send_trailing_metadata) {
      call_attempt_tracer_->RecordSendTrailingMetadata(
          batch->payload->send_trailing_metadata.send_trailing_metadata);
    }
    // Intercept recv ops.
    if (batch->recv_initial_metadata) {
      recv_initial_metadata_ =
          batch->payload->recv_initial_metadata.recv_initial_metadata;
      original_recv_initial_metadata_ready_ =
          batch->payload->recv_initial_metadata.recv_initial_metadata_ready;
      GRPC_CLOSURE_INIT(&recv_initial_metadata_ready_, RecvInitialMetadataReady,
                        this, nullptr);
      batch->payload->recv_initial_metadata.recv_initial_metadata_ready =
          &recv_initial_metadata_ready_;
    }
    if (batch->recv_message) {
      recv_message_ = batch->payload->recv_message.recv_message;
      original_recv_message_ready_ =
          batch->payload->recv_message.recv_message_ready;
      GRPC_CLOSURE_INIT(&recv_message_ready_, RecvMessageReady, this, nullptr);
      batch->payload->recv_message.recv_message_ready = &recv_message_ready_;
    }
  }
  // Intercept recv_trailing_metadata even if there is no call tracer,
  // since we may need to notify the LB policy about trailing metadata.
  if (batch->recv_trailing_metadata) {
    recv_trailing_metadata_ =
        batch->payload->recv_trailing_metadata.recv_trailing_metadata;
    transport_stream_stats_ =
        batch->payload->recv_trailing_metadata.collect_stats;
    original_recv_trailing_metadata_ready_ =
        batch->payload->recv_trailing_metadata.recv_trailing_metadata_ready;
    GRPC_CLOSURE_INIT(&recv_trailing_metadata_ready_, RecvTrailingMetadataReady,
                      this, nullptr);
    batch->payload->recv_trailing_metadata.recv_trailing_metadata_ready =
        &recv_trailing_metadata_ready_;
  }
  // If we've already gotten a subchannel call, pass the batch down to it.
  // Note that once we have picked a subchannel, we do not need to acquire
  // the channel's data plane mutex, which is more efficient (especially for
  // streaming calls).
  if (subchannel_call_ != nullptr) {
    if (GRPC_TRACE_FLAG_ENABLED(grpc_client_channel_call_trace)) {
      gpr_log(GPR_INFO,
              "chand=%p lb_call=%p: starting batch on subchannel_call=%p",
              chand_, this, subchannel_call_.get());
    }
    subchannel_call_->StartTransportStreamOpBatch(batch);
    return;
  }
  // We do not yet have a subchannel call.
  //
  // If we've previously been cancelled, immediately fail any new batches.
  if (GPR_UNLIKELY(cancel_error_ != GRPC_ERROR_NONE)) {
    if (GRPC_TRACE_FLAG_ENABLED(grpc_client_channel_call_trace)) {
      gpr_log(GPR_INFO, "chand=%p lb_call=%p: failing batch with error: %s",
              chand_, this, grpc_error_std_string(cancel_error_).c_str());
    }
    // Note: This will release the call combiner.
    grpc_transport_stream_op_batch_finish_with_failure(
        batch, GRPC_ERROR_REF(cancel_error_), call_combiner_);
    return;
  }
  // Handle cancellation.
  if (GPR_UNLIKELY(batch->cancel_stream)) {
    // Stash a copy of cancel_error in our call data, so that we can use
    // it for subsequent operations.  This ensures that if the call is
    // cancelled before any batches are passed down (e.g., if the deadline
    // is in the past when the call starts), we can return the right
    // error to the caller when the first batch does get passed down.
    GRPC_ERROR_UNREF(cancel_error_);
    cancel_error_ = GRPC_ERROR_REF(batch->payload->cancel_stream.cancel_error);
    if (GRPC_TRACE_FLAG_ENABLED(grpc_client_channel_call_trace)) {
      gpr_log(GPR_INFO, "chand=%p lb_call=%p: recording cancel_error=%s",
              chand_, this, grpc_error_std_string(cancel_error_).c_str());
    }
    // Fail all pending batches.
    PendingBatchesFail(GRPC_ERROR_REF(cancel_error_), NoYieldCallCombiner);
    // Note: This will release the call combiner.
    grpc_transport_stream_op_batch_finish_with_failure(
        batch, GRPC_ERROR_REF(cancel_error_), call_combiner_);
    return;
  }
  // Add the batch to the pending list.
  PendingBatchesAdd(batch);
  // For batches containing a send_initial_metadata op, acquire the
  // channel's data plane mutex to pick a subchannel.
  if (GPR_LIKELY(batch->send_initial_metadata)) {
    if (GRPC_TRACE_FLAG_ENABLED(grpc_client_channel_call_trace)) {
      gpr_log(GPR_INFO,
              "chand=%p lb_call=%p: grabbing data plane mutex to perform pick",
              chand_, this);
    }
    PickSubchannel(this, GRPC_ERROR_NONE);
  } else {
    // For all other batches, release the call combiner.
    if (GRPC_TRACE_FLAG_ENABLED(grpc_client_channel_call_trace)) {
      gpr_log(GPR_INFO,
              "chand=%p lb_call=%p: saved batch, yielding call combiner",
              chand_, this);
    }
    GRPC_CALL_COMBINER_STOP(call_combiner_,
                            "batch does not include send_initial_metadata");
  }
}

void ClientChannel::LoadBalancedCall::SendInitialMetadataOnComplete(
    void* arg, grpc_error_handle error) {
  auto* self = static_cast<LoadBalancedCall*>(arg);
  self->call_attempt_tracer_->RecordOnDoneSendInitialMetadata(
      self->peer_string_);
  Closure::Run(DEBUG_LOCATION,
               self->original_send_initial_metadata_on_complete_,
               GRPC_ERROR_REF(error));
}

void ClientChannel::LoadBalancedCall::RecvInitialMetadataReady(
    void* arg, grpc_error_handle error) {
  auto* self = static_cast<LoadBalancedCall*>(arg);
  if (error == GRPC_ERROR_NONE) {
    // recv_initial_metadata_flags is not populated for clients
    self->call_attempt_tracer_->RecordReceivedInitialMetadata(
        self->recv_initial_metadata_, 0 /* recv_initial_metadata_flags */);
  }
  Closure::Run(DEBUG_LOCATION, self->original_recv_initial_metadata_ready_,
               GRPC_ERROR_REF(error));
}

void ClientChannel::LoadBalancedCall::RecvMessageReady(
    void* arg, grpc_error_handle error) {
  auto* self = static_cast<LoadBalancedCall*>(arg);
  if (*self->recv_message_ != nullptr) {
    self->call_attempt_tracer_->RecordReceivedMessage(**self->recv_message_);
  }
  Closure::Run(DEBUG_LOCATION, self->original_recv_message_ready_,
               GRPC_ERROR_REF(error));
}

void ClientChannel::LoadBalancedCall::RecvTrailingMetadataReady(
    void* arg, grpc_error_handle error) {
  auto* self = static_cast<LoadBalancedCall*>(arg);
  // Check if we have a tracer or an LB callback to invoke.
  if (self->call_attempt_tracer_ != nullptr ||
      self->lb_recv_trailing_metadata_ready_ != nullptr) {
    // Get the call's status.
    absl::Status status;
    if (error != GRPC_ERROR_NONE) {
      // Get status from error.
      grpc_status_code code;
      std::string message;
      grpc_error_get_status(error, self->deadline_, &code, &message,
                            /*http_error=*/nullptr, /*error_string=*/nullptr);
      status = absl::Status(static_cast<absl::StatusCode>(code), message);
    } else {
      // Get status from headers.
      const auto& fields = self->recv_trailing_metadata_->legacy_index()->named;
      GPR_ASSERT(fields.grpc_status != nullptr);
      grpc_status_code code =
          grpc_get_status_code_from_metadata(fields.grpc_status->md);
      if (code != GRPC_STATUS_OK) {
        absl::string_view message;
        if (fields.grpc_message != nullptr) {
          message = StringViewFromSlice(GRPC_MDVALUE(fields.grpc_message->md));
        }
        status = absl::Status(static_cast<absl::StatusCode>(code), message);
      }
    }
    // If we have a tracer, notify it.
    if (self->call_attempt_tracer_ != nullptr) {
      self->call_attempt_tracer_->RecordReceivedTrailingMetadata(
          status, self->recv_trailing_metadata_,
          *self->transport_stream_stats_);
    }
    // If the LB policy requested a callback for trailing metadata, invoke
    // the callback.
    if (self->lb_recv_trailing_metadata_ready_ != nullptr) {
      Metadata trailing_metadata(self, self->recv_trailing_metadata_);
      LbCallState lb_call_state(self);
      self->lb_recv_trailing_metadata_ready_(status, &trailing_metadata,
                                             &lb_call_state);
    }
  }
  // Chain to original callback.
  if (self->failure_error_ != GRPC_ERROR_NONE) {
    error = self->failure_error_;
    self->failure_error_ = GRPC_ERROR_NONE;
  } else {
    error = GRPC_ERROR_REF(error);
  }
  Closure::Run(DEBUG_LOCATION, self->original_recv_trailing_metadata_ready_,
               error);
}

void ClientChannel::LoadBalancedCall::CreateSubchannelCall() {
  SubchannelCall::Args call_args = {
      std::move(connected_subchannel_), pollent_, path_, /*start_time=*/0,
      deadline_, arena_,
      // TODO(roth): When we implement hedging support, we will probably
      // need to use a separate call context for each subchannel call.
      call_context_, call_combiner_};
  grpc_error_handle error = GRPC_ERROR_NONE;
  subchannel_call_ = SubchannelCall::Create(std::move(call_args), &error);
  if (GRPC_TRACE_FLAG_ENABLED(grpc_client_channel_routing_trace)) {
    gpr_log(GPR_INFO,
            "chand=%p lb_call=%p: create subchannel_call=%p: error=%s", chand_,
            this, subchannel_call_.get(), grpc_error_std_string(error).c_str());
  }
  if (on_call_destruction_complete_ != nullptr) {
    subchannel_call_->SetAfterCallStackDestroy(on_call_destruction_complete_);
    on_call_destruction_complete_ = nullptr;
  }
  if (GPR_UNLIKELY(error != GRPC_ERROR_NONE)) {
    PendingBatchesFail(error, YieldCallCombiner);
  } else {
    PendingBatchesResume();
  }
}

// A class to handle the call combiner cancellation callback for a
// queued pick.
// TODO(roth): When we implement hedging support, we won't be able to
// register a call combiner cancellation closure for each LB pick,
// because there may be multiple LB picks happening in parallel.
// Instead, we will probably need to maintain a list in the CallData
// object of pending LB picks to be cancelled when the closure runs.
class ClientChannel::LoadBalancedCall::LbQueuedCallCanceller {
 public:
  explicit LbQueuedCallCanceller(RefCountedPtr<LoadBalancedCall> lb_call)
      : lb_call_(std::move(lb_call)) {
    GRPC_CALL_STACK_REF(lb_call_->owning_call_, "LbQueuedCallCanceller");
    GRPC_CLOSURE_INIT(&closure_, &CancelLocked, this, nullptr);
    lb_call_->call_combiner_->SetNotifyOnCancel(&closure_);
  }

 private:
  static void CancelLocked(void* arg, grpc_error_handle error) {
    auto* self = static_cast<LbQueuedCallCanceller*>(arg);
    auto* lb_call = self->lb_call_.get();
    auto* chand = lb_call->chand_;
    {
      MutexLock lock(&chand->data_plane_mu_);
      if (GRPC_TRACE_FLAG_ENABLED(grpc_client_channel_routing_trace)) {
        gpr_log(GPR_INFO,
                "chand=%p lb_call=%p: cancelling queued pick: "
                "error=%s self=%p calld->pick_canceller=%p",
                chand, lb_call, grpc_error_std_string(error).c_str(), self,
                lb_call->lb_call_canceller_);
      }
      if (lb_call->lb_call_canceller_ == self && error != GRPC_ERROR_NONE) {
        lb_call->call_dispatch_controller_->Commit();
        // Remove pick from list of queued picks.
        lb_call->MaybeRemoveCallFromLbQueuedCallsLocked();
        // Fail pending batches on the call.
        lb_call->PendingBatchesFail(GRPC_ERROR_REF(error),
                                    YieldCallCombinerIfPendingBatchesFound);
      }
    }
    GRPC_CALL_STACK_UNREF(lb_call->owning_call_, "LbQueuedCallCanceller");
    delete self;
  }

  RefCountedPtr<LoadBalancedCall> lb_call_;
  grpc_closure closure_;
};

void ClientChannel::LoadBalancedCall::MaybeRemoveCallFromLbQueuedCallsLocked() {
  if (!queued_pending_lb_pick_) return;
  if (GRPC_TRACE_FLAG_ENABLED(grpc_client_channel_routing_trace)) {
    gpr_log(GPR_INFO, "chand=%p lb_call=%p: removing from queued picks list",
            chand_, this);
  }
  chand_->RemoveLbQueuedCall(&queued_call_, pollent_);
  queued_pending_lb_pick_ = false;
  // Lame the call combiner canceller.
  lb_call_canceller_ = nullptr;
}

void ClientChannel::LoadBalancedCall::MaybeAddCallToLbQueuedCallsLocked() {
  if (queued_pending_lb_pick_) return;
  if (GRPC_TRACE_FLAG_ENABLED(grpc_client_channel_routing_trace)) {
    gpr_log(GPR_INFO, "chand=%p lb_call=%p: adding to queued picks list",
            chand_, this);
  }
  queued_pending_lb_pick_ = true;
  queued_call_.lb_call = this;
  chand_->AddLbQueuedCall(&queued_call_, pollent_);
  // Register call combiner cancellation callback.
  lb_call_canceller_ = new LbQueuedCallCanceller(Ref());
}

void ClientChannel::LoadBalancedCall::AsyncPickDone(grpc_error_handle error) {
  // TODO(roth): Does this callback need to hold a ref to LoadBalancedCall?
  GRPC_CLOSURE_INIT(&pick_closure_, PickDone, this, grpc_schedule_on_exec_ctx);
  ExecCtx::Run(DEBUG_LOCATION, &pick_closure_, error);
}

void ClientChannel::LoadBalancedCall::PickDone(void* arg,
                                               grpc_error_handle error) {
  auto* self = static_cast<LoadBalancedCall*>(arg);
  if (error != GRPC_ERROR_NONE) {
    if (GRPC_TRACE_FLAG_ENABLED(grpc_client_channel_routing_trace)) {
      gpr_log(GPR_INFO,
              "chand=%p lb_call=%p: failed to pick subchannel: error=%s",
              self->chand_, self, grpc_error_std_string(error).c_str());
    }
    self->PendingBatchesFail(GRPC_ERROR_REF(error), YieldCallCombiner);
    return;
  }
  self->call_dispatch_controller_->Commit();
  self->CreateSubchannelCall();
}

void ClientChannel::LoadBalancedCall::PickSubchannel(void* arg,
                                                     grpc_error_handle error) {
  auto* self = static_cast<LoadBalancedCall*>(arg);
  bool pick_complete;
  {
    MutexLock lock(&self->chand_->data_plane_mu_);
    pick_complete = self->PickSubchannelLocked(&error);
  }
  if (pick_complete) {
    PickDone(self, error);
    GRPC_ERROR_UNREF(error);
  }
}

bool ClientChannel::LoadBalancedCall::PickSubchannelLocked(
    grpc_error_handle* error) {
  GPR_ASSERT(connected_subchannel_ == nullptr);
  GPR_ASSERT(subchannel_call_ == nullptr);
  // Grab initial metadata.
  auto& send_initial_metadata =
      pending_batches_[0]->payload->send_initial_metadata;
  grpc_metadata_batch* initial_metadata_batch =
      send_initial_metadata.send_initial_metadata;
  const uint32_t send_initial_metadata_flags =
      send_initial_metadata.send_initial_metadata_flags;
  // Perform LB pick.
  LoadBalancingPolicy::PickArgs pick_args;
  pick_args.path = StringViewFromSlice(path_);
  LbCallState lb_call_state(this);
  pick_args.call_state = &lb_call_state;
  Metadata initial_metadata(this, initial_metadata_batch);
  pick_args.initial_metadata = &initial_metadata;
  auto result = chand_->picker_->Pick(pick_args);
<<<<<<< HEAD
  if (GRPC_TRACE_FLAG_ENABLED(grpc_client_channel_routing_trace)) {
    gpr_log(
        GPR_INFO,
        "chand=%p lb_call=%p: LB pick returned %s (subchannel=%p, error=%s)",
        chand_, this, PickResultTypeName(result.type), result.subchannel.get(),
        grpc_error_std_string(result.error).c_str());
  }
  switch (result.type) {
    case LoadBalancingPolicy::PickResult::PICK_FAILED: {
      // If we're shutting down, fail all RPCs.
      grpc_error_handle disconnect_error = chand_->disconnect_error();
      if (disconnect_error != GRPC_ERROR_NONE) {
        GRPC_ERROR_UNREF(result.error);
        *error = GRPC_ERROR_REF(disconnect_error);
        MaybeRemoveCallFromLbQueuedCallsLocked();
        return true;
      }
      // If wait_for_ready is false, then the error indicates the RPC
      // attempt's final status.
      if ((send_initial_metadata_flags &
           GRPC_INITIAL_METADATA_WAIT_FOR_READY) == 0) {
        grpc_error_handle new_error =
            GRPC_ERROR_CREATE_REFERENCING_FROM_STATIC_STRING(
                "Failed to pick subchannel", &result.error, 1);
        GRPC_ERROR_UNREF(result.error);
        *error = new_error;
        MaybeRemoveCallFromLbQueuedCallsLocked();
        return true;
      }
      // If wait_for_ready is true, then queue to retry when we get a new
      // picker.
      GRPC_ERROR_UNREF(result.error);
    }
    // Fallthrough
    case LoadBalancingPolicy::PickResult::PICK_QUEUE:
      MaybeAddCallToLbQueuedCallsLocked();
      return false;
    default:  // PICK_COMPLETE
      // Handle drops.
      if (GPR_UNLIKELY(result.subchannel == nullptr)) {
        result.error = grpc_error_set_int(
            grpc_error_set_int(GRPC_ERROR_CREATE_FROM_STATIC_STRING(
                                   "Call dropped by load balancing policy"),
                               GRPC_ERROR_INT_GRPC_STATUS,
                               GRPC_STATUS_UNAVAILABLE),
            GRPC_ERROR_INT_LB_POLICY_DROP, 1);
      } else {
        // Grab a ref to the connected subchannel while we're still
        // holding the data plane mutex.
        SubchannelWrapper* subchannel =
            static_cast<SubchannelWrapper*>(result.subchannel.get());
        connected_subchannel_ = subchannel->connected_subchannel();
        // If the subchannel has no connected subchannel (e.g., if the
        // subchannel has moved out of state READY but the LB policy hasn't
        // yet seen that change and given us a new picker), then just
        // queue the pick.  We'll try again as soon as we get a new picker.
        if (connected_subchannel_ == nullptr) {
          if (GRPC_TRACE_FLAG_ENABLED(grpc_client_channel_routing_trace)) {
            gpr_log(GPR_INFO,
                    "chand=%p lb_call=%p: subchannel from picker has no "
                    "connected subchannel; queuing call until the LB policy "
                    "gives returns new picker",
                    chand_, this);
          }
          MaybeAddCallToLbQueuedCallsLocked();
          return false;
        }
      }
      lb_recv_trailing_metadata_ready_ = result.recv_trailing_metadata_ready;
      *error = result.error;
      MaybeRemoveCallFromLbQueuedCallsLocked();
      return true;
  }
=======
  return HandlePickResult<bool>(
      &result,
      // CompletePick
      [this](LoadBalancingPolicy::PickResult::Complete* complete_pick)
          ABSL_EXCLUSIVE_LOCKS_REQUIRED(&ClientChannel::data_plane_mu_) {
            if (GRPC_TRACE_FLAG_ENABLED(grpc_client_channel_routing_trace)) {
              gpr_log(GPR_INFO,
                      "chand=%p lb_call=%p: LB pick succeeded: subchannel=%p",
                      chand_, this, complete_pick->subchannel.get());
            }
            GPR_ASSERT(complete_pick->subchannel != nullptr);
            // Grab a ref to the connected subchannel while we're still
            // holding the data plane mutex.
            connected_subchannel_ = chand_->GetConnectedSubchannelInDataPlane(
                complete_pick->subchannel.get());
            GPR_ASSERT(connected_subchannel_ != nullptr);
            lb_recv_trailing_metadata_ready_ =
                std::move(complete_pick->recv_trailing_metadata_ready);
            MaybeRemoveCallFromLbQueuedCallsLocked();
            return true;
          },
      // QueuePick
      [this](LoadBalancingPolicy::PickResult::Queue* /*queue_pick*/)
          ABSL_EXCLUSIVE_LOCKS_REQUIRED(&ClientChannel::data_plane_mu_) {
            if (GRPC_TRACE_FLAG_ENABLED(grpc_client_channel_routing_trace)) {
              gpr_log(GPR_INFO, "chand=%p lb_call=%p: LB pick queued", chand_,
                      this);
            }
            MaybeAddCallToLbQueuedCallsLocked();
            return false;
          },
      // FailPick
      [this, send_initial_metadata_flags,
       &error](LoadBalancingPolicy::PickResult::Fail* fail_pick)
          ABSL_EXCLUSIVE_LOCKS_REQUIRED(&ClientChannel::data_plane_mu_) {
            if (GRPC_TRACE_FLAG_ENABLED(grpc_client_channel_routing_trace)) {
              gpr_log(GPR_INFO, "chand=%p lb_call=%p: LB pick failed: %s",
                      chand_, this, fail_pick->status.ToString().c_str());
            }
            // If wait_for_ready is false, then the error indicates the RPC
            // attempt's final status.
            if ((send_initial_metadata_flags &
                 GRPC_INITIAL_METADATA_WAIT_FOR_READY) == 0) {
              grpc_error_handle lb_error =
                  absl_status_to_grpc_error(fail_pick->status);
              *error = GRPC_ERROR_CREATE_REFERENCING_FROM_STATIC_STRING(
                  "Failed to pick subchannel", &lb_error, 1);
              GRPC_ERROR_UNREF(lb_error);
              MaybeRemoveCallFromLbQueuedCallsLocked();
              return true;
            }
            // If wait_for_ready is true, then queue to retry when we get a new
            // picker.
            MaybeAddCallToLbQueuedCallsLocked();
            return false;
          },
      // DropPick
      [this, &error](LoadBalancingPolicy::PickResult::Drop* drop_pick)
          ABSL_EXCLUSIVE_LOCKS_REQUIRED(&ClientChannel::data_plane_mu_) {
            if (GRPC_TRACE_FLAG_ENABLED(grpc_client_channel_routing_trace)) {
              gpr_log(GPR_INFO, "chand=%p lb_call=%p: LB pick dropped: %s",
                      chand_, this, drop_pick->status.ToString().c_str());
            }
            *error =
                grpc_error_set_int(absl_status_to_grpc_error(drop_pick->status),
                                   GRPC_ERROR_INT_LB_POLICY_DROP, 1);
            MaybeRemoveCallFromLbQueuedCallsLocked();
            return true;
          });
>>>>>>> 84d9e7e9
}

}  // namespace grpc_core<|MERGE_RESOLUTION|>--- conflicted
+++ resolved
@@ -696,30 +696,6 @@
     WatcherWrapper* replacement_ = nullptr;
   };
 
-<<<<<<< HEAD
-=======
-  void MaybeUpdateConnectedSubchannel(
-      RefCountedPtr<ConnectedSubchannel> connected_subchannel)
-      ABSL_EXCLUSIVE_LOCKS_REQUIRED(&ClientChannel::work_serializer_) {
-    // Update the connected subchannel only if the channel is not shutting
-    // down.  This is because once the channel is shutting down, we
-    // ignore picker updates from the LB policy, which means that
-    // UpdateStateAndPickerLocked() will never process the entries
-    // in chand_->pending_subchannel_updates_.  So we don't want to add
-    // entries there that will never be processed, since that would
-    // leave dangling refs to the channel and prevent its destruction.
-    if (chand_->disconnect_error_ != GRPC_ERROR_NONE) return;
-    // Not shutting down, so do the update.
-    if (connected_subchannel_ != connected_subchannel) {
-      connected_subchannel_ = std::move(connected_subchannel);
-      // Record the new connected subchannel so that it can be updated
-      // in the data plane mutex the next time the picker is updated.
-      chand_->pending_subchannel_updates_[Ref(
-          DEBUG_LOCATION, "ConnectedSubchannelUpdate")] = connected_subchannel_;
-    }
-  }
-
->>>>>>> 84d9e7e9
   ClientChannel* chand_;
   RefCountedPtr<Subchannel> subchannel_;
   absl::optional<std::string> health_check_service_name_
@@ -1685,23 +1661,6 @@
     MutexLock lock(&data_plane_mu_);
     result = picker_->Pick(LoadBalancingPolicy::PickArgs());
   }
-<<<<<<< HEAD
-  RefCountedPtr<ConnectedSubchannel> connected_subchannel;
-  if (result.subchannel != nullptr) {
-    SubchannelWrapper* subchannel =
-        static_cast<SubchannelWrapper*>(result.subchannel.get());
-    connected_subchannel = subchannel->connected_subchannel();
-  }
-  if (connected_subchannel != nullptr) {
-    connected_subchannel->Ping(op->send_ping.on_initiate, op->send_ping.on_ack);
-  } else {
-    if (result.error == GRPC_ERROR_NONE) {
-      result.error = GRPC_ERROR_CREATE_FROM_STATIC_STRING(
-          "LB policy dropped call on ping");
-    }
-  }
-  return result.error;
-=======
   return HandlePickResult<grpc_error_handle>(
       &result,
       // Complete pick.
@@ -1709,7 +1668,7 @@
           ABSL_EXCLUSIVE_LOCKS_REQUIRED(&ClientChannel::work_serializer_) {
             SubchannelWrapper* subchannel = static_cast<SubchannelWrapper*>(
                 complete_pick->subchannel.get());
-            ConnectedSubchannel* connected_subchannel =
+            RefCountedPtr<ConnectedSubchannel> connected_subchannel =
                 subchannel->connected_subchannel();
             connected_subchannel->Ping(op->send_ping.on_initiate,
                                        op->send_ping.on_ack);
@@ -1727,7 +1686,6 @@
       [](LoadBalancingPolicy::PickResult::Drop* drop_pick) {
         return absl_status_to_grpc_error(drop_pick->status);
       });
->>>>>>> 84d9e7e9
 }
 
 void ClientChannel::StartTransportOpLocked(grpc_transport_op* op) {
@@ -3068,81 +3026,6 @@
   Metadata initial_metadata(this, initial_metadata_batch);
   pick_args.initial_metadata = &initial_metadata;
   auto result = chand_->picker_->Pick(pick_args);
-<<<<<<< HEAD
-  if (GRPC_TRACE_FLAG_ENABLED(grpc_client_channel_routing_trace)) {
-    gpr_log(
-        GPR_INFO,
-        "chand=%p lb_call=%p: LB pick returned %s (subchannel=%p, error=%s)",
-        chand_, this, PickResultTypeName(result.type), result.subchannel.get(),
-        grpc_error_std_string(result.error).c_str());
-  }
-  switch (result.type) {
-    case LoadBalancingPolicy::PickResult::PICK_FAILED: {
-      // If we're shutting down, fail all RPCs.
-      grpc_error_handle disconnect_error = chand_->disconnect_error();
-      if (disconnect_error != GRPC_ERROR_NONE) {
-        GRPC_ERROR_UNREF(result.error);
-        *error = GRPC_ERROR_REF(disconnect_error);
-        MaybeRemoveCallFromLbQueuedCallsLocked();
-        return true;
-      }
-      // If wait_for_ready is false, then the error indicates the RPC
-      // attempt's final status.
-      if ((send_initial_metadata_flags &
-           GRPC_INITIAL_METADATA_WAIT_FOR_READY) == 0) {
-        grpc_error_handle new_error =
-            GRPC_ERROR_CREATE_REFERENCING_FROM_STATIC_STRING(
-                "Failed to pick subchannel", &result.error, 1);
-        GRPC_ERROR_UNREF(result.error);
-        *error = new_error;
-        MaybeRemoveCallFromLbQueuedCallsLocked();
-        return true;
-      }
-      // If wait_for_ready is true, then queue to retry when we get a new
-      // picker.
-      GRPC_ERROR_UNREF(result.error);
-    }
-    // Fallthrough
-    case LoadBalancingPolicy::PickResult::PICK_QUEUE:
-      MaybeAddCallToLbQueuedCallsLocked();
-      return false;
-    default:  // PICK_COMPLETE
-      // Handle drops.
-      if (GPR_UNLIKELY(result.subchannel == nullptr)) {
-        result.error = grpc_error_set_int(
-            grpc_error_set_int(GRPC_ERROR_CREATE_FROM_STATIC_STRING(
-                                   "Call dropped by load balancing policy"),
-                               GRPC_ERROR_INT_GRPC_STATUS,
-                               GRPC_STATUS_UNAVAILABLE),
-            GRPC_ERROR_INT_LB_POLICY_DROP, 1);
-      } else {
-        // Grab a ref to the connected subchannel while we're still
-        // holding the data plane mutex.
-        SubchannelWrapper* subchannel =
-            static_cast<SubchannelWrapper*>(result.subchannel.get());
-        connected_subchannel_ = subchannel->connected_subchannel();
-        // If the subchannel has no connected subchannel (e.g., if the
-        // subchannel has moved out of state READY but the LB policy hasn't
-        // yet seen that change and given us a new picker), then just
-        // queue the pick.  We'll try again as soon as we get a new picker.
-        if (connected_subchannel_ == nullptr) {
-          if (GRPC_TRACE_FLAG_ENABLED(grpc_client_channel_routing_trace)) {
-            gpr_log(GPR_INFO,
-                    "chand=%p lb_call=%p: subchannel from picker has no "
-                    "connected subchannel; queuing call until the LB policy "
-                    "gives returns new picker",
-                    chand_, this);
-          }
-          MaybeAddCallToLbQueuedCallsLocked();
-          return false;
-        }
-      }
-      lb_recv_trailing_metadata_ready_ = result.recv_trailing_metadata_ready;
-      *error = result.error;
-      MaybeRemoveCallFromLbQueuedCallsLocked();
-      return true;
-  }
-=======
   return HandlePickResult<bool>(
       &result,
       // CompletePick
@@ -3156,9 +3039,20 @@
             GPR_ASSERT(complete_pick->subchannel != nullptr);
             // Grab a ref to the connected subchannel while we're still
             // holding the data plane mutex.
-            connected_subchannel_ = chand_->GetConnectedSubchannelInDataPlane(
+            SubchannelWrapper* subchannel = static_cast<SubchannelWrapper*>(
                 complete_pick->subchannel.get());
-            GPR_ASSERT(connected_subchannel_ != nullptr);
+            connected_subchannel_ = subchannel->connected_subchannel();
+            // If the subchannel has no connected subchannel (e.g., if the
+            // subchannel has moved out of state READY but the LB policy hasn't
+            // yet seen that change and given us a new picker), then just
+            // queue the pick.  We'll try again as soon as we get a new picker.
+            // TODO(roth): In this case, we need to invoke the LB
+            // policy's recv_trailing_metadata_ready callback to tell it
+            // that the pick has been abandoned.
+            if (connected_subchannel_ == nullptr) {
+              MaybeAddCallToLbQueuedCallsLocked();
+              return false;
+            }
             lb_recv_trailing_metadata_ready_ =
                 std::move(complete_pick->recv_trailing_metadata_ready);
             MaybeRemoveCallFromLbQueuedCallsLocked();
@@ -3212,7 +3106,6 @@
             MaybeRemoveCallFromLbQueuedCallsLocked();
             return true;
           });
->>>>>>> 84d9e7e9
 }
 
 }  // namespace grpc_core