--- conflicted
+++ resolved
@@ -708,13 +708,8 @@
   LbCallState lb_call_state_;
   RefCountedPtr<ConnectedSubchannel> connected_subchannel_;
   void (*lb_recv_trailing_metadata_ready_)(
-<<<<<<< HEAD
       void* user_data, grpc_error* error,
-      grpc_metadata_batch* recv_trailing_metadata,
-=======
-      void* user_data,
       LoadBalancingPolicy::MetadataInterface* recv_trailing_metadata,
->>>>>>> fb21394c
       LoadBalancingPolicy::CallState* call_state) = nullptr;
   void* lb_recv_trailing_metadata_ready_user_data_ = nullptr;
   grpc_closure pick_closure_;
@@ -2165,13 +2160,8 @@
   // Invoke callback to LB policy.
   Metadata trailing_metadata(calld, calld->recv_trailing_metadata_);
   calld->lb_recv_trailing_metadata_ready_(
-<<<<<<< HEAD
       calld->lb_recv_trailing_metadata_ready_user_data_, error,
-      calld->recv_trailing_metadata_, &calld->lb_call_state_);
-=======
-      calld->lb_recv_trailing_metadata_ready_user_data_, &trailing_metadata,
-      &calld->lb_call_state_);
->>>>>>> fb21394c
+      &trailing_metadata, &calld->lb_call_state_);
   // Chain to original callback.
   GRPC_CLOSURE_RUN(calld->original_recv_trailing_metadata_ready_,
                    GRPC_ERROR_REF(error));
