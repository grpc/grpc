--- conflicted
+++ resolved
@@ -93,10 +93,7 @@
 #include "src/core/lib/slice/slice.h"
 #include "src/core/lib/slice/slice_internal.h"
 #include "src/core/lib/surface/call.h"
-<<<<<<< HEAD
-=======
 #include "src/core/lib/surface/call_trace.h"
->>>>>>> fcb89491
 #include "src/core/lib/surface/channel.h"
 #include "src/core/lib/transport/connectivity_state.h"
 #include "src/core/lib/transport/error_utils.h"
@@ -314,11 +311,6 @@
       CallArgs call_args) {
     pollent_ = NowOrNever(call_args.polling_entity->WaitAndCopy()).value();
     client_initial_metadata_ = std::move(call_args.client_initial_metadata);
-<<<<<<< HEAD
-    return [this, call_args = std::move(
-                      call_args)]() mutable -> Poll<absl::StatusOr<CallArgs>> {
-      auto result = CheckResolution(was_queued_);
-=======
     // If we're still in IDLE, we need to start resolving.
     if (GPR_UNLIKELY(chand_->CheckConnectivityState(false) ==
                      GRPC_CHANNEL_IDLE)) {
@@ -344,7 +336,6 @@
                 Activity::current()->DebugTag().c_str(),
                 result.has_value() ? result->ToString().c_str() : "Pending");
       }
->>>>>>> fcb89491
       if (!result.has_value()) {
         waker_ = Activity::current()->MakeNonOwningWaker();
         was_queued_ = true;
@@ -367,15 +358,11 @@
     return GetContext<grpc_call_context_element>();
   }
 
-<<<<<<< HEAD
-  void RetryCheckResolutionLocked() override { waker_.Wakeup(); }
-=======
   void RetryCheckResolutionLocked() override {
     gpr_log(GPR_DEBUG, "%s[client-channel] RetryCheckResolutionLocked",
             waker_.ActivityDebugTag().c_str());
     waker_.WakeupAsync();
   }
->>>>>>> fcb89491
 
   void ResetDeadline(Duration timeout) override {
     CallContext* call_context = GetContext<CallContext>();
@@ -414,7 +401,7 @@
 
 const grpc_channel_filter ClientChannel::kFilterVtableWithoutPromises = {
     ClientChannel::FilterBasedCallData::StartTransportStreamOpBatch,
-    ClientChannel::MakeCallPromise,
+    nullptr,
     ClientChannel::StartTransportOp,
     sizeof(ClientChannel::FilterBasedCallData),
     ClientChannel::FilterBasedCallData::Init,
@@ -3456,11 +3443,7 @@
 }
 
 void ClientChannel::PromiseBasedLoadBalancedCall::RetryPickLocked() {
-<<<<<<< HEAD
-  waker_.Wakeup();
-=======
   waker_.WakeupAsync();
->>>>>>> fcb89491
 }
 
 }  // namespace grpc_core