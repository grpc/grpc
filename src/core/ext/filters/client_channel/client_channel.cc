/*
 *
 * Copyright 2015 gRPC authors.
 *
 * Licensed under the Apache License, Version 2.0 (the "License");
 * you may not use this file except in compliance with the License.
 * You may obtain a copy of the License at
 *
 *     http://www.apache.org/licenses/LICENSE-2.0
 *
 * Unless required by applicable law or agreed to in writing, software
 * distributed under the License is distributed on an "AS IS" BASIS,
 * WITHOUT WARRANTIES OR CONDITIONS OF ANY KIND, either express or implied.
 * See the License for the specific language governing permissions and
 * limitations under the License.
 *
 */

#include <grpc/support/port_platform.h>

#include "src/core/ext/filters/client_channel/client_channel.h"

#include <inttypes.h>
#include <limits.h>
#include <stdbool.h>
#include <stdio.h>
#include <string.h>

#include <grpc/support/alloc.h>
#include <grpc/support/log.h>
#include <grpc/support/string_util.h>
#include <grpc/support/sync.h>

#include "src/core/ext/filters/client_channel/backup_poller.h"
#include "src/core/ext/filters/client_channel/http_connect_handshaker.h"
#include "src/core/ext/filters/client_channel/lb_policy_registry.h"
#include "src/core/ext/filters/client_channel/method_params.h"
#include "src/core/ext/filters/client_channel/proxy_mapper_registry.h"
#include "src/core/ext/filters/client_channel/resolver_registry.h"
#include "src/core/ext/filters/client_channel/retry_throttle.h"
#include "src/core/ext/filters/client_channel/subchannel.h"
#include "src/core/ext/filters/deadline/deadline_filter.h"
#include "src/core/lib/backoff/backoff.h"
#include "src/core/lib/channel/channel_args.h"
#include "src/core/lib/channel/connected_channel.h"
#include "src/core/lib/channel/status_util.h"
#include "src/core/lib/gpr/string.h"
#include "src/core/lib/gprpp/inlined_vector.h"
#include "src/core/lib/gprpp/manual_constructor.h"
#include "src/core/lib/iomgr/combiner.h"
#include "src/core/lib/iomgr/iomgr.h"
#include "src/core/lib/iomgr/polling_entity.h"
#include "src/core/lib/profiling/timers.h"
#include "src/core/lib/slice/slice_internal.h"
#include "src/core/lib/slice/slice_string_helpers.h"
#include "src/core/lib/surface/channel.h"
#include "src/core/lib/transport/connectivity_state.h"
#include "src/core/lib/transport/error_utils.h"
#include "src/core/lib/transport/metadata.h"
#include "src/core/lib/transport/metadata_batch.h"
#include "src/core/lib/transport/service_config.h"
#include "src/core/lib/transport/static_metadata.h"
#include "src/core/lib/transport/status_metadata.h"

using grpc_core::internal::ClientChannelMethodParams;
using grpc_core::internal::ServerRetryThrottleData;

/* Client channel implementation */

// By default, we buffer 256 KiB per RPC for retries.
// TODO(roth): Do we have any data to suggest a better value?
#define DEFAULT_PER_RPC_RETRY_BUFFER_SIZE (256 << 10)

// This value was picked arbitrarily.  It can be changed if there is
// any even moderately compelling reason to do so.
#define RETRY_BACKOFF_JITTER 0.2

grpc_core::TraceFlag grpc_client_channel_trace(false, "client_channel");

/*************************************************************************
 * CHANNEL-WIDE FUNCTIONS
 */

struct external_connectivity_watcher;

typedef grpc_core::SliceHashTable<
    grpc_core::RefCountedPtr<ClientChannelMethodParams>>
    MethodParamsTable;

typedef struct client_channel_channel_data {
  grpc_core::OrphanablePtr<grpc_core::Resolver> resolver;
  bool started_resolving;
  bool deadline_checking_enabled;
  grpc_client_channel_factory* client_channel_factory;
  bool enable_retries;
  size_t per_rpc_retry_buffer_size;

  /** combiner protecting all variables below in this data structure */
  grpc_combiner* combiner;
  /** currently active load balancer */
  grpc_core::OrphanablePtr<grpc_core::LoadBalancingPolicy> lb_policy;
  /** retry throttle data */
  grpc_core::RefCountedPtr<ServerRetryThrottleData> retry_throttle_data;
  /** maps method names to method_parameters structs */
  grpc_core::RefCountedPtr<MethodParamsTable> method_params_table;
  /** incoming resolver result - set by resolver.next() */
  grpc_channel_args* resolver_result;
  /** a list of closures that are all waiting for resolver result to come in */
  grpc_closure_list waiting_for_resolver_result_closures;
  /** resolver callback */
  grpc_closure on_resolver_result_changed;
  /** connectivity state being tracked */
  grpc_connectivity_state_tracker state_tracker;
  /** when an lb_policy arrives, should we try to exit idle */
  bool exit_idle_when_lb_policy_arrives;
  /** owning stack */
  grpc_channel_stack* owning_stack;
  /** interested parties (owned) */
  grpc_pollset_set* interested_parties;

  /* external_connectivity_watcher_list head is guarded by its own mutex, since
   * counts need to be grabbed immediately without polling on a cq */
  gpr_mu external_connectivity_watcher_list_mu;
  struct external_connectivity_watcher* external_connectivity_watcher_list_head;

  /* the following properties are guarded by a mutex since APIs require them
     to be instantaneously available */
  gpr_mu info_mu;
  char* info_lb_policy_name;
  /** service config in JSON form */
  char* info_service_config_json;
} channel_data;

typedef struct {
  channel_data* chand;
  /** used as an identifier, don't dereference it because the LB policy may be
   * non-existing when the callback is run */
  grpc_core::LoadBalancingPolicy* lb_policy;
  grpc_closure closure;
} reresolution_request_args;

/** We create one watcher for each new lb_policy that is returned from a
    resolver, to watch for state changes from the lb_policy. When a state
    change is seen, we update the channel, and create a new watcher. */
typedef struct {
  channel_data* chand;
  grpc_closure on_changed;
  grpc_connectivity_state state;
  grpc_core::LoadBalancingPolicy* lb_policy;
} lb_policy_connectivity_watcher;

static void watch_lb_policy_locked(channel_data* chand,
                                   grpc_core::LoadBalancingPolicy* lb_policy,
                                   grpc_connectivity_state current_state);

static void set_channel_connectivity_state_locked(channel_data* chand,
                                                  grpc_connectivity_state state,
                                                  grpc_error* error,
                                                  const char* reason) {
  /* TODO: Improve failure handling:
   * - Make it possible for policies to return GRPC_CHANNEL_TRANSIENT_FAILURE.
   * - Hand over pending picks from old policies during the switch that happens
   *   when resolver provides an update. */
  if (chand->lb_policy != nullptr) {
    if (state == GRPC_CHANNEL_TRANSIENT_FAILURE) {
      /* cancel picks with wait_for_ready=false */
      chand->lb_policy->CancelMatchingPicksLocked(
          /* mask= */ GRPC_INITIAL_METADATA_WAIT_FOR_READY,
          /* check= */ 0, GRPC_ERROR_REF(error));
    } else if (state == GRPC_CHANNEL_SHUTDOWN) {
      /* cancel all picks */
      chand->lb_policy->CancelMatchingPicksLocked(/* mask= */ 0, /* check= */ 0,
                                                  GRPC_ERROR_REF(error));
    }
  }
  if (grpc_client_channel_trace.enabled()) {
    gpr_log(GPR_INFO, "chand=%p: setting connectivity state to %s", chand,
            grpc_connectivity_state_name(state));
  }
  grpc_connectivity_state_set(&chand->state_tracker, state, error, reason);
}

static void on_lb_policy_state_changed_locked(void* arg, grpc_error* error) {
  lb_policy_connectivity_watcher* w =
      static_cast<lb_policy_connectivity_watcher*>(arg);
  /* check if the notification is for the latest policy */
  if (w->lb_policy == w->chand->lb_policy.get()) {
    if (grpc_client_channel_trace.enabled()) {
      gpr_log(GPR_INFO, "chand=%p: lb_policy=%p state changed to %s", w->chand,
              w->lb_policy, grpc_connectivity_state_name(w->state));
    }
    set_channel_connectivity_state_locked(w->chand, w->state,
                                          GRPC_ERROR_REF(error), "lb_changed");
    if (w->state != GRPC_CHANNEL_SHUTDOWN) {
      watch_lb_policy_locked(w->chand, w->lb_policy, w->state);
    }
  }
  GRPC_CHANNEL_STACK_UNREF(w->chand->owning_stack, "watch_lb_policy");
  gpr_free(w);
}

static void watch_lb_policy_locked(channel_data* chand,
                                   grpc_core::LoadBalancingPolicy* lb_policy,
                                   grpc_connectivity_state current_state) {
  lb_policy_connectivity_watcher* w =
      static_cast<lb_policy_connectivity_watcher*>(gpr_malloc(sizeof(*w)));
  GRPC_CHANNEL_STACK_REF(chand->owning_stack, "watch_lb_policy");
  w->chand = chand;
  GRPC_CLOSURE_INIT(&w->on_changed, on_lb_policy_state_changed_locked, w,
                    grpc_combiner_scheduler(chand->combiner));
  w->state = current_state;
  w->lb_policy = lb_policy;
  lb_policy->NotifyOnStateChangeLocked(&w->state, &w->on_changed);
}

static void start_resolving_locked(channel_data* chand) {
  if (grpc_client_channel_trace.enabled()) {
    gpr_log(GPR_INFO, "chand=%p: starting name resolution", chand);
  }
  GPR_ASSERT(!chand->started_resolving);
  chand->started_resolving = true;
  GRPC_CHANNEL_STACK_REF(chand->owning_stack, "resolver");
  chand->resolver->NextLocked(&chand->resolver_result,
                              &chand->on_resolver_result_changed);
}

typedef struct {
  char* server_name;
  grpc_core::RefCountedPtr<ServerRetryThrottleData> retry_throttle_data;
} service_config_parsing_state;

static void parse_retry_throttle_params(
    const grpc_json* field, service_config_parsing_state* parsing_state) {
  if (strcmp(field->key, "retryThrottling") == 0) {
    if (parsing_state->retry_throttle_data != nullptr) return;  // Duplicate.
    if (field->type != GRPC_JSON_OBJECT) return;
    int max_milli_tokens = 0;
    int milli_token_ratio = 0;
    for (grpc_json* sub_field = field->child; sub_field != nullptr;
         sub_field = sub_field->next) {
      if (sub_field->key == nullptr) return;
      if (strcmp(sub_field->key, "maxTokens") == 0) {
        if (max_milli_tokens != 0) return;  // Duplicate.
        if (sub_field->type != GRPC_JSON_NUMBER) return;
        max_milli_tokens = gpr_parse_nonnegative_int(sub_field->value);
        if (max_milli_tokens == -1) return;
        max_milli_tokens *= 1000;
      } else if (strcmp(sub_field->key, "tokenRatio") == 0) {
        if (milli_token_ratio != 0) return;  // Duplicate.
        if (sub_field->type != GRPC_JSON_NUMBER) return;
        // We support up to 3 decimal digits.
        size_t whole_len = strlen(sub_field->value);
        uint32_t multiplier = 1;
        uint32_t decimal_value = 0;
        const char* decimal_point = strchr(sub_field->value, '.');
        if (decimal_point != nullptr) {
          whole_len = static_cast<size_t>(decimal_point - sub_field->value);
          multiplier = 1000;
          size_t decimal_len = strlen(decimal_point + 1);
          if (decimal_len > 3) decimal_len = 3;
          if (!gpr_parse_bytes_to_uint32(decimal_point + 1, decimal_len,
                                         &decimal_value)) {
            return;
          }
          uint32_t decimal_multiplier = 1;
          for (size_t i = 0; i < (3 - decimal_len); ++i) {
            decimal_multiplier *= 10;
          }
          decimal_value *= decimal_multiplier;
        }
        uint32_t whole_value;
        if (!gpr_parse_bytes_to_uint32(sub_field->value, whole_len,
                                       &whole_value)) {
          return;
        }
        milli_token_ratio =
            static_cast<int>((whole_value * multiplier) + decimal_value);
        if (milli_token_ratio <= 0) return;
      }
    }
    parsing_state->retry_throttle_data =
        grpc_core::internal::ServerRetryThrottleMap::GetDataForServer(
            parsing_state->server_name, max_milli_tokens, milli_token_ratio);
  }
}

static void request_reresolution_locked(void* arg, grpc_error* error) {
  reresolution_request_args* args =
      static_cast<reresolution_request_args*>(arg);
  channel_data* chand = args->chand;
  // If this invocation is for a stale LB policy, treat it as an LB shutdown
  // signal.
  if (args->lb_policy != chand->lb_policy.get() || error != GRPC_ERROR_NONE ||
      chand->resolver == nullptr) {
    GRPC_CHANNEL_STACK_UNREF(chand->owning_stack, "re-resolution");
    gpr_free(args);
    return;
  }
  if (grpc_client_channel_trace.enabled()) {
    gpr_log(GPR_INFO, "chand=%p: started name re-resolving", chand);
  }
  chand->resolver->RequestReresolutionLocked();
  // Give back the closure to the LB policy.
  chand->lb_policy->SetReresolutionClosureLocked(&args->closure);
}

// TODO(roth): The logic in this function is very hard to follow.  We
// should refactor this so that it's easier to understand, perhaps as
// part of changing the resolver API to more clearly differentiate
// between transient failures and shutdown.
static void on_resolver_result_changed_locked(void* arg, grpc_error* error) {
  channel_data* chand = static_cast<channel_data*>(arg);
  if (grpc_client_channel_trace.enabled()) {
    gpr_log(GPR_INFO,
            "chand=%p: got resolver result: resolver_result=%p error=%s", chand,
            chand->resolver_result, grpc_error_string(error));
  }
  // Extract the following fields from the resolver result, if non-nullptr.
  bool lb_policy_updated = false;
  bool lb_policy_created = false;
  char* lb_policy_name_dup = nullptr;
  bool lb_policy_name_changed = false;
  grpc_core::OrphanablePtr<grpc_core::LoadBalancingPolicy> new_lb_policy;
  char* service_config_json = nullptr;
  grpc_core::RefCountedPtr<ServerRetryThrottleData> retry_throttle_data;
  grpc_core::RefCountedPtr<MethodParamsTable> method_params_table;
  if (chand->resolver_result != nullptr) {
    if (chand->resolver != nullptr) {
      // Find LB policy name.
      const grpc_arg* channel_arg = grpc_channel_args_find(
          chand->resolver_result, GRPC_ARG_LB_POLICY_NAME);
      const char* lb_policy_name = grpc_channel_arg_get_string(channel_arg);
      // Special case: If at least one balancer address is present, we use
      // the grpclb policy, regardless of what the resolver actually specified.
      channel_arg =
          grpc_channel_args_find(chand->resolver_result, GRPC_ARG_LB_ADDRESSES);
      if (channel_arg != nullptr && channel_arg->type == GRPC_ARG_POINTER) {
        grpc_lb_addresses* addresses =
            static_cast<grpc_lb_addresses*>(channel_arg->value.pointer.p);
        bool found_balancer_address = false;
        for (size_t i = 0; i < addresses->num_addresses; ++i) {
          if (addresses->addresses[i].is_balancer) {
            found_balancer_address = true;
            break;
          }
        }
        if (found_balancer_address) {
          if (lb_policy_name != nullptr &&
              strcmp(lb_policy_name, "grpclb") != 0) {
            gpr_log(GPR_INFO,
                    "resolver requested LB policy %s but provided at least one "
                    "balancer address -- forcing use of grpclb LB policy",
                    lb_policy_name);
          }
          lb_policy_name = "grpclb";
        }
      }
      // Use pick_first if nothing was specified and we didn't select grpclb
      // above.
      if (lb_policy_name == nullptr) lb_policy_name = "pick_first";
      // Check to see if we're already using the right LB policy.
      // Note: It's safe to use chand->info_lb_policy_name here without
      // taking a lock on chand->info_mu, because this function is the
      // only thing that modifies its value, and it can only be invoked
      // once at any given time.
      lb_policy_name_changed =
          chand->info_lb_policy_name == nullptr ||
          gpr_stricmp(chand->info_lb_policy_name, lb_policy_name) != 0;
      if (chand->lb_policy != nullptr && !lb_policy_name_changed) {
        // Continue using the same LB policy.  Update with new addresses.
        lb_policy_updated = true;
        chand->lb_policy->UpdateLocked(*chand->resolver_result);
      } else {
        // Instantiate new LB policy.
        grpc_core::LoadBalancingPolicy::Args lb_policy_args;
        lb_policy_args.combiner = chand->combiner;
        lb_policy_args.client_channel_factory = chand->client_channel_factory;
        lb_policy_args.args = chand->resolver_result;
        new_lb_policy =
            grpc_core::LoadBalancingPolicyRegistry::CreateLoadBalancingPolicy(
                lb_policy_name, lb_policy_args);
        if (GPR_UNLIKELY(new_lb_policy == nullptr)) {
          gpr_log(GPR_ERROR, "could not create LB policy \"%s\"",
                  lb_policy_name);
        } else {
          lb_policy_created = true;
          reresolution_request_args* args =
              static_cast<reresolution_request_args*>(
                  gpr_zalloc(sizeof(*args)));
          args->chand = chand;
          args->lb_policy = new_lb_policy.get();
          GRPC_CLOSURE_INIT(&args->closure, request_reresolution_locked, args,
                            grpc_combiner_scheduler(chand->combiner));
          GRPC_CHANNEL_STACK_REF(chand->owning_stack, "re-resolution");
          new_lb_policy->SetReresolutionClosureLocked(&args->closure);
        }
      }
      // Before we clean up, save a copy of lb_policy_name, since it might
      // be pointing to data inside chand->resolver_result.
      // The copy will be saved in chand->lb_policy_name below.
      lb_policy_name_dup = gpr_strdup(lb_policy_name);
      // Find service config.
      channel_arg = grpc_channel_args_find(chand->resolver_result,
                                           GRPC_ARG_SERVICE_CONFIG);
      service_config_json =
          gpr_strdup(grpc_channel_arg_get_string(channel_arg));
      if (service_config_json != nullptr) {
        grpc_core::UniquePtr<grpc_core::ServiceConfig> service_config =
            grpc_core::ServiceConfig::Create(service_config_json);
        if (service_config != nullptr) {
          if (chand->enable_retries) {
            channel_arg = grpc_channel_args_find(chand->resolver_result,
                                                 GRPC_ARG_SERVER_URI);
            const char* server_uri = grpc_channel_arg_get_string(channel_arg);
            GPR_ASSERT(server_uri != nullptr);
            grpc_uri* uri = grpc_uri_parse(server_uri, true);
            GPR_ASSERT(uri->path[0] != '\0');
            service_config_parsing_state parsing_state;
            memset(&parsing_state, 0, sizeof(parsing_state));
            parsing_state.server_name =
                uri->path[0] == '/' ? uri->path + 1 : uri->path;
            service_config->ParseGlobalParams(parse_retry_throttle_params,
                                              &parsing_state);
            grpc_uri_destroy(uri);
            retry_throttle_data = std::move(parsing_state.retry_throttle_data);
          }
          method_params_table = service_config->CreateMethodConfigTable(
              ClientChannelMethodParams::CreateFromJson);
        }
      }
    }
  }
  if (grpc_client_channel_trace.enabled()) {
    gpr_log(GPR_INFO,
            "chand=%p: resolver result: lb_policy_name=\"%s\"%s, "
            "service_config=\"%s\"",
            chand, lb_policy_name_dup,
            lb_policy_name_changed ? " (changed)" : "", service_config_json);
  }
  // Now swap out fields in chand.  Note that the new values may still
  // be nullptr if (e.g.) the resolver failed to return results or the
  // results did not contain the necessary data.
  //
  // First, swap out the data used by cc_get_channel_info().
  gpr_mu_lock(&chand->info_mu);
  if (lb_policy_name_dup != nullptr) {
    gpr_free(chand->info_lb_policy_name);
    chand->info_lb_policy_name = lb_policy_name_dup;
  }
  if (service_config_json != nullptr) {
    gpr_free(chand->info_service_config_json);
    chand->info_service_config_json = service_config_json;
  }
  gpr_mu_unlock(&chand->info_mu);
  // Swap out the retry throttle data.
  chand->retry_throttle_data = std::move(retry_throttle_data);
  // Swap out the method params table.
  chand->method_params_table = std::move(method_params_table);
  // If we have a new LB policy or are shutting down (in which case
  // new_lb_policy will be nullptr), swap out the LB policy, unreffing the
  // old one and removing its fds from chand->interested_parties.
  // Note that we do NOT do this if either (a) we updated the existing
  // LB policy above or (b) we failed to create the new LB policy (in
  // which case we want to continue using the most recent one we had).
  if (new_lb_policy != nullptr || error != GRPC_ERROR_NONE ||
      chand->resolver == nullptr) {
    if (chand->lb_policy != nullptr) {
      if (grpc_client_channel_trace.enabled()) {
        gpr_log(GPR_INFO, "chand=%p: unreffing lb_policy=%p", chand,
                chand->lb_policy.get());
      }
      grpc_pollset_set_del_pollset_set(chand->lb_policy->interested_parties(),
                                       chand->interested_parties);
      chand->lb_policy->HandOffPendingPicksLocked(new_lb_policy.get());
      chand->lb_policy.reset();
    }
    chand->lb_policy = std::move(new_lb_policy);
  }
  // Now that we've swapped out the relevant fields of chand, check for
  // error or shutdown.
  if (error != GRPC_ERROR_NONE || chand->resolver == nullptr) {
    if (grpc_client_channel_trace.enabled()) {
      gpr_log(GPR_INFO, "chand=%p: shutting down", chand);
    }
    if (chand->resolver != nullptr) {
      if (grpc_client_channel_trace.enabled()) {
        gpr_log(GPR_INFO, "chand=%p: shutting down resolver", chand);
      }
      chand->resolver.reset();
    }
    set_channel_connectivity_state_locked(
        chand, GRPC_CHANNEL_SHUTDOWN,
        GRPC_ERROR_CREATE_REFERENCING_FROM_STATIC_STRING(
            "Got resolver result after disconnection", &error, 1),
        "resolver_gone");
    grpc_closure_list_fail_all(&chand->waiting_for_resolver_result_closures,
                               GRPC_ERROR_CREATE_REFERENCING_FROM_STATIC_STRING(
                                   "Channel disconnected", &error, 1));
    GRPC_CLOSURE_LIST_SCHED(&chand->waiting_for_resolver_result_closures);
    GRPC_CHANNEL_STACK_UNREF(chand->owning_stack, "resolver");
    grpc_channel_args_destroy(chand->resolver_result);
    chand->resolver_result = nullptr;
  } else {  // Not shutting down.
    grpc_connectivity_state state = GRPC_CHANNEL_TRANSIENT_FAILURE;
    grpc_error* state_error =
        GRPC_ERROR_CREATE_FROM_STATIC_STRING("No load balancing policy");
    if (lb_policy_created) {
      if (grpc_client_channel_trace.enabled()) {
        gpr_log(GPR_INFO, "chand=%p: initializing new LB policy", chand);
      }
      GRPC_ERROR_UNREF(state_error);
      state = chand->lb_policy->CheckConnectivityLocked(&state_error);
      grpc_pollset_set_add_pollset_set(chand->lb_policy->interested_parties(),
                                       chand->interested_parties);
      GRPC_CLOSURE_LIST_SCHED(&chand->waiting_for_resolver_result_closures);
      if (chand->exit_idle_when_lb_policy_arrives) {
        chand->lb_policy->ExitIdleLocked();
        chand->exit_idle_when_lb_policy_arrives = false;
      }
      watch_lb_policy_locked(chand, chand->lb_policy.get(), state);
    } else if (chand->resolver_result == nullptr) {
      // Transient failure.
      GRPC_CLOSURE_LIST_SCHED(&chand->waiting_for_resolver_result_closures);
    }
    if (!lb_policy_updated) {
      set_channel_connectivity_state_locked(
          chand, state, GRPC_ERROR_REF(state_error), "new_lb+resolver");
    }
    grpc_channel_args_destroy(chand->resolver_result);
    chand->resolver_result = nullptr;
    chand->resolver->NextLocked(&chand->resolver_result,
                                &chand->on_resolver_result_changed);
    GRPC_ERROR_UNREF(state_error);
  }
}

static void start_transport_op_locked(void* arg, grpc_error* error_ignored) {
  grpc_transport_op* op = static_cast<grpc_transport_op*>(arg);
  grpc_channel_element* elem =
      static_cast<grpc_channel_element*>(op->handler_private.extra_arg);
  channel_data* chand = static_cast<channel_data*>(elem->channel_data);

  if (op->on_connectivity_state_change != nullptr) {
    grpc_connectivity_state_notify_on_state_change(
        &chand->state_tracker, op->connectivity_state,
        op->on_connectivity_state_change);
    op->on_connectivity_state_change = nullptr;
    op->connectivity_state = nullptr;
  }

  if (op->send_ping.on_initiate != nullptr || op->send_ping.on_ack != nullptr) {
    if (chand->lb_policy == nullptr) {
      GRPC_CLOSURE_SCHED(
          op->send_ping.on_initiate,
          GRPC_ERROR_CREATE_FROM_STATIC_STRING("Ping with no load balancing"));
      GRPC_CLOSURE_SCHED(
          op->send_ping.on_ack,
          GRPC_ERROR_CREATE_FROM_STATIC_STRING("Ping with no load balancing"));
    } else {
      chand->lb_policy->PingOneLocked(op->send_ping.on_initiate,
                                      op->send_ping.on_ack);
      op->bind_pollset = nullptr;
    }
    op->send_ping.on_initiate = nullptr;
    op->send_ping.on_ack = nullptr;
  }

  if (op->disconnect_with_error != GRPC_ERROR_NONE) {
    if (chand->resolver != nullptr) {
      set_channel_connectivity_state_locked(
          chand, GRPC_CHANNEL_SHUTDOWN,
          GRPC_ERROR_REF(op->disconnect_with_error), "disconnect");
      chand->resolver.reset();
      if (!chand->started_resolving) {
        grpc_closure_list_fail_all(&chand->waiting_for_resolver_result_closures,
                                   GRPC_ERROR_REF(op->disconnect_with_error));
        GRPC_CLOSURE_LIST_SCHED(&chand->waiting_for_resolver_result_closures);
      }
      if (chand->lb_policy != nullptr) {
        grpc_pollset_set_del_pollset_set(chand->lb_policy->interested_parties(),
                                         chand->interested_parties);
        chand->lb_policy.reset();
      }
    }
    GRPC_ERROR_UNREF(op->disconnect_with_error);
  }
  GRPC_CHANNEL_STACK_UNREF(chand->owning_stack, "start_transport_op");

  GRPC_CLOSURE_SCHED(op->on_consumed, GRPC_ERROR_NONE);
}

static void cc_start_transport_op(grpc_channel_element* elem,
                                  grpc_transport_op* op) {
  channel_data* chand = static_cast<channel_data*>(elem->channel_data);

  GPR_ASSERT(op->set_accept_stream == false);
  if (op->bind_pollset != nullptr) {
    grpc_pollset_set_add_pollset(chand->interested_parties, op->bind_pollset);
  }

  op->handler_private.extra_arg = elem;
  GRPC_CHANNEL_STACK_REF(chand->owning_stack, "start_transport_op");
  GRPC_CLOSURE_SCHED(
      GRPC_CLOSURE_INIT(&op->handler_private.closure, start_transport_op_locked,
                        op, grpc_combiner_scheduler(chand->combiner)),
      GRPC_ERROR_NONE);
}

static void cc_get_channel_info(grpc_channel_element* elem,
                                const grpc_channel_info* info) {
  channel_data* chand = static_cast<channel_data*>(elem->channel_data);
  gpr_mu_lock(&chand->info_mu);
  if (info->lb_policy_name != nullptr) {
    *info->lb_policy_name = chand->info_lb_policy_name == nullptr
                                ? nullptr
                                : gpr_strdup(chand->info_lb_policy_name);
  }
  if (info->service_config_json != nullptr) {
    *info->service_config_json =
        chand->info_service_config_json == nullptr
            ? nullptr
            : gpr_strdup(chand->info_service_config_json);
  }
  gpr_mu_unlock(&chand->info_mu);
}

/* Constructor for channel_data */
static grpc_error* cc_init_channel_elem(grpc_channel_element* elem,
                                        grpc_channel_element_args* args) {
  channel_data* chand = static_cast<channel_data*>(elem->channel_data);
  GPR_ASSERT(args->is_last);
  GPR_ASSERT(elem->filter == &grpc_client_channel_filter);
  // Initialize data members.
  chand->combiner = grpc_combiner_create();
  gpr_mu_init(&chand->info_mu);
  gpr_mu_init(&chand->external_connectivity_watcher_list_mu);

  gpr_mu_lock(&chand->external_connectivity_watcher_list_mu);
  chand->external_connectivity_watcher_list_head = nullptr;
  gpr_mu_unlock(&chand->external_connectivity_watcher_list_mu);

  chand->owning_stack = args->channel_stack;
  GRPC_CLOSURE_INIT(&chand->on_resolver_result_changed,
                    on_resolver_result_changed_locked, chand,
                    grpc_combiner_scheduler(chand->combiner));
  chand->interested_parties = grpc_pollset_set_create();
  grpc_connectivity_state_init(&chand->state_tracker, GRPC_CHANNEL_IDLE,
                               "client_channel");
  grpc_client_channel_start_backup_polling(chand->interested_parties);
  // Record max per-RPC retry buffer size.
  const grpc_arg* arg = grpc_channel_args_find(
      args->channel_args, GRPC_ARG_PER_RPC_RETRY_BUFFER_SIZE);
  chand->per_rpc_retry_buffer_size = (size_t)grpc_channel_arg_get_integer(
      arg, {DEFAULT_PER_RPC_RETRY_BUFFER_SIZE, 0, INT_MAX});
  // Record enable_retries.
  arg = grpc_channel_args_find(args->channel_args, GRPC_ARG_ENABLE_RETRIES);
  chand->enable_retries = grpc_channel_arg_get_bool(arg, true);
  // Record client channel factory.
  arg = grpc_channel_args_find(args->channel_args,
                               GRPC_ARG_CLIENT_CHANNEL_FACTORY);
  if (arg == nullptr) {
    return GRPC_ERROR_CREATE_FROM_STATIC_STRING(
        "Missing client channel factory in args for client channel filter");
  }
  if (arg->type != GRPC_ARG_POINTER) {
    return GRPC_ERROR_CREATE_FROM_STATIC_STRING(
        "client channel factory arg must be a pointer");
  }
  grpc_client_channel_factory_ref(
      static_cast<grpc_client_channel_factory*>(arg->value.pointer.p));
  chand->client_channel_factory =
      static_cast<grpc_client_channel_factory*>(arg->value.pointer.p);
  // Get server name to resolve, using proxy mapper if needed.
  arg = grpc_channel_args_find(args->channel_args, GRPC_ARG_SERVER_URI);
  if (arg == nullptr) {
    return GRPC_ERROR_CREATE_FROM_STATIC_STRING(
        "Missing server uri in args for client channel filter");
  }
  if (arg->type != GRPC_ARG_STRING) {
    return GRPC_ERROR_CREATE_FROM_STATIC_STRING(
        "server uri arg must be a string");
  }
  char* proxy_name = nullptr;
  grpc_channel_args* new_args = nullptr;
  grpc_proxy_mappers_map_name(arg->value.string, args->channel_args,
                              &proxy_name, &new_args);
  // Instantiate resolver.
  chand->resolver = grpc_core::ResolverRegistry::CreateResolver(
      proxy_name != nullptr ? proxy_name : arg->value.string,
      new_args != nullptr ? new_args : args->channel_args,
      chand->interested_parties, chand->combiner);
  if (proxy_name != nullptr) gpr_free(proxy_name);
  if (new_args != nullptr) grpc_channel_args_destroy(new_args);
  if (chand->resolver == nullptr) {
    return GRPC_ERROR_CREATE_FROM_STATIC_STRING("resolver creation failed");
  }
  chand->deadline_checking_enabled =
      grpc_deadline_checking_enabled(args->channel_args);
  return GRPC_ERROR_NONE;
}

static void shutdown_resolver_locked(void* arg, grpc_error* error) {
  grpc_core::Resolver* resolver = static_cast<grpc_core::Resolver*>(arg);
  resolver->Orphan();
}

/* Destructor for channel_data */
static void cc_destroy_channel_elem(grpc_channel_element* elem) {
  channel_data* chand = static_cast<channel_data*>(elem->channel_data);
  if (chand->resolver != nullptr) {
    GRPC_CLOSURE_SCHED(
        GRPC_CLOSURE_CREATE(shutdown_resolver_locked, chand->resolver.release(),
                            grpc_combiner_scheduler(chand->combiner)),
        GRPC_ERROR_NONE);
  }
  if (chand->client_channel_factory != nullptr) {
    grpc_client_channel_factory_unref(chand->client_channel_factory);
  }
  if (chand->lb_policy != nullptr) {
    grpc_pollset_set_del_pollset_set(chand->lb_policy->interested_parties(),
                                     chand->interested_parties);
    chand->lb_policy.reset();
  }
  gpr_free(chand->info_lb_policy_name);
  gpr_free(chand->info_service_config_json);
  chand->retry_throttle_data.reset();
  chand->method_params_table.reset();
  grpc_client_channel_stop_backup_polling(chand->interested_parties);
  grpc_connectivity_state_destroy(&chand->state_tracker);
  grpc_pollset_set_destroy(chand->interested_parties);
  GRPC_COMBINER_UNREF(chand->combiner, "client_channel");
  gpr_mu_destroy(&chand->info_mu);
  gpr_mu_destroy(&chand->external_connectivity_watcher_list_mu);
}

/*************************************************************************
 * PER-CALL FUNCTIONS
 */

// Max number of batches that can be pending on a call at any given
// time.  This includes one batch for each of the following ops:
//   recv_initial_metadata
//   send_initial_metadata
//   recv_message
//   send_message
//   recv_trailing_metadata
//   send_trailing_metadata
#define MAX_PENDING_BATCHES 6

// Retry support:
//
// In order to support retries, we act as a proxy for stream op batches.
// When we get a batch from the surface, we add it to our list of pending
// batches, and we then use those batches to construct separate "child"
// batches to be started on the subchannel call.  When the child batches
// return, we then decide which pending batches have been completed and
// schedule their callbacks accordingly.  If a subchannel call fails and
// we want to retry it, we do a new pick and start again, constructing
// new "child" batches for the new subchannel call.
//
// Note that retries are committed when receiving data from the server
// (except for Trailers-Only responses).  However, there may be many
// send ops started before receiving any data, so we may have already
// completed some number of send ops (and returned the completions up to
// the surface) by the time we realize that we need to retry.  To deal
// with this, we cache data for send ops, so that we can replay them on a
// different subchannel call even after we have completed the original
// batches.
//
// There are two sets of data to maintain:
// - In call_data (in the parent channel), we maintain a list of pending
//   ops and cached data for send ops.
// - In the subchannel call, we maintain state to indicate what ops have
//   already been sent down to that call.
//
// When constructing the "child" batches, we compare those two sets of
// data to see which batches need to be sent to the subchannel call.

// TODO(roth): In subsequent PRs:
// - add support for transparent retries (including initial metadata)
// - figure out how to record stats in census for retries
//   (census filter is on top of this one)
// - add census stats for retries

// State used for starting a retryable batch on a subchannel call.
// This provides its own grpc_transport_stream_op_batch and other data
// structures needed to populate the ops in the batch.
// We allocate one struct on the arena for each attempt at starting a
// batch on a given subchannel call.
typedef struct {
  gpr_refcount refs;
  grpc_call_element* elem;
  grpc_subchannel_call* subchannel_call;  // Holds a ref.
  // The batch to use in the subchannel call.
  // Its payload field points to subchannel_call_retry_state.batch_payload.
  grpc_transport_stream_op_batch batch;
  // For send_initial_metadata.
  // Note that we need to make a copy of the initial metadata for each
  // subchannel call instead of just referring to the copy in call_data,
  // because filters in the subchannel stack will probably add entries,
  // so we need to start in a pristine state for each attempt of the call.
  grpc_linked_mdelem* send_initial_metadata_storage;
  grpc_metadata_batch send_initial_metadata;
  // For send_message.
  grpc_core::ManualConstructor<grpc_core::ByteStreamCache::CachingByteStream>
      send_message;
  // For send_trailing_metadata.
  grpc_linked_mdelem* send_trailing_metadata_storage;
  grpc_metadata_batch send_trailing_metadata;
  // For intercepting recv_initial_metadata.
  grpc_metadata_batch recv_initial_metadata;
  grpc_closure recv_initial_metadata_ready;
  bool trailing_metadata_available;
  // For intercepting recv_message.
  grpc_closure recv_message_ready;
  grpc_core::OrphanablePtr<grpc_core::ByteStream> recv_message;
  // For intercepting recv_trailing_metadata.
  grpc_metadata_batch recv_trailing_metadata;
  grpc_transport_stream_stats collect_stats;
  grpc_closure recv_trailing_metadata_ready;
  // For intercepting on_complete.
  grpc_closure on_complete;
} subchannel_batch_data;

// Retry state associated with a subchannel call.
// Stored in the parent_data of the subchannel call object.
typedef struct {
  // subchannel_batch_data.batch.payload points to this.
  grpc_transport_stream_op_batch_payload batch_payload;
  // These fields indicate which ops have been started and completed on
  // this subchannel call.
  size_t started_send_message_count;
  size_t completed_send_message_count;
  size_t started_recv_message_count;
  size_t completed_recv_message_count;
  bool started_send_initial_metadata : 1;
  bool completed_send_initial_metadata : 1;
  bool started_send_trailing_metadata : 1;
  bool completed_send_trailing_metadata : 1;
  bool started_recv_initial_metadata : 1;
  bool completed_recv_initial_metadata : 1;
  bool started_recv_trailing_metadata : 1;
  bool completed_recv_trailing_metadata : 1;
  // State for callback processing.
  bool retry_dispatched : 1;
  subchannel_batch_data* recv_initial_metadata_ready_deferred_batch;
  grpc_error* recv_initial_metadata_error;
  subchannel_batch_data* recv_message_ready_deferred_batch;
  grpc_error* recv_message_error;
  subchannel_batch_data* recv_trailing_metadata_internal_batch;
} subchannel_call_retry_state;

// Pending batches stored in call data.
typedef struct {
  // The pending batch.  If nullptr, this slot is empty.
  grpc_transport_stream_op_batch* batch;
  // Indicates whether payload for send ops has been cached in call data.
  bool send_ops_cached;
} pending_batch;

/** Call data.  Holds a pointer to grpc_subchannel_call and the
    associated machinery to create such a pointer.
    Handles queueing of stream ops until a call object is ready, waiting
    for initial metadata before trying to create a call object,
    and handling cancellation gracefully. */
typedef struct client_channel_call_data {
  // State for handling deadlines.
  // The code in deadline_filter.c requires this to be the first field.
  // TODO(roth): This is slightly sub-optimal in that grpc_deadline_state
  // and this struct both independently store pointers to the call stack
  // and call combiner.  If/when we have time, find a way to avoid this
  // without breaking the grpc_deadline_state abstraction.
  grpc_deadline_state deadline_state;

  grpc_slice path;  // Request path.
  gpr_timespec call_start_time;
  grpc_millis deadline;
  gpr_arena* arena;
  grpc_call_stack* owning_call;
  grpc_call_combiner* call_combiner;

  grpc_core::RefCountedPtr<ServerRetryThrottleData> retry_throttle_data;
  grpc_core::RefCountedPtr<ClientChannelMethodParams> method_params;

  grpc_subchannel_call* subchannel_call;

  // Set when we get a cancel_stream op.
  grpc_error* cancel_error;

  grpc_core::LoadBalancingPolicy::PickState pick;
  grpc_closure pick_closure;
  grpc_closure pick_cancel_closure;

  grpc_polling_entity* pollent;

  // Batches are added to this list when received from above.
  // They are removed when we are done handling the batch (i.e., when
  // either we have invoked all of the batch's callbacks or we have
  // passed the batch down to the subchannel call and are not
  // intercepting any of its callbacks).
  pending_batch pending_batches[MAX_PENDING_BATCHES];
  bool pending_send_initial_metadata : 1;
  bool pending_send_message : 1;
  bool pending_send_trailing_metadata : 1;

  // Retry state.
  bool enable_retries : 1;
  bool retry_committed : 1;
  bool last_attempt_got_server_pushback : 1;
  int num_attempts_completed;
  size_t bytes_buffered_for_retry;
  grpc_core::ManualConstructor<grpc_core::BackOff> retry_backoff;
  grpc_timer retry_timer;

  // The number of pending retriable subchannel batches containing send ops.
  // We hold a ref to the call stack while this is non-zero, since replay
  // batches may not complete until after all callbacks have been returned
  // to the surface, and we need to make sure that the call is not destroyed
  // until all of these batches have completed.
  // Note that we actually only need to track replay batches, but it's
  // easier to track all batches with send ops.
  int num_pending_retriable_subchannel_send_batches;

  // Cached data for retrying send ops.
  // send_initial_metadata
  bool seen_send_initial_metadata;
  grpc_linked_mdelem* send_initial_metadata_storage;
  grpc_metadata_batch send_initial_metadata;
  uint32_t send_initial_metadata_flags;
  gpr_atm* peer_string;
  // send_message
  // When we get a send_message op, we replace the original byte stream
  // with a CachingByteStream that caches the slices to a local buffer for
  // use in retries.
  // Note: We inline the cache for the first 3 send_message ops and use
  // dynamic allocation after that.  This number was essentially picked
  // at random; it could be changed in the future to tune performance.
  grpc_core::ManualConstructor<
      grpc_core::InlinedVector<grpc_core::ByteStreamCache*, 3>>
      send_messages;
  // send_trailing_metadata
  bool seen_send_trailing_metadata;
  grpc_linked_mdelem* send_trailing_metadata_storage;
  grpc_metadata_batch send_trailing_metadata;
} call_data;

// Forward declarations.
static void retry_commit(grpc_call_element* elem,
                         subchannel_call_retry_state* retry_state);
static void start_internal_recv_trailing_metadata(grpc_call_element* elem);
static void on_complete(void* arg, grpc_error* error);
static void start_retriable_subchannel_batches(void* arg, grpc_error* ignored);
static void pick_after_resolver_result_start_locked(grpc_call_element* elem);
static void start_pick_locked(void* arg, grpc_error* ignored);

//
// send op data caching
//

// Caches data for send ops so that it can be retried later, if not
// already cached.
static void maybe_cache_send_ops_for_batch(call_data* calld,
                                           pending_batch* pending) {
  if (pending->send_ops_cached) return;
  pending->send_ops_cached = true;
  grpc_transport_stream_op_batch* batch = pending->batch;
  // Save a copy of metadata for send_initial_metadata ops.
  if (batch->send_initial_metadata) {
    calld->seen_send_initial_metadata = true;
    GPR_ASSERT(calld->send_initial_metadata_storage == nullptr);
    grpc_metadata_batch* send_initial_metadata =
        batch->payload->send_initial_metadata.send_initial_metadata;
    calld->send_initial_metadata_storage = (grpc_linked_mdelem*)gpr_arena_alloc(
        calld->arena,
        sizeof(grpc_linked_mdelem) * send_initial_metadata->list.count);
    grpc_metadata_batch_copy(send_initial_metadata,
                             &calld->send_initial_metadata,
                             calld->send_initial_metadata_storage);
    calld->send_initial_metadata_flags =
        batch->payload->send_initial_metadata.send_initial_metadata_flags;
    calld->peer_string = batch->payload->send_initial_metadata.peer_string;
  }
  // Set up cache for send_message ops.
  if (batch->send_message) {
    grpc_core::ByteStreamCache* cache =
        static_cast<grpc_core::ByteStreamCache*>(
            gpr_arena_alloc(calld->arena, sizeof(grpc_core::ByteStreamCache)));
    new (cache) grpc_core::ByteStreamCache(
        std::move(batch->payload->send_message.send_message));
    calld->send_messages->push_back(cache);
  }
  // Save metadata batch for send_trailing_metadata ops.
  if (batch->send_trailing_metadata) {
    calld->seen_send_trailing_metadata = true;
    GPR_ASSERT(calld->send_trailing_metadata_storage == nullptr);
    grpc_metadata_batch* send_trailing_metadata =
        batch->payload->send_trailing_metadata.send_trailing_metadata;
    calld->send_trailing_metadata_storage =
        (grpc_linked_mdelem*)gpr_arena_alloc(
            calld->arena,
            sizeof(grpc_linked_mdelem) * send_trailing_metadata->list.count);
    grpc_metadata_batch_copy(send_trailing_metadata,
                             &calld->send_trailing_metadata,
                             calld->send_trailing_metadata_storage);
  }
}

// Frees cached send_initial_metadata.
static void free_cached_send_initial_metadata(channel_data* chand,
                                              call_data* calld) {
  if (grpc_client_channel_trace.enabled()) {
    gpr_log(GPR_INFO,
            "chand=%p calld=%p: destroying calld->send_initial_metadata", chand,
            calld);
  }
  grpc_metadata_batch_destroy(&calld->send_initial_metadata);
}

// Frees cached send_message at index idx.
static void free_cached_send_message(channel_data* chand, call_data* calld,
                                     size_t idx) {
  if (grpc_client_channel_trace.enabled()) {
    gpr_log(GPR_INFO,
            "chand=%p calld=%p: destroying calld->send_messages[%" PRIuPTR "]",
            chand, calld, idx);
  }
  (*calld->send_messages)[idx]->Destroy();
}

// Frees cached send_trailing_metadata.
static void free_cached_send_trailing_metadata(channel_data* chand,
                                               call_data* calld) {
  if (grpc_client_channel_trace.enabled()) {
    gpr_log(GPR_INFO,
            "chand=%p calld=%p: destroying calld->send_trailing_metadata",
            chand, calld);
  }
  grpc_metadata_batch_destroy(&calld->send_trailing_metadata);
}

// Frees cached send ops that have already been completed after
// committing the call.
static void free_cached_send_op_data_after_commit(
    grpc_call_element* elem, subchannel_call_retry_state* retry_state) {
  channel_data* chand = static_cast<channel_data*>(elem->channel_data);
  call_data* calld = static_cast<call_data*>(elem->call_data);
  if (retry_state->completed_send_initial_metadata) {
    free_cached_send_initial_metadata(chand, calld);
  }
  for (size_t i = 0; i < retry_state->completed_send_message_count; ++i) {
    free_cached_send_message(chand, calld, i);
  }
  if (retry_state->completed_send_trailing_metadata) {
    free_cached_send_trailing_metadata(chand, calld);
  }
}

// Frees cached send ops that were completed by the completed batch in
// batch_data.  Used when batches are completed after the call is committed.
static void free_cached_send_op_data_for_completed_batch(
    grpc_call_element* elem, subchannel_batch_data* batch_data,
    subchannel_call_retry_state* retry_state) {
  channel_data* chand = static_cast<channel_data*>(elem->channel_data);
  call_data* calld = static_cast<call_data*>(elem->call_data);
  if (batch_data->batch.send_initial_metadata) {
    free_cached_send_initial_metadata(chand, calld);
  }
  if (batch_data->batch.send_message) {
    free_cached_send_message(chand, calld,
                             retry_state->completed_send_message_count - 1);
  }
  if (batch_data->batch.send_trailing_metadata) {
    free_cached_send_trailing_metadata(chand, calld);
  }
}

//
// pending_batches management
//

// Returns the index into calld->pending_batches to be used for batch.
static size_t get_batch_index(grpc_transport_stream_op_batch* batch) {
  // Note: It is important the send_initial_metadata be the first entry
  // here, since the code in pick_subchannel_locked() assumes it will be.
  if (batch->send_initial_metadata) return 0;
  if (batch->send_message) return 1;
  if (batch->send_trailing_metadata) return 2;
  if (batch->recv_initial_metadata) return 3;
  if (batch->recv_message) return 4;
  if (batch->recv_trailing_metadata) return 5;
  GPR_UNREACHABLE_CODE(return (size_t)-1);
}

// This is called via the call combiner, so access to calld is synchronized.
static void pending_batches_add(grpc_call_element* elem,
                                grpc_transport_stream_op_batch* batch) {
  channel_data* chand = static_cast<channel_data*>(elem->channel_data);
  call_data* calld = static_cast<call_data*>(elem->call_data);
  const size_t idx = get_batch_index(batch);
  if (grpc_client_channel_trace.enabled()) {
    gpr_log(GPR_INFO,
            "chand=%p calld=%p: adding pending batch at index %" PRIuPTR, chand,
            calld, idx);
  }
  pending_batch* pending = &calld->pending_batches[idx];
  GPR_ASSERT(pending->batch == nullptr);
  pending->batch = batch;
  pending->send_ops_cached = false;
  if (calld->enable_retries) {
    // Update state in calld about pending batches.
    // Also check if the batch takes us over the retry buffer limit.
    // Note: We don't check the size of trailing metadata here, because
    // gRPC clients do not send trailing metadata.
    if (batch->send_initial_metadata) {
      calld->pending_send_initial_metadata = true;
      calld->bytes_buffered_for_retry += grpc_metadata_batch_size(
          batch->payload->send_initial_metadata.send_initial_metadata);
    }
    if (batch->send_message) {
      calld->pending_send_message = true;
      calld->bytes_buffered_for_retry +=
          batch->payload->send_message.send_message->length();
    }
    if (batch->send_trailing_metadata) {
      calld->pending_send_trailing_metadata = true;
    }
    if (GPR_UNLIKELY(calld->bytes_buffered_for_retry >
                     chand->per_rpc_retry_buffer_size)) {
      if (grpc_client_channel_trace.enabled()) {
        gpr_log(GPR_INFO,
                "chand=%p calld=%p: exceeded retry buffer size, committing",
                chand, calld);
      }
      subchannel_call_retry_state* retry_state =
          calld->subchannel_call == nullptr
              ? nullptr
              : static_cast<subchannel_call_retry_state*>(
                    grpc_connected_subchannel_call_get_parent_data(
                        calld->subchannel_call));
      retry_commit(elem, retry_state);
      // If we are not going to retry and have not yet started, pretend
      // retries are disabled so that we don't bother with retry overhead.
      if (calld->num_attempts_completed == 0) {
        if (grpc_client_channel_trace.enabled()) {
          gpr_log(GPR_INFO,
                  "chand=%p calld=%p: disabling retries before first attempt",
                  chand, calld);
        }
        calld->enable_retries = false;
      }
    }
  }
}

static void pending_batch_clear(call_data* calld, pending_batch* pending) {
  if (calld->enable_retries) {
    if (pending->batch->send_initial_metadata) {
      calld->pending_send_initial_metadata = false;
    }
    if (pending->batch->send_message) {
      calld->pending_send_message = false;
    }
    if (pending->batch->send_trailing_metadata) {
      calld->pending_send_trailing_metadata = false;
    }
  }
  pending->batch = nullptr;
}

// This is called via the call combiner, so access to calld is synchronized.
static void fail_pending_batch_in_call_combiner(void* arg, grpc_error* error) {
  grpc_transport_stream_op_batch* batch =
      static_cast<grpc_transport_stream_op_batch*>(arg);
  call_data* calld = static_cast<call_data*>(batch->handler_private.extra_arg);
  // Note: This will release the call combiner.
  grpc_transport_stream_op_batch_finish_with_failure(
      batch, GRPC_ERROR_REF(error), calld->call_combiner);
}

// This is called via the call combiner, so access to calld is synchronized.
// If yield_call_combiner is true, assumes responsibility for yielding
// the call combiner.
static void pending_batches_fail(grpc_call_element* elem, grpc_error* error,
                                 bool yield_call_combiner) {
  GPR_ASSERT(error != GRPC_ERROR_NONE);
  call_data* calld = static_cast<call_data*>(elem->call_data);
  if (grpc_client_channel_trace.enabled()) {
    size_t num_batches = 0;
    for (size_t i = 0; i < GPR_ARRAY_SIZE(calld->pending_batches); ++i) {
      if (calld->pending_batches[i].batch != nullptr) ++num_batches;
    }
    gpr_log(GPR_INFO,
            "chand=%p calld=%p: failing %" PRIuPTR " pending batches: %s",
            elem->channel_data, calld, num_batches, grpc_error_string(error));
  }
  grpc_transport_stream_op_batch*
      batches[GPR_ARRAY_SIZE(calld->pending_batches)];
  size_t num_batches = 0;
  for (size_t i = 0; i < GPR_ARRAY_SIZE(calld->pending_batches); ++i) {
    pending_batch* pending = &calld->pending_batches[i];
    grpc_transport_stream_op_batch* batch = pending->batch;
    if (batch != nullptr) {
      batches[num_batches++] = batch;
      pending_batch_clear(calld, pending);
    }
  }
  for (size_t i = yield_call_combiner ? 1 : 0; i < num_batches; ++i) {
    grpc_transport_stream_op_batch* batch = batches[i];
    batch->handler_private.extra_arg = calld;
    GRPC_CLOSURE_INIT(&batch->handler_private.closure,
                      fail_pending_batch_in_call_combiner, batch,
                      grpc_schedule_on_exec_ctx);
    GRPC_CALL_COMBINER_START(calld->call_combiner,
                             &batch->handler_private.closure,
                             GRPC_ERROR_REF(error), "pending_batches_fail");
  }
  if (yield_call_combiner) {
    if (num_batches > 0) {
      // Note: This will release the call combiner.
      grpc_transport_stream_op_batch_finish_with_failure(
          batches[0], GRPC_ERROR_REF(error), calld->call_combiner);
    } else {
      GRPC_CALL_COMBINER_STOP(calld->call_combiner, "pending_batches_fail");
    }
  }
  GRPC_ERROR_UNREF(error);
}

// This is called via the call combiner, so access to calld is synchronized.
static void resume_pending_batch_in_call_combiner(void* arg,
                                                  grpc_error* ignored) {
  grpc_transport_stream_op_batch* batch =
      static_cast<grpc_transport_stream_op_batch*>(arg);
  grpc_subchannel_call* subchannel_call =
      static_cast<grpc_subchannel_call*>(batch->handler_private.extra_arg);
  // Note: This will release the call combiner.
  grpc_subchannel_call_process_op(subchannel_call, batch);
}

// This is called via the call combiner, so access to calld is synchronized.
static void pending_batches_resume(grpc_call_element* elem) {
  channel_data* chand = static_cast<channel_data*>(elem->channel_data);
  call_data* calld = static_cast<call_data*>(elem->call_data);
  if (calld->enable_retries) {
    start_retriable_subchannel_batches(elem, GRPC_ERROR_NONE);
    return;
  }
  // Retries not enabled; send down batches as-is.
  if (grpc_client_channel_trace.enabled()) {
    size_t num_batches = 0;
    for (size_t i = 0; i < GPR_ARRAY_SIZE(calld->pending_batches); ++i) {
      if (calld->pending_batches[i].batch != nullptr) ++num_batches;
    }
    gpr_log(GPR_INFO,
            "chand=%p calld=%p: starting %" PRIuPTR
            " pending batches on subchannel_call=%p",
            chand, calld, num_batches, calld->subchannel_call);
  }
  grpc_transport_stream_op_batch*
      batches[GPR_ARRAY_SIZE(calld->pending_batches)];
  size_t num_batches = 0;
  for (size_t i = 0; i < GPR_ARRAY_SIZE(calld->pending_batches); ++i) {
    pending_batch* pending = &calld->pending_batches[i];
    grpc_transport_stream_op_batch* batch = pending->batch;
    if (batch != nullptr) {
      batches[num_batches++] = batch;
      pending_batch_clear(calld, pending);
    }
  }
  for (size_t i = 1; i < num_batches; ++i) {
    grpc_transport_stream_op_batch* batch = batches[i];
    batch->handler_private.extra_arg = calld->subchannel_call;
    GRPC_CLOSURE_INIT(&batch->handler_private.closure,
                      resume_pending_batch_in_call_combiner, batch,
                      grpc_schedule_on_exec_ctx);
    GRPC_CALL_COMBINER_START(calld->call_combiner,
                             &batch->handler_private.closure, GRPC_ERROR_NONE,
                             "pending_batches_resume");
  }
  GPR_ASSERT(num_batches > 0);
  // Note: This will release the call combiner.
  grpc_subchannel_call_process_op(calld->subchannel_call, batches[0]);
}

static void maybe_clear_pending_batch(grpc_call_element* elem,
                                      pending_batch* pending) {
  channel_data* chand = static_cast<channel_data*>(elem->channel_data);
  call_data* calld = static_cast<call_data*>(elem->call_data);
  grpc_transport_stream_op_batch* batch = pending->batch;
  // We clear the pending batch if all of its callbacks have been
  // scheduled and reset to nullptr.
  if (batch->on_complete == nullptr &&
      (!batch->recv_initial_metadata ||
       batch->payload->recv_initial_metadata.recv_initial_metadata_ready ==
           nullptr) &&
      (!batch->recv_message ||
       batch->payload->recv_message.recv_message_ready == nullptr) &&
      (!batch->recv_trailing_metadata ||
       batch->payload->recv_trailing_metadata.recv_trailing_metadata_ready ==
           nullptr)) {
    if (grpc_client_channel_trace.enabled()) {
      gpr_log(GPR_INFO, "chand=%p calld=%p: clearing pending batch", chand,
              calld);
    }
    pending_batch_clear(calld, pending);
  }
}

// Returns a pointer to the first pending batch for which predicate returns
// true, or null if not found.  user_data is passed as the second
// argument to predicate.
static pending_batch* pending_batch_find(
    grpc_call_element* elem, const char* log_message,
    bool (*predicate)(grpc_transport_stream_op_batch*, void*),
    void* user_data) {
  channel_data* chand = static_cast<channel_data*>(elem->channel_data);
  call_data* calld = static_cast<call_data*>(elem->call_data);
  for (size_t i = 0; i < GPR_ARRAY_SIZE(calld->pending_batches); ++i) {
    pending_batch* pending = &calld->pending_batches[i];
    grpc_transport_stream_op_batch* batch = pending->batch;
    if (batch != nullptr && predicate(batch, user_data)) {
      if (grpc_client_channel_trace.enabled()) {
        gpr_log(GPR_INFO,
                "chand=%p calld=%p: %s pending batch at index %" PRIuPTR, chand,
                calld, log_message, i);
      }
      return pending;
    }
  }
  return nullptr;
}

//
// retry code
//

// Commits the call so that no further retry attempts will be performed.
static void retry_commit(grpc_call_element* elem,
                         subchannel_call_retry_state* retry_state) {
  channel_data* chand = static_cast<channel_data*>(elem->channel_data);
  call_data* calld = static_cast<call_data*>(elem->call_data);
  if (calld->retry_committed) return;
  calld->retry_committed = true;
  if (grpc_client_channel_trace.enabled()) {
    gpr_log(GPR_INFO, "chand=%p calld=%p: committing retries", chand, calld);
  }
  if (retry_state != nullptr) {
    free_cached_send_op_data_after_commit(elem, retry_state);
  }
}

// Starts a retry after appropriate back-off.
static void do_retry(grpc_call_element* elem,
                     subchannel_call_retry_state* retry_state,
                     grpc_millis server_pushback_ms) {
  channel_data* chand = static_cast<channel_data*>(elem->channel_data);
  call_data* calld = static_cast<call_data*>(elem->call_data);
  GPR_ASSERT(calld->method_params != nullptr);
  const ClientChannelMethodParams::RetryPolicy* retry_policy =
      calld->method_params->retry_policy();
  GPR_ASSERT(retry_policy != nullptr);
  // Reset subchannel call and connected subchannel.
  if (calld->subchannel_call != nullptr) {
    GRPC_SUBCHANNEL_CALL_UNREF(calld->subchannel_call,
                               "client_channel_call_retry");
    calld->subchannel_call = nullptr;
  }
  if (calld->pick.connected_subchannel != nullptr) {
    calld->pick.connected_subchannel.reset();
  }
  // Compute backoff delay.
  grpc_millis next_attempt_time;
  if (server_pushback_ms >= 0) {
    next_attempt_time = grpc_core::ExecCtx::Get()->Now() + server_pushback_ms;
    calld->last_attempt_got_server_pushback = true;
  } else {
    if (calld->num_attempts_completed == 1 ||
        calld->last_attempt_got_server_pushback) {
      calld->retry_backoff.Init(
          grpc_core::BackOff::Options()
              .set_initial_backoff(retry_policy->initial_backoff)
              .set_multiplier(retry_policy->backoff_multiplier)
              .set_jitter(RETRY_BACKOFF_JITTER)
              .set_max_backoff(retry_policy->max_backoff));
      calld->last_attempt_got_server_pushback = false;
    }
    next_attempt_time = calld->retry_backoff->NextAttemptTime();
  }
  if (grpc_client_channel_trace.enabled()) {
    gpr_log(GPR_INFO,
            "chand=%p calld=%p: retrying failed call in %" PRId64 " ms", chand,
            calld, next_attempt_time - grpc_core::ExecCtx::Get()->Now());
  }
  // Schedule retry after computed delay.
  GRPC_CLOSURE_INIT(&calld->pick_closure, start_pick_locked, elem,
                    grpc_combiner_scheduler(chand->combiner));
  grpc_timer_init(&calld->retry_timer, next_attempt_time, &calld->pick_closure);
  // Update bookkeeping.
  if (retry_state != nullptr) retry_state->retry_dispatched = true;
}

// Returns true if the call is being retried.
static bool maybe_retry(grpc_call_element* elem,
                        subchannel_batch_data* batch_data,
                        grpc_status_code status,
                        grpc_mdelem* server_pushback_md) {
  channel_data* chand = static_cast<channel_data*>(elem->channel_data);
  call_data* calld = static_cast<call_data*>(elem->call_data);
  // Get retry policy.
  if (calld->method_params == nullptr) return false;
  const ClientChannelMethodParams::RetryPolicy* retry_policy =
      calld->method_params->retry_policy();
  if (retry_policy == nullptr) return false;
  // If we've already dispatched a retry from this call, return true.
  // This catches the case where the batch has multiple callbacks
  // (i.e., it includes either recv_message or recv_initial_metadata).
  subchannel_call_retry_state* retry_state = nullptr;
  if (batch_data != nullptr) {
    retry_state = static_cast<subchannel_call_retry_state*>(
        grpc_connected_subchannel_call_get_parent_data(
            batch_data->subchannel_call));
    if (retry_state->retry_dispatched) {
      if (grpc_client_channel_trace.enabled()) {
        gpr_log(GPR_INFO, "chand=%p calld=%p: retry already dispatched", chand,
                calld);
      }
      return true;
    }
  }
  // Check status.
  if (GPR_LIKELY(status == GRPC_STATUS_OK)) {
    if (calld->retry_throttle_data != nullptr) {
      calld->retry_throttle_data->RecordSuccess();
    }
    if (grpc_client_channel_trace.enabled()) {
      gpr_log(GPR_INFO, "chand=%p calld=%p: call succeeded", chand, calld);
    }
    return false;
  }
  // Status is not OK.  Check whether the status is retryable.
  if (!retry_policy->retryable_status_codes.Contains(status)) {
    if (grpc_client_channel_trace.enabled()) {
      gpr_log(GPR_INFO,
              "chand=%p calld=%p: status %s not configured as retryable", chand,
              calld, grpc_status_code_to_string(status));
    }
    return false;
  }
  // Record the failure and check whether retries are throttled.
  // Note that it's important for this check to come after the status
  // code check above, since we should only record failures whose statuses
  // match the configured retryable status codes, so that we don't count
  // things like failures due to malformed requests (INVALID_ARGUMENT).
  // Conversely, it's important for this to come before the remaining
  // checks, so that we don't fail to record failures due to other factors.
  if (calld->retry_throttle_data != nullptr &&
      !calld->retry_throttle_data->RecordFailure()) {
    if (grpc_client_channel_trace.enabled()) {
      gpr_log(GPR_INFO, "chand=%p calld=%p: retries throttled", chand, calld);
    }
    return false;
  }
  // Check whether the call is committed.
  if (calld->retry_committed) {
    if (grpc_client_channel_trace.enabled()) {
      gpr_log(GPR_INFO, "chand=%p calld=%p: retries already committed", chand,
              calld);
    }
    return false;
  }
  // Check whether we have retries remaining.
  ++calld->num_attempts_completed;
  if (calld->num_attempts_completed >= retry_policy->max_attempts) {
    if (grpc_client_channel_trace.enabled()) {
      gpr_log(GPR_INFO, "chand=%p calld=%p: exceeded %d retry attempts", chand,
              calld, retry_policy->max_attempts);
    }
    return false;
  }
  // If the call was cancelled from the surface, don't retry.
  if (calld->cancel_error != GRPC_ERROR_NONE) {
    if (grpc_client_channel_trace.enabled()) {
      gpr_log(GPR_INFO,
              "chand=%p calld=%p: call cancelled from surface, not retrying",
              chand, calld);
    }
    return false;
  }
  // Check server push-back.
  grpc_millis server_pushback_ms = -1;
  if (server_pushback_md != nullptr) {
    // If the value is "-1" or any other unparseable string, we do not retry.
    uint32_t ms;
    if (!grpc_parse_slice_to_uint32(GRPC_MDVALUE(*server_pushback_md), &ms)) {
      if (grpc_client_channel_trace.enabled()) {
        gpr_log(GPR_INFO,
                "chand=%p calld=%p: not retrying due to server push-back",
                chand, calld);
      }
      return false;
    } else {
      if (grpc_client_channel_trace.enabled()) {
        gpr_log(GPR_INFO, "chand=%p calld=%p: server push-back: retry in %u ms",
                chand, calld, ms);
      }
      server_pushback_ms = (grpc_millis)ms;
    }
  }
  do_retry(elem, retry_state, server_pushback_ms);
  return true;
}

//
// subchannel_batch_data
//

static subchannel_batch_data* batch_data_create(grpc_call_element* elem,
                                                int refcount) {
  call_data* calld = static_cast<call_data*>(elem->call_data);
  subchannel_call_retry_state* retry_state =
      static_cast<subchannel_call_retry_state*>(
          grpc_connected_subchannel_call_get_parent_data(
              calld->subchannel_call));
  subchannel_batch_data* batch_data = static_cast<subchannel_batch_data*>(
      gpr_arena_alloc(calld->arena, sizeof(*batch_data)));
  batch_data->elem = elem;
  batch_data->subchannel_call =
      GRPC_SUBCHANNEL_CALL_REF(calld->subchannel_call, "batch_data_create");
  batch_data->batch.payload = &retry_state->batch_payload;
  gpr_ref_init(&batch_data->refs, refcount);
  GRPC_CLOSURE_INIT(&batch_data->on_complete, on_complete, batch_data,
                    grpc_schedule_on_exec_ctx);
  batch_data->batch.on_complete = &batch_data->on_complete;
  GRPC_CALL_STACK_REF(calld->owning_call, "batch_data");
  return batch_data;
}

static void batch_data_unref(subchannel_batch_data* batch_data) {
  if (gpr_unref(&batch_data->refs)) {
    if (batch_data->send_initial_metadata_storage != nullptr) {
      grpc_metadata_batch_destroy(&batch_data->send_initial_metadata);
    }
    if (batch_data->send_trailing_metadata_storage != nullptr) {
      grpc_metadata_batch_destroy(&batch_data->send_trailing_metadata);
    }
    if (batch_data->batch.recv_initial_metadata) {
      grpc_metadata_batch_destroy(&batch_data->recv_initial_metadata);
    }
    if (batch_data->batch.recv_trailing_metadata) {
      grpc_metadata_batch_destroy(&batch_data->recv_trailing_metadata);
    }
    GRPC_SUBCHANNEL_CALL_UNREF(batch_data->subchannel_call, "batch_data_unref");
    call_data* calld = static_cast<call_data*>(batch_data->elem->call_data);
    GRPC_CALL_STACK_UNREF(calld->owning_call, "batch_data");
  }
}

//
// list of closures to execute in call combiner
//

// Represents a closure that needs to run in the call combiner as part of
// starting or completing a batch.
typedef struct {
  grpc_closure* closure;
  grpc_error* error;
  const char* reason;
  bool free_reason = false;
} closure_to_execute;

static void execute_closures_in_call_combiner(grpc_call_element* elem,
                                              const char* caller,
                                              closure_to_execute* closures,
                                              size_t num_closures) {
  channel_data* chand = static_cast<channel_data*>(elem->channel_data);
  call_data* calld = static_cast<call_data*>(elem->call_data);
  // Note that the call combiner will be yielded for each closure that
  // we schedule.  We're already running in the call combiner, so one of
  // the closures can be scheduled directly, but the others will
  // have to re-enter the call combiner.
  if (num_closures > 0) {
    if (grpc_client_channel_trace.enabled()) {
      gpr_log(GPR_INFO, "chand=%p calld=%p: %s starting closure: %s", chand,
              calld, caller, closures[0].reason);
    }
    GRPC_CLOSURE_SCHED(closures[0].closure, closures[0].error);
    if (closures[0].free_reason) {
      gpr_free(const_cast<char*>(closures[0].reason));
    }
    for (size_t i = 1; i < num_closures; ++i) {
      if (grpc_client_channel_trace.enabled()) {
        gpr_log(GPR_INFO,
                "chand=%p calld=%p: %s starting closure in call combiner: %s",
                chand, calld, caller, closures[i].reason);
      }
      GRPC_CALL_COMBINER_START(calld->call_combiner, closures[i].closure,
                               closures[i].error, closures[i].reason);
      if (closures[i].free_reason) {
        gpr_free(const_cast<char*>(closures[i].reason));
      }
    }
  } else {
    if (grpc_client_channel_trace.enabled()) {
      gpr_log(GPR_INFO, "chand=%p calld=%p: no closures to run for %s", chand,
              calld, caller);
    }
    GRPC_CALL_COMBINER_STOP(calld->call_combiner, "no closures to run");
  }
}

//
// recv_initial_metadata callback handling
//

// Invokes recv_initial_metadata_ready for a subchannel batch.
static void invoke_recv_initial_metadata_callback(void* arg,
                                                  grpc_error* error) {
  subchannel_batch_data* batch_data = static_cast<subchannel_batch_data*>(arg);
  // Find pending batch.
  pending_batch* pending = pending_batch_find(
      batch_data->elem, "invoking recv_initial_metadata_ready for",
      [](grpc_transport_stream_op_batch* batch, void* unused) {
        return batch->recv_initial_metadata &&
               batch->payload->recv_initial_metadata
                       .recv_initial_metadata_ready != nullptr;
      },
      nullptr);
  GPR_ASSERT(pending != nullptr);
  // Return metadata.
  grpc_metadata_batch_move(
      &batch_data->recv_initial_metadata,
      pending->batch->payload->recv_initial_metadata.recv_initial_metadata);
  // Update bookkeeping.
  // Note: Need to do this before invoking the callback, since invoking
  // the callback will result in yielding the call combiner.
  grpc_closure* recv_initial_metadata_ready =
      pending->batch->payload->recv_initial_metadata
          .recv_initial_metadata_ready;
  pending->batch->payload->recv_initial_metadata.recv_initial_metadata_ready =
      nullptr;
  maybe_clear_pending_batch(batch_data->elem, pending);
  batch_data_unref(batch_data);
  // Invoke callback.
  GRPC_CLOSURE_RUN(recv_initial_metadata_ready, GRPC_ERROR_REF(error));
}

// Intercepts recv_initial_metadata_ready callback for retries.
// Commits the call and returns the initial metadata up the stack.
static void recv_initial_metadata_ready(void* arg, grpc_error* error) {
  subchannel_batch_data* batch_data = static_cast<subchannel_batch_data*>(arg);
  grpc_call_element* elem = batch_data->elem;
  channel_data* chand = static_cast<channel_data*>(elem->channel_data);
  call_data* calld = static_cast<call_data*>(elem->call_data);
  if (grpc_client_channel_trace.enabled()) {
    gpr_log(GPR_INFO,
            "chand=%p calld=%p: got recv_initial_metadata_ready, error=%s",
            chand, calld, grpc_error_string(error));
  }
  subchannel_call_retry_state* retry_state =
      static_cast<subchannel_call_retry_state*>(
          grpc_connected_subchannel_call_get_parent_data(
              batch_data->subchannel_call));
  retry_state->completed_recv_initial_metadata = true;
  // If we got an error or a Trailers-Only response and have not yet gotten
<<<<<<< HEAD
  // the recv_trailing_metadata_ready callback, then defer propagating this
  // callback back to the surface.  We can evaluate whether to retry when
  // recv_trailing_metadata comes back.
  if ((batch_data->trailing_metadata_available || error != GRPC_ERROR_NONE) &&
      !retry_state->completed_recv_trailing_metadata) {
=======
  // the recv_trailing_metadata on_complete callback, then defer
  // propagating this callback back to the surface.  We can evaluate whether
  // to retry when recv_trailing_metadata comes back.
  if (GPR_UNLIKELY((batch_data->trailing_metadata_available ||
                    error != GRPC_ERROR_NONE) &&
                   !retry_state->completed_recv_trailing_metadata)) {
>>>>>>> 5d83bedb
    if (grpc_client_channel_trace.enabled()) {
      gpr_log(GPR_INFO,
              "chand=%p calld=%p: deferring recv_initial_metadata_ready "
              "(Trailers-Only)",
              chand, calld);
    }
    retry_state->recv_initial_metadata_ready_deferred_batch = batch_data;
    retry_state->recv_initial_metadata_error = GRPC_ERROR_REF(error);
    if (!retry_state->started_recv_trailing_metadata) {
      // recv_trailing_metadata not yet started by application; start it
      // ourselves to get status.
      start_internal_recv_trailing_metadata(elem);
    } else {
      GRPC_CALL_COMBINER_STOP(
          calld->call_combiner,
          "recv_initial_metadata_ready trailers-only or error");
    }
    return;
  }
  // If a retry was already dispatched, that means we saw
  // recv_trailing_metadata before this, so we do nothing here.
  // Otherwise, invoke the callback to return the result to the surface.
  if (!retry_state->retry_dispatched) {
    // Received valid initial metadata, so commit the call.
    retry_commit(elem, retry_state);
    // Manually invoking a callback function; it does not take ownership of
    // error.
    invoke_recv_initial_metadata_callback(batch_data, error);
  } else {
    GRPC_CALL_COMBINER_STOP(
        calld->call_combiner,
        "recv_initial_metadata_ready after retry dispatched");
  }
}

//
// recv_message callback handling
//

// Invokes recv_message_ready for a subchannel batch.
static void invoke_recv_message_callback(void* arg, grpc_error* error) {
  subchannel_batch_data* batch_data = static_cast<subchannel_batch_data*>(arg);
  // Find pending op.
  pending_batch* pending = pending_batch_find(
      batch_data->elem, "invoking recv_message_ready for",
      [](grpc_transport_stream_op_batch* batch, void* unused) {
        return batch->recv_message &&
               batch->payload->recv_message.recv_message_ready != nullptr;
      },
      nullptr);
  GPR_ASSERT(pending != nullptr);
  // Return payload.
  *pending->batch->payload->recv_message.recv_message =
      std::move(batch_data->recv_message);
  // Update bookkeeping.
  // Note: Need to do this before invoking the callback, since invoking
  // the callback will result in yielding the call combiner.
  grpc_closure* recv_message_ready =
      pending->batch->payload->recv_message.recv_message_ready;
  pending->batch->payload->recv_message.recv_message_ready = nullptr;
  maybe_clear_pending_batch(batch_data->elem, pending);
  batch_data_unref(batch_data);
  // Invoke callback.
  GRPC_CLOSURE_RUN(recv_message_ready, GRPC_ERROR_REF(error));
}

// Intercepts recv_message_ready callback for retries.
// Commits the call and returns the message up the stack.
static void recv_message_ready(void* arg, grpc_error* error) {
  subchannel_batch_data* batch_data = static_cast<subchannel_batch_data*>(arg);
  grpc_call_element* elem = batch_data->elem;
  channel_data* chand = static_cast<channel_data*>(elem->channel_data);
  call_data* calld = static_cast<call_data*>(elem->call_data);
  if (grpc_client_channel_trace.enabled()) {
    gpr_log(GPR_INFO, "chand=%p calld=%p: got recv_message_ready, error=%s",
            chand, calld, grpc_error_string(error));
  }
  subchannel_call_retry_state* retry_state =
      static_cast<subchannel_call_retry_state*>(
          grpc_connected_subchannel_call_get_parent_data(
              batch_data->subchannel_call));
  ++retry_state->completed_recv_message_count;
  // If we got an error or the payload was nullptr and we have not yet gotten
<<<<<<< HEAD
  // the recv_trailing_metadata_ready callback, then defer propagating this
  // callback back to the surface.  We can evaluate whether to retry when
  // recv_trailing_metadata comes back.
  if ((batch_data->recv_message == nullptr || error != GRPC_ERROR_NONE) &&
      !retry_state->completed_recv_trailing_metadata) {
=======
  // the recv_trailing_metadata on_complete callback, then defer
  // propagating this callback back to the surface.  We can evaluate whether
  // to retry when recv_trailing_metadata comes back.
  if (GPR_UNLIKELY(
          (batch_data->recv_message == nullptr || error != GRPC_ERROR_NONE) &&
          !retry_state->completed_recv_trailing_metadata)) {
>>>>>>> 5d83bedb
    if (grpc_client_channel_trace.enabled()) {
      gpr_log(GPR_INFO,
              "chand=%p calld=%p: deferring recv_message_ready (nullptr "
              "message and recv_trailing_metadata pending)",
              chand, calld);
    }
    retry_state->recv_message_ready_deferred_batch = batch_data;
    retry_state->recv_message_error = GRPC_ERROR_REF(error);
    if (!retry_state->started_recv_trailing_metadata) {
      // recv_trailing_metadata not yet started by application; start it
      // ourselves to get status.
      start_internal_recv_trailing_metadata(elem);
    } else {
      GRPC_CALL_COMBINER_STOP(calld->call_combiner, "recv_message_ready null");
    }
    return;
  }
  // If a retry was already dispatched, that means we saw
  // recv_trailing_metadata before this, so we do nothing here.
  // Otherwise, invoke the callback to return the result to the surface.
  if (!retry_state->retry_dispatched) {
    // Received a valid message, so commit the call.
    retry_commit(elem, retry_state);
    // Manually invoking a callback function; it does not take ownership of
    // error.
    invoke_recv_message_callback(batch_data, error);
  } else {
    GRPC_CALL_COMBINER_STOP(calld->call_combiner,
                            "recv_message_ready after retry dispatched");
  }
}

//
// recv_trailing_metadata handling
//

// Adds recv_trailing_metadata_ready closure to closures, updating
// *num_closures as needed.
static void add_closure_for_recv_trailing_metadata_ready(
    grpc_call_element* elem, subchannel_batch_data* batch_data,
    grpc_error* error, closure_to_execute* closures, size_t* num_closures) {
  // Find pending batch.
  pending_batch* pending = pending_batch_find(
      elem, "found recv_trailing_metadata in",
      [](grpc_transport_stream_op_batch* batch, void* unused) {
        return batch->recv_trailing_metadata &&
               batch->payload->recv_trailing_metadata
                       .recv_trailing_metadata_ready != nullptr;
      },
      nullptr);
  // If we generated the recv_trailing_metadata op internally via
  // start_internal_recv_trailing_metadata(), then there will be no
  // pending batch.
  if (pending == nullptr) {
    GRPC_ERROR_UNREF(error);
    return;
  }
  // Return metadata.
  grpc_metadata_batch_move(
      &batch_data->recv_trailing_metadata,
      pending->batch->payload->recv_trailing_metadata.recv_trailing_metadata);
  // Add closure.
  closure_to_execute* closure = &closures[(*num_closures)++];
  closure->closure = pending->batch->payload->recv_trailing_metadata
                         .recv_trailing_metadata_ready;
  closure->error = error;
  closure->reason = "recv_trailing_metadata_ready for pending batch";
  // Update bookkeeping.
  pending->batch->payload->recv_trailing_metadata.recv_trailing_metadata_ready =
      nullptr;
  maybe_clear_pending_batch(elem, pending);
}

// Adds any necessary closures for deferred recv_initial_metadata and
// recv_message callbacks to closures, updating *num_closures as needed.
static void add_closures_for_deferred_recv_callbacks(
    subchannel_batch_data* batch_data, subchannel_call_retry_state* retry_state,
    closure_to_execute* closures, size_t* num_closures) {
  if (batch_data->batch.recv_trailing_metadata) {
    // Add closure for deferred recv_initial_metadata_ready.
    if (GPR_UNLIKELY(retry_state->recv_initial_metadata_ready_deferred_batch !=
                     nullptr)) {
      closure_to_execute* closure = &closures[(*num_closures)++];
      closure->closure = GRPC_CLOSURE_INIT(
          &batch_data->recv_initial_metadata_ready,
          invoke_recv_initial_metadata_callback,
          retry_state->recv_initial_metadata_ready_deferred_batch,
          grpc_schedule_on_exec_ctx);
      closure->error = retry_state->recv_initial_metadata_error;
      closure->reason = "resuming recv_initial_metadata_ready";
      retry_state->recv_initial_metadata_ready_deferred_batch = nullptr;
    }
    // Add closure for deferred recv_message_ready.
    if (GPR_UNLIKELY(retry_state->recv_message_ready_deferred_batch !=
                     nullptr)) {
      closure_to_execute* closure = &closures[(*num_closures)++];
      closure->closure = GRPC_CLOSURE_INIT(
          &batch_data->recv_message_ready, invoke_recv_message_callback,
          retry_state->recv_message_ready_deferred_batch,
          grpc_schedule_on_exec_ctx);
      closure->error = retry_state->recv_message_error;
      closure->reason = "resuming recv_message_ready";
      retry_state->recv_message_ready_deferred_batch = nullptr;
    }
  }
}

// Returns true if any op in the batch was not yet started.
// Only looks at send ops, since recv ops are always started immediately.
static bool pending_batch_is_unstarted(
    pending_batch* pending, call_data* calld,
    subchannel_call_retry_state* retry_state) {
  if (pending->batch == nullptr || pending->batch->on_complete == nullptr) {
    return false;
  }
  if (pending->batch->send_initial_metadata &&
      !retry_state->started_send_initial_metadata) {
    return true;
  }
  if (pending->batch->send_message &&
      retry_state->started_send_message_count < calld->send_messages->size()) {
    return true;
  }
  if (pending->batch->send_trailing_metadata &&
      !retry_state->started_send_trailing_metadata) {
    return true;
  }
  return false;
}

// For any pending batch containing an op that has not yet been started,
// adds the pending batch's completion closures to closures, updating
// *num_closures as needed.
static void add_closures_to_fail_unstarted_pending_batches(
    grpc_call_element* elem, subchannel_call_retry_state* retry_state,
    grpc_error* error, closure_to_execute* closures, size_t* num_closures) {
  channel_data* chand = static_cast<channel_data*>(elem->channel_data);
  call_data* calld = static_cast<call_data*>(elem->call_data);
  for (size_t i = 0; i < GPR_ARRAY_SIZE(calld->pending_batches); ++i) {
    pending_batch* pending = &calld->pending_batches[i];
    if (pending_batch_is_unstarted(pending, calld, retry_state)) {
      if (grpc_client_channel_trace.enabled()) {
        gpr_log(GPR_INFO,
                "chand=%p calld=%p: failing unstarted pending batch at index "
                "%" PRIuPTR,
                chand, calld, i);
      }
      closure_to_execute* closure = &closures[(*num_closures)++];
      closure->closure = pending->batch->on_complete;
      closure->error = GRPC_ERROR_REF(error);
      closure->reason = "failing on_complete for pending batch";
      pending->batch->on_complete = nullptr;
      maybe_clear_pending_batch(elem, pending);
    }
  }
  GRPC_ERROR_UNREF(error);
}

// Intercepts recv_trailing_metadata_ready callback for retries.
// Commits the call and returns the trailing metadata up the stack.
static void recv_trailing_metadata_ready(void* arg, grpc_error* error) {
  subchannel_batch_data* batch_data = static_cast<subchannel_batch_data*>(arg);
  grpc_call_element* elem = batch_data->elem;
  channel_data* chand = static_cast<channel_data*>(elem->channel_data);
  call_data* calld = static_cast<call_data*>(elem->call_data);
  if (grpc_client_channel_trace.enabled()) {
    gpr_log(GPR_INFO,
            "chand=%p calld=%p: got recv_trailing_metadata_ready, error=%s",
            chand, calld, grpc_error_string(error));
  }
  subchannel_call_retry_state* retry_state =
      static_cast<subchannel_call_retry_state*>(
          grpc_connected_subchannel_call_get_parent_data(
              batch_data->subchannel_call));
  retry_state->completed_recv_trailing_metadata = true;
  // Get the call's status and check for server pushback metadata.
  grpc_status_code status = GRPC_STATUS_OK;
  grpc_mdelem* server_pushback_md = nullptr;
  if (error != GRPC_ERROR_NONE) {  // Case (a).
    grpc_error_get_status(error, calld->deadline, &status, nullptr, nullptr,
                          nullptr);
  } else {
    grpc_metadata_batch* md_batch =
        batch_data->batch.payload->recv_trailing_metadata
            .recv_trailing_metadata;
    GPR_ASSERT(md_batch->idx.named.grpc_status != nullptr);
    status =
        grpc_get_status_code_from_metadata(md_batch->idx.named.grpc_status->md);
    if (md_batch->idx.named.grpc_retry_pushback_ms != nullptr) {
      server_pushback_md = &md_batch->idx.named.grpc_retry_pushback_ms->md;
    }
  }
  if (grpc_client_channel_trace.enabled()) {
    gpr_log(GPR_INFO, "chand=%p calld=%p: call finished, status=%s", chand,
            calld, grpc_status_code_to_string(status));
  }
  // Check if we should retry.
  if (maybe_retry(elem, batch_data, status, server_pushback_md)) {
    // Unref batch_data for deferred recv_initial_metadata_ready or
    // recv_message_ready callbacks, if any.
    if (retry_state->recv_initial_metadata_ready_deferred_batch != nullptr) {
      batch_data_unref(batch_data);
      GRPC_ERROR_UNREF(retry_state->recv_initial_metadata_error);
    }
    if (retry_state->recv_message_ready_deferred_batch != nullptr) {
      batch_data_unref(batch_data);
      GRPC_ERROR_UNREF(retry_state->recv_message_error);
    }
    batch_data_unref(batch_data);
    return;
  }
  // Not retrying, so commit the call.
  retry_commit(elem, retry_state);
  // Construct list of closures to execute.
  // The set of possible closures we can schedule here is:
  // - the recv_trailing_metadata callback
  // - recv_initial_metadata_ready (either deferred or unstarted)
  // - recv_message_ready (either deferred or unstarted)
  // - on_complete for any unstarted batches
  closure_to_execute closures[GPR_ARRAY_SIZE(calld->pending_batches) + 3];
  size_t num_closures = 0;
  // First, add closure for recv_trailing_metadata_ready.
  add_closure_for_recv_trailing_metadata_ready(
      elem, batch_data, GRPC_ERROR_REF(error), closures, &num_closures);
  // If there are deferred recv_initial_metadata_ready or recv_message_ready
  // callbacks, add them to closures.
  add_closures_for_deferred_recv_callbacks(batch_data, retry_state, closures,
                                           &num_closures);
  // Add closures to fail any pending batches that have not yet been started.
  add_closures_to_fail_unstarted_pending_batches(
      elem, retry_state, GRPC_ERROR_REF(error), closures, &num_closures);
  // Don't need batch_data anymore.
  batch_data_unref(batch_data);
  // Schedule all of the closures identified above.
  execute_closures_in_call_combiner(elem, "on_complete", closures,
                                    num_closures);
}

//
// on_complete callback handling
//

// For any pending batch completed in batch_data, adds the necessary
// completion closures to closures, updating *num_closures as needed.
static void add_closure_for_completed_pending_batch(
    grpc_call_element* elem, subchannel_batch_data* batch_data,
    subchannel_call_retry_state* retry_state, grpc_error* error,
    closure_to_execute* closures, size_t* num_closures) {
  pending_batch* pending = pending_batch_find(
      elem, "completed",
      [](grpc_transport_stream_op_batch* batch, void* user_data) {
        subchannel_batch_data* batch_data =
            static_cast<subchannel_batch_data*>(user_data);
        return batch->on_complete != nullptr &&
               batch_data->batch.send_initial_metadata ==
                   batch->send_initial_metadata &&
               batch_data->batch.send_message == batch->send_message &&
               batch_data->batch.send_trailing_metadata ==
                   batch->send_trailing_metadata;
      },
      batch_data);
  // If batch_data is a replay batch, then there will be no pending
  // batch to complete.
  if (pending == nullptr) {
    GRPC_ERROR_UNREF(error);
    return;
  }
  // Add closure.
  closure_to_execute* closure = &closures[(*num_closures)++];
  closure->closure = pending->batch->on_complete;
  closure->error = error;
  closure->reason = "on_complete for pending batch";
  pending->batch->on_complete = nullptr;
  maybe_clear_pending_batch(elem, pending);
}

// If there are any cached ops to replay or pending ops to start on the
// subchannel call, adds a closure to closures to invoke
// start_retriable_subchannel_batches(), updating *num_closures as needed.
static void add_closures_for_replay_or_pending_send_ops(
    grpc_call_element* elem, subchannel_batch_data* batch_data,
    subchannel_call_retry_state* retry_state, closure_to_execute* closures,
    size_t* num_closures) {
  channel_data* chand = static_cast<channel_data*>(elem->channel_data);
  call_data* calld = static_cast<call_data*>(elem->call_data);
  bool have_pending_send_message_ops =
      retry_state->started_send_message_count < calld->send_messages->size();
  bool have_pending_send_trailing_metadata_op =
      calld->seen_send_trailing_metadata &&
      !retry_state->started_send_trailing_metadata;
  if (!have_pending_send_message_ops &&
      !have_pending_send_trailing_metadata_op) {
    for (size_t i = 0; i < GPR_ARRAY_SIZE(calld->pending_batches); ++i) {
      pending_batch* pending = &calld->pending_batches[i];
      grpc_transport_stream_op_batch* batch = pending->batch;
      if (batch == nullptr || pending->send_ops_cached) continue;
      if (batch->send_message) have_pending_send_message_ops = true;
      if (batch->send_trailing_metadata) {
        have_pending_send_trailing_metadata_op = true;
      }
    }
  }
  if (have_pending_send_message_ops || have_pending_send_trailing_metadata_op) {
    if (grpc_client_channel_trace.enabled()) {
      gpr_log(GPR_INFO,
              "chand=%p calld=%p: starting next batch for pending send op(s)",
              chand, calld);
    }
    closure_to_execute* closure = &closures[(*num_closures)++];
    closure->closure = GRPC_CLOSURE_INIT(
        &batch_data->batch.handler_private.closure,
        start_retriable_subchannel_batches, elem, grpc_schedule_on_exec_ctx);
    closure->error = GRPC_ERROR_NONE;
    closure->reason = "starting next batch for send_* op(s)";
  }
}

// Callback used to intercept on_complete from subchannel calls.
// Called only when retries are enabled.
static void on_complete(void* arg, grpc_error* error) {
  subchannel_batch_data* batch_data = static_cast<subchannel_batch_data*>(arg);
  grpc_call_element* elem = batch_data->elem;
  channel_data* chand = static_cast<channel_data*>(elem->channel_data);
  call_data* calld = static_cast<call_data*>(elem->call_data);
  if (grpc_client_channel_trace.enabled()) {
    char* batch_str = grpc_transport_stream_op_batch_string(&batch_data->batch);
    gpr_log(GPR_INFO, "chand=%p calld=%p: got on_complete, error=%s, batch=%s",
            chand, calld, grpc_error_string(error), batch_str);
    gpr_free(batch_str);
  }
  subchannel_call_retry_state* retry_state =
      static_cast<subchannel_call_retry_state*>(
          grpc_connected_subchannel_call_get_parent_data(
              batch_data->subchannel_call));
  // Update bookkeeping in retry_state.
<<<<<<< HEAD
  if (batch_data->batch.send_initial_metadata) {
    retry_state->completed_send_initial_metadata = true;
=======
  update_retry_state_for_completed_batch(batch_data, retry_state);
  if (call_finished) {
    if (grpc_client_channel_trace.enabled()) {
      gpr_log(GPR_INFO, "chand=%p calld=%p: call already finished", chand,
              calld);
    }
  } else {
    // Check if this batch finished the call, and if so, get its status.
    // The call is finished if either (a) this callback was invoked with
    // an error or (b) we receive status.
    grpc_status_code status = GRPC_STATUS_OK;
    grpc_mdelem* server_pushback_md = nullptr;
    if (GPR_UNLIKELY(error != GRPC_ERROR_NONE)) {  // Case (a).
      call_finished = true;
      grpc_error_get_status(error, calld->deadline, &status, nullptr, nullptr,
                            nullptr);
    } else if (batch_data->batch.recv_trailing_metadata) {  // Case (b).
      call_finished = true;
      grpc_metadata_batch* md_batch =
          batch_data->batch.payload->recv_trailing_metadata
              .recv_trailing_metadata;
      GPR_ASSERT(md_batch->idx.named.grpc_status != nullptr);
      status = grpc_get_status_code_from_metadata(
          md_batch->idx.named.grpc_status->md);
      if (md_batch->idx.named.grpc_retry_pushback_ms != nullptr) {
        server_pushback_md = &md_batch->idx.named.grpc_retry_pushback_ms->md;
      }
    }
    // If the call just finished, check if we should retry.
    if (call_finished) {
      if (grpc_client_channel_trace.enabled()) {
        gpr_log(GPR_INFO, "chand=%p calld=%p: call finished, status=%s", chand,
                calld, grpc_status_code_to_string(status));
      }
      if (maybe_retry(elem, batch_data, status, server_pushback_md)) {
        // Unref batch_data for deferred recv_initial_metadata_ready or
        // recv_message_ready callbacks, if any.
        if (batch_data->batch.recv_trailing_metadata &&
            retry_state->recv_initial_metadata_ready_deferred_batch !=
                nullptr) {
          batch_data_unref(batch_data);
          GRPC_ERROR_UNREF(retry_state->recv_initial_metadata_error);
        }
        if (batch_data->batch.recv_trailing_metadata &&
            retry_state->recv_message_ready_deferred_batch != nullptr) {
          batch_data_unref(batch_data);
          GRPC_ERROR_UNREF(retry_state->recv_message_error);
        }
        // Track number of pending subchannel send batches and determine if
        // this was the last one.
        bool last_callback_complete = false;
        if (batch_data->batch.send_initial_metadata ||
            batch_data->batch.send_message ||
            batch_data->batch.send_trailing_metadata) {
          --calld->num_pending_retriable_subchannel_send_batches;
          last_callback_complete =
              calld->num_pending_retriable_subchannel_send_batches == 0;
        }
        batch_data_unref(batch_data);
        // If we just completed the last subchannel send batch, unref the
        // call stack.
        if (last_callback_complete) {
          GRPC_CALL_STACK_UNREF(calld->owning_call, "subchannel_send_batches");
        }
        return;
      }
      // Not retrying, so commit the call.
      retry_commit(elem, retry_state);
    }
>>>>>>> 5d83bedb
  }
  if (batch_data->batch.send_message) {
    ++retry_state->completed_send_message_count;
  }
  if (batch_data->batch.send_trailing_metadata) {
    retry_state->completed_send_trailing_metadata = true;
  }
  // If the call is committed, free cached data for send ops that we've just
  // completed.
  if (calld->retry_committed) {
    free_cached_send_op_data_for_completed_batch(elem, batch_data, retry_state);
  }
  // Construct list of closures to execute.
  closure_to_execute closures[GPR_ARRAY_SIZE(calld->pending_batches)];
  size_t num_closures = 0;
  // If a retry was already dispatched, that means we saw
  // recv_trailing_metadata before this, so we do nothing here.
  // Otherwise, invoke the callback to return the result to the surface.
  if (!retry_state->retry_dispatched) {
    // Add closure for the completed pending batch, if any.
    add_closure_for_completed_pending_batch(elem, batch_data, retry_state,
                                            GRPC_ERROR_REF(error), closures,
                                            &num_closures);
    // If needed, add a callback to start_retriable_subchannel_batches() to
    // start any replay or pending send ops on the subchannel call.
    add_closures_for_replay_or_pending_send_ops(elem, batch_data, retry_state,
                                                closures, &num_closures);
  }
  // Track number of pending subchannel send batches and determine if this
  // was the last one.
<<<<<<< HEAD
  --calld->num_pending_retriable_subchannel_send_batches;
  const bool last_callback_complete =
      calld->num_pending_retriable_subchannel_send_batches == 0;
=======
  bool last_callback_complete = false;
  if (batch_data->batch.send_initial_metadata ||
      batch_data->batch.send_message ||
      batch_data->batch.send_trailing_metadata) {
    --calld->num_pending_retriable_subchannel_send_batches;
    last_callback_complete =
        calld->num_pending_retriable_subchannel_send_batches == 0;
  }
>>>>>>> 5d83bedb
  // Don't need batch_data anymore.
  batch_data_unref(batch_data);
  // Schedule all of the closures identified above.
  // Note: This yeilds the call combiner.
  execute_closures_in_call_combiner(elem, "on_complete", closures,
                                    num_closures);
<<<<<<< HEAD
  // If this was the last subchannel send batch, unref the call stack.
=======
  // If we just completed the last subchannel send batch, unref the call stack.
>>>>>>> 5d83bedb
  if (last_callback_complete) {
    GRPC_CALL_STACK_UNREF(calld->owning_call, "subchannel_send_batches");
  }
}

//
// subchannel batch construction
//

// Helper function used to start a subchannel batch in the call combiner.
static void start_batch_in_call_combiner(void* arg, grpc_error* ignored) {
  grpc_transport_stream_op_batch* batch =
      static_cast<grpc_transport_stream_op_batch*>(arg);
  grpc_subchannel_call* subchannel_call =
      static_cast<grpc_subchannel_call*>(batch->handler_private.extra_arg);
  // Note: This will release the call combiner.
  grpc_subchannel_call_process_op(subchannel_call, batch);
}

// Adds a closure to closures that will execute batch in the call combiner.
static void add_closure_for_subchannel_batch(
    call_data* calld, grpc_transport_stream_op_batch* batch,
    closure_to_execute* closures, size_t* num_closures) {
  batch->handler_private.extra_arg = calld->subchannel_call;
  GRPC_CLOSURE_INIT(&batch->handler_private.closure,
                    start_batch_in_call_combiner, batch,
                    grpc_schedule_on_exec_ctx);
  closure_to_execute* closure = &closures[(*num_closures)++];
  closure->closure = &batch->handler_private.closure;
  closure->error = GRPC_ERROR_NONE;
  // If the tracer is enabled, we log a more detailed message, which
  // requires dynamic allocation.  This will be freed in
  // start_retriable_subchannel_batches().
  if (grpc_client_channel_trace.enabled()) {
    char* batch_str = grpc_transport_stream_op_batch_string(batch);
    gpr_asprintf(const_cast<char**>(&closure->reason),
                 "starting batch in call combiner: %s", batch_str);
    gpr_free(batch_str);
    closure->free_reason = true;
  } else {
    closure->reason = "start_subchannel_batch";
  }
}

// Adds retriable send_initial_metadata op to batch_data.
static void add_retriable_send_initial_metadata_op(
    call_data* calld, subchannel_call_retry_state* retry_state,
    subchannel_batch_data* batch_data) {
  // Maps the number of retries to the corresponding metadata value slice.
  static const grpc_slice* retry_count_strings[] = {
      &GRPC_MDSTR_1, &GRPC_MDSTR_2, &GRPC_MDSTR_3, &GRPC_MDSTR_4};
  // We need to make a copy of the metadata batch for each attempt, since
  // the filters in the subchannel stack may modify this batch, and we don't
  // want those modifications to be passed forward to subsequent attempts.
  //
  // If we've already completed one or more attempts, add the
  // grpc-retry-attempts header.
  batch_data->send_initial_metadata_storage =
      static_cast<grpc_linked_mdelem*>(gpr_arena_alloc(
          calld->arena, sizeof(grpc_linked_mdelem) *
                            (calld->send_initial_metadata.list.count +
                             (calld->num_attempts_completed > 0))));
  grpc_metadata_batch_copy(&calld->send_initial_metadata,
                           &batch_data->send_initial_metadata,
                           batch_data->send_initial_metadata_storage);
  if (GPR_UNLIKELY(batch_data->send_initial_metadata.idx.named
                       .grpc_previous_rpc_attempts != nullptr)) {
    grpc_metadata_batch_remove(
        &batch_data->send_initial_metadata,
        batch_data->send_initial_metadata.idx.named.grpc_previous_rpc_attempts);
  }
  if (GPR_UNLIKELY(calld->num_attempts_completed > 0)) {
    grpc_mdelem retry_md = grpc_mdelem_from_slices(
        GRPC_MDSTR_GRPC_PREVIOUS_RPC_ATTEMPTS,
        *retry_count_strings[calld->num_attempts_completed - 1]);
    grpc_error* error = grpc_metadata_batch_add_tail(
        &batch_data->send_initial_metadata,
        &batch_data->send_initial_metadata_storage[calld->send_initial_metadata
                                                       .list.count],
        retry_md);
    if (GPR_UNLIKELY(error != GRPC_ERROR_NONE)) {
      gpr_log(GPR_ERROR, "error adding retry metadata: %s",
              grpc_error_string(error));
      GPR_ASSERT(false);
    }
  }
  retry_state->started_send_initial_metadata = true;
  batch_data->batch.send_initial_metadata = true;
  batch_data->batch.payload->send_initial_metadata.send_initial_metadata =
      &batch_data->send_initial_metadata;
  batch_data->batch.payload->send_initial_metadata.send_initial_metadata_flags =
      calld->send_initial_metadata_flags;
  batch_data->batch.payload->send_initial_metadata.peer_string =
      calld->peer_string;
}

// Adds retriable send_message op to batch_data.
static void add_retriable_send_message_op(
    grpc_call_element* elem, subchannel_call_retry_state* retry_state,
    subchannel_batch_data* batch_data) {
  channel_data* chand = static_cast<channel_data*>(elem->channel_data);
  call_data* calld = static_cast<call_data*>(elem->call_data);
  if (grpc_client_channel_trace.enabled()) {
    gpr_log(GPR_INFO,
            "chand=%p calld=%p: starting calld->send_messages[%" PRIuPTR "]",
            chand, calld, retry_state->started_send_message_count);
  }
  grpc_core::ByteStreamCache* cache =
      (*calld->send_messages)[retry_state->started_send_message_count];
  ++retry_state->started_send_message_count;
  batch_data->send_message.Init(cache);
  batch_data->batch.send_message = true;
  batch_data->batch.payload->send_message.send_message.reset(
      batch_data->send_message.get());
}

// Adds retriable send_trailing_metadata op to batch_data.
static void add_retriable_send_trailing_metadata_op(
    call_data* calld, subchannel_call_retry_state* retry_state,
    subchannel_batch_data* batch_data) {
  // We need to make a copy of the metadata batch for each attempt, since
  // the filters in the subchannel stack may modify this batch, and we don't
  // want those modifications to be passed forward to subsequent attempts.
  batch_data->send_trailing_metadata_storage =
      static_cast<grpc_linked_mdelem*>(gpr_arena_alloc(
          calld->arena, sizeof(grpc_linked_mdelem) *
                            calld->send_trailing_metadata.list.count));
  grpc_metadata_batch_copy(&calld->send_trailing_metadata,
                           &batch_data->send_trailing_metadata,
                           batch_data->send_trailing_metadata_storage);
  retry_state->started_send_trailing_metadata = true;
  batch_data->batch.send_trailing_metadata = true;
  batch_data->batch.payload->send_trailing_metadata.send_trailing_metadata =
      &batch_data->send_trailing_metadata;
}

// Adds retriable recv_initial_metadata op to batch_data.
static void add_retriable_recv_initial_metadata_op(
    call_data* calld, subchannel_call_retry_state* retry_state,
    subchannel_batch_data* batch_data) {
  retry_state->started_recv_initial_metadata = true;
  batch_data->batch.recv_initial_metadata = true;
  grpc_metadata_batch_init(&batch_data->recv_initial_metadata);
  batch_data->batch.payload->recv_initial_metadata.recv_initial_metadata =
      &batch_data->recv_initial_metadata;
  batch_data->batch.payload->recv_initial_metadata.trailing_metadata_available =
      &batch_data->trailing_metadata_available;
  GRPC_CLOSURE_INIT(&batch_data->recv_initial_metadata_ready,
                    recv_initial_metadata_ready, batch_data,
                    grpc_schedule_on_exec_ctx);
  batch_data->batch.payload->recv_initial_metadata.recv_initial_metadata_ready =
      &batch_data->recv_initial_metadata_ready;
}

// Adds retriable recv_message op to batch_data.
static void add_retriable_recv_message_op(
    call_data* calld, subchannel_call_retry_state* retry_state,
    subchannel_batch_data* batch_data) {
  ++retry_state->started_recv_message_count;
  batch_data->batch.recv_message = true;
  batch_data->batch.payload->recv_message.recv_message =
      &batch_data->recv_message;
  GRPC_CLOSURE_INIT(&batch_data->recv_message_ready, recv_message_ready,
                    batch_data, grpc_schedule_on_exec_ctx);
  batch_data->batch.payload->recv_message.recv_message_ready =
      &batch_data->recv_message_ready;
}

// Adds retriable recv_trailing_metadata op to batch_data.
static void add_retriable_recv_trailing_metadata_op(
    call_data* calld, subchannel_call_retry_state* retry_state,
    subchannel_batch_data* batch_data) {
  retry_state->started_recv_trailing_metadata = true;
  batch_data->batch.recv_trailing_metadata = true;
  grpc_metadata_batch_init(&batch_data->recv_trailing_metadata);
  batch_data->batch.payload->recv_trailing_metadata.recv_trailing_metadata =
      &batch_data->recv_trailing_metadata;
  batch_data->batch.payload->recv_trailing_metadata.collect_stats =
      &batch_data->collect_stats;
  GRPC_CLOSURE_INIT(&batch_data->recv_trailing_metadata_ready,
                    recv_trailing_metadata_ready, batch_data,
                    grpc_schedule_on_exec_ctx);
  batch_data->batch.payload->recv_trailing_metadata
      .recv_trailing_metadata_ready = &batch_data->recv_trailing_metadata_ready;
}

// Helper function used to start a recv_trailing_metadata batch.  This
// is used in the case where a recv_initial_metadata or recv_message
// op fails in a way that we know the call is over but when the application
// has not yet started its own recv_trailing_metadata op.
static void start_internal_recv_trailing_metadata(grpc_call_element* elem) {
  channel_data* chand = static_cast<channel_data*>(elem->channel_data);
  call_data* calld = static_cast<call_data*>(elem->call_data);
  if (grpc_client_channel_trace.enabled()) {
    gpr_log(GPR_INFO,
            "chand=%p calld=%p: call failed but recv_trailing_metadata not "
            "started; starting it internally",
            chand, calld);
  }
  subchannel_call_retry_state* retry_state =
      static_cast<subchannel_call_retry_state*>(
          grpc_connected_subchannel_call_get_parent_data(
              calld->subchannel_call));
  // Create batch_data with 3 refs, since this batch will be unreffed thrice:
  // once for each of the callbacks when the subchannel batch returns, and
  // again when we actually get a recv_trailing_metadata op from the surface.
  subchannel_batch_data* batch_data = batch_data_create(elem, 3);
  add_retriable_recv_trailing_metadata_op(calld, retry_state, batch_data);
  retry_state->recv_trailing_metadata_internal_batch = batch_data;
  // Note: This will release the call combiner.
  grpc_subchannel_call_process_op(calld->subchannel_call, &batch_data->batch);
}

// If there are any cached send ops that need to be replayed on the
// current subchannel call, creates and returns a new subchannel batch
// to replay those ops.  Otherwise, returns nullptr.
static subchannel_batch_data* maybe_create_subchannel_batch_for_replay(
    grpc_call_element* elem, subchannel_call_retry_state* retry_state) {
  channel_data* chand = static_cast<channel_data*>(elem->channel_data);
  call_data* calld = static_cast<call_data*>(elem->call_data);
  subchannel_batch_data* replay_batch_data = nullptr;
  // send_initial_metadata.
  if (calld->seen_send_initial_metadata &&
      !retry_state->started_send_initial_metadata &&
      !calld->pending_send_initial_metadata) {
    if (grpc_client_channel_trace.enabled()) {
      gpr_log(GPR_INFO,
              "chand=%p calld=%p: replaying previously completed "
              "send_initial_metadata op",
              chand, calld);
    }
    replay_batch_data = batch_data_create(elem, 1);
    add_retriable_send_initial_metadata_op(calld, retry_state,
                                           replay_batch_data);
  }
  // send_message.
  // Note that we can only have one send_message op in flight at a time.
  if (retry_state->started_send_message_count < calld->send_messages->size() &&
      retry_state->started_send_message_count ==
          retry_state->completed_send_message_count &&
      !calld->pending_send_message) {
    if (grpc_client_channel_trace.enabled()) {
      gpr_log(GPR_INFO,
              "chand=%p calld=%p: replaying previously completed "
              "send_message op",
              chand, calld);
    }
    if (replay_batch_data == nullptr) {
      replay_batch_data = batch_data_create(elem, 1);
    }
    add_retriable_send_message_op(elem, retry_state, replay_batch_data);
  }
  // send_trailing_metadata.
  // Note that we only add this op if we have no more send_message ops
  // to start, since we can't send down any more send_message ops after
  // send_trailing_metadata.
  if (calld->seen_send_trailing_metadata &&
      retry_state->started_send_message_count == calld->send_messages->size() &&
      !retry_state->started_send_trailing_metadata &&
      !calld->pending_send_trailing_metadata) {
    if (grpc_client_channel_trace.enabled()) {
      gpr_log(GPR_INFO,
              "chand=%p calld=%p: replaying previously completed "
              "send_trailing_metadata op",
              chand, calld);
    }
    if (replay_batch_data == nullptr) {
      replay_batch_data = batch_data_create(elem, 1);
    }
    add_retriable_send_trailing_metadata_op(calld, retry_state,
                                            replay_batch_data);
  }
  return replay_batch_data;
}

// Adds subchannel batches for pending batches to batches, updating
// *num_batches as needed.
static void add_subchannel_batches_for_pending_batches(
    grpc_call_element* elem, subchannel_call_retry_state* retry_state,
    closure_to_execute* closures, size_t* num_closures) {
  call_data* calld = static_cast<call_data*>(elem->call_data);
  for (size_t i = 0; i < GPR_ARRAY_SIZE(calld->pending_batches); ++i) {
    pending_batch* pending = &calld->pending_batches[i];
    grpc_transport_stream_op_batch* batch = pending->batch;
    if (batch == nullptr) continue;
    // Skip any batch that either (a) has already been started on this
    // subchannel call or (b) we can't start yet because we're still
    // replaying send ops that need to be completed first.
    // TODO(roth): Note that if any one op in the batch can't be sent
    // yet due to ops that we're replaying, we don't start any of the ops
    // in the batch.  This is probably okay, but it could conceivably
    // lead to increased latency in some cases -- e.g., we could delay
    // starting a recv op due to it being in the same batch with a send
    // op.  If/when we revamp the callback protocol in
    // transport_stream_op_batch, we may be able to fix this.
    if (batch->send_initial_metadata &&
        retry_state->started_send_initial_metadata) {
      continue;
    }
    if (batch->send_message && retry_state->completed_send_message_count <
                                   retry_state->started_send_message_count) {
      continue;
    }
    // Note that we only start send_trailing_metadata if we have no more
    // send_message ops to start, since we can't send down any more
    // send_message ops after send_trailing_metadata.
    if (batch->send_trailing_metadata &&
        (retry_state->started_send_message_count + batch->send_message <
             calld->send_messages->size() ||
         retry_state->started_send_trailing_metadata)) {
      continue;
    }
    if (batch->recv_initial_metadata &&
        retry_state->started_recv_initial_metadata) {
      continue;
    }
    if (batch->recv_message && retry_state->completed_recv_message_count <
                                   retry_state->started_recv_message_count) {
      continue;
    }
    if (batch->recv_trailing_metadata &&
        retry_state->started_recv_trailing_metadata) {
      // If we previously completed a recv_trailing_metadata op
      // initiated by start_internal_recv_trailing_metadata(), use the
      // result of that instead of trying to re-start this op.
      if (GPR_UNLIKELY((retry_state->recv_trailing_metadata_internal_batch !=
                        nullptr))) {
        // If the batch completed, then trigger the completion callback
        // directly, so that we return the previously returned results to
        // the application.  Otherwise, just unref the internally
        // started subchannel batch, since we'll propagate the
        // completion when it completes.
        if (retry_state->completed_recv_trailing_metadata) {
          subchannel_batch_data* batch_data =
              retry_state->recv_trailing_metadata_internal_batch;
          closure_to_execute* closure = &closures[(*num_closures)++];
          closure->closure = &batch_data->recv_trailing_metadata_ready;
          // Batches containing recv_trailing_metadata always succeed.
          closure->error = GRPC_ERROR_NONE;
          closure->reason =
              "re-executing recv_trailing_metadata_ready to propagate "
              "internally triggered result";
        } else {
          batch_data_unref(retry_state->recv_trailing_metadata_internal_batch);
        }
        retry_state->recv_trailing_metadata_internal_batch = nullptr;
      }
      continue;
    }
    // If we're not retrying, just send the batch as-is.
    if (calld->method_params == nullptr ||
        calld->method_params->retry_policy() == nullptr ||
        calld->retry_committed) {
      add_closure_for_subchannel_batch(calld, batch, closures, num_closures);
      pending_batch_clear(calld, pending);
      continue;
    }
    // Create batch with the right number of callbacks.
    const int num_callbacks = 1 + batch->recv_initial_metadata +
                              batch->recv_message +
                              batch->recv_trailing_metadata;
    subchannel_batch_data* batch_data = batch_data_create(elem, num_callbacks);
    // Cache send ops if needed.
    maybe_cache_send_ops_for_batch(calld, pending);
    // send_initial_metadata.
    if (batch->send_initial_metadata) {
      add_retriable_send_initial_metadata_op(calld, retry_state, batch_data);
    }
    // send_message.
    if (batch->send_message) {
      add_retriable_send_message_op(elem, retry_state, batch_data);
    }
    // send_trailing_metadata.
    if (batch->send_trailing_metadata) {
      add_retriable_send_trailing_metadata_op(calld, retry_state, batch_data);
    }
    // recv_initial_metadata.
    if (batch->recv_initial_metadata) {
      // recv_flags is only used on the server side.
      GPR_ASSERT(batch->payload->recv_initial_metadata.recv_flags == nullptr);
      add_retriable_recv_initial_metadata_op(calld, retry_state, batch_data);
    }
    // recv_message.
    if (batch->recv_message) {
      add_retriable_recv_message_op(calld, retry_state, batch_data);
    }
    // recv_trailing_metadata.
    if (batch->recv_trailing_metadata) {
      add_retriable_recv_trailing_metadata_op(calld, retry_state, batch_data);
    }
    add_closure_for_subchannel_batch(calld, &batch_data->batch, closures,
                                     num_closures);
    // Track number of pending subchannel send batches.
    // If this is the first one, take a ref to the call stack.
    if (batch->send_initial_metadata || batch->send_message ||
        batch->send_trailing_metadata) {
      if (calld->num_pending_retriable_subchannel_send_batches == 0) {
        GRPC_CALL_STACK_REF(calld->owning_call, "subchannel_send_batches");
      }
      ++calld->num_pending_retriable_subchannel_send_batches;
    }
  }
}

// Constructs and starts whatever subchannel batches are needed on the
// subchannel call.
static void start_retriable_subchannel_batches(void* arg, grpc_error* ignored) {
  grpc_call_element* elem = static_cast<grpc_call_element*>(arg);
  channel_data* chand = static_cast<channel_data*>(elem->channel_data);
  call_data* calld = static_cast<call_data*>(elem->call_data);
  if (grpc_client_channel_trace.enabled()) {
    gpr_log(GPR_INFO, "chand=%p calld=%p: constructing retriable batches",
            chand, calld);
  }
  subchannel_call_retry_state* retry_state =
      static_cast<subchannel_call_retry_state*>(
          grpc_connected_subchannel_call_get_parent_data(
              calld->subchannel_call));
  // Construct list of closures to execute, one for each pending batch.
  // We can start up to 6 batches.
  closure_to_execute closures[GPR_ARRAY_SIZE(calld->pending_batches)];
  size_t num_closures = 0;
  // Replay previously-returned send_* ops if needed.
  subchannel_batch_data* replay_batch_data =
      maybe_create_subchannel_batch_for_replay(elem, retry_state);
  if (replay_batch_data != nullptr) {
    add_closure_for_subchannel_batch(calld, &replay_batch_data->batch, closures,
                                     &num_closures);
    // Track number of pending subchannel send batches.
    // If this is the first one, take a ref to the call stack.
    if (calld->num_pending_retriable_subchannel_send_batches == 0) {
      GRPC_CALL_STACK_REF(calld->owning_call, "subchannel_send_batches");
    }
    ++calld->num_pending_retriable_subchannel_send_batches;
  }
  // Now add pending batches.
  add_subchannel_batches_for_pending_batches(elem, retry_state, closures,
                                             &num_closures);
  // Start batches on subchannel call.
  if (grpc_client_channel_trace.enabled()) {
    gpr_log(GPR_INFO,
            "chand=%p calld=%p: starting %" PRIuPTR
            " retriable batches on subchannel_call=%p",
            chand, calld, num_closures, calld->subchannel_call);
  }
  execute_closures_in_call_combiner(elem, "start_retriable_subchannel_batches",
                                    closures, num_closures);
}

//
// LB pick
//

static void create_subchannel_call(grpc_call_element* elem, grpc_error* error) {
  channel_data* chand = static_cast<channel_data*>(elem->channel_data);
  call_data* calld = static_cast<call_data*>(elem->call_data);
  const size_t parent_data_size =
      calld->enable_retries ? sizeof(subchannel_call_retry_state) : 0;
  const grpc_core::ConnectedSubchannel::CallArgs call_args = {
      calld->pollent,                       // pollent
      calld->path,                          // path
      calld->call_start_time,               // start_time
      calld->deadline,                      // deadline
      calld->arena,                         // arena
      calld->pick.subchannel_call_context,  // context
      calld->call_combiner,                 // call_combiner
      parent_data_size                      // parent_data_size
  };
  grpc_error* new_error = calld->pick.connected_subchannel->CreateCall(
      call_args, &calld->subchannel_call);
  if (grpc_client_channel_trace.enabled()) {
    gpr_log(GPR_INFO, "chand=%p calld=%p: create subchannel_call=%p: error=%s",
            chand, calld, calld->subchannel_call, grpc_error_string(new_error));
  }
  if (GPR_UNLIKELY(new_error != GRPC_ERROR_NONE)) {
    new_error = grpc_error_add_child(new_error, error);
    pending_batches_fail(elem, new_error, true /* yield_call_combiner */);
  } else {
    if (parent_data_size > 0) {
      subchannel_call_retry_state* retry_state =
          static_cast<subchannel_call_retry_state*>(
              grpc_connected_subchannel_call_get_parent_data(
                  calld->subchannel_call));
      retry_state->batch_payload.context = calld->pick.subchannel_call_context;
    }
    pending_batches_resume(elem);
  }
  GRPC_ERROR_UNREF(error);
}

// Invoked when a pick is completed, on both success or failure.
static void pick_done(void* arg, grpc_error* error) {
  grpc_call_element* elem = static_cast<grpc_call_element*>(arg);
  channel_data* chand = static_cast<channel_data*>(elem->channel_data);
  call_data* calld = static_cast<call_data*>(elem->call_data);
  if (GPR_UNLIKELY(calld->pick.connected_subchannel == nullptr)) {
    // Failed to create subchannel.
    // If there was no error, this is an LB policy drop, in which case
    // we return an error; otherwise, we may retry.
    grpc_status_code status = GRPC_STATUS_OK;
    grpc_error_get_status(error, calld->deadline, &status, nullptr, nullptr,
                          nullptr);
    if (error == GRPC_ERROR_NONE || !calld->enable_retries ||
        !maybe_retry(elem, nullptr /* batch_data */, status,
                     nullptr /* server_pushback_md */)) {
      grpc_error* new_error =
          error == GRPC_ERROR_NONE
              ? GRPC_ERROR_CREATE_FROM_STATIC_STRING(
                    "Call dropped by load balancing policy")
              : GRPC_ERROR_CREATE_REFERENCING_FROM_STATIC_STRING(
                    "Failed to create subchannel", &error, 1);
      if (grpc_client_channel_trace.enabled()) {
        gpr_log(GPR_INFO,
                "chand=%p calld=%p: failed to create subchannel: error=%s",
                chand, calld, grpc_error_string(new_error));
      }
      pending_batches_fail(elem, new_error, true /* yield_call_combiner */);
    }
  } else {
    /* Create call on subchannel. */
    create_subchannel_call(elem, GRPC_ERROR_REF(error));
  }
}

// Invoked when a pick is completed to leave the client_channel combiner
// and continue processing in the call combiner.
static void pick_done_locked(grpc_call_element* elem, grpc_error* error) {
  call_data* calld = static_cast<call_data*>(elem->call_data);
  GRPC_CLOSURE_INIT(&calld->pick_closure, pick_done, elem,
                    grpc_schedule_on_exec_ctx);
  GRPC_CLOSURE_SCHED(&calld->pick_closure, error);
}

// A wrapper around pick_done_locked() that is used in cases where
// either (a) the pick was deferred pending a resolver result or (b) the
// pick was done asynchronously.  Removes the call's polling entity from
// chand->interested_parties before invoking pick_done_locked().
static void async_pick_done_locked(grpc_call_element* elem, grpc_error* error) {
  channel_data* chand = static_cast<channel_data*>(elem->channel_data);
  call_data* calld = static_cast<call_data*>(elem->call_data);
  grpc_polling_entity_del_from_pollset_set(calld->pollent,
                                           chand->interested_parties);
  pick_done_locked(elem, error);
}

// Note: This runs under the client_channel combiner, but will NOT be
// holding the call combiner.
static void pick_callback_cancel_locked(void* arg, grpc_error* error) {
  grpc_call_element* elem = static_cast<grpc_call_element*>(arg);
  channel_data* chand = static_cast<channel_data*>(elem->channel_data);
  call_data* calld = static_cast<call_data*>(elem->call_data);
  // Note: chand->lb_policy may have changed since we started our pick,
  // in which case we will be cancelling the pick on a policy other than
  // the one we started it on.  However, this will just be a no-op.
  if (GPR_LIKELY(error != GRPC_ERROR_NONE && chand->lb_policy != nullptr)) {
    if (grpc_client_channel_trace.enabled()) {
      gpr_log(GPR_INFO, "chand=%p calld=%p: cancelling pick from LB policy %p",
              chand, calld, chand->lb_policy.get());
    }
    chand->lb_policy->CancelPickLocked(&calld->pick, GRPC_ERROR_REF(error));
  }
  GRPC_CALL_STACK_UNREF(calld->owning_call, "pick_callback_cancel");
}

// Callback invoked by LoadBalancingPolicy::PickLocked() for async picks.
// Unrefs the LB policy and invokes async_pick_done_locked().
static void pick_callback_done_locked(void* arg, grpc_error* error) {
  grpc_call_element* elem = static_cast<grpc_call_element*>(arg);
  channel_data* chand = static_cast<channel_data*>(elem->channel_data);
  call_data* calld = static_cast<call_data*>(elem->call_data);
  if (grpc_client_channel_trace.enabled()) {
    gpr_log(GPR_INFO, "chand=%p calld=%p: pick completed asynchronously", chand,
            calld);
  }
  async_pick_done_locked(elem, GRPC_ERROR_REF(error));
  GRPC_CALL_STACK_UNREF(calld->owning_call, "pick_callback");
}

// Applies service config to the call.  Must be invoked once we know
// that the resolver has returned results to the channel.
static void apply_service_config_to_call_locked(grpc_call_element* elem) {
  channel_data* chand = static_cast<channel_data*>(elem->channel_data);
  call_data* calld = static_cast<call_data*>(elem->call_data);
  if (grpc_client_channel_trace.enabled()) {
    gpr_log(GPR_INFO, "chand=%p calld=%p: applying service config to call",
            chand, calld);
  }
  if (chand->retry_throttle_data != nullptr) {
    calld->retry_throttle_data = chand->retry_throttle_data->Ref();
  }
  if (chand->method_params_table != nullptr) {
    calld->method_params = grpc_core::ServiceConfig::MethodConfigTableLookup(
        *chand->method_params_table, calld->path);
    if (calld->method_params != nullptr) {
      // If the deadline from the service config is shorter than the one
      // from the client API, reset the deadline timer.
      if (chand->deadline_checking_enabled &&
          calld->method_params->timeout() != 0) {
        const grpc_millis per_method_deadline =
            grpc_timespec_to_millis_round_up(calld->call_start_time) +
            calld->method_params->timeout();
        if (per_method_deadline < calld->deadline) {
          calld->deadline = per_method_deadline;
          grpc_deadline_state_reset(elem, calld->deadline);
        }
      }
    }
  }
  // If no retry policy, disable retries.
  // TODO(roth): Remove this when adding support for transparent retries.
  if (calld->method_params == nullptr ||
      calld->method_params->retry_policy() == nullptr) {
    calld->enable_retries = false;
  }
}

// Starts a pick on chand->lb_policy.
// Returns true if pick is completed synchronously.
static bool pick_callback_start_locked(grpc_call_element* elem) {
  channel_data* chand = static_cast<channel_data*>(elem->channel_data);
  call_data* calld = static_cast<call_data*>(elem->call_data);
  if (grpc_client_channel_trace.enabled()) {
    gpr_log(GPR_INFO, "chand=%p calld=%p: starting pick on lb_policy=%p", chand,
            calld, chand->lb_policy.get());
  }
  // Only get service config data on the first attempt.
  if (GPR_LIKELY(calld->num_attempts_completed == 0)) {
    apply_service_config_to_call_locked(elem);
  }
  // If the application explicitly set wait_for_ready, use that.
  // Otherwise, if the service config specified a value for this
  // method, use that.
  //
  // The send_initial_metadata batch will be the first one in the list,
  // as set by get_batch_index() above.
  calld->pick.initial_metadata =
      calld->seen_send_initial_metadata
          ? &calld->send_initial_metadata
          : calld->pending_batches[0]
                .batch->payload->send_initial_metadata.send_initial_metadata;
  uint32_t send_initial_metadata_flags =
      calld->seen_send_initial_metadata
          ? calld->send_initial_metadata_flags
          : calld->pending_batches[0]
                .batch->payload->send_initial_metadata
                .send_initial_metadata_flags;
  const bool wait_for_ready_set_from_api =
      send_initial_metadata_flags &
      GRPC_INITIAL_METADATA_WAIT_FOR_READY_EXPLICITLY_SET;
  const bool wait_for_ready_set_from_service_config =
      calld->method_params != nullptr &&
      calld->method_params->wait_for_ready() !=
          ClientChannelMethodParams::WAIT_FOR_READY_UNSET;
  if (GPR_UNLIKELY(!wait_for_ready_set_from_api &&
                   wait_for_ready_set_from_service_config)) {
    if (calld->method_params->wait_for_ready() ==
        ClientChannelMethodParams::WAIT_FOR_READY_TRUE) {
      send_initial_metadata_flags |= GRPC_INITIAL_METADATA_WAIT_FOR_READY;
    } else {
      send_initial_metadata_flags &= ~GRPC_INITIAL_METADATA_WAIT_FOR_READY;
    }
  }
  calld->pick.initial_metadata_flags = send_initial_metadata_flags;
  GRPC_CLOSURE_INIT(&calld->pick_closure, pick_callback_done_locked, elem,
                    grpc_combiner_scheduler(chand->combiner));
  calld->pick.on_complete = &calld->pick_closure;
  GRPC_CALL_STACK_REF(calld->owning_call, "pick_callback");
  const bool pick_done = chand->lb_policy->PickLocked(&calld->pick);
  if (GPR_LIKELY(pick_done)) {
    // Pick completed synchronously.
    if (grpc_client_channel_trace.enabled()) {
      gpr_log(GPR_INFO, "chand=%p calld=%p: pick completed synchronously",
              chand, calld);
    }
    GRPC_CALL_STACK_UNREF(calld->owning_call, "pick_callback");
  } else {
    GRPC_CALL_STACK_REF(calld->owning_call, "pick_callback_cancel");
    grpc_call_combiner_set_notify_on_cancel(
        calld->call_combiner,
        GRPC_CLOSURE_INIT(&calld->pick_cancel_closure,
                          pick_callback_cancel_locked, elem,
                          grpc_combiner_scheduler(chand->combiner)));
  }
  return pick_done;
}

typedef struct {
  grpc_call_element* elem;
  bool finished;
  grpc_closure closure;
  grpc_closure cancel_closure;
} pick_after_resolver_result_args;

// Note: This runs under the client_channel combiner, but will NOT be
// holding the call combiner.
static void pick_after_resolver_result_cancel_locked(void* arg,
                                                     grpc_error* error) {
  pick_after_resolver_result_args* args =
      static_cast<pick_after_resolver_result_args*>(arg);
  if (GPR_LIKELY(args->finished)) {
    gpr_free(args);
    return;
  }
  // If we don't yet have a resolver result, then a closure for
  // pick_after_resolver_result_done_locked() will have been added to
  // chand->waiting_for_resolver_result_closures, and it may not be invoked
  // until after this call has been destroyed.  We mark the operation as
  // finished, so that when pick_after_resolver_result_done_locked()
  // is called, it will be a no-op.  We also immediately invoke
  // async_pick_done_locked() to propagate the error back to the caller.
  args->finished = true;
  grpc_call_element* elem = args->elem;
  channel_data* chand = static_cast<channel_data*>(elem->channel_data);
  call_data* calld = static_cast<call_data*>(elem->call_data);
  if (grpc_client_channel_trace.enabled()) {
    gpr_log(GPR_INFO,
            "chand=%p calld=%p: cancelling pick waiting for resolver result",
            chand, calld);
  }
  // Note: Although we are not in the call combiner here, we are
  // basically stealing the call combiner from the pending pick, so
  // it's safe to call async_pick_done_locked() here -- we are
  // essentially calling it here instead of calling it in
  // pick_after_resolver_result_done_locked().
  async_pick_done_locked(elem, GRPC_ERROR_CREATE_REFERENCING_FROM_STATIC_STRING(
                                   "Pick cancelled", &error, 1));
}

static void pick_after_resolver_result_done_locked(void* arg,
                                                   grpc_error* error) {
  pick_after_resolver_result_args* args =
      static_cast<pick_after_resolver_result_args*>(arg);
  if (GPR_UNLIKELY(args->finished)) {
    /* cancelled, do nothing */
    if (grpc_client_channel_trace.enabled()) {
      gpr_log(GPR_INFO, "call cancelled before resolver result");
    }
    gpr_free(args);
    return;
  }
  args->finished = true;
  grpc_call_element* elem = args->elem;
  channel_data* chand = static_cast<channel_data*>(elem->channel_data);
  call_data* calld = static_cast<call_data*>(elem->call_data);
  if (GPR_UNLIKELY(error != GRPC_ERROR_NONE)) {
    if (grpc_client_channel_trace.enabled()) {
      gpr_log(GPR_INFO, "chand=%p calld=%p: resolver failed to return data",
              chand, calld);
    }
    async_pick_done_locked(elem, GRPC_ERROR_REF(error));
  } else if (GPR_UNLIKELY(chand->resolver == nullptr)) {
    // Shutting down.
    if (grpc_client_channel_trace.enabled()) {
      gpr_log(GPR_INFO, "chand=%p calld=%p: resolver disconnected", chand,
              calld);
    }
    async_pick_done_locked(
        elem, GRPC_ERROR_CREATE_FROM_STATIC_STRING("Disconnected"));
  } else if (GPR_UNLIKELY(chand->lb_policy == nullptr)) {
    // Transient resolver failure.
    // If call has wait_for_ready=true, try again; otherwise, fail.
    uint32_t send_initial_metadata_flags =
        calld->seen_send_initial_metadata
            ? calld->send_initial_metadata_flags
            : calld->pending_batches[0]
                  .batch->payload->send_initial_metadata
                  .send_initial_metadata_flags;
    if (send_initial_metadata_flags & GRPC_INITIAL_METADATA_WAIT_FOR_READY) {
      if (grpc_client_channel_trace.enabled()) {
        gpr_log(GPR_INFO,
                "chand=%p calld=%p: resolver returned but no LB policy; "
                "wait_for_ready=true; trying again",
                chand, calld);
      }
      pick_after_resolver_result_start_locked(elem);
    } else {
      if (grpc_client_channel_trace.enabled()) {
        gpr_log(GPR_INFO,
                "chand=%p calld=%p: resolver returned but no LB policy; "
                "wait_for_ready=false; failing",
                chand, calld);
      }
      async_pick_done_locked(
          elem,
          grpc_error_set_int(
              GRPC_ERROR_CREATE_FROM_STATIC_STRING("Name resolution failure"),
              GRPC_ERROR_INT_GRPC_STATUS, GRPC_STATUS_UNAVAILABLE));
    }
  } else {
    if (grpc_client_channel_trace.enabled()) {
      gpr_log(GPR_INFO, "chand=%p calld=%p: resolver returned, doing pick",
              chand, calld);
    }
    if (GPR_LIKELY(pick_callback_start_locked(elem))) {
      // Even if the LB policy returns a result synchronously, we have
      // already added our polling entity to chand->interested_parties
      // in order to wait for the resolver result, so we need to
      // remove it here.  Therefore, we call async_pick_done_locked()
      // instead of pick_done_locked().
      async_pick_done_locked(elem, GRPC_ERROR_NONE);
    }
  }
}

static void pick_after_resolver_result_start_locked(grpc_call_element* elem) {
  channel_data* chand = static_cast<channel_data*>(elem->channel_data);
  call_data* calld = static_cast<call_data*>(elem->call_data);
  if (grpc_client_channel_trace.enabled()) {
    gpr_log(GPR_INFO,
            "chand=%p calld=%p: deferring pick pending resolver result", chand,
            calld);
  }
  pick_after_resolver_result_args* args =
      static_cast<pick_after_resolver_result_args*>(gpr_zalloc(sizeof(*args)));
  args->elem = elem;
  GRPC_CLOSURE_INIT(&args->closure, pick_after_resolver_result_done_locked,
                    args, grpc_combiner_scheduler(chand->combiner));
  grpc_closure_list_append(&chand->waiting_for_resolver_result_closures,
                           &args->closure, GRPC_ERROR_NONE);
  grpc_call_combiner_set_notify_on_cancel(
      calld->call_combiner,
      GRPC_CLOSURE_INIT(&args->cancel_closure,
                        pick_after_resolver_result_cancel_locked, args,
                        grpc_combiner_scheduler(chand->combiner)));
}

static void start_pick_locked(void* arg, grpc_error* ignored) {
  grpc_call_element* elem = static_cast<grpc_call_element*>(arg);
  call_data* calld = static_cast<call_data*>(elem->call_data);
  channel_data* chand = static_cast<channel_data*>(elem->channel_data);
  GPR_ASSERT(calld->pick.connected_subchannel == nullptr);
  GPR_ASSERT(calld->subchannel_call == nullptr);
  if (GPR_LIKELY(chand->lb_policy != nullptr)) {
    // We already have an LB policy, so ask it for a pick.
    if (GPR_LIKELY(pick_callback_start_locked(elem))) {
      // Pick completed synchronously.
      pick_done_locked(elem, GRPC_ERROR_NONE);
      return;
    }
  } else {
    // We do not yet have an LB policy, so wait for a resolver result.
    if (GPR_UNLIKELY(chand->resolver == nullptr)) {
      pick_done_locked(elem,
                       GRPC_ERROR_CREATE_FROM_STATIC_STRING("Disconnected"));
      return;
    }
    if (GPR_UNLIKELY(!chand->started_resolving)) {
      start_resolving_locked(chand);
    }
    pick_after_resolver_result_start_locked(elem);
  }
  // We need to wait for either a resolver result or for an async result
  // from the LB policy.  Add the polling entity from call_data to the
  // channel_data's interested_parties, so that the I/O of the LB policy
  // and resolver can be done under it.  The polling entity will be
  // removed in async_pick_done_locked().
  grpc_polling_entity_add_to_pollset_set(calld->pollent,
                                         chand->interested_parties);
}

//
// filter call vtable functions
//

static void cc_start_transport_stream_op_batch(
    grpc_call_element* elem, grpc_transport_stream_op_batch* batch) {
  GPR_TIMER_SCOPE("cc_start_transport_stream_op_batch", 0);
  call_data* calld = static_cast<call_data*>(elem->call_data);
  channel_data* chand = static_cast<channel_data*>(elem->channel_data);
  if (GPR_LIKELY(chand->deadline_checking_enabled)) {
    grpc_deadline_state_client_start_transport_stream_op_batch(elem, batch);
  }
  // If we've previously been cancelled, immediately fail any new batches.
  if (GPR_UNLIKELY(calld->cancel_error != GRPC_ERROR_NONE)) {
    if (grpc_client_channel_trace.enabled()) {
      gpr_log(GPR_INFO, "chand=%p calld=%p: failing batch with error: %s",
              chand, calld, grpc_error_string(calld->cancel_error));
    }
    // Note: This will release the call combiner.
    grpc_transport_stream_op_batch_finish_with_failure(
        batch, GRPC_ERROR_REF(calld->cancel_error), calld->call_combiner);
    return;
  }
  // Handle cancellation.
  if (GPR_UNLIKELY(batch->cancel_stream)) {
    // Stash a copy of cancel_error in our call data, so that we can use
    // it for subsequent operations.  This ensures that if the call is
    // cancelled before any batches are passed down (e.g., if the deadline
    // is in the past when the call starts), we can return the right
    // error to the caller when the first batch does get passed down.
    GRPC_ERROR_UNREF(calld->cancel_error);
    calld->cancel_error =
        GRPC_ERROR_REF(batch->payload->cancel_stream.cancel_error);
    if (grpc_client_channel_trace.enabled()) {
      gpr_log(GPR_INFO, "chand=%p calld=%p: recording cancel_error=%s", chand,
              calld, grpc_error_string(calld->cancel_error));
    }
    // If we do not have a subchannel call (i.e., a pick has not yet
    // been started), fail all pending batches.  Otherwise, send the
    // cancellation down to the subchannel call.
    if (calld->subchannel_call == nullptr) {
      pending_batches_fail(elem, GRPC_ERROR_REF(calld->cancel_error),
                           false /* yield_call_combiner */);
      // Note: This will release the call combiner.
      grpc_transport_stream_op_batch_finish_with_failure(
          batch, GRPC_ERROR_REF(calld->cancel_error), calld->call_combiner);
    } else {
      // Note: This will release the call combiner.
      grpc_subchannel_call_process_op(calld->subchannel_call, batch);
    }
    return;
  }
  // Add the batch to the pending list.
  pending_batches_add(elem, batch);
  // Check if we've already gotten a subchannel call.
  // Note that once we have completed the pick, we do not need to enter
  // the channel combiner, which is more efficient (especially for
  // streaming calls).
  if (calld->subchannel_call != nullptr) {
    if (grpc_client_channel_trace.enabled()) {
      gpr_log(GPR_INFO,
              "chand=%p calld=%p: starting batch on subchannel_call=%p", chand,
              calld, calld->subchannel_call);
    }
    pending_batches_resume(elem);
    return;
  }
  // We do not yet have a subchannel call.
  // For batches containing a send_initial_metadata op, enter the channel
  // combiner to start a pick.
  if (GPR_LIKELY(batch->send_initial_metadata)) {
    if (grpc_client_channel_trace.enabled()) {
      gpr_log(GPR_INFO, "chand=%p calld=%p: entering client_channel combiner",
              chand, calld);
    }
    GRPC_CLOSURE_SCHED(
        GRPC_CLOSURE_INIT(&batch->handler_private.closure, start_pick_locked,
                          elem, grpc_combiner_scheduler(chand->combiner)),
        GRPC_ERROR_NONE);
  } else {
    // For all other batches, release the call combiner.
    if (grpc_client_channel_trace.enabled()) {
      gpr_log(GPR_INFO,
              "chand=%p calld=%p: saved batch, yeilding call combiner", chand,
              calld);
    }
    GRPC_CALL_COMBINER_STOP(calld->call_combiner,
                            "batch does not include send_initial_metadata");
  }
}

/* Constructor for call_data */
static grpc_error* cc_init_call_elem(grpc_call_element* elem,
                                     const grpc_call_element_args* args) {
  call_data* calld = static_cast<call_data*>(elem->call_data);
  channel_data* chand = static_cast<channel_data*>(elem->channel_data);
  // Initialize data members.
  calld->path = grpc_slice_ref_internal(args->path);
  calld->call_start_time = args->start_time;
  calld->deadline = args->deadline;
  calld->arena = args->arena;
  calld->owning_call = args->call_stack;
  calld->call_combiner = args->call_combiner;
  if (GPR_LIKELY(chand->deadline_checking_enabled)) {
    grpc_deadline_state_init(elem, args->call_stack, args->call_combiner,
                             calld->deadline);
  }
  calld->enable_retries = chand->enable_retries;
  calld->send_messages.Init();
  return GRPC_ERROR_NONE;
}

/* Destructor for call_data */
static void cc_destroy_call_elem(grpc_call_element* elem,
                                 const grpc_call_final_info* final_info,
                                 grpc_closure* then_schedule_closure) {
  call_data* calld = static_cast<call_data*>(elem->call_data);
  channel_data* chand = static_cast<channel_data*>(elem->channel_data);
  if (GPR_LIKELY(chand->deadline_checking_enabled)) {
    grpc_deadline_state_destroy(elem);
  }
  grpc_slice_unref_internal(calld->path);
  calld->retry_throttle_data.reset();
  calld->method_params.reset();
  GRPC_ERROR_UNREF(calld->cancel_error);
  if (GPR_LIKELY(calld->subchannel_call != nullptr)) {
    grpc_subchannel_call_set_cleanup_closure(calld->subchannel_call,
                                             then_schedule_closure);
    then_schedule_closure = nullptr;
    GRPC_SUBCHANNEL_CALL_UNREF(calld->subchannel_call,
                               "client_channel_destroy_call");
  }
  for (size_t i = 0; i < GPR_ARRAY_SIZE(calld->pending_batches); ++i) {
    GPR_ASSERT(calld->pending_batches[i].batch == nullptr);
  }
  if (GPR_LIKELY(calld->pick.connected_subchannel != nullptr)) {
    calld->pick.connected_subchannel.reset();
  }
  for (size_t i = 0; i < GRPC_CONTEXT_COUNT; ++i) {
    if (calld->pick.subchannel_call_context[i].value != nullptr) {
      calld->pick.subchannel_call_context[i].destroy(
          calld->pick.subchannel_call_context[i].value);
    }
  }
  calld->send_messages.Destroy();
  GRPC_CLOSURE_SCHED(then_schedule_closure, GRPC_ERROR_NONE);
}

static void cc_set_pollset_or_pollset_set(grpc_call_element* elem,
                                          grpc_polling_entity* pollent) {
  call_data* calld = static_cast<call_data*>(elem->call_data);
  calld->pollent = pollent;
}

/*************************************************************************
 * EXPORTED SYMBOLS
 */

const grpc_channel_filter grpc_client_channel_filter = {
    cc_start_transport_stream_op_batch,
    cc_start_transport_op,
    sizeof(call_data),
    cc_init_call_elem,
    cc_set_pollset_or_pollset_set,
    cc_destroy_call_elem,
    sizeof(channel_data),
    cc_init_channel_elem,
    cc_destroy_channel_elem,
    cc_get_channel_info,
    "client-channel",
};

static void try_to_connect_locked(void* arg, grpc_error* error_ignored) {
  channel_data* chand = static_cast<channel_data*>(arg);
  if (chand->lb_policy != nullptr) {
    chand->lb_policy->ExitIdleLocked();
  } else {
    chand->exit_idle_when_lb_policy_arrives = true;
    if (!chand->started_resolving && chand->resolver != nullptr) {
      start_resolving_locked(chand);
    }
  }
  GRPC_CHANNEL_STACK_UNREF(chand->owning_stack, "try_to_connect");
}

grpc_connectivity_state grpc_client_channel_check_connectivity_state(
    grpc_channel_element* elem, int try_to_connect) {
  channel_data* chand = static_cast<channel_data*>(elem->channel_data);
  grpc_connectivity_state out =
      grpc_connectivity_state_check(&chand->state_tracker);
  if (out == GRPC_CHANNEL_IDLE && try_to_connect) {
    GRPC_CHANNEL_STACK_REF(chand->owning_stack, "try_to_connect");
    GRPC_CLOSURE_SCHED(
        GRPC_CLOSURE_CREATE(try_to_connect_locked, chand,
                            grpc_combiner_scheduler(chand->combiner)),
        GRPC_ERROR_NONE);
  }
  return out;
}

typedef struct external_connectivity_watcher {
  channel_data* chand;
  grpc_polling_entity pollent;
  grpc_closure* on_complete;
  grpc_closure* watcher_timer_init;
  grpc_connectivity_state* state;
  grpc_closure my_closure;
  struct external_connectivity_watcher* next;
} external_connectivity_watcher;

static external_connectivity_watcher* lookup_external_connectivity_watcher(
    channel_data* chand, grpc_closure* on_complete) {
  gpr_mu_lock(&chand->external_connectivity_watcher_list_mu);
  external_connectivity_watcher* w =
      chand->external_connectivity_watcher_list_head;
  while (w != nullptr && w->on_complete != on_complete) {
    w = w->next;
  }
  gpr_mu_unlock(&chand->external_connectivity_watcher_list_mu);
  return w;
}

static void external_connectivity_watcher_list_append(
    channel_data* chand, external_connectivity_watcher* w) {
  GPR_ASSERT(!lookup_external_connectivity_watcher(chand, w->on_complete));

  gpr_mu_lock(&w->chand->external_connectivity_watcher_list_mu);
  GPR_ASSERT(!w->next);
  w->next = chand->external_connectivity_watcher_list_head;
  chand->external_connectivity_watcher_list_head = w;
  gpr_mu_unlock(&w->chand->external_connectivity_watcher_list_mu);
}

static void external_connectivity_watcher_list_remove(
    channel_data* chand, external_connectivity_watcher* too_remove) {
  GPR_ASSERT(
      lookup_external_connectivity_watcher(chand, too_remove->on_complete));
  gpr_mu_lock(&chand->external_connectivity_watcher_list_mu);
  if (too_remove == chand->external_connectivity_watcher_list_head) {
    chand->external_connectivity_watcher_list_head = too_remove->next;
    gpr_mu_unlock(&chand->external_connectivity_watcher_list_mu);
    return;
  }
  external_connectivity_watcher* w =
      chand->external_connectivity_watcher_list_head;
  while (w != nullptr) {
    if (w->next == too_remove) {
      w->next = w->next->next;
      gpr_mu_unlock(&chand->external_connectivity_watcher_list_mu);
      return;
    }
    w = w->next;
  }
  GPR_UNREACHABLE_CODE(return );
}

int grpc_client_channel_num_external_connectivity_watchers(
    grpc_channel_element* elem) {
  channel_data* chand = static_cast<channel_data*>(elem->channel_data);
  int count = 0;

  gpr_mu_lock(&chand->external_connectivity_watcher_list_mu);
  external_connectivity_watcher* w =
      chand->external_connectivity_watcher_list_head;
  while (w != nullptr) {
    count++;
    w = w->next;
  }
  gpr_mu_unlock(&chand->external_connectivity_watcher_list_mu);

  return count;
}

static void on_external_watch_complete_locked(void* arg, grpc_error* error) {
  external_connectivity_watcher* w =
      static_cast<external_connectivity_watcher*>(arg);
  grpc_closure* follow_up = w->on_complete;
  grpc_polling_entity_del_from_pollset_set(&w->pollent,
                                           w->chand->interested_parties);
  GRPC_CHANNEL_STACK_UNREF(w->chand->owning_stack,
                           "external_connectivity_watcher");
  external_connectivity_watcher_list_remove(w->chand, w);
  gpr_free(w);
  GRPC_CLOSURE_SCHED(follow_up, GRPC_ERROR_REF(error));
}

static void watch_connectivity_state_locked(void* arg,
                                            grpc_error* error_ignored) {
  external_connectivity_watcher* w =
      static_cast<external_connectivity_watcher*>(arg);
  external_connectivity_watcher* found = nullptr;
  if (w->state != nullptr) {
    external_connectivity_watcher_list_append(w->chand, w);
    // An assumption is being made that the closure is scheduled on the exec ctx
    // scheduler and that GRPC_CLOSURE_RUN would run the closure immediately.
    GRPC_CLOSURE_RUN(w->watcher_timer_init, GRPC_ERROR_NONE);
    GRPC_CLOSURE_INIT(&w->my_closure, on_external_watch_complete_locked, w,
                      grpc_combiner_scheduler(w->chand->combiner));
    grpc_connectivity_state_notify_on_state_change(&w->chand->state_tracker,
                                                   w->state, &w->my_closure);
  } else {
    GPR_ASSERT(w->watcher_timer_init == nullptr);
    found = lookup_external_connectivity_watcher(w->chand, w->on_complete);
    if (found) {
      GPR_ASSERT(found->on_complete == w->on_complete);
      grpc_connectivity_state_notify_on_state_change(
          &found->chand->state_tracker, nullptr, &found->my_closure);
    }
    grpc_polling_entity_del_from_pollset_set(&w->pollent,
                                             w->chand->interested_parties);
    GRPC_CHANNEL_STACK_UNREF(w->chand->owning_stack,
                             "external_connectivity_watcher");
    gpr_free(w);
  }
}

void grpc_client_channel_watch_connectivity_state(
    grpc_channel_element* elem, grpc_polling_entity pollent,
    grpc_connectivity_state* state, grpc_closure* closure,
    grpc_closure* watcher_timer_init) {
  channel_data* chand = static_cast<channel_data*>(elem->channel_data);
  external_connectivity_watcher* w =
      static_cast<external_connectivity_watcher*>(gpr_zalloc(sizeof(*w)));
  w->chand = chand;
  w->pollent = pollent;
  w->on_complete = closure;
  w->state = state;
  w->watcher_timer_init = watcher_timer_init;
  grpc_polling_entity_add_to_pollset_set(&w->pollent,
                                         chand->interested_parties);
  GRPC_CHANNEL_STACK_REF(w->chand->owning_stack,
                         "external_connectivity_watcher");
  GRPC_CLOSURE_SCHED(
      GRPC_CLOSURE_INIT(&w->my_closure, watch_connectivity_state_locked, w,
                        grpc_combiner_scheduler(chand->combiner)),
      GRPC_ERROR_NONE);
}

grpc_subchannel_call* grpc_client_channel_get_subchannel_call(
    grpc_call_element* elem) {
  call_data* calld = static_cast<call_data*>(elem->call_data);
  return calld->subchannel_call;
}<|MERGE_RESOLUTION|>--- conflicted
+++ resolved
@@ -1662,20 +1662,12 @@
               batch_data->subchannel_call));
   retry_state->completed_recv_initial_metadata = true;
   // If we got an error or a Trailers-Only response and have not yet gotten
-<<<<<<< HEAD
   // the recv_trailing_metadata_ready callback, then defer propagating this
   // callback back to the surface.  We can evaluate whether to retry when
   // recv_trailing_metadata comes back.
-  if ((batch_data->trailing_metadata_available || error != GRPC_ERROR_NONE) &&
-      !retry_state->completed_recv_trailing_metadata) {
-=======
-  // the recv_trailing_metadata on_complete callback, then defer
-  // propagating this callback back to the surface.  We can evaluate whether
-  // to retry when recv_trailing_metadata comes back.
   if (GPR_UNLIKELY((batch_data->trailing_metadata_available ||
                     error != GRPC_ERROR_NONE) &&
                    !retry_state->completed_recv_trailing_metadata)) {
->>>>>>> 5d83bedb
     if (grpc_client_channel_trace.enabled()) {
       gpr_log(GPR_INFO,
               "chand=%p calld=%p: deferring recv_initial_metadata_ready "
@@ -1759,20 +1751,12 @@
               batch_data->subchannel_call));
   ++retry_state->completed_recv_message_count;
   // If we got an error or the payload was nullptr and we have not yet gotten
-<<<<<<< HEAD
   // the recv_trailing_metadata_ready callback, then defer propagating this
   // callback back to the surface.  We can evaluate whether to retry when
   // recv_trailing_metadata comes back.
-  if ((batch_data->recv_message == nullptr || error != GRPC_ERROR_NONE) &&
-      !retry_state->completed_recv_trailing_metadata) {
-=======
-  // the recv_trailing_metadata on_complete callback, then defer
-  // propagating this callback back to the surface.  We can evaluate whether
-  // to retry when recv_trailing_metadata comes back.
   if (GPR_UNLIKELY(
           (batch_data->recv_message == nullptr || error != GRPC_ERROR_NONE) &&
           !retry_state->completed_recv_trailing_metadata)) {
->>>>>>> 5d83bedb
     if (grpc_client_channel_trace.enabled()) {
       gpr_log(GPR_INFO,
               "chand=%p calld=%p: deferring recv_message_ready (nullptr "
@@ -2108,80 +2092,8 @@
           grpc_connected_subchannel_call_get_parent_data(
               batch_data->subchannel_call));
   // Update bookkeeping in retry_state.
-<<<<<<< HEAD
   if (batch_data->batch.send_initial_metadata) {
     retry_state->completed_send_initial_metadata = true;
-=======
-  update_retry_state_for_completed_batch(batch_data, retry_state);
-  if (call_finished) {
-    if (grpc_client_channel_trace.enabled()) {
-      gpr_log(GPR_INFO, "chand=%p calld=%p: call already finished", chand,
-              calld);
-    }
-  } else {
-    // Check if this batch finished the call, and if so, get its status.
-    // The call is finished if either (a) this callback was invoked with
-    // an error or (b) we receive status.
-    grpc_status_code status = GRPC_STATUS_OK;
-    grpc_mdelem* server_pushback_md = nullptr;
-    if (GPR_UNLIKELY(error != GRPC_ERROR_NONE)) {  // Case (a).
-      call_finished = true;
-      grpc_error_get_status(error, calld->deadline, &status, nullptr, nullptr,
-                            nullptr);
-    } else if (batch_data->batch.recv_trailing_metadata) {  // Case (b).
-      call_finished = true;
-      grpc_metadata_batch* md_batch =
-          batch_data->batch.payload->recv_trailing_metadata
-              .recv_trailing_metadata;
-      GPR_ASSERT(md_batch->idx.named.grpc_status != nullptr);
-      status = grpc_get_status_code_from_metadata(
-          md_batch->idx.named.grpc_status->md);
-      if (md_batch->idx.named.grpc_retry_pushback_ms != nullptr) {
-        server_pushback_md = &md_batch->idx.named.grpc_retry_pushback_ms->md;
-      }
-    }
-    // If the call just finished, check if we should retry.
-    if (call_finished) {
-      if (grpc_client_channel_trace.enabled()) {
-        gpr_log(GPR_INFO, "chand=%p calld=%p: call finished, status=%s", chand,
-                calld, grpc_status_code_to_string(status));
-      }
-      if (maybe_retry(elem, batch_data, status, server_pushback_md)) {
-        // Unref batch_data for deferred recv_initial_metadata_ready or
-        // recv_message_ready callbacks, if any.
-        if (batch_data->batch.recv_trailing_metadata &&
-            retry_state->recv_initial_metadata_ready_deferred_batch !=
-                nullptr) {
-          batch_data_unref(batch_data);
-          GRPC_ERROR_UNREF(retry_state->recv_initial_metadata_error);
-        }
-        if (batch_data->batch.recv_trailing_metadata &&
-            retry_state->recv_message_ready_deferred_batch != nullptr) {
-          batch_data_unref(batch_data);
-          GRPC_ERROR_UNREF(retry_state->recv_message_error);
-        }
-        // Track number of pending subchannel send batches and determine if
-        // this was the last one.
-        bool last_callback_complete = false;
-        if (batch_data->batch.send_initial_metadata ||
-            batch_data->batch.send_message ||
-            batch_data->batch.send_trailing_metadata) {
-          --calld->num_pending_retriable_subchannel_send_batches;
-          last_callback_complete =
-              calld->num_pending_retriable_subchannel_send_batches == 0;
-        }
-        batch_data_unref(batch_data);
-        // If we just completed the last subchannel send batch, unref the
-        // call stack.
-        if (last_callback_complete) {
-          GRPC_CALL_STACK_UNREF(calld->owning_call, "subchannel_send_batches");
-        }
-        return;
-      }
-      // Not retrying, so commit the call.
-      retry_commit(elem, retry_state);
-    }
->>>>>>> 5d83bedb
   }
   if (batch_data->batch.send_message) {
     ++retry_state->completed_send_message_count;
@@ -2212,31 +2124,16 @@
   }
   // Track number of pending subchannel send batches and determine if this
   // was the last one.
-<<<<<<< HEAD
   --calld->num_pending_retriable_subchannel_send_batches;
   const bool last_callback_complete =
       calld->num_pending_retriable_subchannel_send_batches == 0;
-=======
-  bool last_callback_complete = false;
-  if (batch_data->batch.send_initial_metadata ||
-      batch_data->batch.send_message ||
-      batch_data->batch.send_trailing_metadata) {
-    --calld->num_pending_retriable_subchannel_send_batches;
-    last_callback_complete =
-        calld->num_pending_retriable_subchannel_send_batches == 0;
-  }
->>>>>>> 5d83bedb
   // Don't need batch_data anymore.
   batch_data_unref(batch_data);
   // Schedule all of the closures identified above.
   // Note: This yeilds the call combiner.
   execute_closures_in_call_combiner(elem, "on_complete", closures,
                                     num_closures);
-<<<<<<< HEAD
   // If this was the last subchannel send batch, unref the call stack.
-=======
-  // If we just completed the last subchannel send batch, unref the call stack.
->>>>>>> 5d83bedb
   if (last_callback_complete) {
     GRPC_CALL_STACK_UNREF(calld->owning_call, "subchannel_send_batches");
   }
