--- conflicted
+++ resolved
@@ -39,7 +39,6 @@
 #include "src/core/ext/filters/client_channel/resolver_registry.h"
 #include "src/core/ext/filters/client_channel/resolver_result_parsing.h"
 #include "src/core/ext/filters/client_channel/retry_throttle.h"
-#include "src/core/ext/filters/client_channel/server_address.h"
 #include "src/core/ext/filters/client_channel/subchannel.h"
 #include "src/core/ext/filters/deadline/deadline_filter.h"
 #include "src/core/lib/backoff/backoff.h"
@@ -64,7 +63,6 @@
 #include "src/core/lib/transport/static_metadata.h"
 #include "src/core/lib/transport/status_metadata.h"
 
-using grpc_core::ServerAddressList;
 using grpc_core::internal::ClientChannelMethodParams;
 using grpc_core::internal::ClientChannelMethodParamsTable;
 using grpc_core::internal::ProcessedResolverResult;
@@ -119,310 +117,12 @@
   grpc_core::UniquePtr<char> info_service_config_json;
 } channel_data;
 
-<<<<<<< HEAD
 // Synchronous callback from chand->request_router to process a resolver
 // result update.
 static bool process_resolver_result_locked(void* arg,
                                            const grpc_channel_args& args,
                                            const char** lb_policy_name,
                                            grpc_json** lb_policy_config) {
-=======
-typedef struct {
-  channel_data* chand;
-  /** used as an identifier, don't dereference it because the LB policy may be
-   * non-existing when the callback is run */
-  grpc_core::LoadBalancingPolicy* lb_policy;
-  grpc_closure closure;
-} reresolution_request_args;
-
-/** We create one watcher for each new lb_policy that is returned from a
-    resolver, to watch for state changes from the lb_policy. When a state
-    change is seen, we update the channel, and create a new watcher. */
-typedef struct {
-  channel_data* chand;
-  grpc_closure on_changed;
-  grpc_connectivity_state state;
-  grpc_core::LoadBalancingPolicy* lb_policy;
-} lb_policy_connectivity_watcher;
-
-static void watch_lb_policy_locked(channel_data* chand,
-                                   grpc_core::LoadBalancingPolicy* lb_policy,
-                                   grpc_connectivity_state current_state);
-
-static const char* channel_connectivity_state_change_string(
-    grpc_connectivity_state state) {
-  switch (state) {
-    case GRPC_CHANNEL_IDLE:
-      return "Channel state change to IDLE";
-    case GRPC_CHANNEL_CONNECTING:
-      return "Channel state change to CONNECTING";
-    case GRPC_CHANNEL_READY:
-      return "Channel state change to READY";
-    case GRPC_CHANNEL_TRANSIENT_FAILURE:
-      return "Channel state change to TRANSIENT_FAILURE";
-    case GRPC_CHANNEL_SHUTDOWN:
-      return "Channel state change to SHUTDOWN";
-  }
-  GPR_UNREACHABLE_CODE(return "UNKNOWN");
-}
-
-static void set_channel_connectivity_state_locked(channel_data* chand,
-                                                  grpc_connectivity_state state,
-                                                  grpc_error* error,
-                                                  const char* reason) {
-  /* TODO: Improve failure handling:
-   * - Make it possible for policies to return GRPC_CHANNEL_TRANSIENT_FAILURE.
-   * - Hand over pending picks from old policies during the switch that happens
-   *   when resolver provides an update. */
-  if (chand->lb_policy != nullptr) {
-    if (state == GRPC_CHANNEL_TRANSIENT_FAILURE) {
-      /* cancel picks with wait_for_ready=false */
-      chand->lb_policy->CancelMatchingPicksLocked(
-          /* mask= */ GRPC_INITIAL_METADATA_WAIT_FOR_READY,
-          /* check= */ 0, GRPC_ERROR_REF(error));
-    } else if (state == GRPC_CHANNEL_SHUTDOWN) {
-      /* cancel all picks */
-      chand->lb_policy->CancelMatchingPicksLocked(/* mask= */ 0, /* check= */ 0,
-                                                  GRPC_ERROR_REF(error));
-    }
-  }
-  if (grpc_client_channel_trace.enabled()) {
-    gpr_log(GPR_INFO, "chand=%p: setting connectivity state to %s", chand,
-            grpc_connectivity_state_name(state));
-  }
-  if (chand->channelz_channel != nullptr) {
-    chand->channelz_channel->AddTraceEvent(
-        grpc_core::channelz::ChannelTrace::Severity::Info,
-        grpc_slice_from_static_string(
-            channel_connectivity_state_change_string(state)));
-  }
-  grpc_connectivity_state_set(&chand->state_tracker, state, error, reason);
-}
-
-static void on_lb_policy_state_changed_locked(void* arg, grpc_error* error) {
-  lb_policy_connectivity_watcher* w =
-      static_cast<lb_policy_connectivity_watcher*>(arg);
-  /* check if the notification is for the latest policy */
-  if (w->lb_policy == w->chand->lb_policy.get()) {
-    if (grpc_client_channel_trace.enabled()) {
-      gpr_log(GPR_INFO, "chand=%p: lb_policy=%p state changed to %s", w->chand,
-              w->lb_policy, grpc_connectivity_state_name(w->state));
-    }
-    set_channel_connectivity_state_locked(w->chand, w->state,
-                                          GRPC_ERROR_REF(error), "lb_changed");
-    if (w->state != GRPC_CHANNEL_SHUTDOWN) {
-      watch_lb_policy_locked(w->chand, w->lb_policy, w->state);
-    }
-  }
-  GRPC_CHANNEL_STACK_UNREF(w->chand->owning_stack, "watch_lb_policy");
-  gpr_free(w);
-}
-
-static void watch_lb_policy_locked(channel_data* chand,
-                                   grpc_core::LoadBalancingPolicy* lb_policy,
-                                   grpc_connectivity_state current_state) {
-  lb_policy_connectivity_watcher* w =
-      static_cast<lb_policy_connectivity_watcher*>(gpr_malloc(sizeof(*w)));
-  GRPC_CHANNEL_STACK_REF(chand->owning_stack, "watch_lb_policy");
-  w->chand = chand;
-  GRPC_CLOSURE_INIT(&w->on_changed, on_lb_policy_state_changed_locked, w,
-                    grpc_combiner_scheduler(chand->combiner));
-  w->state = current_state;
-  w->lb_policy = lb_policy;
-  lb_policy->NotifyOnStateChangeLocked(&w->state, &w->on_changed);
-}
-
-static void start_resolving_locked(channel_data* chand) {
-  if (grpc_client_channel_trace.enabled()) {
-    gpr_log(GPR_INFO, "chand=%p: starting name resolution", chand);
-  }
-  GPR_ASSERT(!chand->started_resolving);
-  chand->started_resolving = true;
-  GRPC_CHANNEL_STACK_REF(chand->owning_stack, "resolver");
-  chand->resolver->NextLocked(&chand->resolver_result,
-                              &chand->on_resolver_result_changed);
-}
-
-// Invoked from the resolver NextLocked() callback when the resolver
-// is shutting down.
-static void on_resolver_shutdown_locked(channel_data* chand,
-                                        grpc_error* error) {
-  if (grpc_client_channel_trace.enabled()) {
-    gpr_log(GPR_INFO, "chand=%p: shutting down", chand);
-  }
-  if (chand->lb_policy != nullptr) {
-    if (grpc_client_channel_trace.enabled()) {
-      gpr_log(GPR_INFO, "chand=%p: shutting down lb_policy=%p", chand,
-              chand->lb_policy.get());
-    }
-    grpc_pollset_set_del_pollset_set(chand->lb_policy->interested_parties(),
-                                     chand->interested_parties);
-    chand->lb_policy.reset();
-  }
-  if (chand->resolver != nullptr) {
-    // This should never happen; it can only be triggered by a resolver
-    // implementation spotaneously deciding to report shutdown without
-    // being orphaned.  This code is included just to be defensive.
-    if (grpc_client_channel_trace.enabled()) {
-      gpr_log(GPR_INFO, "chand=%p: spontaneous shutdown from resolver %p",
-              chand, chand->resolver.get());
-    }
-    chand->resolver.reset();
-    set_channel_connectivity_state_locked(
-        chand, GRPC_CHANNEL_SHUTDOWN,
-        GRPC_ERROR_CREATE_REFERENCING_FROM_STATIC_STRING(
-            "Resolver spontaneous shutdown", &error, 1),
-        "resolver_spontaneous_shutdown");
-  }
-  grpc_closure_list_fail_all(&chand->waiting_for_resolver_result_closures,
-                             GRPC_ERROR_CREATE_REFERENCING_FROM_STATIC_STRING(
-                                 "Channel disconnected", &error, 1));
-  GRPC_CLOSURE_LIST_SCHED(&chand->waiting_for_resolver_result_closures);
-  GRPC_CHANNEL_STACK_UNREF(chand->owning_stack, "resolver");
-  grpc_channel_args_destroy(chand->resolver_result);
-  chand->resolver_result = nullptr;
-  GRPC_ERROR_UNREF(error);
-}
-
-static void request_reresolution_locked(void* arg, grpc_error* error) {
-  reresolution_request_args* args =
-      static_cast<reresolution_request_args*>(arg);
-  channel_data* chand = args->chand;
-  // If this invocation is for a stale LB policy, treat it as an LB shutdown
-  // signal.
-  if (args->lb_policy != chand->lb_policy.get() || error != GRPC_ERROR_NONE ||
-      chand->resolver == nullptr) {
-    GRPC_CHANNEL_STACK_UNREF(chand->owning_stack, "re-resolution");
-    gpr_free(args);
-    return;
-  }
-  if (grpc_client_channel_trace.enabled()) {
-    gpr_log(GPR_INFO, "chand=%p: started name re-resolving", chand);
-  }
-  chand->resolver->RequestReresolutionLocked();
-  // Give back the closure to the LB policy.
-  chand->lb_policy->SetReresolutionClosureLocked(&args->closure);
-}
-
-using TraceStringVector = grpc_core::InlinedVector<char*, 3>;
-
-// Creates a new LB policy, replacing any previous one.
-// If the new policy is created successfully, sets *connectivity_state and
-// *connectivity_error to its initial connectivity state; otherwise,
-// leaves them unchanged.
-static void create_new_lb_policy_locked(
-    channel_data* chand, char* lb_policy_name, grpc_json* lb_config,
-    grpc_connectivity_state* connectivity_state,
-    grpc_error** connectivity_error, TraceStringVector* trace_strings) {
-  grpc_core::LoadBalancingPolicy::Args lb_policy_args;
-  lb_policy_args.combiner = chand->combiner;
-  lb_policy_args.client_channel_factory = chand->client_channel_factory;
-  lb_policy_args.args = chand->resolver_result;
-  lb_policy_args.lb_config = lb_config;
-  grpc_core::OrphanablePtr<grpc_core::LoadBalancingPolicy> new_lb_policy =
-      grpc_core::LoadBalancingPolicyRegistry::CreateLoadBalancingPolicy(
-          lb_policy_name, lb_policy_args);
-  if (GPR_UNLIKELY(new_lb_policy == nullptr)) {
-    gpr_log(GPR_ERROR, "could not create LB policy \"%s\"", lb_policy_name);
-    if (chand->channelz_channel != nullptr) {
-      char* str;
-      gpr_asprintf(&str, "Could not create LB policy \'%s\'", lb_policy_name);
-      trace_strings->push_back(str);
-    }
-  } else {
-    if (grpc_client_channel_trace.enabled()) {
-      gpr_log(GPR_INFO, "chand=%p: created new LB policy \"%s\" (%p)", chand,
-              lb_policy_name, new_lb_policy.get());
-    }
-    if (chand->channelz_channel != nullptr) {
-      char* str;
-      gpr_asprintf(&str, "Created new LB policy \'%s\'", lb_policy_name);
-      trace_strings->push_back(str);
-    }
-    // Swap out the LB policy and update the fds in
-    // chand->interested_parties.
-    if (chand->lb_policy != nullptr) {
-      if (grpc_client_channel_trace.enabled()) {
-        gpr_log(GPR_INFO, "chand=%p: shutting down lb_policy=%p", chand,
-                chand->lb_policy.get());
-      }
-      grpc_pollset_set_del_pollset_set(chand->lb_policy->interested_parties(),
-                                       chand->interested_parties);
-      chand->lb_policy->HandOffPendingPicksLocked(new_lb_policy.get());
-    }
-    chand->lb_policy = std::move(new_lb_policy);
-    grpc_pollset_set_add_pollset_set(chand->lb_policy->interested_parties(),
-                                     chand->interested_parties);
-    // Set up re-resolution callback.
-    reresolution_request_args* args =
-        static_cast<reresolution_request_args*>(gpr_zalloc(sizeof(*args)));
-    args->chand = chand;
-    args->lb_policy = chand->lb_policy.get();
-    GRPC_CLOSURE_INIT(&args->closure, request_reresolution_locked, args,
-                      grpc_combiner_scheduler(chand->combiner));
-    GRPC_CHANNEL_STACK_REF(chand->owning_stack, "re-resolution");
-    chand->lb_policy->SetReresolutionClosureLocked(&args->closure);
-    // Get the new LB policy's initial connectivity state and start a
-    // connectivity watch.
-    GRPC_ERROR_UNREF(*connectivity_error);
-    *connectivity_state =
-        chand->lb_policy->CheckConnectivityLocked(connectivity_error);
-    if (chand->exit_idle_when_lb_policy_arrives) {
-      chand->lb_policy->ExitIdleLocked();
-      chand->exit_idle_when_lb_policy_arrives = false;
-    }
-    watch_lb_policy_locked(chand, chand->lb_policy.get(), *connectivity_state);
-  }
-}
-
-static void maybe_add_trace_message_for_address_changes_locked(
-    channel_data* chand, TraceStringVector* trace_strings) {
-  int resolution_contains_addresses = false;
-  const grpc_arg* channel_arg = grpc_channel_args_find(
-      chand->resolver_result, GRPC_ARG_SERVER_ADDRESS_LIST);
-  if (channel_arg != nullptr && channel_arg->type == GRPC_ARG_POINTER) {
-    ServerAddressList* addresses =
-        static_cast<ServerAddressList*>(channel_arg->value.pointer.p);
-    if (addresses->size() > 0) {
-      resolution_contains_addresses = true;
-    }
-  }
-  if (!resolution_contains_addresses &&
-      chand->previous_resolution_contained_addresses) {
-    trace_strings->push_back(gpr_strdup("Address list became empty"));
-  } else if (resolution_contains_addresses &&
-             !chand->previous_resolution_contained_addresses) {
-    trace_strings->push_back(gpr_strdup("Address list became non-empty"));
-  }
-  chand->previous_resolution_contained_addresses =
-      resolution_contains_addresses;
-}
-
-static void concatenate_and_add_channel_trace_locked(
-    channel_data* chand, TraceStringVector* trace_strings) {
-  if (!trace_strings->empty()) {
-    gpr_strvec v;
-    gpr_strvec_init(&v);
-    gpr_strvec_add(&v, gpr_strdup("Resolution event: "));
-    bool is_first = 1;
-    for (size_t i = 0; i < trace_strings->size(); ++i) {
-      if (!is_first) gpr_strvec_add(&v, gpr_strdup(", "));
-      is_first = false;
-      gpr_strvec_add(&v, (*trace_strings)[i]);
-    }
-    char* flat;
-    size_t flat_len = 0;
-    flat = gpr_strvec_flatten(&v, &flat_len);
-    chand->channelz_channel->AddTraceEvent(
-        grpc_core::channelz::ChannelTrace::Severity::Info,
-        grpc_slice_new(flat, flat_len, gpr_free));
-    gpr_strvec_destroy(&v);
-  }
-}
-
-// Callback invoked when a resolver result is available.
-static void on_resolver_result_changed_locked(void* arg, grpc_error* error) {
->>>>>>> ff890685
   channel_data* chand = static_cast<channel_data*>(arg);
   ProcessedResolverResult resolver_result(args, chand->enable_retries);
   grpc_core::UniquePtr<char> service_config_json =
@@ -473,16 +173,6 @@
     } else {
       grpc_error* error = GRPC_ERROR_NONE;
       grpc_core::LoadBalancingPolicy::PickState pick_state;
-<<<<<<< HEAD
-      pick_state.initial_metadata = nullptr;
-      uint32_t initial_metadata_flags = 0;
-      pick_state.initial_metadata_flags = &initial_metadata_flags;
-      pick_state.on_complete = nullptr;
-      memset(&pick_state.subchannel_call_context, 0,
-             sizeof(pick_state.subchannel_call_context));
-      pick_state.user_data = nullptr;
-=======
->>>>>>> ff890685
       // Pick must return synchronously, because pick_state.on_complete is null.
       GPR_ASSERT(
           chand->request_router->lb_policy()->PickLocked(&pick_state, &error));
