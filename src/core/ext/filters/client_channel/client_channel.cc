--- conflicted
+++ resolved
@@ -2591,12 +2591,20 @@
         DEBUG_LOCATION);
   });
   // Grab mutex and take a ref to the picker.
+  if (GRPC_TRACE_FLAG_ENABLED(grpc_client_channel_lb_call_trace)) {
+    gpr_log(GPR_INFO, "chand=%p lb_call=%p: grabbing LB mutex to get picker",
+            chand_, this);
+  }
   {
     MutexLock lock(&chand_->lb_mu_);
     pickers.emplace_back(chand_->picker_);
   }
   while (true) {
     // Do pick.
+    if (GRPC_TRACE_FLAG_ENABLED(grpc_client_channel_lb_call_trace)) {
+      gpr_log(GPR_INFO, "chand=%p lb_call=%p: performing pick with picker=%p",
+              chand_, this, pickers.back().get());
+    }
     grpc_error_handle error;
     bool pick_complete = PickSubchannelImpl(pickers.back().get(), &error);
     if (!pick_complete) {
@@ -2994,18 +3002,9 @@
   // Add the batch to the pending list.
   PendingBatchesAdd(batch);
   // For batches containing a send_initial_metadata op, acquire the
-  // channel's data plane mutex to pick a subchannel.
+  // channel's LB mutex to pick a subchannel.
   if (GPR_LIKELY(batch->send_initial_metadata)) {
-<<<<<<< HEAD
-    if (GRPC_TRACE_FLAG_ENABLED(grpc_client_channel_lb_call_trace)) {
-      gpr_log(GPR_INFO,
-              "chand=%p lb_call=%p: grabbing LB mutex to perform pick", chand(),
-              this);
-    }
     TryPick(/*was_queued=*/false);
-=======
-    PickSubchannel(/*was_queued=*/false);
->>>>>>> 8249fc10
   } else {
     // For all other batches, release the call combiner.
     if (GRPC_TRACE_FLAG_ENABLED(grpc_client_channel_lb_call_trace)) {
@@ -3182,7 +3181,6 @@
   lb_call_canceller_ = new LbQueuedCallCanceller(Ref());
 }
 
-<<<<<<< HEAD
 void ClientChannel::FilterBasedLoadBalancedCall::RetryPickLocked() {
   // Lame the call combiner canceller.
   lb_call_canceller_ = nullptr;
@@ -3219,68 +3217,6 @@
     PendingBatchesFail(error, YieldCallCombiner);
   } else {
     PendingBatchesResume();
-=======
-void ClientChannel::LoadBalancedCall::PickSubchannel(bool was_queued) {
-  if (GRPC_TRACE_FLAG_ENABLED(grpc_client_channel_lb_call_trace)) {
-    gpr_log(GPR_INFO, "chand=%p lb_call=%p: grabbing LB mutex to perform pick",
-            chand_, this);
-  }
-  // Grab mutex and take a ref to the picker.
-  RefCountedPtr<LoadBalancingPolicy::SubchannelPicker> picker;
-  {
-    MutexLock lock(&chand_->lb_mu_);
-    picker = chand_->picker_;
-  }
-  // We may accumulate multiple pickers here, because if a picker says
-  // to queue the call, we check again to see if the picker has been
-  // updated before we queue it.
-  std::vector<RefCountedPtr<LoadBalancingPolicy::SubchannelPicker>>
-      pickers_to_unref;
-  while (true) {
-    // Do pick.
-    if (GRPC_TRACE_FLAG_ENABLED(grpc_client_channel_lb_call_trace)) {
-      gpr_log(GPR_INFO, "chand=%p lb_call=%p: performing pick with picker=%p",
-              chand_, this, picker.get());
-    }
-    grpc_error_handle error;
-    bool pick_complete = PickSubchannelImpl(picker.get(), &error);
-    if (!pick_complete) {
-      MutexLock lock(&chand_->lb_mu_);
-      // If picker has been swapped out since we grabbed it, try again.
-      if (chand_->picker_ != picker) {
-        if (GRPC_TRACE_FLAG_ENABLED(grpc_client_channel_lb_call_trace)) {
-          gpr_log(GPR_INFO,
-                  "chand=%p lb_call=%p: pick not complete, but picker changed",
-                  chand_, this);
-        }
-        pickers_to_unref.emplace_back(std::move(picker));
-        picker = chand_->picker_;
-        continue;
-      }
-      // Otherwise queue the pick to try again later when we get a new picker.
-      AddCallToLbQueuedCallsLocked();
-      break;
-    }
-    // Pick is complete.
-    // If it was queued, add a trace annotation.
-    if (was_queued && call_attempt_tracer_ != nullptr) {
-      call_attempt_tracer_->RecordAnnotation("Delayed LB pick complete.");
-    }
-    // If the pick failed, fail the call.
-    if (!error.ok()) {
-      if (GRPC_TRACE_FLAG_ENABLED(grpc_client_channel_lb_call_trace)) {
-        gpr_log(GPR_INFO,
-                "chand=%p lb_call=%p: failed to pick subchannel: error=%s",
-                chand_, this, StatusToString(error).c_str());
-      }
-      PendingBatchesFail(error, YieldCallCombiner);
-      break;
-    }
-    // Pick succeeded.
-    call_dispatch_controller_->Commit();
-    CreateSubchannelCall();
-    break;
->>>>>>> 8249fc10
   }
 }
 
