--- conflicted
+++ resolved
@@ -327,15 +327,9 @@
     grpc_connectivity_state* connectivity_state,
     grpc_error** connectivity_error, TraceStringVector* trace_strings) {
   LoadBalancingPolicy::Args lb_policy_args;
-<<<<<<< HEAD
   lb_policy_args.combiner = combiner();
   lb_policy_args.client_channel_factory = client_channel_factory();
-  lb_policy_args.subchannel_pool = subchannel_pool();
-=======
-  lb_policy_args.combiner = combiner_;
-  lb_policy_args.client_channel_factory = client_channel_factory_;
-  lb_policy_args.subchannel_pool = subchannel_pool_;
->>>>>>> e71ca0a4
+  lb_policy_args.subchannel_pool = subchannel_pool()->Ref();
   lb_policy_args.args = resolver_result_;
   lb_policy_args.lb_config = lb_config;
   lb_policy_args.channel_control_helper =
