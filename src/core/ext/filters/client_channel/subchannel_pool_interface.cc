//
//
// Copyright 2018 gRPC authors.
//
// Licensed under the Apache License, Version 2.0 (the "License");
// you may not use this file except in compliance with the License.
// You may obtain a copy of the License at
//
//     http://www.apache.org/licenses/LICENSE-2.0
//
// Unless required by applicable law or agreed to in writing, software
// distributed under the License is distributed on an "AS IS" BASIS,
// WITHOUT WARRANTIES OR CONDITIONS OF ANY KIND, either express or implied.
// See the License for the specific language governing permissions and
// limitations under the License.
//
//

#include <grpc/support/port_platform.h>

#include "src/core/ext/filters/client_channel/subchannel_pool_interface.h"

#include "src/core/lib/gpr/useful.h"

// The subchannel pool to reuse subchannels.
#define GRPC_ARG_SUBCHANNEL_POOL "grpc.subchannel_pool"
// The subchannel key ID that is only used in test to make each key unique.
#define GRPC_ARG_SUBCHANNEL_KEY_TEST_ONLY_ID "grpc.subchannel_key_test_only_id"

namespace grpc_core {

TraceFlag grpc_subchannel_pool_trace(false, "subchannel_pool");

SubchannelKey::SubchannelKey(const grpc_channel_args* args) {
  Init(args, grpc_channel_args_normalize);
}

SubchannelKey::~SubchannelKey() {
  grpc_channel_args_destroy(const_cast<grpc_channel_args*>(args_));
}

SubchannelKey::SubchannelKey(const SubchannelKey& other) {
  Init(other.args_, grpc_channel_args_copy);
}

SubchannelKey& SubchannelKey::operator=(const SubchannelKey& other) {
  grpc_channel_args_destroy(const_cast<grpc_channel_args*>(args_));
  Init(other.args_, grpc_channel_args_copy);
  return *this;
}

int SubchannelKey::Cmp(const SubchannelKey& other) const {
  return grpc_channel_args_compare(args_, other.args_);
}

void SubchannelKey::Init(
    const grpc_channel_args* args,
    grpc_channel_args* (*copy_channel_args)(const grpc_channel_args* args)) {
  args_ = copy_channel_args(args);
}

namespace {

void* arg_copy(void* p) {
  auto* subchannel_pool = static_cast<SubchannelPoolInterface*>(p);
  subchannel_pool->Ref().release();
  return p;
}

void arg_destroy(void* p) {
  auto* subchannel_pool = static_cast<SubchannelPoolInterface*>(p);
  subchannel_pool->Unref();
}

int arg_cmp(void* a, void* b) { return GPR_ICMP(a, b); }

const grpc_arg_pointer_vtable subchannel_pool_arg_vtable = {
    arg_copy, arg_destroy, arg_cmp};

}  // namespace

grpc_arg SubchannelPoolInterface::CreateChannelArg(
    SubchannelPoolInterface* subchannel_pool) {
  return grpc_channel_arg_pointer_create(
      const_cast<char*>(GRPC_ARG_SUBCHANNEL_POOL), subchannel_pool,
      &subchannel_pool_arg_vtable);
}

SubchannelPoolInterface*
SubchannelPoolInterface::GetSubchannelPoolFromChannelArgs(
    const grpc_channel_args* args) {
  const grpc_arg* arg = grpc_channel_args_find(args, GRPC_ARG_SUBCHANNEL_POOL);
  if (arg == nullptr || arg->type != GRPC_ARG_POINTER) return nullptr;
  return static_cast<SubchannelPoolInterface*>(arg->value.pointer.p);
}

grpc_channel_args* SubchannelPoolInterface::RemoveSubchannelPoolArg(
<<<<<<< HEAD
    grpc_channel_args* args) {
=======
    const grpc_channel_args* args) {
>>>>>>> 93a4e53f
  grpc_channel_args* new_args = nullptr;
  static const char* args_to_remove[] = {GRPC_ARG_SUBCHANNEL_POOL};
  new_args = grpc_channel_args_copy_and_remove(args, args_to_remove, 1);
  return new_args;
}

}  // namespace grpc_core<|MERGE_RESOLUTION|>--- conflicted
+++ resolved
@@ -95,11 +95,7 @@
 }
 
 grpc_channel_args* SubchannelPoolInterface::RemoveSubchannelPoolArg(
-<<<<<<< HEAD
-    grpc_channel_args* args) {
-=======
     const grpc_channel_args* args) {
->>>>>>> 93a4e53f
   grpc_channel_args* new_args = nullptr;
   static const char* args_to_remove[] = {GRPC_ARG_SUBCHANNEL_POOL};
   new_args = grpc_channel_args_copy_and_remove(args, args_to_remove, 1);
