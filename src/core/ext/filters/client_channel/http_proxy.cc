/*
 *
 * Copyright 2016 gRPC authors.
 *
 * Licensed under the Apache License, Version 2.0 (the "License");
 * you may not use this file except in compliance with the License.
 * You may obtain a copy of the License at
 *
 *     http://www.apache.org/licenses/LICENSE-2.0
 *
 * Unless required by applicable law or agreed to in writing, software
 * distributed under the License is distributed on an "AS IS" BASIS,
 * WITHOUT WARRANTIES OR CONDITIONS OF ANY KIND, either express or implied.
 * See the License for the specific language governing permissions and
 * limitations under the License.
 *
 */

#include <grpc/support/port_platform.h>

#include "src/core/ext/filters/client_channel/http_proxy.h"

#include <stdbool.h>
#include <string.h>

#include "absl/strings/str_cat.h"
#include "absl/strings/strip.h"

#include <grpc/support/alloc.h>
#include <grpc/support/log.h>
#include <grpc/support/string_util.h>

#include "src/core/ext/filters/client_channel/http_connect_handshaker.h"
#include "src/core/ext/filters/client_channel/proxy_mapper_registry.h"
#include "src/core/lib/channel/channel_args.h"
#include "src/core/lib/gpr/env.h"
#include "src/core/lib/gpr/string.h"
#include "src/core/lib/gprpp/host_port.h"
#include "src/core/lib/slice/b64.h"
#include "src/core/lib/uri/uri_parser.h"

namespace grpc_core {
namespace {

/**
 * Parses the 'https_proxy' env var (fallback on 'http_proxy') and returns the
 * proxy hostname to resolve or nullptr on error. Also sets 'user_cred' to user
 * credentials if present in the 'http_proxy' env var, otherwise leaves it
 * unchanged. It is caller's responsibility to gpr_free user_cred.
 */
// TODO(hork): change this to return std::string
char* GetHttpProxyServer(const grpc_channel_args* args, char** user_cred) {
  GPR_ASSERT(user_cred != nullptr);
  absl::StatusOr<URI> uri;
  char* proxy_name = nullptr;
  char** authority_strs = nullptr;
  size_t authority_nstrs;
  /* We check the following places to determine the HTTP proxy to use, stopping
   * at the first one that is set:
   * 1. GRPC_ARG_HTTP_PROXY channel arg
   * 2. grpc_proxy environment variable
   * 3. https_proxy environment variable
   * 4. http_proxy environment variable
   * If none of the above are set, then no HTTP proxy will be used.
   */
  char* uri_str =
      gpr_strdup(grpc_channel_args_find_string(args, GRPC_ARG_HTTP_PROXY));
  if (uri_str == nullptr) uri_str = gpr_getenv("grpc_proxy");
  if (uri_str == nullptr) uri_str = gpr_getenv("https_proxy");
  if (uri_str == nullptr) uri_str = gpr_getenv("http_proxy");
  if (uri_str == nullptr) return nullptr;
  // an emtpy value means "don't use proxy"
  if (uri_str[0] == '\0') goto done;
  uri = URI::Parse(uri_str);
  if (!uri.ok() || uri->authority().empty()) {
    gpr_log(GPR_ERROR, "cannot parse value of 'http_proxy' env var. Error: %s",
            uri.status().ToString().c_str());
    goto done;
  }
  if (uri->scheme() != "http") {
    gpr_log(GPR_ERROR, "'%s' scheme not supported in proxy URI",
            uri->scheme().c_str());
    goto done;
  }
  /* Split on '@' to separate user credentials from host */
  gpr_string_split(uri->authority().c_str(), "@", &authority_strs,
                   &authority_nstrs);
  GPR_ASSERT(authority_nstrs != 0); /* should have at least 1 string */
  if (authority_nstrs == 1) {
    /* User cred not present in authority */
    proxy_name = authority_strs[0];
  } else if (authority_nstrs == 2) {
    /* User cred found */
    *user_cred = authority_strs[0];
    proxy_name = authority_strs[1];
    gpr_log(GPR_DEBUG, "userinfo found in proxy URI");
  } else {
    /* Bad authority */
    for (size_t i = 0; i < authority_nstrs; i++) {
      gpr_free(authority_strs[i]);
    }
    proxy_name = nullptr;
  }
  gpr_free(authority_strs);
done:
  gpr_free(uri_str);
  return proxy_name;
}

class HttpProxyMapper : public ProxyMapperInterface {
 public:
  bool MapName(const char* server_uri, const grpc_channel_args* args,
               char** name_to_resolve, grpc_channel_args** new_args) override {
    if (!grpc_channel_args_find_bool(args, GRPC_ARG_ENABLE_HTTP_PROXY, true)) {
      return false;
    }
    char* user_cred = nullptr;
    *name_to_resolve = GetHttpProxyServer(args, &user_cred);
    if (*name_to_resolve == nullptr) return false;
    char* no_proxy_str = nullptr;
    absl::StatusOr<URI> uri = URI::Parse(server_uri);
    if (!uri.ok() || uri->path().empty()) {
      gpr_log(GPR_ERROR,
              "'http_proxy' environment variable set, but cannot "
              "parse server URI '%s' -- not using proxy. Error: %s",
              server_uri, uri.status().ToString().c_str());
      goto no_use_proxy;
    }
    if (uri->scheme() == "unix") {
      gpr_log(GPR_INFO, "not using proxy for Unix domain socket '%s'",
              server_uri);
      goto no_use_proxy;
    }
    /* Prefer using 'no_grpc_proxy'. Fallback on 'no_proxy' if it is not set. */
    no_proxy_str = gpr_getenv("no_grpc_proxy");
    if (no_proxy_str == nullptr) no_proxy_str = gpr_getenv("no_proxy");
    if (no_proxy_str != nullptr) {
      static const char* NO_PROXY_SEPARATOR = ",";
      bool use_proxy = true;
      std::string server_host;
      std::string server_port;
      if (!SplitHostPort(absl::StripPrefix(uri->path(), "/"), &server_host,
                         &server_port)) {
        gpr_log(GPR_INFO,
                "unable to split host and port, not checking no_proxy list for "
                "host '%s'",
                server_uri);
        gpr_free(no_proxy_str);
      } else {
        size_t uri_len = server_host.size();
        char** no_proxy_hosts;
        size_t num_no_proxy_hosts;
        gpr_string_split(no_proxy_str, NO_PROXY_SEPARATOR, &no_proxy_hosts,
                         &num_no_proxy_hosts);
        for (size_t i = 0; i < num_no_proxy_hosts; i++) {
          char* no_proxy_entry = no_proxy_hosts[i];
          size_t no_proxy_len = strlen(no_proxy_entry);
          if (no_proxy_len <= uri_len &&
              gpr_stricmp(no_proxy_entry,
                          &(server_host.c_str()[uri_len - no_proxy_len])) ==
                  0) {
            gpr_log(GPR_INFO, "not using proxy for host in no_proxy list '%s'",
                    server_uri);
            use_proxy = false;
            break;
          }
        }
        for (size_t i = 0; i < num_no_proxy_hosts; i++) {
          gpr_free(no_proxy_hosts[i]);
        }
        gpr_free(no_proxy_hosts);
        gpr_free(no_proxy_str);
        if (!use_proxy) goto no_use_proxy;
      }
    }
    grpc_arg args_to_add[2];
    args_to_add[0] = grpc_channel_arg_string_create(
<<<<<<< HEAD
        (char*)GRPC_ARG_HTTP_CONNECT_SERVER,
        const_cast<char*>(absl::StripPrefix(uri->path(), "/").data()));
=======
        const_cast<char*>(GRPC_ARG_HTTP_CONNECT_SERVER),
        uri->path[0] == '/' ? uri->path + 1 : uri->path);
>>>>>>> 6c440e82
    if (user_cred != nullptr) {
      /* Use base64 encoding for user credentials as stated in RFC 7617 */
      char* encoded_user_cred =
          grpc_base64_encode(user_cred, strlen(user_cred), 0, 0);
      std::string header =
          absl::StrCat("Proxy-Authorization:Basic ", encoded_user_cred);
      gpr_free(encoded_user_cred);
      args_to_add[1] = grpc_channel_arg_string_create(
          const_cast<char*>(GRPC_ARG_HTTP_CONNECT_HEADERS),
          const_cast<char*>(header.c_str()));
      *new_args = grpc_channel_args_copy_and_add(args, args_to_add, 2);
    } else {
      *new_args = grpc_channel_args_copy_and_add(args, args_to_add, 1);
    }
    gpr_free(user_cred);
    return true;
  no_use_proxy:
    gpr_free(*name_to_resolve);
    *name_to_resolve = nullptr;
    gpr_free(user_cred);
    return false;
  }

  bool MapAddress(const grpc_resolved_address& /*address*/,
                  const grpc_channel_args* /*args*/,
                  grpc_resolved_address** /*new_address*/,
                  grpc_channel_args** /*new_args*/) override {
    return false;
  }
};

}  // namespace

void RegisterHttpProxyMapper() {
  ProxyMapperRegistry::Register(
      true /* at_start */,
      std::unique_ptr<ProxyMapperInterface>(new HttpProxyMapper()));
}

}  // namespace grpc_core<|MERGE_RESOLUTION|>--- conflicted
+++ resolved
@@ -175,13 +175,8 @@
     }
     grpc_arg args_to_add[2];
     args_to_add[0] = grpc_channel_arg_string_create(
-<<<<<<< HEAD
-        (char*)GRPC_ARG_HTTP_CONNECT_SERVER,
+        const_cast<char*>(GRPC_ARG_HTTP_CONNECT_SERVER),
         const_cast<char*>(absl::StripPrefix(uri->path(), "/").data()));
-=======
-        const_cast<char*>(GRPC_ARG_HTTP_CONNECT_SERVER),
-        uri->path[0] == '/' ? uri->path + 1 : uri->path);
->>>>>>> 6c440e82
     if (user_cred != nullptr) {
       /* Use base64 encoding for user credentials as stated in RFC 7617 */
       char* encoded_user_cred =
