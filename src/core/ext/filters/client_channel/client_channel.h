//
// Copyright 2015 gRPC authors.
//
// Licensed under the Apache License, Version 2.0 (the "License");
// you may not use this file except in compliance with the License.
// You may obtain a copy of the License at
//
//     http://www.apache.org/licenses/LICENSE-2.0
//
// Unless required by applicable law or agreed to in writing, software
// distributed under the License is distributed on an "AS IS" BASIS,
// WITHOUT WARRANTIES OR CONDITIONS OF ANY KIND, either express or implied.
// See the License for the specific language governing permissions and
// limitations under the License.
//

#ifndef GRPC_CORE_EXT_FILTERS_CLIENT_CHANNEL_CLIENT_CHANNEL_H
#define GRPC_CORE_EXT_FILTERS_CLIENT_CHANNEL_CLIENT_CHANNEL_H

#include <grpc/support/port_platform.h>

#include <map>
#include <memory>
#include <set>
#include <string>

#include "absl/status/status.h"
#include "absl/types/optional.h"

#include <grpc/support/log.h>

#include "src/core/ext/filters/client_channel/client_channel_factory.h"
#include "src/core/ext/filters/client_channel/config_selector.h"
#include "src/core/ext/filters/client_channel/dynamic_filters.h"
#include "src/core/ext/filters/client_channel/lb_policy.h"
#include "src/core/ext/filters/client_channel/resolver.h"
#include "src/core/ext/filters/client_channel/resolver_result_parsing.h"
#include "src/core/ext/filters/client_channel/retry_throttle.h"
#include "src/core/ext/filters/client_channel/service_config.h"
#include "src/core/ext/filters/client_channel/subchannel.h"
#include "src/core/ext/filters/client_channel/subchannel_pool_interface.h"
#include "src/core/lib/gprpp/sync.h"
#include "src/core/lib/iomgr/error.h"
#include "src/core/lib/iomgr/polling_entity.h"
#include "src/core/lib/iomgr/work_serializer.h"
#include "src/core/lib/surface/channel.h"
#include "src/core/lib/transport/connectivity_state.h"

//
// Client channel filter
//

// A client channel is a channel that begins disconnected, and can connect
// to some endpoint on demand. If that endpoint disconnects, it will be
// connected to again later.
//
// Calls on a disconnected client channel are queued until a connection is
// established.

// Channel arg key for server URI string.
#define GRPC_ARG_SERVER_URI "grpc.server_uri"

// Channel arg containing a pointer to the ClientChannel object.
#define GRPC_ARG_CLIENT_CHANNEL "grpc.internal.client_channel"

// Channel arg containing a pointer to the ServiceConfig object.
#define GRPC_ARG_SERVICE_CONFIG_OBJ "grpc.internal.service_config_obj"

// Max number of batches that can be pending on a call at any given
// time.  This includes one batch for each of the following ops:
//   recv_initial_metadata
//   send_initial_metadata
//   recv_message
//   send_message
//   recv_trailing_metadata
//   send_trailing_metadata
#define MAX_PENDING_BATCHES 6

namespace grpc_core {

class ClientChannel {
 public:
  static const grpc_channel_filter kFilterVtable;

  class LoadBalancedCall;

  // Returns the ClientChannel object from channel, or null if channel
  // is not a client channel.
  static ClientChannel* GetFromChannel(grpc_channel* channel);

  grpc_connectivity_state CheckConnectivityState(bool try_to_connect);

  // Starts a one-time connectivity state watch.  When the channel's state
  // becomes different from *state, sets *state to the new state and
  // schedules on_complete.  The watcher_timer_init callback is invoked as
  // soon as the watch is actually started (i.e., after hopping into the
  // client channel combiner).  I/O will be serviced via pollent.
  //
  // This is intended to be used when starting a watch from outside of C-core
  // via grpc_channel_watch_connectivity_state().  It should not be used
  // by other callers.
  void AddExternalConnectivityWatcher(grpc_polling_entity pollent,
                                      grpc_connectivity_state* state,
                                      grpc_closure* on_complete,
                                      grpc_closure* watcher_timer_init) {
    new ExternalConnectivityWatcher(this, pollent, state, on_complete,
                                    watcher_timer_init);
  }

  // Cancels a pending external watcher previously added by
  // AddExternalConnectivityWatcher().
  void CancelExternalConnectivityWatcher(grpc_closure* on_complete) {
    ExternalConnectivityWatcher::RemoveWatcherFromExternalWatchersMap(
        this, on_complete, /*cancel=*/true);
  }

  int NumExternalConnectivityWatchers() const {
    MutexLock lock(&external_watchers_mu_);
    return static_cast<int>(external_watchers_.size());
  }

  // Starts and stops a connectivity watch.  The watcher will be initially
  // notified as soon as the state changes from initial_state and then on
  // every subsequent state change until either the watch is stopped or
  // it is notified that the state has changed to SHUTDOWN.
  //
  // This is intended to be used when starting watches from code inside of
  // C-core (e.g., for a nested control plane channel for things like xds).
  void AddConnectivityWatcher(
      grpc_connectivity_state initial_state,
      OrphanablePtr<AsyncConnectivityStateWatcherInterface> watcher);
  void RemoveConnectivityWatcher(
      AsyncConnectivityStateWatcherInterface* watcher);

  RefCountedPtr<LoadBalancedCall> CreateLoadBalancedCall(
      const grpc_call_element_args& args, grpc_polling_entity* pollent,
      grpc_closure* on_call_destruction_complete);

 private:
  class CallData;
  class ResolverResultHandler;
  class SubchannelWrapper;
  class ClientChannelControlHelper;
  class ConnectivityWatcherAdder;
  class ConnectivityWatcherRemover;

  // Represents a pending connectivity callback from an external caller
  // via grpc_client_channel_watch_connectivity_state().
  class ExternalConnectivityWatcher : public ConnectivityStateWatcherInterface {
   public:
    ExternalConnectivityWatcher(ClientChannel* chand,
                                grpc_polling_entity pollent,
                                grpc_connectivity_state* state,
                                grpc_closure* on_complete,
                                grpc_closure* watcher_timer_init);

    ~ExternalConnectivityWatcher() override;

    // Removes the watcher from the external_watchers_ map.
    static void RemoveWatcherFromExternalWatchersMap(ClientChannel* chand,
                                                     grpc_closure* on_complete,
                                                     bool cancel);

    void Notify(grpc_connectivity_state state,
                const absl::Status& /* status */) override;

    void Cancel();

   private:
    // Adds the watcher to state_tracker_. Consumes the ref that is passed to it
    // from Start().
    void AddWatcherLocked()
        ABSL_EXCLUSIVE_LOCKS_REQUIRED(chand_->work_serializer_);
    void RemoveWatcherLocked()
        ABSL_EXCLUSIVE_LOCKS_REQUIRED(chand_->work_serializer_);

    ClientChannel* chand_;
    grpc_polling_entity pollent_;
    grpc_connectivity_state initial_state_;
    grpc_connectivity_state* state_;
    grpc_closure* on_complete_;
    grpc_closure* watcher_timer_init_;
    Atomic<bool> done_{false};
  };

  struct ResolverQueuedCall {
    grpc_call_element* elem;
    ResolverQueuedCall* next = nullptr;
  };
  struct LbQueuedCall {
    LoadBalancedCall* lb_call;
    LbQueuedCall* next = nullptr;
  };

  ClientChannel(grpc_channel_element_args* args, grpc_error** error);
  ~ClientChannel();

  // Filter vtable functions.
  static grpc_error* Init(grpc_channel_element* elem,
                          grpc_channel_element_args* args);
  static void Destroy(grpc_channel_element* elem);
  static void StartTransportOp(grpc_channel_element* elem,
                               grpc_transport_op* op);
  static void GetChannelInfo(grpc_channel_element* elem,
                             const grpc_channel_info* info);

  // Note: Does NOT return a new ref.
  grpc_error* disconnect_error() const {
    return disconnect_error_.Load(MemoryOrder::ACQUIRE);
  }

  // Note: All methods with "Locked" suffix must be invoked from within
  // work_serializer_.

  void OnResolverResultChangedLocked(Resolver::Result result)
      ABSL_EXCLUSIVE_LOCKS_REQUIRED(work_serializer_);
  void OnResolverErrorLocked(grpc_error* error)
      ABSL_EXCLUSIVE_LOCKS_REQUIRED(work_serializer_);

  void CreateOrUpdateLbPolicyLocked(
      RefCountedPtr<LoadBalancingPolicy::Config> lb_policy_config,
      Resolver::Result result) ABSL_EXCLUSIVE_LOCKS_REQUIRED(work_serializer_);
  OrphanablePtr<LoadBalancingPolicy> CreateLbPolicyLocked(
      const grpc_channel_args& args)
      ABSL_EXCLUSIVE_LOCKS_REQUIRED(work_serializer_);

  void UpdateStateAndPickerLocked(
      grpc_connectivity_state state, const absl::Status& status,
      const char* reason,
      std::unique_ptr<LoadBalancingPolicy::SubchannelPicker> picker)
      ABSL_EXCLUSIVE_LOCKS_REQUIRED(work_serializer_);

  void UpdateServiceConfigInControlPlaneLocked(
      RefCountedPtr<ServiceConfig> service_config,
      RefCountedPtr<ConfigSelector> config_selector,
      const internal::ClientChannelGlobalParsedConfig* parsed_service_config,
      const char* lb_policy_name)
      ABSL_EXCLUSIVE_LOCKS_REQUIRED(work_serializer_);

  void UpdateServiceConfigInDataPlaneLocked()
      ABSL_EXCLUSIVE_LOCKS_REQUIRED(work_serializer_);

  void CreateResolverLocked() ABSL_EXCLUSIVE_LOCKS_REQUIRED(work_serializer_);
  void DestroyResolverAndLbPolicyLocked()
      ABSL_EXCLUSIVE_LOCKS_REQUIRED(work_serializer_);

  grpc_error* DoPingLocked(grpc_transport_op* op)
      ABSL_EXCLUSIVE_LOCKS_REQUIRED(work_serializer_);

  void StartTransportOpLocked(grpc_transport_op* op)
      ABSL_EXCLUSIVE_LOCKS_REQUIRED(work_serializer_);

  void TryToConnectLocked() ABSL_EXCLUSIVE_LOCKS_REQUIRED(work_serializer_);

  // These methods all require holding resolution_mu_.
  void AddResolverQueuedCall(ResolverQueuedCall* call,
                             grpc_polling_entity* pollent)
      ABSL_EXCLUSIVE_LOCKS_REQUIRED(resolution_mu_);
  void RemoveResolverQueuedCall(ResolverQueuedCall* to_remove,
                                grpc_polling_entity* pollent)
      ABSL_EXCLUSIVE_LOCKS_REQUIRED(resolution_mu_);

  // These methods all require holding data_plane_mu_.
  void AddLbQueuedCall(LbQueuedCall* call, grpc_polling_entity* pollent)
      ABSL_EXCLUSIVE_LOCKS_REQUIRED(data_plane_mu_);
  void RemoveLbQueuedCall(LbQueuedCall* to_remove, grpc_polling_entity* pollent)
      ABSL_EXCLUSIVE_LOCKS_REQUIRED(data_plane_mu_);
  RefCountedPtr<ConnectedSubchannel> GetConnectedSubchannelInDataPlane(
      SubchannelInterface* subchannel) const
      ABSL_EXCLUSIVE_LOCKS_REQUIRED(data_plane_mu_);

  //
  // Fields set at construction and never modified.
  //
  const bool deadline_checking_enabled_;
  const bool enable_retries_;
  grpc_channel_stack* owning_stack_;
  ClientChannelFactory* client_channel_factory_;
  const grpc_channel_args* channel_args_;
  RefCountedPtr<ServiceConfig> default_service_config_;
  std::string server_name_;
  UniquePtr<char> target_uri_;
  channelz::ChannelNode* channelz_node_;
  grpc_pollset_set* interested_parties_;

  //
  // Fields related to name resolution.  Guarded by resolution_mu_.
  //
  mutable Mutex resolution_mu_;
  // Linked list of calls queued waiting for resolver result.
  ResolverQueuedCall* resolver_queued_calls_ ABSL_GUARDED_BY(resolution_mu_) =
      nullptr;
  // Data from service config.
  grpc_error* resolver_transient_failure_error_
      ABSL_GUARDED_BY(resolution_mu_) = GRPC_ERROR_NONE;
  bool received_service_config_data_ ABSL_GUARDED_BY(resolution_mu_) = false;
  RefCountedPtr<ServiceConfig> service_config_ ABSL_GUARDED_BY(resolution_mu_);
  RefCountedPtr<ConfigSelector> config_selector_
      ABSL_GUARDED_BY(resolution_mu_);
  RefCountedPtr<DynamicFilters> dynamic_filters_
      ABSL_GUARDED_BY(resolution_mu_);

  //
  // Fields used in the data plane.  Guarded by data_plane_mu_.
  //
  mutable Mutex data_plane_mu_;
  std::unique_ptr<LoadBalancingPolicy::SubchannelPicker> picker_
      ABSL_GUARDED_BY(data_plane_mu_);
  // Linked list of calls queued waiting for LB pick.
  LbQueuedCall* lb_queued_calls_ ABSL_GUARDED_BY(data_plane_mu_) = nullptr;

  //
  // Fields used in the control plane.  Guarded by work_serializer.
  //
  std::shared_ptr<WorkSerializer> work_serializer_;
  ConnectivityStateTracker state_tracker_ ABSL_GUARDED_BY(work_serializer_);
  OrphanablePtr<Resolver> resolver_ ABSL_GUARDED_BY(work_serializer_);
  bool previous_resolution_contained_addresses_
      ABSL_GUARDED_BY(work_serializer_) = false;
  RefCountedPtr<ServiceConfig> saved_service_config_
      ABSL_GUARDED_BY(work_serializer_);
  RefCountedPtr<ConfigSelector> saved_config_selector_
      ABSL_GUARDED_BY(work_serializer_);
  absl::optional<std::string> health_check_service_name_
      ABSL_GUARDED_BY(work_serializer_);
  OrphanablePtr<LoadBalancingPolicy> lb_policy_
      ABSL_GUARDED_BY(work_serializer_);
  RefCountedPtr<SubchannelPoolInterface> subchannel_pool_
      ABSL_GUARDED_BY(work_serializer_);
  // The number of SubchannelWrapper instances referencing a given Subchannel.
  std::map<Subchannel*, int> subchannel_refcount_map_
      ABSL_GUARDED_BY(work_serializer_);
  // The set of SubchannelWrappers that currently exist.
  // No need to hold a ref, since the map is updated in the control-plane
  // work_serializer when the SubchannelWrappers are created and destroyed.
  std::set<SubchannelWrapper*> subchannel_wrappers_
      ABSL_GUARDED_BY(work_serializer_);
  // Pending ConnectedSubchannel updates for each SubchannelWrapper.
  // Updates are queued here in the control plane work_serializer and then
  // applied in the data plane mutex when the picker is updated.
  std::map<RefCountedPtr<SubchannelWrapper>, RefCountedPtr<ConnectedSubchannel>>
      pending_subchannel_updates_ ABSL_GUARDED_BY(work_serializer_);
  int keepalive_time_ ABSL_GUARDED_BY(work_serializer_) = -1;

  //
  // Fields accessed from both data plane mutex and control plane
  // work_serializer.
  //
  Atomic<grpc_error*> disconnect_error_;

  //
  // Fields guarded by a mutex, since they need to be accessed
  // synchronously via get_channel_info().
  //
  Mutex info_mu_;
  UniquePtr<char> info_lb_policy_name_ ABSL_GUARDED_BY(info_mu_);
  UniquePtr<char> info_service_config_json_ ABSL_GUARDED_BY(info_mu_);

  //
  // Fields guarded by a mutex, since they need to be accessed
  // synchronously via grpc_channel_num_external_connectivity_watchers().
  //
  mutable Mutex external_watchers_mu_;
  std::map<grpc_closure*, RefCountedPtr<ExternalConnectivityWatcher>>
      external_watchers_ ABSL_GUARDED_BY(external_watchers_mu_);
};

//
// ClientChannel::LoadBalancedCall
//

// This object is ref-counted, but it cannot inherit from RefCounted<>,
// because it is allocated on the arena and can't free its memory when
// its refcount goes to zero.  So instead, it manually implements the
// same API as RefCounted<>, so that it can be used with RefCountedPtr<>.
class ClientChannel::LoadBalancedCall
    : public RefCounted<LoadBalancedCall, PolymorphicRefCount, kUnrefCallDtor> {
 public:
  // If on_call_destruction_complete is non-null, then it will be
  // invoked once the LoadBalancedCall is completely destroyed.
  // If it is null, then the caller is responsible for checking whether
  // the LB call has a subchannel call and ensuring that the
  // on_call_destruction_complete closure passed down from the surface
  // is not invoked until after the subchannel call stack is destroyed.
  LoadBalancedCall(ClientChannel* chand, const grpc_call_element_args& args,
                   grpc_polling_entity* pollent,
                   grpc_closure* on_call_destruction_complete);
  ~LoadBalancedCall() override;

  void StartTransportStreamOpBatch(grpc_transport_stream_op_batch* batch);
  void PreCancel(grpc_error* error);

  // Invoked by channel for queued LB picks when the picker is updated.
  static void PickSubchannel(void* arg, grpc_error* error);
  // Helper function for performing an LB pick while holding the data plane
  // mutex.  Returns true if the pick is complete, in which case the caller
  // must invoke PickDone() or AsyncPickDone() with the returned error.
  bool PickSubchannelLocked(grpc_error** error)
      ABSL_EXCLUSIVE_LOCKS_REQUIRED(&ClientChannel::data_plane_mu_);
  // Schedules a callback to process the completed pick.  The callback
  // will not run until after this method returns.
  void AsyncPickDone(grpc_error* error);

  RefCountedPtr<SubchannelCall> subchannel_call() const {
    return subchannel_call_;
  }

 private:
  class Metadata;
  class LbCallState;

  // Returns the index into pending_batches_ to be used for batch.
  static size_t GetBatchIndex(grpc_transport_stream_op_batch* batch);
  void PendingBatchesAdd(grpc_transport_stream_op_batch* batch);
  static void FailPendingBatchInCallCombiner(void* arg, grpc_error* error);
  // A predicate type and some useful implementations for PendingBatchesFail().
  typedef bool (*YieldCallCombinerPredicate)(
      const CallCombinerClosureList& closures);
  static bool YieldCallCombiner(const CallCombinerClosureList& /*closures*/) {
    return true;
  }
  static bool NoYieldCallCombiner(const CallCombinerClosureList& /*closures*/) {
    return false;
  }
  static bool YieldCallCombinerIfPendingBatchesFound(
      const CallCombinerClosureList& closures) {
    return closures.size() > 0;
  }
  // Fails all pending batches.
  // If yield_call_combiner_predicate returns true, assumes responsibility for
  // yielding the call combiner.
  void PendingBatchesFail(
      grpc_error* error,
      YieldCallCombinerPredicate yield_call_combiner_predicate);
  static void ResumePendingBatchInCallCombiner(void* arg, grpc_error* ignored);
  // Resumes all pending batches on subchannel_call_.
  void PendingBatchesResume();

  static void RecvTrailingMetadataReadyForLoadBalancingPolicy(
      void* arg, grpc_error* error);
  void InjectRecvTrailingMetadataReadyForLoadBalancingPolicy(
      grpc_transport_stream_op_batch* batch);

  void CreateSubchannelCall();
  // Invoked when a pick is completed, on both success or failure.
  static void PickDone(void* arg, grpc_error* error);
  // Removes the call from the channel's list of queued picks if present.
  void MaybeRemoveCallFromLbQueuedCallsLocked()
      ABSL_EXCLUSIVE_LOCKS_REQUIRED(&ClientChannel::data_plane_mu_);
  // Adds the call to the channel's list of queued picks if not already present.
  void MaybeAddCallToLbQueuedCallsLocked()
      ABSL_EXCLUSIVE_LOCKS_REQUIRED(&ClientChannel::data_plane_mu_);

  ClientChannel* chand_;

  // TODO(roth): Instead of duplicating these fields in every filter
  // that uses any one of them, we should store them in the call
  // context.  This will save per-call memory overhead.
  grpc_slice path_;  // Request path.
  gpr_cycle_counter call_start_time_;
  grpc_millis deadline_;
  Arena* arena_;
  CallCombiner* call_combiner_;
  grpc_call_context_element* call_context_;
  grpc_polling_entity* pollent_;
  grpc_closure* on_call_destruction_complete_;

  // Set when we get a cancel_stream op.
  grpc_error* cancel_error_ = GRPC_ERROR_NONE;

  // Set when we fail inside the LB call.
  grpc_error* failure_error_ = GRPC_ERROR_NONE;

  grpc_closure pick_closure_;

  // Accessed while holding ClientChannel::data_plane_mu_.
  ClientChannel::LbQueuedCall queued_call_
      ABSL_GUARDED_BY(&ClientChannel::data_plane_mu_);
  bool queued_pending_lb_pick_ ABSL_GUARDED_BY(&ClientChannel::data_plane_mu_) =
      false;
<<<<<<< HEAD
=======
  LbQueuedCallCanceller* lb_call_canceller_
      ABSL_GUARDED_BY(&ClientChannel::data_plane_mu_) = nullptr;
>>>>>>> 15354b85

  RefCountedPtr<ConnectedSubchannel> connected_subchannel_;
  const LoadBalancingPolicy::BackendMetricData* backend_metric_data_ = nullptr;
  std::function<void(grpc_error*, LoadBalancingPolicy::MetadataInterface*,
                     LoadBalancingPolicy::CallState*)>
      lb_recv_trailing_metadata_ready_;

  RefCountedPtr<SubchannelCall> subchannel_call_;

  // Mutex guarding subchannel call creation.
  //
  // Note that subchannel_call_ itself is not guarded by this mutex, because we
  // only need to guard the *creation* of the subchannel call.  If PreCancel()
  // runs before subchannel_call_ is set, then subchannel_call_pre_cancelled_
  // will be true, in which case subchannel_call_ will not be created; if
  // PreCancel() runs after subchannel_call_ is set, it will propagate the
  // pre-cancellation down to subchannel_call_.
  //
  // This mutex should not cause contention *except* when a cancellation
  // is occurring.
  Mutex subchannel_call_creation_mu_;
  bool subchannel_call_pre_cancelled_
      ABSL_GUARDED_BY(subchannel_call_creation_mu_) = false;

  // For intercepting recv_trailing_metadata_ready for the LB policy.
  grpc_metadata_batch* recv_trailing_metadata_ = nullptr;
  grpc_closure recv_trailing_metadata_ready_;
  grpc_closure* original_recv_trailing_metadata_ready_ = nullptr;

  // Batches are added to this list when received from above.
  // They are removed when we are done handling the batch (i.e., when
  // either we have invoked all of the batch's callbacks or we have
  // passed the batch down to the subchannel call and are not
  // intercepting any of its callbacks).
  grpc_transport_stream_op_batch* pending_batches_[MAX_PENDING_BATCHES] = {};
};

}  // namespace grpc_core

#endif  // GRPC_CORE_EXT_FILTERS_CLIENT_CHANNEL_CLIENT_CHANNEL_H<|MERGE_RESOLUTION|>--- conflicted
+++ resolved
@@ -478,11 +478,6 @@
       ABSL_GUARDED_BY(&ClientChannel::data_plane_mu_);
   bool queued_pending_lb_pick_ ABSL_GUARDED_BY(&ClientChannel::data_plane_mu_) =
       false;
-<<<<<<< HEAD
-=======
-  LbQueuedCallCanceller* lb_call_canceller_
-      ABSL_GUARDED_BY(&ClientChannel::data_plane_mu_) = nullptr;
->>>>>>> 15354b85
 
   RefCountedPtr<ConnectedSubchannel> connected_subchannel_;
   const LoadBalancingPolicy::BackendMetricData* backend_metric_data_ = nullptr;
