/*
 *
 * Copyright 2015, Google Inc.
 * All rights reserved.
 *
 * Redistribution and use in source and binary forms, with or without
 * modification, are permitted provided that the following conditions are
 * met:
 *
 *     * Redistributions of source code must retain the above copyright
 * notice, this list of conditions and the following disclaimer.
 *     * Redistributions in binary form must reproduce the above
 * copyright notice, this list of conditions and the following disclaimer
 * in the documentation and/or other materials provided with the
 * distribution.
 *     * Neither the name of Google Inc. nor the names of its
 * contributors may be used to endorse or promote products derived from
 * this software without specific prior written permission.
 *
 * THIS SOFTWARE IS PROVIDED BY THE COPYRIGHT HOLDERS AND CONTRIBUTORS
 * "AS IS" AND ANY EXPRESS OR IMPLIED WARRANTIES, INCLUDING, BUT NOT
 * LIMITED TO, THE IMPLIED WARRANTIES OF MERCHANTABILITY AND FITNESS FOR
 * A PARTICULAR PURPOSE ARE DISCLAIMED. IN NO EVENT SHALL THE COPYRIGHT
 * OWNER OR CONTRIBUTORS BE LIABLE FOR ANY DIRECT, INDIRECT, INCIDENTAL,
 * SPECIAL, EXEMPLARY, OR CONSEQUENTIAL DAMAGES (INCLUDING, BUT NOT
 * LIMITED TO, PROCUREMENT OF SUBSTITUTE GOODS OR SERVICES; LOSS OF USE,
 * DATA, OR PROFITS; OR BUSINESS INTERRUPTION) HOWEVER CAUSED AND ON ANY
 * THEORY OF LIABILITY, WHETHER IN CONTRACT, STRICT LIABILITY, OR TORT
 * (INCLUDING NEGLIGENCE OR OTHERWISE) ARISING IN ANY WAY OUT OF THE USE
 * OF THIS SOFTWARE, EVEN IF ADVISED OF THE POSSIBILITY OF SUCH DAMAGE.
 *
 */

#ifndef GRPC_CORE_EXT_FILTERS_CLIENT_CHANNEL_CLIENT_CHANNEL_H
#define GRPC_CORE_EXT_FILTERS_CLIENT_CHANNEL_CLIENT_CHANNEL_H

#include "src/core/ext/filters/client_channel/client_channel_factory.h"
#include "src/core/ext/filters/client_channel/resolver.h"
#include "src/core/lib/channel/channel_stack.h"

// Channel arg key for server URI string.
#define GRPC_ARG_SERVER_URI "grpc.server_uri"

/* A client channel is a channel that begins disconnected, and can connect
   to some endpoint on demand. If that endpoint disconnects, it will be
   connected to again later.

   Calls on a disconnected client channel are queued until a connection is
   established. */

extern const grpc_channel_filter grpc_client_channel_filter;

grpc_connectivity_state grpc_client_channel_check_connectivity_state(
    grpc_exec_ctx *exec_ctx, grpc_channel_element *elem, int try_to_connect);

int grpc_client_channel_num_external_connectivity_watchers(
    grpc_channel_element *elem);

void grpc_client_channel_watch_connectivity_state(
<<<<<<< HEAD
    grpc_exec_ctx *exec_ctx, grpc_channel_element *elem,
    grpc_polling_entity pollent, grpc_connectivity_state *state,
    grpc_closure *on_complete);
=======
    grpc_exec_ctx *exec_ctx, grpc_channel_element *elem, grpc_pollset *pollset,
    grpc_connectivity_state *state, grpc_closure *on_complete,
    grpc_closure *watcher_timer_init);
>>>>>>> ec21e993

/* Debug helper: pull the subchannel call from a call stack element */
grpc_subchannel_call *grpc_client_channel_get_subchannel_call(
    grpc_call_element *elem);

#endif /* GRPC_CORE_EXT_FILTERS_CLIENT_CHANNEL_CLIENT_CHANNEL_H */<|MERGE_RESOLUTION|>--- conflicted
+++ resolved
@@ -57,15 +57,9 @@
     grpc_channel_element *elem);
 
 void grpc_client_channel_watch_connectivity_state(
-<<<<<<< HEAD
     grpc_exec_ctx *exec_ctx, grpc_channel_element *elem,
     grpc_polling_entity pollent, grpc_connectivity_state *state,
-    grpc_closure *on_complete);
-=======
-    grpc_exec_ctx *exec_ctx, grpc_channel_element *elem, grpc_pollset *pollset,
-    grpc_connectivity_state *state, grpc_closure *on_complete,
-    grpc_closure *watcher_timer_init);
->>>>>>> ec21e993
+    grpc_closure *on_complete, grpc_closure *watcher_timer_init);
 
 /* Debug helper: pull the subchannel call from a call stack element */
 grpc_subchannel_call *grpc_client_channel_get_subchannel_call(
