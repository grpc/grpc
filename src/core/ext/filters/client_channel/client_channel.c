/*
 *
 * Copyright 2015, Google Inc.
 * All rights reserved.
 *
 * Redistribution and use in source and binary forms, with or without
 * modification, are permitted provided that the following conditions are
 * met:
 *
 *     * Redistributions of source code must retain the above copyright
 * notice, this list of conditions and the following disclaimer.
 *     * Redistributions in binary form must reproduce the above
 * copyright notice, this list of conditions and the following disclaimer
 * in the documentation and/or other materials provided with the
 * distribution.
 *     * Neither the name of Google Inc. nor the names of its
 * contributors may be used to endorse or promote products derived from
 * this software without specific prior written permission.
 *
 * THIS SOFTWARE IS PROVIDED BY THE COPYRIGHT HOLDERS AND CONTRIBUTORS
 * "AS IS" AND ANY EXPRESS OR IMPLIED WARRANTIES, INCLUDING, BUT NOT
 * LIMITED TO, THE IMPLIED WARRANTIES OF MERCHANTABILITY AND FITNESS FOR
 * A PARTICULAR PURPOSE ARE DISCLAIMED. IN NO EVENT SHALL THE COPYRIGHT
 * OWNER OR CONTRIBUTORS BE LIABLE FOR ANY DIRECT, INDIRECT, INCIDENTAL,
 * SPECIAL, EXEMPLARY, OR CONSEQUENTIAL DAMAGES (INCLUDING, BUT NOT
 * LIMITED TO, PROCUREMENT OF SUBSTITUTE GOODS OR SERVICES; LOSS OF USE,
 * DATA, OR PROFITS; OR BUSINESS INTERRUPTION) HOWEVER CAUSED AND ON ANY
 * THEORY OF LIABILITY, WHETHER IN CONTRACT, STRICT LIABILITY, OR TORT
 * (INCLUDING NEGLIGENCE OR OTHERWISE) ARISING IN ANY WAY OUT OF THE USE
 * OF THIS SOFTWARE, EVEN IF ADVISED OF THE POSSIBILITY OF SUCH DAMAGE.
 *
 */

#include "src/core/ext/filters/client_channel/client_channel.h"

#include <stdbool.h>
#include <stdio.h>
#include <string.h>

#include <grpc/support/alloc.h>
#include <grpc/support/log.h>
#include <grpc/support/string_util.h>
#include <grpc/support/sync.h>
#include <grpc/support/useful.h>

#include "src/core/ext/filters/client_channel/http_connect_handshaker.h"
#include "src/core/ext/filters/client_channel/lb_policy_registry.h"
#include "src/core/ext/filters/client_channel/proxy_mapper_registry.h"
#include "src/core/ext/filters/client_channel/resolver_registry.h"
#include "src/core/ext/filters/client_channel/retry_throttle.h"
#include "src/core/ext/filters/client_channel/subchannel.h"
#include "src/core/ext/filters/deadline/deadline_filter.h"
#include "src/core/lib/channel/channel_args.h"
#include "src/core/lib/channel/connected_channel.h"
#include "src/core/lib/iomgr/combiner.h"
#include "src/core/lib/iomgr/iomgr.h"
#include "src/core/lib/iomgr/polling_entity.h"
#include "src/core/lib/profiling/timers.h"
#include "src/core/lib/slice/slice_internal.h"
#include "src/core/lib/support/string.h"
#include "src/core/lib/surface/channel.h"
#include "src/core/lib/transport/connectivity_state.h"
#include "src/core/lib/transport/metadata.h"
#include "src/core/lib/transport/metadata_batch.h"
#include "src/core/lib/transport/service_config.h"
#include "src/core/lib/transport/static_metadata.h"

/* Client channel implementation */

/*************************************************************************
 * METHOD-CONFIG TABLE
 */

typedef enum {
  /* zero so it can be default initialized */
  WAIT_FOR_READY_UNSET = 0,
  WAIT_FOR_READY_FALSE,
  WAIT_FOR_READY_TRUE
} wait_for_ready_value;

typedef struct {
  gpr_refcount refs;
  gpr_timespec timeout;
  wait_for_ready_value wait_for_ready;
} method_parameters;

static method_parameters *method_parameters_ref(
    method_parameters *method_params) {
  gpr_ref(&method_params->refs);
  return method_params;
}

static void method_parameters_unref(method_parameters *method_params) {
  if (gpr_unref(&method_params->refs)) {
    gpr_free(method_params);
  }
}

static void method_parameters_free(grpc_exec_ctx *exec_ctx, void *value) {
  method_parameters_unref(value);
}

static bool parse_wait_for_ready(grpc_json *field,
                                 wait_for_ready_value *wait_for_ready) {
  if (field->type != GRPC_JSON_TRUE && field->type != GRPC_JSON_FALSE) {
    return false;
  }
  *wait_for_ready = field->type == GRPC_JSON_TRUE ? WAIT_FOR_READY_TRUE
                                                  : WAIT_FOR_READY_FALSE;
  return true;
}

static bool parse_timeout(grpc_json *field, gpr_timespec *timeout) {
  if (field->type != GRPC_JSON_STRING) return false;
  size_t len = strlen(field->value);
  if (field->value[len - 1] != 's') return false;
  char *buf = gpr_strdup(field->value);
  buf[len - 1] = '\0';  // Remove trailing 's'.
  char *decimal_point = strchr(buf, '.');
  if (decimal_point != NULL) {
    *decimal_point = '\0';
    timeout->tv_nsec = gpr_parse_nonnegative_int(decimal_point + 1);
    if (timeout->tv_nsec == -1) {
      gpr_free(buf);
      return false;
    }
    // There should always be exactly 3, 6, or 9 fractional digits.
    int multiplier = 1;
    switch (strlen(decimal_point + 1)) {
      case 9:
        break;
      case 6:
        multiplier *= 1000;
        break;
      case 3:
        multiplier *= 1000000;
        break;
      default:  // Unsupported number of digits.
        gpr_free(buf);
        return false;
    }
    timeout->tv_nsec *= multiplier;
  }
  timeout->tv_sec = gpr_parse_nonnegative_int(buf);
  gpr_free(buf);
  if (timeout->tv_sec == -1) return false;
  return true;
}

static void *method_parameters_create_from_json(const grpc_json *json) {
  wait_for_ready_value wait_for_ready = WAIT_FOR_READY_UNSET;
  gpr_timespec timeout = {0, 0, GPR_TIMESPAN};
  for (grpc_json *field = json->child; field != NULL; field = field->next) {
    if (field->key == NULL) continue;
    if (strcmp(field->key, "waitForReady") == 0) {
      if (wait_for_ready != WAIT_FOR_READY_UNSET) return NULL;  // Duplicate.
      if (!parse_wait_for_ready(field, &wait_for_ready)) return NULL;
    } else if (strcmp(field->key, "timeout") == 0) {
      if (timeout.tv_sec > 0 || timeout.tv_nsec > 0) return NULL;  // Duplicate.
      if (!parse_timeout(field, &timeout)) return NULL;
    }
  }
  method_parameters *value = gpr_malloc(sizeof(method_parameters));
  gpr_ref_init(&value->refs, 1);
  value->timeout = timeout;
  value->wait_for_ready = wait_for_ready;
  return value;
}

struct external_connectivity_watcher;

/*************************************************************************
 * CHANNEL-WIDE FUNCTIONS
 */

typedef struct client_channel_channel_data {
  /** resolver for this channel */
  grpc_resolver *resolver;
  /** have we started resolving this channel */
  bool started_resolving;
  /** is deadline checking enabled? */
  bool deadline_checking_enabled;
  /** client channel factory */
  grpc_client_channel_factory *client_channel_factory;

  /** combiner protecting all variables below in this data structure */
  grpc_combiner *combiner;
  /** currently active load balancer */
  grpc_lb_policy *lb_policy;
  /** retry throttle data */
  grpc_server_retry_throttle_data *retry_throttle_data;
  /** maps method names to method_parameters structs */
  grpc_slice_hash_table *method_params_table;
  /** incoming resolver result - set by resolver.next() */
  grpc_channel_args *resolver_result;
  /** a list of closures that are all waiting for config to come in */
  grpc_closure_list waiting_for_config_closures;
  /** resolver callback */
  grpc_closure on_resolver_result_changed;
  /** connectivity state being tracked */
  grpc_connectivity_state_tracker state_tracker;
  /** when an lb_policy arrives, should we try to exit idle */
  bool exit_idle_when_lb_policy_arrives;
  /** owning stack */
  grpc_channel_stack *owning_stack;
  /** interested parties (owned) */
  grpc_pollset_set *interested_parties;

  /* external_connectivity_watcher_list head is guarded by its own mutex, since
   * counts need to be grabbed immediately without polling on a cq */
  gpr_mu external_connectivity_watcher_list_mu;
  struct external_connectivity_watcher *external_connectivity_watcher_list_head;

  /* the following properties are guarded by a mutex since API's require them
     to be instantaneously available */
  gpr_mu info_mu;
  char *info_lb_policy_name;
  /** service config in JSON form */
  char *info_service_config_json;
} channel_data;

/** We create one watcher for each new lb_policy that is returned from a
    resolver, to watch for state changes from the lb_policy. When a state
    change is seen, we update the channel, and create a new watcher. */
typedef struct {
  channel_data *chand;
  grpc_closure on_changed;
  grpc_connectivity_state state;
  grpc_lb_policy *lb_policy;
} lb_policy_connectivity_watcher;

static void watch_lb_policy_locked(grpc_exec_ctx *exec_ctx, channel_data *chand,
                                   grpc_lb_policy *lb_policy,
                                   grpc_connectivity_state current_state);

static void set_channel_connectivity_state_locked(grpc_exec_ctx *exec_ctx,
                                                  channel_data *chand,
                                                  grpc_connectivity_state state,
                                                  grpc_error *error,
                                                  const char *reason) {
  /* TODO: Improve failure handling:
   * - Make it possible for policies to return GRPC_CHANNEL_TRANSIENT_FAILURE.
   * - Hand over pending picks from old policies during the switch that happens
   *   when resolver provides an update. */
  if (chand->lb_policy != NULL) {
    if (state == GRPC_CHANNEL_TRANSIENT_FAILURE) {
      /* cancel picks with wait_for_ready=false */
      grpc_lb_policy_cancel_picks_locked(
          exec_ctx, chand->lb_policy,
          /* mask= */ GRPC_INITIAL_METADATA_WAIT_FOR_READY,
          /* check= */ 0, GRPC_ERROR_REF(error));
    } else if (state == GRPC_CHANNEL_SHUTDOWN) {
      /* cancel all picks */
      grpc_lb_policy_cancel_picks_locked(exec_ctx, chand->lb_policy,
                                         /* mask= */ 0, /* check= */ 0,
                                         GRPC_ERROR_REF(error));
    }
  }
  grpc_connectivity_state_set(exec_ctx, &chand->state_tracker, state, error,
                              reason);
}

static void on_lb_policy_state_changed_locked(grpc_exec_ctx *exec_ctx,
                                              void *arg, grpc_error *error) {
  lb_policy_connectivity_watcher *w = arg;
  grpc_connectivity_state publish_state = w->state;
  /* check if the notification is for the latest policy */
  if (w->lb_policy == w->chand->lb_policy) {
    if (publish_state == GRPC_CHANNEL_SHUTDOWN && w->chand->resolver != NULL) {
      publish_state = GRPC_CHANNEL_TRANSIENT_FAILURE;
      grpc_resolver_channel_saw_error_locked(exec_ctx, w->chand->resolver);
      GRPC_LB_POLICY_UNREF(exec_ctx, w->chand->lb_policy, "channel");
      w->chand->lb_policy = NULL;
    }
    set_channel_connectivity_state_locked(exec_ctx, w->chand, publish_state,
                                          GRPC_ERROR_REF(error), "lb_changed");
    if (w->state != GRPC_CHANNEL_SHUTDOWN) {
      watch_lb_policy_locked(exec_ctx, w->chand, w->lb_policy, w->state);
    }
  }

  GRPC_CHANNEL_STACK_UNREF(exec_ctx, w->chand->owning_stack, "watch_lb_policy");
  gpr_free(w);
}

static void watch_lb_policy_locked(grpc_exec_ctx *exec_ctx, channel_data *chand,
                                   grpc_lb_policy *lb_policy,
                                   grpc_connectivity_state current_state) {
  lb_policy_connectivity_watcher *w = gpr_malloc(sizeof(*w));
  GRPC_CHANNEL_STACK_REF(chand->owning_stack, "watch_lb_policy");

  w->chand = chand;
  grpc_closure_init(&w->on_changed, on_lb_policy_state_changed_locked, w,
                    grpc_combiner_scheduler(chand->combiner, false));
  w->state = current_state;
  w->lb_policy = lb_policy;
  grpc_lb_policy_notify_on_state_change_locked(exec_ctx, lb_policy, &w->state,
                                               &w->on_changed);
}

typedef struct {
  char *server_name;
  grpc_server_retry_throttle_data *retry_throttle_data;
} service_config_parsing_state;

static void parse_retry_throttle_params(const grpc_json *field, void *arg) {
  service_config_parsing_state *parsing_state = arg;
  if (strcmp(field->key, "retryThrottling") == 0) {
    if (parsing_state->retry_throttle_data != NULL) return;  // Duplicate.
    if (field->type != GRPC_JSON_OBJECT) return;
    int max_milli_tokens = 0;
    int milli_token_ratio = 0;
    for (grpc_json *sub_field = field->child; sub_field != NULL;
         sub_field = sub_field->next) {
      if (sub_field->key == NULL) return;
      if (strcmp(sub_field->key, "maxTokens") == 0) {
        if (max_milli_tokens != 0) return;  // Duplicate.
        if (sub_field->type != GRPC_JSON_NUMBER) return;
        max_milli_tokens = gpr_parse_nonnegative_int(sub_field->value);
        if (max_milli_tokens == -1) return;
        max_milli_tokens *= 1000;
      } else if (strcmp(sub_field->key, "tokenRatio") == 0) {
        if (milli_token_ratio != 0) return;  // Duplicate.
        if (sub_field->type != GRPC_JSON_NUMBER) return;
        // We support up to 3 decimal digits.
        size_t whole_len = strlen(sub_field->value);
        uint32_t multiplier = 1;
        uint32_t decimal_value = 0;
        const char *decimal_point = strchr(sub_field->value, '.');
        if (decimal_point != NULL) {
          whole_len = (size_t)(decimal_point - sub_field->value);
          multiplier = 1000;
          size_t decimal_len = strlen(decimal_point + 1);
          if (decimal_len > 3) decimal_len = 3;
          if (!gpr_parse_bytes_to_uint32(decimal_point + 1, decimal_len,
                                         &decimal_value)) {
            return;
          }
          uint32_t decimal_multiplier = 1;
          for (size_t i = 0; i < (3 - decimal_len); ++i) {
            decimal_multiplier *= 10;
          }
          decimal_value *= decimal_multiplier;
        }
        uint32_t whole_value;
        if (!gpr_parse_bytes_to_uint32(sub_field->value, whole_len,
                                       &whole_value)) {
          return;
        }
        milli_token_ratio = (int)((whole_value * multiplier) + decimal_value);
        if (milli_token_ratio <= 0) return;
      }
    }
    parsing_state->retry_throttle_data =
        grpc_retry_throttle_map_get_data_for_server(
            parsing_state->server_name, max_milli_tokens, milli_token_ratio);
  }
}

// Wrap a closure associated with \a lb_policy. The associated callback (\a
// wrapped_on_pick_closure_cb) is responsible for unref'ing \a lb_policy after
// scheduling \a wrapped_closure.
typedef struct wrapped_on_pick_closure_arg {
  /* the closure instance using this struct as argument */
  grpc_closure wrapper_closure;

  /* the original closure. Usually a on_complete/notify cb for pick() and ping()
   * calls against the internal RR instance, respectively. */
  grpc_closure *wrapped_closure;

  /* The policy instance related to the closure */
  grpc_lb_policy *lb_policy;
} wrapped_on_pick_closure_arg;

// Invoke \a arg->wrapped_closure, unref \a arg->lb_policy and free \a arg.
static void wrapped_on_pick_closure_cb(grpc_exec_ctx *exec_ctx, void *arg,
                                       grpc_error *error) {
  wrapped_on_pick_closure_arg *wc_arg = arg;
  GPR_ASSERT(wc_arg != NULL);
  GPR_ASSERT(wc_arg->wrapped_closure != NULL);
  GPR_ASSERT(wc_arg->lb_policy != NULL);
  grpc_closure_run(exec_ctx, wc_arg->wrapped_closure, GRPC_ERROR_REF(error));
  GRPC_LB_POLICY_UNREF(exec_ctx, wc_arg->lb_policy, "pick_subchannel_wrapping");
  gpr_free(wc_arg);
}

static void on_resolver_result_changed_locked(grpc_exec_ctx *exec_ctx,
                                              void *arg, grpc_error *error) {
  channel_data *chand = arg;
  char *lb_policy_name = NULL;
  grpc_lb_policy *lb_policy = NULL;
  grpc_lb_policy *old_lb_policy = NULL;
  grpc_slice_hash_table *method_params_table = NULL;
  grpc_connectivity_state state = GRPC_CHANNEL_TRANSIENT_FAILURE;
  bool exit_idle = false;
  grpc_error *state_error =
      GRPC_ERROR_CREATE_FROM_STATIC_STRING("No load balancing policy");
  char *service_config_json = NULL;
  service_config_parsing_state parsing_state;
  memset(&parsing_state, 0, sizeof(parsing_state));

  bool lb_policy_updated = false;
  if (chand->resolver_result != NULL) {
    // Find LB policy name.
    const grpc_arg *channel_arg =
        grpc_channel_args_find(chand->resolver_result, GRPC_ARG_LB_POLICY_NAME);
    if (channel_arg != NULL) {
      GPR_ASSERT(channel_arg->type == GRPC_ARG_STRING);
      lb_policy_name = channel_arg->value.string;
    }
    // Special case: If at least one balancer address is present, we use
    // the grpclb policy, regardless of what the resolver actually specified.
    channel_arg =
        grpc_channel_args_find(chand->resolver_result, GRPC_ARG_LB_ADDRESSES);
    if (channel_arg != NULL && channel_arg->type == GRPC_ARG_POINTER) {
      grpc_lb_addresses *addresses = channel_arg->value.pointer.p;
      bool found_balancer_address = false;
      for (size_t i = 0; i < addresses->num_addresses; ++i) {
        if (addresses->addresses[i].is_balancer) {
          found_balancer_address = true;
          break;
        }
      }
      if (found_balancer_address) {
        if (lb_policy_name != NULL && strcmp(lb_policy_name, "grpclb") != 0) {
          gpr_log(GPR_INFO,
                  "resolver requested LB policy %s but provided at least one "
                  "balancer address -- forcing use of grpclb LB policy",
                  lb_policy_name);
        }
        lb_policy_name = "grpclb";
      }
    }
    // Use pick_first if nothing was specified and we didn't select grpclb
    // above.
    if (lb_policy_name == NULL) lb_policy_name = "pick_first";
    // Instantiate LB policy.
    grpc_lb_policy_args lb_policy_args;
    lb_policy_args.args = chand->resolver_result;
    lb_policy_args.client_channel_factory = chand->client_channel_factory;
    lb_policy_args.combiner = chand->combiner;

    const bool lb_policy_type_changed =
        (chand->info_lb_policy_name == NULL) ||
        (strcmp(chand->info_lb_policy_name, lb_policy_name) != 0);
    if (chand->lb_policy != NULL && !lb_policy_type_changed) {
      // update
      lb_policy_updated = true;
      grpc_lb_policy_update_locked(exec_ctx, chand->lb_policy, &lb_policy_args);
    } else {
      lb_policy =
          grpc_lb_policy_create(exec_ctx, lb_policy_name, &lb_policy_args);
      if (lb_policy != NULL) {
        GRPC_LB_POLICY_REF(lb_policy, "config_change");
        GRPC_ERROR_UNREF(state_error);
        state = grpc_lb_policy_check_connectivity_locked(exec_ctx, lb_policy,
                                                         &state_error);
        old_lb_policy = chand->lb_policy;
        chand->lb_policy = lb_policy;
      }
    }

    // Find service config.
    channel_arg =
        grpc_channel_args_find(chand->resolver_result, GRPC_ARG_SERVICE_CONFIG);
    if (channel_arg != NULL) {
      GPR_ASSERT(channel_arg->type == GRPC_ARG_STRING);
      service_config_json = gpr_strdup(channel_arg->value.string);
      grpc_service_config *service_config =
          grpc_service_config_create(service_config_json);
      if (service_config != NULL) {
        channel_arg =
            grpc_channel_args_find(chand->resolver_result, GRPC_ARG_SERVER_URI);
        GPR_ASSERT(channel_arg != NULL);
        GPR_ASSERT(channel_arg->type == GRPC_ARG_STRING);
        grpc_uri *uri =
            grpc_uri_parse(exec_ctx, channel_arg->value.string, true);
        GPR_ASSERT(uri->path[0] != '\0');
        parsing_state.server_name =
            uri->path[0] == '/' ? uri->path + 1 : uri->path;
        grpc_service_config_parse_global_params(
            service_config, parse_retry_throttle_params, &parsing_state);
        parsing_state.server_name = NULL;
        grpc_uri_destroy(uri);
        method_params_table = grpc_service_config_create_method_config_table(
            exec_ctx, service_config, method_parameters_create_from_json,
            method_parameters_free);
        grpc_service_config_destroy(service_config);
      }
    }
    // Before we clean up, save a copy of lb_policy_name, since it might
    // be pointing to data inside chand->resolver_result.
    // The copy will be saved in chand->lb_policy_name below.
    lb_policy_name = gpr_strdup(lb_policy_name);
    grpc_channel_args_destroy(exec_ctx, chand->resolver_result);
    chand->resolver_result = NULL;
  }

  if (lb_policy != NULL) {
    grpc_pollset_set_add_pollset_set(exec_ctx, lb_policy->interested_parties,
                                     chand->interested_parties);
  }

  gpr_mu_lock(&chand->info_mu);
  if (lb_policy_name != NULL) {
    gpr_free(chand->info_lb_policy_name);
    chand->info_lb_policy_name = lb_policy_name;
  }
  if (service_config_json != NULL) {
    gpr_free(chand->info_service_config_json);
    chand->info_service_config_json = service_config_json;
  }
  gpr_mu_unlock(&chand->info_mu);

  if (chand->retry_throttle_data != NULL) {
    grpc_server_retry_throttle_data_unref(chand->retry_throttle_data);
  }
  chand->retry_throttle_data = parsing_state.retry_throttle_data;
  if (chand->method_params_table != NULL) {
    grpc_slice_hash_table_unref(exec_ctx, chand->method_params_table);
  }
  chand->method_params_table = method_params_table;
  if (lb_policy != NULL) {
    grpc_closure_list_sched(exec_ctx, &chand->waiting_for_config_closures);
  } else if (chand->resolver == NULL /* disconnected */) {
    grpc_closure_list_fail_all(&chand->waiting_for_config_closures,
                               GRPC_ERROR_CREATE_REFERENCING_FROM_STATIC_STRING(
                                   "Channel disconnected", &error, 1));
    grpc_closure_list_sched(exec_ctx, &chand->waiting_for_config_closures);
  }
  if (!lb_policy_updated && lb_policy != NULL &&
      chand->exit_idle_when_lb_policy_arrives) {
    GRPC_LB_POLICY_REF(lb_policy, "exit_idle");
    exit_idle = true;
    chand->exit_idle_when_lb_policy_arrives = false;
  }

  if (error == GRPC_ERROR_NONE && chand->resolver) {
    if (!lb_policy_updated) {
      set_channel_connectivity_state_locked(exec_ctx, chand, state,
                                            GRPC_ERROR_REF(state_error),
                                            "new_lb+resolver");
      if (lb_policy != NULL) {
        watch_lb_policy_locked(exec_ctx, chand, lb_policy, state);
      }
    }
    GRPC_CHANNEL_STACK_REF(chand->owning_stack, "resolver");
    grpc_resolver_next_locked(exec_ctx, chand->resolver,
                              &chand->resolver_result,
                              &chand->on_resolver_result_changed);
  } else {
    if (chand->resolver != NULL) {
      grpc_resolver_shutdown_locked(exec_ctx, chand->resolver);
      GRPC_RESOLVER_UNREF(exec_ctx, chand->resolver, "channel");
      chand->resolver = NULL;
    }
    grpc_error *refs[] = {error, state_error};
    set_channel_connectivity_state_locked(
        exec_ctx, chand, GRPC_CHANNEL_SHUTDOWN,
        GRPC_ERROR_CREATE_REFERENCING_FROM_STATIC_STRING(
            "Got config after disconnection", refs, GPR_ARRAY_SIZE(refs)),
        "resolver_gone");
  }

  if (!lb_policy_updated && lb_policy != NULL && exit_idle) {
    grpc_lb_policy_exit_idle_locked(exec_ctx, lb_policy);
    GRPC_LB_POLICY_UNREF(exec_ctx, lb_policy, "exit_idle");
  }

  if (old_lb_policy != NULL) {
    grpc_pollset_set_del_pollset_set(
        exec_ctx, old_lb_policy->interested_parties, chand->interested_parties);
    GRPC_LB_POLICY_UNREF(exec_ctx, old_lb_policy, "channel");
    old_lb_policy = NULL;
  }

  if (!lb_policy_updated && lb_policy != NULL) {
    GRPC_LB_POLICY_UNREF(exec_ctx, lb_policy, "config_change");
  }

  GRPC_CHANNEL_STACK_UNREF(exec_ctx, chand->owning_stack, "resolver");
  GRPC_ERROR_UNREF(state_error);
}

static void start_transport_op_locked(grpc_exec_ctx *exec_ctx, void *arg,
                                      grpc_error *error_ignored) {
  grpc_transport_op *op = arg;
  grpc_channel_element *elem = op->handler_private.extra_arg;
  channel_data *chand = elem->channel_data;

  if (op->on_connectivity_state_change != NULL) {
    grpc_connectivity_state_notify_on_state_change(
        exec_ctx, &chand->state_tracker, op->connectivity_state,
        op->on_connectivity_state_change);
    op->on_connectivity_state_change = NULL;
    op->connectivity_state = NULL;
  }

  if (op->send_ping != NULL) {
    if (chand->lb_policy == NULL) {
      grpc_closure_sched(
          exec_ctx, op->send_ping,
          GRPC_ERROR_CREATE_FROM_STATIC_STRING("Ping with no load balancing"));
    } else {
      grpc_lb_policy_ping_one_locked(exec_ctx, chand->lb_policy, op->send_ping);
      op->bind_pollset = NULL;
    }
    op->send_ping = NULL;
  }

  if (op->disconnect_with_error != GRPC_ERROR_NONE) {
    if (chand->resolver != NULL) {
      set_channel_connectivity_state_locked(
          exec_ctx, chand, GRPC_CHANNEL_SHUTDOWN,
          GRPC_ERROR_REF(op->disconnect_with_error), "disconnect");
      grpc_resolver_shutdown_locked(exec_ctx, chand->resolver);
      GRPC_RESOLVER_UNREF(exec_ctx, chand->resolver, "channel");
      chand->resolver = NULL;
      if (!chand->started_resolving) {
        grpc_closure_list_fail_all(&chand->waiting_for_config_closures,
                                   GRPC_ERROR_REF(op->disconnect_with_error));
        grpc_closure_list_sched(exec_ctx, &chand->waiting_for_config_closures);
      }
      if (chand->lb_policy != NULL) {
        grpc_pollset_set_del_pollset_set(exec_ctx,
                                         chand->lb_policy->interested_parties,
                                         chand->interested_parties);
        GRPC_LB_POLICY_UNREF(exec_ctx, chand->lb_policy, "channel");
        chand->lb_policy = NULL;
      }
    }
    GRPC_ERROR_UNREF(op->disconnect_with_error);
  }
  GRPC_CHANNEL_STACK_UNREF(exec_ctx, chand->owning_stack, "start_transport_op");

  grpc_closure_sched(exec_ctx, op->on_consumed, GRPC_ERROR_NONE);
}

static void cc_start_transport_op(grpc_exec_ctx *exec_ctx,
                                  grpc_channel_element *elem,
                                  grpc_transport_op *op) {
  channel_data *chand = elem->channel_data;

  GPR_ASSERT(op->set_accept_stream == false);
  if (op->bind_pollset != NULL) {
    grpc_pollset_set_add_pollset(exec_ctx, chand->interested_parties,
                                 op->bind_pollset);
  }

  op->handler_private.extra_arg = elem;
  GRPC_CHANNEL_STACK_REF(chand->owning_stack, "start_transport_op");
  grpc_closure_sched(
      exec_ctx,
      grpc_closure_init(&op->handler_private.closure, start_transport_op_locked,
                        op, grpc_combiner_scheduler(chand->combiner, false)),
      GRPC_ERROR_NONE);
}

static void cc_get_channel_info(grpc_exec_ctx *exec_ctx,
                                grpc_channel_element *elem,
                                const grpc_channel_info *info) {
  channel_data *chand = elem->channel_data;
  gpr_mu_lock(&chand->info_mu);
  if (info->lb_policy_name != NULL) {
    *info->lb_policy_name = chand->info_lb_policy_name == NULL
                                ? NULL
                                : gpr_strdup(chand->info_lb_policy_name);
  }
  if (info->service_config_json != NULL) {
    *info->service_config_json =
        chand->info_service_config_json == NULL
            ? NULL
            : gpr_strdup(chand->info_service_config_json);
  }
  gpr_mu_unlock(&chand->info_mu);
}

/* Constructor for channel_data */
static grpc_error *cc_init_channel_elem(grpc_exec_ctx *exec_ctx,
                                        grpc_channel_element *elem,
                                        grpc_channel_element_args *args) {
  channel_data *chand = elem->channel_data;
  GPR_ASSERT(args->is_last);
  GPR_ASSERT(elem->filter == &grpc_client_channel_filter);
  // Initialize data members.
  chand->combiner = grpc_combiner_create(NULL);
  gpr_mu_init(&chand->info_mu);
  gpr_mu_init(&chand->external_connectivity_watcher_list_mu);

  gpr_mu_lock(&chand->external_connectivity_watcher_list_mu);
  chand->external_connectivity_watcher_list_head = NULL;
  gpr_mu_unlock(&chand->external_connectivity_watcher_list_mu);

  chand->owning_stack = args->channel_stack;
  grpc_closure_init(&chand->on_resolver_result_changed,
                    on_resolver_result_changed_locked, chand,
                    grpc_combiner_scheduler(chand->combiner, false));
  chand->interested_parties = grpc_pollset_set_create();
  grpc_connectivity_state_init(&chand->state_tracker, GRPC_CHANNEL_IDLE,
                               "client_channel");
  // Record client channel factory.
  const grpc_arg *arg = grpc_channel_args_find(args->channel_args,
                                               GRPC_ARG_CLIENT_CHANNEL_FACTORY);
  if (arg == NULL) {
    return GRPC_ERROR_CREATE_FROM_STATIC_STRING(
        "Missing client channel factory in args for client channel filter");
  }
  if (arg->type != GRPC_ARG_POINTER) {
    return GRPC_ERROR_CREATE_FROM_STATIC_STRING(
        "client channel factory arg must be a pointer");
  }
  grpc_client_channel_factory_ref(arg->value.pointer.p);
  chand->client_channel_factory = arg->value.pointer.p;
  // Get server name to resolve, using proxy mapper if needed.
  arg = grpc_channel_args_find(args->channel_args, GRPC_ARG_SERVER_URI);
  if (arg == NULL) {
    return GRPC_ERROR_CREATE_FROM_STATIC_STRING(
        "Missing server uri in args for client channel filter");
  }
  if (arg->type != GRPC_ARG_STRING) {
    return GRPC_ERROR_CREATE_FROM_STATIC_STRING(
        "server uri arg must be a string");
  }
  char *proxy_name = NULL;
  grpc_channel_args *new_args = NULL;
  grpc_proxy_mappers_map_name(exec_ctx, arg->value.string, args->channel_args,
                              &proxy_name, &new_args);
  // Instantiate resolver.
  chand->resolver = grpc_resolver_create(
      exec_ctx, proxy_name != NULL ? proxy_name : arg->value.string,
      new_args != NULL ? new_args : args->channel_args,
      chand->interested_parties, chand->combiner);
  if (proxy_name != NULL) gpr_free(proxy_name);
  if (new_args != NULL) grpc_channel_args_destroy(exec_ctx, new_args);
  if (chand->resolver == NULL) {
    return GRPC_ERROR_CREATE_FROM_STATIC_STRING("resolver creation failed");
  }
  chand->deadline_checking_enabled =
      grpc_deadline_checking_enabled(args->channel_args);
  return GRPC_ERROR_NONE;
}

static void shutdown_resolver_locked(grpc_exec_ctx *exec_ctx, void *arg,
                                     grpc_error *error) {
  grpc_resolver *resolver = arg;
  grpc_resolver_shutdown_locked(exec_ctx, resolver);
  GRPC_RESOLVER_UNREF(exec_ctx, resolver, "channel");
}

/* Destructor for channel_data */
static void cc_destroy_channel_elem(grpc_exec_ctx *exec_ctx,
                                    grpc_channel_element *elem) {
  channel_data *chand = elem->channel_data;
  if (chand->resolver != NULL) {
    grpc_closure_sched(
        exec_ctx,
        grpc_closure_create(shutdown_resolver_locked, chand->resolver,
                            grpc_combiner_scheduler(chand->combiner, false)),
        GRPC_ERROR_NONE);
  }
  if (chand->client_channel_factory != NULL) {
    grpc_client_channel_factory_unref(exec_ctx, chand->client_channel_factory);
  }
  if (chand->lb_policy != NULL) {
    grpc_pollset_set_del_pollset_set(exec_ctx,
                                     chand->lb_policy->interested_parties,
                                     chand->interested_parties);
    GRPC_LB_POLICY_UNREF(exec_ctx, chand->lb_policy, "channel");
  }
  gpr_free(chand->info_lb_policy_name);
  gpr_free(chand->info_service_config_json);
  if (chand->retry_throttle_data != NULL) {
    grpc_server_retry_throttle_data_unref(chand->retry_throttle_data);
  }
  if (chand->method_params_table != NULL) {
    grpc_slice_hash_table_unref(exec_ctx, chand->method_params_table);
  }
  grpc_connectivity_state_destroy(exec_ctx, &chand->state_tracker);
  grpc_pollset_set_destroy(exec_ctx, chand->interested_parties);
  GRPC_COMBINER_UNREF(exec_ctx, chand->combiner, "client_channel");
  gpr_mu_destroy(&chand->info_mu);
  gpr_mu_destroy(&chand->external_connectivity_watcher_list_mu);
}

/*************************************************************************
 * PER-CALL FUNCTIONS
 */

#define GET_CALL(call_data) \
  ((grpc_subchannel_call *)(gpr_atm_acq_load(&(call_data)->subchannel_call)))

#define CANCELLED_CALL ((grpc_subchannel_call *)1)

/** Call data.  Holds a pointer to grpc_subchannel_call and the
    associated machinery to create such a pointer.
    Handles queueing of stream ops until a call object is ready, waiting
    for initial metadata before trying to create a call object,
    and handling cancellation gracefully. */
typedef struct client_channel_call_data {
  // State for handling deadlines.
  // The code in deadline_filter.c requires this to be the first field.
  // TODO(roth): This is slightly sub-optimal in that grpc_deadline_state
  // and this struct both independently store a pointer to the call
  // stack and each has its own mutex.  If/when we have time, find a way
  // to avoid this without breaking the grpc_deadline_state abstraction.
  grpc_deadline_state deadline_state;

  grpc_slice path;  // Request path.
  gpr_timespec call_start_time;
  gpr_timespec deadline;
  grpc_server_retry_throttle_data *retry_throttle_data;
  method_parameters *method_params;

  grpc_error *cancel_error;

  /** either 0 for no call, 1 for cancelled, or a pointer to a
      grpc_subchannel_call */
  gpr_atm subchannel_call;
  gpr_arena *arena;

  bool pick_pending;
  grpc_connected_subchannel *connected_subchannel;
  grpc_call_context_element subchannel_call_context[GRPC_CONTEXT_COUNT];
  grpc_polling_entity *pollent;

  grpc_transport_stream_op_batch **waiting_ops;
  size_t waiting_ops_count;
  size_t waiting_ops_capacity;

  grpc_closure next_step;

  grpc_call_stack *owning_call;

  grpc_linked_mdelem lb_token_mdelem;

  grpc_closure on_complete;
  grpc_closure *original_on_complete;
} call_data;

grpc_subchannel_call *grpc_client_channel_get_subchannel_call(
    grpc_call_element *call_elem) {
  grpc_subchannel_call *scc = GET_CALL((call_data *)call_elem->call_data);
  return scc == CANCELLED_CALL ? NULL : scc;
}

static void add_waiting_locked(call_data *calld,
                               grpc_transport_stream_op_batch *op) {
  GPR_TIMER_BEGIN("add_waiting_locked", 0);
  if (calld->waiting_ops_count == calld->waiting_ops_capacity) {
    calld->waiting_ops_capacity = GPR_MAX(3, 2 * calld->waiting_ops_capacity);
    calld->waiting_ops =
        gpr_realloc(calld->waiting_ops,
                    calld->waiting_ops_capacity * sizeof(*calld->waiting_ops));
  }
  calld->waiting_ops[calld->waiting_ops_count++] = op;
  GPR_TIMER_END("add_waiting_locked", 0);
}

static void fail_locked(grpc_exec_ctx *exec_ctx, call_data *calld,
                        grpc_error *error) {
  size_t i;
  for (i = 0; i < calld->waiting_ops_count; i++) {
    grpc_transport_stream_op_batch_finish_with_failure(
        exec_ctx, calld->waiting_ops[i], GRPC_ERROR_REF(error));
  }
  calld->waiting_ops_count = 0;
  GRPC_ERROR_UNREF(error);
}

static void retry_waiting_locked(grpc_exec_ctx *exec_ctx, call_data *calld) {
  if (calld->waiting_ops_count == 0) {
    return;
  }

  grpc_subchannel_call *call = GET_CALL(calld);
  grpc_transport_stream_op_batch **ops = calld->waiting_ops;
  size_t nops = calld->waiting_ops_count;
  if (call == CANCELLED_CALL) {
    fail_locked(exec_ctx, calld, GRPC_ERROR_CANCELLED);
    return;
  }
  calld->waiting_ops = NULL;
  calld->waiting_ops_count = 0;
  calld->waiting_ops_capacity = 0;
  for (size_t i = 0; i < nops; i++) {
    grpc_subchannel_call_process_op(exec_ctx, call, ops[i]);
  }
  gpr_free(ops);
}

// Sets calld->method_params and calld->retry_throttle_data.
// If the method params specify a timeout, populates
// *per_method_deadline and returns true.
static bool set_call_method_params_from_service_config_locked(
    grpc_exec_ctx *exec_ctx, grpc_call_element *elem,
    gpr_timespec *per_method_deadline) {
  channel_data *chand = elem->channel_data;
  call_data *calld = elem->call_data;
  if (chand->retry_throttle_data != NULL) {
    calld->retry_throttle_data =
        grpc_server_retry_throttle_data_ref(chand->retry_throttle_data);
  }
  if (chand->method_params_table != NULL) {
    calld->method_params = grpc_method_config_table_get(
        exec_ctx, chand->method_params_table, calld->path);
    if (calld->method_params != NULL) {
      method_parameters_ref(calld->method_params);
      if (gpr_time_cmp(calld->method_params->timeout,
                       gpr_time_0(GPR_TIMESPAN)) != 0) {
        *per_method_deadline =
            gpr_time_add(calld->call_start_time, calld->method_params->timeout);
        return true;
      }
    }
  }
  return false;
}

static void apply_final_configuration_locked(grpc_exec_ctx *exec_ctx,
                                             grpc_call_element *elem) {
  /* apply service-config level configuration to the call (now that we're
   * certain it exists) */
  call_data *calld = elem->call_data;
  channel_data *chand = elem->channel_data;
  gpr_timespec per_method_deadline;
  if (set_call_method_params_from_service_config_locked(exec_ctx, elem,
                                                        &per_method_deadline)) {
    // If the deadline from the service config is shorter than the one
    // from the client API, reset the deadline timer.
    if (chand->deadline_checking_enabled &&
        gpr_time_cmp(per_method_deadline, calld->deadline) < 0) {
      calld->deadline = per_method_deadline;
      grpc_deadline_state_reset(exec_ctx, elem, calld->deadline);
    }
  }
}

static void subchannel_ready_locked(grpc_exec_ctx *exec_ctx, void *arg,
                                    grpc_error *error) {
  grpc_call_element *elem = arg;
  call_data *calld = elem->call_data;
  channel_data *chand = elem->channel_data;
  GPR_ASSERT(calld->pick_pending);
  calld->pick_pending = false;
  grpc_polling_entity_del_from_pollset_set(exec_ctx, calld->pollent,
                                           chand->interested_parties);
  if (calld->connected_subchannel == NULL) {
    gpr_atm_no_barrier_store(&calld->subchannel_call, (gpr_atm)CANCELLED_CALL);
    fail_locked(exec_ctx, calld,
                error == GRPC_ERROR_NONE
                    ? GRPC_ERROR_CREATE_FROM_STATIC_STRING(
                          "Call dropped by load balancing policy")
                    : GRPC_ERROR_CREATE_REFERENCING_FROM_STATIC_STRING(
                          "Failed to create subchannel", &error, 1));
  } else if (GET_CALL(calld) == CANCELLED_CALL) {
    /* already cancelled before subchannel became ready */
    grpc_error *cancellation_error =
        GRPC_ERROR_CREATE_REFERENCING_FROM_STATIC_STRING(
            "Cancelled before creating subchannel", &error, 1);
    /* if due to deadline, attach the deadline exceeded status to the error */
    if (gpr_time_cmp(calld->deadline, gpr_now(GPR_CLOCK_MONOTONIC)) < 0) {
      cancellation_error =
          grpc_error_set_int(cancellation_error, GRPC_ERROR_INT_GRPC_STATUS,
                             GRPC_STATUS_DEADLINE_EXCEEDED);
    }
    fail_locked(exec_ctx, calld, cancellation_error);
  } else {
    /* Create call on subchannel. */
    grpc_subchannel_call *subchannel_call = NULL;
    const grpc_connected_subchannel_call_args call_args = {
        .pollent = calld->pollent,
        .path = calld->path,
        .start_time = calld->call_start_time,
        .deadline = calld->deadline,
        .arena = calld->arena,
        .context = calld->subchannel_call_context};
    grpc_error *new_error = grpc_connected_subchannel_create_call(
        exec_ctx, calld->connected_subchannel, &call_args, &subchannel_call);
    gpr_atm_rel_store(&calld->subchannel_call,
                      (gpr_atm)(uintptr_t)subchannel_call);
    if (new_error != GRPC_ERROR_NONE) {
      new_error = grpc_error_add_child(new_error, error);
      fail_locked(exec_ctx, calld, new_error);
    } else {
      retry_waiting_locked(exec_ctx, calld);
    }
  }
  GRPC_CALL_STACK_UNREF(exec_ctx, calld->owning_call, "pick_subchannel");
}

static char *cc_get_peer(grpc_exec_ctx *exec_ctx, grpc_call_element *elem) {
  call_data *calld = elem->call_data;
  grpc_subchannel_call *subchannel_call = GET_CALL(calld);
  if (subchannel_call == NULL || subchannel_call == CANCELLED_CALL) {
    return NULL;
  } else {
    return grpc_subchannel_call_get_peer(exec_ctx, subchannel_call);
  }
}

typedef struct {
  grpc_metadata_batch *initial_metadata;
  uint32_t initial_metadata_flags;
  grpc_connected_subchannel **connected_subchannel;
  grpc_call_context_element *subchannel_call_context;
  grpc_closure *on_ready;
  grpc_call_element *elem;
  grpc_closure closure;
} continue_picking_args;

/** Return true if subchannel is available immediately (in which case on_ready
    should not be called), or false otherwise (in which case on_ready should be
    called when the subchannel is available). */
static bool pick_subchannel_locked(
    grpc_exec_ctx *exec_ctx, grpc_call_element *elem,
    grpc_metadata_batch *initial_metadata, uint32_t initial_metadata_flags,
    grpc_connected_subchannel **connected_subchannel,
    grpc_call_context_element *subchannel_call_context, grpc_closure *on_ready);

static void continue_picking_locked(grpc_exec_ctx *exec_ctx, void *arg,
                                    grpc_error *error) {
  continue_picking_args *cpa = arg;
  if (cpa->connected_subchannel == NULL) {
    /* cancelled, do nothing */
  } else if (error != GRPC_ERROR_NONE) {
    grpc_closure_sched(exec_ctx, cpa->on_ready, GRPC_ERROR_REF(error));
  } else {
    if (pick_subchannel_locked(exec_ctx, cpa->elem, cpa->initial_metadata,
                               cpa->initial_metadata_flags,
                               cpa->connected_subchannel,
                               cpa->subchannel_call_context, cpa->on_ready)) {
      grpc_closure_sched(exec_ctx, cpa->on_ready, GRPC_ERROR_NONE);
    }
  }
  gpr_free(cpa);
}

static void cancel_pick_locked(grpc_exec_ctx *exec_ctx, grpc_call_element *elem,
                               grpc_error *error) {
  channel_data *chand = elem->channel_data;
  call_data *calld = elem->call_data;
  if (chand->lb_policy != NULL) {
    grpc_lb_policy_cancel_pick_locked(exec_ctx, chand->lb_policy,
                                      &calld->connected_subchannel,
                                      GRPC_ERROR_REF(error));
  }
  for (grpc_closure *closure = chand->waiting_for_config_closures.head;
       closure != NULL; closure = closure->next_data.next) {
    continue_picking_args *cpa = closure->cb_arg;
    if (cpa->connected_subchannel == &calld->connected_subchannel) {
      cpa->connected_subchannel = NULL;
      grpc_closure_sched(exec_ctx, cpa->on_ready,
                         GRPC_ERROR_CREATE_REFERENCING_FROM_STATIC_STRING(
                             "Pick cancelled", &error, 1));
    }
  }
  GRPC_ERROR_UNREF(error);
}

static bool pick_subchannel_locked(
    grpc_exec_ctx *exec_ctx, grpc_call_element *elem,
    grpc_metadata_batch *initial_metadata, uint32_t initial_metadata_flags,
    grpc_connected_subchannel **connected_subchannel,
    grpc_call_context_element *subchannel_call_context,
    grpc_closure *on_ready) {
  GPR_TIMER_BEGIN("pick_subchannel", 0);

  channel_data *chand = elem->channel_data;
  call_data *calld = elem->call_data;

  GPR_ASSERT(connected_subchannel);

  if (chand->lb_policy != NULL) {
    apply_final_configuration_locked(exec_ctx, elem);
    grpc_lb_policy *lb_policy = chand->lb_policy;
    GRPC_LB_POLICY_REF(lb_policy, "pick_subchannel");
    // If the application explicitly set wait_for_ready, use that.
    // Otherwise, if the service config specified a value for this
    // method, use that.
    const bool wait_for_ready_set_from_api =
        initial_metadata_flags &
        GRPC_INITIAL_METADATA_WAIT_FOR_READY_EXPLICITLY_SET;
    const bool wait_for_ready_set_from_service_config =
        calld->method_params != NULL &&
        calld->method_params->wait_for_ready != WAIT_FOR_READY_UNSET;
    if (!wait_for_ready_set_from_api &&
        wait_for_ready_set_from_service_config) {
      if (calld->method_params->wait_for_ready == WAIT_FOR_READY_TRUE) {
        initial_metadata_flags |= GRPC_INITIAL_METADATA_WAIT_FOR_READY;
      } else {
        initial_metadata_flags &= ~GRPC_INITIAL_METADATA_WAIT_FOR_READY;
      }
    }
    const grpc_lb_policy_pick_args inputs = {
        initial_metadata, initial_metadata_flags, &calld->lb_token_mdelem};

    // Wrap the user-provided callback in order to hold a strong reference to
    // the LB policy for the duration of the pick.
    wrapped_on_pick_closure_arg *w_on_pick_arg =
        gpr_zalloc(sizeof(*w_on_pick_arg));
    grpc_closure_init(&w_on_pick_arg->wrapper_closure,
                      wrapped_on_pick_closure_cb, w_on_pick_arg,
                      grpc_schedule_on_exec_ctx);
    w_on_pick_arg->wrapped_closure = on_ready;
    GRPC_LB_POLICY_REF(lb_policy, "pick_subchannel_wrapping");
    w_on_pick_arg->lb_policy = lb_policy;
    const bool pick_done = grpc_lb_policy_pick_locked(
        exec_ctx, lb_policy, &inputs, connected_subchannel,
        subchannel_call_context, NULL, &w_on_pick_arg->wrapper_closure);
    if (pick_done) {
      /* synchronous grpc_lb_policy_pick call. Unref the LB policy. */
      GRPC_LB_POLICY_UNREF(exec_ctx, w_on_pick_arg->lb_policy,
                           "pick_subchannel_wrapping");
      gpr_free(w_on_pick_arg);
    }
    GRPC_LB_POLICY_UNREF(exec_ctx, lb_policy, "pick_subchannel");
    GPR_TIMER_END("pick_subchannel", 0);
    return pick_done;
  }
  if (chand->resolver != NULL && !chand->started_resolving) {
    chand->started_resolving = true;
    GRPC_CHANNEL_STACK_REF(chand->owning_stack, "resolver");
    grpc_resolver_next_locked(exec_ctx, chand->resolver,
                              &chand->resolver_result,
                              &chand->on_resolver_result_changed);
  }
  if (chand->resolver != NULL) {
    continue_picking_args *cpa = gpr_malloc(sizeof(*cpa));
    cpa->initial_metadata = initial_metadata;
    cpa->initial_metadata_flags = initial_metadata_flags;
    cpa->connected_subchannel = connected_subchannel;
    cpa->subchannel_call_context = subchannel_call_context;
    cpa->on_ready = on_ready;
    cpa->elem = elem;
    grpc_closure_init(&cpa->closure, continue_picking_locked, cpa,
                      grpc_combiner_scheduler(chand->combiner, true));
    grpc_closure_list_append(&chand->waiting_for_config_closures, &cpa->closure,
                             GRPC_ERROR_NONE);
  } else {
    grpc_closure_sched(exec_ctx, on_ready,
                       GRPC_ERROR_CREATE_FROM_STATIC_STRING("Disconnected"));
  }

  GPR_TIMER_END("pick_subchannel", 0);
  return false;
}

static void start_transport_stream_op_batch_locked_inner(
    grpc_exec_ctx *exec_ctx, grpc_transport_stream_op_batch *op,
    grpc_call_element *elem) {
  channel_data *chand = elem->channel_data;
  call_data *calld = elem->call_data;
  grpc_subchannel_call *call;

  /* need to recheck that another thread hasn't set the call */
  call = GET_CALL(calld);
  if (call == CANCELLED_CALL) {
    grpc_transport_stream_op_batch_finish_with_failure(
        exec_ctx, op, GRPC_ERROR_REF(calld->cancel_error));
    /* early out */
    return;
  }
  if (call != NULL) {
    grpc_subchannel_call_process_op(exec_ctx, call, op);
    /* early out */
    return;
  }
  /* if this is a cancellation, then we can raise our cancelled flag */
  if (op->cancel_stream) {
    if (!gpr_atm_rel_cas(&calld->subchannel_call, 0,
                         (gpr_atm)(uintptr_t)CANCELLED_CALL)) {
      /* recurse to retry */
      start_transport_stream_op_batch_locked_inner(exec_ctx, op, elem);
      /* early out */
      return;
    } else {
      /* Stash a copy of cancel_error in our call data, so that we can use
         it for subsequent operations.  This ensures that if the call is
         cancelled before any ops are passed down (e.g., if the deadline
         is in the past when the call starts), we can return the right
         error to the caller when the first op does get passed down. */
      calld->cancel_error =
          GRPC_ERROR_REF(op->payload->cancel_stream.cancel_error);
      if (calld->pick_pending) {
        cancel_pick_locked(
            exec_ctx, elem,
            GRPC_ERROR_REF(op->payload->cancel_stream.cancel_error));
      } else {
        fail_locked(exec_ctx, calld,
                    GRPC_ERROR_REF(op->payload->cancel_stream.cancel_error));
      }
      grpc_transport_stream_op_batch_finish_with_failure(
          exec_ctx, op,
          GRPC_ERROR_REF(op->payload->cancel_stream.cancel_error));
      /* early out */
      return;
    }
  }
  /* if we don't have a subchannel, try to get one */
  if (!calld->pick_pending && calld->connected_subchannel == NULL &&
      op->send_initial_metadata) {
    calld->pick_pending = true;
    grpc_closure_init(&calld->next_step, subchannel_ready_locked, elem,
                      grpc_combiner_scheduler(chand->combiner, true));
    GRPC_CALL_STACK_REF(calld->owning_call, "pick_subchannel");
    /* If a subchannel is not available immediately, the polling entity from
       call_data should be provided to channel_data's interested_parties, so
       that IO of the lb_policy and resolver could be done under it. */
    if (pick_subchannel_locked(
            exec_ctx, elem,
            op->payload->send_initial_metadata.send_initial_metadata,
            op->payload->send_initial_metadata.send_initial_metadata_flags,
            &calld->connected_subchannel, calld->subchannel_call_context,
            &calld->next_step)) {
      calld->pick_pending = false;
      GRPC_CALL_STACK_UNREF(exec_ctx, calld->owning_call, "pick_subchannel");
      if (calld->connected_subchannel == NULL) {
        gpr_atm_no_barrier_store(&calld->subchannel_call,
                                 (gpr_atm)CANCELLED_CALL);
        grpc_error *error = GRPC_ERROR_CREATE_FROM_STATIC_STRING(
            "Call dropped by load balancing policy");
        fail_locked(exec_ctx, calld, GRPC_ERROR_REF(error));
        grpc_transport_stream_op_batch_finish_with_failure(exec_ctx, op, error);
        return;  // Early out.
      }
    } else {
      grpc_polling_entity_add_to_pollset_set(exec_ctx, calld->pollent,
                                             chand->interested_parties);
    }
  }
  /* if we've got a subchannel, then let's ask it to create a call */
  if (!calld->pick_pending && calld->connected_subchannel != NULL) {
    grpc_subchannel_call *subchannel_call = NULL;
    const grpc_connected_subchannel_call_args call_args = {
        .pollent = calld->pollent,
        .path = calld->path,
        .start_time = calld->call_start_time,
        .deadline = calld->deadline,
        .arena = calld->arena,
        .context = calld->subchannel_call_context};
    grpc_error *error = grpc_connected_subchannel_create_call(
        exec_ctx, calld->connected_subchannel, &call_args, &subchannel_call);
    gpr_atm_rel_store(&calld->subchannel_call,
                      (gpr_atm)(uintptr_t)subchannel_call);
    if (error != GRPC_ERROR_NONE) {
      fail_locked(exec_ctx, calld, GRPC_ERROR_REF(error));
      grpc_transport_stream_op_batch_finish_with_failure(exec_ctx, op, error);
    } else {
      retry_waiting_locked(exec_ctx, calld);
      /* recurse to retry */
      start_transport_stream_op_batch_locked_inner(exec_ctx, op, elem);
    }
    /* early out */
    return;
  }
  /* nothing to be done but wait */
  add_waiting_locked(calld, op);
}

static void on_complete(grpc_exec_ctx *exec_ctx, void *arg, grpc_error *error) {
  grpc_call_element *elem = arg;
  call_data *calld = elem->call_data;
  if (calld->retry_throttle_data != NULL) {
    if (error == GRPC_ERROR_NONE) {
      grpc_server_retry_throttle_data_record_success(
          calld->retry_throttle_data);
    } else {
      // TODO(roth): In a subsequent PR, check the return value here and
      // decide whether or not to retry.  Note that we should only
      // record failures whose statuses match the configured retryable
      // or non-fatal status codes.
      grpc_server_retry_throttle_data_record_failure(
          calld->retry_throttle_data);
    }
  }
  grpc_closure_run(exec_ctx, calld->original_on_complete,
                   GRPC_ERROR_REF(error));
}

static void start_transport_stream_op_batch_locked(grpc_exec_ctx *exec_ctx,
                                                   void *arg,
                                                   grpc_error *error_ignored) {
  GPR_TIMER_BEGIN("start_transport_stream_op_batch_locked", 0);

  grpc_transport_stream_op_batch *op = arg;
  grpc_call_element *elem = op->handler_private.extra_arg;
  call_data *calld = elem->call_data;

  if (op->recv_trailing_metadata) {
    GPR_ASSERT(op->on_complete != NULL);
    calld->original_on_complete = op->on_complete;
    grpc_closure_init(&calld->on_complete, on_complete, elem,
                      grpc_schedule_on_exec_ctx);
    op->on_complete = &calld->on_complete;
  }

  start_transport_stream_op_batch_locked_inner(exec_ctx, op, elem);

  GRPC_CALL_STACK_UNREF(exec_ctx, calld->owning_call,
                        "start_transport_stream_op_batch");
  GPR_TIMER_END("start_transport_stream_op_batch_locked", 0);
}

/* The logic here is fairly complicated, due to (a) the fact that we
   need to handle the case where we receive the send op before the
   initial metadata op, and (b) the need for efficiency, especially in
   the streaming case.

   We use double-checked locking to initially see if initialization has been
   performed. If it has not, we acquire the combiner and perform initialization.
   If it has, we proceed on the fast path. */
static void cc_start_transport_stream_op_batch(
    grpc_exec_ctx *exec_ctx, grpc_call_element *elem,
    grpc_transport_stream_op_batch *op) {
  call_data *calld = elem->call_data;
  channel_data *chand = elem->channel_data;
  GRPC_CALL_LOG_OP(GPR_INFO, elem, op);
  if (chand->deadline_checking_enabled) {
    grpc_deadline_state_client_start_transport_stream_op_batch(exec_ctx, elem,
                                                               op);
  }
  /* try to (atomically) get the call */
  grpc_subchannel_call *call = GET_CALL(calld);
  GPR_TIMER_BEGIN("cc_start_transport_stream_op_batch", 0);
  if (call == CANCELLED_CALL) {
    grpc_transport_stream_op_batch_finish_with_failure(
        exec_ctx, op, GRPC_ERROR_REF(calld->cancel_error));
    GPR_TIMER_END("cc_start_transport_stream_op_batch", 0);
    /* early out */
    return;
  }
  if (call != NULL) {
    grpc_subchannel_call_process_op(exec_ctx, call, op);
    GPR_TIMER_END("cc_start_transport_stream_op_batch", 0);
    /* early out */
    return;
  }
  /* we failed; lock and figure out what to do */
  GRPC_CALL_STACK_REF(calld->owning_call, "start_transport_stream_op_batch");
  op->handler_private.extra_arg = elem;
  grpc_closure_sched(
      exec_ctx,
      grpc_closure_init(&op->handler_private.closure,
                        start_transport_stream_op_batch_locked, op,
                        grpc_combiner_scheduler(chand->combiner, false)),
      GRPC_ERROR_NONE);
  GPR_TIMER_END("cc_start_transport_stream_op_batch", 0);
}

/* Constructor for call_data */
static grpc_error *cc_init_call_elem(grpc_exec_ctx *exec_ctx,
                                     grpc_call_element *elem,
                                     const grpc_call_element_args *args) {
  call_data *calld = elem->call_data;
  channel_data *chand = elem->channel_data;
  // Initialize data members.
  calld->path = grpc_slice_ref_internal(args->path);
  calld->call_start_time = args->start_time;
  calld->deadline = gpr_convert_clock_type(args->deadline, GPR_CLOCK_MONOTONIC);
  calld->owning_call = args->call_stack;
  calld->arena = args->arena;
  if (chand->deadline_checking_enabled) {
    grpc_deadline_state_init(exec_ctx, elem, args->call_stack, calld->deadline);
  }
  return GRPC_ERROR_NONE;
}

/* Destructor for call_data */
static void cc_destroy_call_elem(grpc_exec_ctx *exec_ctx,
                                 grpc_call_element *elem,
                                 const grpc_call_final_info *final_info,
                                 grpc_closure *then_schedule_closure) {
  call_data *calld = elem->call_data;
  channel_data *chand = elem->channel_data;
  if (chand->deadline_checking_enabled) {
    grpc_deadline_state_destroy(exec_ctx, elem);
  }
  grpc_slice_unref_internal(exec_ctx, calld->path);
  if (calld->method_params != NULL) {
    method_parameters_unref(calld->method_params);
  }
  GRPC_ERROR_UNREF(calld->cancel_error);
  grpc_subchannel_call *call = GET_CALL(calld);
  if (call != NULL && call != CANCELLED_CALL) {
    grpc_subchannel_call_set_cleanup_closure(call, then_schedule_closure);
    then_schedule_closure = NULL;
    GRPC_SUBCHANNEL_CALL_UNREF(exec_ctx, call, "client_channel_destroy_call");
  }
  GPR_ASSERT(!calld->pick_pending);
  GPR_ASSERT(calld->waiting_ops_count == 0);
  if (calld->connected_subchannel != NULL) {
    GRPC_CONNECTED_SUBCHANNEL_UNREF(exec_ctx, calld->connected_subchannel,
                                    "picked");
  }
  for (size_t i = 0; i < GRPC_CONTEXT_COUNT; ++i) {
    if (calld->subchannel_call_context[i].value != NULL) {
      calld->subchannel_call_context[i].destroy(
          calld->subchannel_call_context[i].value);
    }
  }
  gpr_free(calld->waiting_ops);
  grpc_closure_sched(exec_ctx, then_schedule_closure, GRPC_ERROR_NONE);
}

static void cc_set_pollset_or_pollset_set(grpc_exec_ctx *exec_ctx,
                                          grpc_call_element *elem,
                                          grpc_polling_entity *pollent) {
  call_data *calld = elem->call_data;
  calld->pollent = pollent;
}

/*************************************************************************
 * EXPORTED SYMBOLS
 */

const grpc_channel_filter grpc_client_channel_filter = {
    cc_start_transport_stream_op_batch,
    cc_start_transport_op,
    sizeof(call_data),
    cc_init_call_elem,
    cc_set_pollset_or_pollset_set,
    cc_destroy_call_elem,
    sizeof(channel_data),
    cc_init_channel_elem,
    cc_destroy_channel_elem,
    cc_get_peer,
    cc_get_channel_info,
    "client-channel",
};

static void try_to_connect_locked(grpc_exec_ctx *exec_ctx, void *arg,
                                  grpc_error *error_ignored) {
  channel_data *chand = arg;
  if (chand->lb_policy != NULL) {
    grpc_lb_policy_exit_idle_locked(exec_ctx, chand->lb_policy);
  } else {
    chand->exit_idle_when_lb_policy_arrives = true;
    if (!chand->started_resolving && chand->resolver != NULL) {
      GRPC_CHANNEL_STACK_REF(chand->owning_stack, "resolver");
      chand->started_resolving = true;
      grpc_resolver_next_locked(exec_ctx, chand->resolver,
                                &chand->resolver_result,
                                &chand->on_resolver_result_changed);
    }
  }
  GRPC_CHANNEL_STACK_UNREF(exec_ctx, chand->owning_stack, "try_to_connect");
}

grpc_connectivity_state grpc_client_channel_check_connectivity_state(
    grpc_exec_ctx *exec_ctx, grpc_channel_element *elem, int try_to_connect) {
  channel_data *chand = elem->channel_data;
  grpc_connectivity_state out =
      grpc_connectivity_state_check(&chand->state_tracker);
  if (out == GRPC_CHANNEL_IDLE && try_to_connect) {
    GRPC_CHANNEL_STACK_REF(chand->owning_stack, "try_to_connect");
    grpc_closure_sched(
        exec_ctx,
        grpc_closure_create(try_to_connect_locked, chand,
                            grpc_combiner_scheduler(chand->combiner, false)),
        GRPC_ERROR_NONE);
  }
  return out;
}

typedef struct external_connectivity_watcher {
  channel_data *chand;
  grpc_polling_entity pollent;
  grpc_closure *on_complete;
  grpc_closure *watcher_timer_init;
  grpc_connectivity_state *state;
  grpc_closure my_closure;
  struct external_connectivity_watcher *next;
} external_connectivity_watcher;

static external_connectivity_watcher *lookup_external_connectivity_watcher(
    channel_data *chand, grpc_closure *on_complete) {
  gpr_mu_lock(&chand->external_connectivity_watcher_list_mu);
  external_connectivity_watcher *w =
      chand->external_connectivity_watcher_list_head;
  while (w != NULL && w->on_complete != on_complete) {
    w = w->next;
  }
  gpr_mu_unlock(&chand->external_connectivity_watcher_list_mu);
  return w;
}

static void external_connectivity_watcher_list_append(
    channel_data *chand, external_connectivity_watcher *w) {
  GPR_ASSERT(!lookup_external_connectivity_watcher(chand, w->on_complete));

  gpr_mu_lock(&w->chand->external_connectivity_watcher_list_mu);
  GPR_ASSERT(!w->next);
  w->next = chand->external_connectivity_watcher_list_head;
  chand->external_connectivity_watcher_list_head = w;
  gpr_mu_unlock(&w->chand->external_connectivity_watcher_list_mu);
}

static void external_connectivity_watcher_list_remove(
    channel_data *chand, external_connectivity_watcher *too_remove) {
  GPR_ASSERT(
      lookup_external_connectivity_watcher(chand, too_remove->on_complete));
  gpr_mu_lock(&chand->external_connectivity_watcher_list_mu);
  if (too_remove == chand->external_connectivity_watcher_list_head) {
    chand->external_connectivity_watcher_list_head = too_remove->next;
    gpr_mu_unlock(&chand->external_connectivity_watcher_list_mu);
    return;
  }
  external_connectivity_watcher *w =
      chand->external_connectivity_watcher_list_head;
  while (w != NULL) {
    if (w->next == too_remove) {
      w->next = w->next->next;
      gpr_mu_unlock(&chand->external_connectivity_watcher_list_mu);
      return;
    }
    w = w->next;
  }
  GPR_UNREACHABLE_CODE(return );
}

int grpc_client_channel_num_external_connectivity_watchers(
    grpc_channel_element *elem) {
  channel_data *chand = elem->channel_data;
  int count = 0;

  gpr_mu_lock(&chand->external_connectivity_watcher_list_mu);
  external_connectivity_watcher *w =
      chand->external_connectivity_watcher_list_head;
  while (w != NULL) {
    count++;
    w = w->next;
  }
  gpr_mu_unlock(&chand->external_connectivity_watcher_list_mu);

  return count;
}

static void on_external_watch_complete(grpc_exec_ctx *exec_ctx, void *arg,
                                       grpc_error *error) {
  external_connectivity_watcher *w = arg;
  grpc_closure *follow_up = w->on_complete;
  grpc_polling_entity_del_from_pollset_set(exec_ctx, &w->pollent,
                                           w->chand->interested_parties);
  GRPC_CHANNEL_STACK_UNREF(exec_ctx, w->chand->owning_stack,
                           "external_connectivity_watcher");
  external_connectivity_watcher_list_remove(w->chand, w);
  gpr_free(w);
  grpc_closure_run(exec_ctx, follow_up, GRPC_ERROR_REF(error));
}

static void watch_connectivity_state_locked(grpc_exec_ctx *exec_ctx, void *arg,
                                            grpc_error *error_ignored) {
  external_connectivity_watcher *w = arg;
  external_connectivity_watcher *found = NULL;
  if (w->state != NULL) {
    external_connectivity_watcher_list_append(w->chand, w);
    grpc_closure_run(exec_ctx, w->watcher_timer_init, GRPC_ERROR_NONE);
    grpc_closure_init(&w->my_closure, on_external_watch_complete, w,
                      grpc_schedule_on_exec_ctx);
    grpc_connectivity_state_notify_on_state_change(
        exec_ctx, &w->chand->state_tracker, w->state, &w->my_closure);
  } else {
    GPR_ASSERT(w->watcher_timer_init == NULL);
    found = lookup_external_connectivity_watcher(w->chand, w->on_complete);
    if (found) {
      GPR_ASSERT(found->on_complete == w->on_complete);
      grpc_connectivity_state_notify_on_state_change(
          exec_ctx, &found->chand->state_tracker, NULL, &found->my_closure);
    }
    grpc_pollset_set_del_pollset(exec_ctx, w->chand->interested_parties,
                                 w->pollset);
    GRPC_CHANNEL_STACK_UNREF(exec_ctx, w->chand->owning_stack,
                             "external_connectivity_watcher");
    gpr_free(w);
  }
}

void grpc_client_channel_watch_connectivity_state(
<<<<<<< HEAD
    grpc_exec_ctx *exec_ctx, grpc_channel_element *elem,
    grpc_polling_entity pollent, grpc_connectivity_state *state,
    grpc_closure *closure) {
=======
    grpc_exec_ctx *exec_ctx, grpc_channel_element *elem, grpc_pollset *pollset,
    grpc_connectivity_state *state, grpc_closure *closure,
    grpc_closure *watcher_timer_init) {
>>>>>>> ec21e993
  channel_data *chand = elem->channel_data;
  external_connectivity_watcher *w = gpr_zalloc(sizeof(*w));
  w->chand = chand;
  w->pollent = pollent;
  w->on_complete = closure;
  w->state = state;
<<<<<<< HEAD
  grpc_polling_entity_add_to_pollset_set(exec_ctx, &w->pollent,
                                         chand->interested_parties);
=======
  w->watcher_timer_init = watcher_timer_init;

  grpc_pollset_set_add_pollset(exec_ctx, chand->interested_parties, pollset);
>>>>>>> ec21e993
  GRPC_CHANNEL_STACK_REF(w->chand->owning_stack,
                         "external_connectivity_watcher");
  grpc_closure_sched(
      exec_ctx,
      grpc_closure_init(&w->my_closure, watch_connectivity_state_locked, w,
                        grpc_combiner_scheduler(chand->combiner, true)),
      GRPC_ERROR_NONE);
}<|MERGE_RESOLUTION|>--- conflicted
+++ resolved
@@ -1567,8 +1567,8 @@
       grpc_connectivity_state_notify_on_state_change(
           exec_ctx, &found->chand->state_tracker, NULL, &found->my_closure);
     }
-    grpc_pollset_set_del_pollset(exec_ctx, w->chand->interested_parties,
-                                 w->pollset);
+    grpc_polling_entity_del_from_pollset_set(exec_ctx, &w->pollent,
+                                             w->chand->interested_parties);
     GRPC_CHANNEL_STACK_UNREF(exec_ctx, w->chand->owning_stack,
                              "external_connectivity_watcher");
     gpr_free(w);
@@ -1576,29 +1576,18 @@
 }
 
 void grpc_client_channel_watch_connectivity_state(
-<<<<<<< HEAD
     grpc_exec_ctx *exec_ctx, grpc_channel_element *elem,
     grpc_polling_entity pollent, grpc_connectivity_state *state,
-    grpc_closure *closure) {
-=======
-    grpc_exec_ctx *exec_ctx, grpc_channel_element *elem, grpc_pollset *pollset,
-    grpc_connectivity_state *state, grpc_closure *closure,
-    grpc_closure *watcher_timer_init) {
->>>>>>> ec21e993
+    grpc_closure *closure, grpc_closure *watcher_timer_init) {
   channel_data *chand = elem->channel_data;
   external_connectivity_watcher *w = gpr_zalloc(sizeof(*w));
   w->chand = chand;
   w->pollent = pollent;
   w->on_complete = closure;
   w->state = state;
-<<<<<<< HEAD
+  w->watcher_timer_init = watcher_timer_init;
   grpc_polling_entity_add_to_pollset_set(exec_ctx, &w->pollent,
                                          chand->interested_parties);
-=======
-  w->watcher_timer_init = watcher_timer_init;
-
-  grpc_pollset_set_add_pollset(exec_ctx, chand->interested_parties, pollset);
->>>>>>> ec21e993
   GRPC_CHANNEL_STACK_REF(w->chand->owning_stack,
                          "external_connectivity_watcher");
   grpc_closure_sched(
