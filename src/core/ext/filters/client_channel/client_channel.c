--- conflicted
+++ resolved
@@ -863,18 +863,6 @@
  * PER-CALL FUNCTIONS
  */
 
-<<<<<<< HEAD
-#define GET_CALL(call_data) \
-  ((grpc_subchannel_call *)(gpr_atm_acq_load(&(call_data)->subchannel_call)))
-
-#define CANCELLED_CALL ((grpc_subchannel_call *)1)
-
-typedef enum {
-  /* zero so that it can be default-initialized */
-  GRPC_CLIENT_CHANNEL_NOT_PICKING = 0,
-  GRPC_CLIENT_CHANNEL_PICKING_SUBCHANNEL
-} subchannel_creation_phase;
-
 // The maximum number of concurrent batches possible.
 // Based upon the maximum number of individually queueable ops in the batch
 // API:
@@ -923,8 +911,6 @@
   gpr_atm retry_dispatched;  // bool
 } subchannel_call_retry_state;
 
-=======
->>>>>>> be321890
 /** Call data.  Holds a pointer to grpc_subchannel_call and the
     associated machinery to create such a pointer.
     Handles queueing of stream ops until a call object is ready, waiting
@@ -1166,40 +1152,37 @@
         exec_ctx, batch, GRPC_ERROR_REF(error));
     return;
   }
-<<<<<<< HEAD
-  grpc_subchannel_call *call = GET_CALL(calld);
-  if (call == CANCELLED_CALL) {
+  call_or_error call = get_call_or_error(calld);
+  if (call.error != GRPC_ERROR_NONE) {
     grpc_transport_stream_op_batch_finish_with_failure(
         exec_ctx, batch, GRPC_ERROR_REF(error));
     return;
   }
   retry_checks_for_new_batch(exec_ctx, elem, batch);
-  start_subchannel_batch(exec_ctx, elem, call, batch);
+  start_subchannel_batch(exec_ctx, elem, call.subchannel_call, batch);
 }
 
 static void add_waiting_batch_locked(grpc_call_element* elem,
                                      grpc_transport_stream_op_batch *batch) {
   call_data *calld = elem->call_data;
   channel_data *chand = elem->channel_data;
-  GPR_TIMER_BEGIN("add_waiting_batch_locked", 0);
   batch->handler_private.extra_arg = elem;
-  grpc_closure_init(&batch->handler_private.closure, process_waiting_batch,
-                    batch, grpc_combiner_scheduler(chand->combiner, true));
+  GRPC_CLOSURE_INIT(&batch->handler_private.closure, process_waiting_batch,
+                    batch, grpc_combiner_scheduler(chand->combiner));
   grpc_closure_list_append(&calld->waiting_list,
                            &batch->handler_private.closure, GRPC_ERROR_NONE);
-  GPR_TIMER_END("add_waiting_batch_locked", 0);
 }
 
 static void fail_waiting_locked(grpc_exec_ctx *exec_ctx, call_data *calld,
                                 grpc_error *error) {
   grpc_closure_list_fail_all(&calld->waiting_list, error);
-  grpc_closure_list_sched(exec_ctx, &calld->waiting_list);
+  GRPC_CLOSURE_LIST_SCHED(exec_ctx, &calld->waiting_list);
 }
 
 static void release_waiting_locked(grpc_exec_ctx *exec_ctx,
                                    grpc_call_element *elem) {
   call_data *calld = elem->call_data;
-  grpc_closure_list_sched(exec_ctx, &calld->waiting_list);
+  GRPC_CLOSURE_LIST_SCHED(exec_ctx, &calld->waiting_list);
 }
 
 static void maybe_clear_pending_batch(call_data *calld, size_t batch_index) {
@@ -1221,21 +1204,6 @@
   if (list == NULL) return true;
   for (size_t i = 0; i < list_size; ++i) {
     if (status == list[i]) return true;
-=======
-
-  call_or_error call = get_call_or_error(calld);
-  grpc_transport_stream_op_batch **ops = calld->waiting_ops;
-  size_t nops = calld->waiting_ops_count;
-  if (call.error != GRPC_ERROR_NONE) {
-    fail_locked(exec_ctx, calld, GRPC_ERROR_REF(call.error));
-    return;
-  }
-  calld->waiting_ops = NULL;
-  calld->waiting_ops_count = 0;
-  calld->waiting_ops_capacity = 0;
-  for (size_t i = 0; i < nops; i++) {
-    grpc_subchannel_call_process_op(exec_ctx, call.subchannel_call, ops[i]);
->>>>>>> be321890
   }
   return false;
 }
@@ -1261,10 +1229,10 @@
   batch_data->batch.handler_private.extra_arg = elem;
   grpc_closure_sched(
       exec_ctx,
-      grpc_closure_init(&batch_data->batch.handler_private.closure,
+      GRPC_CLOSURE_INIT(&batch_data->batch.handler_private.closure,
                         start_transport_stream_op_batch_locked,
                         &batch_data->batch,
-                        grpc_combiner_scheduler(chand->combiner, false)),
+                        grpc_combiner_scheduler(chand->combiner)),
       GRPC_ERROR_REF(error));
 }
 
@@ -1315,11 +1283,13 @@
         calld->num_retry_attempts < retry_policy->max_retry_attempts) {
 gpr_log(GPR_INFO, "RETRYING");
       // Reset subchannel call.
-      grpc_subchannel_call *call = GET_CALL(calld);
-      if (call != NULL && call != CANCELLED_CALL) {
-        GRPC_SUBCHANNEL_CALL_UNREF(exec_ctx, call,
+      call_or_error coe = get_call_or_error(calld);
+      if (coe.subchannel_call != NULL) {
+        GRPC_SUBCHANNEL_CALL_UNREF(exec_ctx, coe.subchannel_call,
                                    "client_channel_call_retry");
-        gpr_atm_rel_store(&calld->subchannel_call, (gpr_atm)NULL);
+        set_call_or_error(calld, (call_or_error){
+            .error = GRPC_ERROR_CREATE_FROM_STATIC_STRING(
+                "call failed; retrying")});
       }
       // Compute backoff delay.
       gpr_timespec now = gpr_now(GPR_CLOCK_MONOTONIC);
@@ -1336,8 +1306,8 @@
         next_attempt_time = gpr_backoff_step(&calld->retry_backoff, now);
       }
       GRPC_CALL_STACK_REF(calld->owning_call, "maybe_retry");
-      grpc_closure_init(&calld->next_step, do_retry, batch_data,
-                        grpc_combiner_scheduler(chand->combiner, true));
+      GRPC_CLOSURE_INIT(&calld->next_step, do_retry, batch_data,
+                        grpc_combiner_scheduler(chand->combiner));
       grpc_timer_init(exec_ctx, &calld->retry_timer, next_attempt_time,
                       &calld->next_step, now);
       ++calld->num_retry_attempts;
@@ -1748,19 +1718,6 @@
   grpc_call_element *elem = arg;
   call_data *calld = elem->call_data;
   channel_data *chand = elem->channel_data;
-<<<<<<< HEAD
-  GPR_ASSERT(calld->creation_phase ==
-             GRPC_CLIENT_CHANNEL_PICKING_SUBCHANNEL);
-  grpc_polling_entity_del_from_pollset_set(exec_ctx, calld->pollent,
-                                           chand->interested_parties);
-  calld->creation_phase = GRPC_CLIENT_CHANNEL_NOT_PICKING;
-  if (calld->connected_subchannel == NULL) {
-    gpr_atm_no_barrier_store(&calld->subchannel_call, (gpr_atm)CANCELLED_CALL);
-    fail_waiting_locked(exec_ctx, calld,
-                        GRPC_ERROR_CREATE_REFERENCING_FROM_STATIC_STRING(
-                            "Failed to create subchannel", &error, 1));
-  } else if (GET_CALL(calld) == CANCELLED_CALL) {
-=======
   GPR_ASSERT(calld->pick_pending);
   calld->pick_pending = false;
   grpc_polling_entity_del_from_pollset_set(exec_ctx, calld->pollent,
@@ -1774,9 +1731,8 @@
             : GRPC_ERROR_CREATE_REFERENCING_FROM_STATIC_STRING(
                   "Failed to create subchannel", &error, 1);
     set_call_or_error(calld, (call_or_error){.error = GRPC_ERROR_REF(failure)});
-    fail_locked(exec_ctx, calld, failure);
+    fail_waiting_locked(exec_ctx, calld, failure);
   } else if (coe.error != GRPC_ERROR_NONE) {
->>>>>>> be321890
     /* already cancelled before subchannel became ready */
     grpc_error *child_errors[] = {error, coe.error};
     grpc_error *cancellation_error =
@@ -1804,12 +1760,8 @@
         .start_time = calld->call_start_time,
         .deadline = calld->deadline,
         .arena = calld->arena,
-<<<<<<< HEAD
-        .parent_data_size = parent_data_size,
-        };
-=======
-        .context = calld->subchannel_call_context};
->>>>>>> be321890
+        .context = calld->subchannel_call_context,
+        .parent_data_size = parent_data_size};
     grpc_error *new_error = grpc_connected_subchannel_create_call(
         exec_ctx, calld->connected_subchannel, &call_args, &subchannel_call);
     GPR_ASSERT(set_call_or_error(
@@ -1907,29 +1859,6 @@
 
   GPR_ASSERT(connected_subchannel);
 
-<<<<<<< HEAD
-  if (error != GRPC_ERROR_NONE) {
-    if (chand->lb_policy != NULL) {
-      grpc_lb_policy_cancel_pick_locked(exec_ctx, chand->lb_policy,
-                                        connected_subchannel,
-                                        GRPC_ERROR_REF(error));
-    }
-    for (closure = chand->waiting_for_config_closures.head; closure != NULL;
-         closure = closure->next_data.next) {
-      cpa = closure->cb_arg;
-      if (cpa->connected_subchannel == connected_subchannel) {
-        cpa->connected_subchannel = NULL;
-        grpc_closure_sched(exec_ctx, cpa->on_ready,
-                           GRPC_ERROR_CREATE_REFERENCING_FROM_STATIC_STRING(
-                               "Pick cancelled", &error, 1));
-      }
-    }
-    GPR_TIMER_END("pick_subchannel", 0);
-    GRPC_ERROR_UNREF(error);
-    return true;
-  }
-=======
->>>>>>> be321890
   if (chand->lb_policy != NULL) {
     apply_final_configuration_locked(exec_ctx, elem);
     grpc_lb_policy *lb_policy = chand->lb_policy;
@@ -2010,11 +1939,6 @@
     grpc_call_element *elem) {
   channel_data *chand = elem->channel_data;
   call_data *calld = elem->call_data;
-<<<<<<< HEAD
-  grpc_subchannel_call *call;
-=======
-
->>>>>>> be321890
   /* need to recheck that another thread hasn't set the call */
   call_or_error coe = get_call_or_error(calld);
   if (coe.error != GRPC_ERROR_NONE) {
@@ -2023,25 +1947,13 @@
     /* early out */
     return;
   }
-<<<<<<< HEAD
-  if (call != NULL) {
-    start_subchannel_batch(exec_ctx, elem, call, op);
-=======
   if (coe.subchannel_call != NULL) {
-    grpc_subchannel_call_process_op(exec_ctx, coe.subchannel_call, op);
->>>>>>> be321890
+    start_subchannel_batch(exec_ctx, elem, coe.subchannel_call, op);
     /* early out */
     return;
   }
   /* if this is a cancellation, then we can raise our cancelled flag */
   if (op->cancel_stream) {
-<<<<<<< HEAD
-    if (!gpr_atm_rel_cas(&calld->subchannel_call, 0, (gpr_atm)CANCELLED_CALL)) {
-      /* recurse to retry */
-      start_transport_stream_op_batch_locked_inner(exec_ctx, op, elem);
-      /* early out */
-      return;
-    } else {
 // FIXME: if retrying, need to stop all retries
 // can only happen in one of the following cases:
 // - we allowed an error to propagate up, in which case we've given up
@@ -2051,31 +1963,6 @@
 //   this)
 // - the application canceled from the API, in which case we definitely
 //   want to give up on retries
-      /* Stash a copy of cancel_error in our call data, so that we can use
-         it for subsequent operations.  This ensures that if the call is
-         cancelled before any ops are passed down (e.g., if the deadline
-         is in the past when the call starts), we can return the right
-         error to the caller when the first op does get passed down. */
-      calld->cancel_error =
-          GRPC_ERROR_REF(op->payload->cancel_stream.cancel_error);
-      switch (calld->creation_phase) {
-        case GRPC_CLIENT_CHANNEL_NOT_PICKING:
-          fail_waiting_locked(exec_ctx, calld,
-                              GRPC_ERROR_REF(
-                                  op->payload->cancel_stream.cancel_error));
-          break;
-        case GRPC_CLIENT_CHANNEL_PICKING_SUBCHANNEL:
-          pick_subchannel_locked(
-              exec_ctx, elem, NULL, 0, &calld->connected_subchannel, NULL,
-              GRPC_ERROR_REF(op->payload->cancel_stream.cancel_error));
-          break;
-      }
-      grpc_transport_stream_op_batch_finish_with_failure(
-          exec_ctx, op,
-          GRPC_ERROR_REF(op->payload->cancel_stream.cancel_error));
-      /* early out */
-      return;
-=======
     grpc_error *error = op->payload->cancel_stream.cancel_error;
     /* Stash a copy of cancel_error in our call data, so that we can use
        it for subsequent operations.  This ensures that if the call is
@@ -2086,8 +1973,7 @@
     if (calld->pick_pending) {
       cancel_pick_locked(exec_ctx, elem, GRPC_ERROR_REF(error));
     } else {
-      fail_locked(exec_ctx, calld, GRPC_ERROR_REF(error));
->>>>>>> be321890
+      fail_waiting_locked(exec_ctx, calld, GRPC_ERROR_REF(error));
     }
     grpc_transport_stream_op_batch_finish_with_failure(exec_ctx, op,
                                                        GRPC_ERROR_REF(error));
@@ -2095,19 +1981,11 @@
     return;
   }
   /* if we don't have a subchannel, try to get one */
-<<<<<<< HEAD
-  if (calld->creation_phase == GRPC_CLIENT_CHANNEL_NOT_PICKING &&
-      calld->connected_subchannel == NULL && op->send_initial_metadata) {
-    calld->creation_phase = GRPC_CLIENT_CHANNEL_PICKING_SUBCHANNEL;
-    grpc_closure_init(&calld->next_step, subchannel_ready_locked, elem,
-                      grpc_combiner_scheduler(chand->combiner, true));
-=======
   if (!calld->pick_pending && calld->connected_subchannel == NULL &&
       op->send_initial_metadata) {
     calld->pick_pending = true;
     GRPC_CLOSURE_INIT(&calld->next_step, subchannel_ready_locked, elem,
                       grpc_combiner_scheduler(chand->combiner));
->>>>>>> be321890
     GRPC_CALL_STACK_REF(calld->owning_call, "pick_subchannel");
     /* If a subchannel is not available immediately, the polling entity from
        call_data should be provided to channel_data's interested_parties, so
@@ -2116,21 +1994,16 @@
             exec_ctx, elem,
             op->payload->send_initial_metadata.send_initial_metadata,
             op->payload->send_initial_metadata.send_initial_metadata_flags,
-<<<<<<< HEAD
-            &calld->connected_subchannel, &calld->next_step, GRPC_ERROR_NONE)) {
-      calld->creation_phase = GRPC_CLIENT_CHANNEL_NOT_PICKING;
-=======
             &calld->connected_subchannel, calld->subchannel_call_context,
             &calld->next_step)) {
       calld->pick_pending = false;
->>>>>>> be321890
       GRPC_CALL_STACK_UNREF(exec_ctx, calld->owning_call, "pick_subchannel");
       if (calld->connected_subchannel == NULL) {
         grpc_error *error = GRPC_ERROR_CREATE_FROM_STATIC_STRING(
             "Call dropped by load balancing policy");
         set_call_or_error(calld,
                           (call_or_error){.error = GRPC_ERROR_REF(error)});
-        fail_locked(exec_ctx, calld, GRPC_ERROR_REF(error));
+        fail_waiting_locked(exec_ctx, calld, GRPC_ERROR_REF(error));
         grpc_transport_stream_op_batch_finish_with_failure(exec_ctx, op, error);
         return;  // Early out.
       }
@@ -2140,12 +2013,7 @@
     }
   }
   /* if we've got a subchannel, then let's ask it to create a call */
-<<<<<<< HEAD
-  if (calld->creation_phase == GRPC_CLIENT_CHANNEL_NOT_PICKING &&
-      calld->connected_subchannel != NULL) {
-=======
   if (!calld->pick_pending && calld->connected_subchannel != NULL) {
->>>>>>> be321890
     grpc_subchannel_call *subchannel_call = NULL;
     const bool retries_enabled = calld->method_params != NULL &&
                                  calld->method_params->retry_policy != NULL &&
@@ -2158,12 +2026,8 @@
         .start_time = calld->call_start_time,
         .deadline = calld->deadline,
         .arena = calld->arena,
-<<<<<<< HEAD
-        .parent_data_size = parent_data_size,
-        };
-=======
-        .context = calld->subchannel_call_context};
->>>>>>> be321890
+        .context = calld->subchannel_call_context,
+        .parent_data_size = parent_data_size};
     grpc_error *error = grpc_connected_subchannel_create_call(
         exec_ctx, calld->connected_subchannel, &call_args, &subchannel_call);
     GPR_ASSERT(set_call_or_error(
@@ -2180,31 +2044,7 @@
     return;
   }
   /* nothing to be done but wait */
-<<<<<<< HEAD
   add_waiting_batch_locked(elem, op);
-=======
-  add_waiting_locked(calld, op);
-}
-
-static void on_complete(grpc_exec_ctx *exec_ctx, void *arg, grpc_error *error) {
-  grpc_call_element *elem = arg;
-  call_data *calld = elem->call_data;
-  if (calld->retry_throttle_data != NULL) {
-    if (error == GRPC_ERROR_NONE) {
-      grpc_server_retry_throttle_data_record_success(
-          calld->retry_throttle_data);
-    } else {
-      // TODO(roth): In a subsequent PR, check the return value here and
-      // decide whether or not to retry.  Note that we should only
-      // record failures whose statuses match the configured retryable
-      // or non-fatal status codes.
-      grpc_server_retry_throttle_data_record_failure(
-          calld->retry_throttle_data);
-    }
-  }
-  GRPC_CLOSURE_RUN(exec_ctx, calld->original_on_complete,
-                   GRPC_ERROR_REF(error));
->>>>>>> be321890
 }
 
 static void start_transport_stream_op_batch_locked(grpc_exec_ctx *exec_ctx,
@@ -2216,17 +2056,6 @@
   grpc_call_element *elem = op->handler_private.extra_arg;
   call_data *calld = elem->call_data;
 
-<<<<<<< HEAD
-=======
-  if (op->recv_trailing_metadata) {
-    GPR_ASSERT(op->on_complete != NULL);
-    calld->original_on_complete = op->on_complete;
-    GRPC_CLOSURE_INIT(&calld->on_complete, on_complete, elem,
-                      grpc_schedule_on_exec_ctx);
-    op->on_complete = &calld->on_complete;
-  }
-
->>>>>>> be321890
   start_transport_stream_op_batch_locked_inner(exec_ctx, op, elem);
 
   GRPC_CALL_STACK_UNREF(exec_ctx, calld->owning_call,
@@ -2272,13 +2101,8 @@
     /* early out */
     return;
   }
-<<<<<<< HEAD
-  if (call != NULL) {
-    start_subchannel_batch(exec_ctx, elem, call, op);
-=======
   if (coe.subchannel_call != NULL) {
-    grpc_subchannel_call_process_op(exec_ctx, coe.subchannel_call, op);
->>>>>>> be321890
+    start_subchannel_batch(exec_ctx, elem, coe.subchannel_call, op);
     GPR_TIMER_END("cc_start_transport_stream_op_batch", 0);
     /* early out */
     return;
@@ -2339,28 +2163,18 @@
     GRPC_SUBCHANNEL_CALL_UNREF(exec_ctx, coe.subchannel_call,
                                "client_channel_destroy_call");
   }
-<<<<<<< HEAD
-  GPR_ASSERT(calld->creation_phase == GRPC_CLIENT_CHANNEL_NOT_PICKING);
-=======
   GPR_ASSERT(!calld->pick_pending);
-  GPR_ASSERT(calld->waiting_ops_count == 0);
->>>>>>> be321890
   if (calld->connected_subchannel != NULL) {
     GRPC_CONNECTED_SUBCHANNEL_UNREF(exec_ctx, calld->connected_subchannel,
                                     "picked");
   }
-<<<<<<< HEAD
-  grpc_closure_sched(exec_ctx, then_schedule_closure, GRPC_ERROR_NONE);
-=======
   for (size_t i = 0; i < GRPC_CONTEXT_COUNT; ++i) {
     if (calld->subchannel_call_context[i].value != NULL) {
       calld->subchannel_call_context[i].destroy(
           calld->subchannel_call_context[i].value);
     }
   }
-  gpr_free(calld->waiting_ops);
   GRPC_CLOSURE_SCHED(exec_ctx, then_schedule_closure, GRPC_ERROR_NONE);
->>>>>>> be321890
 }
 
 static void cc_set_pollset_or_pollset_set(grpc_exec_ctx *exec_ctx,
