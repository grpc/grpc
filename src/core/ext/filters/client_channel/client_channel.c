/*
 *
 * Copyright 2015 gRPC authors.
 *
 * Licensed under the Apache License, Version 2.0 (the "License");
 * you may not use this file except in compliance with the License.
 * You may obtain a copy of the License at
 *
 *     http://www.apache.org/licenses/LICENSE-2.0
 *
 * Unless required by applicable law or agreed to in writing, software
 * distributed under the License is distributed on an "AS IS" BASIS,
 * WITHOUT WARRANTIES OR CONDITIONS OF ANY KIND, either express or implied.
 * See the License for the specific language governing permissions and
 * limitations under the License.
 *
 */

#include "src/core/ext/filters/client_channel/client_channel.h"

#include <stdbool.h>
#include <stdio.h>
#include <string.h>

#include <grpc/support/alloc.h>
#include <grpc/support/log.h>
#include <grpc/support/string_util.h>
#include <grpc/support/sync.h>
#include <grpc/support/useful.h>

#include "src/core/ext/filters/client_channel/http_connect_handshaker.h"
#include "src/core/ext/filters/client_channel/lb_policy_registry.h"
#include "src/core/ext/filters/client_channel/proxy_mapper_registry.h"
#include "src/core/ext/filters/client_channel/resolver_registry.h"
#include "src/core/ext/filters/client_channel/retry_throttle.h"
#include "src/core/ext/filters/client_channel/subchannel.h"
#include "src/core/ext/filters/deadline/deadline_filter.h"
#include "src/core/lib/channel/channel_args.h"
#include "src/core/lib/channel/connected_channel.h"
#include "src/core/lib/iomgr/combiner.h"
#include "src/core/lib/iomgr/iomgr.h"
#include "src/core/lib/iomgr/polling_entity.h"
#include "src/core/lib/profiling/timers.h"
#include "src/core/lib/slice/slice_internal.h"
#include "src/core/lib/support/string.h"
#include "src/core/lib/surface/channel.h"
#include "src/core/lib/transport/connectivity_state.h"
#include "src/core/lib/transport/metadata.h"
#include "src/core/lib/transport/metadata_batch.h"
#include "src/core/lib/transport/service_config.h"
#include "src/core/lib/transport/static_metadata.h"

/* Client channel implementation */

/*************************************************************************
 * METHOD-CONFIG TABLE
 */

typedef enum {
  /* zero so it can be default initialized */
  WAIT_FOR_READY_UNSET = 0,
  WAIT_FOR_READY_FALSE,
  WAIT_FOR_READY_TRUE
} wait_for_ready_value;

typedef struct {
  gpr_refcount refs;
  gpr_timespec timeout;
  wait_for_ready_value wait_for_ready;
} method_parameters;

static method_parameters *method_parameters_ref(
    method_parameters *method_params) {
  gpr_ref(&method_params->refs);
  return method_params;
}

static void method_parameters_unref(method_parameters *method_params) {
  if (gpr_unref(&method_params->refs)) {
    gpr_free(method_params);
  }
}

static void method_parameters_free(grpc_exec_ctx *exec_ctx, void *value) {
  method_parameters_unref(value);
}

static bool parse_wait_for_ready(grpc_json *field,
                                 wait_for_ready_value *wait_for_ready) {
  if (field->type != GRPC_JSON_TRUE && field->type != GRPC_JSON_FALSE) {
    return false;
  }
  *wait_for_ready = field->type == GRPC_JSON_TRUE ? WAIT_FOR_READY_TRUE
                                                  : WAIT_FOR_READY_FALSE;
  return true;
}

static bool parse_timeout(grpc_json *field, gpr_timespec *timeout) {
  if (field->type != GRPC_JSON_STRING) return false;
  size_t len = strlen(field->value);
  if (field->value[len - 1] != 's') return false;
  char *buf = gpr_strdup(field->value);
  buf[len - 1] = '\0';  // Remove trailing 's'.
  char *decimal_point = strchr(buf, '.');
  if (decimal_point != NULL) {
    *decimal_point = '\0';
    timeout->tv_nsec = gpr_parse_nonnegative_int(decimal_point + 1);
    if (timeout->tv_nsec == -1) {
      gpr_free(buf);
      return false;
    }
    // There should always be exactly 3, 6, or 9 fractional digits.
    int multiplier = 1;
    switch (strlen(decimal_point + 1)) {
      case 9:
        break;
      case 6:
        multiplier *= 1000;
        break;
      case 3:
        multiplier *= 1000000;
        break;
      default:  // Unsupported number of digits.
        gpr_free(buf);
        return false;
    }
    timeout->tv_nsec *= multiplier;
  }
  timeout->tv_sec = gpr_parse_nonnegative_int(buf);
  gpr_free(buf);
  if (timeout->tv_sec == -1) return false;
  return true;
}

static void *method_parameters_create_from_json(const grpc_json *json) {
  wait_for_ready_value wait_for_ready = WAIT_FOR_READY_UNSET;
  gpr_timespec timeout = {0, 0, GPR_TIMESPAN};
  for (grpc_json *field = json->child; field != NULL; field = field->next) {
    if (field->key == NULL) continue;
    if (strcmp(field->key, "waitForReady") == 0) {
      if (wait_for_ready != WAIT_FOR_READY_UNSET) return NULL;  // Duplicate.
      if (!parse_wait_for_ready(field, &wait_for_ready)) return NULL;
    } else if (strcmp(field->key, "timeout") == 0) {
      if (timeout.tv_sec > 0 || timeout.tv_nsec > 0) return NULL;  // Duplicate.
      if (!parse_timeout(field, &timeout)) return NULL;
    }
  }
  method_parameters *value = gpr_malloc(sizeof(method_parameters));
  gpr_ref_init(&value->refs, 1);
  value->timeout = timeout;
  value->wait_for_ready = wait_for_ready;
  return value;
}

struct external_connectivity_watcher;

/*************************************************************************
 * CHANNEL-WIDE FUNCTIONS
 */

typedef struct client_channel_channel_data {
  /** resolver for this channel */
  grpc_resolver *resolver;
  /** have we started resolving this channel */
  bool started_resolving;
  /** is deadline checking enabled? */
  bool deadline_checking_enabled;
  /** client channel factory */
  grpc_client_channel_factory *client_channel_factory;

  /** combiner protecting all variables below in this data structure */
  grpc_combiner *combiner;
  /** currently active load balancer */
  grpc_lb_policy *lb_policy;
  /** retry throttle data */
  grpc_server_retry_throttle_data *retry_throttle_data;
  /** maps method names to method_parameters structs */
  grpc_slice_hash_table *method_params_table;
  /** incoming resolver result - set by resolver.next() */
  grpc_channel_args *resolver_result;
  /** a list of closures that are all waiting for resolver result to come in */
  grpc_closure_list waiting_for_resolver_result_closures;
  /** resolver callback */
  grpc_closure on_resolver_result_changed;
  /** connectivity state being tracked */
  grpc_connectivity_state_tracker state_tracker;
  /** when an lb_policy arrives, should we try to exit idle */
  bool exit_idle_when_lb_policy_arrives;
  /** owning stack */
  grpc_channel_stack *owning_stack;
  /** interested parties (owned) */
  grpc_pollset_set *interested_parties;

  /* external_connectivity_watcher_list head is guarded by its own mutex, since
   * counts need to be grabbed immediately without polling on a cq */
  gpr_mu external_connectivity_watcher_list_mu;
  struct external_connectivity_watcher *external_connectivity_watcher_list_head;

  /* the following properties are guarded by a mutex since API's require them
     to be instantaneously available */
  gpr_mu info_mu;
  char *info_lb_policy_name;
  /** service config in JSON form */
  char *info_service_config_json;
} channel_data;

/** We create one watcher for each new lb_policy that is returned from a
    resolver, to watch for state changes from the lb_policy. When a state
    change is seen, we update the channel, and create a new watcher. */
typedef struct {
  channel_data *chand;
  grpc_closure on_changed;
  grpc_connectivity_state state;
  grpc_lb_policy *lb_policy;
} lb_policy_connectivity_watcher;

static void watch_lb_policy_locked(grpc_exec_ctx *exec_ctx, channel_data *chand,
                                   grpc_lb_policy *lb_policy,
                                   grpc_connectivity_state current_state);

static void set_channel_connectivity_state_locked(grpc_exec_ctx *exec_ctx,
                                                  channel_data *chand,
                                                  grpc_connectivity_state state,
                                                  grpc_error *error,
                                                  const char *reason) {
  /* TODO: Improve failure handling:
   * - Make it possible for policies to return GRPC_CHANNEL_TRANSIENT_FAILURE.
   * - Hand over pending picks from old policies during the switch that happens
   *   when resolver provides an update. */
  if (chand->lb_policy != NULL) {
    if (state == GRPC_CHANNEL_TRANSIENT_FAILURE) {
      /* cancel picks with wait_for_ready=false */
      grpc_lb_policy_cancel_picks_locked(
          exec_ctx, chand->lb_policy,
          /* mask= */ GRPC_INITIAL_METADATA_WAIT_FOR_READY,
          /* check= */ 0, GRPC_ERROR_REF(error));
    } else if (state == GRPC_CHANNEL_SHUTDOWN) {
      /* cancel all picks */
      grpc_lb_policy_cancel_picks_locked(exec_ctx, chand->lb_policy,
                                         /* mask= */ 0, /* check= */ 0,
                                         GRPC_ERROR_REF(error));
    }
  }
  grpc_connectivity_state_set(exec_ctx, &chand->state_tracker, state, error,
                              reason);
}

static void on_lb_policy_state_changed_locked(grpc_exec_ctx *exec_ctx,
                                              void *arg, grpc_error *error) {
  lb_policy_connectivity_watcher *w = arg;
  grpc_connectivity_state publish_state = w->state;
  /* check if the notification is for the latest policy */
  if (w->lb_policy == w->chand->lb_policy) {
    if (publish_state == GRPC_CHANNEL_SHUTDOWN && w->chand->resolver != NULL) {
      publish_state = GRPC_CHANNEL_TRANSIENT_FAILURE;
      grpc_resolver_channel_saw_error_locked(exec_ctx, w->chand->resolver);
      GRPC_LB_POLICY_UNREF(exec_ctx, w->chand->lb_policy, "channel");
      w->chand->lb_policy = NULL;
    }
    set_channel_connectivity_state_locked(exec_ctx, w->chand, publish_state,
                                          GRPC_ERROR_REF(error), "lb_changed");
    if (w->state != GRPC_CHANNEL_SHUTDOWN) {
      watch_lb_policy_locked(exec_ctx, w->chand, w->lb_policy, w->state);
    }
  }

  GRPC_CHANNEL_STACK_UNREF(exec_ctx, w->chand->owning_stack, "watch_lb_policy");
  gpr_free(w);
}

static void watch_lb_policy_locked(grpc_exec_ctx *exec_ctx, channel_data *chand,
                                   grpc_lb_policy *lb_policy,
                                   grpc_connectivity_state current_state) {
  lb_policy_connectivity_watcher *w = gpr_malloc(sizeof(*w));
  GRPC_CHANNEL_STACK_REF(chand->owning_stack, "watch_lb_policy");

  w->chand = chand;
  GRPC_CLOSURE_INIT(&w->on_changed, on_lb_policy_state_changed_locked, w,
                    grpc_combiner_scheduler(chand->combiner));
  w->state = current_state;
  w->lb_policy = lb_policy;
  grpc_lb_policy_notify_on_state_change_locked(exec_ctx, lb_policy, &w->state,
                                               &w->on_changed);
}

typedef struct {
  char *server_name;
  grpc_server_retry_throttle_data *retry_throttle_data;
} service_config_parsing_state;

static void parse_retry_throttle_params(const grpc_json *field, void *arg) {
  service_config_parsing_state *parsing_state = arg;
  if (strcmp(field->key, "retryThrottling") == 0) {
    if (parsing_state->retry_throttle_data != NULL) return;  // Duplicate.
    if (field->type != GRPC_JSON_OBJECT) return;
    int max_milli_tokens = 0;
    int milli_token_ratio = 0;
    for (grpc_json *sub_field = field->child; sub_field != NULL;
         sub_field = sub_field->next) {
      if (sub_field->key == NULL) return;
      if (strcmp(sub_field->key, "maxTokens") == 0) {
        if (max_milli_tokens != 0) return;  // Duplicate.
        if (sub_field->type != GRPC_JSON_NUMBER) return;
        max_milli_tokens = gpr_parse_nonnegative_int(sub_field->value);
        if (max_milli_tokens == -1) return;
        max_milli_tokens *= 1000;
      } else if (strcmp(sub_field->key, "tokenRatio") == 0) {
        if (milli_token_ratio != 0) return;  // Duplicate.
        if (sub_field->type != GRPC_JSON_NUMBER) return;
        // We support up to 3 decimal digits.
        size_t whole_len = strlen(sub_field->value);
        uint32_t multiplier = 1;
        uint32_t decimal_value = 0;
        const char *decimal_point = strchr(sub_field->value, '.');
        if (decimal_point != NULL) {
          whole_len = (size_t)(decimal_point - sub_field->value);
          multiplier = 1000;
          size_t decimal_len = strlen(decimal_point + 1);
          if (decimal_len > 3) decimal_len = 3;
          if (!gpr_parse_bytes_to_uint32(decimal_point + 1, decimal_len,
                                         &decimal_value)) {
            return;
          }
          uint32_t decimal_multiplier = 1;
          for (size_t i = 0; i < (3 - decimal_len); ++i) {
            decimal_multiplier *= 10;
          }
          decimal_value *= decimal_multiplier;
        }
        uint32_t whole_value;
        if (!gpr_parse_bytes_to_uint32(sub_field->value, whole_len,
                                       &whole_value)) {
          return;
        }
        milli_token_ratio = (int)((whole_value * multiplier) + decimal_value);
        if (milli_token_ratio <= 0) return;
      }
    }
    parsing_state->retry_throttle_data =
        grpc_retry_throttle_map_get_data_for_server(
            parsing_state->server_name, max_milli_tokens, milli_token_ratio);
  }
}

static void on_resolver_result_changed_locked(grpc_exec_ctx *exec_ctx,
                                              void *arg, grpc_error *error) {
  channel_data *chand = arg;
  // Extract the following fields from the resolver result, if non-NULL.
  char *lb_policy_name = NULL;
  grpc_lb_policy *new_lb_policy = NULL;
  char *service_config_json = NULL;
  grpc_server_retry_throttle_data *retry_throttle_data = NULL;
  grpc_slice_hash_table *method_params_table = NULL;
  if (chand->resolver_result != NULL) {
    // Find LB policy name.
    const grpc_arg *channel_arg =
        grpc_channel_args_find(chand->resolver_result, GRPC_ARG_LB_POLICY_NAME);
    if (channel_arg != NULL) {
      GPR_ASSERT(channel_arg->type == GRPC_ARG_STRING);
      lb_policy_name = channel_arg->value.string;
    }
    // Special case: If at least one balancer address is present, we use
    // the grpclb policy, regardless of what the resolver actually specified.
    channel_arg =
        grpc_channel_args_find(chand->resolver_result, GRPC_ARG_LB_ADDRESSES);
    if (channel_arg != NULL && channel_arg->type == GRPC_ARG_POINTER) {
      grpc_lb_addresses *addresses = channel_arg->value.pointer.p;
      bool found_balancer_address = false;
      for (size_t i = 0; i < addresses->num_addresses; ++i) {
        if (addresses->addresses[i].is_balancer) {
          found_balancer_address = true;
          break;
        }
      }
      if (found_balancer_address) {
        if (lb_policy_name != NULL && strcmp(lb_policy_name, "grpclb") != 0) {
          gpr_log(GPR_INFO,
                  "resolver requested LB policy %s but provided at least one "
                  "balancer address -- forcing use of grpclb LB policy",
                  lb_policy_name);
        }
        lb_policy_name = "grpclb";
      }
    }
    // Use pick_first if nothing was specified and we didn't select grpclb
    // above.
    if (lb_policy_name == NULL) lb_policy_name = "pick_first";
    grpc_lb_policy_args lb_policy_args;
    lb_policy_args.args = chand->resolver_result;
    lb_policy_args.client_channel_factory = chand->client_channel_factory;
    lb_policy_args.combiner = chand->combiner;
    // Check to see if we're already using the right LB policy.
    // Note: It's safe to use chand->info_lb_policy_name here without
    // taking a lock on chand->info_mu, because this function is the
    // only thing that modifies its value, and it can only be invoked
    // once at any given time.
    const bool lb_policy_type_changed =
        chand->info_lb_policy_name == NULL ||
        strcmp(chand->info_lb_policy_name, lb_policy_name) != 0;
    if (chand->lb_policy != NULL && !lb_policy_type_changed) {
      // Continue using the same LB policy.  Update with new addresses.
      grpc_lb_policy_update_locked(exec_ctx, chand->lb_policy, &lb_policy_args);
    } else {
      // Instantiate new LB policy.
      new_lb_policy =
          grpc_lb_policy_create(exec_ctx, lb_policy_name, &lb_policy_args);
    }
    // Find service config.
    channel_arg =
        grpc_channel_args_find(chand->resolver_result, GRPC_ARG_SERVICE_CONFIG);
    if (channel_arg != NULL) {
      GPR_ASSERT(channel_arg->type == GRPC_ARG_STRING);
      service_config_json = gpr_strdup(channel_arg->value.string);
      grpc_service_config *service_config =
          grpc_service_config_create(service_config_json);
      if (service_config != NULL) {
        channel_arg =
            grpc_channel_args_find(chand->resolver_result, GRPC_ARG_SERVER_URI);
        GPR_ASSERT(channel_arg != NULL);
        GPR_ASSERT(channel_arg->type == GRPC_ARG_STRING);
        grpc_uri *uri =
            grpc_uri_parse(exec_ctx, channel_arg->value.string, true);
        GPR_ASSERT(uri->path[0] != '\0');
        service_config_parsing_state parsing_state;
        memset(&parsing_state, 0, sizeof(parsing_state));
        parsing_state.server_name =
            uri->path[0] == '/' ? uri->path + 1 : uri->path;
        grpc_service_config_parse_global_params(
            service_config, parse_retry_throttle_params, &parsing_state);
        grpc_uri_destroy(uri);
        retry_throttle_data = parsing_state.retry_throttle_data;
        method_params_table = grpc_service_config_create_method_config_table(
            exec_ctx, service_config, method_parameters_create_from_json,
            method_parameters_free);
        grpc_service_config_destroy(service_config);
      }
    }
    // Before we clean up, save a copy of lb_policy_name, since it might
    // be pointing to data inside chand->resolver_result.
    // The copy will be saved in chand->lb_policy_name below.
    lb_policy_name = gpr_strdup(lb_policy_name);
    grpc_channel_args_destroy(exec_ctx, chand->resolver_result);
    chand->resolver_result = NULL;
  }
  // Now swap out fields in chand.  Note that the new values may still
  // be NULL if (e.g.) the resolver failed to return results or the
  // results did not contain the necessary data.
  //
  // First, swap out the data used by cc_get_channel_info().
  gpr_mu_lock(&chand->info_mu);
  if (lb_policy_name != NULL) {
    gpr_free(chand->info_lb_policy_name);
    chand->info_lb_policy_name = lb_policy_name;
  }
  if (service_config_json != NULL) {
    gpr_free(chand->info_service_config_json);
    chand->info_service_config_json = service_config_json;
  }
  gpr_mu_unlock(&chand->info_mu);
  // Swap out the retry throttle data.
  if (chand->retry_throttle_data != NULL) {
    grpc_server_retry_throttle_data_unref(chand->retry_throttle_data);
  }
  chand->retry_throttle_data = retry_throttle_data;
  // Swap out the method params table.
  if (chand->method_params_table != NULL) {
    grpc_slice_hash_table_unref(exec_ctx, chand->method_params_table);
  }
  chand->method_params_table = method_params_table;
<<<<<<< HEAD
  // Swap out the LB policy, unreffing the old one and removing its fds
  // from chand->interested_parties.
  if (chand->lb_policy != NULL) {
    grpc_pollset_set_del_pollset_set(
        exec_ctx, chand->lb_policy->interested_parties,
        chand->interested_parties);
    GRPC_LB_POLICY_UNREF(exec_ctx, chand->lb_policy, "channel");
  }
  chand->lb_policy = new_lb_policy;
=======
  // If we have a new LB policy or are shutting down (in which case
  // new_lb_policy will be NULL), swap out the LB policy, unreffing the
  // old one and removing its fds from chand->interested_parties.
  // Note that we do NOT do this if either (a) we updated the existing
  // LB policy above or (b) we failed to create the new LB policy (in
  // which case we want to continue using the most recent one we had).
  if (new_lb_policy != NULL || error != GRPC_ERROR_NONE ||
      chand->resolver == NULL) {
    if (chand->lb_policy != NULL) {
      grpc_pollset_set_del_pollset_set(exec_ctx,
                                       chand->lb_policy->interested_parties,
                                       chand->interested_parties);
      GRPC_LB_POLICY_UNREF(exec_ctx, chand->lb_policy, "channel");
    }
    chand->lb_policy = new_lb_policy;
  }
>>>>>>> f38016a7
  // Now that we've swapped out the relevant fields of chand, check for
  // error or shutdown.
  if (error != GRPC_ERROR_NONE || chand->resolver == NULL) {
    if (chand->resolver != NULL) {
      grpc_resolver_shutdown_locked(exec_ctx, chand->resolver);
      GRPC_RESOLVER_UNREF(exec_ctx, chand->resolver, "channel");
      chand->resolver = NULL;
    }
    set_channel_connectivity_state_locked(
        exec_ctx, chand, GRPC_CHANNEL_SHUTDOWN,
        GRPC_ERROR_CREATE_REFERENCING_FROM_STATIC_STRING(
            "Got resolver result after disconnection", &error, 1),
        "resolver_gone");
    GRPC_CHANNEL_STACK_UNREF(exec_ctx, chand->owning_stack, "resolver");
    grpc_closure_list_fail_all(&chand->waiting_for_resolver_result_closures,
                               GRPC_ERROR_CREATE_REFERENCING_FROM_STATIC_STRING(
                                   "Channel disconnected", &error, 1));
<<<<<<< HEAD
    grpc_closure_list_sched(exec_ctx,
=======
    GRPC_CLOSURE_LIST_SCHED(exec_ctx,
>>>>>>> f38016a7
                            &chand->waiting_for_resolver_result_closures);
  } else {  // Not shutting down.
    grpc_connectivity_state state = GRPC_CHANNEL_TRANSIENT_FAILURE;
    grpc_error *state_error =
        GRPC_ERROR_CREATE_FROM_STATIC_STRING("No load balancing policy");
    if (new_lb_policy != NULL) {
      GRPC_ERROR_UNREF(state_error);
      state = grpc_lb_policy_check_connectivity_locked(exec_ctx, new_lb_policy,
                                                       &state_error);
      grpc_pollset_set_add_pollset_set(exec_ctx,
                                       new_lb_policy->interested_parties,
                                       chand->interested_parties);
<<<<<<< HEAD
      grpc_closure_list_sched(exec_ctx,
=======
      GRPC_CLOSURE_LIST_SCHED(exec_ctx,
>>>>>>> f38016a7
                              &chand->waiting_for_resolver_result_closures);
      if (chand->exit_idle_when_lb_policy_arrives) {
        grpc_lb_policy_exit_idle_locked(exec_ctx, new_lb_policy);
        chand->exit_idle_when_lb_policy_arrives = false;
      }
      watch_lb_policy_locked(exec_ctx, chand, new_lb_policy, state);
    }
    set_channel_connectivity_state_locked(
<<<<<<< HEAD
        exec_ctx, chand, state, GRPC_ERROR_REF(state_error),
        "new_lb+resolver");
=======
        exec_ctx, chand, state, GRPC_ERROR_REF(state_error), "new_lb+resolver");
>>>>>>> f38016a7
    grpc_resolver_next_locked(exec_ctx, chand->resolver,
                              &chand->resolver_result,
                              &chand->on_resolver_result_changed);
    GRPC_ERROR_UNREF(state_error);
  }
}

static void start_transport_op_locked(grpc_exec_ctx *exec_ctx, void *arg,
                                      grpc_error *error_ignored) {
  grpc_transport_op *op = arg;
  grpc_channel_element *elem = op->handler_private.extra_arg;
  channel_data *chand = elem->channel_data;

  if (op->on_connectivity_state_change != NULL) {
    grpc_connectivity_state_notify_on_state_change(
        exec_ctx, &chand->state_tracker, op->connectivity_state,
        op->on_connectivity_state_change);
    op->on_connectivity_state_change = NULL;
    op->connectivity_state = NULL;
  }

  if (op->send_ping != NULL) {
    if (chand->lb_policy == NULL) {
      GRPC_CLOSURE_SCHED(
          exec_ctx, op->send_ping,
          GRPC_ERROR_CREATE_FROM_STATIC_STRING("Ping with no load balancing"));
    } else {
      grpc_lb_policy_ping_one_locked(exec_ctx, chand->lb_policy, op->send_ping);
      op->bind_pollset = NULL;
    }
    op->send_ping = NULL;
  }

  if (op->disconnect_with_error != GRPC_ERROR_NONE) {
    if (chand->resolver != NULL) {
      set_channel_connectivity_state_locked(
          exec_ctx, chand, GRPC_CHANNEL_SHUTDOWN,
          GRPC_ERROR_REF(op->disconnect_with_error), "disconnect");
      grpc_resolver_shutdown_locked(exec_ctx, chand->resolver);
      GRPC_RESOLVER_UNREF(exec_ctx, chand->resolver, "channel");
      chand->resolver = NULL;
      if (!chand->started_resolving) {
        grpc_closure_list_fail_all(&chand->waiting_for_resolver_result_closures,
                                   GRPC_ERROR_REF(op->disconnect_with_error));
<<<<<<< HEAD
        grpc_closure_list_sched(exec_ctx,
=======
        GRPC_CLOSURE_LIST_SCHED(exec_ctx,
>>>>>>> f38016a7
                                &chand->waiting_for_resolver_result_closures);
      }
      if (chand->lb_policy != NULL) {
        grpc_pollset_set_del_pollset_set(exec_ctx,
                                         chand->lb_policy->interested_parties,
                                         chand->interested_parties);
        GRPC_LB_POLICY_UNREF(exec_ctx, chand->lb_policy, "channel");
        chand->lb_policy = NULL;
      }
    }
    GRPC_ERROR_UNREF(op->disconnect_with_error);
  }
  GRPC_CHANNEL_STACK_UNREF(exec_ctx, chand->owning_stack, "start_transport_op");

  GRPC_CLOSURE_SCHED(exec_ctx, op->on_consumed, GRPC_ERROR_NONE);
}

static void cc_start_transport_op(grpc_exec_ctx *exec_ctx,
                                  grpc_channel_element *elem,
                                  grpc_transport_op *op) {
  channel_data *chand = elem->channel_data;

  GPR_ASSERT(op->set_accept_stream == false);
  if (op->bind_pollset != NULL) {
    grpc_pollset_set_add_pollset(exec_ctx, chand->interested_parties,
                                 op->bind_pollset);
  }

  op->handler_private.extra_arg = elem;
  GRPC_CHANNEL_STACK_REF(chand->owning_stack, "start_transport_op");
  GRPC_CLOSURE_SCHED(
      exec_ctx,
      GRPC_CLOSURE_INIT(&op->handler_private.closure, start_transport_op_locked,
                        op, grpc_combiner_scheduler(chand->combiner)),
      GRPC_ERROR_NONE);
}

static void cc_get_channel_info(grpc_exec_ctx *exec_ctx,
                                grpc_channel_element *elem,
                                const grpc_channel_info *info) {
  channel_data *chand = elem->channel_data;
  gpr_mu_lock(&chand->info_mu);
  if (info->lb_policy_name != NULL) {
    *info->lb_policy_name = chand->info_lb_policy_name == NULL
                                ? NULL
                                : gpr_strdup(chand->info_lb_policy_name);
  }
  if (info->service_config_json != NULL) {
    *info->service_config_json =
        chand->info_service_config_json == NULL
            ? NULL
            : gpr_strdup(chand->info_service_config_json);
  }
  gpr_mu_unlock(&chand->info_mu);
}

/* Constructor for channel_data */
static grpc_error *cc_init_channel_elem(grpc_exec_ctx *exec_ctx,
                                        grpc_channel_element *elem,
                                        grpc_channel_element_args *args) {
  channel_data *chand = elem->channel_data;
  GPR_ASSERT(args->is_last);
  GPR_ASSERT(elem->filter == &grpc_client_channel_filter);
  // Initialize data members.
  chand->combiner = grpc_combiner_create();
  gpr_mu_init(&chand->info_mu);
  gpr_mu_init(&chand->external_connectivity_watcher_list_mu);

  gpr_mu_lock(&chand->external_connectivity_watcher_list_mu);
  chand->external_connectivity_watcher_list_head = NULL;
  gpr_mu_unlock(&chand->external_connectivity_watcher_list_mu);

  chand->owning_stack = args->channel_stack;
  GRPC_CLOSURE_INIT(&chand->on_resolver_result_changed,
                    on_resolver_result_changed_locked, chand,
                    grpc_combiner_scheduler(chand->combiner));
  chand->interested_parties = grpc_pollset_set_create();
  grpc_connectivity_state_init(&chand->state_tracker, GRPC_CHANNEL_IDLE,
                               "client_channel");
  // Record client channel factory.
  const grpc_arg *arg = grpc_channel_args_find(args->channel_args,
                                               GRPC_ARG_CLIENT_CHANNEL_FACTORY);
  if (arg == NULL) {
    return GRPC_ERROR_CREATE_FROM_STATIC_STRING(
        "Missing client channel factory in args for client channel filter");
  }
  if (arg->type != GRPC_ARG_POINTER) {
    return GRPC_ERROR_CREATE_FROM_STATIC_STRING(
        "client channel factory arg must be a pointer");
  }
  grpc_client_channel_factory_ref(arg->value.pointer.p);
  chand->client_channel_factory = arg->value.pointer.p;
  // Get server name to resolve, using proxy mapper if needed.
  arg = grpc_channel_args_find(args->channel_args, GRPC_ARG_SERVER_URI);
  if (arg == NULL) {
    return GRPC_ERROR_CREATE_FROM_STATIC_STRING(
        "Missing server uri in args for client channel filter");
  }
  if (arg->type != GRPC_ARG_STRING) {
    return GRPC_ERROR_CREATE_FROM_STATIC_STRING(
        "server uri arg must be a string");
  }
  char *proxy_name = NULL;
  grpc_channel_args *new_args = NULL;
  grpc_proxy_mappers_map_name(exec_ctx, arg->value.string, args->channel_args,
                              &proxy_name, &new_args);
  // Instantiate resolver.
  chand->resolver = grpc_resolver_create(
      exec_ctx, proxy_name != NULL ? proxy_name : arg->value.string,
      new_args != NULL ? new_args : args->channel_args,
      chand->interested_parties, chand->combiner);
  if (proxy_name != NULL) gpr_free(proxy_name);
  if (new_args != NULL) grpc_channel_args_destroy(exec_ctx, new_args);
  if (chand->resolver == NULL) {
    return GRPC_ERROR_CREATE_FROM_STATIC_STRING("resolver creation failed");
  }
  chand->deadline_checking_enabled =
      grpc_deadline_checking_enabled(args->channel_args);
  return GRPC_ERROR_NONE;
}

static void shutdown_resolver_locked(grpc_exec_ctx *exec_ctx, void *arg,
                                     grpc_error *error) {
  grpc_resolver *resolver = arg;
  grpc_resolver_shutdown_locked(exec_ctx, resolver);
  GRPC_RESOLVER_UNREF(exec_ctx, resolver, "channel");
}

/* Destructor for channel_data */
static void cc_destroy_channel_elem(grpc_exec_ctx *exec_ctx,
                                    grpc_channel_element *elem) {
  channel_data *chand = elem->channel_data;
  if (chand->resolver != NULL) {
    GRPC_CLOSURE_SCHED(
        exec_ctx, GRPC_CLOSURE_CREATE(shutdown_resolver_locked, chand->resolver,
                                      grpc_combiner_scheduler(chand->combiner)),
        GRPC_ERROR_NONE);
  }
  if (chand->client_channel_factory != NULL) {
    grpc_client_channel_factory_unref(exec_ctx, chand->client_channel_factory);
  }
  if (chand->lb_policy != NULL) {
    grpc_pollset_set_del_pollset_set(exec_ctx,
                                     chand->lb_policy->interested_parties,
                                     chand->interested_parties);
    GRPC_LB_POLICY_UNREF(exec_ctx, chand->lb_policy, "channel");
  }
  gpr_free(chand->info_lb_policy_name);
  gpr_free(chand->info_service_config_json);
  if (chand->retry_throttle_data != NULL) {
    grpc_server_retry_throttle_data_unref(chand->retry_throttle_data);
  }
  if (chand->method_params_table != NULL) {
    grpc_slice_hash_table_unref(exec_ctx, chand->method_params_table);
  }
  grpc_connectivity_state_destroy(exec_ctx, &chand->state_tracker);
  grpc_pollset_set_destroy(exec_ctx, chand->interested_parties);
  GRPC_COMBINER_UNREF(exec_ctx, chand->combiner, "client_channel");
  gpr_mu_destroy(&chand->info_mu);
  gpr_mu_destroy(&chand->external_connectivity_watcher_list_mu);
}

/*************************************************************************
 * PER-CALL FUNCTIONS
 */

// Max number of batches that can be pending on a call at any given
// time.  This includes:
//   recv_initial_metadata
//   send_initial_metadata
//   recv_message
//   send_message
//   recv_trailing_metadata
//   send_trailing_metadata
#define MAX_WAITING_BATCHES 6

/** Call data.  Holds a pointer to grpc_subchannel_call and the
    associated machinery to create such a pointer.
    Handles queueing of stream ops until a call object is ready, waiting
    for initial metadata before trying to create a call object,
    and handling cancellation gracefully. */
typedef struct client_channel_call_data {
  // State for handling deadlines.
  // The code in deadline_filter.c requires this to be the first field.
  // TODO(roth): This is slightly sub-optimal in that grpc_deadline_state
  // and this struct both independently store a pointer to the call
  // stack and each has its own mutex.  If/when we have time, find a way
  // to avoid this without breaking the grpc_deadline_state abstraction.
  grpc_deadline_state deadline_state;

  grpc_slice path;  // Request path.
  gpr_timespec call_start_time;
  gpr_timespec deadline;
  grpc_server_retry_throttle_data *retry_throttle_data;
  method_parameters *method_params;

  /** either 0 for no call, a pointer to a grpc_subchannel_call (if the lowest
      bit is 0), or a pointer to an error (if the lowest bit is 1) */
  gpr_atm subchannel_call_or_error;
  gpr_arena *arena;

  bool pick_pending;
  grpc_connected_subchannel *connected_subchannel;
  grpc_call_context_element subchannel_call_context[GRPC_CONTEXT_COUNT];
  grpc_polling_entity *pollent;

  grpc_transport_stream_op_batch *waiting_for_pick_batches[MAX_WAITING_BATCHES];
  size_t waiting_for_pick_batches_count;

  grpc_transport_stream_op_batch_payload *initial_metadata_payload;

  grpc_call_stack *owning_call;

  grpc_linked_mdelem lb_token_mdelem;

  grpc_closure on_complete;
  grpc_closure *original_on_complete;
} call_data;

typedef struct {
  grpc_subchannel_call *subchannel_call;
  grpc_error *error;
} call_or_error;

static call_or_error get_call_or_error(call_data *p) {
  gpr_atm c = gpr_atm_acq_load(&p->subchannel_call_or_error);
  if (c == 0)
    return (call_or_error){NULL, NULL};
  else if (c & 1)
    return (call_or_error){NULL, (grpc_error *)((c) & ~(gpr_atm)1)};
  else
    return (call_or_error){(grpc_subchannel_call *)c, NULL};
}

static bool set_call_or_error(call_data *p, call_or_error coe) {
  // this should always be under a lock
  call_or_error existing = get_call_or_error(p);
  if (existing.error != GRPC_ERROR_NONE) {
    GRPC_ERROR_UNREF(coe.error);
    return false;
  }
  GPR_ASSERT(existing.subchannel_call == NULL);
  if (coe.error != GRPC_ERROR_NONE) {
    GPR_ASSERT(coe.subchannel_call == NULL);
    gpr_atm_rel_store(&p->subchannel_call_or_error, 1 | (gpr_atm)coe.error);
  } else {
    GPR_ASSERT(coe.subchannel_call != NULL);
    gpr_atm_rel_store(&p->subchannel_call_or_error,
                      (gpr_atm)coe.subchannel_call);
  }
  return true;
}

grpc_subchannel_call *grpc_client_channel_get_subchannel_call(
    grpc_call_element *call_elem) {
  return get_call_or_error(call_elem->call_data).subchannel_call;
}

<<<<<<< HEAD
static void add_waiting_locked(call_data *calld,
                               grpc_transport_stream_op_batch *batch) {
  GPR_TIMER_BEGIN("add_waiting_locked", 0);
  GPR_ASSERT(calld->waiting_for_pick_batches_count < MAX_WAITING_BATCHES);
  calld->waiting_for_pick_batches[calld->waiting_for_pick_batches_count++] =
      batch;
  GPR_TIMER_END("add_waiting_locked", 0);
}

static void fail_waiting_locked(grpc_exec_ctx *exec_ctx, call_data *calld,
                                grpc_error *error) {
  size_t i;
  for (i = 0; i < calld->waiting_for_pick_batches_count; i++) {
=======
static void waiting_for_pick_batches_add_locked(
    call_data *calld, grpc_transport_stream_op_batch *batch) {
  GPR_ASSERT(calld->waiting_for_pick_batches_count < MAX_WAITING_BATCHES);
  calld->waiting_for_pick_batches[calld->waiting_for_pick_batches_count++] =
      batch;
}

static void waiting_for_pick_batches_fail_locked(grpc_exec_ctx *exec_ctx,
                                                 call_data *calld,
                                                 grpc_error *error) {
  for (size_t i = 0; i < calld->waiting_for_pick_batches_count; ++i) {
>>>>>>> f38016a7
    grpc_transport_stream_op_batch_finish_with_failure(
        exec_ctx, calld->waiting_for_pick_batches[i], GRPC_ERROR_REF(error));
  }
  calld->waiting_for_pick_batches_count = 0;
  GRPC_ERROR_UNREF(error);
}

<<<<<<< HEAD
static void retry_waiting_locked(grpc_exec_ctx *exec_ctx, call_data *calld) {
  if (calld->waiting_for_pick_batches_count == 0) return;
  call_or_error coe = get_call_or_error(calld);
  if (coe.error != GRPC_ERROR_NONE) {
    fail_waiting_locked(exec_ctx, calld, GRPC_ERROR_REF(coe.error));
    return;
  }
  for (size_t i = 0; i < calld->waiting_for_pick_batches_count; i++) {
=======
static void waiting_for_pick_batches_resume_locked(grpc_exec_ctx *exec_ctx,
                                                   call_data *calld) {
  if (calld->waiting_for_pick_batches_count == 0) return;
  call_or_error coe = get_call_or_error(calld);
  if (coe.error != GRPC_ERROR_NONE) {
    waiting_for_pick_batches_fail_locked(exec_ctx, calld,
                                         GRPC_ERROR_REF(coe.error));
    return;
  }
  for (size_t i = 0; i < calld->waiting_for_pick_batches_count; ++i) {
>>>>>>> f38016a7
    grpc_subchannel_call_process_op(exec_ctx, coe.subchannel_call,
                                    calld->waiting_for_pick_batches[i]);
  }
  calld->waiting_for_pick_batches_count = 0;
}

// Sets calld->method_params and calld->retry_throttle_data.
// If the method params specify a timeout, populates
// *per_method_deadline and returns true.
static bool set_call_method_params_from_service_config_locked(
    grpc_exec_ctx *exec_ctx, grpc_call_element *elem,
    gpr_timespec *per_method_deadline) {
  channel_data *chand = elem->channel_data;
  call_data *calld = elem->call_data;
  if (chand->retry_throttle_data != NULL) {
    calld->retry_throttle_data =
        grpc_server_retry_throttle_data_ref(chand->retry_throttle_data);
  }
  if (chand->method_params_table != NULL) {
    calld->method_params = grpc_method_config_table_get(
        exec_ctx, chand->method_params_table, calld->path);
    if (calld->method_params != NULL) {
      method_parameters_ref(calld->method_params);
      if (gpr_time_cmp(calld->method_params->timeout,
                       gpr_time_0(GPR_TIMESPAN)) != 0) {
        *per_method_deadline =
            gpr_time_add(calld->call_start_time, calld->method_params->timeout);
        return true;
      }
    }
  }
  return false;
}

static void apply_final_configuration_locked(grpc_exec_ctx *exec_ctx,
                                             grpc_call_element *elem) {
  /* apply service-config level configuration to the call (now that we're
   * certain it exists) */
  call_data *calld = elem->call_data;
  channel_data *chand = elem->channel_data;
  gpr_timespec per_method_deadline;
  if (set_call_method_params_from_service_config_locked(exec_ctx, elem,
                                                        &per_method_deadline)) {
    // If the deadline from the service config is shorter than the one
    // from the client API, reset the deadline timer.
    if (chand->deadline_checking_enabled &&
        gpr_time_cmp(per_method_deadline, calld->deadline) < 0) {
      calld->deadline = per_method_deadline;
      grpc_deadline_state_reset(exec_ctx, elem, calld->deadline);
    }
  }
}

static void subchannel_ready_locked(grpc_exec_ctx *exec_ctx,
                                    grpc_call_element *elem,
                                    grpc_error *error) {
  call_data *calld = elem->call_data;
  channel_data *chand = elem->channel_data;
  GPR_ASSERT(calld->pick_pending);
  calld->pick_pending = false;
  grpc_polling_entity_del_from_pollset_set(exec_ctx, calld->pollent,
                                           chand->interested_parties);
  call_or_error coe = get_call_or_error(calld);
  if (calld->connected_subchannel == NULL) {
    grpc_error *failure =
        error == GRPC_ERROR_NONE
            ? GRPC_ERROR_CREATE_FROM_STATIC_STRING(
                  "Call dropped by load balancing policy")
            : GRPC_ERROR_CREATE_REFERENCING_FROM_STATIC_STRING(
                  "Failed to create subchannel", &error, 1);
    set_call_or_error(calld, (call_or_error){.error = GRPC_ERROR_REF(failure)});
<<<<<<< HEAD
    fail_waiting_locked(exec_ctx, calld, failure);
=======
    waiting_for_pick_batches_fail_locked(exec_ctx, calld, failure);
>>>>>>> f38016a7
  } else if (coe.error != GRPC_ERROR_NONE) {
    /* already cancelled before subchannel became ready */
    grpc_error *child_errors[] = {error, coe.error};
    grpc_error *cancellation_error =
        GRPC_ERROR_CREATE_REFERENCING_FROM_STATIC_STRING(
            "Cancelled before creating subchannel", child_errors,
            GPR_ARRAY_SIZE(child_errors));
    /* if due to deadline, attach the deadline exceeded status to the error */
    if (gpr_time_cmp(calld->deadline, gpr_now(GPR_CLOCK_MONOTONIC)) < 0) {
      cancellation_error =
          grpc_error_set_int(cancellation_error, GRPC_ERROR_INT_GRPC_STATUS,
                             GRPC_STATUS_DEADLINE_EXCEEDED);
    }
<<<<<<< HEAD
    fail_waiting_locked(exec_ctx, calld, cancellation_error);
=======
    waiting_for_pick_batches_fail_locked(exec_ctx, calld, cancellation_error);
>>>>>>> f38016a7
  } else {
    /* Create call on subchannel. */
    grpc_subchannel_call *subchannel_call = NULL;
    const grpc_connected_subchannel_call_args call_args = {
        .pollent = calld->pollent,
        .path = calld->path,
        .start_time = calld->call_start_time,
        .deadline = calld->deadline,
        .arena = calld->arena,
        .context = calld->subchannel_call_context};
    grpc_error *new_error = grpc_connected_subchannel_create_call(
        exec_ctx, calld->connected_subchannel, &call_args, &subchannel_call);
    GPR_ASSERT(set_call_or_error(
        calld, (call_or_error){.subchannel_call = subchannel_call}));
    if (new_error != GRPC_ERROR_NONE) {
      new_error = grpc_error_add_child(new_error, error);
<<<<<<< HEAD
      fail_waiting_locked(exec_ctx, calld, new_error);
=======
      waiting_for_pick_batches_fail_locked(exec_ctx, calld, new_error);
>>>>>>> f38016a7
    } else {
      waiting_for_pick_batches_resume_locked(exec_ctx, calld);
    }
  }
  GRPC_CALL_STACK_UNREF(exec_ctx, calld->owning_call, "pick_subchannel");
  GRPC_ERROR_UNREF(error);
}

static char *cc_get_peer(grpc_exec_ctx *exec_ctx, grpc_call_element *elem) {
  call_data *calld = elem->call_data;
  grpc_subchannel_call *subchannel_call =
      get_call_or_error(calld).subchannel_call;
  if (subchannel_call == NULL) {
    return NULL;
  } else {
    return grpc_subchannel_call_get_peer(exec_ctx, subchannel_call);
  }
}

<<<<<<< HEAD
static void pick_subchannel_locked(grpc_exec_ctx *exec_ctx,
=======
/** Return true if subchannel is available immediately (in which case
    subchannel_ready_locked() should not be called), or false otherwise (in
    which case subchannel_ready_locked() should be called when the subchannel
    is available). */
static bool pick_subchannel_locked(grpc_exec_ctx *exec_ctx,
>>>>>>> f38016a7
                                   grpc_call_element *elem);

typedef struct {
  grpc_call_element *elem;
  bool cancelled;
  grpc_closure closure;
<<<<<<< HEAD
} continue_picking_args;

static void continue_picking_locked(grpc_exec_ctx *exec_ctx, void *arg,
                                    grpc_error *error) {
  continue_picking_args *cpa = arg;
  if (cpa->cancelled) {
    /* cancelled, do nothing */
  } else if (error != GRPC_ERROR_NONE) {
    subchannel_ready_locked(exec_ctx, cpa->elem, GRPC_ERROR_REF(error));
  } else {
    pick_subchannel_locked(exec_ctx, cpa->elem);
=======
} pick_after_resolver_result_args;

static void continue_picking_after_resolver_result_locked(
    grpc_exec_ctx *exec_ctx, void *arg, grpc_error *error) {
  pick_after_resolver_result_args *args = arg;
  if (args->cancelled) {
    /* cancelled, do nothing */
  } else if (error != GRPC_ERROR_NONE) {
    subchannel_ready_locked(exec_ctx, args->elem, GRPC_ERROR_REF(error));
  } else {
    if (pick_subchannel_locked(exec_ctx, args->elem)) {
      subchannel_ready_locked(exec_ctx, args->elem, GRPC_ERROR_NONE);
    }
>>>>>>> f38016a7
  }
  gpr_free(args);
}

static void cancel_pick_locked(grpc_exec_ctx *exec_ctx, grpc_call_element *elem,
                               grpc_error *error) {
  channel_data *chand = elem->channel_data;
  call_data *calld = elem->call_data;
  if (chand->lb_policy != NULL) {
    grpc_lb_policy_cancel_pick_locked(exec_ctx, chand->lb_policy,
                                      &calld->connected_subchannel,
                                      GRPC_ERROR_REF(error));
  }
  // If we don't yet have a resolver result, then a closure for
<<<<<<< HEAD
  // continue_picking_locked() will have been added to
  // chand->waiting_for_resolver_result_closures, and it may not be
  // invoked until after this call has been destroyed.  We mark the
  // the operation as cancelled, so that when continue_picking_locked()
=======
  // continue_picking_after_resolver_result_locked() will have been added to
  // chand->waiting_for_resolver_result_closures, and it may not be invoked
  // until after this call has been destroyed.  We mark the operation as
  // cancelled, so that when continue_picking_after_resolver_result_locked()
>>>>>>> f38016a7
  // is called, it will be a no-op.  We also immediately invoke
  // subchannel_ready_locked() to propagate the error back to the caller.
  for (grpc_closure *closure = chand->waiting_for_resolver_result_closures.head;
       closure != NULL; closure = closure->next_data.next) {
<<<<<<< HEAD
    continue_picking_args *cpa = closure->cb_arg;
    if (cpa->elem == elem) {
      cpa->cancelled = true;
=======
    pick_after_resolver_result_args *args = closure->cb_arg;
    if (args->elem == elem) {
      args->cancelled = true;
>>>>>>> f38016a7
      subchannel_ready_locked(exec_ctx, elem,
                              GRPC_ERROR_CREATE_REFERENCING_FROM_STATIC_STRING(
                                  "Pick cancelled", &error, 1));
    }
  }
  GRPC_ERROR_UNREF(error);
}

// Args used for pick callback.
typedef struct {
  grpc_lb_policy *lb_policy;
  grpc_call_element *elem;
  grpc_closure closure;
} pick_callback_args;

// Callback invoked by grpc_lb_policy_pick_locked() for async picks.
// Unrefs the LB policy after invoking subchannel_ready_locked().
static void pick_callback_locked(grpc_exec_ctx *exec_ctx, void *arg,
                                 grpc_error *error) {
  pick_callback_args *args = arg;
  GPR_ASSERT(args != NULL);
  GPR_ASSERT(args->lb_policy != NULL);
  subchannel_ready_locked(exec_ctx, args->elem, GRPC_ERROR_REF(error));
  GRPC_LB_POLICY_UNREF(exec_ctx, args->lb_policy, "pick_subchannel");
  gpr_free(args);
}
<<<<<<< HEAD

static void pick_subchannel_locked(grpc_exec_ctx *exec_ctx,
                                   grpc_call_element *elem) {
  GPR_TIMER_BEGIN("pick_subchannel", 0);
=======
>>>>>>> f38016a7

static bool pick_subchannel_locked(grpc_exec_ctx *exec_ctx,
                                   grpc_call_element *elem) {
  GPR_TIMER_BEGIN("pick_subchannel", 0);
  channel_data *chand = elem->channel_data;
  call_data *calld = elem->call_data;
<<<<<<< HEAD

  if (chand->lb_policy != NULL) {
    apply_final_configuration_locked(exec_ctx, elem);
=======
  bool pick_done = false;
  if (chand->lb_policy != NULL) {
    apply_final_configuration_locked(exec_ctx, elem);
    grpc_lb_policy *lb_policy = chand->lb_policy;
>>>>>>> f38016a7
    // If the application explicitly set wait_for_ready, use that.
    // Otherwise, if the service config specified a value for this
    // method, use that.
    uint32_t initial_metadata_flags =
        calld->initial_metadata_payload->send_initial_metadata
            .send_initial_metadata_flags;
    const bool wait_for_ready_set_from_api =
        initial_metadata_flags &
        GRPC_INITIAL_METADATA_WAIT_FOR_READY_EXPLICITLY_SET;
    const bool wait_for_ready_set_from_service_config =
        calld->method_params != NULL &&
        calld->method_params->wait_for_ready != WAIT_FOR_READY_UNSET;
    if (!wait_for_ready_set_from_api &&
        wait_for_ready_set_from_service_config) {
      if (calld->method_params->wait_for_ready == WAIT_FOR_READY_TRUE) {
        initial_metadata_flags |= GRPC_INITIAL_METADATA_WAIT_FOR_READY;
      } else {
        initial_metadata_flags &= ~GRPC_INITIAL_METADATA_WAIT_FOR_READY;
      }
    }
    const grpc_lb_policy_pick_args inputs = {
        calld->initial_metadata_payload->send_initial_metadata
            .send_initial_metadata,
        initial_metadata_flags, &calld->lb_token_mdelem};
<<<<<<< HEAD

    // Wrap the user-provided callback in order to hold a strong reference to
    // the LB policy for the duration of the pick.
    pick_callback_args *pick_args = gpr_zalloc(sizeof(*pick_args));
    GRPC_LB_POLICY_REF(chand->lb_policy, "pick_subchannel");
    pick_args->lb_policy = chand->lb_policy;
    pick_args->elem = elem;
    grpc_closure_init(&pick_args->closure, pick_callback_locked, pick_args,
                      grpc_combiner_scheduler(chand->combiner));
    grpc_lb_policy_pick_locked(
        exec_ctx, pick_args->lb_policy, &inputs, &calld->connected_subchannel,
        calld->subchannel_call_context, NULL, &pick_args->closure);
    GPR_TIMER_END("pick_subchannel", 0);
    return;
  }
  if (chand->resolver != NULL && !chand->started_resolving) {
    chand->started_resolving = true;
    GRPC_CHANNEL_STACK_REF(chand->owning_stack, "resolver");
    grpc_resolver_next_locked(exec_ctx, chand->resolver,
                              &chand->resolver_result,
                              &chand->on_resolver_result_changed);
  }
  if (chand->resolver != NULL) {
    continue_picking_args *cpa =
        (continue_picking_args *)gpr_zalloc(sizeof(*cpa));
    cpa->elem = elem;
    grpc_closure_init(&cpa->closure, continue_picking_locked, cpa,
                      grpc_combiner_scheduler(chand->combiner));
    grpc_closure_list_append(&chand->waiting_for_resolver_result_closures,
                             &cpa->closure, GRPC_ERROR_NONE);
=======
    // Wrap the user-provided callback in order to hold a strong reference to
    // the LB policy for the duration of the pick.
    pick_callback_args *pick_args = gpr_zalloc(sizeof(*pick_args));
    GRPC_LB_POLICY_REF(lb_policy, "pick_subchannel");
    pick_args->lb_policy = lb_policy;
    pick_args->elem = elem;
    GRPC_CLOSURE_INIT(&pick_args->closure, pick_callback_locked, pick_args,
                      grpc_combiner_scheduler(chand->combiner));
    pick_done = grpc_lb_policy_pick_locked(
        exec_ctx, lb_policy, &inputs, &calld->connected_subchannel,
        calld->subchannel_call_context, NULL, &pick_args->closure);
    if (pick_done) {
      /* synchronous grpc_lb_policy_pick call. Unref the LB policy. */
      GRPC_LB_POLICY_UNREF(exec_ctx, lb_policy, "pick_subchannel");
      gpr_free(pick_args);
    }
  } else if (chand->resolver != NULL) {
    if (!chand->started_resolving) {
      chand->started_resolving = true;
      GRPC_CHANNEL_STACK_REF(chand->owning_stack, "resolver");
      grpc_resolver_next_locked(exec_ctx, chand->resolver,
                                &chand->resolver_result,
                                &chand->on_resolver_result_changed);
    }
    pick_after_resolver_result_args *args =
        (pick_after_resolver_result_args *)gpr_zalloc(sizeof(*args));
    args->elem = elem;
    GRPC_CLOSURE_INIT(&args->closure,
                      continue_picking_after_resolver_result_locked, args,
                      grpc_combiner_scheduler(chand->combiner));
    grpc_closure_list_append(&chand->waiting_for_resolver_result_closures,
                             &args->closure, GRPC_ERROR_NONE);
>>>>>>> f38016a7
  } else {
    subchannel_ready_locked(
        exec_ctx, elem, GRPC_ERROR_CREATE_FROM_STATIC_STRING("Disconnected"));
  }
  GPR_TIMER_END("pick_subchannel", 0);
<<<<<<< HEAD
=======
  return pick_done;
>>>>>>> f38016a7
}

static void start_transport_stream_op_batch_locked_inner(
    grpc_exec_ctx *exec_ctx, grpc_transport_stream_op_batch *op,
    grpc_call_element *elem) {
  channel_data *chand = elem->channel_data;
  call_data *calld = elem->call_data;
  /* need to recheck that another thread hasn't set the call */
  call_or_error coe = get_call_or_error(calld);
  if (coe.error != GRPC_ERROR_NONE) {
    grpc_transport_stream_op_batch_finish_with_failure(
        exec_ctx, op, GRPC_ERROR_REF(coe.error));
    /* early out */
    return;
  }
  if (coe.subchannel_call != NULL) {
    grpc_subchannel_call_process_op(exec_ctx, coe.subchannel_call, op);
    /* early out */
    return;
  }
  // Add to waiting-for-pick list.  If we succeed in getting a
  // subchannel call below, we'll handle this batch (along with any
  // other waiting batches) in waiting_for_pick_batches_resume_locked().
  waiting_for_pick_batches_add_locked(calld, op);
  /* if this is a cancellation, then we can raise our cancelled flag */
  if (op->cancel_stream) {
    grpc_error *error = op->payload->cancel_stream.cancel_error;
    /* Stash a copy of cancel_error in our call data, so that we can use
       it for subsequent operations.  This ensures that if the call is
       cancelled before any ops are passed down (e.g., if the deadline
       is in the past when the call starts), we can return the right
       error to the caller when the first op does get passed down. */
    set_call_or_error(calld, (call_or_error){.error = GRPC_ERROR_REF(error)});
    if (calld->pick_pending) {
      cancel_pick_locked(exec_ctx, elem, GRPC_ERROR_REF(error));
<<<<<<< HEAD
    } else {
      fail_waiting_locked(exec_ctx, calld, GRPC_ERROR_REF(error));
=======
>>>>>>> f38016a7
    }
    waiting_for_pick_batches_fail_locked(exec_ctx, calld,
                                         GRPC_ERROR_REF(error));
    /* early out */
    return;
  }
  /* if we don't have a subchannel, try to get one */
  if (!calld->pick_pending && calld->connected_subchannel == NULL &&
      op->send_initial_metadata) {
    calld->initial_metadata_payload = op->payload;
    calld->pick_pending = true;
    GRPC_CALL_STACK_REF(calld->owning_call, "pick_subchannel");
<<<<<<< HEAD
    pick_subchannel_locked(exec_ctx, elem);
    // Provide the polling entity from call_data to channel_data's
    // interested_parties, so that IO of the lb_policy and resolver can
    // be done under it.
    grpc_polling_entity_add_to_pollset_set(exec_ctx, calld->pollent,
                                           chand->interested_parties);
=======
    /* If a subchannel is not available immediately, the polling entity from
       call_data should be provided to channel_data's interested_parties, so
       that IO of the lb_policy and resolver could be done under it. */
    if (pick_subchannel_locked(exec_ctx, elem)) {
      calld->pick_pending = false;
      GRPC_CALL_STACK_UNREF(exec_ctx, calld->owning_call, "pick_subchannel");
      if (calld->connected_subchannel == NULL) {
        grpc_error *error = GRPC_ERROR_CREATE_FROM_STATIC_STRING(
            "Call dropped by load balancing policy");
        set_call_or_error(calld,
                          (call_or_error){.error = GRPC_ERROR_REF(error)});
        waiting_for_pick_batches_fail_locked(exec_ctx, calld,
                                             GRPC_ERROR_REF(error));
        return;  // Early out.
      }
    } else {
      grpc_polling_entity_add_to_pollset_set(exec_ctx, calld->pollent,
                                             chand->interested_parties);
    }
  }
  /* if we've got a subchannel, then let's ask it to create a call */
  if (!calld->pick_pending && calld->connected_subchannel != NULL) {
    grpc_subchannel_call *subchannel_call = NULL;
    const grpc_connected_subchannel_call_args call_args = {
        .pollent = calld->pollent,
        .path = calld->path,
        .start_time = calld->call_start_time,
        .deadline = calld->deadline,
        .arena = calld->arena,
        .context = calld->subchannel_call_context};
    grpc_error *error = grpc_connected_subchannel_create_call(
        exec_ctx, calld->connected_subchannel, &call_args, &subchannel_call);
    GPR_ASSERT(set_call_or_error(
        calld, (call_or_error){.subchannel_call = subchannel_call}));
    if (error != GRPC_ERROR_NONE) {
      waiting_for_pick_batches_fail_locked(exec_ctx, calld, error);
    } else {
      GRPC_ERROR_UNREF(error);
      waiting_for_pick_batches_resume_locked(exec_ctx, calld);
    }
    /* early out */
    return;
>>>>>>> f38016a7
  }
}

static void on_complete(grpc_exec_ctx *exec_ctx, void *arg, grpc_error *error) {
  grpc_call_element *elem = arg;
  call_data *calld = elem->call_data;
  if (calld->retry_throttle_data != NULL) {
    if (error == GRPC_ERROR_NONE) {
      grpc_server_retry_throttle_data_record_success(
          calld->retry_throttle_data);
    } else {
      // TODO(roth): In a subsequent PR, check the return value here and
      // decide whether or not to retry.  Note that we should only
      // record failures whose statuses match the configured retryable
      // or non-fatal status codes.
      grpc_server_retry_throttle_data_record_failure(
          calld->retry_throttle_data);
    }
  }
  GRPC_CLOSURE_RUN(exec_ctx, calld->original_on_complete,
                   GRPC_ERROR_REF(error));
}

static void start_transport_stream_op_batch_locked(grpc_exec_ctx *exec_ctx,
                                                   void *arg,
                                                   grpc_error *error_ignored) {
  GPR_TIMER_BEGIN("start_transport_stream_op_batch_locked", 0);

  grpc_transport_stream_op_batch *op = arg;
  grpc_call_element *elem = op->handler_private.extra_arg;
  call_data *calld = elem->call_data;

  if (op->recv_trailing_metadata) {
    GPR_ASSERT(op->on_complete != NULL);
    calld->original_on_complete = op->on_complete;
    GRPC_CLOSURE_INIT(&calld->on_complete, on_complete, elem,
                      grpc_schedule_on_exec_ctx);
    op->on_complete = &calld->on_complete;
  }

  start_transport_stream_op_batch_locked_inner(exec_ctx, op, elem);

  GRPC_CALL_STACK_UNREF(exec_ctx, calld->owning_call,
                        "start_transport_stream_op_batch");
  GPR_TIMER_END("start_transport_stream_op_batch_locked", 0);
}

/* The logic here is fairly complicated, due to (a) the fact that we
   need to handle the case where we receive the send op before the
   initial metadata op, and (b) the need for efficiency, especially in
   the streaming case.

   We use double-checked locking to initially see if initialization has been
   performed. If it has not, we acquire the combiner and perform initialization.
   If it has, we proceed on the fast path. */
static void cc_start_transport_stream_op_batch(
    grpc_exec_ctx *exec_ctx, grpc_call_element *elem,
    grpc_transport_stream_op_batch *op) {
  call_data *calld = elem->call_data;
  channel_data *chand = elem->channel_data;
  GRPC_CALL_LOG_OP(GPR_INFO, elem, op);
  if (chand->deadline_checking_enabled) {
    grpc_deadline_state_client_start_transport_stream_op_batch(exec_ctx, elem,
                                                               op);
  }
  /* try to (atomically) get the call */
  call_or_error coe = get_call_or_error(calld);
  GPR_TIMER_BEGIN("cc_start_transport_stream_op_batch", 0);
  if (coe.error != GRPC_ERROR_NONE) {
    grpc_transport_stream_op_batch_finish_with_failure(
        exec_ctx, op, GRPC_ERROR_REF(coe.error));
    GPR_TIMER_END("cc_start_transport_stream_op_batch", 0);
    /* early out */
    return;
  }
  if (coe.subchannel_call != NULL) {
    grpc_subchannel_call_process_op(exec_ctx, coe.subchannel_call, op);
    GPR_TIMER_END("cc_start_transport_stream_op_batch", 0);
    /* early out */
    return;
  }
  /* we failed; lock and figure out what to do */
  GRPC_CALL_STACK_REF(calld->owning_call, "start_transport_stream_op_batch");
  op->handler_private.extra_arg = elem;
  GRPC_CLOSURE_SCHED(
      exec_ctx, GRPC_CLOSURE_INIT(&op->handler_private.closure,
                                  start_transport_stream_op_batch_locked, op,
                                  grpc_combiner_scheduler(chand->combiner)),
      GRPC_ERROR_NONE);
  GPR_TIMER_END("cc_start_transport_stream_op_batch", 0);
}

/* Constructor for call_data */
static grpc_error *cc_init_call_elem(grpc_exec_ctx *exec_ctx,
                                     grpc_call_element *elem,
                                     const grpc_call_element_args *args) {
  call_data *calld = elem->call_data;
  channel_data *chand = elem->channel_data;
  // Initialize data members.
  calld->path = grpc_slice_ref_internal(args->path);
  calld->call_start_time = args->start_time;
  calld->deadline = gpr_convert_clock_type(args->deadline, GPR_CLOCK_MONOTONIC);
  calld->owning_call = args->call_stack;
  calld->arena = args->arena;
  if (chand->deadline_checking_enabled) {
    grpc_deadline_state_init(exec_ctx, elem, args->call_stack, calld->deadline);
  }
  return GRPC_ERROR_NONE;
}

/* Destructor for call_data */
static void cc_destroy_call_elem(grpc_exec_ctx *exec_ctx,
                                 grpc_call_element *elem,
                                 const grpc_call_final_info *final_info,
                                 grpc_closure *then_schedule_closure) {
  call_data *calld = elem->call_data;
  channel_data *chand = elem->channel_data;
  if (chand->deadline_checking_enabled) {
    grpc_deadline_state_destroy(exec_ctx, elem);
  }
  grpc_slice_unref_internal(exec_ctx, calld->path);
  if (calld->method_params != NULL) {
    method_parameters_unref(calld->method_params);
  }
  call_or_error coe = get_call_or_error(calld);
  GRPC_ERROR_UNREF(coe.error);
  if (coe.subchannel_call != NULL) {
    grpc_subchannel_call_set_cleanup_closure(coe.subchannel_call,
                                             then_schedule_closure);
    then_schedule_closure = NULL;
    GRPC_SUBCHANNEL_CALL_UNREF(exec_ctx, coe.subchannel_call,
                               "client_channel_destroy_call");
  }
  GPR_ASSERT(!calld->pick_pending);
  GPR_ASSERT(calld->waiting_for_pick_batches_count == 0);
  if (calld->connected_subchannel != NULL) {
    GRPC_CONNECTED_SUBCHANNEL_UNREF(exec_ctx, calld->connected_subchannel,
                                    "picked");
  }
  for (size_t i = 0; i < GRPC_CONTEXT_COUNT; ++i) {
    if (calld->subchannel_call_context[i].value != NULL) {
      calld->subchannel_call_context[i].destroy(
          calld->subchannel_call_context[i].value);
    }
  }
<<<<<<< HEAD
  grpc_closure_sched(exec_ctx, then_schedule_closure, GRPC_ERROR_NONE);
=======
  GRPC_CLOSURE_SCHED(exec_ctx, then_schedule_closure, GRPC_ERROR_NONE);
>>>>>>> f38016a7
}

static void cc_set_pollset_or_pollset_set(grpc_exec_ctx *exec_ctx,
                                          grpc_call_element *elem,
                                          grpc_polling_entity *pollent) {
  call_data *calld = elem->call_data;
  calld->pollent = pollent;
}

/*************************************************************************
 * EXPORTED SYMBOLS
 */

const grpc_channel_filter grpc_client_channel_filter = {
    cc_start_transport_stream_op_batch,
    cc_start_transport_op,
    sizeof(call_data),
    cc_init_call_elem,
    cc_set_pollset_or_pollset_set,
    cc_destroy_call_elem,
    sizeof(channel_data),
    cc_init_channel_elem,
    cc_destroy_channel_elem,
    cc_get_peer,
    cc_get_channel_info,
    "client-channel",
};

static void try_to_connect_locked(grpc_exec_ctx *exec_ctx, void *arg,
                                  grpc_error *error_ignored) {
  channel_data *chand = arg;
  if (chand->lb_policy != NULL) {
    grpc_lb_policy_exit_idle_locked(exec_ctx, chand->lb_policy);
  } else {
    chand->exit_idle_when_lb_policy_arrives = true;
    if (!chand->started_resolving && chand->resolver != NULL) {
      GRPC_CHANNEL_STACK_REF(chand->owning_stack, "resolver");
      chand->started_resolving = true;
      grpc_resolver_next_locked(exec_ctx, chand->resolver,
                                &chand->resolver_result,
                                &chand->on_resolver_result_changed);
    }
  }
  GRPC_CHANNEL_STACK_UNREF(exec_ctx, chand->owning_stack, "try_to_connect");
}

grpc_connectivity_state grpc_client_channel_check_connectivity_state(
    grpc_exec_ctx *exec_ctx, grpc_channel_element *elem, int try_to_connect) {
  channel_data *chand = elem->channel_data;
  grpc_connectivity_state out =
      grpc_connectivity_state_check(&chand->state_tracker);
  if (out == GRPC_CHANNEL_IDLE && try_to_connect) {
    GRPC_CHANNEL_STACK_REF(chand->owning_stack, "try_to_connect");
    GRPC_CLOSURE_SCHED(
        exec_ctx, GRPC_CLOSURE_CREATE(try_to_connect_locked, chand,
                                      grpc_combiner_scheduler(chand->combiner)),
        GRPC_ERROR_NONE);
  }
  return out;
}

typedef struct external_connectivity_watcher {
  channel_data *chand;
  grpc_polling_entity pollent;
  grpc_closure *on_complete;
  grpc_closure *watcher_timer_init;
  grpc_connectivity_state *state;
  grpc_closure my_closure;
  struct external_connectivity_watcher *next;
} external_connectivity_watcher;

static external_connectivity_watcher *lookup_external_connectivity_watcher(
    channel_data *chand, grpc_closure *on_complete) {
  gpr_mu_lock(&chand->external_connectivity_watcher_list_mu);
  external_connectivity_watcher *w =
      chand->external_connectivity_watcher_list_head;
  while (w != NULL && w->on_complete != on_complete) {
    w = w->next;
  }
  gpr_mu_unlock(&chand->external_connectivity_watcher_list_mu);
  return w;
}

static void external_connectivity_watcher_list_append(
    channel_data *chand, external_connectivity_watcher *w) {
  GPR_ASSERT(!lookup_external_connectivity_watcher(chand, w->on_complete));

  gpr_mu_lock(&w->chand->external_connectivity_watcher_list_mu);
  GPR_ASSERT(!w->next);
  w->next = chand->external_connectivity_watcher_list_head;
  chand->external_connectivity_watcher_list_head = w;
  gpr_mu_unlock(&w->chand->external_connectivity_watcher_list_mu);
}

static void external_connectivity_watcher_list_remove(
    channel_data *chand, external_connectivity_watcher *too_remove) {
  GPR_ASSERT(
      lookup_external_connectivity_watcher(chand, too_remove->on_complete));
  gpr_mu_lock(&chand->external_connectivity_watcher_list_mu);
  if (too_remove == chand->external_connectivity_watcher_list_head) {
    chand->external_connectivity_watcher_list_head = too_remove->next;
    gpr_mu_unlock(&chand->external_connectivity_watcher_list_mu);
    return;
  }
  external_connectivity_watcher *w =
      chand->external_connectivity_watcher_list_head;
  while (w != NULL) {
    if (w->next == too_remove) {
      w->next = w->next->next;
      gpr_mu_unlock(&chand->external_connectivity_watcher_list_mu);
      return;
    }
    w = w->next;
  }
  GPR_UNREACHABLE_CODE(return );
}

int grpc_client_channel_num_external_connectivity_watchers(
    grpc_channel_element *elem) {
  channel_data *chand = elem->channel_data;
  int count = 0;

  gpr_mu_lock(&chand->external_connectivity_watcher_list_mu);
  external_connectivity_watcher *w =
      chand->external_connectivity_watcher_list_head;
  while (w != NULL) {
    count++;
    w = w->next;
  }
  gpr_mu_unlock(&chand->external_connectivity_watcher_list_mu);

  return count;
}

static void on_external_watch_complete(grpc_exec_ctx *exec_ctx, void *arg,
                                       grpc_error *error) {
  external_connectivity_watcher *w = arg;
  grpc_closure *follow_up = w->on_complete;
  grpc_polling_entity_del_from_pollset_set(exec_ctx, &w->pollent,
                                           w->chand->interested_parties);
  GRPC_CHANNEL_STACK_UNREF(exec_ctx, w->chand->owning_stack,
                           "external_connectivity_watcher");
  external_connectivity_watcher_list_remove(w->chand, w);
  gpr_free(w);
  GRPC_CLOSURE_RUN(exec_ctx, follow_up, GRPC_ERROR_REF(error));
}

static void watch_connectivity_state_locked(grpc_exec_ctx *exec_ctx, void *arg,
                                            grpc_error *error_ignored) {
  external_connectivity_watcher *w = arg;
  external_connectivity_watcher *found = NULL;
  if (w->state != NULL) {
    external_connectivity_watcher_list_append(w->chand, w);
    GRPC_CLOSURE_RUN(exec_ctx, w->watcher_timer_init, GRPC_ERROR_NONE);
    GRPC_CLOSURE_INIT(&w->my_closure, on_external_watch_complete, w,
                      grpc_schedule_on_exec_ctx);
    grpc_connectivity_state_notify_on_state_change(
        exec_ctx, &w->chand->state_tracker, w->state, &w->my_closure);
  } else {
    GPR_ASSERT(w->watcher_timer_init == NULL);
    found = lookup_external_connectivity_watcher(w->chand, w->on_complete);
    if (found) {
      GPR_ASSERT(found->on_complete == w->on_complete);
      grpc_connectivity_state_notify_on_state_change(
          exec_ctx, &found->chand->state_tracker, NULL, &found->my_closure);
    }
    grpc_polling_entity_del_from_pollset_set(exec_ctx, &w->pollent,
                                             w->chand->interested_parties);
    GRPC_CHANNEL_STACK_UNREF(exec_ctx, w->chand->owning_stack,
                             "external_connectivity_watcher");
    gpr_free(w);
  }
}

void grpc_client_channel_watch_connectivity_state(
    grpc_exec_ctx *exec_ctx, grpc_channel_element *elem,
    grpc_polling_entity pollent, grpc_connectivity_state *state,
    grpc_closure *closure, grpc_closure *watcher_timer_init) {
  channel_data *chand = elem->channel_data;
  external_connectivity_watcher *w = gpr_zalloc(sizeof(*w));
  w->chand = chand;
  w->pollent = pollent;
  w->on_complete = closure;
  w->state = state;
  w->watcher_timer_init = watcher_timer_init;
  grpc_polling_entity_add_to_pollset_set(exec_ctx, &w->pollent,
                                         chand->interested_parties);
  GRPC_CHANNEL_STACK_REF(w->chand->owning_stack,
                         "external_connectivity_watcher");
  GRPC_CLOSURE_SCHED(
      exec_ctx,
      GRPC_CLOSURE_INIT(&w->my_closure, watch_connectivity_state_locked, w,
                        grpc_combiner_scheduler(chand->combiner)),
      GRPC_ERROR_NONE);
}<|MERGE_RESOLUTION|>--- conflicted
+++ resolved
@@ -467,17 +467,6 @@
     grpc_slice_hash_table_unref(exec_ctx, chand->method_params_table);
   }
   chand->method_params_table = method_params_table;
-<<<<<<< HEAD
-  // Swap out the LB policy, unreffing the old one and removing its fds
-  // from chand->interested_parties.
-  if (chand->lb_policy != NULL) {
-    grpc_pollset_set_del_pollset_set(
-        exec_ctx, chand->lb_policy->interested_parties,
-        chand->interested_parties);
-    GRPC_LB_POLICY_UNREF(exec_ctx, chand->lb_policy, "channel");
-  }
-  chand->lb_policy = new_lb_policy;
-=======
   // If we have a new LB policy or are shutting down (in which case
   // new_lb_policy will be NULL), swap out the LB policy, unreffing the
   // old one and removing its fds from chand->interested_parties.
@@ -494,7 +483,6 @@
     }
     chand->lb_policy = new_lb_policy;
   }
->>>>>>> f38016a7
   // Now that we've swapped out the relevant fields of chand, check for
   // error or shutdown.
   if (error != GRPC_ERROR_NONE || chand->resolver == NULL) {
@@ -512,11 +500,7 @@
     grpc_closure_list_fail_all(&chand->waiting_for_resolver_result_closures,
                                GRPC_ERROR_CREATE_REFERENCING_FROM_STATIC_STRING(
                                    "Channel disconnected", &error, 1));
-<<<<<<< HEAD
-    grpc_closure_list_sched(exec_ctx,
-=======
     GRPC_CLOSURE_LIST_SCHED(exec_ctx,
->>>>>>> f38016a7
                             &chand->waiting_for_resolver_result_closures);
   } else {  // Not shutting down.
     grpc_connectivity_state state = GRPC_CHANNEL_TRANSIENT_FAILURE;
@@ -529,11 +513,7 @@
       grpc_pollset_set_add_pollset_set(exec_ctx,
                                        new_lb_policy->interested_parties,
                                        chand->interested_parties);
-<<<<<<< HEAD
-      grpc_closure_list_sched(exec_ctx,
-=======
       GRPC_CLOSURE_LIST_SCHED(exec_ctx,
->>>>>>> f38016a7
                               &chand->waiting_for_resolver_result_closures);
       if (chand->exit_idle_when_lb_policy_arrives) {
         grpc_lb_policy_exit_idle_locked(exec_ctx, new_lb_policy);
@@ -542,12 +522,7 @@
       watch_lb_policy_locked(exec_ctx, chand, new_lb_policy, state);
     }
     set_channel_connectivity_state_locked(
-<<<<<<< HEAD
-        exec_ctx, chand, state, GRPC_ERROR_REF(state_error),
-        "new_lb+resolver");
-=======
         exec_ctx, chand, state, GRPC_ERROR_REF(state_error), "new_lb+resolver");
->>>>>>> f38016a7
     grpc_resolver_next_locked(exec_ctx, chand->resolver,
                               &chand->resolver_result,
                               &chand->on_resolver_result_changed);
@@ -592,11 +567,7 @@
       if (!chand->started_resolving) {
         grpc_closure_list_fail_all(&chand->waiting_for_resolver_result_closures,
                                    GRPC_ERROR_REF(op->disconnect_with_error));
-<<<<<<< HEAD
-        grpc_closure_list_sched(exec_ctx,
-=======
         GRPC_CLOSURE_LIST_SCHED(exec_ctx,
->>>>>>> f38016a7
                                 &chand->waiting_for_resolver_result_closures);
       }
       if (chand->lb_policy != NULL) {
@@ -855,21 +826,6 @@
   return get_call_or_error(call_elem->call_data).subchannel_call;
 }
 
-<<<<<<< HEAD
-static void add_waiting_locked(call_data *calld,
-                               grpc_transport_stream_op_batch *batch) {
-  GPR_TIMER_BEGIN("add_waiting_locked", 0);
-  GPR_ASSERT(calld->waiting_for_pick_batches_count < MAX_WAITING_BATCHES);
-  calld->waiting_for_pick_batches[calld->waiting_for_pick_batches_count++] =
-      batch;
-  GPR_TIMER_END("add_waiting_locked", 0);
-}
-
-static void fail_waiting_locked(grpc_exec_ctx *exec_ctx, call_data *calld,
-                                grpc_error *error) {
-  size_t i;
-  for (i = 0; i < calld->waiting_for_pick_batches_count; i++) {
-=======
 static void waiting_for_pick_batches_add_locked(
     call_data *calld, grpc_transport_stream_op_batch *batch) {
   GPR_ASSERT(calld->waiting_for_pick_batches_count < MAX_WAITING_BATCHES);
@@ -881,7 +837,6 @@
                                                  call_data *calld,
                                                  grpc_error *error) {
   for (size_t i = 0; i < calld->waiting_for_pick_batches_count; ++i) {
->>>>>>> f38016a7
     grpc_transport_stream_op_batch_finish_with_failure(
         exec_ctx, calld->waiting_for_pick_batches[i], GRPC_ERROR_REF(error));
   }
@@ -889,16 +844,6 @@
   GRPC_ERROR_UNREF(error);
 }
 
-<<<<<<< HEAD
-static void retry_waiting_locked(grpc_exec_ctx *exec_ctx, call_data *calld) {
-  if (calld->waiting_for_pick_batches_count == 0) return;
-  call_or_error coe = get_call_or_error(calld);
-  if (coe.error != GRPC_ERROR_NONE) {
-    fail_waiting_locked(exec_ctx, calld, GRPC_ERROR_REF(coe.error));
-    return;
-  }
-  for (size_t i = 0; i < calld->waiting_for_pick_batches_count; i++) {
-=======
 static void waiting_for_pick_batches_resume_locked(grpc_exec_ctx *exec_ctx,
                                                    call_data *calld) {
   if (calld->waiting_for_pick_batches_count == 0) return;
@@ -909,7 +854,6 @@
     return;
   }
   for (size_t i = 0; i < calld->waiting_for_pick_batches_count; ++i) {
->>>>>>> f38016a7
     grpc_subchannel_call_process_op(exec_ctx, coe.subchannel_call,
                                     calld->waiting_for_pick_batches[i]);
   }
@@ -981,11 +925,7 @@
             : GRPC_ERROR_CREATE_REFERENCING_FROM_STATIC_STRING(
                   "Failed to create subchannel", &error, 1);
     set_call_or_error(calld, (call_or_error){.error = GRPC_ERROR_REF(failure)});
-<<<<<<< HEAD
-    fail_waiting_locked(exec_ctx, calld, failure);
-=======
     waiting_for_pick_batches_fail_locked(exec_ctx, calld, failure);
->>>>>>> f38016a7
   } else if (coe.error != GRPC_ERROR_NONE) {
     /* already cancelled before subchannel became ready */
     grpc_error *child_errors[] = {error, coe.error};
@@ -999,11 +939,7 @@
           grpc_error_set_int(cancellation_error, GRPC_ERROR_INT_GRPC_STATUS,
                              GRPC_STATUS_DEADLINE_EXCEEDED);
     }
-<<<<<<< HEAD
-    fail_waiting_locked(exec_ctx, calld, cancellation_error);
-=======
     waiting_for_pick_batches_fail_locked(exec_ctx, calld, cancellation_error);
->>>>>>> f38016a7
   } else {
     /* Create call on subchannel. */
     grpc_subchannel_call *subchannel_call = NULL;
@@ -1020,11 +956,7 @@
         calld, (call_or_error){.subchannel_call = subchannel_call}));
     if (new_error != GRPC_ERROR_NONE) {
       new_error = grpc_error_add_child(new_error, error);
-<<<<<<< HEAD
-      fail_waiting_locked(exec_ctx, calld, new_error);
-=======
       waiting_for_pick_batches_fail_locked(exec_ctx, calld, new_error);
->>>>>>> f38016a7
     } else {
       waiting_for_pick_batches_resume_locked(exec_ctx, calld);
     }
@@ -1044,34 +976,13 @@
   }
 }
 
-<<<<<<< HEAD
 static void pick_subchannel_locked(grpc_exec_ctx *exec_ctx,
-=======
-/** Return true if subchannel is available immediately (in which case
-    subchannel_ready_locked() should not be called), or false otherwise (in
-    which case subchannel_ready_locked() should be called when the subchannel
-    is available). */
-static bool pick_subchannel_locked(grpc_exec_ctx *exec_ctx,
->>>>>>> f38016a7
                                    grpc_call_element *elem);
 
 typedef struct {
   grpc_call_element *elem;
   bool cancelled;
   grpc_closure closure;
-<<<<<<< HEAD
-} continue_picking_args;
-
-static void continue_picking_locked(grpc_exec_ctx *exec_ctx, void *arg,
-                                    grpc_error *error) {
-  continue_picking_args *cpa = arg;
-  if (cpa->cancelled) {
-    /* cancelled, do nothing */
-  } else if (error != GRPC_ERROR_NONE) {
-    subchannel_ready_locked(exec_ctx, cpa->elem, GRPC_ERROR_REF(error));
-  } else {
-    pick_subchannel_locked(exec_ctx, cpa->elem);
-=======
 } pick_after_resolver_result_args;
 
 static void continue_picking_after_resolver_result_locked(
@@ -1082,10 +993,7 @@
   } else if (error != GRPC_ERROR_NONE) {
     subchannel_ready_locked(exec_ctx, args->elem, GRPC_ERROR_REF(error));
   } else {
-    if (pick_subchannel_locked(exec_ctx, args->elem)) {
-      subchannel_ready_locked(exec_ctx, args->elem, GRPC_ERROR_NONE);
-    }
->>>>>>> f38016a7
+    pick_subchannel_locked(exec_ctx, args->elem);
   }
   gpr_free(args);
 }
@@ -1100,30 +1008,17 @@
                                       GRPC_ERROR_REF(error));
   }
   // If we don't yet have a resolver result, then a closure for
-<<<<<<< HEAD
-  // continue_picking_locked() will have been added to
-  // chand->waiting_for_resolver_result_closures, and it may not be
-  // invoked until after this call has been destroyed.  We mark the
-  // the operation as cancelled, so that when continue_picking_locked()
-=======
   // continue_picking_after_resolver_result_locked() will have been added to
   // chand->waiting_for_resolver_result_closures, and it may not be invoked
   // until after this call has been destroyed.  We mark the operation as
   // cancelled, so that when continue_picking_after_resolver_result_locked()
->>>>>>> f38016a7
   // is called, it will be a no-op.  We also immediately invoke
   // subchannel_ready_locked() to propagate the error back to the caller.
   for (grpc_closure *closure = chand->waiting_for_resolver_result_closures.head;
        closure != NULL; closure = closure->next_data.next) {
-<<<<<<< HEAD
-    continue_picking_args *cpa = closure->cb_arg;
-    if (cpa->elem == elem) {
-      cpa->cancelled = true;
-=======
     pick_after_resolver_result_args *args = closure->cb_arg;
     if (args->elem == elem) {
       args->cancelled = true;
->>>>>>> f38016a7
       subchannel_ready_locked(exec_ctx, elem,
                               GRPC_ERROR_CREATE_REFERENCING_FROM_STATIC_STRING(
                                   "Pick cancelled", &error, 1));
@@ -1150,29 +1045,14 @@
   GRPC_LB_POLICY_UNREF(exec_ctx, args->lb_policy, "pick_subchannel");
   gpr_free(args);
 }
-<<<<<<< HEAD
 
 static void pick_subchannel_locked(grpc_exec_ctx *exec_ctx,
                                    grpc_call_element *elem) {
   GPR_TIMER_BEGIN("pick_subchannel", 0);
-=======
->>>>>>> f38016a7
-
-static bool pick_subchannel_locked(grpc_exec_ctx *exec_ctx,
-                                   grpc_call_element *elem) {
-  GPR_TIMER_BEGIN("pick_subchannel", 0);
   channel_data *chand = elem->channel_data;
   call_data *calld = elem->call_data;
-<<<<<<< HEAD
-
   if (chand->lb_policy != NULL) {
     apply_final_configuration_locked(exec_ctx, elem);
-=======
-  bool pick_done = false;
-  if (chand->lb_policy != NULL) {
-    apply_final_configuration_locked(exec_ctx, elem);
-    grpc_lb_policy *lb_policy = chand->lb_policy;
->>>>>>> f38016a7
     // If the application explicitly set wait_for_ready, use that.
     // Otherwise, if the service config specified a value for this
     // method, use that.
@@ -1197,54 +1077,17 @@
         calld->initial_metadata_payload->send_initial_metadata
             .send_initial_metadata,
         initial_metadata_flags, &calld->lb_token_mdelem};
-<<<<<<< HEAD
-
     // Wrap the user-provided callback in order to hold a strong reference to
     // the LB policy for the duration of the pick.
     pick_callback_args *pick_args = gpr_zalloc(sizeof(*pick_args));
     GRPC_LB_POLICY_REF(chand->lb_policy, "pick_subchannel");
     pick_args->lb_policy = chand->lb_policy;
     pick_args->elem = elem;
-    grpc_closure_init(&pick_args->closure, pick_callback_locked, pick_args,
+    GRPC_CLOSURE_INIT(&pick_args->closure, pick_callback_locked, pick_args,
                       grpc_combiner_scheduler(chand->combiner));
     grpc_lb_policy_pick_locked(
         exec_ctx, pick_args->lb_policy, &inputs, &calld->connected_subchannel,
         calld->subchannel_call_context, NULL, &pick_args->closure);
-    GPR_TIMER_END("pick_subchannel", 0);
-    return;
-  }
-  if (chand->resolver != NULL && !chand->started_resolving) {
-    chand->started_resolving = true;
-    GRPC_CHANNEL_STACK_REF(chand->owning_stack, "resolver");
-    grpc_resolver_next_locked(exec_ctx, chand->resolver,
-                              &chand->resolver_result,
-                              &chand->on_resolver_result_changed);
-  }
-  if (chand->resolver != NULL) {
-    continue_picking_args *cpa =
-        (continue_picking_args *)gpr_zalloc(sizeof(*cpa));
-    cpa->elem = elem;
-    grpc_closure_init(&cpa->closure, continue_picking_locked, cpa,
-                      grpc_combiner_scheduler(chand->combiner));
-    grpc_closure_list_append(&chand->waiting_for_resolver_result_closures,
-                             &cpa->closure, GRPC_ERROR_NONE);
-=======
-    // Wrap the user-provided callback in order to hold a strong reference to
-    // the LB policy for the duration of the pick.
-    pick_callback_args *pick_args = gpr_zalloc(sizeof(*pick_args));
-    GRPC_LB_POLICY_REF(lb_policy, "pick_subchannel");
-    pick_args->lb_policy = lb_policy;
-    pick_args->elem = elem;
-    GRPC_CLOSURE_INIT(&pick_args->closure, pick_callback_locked, pick_args,
-                      grpc_combiner_scheduler(chand->combiner));
-    pick_done = grpc_lb_policy_pick_locked(
-        exec_ctx, lb_policy, &inputs, &calld->connected_subchannel,
-        calld->subchannel_call_context, NULL, &pick_args->closure);
-    if (pick_done) {
-      /* synchronous grpc_lb_policy_pick call. Unref the LB policy. */
-      GRPC_LB_POLICY_UNREF(exec_ctx, lb_policy, "pick_subchannel");
-      gpr_free(pick_args);
-    }
   } else if (chand->resolver != NULL) {
     if (!chand->started_resolving) {
       chand->started_resolving = true;
@@ -1261,16 +1104,11 @@
                       grpc_combiner_scheduler(chand->combiner));
     grpc_closure_list_append(&chand->waiting_for_resolver_result_closures,
                              &args->closure, GRPC_ERROR_NONE);
->>>>>>> f38016a7
   } else {
     subchannel_ready_locked(
         exec_ctx, elem, GRPC_ERROR_CREATE_FROM_STATIC_STRING("Disconnected"));
   }
   GPR_TIMER_END("pick_subchannel", 0);
-<<<<<<< HEAD
-=======
-  return pick_done;
->>>>>>> f38016a7
 }
 
 static void start_transport_stream_op_batch_locked_inner(
@@ -1306,11 +1144,6 @@
     set_call_or_error(calld, (call_or_error){.error = GRPC_ERROR_REF(error)});
     if (calld->pick_pending) {
       cancel_pick_locked(exec_ctx, elem, GRPC_ERROR_REF(error));
-<<<<<<< HEAD
-    } else {
-      fail_waiting_locked(exec_ctx, calld, GRPC_ERROR_REF(error));
-=======
->>>>>>> f38016a7
     }
     waiting_for_pick_batches_fail_locked(exec_ctx, calld,
                                          GRPC_ERROR_REF(error));
@@ -1323,57 +1156,12 @@
     calld->initial_metadata_payload = op->payload;
     calld->pick_pending = true;
     GRPC_CALL_STACK_REF(calld->owning_call, "pick_subchannel");
-<<<<<<< HEAD
     pick_subchannel_locked(exec_ctx, elem);
     // Provide the polling entity from call_data to channel_data's
     // interested_parties, so that IO of the lb_policy and resolver can
     // be done under it.
     grpc_polling_entity_add_to_pollset_set(exec_ctx, calld->pollent,
                                            chand->interested_parties);
-=======
-    /* If a subchannel is not available immediately, the polling entity from
-       call_data should be provided to channel_data's interested_parties, so
-       that IO of the lb_policy and resolver could be done under it. */
-    if (pick_subchannel_locked(exec_ctx, elem)) {
-      calld->pick_pending = false;
-      GRPC_CALL_STACK_UNREF(exec_ctx, calld->owning_call, "pick_subchannel");
-      if (calld->connected_subchannel == NULL) {
-        grpc_error *error = GRPC_ERROR_CREATE_FROM_STATIC_STRING(
-            "Call dropped by load balancing policy");
-        set_call_or_error(calld,
-                          (call_or_error){.error = GRPC_ERROR_REF(error)});
-        waiting_for_pick_batches_fail_locked(exec_ctx, calld,
-                                             GRPC_ERROR_REF(error));
-        return;  // Early out.
-      }
-    } else {
-      grpc_polling_entity_add_to_pollset_set(exec_ctx, calld->pollent,
-                                             chand->interested_parties);
-    }
-  }
-  /* if we've got a subchannel, then let's ask it to create a call */
-  if (!calld->pick_pending && calld->connected_subchannel != NULL) {
-    grpc_subchannel_call *subchannel_call = NULL;
-    const grpc_connected_subchannel_call_args call_args = {
-        .pollent = calld->pollent,
-        .path = calld->path,
-        .start_time = calld->call_start_time,
-        .deadline = calld->deadline,
-        .arena = calld->arena,
-        .context = calld->subchannel_call_context};
-    grpc_error *error = grpc_connected_subchannel_create_call(
-        exec_ctx, calld->connected_subchannel, &call_args, &subchannel_call);
-    GPR_ASSERT(set_call_or_error(
-        calld, (call_or_error){.subchannel_call = subchannel_call}));
-    if (error != GRPC_ERROR_NONE) {
-      waiting_for_pick_batches_fail_locked(exec_ctx, calld, error);
-    } else {
-      GRPC_ERROR_UNREF(error);
-      waiting_for_pick_batches_resume_locked(exec_ctx, calld);
-    }
-    /* early out */
-    return;
->>>>>>> f38016a7
   }
 }
 
@@ -1519,11 +1307,7 @@
           calld->subchannel_call_context[i].value);
     }
   }
-<<<<<<< HEAD
-  grpc_closure_sched(exec_ctx, then_schedule_closure, GRPC_ERROR_NONE);
-=======
   GRPC_CLOSURE_SCHED(exec_ctx, then_schedule_closure, GRPC_ERROR_NONE);
->>>>>>> f38016a7
 }
 
 static void cc_set_pollset_or_pollset_set(grpc_exec_ctx *exec_ctx,
