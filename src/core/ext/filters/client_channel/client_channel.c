/*
 *
 * Copyright 2015, Google Inc.
 * All rights reserved.
 *
 * Redistribution and use in source and binary forms, with or without
 * modification, are permitted provided that the following conditions are
 * met:
 *
 *     * Redistributions of source code must retain the above copyright
 * notice, this list of conditions and the following disclaimer.
 *     * Redistributions in binary form must reproduce the above
 * copyright notice, this list of conditions and the following disclaimer
 * in the documentation and/or other materials provided with the
 * distribution.
 *     * Neither the name of Google Inc. nor the names of its
 * contributors may be used to endorse or promote products derived from
 * this software without specific prior written permission.
 *
 * THIS SOFTWARE IS PROVIDED BY THE COPYRIGHT HOLDERS AND CONTRIBUTORS
 * "AS IS" AND ANY EXPRESS OR IMPLIED WARRANTIES, INCLUDING, BUT NOT
 * LIMITED TO, THE IMPLIED WARRANTIES OF MERCHANTABILITY AND FITNESS FOR
 * A PARTICULAR PURPOSE ARE DISCLAIMED. IN NO EVENT SHALL THE COPYRIGHT
 * OWNER OR CONTRIBUTORS BE LIABLE FOR ANY DIRECT, INDIRECT, INCIDENTAL,
 * SPECIAL, EXEMPLARY, OR CONSEQUENTIAL DAMAGES (INCLUDING, BUT NOT
 * LIMITED TO, PROCUREMENT OF SUBSTITUTE GOODS OR SERVICES; LOSS OF USE,
 * DATA, OR PROFITS; OR BUSINESS INTERRUPTION) HOWEVER CAUSED AND ON ANY
 * THEORY OF LIABILITY, WHETHER IN CONTRACT, STRICT LIABILITY, OR TORT
 * (INCLUDING NEGLIGENCE OR OTHERWISE) ARISING IN ANY WAY OUT OF THE USE
 * OF THIS SOFTWARE, EVEN IF ADVISED OF THE POSSIBILITY OF SUCH DAMAGE.
 *
 */

#include "src/core/ext/filters/client_channel/client_channel.h"

#include <stdbool.h>
#include <stdio.h>
#include <string.h>

#include <grpc/support/alloc.h>
#include <grpc/support/log.h>
#include <grpc/support/string_util.h>
#include <grpc/support/sync.h>
#include <grpc/support/useful.h>

#include "src/core/ext/filters/client_channel/http_connect_handshaker.h"
#include "src/core/ext/filters/client_channel/lb_policy_registry.h"
#include "src/core/ext/filters/client_channel/proxy_mapper_registry.h"
#include "src/core/ext/filters/client_channel/resolver_registry.h"
#include "src/core/ext/filters/client_channel/retry_throttle.h"
#include "src/core/ext/filters/client_channel/subchannel.h"
#include "src/core/ext/filters/deadline/deadline_filter.h"
#include "src/core/lib/channel/channel_args.h"
#include "src/core/lib/channel/connected_channel.h"
#include "src/core/lib/iomgr/combiner.h"
#include "src/core/lib/iomgr/iomgr.h"
#include "src/core/lib/iomgr/polling_entity.h"
#include "src/core/lib/profiling/timers.h"
#include "src/core/lib/slice/slice_internal.h"
#include "src/core/lib/support/string.h"
#include "src/core/lib/surface/channel.h"
#include "src/core/lib/transport/connectivity_state.h"
#include "src/core/lib/transport/metadata.h"
#include "src/core/lib/transport/metadata_batch.h"
#include "src/core/lib/transport/service_config.h"
#include "src/core/lib/transport/static_metadata.h"

/* Client channel implementation */

/*************************************************************************
 * METHOD-CONFIG TABLE
 */

typedef enum {
  /* zero so it can be default initialized */
  WAIT_FOR_READY_UNSET = 0,
  WAIT_FOR_READY_FALSE,
  WAIT_FOR_READY_TRUE
} wait_for_ready_value;

typedef struct {
  gpr_refcount refs;
  gpr_timespec timeout;
  wait_for_ready_value wait_for_ready;
} method_parameters;

static method_parameters *method_parameters_ref(
    method_parameters *method_params) {
  gpr_ref(&method_params->refs);
  return method_params;
}

static void method_parameters_unref(method_parameters *method_params) {
  if (gpr_unref(&method_params->refs)) {
    gpr_free(method_params);
  }
}

static void method_parameters_free(grpc_exec_ctx *exec_ctx, void *value) {
  method_parameters_unref(value);
}

static bool parse_wait_for_ready(grpc_json *field,
                                 wait_for_ready_value *wait_for_ready) {
  if (field->type != GRPC_JSON_TRUE && field->type != GRPC_JSON_FALSE) {
    return false;
  }
  *wait_for_ready = field->type == GRPC_JSON_TRUE ? WAIT_FOR_READY_TRUE
                                                  : WAIT_FOR_READY_FALSE;
  return true;
}

static bool parse_timeout(grpc_json *field, gpr_timespec *timeout) {
  if (field->type != GRPC_JSON_STRING) return false;
  size_t len = strlen(field->value);
  if (field->value[len - 1] != 's') return false;
  char *buf = gpr_strdup(field->value);
  buf[len - 1] = '\0';  // Remove trailing 's'.
  char *decimal_point = strchr(buf, '.');
  if (decimal_point != NULL) {
    *decimal_point = '\0';
    timeout->tv_nsec = gpr_parse_nonnegative_int(decimal_point + 1);
    if (timeout->tv_nsec == -1) {
      gpr_free(buf);
      return false;
    }
    // There should always be exactly 3, 6, or 9 fractional digits.
    int multiplier = 1;
    switch (strlen(decimal_point + 1)) {
      case 9:
        break;
      case 6:
        multiplier *= 1000;
        break;
      case 3:
        multiplier *= 1000000;
        break;
      default:  // Unsupported number of digits.
        gpr_free(buf);
        return false;
    }
    timeout->tv_nsec *= multiplier;
  }
  timeout->tv_sec = gpr_parse_nonnegative_int(buf);
  gpr_free(buf);
  if (timeout->tv_sec == -1) return false;
  return true;
}

static void *method_parameters_create_from_json(const grpc_json *json) {
  wait_for_ready_value wait_for_ready = WAIT_FOR_READY_UNSET;
  gpr_timespec timeout = {0, 0, GPR_TIMESPAN};
  for (grpc_json *field = json->child; field != NULL; field = field->next) {
    if (field->key == NULL) continue;
    if (strcmp(field->key, "waitForReady") == 0) {
      if (wait_for_ready != WAIT_FOR_READY_UNSET) return NULL;  // Duplicate.
      if (!parse_wait_for_ready(field, &wait_for_ready)) return NULL;
    } else if (strcmp(field->key, "timeout") == 0) {
      if (timeout.tv_sec > 0 || timeout.tv_nsec > 0) return NULL;  // Duplicate.
      if (!parse_timeout(field, &timeout)) return NULL;
    }
  }
  method_parameters *value = gpr_malloc(sizeof(method_parameters));
  gpr_ref_init(&value->refs, 1);
  value->timeout = timeout;
  value->wait_for_ready = wait_for_ready;
  return value;
}

struct external_connectivity_watcher;

/*************************************************************************
 * CHANNEL-WIDE FUNCTIONS
 */

typedef struct client_channel_channel_data {
  /** resolver for this channel */
  grpc_resolver *resolver;
  /** have we started resolving this channel */
  bool started_resolving;
  /** is deadline checking enabled? */
  bool deadline_checking_enabled;
  /** client channel factory */
  grpc_client_channel_factory *client_channel_factory;

  /** combiner protecting all variables below in this data structure */
  grpc_combiner *combiner;
  /** currently active load balancer */
  grpc_lb_policy *lb_policy;
  /** retry throttle data */
  grpc_server_retry_throttle_data *retry_throttle_data;
  /** maps method names to method_parameters structs */
  grpc_slice_hash_table *method_params_table;
  /** incoming resolver result - set by resolver.next() */
  grpc_channel_args *resolver_result;
  /** a list of closures that are all waiting for config to come in */
  grpc_closure_list waiting_for_config_closures;
  /** resolver callback */
  grpc_closure on_resolver_result_changed;
  /** connectivity state being tracked */
  grpc_connectivity_state_tracker state_tracker;
  /** when an lb_policy arrives, should we try to exit idle */
  bool exit_idle_when_lb_policy_arrives;
  /** owning stack */
  grpc_channel_stack *owning_stack;
  /** interested parties (owned) */
  grpc_pollset_set *interested_parties;

  /* external_connectivity_watcher_list head is guarded by its own mutex, since
   * counts need to be grabbed immediately without polling on a cq */
  gpr_mu external_connectivity_watcher_list_mu;
  struct external_connectivity_watcher *external_connectivity_watcher_list_head;

  /* the following properties are guarded by a mutex since API's require them
     to be instantaneously available */
  gpr_mu info_mu;
  char *info_lb_policy_name;
  /** service config in JSON form */
  char *info_service_config_json;
} channel_data;

/** We create one watcher for each new lb_policy that is returned from a
    resolver, to watch for state changes from the lb_policy. When a state
    change is seen, we update the channel, and create a new watcher. */
typedef struct {
  channel_data *chand;
  grpc_closure on_changed;
  grpc_connectivity_state state;
  grpc_lb_policy *lb_policy;
} lb_policy_connectivity_watcher;

static void watch_lb_policy_locked(grpc_exec_ctx *exec_ctx, channel_data *chand,
                                   grpc_lb_policy *lb_policy,
                                   grpc_connectivity_state current_state);

static void set_channel_connectivity_state_locked(grpc_exec_ctx *exec_ctx,
                                                  channel_data *chand,
                                                  grpc_connectivity_state state,
                                                  grpc_error *error,
                                                  const char *reason) {
  /* TODO: Improve failure handling:
   * - Make it possible for policies to return GRPC_CHANNEL_TRANSIENT_FAILURE.
   * - Hand over pending picks from old policies during the switch that happens
   *   when resolver provides an update. */
  if (chand->lb_policy != NULL) {
    if (state == GRPC_CHANNEL_TRANSIENT_FAILURE) {
      /* cancel picks with wait_for_ready=false */
      grpc_lb_policy_cancel_picks_locked(
          exec_ctx, chand->lb_policy,
          /* mask= */ GRPC_INITIAL_METADATA_WAIT_FOR_READY,
          /* check= */ 0, GRPC_ERROR_REF(error));
    } else if (state == GRPC_CHANNEL_SHUTDOWN) {
      /* cancel all picks */
      grpc_lb_policy_cancel_picks_locked(exec_ctx, chand->lb_policy,
                                         /* mask= */ 0, /* check= */ 0,
                                         GRPC_ERROR_REF(error));
    }
  }
  grpc_connectivity_state_set(exec_ctx, &chand->state_tracker, state, error,
                              reason);
}

static void on_lb_policy_state_changed_locked(grpc_exec_ctx *exec_ctx,
                                              void *arg, grpc_error *error) {
  lb_policy_connectivity_watcher *w = arg;
  grpc_connectivity_state publish_state = w->state;
  /* check if the notification is for the latest policy */
  if (w->lb_policy == w->chand->lb_policy) {
    if (publish_state == GRPC_CHANNEL_SHUTDOWN && w->chand->resolver != NULL) {
      publish_state = GRPC_CHANNEL_TRANSIENT_FAILURE;
      grpc_resolver_channel_saw_error_locked(exec_ctx, w->chand->resolver);
      GRPC_LB_POLICY_UNREF(exec_ctx, w->chand->lb_policy, "channel");
      w->chand->lb_policy = NULL;
    }
    set_channel_connectivity_state_locked(exec_ctx, w->chand, publish_state,
                                          GRPC_ERROR_REF(error), "lb_changed");
    if (w->state != GRPC_CHANNEL_SHUTDOWN) {
      watch_lb_policy_locked(exec_ctx, w->chand, w->lb_policy, w->state);
    }
  }

  GRPC_CHANNEL_STACK_UNREF(exec_ctx, w->chand->owning_stack, "watch_lb_policy");
  gpr_free(w);
}

static void watch_lb_policy_locked(grpc_exec_ctx *exec_ctx, channel_data *chand,
                                   grpc_lb_policy *lb_policy,
                                   grpc_connectivity_state current_state) {
  lb_policy_connectivity_watcher *w = gpr_malloc(sizeof(*w));
  GRPC_CHANNEL_STACK_REF(chand->owning_stack, "watch_lb_policy");

  w->chand = chand;
  grpc_closure_init(&w->on_changed, on_lb_policy_state_changed_locked, w,
                    grpc_combiner_scheduler(chand->combiner, false));
  w->state = current_state;
  w->lb_policy = lb_policy;
  grpc_lb_policy_notify_on_state_change_locked(exec_ctx, lb_policy, &w->state,
                                               &w->on_changed);
}

typedef struct {
  char *server_name;
  grpc_server_retry_throttle_data *retry_throttle_data;
} service_config_parsing_state;

static void parse_retry_throttle_params(const grpc_json *field, void *arg) {
  service_config_parsing_state *parsing_state = arg;
  if (strcmp(field->key, "retryThrottling") == 0) {
    if (parsing_state->retry_throttle_data != NULL) return;  // Duplicate.
    if (field->type != GRPC_JSON_OBJECT) return;
    int max_milli_tokens = 0;
    int milli_token_ratio = 0;
    for (grpc_json *sub_field = field->child; sub_field != NULL;
         sub_field = sub_field->next) {
      if (sub_field->key == NULL) return;
      if (strcmp(sub_field->key, "maxTokens") == 0) {
        if (max_milli_tokens != 0) return;  // Duplicate.
        if (sub_field->type != GRPC_JSON_NUMBER) return;
        max_milli_tokens = gpr_parse_nonnegative_int(sub_field->value);
        if (max_milli_tokens == -1) return;
        max_milli_tokens *= 1000;
      } else if (strcmp(sub_field->key, "tokenRatio") == 0) {
        if (milli_token_ratio != 0) return;  // Duplicate.
        if (sub_field->type != GRPC_JSON_NUMBER) return;
        // We support up to 3 decimal digits.
        size_t whole_len = strlen(sub_field->value);
        uint32_t multiplier = 1;
        uint32_t decimal_value = 0;
        const char *decimal_point = strchr(sub_field->value, '.');
        if (decimal_point != NULL) {
          whole_len = (size_t)(decimal_point - sub_field->value);
          multiplier = 1000;
          size_t decimal_len = strlen(decimal_point + 1);
          if (decimal_len > 3) decimal_len = 3;
          if (!gpr_parse_bytes_to_uint32(decimal_point + 1, decimal_len,
                                         &decimal_value)) {
            return;
          }
          uint32_t decimal_multiplier = 1;
          for (size_t i = 0; i < (3 - decimal_len); ++i) {
            decimal_multiplier *= 10;
          }
          decimal_value *= decimal_multiplier;
        }
        uint32_t whole_value;
        if (!gpr_parse_bytes_to_uint32(sub_field->value, whole_len,
                                       &whole_value)) {
          return;
        }
        milli_token_ratio = (int)((whole_value * multiplier) + decimal_value);
        if (milli_token_ratio <= 0) return;
      }
    }
    parsing_state->retry_throttle_data =
        grpc_retry_throttle_map_get_data_for_server(
            parsing_state->server_name, max_milli_tokens, milli_token_ratio);
  }
}

// Wrap a closure associated with \a lb_policy. The associated callback (\a
// wrapped_on_pick_closure_cb) is responsible for unref'ing \a lb_policy after
// scheduling \a wrapped_closure.
typedef struct wrapped_on_pick_closure_arg {
  /* the closure instance using this struct as argument */
  grpc_closure wrapper_closure;

  /* the original closure. Usually a on_complete/notify cb for pick() and ping()
   * calls against the internal RR instance, respectively. */
  grpc_closure *wrapped_closure;

  /* The policy instance related to the closure */
  grpc_lb_policy *lb_policy;
} wrapped_on_pick_closure_arg;

// Invoke \a arg->wrapped_closure, unref \a arg->lb_policy and free \a arg.
static void wrapped_on_pick_closure_cb(grpc_exec_ctx *exec_ctx, void *arg,
                                       grpc_error *error) {
  wrapped_on_pick_closure_arg *wc_arg = arg;
  GPR_ASSERT(wc_arg != NULL);
  GPR_ASSERT(wc_arg->wrapped_closure != NULL);
  GPR_ASSERT(wc_arg->lb_policy != NULL);
  grpc_closure_run(exec_ctx, wc_arg->wrapped_closure, GRPC_ERROR_REF(error));
  GRPC_LB_POLICY_UNREF(exec_ctx, wc_arg->lb_policy, "pick_subchannel_wrapping");
  gpr_free(wc_arg);
}

static void on_resolver_result_changed_locked(grpc_exec_ctx *exec_ctx,
                                              void *arg, grpc_error *error) {
  channel_data *chand = arg;
  char *lb_policy_name = NULL;
  grpc_lb_policy *lb_policy = NULL;
  grpc_lb_policy *old_lb_policy;
  grpc_slice_hash_table *method_params_table = NULL;
  grpc_connectivity_state state = GRPC_CHANNEL_TRANSIENT_FAILURE;
  bool exit_idle = false;
  grpc_error *state_error =
      GRPC_ERROR_CREATE_FROM_STATIC_STRING("No load balancing policy");
  char *service_config_json = NULL;
  service_config_parsing_state parsing_state;
  memset(&parsing_state, 0, sizeof(parsing_state));

  if (chand->resolver_result != NULL) {
    // Find LB policy name.
    const grpc_arg *channel_arg =
        grpc_channel_args_find(chand->resolver_result, GRPC_ARG_LB_POLICY_NAME);
    if (channel_arg != NULL) {
      GPR_ASSERT(channel_arg->type == GRPC_ARG_STRING);
      lb_policy_name = channel_arg->value.string;
    }
    // Special case: If at least one balancer address is present, we use
    // the grpclb policy, regardless of what the resolver actually specified.
    channel_arg =
        grpc_channel_args_find(chand->resolver_result, GRPC_ARG_LB_ADDRESSES);
    if (channel_arg != NULL && channel_arg->type == GRPC_ARG_POINTER) {
      grpc_lb_addresses *addresses = channel_arg->value.pointer.p;
      bool found_balancer_address = false;
      for (size_t i = 0; i < addresses->num_addresses; ++i) {
        if (addresses->addresses[i].is_balancer) {
          found_balancer_address = true;
          break;
        }
      }
      if (found_balancer_address) {
        if (lb_policy_name != NULL && strcmp(lb_policy_name, "grpclb") != 0) {
          gpr_log(GPR_INFO,
                  "resolver requested LB policy %s but provided at least one "
                  "balancer address -- forcing use of grpclb LB policy",
                  lb_policy_name);
        }
        lb_policy_name = "grpclb";
      }
    }
    // Use pick_first if nothing was specified and we didn't select grpclb
    // above.
    if (lb_policy_name == NULL) lb_policy_name = "pick_first";
    // Instantiate LB policy.
    grpc_lb_policy_args lb_policy_args;
    lb_policy_args.args = chand->resolver_result;
    lb_policy_args.client_channel_factory = chand->client_channel_factory;
    lb_policy_args.combiner = chand->combiner;
    lb_policy =
        grpc_lb_policy_create(exec_ctx, lb_policy_name, &lb_policy_args);
    if (lb_policy != NULL) {
      GRPC_LB_POLICY_REF(lb_policy, "config_change");
      GRPC_ERROR_UNREF(state_error);
      state = grpc_lb_policy_check_connectivity_locked(exec_ctx, lb_policy,
                                                       &state_error);
    }
    // Find service config.
    channel_arg =
        grpc_channel_args_find(chand->resolver_result, GRPC_ARG_SERVICE_CONFIG);
    if (channel_arg != NULL) {
      GPR_ASSERT(channel_arg->type == GRPC_ARG_STRING);
      service_config_json = gpr_strdup(channel_arg->value.string);
      grpc_service_config *service_config =
          grpc_service_config_create(service_config_json);
      if (service_config != NULL) {
        channel_arg =
            grpc_channel_args_find(chand->resolver_result, GRPC_ARG_SERVER_URI);
        GPR_ASSERT(channel_arg != NULL);
        GPR_ASSERT(channel_arg->type == GRPC_ARG_STRING);
        grpc_uri *uri =
            grpc_uri_parse(exec_ctx, channel_arg->value.string, true);
        GPR_ASSERT(uri->path[0] != '\0');
        parsing_state.server_name =
            uri->path[0] == '/' ? uri->path + 1 : uri->path;
        grpc_service_config_parse_global_params(
            service_config, parse_retry_throttle_params, &parsing_state);
        parsing_state.server_name = NULL;
        grpc_uri_destroy(uri);
        method_params_table = grpc_service_config_create_method_config_table(
            exec_ctx, service_config, method_parameters_create_from_json,
            method_parameters_free);
        grpc_service_config_destroy(service_config);
      }
    }
    // Before we clean up, save a copy of lb_policy_name, since it might
    // be pointing to data inside chand->resolver_result.
    // The copy will be saved in chand->lb_policy_name below.
    lb_policy_name = gpr_strdup(lb_policy_name);
    grpc_channel_args_destroy(exec_ctx, chand->resolver_result);
    chand->resolver_result = NULL;
  }

  if (lb_policy != NULL) {
    grpc_pollset_set_add_pollset_set(exec_ctx, lb_policy->interested_parties,
                                     chand->interested_parties);
  }

  gpr_mu_lock(&chand->info_mu);
  if (lb_policy_name != NULL) {
    gpr_free(chand->info_lb_policy_name);
    chand->info_lb_policy_name = lb_policy_name;
  }
  old_lb_policy = chand->lb_policy;
  chand->lb_policy = lb_policy;
  if (service_config_json != NULL) {
    gpr_free(chand->info_service_config_json);
    chand->info_service_config_json = service_config_json;
  }
  gpr_mu_unlock(&chand->info_mu);

  if (chand->retry_throttle_data != NULL) {
    grpc_server_retry_throttle_data_unref(chand->retry_throttle_data);
  }
  chand->retry_throttle_data = parsing_state.retry_throttle_data;
  if (chand->method_params_table != NULL) {
    grpc_slice_hash_table_unref(exec_ctx, chand->method_params_table);
  }
  chand->method_params_table = method_params_table;
  if (lb_policy != NULL) {
    grpc_closure_list_sched(exec_ctx, &chand->waiting_for_config_closures);
  } else if (chand->resolver == NULL /* disconnected */) {
    grpc_closure_list_fail_all(&chand->waiting_for_config_closures,
                               GRPC_ERROR_CREATE_REFERENCING_FROM_STATIC_STRING(
                                   "Channel disconnected", &error, 1));
    grpc_closure_list_sched(exec_ctx, &chand->waiting_for_config_closures);
  }
  if (lb_policy != NULL && chand->exit_idle_when_lb_policy_arrives) {
    GRPC_LB_POLICY_REF(lb_policy, "exit_idle");
    exit_idle = true;
    chand->exit_idle_when_lb_policy_arrives = false;
  }

  if (error == GRPC_ERROR_NONE && chand->resolver) {
    set_channel_connectivity_state_locked(
        exec_ctx, chand, state, GRPC_ERROR_REF(state_error), "new_lb+resolver");
    if (lb_policy != NULL) {
      watch_lb_policy_locked(exec_ctx, chand, lb_policy, state);
    }
    GRPC_CHANNEL_STACK_REF(chand->owning_stack, "resolver");
    grpc_resolver_next_locked(exec_ctx, chand->resolver,
                              &chand->resolver_result,
                              &chand->on_resolver_result_changed);
  } else {
    if (chand->resolver != NULL) {
      grpc_resolver_shutdown_locked(exec_ctx, chand->resolver);
      GRPC_RESOLVER_UNREF(exec_ctx, chand->resolver, "channel");
      chand->resolver = NULL;
    }
    grpc_error *refs[] = {error, state_error};
    set_channel_connectivity_state_locked(
        exec_ctx, chand, GRPC_CHANNEL_SHUTDOWN,
        GRPC_ERROR_CREATE_REFERENCING_FROM_STATIC_STRING(
            "Got config after disconnection", refs, GPR_ARRAY_SIZE(refs)),
        "resolver_gone");
  }

  if (exit_idle) {
    grpc_lb_policy_exit_idle_locked(exec_ctx, lb_policy);
    GRPC_LB_POLICY_UNREF(exec_ctx, lb_policy, "exit_idle");
  }

  if (old_lb_policy != NULL) {
    grpc_pollset_set_del_pollset_set(
        exec_ctx, old_lb_policy->interested_parties, chand->interested_parties);
    GRPC_LB_POLICY_UNREF(exec_ctx, old_lb_policy, "channel");
  }

  if (lb_policy != NULL) {
    GRPC_LB_POLICY_UNREF(exec_ctx, lb_policy, "config_change");
  }

  GRPC_CHANNEL_STACK_UNREF(exec_ctx, chand->owning_stack, "resolver");
  GRPC_ERROR_UNREF(state_error);
}

static void start_transport_op_locked(grpc_exec_ctx *exec_ctx, void *arg,
                                      grpc_error *error_ignored) {
  grpc_transport_op *op = arg;
  grpc_channel_element *elem = op->handler_private.extra_arg;
  channel_data *chand = elem->channel_data;

  if (op->on_connectivity_state_change != NULL) {
    grpc_connectivity_state_notify_on_state_change(
        exec_ctx, &chand->state_tracker, op->connectivity_state,
        op->on_connectivity_state_change);
    op->on_connectivity_state_change = NULL;
    op->connectivity_state = NULL;
  }

  if (op->send_ping != NULL) {
    if (chand->lb_policy == NULL) {
      grpc_closure_sched(
          exec_ctx, op->send_ping,
          GRPC_ERROR_CREATE_FROM_STATIC_STRING("Ping with no load balancing"));
    } else {
      grpc_lb_policy_ping_one_locked(exec_ctx, chand->lb_policy, op->send_ping);
      op->bind_pollset = NULL;
    }
    op->send_ping = NULL;
  }

  if (op->disconnect_with_error != GRPC_ERROR_NONE) {
    if (chand->resolver != NULL) {
      set_channel_connectivity_state_locked(
          exec_ctx, chand, GRPC_CHANNEL_SHUTDOWN,
          GRPC_ERROR_REF(op->disconnect_with_error), "disconnect");
      grpc_resolver_shutdown_locked(exec_ctx, chand->resolver);
      GRPC_RESOLVER_UNREF(exec_ctx, chand->resolver, "channel");
      chand->resolver = NULL;
      if (!chand->started_resolving) {
        grpc_closure_list_fail_all(&chand->waiting_for_config_closures,
                                   GRPC_ERROR_REF(op->disconnect_with_error));
        grpc_closure_list_sched(exec_ctx, &chand->waiting_for_config_closures);
      }
      if (chand->lb_policy != NULL) {
        grpc_pollset_set_del_pollset_set(exec_ctx,
                                         chand->lb_policy->interested_parties,
                                         chand->interested_parties);
        GRPC_LB_POLICY_UNREF(exec_ctx, chand->lb_policy, "channel");
        chand->lb_policy = NULL;
      }
    }
    GRPC_ERROR_UNREF(op->disconnect_with_error);
  }
  GRPC_CHANNEL_STACK_UNREF(exec_ctx, chand->owning_stack, "start_transport_op");

  grpc_closure_sched(exec_ctx, op->on_consumed, GRPC_ERROR_NONE);
}

static void cc_start_transport_op(grpc_exec_ctx *exec_ctx,
                                  grpc_channel_element *elem,
                                  grpc_transport_op *op) {
  channel_data *chand = elem->channel_data;

  GPR_ASSERT(op->set_accept_stream == false);
  if (op->bind_pollset != NULL) {
    grpc_pollset_set_add_pollset(exec_ctx, chand->interested_parties,
                                 op->bind_pollset);
  }

  op->handler_private.extra_arg = elem;
  GRPC_CHANNEL_STACK_REF(chand->owning_stack, "start_transport_op");
  grpc_closure_sched(
      exec_ctx,
      grpc_closure_init(&op->handler_private.closure, start_transport_op_locked,
                        op, grpc_combiner_scheduler(chand->combiner, false)),
      GRPC_ERROR_NONE);
}

static void cc_get_channel_info(grpc_exec_ctx *exec_ctx,
                                grpc_channel_element *elem,
                                const grpc_channel_info *info) {
  channel_data *chand = elem->channel_data;
  gpr_mu_lock(&chand->info_mu);
  if (info->lb_policy_name != NULL) {
    *info->lb_policy_name = chand->info_lb_policy_name == NULL
                                ? NULL
                                : gpr_strdup(chand->info_lb_policy_name);
  }
  if (info->service_config_json != NULL) {
    *info->service_config_json =
        chand->info_service_config_json == NULL
            ? NULL
            : gpr_strdup(chand->info_service_config_json);
  }
  gpr_mu_unlock(&chand->info_mu);
}

/* Constructor for channel_data */
static grpc_error *cc_init_channel_elem(grpc_exec_ctx *exec_ctx,
                                        grpc_channel_element *elem,
                                        grpc_channel_element_args *args) {
  channel_data *chand = elem->channel_data;
  GPR_ASSERT(args->is_last);
  GPR_ASSERT(elem->filter == &grpc_client_channel_filter);
  // Initialize data members.
  chand->combiner = grpc_combiner_create(NULL);
  gpr_mu_init(&chand->info_mu);
  gpr_mu_init(&chand->external_connectivity_watcher_list_mu);

  gpr_mu_lock(&chand->external_connectivity_watcher_list_mu);
  chand->external_connectivity_watcher_list_head = NULL;
  gpr_mu_unlock(&chand->external_connectivity_watcher_list_mu);

  chand->owning_stack = args->channel_stack;
  grpc_closure_init(&chand->on_resolver_result_changed,
                    on_resolver_result_changed_locked, chand,
                    grpc_combiner_scheduler(chand->combiner, false));
  chand->interested_parties = grpc_pollset_set_create();
  grpc_connectivity_state_init(&chand->state_tracker, GRPC_CHANNEL_IDLE,
                               "client_channel");
  // Record client channel factory.
  const grpc_arg *arg = grpc_channel_args_find(args->channel_args,
                                               GRPC_ARG_CLIENT_CHANNEL_FACTORY);
  if (arg == NULL) {
    return GRPC_ERROR_CREATE_FROM_STATIC_STRING(
        "Missing client channel factory in args for client channel filter");
  }
  if (arg->type != GRPC_ARG_POINTER) {
    return GRPC_ERROR_CREATE_FROM_STATIC_STRING(
        "client channel factory arg must be a pointer");
  }
  grpc_client_channel_factory_ref(arg->value.pointer.p);
  chand->client_channel_factory = arg->value.pointer.p;
  // Get server name to resolve, using proxy mapper if needed.
  arg = grpc_channel_args_find(args->channel_args, GRPC_ARG_SERVER_URI);
  if (arg == NULL) {
    return GRPC_ERROR_CREATE_FROM_STATIC_STRING(
        "Missing server uri in args for client channel filter");
  }
  if (arg->type != GRPC_ARG_STRING) {
    return GRPC_ERROR_CREATE_FROM_STATIC_STRING(
        "server uri arg must be a string");
  }
  char *proxy_name = NULL;
  grpc_channel_args *new_args = NULL;
  grpc_proxy_mappers_map_name(exec_ctx, arg->value.string, args->channel_args,
                              &proxy_name, &new_args);
  // Instantiate resolver.
  chand->resolver = grpc_resolver_create(
      exec_ctx, proxy_name != NULL ? proxy_name : arg->value.string,
      new_args != NULL ? new_args : args->channel_args,
      chand->interested_parties, chand->combiner);
  if (proxy_name != NULL) gpr_free(proxy_name);
  if (new_args != NULL) grpc_channel_args_destroy(exec_ctx, new_args);
  if (chand->resolver == NULL) {
    return GRPC_ERROR_CREATE_FROM_STATIC_STRING("resolver creation failed");
  }
  chand->deadline_checking_enabled =
      grpc_deadline_checking_enabled(args->channel_args);
  return GRPC_ERROR_NONE;
}

static void shutdown_resolver_locked(grpc_exec_ctx *exec_ctx, void *arg,
                                     grpc_error *error) {
  grpc_resolver *resolver = arg;
  grpc_resolver_shutdown_locked(exec_ctx, resolver);
  GRPC_RESOLVER_UNREF(exec_ctx, resolver, "channel");
}

/* Destructor for channel_data */
static void cc_destroy_channel_elem(grpc_exec_ctx *exec_ctx,
                                    grpc_channel_element *elem) {
  channel_data *chand = elem->channel_data;
  if (chand->resolver != NULL) {
    grpc_closure_sched(
        exec_ctx,
        grpc_closure_create(shutdown_resolver_locked, chand->resolver,
                            grpc_combiner_scheduler(chand->combiner, false)),
        GRPC_ERROR_NONE);
  }
  if (chand->client_channel_factory != NULL) {
    grpc_client_channel_factory_unref(exec_ctx, chand->client_channel_factory);
  }
  if (chand->lb_policy != NULL) {
    grpc_pollset_set_del_pollset_set(exec_ctx,
                                     chand->lb_policy->interested_parties,
                                     chand->interested_parties);
    GRPC_LB_POLICY_UNREF(exec_ctx, chand->lb_policy, "channel");
  }
  gpr_free(chand->info_lb_policy_name);
  gpr_free(chand->info_service_config_json);
  if (chand->retry_throttle_data != NULL) {
    grpc_server_retry_throttle_data_unref(chand->retry_throttle_data);
  }
  if (chand->method_params_table != NULL) {
    grpc_slice_hash_table_unref(exec_ctx, chand->method_params_table);
  }
  grpc_connectivity_state_destroy(exec_ctx, &chand->state_tracker);
  grpc_pollset_set_destroy(exec_ctx, chand->interested_parties);
  GRPC_COMBINER_UNREF(exec_ctx, chand->combiner, "client_channel");
  gpr_mu_destroy(&chand->info_mu);
  gpr_mu_destroy(&chand->external_connectivity_watcher_list_mu);
}

/*************************************************************************
 * PER-CALL FUNCTIONS
 */

#define GET_CALL(call_data) \
  ((grpc_subchannel_call *)(gpr_atm_acq_load(&(call_data)->subchannel_call)))

#define CANCELLED_CALL ((grpc_subchannel_call *)1)

/** Call data.  Holds a pointer to grpc_subchannel_call and the
    associated machinery to create such a pointer.
    Handles queueing of stream ops until a call object is ready, waiting
    for initial metadata before trying to create a call object,
    and handling cancellation gracefully. */
typedef struct client_channel_call_data {
  // State for handling deadlines.
  // The code in deadline_filter.c requires this to be the first field.
  // TODO(roth): This is slightly sub-optimal in that grpc_deadline_state
  // and this struct both independently store a pointer to the call
  // stack and each has its own mutex.  If/when we have time, find a way
  // to avoid this without breaking the grpc_deadline_state abstraction.
  grpc_deadline_state deadline_state;

  grpc_slice path;  // Request path.
  gpr_timespec call_start_time;
  gpr_timespec deadline;
  grpc_server_retry_throttle_data *retry_throttle_data;
  method_parameters *method_params;

  grpc_error *cancel_error;

  /** either 0 for no call, 1 for cancelled, or a pointer to a
      grpc_subchannel_call */
  gpr_atm subchannel_call;
  gpr_arena *arena;

  bool pick_pending;
  grpc_connected_subchannel *connected_subchannel;
  grpc_call_context_element subchannel_call_context[GRPC_CONTEXT_COUNT];
  grpc_polling_entity *pollent;

  grpc_transport_stream_op_batch **waiting_ops;
  size_t waiting_ops_count;
  size_t waiting_ops_capacity;

  grpc_closure next_step;

  grpc_call_stack *owning_call;

  grpc_linked_mdelem lb_token_mdelem;

  grpc_closure on_complete;
  grpc_closure *original_on_complete;
} call_data;

grpc_subchannel_call *grpc_client_channel_get_subchannel_call(
    grpc_call_element *call_elem) {
  grpc_subchannel_call *scc = GET_CALL((call_data *)call_elem->call_data);
  return scc == CANCELLED_CALL ? NULL : scc;
}

static void add_waiting_locked(call_data *calld,
                               grpc_transport_stream_op_batch *op) {
  GPR_TIMER_BEGIN("add_waiting_locked", 0);
  if (calld->waiting_ops_count == calld->waiting_ops_capacity) {
    calld->waiting_ops_capacity = GPR_MAX(3, 2 * calld->waiting_ops_capacity);
    calld->waiting_ops =
        gpr_realloc(calld->waiting_ops,
                    calld->waiting_ops_capacity * sizeof(*calld->waiting_ops));
  }
  calld->waiting_ops[calld->waiting_ops_count++] = op;
  GPR_TIMER_END("add_waiting_locked", 0);
}

static void fail_locked(grpc_exec_ctx *exec_ctx, call_data *calld,
                        grpc_error *error) {
  size_t i;
  for (i = 0; i < calld->waiting_ops_count; i++) {
    grpc_transport_stream_op_batch_finish_with_failure(
        exec_ctx, calld->waiting_ops[i], GRPC_ERROR_REF(error));
  }
  calld->waiting_ops_count = 0;
  GRPC_ERROR_UNREF(error);
}

static void retry_waiting_locked(grpc_exec_ctx *exec_ctx, call_data *calld) {
  if (calld->waiting_ops_count == 0) {
    return;
  }

  grpc_subchannel_call *call = GET_CALL(calld);
  grpc_transport_stream_op_batch **ops = calld->waiting_ops;
  size_t nops = calld->waiting_ops_count;
  if (call == CANCELLED_CALL) {
    fail_locked(exec_ctx, calld, GRPC_ERROR_CANCELLED);
    return;
  }
  calld->waiting_ops = NULL;
  calld->waiting_ops_count = 0;
  calld->waiting_ops_capacity = 0;
  for (size_t i = 0; i < nops; i++) {
    grpc_subchannel_call_process_op(exec_ctx, call, ops[i]);
  }
  gpr_free(ops);
}

// Sets calld->method_params and calld->retry_throttle_data.
// If the method params specify a timeout, populates
// *per_method_deadline and returns true.
static bool set_call_method_params_from_service_config_locked(
    grpc_exec_ctx *exec_ctx, grpc_call_element *elem,
    gpr_timespec *per_method_deadline) {
  channel_data *chand = elem->channel_data;
  call_data *calld = elem->call_data;
  if (chand->retry_throttle_data != NULL) {
    calld->retry_throttle_data =
        grpc_server_retry_throttle_data_ref(chand->retry_throttle_data);
  }
  if (chand->method_params_table != NULL) {
    calld->method_params = grpc_method_config_table_get(
        exec_ctx, chand->method_params_table, calld->path);
    if (calld->method_params != NULL) {
      method_parameters_ref(calld->method_params);
      if (gpr_time_cmp(calld->method_params->timeout,
                       gpr_time_0(GPR_TIMESPAN)) != 0) {
        *per_method_deadline =
            gpr_time_add(calld->call_start_time, calld->method_params->timeout);
        return true;
      }
    }
  }
  return false;
}

static void apply_final_configuration_locked(grpc_exec_ctx *exec_ctx,
                                             grpc_call_element *elem) {
  /* apply service-config level configuration to the call (now that we're
   * certain it exists) */
  call_data *calld = elem->call_data;
  channel_data *chand = elem->channel_data;
  gpr_timespec per_method_deadline;
  if (set_call_method_params_from_service_config_locked(exec_ctx, elem,
                                                        &per_method_deadline)) {
    // If the deadline from the service config is shorter than the one
    // from the client API, reset the deadline timer.
    if (chand->deadline_checking_enabled &&
        gpr_time_cmp(per_method_deadline, calld->deadline) < 0) {
      calld->deadline = per_method_deadline;
      grpc_deadline_state_reset(exec_ctx, elem, calld->deadline);
    }
  }
}

static void subchannel_ready_locked(grpc_exec_ctx *exec_ctx, void *arg,
                                    grpc_error *error) {
  grpc_call_element *elem = arg;
  call_data *calld = elem->call_data;
  channel_data *chand = elem->channel_data;
  GPR_ASSERT(calld->pick_pending);
  calld->pick_pending = false;
  grpc_polling_entity_del_from_pollset_set(exec_ctx, calld->pollent,
                                           chand->interested_parties);
  if (calld->connected_subchannel == NULL) {
    gpr_atm_no_barrier_store(&calld->subchannel_call, (gpr_atm)CANCELLED_CALL);
    fail_locked(exec_ctx, calld,
                error == GRPC_ERROR_NONE
                    ? GRPC_ERROR_CREATE_FROM_STATIC_STRING(
                          "Call dropped by load balancing policy")
                    : GRPC_ERROR_CREATE_REFERENCING_FROM_STATIC_STRING(
                          "Failed to create subchannel", &error, 1));
  } else if (GET_CALL(calld) == CANCELLED_CALL) {
    /* already cancelled before subchannel became ready */
    grpc_error *cancellation_error =
        GRPC_ERROR_CREATE_REFERENCING_FROM_STATIC_STRING(
            "Cancelled before creating subchannel", &error, 1);
    /* if due to deadline, attach the deadline exceeded status to the error */
    if (gpr_time_cmp(calld->deadline, gpr_now(GPR_CLOCK_MONOTONIC)) < 0) {
      cancellation_error =
          grpc_error_set_int(cancellation_error, GRPC_ERROR_INT_GRPC_STATUS,
                             GRPC_STATUS_DEADLINE_EXCEEDED);
    }
    fail_locked(exec_ctx, calld, cancellation_error);
  } else {
    /* Create call on subchannel. */
    grpc_subchannel_call *subchannel_call = NULL;
    const grpc_connected_subchannel_call_args call_args = {
        .pollent = calld->pollent,
        .path = calld->path,
        .start_time = calld->call_start_time,
        .deadline = calld->deadline,
        .arena = calld->arena,
        .context = calld->subchannel_call_context};
    grpc_error *new_error = grpc_connected_subchannel_create_call(
        exec_ctx, calld->connected_subchannel, &call_args, &subchannel_call);
    gpr_atm_rel_store(&calld->subchannel_call,
                      (gpr_atm)(uintptr_t)subchannel_call);
    if (new_error != GRPC_ERROR_NONE) {
      new_error = grpc_error_add_child(new_error, error);
      fail_locked(exec_ctx, calld, new_error);
    } else {
      retry_waiting_locked(exec_ctx, calld);
    }
  }
  GRPC_CALL_STACK_UNREF(exec_ctx, calld->owning_call, "pick_subchannel");
}

static char *cc_get_peer(grpc_exec_ctx *exec_ctx, grpc_call_element *elem) {
  call_data *calld = elem->call_data;
  grpc_subchannel_call *subchannel_call = GET_CALL(calld);
  if (subchannel_call == NULL || subchannel_call == CANCELLED_CALL) {
    return NULL;
  } else {
    return grpc_subchannel_call_get_peer(exec_ctx, subchannel_call);
  }
}

typedef struct {
  grpc_metadata_batch *initial_metadata;
  uint32_t initial_metadata_flags;
  grpc_connected_subchannel **connected_subchannel;
  grpc_call_context_element *subchannel_call_context;
  grpc_closure *on_ready;
  grpc_call_element *elem;
  grpc_closure closure;
} continue_picking_args;

/** Return true if subchannel is available immediately (in which case on_ready
    should not be called), or false otherwise (in which case on_ready should be
    called when the subchannel is available). */
static bool pick_subchannel_locked(
    grpc_exec_ctx *exec_ctx, grpc_call_element *elem,
    grpc_metadata_batch *initial_metadata, uint32_t initial_metadata_flags,
    grpc_connected_subchannel **connected_subchannel,
    grpc_call_context_element *subchannel_call_context, grpc_closure *on_ready);

static void continue_picking_locked(grpc_exec_ctx *exec_ctx, void *arg,
                                    grpc_error *error) {
  continue_picking_args *cpa = arg;
  if (cpa->connected_subchannel == NULL) {
    /* cancelled, do nothing */
  } else if (error != GRPC_ERROR_NONE) {
    grpc_closure_sched(exec_ctx, cpa->on_ready, GRPC_ERROR_REF(error));
  } else {
    if (pick_subchannel_locked(exec_ctx, cpa->elem, cpa->initial_metadata,
                               cpa->initial_metadata_flags,
                               cpa->connected_subchannel,
                               cpa->subchannel_call_context, cpa->on_ready)) {
      grpc_closure_sched(exec_ctx, cpa->on_ready, GRPC_ERROR_NONE);
    }
  }
  gpr_free(cpa);
}

static void cancel_pick_locked(grpc_exec_ctx *exec_ctx, grpc_call_element *elem,
                               grpc_error *error) {
  channel_data *chand = elem->channel_data;
  call_data *calld = elem->call_data;
  if (chand->lb_policy != NULL) {
    grpc_lb_policy_cancel_pick_locked(exec_ctx, chand->lb_policy,
                                      &calld->connected_subchannel,
                                      GRPC_ERROR_REF(error));
  }
  for (grpc_closure *closure = chand->waiting_for_config_closures.head;
       closure != NULL; closure = closure->next_data.next) {
    continue_picking_args *cpa = closure->cb_arg;
    if (cpa->connected_subchannel == &calld->connected_subchannel) {
      cpa->connected_subchannel = NULL;
      grpc_closure_sched(exec_ctx, cpa->on_ready,
                         GRPC_ERROR_CREATE_REFERENCING_FROM_STATIC_STRING(
                             "Pick cancelled", &error, 1));
    }
  }
  GRPC_ERROR_UNREF(error);
}

static bool pick_subchannel_locked(
    grpc_exec_ctx *exec_ctx, grpc_call_element *elem,
    grpc_metadata_batch *initial_metadata, uint32_t initial_metadata_flags,
    grpc_connected_subchannel **connected_subchannel,
    grpc_call_context_element *subchannel_call_context,
    grpc_closure *on_ready) {
  GPR_TIMER_BEGIN("pick_subchannel", 0);

  channel_data *chand = elem->channel_data;
  call_data *calld = elem->call_data;

  GPR_ASSERT(connected_subchannel);

  if (chand->lb_policy != NULL) {
    apply_final_configuration_locked(exec_ctx, elem);
    grpc_lb_policy *lb_policy = chand->lb_policy;
    GRPC_LB_POLICY_REF(lb_policy, "pick_subchannel");
    // If the application explicitly set wait_for_ready, use that.
    // Otherwise, if the service config specified a value for this
    // method, use that.
    const bool wait_for_ready_set_from_api =
        initial_metadata_flags &
        GRPC_INITIAL_METADATA_WAIT_FOR_READY_EXPLICITLY_SET;
    const bool wait_for_ready_set_from_service_config =
        calld->method_params != NULL &&
        calld->method_params->wait_for_ready != WAIT_FOR_READY_UNSET;
    if (!wait_for_ready_set_from_api &&
        wait_for_ready_set_from_service_config) {
      if (calld->method_params->wait_for_ready == WAIT_FOR_READY_TRUE) {
        initial_metadata_flags |= GRPC_INITIAL_METADATA_WAIT_FOR_READY;
      } else {
        initial_metadata_flags &= ~GRPC_INITIAL_METADATA_WAIT_FOR_READY;
      }
    }
    const grpc_lb_policy_pick_args inputs = {
        initial_metadata, initial_metadata_flags, &calld->lb_token_mdelem};

    // Wrap the user-provided callback in order to hold a strong reference to
    // the LB policy for the duration of the pick.
    wrapped_on_pick_closure_arg *w_on_pick_arg =
        gpr_zalloc(sizeof(*w_on_pick_arg));
    grpc_closure_init(&w_on_pick_arg->wrapper_closure,
                      wrapped_on_pick_closure_cb, w_on_pick_arg,
                      grpc_schedule_on_exec_ctx);
    w_on_pick_arg->wrapped_closure = on_ready;
    GRPC_LB_POLICY_REF(lb_policy, "pick_subchannel_wrapping");
    w_on_pick_arg->lb_policy = lb_policy;
    const bool pick_done = grpc_lb_policy_pick_locked(
        exec_ctx, lb_policy, &inputs, connected_subchannel,
        subchannel_call_context, NULL, &w_on_pick_arg->wrapper_closure);
    if (pick_done) {
      /* synchronous grpc_lb_policy_pick call. Unref the LB policy. */
      GRPC_LB_POLICY_UNREF(exec_ctx, w_on_pick_arg->lb_policy,
                           "pick_subchannel_wrapping");
      gpr_free(w_on_pick_arg);
    }
    GRPC_LB_POLICY_UNREF(exec_ctx, lb_policy, "pick_subchannel");
    GPR_TIMER_END("pick_subchannel", 0);
    return pick_done;
  }
  if (chand->resolver != NULL && !chand->started_resolving) {
    chand->started_resolving = true;
    GRPC_CHANNEL_STACK_REF(chand->owning_stack, "resolver");
    grpc_resolver_next_locked(exec_ctx, chand->resolver,
                              &chand->resolver_result,
                              &chand->on_resolver_result_changed);
  }
  if (chand->resolver != NULL) {
    continue_picking_args *cpa = gpr_malloc(sizeof(*cpa));
    cpa->initial_metadata = initial_metadata;
    cpa->initial_metadata_flags = initial_metadata_flags;
    cpa->connected_subchannel = connected_subchannel;
    cpa->subchannel_call_context = subchannel_call_context;
    cpa->on_ready = on_ready;
    cpa->elem = elem;
    grpc_closure_init(&cpa->closure, continue_picking_locked, cpa,
                      grpc_combiner_scheduler(chand->combiner, true));
    grpc_closure_list_append(&chand->waiting_for_config_closures, &cpa->closure,
                             GRPC_ERROR_NONE);
  } else {
    grpc_closure_sched(exec_ctx, on_ready,
                       GRPC_ERROR_CREATE_FROM_STATIC_STRING("Disconnected"));
  }

  GPR_TIMER_END("pick_subchannel", 0);
  return false;
}

static void start_transport_stream_op_batch_locked_inner(
    grpc_exec_ctx *exec_ctx, grpc_transport_stream_op_batch *op,
    grpc_call_element *elem) {
  channel_data *chand = elem->channel_data;
  call_data *calld = elem->call_data;
  grpc_subchannel_call *call;

  /* need to recheck that another thread hasn't set the call */
  call = GET_CALL(calld);
  if (call == CANCELLED_CALL) {
    grpc_transport_stream_op_batch_finish_with_failure(
        exec_ctx, op, GRPC_ERROR_REF(calld->cancel_error));
    /* early out */
    return;
  }
  if (call != NULL) {
    grpc_subchannel_call_process_op(exec_ctx, call, op);
    /* early out */
    return;
  }
  /* if this is a cancellation, then we can raise our cancelled flag */
  if (op->cancel_stream) {
    if (!gpr_atm_rel_cas(&calld->subchannel_call, 0,
                         (gpr_atm)(uintptr_t)CANCELLED_CALL)) {
      /* recurse to retry */
      start_transport_stream_op_batch_locked_inner(exec_ctx, op, elem);
      /* early out */
      return;
    } else {
      /* Stash a copy of cancel_error in our call data, so that we can use
         it for subsequent operations.  This ensures that if the call is
         cancelled before any ops are passed down (e.g., if the deadline
         is in the past when the call starts), we can return the right
         error to the caller when the first op does get passed down. */
      calld->cancel_error =
          GRPC_ERROR_REF(op->payload->cancel_stream.cancel_error);
      if (calld->pick_pending) {
        cancel_pick_locked(
            exec_ctx, elem,
            GRPC_ERROR_REF(op->payload->cancel_stream.cancel_error));
      } else {
        fail_locked(exec_ctx, calld,
                    GRPC_ERROR_REF(op->payload->cancel_stream.cancel_error));
      }
      grpc_transport_stream_op_batch_finish_with_failure(
          exec_ctx, op,
          GRPC_ERROR_REF(op->payload->cancel_stream.cancel_error));
      /* early out */
      return;
    }
  }
  /* if we don't have a subchannel, try to get one */
  if (!calld->pick_pending && calld->connected_subchannel == NULL &&
      op->send_initial_metadata) {
    calld->pick_pending = true;
    grpc_closure_init(&calld->next_step, subchannel_ready_locked, elem,
                      grpc_combiner_scheduler(chand->combiner, true));
    GRPC_CALL_STACK_REF(calld->owning_call, "pick_subchannel");
    /* If a subchannel is not available immediately, the polling entity from
       call_data should be provided to channel_data's interested_parties, so
       that IO of the lb_policy and resolver could be done under it. */
    if (pick_subchannel_locked(
            exec_ctx, elem,
            op->payload->send_initial_metadata.send_initial_metadata,
            op->payload->send_initial_metadata.send_initial_metadata_flags,
            &calld->connected_subchannel, calld->subchannel_call_context,
            &calld->next_step)) {
      calld->pick_pending = false;
      GRPC_CALL_STACK_UNREF(exec_ctx, calld->owning_call, "pick_subchannel");
      if (calld->connected_subchannel == NULL) {
        gpr_atm_no_barrier_store(&calld->subchannel_call,
                                 (gpr_atm)CANCELLED_CALL);
        grpc_error *error = GRPC_ERROR_CREATE_FROM_STATIC_STRING(
            "Call dropped by load balancing policy");
        fail_locked(exec_ctx, calld, GRPC_ERROR_REF(error));
        grpc_transport_stream_op_batch_finish_with_failure(exec_ctx, op, error);
        return;  // Early out.
      }
    } else {
      grpc_polling_entity_add_to_pollset_set(exec_ctx, calld->pollent,
                                             chand->interested_parties);
    }
  }
  /* if we've got a subchannel, then let's ask it to create a call */
  if (!calld->pick_pending && calld->connected_subchannel != NULL) {
    grpc_subchannel_call *subchannel_call = NULL;
    const grpc_connected_subchannel_call_args call_args = {
        .pollent = calld->pollent,
        .path = calld->path,
        .start_time = calld->call_start_time,
        .deadline = calld->deadline,
        .arena = calld->arena,
        .context = calld->subchannel_call_context};
    grpc_error *error = grpc_connected_subchannel_create_call(
        exec_ctx, calld->connected_subchannel, &call_args, &subchannel_call);
    gpr_atm_rel_store(&calld->subchannel_call,
                      (gpr_atm)(uintptr_t)subchannel_call);
    if (error != GRPC_ERROR_NONE) {
      fail_locked(exec_ctx, calld, GRPC_ERROR_REF(error));
      grpc_transport_stream_op_batch_finish_with_failure(exec_ctx, op, error);
    } else {
      retry_waiting_locked(exec_ctx, calld);
      /* recurse to retry */
      start_transport_stream_op_batch_locked_inner(exec_ctx, op, elem);
    }
    /* early out */
    return;
  }
  /* nothing to be done but wait */
  add_waiting_locked(calld, op);
}

static void on_complete(grpc_exec_ctx *exec_ctx, void *arg, grpc_error *error) {
  grpc_call_element *elem = arg;
  call_data *calld = elem->call_data;
  if (calld->retry_throttle_data != NULL) {
    if (error == GRPC_ERROR_NONE) {
      grpc_server_retry_throttle_data_record_success(
          calld->retry_throttle_data);
    } else {
      // TODO(roth): In a subsequent PR, check the return value here and
      // decide whether or not to retry.  Note that we should only
      // record failures whose statuses match the configured retryable
      // or non-fatal status codes.
      grpc_server_retry_throttle_data_record_failure(
          calld->retry_throttle_data);
    }
  }
  grpc_closure_run(exec_ctx, calld->original_on_complete,
                   GRPC_ERROR_REF(error));
}

static void start_transport_stream_op_batch_locked(grpc_exec_ctx *exec_ctx,
                                                   void *arg,
                                                   grpc_error *error_ignored) {
  GPR_TIMER_BEGIN("start_transport_stream_op_batch_locked", 0);

  grpc_transport_stream_op_batch *op = arg;
  grpc_call_element *elem = op->handler_private.extra_arg;
  call_data *calld = elem->call_data;

  if (op->recv_trailing_metadata) {
    GPR_ASSERT(op->on_complete != NULL);
    calld->original_on_complete = op->on_complete;
    grpc_closure_init(&calld->on_complete, on_complete, elem,
                      grpc_schedule_on_exec_ctx);
    op->on_complete = &calld->on_complete;
  }

  start_transport_stream_op_batch_locked_inner(exec_ctx, op, elem);

  GRPC_CALL_STACK_UNREF(exec_ctx, calld->owning_call,
                        "start_transport_stream_op_batch");
  GPR_TIMER_END("start_transport_stream_op_batch_locked", 0);
}

/* The logic here is fairly complicated, due to (a) the fact that we
   need to handle the case where we receive the send op before the
   initial metadata op, and (b) the need for efficiency, especially in
   the streaming case.

   We use double-checked locking to initially see if initialization has been
   performed. If it has not, we acquire the combiner and perform initialization.
   If it has, we proceed on the fast path. */
static void cc_start_transport_stream_op_batch(
    grpc_exec_ctx *exec_ctx, grpc_call_element *elem,
    grpc_transport_stream_op_batch *op) {
  call_data *calld = elem->call_data;
  channel_data *chand = elem->channel_data;
  GRPC_CALL_LOG_OP(GPR_INFO, elem, op);
  if (chand->deadline_checking_enabled) {
    grpc_deadline_state_client_start_transport_stream_op_batch(exec_ctx, elem,
                                                               op);
  }
  /* try to (atomically) get the call */
  grpc_subchannel_call *call = GET_CALL(calld);
  GPR_TIMER_BEGIN("cc_start_transport_stream_op_batch", 0);
  if (call == CANCELLED_CALL) {
    grpc_transport_stream_op_batch_finish_with_failure(
        exec_ctx, op, GRPC_ERROR_REF(calld->cancel_error));
    GPR_TIMER_END("cc_start_transport_stream_op_batch", 0);
    /* early out */
    return;
  }
  if (call != NULL) {
    grpc_subchannel_call_process_op(exec_ctx, call, op);
    GPR_TIMER_END("cc_start_transport_stream_op_batch", 0);
    /* early out */
    return;
  }
  /* we failed; lock and figure out what to do */
  GRPC_CALL_STACK_REF(calld->owning_call, "start_transport_stream_op_batch");
  op->handler_private.extra_arg = elem;
  grpc_closure_sched(
      exec_ctx,
      grpc_closure_init(&op->handler_private.closure,
                        start_transport_stream_op_batch_locked, op,
                        grpc_combiner_scheduler(chand->combiner, false)),
      GRPC_ERROR_NONE);
  GPR_TIMER_END("cc_start_transport_stream_op_batch", 0);
}

/* Constructor for call_data */
static grpc_error *cc_init_call_elem(grpc_exec_ctx *exec_ctx,
                                     grpc_call_element *elem,
                                     const grpc_call_element_args *args) {
  call_data *calld = elem->call_data;
  channel_data *chand = elem->channel_data;
  // Initialize data members.
  calld->path = grpc_slice_ref_internal(args->path);
  calld->call_start_time = args->start_time;
  calld->deadline = gpr_convert_clock_type(args->deadline, GPR_CLOCK_MONOTONIC);
  calld->owning_call = args->call_stack;
  calld->arena = args->arena;
  if (chand->deadline_checking_enabled) {
    grpc_deadline_state_init(exec_ctx, elem, args->call_stack, calld->deadline);
  }
  return GRPC_ERROR_NONE;
}

/* Destructor for call_data */
static void cc_destroy_call_elem(grpc_exec_ctx *exec_ctx,
                                 grpc_call_element *elem,
                                 const grpc_call_final_info *final_info,
                                 grpc_closure *then_schedule_closure) {
  call_data *calld = elem->call_data;
  channel_data *chand = elem->channel_data;
  if (chand->deadline_checking_enabled) {
    grpc_deadline_state_destroy(exec_ctx, elem);
  }
  grpc_slice_unref_internal(exec_ctx, calld->path);
  if (calld->method_params != NULL) {
    method_parameters_unref(calld->method_params);
  }
  GRPC_ERROR_UNREF(calld->cancel_error);
  grpc_subchannel_call *call = GET_CALL(calld);
  if (call != NULL && call != CANCELLED_CALL) {
    grpc_subchannel_call_set_cleanup_closure(call, then_schedule_closure);
    then_schedule_closure = NULL;
    GRPC_SUBCHANNEL_CALL_UNREF(exec_ctx, call, "client_channel_destroy_call");
  }
  GPR_ASSERT(!calld->pick_pending);
  GPR_ASSERT(calld->waiting_ops_count == 0);
  if (calld->connected_subchannel != NULL) {
    GRPC_CONNECTED_SUBCHANNEL_UNREF(exec_ctx, calld->connected_subchannel,
                                    "picked");
  }
  for (size_t i = 0; i < GRPC_CONTEXT_COUNT; ++i) {
    if (calld->subchannel_call_context[i].value != NULL) {
      calld->subchannel_call_context[i].destroy(
          calld->subchannel_call_context[i].value);
    }
  }
  gpr_free(calld->waiting_ops);
  grpc_closure_sched(exec_ctx, then_schedule_closure, GRPC_ERROR_NONE);
}

static void cc_set_pollset_or_pollset_set(grpc_exec_ctx *exec_ctx,
                                          grpc_call_element *elem,
                                          grpc_polling_entity *pollent) {
  call_data *calld = elem->call_data;
  calld->pollent = pollent;
}

/*************************************************************************
 * EXPORTED SYMBOLS
 */

const grpc_channel_filter grpc_client_channel_filter = {
    cc_start_transport_stream_op_batch,
    cc_start_transport_op,
    sizeof(call_data),
    cc_init_call_elem,
    cc_set_pollset_or_pollset_set,
    cc_destroy_call_elem,
    sizeof(channel_data),
    cc_init_channel_elem,
    cc_destroy_channel_elem,
    cc_get_peer,
    cc_get_channel_info,
    "client-channel",
};

static void try_to_connect_locked(grpc_exec_ctx *exec_ctx, void *arg,
                                  grpc_error *error_ignored) {
  channel_data *chand = arg;
  if (chand->lb_policy != NULL) {
    grpc_lb_policy_exit_idle_locked(exec_ctx, chand->lb_policy);
  } else {
    chand->exit_idle_when_lb_policy_arrives = true;
    if (!chand->started_resolving && chand->resolver != NULL) {
      GRPC_CHANNEL_STACK_REF(chand->owning_stack, "resolver");
      chand->started_resolving = true;
      grpc_resolver_next_locked(exec_ctx, chand->resolver,
                                &chand->resolver_result,
                                &chand->on_resolver_result_changed);
    }
  }
  GRPC_CHANNEL_STACK_UNREF(exec_ctx, chand->owning_stack, "try_to_connect");
}

grpc_connectivity_state grpc_client_channel_check_connectivity_state(
    grpc_exec_ctx *exec_ctx, grpc_channel_element *elem, int try_to_connect) {
  channel_data *chand = elem->channel_data;
  grpc_connectivity_state out =
      grpc_connectivity_state_check(&chand->state_tracker);
  if (out == GRPC_CHANNEL_IDLE && try_to_connect) {
    GRPC_CHANNEL_STACK_REF(chand->owning_stack, "try_to_connect");
    grpc_closure_sched(
        exec_ctx,
        grpc_closure_create(try_to_connect_locked, chand,
                            grpc_combiner_scheduler(chand->combiner, false)),
        GRPC_ERROR_NONE);
  }
  return out;
}

typedef struct external_connectivity_watcher {
  channel_data *chand;
  grpc_pollset *pollset;
  grpc_closure *on_complete;
  grpc_closure *watcher_timer_init;
  grpc_connectivity_state *state;
  grpc_closure my_closure;
  struct external_connectivity_watcher *next;
} external_connectivity_watcher;

static external_connectivity_watcher *lookup_external_connectivity_watcher(
    channel_data *chand, grpc_closure *on_complete) {
  gpr_mu_lock(&chand->external_connectivity_watcher_list_mu);
  external_connectivity_watcher *w =
      chand->external_connectivity_watcher_list_head;
  while (w != NULL && w->on_complete != on_complete) {
    w = w->next;
  }
  gpr_mu_unlock(&chand->external_connectivity_watcher_list_mu);
  return w;
}

static void external_connectivity_watcher_list_append(
    channel_data *chand, external_connectivity_watcher *w) {
  GPR_ASSERT(!lookup_external_connectivity_watcher(chand, w->on_complete));

  gpr_mu_lock(&w->chand->external_connectivity_watcher_list_mu);
  GPR_ASSERT(!w->next);
  w->next = chand->external_connectivity_watcher_list_head;
  chand->external_connectivity_watcher_list_head = w;
  gpr_mu_unlock(&w->chand->external_connectivity_watcher_list_mu);
}

static void external_connectivity_watcher_list_remove(
    channel_data *chand, external_connectivity_watcher *too_remove) {
  GPR_ASSERT(
      lookup_external_connectivity_watcher(chand, too_remove->on_complete));
  gpr_mu_lock(&chand->external_connectivity_watcher_list_mu);
  if (too_remove == chand->external_connectivity_watcher_list_head) {
    chand->external_connectivity_watcher_list_head = too_remove->next;
    gpr_mu_unlock(&chand->external_connectivity_watcher_list_mu);
    return;
  }
  external_connectivity_watcher *w =
      chand->external_connectivity_watcher_list_head;
  while (w != NULL) {
    if (w->next == too_remove) {
      w->next = w->next->next;
      gpr_mu_unlock(&chand->external_connectivity_watcher_list_mu);
      return;
    }
    w = w->next;
  }
  GPR_UNREACHABLE_CODE(return );
}

int grpc_client_channel_num_external_connectivity_watchers(
    grpc_channel_element *elem) {
  channel_data *chand = elem->channel_data;
  int count = 0;

  gpr_mu_lock(&chand->external_connectivity_watcher_list_mu);
  external_connectivity_watcher *w =
      chand->external_connectivity_watcher_list_head;
  while (w != NULL) {
    count++;
    w = w->next;
  }
  gpr_mu_unlock(&chand->external_connectivity_watcher_list_mu);

  return count;
}

static void on_external_watch_complete(grpc_exec_ctx *exec_ctx, void *arg,
                                       grpc_error *error) {
  external_connectivity_watcher *w = arg;
  grpc_closure *follow_up = w->on_complete;
  grpc_pollset_set_del_pollset(exec_ctx, w->chand->interested_parties,
                               w->pollset);
  GRPC_CHANNEL_STACK_UNREF(exec_ctx, w->chand->owning_stack,
                           "external_connectivity_watcher");
  external_connectivity_watcher_list_remove(w->chand, w);
  gpr_free(w);
  grpc_closure_run(exec_ctx, follow_up, GRPC_ERROR_REF(error));
}

static void watch_connectivity_state_locked(grpc_exec_ctx *exec_ctx, void *arg,
                                            grpc_error *error_ignored) {
  external_connectivity_watcher *w = arg;
  external_connectivity_watcher *found = NULL;
  if (w->state != NULL) {
    external_connectivity_watcher_list_append(w->chand, w);
    grpc_closure_run(exec_ctx, w->watcher_timer_init, GRPC_ERROR_NONE);
    grpc_closure_init(&w->my_closure, on_external_watch_complete, w,
                      grpc_schedule_on_exec_ctx);
    grpc_connectivity_state_notify_on_state_change(
        exec_ctx, &w->chand->state_tracker, w->state, &w->my_closure);
  } else {
    GPR_ASSERT(w->watcher_timer_init == NULL);
    found = lookup_external_connectivity_watcher(w->chand, w->on_complete);
    if (found) {
      GPR_ASSERT(found->on_complete == w->on_complete);
      grpc_connectivity_state_notify_on_state_change(
          exec_ctx, &found->chand->state_tracker, NULL, &found->my_closure);
    }
    grpc_pollset_set_del_pollset(exec_ctx, w->chand->interested_parties,
                                 w->pollset);
    GRPC_CHANNEL_STACK_UNREF(exec_ctx, w->chand->owning_stack,
                             "external_connectivity_watcher");
    gpr_free(w);
  }
}

void grpc_client_channel_watch_connectivity_state(
    grpc_exec_ctx *exec_ctx, grpc_channel_element *elem, grpc_pollset *pollset,
<<<<<<< HEAD
    grpc_connectivity_state *state, grpc_closure *on_complete,
    grpc_closure *watcher_timer_init) {
=======
    grpc_connectivity_state *state, grpc_closure *closure) {
>>>>>>> 495cf83c
  channel_data *chand = elem->channel_data;
  external_connectivity_watcher *w = gpr_zalloc(sizeof(*w));
  w->chand = chand;
  w->pollset = pollset;
  w->on_complete = closure;
  w->state = state;
  w->watcher_timer_init = watcher_timer_init;

  grpc_pollset_set_add_pollset(exec_ctx, chand->interested_parties, pollset);
  GRPC_CHANNEL_STACK_REF(w->chand->owning_stack,
                         "external_connectivity_watcher");
  grpc_closure_sched(
      exec_ctx,
      grpc_closure_init(&w->my_closure, watch_connectivity_state_locked, w,
                        grpc_combiner_scheduler(chand->combiner, true)),
      GRPC_ERROR_NONE);
}<|MERGE_RESOLUTION|>--- conflicted
+++ resolved
@@ -1560,19 +1560,15 @@
 
 void grpc_client_channel_watch_connectivity_state(
     grpc_exec_ctx *exec_ctx, grpc_channel_element *elem, grpc_pollset *pollset,
-<<<<<<< HEAD
-    grpc_connectivity_state *state, grpc_closure *on_complete,
-    grpc_closure *watcher_timer_init) {
-=======
-    grpc_connectivity_state *state, grpc_closure *closure) {
->>>>>>> 495cf83c
+    grpc_connectivity_state *state, grpc_closure *on_complete_closure,
+    grpc_closure *watcher_timer_init_closure) {
   channel_data *chand = elem->channel_data;
   external_connectivity_watcher *w = gpr_zalloc(sizeof(*w));
   w->chand = chand;
   w->pollset = pollset;
-  w->on_complete = closure;
+  w->on_complete = on_complete_closure;
   w->state = state;
-  w->watcher_timer_init = watcher_timer_init;
+  w->watcher_timer_init = watcher_timer_init_closure;
 
   grpc_pollset_set_add_pollset(exec_ctx, chand->interested_parties, pollset);
   GRPC_CHANNEL_STACK_REF(w->chand->owning_stack,
