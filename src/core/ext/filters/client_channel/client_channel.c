--- conflicted
+++ resolved
@@ -2480,30 +2480,7 @@
     // For send_initial_metadata, try to pick a subchannel.
     GPR_ASSERT(calld->connected_subchannel == NULL);
     GRPC_CALL_STACK_REF(calld->owning_call, "pick_subchannel");
-<<<<<<< HEAD
     start_subchannel_pick_locked(exec_ctx, elem, GRPC_ERROR_NONE);
-=======
-    /* If a subchannel is not available immediately, the polling entity from
-       call_data should be provided to channel_data's interested_parties, so
-       that IO of the lb_policy and resolver could be done under it. */
-    if (pick_subchannel_locked(exec_ctx, elem)) {
-      // Pick was returned synchronously.
-      GRPC_CALL_STACK_UNREF(exec_ctx, calld->owning_call, "pick_subchannel");
-      if (calld->connected_subchannel == NULL) {
-        GRPC_ERROR_UNREF(calld->error);
-        calld->error = GRPC_ERROR_CREATE_FROM_STATIC_STRING(
-            "Call dropped by load balancing policy");
-        waiting_for_pick_batches_fail(exec_ctx, elem,
-                                      GRPC_ERROR_REF(calld->error));
-      } else {
-        // Create subchannel call.
-        create_subchannel_call_locked(exec_ctx, elem, GRPC_ERROR_NONE);
-      }
-    } else {
-      grpc_polling_entity_add_to_pollset_set(exec_ctx, calld->pollent,
-                                             chand->interested_parties);
-    }
->>>>>>> 9a0fefc6
   }
   GPR_TIMER_END("start_transport_stream_op_batch_locked", 0);
 }
