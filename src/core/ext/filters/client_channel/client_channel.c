/*
 *
 * Copyright 2015 gRPC authors.
 *
 * Licensed under the Apache License, Version 2.0 (the "License");
 * you may not use this file except in compliance with the License.
 * You may obtain a copy of the License at
 *
 *     http://www.apache.org/licenses/LICENSE-2.0
 *
 * Unless required by applicable law or agreed to in writing, software
 * distributed under the License is distributed on an "AS IS" BASIS,
 * WITHOUT WARRANTIES OR CONDITIONS OF ANY KIND, either express or implied.
 * See the License for the specific language governing permissions and
 * limitations under the License.
 *
 */

#include "src/core/ext/filters/client_channel/client_channel.h"

#include <limits.h>
#include <stdbool.h>
#include <stdio.h>
#include <string.h>

#include <grpc/support/alloc.h>
#include <grpc/support/log.h>
#include <grpc/support/string_util.h>
#include <grpc/support/sync.h>
#include <grpc/support/useful.h>

#include "src/core/ext/filters/client_channel/http_connect_handshaker.h"
#include "src/core/ext/filters/client_channel/lb_policy_registry.h"
#include "src/core/ext/filters/client_channel/proxy_mapper_registry.h"
#include "src/core/ext/filters/client_channel/resolver_registry.h"
#include "src/core/ext/filters/client_channel/retry_throttle.h"
#include "src/core/ext/filters/client_channel/status_string.h"
#include "src/core/ext/filters/client_channel/subchannel.h"
#include "src/core/ext/filters/deadline/deadline_filter.h"
#include "src/core/lib/channel/channel_args.h"
#include "src/core/lib/channel/connected_channel.h"
#include "src/core/lib/iomgr/combiner.h"
#include "src/core/lib/iomgr/iomgr.h"
#include "src/core/lib/iomgr/polling_entity.h"
#include "src/core/lib/profiling/timers.h"
#include "src/core/lib/slice/slice_internal.h"
#include "src/core/lib/support/backoff.h"
#include "src/core/lib/support/string.h"
#include "src/core/lib/surface/channel.h"
#include "src/core/lib/transport/connectivity_state.h"
#include "src/core/lib/transport/error_utils.h"
#include "src/core/lib/transport/metadata.h"
#include "src/core/lib/transport/metadata_batch.h"
#include "src/core/lib/transport/service_config.h"
#include "src/core/lib/transport/static_metadata.h"
#include "src/core/lib/transport/status_metadata.h"

/* Client channel implementation */

<<<<<<< HEAD
// FIXME: what's the right default for this?
#define DEFAULT_PER_RPC_RETRY_BUFFER_SIZE (1<<30)

// FIXME: what's the right value for this?
#define RETRY_BACKOFF_JITTER 0.2
=======
grpc_tracer_flag grpc_client_channel_trace =
    GRPC_TRACER_INITIALIZER(false, "client_channel");
>>>>>>> e29c5bd7

/*************************************************************************
 * METHOD-CONFIG TABLE
 */

typedef enum {
  /* zero so it can be default initialized */
  WAIT_FOR_READY_UNSET = 0,
  WAIT_FOR_READY_FALSE,
  WAIT_FOR_READY_TRUE
} wait_for_ready_value;

typedef struct {
  int max_retry_attempts;
  int initial_backoff_ms;
  int max_backoff_ms;
  int backoff_multiplier;
  grpc_status_code *retryable_status_codes;
  size_t num_retryable_status_codes;
} retry_policy_params;

typedef struct {
  gpr_refcount refs;
  gpr_timespec timeout;
  wait_for_ready_value wait_for_ready;
  retry_policy_params *retry_policy;
} method_parameters;

static method_parameters *method_parameters_ref(
    method_parameters *method_params) {
  gpr_ref(&method_params->refs);
  return method_params;
}

static void method_parameters_unref(method_parameters *method_params) {
  if (gpr_unref(&method_params->refs)) {
    if (method_params->retry_policy != NULL) {
      gpr_free(method_params->retry_policy->retryable_status_codes);
    }
    gpr_free(method_params->retry_policy);
    gpr_free(method_params);
  }
}

static void method_parameters_free(grpc_exec_ctx *exec_ctx, void *value) {
  method_parameters_unref(value);
}

static bool parse_wait_for_ready(grpc_json *field,
                                 wait_for_ready_value *wait_for_ready) {
  if (field->type != GRPC_JSON_TRUE && field->type != GRPC_JSON_FALSE) {
    return false;
  }
  *wait_for_ready = field->type == GRPC_JSON_TRUE ? WAIT_FOR_READY_TRUE
                                                  : WAIT_FOR_READY_FALSE;
  return true;
}

static bool parse_timeout(grpc_json *field, gpr_timespec *timeout) {
  if (field->type != GRPC_JSON_STRING) return false;
  size_t len = strlen(field->value);
  if (field->value[len - 1] != 's') return false;
  char *buf = gpr_strdup(field->value);
  buf[len - 1] = '\0';  // Remove trailing 's'.
  char *decimal_point = strchr(buf, '.');
  if (decimal_point != NULL) {
    *decimal_point = '\0';
    timeout->tv_nsec = gpr_parse_nonnegative_int(decimal_point + 1);
    if (timeout->tv_nsec == -1) {
      gpr_free(buf);
      return false;
    }
    // There should always be exactly 3, 6, or 9 fractional digits.
    int multiplier = 1;
    switch (strlen(decimal_point + 1)) {
      case 9:
        break;
      case 6:
        multiplier *= 1000;
        break;
      case 3:
        multiplier *= 1000000;
        break;
      default:  // Unsupported number of digits.
        gpr_free(buf);
        return false;
    }
    timeout->tv_nsec *= multiplier;
  }
  timeout->tv_sec = gpr_parse_nonnegative_int(buf);
  gpr_free(buf);
  if (timeout->tv_sec == -1) return false;
  return true;
}

static bool parse_retry_policy(grpc_json *field,
                               retry_policy_params* retry_policy) {
  if (field->type != GRPC_JSON_OBJECT) return false;
  for (grpc_json *sub_field = field->child; sub_field != NULL;
       sub_field = sub_field->next) {
    if (sub_field->key == NULL) return false;
    if (strcmp(sub_field->key, "maxRetryAttempts") == 0) {
      if (retry_policy->max_retry_attempts != 0) return false;  // Duplicate.
      if (sub_field->type != GRPC_JSON_NUMBER) return false;
      retry_policy->max_retry_attempts =
          gpr_parse_nonnegative_int(sub_field->value);
      if (retry_policy->max_retry_attempts <= 0) return false;
    } else if (strcmp(sub_field->key, "initialBackoffMs") == 0) {
      if (retry_policy->initial_backoff_ms != 0) return false;  // Duplicate.
      if (sub_field->type != GRPC_JSON_NUMBER) return false;
      retry_policy->initial_backoff_ms =
          gpr_parse_nonnegative_int(sub_field->value);
      if (retry_policy->initial_backoff_ms <= 0) return false;
    } else if (strcmp(sub_field->key, "maxBackoffMs") == 0) {
      if (retry_policy->max_backoff_ms != 0) return false;  // Duplicate.
      if (sub_field->type != GRPC_JSON_NUMBER) return false;
      retry_policy->max_backoff_ms =
          gpr_parse_nonnegative_int(sub_field->value);
      if (retry_policy->max_backoff_ms <= 0) return false;
    } else if (strcmp(sub_field->key, "retryableStatusCodes") == 0) {
      if (retry_policy->retryable_status_codes != NULL) {
        return false;  // Duplicate.
      }
      if (sub_field->type != GRPC_JSON_ARRAY) return false;
      for (grpc_json *element = sub_field->child; element != NULL;
           element = element->next) {
        if (element->type != GRPC_JSON_STRING) return false;
        ++retry_policy->num_retryable_status_codes;
        retry_policy->retryable_status_codes =
            gpr_realloc(retry_policy->retryable_status_codes,
                        retry_policy->num_retryable_status_codes *
                        sizeof(grpc_status_code));
        if (!grpc_status_from_string(
                element->value,
                &retry_policy->retryable_status_codes[
                    retry_policy->num_retryable_status_codes - 1])) {
          return false;
        }
      }
    }
  }
  return true;
}

static void *method_parameters_create_from_json(const grpc_json *json) {
  wait_for_ready_value wait_for_ready = WAIT_FOR_READY_UNSET;
  gpr_timespec timeout = {0, 0, GPR_TIMESPAN};
  retry_policy_params *retry_policy = NULL;
  for (grpc_json *field = json->child; field != NULL; field = field->next) {
    if (field->key == NULL) continue;
    if (strcmp(field->key, "waitForReady") == 0) {
      if (wait_for_ready != WAIT_FOR_READY_UNSET) goto error;  // Duplicate.
      if (!parse_wait_for_ready(field, &wait_for_ready)) goto error;
    } else if (strcmp(field->key, "timeout") == 0) {
      if (timeout.tv_sec > 0 || timeout.tv_nsec > 0) goto error;  // Duplicate.
      if (!parse_timeout(field, &timeout)) goto error;
    } else if (strcmp(field->key, "retryPolicy") == 0) {
      if (retry_policy != NULL) goto error;  // Duplicate.
      retry_policy = gpr_malloc(sizeof(*retry_policy));
      memset(retry_policy, 0, sizeof(*retry_policy));
      if (!parse_retry_policy(field, retry_policy)) goto error;
    }
  }
  method_parameters *value = gpr_malloc(sizeof(method_parameters));
  gpr_ref_init(&value->refs, 1);
  value->timeout = timeout;
  value->wait_for_ready = wait_for_ready;
  value->retry_policy = retry_policy;
  return value;
error:
  if (retry_policy != NULL) gpr_free(retry_policy->retryable_status_codes);
  gpr_free(retry_policy);
  return NULL;
}

struct external_connectivity_watcher;

/*************************************************************************
 * CHANNEL-WIDE FUNCTIONS
 */

typedef struct client_channel_channel_data {
  /** resolver for this channel */
  grpc_resolver *resolver;
  /** have we started resolving this channel */
  bool started_resolving;
  /** is deadline checking enabled? */
  bool deadline_checking_enabled;
  /** client channel factory */
  grpc_client_channel_factory *client_channel_factory;
  /** per-RPC retry buffer size */
  size_t per_rpc_retry_buffer_size;

  /** combiner protecting all variables below in this data structure */
  grpc_combiner *combiner;
  /** currently active load balancer */
  grpc_lb_policy *lb_policy;
  /** retry throttle data */
  grpc_server_retry_throttle_data *retry_throttle_data;
  /** maps method names to method_parameters structs */
  grpc_slice_hash_table *method_params_table;
  /** incoming resolver result - set by resolver.next() */
  grpc_channel_args *resolver_result;
  /** a list of closures that are all waiting for resolver result to come in */
  grpc_closure_list waiting_for_resolver_result_closures;
  /** resolver callback */
  grpc_closure on_resolver_result_changed;
  /** connectivity state being tracked */
  grpc_connectivity_state_tracker state_tracker;
  /** when an lb_policy arrives, should we try to exit idle */
  bool exit_idle_when_lb_policy_arrives;
  /** owning stack */
  grpc_channel_stack *owning_stack;
  /** interested parties (owned) */
  grpc_pollset_set *interested_parties;

  /* external_connectivity_watcher_list head is guarded by its own mutex, since
   * counts need to be grabbed immediately without polling on a cq */
  gpr_mu external_connectivity_watcher_list_mu;
  struct external_connectivity_watcher *external_connectivity_watcher_list_head;

  /* the following properties are guarded by a mutex since API's require them
     to be instantaneously available */
  gpr_mu info_mu;
  char *info_lb_policy_name;
  /** service config in JSON form */
  char *info_service_config_json;
} channel_data;

/** We create one watcher for each new lb_policy that is returned from a
    resolver, to watch for state changes from the lb_policy. When a state
    change is seen, we update the channel, and create a new watcher. */
typedef struct {
  channel_data *chand;
  grpc_closure on_changed;
  grpc_connectivity_state state;
  grpc_lb_policy *lb_policy;
} lb_policy_connectivity_watcher;

static void watch_lb_policy_locked(grpc_exec_ctx *exec_ctx, channel_data *chand,
                                   grpc_lb_policy *lb_policy,
                                   grpc_connectivity_state current_state);

static void set_channel_connectivity_state_locked(grpc_exec_ctx *exec_ctx,
                                                  channel_data *chand,
                                                  grpc_connectivity_state state,
                                                  grpc_error *error,
                                                  const char *reason) {
  /* TODO: Improve failure handling:
   * - Make it possible for policies to return GRPC_CHANNEL_TRANSIENT_FAILURE.
   * - Hand over pending picks from old policies during the switch that happens
   *   when resolver provides an update. */
  if (chand->lb_policy != NULL) {
    if (state == GRPC_CHANNEL_TRANSIENT_FAILURE) {
      /* cancel picks with wait_for_ready=false */
      grpc_lb_policy_cancel_picks_locked(
          exec_ctx, chand->lb_policy,
          /* mask= */ GRPC_INITIAL_METADATA_WAIT_FOR_READY,
          /* check= */ 0, GRPC_ERROR_REF(error));
    } else if (state == GRPC_CHANNEL_SHUTDOWN) {
      /* cancel all picks */
      grpc_lb_policy_cancel_picks_locked(exec_ctx, chand->lb_policy,
                                         /* mask= */ 0, /* check= */ 0,
                                         GRPC_ERROR_REF(error));
    }
  }
  if (GRPC_TRACER_ON(grpc_client_channel_trace)) {
    gpr_log(GPR_DEBUG, "chand=%p: setting connectivity state to %s", chand,
            grpc_connectivity_state_name(state));
  }
  grpc_connectivity_state_set(exec_ctx, &chand->state_tracker, state, error,
                              reason);
}

static void on_lb_policy_state_changed_locked(grpc_exec_ctx *exec_ctx,
                                              void *arg, grpc_error *error) {
  lb_policy_connectivity_watcher *w = arg;
  grpc_connectivity_state publish_state = w->state;
  /* check if the notification is for the latest policy */
  if (w->lb_policy == w->chand->lb_policy) {
    if (GRPC_TRACER_ON(grpc_client_channel_trace)) {
      gpr_log(GPR_DEBUG, "chand=%p: lb_policy=%p state changed to %s", w->chand,
              w->lb_policy, grpc_connectivity_state_name(w->state));
    }
    if (publish_state == GRPC_CHANNEL_SHUTDOWN && w->chand->resolver != NULL) {
      publish_state = GRPC_CHANNEL_TRANSIENT_FAILURE;
      grpc_resolver_channel_saw_error_locked(exec_ctx, w->chand->resolver);
      GRPC_LB_POLICY_UNREF(exec_ctx, w->chand->lb_policy, "channel");
      w->chand->lb_policy = NULL;
    }
    set_channel_connectivity_state_locked(exec_ctx, w->chand, publish_state,
                                          GRPC_ERROR_REF(error), "lb_changed");
    if (w->state != GRPC_CHANNEL_SHUTDOWN) {
      watch_lb_policy_locked(exec_ctx, w->chand, w->lb_policy, w->state);
    }
  }
  GRPC_CHANNEL_STACK_UNREF(exec_ctx, w->chand->owning_stack, "watch_lb_policy");
  gpr_free(w);
}

static void watch_lb_policy_locked(grpc_exec_ctx *exec_ctx, channel_data *chand,
                                   grpc_lb_policy *lb_policy,
                                   grpc_connectivity_state current_state) {
  lb_policy_connectivity_watcher *w = gpr_malloc(sizeof(*w));
  GRPC_CHANNEL_STACK_REF(chand->owning_stack, "watch_lb_policy");
  w->chand = chand;
  GRPC_CLOSURE_INIT(&w->on_changed, on_lb_policy_state_changed_locked, w,
                    grpc_combiner_scheduler(chand->combiner));
  w->state = current_state;
  w->lb_policy = lb_policy;
  grpc_lb_policy_notify_on_state_change_locked(exec_ctx, lb_policy, &w->state,
                                               &w->on_changed);
}

static void start_resolving_locked(grpc_exec_ctx *exec_ctx,
                                   channel_data *chand) {
  if (GRPC_TRACER_ON(grpc_client_channel_trace)) {
    gpr_log(GPR_DEBUG, "chand=%p: starting name resolution", chand);
  }
  GPR_ASSERT(!chand->started_resolving);
  chand->started_resolving = true;
  GRPC_CHANNEL_STACK_REF(chand->owning_stack, "resolver");
  grpc_resolver_next_locked(exec_ctx, chand->resolver, &chand->resolver_result,
                            &chand->on_resolver_result_changed);
}

typedef struct {
  char *server_name;
  grpc_server_retry_throttle_data *retry_throttle_data;
} service_config_parsing_state;

static void parse_retry_throttle_params(const grpc_json *field, void *arg) {
  service_config_parsing_state *parsing_state = arg;
  if (strcmp(field->key, "retryThrottling") == 0) {
    if (parsing_state->retry_throttle_data != NULL) return;  // Duplicate.
    if (field->type != GRPC_JSON_OBJECT) return;
    int max_milli_tokens = 0;
    int milli_token_ratio = 0;
    for (grpc_json *sub_field = field->child; sub_field != NULL;
         sub_field = sub_field->next) {
      if (sub_field->key == NULL) return;
      if (strcmp(sub_field->key, "maxTokens") == 0) {
        if (max_milli_tokens != 0) return;  // Duplicate.
        if (sub_field->type != GRPC_JSON_NUMBER) return;
        max_milli_tokens = gpr_parse_nonnegative_int(sub_field->value);
        if (max_milli_tokens == -1) return;
        max_milli_tokens *= 1000;
      } else if (strcmp(sub_field->key, "tokenRatio") == 0) {
        if (milli_token_ratio != 0) return;  // Duplicate.
        if (sub_field->type != GRPC_JSON_NUMBER) return;
        // We support up to 3 decimal digits.
        size_t whole_len = strlen(sub_field->value);
        uint32_t multiplier = 1;
        uint32_t decimal_value = 0;
        const char *decimal_point = strchr(sub_field->value, '.');
        if (decimal_point != NULL) {
          whole_len = (size_t)(decimal_point - sub_field->value);
          multiplier = 1000;
          size_t decimal_len = strlen(decimal_point + 1);
          if (decimal_len > 3) decimal_len = 3;
          if (!gpr_parse_bytes_to_uint32(decimal_point + 1, decimal_len,
                                         &decimal_value)) {
            return;
          }
          uint32_t decimal_multiplier = 1;
          for (size_t i = 0; i < (3 - decimal_len); ++i) {
            decimal_multiplier *= 10;
          }
          decimal_value *= decimal_multiplier;
        }
        uint32_t whole_value;
        if (!gpr_parse_bytes_to_uint32(sub_field->value, whole_len,
                                       &whole_value)) {
          return;
        }
        milli_token_ratio = (int)((whole_value * multiplier) + decimal_value);
        if (milli_token_ratio <= 0) return;
      }
    }
    parsing_state->retry_throttle_data =
        grpc_retry_throttle_map_get_data_for_server(
            parsing_state->server_name, max_milli_tokens, milli_token_ratio);
  }
}

static void on_resolver_result_changed_locked(grpc_exec_ctx *exec_ctx,
                                              void *arg, grpc_error *error) {
  channel_data *chand = arg;
  if (GRPC_TRACER_ON(grpc_client_channel_trace)) {
    gpr_log(GPR_DEBUG, "chand=%p: got resolver result: error=%s", chand,
            grpc_error_string(error));
  }
  // Extract the following fields from the resolver result, if non-NULL.
  bool lb_policy_updated = false;
  char *lb_policy_name = NULL;
  bool lb_policy_name_changed = false;
  grpc_lb_policy *new_lb_policy = NULL;
  char *service_config_json = NULL;
  grpc_server_retry_throttle_data *retry_throttle_data = NULL;
  grpc_slice_hash_table *method_params_table = NULL;
  if (chand->resolver_result != NULL) {
    // Find LB policy name.
    const grpc_arg *channel_arg =
        grpc_channel_args_find(chand->resolver_result, GRPC_ARG_LB_POLICY_NAME);
    if (channel_arg != NULL) {
      GPR_ASSERT(channel_arg->type == GRPC_ARG_STRING);
      lb_policy_name = channel_arg->value.string;
    }
    // Special case: If at least one balancer address is present, we use
    // the grpclb policy, regardless of what the resolver actually specified.
    channel_arg =
        grpc_channel_args_find(chand->resolver_result, GRPC_ARG_LB_ADDRESSES);
    if (channel_arg != NULL && channel_arg->type == GRPC_ARG_POINTER) {
      grpc_lb_addresses *addresses = channel_arg->value.pointer.p;
      bool found_balancer_address = false;
      for (size_t i = 0; i < addresses->num_addresses; ++i) {
        if (addresses->addresses[i].is_balancer) {
          found_balancer_address = true;
          break;
        }
      }
      if (found_balancer_address) {
        if (lb_policy_name != NULL && strcmp(lb_policy_name, "grpclb") != 0) {
          gpr_log(GPR_INFO,
                  "resolver requested LB policy %s but provided at least one "
                  "balancer address -- forcing use of grpclb LB policy",
                  lb_policy_name);
        }
        lb_policy_name = "grpclb";
      }
    }
    // Use pick_first if nothing was specified and we didn't select grpclb
    // above.
    if (lb_policy_name == NULL) lb_policy_name = "pick_first";
    grpc_lb_policy_args lb_policy_args;
    lb_policy_args.args = chand->resolver_result;
    lb_policy_args.client_channel_factory = chand->client_channel_factory;
    lb_policy_args.combiner = chand->combiner;
    // Check to see if we're already using the right LB policy.
    // Note: It's safe to use chand->info_lb_policy_name here without
    // taking a lock on chand->info_mu, because this function is the
    // only thing that modifies its value, and it can only be invoked
    // once at any given time.
    lb_policy_name_changed =
        chand->info_lb_policy_name == NULL ||
        strcmp(chand->info_lb_policy_name, lb_policy_name) != 0;
    if (chand->lb_policy != NULL && !lb_policy_name_changed) {
      // Continue using the same LB policy.  Update with new addresses.
      lb_policy_updated = true;
      grpc_lb_policy_update_locked(exec_ctx, chand->lb_policy, &lb_policy_args);
    } else {
      // Instantiate new LB policy.
      new_lb_policy =
          grpc_lb_policy_create(exec_ctx, lb_policy_name, &lb_policy_args);
      if (new_lb_policy == NULL) {
        gpr_log(GPR_ERROR, "could not create LB policy \"%s\"", lb_policy_name);
      }
    }
    // Find service config.
    channel_arg =
        grpc_channel_args_find(chand->resolver_result, GRPC_ARG_SERVICE_CONFIG);
    if (channel_arg != NULL) {
      GPR_ASSERT(channel_arg->type == GRPC_ARG_STRING);
      service_config_json = gpr_strdup(channel_arg->value.string);
      grpc_service_config *service_config =
          grpc_service_config_create(service_config_json);
      if (service_config != NULL) {
        channel_arg =
            grpc_channel_args_find(chand->resolver_result, GRPC_ARG_SERVER_URI);
        GPR_ASSERT(channel_arg != NULL);
        GPR_ASSERT(channel_arg->type == GRPC_ARG_STRING);
        grpc_uri *uri =
            grpc_uri_parse(exec_ctx, channel_arg->value.string, true);
        GPR_ASSERT(uri->path[0] != '\0');
        service_config_parsing_state parsing_state;
        memset(&parsing_state, 0, sizeof(parsing_state));
        parsing_state.server_name =
            uri->path[0] == '/' ? uri->path + 1 : uri->path;
        grpc_service_config_parse_global_params(
            service_config, parse_retry_throttle_params, &parsing_state);
        grpc_uri_destroy(uri);
        retry_throttle_data = parsing_state.retry_throttle_data;
        method_params_table = grpc_service_config_create_method_config_table(
            exec_ctx, service_config, method_parameters_create_from_json,
            method_parameters_free);
        grpc_service_config_destroy(service_config);
      }
    }
    // Before we clean up, save a copy of lb_policy_name, since it might
    // be pointing to data inside chand->resolver_result.
    // The copy will be saved in chand->lb_policy_name below.
    lb_policy_name = gpr_strdup(lb_policy_name);
    grpc_channel_args_destroy(exec_ctx, chand->resolver_result);
    chand->resolver_result = NULL;
  }
  if (GRPC_TRACER_ON(grpc_client_channel_trace)) {
    gpr_log(GPR_DEBUG,
            "chand=%p: resolver result: lb_policy_name=\"%s\"%s, "
            "service_config=\"%s\"",
            chand, lb_policy_name, lb_policy_name_changed ? " (changed)" : "",
            service_config_json);
  }
  // Now swap out fields in chand.  Note that the new values may still
  // be NULL if (e.g.) the resolver failed to return results or the
  // results did not contain the necessary data.
  //
  // First, swap out the data used by cc_get_channel_info().
  gpr_mu_lock(&chand->info_mu);
  if (lb_policy_name != NULL) {
    gpr_free(chand->info_lb_policy_name);
    chand->info_lb_policy_name = lb_policy_name;
  }
  if (service_config_json != NULL) {
    gpr_free(chand->info_service_config_json);
    chand->info_service_config_json = service_config_json;
  }
  gpr_mu_unlock(&chand->info_mu);
  // Swap out the retry throttle data.
  if (chand->retry_throttle_data != NULL) {
    grpc_server_retry_throttle_data_unref(chand->retry_throttle_data);
  }
  chand->retry_throttle_data = retry_throttle_data;
  // Swap out the method params table.
  if (chand->method_params_table != NULL) {
    grpc_slice_hash_table_unref(exec_ctx, chand->method_params_table);
  }
  chand->method_params_table = method_params_table;
  // If we have a new LB policy or are shutting down (in which case
  // new_lb_policy will be NULL), swap out the LB policy, unreffing the
  // old one and removing its fds from chand->interested_parties.
  // Note that we do NOT do this if either (a) we updated the existing
  // LB policy above or (b) we failed to create the new LB policy (in
  // which case we want to continue using the most recent one we had).
  if (new_lb_policy != NULL || error != GRPC_ERROR_NONE ||
      chand->resolver == NULL) {
    if (chand->lb_policy != NULL) {
      if (GRPC_TRACER_ON(grpc_client_channel_trace)) {
        gpr_log(GPR_DEBUG, "chand=%p: unreffing lb_policy=%p", chand,
                chand->lb_policy);
      }
      grpc_pollset_set_del_pollset_set(exec_ctx,
                                       chand->lb_policy->interested_parties,
                                       chand->interested_parties);
      GRPC_LB_POLICY_UNREF(exec_ctx, chand->lb_policy, "channel");
    }
    chand->lb_policy = new_lb_policy;
  }
  // Now that we've swapped out the relevant fields of chand, check for
  // error or shutdown.
  if (error != GRPC_ERROR_NONE || chand->resolver == NULL) {
    if (GRPC_TRACER_ON(grpc_client_channel_trace)) {
      gpr_log(GPR_DEBUG, "chand=%p: shutting down", chand);
    }
    if (chand->resolver != NULL) {
      if (GRPC_TRACER_ON(grpc_client_channel_trace)) {
        gpr_log(GPR_DEBUG, "chand=%p: shutting down resolver", chand);
      }
      grpc_resolver_shutdown_locked(exec_ctx, chand->resolver);
      GRPC_RESOLVER_UNREF(exec_ctx, chand->resolver, "channel");
      chand->resolver = NULL;
    }
    set_channel_connectivity_state_locked(
        exec_ctx, chand, GRPC_CHANNEL_SHUTDOWN,
        GRPC_ERROR_CREATE_REFERENCING_FROM_STATIC_STRING(
            "Got resolver result after disconnection", &error, 1),
        "resolver_gone");
    GRPC_CHANNEL_STACK_UNREF(exec_ctx, chand->owning_stack, "resolver");
    grpc_closure_list_fail_all(&chand->waiting_for_resolver_result_closures,
                               GRPC_ERROR_CREATE_REFERENCING_FROM_STATIC_STRING(
                                   "Channel disconnected", &error, 1));
    GRPC_CLOSURE_LIST_SCHED(exec_ctx,
                            &chand->waiting_for_resolver_result_closures);
  } else {  // Not shutting down.
    grpc_connectivity_state state = GRPC_CHANNEL_TRANSIENT_FAILURE;
    grpc_error *state_error =
        GRPC_ERROR_CREATE_FROM_STATIC_STRING("No load balancing policy");
    if (new_lb_policy != NULL) {
      if (GRPC_TRACER_ON(grpc_client_channel_trace)) {
        gpr_log(GPR_DEBUG, "chand=%p: initializing new LB policy", chand);
      }
      GRPC_ERROR_UNREF(state_error);
      state = grpc_lb_policy_check_connectivity_locked(exec_ctx, new_lb_policy,
                                                       &state_error);
      grpc_pollset_set_add_pollset_set(exec_ctx,
                                       new_lb_policy->interested_parties,
                                       chand->interested_parties);
      GRPC_CLOSURE_LIST_SCHED(exec_ctx,
                              &chand->waiting_for_resolver_result_closures);
      if (chand->exit_idle_when_lb_policy_arrives) {
        grpc_lb_policy_exit_idle_locked(exec_ctx, new_lb_policy);
        chand->exit_idle_when_lb_policy_arrives = false;
      }
      watch_lb_policy_locked(exec_ctx, chand, new_lb_policy, state);
    }
    if (!lb_policy_updated) {
      set_channel_connectivity_state_locked(exec_ctx, chand, state,
                                            GRPC_ERROR_REF(state_error),
                                            "new_lb+resolver");
    }
    grpc_resolver_next_locked(exec_ctx, chand->resolver,
                              &chand->resolver_result,
                              &chand->on_resolver_result_changed);
    GRPC_ERROR_UNREF(state_error);
  }
}

static void start_transport_op_locked(grpc_exec_ctx *exec_ctx, void *arg,
                                      grpc_error *error_ignored) {
  grpc_transport_op *op = arg;
  grpc_channel_element *elem = op->handler_private.extra_arg;
  channel_data *chand = elem->channel_data;

  if (op->on_connectivity_state_change != NULL) {
    grpc_connectivity_state_notify_on_state_change(
        exec_ctx, &chand->state_tracker, op->connectivity_state,
        op->on_connectivity_state_change);
    op->on_connectivity_state_change = NULL;
    op->connectivity_state = NULL;
  }

  if (op->send_ping != NULL) {
    if (chand->lb_policy == NULL) {
      GRPC_CLOSURE_SCHED(
          exec_ctx, op->send_ping,
          GRPC_ERROR_CREATE_FROM_STATIC_STRING("Ping with no load balancing"));
    } else {
      grpc_lb_policy_ping_one_locked(exec_ctx, chand->lb_policy, op->send_ping);
      op->bind_pollset = NULL;
    }
    op->send_ping = NULL;
  }

  if (op->disconnect_with_error != GRPC_ERROR_NONE) {
    if (chand->resolver != NULL) {
      set_channel_connectivity_state_locked(
          exec_ctx, chand, GRPC_CHANNEL_SHUTDOWN,
          GRPC_ERROR_REF(op->disconnect_with_error), "disconnect");
      grpc_resolver_shutdown_locked(exec_ctx, chand->resolver);
      GRPC_RESOLVER_UNREF(exec_ctx, chand->resolver, "channel");
      chand->resolver = NULL;
      if (!chand->started_resolving) {
        grpc_closure_list_fail_all(&chand->waiting_for_resolver_result_closures,
                                   GRPC_ERROR_REF(op->disconnect_with_error));
        GRPC_CLOSURE_LIST_SCHED(exec_ctx,
                                &chand->waiting_for_resolver_result_closures);
      }
      if (chand->lb_policy != NULL) {
        grpc_pollset_set_del_pollset_set(exec_ctx,
                                         chand->lb_policy->interested_parties,
                                         chand->interested_parties);
        GRPC_LB_POLICY_UNREF(exec_ctx, chand->lb_policy, "channel");
        chand->lb_policy = NULL;
      }
    }
    GRPC_ERROR_UNREF(op->disconnect_with_error);
  }
  GRPC_CHANNEL_STACK_UNREF(exec_ctx, chand->owning_stack, "start_transport_op");

  GRPC_CLOSURE_SCHED(exec_ctx, op->on_consumed, GRPC_ERROR_NONE);
}

static void cc_start_transport_op(grpc_exec_ctx *exec_ctx,
                                  grpc_channel_element *elem,
                                  grpc_transport_op *op) {
  channel_data *chand = elem->channel_data;

  GPR_ASSERT(op->set_accept_stream == false);
  if (op->bind_pollset != NULL) {
    grpc_pollset_set_add_pollset(exec_ctx, chand->interested_parties,
                                 op->bind_pollset);
  }

  op->handler_private.extra_arg = elem;
  GRPC_CHANNEL_STACK_REF(chand->owning_stack, "start_transport_op");
  GRPC_CLOSURE_SCHED(
      exec_ctx,
      GRPC_CLOSURE_INIT(&op->handler_private.closure, start_transport_op_locked,
                        op, grpc_combiner_scheduler(chand->combiner)),
      GRPC_ERROR_NONE);
}

static void cc_get_channel_info(grpc_exec_ctx *exec_ctx,
                                grpc_channel_element *elem,
                                const grpc_channel_info *info) {
  channel_data *chand = elem->channel_data;
  gpr_mu_lock(&chand->info_mu);
  if (info->lb_policy_name != NULL) {
    *info->lb_policy_name = chand->info_lb_policy_name == NULL
                                ? NULL
                                : gpr_strdup(chand->info_lb_policy_name);
  }
  if (info->service_config_json != NULL) {
    *info->service_config_json =
        chand->info_service_config_json == NULL
            ? NULL
            : gpr_strdup(chand->info_service_config_json);
  }
  gpr_mu_unlock(&chand->info_mu);
}

/* Constructor for channel_data */
static grpc_error *cc_init_channel_elem(grpc_exec_ctx *exec_ctx,
                                        grpc_channel_element *elem,
                                        grpc_channel_element_args *args) {
  channel_data *chand = elem->channel_data;
  GPR_ASSERT(args->is_last);
  GPR_ASSERT(elem->filter == &grpc_client_channel_filter);
  // Initialize data members.
  chand->combiner = grpc_combiner_create();
  gpr_mu_init(&chand->info_mu);
  gpr_mu_init(&chand->external_connectivity_watcher_list_mu);

  gpr_mu_lock(&chand->external_connectivity_watcher_list_mu);
  chand->external_connectivity_watcher_list_head = NULL;
  gpr_mu_unlock(&chand->external_connectivity_watcher_list_mu);

  chand->owning_stack = args->channel_stack;
  GRPC_CLOSURE_INIT(&chand->on_resolver_result_changed,
                    on_resolver_result_changed_locked, chand,
                    grpc_combiner_scheduler(chand->combiner));
  chand->interested_parties = grpc_pollset_set_create();
  grpc_connectivity_state_init(&chand->state_tracker, GRPC_CHANNEL_IDLE,
                               "client_channel");
  // Record max per-RPC retry buffer size.
  const grpc_arg *arg = grpc_channel_args_find(
      args->channel_args, GRPC_ARG_PER_RPC_RETRY_BUFFER_SIZE);
  chand->per_rpc_retry_buffer_size = (size_t)grpc_channel_arg_get_integer(
      arg, (grpc_integer_options){DEFAULT_PER_RPC_RETRY_BUFFER_SIZE, 0,
                                  INT_MAX});
  // Record client channel factory.
  arg = grpc_channel_args_find(args->channel_args,
                               GRPC_ARG_CLIENT_CHANNEL_FACTORY);
  if (arg == NULL) {
    return GRPC_ERROR_CREATE_FROM_STATIC_STRING(
        "Missing client channel factory in args for client channel filter");
  }
  if (arg->type != GRPC_ARG_POINTER) {
    return GRPC_ERROR_CREATE_FROM_STATIC_STRING(
        "client channel factory arg must be a pointer");
  }
  grpc_client_channel_factory_ref(arg->value.pointer.p);
  chand->client_channel_factory = arg->value.pointer.p;
  // Get server name to resolve, using proxy mapper if needed.
  arg = grpc_channel_args_find(args->channel_args, GRPC_ARG_SERVER_URI);
  if (arg == NULL) {
    return GRPC_ERROR_CREATE_FROM_STATIC_STRING(
        "Missing server uri in args for client channel filter");
  }
  if (arg->type != GRPC_ARG_STRING) {
    return GRPC_ERROR_CREATE_FROM_STATIC_STRING(
        "server uri arg must be a string");
  }
  char *proxy_name = NULL;
  grpc_channel_args *new_args = NULL;
  grpc_proxy_mappers_map_name(exec_ctx, arg->value.string, args->channel_args,
                              &proxy_name, &new_args);
  // Instantiate resolver.
  chand->resolver = grpc_resolver_create(
      exec_ctx, proxy_name != NULL ? proxy_name : arg->value.string,
      new_args != NULL ? new_args : args->channel_args,
      chand->interested_parties, chand->combiner);
  if (proxy_name != NULL) gpr_free(proxy_name);
  if (new_args != NULL) grpc_channel_args_destroy(exec_ctx, new_args);
  if (chand->resolver == NULL) {
    return GRPC_ERROR_CREATE_FROM_STATIC_STRING("resolver creation failed");
  }
  chand->deadline_checking_enabled =
      grpc_deadline_checking_enabled(args->channel_args);
  return GRPC_ERROR_NONE;
}

static void shutdown_resolver_locked(grpc_exec_ctx *exec_ctx, void *arg,
                                     grpc_error *error) {
  grpc_resolver *resolver = arg;
  grpc_resolver_shutdown_locked(exec_ctx, resolver);
  GRPC_RESOLVER_UNREF(exec_ctx, resolver, "channel");
}

/* Destructor for channel_data */
static void cc_destroy_channel_elem(grpc_exec_ctx *exec_ctx,
                                    grpc_channel_element *elem) {
  channel_data *chand = elem->channel_data;
  if (chand->resolver != NULL) {
    GRPC_CLOSURE_SCHED(
        exec_ctx, GRPC_CLOSURE_CREATE(shutdown_resolver_locked, chand->resolver,
                                      grpc_combiner_scheduler(chand->combiner)),
        GRPC_ERROR_NONE);
  }
  if (chand->client_channel_factory != NULL) {
    grpc_client_channel_factory_unref(exec_ctx, chand->client_channel_factory);
  }
  if (chand->lb_policy != NULL) {
    grpc_pollset_set_del_pollset_set(exec_ctx,
                                     chand->lb_policy->interested_parties,
                                     chand->interested_parties);
    GRPC_LB_POLICY_UNREF(exec_ctx, chand->lb_policy, "channel");
  }
  gpr_free(chand->info_lb_policy_name);
  gpr_free(chand->info_service_config_json);
  if (chand->retry_throttle_data != NULL) {
    grpc_server_retry_throttle_data_unref(chand->retry_throttle_data);
  }
  if (chand->method_params_table != NULL) {
    grpc_slice_hash_table_unref(exec_ctx, chand->method_params_table);
  }
  grpc_connectivity_state_destroy(exec_ctx, &chand->state_tracker);
  grpc_pollset_set_destroy(exec_ctx, chand->interested_parties);
  GRPC_COMBINER_UNREF(exec_ctx, chand->combiner, "client_channel");
  gpr_mu_destroy(&chand->info_mu);
  gpr_mu_destroy(&chand->external_connectivity_watcher_list_mu);
}

/*************************************************************************
 * PER-CALL FUNCTIONS
 */

<<<<<<< HEAD
// The maximum number of concurrent batches possible.
// Based upon the maximum number of individually queueable ops in the batch
// API:
// - send_initial_metadata
// - send_message
// - send_trailing_metadata
// - recv_initial_metadata
// - recv_message
// - recv_trailing_metadata
#define MAX_CONCURRENT_BATCHES 6

// Retry support:
//
// There are 2 sets of data to maintain:
// - In call_data (in the parent channel), we maintain a list of pending
//   ops and cached data for those ops.
// - In the subchannel call, we maintain state to indicate what ops have
//   already been sent down to that call.
//
// When new ops come down, we first try to send them immediately.  If
// they fail and are retryable, then we do a new pick and start again.
//
// when new ops come down:
// - if retries are enabled, create subchannel_batch_data and use that
//   to send down batch
// - otherwise, send down as-is
//
// In on_complete:
// - if failed and is retryable, start new pick and then retry
// - otherwise, return to surface
//
// synchronization problems:
// - new batch coming down and retry started at the same time, how do we
//   know which ops to include?

// State used for sending a retryable batch down to a subchannel call.
// This provides its own grpc_transport_stream_op_batch and other data
// structures needed to populate the ops in the batch.
// We allocate one struct on the arena for each batch we get from the surface.
typedef struct {
  grpc_call_element *elem;
  grpc_subchannel_call *subchannel_call;
  // The batch to use in the subchannel call.
  // Its payload field points to subchannel_call_retry_state.batch_payload.
  grpc_transport_stream_op_batch batch;
  // For send_message.
  grpc_multi_attempt_byte_stream send_message;
  // For intercepting recv_initial_metadata.
  grpc_metadata_batch recv_initial_metadata;
  grpc_closure recv_initial_metadata_ready;
  bool initial_metadata_received;
  // For intercepting recv_message.
  grpc_closure recv_message_ready;
  grpc_byte_stream *recv_message;
  // For intercepting recv_trailing_metadata.
  grpc_metadata_batch recv_trailing_metadata;
  grpc_transport_stream_stats collect_stats;
  // For intercepting on_complete.
  grpc_closure on_complete;
} subchannel_batch_data;

// Retry state associated with a subchannel call.
// Stored in the parent_data of the subchannel call object.
typedef struct {
  // These fields indicate which ops have been sent down to this
  // subchannel call.
  gpr_atm send_initial_metadata;  // bool
  gpr_atm send_message_count;  // size_t
  gpr_atm send_trailing_metadata;  // bool
  gpr_atm recv_initial_metadata;  // bool
  gpr_atm recv_message;  // bool
  gpr_atm recv_trailing_metadata;  // bool
  // subchannel_batch_data.batch.payload points to this.
  grpc_transport_stream_op_batch_payload batch_payload;
  gpr_atm retry_dispatched;  // bool
} subchannel_call_retry_state;
=======
// Max number of batches that can be pending on a call at any given
// time.  This includes:
//   recv_initial_metadata
//   send_initial_metadata
//   recv_message
//   send_message
//   recv_trailing_metadata
//   send_trailing_metadata
#define MAX_WAITING_BATCHES 6
>>>>>>> e29c5bd7

/** Call data.  Holds a pointer to grpc_subchannel_call and the
    associated machinery to create such a pointer.
    Handles queueing of stream ops until a call object is ready, waiting
    for initial metadata before trying to create a call object,
    and handling cancellation gracefully. */
typedef struct client_channel_call_data {
  // State for handling deadlines.
  // The code in deadline_filter.c requires this to be the first field.
  // TODO(roth): This is slightly sub-optimal in that grpc_deadline_state
  // and this struct both independently store a pointer to the call
  // stack and the call combiner.  If/when we have time, find a way to avoid
  // this without breaking the grpc_deadline_state abstraction.
  grpc_deadline_state deadline_state;

  grpc_slice path;  // Request path.
  gpr_timespec call_start_time;
  gpr_timespec deadline;
  grpc_call_stack *owning_call;
  gpr_arena *arena;
  grpc_call_combiner *call_combiner;

  grpc_server_retry_throttle_data *retry_throttle_data;
  method_parameters *method_params;

  grpc_subchannel_call *subchannel_call;
  grpc_error *error;

  grpc_lb_policy *lb_policy;  // Holds ref while LB pick is pending.
  grpc_closure lb_pick_closure;
  grpc_closure cancel_closure;

  grpc_connected_subchannel *connected_subchannel;
  grpc_call_context_element subchannel_call_context[GRPC_CONTEXT_COUNT];
  grpc_polling_entity *pollent;

<<<<<<< HEAD
  grpc_closure_list waiting_list;
=======
  grpc_transport_stream_op_batch *waiting_for_pick_batches[MAX_WAITING_BATCHES];
  size_t waiting_for_pick_batches_count;
  grpc_closure handle_pending_batch_in_call_combiner[MAX_WAITING_BATCHES];
>>>>>>> e29c5bd7

  grpc_transport_stream_op_batch *initial_metadata_batch;

  grpc_linked_mdelem lb_token_mdelem;

  // Retry state.
  bool retry_committed;
  int num_retry_attempts;
  size_t bytes_buffered_for_retry;
  gpr_backoff retry_backoff;
  grpc_timer retry_timer;
  grpc_call_context_element *context;
  // Batches received from above that still have a on_complete,
  // recv_initial_metadata_ready, or recv_message_ready callback pending.
// FIXME: should this be an array of gpr_atm's?
  grpc_transport_stream_op_batch* pending_batches[MAX_CONCURRENT_BATCHES];
  // Copy of initial metadata.
  // Populated when we receive a send_initial_metadata op.
  grpc_linked_mdelem *send_initial_metadata_storage;
  grpc_metadata_batch send_initial_metadata;
  uint32_t send_initial_metadata_flags;
  // The contents for sent messages.
  // When we get a send_message op, we replace the original byte stream
  // with a grpc_multi_attempt_byte_stream that caches the slices to a
  // local buffer for use in retries.  We use initial_send_message as the
  // cache for the first send_message op, so that we don't need to allocate
  // memory for unary RPCs.  All subsequent messages are stored in
  // send_messages, which are dynamically allocated as needed.
  grpc_multi_attempt_byte_stream_cache initial_send_message;
  grpc_multi_attempt_byte_stream_cache *send_messages;
// FIXME: does this need to be a gpr_atm?
  size_t num_send_message_ops;
  // Non-NULL if we've received a send_trailing_metadata op.
  grpc_metadata_batch *send_trailing_metadata;
} call_data;

grpc_subchannel_call *grpc_client_channel_get_subchannel_call(
    grpc_call_element *elem) {
  call_data *calld = elem->call_data;
  return calld->subchannel_call;
}

static void waiting_for_pick_batches_add(
    call_data *calld, grpc_transport_stream_op_batch *batch) {
  if (batch->send_initial_metadata) {
    GPR_ASSERT(calld->initial_metadata_batch == NULL);
    calld->initial_metadata_batch = batch;
  } else {
    GPR_ASSERT(calld->waiting_for_pick_batches_count < MAX_WAITING_BATCHES);
    calld->waiting_for_pick_batches[calld->waiting_for_pick_batches_count++] =
        batch;
  }
<<<<<<< HEAD
  return true;
}

static void clear_call_or_error(grpc_exec_ctx *exec_ctx, call_data *calld) {
  while (true) {
    gpr_atm orig = gpr_atm_acq_load(&calld->subchannel_call_or_error);
    grpc_subchannel_call *call = NULL;
    if (orig != 0 && (orig & 1) == 0) {
      call = (grpc_subchannel_call *)orig;
    }
    if (gpr_atm_full_cas(&calld->subchannel_call_or_error, orig, (gpr_atm)0)) {
      if (call != NULL) {
        GRPC_SUBCHANNEL_CALL_UNREF(exec_ctx, call, "client_channel_call_retry");
      }
      break;
    }
  }
}

grpc_subchannel_call *grpc_client_channel_get_subchannel_call(
    grpc_call_element *call_elem) {
  return get_call_or_error(call_elem->call_data).subchannel_call;
}

static void start_subchannel_batch(grpc_exec_ctx *exec_ctx,
                                   grpc_call_element *elem,
                                   grpc_subchannel_call *subchannel_call,
                                   grpc_transport_stream_op_batch *batch);

// Cleans up retry state.  Called either when the RPC is committed
// (i.e., we will not attempt any more retries) or when the call is
// destroyed.
static void retry_committed(grpc_exec_ctx *exec_ctx, call_data *calld) {
  if (calld->retry_committed) return;
  calld->retry_committed = true;
  if (calld->send_initial_metadata_storage != NULL) {
    grpc_metadata_batch_destroy(exec_ctx, &calld->send_initial_metadata);
    gpr_free(calld->send_initial_metadata_storage);
  }
  if (calld->num_send_message_ops > 0) {
    grpc_multi_attempt_byte_stream_cache_destroy(exec_ctx,
                                                 &calld->initial_send_message);
  }
  for (int i = 0; i < (int)calld->num_send_message_ops - 2; ++i) {
    grpc_multi_attempt_byte_stream_cache_destroy(exec_ctx,
                                                 &calld->send_messages[i]);
  }
  gpr_free(calld->send_messages);
}

static size_t get_batch_index(grpc_transport_stream_op_batch *batch) {
  if (batch->send_initial_metadata) return 0;
  if (batch->send_message) return 1;
  if (batch->send_trailing_metadata) return 2;
  if (batch->recv_initial_metadata) return 3;
  if (batch->recv_message) return 4;
  if (batch->recv_trailing_metadata) return 5;
  GPR_UNREACHABLE_CODE(return (size_t)-1);
}

static grpc_multi_attempt_byte_stream_cache *get_send_message_cache(
    call_data *calld, size_t index) {
  GPR_ASSERT(index < calld->num_send_message_ops);
  return index == 0
         ? &calld->initial_send_message
         : &calld->send_messages[index - 1];
}

// If retries are configured, checks to see if this exceeds the retry
// buffer limit.  If it doesn't exceed the limit, adds the batch to
// calld->pending_batches and caches data for send ops (if any).
//
// FIXME: this is called in two places, in cc_start_transport_stream_op_batch()
// and in process_waiting_batch().  the second one is needed because the
// service config may not yet have been available when we first got the
// batch from the surface.  but need to make sure we don't do it twice!
static void retry_checks_for_new_batch(grpc_exec_ctx *exec_ctx,
                                       grpc_call_element *elem,
                                       grpc_transport_stream_op_batch *batch) {
  call_data *calld = elem->call_data;
  channel_data *chand = elem->channel_data;
gpr_log(GPR_INFO, "method_params=%p", calld->method_params);
gpr_log(GPR_INFO, "retry_policy=%p", calld->method_params == NULL ? NULL : calld->method_params->retry_policy);
gpr_log(GPR_INFO, "retry_committed=%d", calld->retry_committed);
  if (calld->method_params != NULL &&
      calld->method_params->retry_policy != NULL && !calld->retry_committed) {
gpr_log(GPR_INFO, "retries configured and not committed");
    // Save context.  Should be the same for all batches on a call.
    calld->context = batch->payload->context;
    // Check if the batch takes us over the retry buffer limit.
// FIXME: need to synchronize access to calld->bytes_buffered_for_retry,
// since we could have one thread sending down send_initial_metadata and
// another thread sending down send_message
    if (batch->send_initial_metadata) {
      calld->bytes_buffered_for_retry += grpc_metadata_batch_size(
          batch->payload->send_initial_metadata.send_initial_metadata);
    }
    if (batch->send_message) {
      calld->bytes_buffered_for_retry +=
          batch->payload->send_message.send_message->length;
    }
    if (calld->bytes_buffered_for_retry > chand->per_rpc_retry_buffer_size) {
gpr_log(GPR_INFO, "size exceeded, committing for retries");
      retry_committed(exec_ctx, calld);
    } else if (!batch->cancel_stream) {
      const size_t idx = get_batch_index(batch);
gpr_log(GPR_INFO, "STORING batch in pending_batches[%zu]", idx);
      GPR_ASSERT(calld->pending_batches[idx] == NULL);
      calld->pending_batches[idx] = batch;
      // Save a copy of metadata for send_initial_metadata ops.
      if (batch->send_initial_metadata) {
        GPR_ASSERT(calld->send_initial_metadata_storage == NULL);
        grpc_error *error = grpc_metadata_batch_copy(
            exec_ctx,
            batch->payload->send_initial_metadata.send_initial_metadata,
            &calld->send_initial_metadata,
            &calld->send_initial_metadata_storage);
        if (error != GRPC_ERROR_NONE) {
          // If we couldn't copy the metadata, we won't be able to retry,
          // but we can still proceed with the initial RPC.
gpr_log(GPR_INFO, "grpc_metadata_batch_copy() failed, committing");
          retry_committed(exec_ctx, calld);
          GRPC_ERROR_UNREF(error);
          return;
        }
        calld->send_initial_metadata_flags =
            batch->payload->send_initial_metadata.send_initial_metadata_flags;
      }
      // Set up cache for send_message ops.
      if (batch->send_message) {
        if (calld->num_send_message_ops > 0) {
          calld->send_messages = gpr_realloc(
              calld->send_messages,
              sizeof(grpc_multi_attempt_byte_stream_cache) *
                  calld->num_send_message_ops);
        }
        ++calld->num_send_message_ops;
        grpc_multi_attempt_byte_stream_cache *cache =
            get_send_message_cache(calld, calld->num_send_message_ops - 1);
        grpc_multi_attempt_byte_stream_cache_init(
            cache, batch->payload->send_message.send_message);
      }
      // Save metadata batch for send_trailing_metadata ops.
      if (batch->send_trailing_metadata) {
        calld->send_trailing_metadata =
            batch->payload->send_trailing_metadata.send_trailing_metadata;
      }
    }
  }
}

static void process_waiting_batch(grpc_exec_ctx *exec_ctx, void *arg,
                                  grpc_error *error) {
  grpc_transport_stream_op_batch *batch = arg;
  grpc_call_element *elem = batch->handler_private.extra_arg;
  call_data *calld = elem->call_data;
  if (error != GRPC_ERROR_NONE) {
    grpc_transport_stream_op_batch_finish_with_failure(
        exec_ctx, batch, GRPC_ERROR_REF(error));
    return;
  }
  call_or_error call = get_call_or_error(calld);
  if (call.error != GRPC_ERROR_NONE) {
    grpc_transport_stream_op_batch_finish_with_failure(
        exec_ctx, batch, GRPC_ERROR_REF(error));
    return;
  }
  retry_checks_for_new_batch(exec_ctx, elem, batch);
  start_subchannel_batch(exec_ctx, elem, call.subchannel_call, batch);
}

static void add_waiting_batch_locked(grpc_call_element* elem,
                                     grpc_transport_stream_op_batch *batch) {
  call_data *calld = elem->call_data;
  channel_data *chand = elem->channel_data;
  batch->handler_private.extra_arg = elem;
  GRPC_CLOSURE_INIT(&batch->handler_private.closure, process_waiting_batch,
                    batch, grpc_combiner_scheduler(chand->combiner));
  grpc_closure_list_append(&calld->waiting_list,
                           &batch->handler_private.closure, GRPC_ERROR_NONE);
}

static void fail_waiting_locked(grpc_exec_ctx *exec_ctx, call_data *calld,
                                grpc_error *error) {
  grpc_closure_list_fail_all(&calld->waiting_list, error);
  GRPC_CLOSURE_LIST_SCHED(exec_ctx, &calld->waiting_list);
}

static void release_waiting_locked(grpc_exec_ctx *exec_ctx,
                                   grpc_call_element *elem) {
  call_data *calld = elem->call_data;
  GRPC_CLOSURE_LIST_SCHED(exec_ctx, &calld->waiting_list);
}

static void maybe_clear_pending_batch(call_data *calld, size_t batch_index) {
  grpc_transport_stream_op_batch *original_batch =
      calld->pending_batches[batch_index];
  if (original_batch->on_complete == NULL &&
      (!original_batch->recv_initial_metadata ||
       original_batch->payload->recv_initial_metadata.recv_initial_metadata
           == NULL) &&
      (!original_batch->recv_message ||
       original_batch->payload->recv_message.recv_message_ready == NULL)) {
gpr_log(GPR_INFO, "CLEARING pending_batches[%zu]", batch_index);
    calld->pending_batches[batch_index] = NULL;
  }
}

static bool is_status_code_in_list(grpc_status_code status,
                                   grpc_status_code* list, size_t list_size) {
  if (list == NULL) return true;
  for (size_t i = 0; i < list_size; ++i) {
    if (status == list[i]) return true;
  }
  return false;
}

static void start_transport_stream_op_batch_locked(grpc_exec_ctx *exec_ctx,
                                                   void *arg,
                                                   grpc_error *error_ignored);

static void do_retry(grpc_exec_ctx *exec_ctx, void *arg, grpc_error *error) {
  subchannel_batch_data *batch_data = arg;
  grpc_call_element *elem = batch_data->elem;
  channel_data *chand = elem->channel_data;
// FIXME: this isn't exactly the right callback to use here, since
// start_transport_stream_op_batch_locked() assumes that it has a batch
// to send down and makes its decisions based on that.  right now, we're
// punting by sending it the batch that just failed, but that's not really
// the right thing to do, because we might receive new ops from the surface
// while we're doing the pick, and we'd want to include those in the retry
// attempt once the pick comes back.  need to either write a new version of
// start_transport_stream_op_batch_locked() to handle this case or
// generalize the existing code so that it knows about not having a
// specific batch available in the retry case.
  batch_data->batch.handler_private.extra_arg = elem;
  GRPC_CLOSURE_SCHED(
      exec_ctx,
      GRPC_CLOSURE_INIT(&batch_data->batch.handler_private.closure,
                        start_transport_stream_op_batch_locked,
                        &batch_data->batch,
                        grpc_combiner_scheduler(chand->combiner)),
      GRPC_ERROR_REF(error));
}

// Returns true if a retry is attempted.
static bool maybe_retry(grpc_exec_ctx *exec_ctx,
                        subchannel_batch_data *batch_data,
                        grpc_status_code status) {
  grpc_call_element *elem = batch_data->elem;
  call_data *calld = elem->call_data;
  channel_data *chand = elem->channel_data;
  // Get retry policy.
  GPR_ASSERT(calld->method_params != NULL);
  retry_policy_params *retry_policy = calld->method_params->retry_policy;
  GPR_ASSERT(retry_policy != NULL);
  // Check status.
  if (status == GRPC_STATUS_OK) {
    grpc_server_retry_throttle_data_record_success(calld->retry_throttle_data);
  } else {
    // If we've already dispatched a retry from this call, return true.
    // This catches the case where the batch has multiple callbacks
    // (i.e., it includes either recv_message or recv_initial_metadata and
    // at least one other op).
// FIXME: shouldn't this be in subchannel_batch_data, not
// subchannel_call_retry_state?
    subchannel_call_retry_state *retry_state =
        grpc_connected_subchannel_call_get_parent_data(
            batch_data->subchannel_call);
    if (!gpr_atm_full_cas(&retry_state->retry_dispatched, (gpr_atm)0,
                          (gpr_atm)1)) {
      return true;
    }
    // Check whether the status is retryable and whether we're being throttled.
    bool okay_to_retry = false;
    if (is_status_code_in_list(status, retry_policy->retryable_status_codes,
                               retry_policy->num_retryable_status_codes)) {
gpr_log(GPR_INFO, "CODE IN LIST");
      // Note that we should only record failures whose statuses match the
      // configured retryable status codes, since we don't want to count
      // failures due to malformed requests like INVALID_ARGUMENT.
      okay_to_retry = grpc_server_retry_throttle_data_record_failure(
          calld->retry_throttle_data);
    }
gpr_log(GPR_INFO, "okay_to_retry=%d", okay_to_retry);
    // Check whether the call is committed and whether we have retries
    // remaining.
gpr_log(GPR_INFO, "retry_committed=%d", calld->retry_committed);
gpr_log(GPR_INFO, "num_retry_attempts=%d", calld->num_retry_attempts);
gpr_log(GPR_INFO, "max_retry_attempts=%d", retry_policy->max_retry_attempts);
    if (okay_to_retry && !calld->retry_committed &&
        calld->num_retry_attempts < retry_policy->max_retry_attempts) {
gpr_log(GPR_INFO, "RETRYING");
      // Reset subchannel call.
// FIXME
      clear_call_or_error(exec_ctx, calld);
#if 0
      call_or_error coe = get_call_or_error(calld);
      if (coe.subchannel_call != NULL) {
        GRPC_SUBCHANNEL_CALL_UNREF(exec_ctx, coe.subchannel_call,
                                   "client_channel_call_retry");
        set_call_or_error(calld, (call_or_error){
            .error = GRPC_ERROR_CREATE_FROM_STATIC_STRING(
                "call failed; retrying")});
      }
#endif

      // Compute backoff delay.
      gpr_timespec now = gpr_now(GPR_CLOCK_MONOTONIC);
      gpr_timespec next_attempt_time;
      if (calld->num_retry_attempts == 0) {
        gpr_backoff_init(&calld->retry_backoff,
                         retry_policy->initial_backoff_ms,
                         retry_policy->backoff_multiplier, RETRY_BACKOFF_JITTER,
                         GPR_MIN(retry_policy->initial_backoff_ms,
                                 retry_policy->max_backoff_ms),
                         retry_policy->max_backoff_ms);
        next_attempt_time = gpr_backoff_begin(&calld->retry_backoff, now);
      } else {
        next_attempt_time = gpr_backoff_step(&calld->retry_backoff, now);
      }
      GRPC_CALL_STACK_REF(calld->owning_call, "maybe_retry");
      GRPC_CLOSURE_INIT(&calld->next_step, do_retry, batch_data,
                        grpc_combiner_scheduler(chand->combiner));
      grpc_timer_init(exec_ctx, &calld->retry_timer, next_attempt_time,
                      &calld->next_step, now);
      ++calld->num_retry_attempts;
      return true;
    }
// FIXME: else set calld->retry_committed?
  }
  return false;
}

// Intercepts recv_initial_metadata_ready callback for retries.
// Commits the call and returns the initial metadata up the stack.
static void recv_initial_metadata_ready(grpc_exec_ctx *exec_ctx, void *arg,
                                        grpc_error *error) {
gpr_log(GPR_INFO, "==> recv_initial_metadata_ready()");
  subchannel_batch_data *batch_data = arg;
  call_data *calld = batch_data->elem->call_data;
  // If we got an error, attempt to retry the call.
  if (error != GRPC_ERROR_NONE) {
    grpc_status_code status;
    grpc_error_get_status(error, calld->deadline, &status, NULL, NULL);
    if (maybe_retry(exec_ctx, batch_data, status)) return;
  } else {
    // If we didn't actually receive the initial metadata (i.e., we got
    // a Trailers-Only response), do nothing.  We'll probably wind up
    // retrying when recv_trailing_metadata comes back.
// FIXME: do we need to do anything from below before we do this?
    if (!batch_data->initial_metadata_received) return;
    // No error, so commit the call.
gpr_log(GPR_INFO, "recv_initial_metadata_ready() commit");
    retry_committed(exec_ctx, calld);
  }
  // Find pending batch.
  size_t batch_index = 0;
  for (; batch_index < GPR_ARRAY_SIZE(calld->pending_batches); ++batch_index) {
    if (calld->pending_batches[batch_index] != NULL &&
        calld->pending_batches[batch_index]->recv_initial_metadata &&
        calld->pending_batches[batch_index]->payload->recv_initial_metadata
            .recv_initial_metadata_ready != NULL) {
      break;
    }
  }
  GPR_ASSERT(batch_index < GPR_ARRAY_SIZE(calld->pending_batches));
  grpc_transport_stream_op_batch *original_batch =
      calld->pending_batches[batch_index];
  grpc_metadata_batch_move(
      &batch_data->recv_initial_metadata,
      original_batch->payload->recv_initial_metadata.recv_initial_metadata);
  GRPC_CLOSURE_RUN(
      exec_ctx,
      original_batch->payload->recv_initial_metadata
          .recv_initial_metadata_ready,
      GRPC_ERROR_REF(error));
gpr_log(GPR_INFO, "CLEARING pending_batches[%zu]->recv_initial_metadata_ready", batch_index);
  original_batch->payload->recv_initial_metadata.recv_initial_metadata_ready =
      NULL;
  maybe_clear_pending_batch(calld, batch_index);
  GRPC_SUBCHANNEL_CALL_UNREF(exec_ctx, batch_data->subchannel_call,
                             "client_channel_recv_initial_metadata_ready");
}

// Intercepts recv_message_ready callback for retries.
// Commits the call and returns the message up the stack.
static void recv_message_ready(grpc_exec_ctx *exec_ctx, void *arg,
                               grpc_error *error) {
gpr_log(GPR_INFO, "==> recv_message_ready()");
  subchannel_batch_data *batch_data = arg;
  call_data *calld = batch_data->elem->call_data;
  // If we got an error, attempt to retry the call.
  if (error != GRPC_ERROR_NONE) {
    grpc_status_code status;
    grpc_error_get_status(error, calld->deadline, &status, NULL, NULL);
    if (maybe_retry(exec_ctx, batch_data, status)) return;
  } else {
    // No error, so commit the call.
gpr_log(GPR_INFO, "recv_message_ready() commit");
    retry_committed(exec_ctx, calld);
  }
  // Find pending op.
  size_t batch_index = 0;
  for (; batch_index < GPR_ARRAY_SIZE(calld->pending_batches); ++batch_index) {
    if (calld->pending_batches[batch_index] != NULL &&
        calld->pending_batches[batch_index]->recv_message &&
        calld->pending_batches[batch_index]->payload->recv_message
            .recv_message_ready != NULL) {
      break;
    }
  }
  GPR_ASSERT(batch_index < GPR_ARRAY_SIZE(calld->pending_batches));
  grpc_transport_stream_op_batch *original_batch =
      calld->pending_batches[batch_index];
  *original_batch->payload->recv_message.recv_message =
      batch_data->recv_message;
  GRPC_CLOSURE_RUN(
      exec_ctx,
      original_batch->payload->recv_message.recv_message_ready,
      GRPC_ERROR_REF(error));
gpr_log(GPR_INFO, "CLEARING pending_batches[%zu]->recv_message_ready", batch_index);
  original_batch->payload->recv_message.recv_message_ready = NULL;
  maybe_clear_pending_batch(calld, batch_index);
  GRPC_SUBCHANNEL_CALL_UNREF(exec_ctx, batch_data->subchannel_call,
                             "client_channel_recv_message_ready");
}

// Returns the index into calld->pending_batches of the batch matching
// subchannel_batch, or -1 if no matching batch was found.
// Note that we do not match against a batch containing a send_message
// op unless this is the last send_message op, because we don't want to
// complete the batch if we're just replaying an already-reported-complete
// send_message op for a retry.
static size_t get_matching_pending_batch_index(
    call_data *calld, grpc_transport_stream_op_batch *subchannel_batch,
    bool is_last_send_message) {
  for (size_t i = 0; i < GPR_ARRAY_SIZE(calld->pending_batches); ++i) {
    if (calld->pending_batches[i] != NULL &&
        calld->pending_batches[i]->on_complete != NULL &&
        subchannel_batch->send_initial_metadata ==
            calld->pending_batches[i]->send_initial_metadata &&
        (!subchannel_batch->send_message ||
         (calld->pending_batches[i]->send_message && is_last_send_message)) &&
        subchannel_batch->send_trailing_metadata ==
            calld->pending_batches[i]->send_trailing_metadata &&
        subchannel_batch->recv_initial_metadata ==
            calld->pending_batches[i]->recv_initial_metadata &&
        subchannel_batch->recv_message ==
            calld->pending_batches[i]->recv_message &&
        subchannel_batch->recv_trailing_metadata ==
            calld->pending_batches[i]->recv_trailing_metadata) {
      return i;
    }
  }
  return (size_t)-1;
}

// Callback used to intercept on_complete from subchannel calls.
// Called only when retries are enabled.
static void on_complete(grpc_exec_ctx *exec_ctx, void *arg, grpc_error *error) {
  subchannel_batch_data *batch_data = arg;
  grpc_call_element *elem = batch_data->elem;
  call_data *calld = elem->call_data;

const char* str = grpc_error_string(error);
gpr_log(GPR_INFO, "==> on_complete(): error=%s", str);
gpr_log(GPR_INFO, "  batch:%s%s%s%s%s%s%s",
        batch_data->batch.send_initial_metadata ? " send_initial_metadata" : "",
        batch_data->batch.send_message ? " send_message" : "",
        batch_data->batch.send_trailing_metadata ? " send_trailing_metadata" : "",
        batch_data->batch.recv_initial_metadata ? " recv_initial_metadata" : "",
        batch_data->batch.recv_message ? " recv_message" : "",
        batch_data->batch.recv_trailing_metadata ? " recv_trailing_metadata" : "",
        batch_data->batch.cancel_stream ? " cancel_stream" : "");

  // Get retry policy.
  GPR_ASSERT(calld->method_params != NULL);
  retry_policy_params *retry_policy = calld->method_params->retry_policy;
  GPR_ASSERT(retry_policy != NULL);
  // If this op included a send_message op, check to see if it was the
  // last one.
  subchannel_call_retry_state *retry_state =
      grpc_connected_subchannel_call_get_parent_data(
          batch_data->subchannel_call);
  const size_t send_message_count =
      (size_t)gpr_atm_acq_load(&retry_state->send_message_count);
  const bool have_pending_send_message_ops =
      send_message_count < calld->num_send_message_ops;
  // There are several possible cases here:
  // 1. The batch failed (error != GRPC_ERROR_NONE).  In this case, the
  //    call is complete and has failed.
  // 2. The batch succeeded and included the recv_trailing_metadata op,
  //    and the metadata includes a non-OK status, in which case the call
  //    is complete and has failed.
  // 3. The batch succeeded and included the recv_trailing_metadata op,
  //    and the metadata includes status OK, in which case the call is
  //    complete and has succeeded.
  // 4. The batch succeeded but did not include the recv_trailing_metadata
  //    op, in which case the call is not yet complete.
  bool call_finished = false;
  grpc_status_code status = GRPC_STATUS_OK;
  if (error != GRPC_ERROR_NONE) {  // Case 1.
    call_finished = true;
    grpc_error_get_status(error, calld->deadline, &status, NULL, NULL);
  } else if (batch_data->batch.recv_trailing_metadata) {  // Cases 2 and 3.
    call_finished = true;
    grpc_metadata_batch *md_batch =
        batch_data->batch.payload->recv_trailing_metadata
            .recv_trailing_metadata;
    GPR_ASSERT(md_batch->idx.named.grpc_status != NULL);
    status = grpc_get_status_from_metadata(md_batch->idx.named.grpc_status->md);
  }
gpr_log(GPR_INFO, "call_finished=%d, status=%d", call_finished, status);
  // Cases 1, 2, and 3 are handled by maybe_retry().
  if (call_finished) {
    if (maybe_retry(exec_ctx, batch_data, status)) return;
  }
  // Case 4: call is not yet complete.
  else {
    if (have_pending_send_message_ops) {
gpr_log(GPR_INFO, "starting next batch for pending send_message ops");
      start_subchannel_batch(exec_ctx, elem, batch_data->subchannel_call,
                             NULL /* batch */);
    }
  }
  // Call succeeded or is not retryable.  Return back up the stack if needed.
  size_t idx = get_matching_pending_batch_index(calld, &batch_data->batch,
                                                !have_pending_send_message_ops);
  if (idx != (size_t)-1) {
gpr_log(GPR_INFO, "calling original on_complete");
    GRPC_CLOSURE_RUN(exec_ctx, calld->pending_batches[idx]->on_complete,
                     GRPC_ERROR_REF(error));
gpr_log(GPR_INFO, "CLEARING pending_batches[%zu]->on_complete", idx);
    calld->pending_batches[idx]->on_complete = NULL;
    maybe_clear_pending_batch(calld, idx);
  }
  GRPC_SUBCHANNEL_CALL_UNREF(exec_ctx, batch_data->subchannel_call,
                             "client_channel_on_complete");
}

// batch will be NULL if this is a retry.
// FIXME: need to make sure that this function is thread-safe w.r.t. new
// ops coming down and recording data in retry_checks_for_new_batch().
static void start_subchannel_batch(grpc_exec_ctx *exec_ctx,
                                   grpc_call_element *elem,
                                   grpc_subchannel_call *subchannel_call,
                                   grpc_transport_stream_op_batch *batch) {
  call_data *calld = elem->call_data;
gpr_log(GPR_INFO, "method_params=%p", calld->method_params);
if (calld->method_params) gpr_log(GPR_INFO, "method_params->retry_policy=%p", calld->method_params->retry_policy);
gpr_log(GPR_INFO, "retry_committed=%d", calld->retry_committed);
  if (calld->method_params != NULL &&
      calld->method_params->retry_policy != NULL && !calld->retry_committed) {
gpr_log(GPR_INFO, "RETRIES CONFIGURED");
    // Figure out what ops we have to send.
    // Note that we don't check for send_message ops here, since those
    // are detected in a different way below.
// FIXME: this isn't exactly right for the send ops -- we may have
// already completed them and sent the completions back to the surface
// (in which case they are no longer pending) but then need to send them
// again for a retry.  consider changing the way state is kept for the
// pending_batches list to avoid this problem.
    size_t send_initial_metadata_idx = INT_MAX;
    size_t send_trailing_metadata_idx = INT_MAX;
    size_t recv_initial_metadata_idx = INT_MAX;
    size_t recv_message_idx = INT_MAX;
    size_t recv_trailing_metadata_idx = INT_MAX;
    for (size_t i = 0; i < GPR_ARRAY_SIZE(calld->pending_batches); ++i) {
      grpc_transport_stream_op_batch *pending_batch = calld->pending_batches[i];
      if (pending_batch == NULL) continue;
      if (pending_batch->send_initial_metadata) send_initial_metadata_idx = i;
      if (pending_batch->send_trailing_metadata) send_trailing_metadata_idx = i;
      if (pending_batch->recv_initial_metadata) recv_initial_metadata_idx = i;
      if (pending_batch->recv_message) recv_message_idx = i;
      if (pending_batch->recv_trailing_metadata) recv_trailing_metadata_idx = i;
    }
// FIXME: if there are no ops that we haven't yet sent, return without
// doing anything
    // Construct a batch of ops to send on this subchannel call.
    subchannel_call_retry_state *retry_state =
        grpc_connected_subchannel_call_get_parent_data(subchannel_call);
    subchannel_batch_data *batch_data =
        gpr_arena_alloc(calld->arena, sizeof(*batch_data));
    batch_data->elem = elem;
    batch_data->subchannel_call = GRPC_SUBCHANNEL_CALL_REF(
        subchannel_call, "client_channel_start_subchannel_batch");
    batch_data->batch.payload = &retry_state->batch_payload;
    // send_initial_metadata.
    if (send_initial_metadata_idx != INT_MAX &&
        gpr_atm_full_cas(&retry_state->send_initial_metadata, (gpr_atm)0,
                         (gpr_atm)1)) {
      batch_data->batch.send_initial_metadata = true;
      batch_data->batch.payload->send_initial_metadata.send_initial_metadata =
          &calld->send_initial_metadata;
      batch_data->batch.payload->send_initial_metadata
          .send_initial_metadata_flags =
              calld->send_initial_metadata_flags;
    }
    // send_message.
// FIXME: if we get a new send_message op while there's one already
// pending (e.g., if we told the surface that the first send_message
// succeeded and then we had to retry and had already re-sent the first
// message when we got the next send_message op), then we need to queue
// it without sending it right away
    const size_t send_message_count =
        (size_t)gpr_atm_acq_load(&retry_state->send_message_count);
    const bool have_pending_send_message_ops =
        send_message_count < calld->num_send_message_ops;
    if (have_pending_send_message_ops &&
        gpr_atm_full_cas(&retry_state->send_trailing_metadata,
                         (gpr_atm)send_message_count,
                         (gpr_atm)send_message_count + 1)) {
      grpc_multi_attempt_byte_stream_cache *cache =
          get_send_message_cache(calld, send_message_count);
      grpc_multi_attempt_byte_stream_init(&batch_data->send_message, cache);
      batch_data->batch.send_message = true;
      batch_data->batch.payload->send_message.send_message =
          (grpc_byte_stream *)&batch_data->send_message;
    }
    // send_trailing_metadata.
// FIXME: don't do this yet if there are pending send_message ops
    if (send_trailing_metadata_idx != INT_MAX &&
        gpr_atm_full_cas(&retry_state->send_trailing_metadata, (gpr_atm)0,
                         (gpr_atm)1)) {
      batch_data->batch.send_trailing_metadata = true;
      batch_data->batch.payload->send_trailing_metadata.send_trailing_metadata =
          calld->send_trailing_metadata;
    }
    // recv_initial_metadata.
    if (recv_initial_metadata_idx != INT_MAX &&
        gpr_atm_full_cas(&retry_state->recv_initial_metadata, (gpr_atm)0,
                         (gpr_atm)1)) {
      batch_data->batch.recv_initial_metadata = true;
      grpc_metadata_batch_init(&batch_data->recv_initial_metadata);
      batch_data->batch.payload->recv_initial_metadata.recv_initial_metadata =
          &batch_data->recv_initial_metadata;
      batch_data->batch.payload->recv_initial_metadata.recv_flags =
          calld->pending_batches[recv_initial_metadata_idx]->payload
              ->recv_initial_metadata.recv_flags;
      batch_data->batch.payload->recv_initial_metadata.received =
          &batch_data->initial_metadata_received;
      GRPC_CLOSURE_INIT(&batch_data->recv_initial_metadata_ready,
                        recv_initial_metadata_ready, batch_data,
                        grpc_schedule_on_exec_ctx);
      batch_data->batch.payload->recv_initial_metadata
          .recv_initial_metadata_ready =
              &batch_data->recv_initial_metadata_ready;
      // Callback holds a ref.
      GRPC_SUBCHANNEL_CALL_REF(subchannel_call,
                               "client_channel_recv_initial_metadata_ready");
    }
    // recv_message.
    if (recv_message_idx != INT_MAX &&
        gpr_atm_full_cas(&retry_state->recv_message, (gpr_atm)0, (gpr_atm)1)) {
      batch_data->batch.recv_message = true;
      batch_data->batch.payload->recv_message.recv_message =
          &batch_data->recv_message;
      GRPC_CLOSURE_INIT(&batch_data->recv_message_ready, recv_message_ready,
                        batch_data, grpc_schedule_on_exec_ctx);
      batch_data->batch.payload->recv_message.recv_message_ready =
          &batch_data->recv_message_ready;
      // Callback holds a ref.
      GRPC_SUBCHANNEL_CALL_REF(subchannel_call,
                               "client_channel_recv_message_ready");
    }
    // recv_trailing_metadata.
    if (recv_trailing_metadata_idx != INT_MAX &&
        gpr_atm_full_cas(&retry_state->recv_trailing_metadata, (gpr_atm)0,
                         (gpr_atm)1)) {
      batch_data->batch.recv_trailing_metadata = true;
      grpc_metadata_batch_init(&batch_data->recv_trailing_metadata);
      batch_data->batch.payload->recv_trailing_metadata.recv_trailing_metadata =
          &batch_data->recv_trailing_metadata;
      GPR_ASSERT(
          calld->pending_batches[recv_trailing_metadata_idx]->collect_stats);
      batch_data->batch.collect_stats = true;
      batch_data->batch.payload->collect_stats.collect_stats =
          &batch_data->collect_stats;
    }
    // Intercept on_complete.
    GRPC_CLOSURE_INIT(&batch_data->on_complete, on_complete, batch_data,
                      grpc_schedule_on_exec_ctx);
    batch_data->batch.on_complete = &batch_data->on_complete;
    batch = &batch_data->batch;
  }
  grpc_subchannel_call_process_op(exec_ctx, subchannel_call, batch);
=======
}

static void fail_pending_batch_in_call_combiner(grpc_exec_ctx *exec_ctx,
                                                void *arg, grpc_error *error) {
  call_data *calld = arg;
  --calld->waiting_for_pick_batches_count;
  grpc_transport_stream_op_batch_finish_with_failure(
      exec_ctx,
      calld->waiting_for_pick_batches[calld->waiting_for_pick_batches_count],
      GRPC_ERROR_REF(error), calld->call_combiner);
}

static void waiting_for_pick_batches_fail(grpc_exec_ctx *exec_ctx,
                                          grpc_call_element *elem,
                                          grpc_error *error) {
  call_data *calld = elem->call_data;
  if (GRPC_TRACER_ON(grpc_client_channel_trace)) {
    gpr_log(GPR_DEBUG,
            "chand=%p calld=%p: failing %" PRIdPTR " pending batches: %s",
            elem->channel_data, calld, calld->waiting_for_pick_batches_count,
            grpc_error_string(error));
  }
  for (size_t i = 0; i < calld->waiting_for_pick_batches_count; ++i) {
    GRPC_CLOSURE_INIT(&calld->handle_pending_batch_in_call_combiner[i],
                      fail_pending_batch_in_call_combiner, calld,
                      grpc_schedule_on_exec_ctx);
    GRPC_CALL_COMBINER_START(exec_ctx, calld->call_combiner,
                             &calld->handle_pending_batch_in_call_combiner[i],
                             GRPC_ERROR_REF(error),
                             "waiting_for_pick_batches_fail");
  }
  if (calld->initial_metadata_batch != NULL) {
    grpc_transport_stream_op_batch_finish_with_failure(
        exec_ctx, calld->initial_metadata_batch, GRPC_ERROR_REF(error),
        calld->call_combiner);
  } else {
    GRPC_CALL_COMBINER_STOP(exec_ctx, calld->call_combiner,
                            "waiting_for_pick_batches_fail");
  }
  GRPC_ERROR_UNREF(error);
}

static void run_pending_batch_in_call_combiner(grpc_exec_ctx *exec_ctx,
                                               void *arg, grpc_error *ignored) {
  call_data *calld = arg;
  --calld->waiting_for_pick_batches_count;
  grpc_subchannel_call_process_op(
      exec_ctx, calld->subchannel_call,
      calld->waiting_for_pick_batches[calld->waiting_for_pick_batches_count]);
}

static void waiting_for_pick_batches_resume(grpc_exec_ctx *exec_ctx,
                                            grpc_call_element *elem) {
  channel_data *chand = elem->channel_data;
  call_data *calld = elem->call_data;
  if (GRPC_TRACER_ON(grpc_client_channel_trace)) {
    gpr_log(GPR_DEBUG, "chand=%p calld=%p: sending %" PRIdPTR
                       " pending batches to subchannel_call=%p",
            chand, calld, calld->waiting_for_pick_batches_count,
            calld->subchannel_call);
  }
  for (size_t i = 0; i < calld->waiting_for_pick_batches_count; ++i) {
    GRPC_CLOSURE_INIT(&calld->handle_pending_batch_in_call_combiner[i],
                      run_pending_batch_in_call_combiner, calld,
                      grpc_schedule_on_exec_ctx);
    GRPC_CALL_COMBINER_START(exec_ctx, calld->call_combiner,
                             &calld->handle_pending_batch_in_call_combiner[i],
                             GRPC_ERROR_NONE,
                             "waiting_for_pick_batches_resume");
  }
  GPR_ASSERT(calld->initial_metadata_batch != NULL);
  grpc_subchannel_call_process_op(exec_ctx, calld->subchannel_call,
                                  calld->initial_metadata_batch);
>>>>>>> e29c5bd7
}

// Applies service config to the call.  Must be invoked once we know
// that the resolver has returned results to the channel.
static void apply_service_config_to_call_locked(grpc_exec_ctx *exec_ctx,
                                                grpc_call_element *elem) {
  channel_data *chand = elem->channel_data;
  call_data *calld = elem->call_data;
  if (GRPC_TRACER_ON(grpc_client_channel_trace)) {
    gpr_log(GPR_DEBUG, "chand=%p calld=%p: applying service config to call",
            chand, calld);
  }
  if (chand->retry_throttle_data != NULL) {
    calld->retry_throttle_data =
        grpc_server_retry_throttle_data_ref(chand->retry_throttle_data);
  }
  if (chand->method_params_table != NULL) {
    calld->method_params = grpc_method_config_table_get(
        exec_ctx, chand->method_params_table, calld->path);
    if (calld->method_params != NULL) {
      method_parameters_ref(calld->method_params);
      // If the deadline from the service config is shorter than the one
      // from the client API, reset the deadline timer.
      if (chand->deadline_checking_enabled &&
          gpr_time_cmp(calld->method_params->timeout,
                       gpr_time_0(GPR_TIMESPAN)) != 0) {
        const gpr_timespec per_method_deadline =
            gpr_time_add(calld->call_start_time, calld->method_params->timeout);
        if (gpr_time_cmp(per_method_deadline, calld->deadline) < 0) {
          calld->deadline = per_method_deadline;
          grpc_deadline_state_reset(exec_ctx, elem, calld->deadline);
        }
      }
    }
  }
}

static void create_subchannel_call_locked(grpc_exec_ctx *exec_ctx,
                                          grpc_call_element *elem,
                                          grpc_error *error) {
  channel_data *chand = elem->channel_data;
  call_data *calld = elem->call_data;
  const grpc_connected_subchannel_call_args call_args = {
      .pollent = calld->pollent,
      .path = calld->path,
      .start_time = calld->call_start_time,
      .deadline = calld->deadline,
      .arena = calld->arena,
      .context = calld->subchannel_call_context,
      .call_combiner = calld->call_combiner};
  grpc_error *new_error = grpc_connected_subchannel_create_call(
      exec_ctx, calld->connected_subchannel, &call_args,
      &calld->subchannel_call);
  if (GRPC_TRACER_ON(grpc_client_channel_trace)) {
    gpr_log(GPR_DEBUG, "chand=%p calld=%p: create subchannel_call=%p: error=%s",
            chand, calld, calld->subchannel_call, grpc_error_string(new_error));
  }
  if (new_error != GRPC_ERROR_NONE) {
    new_error = grpc_error_add_child(new_error, error);
    waiting_for_pick_batches_fail(exec_ctx, elem, new_error);
  } else {
    waiting_for_pick_batches_resume(exec_ctx, elem);
  }
  GRPC_ERROR_UNREF(error);
}

static void subchannel_ready_locked(grpc_exec_ctx *exec_ctx,
                                    grpc_call_element *elem,
                                    grpc_error *error) {
  call_data *calld = elem->call_data;
  channel_data *chand = elem->channel_data;
  grpc_polling_entity_del_from_pollset_set(exec_ctx, calld->pollent,
                                           chand->interested_parties);
  if (calld->connected_subchannel == NULL) {
<<<<<<< HEAD
    grpc_error *failure =
        error == GRPC_ERROR_NONE
            ? GRPC_ERROR_CREATE_FROM_STATIC_STRING(
                  "Call dropped by load balancing policy")
            : GRPC_ERROR_CREATE_REFERENCING_FROM_STATIC_STRING(
                  "Failed to create subchannel", &error, 1);
    set_call_or_error(calld, (call_or_error){.error = GRPC_ERROR_REF(failure)});
    fail_waiting_locked(exec_ctx, calld, failure);
  } else if (coe.error != GRPC_ERROR_NONE) {
=======
    // Failed to create subchannel.
    calld->error = error == GRPC_ERROR_NONE
                       ? GRPC_ERROR_CREATE_FROM_STATIC_STRING(
                             "Call dropped by load balancing policy")
                       : GRPC_ERROR_CREATE_REFERENCING_FROM_STATIC_STRING(
                             "Failed to create subchannel", &error, 1);
    if (GRPC_TRACER_ON(grpc_client_channel_trace)) {
      gpr_log(GPR_DEBUG,
              "chand=%p calld=%p: failed to create subchannel: error=%s", chand,
              calld, grpc_error_string(calld->error));
    }
    waiting_for_pick_batches_fail(exec_ctx, elem, GRPC_ERROR_REF(calld->error));
  } else if (calld->error != GRPC_ERROR_NONE) {
>>>>>>> e29c5bd7
    /* already cancelled before subchannel became ready */
    grpc_error *child_errors[] = {error, calld->error};
    grpc_error *cancellation_error =
        GRPC_ERROR_CREATE_REFERENCING_FROM_STATIC_STRING(
            "Cancelled before creating subchannel", child_errors,
            GPR_ARRAY_SIZE(child_errors));
    /* if due to deadline, attach the deadline exceeded status to the error */
    if (gpr_time_cmp(calld->deadline, gpr_now(GPR_CLOCK_MONOTONIC)) < 0) {
      cancellation_error =
          grpc_error_set_int(cancellation_error, GRPC_ERROR_INT_GRPC_STATUS,
                             GRPC_STATUS_DEADLINE_EXCEEDED);
    }
<<<<<<< HEAD
    fail_waiting_locked(exec_ctx, calld, cancellation_error);
  } else {
    /* Create call on subchannel. */
    grpc_subchannel_call *subchannel_call = NULL;
    const bool retries_enabled = calld->method_params != NULL &&
                                 calld->method_params->retry_policy != NULL &&
                                 !calld->retry_committed;
    const size_t parent_data_size =
        retries_enabled ? sizeof(subchannel_call_retry_state) : 0;
    const grpc_connected_subchannel_call_args call_args = {
        .pollent = calld->pollent,
        .path = calld->path,
        .start_time = calld->call_start_time,
        .deadline = calld->deadline,
        .arena = calld->arena,
        .context = calld->subchannel_call_context,
        .parent_data_size = parent_data_size};
    grpc_error *new_error = grpc_connected_subchannel_create_call(
        exec_ctx, calld->connected_subchannel, &call_args, &subchannel_call);
    GPR_ASSERT(set_call_or_error(
        calld, (call_or_error){.subchannel_call = subchannel_call}));
    if (new_error != GRPC_ERROR_NONE) {
      new_error = grpc_error_add_child(new_error, error);
      fail_waiting_locked(exec_ctx, calld, new_error);
    } else {
      release_waiting_locked(exec_ctx, elem);
    }
=======
    if (GRPC_TRACER_ON(grpc_client_channel_trace)) {
      gpr_log(GPR_DEBUG,
              "chand=%p calld=%p: cancelled before subchannel became ready: %s",
              chand, calld, grpc_error_string(cancellation_error));
    }
    waiting_for_pick_batches_fail(exec_ctx, elem, cancellation_error);
  } else {
    /* Create call on subchannel. */
    create_subchannel_call_locked(exec_ctx, elem, GRPC_ERROR_REF(error));
>>>>>>> e29c5bd7
  }
  GRPC_CALL_STACK_UNREF(exec_ctx, calld->owning_call, "pick_subchannel");
  GRPC_ERROR_UNREF(error);
}

/** Return true if subchannel is available immediately (in which case
    subchannel_ready_locked() should not be called), or false otherwise (in
    which case subchannel_ready_locked() should be called when the subchannel
    is available). */
static bool pick_subchannel_locked(grpc_exec_ctx *exec_ctx,
                                   grpc_call_element *elem);

typedef struct {
  grpc_call_element *elem;
  bool cancelled;
  grpc_closure closure;
} pick_after_resolver_result_args;

static void pick_after_resolver_result_cancel_locked(grpc_exec_ctx *exec_ctx,
                                                     void *arg,
                                                     grpc_error *error) {
  grpc_call_element *elem = arg;
  channel_data *chand = elem->channel_data;
  call_data *calld = elem->call_data;
  // If we don't yet have a resolver result, then a closure for
  // pick_after_resolver_result_done_locked() will have been added to
  // chand->waiting_for_resolver_result_closures, and it may not be invoked
  // until after this call has been destroyed.  We mark the operation as
  // cancelled, so that when pick_after_resolver_result_done_locked()
  // is called, it will be a no-op.  We also immediately invoke
  // subchannel_ready_locked() to propagate the error back to the caller.
  for (grpc_closure *closure = chand->waiting_for_resolver_result_closures.head;
       closure != NULL; closure = closure->next_data.next) {
    pick_after_resolver_result_args *args = closure->cb_arg;
    if (!args->cancelled && args->elem == elem) {
      if (GRPC_TRACER_ON(grpc_client_channel_trace)) {
        gpr_log(GPR_DEBUG,
                "chand=%p calld=%p: "
                "cancelling pick waiting for resolver result",
                chand, calld);
      }
      args->cancelled = true;
      subchannel_ready_locked(exec_ctx, elem,
                              GRPC_ERROR_CREATE_REFERENCING_FROM_STATIC_STRING(
                                  "Pick cancelled", &error, 1));
    }
  }
}

static void pick_after_resolver_result_done_locked(grpc_exec_ctx *exec_ctx,
                                                   void *arg,
                                                   grpc_error *error) {
  pick_after_resolver_result_args *args = arg;
  if (args->cancelled) {
    /* cancelled, do nothing */
    if (GRPC_TRACER_ON(grpc_client_channel_trace)) {
      gpr_log(GPR_DEBUG, "call cancelled before resolver result");
    }
  } else {
    grpc_call_element *elem = args->elem;
    channel_data *chand = elem->channel_data;
    call_data *calld = elem->call_data;
    grpc_call_combiner_set_notify_on_cancel(exec_ctx, calld->call_combiner,
                                            NULL);
    if (error != GRPC_ERROR_NONE) {
      if (GRPC_TRACER_ON(grpc_client_channel_trace)) {
        gpr_log(GPR_DEBUG, "chand=%p calld=%p: resolver failed to return data",
                chand, calld);
      }
      subchannel_ready_locked(exec_ctx, elem, GRPC_ERROR_REF(error));
    } else {
      if (GRPC_TRACER_ON(grpc_client_channel_trace)) {
        gpr_log(GPR_DEBUG, "chand=%p calld=%p: resolver returned, doing pick",
                chand, calld);
      }
      if (pick_subchannel_locked(exec_ctx, elem)) {
        subchannel_ready_locked(exec_ctx, elem, GRPC_ERROR_NONE);
      }
    }
  }
  gpr_free(args);
}

static void pick_after_resolver_result_start_locked(grpc_exec_ctx *exec_ctx,
                                                    grpc_call_element *elem) {
  channel_data *chand = elem->channel_data;
  call_data *calld = elem->call_data;
  if (GRPC_TRACER_ON(grpc_client_channel_trace)) {
    gpr_log(GPR_DEBUG,
            "chand=%p calld=%p: deferring pick pending resolver result", chand,
            calld);
  }
  pick_after_resolver_result_args *args =
      (pick_after_resolver_result_args *)gpr_zalloc(sizeof(*args));
  args->elem = elem;
  GRPC_CLOSURE_INIT(&args->closure, pick_after_resolver_result_done_locked,
                    args, grpc_combiner_scheduler(chand->combiner));
  grpc_closure_list_append(&chand->waiting_for_resolver_result_closures,
                           &args->closure, GRPC_ERROR_NONE);
  grpc_call_combiner_set_notify_on_cancel(
      exec_ctx, calld->call_combiner,
      GRPC_CLOSURE_INIT(&calld->cancel_closure,
                        pick_after_resolver_result_cancel_locked, elem,
                        grpc_combiner_scheduler(chand->combiner)));
}

static void pick_callback_cancel_locked(grpc_exec_ctx *exec_ctx, void *arg,
                                        grpc_error *error) {
  grpc_call_element *elem = arg;
  channel_data *chand = elem->channel_data;
  call_data *calld = elem->call_data;
  if (calld->lb_policy != NULL) {
    if (GRPC_TRACER_ON(grpc_client_channel_trace)) {
      gpr_log(GPR_DEBUG, "chand=%p calld=%p: cancelling pick from LB policy %p",
              chand, calld, calld->lb_policy);
    }
    grpc_lb_policy_cancel_pick_locked(exec_ctx, calld->lb_policy,
                                      &calld->connected_subchannel,
                                      GRPC_ERROR_REF(error));
  }
}

// Callback invoked by grpc_lb_policy_pick_locked() for async picks.
// Unrefs the LB policy after invoking subchannel_ready_locked().
static void pick_callback_done_locked(grpc_exec_ctx *exec_ctx, void *arg,
                                      grpc_error *error) {
  grpc_call_element *elem = arg;
  channel_data *chand = elem->channel_data;
  call_data *calld = elem->call_data;
  if (GRPC_TRACER_ON(grpc_client_channel_trace)) {
    gpr_log(GPR_DEBUG, "chand=%p calld=%p: pick completed asynchronously",
            chand, calld);
  }
  grpc_call_combiner_set_notify_on_cancel(exec_ctx, calld->call_combiner, NULL);
  GPR_ASSERT(calld->lb_policy != NULL);
  GRPC_LB_POLICY_UNREF(exec_ctx, calld->lb_policy, "pick_subchannel");
  calld->lb_policy = NULL;
  subchannel_ready_locked(exec_ctx, elem, GRPC_ERROR_REF(error));
}

// Takes a ref to chand->lb_policy and calls grpc_lb_policy_pick_locked().
// If the pick was completed synchronously, unrefs the LB policy and
// returns true.
static bool pick_callback_start_locked(grpc_exec_ctx *exec_ctx,
                                       grpc_call_element *elem,
                                       const grpc_lb_policy_pick_args *inputs) {
  channel_data *chand = elem->channel_data;
  call_data *calld = elem->call_data;
  if (GRPC_TRACER_ON(grpc_client_channel_trace)) {
    gpr_log(GPR_DEBUG, "chand=%p calld=%p: starting pick on lb_policy=%p",
            chand, calld, chand->lb_policy);
  }
  // Keep a ref to the LB policy in calld while the pick is pending.
  GRPC_LB_POLICY_REF(chand->lb_policy, "pick_subchannel");
  calld->lb_policy = chand->lb_policy;
  GRPC_CLOSURE_INIT(&calld->lb_pick_closure, pick_callback_done_locked, elem,
                    grpc_combiner_scheduler(chand->combiner));
  const bool pick_done = grpc_lb_policy_pick_locked(
      exec_ctx, chand->lb_policy, inputs, &calld->connected_subchannel,
      calld->subchannel_call_context, NULL, &calld->lb_pick_closure);
  if (pick_done) {
    /* synchronous grpc_lb_policy_pick call. Unref the LB policy. */
    if (GRPC_TRACER_ON(grpc_client_channel_trace)) {
      gpr_log(GPR_DEBUG, "chand=%p calld=%p: pick completed synchronously",
              chand, calld);
    }
    GRPC_LB_POLICY_UNREF(exec_ctx, calld->lb_policy, "pick_subchannel");
    calld->lb_policy = NULL;
  } else {
    grpc_call_combiner_set_notify_on_cancel(
        exec_ctx, calld->call_combiner,
        GRPC_CLOSURE_INIT(&calld->cancel_closure, pick_callback_cancel_locked,
                          elem, grpc_combiner_scheduler(chand->combiner)));
  }
  return pick_done;
}

static bool pick_subchannel_locked(grpc_exec_ctx *exec_ctx,
                                   grpc_call_element *elem) {
  GPR_TIMER_BEGIN("pick_subchannel", 0);
  channel_data *chand = elem->channel_data;
  call_data *calld = elem->call_data;
  bool pick_done = false;
  if (chand->lb_policy != NULL) {
    apply_service_config_to_call_locked(exec_ctx, elem);
    // If the application explicitly set wait_for_ready, use that.
    // Otherwise, if the service config specified a value for this
    // method, use that.
    uint32_t initial_metadata_flags =
        calld->initial_metadata_batch->payload->send_initial_metadata
            .send_initial_metadata_flags;
    const bool wait_for_ready_set_from_api =
        initial_metadata_flags &
        GRPC_INITIAL_METADATA_WAIT_FOR_READY_EXPLICITLY_SET;
    const bool wait_for_ready_set_from_service_config =
        calld->method_params != NULL &&
        calld->method_params->wait_for_ready != WAIT_FOR_READY_UNSET;
    if (!wait_for_ready_set_from_api &&
        wait_for_ready_set_from_service_config) {
      if (calld->method_params->wait_for_ready == WAIT_FOR_READY_TRUE) {
        initial_metadata_flags |= GRPC_INITIAL_METADATA_WAIT_FOR_READY;
      } else {
        initial_metadata_flags &= ~GRPC_INITIAL_METADATA_WAIT_FOR_READY;
      }
    }
    const grpc_lb_policy_pick_args inputs = {
        calld->initial_metadata_batch->payload->send_initial_metadata
            .send_initial_metadata,
        initial_metadata_flags, &calld->lb_token_mdelem};
    pick_done = pick_callback_start_locked(exec_ctx, elem, &inputs);
  } else if (chand->resolver != NULL) {
    if (!chand->started_resolving) {
      start_resolving_locked(exec_ctx, chand);
    }
    pick_after_resolver_result_start_locked(exec_ctx, elem);
  } else {
    subchannel_ready_locked(
        exec_ctx, elem, GRPC_ERROR_CREATE_FROM_STATIC_STRING("Disconnected"));
  }
  GPR_TIMER_END("pick_subchannel", 0);
  return pick_done;
}

static void start_transport_stream_op_batch_locked(grpc_exec_ctx *exec_ctx,
                                                   void *arg,
                                                   grpc_error *error_ignored) {
  GPR_TIMER_BEGIN("start_transport_stream_op_batch_locked", 0);
  grpc_transport_stream_op_batch *batch = arg;
  grpc_call_element *elem = batch->handler_private.extra_arg;
  call_data *calld = elem->call_data;
<<<<<<< HEAD
  /* need to recheck that another thread hasn't set the call */
  call_or_error coe = get_call_or_error(calld);
  if (coe.error != GRPC_ERROR_NONE) {
    grpc_transport_stream_op_batch_finish_with_failure(
        exec_ctx, op, GRPC_ERROR_REF(coe.error));
    /* early out */
    return;
  }
  if (coe.subchannel_call != NULL) {
    start_subchannel_batch(exec_ctx, elem, coe.subchannel_call, op);
    /* early out */
    return;
  }
  /* if this is a cancellation, then we can raise our cancelled flag */
  if (op->cancel_stream) {
// FIXME: if retrying, need to stop all retries
// can only happen in one of the following cases:
// - we allowed an error to propagate up, in which case we've given up
//   and no longer need to retry
// - a filter above us in the parent channel stack generated an error,
//   in which case it's fine to give up on retries (might want to audit
//   this)
// - the application canceled from the API, in which case we definitely
//   want to give up on retries
    grpc_error *error = op->payload->cancel_stream.cancel_error;
    /* Stash a copy of cancel_error in our call data, so that we can use
       it for subsequent operations.  This ensures that if the call is
       cancelled before any ops are passed down (e.g., if the deadline
       is in the past when the call starts), we can return the right
       error to the caller when the first op does get passed down. */
    set_call_or_error(calld, (call_or_error){.error = GRPC_ERROR_REF(error)});
    if (calld->pick_pending) {
      cancel_pick_locked(exec_ctx, elem, GRPC_ERROR_REF(error));
    } else {
      fail_waiting_locked(exec_ctx, calld, GRPC_ERROR_REF(error));
=======
  channel_data *chand = elem->channel_data;
  // If this is a cancellation, cancel the pending pick (if any) and
  // fail any pending batches.
  if (batch->cancel_stream) {
    // Stash a copy of cancel_error in our call data, so that we can use
    // it for subsequent operations.  This ensures that if the call is
    // cancelled before any batches are passed down (e.g., if the deadline
    // is in the past when the call starts), we can return the right
    // error to the caller when the first batch does get passed down.
    if (calld->error != GRPC_ERROR_NONE) GRPC_ERROR_UNREF(calld->error);
    calld->error = GRPC_ERROR_REF(batch->payload->cancel_stream.cancel_error);
    if (GRPC_TRACER_ON(grpc_client_channel_trace)) {
      gpr_log(GPR_DEBUG, "chand=%p calld=%p: recording cancel_error=%s", chand,
              calld, grpc_error_string(calld->error));
    }
    if (calld->lb_policy != NULL) {
      pick_callback_cancel_locked(exec_ctx, elem, calld->error);
    } else {
      pick_after_resolver_result_cancel_locked(exec_ctx, elem, calld->error);
>>>>>>> e29c5bd7
    }
    waiting_for_pick_batches_fail(exec_ctx, elem, GRPC_ERROR_REF(calld->error));
  } else if (batch->send_initial_metadata) {
    // For send_initial_metadata, try to pick a subchannel.
    GPR_ASSERT(calld->connected_subchannel == NULL);
    GRPC_CALL_STACK_REF(calld->owning_call, "pick_subchannel");
    /* If a subchannel is not available immediately, the polling entity from
       call_data should be provided to channel_data's interested_parties, so
       that IO of the lb_policy and resolver could be done under it. */
    if (pick_subchannel_locked(exec_ctx, elem)) {
      // Pick was returned synchronously.
      GRPC_CALL_STACK_UNREF(exec_ctx, calld->owning_call, "pick_subchannel");
      if (calld->connected_subchannel == NULL) {
        if (calld->error != GRPC_ERROR_NONE) GRPC_ERROR_UNREF(calld->error);
        calld->error = GRPC_ERROR_CREATE_FROM_STATIC_STRING(
            "Call dropped by load balancing policy");
<<<<<<< HEAD
        set_call_or_error(calld,
                          (call_or_error){.error = GRPC_ERROR_REF(error)});
        fail_waiting_locked(exec_ctx, calld, GRPC_ERROR_REF(error));
        grpc_transport_stream_op_batch_finish_with_failure(exec_ctx, op, error);
        return;  // Early out.
=======
        waiting_for_pick_batches_fail(exec_ctx, elem,
                                      GRPC_ERROR_REF(calld->error));
      } else {
        // Create subchannel call.
        create_subchannel_call_locked(exec_ctx, elem, GRPC_ERROR_NONE);
>>>>>>> e29c5bd7
      }
    } else {
      grpc_polling_entity_add_to_pollset_set(exec_ctx, calld->pollent,
                                             chand->interested_parties);
    }
  }
<<<<<<< HEAD
  /* if we've got a subchannel, then let's ask it to create a call */
  if (!calld->pick_pending && calld->connected_subchannel != NULL) {
    grpc_subchannel_call *subchannel_call = NULL;
    const bool retries_enabled = calld->method_params != NULL &&
                                 calld->method_params->retry_policy != NULL &&
                                 !calld->retry_committed;
    const size_t parent_data_size =
        retries_enabled ? sizeof(subchannel_call_retry_state) : 0;
    const grpc_connected_subchannel_call_args call_args = {
        .pollent = calld->pollent,
        .path = calld->path,
        .start_time = calld->call_start_time,
        .deadline = calld->deadline,
        .arena = calld->arena,
        .context = calld->subchannel_call_context,
        .parent_data_size = parent_data_size};
    grpc_error *error = grpc_connected_subchannel_create_call(
        exec_ctx, calld->connected_subchannel, &call_args, &subchannel_call);
    GPR_ASSERT(set_call_or_error(
        calld, (call_or_error){.subchannel_call = subchannel_call}));
    if (error != GRPC_ERROR_NONE) {
      fail_waiting_locked(exec_ctx, calld, GRPC_ERROR_REF(error));
      grpc_transport_stream_op_batch_finish_with_failure(exec_ctx, op, error);
    } else {
      release_waiting_locked(exec_ctx, elem);
      /* recurse to retry */
      start_transport_stream_op_batch_locked_inner(exec_ctx, op, elem);
    }
    /* early out */
    return;
  }
  /* nothing to be done but wait */
  add_waiting_batch_locked(elem, op);
}

static void start_transport_stream_op_batch_locked(grpc_exec_ctx *exec_ctx,
                                                   void *arg,
                                                   grpc_error *error_ignored) {
  GPR_TIMER_BEGIN("start_transport_stream_op_batch_locked", 0);

  grpc_transport_stream_op_batch *op = arg;
  grpc_call_element *elem = op->handler_private.extra_arg;
  call_data *calld = elem->call_data;

  start_transport_stream_op_batch_locked_inner(exec_ctx, op, elem);

  GRPC_CALL_STACK_UNREF(exec_ctx, calld->owning_call,
                        "start_transport_stream_op_batch");
  GPR_TIMER_END("start_transport_stream_op_batch_locked", 0);
}

/* The logic here is fairly complicated, due to (a) the fact that we
   need to handle the case where we receive the send op before the
   initial metadata op, and (b) the need for efficiency, especially in
   the streaming case.

   We use double-checked locking to initially see if initialization has been
   performed. If it has not, we acquire the combiner and perform initialization.
   If it has, we proceed on the fast path. */
static void cc_start_transport_stream_op_batch(
    grpc_exec_ctx *exec_ctx, grpc_call_element *elem,
    grpc_transport_stream_op_batch *op) {
gpr_log(GPR_INFO, "received batch:%s%s%s%s%s%s%s",
        op->send_initial_metadata ? " send_initial_metadata" : "",
        op->send_message ? " send_message" : "",
        op->send_trailing_metadata ? " send_trailing_metadata" : "",
        op->recv_initial_metadata ? " recv_initial_metadata" : "",
        op->recv_message ? " recv_message" : "",
        op->recv_trailing_metadata ? " recv_trailing_metadata" : "",
        op->cancel_stream ? " cancel_stream" : "");

=======
  GRPC_CALL_STACK_UNREF(exec_ctx, calld->owning_call,
                        "start_transport_stream_op_batch");
  GPR_TIMER_END("start_transport_stream_op_batch_locked", 0);
}

static void on_complete(grpc_exec_ctx *exec_ctx, void *arg, grpc_error *error) {
  grpc_call_element *elem = arg;
  call_data *calld = elem->call_data;
  if (calld->retry_throttle_data != NULL) {
    if (error == GRPC_ERROR_NONE) {
      grpc_server_retry_throttle_data_record_success(
          calld->retry_throttle_data);
    } else {
      // TODO(roth): In a subsequent PR, check the return value here and
      // decide whether or not to retry.  Note that we should only
      // record failures whose statuses match the configured retryable
      // or non-fatal status codes.
      grpc_server_retry_throttle_data_record_failure(
          calld->retry_throttle_data);
    }
  }
  GRPC_CLOSURE_RUN(exec_ctx, calld->original_on_complete,
                   GRPC_ERROR_REF(error));
}

// The logic here is fairly complicated, due to (a) the fact that we
// need to handle the case where we receive a send_message op before the
// send_initial_metadata op, and (b) the need for efficiency, especially in
// the streaming case.
//
// We check to see if we've already gotten a subchannel pick.  If so, we
// proceed on the fast path.  If not, we acquire the channel combiner and
// do the pick there.
static void cc_start_transport_stream_op_batch(
    grpc_exec_ctx *exec_ctx, grpc_call_element *elem,
    grpc_transport_stream_op_batch *batch) {
>>>>>>> e29c5bd7
  call_data *calld = elem->call_data;
  channel_data *chand = elem->channel_data;
  if (chand->deadline_checking_enabled) {
    grpc_deadline_state_client_start_transport_stream_op_batch(exec_ctx, elem,
                                                               batch);
  }
  // Intercept on_complete for recv_trailing_metadata so that we can
  // check retry throttle status.
  if (batch->recv_trailing_metadata) {
    GPR_ASSERT(batch->on_complete != NULL);
    calld->original_on_complete = batch->on_complete;
    GRPC_CLOSURE_INIT(&calld->on_complete, on_complete, elem,
                      grpc_schedule_on_exec_ctx);
    batch->on_complete = &calld->on_complete;
  }
<<<<<<< HEAD
  retry_checks_for_new_batch(exec_ctx, elem, op);
  /* try to (atomically) get the call */
  call_or_error coe = get_call_or_error(calld);
=======
  // Check if we've already gotten a subchannel call.
>>>>>>> e29c5bd7
  GPR_TIMER_BEGIN("cc_start_transport_stream_op_batch", 0);
  if (calld->error != GRPC_ERROR_NONE) {
    if (GRPC_TRACER_ON(grpc_client_channel_trace)) {
      gpr_log(GPR_DEBUG, "chand=%p calld=%p: failing batch with error: %s",
              chand, calld, grpc_error_string(calld->error));
    }
    grpc_transport_stream_op_batch_finish_with_failure(
<<<<<<< HEAD
        exec_ctx, op, GRPC_ERROR_REF(coe.error));
    GPR_TIMER_END("cc_start_transport_stream_op_batch", 0);
    /* early out */
    return;
  }
  if (coe.subchannel_call != NULL) {
    start_subchannel_batch(exec_ctx, elem, coe.subchannel_call, op);
    GPR_TIMER_END("cc_start_transport_stream_op_batch", 0);
    /* early out */
    return;
=======
        exec_ctx, batch, GRPC_ERROR_REF(calld->error), calld->call_combiner);
    goto done;
  }
  if (calld->subchannel_call != NULL) {
    if (GRPC_TRACER_ON(grpc_client_channel_trace)) {
      gpr_log(GPR_DEBUG,
              "chand=%p calld=%p: sending batch to subchannel_call=%p", chand,
              calld, calld->subchannel_call);
    }
    grpc_subchannel_call_process_op(exec_ctx, calld->subchannel_call, batch);
    goto done;
  }
  // We do not yet have a subchannel call.
  // Add the batch to the waiting-for-pick list.
  waiting_for_pick_batches_add(calld, batch);
  // For batches containing send_initial_metadata or cancel_stream ops, enter
  // the channel combiner to either start or cancel a pick, respectively.
  if (batch->cancel_stream || batch->send_initial_metadata) {
    if (GRPC_TRACER_ON(grpc_client_channel_trace)) {
      gpr_log(GPR_DEBUG, "chand=%p calld=%p: entering combiner", chand, calld);
    }
    GRPC_CALL_STACK_REF(calld->owning_call, "start_transport_stream_op_batch");
    batch->handler_private.extra_arg = elem;
    GRPC_CLOSURE_SCHED(
        exec_ctx,
        GRPC_CLOSURE_INIT(&batch->handler_private.closure,
                          start_transport_stream_op_batch_locked, batch,
                          grpc_combiner_scheduler(chand->combiner)),
        GRPC_ERROR_NONE);
  } else {
    // For all other batches, release the call combiner.
    if (GRPC_TRACER_ON(grpc_client_channel_trace)) {
      gpr_log(GPR_DEBUG,
              "chand=%p calld=%p: saved batch, yeilding call combiner", chand,
              calld);
    }
    GRPC_CALL_COMBINER_STOP(exec_ctx, calld->call_combiner,
                            "batch does not include send_initial_metadata");
>>>>>>> e29c5bd7
  }
done:
  GPR_TIMER_END("cc_start_transport_stream_op_batch", 0);
}

/* Constructor for call_data */
static grpc_error *cc_init_call_elem(grpc_exec_ctx *exec_ctx,
                                     grpc_call_element *elem,
                                     const grpc_call_element_args *args) {
  call_data *calld = elem->call_data;
  channel_data *chand = elem->channel_data;
  // Initialize data members.
  calld->path = grpc_slice_ref_internal(args->path);
  calld->call_start_time = args->start_time;
  calld->deadline = gpr_convert_clock_type(args->deadline, GPR_CLOCK_MONOTONIC);
  calld->owning_call = args->call_stack;
  calld->arena = args->arena;
<<<<<<< HEAD
  grpc_closure_list_init(&calld->waiting_list);
=======
  calld->call_combiner = args->call_combiner;
>>>>>>> e29c5bd7
  if (chand->deadline_checking_enabled) {
    grpc_deadline_state_init(exec_ctx, elem, args->call_stack,
                             args->call_combiner, calld->deadline);
  }
  return GRPC_ERROR_NONE;
}

/* Destructor for call_data */
static void cc_destroy_call_elem(grpc_exec_ctx *exec_ctx,
                                 grpc_call_element *elem,
                                 const grpc_call_final_info *final_info,
                                 grpc_closure *then_schedule_closure) {
  call_data *calld = elem->call_data;
  channel_data *chand = elem->channel_data;
  if (chand->deadline_checking_enabled) {
    grpc_deadline_state_destroy(exec_ctx, elem);
  }
  grpc_slice_unref_internal(exec_ctx, calld->path);
  if (calld->method_params != NULL) {
    if (calld->method_params->retry_policy != NULL) {
      retry_committed(exec_ctx, calld);
    }
    method_parameters_unref(calld->method_params);
  }
  GRPC_ERROR_UNREF(calld->error);
  if (calld->subchannel_call != NULL) {
    grpc_subchannel_call_set_cleanup_closure(calld->subchannel_call,
                                             then_schedule_closure);
    then_schedule_closure = NULL;
    GRPC_SUBCHANNEL_CALL_UNREF(exec_ctx, calld->subchannel_call,
                               "client_channel_destroy_call");
  }
<<<<<<< HEAD
  GPR_ASSERT(!calld->pick_pending);
=======
  GPR_ASSERT(calld->lb_policy == NULL);
  GPR_ASSERT(calld->waiting_for_pick_batches_count == 0);
>>>>>>> e29c5bd7
  if (calld->connected_subchannel != NULL) {
    GRPC_CONNECTED_SUBCHANNEL_UNREF(exec_ctx, calld->connected_subchannel,
                                    "picked");
  }
  for (size_t i = 0; i < GRPC_CONTEXT_COUNT; ++i) {
    if (calld->subchannel_call_context[i].value != NULL) {
      calld->subchannel_call_context[i].destroy(
          calld->subchannel_call_context[i].value);
    }
  }
  GRPC_CLOSURE_SCHED(exec_ctx, then_schedule_closure, GRPC_ERROR_NONE);
}

static void cc_set_pollset_or_pollset_set(grpc_exec_ctx *exec_ctx,
                                          grpc_call_element *elem,
                                          grpc_polling_entity *pollent) {
  call_data *calld = elem->call_data;
  calld->pollent = pollent;
}

/*************************************************************************
 * EXPORTED SYMBOLS
 */

const grpc_channel_filter grpc_client_channel_filter = {
    cc_start_transport_stream_op_batch,
    cc_start_transport_op,
    sizeof(call_data),
    cc_init_call_elem,
    cc_set_pollset_or_pollset_set,
    cc_destroy_call_elem,
    sizeof(channel_data),
    cc_init_channel_elem,
    cc_destroy_channel_elem,
    cc_get_channel_info,
    "client-channel",
};

static void try_to_connect_locked(grpc_exec_ctx *exec_ctx, void *arg,
                                  grpc_error *error_ignored) {
  channel_data *chand = arg;
  if (chand->lb_policy != NULL) {
    grpc_lb_policy_exit_idle_locked(exec_ctx, chand->lb_policy);
  } else {
    chand->exit_idle_when_lb_policy_arrives = true;
    if (!chand->started_resolving && chand->resolver != NULL) {
      start_resolving_locked(exec_ctx, chand);
    }
  }
  GRPC_CHANNEL_STACK_UNREF(exec_ctx, chand->owning_stack, "try_to_connect");
}

grpc_connectivity_state grpc_client_channel_check_connectivity_state(
    grpc_exec_ctx *exec_ctx, grpc_channel_element *elem, int try_to_connect) {
  channel_data *chand = elem->channel_data;
  grpc_connectivity_state out =
      grpc_connectivity_state_check(&chand->state_tracker);
  if (out == GRPC_CHANNEL_IDLE && try_to_connect) {
    GRPC_CHANNEL_STACK_REF(chand->owning_stack, "try_to_connect");
    GRPC_CLOSURE_SCHED(
        exec_ctx, GRPC_CLOSURE_CREATE(try_to_connect_locked, chand,
                                      grpc_combiner_scheduler(chand->combiner)),
        GRPC_ERROR_NONE);
  }
  return out;
}

typedef struct external_connectivity_watcher {
  channel_data *chand;
  grpc_polling_entity pollent;
  grpc_closure *on_complete;
  grpc_closure *watcher_timer_init;
  grpc_connectivity_state *state;
  grpc_closure my_closure;
  struct external_connectivity_watcher *next;
} external_connectivity_watcher;

static external_connectivity_watcher *lookup_external_connectivity_watcher(
    channel_data *chand, grpc_closure *on_complete) {
  gpr_mu_lock(&chand->external_connectivity_watcher_list_mu);
  external_connectivity_watcher *w =
      chand->external_connectivity_watcher_list_head;
  while (w != NULL && w->on_complete != on_complete) {
    w = w->next;
  }
  gpr_mu_unlock(&chand->external_connectivity_watcher_list_mu);
  return w;
}

static void external_connectivity_watcher_list_append(
    channel_data *chand, external_connectivity_watcher *w) {
  GPR_ASSERT(!lookup_external_connectivity_watcher(chand, w->on_complete));

  gpr_mu_lock(&w->chand->external_connectivity_watcher_list_mu);
  GPR_ASSERT(!w->next);
  w->next = chand->external_connectivity_watcher_list_head;
  chand->external_connectivity_watcher_list_head = w;
  gpr_mu_unlock(&w->chand->external_connectivity_watcher_list_mu);
}

static void external_connectivity_watcher_list_remove(
    channel_data *chand, external_connectivity_watcher *too_remove) {
  GPR_ASSERT(
      lookup_external_connectivity_watcher(chand, too_remove->on_complete));
  gpr_mu_lock(&chand->external_connectivity_watcher_list_mu);
  if (too_remove == chand->external_connectivity_watcher_list_head) {
    chand->external_connectivity_watcher_list_head = too_remove->next;
    gpr_mu_unlock(&chand->external_connectivity_watcher_list_mu);
    return;
  }
  external_connectivity_watcher *w =
      chand->external_connectivity_watcher_list_head;
  while (w != NULL) {
    if (w->next == too_remove) {
      w->next = w->next->next;
      gpr_mu_unlock(&chand->external_connectivity_watcher_list_mu);
      return;
    }
    w = w->next;
  }
  GPR_UNREACHABLE_CODE(return );
}

int grpc_client_channel_num_external_connectivity_watchers(
    grpc_channel_element *elem) {
  channel_data *chand = elem->channel_data;
  int count = 0;

  gpr_mu_lock(&chand->external_connectivity_watcher_list_mu);
  external_connectivity_watcher *w =
      chand->external_connectivity_watcher_list_head;
  while (w != NULL) {
    count++;
    w = w->next;
  }
  gpr_mu_unlock(&chand->external_connectivity_watcher_list_mu);

  return count;
}

static void on_external_watch_complete(grpc_exec_ctx *exec_ctx, void *arg,
                                       grpc_error *error) {
  external_connectivity_watcher *w = arg;
  grpc_closure *follow_up = w->on_complete;
  grpc_polling_entity_del_from_pollset_set(exec_ctx, &w->pollent,
                                           w->chand->interested_parties);
  GRPC_CHANNEL_STACK_UNREF(exec_ctx, w->chand->owning_stack,
                           "external_connectivity_watcher");
  external_connectivity_watcher_list_remove(w->chand, w);
  gpr_free(w);
  GRPC_CLOSURE_RUN(exec_ctx, follow_up, GRPC_ERROR_REF(error));
}

static void watch_connectivity_state_locked(grpc_exec_ctx *exec_ctx, void *arg,
                                            grpc_error *error_ignored) {
  external_connectivity_watcher *w = arg;
  external_connectivity_watcher *found = NULL;
  if (w->state != NULL) {
    external_connectivity_watcher_list_append(w->chand, w);
    GRPC_CLOSURE_RUN(exec_ctx, w->watcher_timer_init, GRPC_ERROR_NONE);
    GRPC_CLOSURE_INIT(&w->my_closure, on_external_watch_complete, w,
                      grpc_schedule_on_exec_ctx);
    grpc_connectivity_state_notify_on_state_change(
        exec_ctx, &w->chand->state_tracker, w->state, &w->my_closure);
  } else {
    GPR_ASSERT(w->watcher_timer_init == NULL);
    found = lookup_external_connectivity_watcher(w->chand, w->on_complete);
    if (found) {
      GPR_ASSERT(found->on_complete == w->on_complete);
      grpc_connectivity_state_notify_on_state_change(
          exec_ctx, &found->chand->state_tracker, NULL, &found->my_closure);
    }
    grpc_polling_entity_del_from_pollset_set(exec_ctx, &w->pollent,
                                             w->chand->interested_parties);
    GRPC_CHANNEL_STACK_UNREF(exec_ctx, w->chand->owning_stack,
                             "external_connectivity_watcher");
    gpr_free(w);
  }
}

void grpc_client_channel_watch_connectivity_state(
    grpc_exec_ctx *exec_ctx, grpc_channel_element *elem,
    grpc_polling_entity pollent, grpc_connectivity_state *state,
    grpc_closure *closure, grpc_closure *watcher_timer_init) {
  channel_data *chand = elem->channel_data;
  external_connectivity_watcher *w = gpr_zalloc(sizeof(*w));
  w->chand = chand;
  w->pollent = pollent;
  w->on_complete = closure;
  w->state = state;
  w->watcher_timer_init = watcher_timer_init;
  grpc_polling_entity_add_to_pollset_set(exec_ctx, &w->pollent,
                                         chand->interested_parties);
  GRPC_CHANNEL_STACK_REF(w->chand->owning_stack,
                         "external_connectivity_watcher");
  GRPC_CLOSURE_SCHED(
      exec_ctx,
      GRPC_CLOSURE_INIT(&w->my_closure, watch_connectivity_state_locked, w,
                        grpc_combiner_scheduler(chand->combiner)),
      GRPC_ERROR_NONE);
}<|MERGE_RESOLUTION|>--- conflicted
+++ resolved
@@ -57,16 +57,14 @@
 
 /* Client channel implementation */
 
-<<<<<<< HEAD
 // FIXME: what's the right default for this?
 #define DEFAULT_PER_RPC_RETRY_BUFFER_SIZE (1<<30)
 
 // FIXME: what's the right value for this?
 #define RETRY_BACKOFF_JITTER 0.2
-=======
+
 grpc_tracer_flag grpc_client_channel_trace =
     GRPC_TRACER_INITIALIZER(false, "client_channel");
->>>>>>> e29c5bd7
 
 /*************************************************************************
  * METHOD-CONFIG TABLE
@@ -883,17 +881,18 @@
  * PER-CALL FUNCTIONS
  */
 
-<<<<<<< HEAD
-// The maximum number of concurrent batches possible.
-// Based upon the maximum number of individually queueable ops in the batch
-// API:
-// - send_initial_metadata
-// - send_message
-// - send_trailing_metadata
-// - recv_initial_metadata
-// - recv_message
-// - recv_trailing_metadata
-#define MAX_CONCURRENT_BATCHES 6
+// Max number of batches that can be pending on a call at any given
+// time.  This includes:
+//   recv_initial_metadata
+//   send_initial_metadata
+//   recv_message
+//   send_message
+//   recv_trailing_metadata
+//   send_trailing_metadata
+#define MAX_WAITING_BATCHES 6
+
+// FIXME: eliminate a lot of atomics and synchronization now that the
+// call combiner code has been merged in
 
 // Retry support:
 //
@@ -929,12 +928,16 @@
   // The batch to use in the subchannel call.
   // Its payload field points to subchannel_call_retry_state.batch_payload.
   grpc_transport_stream_op_batch batch;
+  // For send_initial_metadata.
+// FIXME: how do we propagate this back up, given that we may return
+// send_initial_metadata on_complete and then later decide to retry?
+  gpr_atm peer_string;
   // For send_message.
-  grpc_multi_attempt_byte_stream send_message;
+  grpc_caching_byte_stream send_message;
   // For intercepting recv_initial_metadata.
   grpc_metadata_batch recv_initial_metadata;
   grpc_closure recv_initial_metadata_ready;
-  bool initial_metadata_received;
+  bool trailing_metadata_available;
   // For intercepting recv_message.
   grpc_closure recv_message_ready;
   grpc_byte_stream *recv_message;
@@ -960,17 +963,6 @@
   grpc_transport_stream_op_batch_payload batch_payload;
   gpr_atm retry_dispatched;  // bool
 } subchannel_call_retry_state;
-=======
-// Max number of batches that can be pending on a call at any given
-// time.  This includes:
-//   recv_initial_metadata
-//   send_initial_metadata
-//   recv_message
-//   send_message
-//   recv_trailing_metadata
-//   send_trailing_metadata
-#define MAX_WAITING_BATCHES 6
->>>>>>> e29c5bd7
 
 /** Call data.  Holds a pointer to grpc_subchannel_call and the
     associated machinery to create such a pointer.
@@ -1007,13 +999,9 @@
   grpc_call_context_element subchannel_call_context[GRPC_CONTEXT_COUNT];
   grpc_polling_entity *pollent;
 
-<<<<<<< HEAD
-  grpc_closure_list waiting_list;
-=======
   grpc_transport_stream_op_batch *waiting_for_pick_batches[MAX_WAITING_BATCHES];
   size_t waiting_for_pick_batches_count;
   grpc_closure handle_pending_batch_in_call_combiner[MAX_WAITING_BATCHES];
->>>>>>> e29c5bd7
 
   grpc_transport_stream_op_batch *initial_metadata_batch;
 
@@ -1021,6 +1009,7 @@
 
   // Retry state.
   bool retry_committed;
+  grpc_closure do_retry;
   int num_retry_attempts;
   size_t bytes_buffered_for_retry;
   gpr_backoff retry_backoff;
@@ -1029,7 +1018,7 @@
   // Batches received from above that still have a on_complete,
   // recv_initial_metadata_ready, or recv_message_ready callback pending.
 // FIXME: should this be an array of gpr_atm's?
-  grpc_transport_stream_op_batch* pending_batches[MAX_CONCURRENT_BATCHES];
+  grpc_transport_stream_op_batch* pending_batches[MAX_WAITING_BATCHES];
   // Copy of initial metadata.
   // Populated when we receive a send_initial_metadata op.
   grpc_linked_mdelem *send_initial_metadata_storage;
@@ -1037,13 +1026,13 @@
   uint32_t send_initial_metadata_flags;
   // The contents for sent messages.
   // When we get a send_message op, we replace the original byte stream
-  // with a grpc_multi_attempt_byte_stream that caches the slices to a
+  // with a grpc_caching_byte_stream that caches the slices to a
   // local buffer for use in retries.  We use initial_send_message as the
   // cache for the first send_message op, so that we don't need to allocate
   // memory for unary RPCs.  All subsequent messages are stored in
   // send_messages, which are dynamically allocated as needed.
-  grpc_multi_attempt_byte_stream_cache initial_send_message;
-  grpc_multi_attempt_byte_stream_cache *send_messages;
+  grpc_byte_stream_cache initial_send_message;
+  grpc_byte_stream_cache *send_messages;
 // FIXME: does this need to be a gpr_atm?
   size_t num_send_message_ops;
   // Non-NULL if we've received a send_trailing_metadata op.
@@ -1054,41 +1043,6 @@
     grpc_call_element *elem) {
   call_data *calld = elem->call_data;
   return calld->subchannel_call;
-}
-
-static void waiting_for_pick_batches_add(
-    call_data *calld, grpc_transport_stream_op_batch *batch) {
-  if (batch->send_initial_metadata) {
-    GPR_ASSERT(calld->initial_metadata_batch == NULL);
-    calld->initial_metadata_batch = batch;
-  } else {
-    GPR_ASSERT(calld->waiting_for_pick_batches_count < MAX_WAITING_BATCHES);
-    calld->waiting_for_pick_batches[calld->waiting_for_pick_batches_count++] =
-        batch;
-  }
-<<<<<<< HEAD
-  return true;
-}
-
-static void clear_call_or_error(grpc_exec_ctx *exec_ctx, call_data *calld) {
-  while (true) {
-    gpr_atm orig = gpr_atm_acq_load(&calld->subchannel_call_or_error);
-    grpc_subchannel_call *call = NULL;
-    if (orig != 0 && (orig & 1) == 0) {
-      call = (grpc_subchannel_call *)orig;
-    }
-    if (gpr_atm_full_cas(&calld->subchannel_call_or_error, orig, (gpr_atm)0)) {
-      if (call != NULL) {
-        GRPC_SUBCHANNEL_CALL_UNREF(exec_ctx, call, "client_channel_call_retry");
-      }
-      break;
-    }
-  }
-}
-
-grpc_subchannel_call *grpc_client_channel_get_subchannel_call(
-    grpc_call_element *call_elem) {
-  return get_call_or_error(call_elem->call_data).subchannel_call;
 }
 
 static void start_subchannel_batch(grpc_exec_ctx *exec_ctx,
@@ -1107,12 +1061,10 @@
     gpr_free(calld->send_initial_metadata_storage);
   }
   if (calld->num_send_message_ops > 0) {
-    grpc_multi_attempt_byte_stream_cache_destroy(exec_ctx,
-                                                 &calld->initial_send_message);
+    grpc_byte_stream_cache_destroy(exec_ctx, &calld->initial_send_message);
   }
   for (int i = 0; i < (int)calld->num_send_message_ops - 2; ++i) {
-    grpc_multi_attempt_byte_stream_cache_destroy(exec_ctx,
-                                                 &calld->send_messages[i]);
+    grpc_byte_stream_cache_destroy(exec_ctx, &calld->send_messages[i]);
   }
   gpr_free(calld->send_messages);
 }
@@ -1127,8 +1079,8 @@
   GPR_UNREACHABLE_CODE(return (size_t)-1);
 }
 
-static grpc_multi_attempt_byte_stream_cache *get_send_message_cache(
-    call_data *calld, size_t index) {
+static grpc_byte_stream_cache *get_send_message_cache(call_data *calld,
+                                                      size_t index) {
   GPR_ASSERT(index < calld->num_send_message_ops);
   return index == 0
          ? &calld->initial_send_message
@@ -1200,14 +1152,13 @@
         if (calld->num_send_message_ops > 0) {
           calld->send_messages = gpr_realloc(
               calld->send_messages,
-              sizeof(grpc_multi_attempt_byte_stream_cache) *
-                  calld->num_send_message_ops);
+              sizeof(grpc_byte_stream_cache) * calld->num_send_message_ops);
         }
         ++calld->num_send_message_ops;
-        grpc_multi_attempt_byte_stream_cache *cache =
+        grpc_byte_stream_cache *cache =
             get_send_message_cache(calld, calld->num_send_message_ops - 1);
-        grpc_multi_attempt_byte_stream_cache_init(
-            cache, batch->payload->send_message.send_message);
+        grpc_byte_stream_cache_init(cache,
+                                    batch->payload->send_message.send_message);
       }
       // Save metadata batch for send_trailing_metadata ops.
       if (batch->send_trailing_metadata) {
@@ -1218,47 +1169,91 @@
   }
 }
 
-static void process_waiting_batch(grpc_exec_ctx *exec_ctx, void *arg,
-                                  grpc_error *error) {
-  grpc_transport_stream_op_batch *batch = arg;
-  grpc_call_element *elem = batch->handler_private.extra_arg;
+static void waiting_for_pick_batches_add(
+    call_data *calld, grpc_transport_stream_op_batch *batch) {
+  if (batch->send_initial_metadata) {
+    GPR_ASSERT(calld->initial_metadata_batch == NULL);
+    calld->initial_metadata_batch = batch;
+  } else {
+    GPR_ASSERT(calld->waiting_for_pick_batches_count < MAX_WAITING_BATCHES);
+    calld->waiting_for_pick_batches[calld->waiting_for_pick_batches_count++] =
+        batch;
+  }
+}
+
+static void fail_pending_batch_in_call_combiner(grpc_exec_ctx *exec_ctx,
+                                                void *arg, grpc_error *error) {
+  call_data *calld = arg;
+  --calld->waiting_for_pick_batches_count;
+  grpc_transport_stream_op_batch_finish_with_failure(
+      exec_ctx,
+      calld->waiting_for_pick_batches[calld->waiting_for_pick_batches_count],
+      GRPC_ERROR_REF(error), calld->call_combiner);
+}
+
+static void waiting_for_pick_batches_fail(grpc_exec_ctx *exec_ctx,
+                                          grpc_call_element *elem,
+                                          grpc_error *error) {
   call_data *calld = elem->call_data;
-  if (error != GRPC_ERROR_NONE) {
+  if (GRPC_TRACER_ON(grpc_client_channel_trace)) {
+    gpr_log(GPR_DEBUG,
+            "chand=%p calld=%p: failing %" PRIdPTR " pending batches: %s",
+            elem->channel_data, calld, calld->waiting_for_pick_batches_count,
+            grpc_error_string(error));
+  }
+  for (size_t i = 0; i < calld->waiting_for_pick_batches_count; ++i) {
+    GRPC_CLOSURE_INIT(&calld->handle_pending_batch_in_call_combiner[i],
+                      fail_pending_batch_in_call_combiner, calld,
+                      grpc_schedule_on_exec_ctx);
+    GRPC_CALL_COMBINER_START(exec_ctx, calld->call_combiner,
+                             &calld->handle_pending_batch_in_call_combiner[i],
+                             GRPC_ERROR_REF(error),
+                             "waiting_for_pick_batches_fail");
+  }
+  if (calld->initial_metadata_batch != NULL) {
     grpc_transport_stream_op_batch_finish_with_failure(
-        exec_ctx, batch, GRPC_ERROR_REF(error));
-    return;
-  }
-  call_or_error call = get_call_or_error(calld);
-  if (call.error != GRPC_ERROR_NONE) {
-    grpc_transport_stream_op_batch_finish_with_failure(
-        exec_ctx, batch, GRPC_ERROR_REF(error));
-    return;
-  }
+        exec_ctx, calld->initial_metadata_batch, GRPC_ERROR_REF(error),
+        calld->call_combiner);
+  } else {
+    GRPC_CALL_COMBINER_STOP(exec_ctx, calld->call_combiner,
+                            "waiting_for_pick_batches_fail");
+  }
+  GRPC_ERROR_UNREF(error);
+}
+
+static void run_pending_batch_in_call_combiner(grpc_exec_ctx *exec_ctx,
+                                               void *arg, grpc_error *ignored) {
+  grpc_call_element *elem = (grpc_call_element *)arg;
+  call_data *calld = (call_data *)elem->call_data;
+  --calld->waiting_for_pick_batches_count;
+  grpc_transport_stream_op_batch *batch =
+      calld->waiting_for_pick_batches[calld->waiting_for_pick_batches_count];
   retry_checks_for_new_batch(exec_ctx, elem, batch);
-  start_subchannel_batch(exec_ctx, elem, call.subchannel_call, batch);
-}
-
-static void add_waiting_batch_locked(grpc_call_element* elem,
-                                     grpc_transport_stream_op_batch *batch) {
+  start_subchannel_batch(exec_ctx, elem, calld->subchannel_call, batch);
+}
+
+static void waiting_for_pick_batches_resume(grpc_exec_ctx *exec_ctx,
+                                            grpc_call_element *elem) {
+  channel_data *chand = elem->channel_data;
   call_data *calld = elem->call_data;
-  channel_data *chand = elem->channel_data;
-  batch->handler_private.extra_arg = elem;
-  GRPC_CLOSURE_INIT(&batch->handler_private.closure, process_waiting_batch,
-                    batch, grpc_combiner_scheduler(chand->combiner));
-  grpc_closure_list_append(&calld->waiting_list,
-                           &batch->handler_private.closure, GRPC_ERROR_NONE);
-}
-
-static void fail_waiting_locked(grpc_exec_ctx *exec_ctx, call_data *calld,
-                                grpc_error *error) {
-  grpc_closure_list_fail_all(&calld->waiting_list, error);
-  GRPC_CLOSURE_LIST_SCHED(exec_ctx, &calld->waiting_list);
-}
-
-static void release_waiting_locked(grpc_exec_ctx *exec_ctx,
-                                   grpc_call_element *elem) {
-  call_data *calld = elem->call_data;
-  GRPC_CLOSURE_LIST_SCHED(exec_ctx, &calld->waiting_list);
+  if (GRPC_TRACER_ON(grpc_client_channel_trace)) {
+    gpr_log(GPR_DEBUG, "chand=%p calld=%p: sending %" PRIdPTR
+                       " pending batches to subchannel_call=%p",
+            chand, calld, calld->waiting_for_pick_batches_count,
+            calld->subchannel_call);
+  }
+  for (size_t i = 0; i < calld->waiting_for_pick_batches_count; ++i) {
+    GRPC_CLOSURE_INIT(&calld->handle_pending_batch_in_call_combiner[i],
+                      run_pending_batch_in_call_combiner, elem,
+                      grpc_schedule_on_exec_ctx);
+    GRPC_CALL_COMBINER_START(exec_ctx, calld->call_combiner,
+                             &calld->handle_pending_batch_in_call_combiner[i],
+                             GRPC_ERROR_NONE,
+                             "waiting_for_pick_batches_resume");
+  }
+  GPR_ASSERT(calld->initial_metadata_batch != NULL);
+  grpc_subchannel_call_process_op(exec_ctx, calld->subchannel_call,
+                                  calld->initial_metadata_batch);
 }
 
 static void maybe_clear_pending_batch(call_data *calld, size_t batch_index) {
@@ -1362,7 +1357,15 @@
 gpr_log(GPR_INFO, "RETRYING");
       // Reset subchannel call.
 // FIXME
-      clear_call_or_error(exec_ctx, calld);
+      if (calld->subchannel_call != NULL) {
+        GRPC_SUBCHANNEL_CALL_UNREF(exec_ctx, calld->subchannel_call,
+                                   "client_channel_call_retry");
+        calld->subchannel_call = NULL;
+      }
+      if (calld->error != GRPC_ERROR_NONE) {
+        GRPC_ERROR_UNREF(calld->error);
+        calld->error = GRPC_ERROR_NONE;
+      }
 #if 0
       call_or_error coe = get_call_or_error(calld);
       if (coe.subchannel_call != NULL) {
@@ -1389,10 +1392,10 @@
         next_attempt_time = gpr_backoff_step(&calld->retry_backoff, now);
       }
       GRPC_CALL_STACK_REF(calld->owning_call, "maybe_retry");
-      GRPC_CLOSURE_INIT(&calld->next_step, do_retry, batch_data,
+      GRPC_CLOSURE_INIT(&calld->do_retry, do_retry, batch_data,
                         grpc_combiner_scheduler(chand->combiner));
       grpc_timer_init(exec_ctx, &calld->retry_timer, next_attempt_time,
-                      &calld->next_step, now);
+                      &calld->do_retry, now);
       ++calld->num_retry_attempts;
       return true;
     }
@@ -1414,11 +1417,10 @@
     grpc_error_get_status(error, calld->deadline, &status, NULL, NULL);
     if (maybe_retry(exec_ctx, batch_data, status)) return;
   } else {
-    // If we didn't actually receive the initial metadata (i.e., we got
-    // a Trailers-Only response), do nothing.  We'll probably wind up
-    // retrying when recv_trailing_metadata comes back.
+    // If we got a Trailers-Only response), do nothing.  We'll probably
+    // wind up retrying when recv_trailing_metadata comes back.
 // FIXME: do we need to do anything from below before we do this?
-    if (!batch_data->initial_metadata_received) return;
+    if (batch_data->trailing_metadata_available) return;
     // No error, so commit the call.
 gpr_log(GPR_INFO, "recv_initial_metadata_ready() commit");
     retry_committed(exec_ctx, calld);
@@ -1665,6 +1667,8 @@
       batch_data->batch.payload->send_initial_metadata
           .send_initial_metadata_flags =
               calld->send_initial_metadata_flags;
+      batch_data->batch.payload->send_initial_metadata.peer_string =
+          &batch_data->peer_string;
     }
     // send_message.
 // FIXME: if we get a new send_message op while there's one already
@@ -1680,9 +1684,9 @@
         gpr_atm_full_cas(&retry_state->send_trailing_metadata,
                          (gpr_atm)send_message_count,
                          (gpr_atm)send_message_count + 1)) {
-      grpc_multi_attempt_byte_stream_cache *cache =
+      grpc_byte_stream_cache *cache =
           get_send_message_cache(calld, send_message_count);
-      grpc_multi_attempt_byte_stream_init(&batch_data->send_message, cache);
+      grpc_caching_byte_stream_init(&batch_data->send_message, cache);
       batch_data->batch.send_message = true;
       batch_data->batch.payload->send_message.send_message =
           (grpc_byte_stream *)&batch_data->send_message;
@@ -1707,8 +1711,9 @@
       batch_data->batch.payload->recv_initial_metadata.recv_flags =
           calld->pending_batches[recv_initial_metadata_idx]->payload
               ->recv_initial_metadata.recv_flags;
-      batch_data->batch.payload->recv_initial_metadata.received =
-          &batch_data->initial_metadata_received;
+      batch_data->batch.payload->recv_initial_metadata
+          .trailing_metadata_available =
+              &batch_data->trailing_metadata_available;
       GRPC_CLOSURE_INIT(&batch_data->recv_initial_metadata_ready,
                         recv_initial_metadata_ready, batch_data,
                         grpc_schedule_on_exec_ctx);
@@ -1754,81 +1759,6 @@
     batch = &batch_data->batch;
   }
   grpc_subchannel_call_process_op(exec_ctx, subchannel_call, batch);
-=======
-}
-
-static void fail_pending_batch_in_call_combiner(grpc_exec_ctx *exec_ctx,
-                                                void *arg, grpc_error *error) {
-  call_data *calld = arg;
-  --calld->waiting_for_pick_batches_count;
-  grpc_transport_stream_op_batch_finish_with_failure(
-      exec_ctx,
-      calld->waiting_for_pick_batches[calld->waiting_for_pick_batches_count],
-      GRPC_ERROR_REF(error), calld->call_combiner);
-}
-
-static void waiting_for_pick_batches_fail(grpc_exec_ctx *exec_ctx,
-                                          grpc_call_element *elem,
-                                          grpc_error *error) {
-  call_data *calld = elem->call_data;
-  if (GRPC_TRACER_ON(grpc_client_channel_trace)) {
-    gpr_log(GPR_DEBUG,
-            "chand=%p calld=%p: failing %" PRIdPTR " pending batches: %s",
-            elem->channel_data, calld, calld->waiting_for_pick_batches_count,
-            grpc_error_string(error));
-  }
-  for (size_t i = 0; i < calld->waiting_for_pick_batches_count; ++i) {
-    GRPC_CLOSURE_INIT(&calld->handle_pending_batch_in_call_combiner[i],
-                      fail_pending_batch_in_call_combiner, calld,
-                      grpc_schedule_on_exec_ctx);
-    GRPC_CALL_COMBINER_START(exec_ctx, calld->call_combiner,
-                             &calld->handle_pending_batch_in_call_combiner[i],
-                             GRPC_ERROR_REF(error),
-                             "waiting_for_pick_batches_fail");
-  }
-  if (calld->initial_metadata_batch != NULL) {
-    grpc_transport_stream_op_batch_finish_with_failure(
-        exec_ctx, calld->initial_metadata_batch, GRPC_ERROR_REF(error),
-        calld->call_combiner);
-  } else {
-    GRPC_CALL_COMBINER_STOP(exec_ctx, calld->call_combiner,
-                            "waiting_for_pick_batches_fail");
-  }
-  GRPC_ERROR_UNREF(error);
-}
-
-static void run_pending_batch_in_call_combiner(grpc_exec_ctx *exec_ctx,
-                                               void *arg, grpc_error *ignored) {
-  call_data *calld = arg;
-  --calld->waiting_for_pick_batches_count;
-  grpc_subchannel_call_process_op(
-      exec_ctx, calld->subchannel_call,
-      calld->waiting_for_pick_batches[calld->waiting_for_pick_batches_count]);
-}
-
-static void waiting_for_pick_batches_resume(grpc_exec_ctx *exec_ctx,
-                                            grpc_call_element *elem) {
-  channel_data *chand = elem->channel_data;
-  call_data *calld = elem->call_data;
-  if (GRPC_TRACER_ON(grpc_client_channel_trace)) {
-    gpr_log(GPR_DEBUG, "chand=%p calld=%p: sending %" PRIdPTR
-                       " pending batches to subchannel_call=%p",
-            chand, calld, calld->waiting_for_pick_batches_count,
-            calld->subchannel_call);
-  }
-  for (size_t i = 0; i < calld->waiting_for_pick_batches_count; ++i) {
-    GRPC_CLOSURE_INIT(&calld->handle_pending_batch_in_call_combiner[i],
-                      run_pending_batch_in_call_combiner, calld,
-                      grpc_schedule_on_exec_ctx);
-    GRPC_CALL_COMBINER_START(exec_ctx, calld->call_combiner,
-                             &calld->handle_pending_batch_in_call_combiner[i],
-                             GRPC_ERROR_NONE,
-                             "waiting_for_pick_batches_resume");
-  }
-  GPR_ASSERT(calld->initial_metadata_batch != NULL);
-  grpc_subchannel_call_process_op(exec_ctx, calld->subchannel_call,
-                                  calld->initial_metadata_batch);
->>>>>>> e29c5bd7
 }
 
 // Applies service config to the call.  Must be invoked once we know
@@ -1871,6 +1801,11 @@
                                           grpc_error *error) {
   channel_data *chand = elem->channel_data;
   call_data *calld = elem->call_data;
+  const bool retries_enabled = calld->method_params != NULL &&
+                               calld->method_params->retry_policy != NULL &&
+                               !calld->retry_committed;
+  const size_t parent_data_size =
+      retries_enabled ? sizeof(subchannel_call_retry_state) : 0;
   const grpc_connected_subchannel_call_args call_args = {
       .pollent = calld->pollent,
       .path = calld->path,
@@ -1878,7 +1813,8 @@
       .deadline = calld->deadline,
       .arena = calld->arena,
       .context = calld->subchannel_call_context,
-      .call_combiner = calld->call_combiner};
+      .call_combiner = calld->call_combiner,
+      .parent_data_size = parent_data_size};
   grpc_error *new_error = grpc_connected_subchannel_create_call(
       exec_ctx, calld->connected_subchannel, &call_args,
       &calld->subchannel_call);
@@ -1903,17 +1839,6 @@
   grpc_polling_entity_del_from_pollset_set(exec_ctx, calld->pollent,
                                            chand->interested_parties);
   if (calld->connected_subchannel == NULL) {
-<<<<<<< HEAD
-    grpc_error *failure =
-        error == GRPC_ERROR_NONE
-            ? GRPC_ERROR_CREATE_FROM_STATIC_STRING(
-                  "Call dropped by load balancing policy")
-            : GRPC_ERROR_CREATE_REFERENCING_FROM_STATIC_STRING(
-                  "Failed to create subchannel", &error, 1);
-    set_call_or_error(calld, (call_or_error){.error = GRPC_ERROR_REF(failure)});
-    fail_waiting_locked(exec_ctx, calld, failure);
-  } else if (coe.error != GRPC_ERROR_NONE) {
-=======
     // Failed to create subchannel.
     calld->error = error == GRPC_ERROR_NONE
                        ? GRPC_ERROR_CREATE_FROM_STATIC_STRING(
@@ -1927,7 +1852,6 @@
     }
     waiting_for_pick_batches_fail(exec_ctx, elem, GRPC_ERROR_REF(calld->error));
   } else if (calld->error != GRPC_ERROR_NONE) {
->>>>>>> e29c5bd7
     /* already cancelled before subchannel became ready */
     grpc_error *child_errors[] = {error, calld->error};
     grpc_error *cancellation_error =
@@ -1940,35 +1864,6 @@
           grpc_error_set_int(cancellation_error, GRPC_ERROR_INT_GRPC_STATUS,
                              GRPC_STATUS_DEADLINE_EXCEEDED);
     }
-<<<<<<< HEAD
-    fail_waiting_locked(exec_ctx, calld, cancellation_error);
-  } else {
-    /* Create call on subchannel. */
-    grpc_subchannel_call *subchannel_call = NULL;
-    const bool retries_enabled = calld->method_params != NULL &&
-                                 calld->method_params->retry_policy != NULL &&
-                                 !calld->retry_committed;
-    const size_t parent_data_size =
-        retries_enabled ? sizeof(subchannel_call_retry_state) : 0;
-    const grpc_connected_subchannel_call_args call_args = {
-        .pollent = calld->pollent,
-        .path = calld->path,
-        .start_time = calld->call_start_time,
-        .deadline = calld->deadline,
-        .arena = calld->arena,
-        .context = calld->subchannel_call_context,
-        .parent_data_size = parent_data_size};
-    grpc_error *new_error = grpc_connected_subchannel_create_call(
-        exec_ctx, calld->connected_subchannel, &call_args, &subchannel_call);
-    GPR_ASSERT(set_call_or_error(
-        calld, (call_or_error){.subchannel_call = subchannel_call}));
-    if (new_error != GRPC_ERROR_NONE) {
-      new_error = grpc_error_add_child(new_error, error);
-      fail_waiting_locked(exec_ctx, calld, new_error);
-    } else {
-      release_waiting_locked(exec_ctx, elem);
-    }
-=======
     if (GRPC_TRACER_ON(grpc_client_channel_trace)) {
       gpr_log(GPR_DEBUG,
               "chand=%p calld=%p: cancelled before subchannel became ready: %s",
@@ -1978,7 +1873,6 @@
   } else {
     /* Create call on subchannel. */
     create_subchannel_call_locked(exec_ctx, elem, GRPC_ERROR_REF(error));
->>>>>>> e29c5bd7
   }
   GRPC_CALL_STACK_UNREF(exec_ctx, calld->owning_call, "pick_subchannel");
   GRPC_ERROR_UNREF(error);
@@ -2209,22 +2103,11 @@
   grpc_transport_stream_op_batch *batch = arg;
   grpc_call_element *elem = batch->handler_private.extra_arg;
   call_data *calld = elem->call_data;
-<<<<<<< HEAD
-  /* need to recheck that another thread hasn't set the call */
-  call_or_error coe = get_call_or_error(calld);
-  if (coe.error != GRPC_ERROR_NONE) {
-    grpc_transport_stream_op_batch_finish_with_failure(
-        exec_ctx, op, GRPC_ERROR_REF(coe.error));
-    /* early out */
-    return;
-  }
-  if (coe.subchannel_call != NULL) {
-    start_subchannel_batch(exec_ctx, elem, coe.subchannel_call, op);
-    /* early out */
-    return;
-  }
-  /* if this is a cancellation, then we can raise our cancelled flag */
-  if (op->cancel_stream) {
+  channel_data *chand = elem->channel_data;
+  // If this is a cancellation, cancel the pending pick (if any) and
+  // fail any pending batches.
+  if (batch->cancel_stream) {
+
 // FIXME: if retrying, need to stop all retries
 // can only happen in one of the following cases:
 // - we allowed an error to propagate up, in which case we've given up
@@ -2234,22 +2117,7 @@
 //   this)
 // - the application canceled from the API, in which case we definitely
 //   want to give up on retries
-    grpc_error *error = op->payload->cancel_stream.cancel_error;
-    /* Stash a copy of cancel_error in our call data, so that we can use
-       it for subsequent operations.  This ensures that if the call is
-       cancelled before any ops are passed down (e.g., if the deadline
-       is in the past when the call starts), we can return the right
-       error to the caller when the first op does get passed down. */
-    set_call_or_error(calld, (call_or_error){.error = GRPC_ERROR_REF(error)});
-    if (calld->pick_pending) {
-      cancel_pick_locked(exec_ctx, elem, GRPC_ERROR_REF(error));
-    } else {
-      fail_waiting_locked(exec_ctx, calld, GRPC_ERROR_REF(error));
-=======
-  channel_data *chand = elem->channel_data;
-  // If this is a cancellation, cancel the pending pick (if any) and
-  // fail any pending batches.
-  if (batch->cancel_stream) {
+
     // Stash a copy of cancel_error in our call data, so that we can use
     // it for subsequent operations.  This ensures that if the call is
     // cancelled before any batches are passed down (e.g., if the deadline
@@ -2265,7 +2133,6 @@
       pick_callback_cancel_locked(exec_ctx, elem, calld->error);
     } else {
       pick_after_resolver_result_cancel_locked(exec_ctx, elem, calld->error);
->>>>>>> e29c5bd7
     }
     waiting_for_pick_batches_fail(exec_ctx, elem, GRPC_ERROR_REF(calld->error));
   } else if (batch->send_initial_metadata) {
@@ -2282,121 +2149,20 @@
         if (calld->error != GRPC_ERROR_NONE) GRPC_ERROR_UNREF(calld->error);
         calld->error = GRPC_ERROR_CREATE_FROM_STATIC_STRING(
             "Call dropped by load balancing policy");
-<<<<<<< HEAD
-        set_call_or_error(calld,
-                          (call_or_error){.error = GRPC_ERROR_REF(error)});
-        fail_waiting_locked(exec_ctx, calld, GRPC_ERROR_REF(error));
-        grpc_transport_stream_op_batch_finish_with_failure(exec_ctx, op, error);
-        return;  // Early out.
-=======
         waiting_for_pick_batches_fail(exec_ctx, elem,
                                       GRPC_ERROR_REF(calld->error));
       } else {
         // Create subchannel call.
         create_subchannel_call_locked(exec_ctx, elem, GRPC_ERROR_NONE);
->>>>>>> e29c5bd7
       }
     } else {
       grpc_polling_entity_add_to_pollset_set(exec_ctx, calld->pollent,
                                              chand->interested_parties);
     }
   }
-<<<<<<< HEAD
-  /* if we've got a subchannel, then let's ask it to create a call */
-  if (!calld->pick_pending && calld->connected_subchannel != NULL) {
-    grpc_subchannel_call *subchannel_call = NULL;
-    const bool retries_enabled = calld->method_params != NULL &&
-                                 calld->method_params->retry_policy != NULL &&
-                                 !calld->retry_committed;
-    const size_t parent_data_size =
-        retries_enabled ? sizeof(subchannel_call_retry_state) : 0;
-    const grpc_connected_subchannel_call_args call_args = {
-        .pollent = calld->pollent,
-        .path = calld->path,
-        .start_time = calld->call_start_time,
-        .deadline = calld->deadline,
-        .arena = calld->arena,
-        .context = calld->subchannel_call_context,
-        .parent_data_size = parent_data_size};
-    grpc_error *error = grpc_connected_subchannel_create_call(
-        exec_ctx, calld->connected_subchannel, &call_args, &subchannel_call);
-    GPR_ASSERT(set_call_or_error(
-        calld, (call_or_error){.subchannel_call = subchannel_call}));
-    if (error != GRPC_ERROR_NONE) {
-      fail_waiting_locked(exec_ctx, calld, GRPC_ERROR_REF(error));
-      grpc_transport_stream_op_batch_finish_with_failure(exec_ctx, op, error);
-    } else {
-      release_waiting_locked(exec_ctx, elem);
-      /* recurse to retry */
-      start_transport_stream_op_batch_locked_inner(exec_ctx, op, elem);
-    }
-    /* early out */
-    return;
-  }
-  /* nothing to be done but wait */
-  add_waiting_batch_locked(elem, op);
-}
-
-static void start_transport_stream_op_batch_locked(grpc_exec_ctx *exec_ctx,
-                                                   void *arg,
-                                                   grpc_error *error_ignored) {
-  GPR_TIMER_BEGIN("start_transport_stream_op_batch_locked", 0);
-
-  grpc_transport_stream_op_batch *op = arg;
-  grpc_call_element *elem = op->handler_private.extra_arg;
-  call_data *calld = elem->call_data;
-
-  start_transport_stream_op_batch_locked_inner(exec_ctx, op, elem);
-
   GRPC_CALL_STACK_UNREF(exec_ctx, calld->owning_call,
                         "start_transport_stream_op_batch");
   GPR_TIMER_END("start_transport_stream_op_batch_locked", 0);
-}
-
-/* The logic here is fairly complicated, due to (a) the fact that we
-   need to handle the case where we receive the send op before the
-   initial metadata op, and (b) the need for efficiency, especially in
-   the streaming case.
-
-   We use double-checked locking to initially see if initialization has been
-   performed. If it has not, we acquire the combiner and perform initialization.
-   If it has, we proceed on the fast path. */
-static void cc_start_transport_stream_op_batch(
-    grpc_exec_ctx *exec_ctx, grpc_call_element *elem,
-    grpc_transport_stream_op_batch *op) {
-gpr_log(GPR_INFO, "received batch:%s%s%s%s%s%s%s",
-        op->send_initial_metadata ? " send_initial_metadata" : "",
-        op->send_message ? " send_message" : "",
-        op->send_trailing_metadata ? " send_trailing_metadata" : "",
-        op->recv_initial_metadata ? " recv_initial_metadata" : "",
-        op->recv_message ? " recv_message" : "",
-        op->recv_trailing_metadata ? " recv_trailing_metadata" : "",
-        op->cancel_stream ? " cancel_stream" : "");
-
-=======
-  GRPC_CALL_STACK_UNREF(exec_ctx, calld->owning_call,
-                        "start_transport_stream_op_batch");
-  GPR_TIMER_END("start_transport_stream_op_batch_locked", 0);
-}
-
-static void on_complete(grpc_exec_ctx *exec_ctx, void *arg, grpc_error *error) {
-  grpc_call_element *elem = arg;
-  call_data *calld = elem->call_data;
-  if (calld->retry_throttle_data != NULL) {
-    if (error == GRPC_ERROR_NONE) {
-      grpc_server_retry_throttle_data_record_success(
-          calld->retry_throttle_data);
-    } else {
-      // TODO(roth): In a subsequent PR, check the return value here and
-      // decide whether or not to retry.  Note that we should only
-      // record failures whose statuses match the configured retryable
-      // or non-fatal status codes.
-      grpc_server_retry_throttle_data_record_failure(
-          calld->retry_throttle_data);
-    }
-  }
-  GRPC_CLOSURE_RUN(exec_ctx, calld->original_on_complete,
-                   GRPC_ERROR_REF(error));
 }
 
 // The logic here is fairly complicated, due to (a) the fact that we
@@ -2410,29 +2176,14 @@
 static void cc_start_transport_stream_op_batch(
     grpc_exec_ctx *exec_ctx, grpc_call_element *elem,
     grpc_transport_stream_op_batch *batch) {
->>>>>>> e29c5bd7
   call_data *calld = elem->call_data;
   channel_data *chand = elem->channel_data;
   if (chand->deadline_checking_enabled) {
     grpc_deadline_state_client_start_transport_stream_op_batch(exec_ctx, elem,
                                                                batch);
   }
-  // Intercept on_complete for recv_trailing_metadata so that we can
-  // check retry throttle status.
-  if (batch->recv_trailing_metadata) {
-    GPR_ASSERT(batch->on_complete != NULL);
-    calld->original_on_complete = batch->on_complete;
-    GRPC_CLOSURE_INIT(&calld->on_complete, on_complete, elem,
-                      grpc_schedule_on_exec_ctx);
-    batch->on_complete = &calld->on_complete;
-  }
-<<<<<<< HEAD
-  retry_checks_for_new_batch(exec_ctx, elem, op);
-  /* try to (atomically) get the call */
-  call_or_error coe = get_call_or_error(calld);
-=======
+  retry_checks_for_new_batch(exec_ctx, elem, batch);
   // Check if we've already gotten a subchannel call.
->>>>>>> e29c5bd7
   GPR_TIMER_BEGIN("cc_start_transport_stream_op_batch", 0);
   if (calld->error != GRPC_ERROR_NONE) {
     if (GRPC_TRACER_ON(grpc_client_channel_trace)) {
@@ -2440,18 +2191,6 @@
               chand, calld, grpc_error_string(calld->error));
     }
     grpc_transport_stream_op_batch_finish_with_failure(
-<<<<<<< HEAD
-        exec_ctx, op, GRPC_ERROR_REF(coe.error));
-    GPR_TIMER_END("cc_start_transport_stream_op_batch", 0);
-    /* early out */
-    return;
-  }
-  if (coe.subchannel_call != NULL) {
-    start_subchannel_batch(exec_ctx, elem, coe.subchannel_call, op);
-    GPR_TIMER_END("cc_start_transport_stream_op_batch", 0);
-    /* early out */
-    return;
-=======
         exec_ctx, batch, GRPC_ERROR_REF(calld->error), calld->call_combiner);
     goto done;
   }
@@ -2461,7 +2200,7 @@
               "chand=%p calld=%p: sending batch to subchannel_call=%p", chand,
               calld, calld->subchannel_call);
     }
-    grpc_subchannel_call_process_op(exec_ctx, calld->subchannel_call, batch);
+    start_subchannel_batch(exec_ctx, elem, calld->subchannel_call, batch);
     goto done;
   }
   // We do not yet have a subchannel call.
@@ -2490,7 +2229,6 @@
     }
     GRPC_CALL_COMBINER_STOP(exec_ctx, calld->call_combiner,
                             "batch does not include send_initial_metadata");
->>>>>>> e29c5bd7
   }
 done:
   GPR_TIMER_END("cc_start_transport_stream_op_batch", 0);
@@ -2508,11 +2246,7 @@
   calld->deadline = gpr_convert_clock_type(args->deadline, GPR_CLOCK_MONOTONIC);
   calld->owning_call = args->call_stack;
   calld->arena = args->arena;
-<<<<<<< HEAD
-  grpc_closure_list_init(&calld->waiting_list);
-=======
   calld->call_combiner = args->call_combiner;
->>>>>>> e29c5bd7
   if (chand->deadline_checking_enabled) {
     grpc_deadline_state_init(exec_ctx, elem, args->call_stack,
                              args->call_combiner, calld->deadline);
@@ -2545,12 +2279,8 @@
     GRPC_SUBCHANNEL_CALL_UNREF(exec_ctx, calld->subchannel_call,
                                "client_channel_destroy_call");
   }
-<<<<<<< HEAD
-  GPR_ASSERT(!calld->pick_pending);
-=======
   GPR_ASSERT(calld->lb_policy == NULL);
   GPR_ASSERT(calld->waiting_for_pick_batches_count == 0);
->>>>>>> e29c5bd7
   if (calld->connected_subchannel != NULL) {
     GRPC_CONNECTED_SUBCHANNEL_UNREF(exec_ctx, calld->connected_subchannel,
                                     "picked");
