--- conflicted
+++ resolved
@@ -1110,7 +1110,6 @@
 // This is called via the call combiner, so access to calld is synchronized.
 static void fail_pending_batch_in_call_combiner(grpc_exec_ctx *exec_ctx,
                                                 void *arg, grpc_error *error) {
-<<<<<<< HEAD
   pending_batch *pending = (pending_batch *)arg;
   call_data *calld = (call_data *)pending->elem->call_data;
   // Must clear pending->batch before invoking
@@ -1128,24 +1127,7 @@
 static void pending_batches_fail(grpc_exec_ctx *exec_ctx,
                                  grpc_call_element *elem, grpc_error *error,
                                  bool yield_call_combiner) {
-  call_data *calld = elem->call_data;
-=======
-  call_data *calld = (call_data *)arg;
-  if (calld->waiting_for_pick_batches_count > 0) {
-    --calld->waiting_for_pick_batches_count;
-    grpc_transport_stream_op_batch_finish_with_failure(
-        exec_ctx,
-        calld->waiting_for_pick_batches[calld->waiting_for_pick_batches_count],
-        GRPC_ERROR_REF(error), calld->call_combiner);
-  }
-}
-
-// This is called via the call combiner, so access to calld is synchronized.
-static void waiting_for_pick_batches_fail(grpc_exec_ctx *exec_ctx,
-                                          grpc_call_element *elem,
-                                          grpc_error *error) {
   call_data *calld = (call_data *)elem->call_data;
->>>>>>> b2929604
   if (GRPC_TRACER_ON(grpc_client_channel_trace)) {
     size_t num_batches = 0;
     for (size_t i = 0; i < GPR_ARRAY_SIZE(calld->pending_batches); ++i) {
@@ -1185,7 +1167,6 @@
 }
 
 // This is called via the call combiner, so access to calld is synchronized.
-<<<<<<< HEAD
 static void resume_pending_batch_in_call_combiner(grpc_exec_ctx *exec_ctx,
                                                   void *arg,
                                                   grpc_error *ignored) {
@@ -1203,26 +1184,8 @@
 // This is called via the call combiner, so access to calld is synchronized.
 static void pending_batches_resume(grpc_exec_ctx *exec_ctx,
                                    grpc_call_element *elem) {
-  channel_data *chand = elem->channel_data;
-  call_data *calld = elem->call_data;
-=======
-static void run_pending_batch_in_call_combiner(grpc_exec_ctx *exec_ctx,
-                                               void *arg, grpc_error *ignored) {
-  call_data *calld = (call_data *)arg;
-  if (calld->waiting_for_pick_batches_count > 0) {
-    --calld->waiting_for_pick_batches_count;
-    grpc_subchannel_call_process_op(
-        exec_ctx, calld->subchannel_call,
-        calld->waiting_for_pick_batches[calld->waiting_for_pick_batches_count]);
-  }
-}
-
-// This is called via the call combiner, so access to calld is synchronized.
-static void waiting_for_pick_batches_resume(grpc_exec_ctx *exec_ctx,
-                                            grpc_call_element *elem) {
   channel_data *chand = (channel_data *)elem->channel_data;
   call_data *calld = (call_data *)elem->call_data;
->>>>>>> b2929604
   if (GRPC_TRACER_ON(grpc_client_channel_trace)) {
     size_t num_batches = 0;
     for (size_t i = 0; i < GPR_ARRAY_SIZE(calld->pending_batches); ++i) {
@@ -1364,8 +1327,8 @@
 static void retry_checks_for_new_batch(grpc_exec_ctx *exec_ctx,
                                        grpc_call_element *elem,
                                        pending_batch *pending) {
-  call_data *calld = elem->call_data;
-  channel_data *chand = elem->channel_data;
+  channel_data *chand = (channel_data *)elem->channel_data;
+  call_data *calld = (call_data *)elem->call_data;
   if (pending->retry_checks_for_new_batch_done) return;
   pending->retry_checks_for_new_batch_done = true;
   grpc_transport_stream_op_batch *batch = pending->batch;
@@ -1447,8 +1410,8 @@
 static bool maybe_retry(grpc_exec_ctx *exec_ctx, grpc_call_element *elem,
                         subchannel_batch_data *batch_data,
                         grpc_status_code status) {
-  call_data *calld = elem->call_data;
-  channel_data *chand = elem->channel_data;
+  channel_data *chand = (channel_data *)elem->channel_data;
+  call_data *calld = (call_data *)elem->call_data;
   // Get retry policy.
   GPR_ASSERT(calld->method_params != NULL);
   retry_policy_params *retry_policy = calld->method_params->retry_policy;
@@ -1610,10 +1573,10 @@
 // Commits the call and returns the initial metadata up the stack.
 static void recv_initial_metadata_ready(grpc_exec_ctx *exec_ctx, void *arg,
                                         grpc_error *error) {
-  subchannel_batch_data *batch_data = arg;
+  subchannel_batch_data *batch_data = (subchannel_batch_data *)arg;
   grpc_call_element *elem = batch_data->elem;
-  call_data *calld = elem->call_data;
-  channel_data *chand = elem->channel_data;
+  channel_data *chand = (channel_data *)elem->channel_data;
+  call_data *calld = (call_data *)elem->call_data;
   if (GRPC_TRACER_ON(grpc_client_channel_trace)) {
     gpr_log(GPR_DEBUG,
             "chand=%p calld=%p: got recv_initial_metadata_ready, error=%s",
@@ -1696,10 +1659,10 @@
 // Commits the call and returns the message up the stack.
 static void recv_message_ready(grpc_exec_ctx *exec_ctx, void *arg,
                                grpc_error *error) {
-  subchannel_batch_data *batch_data = arg;
+  subchannel_batch_data *batch_data = (subchannel_batch_data *)arg;
   grpc_call_element *elem = batch_data->elem;
-  call_data *calld = elem->call_data;
-  channel_data *chand = elem->channel_data;
+  channel_data *chand = (channel_data *)elem->channel_data;
+  call_data *calld = (call_data *)elem->call_data;
   if (GRPC_TRACER_ON(grpc_client_channel_trace)) {
     gpr_log(GPR_DEBUG, "chand=%p calld=%p: got recv_message_ready, error=%s",
             chand, calld, grpc_error_string(error));
@@ -1776,10 +1739,10 @@
 // Callback used to intercept on_complete from subchannel calls.
 // Called only when retries are enabled.
 static void on_complete(grpc_exec_ctx *exec_ctx, void *arg, grpc_error *error) {
-  subchannel_batch_data *batch_data = arg;
+  subchannel_batch_data *batch_data = (subchannel_batch_data *)arg;
   grpc_call_element *elem = batch_data->elem;
-  call_data *calld = elem->call_data;
-  channel_data *chand = elem->channel_data;
+  channel_data *chand = (channel_data *)elem->channel_data;
+  call_data *calld = (call_data *)elem->call_data;
   if (GRPC_TRACER_ON(grpc_client_channel_trace)) {
     char *op_str = grpc_transport_stream_op_batch_string(&batch_data->batch);
     gpr_log(GPR_DEBUG, "chand=%p calld=%p: got on_complete, error=%s, batch=%s",
@@ -2271,23 +2234,15 @@
   }
 }
 
-<<<<<<< HEAD
 static void create_subchannel_call(grpc_exec_ctx *exec_ctx,
                                    grpc_call_element *elem, grpc_error *error) {
-  channel_data *chand = elem->channel_data;
-  call_data *calld = elem->call_data;
+  channel_data *chand = (channel_data *)elem->channel_data;
+  call_data *calld = (call_data *)elem->call_data;
   const bool retries_enabled = calld->method_params != NULL &&
                                calld->method_params->retry_policy != NULL &&
                                !calld->retry_committed;
   const size_t parent_data_size =
       retries_enabled ? sizeof(subchannel_call_retry_state) : 0;
-=======
-static void create_subchannel_call_locked(grpc_exec_ctx *exec_ctx,
-                                          grpc_call_element *elem,
-                                          grpc_error *error) {
-  channel_data *chand = (channel_data *)elem->channel_data;
-  call_data *calld = (call_data *)elem->call_data;
->>>>>>> b2929604
   const grpc_connected_subchannel_call_args call_args = {
       .pollent = calld->pollent,
       .path = calld->path,
@@ -2315,17 +2270,10 @@
 }
 
 // Invoked when a pick is completed, on both success or failure.
-<<<<<<< HEAD
 static void pick_done(grpc_exec_ctx *exec_ctx, void *arg, grpc_error *error) {
-  grpc_call_element *elem = arg;
-  call_data *calld = elem->call_data;
-  channel_data *chand = elem->channel_data;
-=======
-static void pick_done_locked(grpc_exec_ctx *exec_ctx, grpc_call_element *elem,
-                             grpc_error *error) {
+  grpc_call_element *elem = (grpc_call_element *)arg;
   call_data *calld = (call_data *)elem->call_data;
   channel_data *chand = (channel_data *)elem->channel_data;
->>>>>>> b2929604
   if (calld->connected_subchannel == NULL) {
     // Failed to create subchannel.
     // If there was no error, this is an LB policy drop, in which case
@@ -2353,32 +2301,24 @@
   }
 }
 
-<<<<<<< HEAD
 // Invoked when a pick is completed to leave the client_channel combiner
 // and continue processing in the call combiner.
 static void pick_done_locked(grpc_exec_ctx *exec_ctx, grpc_call_element *elem,
                              grpc_error *error) {
-  call_data *calld = elem->call_data;
+  call_data *calld = (call_data *)elem->call_data;
   GRPC_CLOSURE_INIT(&calld->pick_closure, pick_done, elem,
                     grpc_schedule_on_exec_ctx);
   GRPC_CLOSURE_SCHED(exec_ctx, &calld->pick_closure, error);
 }
 
-=======
->>>>>>> b2929604
 // A wrapper around pick_done_locked() that is used in cases where
 // either (a) the pick was deferred pending a resolver result or (b) the
 // pick was done asynchronously.  Removes the call's polling entity from
 // chand->interested_parties before invoking pick_done_locked().
 static void async_pick_done_locked(grpc_exec_ctx *exec_ctx,
                                    grpc_call_element *elem, grpc_error *error) {
-<<<<<<< HEAD
-  call_data *calld = elem->call_data;
-  channel_data *chand = elem->channel_data;
-=======
   channel_data *chand = (channel_data *)elem->channel_data;
   call_data *calld = (call_data *)elem->call_data;
->>>>>>> b2929604
   grpc_polling_entity_del_from_pollset_set(exec_ctx, calld->pollent,
                                            chand->interested_parties);
   pick_done_locked(exec_ctx, elem, error);
@@ -2388,15 +2328,9 @@
 // holding the call combiner.
 static void pick_callback_cancel_locked(grpc_exec_ctx *exec_ctx, void *arg,
                                         grpc_error *error) {
-<<<<<<< HEAD
-  grpc_call_element *elem = arg;
-  channel_data *chand = elem->channel_data;
-  call_data *calld = elem->call_data;
-=======
   grpc_call_element *elem = (grpc_call_element *)arg;
   channel_data *chand = (channel_data *)elem->channel_data;
   call_data *calld = (call_data *)elem->call_data;
->>>>>>> b2929604
   if (calld->lb_policy != NULL) {
     if (GRPC_TRACER_ON(grpc_client_channel_trace)) {
       gpr_log(GPR_DEBUG, "chand=%p calld=%p: cancelling pick from LB policy %p",
@@ -2406,25 +2340,16 @@
                                       &calld->connected_subchannel,
                                       GRPC_ERROR_REF(error));
   }
-<<<<<<< HEAD
-=======
   GRPC_CALL_STACK_UNREF(exec_ctx, calld->owning_call, "pick_callback_cancel");
->>>>>>> b2929604
 }
 
 // Callback invoked by grpc_lb_policy_pick_locked() for async picks.
 // Unrefs the LB policy and invokes async_pick_done_locked().
 static void pick_callback_done_locked(grpc_exec_ctx *exec_ctx, void *arg,
                                       grpc_error *error) {
-<<<<<<< HEAD
-  grpc_call_element *elem = arg;
-  channel_data *chand = elem->channel_data;
-  call_data *calld = elem->call_data;
-=======
   grpc_call_element *elem = (grpc_call_element *)arg;
   channel_data *chand = (channel_data *)elem->channel_data;
   call_data *calld = (call_data *)elem->call_data;
->>>>>>> b2929604
   if (GRPC_TRACER_ON(grpc_client_channel_trace)) {
     gpr_log(GPR_DEBUG, "chand=%p calld=%p: pick completed asynchronously",
             chand, calld);
@@ -2440,18 +2365,12 @@
 // returns true.
 static bool pick_callback_start_locked(grpc_exec_ctx *exec_ctx,
                                        grpc_call_element *elem) {
-<<<<<<< HEAD
-  channel_data *chand = elem->channel_data;
-  call_data *calld = elem->call_data;
-=======
   channel_data *chand = (channel_data *)elem->channel_data;
   call_data *calld = (call_data *)elem->call_data;
->>>>>>> b2929604
   if (GRPC_TRACER_ON(grpc_client_channel_trace)) {
     gpr_log(GPR_DEBUG, "chand=%p calld=%p: starting pick on lb_policy=%p",
             chand, calld, chand->lb_policy);
   }
-<<<<<<< HEAD
   if (calld->connected_subchannel != NULL) {
     GRPC_CONNECTED_SUBCHANNEL_UNREF(exec_ctx, calld->connected_subchannel,
                                     "starting pick");
@@ -2479,24 +2398,12 @@
             .send_initial_metadata_flags;
   const bool wait_for_ready_set_from_api =
       send_initial_metadata_flags &
-=======
-  apply_service_config_to_call_locked(exec_ctx, elem);
-  // If the application explicitly set wait_for_ready, use that.
-  // Otherwise, if the service config specified a value for this
-  // method, use that.
-  uint32_t initial_metadata_flags =
-      calld->initial_metadata_batch->payload->send_initial_metadata
-          .send_initial_metadata_flags;
-  const bool wait_for_ready_set_from_api =
-      initial_metadata_flags &
->>>>>>> b2929604
       GRPC_INITIAL_METADATA_WAIT_FOR_READY_EXPLICITLY_SET;
   const bool wait_for_ready_set_from_service_config =
       calld->method_params != NULL &&
       calld->method_params->wait_for_ready != WAIT_FOR_READY_UNSET;
   if (!wait_for_ready_set_from_api && wait_for_ready_set_from_service_config) {
     if (calld->method_params->wait_for_ready == WAIT_FOR_READY_TRUE) {
-<<<<<<< HEAD
       send_initial_metadata_flags |= GRPC_INITIAL_METADATA_WAIT_FOR_READY;
     } else {
       send_initial_metadata_flags &= ~GRPC_INITIAL_METADATA_WAIT_FOR_READY;
@@ -2513,25 +2420,6 @@
   const bool pick_done = grpc_lb_policy_pick_locked(
       exec_ctx, chand->lb_policy, &inputs, &calld->connected_subchannel,
       calld->subchannel_call_context, NULL, &calld->pick_closure);
-=======
-      initial_metadata_flags |= GRPC_INITIAL_METADATA_WAIT_FOR_READY;
-    } else {
-      initial_metadata_flags &= ~GRPC_INITIAL_METADATA_WAIT_FOR_READY;
-    }
-  }
-  const grpc_lb_policy_pick_args inputs = {
-      calld->initial_metadata_batch->payload->send_initial_metadata
-          .send_initial_metadata,
-      initial_metadata_flags, &calld->lb_token_mdelem};
-  // Keep a ref to the LB policy in calld while the pick is pending.
-  GRPC_LB_POLICY_REF(chand->lb_policy, "pick_subchannel");
-  calld->lb_policy = chand->lb_policy;
-  GRPC_CLOSURE_INIT(&calld->lb_pick_closure, pick_callback_done_locked, elem,
-                    grpc_combiner_scheduler(chand->combiner));
-  const bool pick_done = grpc_lb_policy_pick_locked(
-      exec_ctx, chand->lb_policy, &inputs, &calld->connected_subchannel,
-      calld->subchannel_call_context, NULL, &calld->lb_pick_closure);
->>>>>>> b2929604
   if (pick_done) {
     /* synchronous grpc_lb_policy_pick call. Unref the LB policy. */
     if (GRPC_TRACER_ON(grpc_client_channel_trace)) {
@@ -2541,16 +2429,10 @@
     GRPC_LB_POLICY_UNREF(exec_ctx, calld->lb_policy, "pick_subchannel");
     calld->lb_policy = NULL;
   } else {
-<<<<<<< HEAD
+    GRPC_CALL_STACK_REF(calld->owning_call, "pick_callback_cancel");
     grpc_call_combiner_set_notify_on_cancel(
         exec_ctx, calld->call_combiner,
         GRPC_CLOSURE_INIT(&calld->pick_cancel_closure,
-=======
-    GRPC_CALL_STACK_REF(calld->owning_call, "pick_callback_cancel");
-    grpc_call_combiner_set_notify_on_cancel(
-        exec_ctx, calld->call_combiner,
-        GRPC_CLOSURE_INIT(&calld->lb_pick_cancel_closure,
->>>>>>> b2929604
                           pick_callback_cancel_locked, elem,
                           grpc_combiner_scheduler(chand->combiner)));
   }
@@ -2584,13 +2466,8 @@
   // async_pick_done_locked() to propagate the error back to the caller.
   args->finished = true;
   grpc_call_element *elem = args->elem;
-<<<<<<< HEAD
-  channel_data *chand = elem->channel_data;
-  call_data *calld = elem->call_data;
-=======
   channel_data *chand = (channel_data *)elem->channel_data;
   call_data *calld = (call_data *)elem->call_data;
->>>>>>> b2929604
   if (GRPC_TRACER_ON(grpc_client_channel_trace)) {
     gpr_log(GPR_DEBUG,
             "chand=%p calld=%p: cancelling pick waiting for resolver result",
@@ -2670,16 +2547,9 @@
 
 static void start_pick_locked(grpc_exec_ctx *exec_ctx, void *arg,
                               grpc_error *ignored) {
-<<<<<<< HEAD
-  grpc_call_element *elem = arg;
-  call_data *calld = elem->call_data;
-  channel_data *chand = elem->channel_data;
-=======
   grpc_call_element *elem = (grpc_call_element *)arg;
   call_data *calld = (call_data *)elem->call_data;
   channel_data *chand = (channel_data *)elem->channel_data;
-  GPR_ASSERT(calld->connected_subchannel == NULL);
->>>>>>> b2929604
   if (chand->lb_policy != NULL) {
     // We already have an LB policy, so ask it for a pick.
     if (pick_callback_start_locked(exec_ctx, elem)) {
@@ -2706,29 +2576,6 @@
   // removed in async_pick_done_locked().
   grpc_polling_entity_add_to_pollset_set(exec_ctx, calld->pollent,
                                          chand->interested_parties);
-<<<<<<< HEAD
-=======
-}
-
-static void on_complete(grpc_exec_ctx *exec_ctx, void *arg, grpc_error *error) {
-  grpc_call_element *elem = (grpc_call_element *)arg;
-  call_data *calld = (call_data *)elem->call_data;
-  if (calld->retry_throttle_data != NULL) {
-    if (error == GRPC_ERROR_NONE) {
-      grpc_server_retry_throttle_data_record_success(
-          calld->retry_throttle_data);
-    } else {
-      // TODO(roth): In a subsequent PR, check the return value here and
-      // decide whether or not to retry.  Note that we should only
-      // record failures whose statuses match the configured retryable
-      // or non-fatal status codes.
-      grpc_server_retry_throttle_data_record_failure(
-          calld->retry_throttle_data);
-    }
-  }
-  GRPC_CLOSURE_RUN(exec_ctx, calld->original_on_complete,
-                   GRPC_ERROR_REF(error));
->>>>>>> b2929604
 }
 
 static void cc_start_transport_stream_op_batch(
