/*
 *
 * Copyright 2015 gRPC authors.
 *
 * Licensed under the Apache License, Version 2.0 (the "License");
 * you may not use this file except in compliance with the License.
 * You may obtain a copy of the License at
 *
 *     http://www.apache.org/licenses/LICENSE-2.0
 *
 * Unless required by applicable law or agreed to in writing, software
 * distributed under the License is distributed on an "AS IS" BASIS,
 * WITHOUT WARRANTIES OR CONDITIONS OF ANY KIND, either express or implied.
 * See the License for the specific language governing permissions and
 * limitations under the License.
 *
 */

#include "src/core/ext/filters/client_channel/client_channel.h"

#include <limits.h>
#include <stdbool.h>
#include <stdio.h>
#include <string.h>

#include <grpc/support/alloc.h>
#include <grpc/support/log.h>
#include <grpc/support/string_util.h>
#include <grpc/support/sync.h>
#include <grpc/support/useful.h>

#include "src/core/ext/filters/client_channel/http_connect_handshaker.h"
#include "src/core/ext/filters/client_channel/lb_policy_registry.h"
#include "src/core/ext/filters/client_channel/proxy_mapper_registry.h"
#include "src/core/ext/filters/client_channel/resolver_registry.h"
#include "src/core/ext/filters/client_channel/retry_throttle.h"
#include "src/core/ext/filters/client_channel/status_string.h"
#include "src/core/ext/filters/client_channel/subchannel.h"
#include "src/core/ext/filters/deadline/deadline_filter.h"
#include "src/core/lib/channel/channel_args.h"
#include "src/core/lib/channel/connected_channel.h"
#include "src/core/lib/iomgr/combiner.h"
#include "src/core/lib/iomgr/iomgr.h"
#include "src/core/lib/iomgr/polling_entity.h"
#include "src/core/lib/profiling/timers.h"
#include "src/core/lib/slice/slice_internal.h"
#include "src/core/lib/support/backoff.h"
#include "src/core/lib/support/string.h"
#include "src/core/lib/surface/channel.h"
#include "src/core/lib/transport/connectivity_state.h"
#include "src/core/lib/transport/error_utils.h"
#include "src/core/lib/transport/metadata.h"
#include "src/core/lib/transport/metadata_batch.h"
#include "src/core/lib/transport/service_config.h"
#include "src/core/lib/transport/static_metadata.h"
#include "src/core/lib/transport/status_metadata.h"

/* Client channel implementation */

// FIXME: what's the right default for this?
#define DEFAULT_PER_RPC_RETRY_BUFFER_SIZE (1<<30)

// FIXME: what's the right value for this?
#define RETRY_BACKOFF_JITTER 0.2

grpc_tracer_flag grpc_client_channel_trace =
    GRPC_TRACER_INITIALIZER(false, "client_channel");

/*************************************************************************
 * METHOD-CONFIG TABLE
 */

typedef enum {
  /* zero so it can be default initialized */
  WAIT_FOR_READY_UNSET = 0,
  WAIT_FOR_READY_FALSE,
  WAIT_FOR_READY_TRUE
} wait_for_ready_value;

typedef struct {
  int max_retry_attempts;
  int initial_backoff_ms;
  int max_backoff_ms;
  int backoff_multiplier;
  grpc_status_code *retryable_status_codes;
  size_t num_retryable_status_codes;
} retry_policy_params;

typedef struct {
  gpr_refcount refs;
  gpr_timespec timeout;
  wait_for_ready_value wait_for_ready;
  retry_policy_params *retry_policy;
} method_parameters;

static method_parameters *method_parameters_ref(
    method_parameters *method_params) {
  gpr_ref(&method_params->refs);
  return method_params;
}

static void method_parameters_unref(method_parameters *method_params) {
  if (gpr_unref(&method_params->refs)) {
    if (method_params->retry_policy != NULL) {
      gpr_free(method_params->retry_policy->retryable_status_codes);
    }
    gpr_free(method_params->retry_policy);
    gpr_free(method_params);
  }
}

static void method_parameters_free(grpc_exec_ctx *exec_ctx, void *value) {
  method_parameters_unref(value);
}

static bool parse_wait_for_ready(grpc_json *field,
                                 wait_for_ready_value *wait_for_ready) {
  if (field->type != GRPC_JSON_TRUE && field->type != GRPC_JSON_FALSE) {
    return false;
  }
  *wait_for_ready = field->type == GRPC_JSON_TRUE ? WAIT_FOR_READY_TRUE
                                                  : WAIT_FOR_READY_FALSE;
  return true;
}

static bool parse_timeout(grpc_json *field, gpr_timespec *timeout) {
  if (field->type != GRPC_JSON_STRING) return false;
  size_t len = strlen(field->value);
  if (field->value[len - 1] != 's') return false;
  char *buf = gpr_strdup(field->value);
  buf[len - 1] = '\0';  // Remove trailing 's'.
  char *decimal_point = strchr(buf, '.');
  if (decimal_point != NULL) {
    *decimal_point = '\0';
    timeout->tv_nsec = gpr_parse_nonnegative_int(decimal_point + 1);
    if (timeout->tv_nsec == -1) {
      gpr_free(buf);
      return false;
    }
    // There should always be exactly 3, 6, or 9 fractional digits.
    int multiplier = 1;
    switch (strlen(decimal_point + 1)) {
      case 9:
        break;
      case 6:
        multiplier *= 1000;
        break;
      case 3:
        multiplier *= 1000000;
        break;
      default:  // Unsupported number of digits.
        gpr_free(buf);
        return false;
    }
    timeout->tv_nsec *= multiplier;
  }
  timeout->tv_sec = gpr_parse_nonnegative_int(buf);
  gpr_free(buf);
  if (timeout->tv_sec == -1) return false;
  return true;
}

static bool parse_retry_policy(grpc_json *field,
                               retry_policy_params* retry_policy) {
  if (field->type != GRPC_JSON_OBJECT) return false;
  for (grpc_json *sub_field = field->child; sub_field != NULL;
       sub_field = sub_field->next) {
    if (sub_field->key == NULL) return false;
    if (strcmp(sub_field->key, "maxRetryAttempts") == 0) {
      if (retry_policy->max_retry_attempts != 0) return false;  // Duplicate.
      if (sub_field->type != GRPC_JSON_NUMBER) return false;
      retry_policy->max_retry_attempts =
          gpr_parse_nonnegative_int(sub_field->value);
      if (retry_policy->max_retry_attempts <= 0) return false;
    } else if (strcmp(sub_field->key, "initialBackoffMs") == 0) {
      if (retry_policy->initial_backoff_ms != 0) return false;  // Duplicate.
      if (sub_field->type != GRPC_JSON_NUMBER) return false;
      retry_policy->initial_backoff_ms =
          gpr_parse_nonnegative_int(sub_field->value);
      if (retry_policy->initial_backoff_ms <= 0) return false;
    } else if (strcmp(sub_field->key, "maxBackoffMs") == 0) {
      if (retry_policy->max_backoff_ms != 0) return false;  // Duplicate.
      if (sub_field->type != GRPC_JSON_NUMBER) return false;
      retry_policy->max_backoff_ms =
          gpr_parse_nonnegative_int(sub_field->value);
      if (retry_policy->max_backoff_ms <= 0) return false;
    } else if (strcmp(sub_field->key, "retryableStatusCodes") == 0) {
      if (retry_policy->retryable_status_codes != NULL) {
        return false;  // Duplicate.
      }
      if (sub_field->type != GRPC_JSON_ARRAY) return false;
      for (grpc_json *element = sub_field->child; element != NULL;
           element = element->next) {
        if (element->type != GRPC_JSON_STRING) return false;
        ++retry_policy->num_retryable_status_codes;
        retry_policy->retryable_status_codes =
            gpr_realloc(retry_policy->retryable_status_codes,
                        retry_policy->num_retryable_status_codes *
                        sizeof(grpc_status_code));
        if (!grpc_status_from_string(
                element->value,
                &retry_policy->retryable_status_codes[
                    retry_policy->num_retryable_status_codes - 1])) {
          return false;
        }
      }
    }
  }
  return true;
}

static void *method_parameters_create_from_json(const grpc_json *json) {
  wait_for_ready_value wait_for_ready = WAIT_FOR_READY_UNSET;
  gpr_timespec timeout = {0, 0, GPR_TIMESPAN};
  retry_policy_params *retry_policy = NULL;
  for (grpc_json *field = json->child; field != NULL; field = field->next) {
    if (field->key == NULL) continue;
    if (strcmp(field->key, "waitForReady") == 0) {
      if (wait_for_ready != WAIT_FOR_READY_UNSET) goto error;  // Duplicate.
      if (!parse_wait_for_ready(field, &wait_for_ready)) goto error;
    } else if (strcmp(field->key, "timeout") == 0) {
      if (timeout.tv_sec > 0 || timeout.tv_nsec > 0) goto error;  // Duplicate.
      if (!parse_timeout(field, &timeout)) goto error;
    } else if (strcmp(field->key, "retryPolicy") == 0) {
      if (retry_policy != NULL) goto error;  // Duplicate.
      retry_policy = gpr_malloc(sizeof(*retry_policy));
      memset(retry_policy, 0, sizeof(*retry_policy));
      if (!parse_retry_policy(field, retry_policy)) goto error;
    }
  }
  method_parameters *value = gpr_malloc(sizeof(method_parameters));
  gpr_ref_init(&value->refs, 1);
  value->timeout = timeout;
  value->wait_for_ready = wait_for_ready;
  value->retry_policy = retry_policy;
  return value;
error:
  if (retry_policy != NULL) gpr_free(retry_policy->retryable_status_codes);
  gpr_free(retry_policy);
  return NULL;
}

struct external_connectivity_watcher;

/*************************************************************************
 * CHANNEL-WIDE FUNCTIONS
 */

typedef struct client_channel_channel_data {
  /** resolver for this channel */
  grpc_resolver *resolver;
  /** have we started resolving this channel */
  bool started_resolving;
  /** is deadline checking enabled? */
  bool deadline_checking_enabled;
  /** client channel factory */
  grpc_client_channel_factory *client_channel_factory;
  /** per-RPC retry buffer size */
  size_t per_rpc_retry_buffer_size;

  /** combiner protecting all variables below in this data structure */
  grpc_combiner *combiner;
  /** currently active load balancer */
  grpc_lb_policy *lb_policy;
  /** retry throttle data */
  grpc_server_retry_throttle_data *retry_throttle_data;
  /** maps method names to method_parameters structs */
  grpc_slice_hash_table *method_params_table;
  /** incoming resolver result - set by resolver.next() */
  grpc_channel_args *resolver_result;
  /** a list of closures that are all waiting for resolver result to come in */
  grpc_closure_list waiting_for_resolver_result_closures;
  /** resolver callback */
  grpc_closure on_resolver_result_changed;
  /** connectivity state being tracked */
  grpc_connectivity_state_tracker state_tracker;
  /** when an lb_policy arrives, should we try to exit idle */
  bool exit_idle_when_lb_policy_arrives;
  /** owning stack */
  grpc_channel_stack *owning_stack;
  /** interested parties (owned) */
  grpc_pollset_set *interested_parties;

  /* external_connectivity_watcher_list head is guarded by its own mutex, since
   * counts need to be grabbed immediately without polling on a cq */
  gpr_mu external_connectivity_watcher_list_mu;
  struct external_connectivity_watcher *external_connectivity_watcher_list_head;

  /* the following properties are guarded by a mutex since API's require them
     to be instantaneously available */
  gpr_mu info_mu;
  char *info_lb_policy_name;
  /** service config in JSON form */
  char *info_service_config_json;
} channel_data;

/** We create one watcher for each new lb_policy that is returned from a
    resolver, to watch for state changes from the lb_policy. When a state
    change is seen, we update the channel, and create a new watcher. */
typedef struct {
  channel_data *chand;
  grpc_closure on_changed;
  grpc_connectivity_state state;
  grpc_lb_policy *lb_policy;
} lb_policy_connectivity_watcher;

static void watch_lb_policy_locked(grpc_exec_ctx *exec_ctx, channel_data *chand,
                                   grpc_lb_policy *lb_policy,
                                   grpc_connectivity_state current_state);

static void set_channel_connectivity_state_locked(grpc_exec_ctx *exec_ctx,
                                                  channel_data *chand,
                                                  grpc_connectivity_state state,
                                                  grpc_error *error,
                                                  const char *reason) {
  /* TODO: Improve failure handling:
   * - Make it possible for policies to return GRPC_CHANNEL_TRANSIENT_FAILURE.
   * - Hand over pending picks from old policies during the switch that happens
   *   when resolver provides an update. */
  if (chand->lb_policy != NULL) {
    if (state == GRPC_CHANNEL_TRANSIENT_FAILURE) {
      /* cancel picks with wait_for_ready=false */
      grpc_lb_policy_cancel_picks_locked(
          exec_ctx, chand->lb_policy,
          /* mask= */ GRPC_INITIAL_METADATA_WAIT_FOR_READY,
          /* check= */ 0, GRPC_ERROR_REF(error));
    } else if (state == GRPC_CHANNEL_SHUTDOWN) {
      /* cancel all picks */
      grpc_lb_policy_cancel_picks_locked(exec_ctx, chand->lb_policy,
                                         /* mask= */ 0, /* check= */ 0,
                                         GRPC_ERROR_REF(error));
    }
  }
  if (GRPC_TRACER_ON(grpc_client_channel_trace)) {
    gpr_log(GPR_DEBUG, "chand=%p: setting connectivity state to %s", chand,
            grpc_connectivity_state_name(state));
  }
  grpc_connectivity_state_set(exec_ctx, &chand->state_tracker, state, error,
                              reason);
}

static void on_lb_policy_state_changed_locked(grpc_exec_ctx *exec_ctx,
                                              void *arg, grpc_error *error) {
  lb_policy_connectivity_watcher *w = arg;
  grpc_connectivity_state publish_state = w->state;
  /* check if the notification is for the latest policy */
  if (w->lb_policy == w->chand->lb_policy) {
    if (GRPC_TRACER_ON(grpc_client_channel_trace)) {
      gpr_log(GPR_DEBUG, "chand=%p: lb_policy=%p state changed to %s", w->chand,
              w->lb_policy, grpc_connectivity_state_name(w->state));
    }
    if (publish_state == GRPC_CHANNEL_SHUTDOWN && w->chand->resolver != NULL) {
      publish_state = GRPC_CHANNEL_TRANSIENT_FAILURE;
      grpc_resolver_channel_saw_error_locked(exec_ctx, w->chand->resolver);
      GRPC_LB_POLICY_UNREF(exec_ctx, w->chand->lb_policy, "channel");
      w->chand->lb_policy = NULL;
    }
    set_channel_connectivity_state_locked(exec_ctx, w->chand, publish_state,
                                          GRPC_ERROR_REF(error), "lb_changed");
    if (w->state != GRPC_CHANNEL_SHUTDOWN) {
      watch_lb_policy_locked(exec_ctx, w->chand, w->lb_policy, w->state);
    }
  }
  GRPC_CHANNEL_STACK_UNREF(exec_ctx, w->chand->owning_stack, "watch_lb_policy");
  gpr_free(w);
}

static void watch_lb_policy_locked(grpc_exec_ctx *exec_ctx, channel_data *chand,
                                   grpc_lb_policy *lb_policy,
                                   grpc_connectivity_state current_state) {
  lb_policy_connectivity_watcher *w = gpr_malloc(sizeof(*w));
  GRPC_CHANNEL_STACK_REF(chand->owning_stack, "watch_lb_policy");
  w->chand = chand;
  GRPC_CLOSURE_INIT(&w->on_changed, on_lb_policy_state_changed_locked, w,
                    grpc_combiner_scheduler(chand->combiner));
  w->state = current_state;
  w->lb_policy = lb_policy;
  grpc_lb_policy_notify_on_state_change_locked(exec_ctx, lb_policy, &w->state,
                                               &w->on_changed);
}

static void start_resolving_locked(grpc_exec_ctx *exec_ctx,
                                   channel_data *chand) {
  if (GRPC_TRACER_ON(grpc_client_channel_trace)) {
    gpr_log(GPR_DEBUG, "chand=%p: starting name resolution", chand);
  }
  GPR_ASSERT(!chand->started_resolving);
  chand->started_resolving = true;
  GRPC_CHANNEL_STACK_REF(chand->owning_stack, "resolver");
  grpc_resolver_next_locked(exec_ctx, chand->resolver, &chand->resolver_result,
                            &chand->on_resolver_result_changed);
}

typedef struct {
  char *server_name;
  grpc_server_retry_throttle_data *retry_throttle_data;
} service_config_parsing_state;

static void parse_retry_throttle_params(const grpc_json *field, void *arg) {
  service_config_parsing_state *parsing_state = arg;
  if (strcmp(field->key, "retryThrottling") == 0) {
    if (parsing_state->retry_throttle_data != NULL) return;  // Duplicate.
    if (field->type != GRPC_JSON_OBJECT) return;
    int max_milli_tokens = 0;
    int milli_token_ratio = 0;
    for (grpc_json *sub_field = field->child; sub_field != NULL;
         sub_field = sub_field->next) {
      if (sub_field->key == NULL) return;
      if (strcmp(sub_field->key, "maxTokens") == 0) {
        if (max_milli_tokens != 0) return;  // Duplicate.
        if (sub_field->type != GRPC_JSON_NUMBER) return;
        max_milli_tokens = gpr_parse_nonnegative_int(sub_field->value);
        if (max_milli_tokens == -1) return;
        max_milli_tokens *= 1000;
      } else if (strcmp(sub_field->key, "tokenRatio") == 0) {
        if (milli_token_ratio != 0) return;  // Duplicate.
        if (sub_field->type != GRPC_JSON_NUMBER) return;
        // We support up to 3 decimal digits.
        size_t whole_len = strlen(sub_field->value);
        uint32_t multiplier = 1;
        uint32_t decimal_value = 0;
        const char *decimal_point = strchr(sub_field->value, '.');
        if (decimal_point != NULL) {
          whole_len = (size_t)(decimal_point - sub_field->value);
          multiplier = 1000;
          size_t decimal_len = strlen(decimal_point + 1);
          if (decimal_len > 3) decimal_len = 3;
          if (!gpr_parse_bytes_to_uint32(decimal_point + 1, decimal_len,
                                         &decimal_value)) {
            return;
          }
          uint32_t decimal_multiplier = 1;
          for (size_t i = 0; i < (3 - decimal_len); ++i) {
            decimal_multiplier *= 10;
          }
          decimal_value *= decimal_multiplier;
        }
        uint32_t whole_value;
        if (!gpr_parse_bytes_to_uint32(sub_field->value, whole_len,
                                       &whole_value)) {
          return;
        }
        milli_token_ratio = (int)((whole_value * multiplier) + decimal_value);
        if (milli_token_ratio <= 0) return;
      }
    }
    parsing_state->retry_throttle_data =
        grpc_retry_throttle_map_get_data_for_server(
            parsing_state->server_name, max_milli_tokens, milli_token_ratio);
  }
}

static void on_resolver_result_changed_locked(grpc_exec_ctx *exec_ctx,
                                              void *arg, grpc_error *error) {
  channel_data *chand = arg;
  if (GRPC_TRACER_ON(grpc_client_channel_trace)) {
    gpr_log(GPR_DEBUG, "chand=%p: got resolver result: error=%s", chand,
            grpc_error_string(error));
  }
  // Extract the following fields from the resolver result, if non-NULL.
  bool lb_policy_updated = false;
  char *lb_policy_name = NULL;
  bool lb_policy_name_changed = false;
  grpc_lb_policy *new_lb_policy = NULL;
  char *service_config_json = NULL;
  grpc_server_retry_throttle_data *retry_throttle_data = NULL;
  grpc_slice_hash_table *method_params_table = NULL;
  if (chand->resolver_result != NULL) {
    // Find LB policy name.
    const grpc_arg *channel_arg =
        grpc_channel_args_find(chand->resolver_result, GRPC_ARG_LB_POLICY_NAME);
    if (channel_arg != NULL) {
      GPR_ASSERT(channel_arg->type == GRPC_ARG_STRING);
      lb_policy_name = channel_arg->value.string;
    }
    // Special case: If at least one balancer address is present, we use
    // the grpclb policy, regardless of what the resolver actually specified.
    channel_arg =
        grpc_channel_args_find(chand->resolver_result, GRPC_ARG_LB_ADDRESSES);
    if (channel_arg != NULL && channel_arg->type == GRPC_ARG_POINTER) {
      grpc_lb_addresses *addresses = channel_arg->value.pointer.p;
      bool found_balancer_address = false;
      for (size_t i = 0; i < addresses->num_addresses; ++i) {
        if (addresses->addresses[i].is_balancer) {
          found_balancer_address = true;
          break;
        }
      }
      if (found_balancer_address) {
        if (lb_policy_name != NULL && strcmp(lb_policy_name, "grpclb") != 0) {
          gpr_log(GPR_INFO,
                  "resolver requested LB policy %s but provided at least one "
                  "balancer address -- forcing use of grpclb LB policy",
                  lb_policy_name);
        }
        lb_policy_name = "grpclb";
      }
    }
    // Use pick_first if nothing was specified and we didn't select grpclb
    // above.
    if (lb_policy_name == NULL) lb_policy_name = "pick_first";
    grpc_lb_policy_args lb_policy_args;
    lb_policy_args.args = chand->resolver_result;
    lb_policy_args.client_channel_factory = chand->client_channel_factory;
    lb_policy_args.combiner = chand->combiner;
    // Check to see if we're already using the right LB policy.
    // Note: It's safe to use chand->info_lb_policy_name here without
    // taking a lock on chand->info_mu, because this function is the
    // only thing that modifies its value, and it can only be invoked
    // once at any given time.
    lb_policy_name_changed =
        chand->info_lb_policy_name == NULL ||
        strcmp(chand->info_lb_policy_name, lb_policy_name) != 0;
    if (chand->lb_policy != NULL && !lb_policy_name_changed) {
      // Continue using the same LB policy.  Update with new addresses.
      lb_policy_updated = true;
      grpc_lb_policy_update_locked(exec_ctx, chand->lb_policy, &lb_policy_args);
    } else {
      // Instantiate new LB policy.
      new_lb_policy =
          grpc_lb_policy_create(exec_ctx, lb_policy_name, &lb_policy_args);
      if (new_lb_policy == NULL) {
        gpr_log(GPR_ERROR, "could not create LB policy \"%s\"", lb_policy_name);
      }
    }
    // Find service config.
    channel_arg =
        grpc_channel_args_find(chand->resolver_result, GRPC_ARG_SERVICE_CONFIG);
    if (channel_arg != NULL) {
      GPR_ASSERT(channel_arg->type == GRPC_ARG_STRING);
      service_config_json = gpr_strdup(channel_arg->value.string);
      grpc_service_config *service_config =
          grpc_service_config_create(service_config_json);
      if (service_config != NULL) {
        channel_arg =
            grpc_channel_args_find(chand->resolver_result, GRPC_ARG_SERVER_URI);
        GPR_ASSERT(channel_arg != NULL);
        GPR_ASSERT(channel_arg->type == GRPC_ARG_STRING);
        grpc_uri *uri =
            grpc_uri_parse(exec_ctx, channel_arg->value.string, true);
        GPR_ASSERT(uri->path[0] != '\0');
        service_config_parsing_state parsing_state;
        memset(&parsing_state, 0, sizeof(parsing_state));
        parsing_state.server_name =
            uri->path[0] == '/' ? uri->path + 1 : uri->path;
        grpc_service_config_parse_global_params(
            service_config, parse_retry_throttle_params, &parsing_state);
        grpc_uri_destroy(uri);
        retry_throttle_data = parsing_state.retry_throttle_data;
        method_params_table = grpc_service_config_create_method_config_table(
            exec_ctx, service_config, method_parameters_create_from_json,
            method_parameters_free);
        grpc_service_config_destroy(service_config);
      }
    }
    // Before we clean up, save a copy of lb_policy_name, since it might
    // be pointing to data inside chand->resolver_result.
    // The copy will be saved in chand->lb_policy_name below.
    lb_policy_name = gpr_strdup(lb_policy_name);
    grpc_channel_args_destroy(exec_ctx, chand->resolver_result);
    chand->resolver_result = NULL;
  }
  if (GRPC_TRACER_ON(grpc_client_channel_trace)) {
    gpr_log(GPR_DEBUG,
            "chand=%p: resolver result: lb_policy_name=\"%s\"%s, "
            "service_config=\"%s\"",
            chand, lb_policy_name, lb_policy_name_changed ? " (changed)" : "",
            service_config_json);
  }
  // Now swap out fields in chand.  Note that the new values may still
  // be NULL if (e.g.) the resolver failed to return results or the
  // results did not contain the necessary data.
  //
  // First, swap out the data used by cc_get_channel_info().
  gpr_mu_lock(&chand->info_mu);
  if (lb_policy_name != NULL) {
    gpr_free(chand->info_lb_policy_name);
    chand->info_lb_policy_name = lb_policy_name;
  }
  if (service_config_json != NULL) {
    gpr_free(chand->info_service_config_json);
    chand->info_service_config_json = service_config_json;
  }
  gpr_mu_unlock(&chand->info_mu);
  // Swap out the retry throttle data.
  if (chand->retry_throttle_data != NULL) {
    grpc_server_retry_throttle_data_unref(chand->retry_throttle_data);
  }
  chand->retry_throttle_data = retry_throttle_data;
  // Swap out the method params table.
  if (chand->method_params_table != NULL) {
    grpc_slice_hash_table_unref(exec_ctx, chand->method_params_table);
  }
  chand->method_params_table = method_params_table;
  // If we have a new LB policy or are shutting down (in which case
  // new_lb_policy will be NULL), swap out the LB policy, unreffing the
  // old one and removing its fds from chand->interested_parties.
  // Note that we do NOT do this if either (a) we updated the existing
  // LB policy above or (b) we failed to create the new LB policy (in
  // which case we want to continue using the most recent one we had).
  if (new_lb_policy != NULL || error != GRPC_ERROR_NONE ||
      chand->resolver == NULL) {
    if (chand->lb_policy != NULL) {
      if (GRPC_TRACER_ON(grpc_client_channel_trace)) {
        gpr_log(GPR_DEBUG, "chand=%p: unreffing lb_policy=%p", chand,
                chand->lb_policy);
      }
      grpc_pollset_set_del_pollset_set(exec_ctx,
                                       chand->lb_policy->interested_parties,
                                       chand->interested_parties);
      GRPC_LB_POLICY_UNREF(exec_ctx, chand->lb_policy, "channel");
    }
    chand->lb_policy = new_lb_policy;
  }
  // Now that we've swapped out the relevant fields of chand, check for
  // error or shutdown.
  if (error != GRPC_ERROR_NONE || chand->resolver == NULL) {
    if (GRPC_TRACER_ON(grpc_client_channel_trace)) {
      gpr_log(GPR_DEBUG, "chand=%p: shutting down", chand);
    }
    if (chand->resolver != NULL) {
      if (GRPC_TRACER_ON(grpc_client_channel_trace)) {
        gpr_log(GPR_DEBUG, "chand=%p: shutting down resolver", chand);
      }
      grpc_resolver_shutdown_locked(exec_ctx, chand->resolver);
      GRPC_RESOLVER_UNREF(exec_ctx, chand->resolver, "channel");
      chand->resolver = NULL;
    }
    set_channel_connectivity_state_locked(
        exec_ctx, chand, GRPC_CHANNEL_SHUTDOWN,
        GRPC_ERROR_CREATE_REFERENCING_FROM_STATIC_STRING(
            "Got resolver result after disconnection", &error, 1),
        "resolver_gone");
    GRPC_CHANNEL_STACK_UNREF(exec_ctx, chand->owning_stack, "resolver");
    grpc_closure_list_fail_all(&chand->waiting_for_resolver_result_closures,
                               GRPC_ERROR_CREATE_REFERENCING_FROM_STATIC_STRING(
                                   "Channel disconnected", &error, 1));
    GRPC_CLOSURE_LIST_SCHED(exec_ctx,
                            &chand->waiting_for_resolver_result_closures);
  } else {  // Not shutting down.
    grpc_connectivity_state state = GRPC_CHANNEL_TRANSIENT_FAILURE;
    grpc_error *state_error =
        GRPC_ERROR_CREATE_FROM_STATIC_STRING("No load balancing policy");
    if (new_lb_policy != NULL) {
      if (GRPC_TRACER_ON(grpc_client_channel_trace)) {
        gpr_log(GPR_DEBUG, "chand=%p: initializing new LB policy", chand);
      }
      GRPC_ERROR_UNREF(state_error);
      state = grpc_lb_policy_check_connectivity_locked(exec_ctx, new_lb_policy,
                                                       &state_error);
      grpc_pollset_set_add_pollset_set(exec_ctx,
                                       new_lb_policy->interested_parties,
                                       chand->interested_parties);
      GRPC_CLOSURE_LIST_SCHED(exec_ctx,
                              &chand->waiting_for_resolver_result_closures);
      if (chand->exit_idle_when_lb_policy_arrives) {
        grpc_lb_policy_exit_idle_locked(exec_ctx, new_lb_policy);
        chand->exit_idle_when_lb_policy_arrives = false;
      }
      watch_lb_policy_locked(exec_ctx, chand, new_lb_policy, state);
    }
    if (!lb_policy_updated) {
      set_channel_connectivity_state_locked(exec_ctx, chand, state,
                                            GRPC_ERROR_REF(state_error),
                                            "new_lb+resolver");
    }
    grpc_resolver_next_locked(exec_ctx, chand->resolver,
                              &chand->resolver_result,
                              &chand->on_resolver_result_changed);
    GRPC_ERROR_UNREF(state_error);
  }
}

static void start_transport_op_locked(grpc_exec_ctx *exec_ctx, void *arg,
                                      grpc_error *error_ignored) {
  grpc_transport_op *op = arg;
  grpc_channel_element *elem = op->handler_private.extra_arg;
  channel_data *chand = elem->channel_data;

  if (op->on_connectivity_state_change != NULL) {
    grpc_connectivity_state_notify_on_state_change(
        exec_ctx, &chand->state_tracker, op->connectivity_state,
        op->on_connectivity_state_change);
    op->on_connectivity_state_change = NULL;
    op->connectivity_state = NULL;
  }

  if (op->send_ping != NULL) {
    if (chand->lb_policy == NULL) {
      GRPC_CLOSURE_SCHED(
          exec_ctx, op->send_ping,
          GRPC_ERROR_CREATE_FROM_STATIC_STRING("Ping with no load balancing"));
    } else {
      grpc_lb_policy_ping_one_locked(exec_ctx, chand->lb_policy, op->send_ping);
      op->bind_pollset = NULL;
    }
    op->send_ping = NULL;
  }

  if (op->disconnect_with_error != GRPC_ERROR_NONE) {
    if (chand->resolver != NULL) {
      set_channel_connectivity_state_locked(
          exec_ctx, chand, GRPC_CHANNEL_SHUTDOWN,
          GRPC_ERROR_REF(op->disconnect_with_error), "disconnect");
      grpc_resolver_shutdown_locked(exec_ctx, chand->resolver);
      GRPC_RESOLVER_UNREF(exec_ctx, chand->resolver, "channel");
      chand->resolver = NULL;
      if (!chand->started_resolving) {
        grpc_closure_list_fail_all(&chand->waiting_for_resolver_result_closures,
                                   GRPC_ERROR_REF(op->disconnect_with_error));
        GRPC_CLOSURE_LIST_SCHED(exec_ctx,
                                &chand->waiting_for_resolver_result_closures);
      }
      if (chand->lb_policy != NULL) {
        grpc_pollset_set_del_pollset_set(exec_ctx,
                                         chand->lb_policy->interested_parties,
                                         chand->interested_parties);
        GRPC_LB_POLICY_UNREF(exec_ctx, chand->lb_policy, "channel");
        chand->lb_policy = NULL;
      }
    }
    GRPC_ERROR_UNREF(op->disconnect_with_error);
  }
  GRPC_CHANNEL_STACK_UNREF(exec_ctx, chand->owning_stack, "start_transport_op");

  GRPC_CLOSURE_SCHED(exec_ctx, op->on_consumed, GRPC_ERROR_NONE);
}

static void cc_start_transport_op(grpc_exec_ctx *exec_ctx,
                                  grpc_channel_element *elem,
                                  grpc_transport_op *op) {
  channel_data *chand = elem->channel_data;

  GPR_ASSERT(op->set_accept_stream == false);
  if (op->bind_pollset != NULL) {
    grpc_pollset_set_add_pollset(exec_ctx, chand->interested_parties,
                                 op->bind_pollset);
  }

  op->handler_private.extra_arg = elem;
  GRPC_CHANNEL_STACK_REF(chand->owning_stack, "start_transport_op");
  GRPC_CLOSURE_SCHED(
      exec_ctx,
      GRPC_CLOSURE_INIT(&op->handler_private.closure, start_transport_op_locked,
                        op, grpc_combiner_scheduler(chand->combiner)),
      GRPC_ERROR_NONE);
}

static void cc_get_channel_info(grpc_exec_ctx *exec_ctx,
                                grpc_channel_element *elem,
                                const grpc_channel_info *info) {
  channel_data *chand = elem->channel_data;
  gpr_mu_lock(&chand->info_mu);
  if (info->lb_policy_name != NULL) {
    *info->lb_policy_name = chand->info_lb_policy_name == NULL
                                ? NULL
                                : gpr_strdup(chand->info_lb_policy_name);
  }
  if (info->service_config_json != NULL) {
    *info->service_config_json =
        chand->info_service_config_json == NULL
            ? NULL
            : gpr_strdup(chand->info_service_config_json);
  }
  gpr_mu_unlock(&chand->info_mu);
}

/* Constructor for channel_data */
static grpc_error *cc_init_channel_elem(grpc_exec_ctx *exec_ctx,
                                        grpc_channel_element *elem,
                                        grpc_channel_element_args *args) {
  channel_data *chand = elem->channel_data;
  GPR_ASSERT(args->is_last);
  GPR_ASSERT(elem->filter == &grpc_client_channel_filter);
  // Initialize data members.
  chand->combiner = grpc_combiner_create();
  gpr_mu_init(&chand->info_mu);
  gpr_mu_init(&chand->external_connectivity_watcher_list_mu);

  gpr_mu_lock(&chand->external_connectivity_watcher_list_mu);
  chand->external_connectivity_watcher_list_head = NULL;
  gpr_mu_unlock(&chand->external_connectivity_watcher_list_mu);

  chand->owning_stack = args->channel_stack;
  GRPC_CLOSURE_INIT(&chand->on_resolver_result_changed,
                    on_resolver_result_changed_locked, chand,
                    grpc_combiner_scheduler(chand->combiner));
  chand->interested_parties = grpc_pollset_set_create();
  grpc_connectivity_state_init(&chand->state_tracker, GRPC_CHANNEL_IDLE,
                               "client_channel");
  // Record max per-RPC retry buffer size.
  const grpc_arg *arg = grpc_channel_args_find(
      args->channel_args, GRPC_ARG_PER_RPC_RETRY_BUFFER_SIZE);
  chand->per_rpc_retry_buffer_size = (size_t)grpc_channel_arg_get_integer(
      arg, (grpc_integer_options){DEFAULT_PER_RPC_RETRY_BUFFER_SIZE, 0,
                                  INT_MAX});
  // Record client channel factory.
  arg = grpc_channel_args_find(args->channel_args,
                               GRPC_ARG_CLIENT_CHANNEL_FACTORY);
  if (arg == NULL) {
    return GRPC_ERROR_CREATE_FROM_STATIC_STRING(
        "Missing client channel factory in args for client channel filter");
  }
  if (arg->type != GRPC_ARG_POINTER) {
    return GRPC_ERROR_CREATE_FROM_STATIC_STRING(
        "client channel factory arg must be a pointer");
  }
  grpc_client_channel_factory_ref(arg->value.pointer.p);
  chand->client_channel_factory = arg->value.pointer.p;
  // Get server name to resolve, using proxy mapper if needed.
  arg = grpc_channel_args_find(args->channel_args, GRPC_ARG_SERVER_URI);
  if (arg == NULL) {
    return GRPC_ERROR_CREATE_FROM_STATIC_STRING(
        "Missing server uri in args for client channel filter");
  }
  if (arg->type != GRPC_ARG_STRING) {
    return GRPC_ERROR_CREATE_FROM_STATIC_STRING(
        "server uri arg must be a string");
  }
  char *proxy_name = NULL;
  grpc_channel_args *new_args = NULL;
  grpc_proxy_mappers_map_name(exec_ctx, arg->value.string, args->channel_args,
                              &proxy_name, &new_args);
  // Instantiate resolver.
  chand->resolver = grpc_resolver_create(
      exec_ctx, proxy_name != NULL ? proxy_name : arg->value.string,
      new_args != NULL ? new_args : args->channel_args,
      chand->interested_parties, chand->combiner);
  if (proxy_name != NULL) gpr_free(proxy_name);
  if (new_args != NULL) grpc_channel_args_destroy(exec_ctx, new_args);
  if (chand->resolver == NULL) {
    return GRPC_ERROR_CREATE_FROM_STATIC_STRING("resolver creation failed");
  }
  chand->deadline_checking_enabled =
      grpc_deadline_checking_enabled(args->channel_args);
  return GRPC_ERROR_NONE;
}

static void shutdown_resolver_locked(grpc_exec_ctx *exec_ctx, void *arg,
                                     grpc_error *error) {
  grpc_resolver *resolver = arg;
  grpc_resolver_shutdown_locked(exec_ctx, resolver);
  GRPC_RESOLVER_UNREF(exec_ctx, resolver, "channel");
}

/* Destructor for channel_data */
static void cc_destroy_channel_elem(grpc_exec_ctx *exec_ctx,
                                    grpc_channel_element *elem) {
  channel_data *chand = elem->channel_data;
  if (chand->resolver != NULL) {
    GRPC_CLOSURE_SCHED(
        exec_ctx, GRPC_CLOSURE_CREATE(shutdown_resolver_locked, chand->resolver,
                                      grpc_combiner_scheduler(chand->combiner)),
        GRPC_ERROR_NONE);
  }
  if (chand->client_channel_factory != NULL) {
    grpc_client_channel_factory_unref(exec_ctx, chand->client_channel_factory);
  }
  if (chand->lb_policy != NULL) {
    grpc_pollset_set_del_pollset_set(exec_ctx,
                                     chand->lb_policy->interested_parties,
                                     chand->interested_parties);
    GRPC_LB_POLICY_UNREF(exec_ctx, chand->lb_policy, "channel");
  }
  gpr_free(chand->info_lb_policy_name);
  gpr_free(chand->info_service_config_json);
  if (chand->retry_throttle_data != NULL) {
    grpc_server_retry_throttle_data_unref(chand->retry_throttle_data);
  }
  if (chand->method_params_table != NULL) {
    grpc_slice_hash_table_unref(exec_ctx, chand->method_params_table);
  }
  grpc_connectivity_state_destroy(exec_ctx, &chand->state_tracker);
  grpc_pollset_set_destroy(exec_ctx, chand->interested_parties);
  GRPC_COMBINER_UNREF(exec_ctx, chand->combiner, "client_channel");
  gpr_mu_destroy(&chand->info_mu);
  gpr_mu_destroy(&chand->external_connectivity_watcher_list_mu);
}

/*************************************************************************
 * PER-CALL FUNCTIONS
 */

// Max number of batches that can be pending on a call at any given
// time.  This includes:
//   recv_initial_metadata
//   send_initial_metadata
//   recv_message
//   send_message
//   recv_trailing_metadata
//   send_trailing_metadata
<<<<<<< HEAD
// We also add space for one cancel_stream op.
#define MAX_PENDING_BATCHES 7

// FIXME: update comments

// Retry support:
//
// There are 2 sets of data to maintain:
// - In call_data (in the parent channel), we maintain a list of pending
//   ops and cached data for those ops.
// - In the subchannel call, we maintain state to indicate what ops have
//   already been sent down to that call.
//
// When new ops come down, we first try to send them immediately.  If
// they fail and are retryable, then we do a new pick and start again.
//
// when new ops come down:
// - if retries are enabled, create subchannel_batch_data and use that
//   to send down batch
// - otherwise, send down as-is
//
// In on_complete:
// - if failed and is retryable, start new pick and then retry
// - otherwise, return to surface
//
// synchronization problems:
// - new batch coming down and retry started at the same time, how do we
//   know which ops to include?

// State used for sending a retryable batch down to a subchannel call.
// This provides its own grpc_transport_stream_op_batch and other data
// structures needed to populate the ops in the batch.
// We allocate one struct on the arena for each batch we get from the surface.
typedef struct {
  gpr_refcount refs;
  grpc_call_element *elem;
  grpc_subchannel_call *subchannel_call;
  // The batch to use in the subchannel call.
  // Its payload field points to subchannel_call_retry_state.batch_payload.
  grpc_transport_stream_op_batch batch;
  // For send_initial_metadata.
  grpc_linked_mdelem *send_initial_metadata_storage;
  grpc_metadata_batch send_initial_metadata;
  // For send_message.
  grpc_caching_byte_stream send_message;
  // For send_trailing_metadata.
  grpc_linked_mdelem *send_trailing_metadata_storage;
  grpc_metadata_batch send_trailing_metadata;
  // For intercepting recv_initial_metadata.
  grpc_metadata_batch recv_initial_metadata;
  grpc_closure recv_initial_metadata_ready;
  bool trailing_metadata_available;
  // For intercepting recv_message.
  grpc_closure recv_message_ready;
  grpc_byte_stream *recv_message;
  // For intercepting recv_trailing_metadata.
  grpc_metadata_batch recv_trailing_metadata;
  grpc_transport_stream_stats collect_stats;
  // For intercepting on_complete.
  grpc_closure on_complete;
} subchannel_batch_data;

// Retry state associated with a subchannel call.
// Stored in the parent_data of the subchannel call object.
typedef struct {
  // These fields indicate which ops have been sent down to this
  // subchannel call.
  size_t started_send_message_count;
  bool started_send_initial_metadata : 1;
  bool started_send_trailing_metadata : 1;
  bool started_recv_initial_metadata : 1;
  bool started_recv_message : 1;
  bool started_recv_trailing_metadata : 1;
  // These fields indicate which ops have finished.
  size_t completed_send_message_count;
  bool completed_send_initial_metadata : 1;
  bool completed_send_trailing_metadata : 1;
  bool completed_recv_initial_metadata : 1;
  bool completed_recv_message : 1;
  bool completed_recv_trailing_metadata : 1;
  // subchannel_batch_data.batch.payload points to this.
  grpc_transport_stream_op_batch_payload batch_payload;
  // State for callback processing.
  bool recv_initial_metadata_ready_pending : 1;
  grpc_error *recv_initial_metadata_error;
  bool recv_message_null_pending : 1;
  grpc_error *recv_message_error;
  bool retry_dispatched : 1;
} subchannel_call_retry_state;

typedef struct {
  grpc_transport_stream_op_batch *batch;
  bool retry_checks_for_new_batch_done : 1;
  bool handler_in_flight : 1;
  grpc_call_element *elem;
  grpc_closure handle_in_call_combiner;
} pending_batch;
=======
// We also add room for a single cancel_stream batch.
#define MAX_WAITING_BATCHES 7
>>>>>>> 759b08ec

/** Call data.  Holds a pointer to grpc_subchannel_call and the
    associated machinery to create such a pointer.
    Handles queueing of stream ops until a call object is ready, waiting
    for initial metadata before trying to create a call object,
    and handling cancellation gracefully. */
typedef struct client_channel_call_data {
  // State for handling deadlines.
  // The code in deadline_filter.c requires this to be the first field.
  // TODO(roth): This is slightly sub-optimal in that grpc_deadline_state
  // and this struct both independently store a pointer to the call
  // combiner.  If/when we have time, find a way to avoid this without
  // breaking the grpc_deadline_state abstraction.
  grpc_deadline_state deadline_state;

  grpc_slice path;  // Request path.
  gpr_timespec call_start_time;
  gpr_timespec deadline;
  gpr_arena *arena;
  grpc_call_combiner *call_combiner;

  grpc_server_retry_throttle_data *retry_throttle_data;
  method_parameters *method_params;

  grpc_subchannel_call *subchannel_call;
  grpc_error *error;

  grpc_lb_policy *lb_policy;  // Holds ref while LB pick is pending.
  grpc_closure lb_pick_closure;
  grpc_closure cancel_closure;

  grpc_connected_subchannel *connected_subchannel;
  grpc_call_context_element subchannel_call_context[GRPC_CONTEXT_COUNT];
  grpc_polling_entity *pollent;
  grpc_linked_mdelem lb_token_mdelem;

  // Batches are added to this list when received from above.
  // They are removed when we are done handling the batch (i.e., when
  // either we have invoked all of the batch's callbacks or we have
  // passed the batch down to the subchannel call and are not
  // intercepting any of its callbacks).
  pending_batch pending_batches[MAX_PENDING_BATCHES];

  // Retry state.
  bool retry_committed;
  int num_retry_attempts;
  size_t bytes_buffered_for_retry;
  gpr_backoff retry_backoff;
  grpc_timer retry_timer;

  // Copy of initial metadata.
  // Populated when we receive a send_initial_metadata op.
  bool seen_send_initial_metadata;
  grpc_linked_mdelem *send_initial_metadata_storage;
  grpc_metadata_batch send_initial_metadata;
  uint32_t send_initial_metadata_flags;
  gpr_atm *peer_string;
  // The contents for sent messages.
  // When we get a send_message op, we replace the original byte stream
  // with a grpc_caching_byte_stream that caches the slices to a
  // local buffer for use in retries.  We use initial_send_message as the
  // cache for the first send_message op, so that we don't need to allocate
  // memory for unary RPCs.  All subsequent messages are stored in
  // send_messages, which are dynamically allocated as needed.
  size_t num_send_message_ops;
  grpc_byte_stream_cache initial_send_message;
  grpc_byte_stream_cache *send_messages;
  // Copy of trailing metadata.
  // Populated when we receive a send_trailing_metadata op.
  // Non-NULL if we've received a send_trailing_metadata op.
  bool seen_send_trailing_metadata;
  grpc_linked_mdelem *send_trailing_metadata_storage;
  grpc_metadata_batch send_trailing_metadata;
} call_data;

grpc_subchannel_call *grpc_client_channel_get_subchannel_call(
    grpc_call_element *elem) {
  call_data *calld = elem->call_data;
  return calld->subchannel_call;
}

static void start_retriable_subchannel_batches(grpc_exec_ctx *exec_ctx,
                                               grpc_call_element *elem);

static size_t get_batch_index(grpc_transport_stream_op_batch *batch) {
  // Note: It is important the send_initial_metadata be the first entry
  // here, since the code in pick_subchannel_locked() assumes it will be.
  if (batch->send_initial_metadata) return 0;
  if (batch->send_message) return 1;
  if (batch->send_trailing_metadata) return 2;
  if (batch->recv_initial_metadata) return 3;
  if (batch->recv_message) return 4;
  if (batch->recv_trailing_metadata) return 5;
  if (batch->cancel_stream) return 6;
  GPR_UNREACHABLE_CODE(return (size_t)-1);
}

// This is called via the call combiner, so access to calld is synchronized.
static void pending_batches_add(grpc_call_element *elem,
                                grpc_transport_stream_op_batch *batch) {
  call_data *calld = (call_data *)elem->call_data;
  const size_t idx = get_batch_index(batch);
  pending_batch *pending = &calld->pending_batches[idx];
  GPR_ASSERT(pending->batch == NULL);
  pending->batch = batch;
  pending->retry_checks_for_new_batch_done = false;
  pending->handler_in_flight = false;
  pending->elem = elem;
}

// This is called via the call combiner, so access to calld is synchronized.
static void fail_pending_batch_in_call_combiner(grpc_exec_ctx *exec_ctx,
                                                void *arg, grpc_error *error) {
<<<<<<< HEAD
  pending_batch *pending = (pending_batch *)arg;
  call_data *calld = (call_data *)pending->elem->call_data;
  // Must clear pending->batch before invoking
  // grpc_transport_stream_op_batch_finish_with_failure(), since that
  // results in yielding the call combiner.
  grpc_transport_stream_op_batch *batch = pending->batch;
  pending->batch = NULL;
  grpc_transport_stream_op_batch_finish_with_failure(
      exec_ctx, batch, GRPC_ERROR_REF(error), calld->call_combiner);
=======
  call_data *calld = arg;
  if (calld->waiting_for_pick_batches_count > 0) {
    --calld->waiting_for_pick_batches_count;
    grpc_transport_stream_op_batch_finish_with_failure(
        exec_ctx,
        calld->waiting_for_pick_batches[calld->waiting_for_pick_batches_count],
        GRPC_ERROR_REF(error), calld->call_combiner);
  }
>>>>>>> 759b08ec
}

// This is called via the call combiner, so access to calld is synchronized.
static void pending_batches_fail(grpc_exec_ctx *exec_ctx,
                                 grpc_call_element *elem, grpc_error *error) {
  call_data *calld = elem->call_data;
  if (GRPC_TRACER_ON(grpc_client_channel_trace)) {
    size_t num_batches = 0;
    for (size_t i = 0; i < GPR_ARRAY_SIZE(calld->pending_batches); ++i) {
      if (calld->pending_batches[i].batch != NULL) ++num_batches;
    }
    gpr_log(GPR_DEBUG,
            "chand=%p calld=%p: failing %" PRIdPTR " pending batches: %s",
            elem->channel_data, calld, num_batches, grpc_error_string(error));
  }
  size_t first_batch_idx = GPR_ARRAY_SIZE(calld->pending_batches);
  for (size_t i = 0; i < GPR_ARRAY_SIZE(calld->pending_batches); ++i) {
    pending_batch *pending = &calld->pending_batches[i];
    if (pending->batch != NULL && !pending->handler_in_flight) {
      pending->handler_in_flight = true;
      if (first_batch_idx == GPR_ARRAY_SIZE(calld->pending_batches)) {
        first_batch_idx = i;
      } else {
        GRPC_CLOSURE_INIT(&pending->handle_in_call_combiner,
                          fail_pending_batch_in_call_combiner, pending,
                          grpc_schedule_on_exec_ctx);
        GRPC_CALL_COMBINER_START(exec_ctx, calld->call_combiner,
                                 &pending->handle_in_call_combiner,
                                 GRPC_ERROR_REF(error), "pending_batches_fail");
      }
    }
  }
  if (first_batch_idx != GPR_ARRAY_SIZE(calld->pending_batches)) {
    // Manually invoking callback function; does not take ownership of error.
    fail_pending_batch_in_call_combiner(
        exec_ctx, &calld->pending_batches[first_batch_idx], error);
  } else {
    GRPC_CALL_COMBINER_STOP(exec_ctx, calld->call_combiner,
                            "pending_batches_fail");
  }
  GRPC_ERROR_UNREF(error);
}

// This is called via the call combiner, so access to calld is synchronized.
<<<<<<< HEAD
static void resume_pending_batch_in_call_combiner(grpc_exec_ctx *exec_ctx,
                                                  void *arg,
                                                  grpc_error *ignored) {
  pending_batch *pending = (pending_batch *)arg;
  grpc_call_element *elem = pending->elem;
  call_data *calld = (call_data *)elem->call_data;
  // Must clear pending->batch before invoking
  // grpc_subchannel_call_process_op(), since that results in yielding
  // the call combiner.
  grpc_transport_stream_op_batch *batch = pending->batch;
  pending->batch = NULL;
  grpc_subchannel_call_process_op(exec_ctx, calld->subchannel_call, batch);
=======
static void run_pending_batch_in_call_combiner(grpc_exec_ctx *exec_ctx,
                                               void *arg, grpc_error *ignored) {
  call_data *calld = arg;
  if (calld->waiting_for_pick_batches_count > 0) {
    --calld->waiting_for_pick_batches_count;
    grpc_subchannel_call_process_op(
        exec_ctx, calld->subchannel_call,
        calld->waiting_for_pick_batches[calld->waiting_for_pick_batches_count]);
  }
>>>>>>> 759b08ec
}

// This is called via the call combiner, so access to calld is synchronized.
static void pending_batches_resume(grpc_exec_ctx *exec_ctx,
                                   grpc_call_element *elem) {
  channel_data *chand = elem->channel_data;
  call_data *calld = elem->call_data;
gpr_log(GPR_INFO, "method_params=%p", calld->method_params);
if (calld->method_params) gpr_log(GPR_INFO, "method_params->retry_policy=%p", calld->method_params->retry_policy);
gpr_log(GPR_INFO, "retry_committed=%d", calld->retry_committed);
  if (calld->method_params != NULL &&
      calld->method_params->retry_policy != NULL && !calld->retry_committed) {
gpr_log(GPR_INFO, "RETRIES CONFIGURED");
    start_retriable_subchannel_batches(exec_ctx, elem);
  } else {
    // Retries not enabled; send down batches as-is.
    if (GRPC_TRACER_ON(grpc_client_channel_trace)) {
      size_t num_batches = 0;
      for (size_t i = 0; i < GPR_ARRAY_SIZE(calld->pending_batches); ++i) {
        if (calld->pending_batches[i].batch != NULL) ++num_batches;
      }
      gpr_log(GPR_DEBUG, "chand=%p calld=%p: sending %" PRIdPTR
                         " pending batches to subchannel_call=%p",
              chand, calld, num_batches, calld->subchannel_call);
    }
    size_t first_batch_idx = GPR_ARRAY_SIZE(calld->pending_batches);
    for (size_t i = 0; i < GPR_ARRAY_SIZE(calld->pending_batches); ++i) {
      pending_batch *pending = &calld->pending_batches[i];
      if (pending->batch != NULL && !pending->handler_in_flight) {
        pending->handler_in_flight = true;
        if (first_batch_idx == GPR_ARRAY_SIZE(calld->pending_batches)) {
          first_batch_idx = i;
        } else {
          GRPC_CLOSURE_INIT(&pending->handle_in_call_combiner,
                            resume_pending_batch_in_call_combiner, pending,
                            grpc_schedule_on_exec_ctx);
          GRPC_CALL_COMBINER_START(exec_ctx, calld->call_combiner,
                                   &pending->handle_in_call_combiner,
                                   GRPC_ERROR_NONE, "pending_batches_resume");
        }
      }
    }
    GPR_ASSERT(first_batch_idx != GPR_ARRAY_SIZE(calld->pending_batches));
    resume_pending_batch_in_call_combiner(
        exec_ctx, &calld->pending_batches[first_batch_idx], GRPC_ERROR_NONE);
  }
}

static void on_complete(grpc_exec_ctx *exec_ctx, void *arg, grpc_error *error);

static subchannel_batch_data *batch_data_create(grpc_call_element *elem,
                                                int refcount) {
  call_data *calld = (call_data *)elem->call_data;
  subchannel_call_retry_state *retry_state =
      grpc_connected_subchannel_call_get_parent_data(calld->subchannel_call);
  subchannel_batch_data *batch_data = gpr_arena_alloc(calld->arena,
                                                      sizeof(*batch_data));
  batch_data->elem = elem;
  batch_data->subchannel_call =
      GRPC_SUBCHANNEL_CALL_REF(calld->subchannel_call, "batch_data_create");
  batch_data->batch.payload = &retry_state->batch_payload;
  gpr_ref_init(&batch_data->refs, refcount);
  GRPC_CLOSURE_INIT(&batch_data->on_complete, on_complete, batch_data,
                    grpc_schedule_on_exec_ctx);
  batch_data->batch.on_complete = &batch_data->on_complete;
  return batch_data;
}

static void batch_data_unref(grpc_exec_ctx *exec_ctx,
                             subchannel_batch_data *batch_data) {
gpr_log(GPR_INFO, "==> batch_data_unref()");
  if (gpr_unref(&batch_data->refs)) {
gpr_log(GPR_INFO, "  destroying batch_data");
    if (batch_data->send_initial_metadata_storage != NULL) {
      grpc_metadata_batch_destroy(exec_ctx, &batch_data->send_initial_metadata);
      gpr_free(batch_data->send_initial_metadata_storage);
    }
    if (batch_data->send_trailing_metadata_storage != NULL) {
      grpc_metadata_batch_destroy(exec_ctx,
                                  &batch_data->send_trailing_metadata);
      gpr_free(batch_data->send_trailing_metadata_storage);
    }
    if (batch_data->batch.recv_initial_metadata) {
      grpc_metadata_batch_destroy(exec_ctx,
                                  &batch_data->recv_initial_metadata);
    }
    if (batch_data->batch.recv_trailing_metadata) {
      grpc_metadata_batch_destroy(exec_ctx,
                                  &batch_data->recv_trailing_metadata);
    }
    GRPC_SUBCHANNEL_CALL_UNREF(exec_ctx, batch_data->subchannel_call,
                               "batch_data_unref");
  }
}

static void maybe_clear_pending_batch(pending_batch *pending) {
  grpc_transport_stream_op_batch *batch = pending->batch;
  if (batch->on_complete == NULL &&
      (!batch->recv_initial_metadata ||
       batch->payload->recv_initial_metadata.recv_initial_metadata_ready
           == NULL) &&
      (!batch->recv_message ||
       batch->payload->recv_message.recv_message_ready == NULL)) {
gpr_log(GPR_INFO, "CLEARING pending_batch");
    pending->batch = NULL;
  }
}

// Cleans up retry state.  Called either when the RPC is committed
// (i.e., we will not attempt any more retries) or when the call is
// destroyed.
static void retry_committed(grpc_exec_ctx *exec_ctx, call_data *calld) {
  if (calld->retry_committed) return;
  calld->retry_committed = true;
  if (calld->send_initial_metadata_storage != NULL) {
    grpc_metadata_batch_destroy(exec_ctx, &calld->send_initial_metadata);
    gpr_free(calld->send_initial_metadata_storage);
  }
  if (calld->num_send_message_ops > 0) {
    grpc_byte_stream_cache_destroy(exec_ctx, &calld->initial_send_message);
  }
  for (int i = 0; i < (int)calld->num_send_message_ops - 2; ++i) {
    grpc_byte_stream_cache_destroy(exec_ctx, &calld->send_messages[i]);
  }
  if (calld->send_trailing_metadata_storage != NULL) {
    grpc_metadata_batch_destroy(exec_ctx, &calld->send_trailing_metadata);
    gpr_free(calld->send_trailing_metadata_storage);
  }
  gpr_free(calld->send_messages);
}

static grpc_byte_stream_cache *get_send_message_cache(call_data *calld,
                                                      size_t index) {
  GPR_ASSERT(index < calld->num_send_message_ops);
  return index == 0
         ? &calld->initial_send_message
         : &calld->send_messages[index - 1];
}

// If retries are configured, checks to see if this exceeds the retry
// buffer limit.  If it doesn't exceed the limit, caches data for send ops
// (if any).
static void retry_checks_for_new_batch(grpc_exec_ctx *exec_ctx,
                                       grpc_call_element *elem,
                                       pending_batch *pending) {
  call_data *calld = elem->call_data;
  channel_data *chand = elem->channel_data;
  if (pending->retry_checks_for_new_batch_done) return;
  pending->retry_checks_for_new_batch_done = true;
  grpc_transport_stream_op_batch *batch = pending->batch;
  if (batch->cancel_stream) return;
gpr_log(GPR_INFO, "method_params=%p", calld->method_params);
gpr_log(GPR_INFO, "retry_policy=%p", calld->method_params == NULL ? NULL : calld->method_params->retry_policy);
gpr_log(GPR_INFO, "retry_committed=%d", calld->retry_committed);
  if (calld->method_params == NULL ||
      calld->method_params->retry_policy == NULL || calld->retry_committed) {
    return;
  }
gpr_log(GPR_INFO, "retries configured and not committed");
  // Check if the batch takes us over the retry buffer limit.
  if (batch->send_initial_metadata) {
    calld->bytes_buffered_for_retry += grpc_metadata_batch_size(
        batch->payload->send_initial_metadata.send_initial_metadata);
  }
  if (batch->send_message) {
    calld->bytes_buffered_for_retry +=
        batch->payload->send_message.send_message->length;
  }
  if (calld->bytes_buffered_for_retry > chand->per_rpc_retry_buffer_size) {
gpr_log(GPR_INFO, "size exceeded, committing for retries");
    retry_committed(exec_ctx, calld);
    return;
  }
  // Save a copy of metadata for send_initial_metadata ops.
  if (batch->send_initial_metadata) {
    calld->seen_send_initial_metadata = true;
    GPR_ASSERT(calld->send_initial_metadata_storage == NULL);
    grpc_error *error = grpc_metadata_batch_copy(
        exec_ctx,
        batch->payload->send_initial_metadata.send_initial_metadata,
        &calld->send_initial_metadata,
        &calld->send_initial_metadata_storage);
    if (error != GRPC_ERROR_NONE) {
      // If we couldn't copy the metadata, we won't be able to retry,
      // but we can still proceed with the initial RPC.
gpr_log(GPR_INFO, "grpc_metadata_batch_copy() for initial metadata failed, committing");
      retry_committed(exec_ctx, calld);
      GRPC_ERROR_UNREF(error);
      return;
    }
    calld->send_initial_metadata_flags =
        batch->payload->send_initial_metadata.send_initial_metadata_flags;
    calld->peer_string = batch->payload->send_initial_metadata.peer_string;
  }
  // Set up cache for send_message ops.
  if (batch->send_message) {
    if (calld->num_send_message_ops > 0) {
      calld->send_messages = gpr_realloc(
          calld->send_messages,
          sizeof(grpc_byte_stream_cache) * calld->num_send_message_ops);
    }
    ++calld->num_send_message_ops;
    grpc_byte_stream_cache *cache =
        get_send_message_cache(calld, calld->num_send_message_ops - 1);
    grpc_byte_stream_cache_init(cache,
                                batch->payload->send_message.send_message);
  }
  // Save metadata batch for send_trailing_metadata ops.
  if (batch->send_trailing_metadata) {
    calld->seen_send_trailing_metadata = true;
    GPR_ASSERT(calld->send_trailing_metadata_storage == NULL);
    grpc_error *error = grpc_metadata_batch_copy(
        exec_ctx,
        batch->payload->send_trailing_metadata.send_trailing_metadata,
        &calld->send_trailing_metadata,
        &calld->send_trailing_metadata_storage);
    if (error != GRPC_ERROR_NONE) {
      // If we couldn't copy the metadata, we won't be able to retry,
      // but we can still proceed with the initial RPC.
gpr_log(GPR_INFO, "grpc_metadata_batch_copy() for trailing metadata failed, committing");
      retry_committed(exec_ctx, calld);
      GRPC_ERROR_UNREF(error);
      return;
    }
  }
}

static bool is_status_code_in_list(grpc_status_code status,
                                   grpc_status_code* list, size_t list_size) {
  if (list == NULL) return true;
  for (size_t i = 0; i < list_size; ++i) {
    if (status == list[i]) return true;
  }
  return false;
}

static void start_subchannel_pick_locked(grpc_exec_ctx *exec_ctx, void *arg,
                                         grpc_error *ignored);

// Returns true if the call is being retried.
static bool maybe_retry(grpc_exec_ctx *exec_ctx,
                        subchannel_batch_data *batch_data,
                        grpc_status_code status) {
  grpc_call_element *elem = batch_data->elem;
  call_data *calld = elem->call_data;
  channel_data *chand = elem->channel_data;
  // Get retry policy.
  GPR_ASSERT(calld->method_params != NULL);
  retry_policy_params *retry_policy = calld->method_params->retry_policy;
  GPR_ASSERT(retry_policy != NULL);
  // If we've already dispatched a retry from this call, return true.
  // This catches the case where the batch has multiple callbacks
  // (i.e., it includes either recv_message or recv_initial_metadata).
  subchannel_call_retry_state *retry_state =
      grpc_connected_subchannel_call_get_parent_data(
          batch_data->subchannel_call);
  if (retry_state->retry_dispatched) return true;
  // Check status.
  if (status == GRPC_STATUS_OK) {
    grpc_server_retry_throttle_data_record_success(calld->retry_throttle_data);
    return false;
  }
  // Status is not OK.  Check whether the status is retryable.
  if (!is_status_code_in_list(status, retry_policy->retryable_status_codes,
                              retry_policy->num_retryable_status_codes)) {
gpr_log(GPR_INFO, "status %d not in retryable_status_codes list", status);
    return false;
  }
  // Record the failure and check whether retries are throttled.
  // Note that it's important for this check to come after the status
  // code check above, since we should only record failures whose statuses
  // match the configured retryable status codes, so that we don't count
  // things like failures due to malformed requests (INVALID_ARGUMENT).
  // Conversely, it's important for this to come before the remaining
  // checks, so that we don't fail to record failures due to other factors.
  if (!grpc_server_retry_throttle_data_record_failure(
           calld->retry_throttle_data)) {
gpr_log(GPR_INFO, "retries throttled");
    return false;
  }
  // Check whether the call is committed.
  if (calld->retry_committed) {
gpr_log(GPR_INFO, "retry committed");
    return false;
  }
  // Check whether we have retries remaining.
gpr_log(GPR_INFO, "num_retry_attempts=%d", calld->num_retry_attempts);
gpr_log(GPR_INFO, "max_retry_attempts=%d", retry_policy->max_retry_attempts);
  if (calld->num_retry_attempts == retry_policy->max_retry_attempts) {
gpr_log(GPR_INFO, "EXHAUSTED NUMBER OF ALLOWED RETRY ATTEMPTS");
    return false;
  }
  // If the call was cancelled from the surface, don't retry.
  if (calld->error != GRPC_ERROR_NONE) {
gpr_log(GPR_INFO, "call cancelled from surface, not retrying");
    return false;
  }
gpr_log(GPR_INFO, "RETRYING");
  // Reset subchannel call.
  if (calld->subchannel_call != NULL) {
    GRPC_SUBCHANNEL_CALL_UNREF(exec_ctx, calld->subchannel_call,
                               "client_channel_call_retry");
    calld->subchannel_call = NULL;
  }
  // Compute backoff delay.
  gpr_timespec now = gpr_now(GPR_CLOCK_MONOTONIC);
  gpr_timespec next_attempt_time;
  if (calld->num_retry_attempts == 0) {
    gpr_backoff_init(&calld->retry_backoff,
                     retry_policy->initial_backoff_ms,
                     retry_policy->backoff_multiplier, RETRY_BACKOFF_JITTER,
                     GPR_MIN(retry_policy->initial_backoff_ms,
                             retry_policy->max_backoff_ms),
                     retry_policy->max_backoff_ms);
    next_attempt_time = gpr_backoff_begin(&calld->retry_backoff, now);
  } else {
    next_attempt_time = gpr_backoff_step(&calld->retry_backoff, now);
  }
  // Schedule retry after computed delay.
  GRPC_CALL_STACK_REF(calld->owning_call, "maybe_retry");
  GRPC_CLOSURE_INIT(&batch_data->batch.handler_private.closure,
                    start_subchannel_pick_locked, elem,
                    grpc_combiner_scheduler(chand->combiner));
  grpc_timer_init(exec_ctx, &calld->retry_timer, next_attempt_time,
                  &batch_data->batch.handler_private.closure, now);
  // Update bookkeeping.
  retry_state->retry_dispatched = true;
  ++calld->num_retry_attempts;
  return true;
}

static void invoke_recv_initial_metadata_callback(grpc_exec_ctx *exec_ctx,
                                                  void *arg,
                                                  grpc_error *error) {
  subchannel_batch_data *batch_data = (subchannel_batch_data *)arg;
  call_data *calld = (call_data *)batch_data->elem->call_data;
  // Find pending batch.
  pending_batch *pending = NULL;
  for (size_t i = 0; i < GPR_ARRAY_SIZE(calld->pending_batches); ++i) {
    grpc_transport_stream_op_batch *batch = calld->pending_batches[i].batch;
    if (batch != NULL &&
        batch->recv_initial_metadata &&
        batch->payload->recv_initial_metadata.recv_initial_metadata_ready
            != NULL) {
gpr_log(GPR_INFO, "found recv_initial_metadata batch at index %" PRIdPTR, i);
      pending = &calld->pending_batches[i];
      break;
    }
  }
  GPR_ASSERT(pending != NULL);
  // Return metadata.
  grpc_metadata_batch_move(
      &batch_data->recv_initial_metadata,
      pending->batch->payload->recv_initial_metadata.recv_initial_metadata);
  // Update bookkeeping.
  // Note: Need to do this before invoking the callback, since invoking
  // the callback will result in yielding the call combiner.
  grpc_closure *recv_initial_metadata_ready =
      pending->batch->payload->recv_initial_metadata
          .recv_initial_metadata_ready;
gpr_log(GPR_INFO, "CLEARING pending_batch->recv_initial_metadata_ready");
  pending->batch->payload->recv_initial_metadata.recv_initial_metadata_ready =
      NULL;
  maybe_clear_pending_batch(pending);
  batch_data_unref(exec_ctx, batch_data);
  // Invoke callback.
gpr_log(GPR_INFO, "calling original recv_initial_metadata_ready");
  GRPC_CLOSURE_RUN(exec_ctx, recv_initial_metadata_ready,
                   GRPC_ERROR_REF(error));
}

// Intercepts recv_initial_metadata_ready callback for retries.
// Commits the call and returns the initial metadata up the stack.
static void recv_initial_metadata_ready(grpc_exec_ctx *exec_ctx, void *arg,
                                        grpc_error *error) {
gpr_log(GPR_INFO, "==> recv_initial_metadata_ready(): error=%s", grpc_error_string(error));
  subchannel_batch_data *batch_data = arg;
  call_data *calld = batch_data->elem->call_data;
  // If we got an error, attempt to retry the call.
  if (error != GRPC_ERROR_NONE) {
    grpc_status_code status;
    grpc_error_get_status(error, calld->deadline, &status, NULL, NULL);
    if (maybe_retry(exec_ctx, batch_data, status)) {
      batch_data_unref(exec_ctx, batch_data);
      return;
    }
  } else {

gpr_log(GPR_INFO, "batch_data->recv_initial_metadata.list.head=%p", batch_data->recv_initial_metadata.list.head);
for (grpc_linked_mdelem *elem = batch_data->recv_initial_metadata.list.head;
     elem != NULL; elem = elem->next) {
char *k = grpc_slice_to_c_string(GRPC_MDKEY(elem->md));
char *v = grpc_slice_to_c_string(GRPC_MDVALUE(elem->md));
gpr_log(GPR_INFO, "initial md: %s=%s", k, v);
gpr_free(k);
gpr_free(v);
}

    // If we got a Trailers-Only response and have not yet gotten the
    // recv_trailing_metadata on_complete callback, do nothing.  We can
    // evaluate whether to retry when recv_trailing_metadata comes back.
    subchannel_call_retry_state *retry_state =
        grpc_connected_subchannel_call_get_parent_data(
            batch_data->subchannel_call);
    if (batch_data->trailing_metadata_available &&
        !retry_state->completed_recv_trailing_metadata) {
gpr_log(GPR_INFO, "deferring recv_initial_metadata_ready (Trailers-Only)");
      retry_state->recv_initial_metadata_ready_pending = true;
      retry_state->recv_initial_metadata_error = GRPC_ERROR_REF(error);
      GRPC_CALL_COMBINER_STOP(exec_ctx, calld->call_combiner,
                              "recv_initial_metadata_ready trailers-only");
      return;
    }
    // No error, so commit the call.
gpr_log(GPR_INFO, "recv_initial_metadata_ready() commit");
    retry_committed(exec_ctx, calld);
  }
  // Manually invoking a callback function; it does not take ownership of error.
  invoke_recv_initial_metadata_callback(exec_ctx, batch_data, error);
  GRPC_ERROR_UNREF(error);
}

static void invoke_recv_message_callback(grpc_exec_ctx *exec_ctx, void *arg,
                                         grpc_error *error) {
  subchannel_batch_data *batch_data = (subchannel_batch_data *)arg;
  call_data *calld = (call_data *)batch_data->elem->call_data;
  // Find pending op.
  pending_batch *pending = NULL;
  for (size_t i = 0; i < GPR_ARRAY_SIZE(calld->pending_batches); ++i) {
    grpc_transport_stream_op_batch *batch = calld->pending_batches[i].batch;
    if (batch != NULL &&
        batch->recv_message &&
        batch->payload->recv_message.recv_message_ready != NULL) {
gpr_log(GPR_INFO, "found recv_message batch at index %" PRIdPTR, i);
      pending = &calld->pending_batches[i];
      break;
    }
  }
  GPR_ASSERT(pending != NULL);
  // Return payload.
  *pending->batch->payload->recv_message.recv_message =
      batch_data->recv_message;
  // Update bookkeeping.
  // Note: Need to do this before invoking the callback, since invoking
  // the callback will result in yielding the call combiner.
  grpc_closure *recv_message_ready =
      pending->batch->payload->recv_message.recv_message_ready;
gpr_log(GPR_INFO, "CLEARING pending_batch->recv_message_ready");
  pending->batch->payload->recv_message.recv_message_ready = NULL;
  maybe_clear_pending_batch(pending);
  batch_data_unref(exec_ctx, batch_data);
  // Invoke callback.
gpr_log(GPR_INFO, "calling original recv_message_ready");
  GRPC_CLOSURE_RUN(exec_ctx, recv_message_ready, GRPC_ERROR_REF(error));
}

// Intercepts recv_message_ready callback for retries.
// Commits the call and returns the message up the stack.
static void recv_message_ready(grpc_exec_ctx *exec_ctx, void *arg,
                               grpc_error *error) {
gpr_log(GPR_INFO, "==> recv_message_ready(): error=%s", grpc_error_string(error));
  subchannel_batch_data *batch_data = arg;
  call_data *calld = batch_data->elem->call_data;
  subchannel_call_retry_state *retry_state =
      grpc_connected_subchannel_call_get_parent_data(
          batch_data->subchannel_call);
  // If we got an error, attempt to retry the call.
  if (error != GRPC_ERROR_NONE) {
    grpc_status_code status;
    grpc_error_get_status(error, calld->deadline, &status, NULL, NULL);
    if (maybe_retry(exec_ctx, batch_data, status)) {
      batch_data_unref(exec_ctx, batch_data);
      return;
    }
  } else if (batch_data->recv_message == NULL &&
             !retry_state->completed_recv_trailing_metadata) {
gpr_log(GPR_INFO, "deferring recv_message_ready (NULL message and "
                  "recv_trailing_metadata pending)");
    retry_state->recv_message_null_pending = true;
    retry_state->recv_message_error = GRPC_ERROR_REF(error);
    GRPC_CALL_COMBINER_STOP(exec_ctx, calld->call_combiner,
                            "recv_message_ready null");
    return;
  } else {
    // No error, so commit the call.
gpr_log(GPR_INFO, "recv_message_ready() commit");
    retry_committed(exec_ctx, calld);
  }
  // Manually invoking a callback function; it does not take ownership of error.
  invoke_recv_message_callback(exec_ctx, batch_data, error);
  GRPC_ERROR_UNREF(error);
}

// Returns true if all pending ops in the pending batch have been completed.
static bool pending_batch_is_completed(
    pending_batch *pending, call_data *calld,
    subchannel_call_retry_state *retry_state) {
  if (pending->batch == NULL) return false;
  if (pending->batch->send_initial_metadata &&
      !retry_state->completed_send_initial_metadata) {
    return false;
  }
  if (pending->batch->send_message &&
      retry_state->completed_send_message_count < calld->num_send_message_ops) {
    return false;
  }
  if (pending->batch->send_trailing_metadata &&
      !retry_state->completed_send_trailing_metadata) {
    return false;
  }
  if (pending->batch->recv_initial_metadata &&
      !retry_state->completed_recv_initial_metadata) {
    return false;
  }
  if (pending->batch->recv_message && !retry_state->completed_recv_message) {
    return false;
  }
  if (pending->batch->recv_trailing_metadata &&
      !retry_state->completed_recv_trailing_metadata) {
    return false;
  }
  return true;
}

static void start_retriable_subchannel_batches_in_call_combiner(
    grpc_exec_ctx *exec_ctx, void *arg, grpc_error *ignored) {
  grpc_call_element *elem = (grpc_call_element *)arg;
  start_retriable_subchannel_batches(exec_ctx, elem);
}

// Callback used to intercept on_complete from subchannel calls.
// Called only when retries are enabled.
static void on_complete(grpc_exec_ctx *exec_ctx, void *arg, grpc_error *error) {
  subchannel_batch_data *batch_data = arg;
  grpc_call_element *elem = batch_data->elem;
  call_data *calld = elem->call_data;

gpr_log(GPR_INFO, "==> on_complete(): error=%s", grpc_error_string(error));
GRPC_CALL_LOG_OP(GPR_INFO, elem, &batch_data->batch);

  // Get retry policy.
  GPR_ASSERT(calld->method_params != NULL);
  retry_policy_params *retry_policy = calld->method_params->retry_policy;
  GPR_ASSERT(retry_policy != NULL);
  // Update bookkeeping in retry_state.
  subchannel_call_retry_state *retry_state =
      grpc_connected_subchannel_call_get_parent_data(
          batch_data->subchannel_call);
  if (batch_data->batch.send_initial_metadata) {
    retry_state->completed_send_initial_metadata = true;
  }
  if (batch_data->batch.send_message) {
    ++retry_state->completed_send_message_count;
  }
  if (batch_data->batch.send_trailing_metadata) {
    retry_state->completed_send_trailing_metadata = true;
  }
  if (batch_data->batch.recv_initial_metadata) {
    retry_state->completed_recv_initial_metadata = true;
  }
  if (batch_data->batch.recv_message) {
    retry_state->completed_recv_message = true;
  }
  if (batch_data->batch.recv_trailing_metadata) {
    retry_state->completed_recv_trailing_metadata = true;
  }
  // There are several possible cases here:
  // 1. The batch failed (error != GRPC_ERROR_NONE).  In this case, the
  //    call is complete and has failed.
  // 2. The batch succeeded and included the recv_trailing_metadata op,
  //    and the metadata includes a non-OK status, in which case the call
  //    is complete and has failed.
  // 3. The batch succeeded and included the recv_trailing_metadata op,
  //    and the metadata includes status OK, in which case the call is
  //    complete and has succeeded.
  // 4. The batch succeeded but did not include the recv_trailing_metadata
  //    op, in which case the call is not yet complete.
  bool call_finished = false;
  grpc_status_code status = GRPC_STATUS_OK;
  if (error != GRPC_ERROR_NONE) {  // Case 1.
    call_finished = true;
    grpc_error_get_status(error, calld->deadline, &status, NULL, NULL);
  } else if (batch_data->batch.recv_trailing_metadata) {  // Cases 2 and 3.

gpr_log(GPR_INFO, "batch_data->recv_trailing_metadata.list.head=%p", batch_data->recv_trailing_metadata.list.head);
for (grpc_linked_mdelem *e = batch_data->recv_trailing_metadata.list.head;
     e != NULL; e = e->next) {
char *k = grpc_slice_to_c_string(GRPC_MDKEY(e->md));
char *v = grpc_slice_to_c_string(GRPC_MDVALUE(e->md));
gpr_log(GPR_INFO, "trailing md: %s=%s", k, v);
gpr_free(k);
gpr_free(v);
}

    call_finished = true;
    grpc_metadata_batch *md_batch =
        batch_data->batch.payload->recv_trailing_metadata
            .recv_trailing_metadata;
    GPR_ASSERT(md_batch->idx.named.grpc_status != NULL);
    status = grpc_get_status_from_metadata(md_batch->idx.named.grpc_status->md);
  }
gpr_log(GPR_INFO, "call_finished=%d, status=%d", call_finished, status);
  // Cases 1, 2, and 3 are handled by maybe_retry().
  if (call_finished) {
    if (maybe_retry(exec_ctx, batch_data, status)) {
      batch_data_unref(exec_ctx, batch_data);
      if (retry_state->recv_initial_metadata_ready_pending) {
        batch_data_unref(exec_ctx, batch_data);
        GRPC_ERROR_UNREF(retry_state->recv_initial_metadata_error);
      }
      if (retry_state->recv_message_null_pending) {
        batch_data_unref(exec_ctx, batch_data);
        GRPC_ERROR_UNREF(retry_state->recv_message_error);
      }
      return;
    }
    // If we are not retrying and there is a pending
    // recv_initial_metadata_ready callback, invoke it.
    if (retry_state->recv_initial_metadata_ready_pending) {
      GRPC_CLOSURE_INIT(&batch_data->recv_initial_metadata_ready,
                        invoke_recv_initial_metadata_callback, batch_data,
                        grpc_schedule_on_exec_ctx);
      GRPC_CALL_COMBINER_START(exec_ctx, calld->call_combiner,
                               &batch_data->recv_initial_metadata_ready,
                               retry_state->recv_initial_metadata_error,
                               "resuming recv_initial_metadata_ready");
    }
    if (retry_state->recv_message_null_pending) {
      GRPC_CLOSURE_INIT(&batch_data->recv_message_ready,
                        invoke_recv_message_callback, batch_data,
                        grpc_schedule_on_exec_ctx);
      GRPC_CALL_COMBINER_START(exec_ctx, calld->call_combiner,
                               &batch_data->recv_message_ready,
                               retry_state->recv_message_error,
                               "resuming recv_message_ready");
    }
  }
  // Case 4: call is not yet complete.
  else {
    const bool have_pending_send_message_ops =
        retry_state->started_send_message_count < calld->num_send_message_ops;
    const bool have_pending_send_trailing_metadata_op =
        calld->seen_send_trailing_metadata &&
        !retry_state->started_send_trailing_metadata;
    if (have_pending_send_message_ops ||
        have_pending_send_trailing_metadata_op) {
// FIXME: potential optimization: if no batches are completed, can
// invoke this directly instead of yielding and then re-entering the
// call combiner
gpr_log(GPR_INFO, "starting next batch for pending send_message or send_trailing_metadata ops");
      GRPC_CLOSURE_INIT(&batch_data->batch.handler_private.closure,
                        start_retriable_subchannel_batches_in_call_combiner,
                        elem, grpc_schedule_on_exec_ctx);
      GRPC_CALL_COMBINER_START(exec_ctx, calld->call_combiner,
                               &batch_data->batch.handler_private.closure,
                               GRPC_ERROR_NONE, "handling queued send ops");
    }
  }
  // Call succeeded or is not retryable.
  // Find pending batches whose ops are now complete.
  grpc_closure *on_completes[GPR_ARRAY_SIZE(calld->pending_batches)];
  size_t num_batches_completed = 0;
  for (size_t i = 0; i < GPR_ARRAY_SIZE(calld->pending_batches); ++i) {
    pending_batch *pending = &calld->pending_batches[i];
    if (pending_batch_is_completed(pending, calld, retry_state)) {
gpr_log(GPR_INFO, "pending batch completed at index %" PRIdPTR, i);
      // Copy the trailing metadata to return it to the surface.
      if (batch_data->batch.recv_trailing_metadata) {
        grpc_metadata_batch_move(
            &batch_data->recv_trailing_metadata,
            pending->batch->payload->recv_trailing_metadata
                .recv_trailing_metadata);
      }
      on_completes[num_batches_completed++] = pending->batch->on_complete;
gpr_log(GPR_INFO, "CLEARING pending_batch->on_complete");
      pending->batch->on_complete = NULL;
      maybe_clear_pending_batch(pending);
    }
  }
  batch_data_unref(exec_ctx, batch_data);
  // Invoke on_complete for completed pending batches.
  // Note that the call combiner will be yielded for each batch that we
  // invoke on_complete for.  We're already running in the call combiner,
  // so one of the batches can be completed directly, but the others will
  // have to re-enter the call combiner.
  if (num_batches_completed > 0) {
gpr_log(GPR_INFO, "calling original on_complete");
    GRPC_CLOSURE_RUN(exec_ctx, on_completes[0], GRPC_ERROR_REF(error));
    for (size_t i = 1; i < num_batches_completed; ++i) {
gpr_log(GPR_INFO, "calling original on_complete via call combiner");
      GRPC_CALL_COMBINER_START(exec_ctx, calld->call_combiner,
                               on_completes[i], GRPC_ERROR_REF(error),
                               "on_complete for pending batch");
    }
  } else {
    GRPC_CALL_COMBINER_STOP(exec_ctx, calld->call_combiner,
                            "no pending batches completed");
  }
}

static void start_retriable_batch_in_call_combiner(grpc_exec_ctx *exec_ctx,
                                                   void *arg,
                                                   grpc_error *ignored) {
  subchannel_batch_data *batch_data = (subchannel_batch_data *)arg;
  grpc_subchannel_call_process_op(exec_ctx, batch_data->subchannel_call,
                                  &batch_data->batch);
}

static void start_retriable_subchannel_batches(grpc_exec_ctx *exec_ctx,
                                               grpc_call_element *elem) {
  call_data *calld = (call_data *)elem->call_data;
  channel_data *chand = (channel_data *)elem->channel_data;
gpr_log(GPR_INFO, "==> start_retriable_subchannel_batches()");
  subchannel_call_retry_state *retry_state =
      grpc_connected_subchannel_call_get_parent_data(calld->subchannel_call);
  // Do retry checks for new batches, if needed.
  for (size_t i = 0; i < GPR_ARRAY_SIZE(calld->pending_batches); ++i) {
    if (calld->pending_batches[i].batch != NULL) {
      retry_checks_for_new_batch(exec_ctx, elem, &calld->pending_batches[i]);
    }
  }
// FIXME: update comment and array size when we figure out the right way
// to structure the batches
  // We split send and recv ops into two different batches.
  subchannel_batch_data *batches[2];
  size_t num_batches = 0;
  // First, create a batch for send ops, if any.
  // Note that we can't do this based on pending_batches, since we may
  // have already reported batches with send ops back to the surface (at
  // which point they are removed from the pending list) before deciding
  // to retry.  Instead, we cache the data for send ops in calld.
  subchannel_batch_data *send_batch_data = NULL;
  // send_initial_metadata.
  if (calld->seen_send_initial_metadata &&
      !retry_state->started_send_initial_metadata) {
    send_batch_data = batch_data_create(elem, 1);
    grpc_error *error = grpc_metadata_batch_copy(
        exec_ctx, &calld->send_initial_metadata,
        &send_batch_data->send_initial_metadata,
        &send_batch_data->send_initial_metadata_storage);
    GPR_ASSERT(error == GRPC_ERROR_NONE);  // FIXME?
    retry_state->started_send_initial_metadata = true;
    send_batch_data->batch.send_initial_metadata = true;
    send_batch_data->batch.payload->send_initial_metadata.send_initial_metadata
        = &send_batch_data->send_initial_metadata;
    send_batch_data->batch.payload->send_initial_metadata
        .send_initial_metadata_flags =
            calld->send_initial_metadata_flags;
    send_batch_data->batch.payload->send_initial_metadata.peer_string =
        calld->peer_string;
  }
  // send_message.
  // Note that we can only have one send_message op pending at a time.
  const bool have_pending_send_message_ops =
      retry_state->started_send_message_count < calld->num_send_message_ops;
  const bool send_message_op_pending =
      retry_state->started_send_message_count <
      retry_state->completed_send_message_count;
  if (have_pending_send_message_ops && !send_message_op_pending) {
    if (send_batch_data == NULL) send_batch_data = batch_data_create(elem, 1);
    grpc_byte_stream_cache *cache =
        get_send_message_cache(calld, retry_state->started_send_message_count);
    ++retry_state->started_send_message_count;
    grpc_caching_byte_stream_init(&send_batch_data->send_message, cache);
    send_batch_data->batch.send_message = true;
    send_batch_data->batch.payload->send_message.send_message =
        (grpc_byte_stream *)&send_batch_data->send_message;
  }
  // send_trailing_metadata.
  // Note that we only add this op if we have no more pending
  // send_message ops, since we can't send down any more send_message
  // ops after send_trailing_metadata.
  if (calld->seen_send_trailing_metadata &&
      retry_state->started_send_message_count == calld->num_send_message_ops &&
      !retry_state->started_send_trailing_metadata) {
    if (send_batch_data == NULL) send_batch_data = batch_data_create(elem, 1);
    grpc_error *error = grpc_metadata_batch_copy(
        exec_ctx, &calld->send_trailing_metadata,
        &send_batch_data->send_trailing_metadata,
        &send_batch_data->send_trailing_metadata_storage);
    GPR_ASSERT(error == GRPC_ERROR_NONE);  // FIXME?
    retry_state->started_send_trailing_metadata = true;
    send_batch_data->batch.send_trailing_metadata = true;
    send_batch_data->batch.payload->send_trailing_metadata
        .send_trailing_metadata =
            &send_batch_data->send_trailing_metadata;
  }
  if (send_batch_data != NULL) batches[num_batches++] = send_batch_data;
  // Now figure out what recv ops we have to send based on pending_batches.
// FIXME: if on_complete is invoked before recv_message_ready or
// recv_initial_metadata_ready, then those ops can always be sent down
// with the send ops
// FIXME: recv_trailing_metadata only needs to be separate if there are
// pending send ops
  for (size_t i = 0; i < GPR_ARRAY_SIZE(calld->pending_batches); ++i) {
    grpc_transport_stream_op_batch *batch = calld->pending_batches[i].batch;
    if (batch == NULL) continue;
    const bool start_recv_initial_metadata =
        batch->recv_initial_metadata &&
        !retry_state->started_recv_initial_metadata;
    const bool start_recv_message = batch->recv_message &&
                                    !retry_state->started_recv_message;
    const bool start_recv_trailing_metadata =
        batch->recv_trailing_metadata &&
        !retry_state->started_recv_trailing_metadata;
    if (!start_recv_initial_metadata && !start_recv_message &&
        !start_recv_trailing_metadata) {
      continue;
    }
    const int num_callbacks = 1 + start_recv_initial_metadata +
                              start_recv_message;
    subchannel_batch_data *batch_data = batch_data_create(elem, num_callbacks);
    // recv_initial_metadata.
    if (start_recv_initial_metadata) {
      retry_state->started_recv_initial_metadata = true;
      batch_data->batch.recv_initial_metadata = true;
      grpc_metadata_batch_init(&batch_data->recv_initial_metadata);
      batch_data->batch.payload->recv_initial_metadata.recv_initial_metadata =
          &batch_data->recv_initial_metadata;
      batch_data->batch.payload->recv_initial_metadata.recv_flags =
          calld->pending_batches[i].batch->payload
              ->recv_initial_metadata.recv_flags;
      batch_data->batch.payload->recv_initial_metadata
          .trailing_metadata_available =
              &batch_data->trailing_metadata_available;
      GRPC_CLOSURE_INIT(&batch_data->recv_initial_metadata_ready,
                        recv_initial_metadata_ready, batch_data,
                        grpc_schedule_on_exec_ctx);
      batch_data->batch.payload->recv_initial_metadata
          .recv_initial_metadata_ready =
              &batch_data->recv_initial_metadata_ready;
    }
    // recv_message.
    if (start_recv_message) {
      retry_state->started_recv_message = true;
      batch_data->batch.recv_message = true;
      batch_data->batch.payload->recv_message.recv_message =
          &batch_data->recv_message;
      GRPC_CLOSURE_INIT(&batch_data->recv_message_ready, recv_message_ready,
                        batch_data, grpc_schedule_on_exec_ctx);
      batch_data->batch.payload->recv_message.recv_message_ready =
          &batch_data->recv_message_ready;
    }
    // recv_trailing_metadata.
    if (start_recv_trailing_metadata) {
      retry_state->started_recv_trailing_metadata = true;
      batch_data->batch.recv_trailing_metadata = true;
      grpc_metadata_batch_init(&batch_data->recv_trailing_metadata);
      batch_data->batch.payload->recv_trailing_metadata.recv_trailing_metadata =
          &batch_data->recv_trailing_metadata;
      GPR_ASSERT(calld->pending_batches[i].batch->collect_stats);
      batch_data->batch.collect_stats = true;
      batch_data->batch.payload->collect_stats.collect_stats =
          &batch_data->collect_stats;
    }
    batches[num_batches++] = batch_data;
  }
  // Start batches on subchannel call.
  // Note that the call combiner will be yielded for each batch that we
  // send down.  We're already running in the call combiner, so one of
  // the batches can be started directly, but the others will have to
  // re-enter the call combiner.
  if (GRPC_TRACER_ON(grpc_client_channel_trace)) {
    gpr_log(GPR_DEBUG, "chand=%p calld=%p: sending %" PRIdPTR
                       " retriable batches to subchannel_call=%p",
            chand, calld, num_batches, calld->subchannel_call);
  }
// FIXME: this assertion fails on a cancel_stream op!
  GPR_ASSERT(num_batches > 0);
  grpc_subchannel_call_process_op(exec_ctx, calld->subchannel_call,
                                  &batches[0]->batch);
  for (size_t i = 1; i < num_batches; ++i) {
    GRPC_CLOSURE_INIT(&batches[i]->batch.handler_private.closure,
                      start_retriable_batch_in_call_combiner, batches[i],
                      grpc_schedule_on_exec_ctx);
    GRPC_CALL_COMBINER_START(exec_ctx, calld->call_combiner,
                             &batches[i]->batch.handler_private.closure,
                             GRPC_ERROR_NONE, "start_retriable_batch");
  }
}

// Applies service config to the call.  Must be invoked once we know
// that the resolver has returned results to the channel.
static void apply_service_config_to_call_locked(grpc_exec_ctx *exec_ctx,
                                                grpc_call_element *elem) {
  channel_data *chand = elem->channel_data;
  call_data *calld = elem->call_data;
  if (GRPC_TRACER_ON(grpc_client_channel_trace)) {
    gpr_log(GPR_DEBUG, "chand=%p calld=%p: applying service config to call",
            chand, calld);
  }
  if (chand->retry_throttle_data != NULL) {
    calld->retry_throttle_data =
        grpc_server_retry_throttle_data_ref(chand->retry_throttle_data);
  }
  if (chand->method_params_table != NULL) {
    calld->method_params = grpc_method_config_table_get(
        exec_ctx, chand->method_params_table, calld->path);
    if (calld->method_params != NULL) {
      method_parameters_ref(calld->method_params);
      // If the deadline from the service config is shorter than the one
      // from the client API, reset the deadline timer.
      if (chand->deadline_checking_enabled &&
          gpr_time_cmp(calld->method_params->timeout,
                       gpr_time_0(GPR_TIMESPAN)) != 0) {
        const gpr_timespec per_method_deadline =
            gpr_time_add(calld->call_start_time, calld->method_params->timeout);
        if (gpr_time_cmp(per_method_deadline, calld->deadline) < 0) {
          calld->deadline = per_method_deadline;
          grpc_deadline_state_reset(exec_ctx, elem, calld->deadline);
        }
      }
    }
  }
}

static void create_subchannel_call_locked(grpc_exec_ctx *exec_ctx,
                                          grpc_call_element *elem,
                                          grpc_error *error) {
  channel_data *chand = elem->channel_data;
  call_data *calld = elem->call_data;
  const bool retries_enabled = calld->method_params != NULL &&
                               calld->method_params->retry_policy != NULL &&
                               !calld->retry_committed;
  const size_t parent_data_size =
      retries_enabled ? sizeof(subchannel_call_retry_state) : 0;
  const grpc_connected_subchannel_call_args call_args = {
      .pollent = calld->pollent,
      .path = calld->path,
      .start_time = calld->call_start_time,
      .deadline = calld->deadline,
      .arena = calld->arena,
      .context = calld->subchannel_call_context,
      .call_combiner = calld->call_combiner,
      .parent_data_size = parent_data_size};
  grpc_error *new_error = grpc_connected_subchannel_create_call(
      exec_ctx, calld->connected_subchannel, &call_args,
      &calld->subchannel_call);
  if (GRPC_TRACER_ON(grpc_client_channel_trace)) {
    gpr_log(GPR_DEBUG, "chand=%p calld=%p: create subchannel_call=%p: error=%s",
            chand, calld, calld->subchannel_call, grpc_error_string(new_error));
  }
  if (new_error != GRPC_ERROR_NONE) {
    new_error = grpc_error_add_child(new_error, error);
    pending_batches_fail(exec_ctx, elem, new_error);
  } else {
    pending_batches_resume(exec_ctx, elem);
  }
  GRPC_ERROR_UNREF(error);
}

// FIXME: this doesn't need to be run in the channel combiner anymore
static void subchannel_ready_locked(grpc_exec_ctx *exec_ctx,
                                    grpc_call_element *elem,
                                    grpc_error *error) {
  call_data *calld = elem->call_data;
  channel_data *chand = elem->channel_data;
  grpc_polling_entity_del_from_pollset_set(exec_ctx, calld->pollent,
                                           chand->interested_parties);
  if (calld->connected_subchannel == NULL) {
    // Failed to create subchannel.
// FIXME: don't retry on drops, but do on other failures?
    grpc_error *new_error = error == GRPC_ERROR_NONE
        ? GRPC_ERROR_CREATE_FROM_STATIC_STRING(
              "Call dropped by load balancing policy")
        : GRPC_ERROR_CREATE_REFERENCING_FROM_STATIC_STRING(
              "Failed to create subchannel", &error, 1);
    if (GRPC_TRACER_ON(grpc_client_channel_trace)) {
      gpr_log(GPR_DEBUG,
              "chand=%p calld=%p: failed to create subchannel: error=%s", chand,
              calld, grpc_error_string(new_error));
    }
    pending_batches_fail(exec_ctx, elem, new_error);
  } else {
    /* Create call on subchannel. */
    create_subchannel_call_locked(exec_ctx, elem, GRPC_ERROR_REF(error));
  }
  GRPC_ERROR_UNREF(error);
}

/** Return true if subchannel is available immediately (in which case
    subchannel_ready_locked() should not be called), or false otherwise (in
    which case subchannel_ready_locked() should be called when the subchannel
    is available). */
static bool pick_subchannel_locked(grpc_exec_ctx *exec_ctx,
                                   grpc_call_element *elem);

typedef struct {
  grpc_call_element *elem;
  bool cancelled;
  grpc_closure closure;
} pick_after_resolver_result_args;

// Note: This runs under the client_channel combiner, but may NOT be
// holding the call combiner.
static void pick_after_resolver_result_cancel_locked(grpc_exec_ctx *exec_ctx,
                                                     void *arg,
                                                     grpc_error *error) {
  grpc_call_element *elem = arg;
  channel_data *chand = elem->channel_data;
  call_data *calld = elem->call_data;
  // If we don't yet have a resolver result, then a closure for
  // pick_after_resolver_result_done_locked() will have been added to
  // chand->waiting_for_resolver_result_closures, and it may not be invoked
  // until after this call has been destroyed.  We mark the operation as
  // cancelled, so that when pick_after_resolver_result_done_locked()
  // is called, it will be a no-op.  We also immediately invoke
  // subchannel_ready_locked() to propagate the error back to the caller.
  for (grpc_closure *closure = chand->waiting_for_resolver_result_closures.head;
       closure != NULL; closure = closure->next_data.next) {
    pick_after_resolver_result_args *args = closure->cb_arg;
    if (!args->cancelled && args->elem == elem) {
      if (GRPC_TRACER_ON(grpc_client_channel_trace)) {
        gpr_log(GPR_DEBUG,
                "chand=%p calld=%p: "
                "cancelling pick waiting for resolver result",
                chand, calld);
      }
      args->cancelled = true;
      // Note: Although we are not in the call combiner here, we are
      // basically stealing the call combiner from the pending pick, so
      // it's safe to call subchannel_ready_locked() here -- we are
      // essentially calling it here instead of calling it in
      // pick_after_resolver_result_done_locked().
      subchannel_ready_locked(exec_ctx, elem,
                              GRPC_ERROR_CREATE_REFERENCING_FROM_STATIC_STRING(
                                  "Pick cancelled", &error, 1));
    }
  }
}

static void pick_after_resolver_result_done_locked(grpc_exec_ctx *exec_ctx,
                                                   void *arg,
                                                   grpc_error *error) {
  pick_after_resolver_result_args *args = arg;
  if (args->cancelled) {
    /* cancelled, do nothing */
    if (GRPC_TRACER_ON(grpc_client_channel_trace)) {
      gpr_log(GPR_DEBUG, "call cancelled before resolver result");
    }
  } else {
    grpc_call_element *elem = args->elem;
    channel_data *chand = elem->channel_data;
    call_data *calld = elem->call_data;
    grpc_call_combiner_set_notify_on_cancel(exec_ctx, calld->call_combiner,
                                            NULL);
    if (error != GRPC_ERROR_NONE) {
      if (GRPC_TRACER_ON(grpc_client_channel_trace)) {
        gpr_log(GPR_DEBUG, "chand=%p calld=%p: resolver failed to return data",
                chand, calld);
      }
      subchannel_ready_locked(exec_ctx, elem, GRPC_ERROR_REF(error));
    } else {
      if (GRPC_TRACER_ON(grpc_client_channel_trace)) {
        gpr_log(GPR_DEBUG, "chand=%p calld=%p: resolver returned, doing pick",
                chand, calld);
      }
      if (pick_subchannel_locked(exec_ctx, elem)) {
        subchannel_ready_locked(exec_ctx, elem, GRPC_ERROR_NONE);
      }
    }
  }
  gpr_free(args);
}

static void pick_after_resolver_result_start_locked(grpc_exec_ctx *exec_ctx,
                                                    grpc_call_element *elem) {
  channel_data *chand = elem->channel_data;
  call_data *calld = elem->call_data;
  if (GRPC_TRACER_ON(grpc_client_channel_trace)) {
    gpr_log(GPR_DEBUG,
            "chand=%p calld=%p: deferring pick pending resolver result", chand,
            calld);
  }
  pick_after_resolver_result_args *args =
      (pick_after_resolver_result_args *)gpr_zalloc(sizeof(*args));
  args->elem = elem;
  GRPC_CLOSURE_INIT(&args->closure, pick_after_resolver_result_done_locked,
                    args, grpc_combiner_scheduler(chand->combiner));
  grpc_closure_list_append(&chand->waiting_for_resolver_result_closures,
                           &args->closure, GRPC_ERROR_NONE);
  grpc_call_combiner_set_notify_on_cancel(
      exec_ctx, calld->call_combiner,
      GRPC_CLOSURE_INIT(&calld->cancel_closure,
                        pick_after_resolver_result_cancel_locked, elem,
                        grpc_combiner_scheduler(chand->combiner)));
}

// Note: This runs under the client_channel combiner, but may NOT be
// holding the call combiner.
static void pick_callback_cancel_locked(grpc_exec_ctx *exec_ctx, void *arg,
                                        grpc_error *error) {
  grpc_call_element *elem = arg;
  channel_data *chand = elem->channel_data;
  call_data *calld = elem->call_data;
  if (calld->lb_policy != NULL) {
    if (GRPC_TRACER_ON(grpc_client_channel_trace)) {
      gpr_log(GPR_DEBUG, "chand=%p calld=%p: cancelling pick from LB policy %p",
              chand, calld, calld->lb_policy);
    }
    grpc_lb_policy_cancel_pick_locked(exec_ctx, calld->lb_policy,
                                      &calld->connected_subchannel,
                                      GRPC_ERROR_REF(error));
  }
}

// Callback invoked by grpc_lb_policy_pick_locked() for async picks.
// Unrefs the LB policy and invokes subchannel_ready_locked().
static void pick_callback_done_locked(grpc_exec_ctx *exec_ctx, void *arg,
                                      grpc_error *error) {
  grpc_call_element *elem = arg;
  channel_data *chand = elem->channel_data;
  call_data *calld = elem->call_data;
  if (GRPC_TRACER_ON(grpc_client_channel_trace)) {
    gpr_log(GPR_DEBUG, "chand=%p calld=%p: pick completed asynchronously",
            chand, calld);
  }
  grpc_call_combiner_set_notify_on_cancel(exec_ctx, calld->call_combiner, NULL);
  GPR_ASSERT(calld->lb_policy != NULL);
  GRPC_LB_POLICY_UNREF(exec_ctx, calld->lb_policy, "pick_subchannel");
  calld->lb_policy = NULL;
  subchannel_ready_locked(exec_ctx, elem, GRPC_ERROR_REF(error));
}

// Takes a ref to chand->lb_policy and calls grpc_lb_policy_pick_locked().
// If the pick was completed synchronously, unrefs the LB policy and
// returns true.
static bool pick_callback_start_locked(grpc_exec_ctx *exec_ctx,
                                       grpc_call_element *elem,
                                       const grpc_lb_policy_pick_args *inputs) {
  channel_data *chand = elem->channel_data;
  call_data *calld = elem->call_data;
  if (GRPC_TRACER_ON(grpc_client_channel_trace)) {
    gpr_log(GPR_DEBUG, "chand=%p calld=%p: starting pick on lb_policy=%p",
            chand, calld, chand->lb_policy);
  }
  if (calld->connected_subchannel != NULL) {
    GRPC_CONNECTED_SUBCHANNEL_UNREF(exec_ctx, calld->connected_subchannel,
                                    "starting pick");
    calld->connected_subchannel = NULL;
  }
  // Keep a ref to the LB policy in calld while the pick is pending.
  GRPC_LB_POLICY_REF(chand->lb_policy, "pick_subchannel");
  calld->lb_policy = chand->lb_policy;
  GRPC_CLOSURE_INIT(&calld->lb_pick_closure, pick_callback_done_locked, elem,
                    grpc_combiner_scheduler(chand->combiner));
  const bool pick_done = grpc_lb_policy_pick_locked(
      exec_ctx, chand->lb_policy, inputs, &calld->connected_subchannel,
      calld->subchannel_call_context, NULL, &calld->lb_pick_closure);
  if (pick_done) {
    /* synchronous grpc_lb_policy_pick call. Unref the LB policy. */
    if (GRPC_TRACER_ON(grpc_client_channel_trace)) {
      gpr_log(GPR_DEBUG, "chand=%p calld=%p: pick completed synchronously",
              chand, calld);
    }
    GRPC_LB_POLICY_UNREF(exec_ctx, calld->lb_policy, "pick_subchannel");
    calld->lb_policy = NULL;
  } else {
    grpc_call_combiner_set_notify_on_cancel(
        exec_ctx, calld->call_combiner,
        GRPC_CLOSURE_INIT(&calld->cancel_closure, pick_callback_cancel_locked,
                          elem, grpc_combiner_scheduler(chand->combiner)));
  }
  return pick_done;
}

static bool pick_subchannel_locked(grpc_exec_ctx *exec_ctx,
                                   grpc_call_element *elem) {
  GPR_TIMER_BEGIN("pick_subchannel", 0);
  channel_data *chand = elem->channel_data;
  call_data *calld = elem->call_data;
  bool pick_done = false;
  if (chand->lb_policy != NULL) {
    // Only get service config data on the first attempt.
    if (calld->num_retry_attempts == 0) {
      apply_service_config_to_call_locked(exec_ctx, elem);
    }
    // If the application explicitly set wait_for_ready, use that.
    // Otherwise, if the service config specified a value for this
    // method, use that.
    //
    // The send_initial_metadata batch will be the first one in the
    // list, as set by get_batch_index() above.
    grpc_metadata_batch *send_initial_metadata =
        calld->seen_send_initial_metadata
        ? &calld->send_initial_metadata
        : calld->pending_batches[0].batch->payload->send_initial_metadata
              .send_initial_metadata;
    uint32_t send_initial_metadata_flags =
        calld->seen_send_initial_metadata
        ? calld->send_initial_metadata_flags
        : calld->pending_batches[0].batch->payload->send_initial_metadata
              .send_initial_metadata_flags;
    const bool wait_for_ready_set_from_api =
        send_initial_metadata_flags &
        GRPC_INITIAL_METADATA_WAIT_FOR_READY_EXPLICITLY_SET;
    const bool wait_for_ready_set_from_service_config =
        calld->method_params != NULL &&
        calld->method_params->wait_for_ready != WAIT_FOR_READY_UNSET;
    if (!wait_for_ready_set_from_api &&
        wait_for_ready_set_from_service_config) {
      if (calld->method_params->wait_for_ready == WAIT_FOR_READY_TRUE) {
        send_initial_metadata_flags |= GRPC_INITIAL_METADATA_WAIT_FOR_READY;
      } else {
        send_initial_metadata_flags &= ~GRPC_INITIAL_METADATA_WAIT_FOR_READY;
      }
    }
    const grpc_lb_policy_pick_args inputs = {
        send_initial_metadata, send_initial_metadata_flags,
        &calld->lb_token_mdelem};
    pick_done = pick_callback_start_locked(exec_ctx, elem, &inputs);
  } else if (chand->resolver != NULL) {
    if (!chand->started_resolving) {
      start_resolving_locked(exec_ctx, chand);
    }
    pick_after_resolver_result_start_locked(exec_ctx, elem);
  } else {
    subchannel_ready_locked(
        exec_ctx, elem, GRPC_ERROR_CREATE_FROM_STATIC_STRING("Disconnected"));
  }
  GPR_TIMER_END("pick_subchannel", 0);
  return pick_done;
}

<<<<<<< HEAD
static void start_subchannel_pick_locked(grpc_exec_ctx *exec_ctx, void *arg,
                                         grpc_error *ignored) {
  grpc_call_element *elem = (grpc_call_element *)arg;
  call_data *calld = (call_data *)elem->call_data;
  channel_data *chand = (channel_data *)elem->channel_data;
  if (pick_subchannel_locked(exec_ctx, elem)) {
    // Pick was returned synchronously.
    GRPC_CALL_STACK_UNREF(exec_ctx, calld->owning_call, "pick_subchannel");
    if (calld->connected_subchannel == NULL) {
      grpc_error *error = GRPC_ERROR_CREATE_FROM_STATIC_STRING(
          "Call dropped by load balancing policy");
      pending_batches_fail(exec_ctx, elem, error);
=======
static void start_pick_locked(grpc_exec_ctx *exec_ctx, void *arg,
                              grpc_error *error_ignored) {
  GPR_TIMER_BEGIN("start_pick_locked", 0);
  grpc_call_element *elem = (grpc_call_element *)arg;
  call_data *calld = (call_data *)elem->call_data;
  channel_data *chand = (channel_data *)elem->channel_data;
  GPR_ASSERT(calld->connected_subchannel == NULL);
  if (pick_subchannel_locked(exec_ctx, elem)) {
    // Pick was returned synchronously.
    if (calld->connected_subchannel == NULL) {
      GRPC_ERROR_UNREF(calld->error);
      calld->error = GRPC_ERROR_CREATE_FROM_STATIC_STRING(
          "Call dropped by load balancing policy");
      waiting_for_pick_batches_fail(exec_ctx, elem,
                                    GRPC_ERROR_REF(calld->error));
    } else {
      // Create subchannel call.
      create_subchannel_call_locked(exec_ctx, elem, GRPC_ERROR_NONE);
    }
  } else {
    // Pick will be done asynchronously.  Add the call's polling entity to
    // the channel's interested_parties, so that I/O for the resolver
    // and LB policy can be done under it.
    grpc_polling_entity_add_to_pollset_set(exec_ctx, calld->pollent,
                                           chand->interested_parties);
  }
  GPR_TIMER_END("start_pick_locked", 0);
}

static void on_complete(grpc_exec_ctx *exec_ctx, void *arg, grpc_error *error) {
  grpc_call_element *elem = arg;
  call_data *calld = elem->call_data;
  if (calld->retry_throttle_data != NULL) {
    if (error == GRPC_ERROR_NONE) {
      grpc_server_retry_throttle_data_record_success(
          calld->retry_throttle_data);
>>>>>>> 759b08ec
    } else {
      // Create subchannel call.
      create_subchannel_call_locked(exec_ctx, elem, GRPC_ERROR_NONE);
    }
  } else {
    // Pick will be done asynchronously.  We provide the polling entity
    // from call_data to channel_data's interested_parties, so that I/O
    // for the lb_policy and resolver can be done under it.
    grpc_polling_entity_add_to_pollset_set(exec_ctx, calld->pollent,
                                           chand->interested_parties);
  }
}

static void cc_start_transport_stream_op_batch(
    grpc_exec_ctx *exec_ctx, grpc_call_element *elem,
    grpc_transport_stream_op_batch *batch) {
  call_data *calld = elem->call_data;
  channel_data *chand = elem->channel_data;
  if (chand->deadline_checking_enabled) {
    grpc_deadline_state_client_start_transport_stream_op_batch(exec_ctx, elem,
                                                               batch);
  }
  GPR_TIMER_BEGIN("cc_start_transport_stream_op_batch", 0);
<<<<<<< HEAD
  // If we've already gotten a cancellation from above, immediately fail
  // any new batches that come down.
=======
  // If we've previously been cancelled, immediately fail any new batches.
>>>>>>> 759b08ec
  if (calld->error != GRPC_ERROR_NONE) {
    if (GRPC_TRACER_ON(grpc_client_channel_trace)) {
      gpr_log(GPR_DEBUG, "chand=%p calld=%p: failing batch with error: %s",
              chand, calld, grpc_error_string(calld->error));
    }
    grpc_transport_stream_op_batch_finish_with_failure(
        exec_ctx, batch, GRPC_ERROR_REF(calld->error), calld->call_combiner);
    goto done;
  }
<<<<<<< HEAD
  // Add the batch to the pending list.
// FIXME: would ideally like to move this down so that cancel_stream
// batches are not added to pending_batches
  pending_batches_add(elem, batch);
  // Handle cancellation.
=======
>>>>>>> 759b08ec
  if (batch->cancel_stream) {
    // Stash a copy of cancel_error in our call data, so that we can use
    // it for subsequent operations.  This ensures that if the call is
    // cancelled before any batches are passed down (e.g., if the deadline
    // is in the past when the call starts), we can return the right
    // error to the caller when the first batch does get passed down.
<<<<<<< HEAD
=======
    GRPC_ERROR_UNREF(calld->error);
>>>>>>> 759b08ec
    calld->error = GRPC_ERROR_REF(batch->payload->cancel_stream.cancel_error);
    if (GRPC_TRACER_ON(grpc_client_channel_trace)) {
      gpr_log(GPR_DEBUG, "chand=%p calld=%p: recording cancel_error=%s", chand,
              calld, grpc_error_string(calld->error));
    }
<<<<<<< HEAD
    // If we do not have a subchannel call (i.e., a pick has not yet
    // been started), fail all pending batches.  Otherwise, send the
    // cancellation down to the subchannel call.
    if (calld->subchannel_call == NULL) {
      pending_batches_fail(exec_ctx, elem, GRPC_ERROR_REF(calld->error));
    } else {
      pending_batches_resume(exec_ctx, elem);
    }
    goto done;
  }
  // Check if we've already gotten a subchannel call.
=======
    // If we have a subchannel call, send the cancellation batch down.
    // Otherwise, fail all pending batches.
    if (calld->subchannel_call != NULL) {
      grpc_subchannel_call_process_op(exec_ctx, calld->subchannel_call, batch);
    } else {
      waiting_for_pick_batches_add(calld, batch);
      waiting_for_pick_batches_fail(exec_ctx, elem,
                                    GRPC_ERROR_REF(calld->error));
    }
    goto done;
  }
  // Intercept on_complete for recv_trailing_metadata so that we can
  // check retry throttle status.
  if (batch->recv_trailing_metadata) {
    GPR_ASSERT(batch->on_complete != NULL);
    calld->original_on_complete = batch->on_complete;
    GRPC_CLOSURE_INIT(&calld->on_complete, on_complete, elem,
                      grpc_schedule_on_exec_ctx);
    batch->on_complete = &calld->on_complete;
  }
  // Check if we've already gotten a subchannel call.
  // Note that once we have completed the pick, we do not need to enter
  // the channel combiner, which is more efficient (especially for
  // streaming calls).
>>>>>>> 759b08ec
  if (calld->subchannel_call != NULL) {
    if (GRPC_TRACER_ON(grpc_client_channel_trace)) {
      gpr_log(GPR_DEBUG,
              "chand=%p calld=%p: sending batch to subchannel_call=%p", chand,
              calld, calld->subchannel_call);
    }
    pending_batches_resume(exec_ctx, elem);
    goto done;
  }
  // We do not yet have a subchannel call.
<<<<<<< HEAD
=======
  // Add the batch to the waiting-for-pick list.
  waiting_for_pick_batches_add(calld, batch);
>>>>>>> 759b08ec
  // For batches containing a send_initial_metadata op, enter the channel
  // combiner to start a pick.
  if (batch->send_initial_metadata) {
    if (GRPC_TRACER_ON(grpc_client_channel_trace)) {
      gpr_log(GPR_DEBUG, "chand=%p calld=%p: entering combiner", chand, calld);
    }
<<<<<<< HEAD
    GRPC_CALL_STACK_REF(calld->owning_call, "pick_subchannel");
    GRPC_CLOSURE_SCHED(
        exec_ctx,
        GRPC_CLOSURE_INIT(&batch->handler_private.closure,
                          start_subchannel_pick_locked, elem,
                          grpc_combiner_scheduler(chand->combiner)),
=======
    GRPC_CLOSURE_SCHED(
        exec_ctx,
        GRPC_CLOSURE_INIT(&batch->handler_private.closure, start_pick_locked,
                          elem, grpc_combiner_scheduler(chand->combiner)),
>>>>>>> 759b08ec
        GRPC_ERROR_NONE);
  } else {
    // For all other batches, release the call combiner.
    if (GRPC_TRACER_ON(grpc_client_channel_trace)) {
      gpr_log(GPR_DEBUG,
              "chand=%p calld=%p: saved batch, yeilding call combiner", chand,
              calld);
    }
    GRPC_CALL_COMBINER_STOP(exec_ctx, calld->call_combiner,
                            "batch does not include send_initial_metadata");
  }
done:
  GPR_TIMER_END("cc_start_transport_stream_op_batch", 0);
}

/* Constructor for call_data */
static grpc_error *cc_init_call_elem(grpc_exec_ctx *exec_ctx,
                                     grpc_call_element *elem,
                                     const grpc_call_element_args *args) {
  call_data *calld = elem->call_data;
  channel_data *chand = elem->channel_data;
  // Initialize data members.
  calld->path = grpc_slice_ref_internal(args->path);
  calld->call_start_time = args->start_time;
  calld->deadline = gpr_convert_clock_type(args->deadline, GPR_CLOCK_MONOTONIC);
  calld->arena = args->arena;
  calld->call_combiner = args->call_combiner;
  if (chand->deadline_checking_enabled) {
    grpc_deadline_state_init(exec_ctx, elem, args->call_stack,
                             args->call_combiner, calld->deadline);
  }
  return GRPC_ERROR_NONE;
}

/* Destructor for call_data */
static void cc_destroy_call_elem(grpc_exec_ctx *exec_ctx,
                                 grpc_call_element *elem,
                                 const grpc_call_final_info *final_info,
                                 grpc_closure *then_schedule_closure) {
  call_data *calld = elem->call_data;
  channel_data *chand = elem->channel_data;
  if (chand->deadline_checking_enabled) {
    grpc_deadline_state_destroy(exec_ctx, elem);
  }
  grpc_slice_unref_internal(exec_ctx, calld->path);
  if (calld->method_params != NULL) {
    if (calld->method_params->retry_policy != NULL) {
      retry_committed(exec_ctx, calld);
    }
    method_parameters_unref(calld->method_params);
  }
  GRPC_ERROR_UNREF(calld->error);
  if (calld->subchannel_call != NULL) {
    grpc_subchannel_call_set_cleanup_closure(calld->subchannel_call,
                                             then_schedule_closure);
    then_schedule_closure = NULL;
    GRPC_SUBCHANNEL_CALL_UNREF(exec_ctx, calld->subchannel_call,
                               "client_channel_destroy_call");
  }
  GPR_ASSERT(calld->lb_policy == NULL);
  for (size_t i = 0; i < GPR_ARRAY_SIZE(calld->pending_batches); ++i) {
    GPR_ASSERT(calld->pending_batches[i].batch == NULL);
  }
  if (calld->connected_subchannel != NULL) {
    GRPC_CONNECTED_SUBCHANNEL_UNREF(exec_ctx, calld->connected_subchannel,
                                    "picked");
  }
  for (size_t i = 0; i < GRPC_CONTEXT_COUNT; ++i) {
    if (calld->subchannel_call_context[i].value != NULL) {
      calld->subchannel_call_context[i].destroy(
          calld->subchannel_call_context[i].value);
    }
  }
  GRPC_CLOSURE_SCHED(exec_ctx, then_schedule_closure, GRPC_ERROR_NONE);
}

static void cc_set_pollset_or_pollset_set(grpc_exec_ctx *exec_ctx,
                                          grpc_call_element *elem,
                                          grpc_polling_entity *pollent) {
  call_data *calld = elem->call_data;
  calld->pollent = pollent;
}

/*************************************************************************
 * EXPORTED SYMBOLS
 */

const grpc_channel_filter grpc_client_channel_filter = {
    cc_start_transport_stream_op_batch,
    cc_start_transport_op,
    sizeof(call_data),
    cc_init_call_elem,
    cc_set_pollset_or_pollset_set,
    cc_destroy_call_elem,
    sizeof(channel_data),
    cc_init_channel_elem,
    cc_destroy_channel_elem,
    cc_get_channel_info,
    "client-channel",
};

static void try_to_connect_locked(grpc_exec_ctx *exec_ctx, void *arg,
                                  grpc_error *error_ignored) {
  channel_data *chand = arg;
  if (chand->lb_policy != NULL) {
    grpc_lb_policy_exit_idle_locked(exec_ctx, chand->lb_policy);
  } else {
    chand->exit_idle_when_lb_policy_arrives = true;
    if (!chand->started_resolving && chand->resolver != NULL) {
      start_resolving_locked(exec_ctx, chand);
    }
  }
  GRPC_CHANNEL_STACK_UNREF(exec_ctx, chand->owning_stack, "try_to_connect");
}

grpc_connectivity_state grpc_client_channel_check_connectivity_state(
    grpc_exec_ctx *exec_ctx, grpc_channel_element *elem, int try_to_connect) {
  channel_data *chand = elem->channel_data;
  grpc_connectivity_state out =
      grpc_connectivity_state_check(&chand->state_tracker);
  if (out == GRPC_CHANNEL_IDLE && try_to_connect) {
    GRPC_CHANNEL_STACK_REF(chand->owning_stack, "try_to_connect");
    GRPC_CLOSURE_SCHED(
        exec_ctx, GRPC_CLOSURE_CREATE(try_to_connect_locked, chand,
                                      grpc_combiner_scheduler(chand->combiner)),
        GRPC_ERROR_NONE);
  }
  return out;
}

typedef struct external_connectivity_watcher {
  channel_data *chand;
  grpc_polling_entity pollent;
  grpc_closure *on_complete;
  grpc_closure *watcher_timer_init;
  grpc_connectivity_state *state;
  grpc_closure my_closure;
  struct external_connectivity_watcher *next;
} external_connectivity_watcher;

static external_connectivity_watcher *lookup_external_connectivity_watcher(
    channel_data *chand, grpc_closure *on_complete) {
  gpr_mu_lock(&chand->external_connectivity_watcher_list_mu);
  external_connectivity_watcher *w =
      chand->external_connectivity_watcher_list_head;
  while (w != NULL && w->on_complete != on_complete) {
    w = w->next;
  }
  gpr_mu_unlock(&chand->external_connectivity_watcher_list_mu);
  return w;
}

static void external_connectivity_watcher_list_append(
    channel_data *chand, external_connectivity_watcher *w) {
  GPR_ASSERT(!lookup_external_connectivity_watcher(chand, w->on_complete));

  gpr_mu_lock(&w->chand->external_connectivity_watcher_list_mu);
  GPR_ASSERT(!w->next);
  w->next = chand->external_connectivity_watcher_list_head;
  chand->external_connectivity_watcher_list_head = w;
  gpr_mu_unlock(&w->chand->external_connectivity_watcher_list_mu);
}

static void external_connectivity_watcher_list_remove(
    channel_data *chand, external_connectivity_watcher *too_remove) {
  GPR_ASSERT(
      lookup_external_connectivity_watcher(chand, too_remove->on_complete));
  gpr_mu_lock(&chand->external_connectivity_watcher_list_mu);
  if (too_remove == chand->external_connectivity_watcher_list_head) {
    chand->external_connectivity_watcher_list_head = too_remove->next;
    gpr_mu_unlock(&chand->external_connectivity_watcher_list_mu);
    return;
  }
  external_connectivity_watcher *w =
      chand->external_connectivity_watcher_list_head;
  while (w != NULL) {
    if (w->next == too_remove) {
      w->next = w->next->next;
      gpr_mu_unlock(&chand->external_connectivity_watcher_list_mu);
      return;
    }
    w = w->next;
  }
  GPR_UNREACHABLE_CODE(return );
}

int grpc_client_channel_num_external_connectivity_watchers(
    grpc_channel_element *elem) {
  channel_data *chand = elem->channel_data;
  int count = 0;

  gpr_mu_lock(&chand->external_connectivity_watcher_list_mu);
  external_connectivity_watcher *w =
      chand->external_connectivity_watcher_list_head;
  while (w != NULL) {
    count++;
    w = w->next;
  }
  gpr_mu_unlock(&chand->external_connectivity_watcher_list_mu);

  return count;
}

static void on_external_watch_complete(grpc_exec_ctx *exec_ctx, void *arg,
                                       grpc_error *error) {
  external_connectivity_watcher *w = arg;
  grpc_closure *follow_up = w->on_complete;
  grpc_polling_entity_del_from_pollset_set(exec_ctx, &w->pollent,
                                           w->chand->interested_parties);
  GRPC_CHANNEL_STACK_UNREF(exec_ctx, w->chand->owning_stack,
                           "external_connectivity_watcher");
  external_connectivity_watcher_list_remove(w->chand, w);
  gpr_free(w);
  GRPC_CLOSURE_RUN(exec_ctx, follow_up, GRPC_ERROR_REF(error));
}

static void watch_connectivity_state_locked(grpc_exec_ctx *exec_ctx, void *arg,
                                            grpc_error *error_ignored) {
  external_connectivity_watcher *w = arg;
  external_connectivity_watcher *found = NULL;
  if (w->state != NULL) {
    external_connectivity_watcher_list_append(w->chand, w);
    GRPC_CLOSURE_RUN(exec_ctx, w->watcher_timer_init, GRPC_ERROR_NONE);
    GRPC_CLOSURE_INIT(&w->my_closure, on_external_watch_complete, w,
                      grpc_schedule_on_exec_ctx);
    grpc_connectivity_state_notify_on_state_change(
        exec_ctx, &w->chand->state_tracker, w->state, &w->my_closure);
  } else {
    GPR_ASSERT(w->watcher_timer_init == NULL);
    found = lookup_external_connectivity_watcher(w->chand, w->on_complete);
    if (found) {
      GPR_ASSERT(found->on_complete == w->on_complete);
      grpc_connectivity_state_notify_on_state_change(
          exec_ctx, &found->chand->state_tracker, NULL, &found->my_closure);
    }
    grpc_polling_entity_del_from_pollset_set(exec_ctx, &w->pollent,
                                             w->chand->interested_parties);
    GRPC_CHANNEL_STACK_UNREF(exec_ctx, w->chand->owning_stack,
                             "external_connectivity_watcher");
    gpr_free(w);
  }
}

void grpc_client_channel_watch_connectivity_state(
    grpc_exec_ctx *exec_ctx, grpc_channel_element *elem,
    grpc_polling_entity pollent, grpc_connectivity_state *state,
    grpc_closure *closure, grpc_closure *watcher_timer_init) {
  channel_data *chand = elem->channel_data;
  external_connectivity_watcher *w = gpr_zalloc(sizeof(*w));
  w->chand = chand;
  w->pollent = pollent;
  w->on_complete = closure;
  w->state = state;
  w->watcher_timer_init = watcher_timer_init;
  grpc_polling_entity_add_to_pollset_set(exec_ctx, &w->pollent,
                                         chand->interested_parties);
  GRPC_CHANNEL_STACK_REF(w->chand->owning_stack,
                         "external_connectivity_watcher");
  GRPC_CLOSURE_SCHED(
      exec_ctx,
      GRPC_CLOSURE_INIT(&w->my_closure, watch_connectivity_state_locked, w,
                        grpc_combiner_scheduler(chand->combiner)),
      GRPC_ERROR_NONE);
}<|MERGE_RESOLUTION|>--- conflicted
+++ resolved
@@ -889,7 +889,6 @@
 //   send_message
 //   recv_trailing_metadata
 //   send_trailing_metadata
-<<<<<<< HEAD
 // We also add space for one cancel_stream op.
 #define MAX_PENDING_BATCHES 7
 
@@ -987,10 +986,6 @@
   grpc_call_element *elem;
   grpc_closure handle_in_call_combiner;
 } pending_batch;
-=======
-// We also add room for a single cancel_stream batch.
-#define MAX_WAITING_BATCHES 7
->>>>>>> 759b08ec
 
 /** Call data.  Holds a pointer to grpc_subchannel_call and the
     associated machinery to create such a pointer.
@@ -1104,7 +1099,6 @@
 // This is called via the call combiner, so access to calld is synchronized.
 static void fail_pending_batch_in_call_combiner(grpc_exec_ctx *exec_ctx,
                                                 void *arg, grpc_error *error) {
-<<<<<<< HEAD
   pending_batch *pending = (pending_batch *)arg;
   call_data *calld = (call_data *)pending->elem->call_data;
   // Must clear pending->batch before invoking
@@ -1114,16 +1108,6 @@
   pending->batch = NULL;
   grpc_transport_stream_op_batch_finish_with_failure(
       exec_ctx, batch, GRPC_ERROR_REF(error), calld->call_combiner);
-=======
-  call_data *calld = arg;
-  if (calld->waiting_for_pick_batches_count > 0) {
-    --calld->waiting_for_pick_batches_count;
-    grpc_transport_stream_op_batch_finish_with_failure(
-        exec_ctx,
-        calld->waiting_for_pick_batches[calld->waiting_for_pick_batches_count],
-        GRPC_ERROR_REF(error), calld->call_combiner);
-  }
->>>>>>> 759b08ec
 }
 
 // This is called via the call combiner, so access to calld is synchronized.
@@ -1168,7 +1152,6 @@
 }
 
 // This is called via the call combiner, so access to calld is synchronized.
-<<<<<<< HEAD
 static void resume_pending_batch_in_call_combiner(grpc_exec_ctx *exec_ctx,
                                                   void *arg,
                                                   grpc_error *ignored) {
@@ -1181,17 +1164,6 @@
   grpc_transport_stream_op_batch *batch = pending->batch;
   pending->batch = NULL;
   grpc_subchannel_call_process_op(exec_ctx, calld->subchannel_call, batch);
-=======
-static void run_pending_batch_in_call_combiner(grpc_exec_ctx *exec_ctx,
-                                               void *arg, grpc_error *ignored) {
-  call_data *calld = arg;
-  if (calld->waiting_for_pick_batches_count > 0) {
-    --calld->waiting_for_pick_batches_count;
-    grpc_subchannel_call_process_op(
-        exec_ctx, calld->subchannel_call,
-        calld->waiting_for_pick_batches[calld->waiting_for_pick_batches_count]);
-  }
->>>>>>> 759b08ec
 }
 
 // This is called via the call combiner, so access to calld is synchronized.
@@ -1428,8 +1400,8 @@
   return false;
 }
 
-static void start_subchannel_pick_locked(grpc_exec_ctx *exec_ctx, void *arg,
-                                         grpc_error *ignored);
+static void start_pick_locked(grpc_exec_ctx *exec_ctx, void *arg,
+                              grpc_error *ignored);
 
 // Returns true if the call is being retried.
 static bool maybe_retry(grpc_exec_ctx *exec_ctx,
@@ -1511,9 +1483,8 @@
     next_attempt_time = gpr_backoff_step(&calld->retry_backoff, now);
   }
   // Schedule retry after computed delay.
-  GRPC_CALL_STACK_REF(calld->owning_call, "maybe_retry");
   GRPC_CLOSURE_INIT(&batch_data->batch.handler_private.closure,
-                    start_subchannel_pick_locked, elem,
+                    start_pick_locked, elem,
                     grpc_combiner_scheduler(chand->combiner));
   grpc_timer_init(exec_ctx, &calld->retry_timer, next_attempt_time,
                   &batch_data->batch.handler_private.closure, now);
@@ -2416,20 +2387,6 @@
   return pick_done;
 }
 
-<<<<<<< HEAD
-static void start_subchannel_pick_locked(grpc_exec_ctx *exec_ctx, void *arg,
-                                         grpc_error *ignored) {
-  grpc_call_element *elem = (grpc_call_element *)arg;
-  call_data *calld = (call_data *)elem->call_data;
-  channel_data *chand = (channel_data *)elem->channel_data;
-  if (pick_subchannel_locked(exec_ctx, elem)) {
-    // Pick was returned synchronously.
-    GRPC_CALL_STACK_UNREF(exec_ctx, calld->owning_call, "pick_subchannel");
-    if (calld->connected_subchannel == NULL) {
-      grpc_error *error = GRPC_ERROR_CREATE_FROM_STATIC_STRING(
-          "Call dropped by load balancing policy");
-      pending_batches_fail(exec_ctx, elem, error);
-=======
 static void start_pick_locked(grpc_exec_ctx *exec_ctx, void *arg,
                               grpc_error *error_ignored) {
   GPR_TIMER_BEGIN("start_pick_locked", 0);
@@ -2440,11 +2397,9 @@
   if (pick_subchannel_locked(exec_ctx, elem)) {
     // Pick was returned synchronously.
     if (calld->connected_subchannel == NULL) {
-      GRPC_ERROR_UNREF(calld->error);
-      calld->error = GRPC_ERROR_CREATE_FROM_STATIC_STRING(
+      grpc_error *error = GRPC_ERROR_CREATE_FROM_STATIC_STRING(
           "Call dropped by load balancing policy");
-      waiting_for_pick_batches_fail(exec_ctx, elem,
-                                    GRPC_ERROR_REF(calld->error));
+      pending_batches_fail(exec_ctx, elem, error);
     } else {
       // Create subchannel call.
       create_subchannel_call_locked(exec_ctx, elem, GRPC_ERROR_NONE);
@@ -2457,27 +2412,6 @@
                                            chand->interested_parties);
   }
   GPR_TIMER_END("start_pick_locked", 0);
-}
-
-static void on_complete(grpc_exec_ctx *exec_ctx, void *arg, grpc_error *error) {
-  grpc_call_element *elem = arg;
-  call_data *calld = elem->call_data;
-  if (calld->retry_throttle_data != NULL) {
-    if (error == GRPC_ERROR_NONE) {
-      grpc_server_retry_throttle_data_record_success(
-          calld->retry_throttle_data);
->>>>>>> 759b08ec
-    } else {
-      // Create subchannel call.
-      create_subchannel_call_locked(exec_ctx, elem, GRPC_ERROR_NONE);
-    }
-  } else {
-    // Pick will be done asynchronously.  We provide the polling entity
-    // from call_data to channel_data's interested_parties, so that I/O
-    // for the lb_policy and resolver can be done under it.
-    grpc_polling_entity_add_to_pollset_set(exec_ctx, calld->pollent,
-                                           chand->interested_parties);
-  }
 }
 
 static void cc_start_transport_stream_op_batch(
@@ -2490,12 +2424,7 @@
                                                                batch);
   }
   GPR_TIMER_BEGIN("cc_start_transport_stream_op_batch", 0);
-<<<<<<< HEAD
-  // If we've already gotten a cancellation from above, immediately fail
-  // any new batches that come down.
-=======
   // If we've previously been cancelled, immediately fail any new batches.
->>>>>>> 759b08ec
   if (calld->error != GRPC_ERROR_NONE) {
     if (GRPC_TRACER_ON(grpc_client_channel_trace)) {
       gpr_log(GPR_DEBUG, "chand=%p calld=%p: failing batch with error: %s",
@@ -2505,30 +2434,22 @@
         exec_ctx, batch, GRPC_ERROR_REF(calld->error), calld->call_combiner);
     goto done;
   }
-<<<<<<< HEAD
   // Add the batch to the pending list.
 // FIXME: would ideally like to move this down so that cancel_stream
 // batches are not added to pending_batches
   pending_batches_add(elem, batch);
   // Handle cancellation.
-=======
->>>>>>> 759b08ec
   if (batch->cancel_stream) {
     // Stash a copy of cancel_error in our call data, so that we can use
     // it for subsequent operations.  This ensures that if the call is
     // cancelled before any batches are passed down (e.g., if the deadline
     // is in the past when the call starts), we can return the right
     // error to the caller when the first batch does get passed down.
-<<<<<<< HEAD
-=======
-    GRPC_ERROR_UNREF(calld->error);
->>>>>>> 759b08ec
     calld->error = GRPC_ERROR_REF(batch->payload->cancel_stream.cancel_error);
     if (GRPC_TRACER_ON(grpc_client_channel_trace)) {
       gpr_log(GPR_DEBUG, "chand=%p calld=%p: recording cancel_error=%s", chand,
               calld, grpc_error_string(calld->error));
     }
-<<<<<<< HEAD
     // If we do not have a subchannel call (i.e., a pick has not yet
     // been started), fail all pending batches.  Otherwise, send the
     // cancellation down to the subchannel call.
@@ -2540,32 +2461,9 @@
     goto done;
   }
   // Check if we've already gotten a subchannel call.
-=======
-    // If we have a subchannel call, send the cancellation batch down.
-    // Otherwise, fail all pending batches.
-    if (calld->subchannel_call != NULL) {
-      grpc_subchannel_call_process_op(exec_ctx, calld->subchannel_call, batch);
-    } else {
-      waiting_for_pick_batches_add(calld, batch);
-      waiting_for_pick_batches_fail(exec_ctx, elem,
-                                    GRPC_ERROR_REF(calld->error));
-    }
-    goto done;
-  }
-  // Intercept on_complete for recv_trailing_metadata so that we can
-  // check retry throttle status.
-  if (batch->recv_trailing_metadata) {
-    GPR_ASSERT(batch->on_complete != NULL);
-    calld->original_on_complete = batch->on_complete;
-    GRPC_CLOSURE_INIT(&calld->on_complete, on_complete, elem,
-                      grpc_schedule_on_exec_ctx);
-    batch->on_complete = &calld->on_complete;
-  }
-  // Check if we've already gotten a subchannel call.
   // Note that once we have completed the pick, we do not need to enter
   // the channel combiner, which is more efficient (especially for
   // streaming calls).
->>>>>>> 759b08ec
   if (calld->subchannel_call != NULL) {
     if (GRPC_TRACER_ON(grpc_client_channel_trace)) {
       gpr_log(GPR_DEBUG,
@@ -2576,30 +2474,16 @@
     goto done;
   }
   // We do not yet have a subchannel call.
-<<<<<<< HEAD
-=======
-  // Add the batch to the waiting-for-pick list.
-  waiting_for_pick_batches_add(calld, batch);
->>>>>>> 759b08ec
   // For batches containing a send_initial_metadata op, enter the channel
   // combiner to start a pick.
   if (batch->send_initial_metadata) {
     if (GRPC_TRACER_ON(grpc_client_channel_trace)) {
       gpr_log(GPR_DEBUG, "chand=%p calld=%p: entering combiner", chand, calld);
     }
-<<<<<<< HEAD
-    GRPC_CALL_STACK_REF(calld->owning_call, "pick_subchannel");
-    GRPC_CLOSURE_SCHED(
-        exec_ctx,
-        GRPC_CLOSURE_INIT(&batch->handler_private.closure,
-                          start_subchannel_pick_locked, elem,
-                          grpc_combiner_scheduler(chand->combiner)),
-=======
     GRPC_CLOSURE_SCHED(
         exec_ctx,
         GRPC_CLOSURE_INIT(&batch->handler_private.closure, start_pick_locked,
                           elem, grpc_combiner_scheduler(chand->combiner)),
->>>>>>> 759b08ec
         GRPC_ERROR_NONE);
   } else {
     // For all other batches, release the call combiner.
