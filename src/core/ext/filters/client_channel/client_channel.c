--- conflicted
+++ resolved
@@ -2114,16 +2114,10 @@
   GRPC_ERROR_UNREF(error);
 }
 
-<<<<<<< HEAD
+// Invoked when a pick is completed, on both success or failure.
 // FIXME: this doesn't need to be run in the channel combiner anymore
-static void subchannel_ready_locked(grpc_exec_ctx *exec_ctx,
-                                    grpc_call_element *elem,
-                                    grpc_error *error) {
-=======
-// Invoked when a pick is completed, on both success or failure.
 static void pick_done_locked(grpc_exec_ctx *exec_ctx, grpc_call_element *elem,
                              grpc_error *error) {
->>>>>>> 0facb08e
   call_data *calld = elem->call_data;
   channel_data *chand = elem->channel_data;
   if (calld->connected_subchannel == NULL) {
@@ -2207,30 +2201,47 @@
     gpr_log(GPR_DEBUG, "chand=%p calld=%p: starting pick on lb_policy=%p",
             chand, calld, chand->lb_policy);
   }
-  apply_service_config_to_call_locked(exec_ctx, elem);
+  if (calld->connected_subchannel != NULL) {
+    GRPC_CONNECTED_SUBCHANNEL_UNREF(exec_ctx, calld->connected_subchannel,
+                                    "starting pick");
+    calld->connected_subchannel = NULL;
+  }
+  // Only get service config data on the first attempt.
+  if (calld->num_retry_attempts == 0) {
+    apply_service_config_to_call_locked(exec_ctx, elem);
+  }
   // If the application explicitly set wait_for_ready, use that.
   // Otherwise, if the service config specified a value for this
   // method, use that.
-  uint32_t initial_metadata_flags =
-      calld->initial_metadata_batch->payload->send_initial_metadata
-          .send_initial_metadata_flags;
+  //
+  // The send_initial_metadata batch will be the first one in the list,
+  // as set by get_batch_index() above.
+  grpc_metadata_batch *send_initial_metadata =
+      calld->seen_send_initial_metadata
+      ? &calld->send_initial_metadata
+      : calld->pending_batches[0].batch->payload->send_initial_metadata
+            .send_initial_metadata;
+  uint32_t send_initial_metadata_flags =
+      calld->seen_send_initial_metadata
+      ? calld->send_initial_metadata_flags
+      : calld->pending_batches[0].batch->payload->send_initial_metadata
+            .send_initial_metadata_flags;
   const bool wait_for_ready_set_from_api =
-      initial_metadata_flags &
+      send_initial_metadata_flags &
       GRPC_INITIAL_METADATA_WAIT_FOR_READY_EXPLICITLY_SET;
   const bool wait_for_ready_set_from_service_config =
       calld->method_params != NULL &&
       calld->method_params->wait_for_ready != WAIT_FOR_READY_UNSET;
   if (!wait_for_ready_set_from_api && wait_for_ready_set_from_service_config) {
     if (calld->method_params->wait_for_ready == WAIT_FOR_READY_TRUE) {
-      initial_metadata_flags |= GRPC_INITIAL_METADATA_WAIT_FOR_READY;
+      send_initial_metadata_flags |= GRPC_INITIAL_METADATA_WAIT_FOR_READY;
     } else {
-      initial_metadata_flags &= ~GRPC_INITIAL_METADATA_WAIT_FOR_READY;
+      send_initial_metadata_flags &= ~GRPC_INITIAL_METADATA_WAIT_FOR_READY;
     }
   }
   const grpc_lb_policy_pick_args inputs = {
-      calld->initial_metadata_batch->payload->send_initial_metadata
-          .send_initial_metadata,
-      initial_metadata_flags, &calld->lb_token_mdelem};
+      send_initial_metadata, send_initial_metadata_flags,
+      &calld->lb_token_mdelem};
   // Keep a ref to the LB policy in calld while the pick is pending.
   GRPC_LB_POLICY_REF(chand->lb_policy, "pick_subchannel");
   calld->lb_policy = chand->lb_policy;
@@ -2367,31 +2378,6 @@
   grpc_call_element *elem = arg;
   call_data *calld = elem->call_data;
   channel_data *chand = elem->channel_data;
-<<<<<<< HEAD
-  call_data *calld = elem->call_data;
-  if (GRPC_TRACER_ON(grpc_client_channel_trace)) {
-    gpr_log(GPR_DEBUG, "chand=%p calld=%p: starting pick on lb_policy=%p",
-            chand, calld, chand->lb_policy);
-  }
-  if (calld->connected_subchannel != NULL) {
-    GRPC_CONNECTED_SUBCHANNEL_UNREF(exec_ctx, calld->connected_subchannel,
-                                    "starting pick");
-    calld->connected_subchannel = NULL;
-  }
-  // Keep a ref to the LB policy in calld while the pick is pending.
-  GRPC_LB_POLICY_REF(chand->lb_policy, "pick_subchannel");
-  calld->lb_policy = chand->lb_policy;
-  GRPC_CLOSURE_INIT(&calld->lb_pick_closure, pick_callback_done_locked, elem,
-                    grpc_combiner_scheduler(chand->combiner));
-  const bool pick_done = grpc_lb_policy_pick_locked(
-      exec_ctx, chand->lb_policy, inputs, &calld->connected_subchannel,
-      calld->subchannel_call_context, NULL, &calld->lb_pick_closure);
-  if (pick_done) {
-    /* synchronous grpc_lb_policy_pick call. Unref the LB policy. */
-    if (GRPC_TRACER_ON(grpc_client_channel_trace)) {
-      gpr_log(GPR_DEBUG, "chand=%p calld=%p: pick completed synchronously",
-              chand, calld);
-=======
   GPR_ASSERT(calld->connected_subchannel == NULL);
   if (chand->lb_policy != NULL) {
     // We already have an LB policy, so ask it for a pick.
@@ -2399,110 +2385,18 @@
       // Pick completed synchronously.
       pick_done_locked(exec_ctx, elem, GRPC_ERROR_NONE);
       return;
->>>>>>> 0facb08e
     }
   } else {
-<<<<<<< HEAD
-    grpc_call_combiner_set_notify_on_cancel(
-        exec_ctx, calld->call_combiner,
-        GRPC_CLOSURE_INIT(&calld->cancel_closure, pick_callback_cancel_locked,
-                          elem, grpc_combiner_scheduler(chand->combiner)));
-  }
-  return pick_done;
-}
-
-static bool pick_subchannel_locked(grpc_exec_ctx *exec_ctx,
-                                   grpc_call_element *elem) {
-  GPR_TIMER_BEGIN("pick_subchannel", 0);
-  channel_data *chand = elem->channel_data;
-  call_data *calld = elem->call_data;
-  bool pick_done = false;
-  if (chand->lb_policy != NULL) {
-    // Only get service config data on the first attempt.
-    if (calld->num_retry_attempts == 0) {
-      apply_service_config_to_call_locked(exec_ctx, elem);
-    }
-    // If the application explicitly set wait_for_ready, use that.
-    // Otherwise, if the service config specified a value for this
-    // method, use that.
-    //
-    // The send_initial_metadata batch will be the first one in the
-    // list, as set by get_batch_index() above.
-    grpc_metadata_batch *send_initial_metadata =
-        calld->seen_send_initial_metadata
-        ? &calld->send_initial_metadata
-        : calld->pending_batches[0].batch->payload->send_initial_metadata
-              .send_initial_metadata;
-    uint32_t send_initial_metadata_flags =
-        calld->seen_send_initial_metadata
-        ? calld->send_initial_metadata_flags
-        : calld->pending_batches[0].batch->payload->send_initial_metadata
-              .send_initial_metadata_flags;
-    const bool wait_for_ready_set_from_api =
-        send_initial_metadata_flags &
-        GRPC_INITIAL_METADATA_WAIT_FOR_READY_EXPLICITLY_SET;
-    const bool wait_for_ready_set_from_service_config =
-        calld->method_params != NULL &&
-        calld->method_params->wait_for_ready != WAIT_FOR_READY_UNSET;
-    if (!wait_for_ready_set_from_api &&
-        wait_for_ready_set_from_service_config) {
-      if (calld->method_params->wait_for_ready == WAIT_FOR_READY_TRUE) {
-        send_initial_metadata_flags |= GRPC_INITIAL_METADATA_WAIT_FOR_READY;
-      } else {
-        send_initial_metadata_flags &= ~GRPC_INITIAL_METADATA_WAIT_FOR_READY;
-      }
-    }
-    const grpc_lb_policy_pick_args inputs = {
-        send_initial_metadata, send_initial_metadata_flags,
-        &calld->lb_token_mdelem};
-    pick_done = pick_callback_start_locked(exec_ctx, elem, &inputs);
-  } else if (chand->resolver != NULL) {
-=======
     // We do not yet have an LB policy, so wait for a resolver result.
     if (chand->resolver == NULL) {
       pick_done_locked(exec_ctx, elem,
                        GRPC_ERROR_CREATE_FROM_STATIC_STRING("Disconnected"));
       return;
     }
->>>>>>> 0facb08e
     if (!chand->started_resolving) {
       start_resolving_locked(exec_ctx, chand);
     }
     pick_after_resolver_result_start_locked(exec_ctx, elem);
-<<<<<<< HEAD
-  } else {
-    subchannel_ready_locked(
-        exec_ctx, elem, GRPC_ERROR_CREATE_FROM_STATIC_STRING("Disconnected"));
-  }
-  GPR_TIMER_END("pick_subchannel", 0);
-  return pick_done;
-}
-
-static void start_pick_locked(grpc_exec_ctx *exec_ctx, void *arg,
-                              grpc_error *error_ignored) {
-  GPR_TIMER_BEGIN("start_pick_locked", 0);
-  grpc_call_element *elem = (grpc_call_element *)arg;
-  call_data *calld = (call_data *)elem->call_data;
-  channel_data *chand = (channel_data *)elem->channel_data;
-  GPR_ASSERT(calld->connected_subchannel == NULL);
-  if (pick_subchannel_locked(exec_ctx, elem)) {
-    // Pick was returned synchronously.
-    if (calld->connected_subchannel == NULL) {
-      grpc_error *error = GRPC_ERROR_CREATE_FROM_STATIC_STRING(
-          "Call dropped by load balancing policy");
-      pending_batches_fail(exec_ctx, elem, error);
-    } else {
-      // Create subchannel call.
-      create_subchannel_call_locked(exec_ctx, elem, GRPC_ERROR_NONE);
-    }
-  } else {
-    // Pick will be done asynchronously.  Add the call's polling entity to
-    // the channel's interested_parties, so that I/O for the resolver
-    // and LB policy can be done under it.
-    grpc_polling_entity_add_to_pollset_set(exec_ctx, calld->pollent,
-                                           chand->interested_parties);
-=======
->>>>>>> 0facb08e
   }
   // We need to wait for either a resolver result or for an async result
   // from the LB policy.  Add the polling entity from call_data to the
