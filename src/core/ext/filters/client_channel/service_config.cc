//
// Copyright 2015 gRPC authors.
//
// Licensed under the Apache License, Version 2.0 (the "License");
// you may not use this file except in compliance with the License.
// You may obtain a copy of the License at
//
//     http://www.apache.org/licenses/LICENSE-2.0
//
// Unless required by applicable law or agreed to in writing, software
// distributed under the License is distributed on an "AS IS" BASIS,
// WITHOUT WARRANTIES OR CONDITIONS OF ANY KIND, either express or implied.
// See the License for the specific language governing permissions and
// limitations under the License.
//

#include <grpc/support/port_platform.h>

#include "src/core/ext/filters/client_channel/service_config.h"

#include <string.h>

#include "absl/strings/str_cat.h"

#include <grpc/impl/codegen/grpc_types.h>
#include <grpc/support/alloc.h>
#include <grpc/support/log.h>
#include <grpc/support/string_util.h>

#include "src/core/lib/gpr/string.h"
#include "src/core/lib/json/json.h"
#include "src/core/lib/slice/slice_internal.h"

namespace grpc_core {

namespace {
typedef InlinedVector<std::unique_ptr<ServiceConfig::Parser>,
                      ServiceConfig::kNumPreallocatedParsers>
    ServiceConfigParserList;
ServiceConfigParserList* g_registered_parsers;
}  // namespace

RefCountedPtr<ServiceConfig> ServiceConfig::Create(StringView json_string,
                                                   grpc_error** error) {
  GPR_DEBUG_ASSERT(error != nullptr);
  Json json = Json::Parse(json_string, error);
  if (*error != GRPC_ERROR_NONE) return nullptr;
  return MakeRefCounted<ServiceConfig>(
      std::string(json_string.data(), json_string.size()), std::move(json),
      error);
}

ServiceConfig::ServiceConfig(std::string json_string, Json json,
                             grpc_error** error)
    : json_string_(std::move(json_string)), json_(std::move(json)) {
  GPR_DEBUG_ASSERT(error != nullptr);
  if (json_.type() != Json::Type::OBJECT) {
    *error =
        GRPC_ERROR_CREATE_FROM_STATIC_STRING("JSON value is not an object");
    return;
  }
  grpc_error* error_list[2];
  int error_count = 0;
  grpc_error* global_error = ParseGlobalParams();
  grpc_error* local_error = ParsePerMethodParams();
  if (global_error != GRPC_ERROR_NONE) {
    error_list[error_count++] = global_error;
  }
  if (local_error != GRPC_ERROR_NONE) {
    error_list[error_count++] = local_error;
  }
  if (error_count > 0) {
    *error = GRPC_ERROR_CREATE_REFERENCING_FROM_STATIC_STRING(
        "Service config parsing error", error_list, error_count);
    GRPC_ERROR_UNREF(global_error);
    GRPC_ERROR_UNREF(local_error);
  }
}

ServiceConfig::~ServiceConfig() {
  for (auto& p : parsed_method_configs_map_) {
    grpc_slice_unref_internal(p.first);
  }
}

grpc_error* ServiceConfig::ParseGlobalParams() {
  std::vector<grpc_error*> error_list;
  for (size_t i = 0; i < g_registered_parsers->size(); i++) {
    grpc_error* parser_error = GRPC_ERROR_NONE;
    auto parsed_obj =
        (*g_registered_parsers)[i]->ParseGlobalParams(json_, &parser_error);
    if (parser_error != GRPC_ERROR_NONE) {
      error_list.push_back(parser_error);
    }
    parsed_global_configs_.push_back(std::move(parsed_obj));
  }
  return GRPC_ERROR_CREATE_FROM_VECTOR("Global Params", &error_list);
}

grpc_error* ServiceConfig::ParseJsonMethodConfig(const Json& json) {
  // Parse method config with each registered parser.
  auto objs_vector = absl::make_unique<ParsedConfigVector>();
  InlinedVector<grpc_error*, 4> error_list;
  for (size_t i = 0; i < g_registered_parsers->size(); i++) {
    grpc_error* parser_error = GRPC_ERROR_NONE;
    auto parsed_obj =
        (*g_registered_parsers)[i]->ParsePerMethodParams(json, &parser_error);
    if (parser_error != GRPC_ERROR_NONE) {
      error_list.push_back(parser_error);
    }
    objs_vector->push_back(std::move(parsed_obj));
  }
  parsed_method_config_vectors_storage_.push_back(std::move(objs_vector));
  const auto* vector_ptr = parsed_method_config_vectors_storage_.back().get();
  // Add an entry for each path.
  bool found_name = false;
  auto it = json.object_value().find("name");
  if (it != json.object_value().end()) {
    if (it->second.type() != Json::Type::ARRAY) {
      error_list.push_back(GRPC_ERROR_CREATE_FROM_STATIC_STRING(
          "field:name error:not of type Array"));
      return GRPC_ERROR_CREATE_FROM_VECTOR("methodConfig", &error_list);
    }
    const Json::Array& name_array = it->second.array_value();
    for (const Json& name : name_array) {
      grpc_error* parse_error = GRPC_ERROR_NONE;
      std::string path = ParseJsonMethodName(name, &parse_error);
      if (parse_error != GRPC_ERROR_NONE) {
        error_list.push_back(parse_error);
      } else {
        found_name = true;
        if (path.empty()) {
          if (default_method_config_vector_ != nullptr) {
            error_list.push_back(GRPC_ERROR_CREATE_FROM_STATIC_STRING(
                "field:name error:multiple default method configs"));
          }
          default_method_config_vector_ = vector_ptr;
        } else {
          GPR_DEBUG_ASSERT(parse_error == GRPC_ERROR_NONE);
          grpc_slice key = grpc_slice_from_copied_string(path.c_str());
          auto& value = parsed_method_configs_map_[key];
          if (value != nullptr) {
            error_list.push_back(GRPC_ERROR_CREATE_FROM_STATIC_STRING(
                "field:name error:multiple method configs with same name"));
            grpc_slice_unref_internal(key);
          } else {
            value = vector_ptr;
          }
        }
      }
    }
  }
  if (!found_name) {
    parsed_method_config_vectors_storage_.pop_back();
  }
  return GRPC_ERROR_CREATE_FROM_VECTOR("methodConfig", &error_list);
}

grpc_error* ServiceConfig::ParsePerMethodParams() {
  std::vector<grpc_error*> error_list;
  auto it = json_.object_value().find("methodConfig");
  if (it != json_.object_value().end()) {
    if (it->second.type() != Json::Type::ARRAY) {
      error_list.push_back(GRPC_ERROR_CREATE_FROM_STATIC_STRING(
          "field:methodConfig error:not of type Array"));
    }
    for (const Json& method_config : it->second.array_value()) {
      if (method_config.type() != Json::Type::OBJECT) {
        error_list.push_back(GRPC_ERROR_CREATE_FROM_STATIC_STRING(
            "field:methodConfig error:not of type Object"));
        continue;
      }
      grpc_error* error = ParseJsonMethodConfig(method_config);
      if (error != GRPC_ERROR_NONE) {
        error_list.push_back(error);
      }
    }
  }
  return GRPC_ERROR_CREATE_FROM_VECTOR("Method Params", &error_list);
}

std::string ServiceConfig::ParseJsonMethodName(const Json& json,
                                               grpc_error** error) {
  if (json.type() != Json::Type::OBJECT) {
    *error = GRPC_ERROR_CREATE_FROM_STATIC_STRING(
        "field:name error:type is not object");
    return "";
  }
  // Find service name.
  const std::string* service_name = nullptr;
  auto it = json.object_value().find("service");
  if (it != json.object_value().end() &&
      it->second.type() != Json::Type::JSON_NULL) {
    if (it->second.type() != Json::Type::STRING) {
      *error = GRPC_ERROR_CREATE_FROM_STATIC_STRING(
          "field:name error: field:service error:not of type string");
      return "";
    }
    if (!it->second.string_value().empty()) {
      service_name = &it->second.string_value();
    }
  }
  const std::string* method_name = nullptr;
  // Find method name.
  it = json.object_value().find("method");
  if (it != json.object_value().end() &&
      it->second.type() != Json::Type::JSON_NULL) {
    if (it->second.type() != Json::Type::STRING) {
      *error = GRPC_ERROR_CREATE_FROM_STATIC_STRING(
          "field:name error: field:method error:not of type string");
      return "";
<<<<<<< HEAD
    }
    if (!it->second.string_value().empty()) {
      method_name = &it->second.string_value();
    }
=======
    }
    if (!it->second.string_value().empty()) {
      method_name = &it->second.string_value();
    }
>>>>>>> 87417db9
  }
  // If neither service nor method are specified, it's the default.
  // Method name may not be specified without service name.
  if (service_name == nullptr) {
    if (method_name != nullptr) {
      *error = GRPC_ERROR_CREATE_FROM_STATIC_STRING(
          "field:name error:method name populated without service name");
    }
    return "";
  }
  // Construct path.
  return absl::StrCat("/", *service_name, "/",
                      method_name == nullptr ? "" : *method_name);
}

const ServiceConfig::ParsedConfigVector*
ServiceConfig::GetMethodParsedConfigVector(const grpc_slice& path) const {
  // Try looking up the full path in the map.
  auto it = parsed_method_configs_map_.find(path);
  if (it != parsed_method_configs_map_.end()) return it->second;
  // If we didn't find a match for the path, try looking for a wildcard
  // entry (i.e., change "/service/method" to "/service/").
  UniquePtr<char> path_str(grpc_slice_to_c_string(path));
  char* sep = strrchr(path_str.get(), '/') + 1;
  if (sep == nullptr) return nullptr;  // Shouldn't ever happen.
  *sep = '\0';
  grpc_slice wildcard_path = grpc_slice_from_static_string(path_str.get());
  it = parsed_method_configs_map_.find(wildcard_path);
  if (it != parsed_method_configs_map_.end()) return it->second;
  // Try default method config, if set.
  return default_method_config_vector_;
}

size_t ServiceConfig::RegisterParser(std::unique_ptr<Parser> parser) {
  g_registered_parsers->push_back(std::move(parser));
  return g_registered_parsers->size() - 1;
}

void ServiceConfig::Init() {
  GPR_ASSERT(g_registered_parsers == nullptr);
  g_registered_parsers = new ServiceConfigParserList();
}

void ServiceConfig::Shutdown() {
  delete g_registered_parsers;
  g_registered_parsers = nullptr;
}

}  // namespace grpc_core<|MERGE_RESOLUTION|>--- conflicted
+++ resolved
@@ -209,17 +209,10 @@
       *error = GRPC_ERROR_CREATE_FROM_STATIC_STRING(
           "field:name error: field:method error:not of type string");
       return "";
-<<<<<<< HEAD
     }
     if (!it->second.string_value().empty()) {
       method_name = &it->second.string_value();
     }
-=======
-    }
-    if (!it->second.string_value().empty()) {
-      method_name = &it->second.string_value();
-    }
->>>>>>> 87417db9
   }
   // If neither service nor method are specified, it's the default.
   // Method name may not be specified without service name.
