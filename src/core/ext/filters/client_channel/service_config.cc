//
// Copyright 2015 gRPC authors.
//
// Licensed under the Apache License, Version 2.0 (the "License");
// you may not use this file except in compliance with the License.
// You may obtain a copy of the License at
//
//     http://www.apache.org/licenses/LICENSE-2.0
//
// Unless required by applicable law or agreed to in writing, software
// distributed under the License is distributed on an "AS IS" BASIS,
// WITHOUT WARRANTIES OR CONDITIONS OF ANY KIND, either express or implied.
// See the License for the specific language governing permissions and
// limitations under the License.
//

#include <grpc/support/port_platform.h>

#include "src/core/ext/filters/client_channel/service_config.h"

#include <string.h>

#include <grpc/impl/codegen/grpc_types.h>
#include <grpc/support/alloc.h>
#include <grpc/support/log.h>
#include <grpc/support/string_util.h>

#include "src/core/lib/gpr/string.h"
#include "src/core/lib/json/json.h"
#include "src/core/lib/slice/slice_hash_table.h"
#include "src/core/lib/slice/slice_internal.h"
#include "src/core/lib/slice/slice_string_helpers.h"

namespace grpc_core {

namespace {
typedef InlinedVector<std::unique_ptr<ServiceConfig::Parser>,
                      ServiceConfig::kNumPreallocatedParsers>
    ServiceConfigParserList;
ServiceConfigParserList* g_registered_parsers;
}  // namespace

RefCountedPtr<ServiceConfig> ServiceConfig::Create(StringView json_string,
                                                   grpc_error** error) {
  GPR_DEBUG_ASSERT(error != nullptr);
  Json json = Json::Parse(json_string, error);
  if (*error != GRPC_ERROR_NONE) return nullptr;
  return MakeRefCounted<ServiceConfig>(
      std::string(json_string.data(), json_string.size()), std::move(json),
      error);
}

ServiceConfig::ServiceConfig(std::string json_string, Json json,
                             grpc_error** error)
<<<<<<< HEAD
    : json_string_(std::move(json_string)),
      json_(std::move(json)) {
=======
    : json_string_(std::move(json_string)), json_(std::move(json)) {
>>>>>>> afcc91d8
  GPR_DEBUG_ASSERT(error != nullptr);
  if (json_.type() != Json::Type::OBJECT) {
    *error =
        GRPC_ERROR_CREATE_FROM_STATIC_STRING("JSON value is not an object");
    return;
  }
  grpc_error* error_list[2];
  int error_count = 0;
  grpc_error* global_error = ParseGlobalParams();
  grpc_error* local_error = ParsePerMethodParams();
  if (global_error != GRPC_ERROR_NONE) {
    error_list[error_count++] = global_error;
  }
  if (local_error != GRPC_ERROR_NONE) {
    error_list[error_count++] = local_error;
  }
  if (error_count > 0) {
    *error = GRPC_ERROR_CREATE_REFERENCING_FROM_STATIC_STRING(
        "Service config parsing error", error_list, error_count);
    GRPC_ERROR_UNREF(global_error);
    GRPC_ERROR_UNREF(local_error);
  }
}

grpc_error* ServiceConfig::ParseGlobalParams() {
  std::vector<grpc_error*> error_list;
  for (size_t i = 0; i < g_registered_parsers->size(); i++) {
    grpc_error* parser_error = GRPC_ERROR_NONE;
    auto parsed_obj =
        (*g_registered_parsers)[i]->ParseGlobalParams(json_, &parser_error);
    if (parser_error != GRPC_ERROR_NONE) {
      error_list.push_back(parser_error);
    }
    parsed_global_configs_.push_back(std::move(parsed_obj));
  }
  return GRPC_ERROR_CREATE_FROM_VECTOR("Global Params", &error_list);
}

grpc_error* ServiceConfig::ParseJsonMethodConfigToServiceConfigVectorTable(
    const Json& json,
    InlinedVector<SliceHashTable<const ParsedConfigVector*>::Entry, 10>*
        entries) {
  auto objs_vector = grpc_core::MakeUnique<ParsedConfigVector>();
  InlinedVector<grpc_error*, 4> error_list;
  for (size_t i = 0; i < g_registered_parsers->size(); i++) {
    grpc_error* parser_error = GRPC_ERROR_NONE;
    auto parsed_obj =
        (*g_registered_parsers)[i]->ParsePerMethodParams(json, &parser_error);
    if (parser_error != GRPC_ERROR_NONE) {
      error_list.push_back(parser_error);
    }
    objs_vector->push_back(std::move(parsed_obj));
  }
  parsed_method_config_vectors_storage_.push_back(std::move(objs_vector));
  const auto* vector_ptr = parsed_method_config_vectors_storage_.back().get();
  // Construct list of paths.
  InlinedVector<UniquePtr<char>, 10> paths;
  auto it = json.object_value().find("name");
  if (it != json.object_value().end()) {
    if (it->second.type() != Json::Type::ARRAY) {
      error_list.push_back(GRPC_ERROR_CREATE_FROM_STATIC_STRING(
          "field:name error:not of type Array"));
      return GRPC_ERROR_CREATE_FROM_VECTOR("methodConfig", &error_list);
    }
    const Json::Array& name_array = it->second.array_value();
    for (const Json& name : name_array) {
      grpc_error* parse_error = GRPC_ERROR_NONE;
      UniquePtr<char> path = ParseJsonMethodName(name, &parse_error);
      if (path == nullptr) {
        error_list.push_back(parse_error);
      } else {
        GPR_DEBUG_ASSERT(parse_error == GRPC_ERROR_NONE);
        paths.push_back(std::move(path));
      }
    }
  }
  if (paths.size() == 0) {
    error_list.push_back(
        GRPC_ERROR_CREATE_FROM_STATIC_STRING("No names specified"));
  }
  // Add entry for each path.
  for (size_t i = 0; i < paths.size(); ++i) {
<<<<<<< HEAD
    entries->push_back({grpc_slice_from_copied_string(paths[i].get()),
                        vector_ptr});
=======
    entries->push_back(
        {grpc_slice_from_copied_string(paths[i].get()), vector_ptr});
>>>>>>> afcc91d8
  }
  return GRPC_ERROR_CREATE_FROM_VECTOR("methodConfig", &error_list);
}

grpc_error* ServiceConfig::ParsePerMethodParams() {
  InlinedVector<SliceHashTable<const ParsedConfigVector*>::Entry, 10> entries;
  std::vector<grpc_error*> error_list;
  auto it = json_.object_value().find("methodConfig");
  if (it != json_.object_value().end()) {
    if (it->second.type() != Json::Type::ARRAY) {
      error_list.push_back(GRPC_ERROR_CREATE_FROM_STATIC_STRING(
          "field:methodConfig error:not of type Array"));
    }
    for (const Json& method_config : it->second.array_value()) {
      if (method_config.type() != Json::Type::OBJECT) {
        error_list.push_back(GRPC_ERROR_CREATE_FROM_STATIC_STRING(
            "field:methodConfig error:not of type Object"));
        continue;
      }
      grpc_error* error = ParseJsonMethodConfigToServiceConfigVectorTable(
          method_config, &entries);
      if (error != GRPC_ERROR_NONE) {
        error_list.push_back(error);
      }
    }
  }
  if (!entries.empty()) {
    parsed_method_configs_table_ =
        SliceHashTable<const ParsedConfigVector*>::Create(
            entries.size(), entries.data(), nullptr);
  }
  return GRPC_ERROR_CREATE_FROM_VECTOR("Method Params", &error_list);
}

UniquePtr<char> ServiceConfig::ParseJsonMethodName(const Json& json,
                                                   grpc_error** error) {
  if (json.type() != Json::Type::OBJECT) {
    *error = GRPC_ERROR_CREATE_FROM_STATIC_STRING(
        "field:name error:type is not object");
    return nullptr;
  }
  // Find service name.
  auto it = json.object_value().find("service");
  if (it == json.object_value().end()) {
    *error = GRPC_ERROR_CREATE_FROM_STATIC_STRING(
        "field:name error: field:service error:not found");
    return nullptr;  // Required field.
  }
  if (it->second.type() != Json::Type::STRING) {
    *error = GRPC_ERROR_CREATE_FROM_STATIC_STRING(
        "field:name error: field:service error:not of type string");
    return nullptr;
  }
  if (it->second.string_value().empty()) {
    *error = GRPC_ERROR_CREATE_FROM_STATIC_STRING(
        "field:name error: field:service error:empty value");
    return nullptr;
  }
  const char* service_name = it->second.string_value().c_str();
  const char* method_name = nullptr;
  // Find method name.
  it = json.object_value().find("method");
  if (it != json.object_value().end()) {
    if (it->second.type() != Json::Type::STRING) {
      *error = GRPC_ERROR_CREATE_FROM_STATIC_STRING(
          "field:name error: field:method error:not of type string");
      return nullptr;
    }
    if (it->second.string_value().empty()) {
      *error = GRPC_ERROR_CREATE_FROM_STATIC_STRING(
          "field:name error: field:method error:empty value");
      return nullptr;
    }
    method_name = it->second.string_value().c_str();
  }
  char* path;
  gpr_asprintf(&path, "/%s/%s", service_name,
               method_name == nullptr ? "*" : method_name);
  return grpc_core::UniquePtr<char>(path);
}

const ServiceConfig::ParsedConfigVector*
ServiceConfig::GetMethodParsedConfigVector(const grpc_slice& path) {
  if (parsed_method_configs_table_.get() == nullptr) {
    return nullptr;
  }
  const auto* value = parsed_method_configs_table_->Get(path);
  // If we didn't find a match for the path, try looking for a wildcard
  // entry (i.e., change "/service/method" to "/service/*").
  if (value == nullptr) {
    char* path_str = grpc_slice_to_c_string(path);
    const char* sep = strrchr(path_str, '/') + 1;
    const size_t len = (size_t)(sep - path_str);
    char* buf = (char*)gpr_malloc(len + 2);  // '*' and NUL
    memcpy(buf, path_str, len);
    buf[len] = '*';
    buf[len + 1] = '\0';
    grpc_slice wildcard_path = grpc_slice_from_copied_string(buf);
    gpr_free(buf);
    value = parsed_method_configs_table_->Get(wildcard_path);
    grpc_slice_unref_internal(wildcard_path);
    gpr_free(path_str);
    if (value == nullptr) return nullptr;
  }
  return *value;
}

size_t ServiceConfig::RegisterParser(std::unique_ptr<Parser> parser) {
  g_registered_parsers->push_back(std::move(parser));
  return g_registered_parsers->size() - 1;
}

void ServiceConfig::Init() {
  GPR_ASSERT(g_registered_parsers == nullptr);
  g_registered_parsers = new ServiceConfigParserList();
}

void ServiceConfig::Shutdown() {
  delete g_registered_parsers;
  g_registered_parsers = nullptr;
}

}  // namespace grpc_core<|MERGE_RESOLUTION|>--- conflicted
+++ resolved
@@ -52,12 +52,7 @@
 
 ServiceConfig::ServiceConfig(std::string json_string, Json json,
                              grpc_error** error)
-<<<<<<< HEAD
-    : json_string_(std::move(json_string)),
-      json_(std::move(json)) {
-=======
     : json_string_(std::move(json_string)), json_(std::move(json)) {
->>>>>>> afcc91d8
   GPR_DEBUG_ASSERT(error != nullptr);
   if (json_.type() != Json::Type::OBJECT) {
     *error =
@@ -140,13 +135,8 @@
   }
   // Add entry for each path.
   for (size_t i = 0; i < paths.size(); ++i) {
-<<<<<<< HEAD
-    entries->push_back({grpc_slice_from_copied_string(paths[i].get()),
-                        vector_ptr});
-=======
     entries->push_back(
         {grpc_slice_from_copied_string(paths[i].get()), vector_ptr});
->>>>>>> afcc91d8
   }
   return GRPC_ERROR_CREATE_FROM_VECTOR("methodConfig", &error_list);
 }
