/*
 *
 * Copyright 2018 gRPC authors.
 *
 * Licensed under the Apache License, Version 2.0 (the "License");
 * you may not use this file except in compliance with the License.
 * You may obtain a copy of the License at
 *
 *     http://www.apache.org/licenses/LICENSE-2.0
 *
 * Unless required by applicable law or agreed to in writing, software
 * distributed under the License is distributed on an "AS IS" BASIS,
 * WITHOUT WARRANTIES OR CONDITIONS OF ANY KIND, either express or implied.
 * See the License for the specific language governing permissions and
 * limitations under the License.
 *
 */

#ifndef GRPC_CORE_EXT_FILTERS_CLIENT_CHANNEL_GLOBAL_SUBCHANNEL_POOL_H
#define GRPC_CORE_EXT_FILTERS_CLIENT_CHANNEL_GLOBAL_SUBCHANNEL_POOL_H

#include <grpc/support/port_platform.h>

#include "src/core/ext/filters/client_channel/subchannel_pool_interface.h"
#include "src/core/lib/gprpp/inlined_vector.h"
#include "src/core/lib/gprpp/orphanable.h"
#include "src/core/lib/iomgr/pollset_set.h"

// This number was picked pseudo-randomly and could probably be tuned for
// performance reasons.
constexpr size_t kUnusedSubchannelsInlinedSize = 4;

namespace grpc_core {

// The global subchannel pool. It shares subchannels among channels. There
// should be only one instance of this class. Init() should be called once at
// the filter initialization time; Shutdown() should be called once at the
// filter shutdown time.
//
// It supports subchannel retention. If a subchannel only has one strong ref
// left, which is held by the global subchannel pool, it is not used by any
// other external user (typically, LB policy). Instead of unregistering a
// subchannel once it's unused, the global subchannel pool will periodically
// sweep these unused subchannels, like a garbage collector. This mechanism can
// alleviate subchannel registration/unregistration churn. The subchannel can
// keep unchanged if it's re-used shortly after it's unused, which is desirable
// in the gRPC LB use case.
class GlobalSubchannelPool final : public SubchannelPoolInterface {
 public:
  // The ctor and dtor are not intended to use directly.
  GlobalSubchannelPool();
  ~GlobalSubchannelPool() override;

  // Should be called exactly once at filter initialization time.
  static void Init();
  // Should be called exactly once at filter shutdown time.
  static void Shutdown();

  // Gets the singleton instance.
  static RefCountedPtr<GlobalSubchannelPool> instance();
  static GlobalSubchannelPool* instance_raw();

  // Implements interface methods.
<<<<<<< HEAD
  RefCountedPtr<Subchannel> RegisterSubchannel(
      SubchannelKey* key, RefCountedPtr<Subchannel> constructed) override;
  void UnregisterSubchannel(SubchannelKey* key) override{};  // Never use.
  RefCountedPtr<Subchannel> FindSubchannel(SubchannelKey* key) override;
=======
  Subchannel* RegisterSubchannel(SubchannelKey* key,
                                 Subchannel* constructed) override;
  void UnregisterSubchannel(SubchannelKey* key) override {}  // Never use.
  Subchannel* FindSubchannel(SubchannelKey* key) override;
>>>>>>> 93a4e53f

  // For testing only.
  static void TestOnlyStopSweep();
  static void TestOnlyStartSweep();

 private:
  class Sweeper;

  void UnregisterUnusedSubchannels(
<<<<<<< HEAD
      const grpc_core::InlinedVector<
          Subchannel*, kUnusedSubchannelsInlinedSize>& unused_subchannels);
=======
      const InlinedVector<Subchannel*, kUnusedSubchannelsInlinedSize>&
          unused_subchannels);
>>>>>>> 93a4e53f

  // The singleton instance. (It's a pointer to RefCountedPtr so that this
  // non-local static object can be trivially destructible.)
  static RefCountedPtr<GlobalSubchannelPool>* instance_;

  // The vtable for subchannel operations in an AVL tree.
  static const grpc_avl_vtable subchannel_avl_vtable_;
  // A map from subchannel key to subchannel.
  grpc_avl subchannel_map_;
  // To protect subchannel_map_.
  gpr_mu mu_;

  // To periodically sweep unused subchannels.
  OrphanablePtr<Sweeper> sweeper_;
  // For backup polling.
  grpc_pollset_set* pollset_set_ = nullptr;
};

}  // namespace grpc_core

#endif /* GRPC_CORE_EXT_FILTERS_CLIENT_CHANNEL_GLOBAL_SUBCHANNEL_POOL_H */<|MERGE_RESOLUTION|>--- conflicted
+++ resolved
@@ -61,17 +61,10 @@
   static GlobalSubchannelPool* instance_raw();
 
   // Implements interface methods.
-<<<<<<< HEAD
   RefCountedPtr<Subchannel> RegisterSubchannel(
       SubchannelKey* key, RefCountedPtr<Subchannel> constructed) override;
-  void UnregisterSubchannel(SubchannelKey* key) override{};  // Never use.
+  void UnregisterSubchannel(SubchannelKey* key) override {}  // Never use.
   RefCountedPtr<Subchannel> FindSubchannel(SubchannelKey* key) override;
-=======
-  Subchannel* RegisterSubchannel(SubchannelKey* key,
-                                 Subchannel* constructed) override;
-  void UnregisterSubchannel(SubchannelKey* key) override {}  // Never use.
-  Subchannel* FindSubchannel(SubchannelKey* key) override;
->>>>>>> 93a4e53f
 
   // For testing only.
   static void TestOnlyStopSweep();
@@ -81,13 +74,8 @@
   class Sweeper;
 
   void UnregisterUnusedSubchannels(
-<<<<<<< HEAD
-      const grpc_core::InlinedVector<
-          Subchannel*, kUnusedSubchannelsInlinedSize>& unused_subchannels);
-=======
       const InlinedVector<Subchannel*, kUnusedSubchannelsInlinedSize>&
           unused_subchannels);
->>>>>>> 93a4e53f
 
   // The singleton instance. (It's a pointer to RefCountedPtr so that this
   // non-local static object can be trivially destructible.)
