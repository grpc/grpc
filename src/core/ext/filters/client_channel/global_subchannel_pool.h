--- conflicted
+++ resolved
@@ -25,13 +25,6 @@
 #include "src/core/lib/gprpp/inlined_vector.h"
 #include "src/core/lib/gprpp/orphanable.h"
 #include "src/core/lib/iomgr/pollset_set.h"
-<<<<<<< HEAD
-
-// This number was picked pseudo-randomly and could probably be tuned for
-// performance reasons.
-constexpr size_t kUnusedSubchannelsInlinedSize = 4;
-=======
->>>>>>> 4400d43a
 
 namespace grpc_core {
 
@@ -74,13 +67,6 @@
   static void TestOnlyStartSweep();
 
  private:
-<<<<<<< HEAD
-  class Sweeper;
-
-  void UnregisterUnusedSubchannels(
-      const InlinedVector<Subchannel*, kUnusedSubchannelsInlinedSize>&
-          unused_subchannels);
-=======
   // This initial size was picked pseudo-randomly and could probably be tuned
   // for performance reasons.
   using UnusedSubchanels = InlinedVector<Subchannel*, 4>;
@@ -88,7 +74,6 @@
   class Sweeper;
 
   void UnregisterUnusedSubchannels(const UnusedSubchanels& unused_subchannels);
->>>>>>> 4400d43a
 
   // The singleton instance. (It's a pointer to RefCountedPtr so that this
   // non-local static object can be trivially destructible.)
