//
//
// Copyright 2018 gRPC authors.
//
// Licensed under the Apache License, Version 2.0 (the "License");
// you may not use this file except in compliance with the License.
// You may obtain a copy of the License at
//
//     http://www.apache.org/licenses/LICENSE-2.0
//
// Unless required by applicable law or agreed to in writing, software
// distributed under the License is distributed on an "AS IS" BASIS,
// WITHOUT WARRANTIES OR CONDITIONS OF ANY KIND, either express or implied.
// See the License for the specific language governing permissions and
// limitations under the License.
//
//

#include <grpc/support/port_platform.h>

#include "src/core/ext/filters/client_channel/global_subchannel_pool.h"

#include "src/core/ext/filters/client_channel/backup_poller.h"
#include "src/core/ext/filters/client_channel/subchannel.h"
#include "src/core/lib/gpr/env.h"
#include "src/core/lib/gpr/string.h"
#include "src/core/lib/gprpp/mutex_lock.h"

constexpr grpc_millis kDefaultSweepIntervalMs = 1000;

namespace grpc_core {

class GlobalSubchannelPool::Sweeper : public InternallyRefCounted<Sweeper> {
 public:
  Sweeper(GlobalSubchannelPool* subchannel_pool =
              GlobalSubchannelPool::instance_raw())
      : subchannel_pool_(subchannel_pool) {
    gpr_mu_init(&mu_);
    char* sweep_interval_env =
        gpr_getenv("GRPC_SUBCHANNEL_INDEX_SWEEP_INTERVAL_MS");
    if (sweep_interval_env != nullptr) {
      int sweep_interval_ms = gpr_parse_nonnegative_int(sweep_interval_env);
      if (sweep_interval_ms == -1) {
        gpr_log(GPR_ERROR,
                "Invalid GRPC_SUBCHANNEL_INDEX_SWEEP_INTERVAL_MS: %s, default "
                "value %d will be used.",
                sweep_interval_env, static_cast<int>(sweep_interval_ms_));
      } else {
        sweep_interval_ms_ = static_cast<grpc_millis>(sweep_interval_ms);
      }
      gpr_free(sweep_interval_env);
    }
    GRPC_CLOSURE_INIT(&sweep_unused_subchannels_, SweepUnusedSubchannels, this,
                      grpc_schedule_on_exec_ctx);
<<<<<<< HEAD
=======
    Ref().release();  // Ref for sweep callback.
>>>>>>> 4f448d24
    ScheduleNextSweep();
  }

  ~Sweeper() { gpr_mu_destroy(&mu_); }

  void Orphan() override {
<<<<<<< HEAD
    gpr_atm_no_barrier_store(&shutdown_, 1);
    MutexLock lock(&mu_);
    grpc_timer_cancel(&next_sweep_timer_);
=======
    {
      MutexLock lock(&mu_);
      shutdown_ = true;
      grpc_timer_cancel(&next_sweep_timer_);
    }
    Unref();  // Drop initial ref.
>>>>>>> 4f448d24
  }

 private:
  void ScheduleNextSweep() {
    const grpc_millis next_sweep_time =
        ExecCtx::Get()->Now() + sweep_interval_ms_;
    MutexLock lock(&mu_);
    grpc_timer_init(&next_sweep_timer_, next_sweep_time,
                    &sweep_unused_subchannels_);
  }

  static void FindUnusedSubchannelsLocked(
      grpc_avl_node* avl_node,
      InlinedVector<Subchannel*, kUnusedSubchannelsInlinedSize>*
          unused_subchannels) {
    if (avl_node == nullptr) return;
    Subchannel* c = static_cast<Subchannel*>(avl_node->value);
<<<<<<< HEAD
    if (c->HasLastRef()) unused_subchannels->emplace_back(c);
=======
    if (c->LastStrongRef()) unused_subchannels->emplace_back(c);
>>>>>>> 4f448d24
    FindUnusedSubchannelsLocked(avl_node->left, unused_subchannels);
    FindUnusedSubchannelsLocked(avl_node->right, unused_subchannels);
  }

  static void SweepUnusedSubchannels(void* arg, grpc_error* error) {
    Sweeper* sweeper = static_cast<Sweeper*>(arg);
<<<<<<< HEAD
    if (gpr_atm_no_barrier_load(&sweeper->shutdown_)) {
      Delete(sweeper);
      return;
    }
=======
    gpr_mu_lock(&sweeper->mu_);
    if (sweeper->shutdown_ || error != GRPC_ERROR_NONE) {
      gpr_mu_unlock(&sweeper->mu_);
      sweeper->Unref();
      return;
    }
    gpr_mu_unlock(&sweeper->mu_);
>>>>>>> 4f448d24
    GlobalSubchannelPool* subchannel_pool = sweeper->subchannel_pool_;
    InlinedVector<Subchannel*, kUnusedSubchannelsInlinedSize>
        unused_subchannels;
    // We use two-phase cleanup because modification during traversal is unsafe
    // for an AVL tree.
    {
      MutexLock lock(&subchannel_pool->mu_);
      FindUnusedSubchannelsLocked(subchannel_pool->subchannel_map_.root,
                                  &unused_subchannels);
    }
    subchannel_pool->UnregisterUnusedSubchannels(unused_subchannels);
    sweeper->ScheduleNextSweep();
  }

<<<<<<< HEAD
  GlobalSubchannelPool* subchannel_pool_;
  grpc_closure sweep_unused_subchannels_;
  grpc_millis sweep_interval_ms_ = kDefaultSweepIntervalMs;
  grpc_timer next_sweep_timer_;
  gpr_mu mu_;  // Protect next_sweep_timer_.
  gpr_atm shutdown_ = false;
=======
  GlobalSubchannelPool* subchannel_pool_ = nullptr;
  grpc_closure sweep_unused_subchannels_;
  grpc_millis sweep_interval_ms_ = kDefaultSweepIntervalMs;
  grpc_timer next_sweep_timer_;
  bool shutdown_ = false;
  gpr_mu mu_;
>>>>>>> 4f448d24
};

namespace {
struct UserData {
  bool shutdown;
  grpc_pollset_set* pollset_set;
};
}  // namespace

GlobalSubchannelPool::GlobalSubchannelPool() {
  subchannel_map_ = grpc_avl_create(&subchannel_avl_vtable_);
  gpr_mu_init(&mu_);
  // Start backup polling as long as the poll strategy is not specified "none".
  char* s = gpr_getenv("GRPC_POLL_STRATEGY");
  if (s == nullptr || strcmp(s, "none") != 0) {
    pollset_set_ = grpc_pollset_set_create();
    grpc_client_channel_start_backup_polling(pollset_set_);
  }
  gpr_free(s);
  // Set up the subchannel sweeper.
  sweeper_ = MakeOrphanable<Sweeper>(this);
}

GlobalSubchannelPool::~GlobalSubchannelPool() {
  UserData user_data = {true, pollset_set_};
  grpc_avl_unref(subchannel_map_, &user_data);
  gpr_mu_destroy(&mu_);
  if (pollset_set_ != nullptr) {
    grpc_client_channel_stop_backup_polling(pollset_set_);
    grpc_pollset_set_destroy(pollset_set_);
  }
}

void GlobalSubchannelPool::Init() {
  ExecCtx exec_ctx;
  instance_ = New<RefCountedPtr<GlobalSubchannelPool>>(
      MakeRefCounted<GlobalSubchannelPool>());
}

void GlobalSubchannelPool::Shutdown() {
  // To ensure Init() was called before.
  GPR_ASSERT(instance_ != nullptr);
  // To ensure Shutdown() was not called before.
  GPR_ASSERT(*instance_ != nullptr);
  instance_->reset();
  // Some subchannels might have been unregistered and disconnected during
  // shutdown time. We should flush the closures before we wait for the iomgr
  // objects to be freed.
  ExecCtx::Get()->Flush();
  Delete(instance_);
}

RefCountedPtr<GlobalSubchannelPool> GlobalSubchannelPool::instance() {
  GPR_ASSERT(instance_ != nullptr);
  GPR_ASSERT(*instance_ != nullptr);
  return *instance_;
}

GlobalSubchannelPool* GlobalSubchannelPool::instance_raw() {
  GPR_ASSERT(instance_ != nullptr);
  GPR_ASSERT(*instance_ != nullptr);
  return (*instance_).get();
}

<<<<<<< HEAD
RefCountedPtr<Subchannel> GlobalSubchannelPool::RegisterSubchannel(
    SubchannelKey* key, RefCountedPtr<Subchannel> constructed) {
  RefCountedPtr<Subchannel> result;
=======
Subchannel* GlobalSubchannelPool::RegisterSubchannel(SubchannelKey* key,
                                                     Subchannel* constructed) {
  Subchannel* c = nullptr;
>>>>>>> 4f448d24
  UserData user_data = {false, nullptr};
  // Compare and swap (CAS) loop:
  while (result == nullptr) {
    // Ref the shared map to have a local copy.
    grpc_avl old_map;
    {
      MutexLock lock(&mu_);
      old_map = grpc_avl_ref(subchannel_map_, &user_data);
    }
    // Check to see if a subchannel already exists.
<<<<<<< HEAD
    Subchannel* c =
        static_cast<Subchannel*>(grpc_avl_get(old_map, key, &user_data));
    if (c != nullptr) {
      // The subchannel already exists. Reuse it.
      result = c->Ref();
      // Exit the CAS loop without modifying the shared map.
=======
    c = static_cast<Subchannel*>(grpc_avl_get(old_map, key, &user_data));
    if (c != nullptr) {
      // The subchannel already exists. Try to reuse it.
      c = GRPC_SUBCHANNEL_REF_FROM_WEAK_REF(c, "subchannel_register+reuse");
      if (c != nullptr) {
        GRPC_SUBCHANNEL_UNREF(constructed,
                              "subchannel_register+found_existing");
        // Exit the CAS loop without modifying the shared map.
      }  // Else, reuse failed, so retry CAS loop.
>>>>>>> 4f448d24
    } else {
      // There hasn't been such subchannel. Add one.
      // Note that we should ref the old map first because grpc_avl_add() will
      // unref it while we still need to access it later.
<<<<<<< HEAD
      grpc_avl new_map = grpc_avl_add(grpc_avl_ref(old_map, &user_data),
                                      New<SubchannelKey>(*key),
                                      constructed->Ref().release(), &user_data);
=======
      grpc_avl new_map = grpc_avl_add(
          grpc_avl_ref(old_map, &user_data), New<SubchannelKey>(*key),
          GRPC_SUBCHANNEL_REF(constructed, "subchannel_register+new"),
          &user_data);
>>>>>>> 4f448d24
      // Try to publish the change to the shared map. It may happen (but
      // unlikely) that some other thread has changed the shared map, so compare
      // to make sure it's unchanged before swapping. Retry if it's changed.
      {
        MutexLock lock(&mu_);
        if (old_map.root == subchannel_map_.root) {
          GPR_SWAP(grpc_avl, new_map, subchannel_map_);
<<<<<<< HEAD
          result = constructed;
          grpc_pollset_set_add_pollset_set(result->pollset_set(), pollset_set_);
=======
          c = constructed;
          grpc_pollset_set_add_pollset_set(c->pollset_set(), pollset_set_);
>>>>>>> 4f448d24
        }
      }
      grpc_avl_unref(new_map, &user_data);
    }
    grpc_avl_unref(old_map, &user_data);
  }
  return result;
}

<<<<<<< HEAD
RefCountedPtr<Subchannel> GlobalSubchannelPool::FindSubchannel(
    SubchannelKey* key) {
=======
Subchannel* GlobalSubchannelPool::FindSubchannel(SubchannelKey* key) {
>>>>>>> 4f448d24
  UserData user_data = {false, nullptr};
  // Lock, and take a reference to the subchannel map.
  // We don't need to do the search under a lock as AVL's are immutable.
  grpc_avl index;
  {
    MutexLock lock(&mu_);
    index = grpc_avl_ref(subchannel_map_, &user_data);
  }
  Subchannel* c =
      static_cast<Subchannel*>(grpc_avl_get(index, key, &user_data));
<<<<<<< HEAD
  // FIXME
  grpc_avl_unref(index, &user_data);
  return c == nullptr ? nullptr : c->Ref();
}

void GlobalSubchannelPool::TestOnlyStopSweep() {
  ExecCtx exec_ctx;  // For cancelling timer.
  (*instance_)->sweeper_.reset();
}

void GlobalSubchannelPool::TestOnlyStartSweep() {
  ExecCtx exec_ctx;
  (*instance_)->sweeper_ = MakeOrphanable<Sweeper>();
}

void GlobalSubchannelPool::UnregisterUnusedSubchannels(
    const InlinedVector<Subchannel*, 4>& unused_subchannels) {
  UserData user_data = {false, nullptr};
  for (size_t i = 0; i < unused_subchannels.size(); ++i) {
    Subchannel* c = unused_subchannels[i];
    SubchannelKey* key = c->key();
    bool done = false;
    // Compare and swap (CAS) loop:
    while (!done) {
      // Ref the shared map to have a local copy.
      grpc_avl old_map;
      {
        MutexLock lock(&mu_);
        old_map = grpc_avl_ref(subchannel_map_, &user_data);
      }
      // Double check this subchannel is unused. Note that even if a race still
      // happens, the penalty is that we lose a chance to reuse this subchannel,
      // which is fine.
      if (c->HasLastRef()) {
        // Remove the subchannel.
        // Note that we should ref the old map first because grpc_avl_remove()
        // will unref it while we still need to access it later.
        grpc_avl new_map =
            grpc_avl_remove(grpc_avl_ref(old_map, &user_data), key, &user_data);
        // Try to publish the change to the shared map. It may happen (but
        // unlikely) that some other thread has changed the shared map, so
        // compare to make sure it's unchanged before swapping. Retry if it's
        // changed.
        {
          MutexLock lock(&mu_);
          if (old_map.root == subchannel_map_.root) {
            GPR_SWAP(grpc_avl, new_map, subchannel_map_);
            grpc_pollset_set_del_pollset_set(c->pollset_set(), pollset_set_);
            done = true;
          }
        }
        grpc_avl_unref(new_map, &user_data);
      } else {
        done = true;
      }
      grpc_avl_unref(old_map, &user_data);
    }
  }
=======
  if (c != nullptr) c = GRPC_SUBCHANNEL_REF_FROM_WEAK_REF(c, "found_from_pool");
  grpc_avl_unref(index, &user_data);
  return c;
>>>>>>> 4f448d24
}

void GlobalSubchannelPool::TestOnlyStopSweep() {
  ExecCtx exec_ctx;  // For cancelling timer.
  (*instance_)->sweeper_.reset();
}

void GlobalSubchannelPool::TestOnlyStartSweep() {
  ExecCtx exec_ctx;
  (*instance_)->sweeper_ = MakeOrphanable<Sweeper>();
}

void GlobalSubchannelPool::UnregisterUnusedSubchannels(
    const InlinedVector<Subchannel*, 4>& unused_subchannels) {
  UserData user_data = {false, nullptr};
  for (size_t i = 0; i < unused_subchannels.size(); ++i) {
    Subchannel* c = unused_subchannels[i];
    SubchannelKey* key = c->key();
    bool done = false;
    // Compare and swap (CAS) loop:
    while (!done) {
      // Ref the shared map to have a local copy.
      grpc_avl old_map;
      {
        MutexLock lock(&mu_);
        old_map = grpc_avl_ref(subchannel_map_, &user_data);
      }
      // Double check this subchannel is unused. Note that even if a race still
      // happens, the penalty is that we lose a chance to reuse this subchannel,
      // which is fine.
      if (c->LastStrongRef()) {
        // Remove the subchannel.
        // Note that we should ref the old map first because grpc_avl_remove()
        // will unref it while we still need to access it later.
        grpc_avl new_map =
            grpc_avl_remove(grpc_avl_ref(old_map, &user_data), key, &user_data);
        // Try to publish the change to the shared map. It may happen (but
        // unlikely) that some other thread has changed the shared map, so
        // compare to make sure it's unchanged before swapping. Retry if it's
        // changed.
        {
          MutexLock lock(&mu_);
          if (old_map.root == subchannel_map_.root) {
            GPR_SWAP(grpc_avl, new_map, subchannel_map_);
            grpc_pollset_set_del_pollset_set(c->pollset_set(), pollset_set_);
            done = true;
          }
        }
        grpc_avl_unref(new_map, &user_data);
      } else {
        done = true;
      }
      grpc_avl_unref(old_map, &user_data);
    }
  }
}

RefCountedPtr<GlobalSubchannelPool>* GlobalSubchannelPool::instance_ = nullptr;

namespace {

void sck_avl_destroy(void* p, void* user_data) {
  SubchannelKey* key = static_cast<SubchannelKey*>(p);
  Delete(key);
}

void* sck_avl_copy(void* p, void* unused) {
  const SubchannelKey* key = static_cast<const SubchannelKey*>(p);
  auto* new_key = New<SubchannelKey>(*key);
  return static_cast<void*>(new_key);
}

long sck_avl_compare(void* a, void* b, void* unused) {
  const SubchannelKey* key_a = static_cast<const SubchannelKey*>(a);
  const SubchannelKey* key_b = static_cast<const SubchannelKey*>(b);
  return key_a->Cmp(*key_b);
}

void scv_avl_destroy(void* p, void* user_data) {
  Subchannel* c = static_cast<Subchannel*>(p);
<<<<<<< HEAD
=======
  GRPC_SUBCHANNEL_UNREF(c, "global_subchannel_pool");
>>>>>>> 4f448d24
  UserData* ud = static_cast<UserData*>(user_data);
  if (ud->shutdown) {
    grpc_pollset_set_del_pollset_set(c->pollset_set(), ud->pollset_set);
  }
<<<<<<< HEAD
  c->Unref();
=======
>>>>>>> 4f448d24
}

void* scv_avl_copy(void* p, void* unused) {
  Subchannel* c = static_cast<Subchannel*>(p);
<<<<<<< HEAD
  c->Ref().release();
=======
  GRPC_SUBCHANNEL_REF(c, "global_subchannel_pool");
>>>>>>> 4f448d24
  return p;
}

}  // namespace

const grpc_avl_vtable GlobalSubchannelPool::subchannel_avl_vtable_ = {
    sck_avl_destroy,  // destroy_key
    sck_avl_copy,     // copy_key
    sck_avl_compare,  // compare_keys
    scv_avl_destroy,  // destroy_value
    scv_avl_copy      // copy_value
};

}  // namespace grpc_core<|MERGE_RESOLUTION|>--- conflicted
+++ resolved
@@ -52,28 +52,19 @@
     }
     GRPC_CLOSURE_INIT(&sweep_unused_subchannels_, SweepUnusedSubchannels, this,
                       grpc_schedule_on_exec_ctx);
-<<<<<<< HEAD
-=======
     Ref().release();  // Ref for sweep callback.
->>>>>>> 4f448d24
     ScheduleNextSweep();
   }
 
   ~Sweeper() { gpr_mu_destroy(&mu_); }
 
   void Orphan() override {
-<<<<<<< HEAD
-    gpr_atm_no_barrier_store(&shutdown_, 1);
-    MutexLock lock(&mu_);
-    grpc_timer_cancel(&next_sweep_timer_);
-=======
     {
       MutexLock lock(&mu_);
       shutdown_ = true;
       grpc_timer_cancel(&next_sweep_timer_);
     }
     Unref();  // Drop initial ref.
->>>>>>> 4f448d24
   }
 
  private:
@@ -91,23 +82,13 @@
           unused_subchannels) {
     if (avl_node == nullptr) return;
     Subchannel* c = static_cast<Subchannel*>(avl_node->value);
-<<<<<<< HEAD
     if (c->HasLastRef()) unused_subchannels->emplace_back(c);
-=======
-    if (c->LastStrongRef()) unused_subchannels->emplace_back(c);
->>>>>>> 4f448d24
     FindUnusedSubchannelsLocked(avl_node->left, unused_subchannels);
     FindUnusedSubchannelsLocked(avl_node->right, unused_subchannels);
   }
 
   static void SweepUnusedSubchannels(void* arg, grpc_error* error) {
     Sweeper* sweeper = static_cast<Sweeper*>(arg);
-<<<<<<< HEAD
-    if (gpr_atm_no_barrier_load(&sweeper->shutdown_)) {
-      Delete(sweeper);
-      return;
-    }
-=======
     gpr_mu_lock(&sweeper->mu_);
     if (sweeper->shutdown_ || error != GRPC_ERROR_NONE) {
       gpr_mu_unlock(&sweeper->mu_);
@@ -115,7 +96,6 @@
       return;
     }
     gpr_mu_unlock(&sweeper->mu_);
->>>>>>> 4f448d24
     GlobalSubchannelPool* subchannel_pool = sweeper->subchannel_pool_;
     InlinedVector<Subchannel*, kUnusedSubchannelsInlinedSize>
         unused_subchannels;
@@ -130,21 +110,12 @@
     sweeper->ScheduleNextSweep();
   }
 
-<<<<<<< HEAD
-  GlobalSubchannelPool* subchannel_pool_;
-  grpc_closure sweep_unused_subchannels_;
-  grpc_millis sweep_interval_ms_ = kDefaultSweepIntervalMs;
-  grpc_timer next_sweep_timer_;
-  gpr_mu mu_;  // Protect next_sweep_timer_.
-  gpr_atm shutdown_ = false;
-=======
   GlobalSubchannelPool* subchannel_pool_ = nullptr;
   grpc_closure sweep_unused_subchannels_;
   grpc_millis sweep_interval_ms_ = kDefaultSweepIntervalMs;
   grpc_timer next_sweep_timer_;
   bool shutdown_ = false;
   gpr_mu mu_;
->>>>>>> 4f448d24
 };
 
 namespace {
@@ -209,15 +180,9 @@
   return (*instance_).get();
 }
 
-<<<<<<< HEAD
 RefCountedPtr<Subchannel> GlobalSubchannelPool::RegisterSubchannel(
     SubchannelKey* key, RefCountedPtr<Subchannel> constructed) {
   RefCountedPtr<Subchannel> result;
-=======
-Subchannel* GlobalSubchannelPool::RegisterSubchannel(SubchannelKey* key,
-                                                     Subchannel* constructed) {
-  Subchannel* c = nullptr;
->>>>>>> 4f448d24
   UserData user_data = {false, nullptr};
   // Compare and swap (CAS) loop:
   while (result == nullptr) {
@@ -228,38 +193,19 @@
       old_map = grpc_avl_ref(subchannel_map_, &user_data);
     }
     // Check to see if a subchannel already exists.
-<<<<<<< HEAD
     Subchannel* c =
         static_cast<Subchannel*>(grpc_avl_get(old_map, key, &user_data));
     if (c != nullptr) {
       // The subchannel already exists. Reuse it.
       result = c->Ref();
       // Exit the CAS loop without modifying the shared map.
-=======
-    c = static_cast<Subchannel*>(grpc_avl_get(old_map, key, &user_data));
-    if (c != nullptr) {
-      // The subchannel already exists. Try to reuse it.
-      c = GRPC_SUBCHANNEL_REF_FROM_WEAK_REF(c, "subchannel_register+reuse");
-      if (c != nullptr) {
-        GRPC_SUBCHANNEL_UNREF(constructed,
-                              "subchannel_register+found_existing");
-        // Exit the CAS loop without modifying the shared map.
-      }  // Else, reuse failed, so retry CAS loop.
->>>>>>> 4f448d24
     } else {
       // There hasn't been such subchannel. Add one.
       // Note that we should ref the old map first because grpc_avl_add() will
       // unref it while we still need to access it later.
-<<<<<<< HEAD
       grpc_avl new_map = grpc_avl_add(grpc_avl_ref(old_map, &user_data),
                                       New<SubchannelKey>(*key),
                                       constructed->Ref().release(), &user_data);
-=======
-      grpc_avl new_map = grpc_avl_add(
-          grpc_avl_ref(old_map, &user_data), New<SubchannelKey>(*key),
-          GRPC_SUBCHANNEL_REF(constructed, "subchannel_register+new"),
-          &user_data);
->>>>>>> 4f448d24
       // Try to publish the change to the shared map. It may happen (but
       // unlikely) that some other thread has changed the shared map, so compare
       // to make sure it's unchanged before swapping. Retry if it's changed.
@@ -267,13 +213,8 @@
         MutexLock lock(&mu_);
         if (old_map.root == subchannel_map_.root) {
           GPR_SWAP(grpc_avl, new_map, subchannel_map_);
-<<<<<<< HEAD
           result = constructed;
           grpc_pollset_set_add_pollset_set(result->pollset_set(), pollset_set_);
-=======
-          c = constructed;
-          grpc_pollset_set_add_pollset_set(c->pollset_set(), pollset_set_);
->>>>>>> 4f448d24
         }
       }
       grpc_avl_unref(new_map, &user_data);
@@ -283,12 +224,8 @@
   return result;
 }
 
-<<<<<<< HEAD
 RefCountedPtr<Subchannel> GlobalSubchannelPool::FindSubchannel(
     SubchannelKey* key) {
-=======
-Subchannel* GlobalSubchannelPool::FindSubchannel(SubchannelKey* key) {
->>>>>>> 4f448d24
   UserData user_data = {false, nullptr};
   // Lock, and take a reference to the subchannel map.
   // We don't need to do the search under a lock as AVL's are immutable.
@@ -299,7 +236,6 @@
   }
   Subchannel* c =
       static_cast<Subchannel*>(grpc_avl_get(index, key, &user_data));
-<<<<<<< HEAD
   // FIXME
   grpc_avl_unref(index, &user_data);
   return c == nullptr ? nullptr : c->Ref();
@@ -358,66 +294,6 @@
       grpc_avl_unref(old_map, &user_data);
     }
   }
-=======
-  if (c != nullptr) c = GRPC_SUBCHANNEL_REF_FROM_WEAK_REF(c, "found_from_pool");
-  grpc_avl_unref(index, &user_data);
-  return c;
->>>>>>> 4f448d24
-}
-
-void GlobalSubchannelPool::TestOnlyStopSweep() {
-  ExecCtx exec_ctx;  // For cancelling timer.
-  (*instance_)->sweeper_.reset();
-}
-
-void GlobalSubchannelPool::TestOnlyStartSweep() {
-  ExecCtx exec_ctx;
-  (*instance_)->sweeper_ = MakeOrphanable<Sweeper>();
-}
-
-void GlobalSubchannelPool::UnregisterUnusedSubchannels(
-    const InlinedVector<Subchannel*, 4>& unused_subchannels) {
-  UserData user_data = {false, nullptr};
-  for (size_t i = 0; i < unused_subchannels.size(); ++i) {
-    Subchannel* c = unused_subchannels[i];
-    SubchannelKey* key = c->key();
-    bool done = false;
-    // Compare and swap (CAS) loop:
-    while (!done) {
-      // Ref the shared map to have a local copy.
-      grpc_avl old_map;
-      {
-        MutexLock lock(&mu_);
-        old_map = grpc_avl_ref(subchannel_map_, &user_data);
-      }
-      // Double check this subchannel is unused. Note that even if a race still
-      // happens, the penalty is that we lose a chance to reuse this subchannel,
-      // which is fine.
-      if (c->LastStrongRef()) {
-        // Remove the subchannel.
-        // Note that we should ref the old map first because grpc_avl_remove()
-        // will unref it while we still need to access it later.
-        grpc_avl new_map =
-            grpc_avl_remove(grpc_avl_ref(old_map, &user_data), key, &user_data);
-        // Try to publish the change to the shared map. It may happen (but
-        // unlikely) that some other thread has changed the shared map, so
-        // compare to make sure it's unchanged before swapping. Retry if it's
-        // changed.
-        {
-          MutexLock lock(&mu_);
-          if (old_map.root == subchannel_map_.root) {
-            GPR_SWAP(grpc_avl, new_map, subchannel_map_);
-            grpc_pollset_set_del_pollset_set(c->pollset_set(), pollset_set_);
-            done = true;
-          }
-        }
-        grpc_avl_unref(new_map, &user_data);
-      } else {
-        done = true;
-      }
-      grpc_avl_unref(old_map, &user_data);
-    }
-  }
 }
 
 RefCountedPtr<GlobalSubchannelPool>* GlobalSubchannelPool::instance_ = nullptr;
@@ -443,27 +319,16 @@
 
 void scv_avl_destroy(void* p, void* user_data) {
   Subchannel* c = static_cast<Subchannel*>(p);
-<<<<<<< HEAD
-=======
-  GRPC_SUBCHANNEL_UNREF(c, "global_subchannel_pool");
->>>>>>> 4f448d24
   UserData* ud = static_cast<UserData*>(user_data);
   if (ud->shutdown) {
     grpc_pollset_set_del_pollset_set(c->pollset_set(), ud->pollset_set);
   }
-<<<<<<< HEAD
   c->Unref();
-=======
->>>>>>> 4f448d24
 }
 
 void* scv_avl_copy(void* p, void* unused) {
   Subchannel* c = static_cast<Subchannel*>(p);
-<<<<<<< HEAD
   c->Ref().release();
-=======
-  GRPC_SUBCHANNEL_REF(c, "global_subchannel_pool");
->>>>>>> 4f448d24
   return p;
 }
 
