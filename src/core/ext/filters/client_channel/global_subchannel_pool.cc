--- conflicted
+++ resolved
@@ -60,25 +60,15 @@
   void Orphan() override {
     gpr_atm_no_barrier_store(&shutdown_, 1);
     MutexLock lock(&mu_);
-<<<<<<< HEAD
-    grpc_timer_cancel(&sweeper_timer_);
-=======
     grpc_timer_cancel(&next_sweep_timer_);
->>>>>>> 93a4e53f
   }
 
  private:
   void ScheduleNextSweep() {
     const grpc_millis next_sweep_time =
-<<<<<<< HEAD
-        ::grpc_core::ExecCtx::Get()->Now() + sweep_interval_ms_;
-    MutexLock lock(&mu_);
-    grpc_timer_init(&sweeper_timer_, next_sweep_time,
-=======
         ExecCtx::Get()->Now() + sweep_interval_ms_;
     MutexLock lock(&mu_);
     grpc_timer_init(&next_sweep_timer_, next_sweep_time,
->>>>>>> 93a4e53f
                     &sweep_unused_subchannels_);
   }
 
@@ -88,11 +78,7 @@
           unused_subchannels) {
     if (avl_node == nullptr) return;
     Subchannel* c = static_cast<Subchannel*>(avl_node->value);
-<<<<<<< HEAD
     if (c->HasLastRef()) unused_subchannels->emplace_back(c);
-=======
-    if (c->LastStrongRef()) unused_subchannels->emplace_back(c);
->>>>>>> 93a4e53f
     FindUnusedSubchannelsLocked(avl_node->left, unused_subchannels);
     FindUnusedSubchannelsLocked(avl_node->right, unused_subchannels);
   }
@@ -109,11 +95,7 @@
     // We use two-phase cleanup because modification during traversal is unsafe
     // for an AVL tree.
     {
-<<<<<<< HEAD
-      MutexLock(&subchannel_pool->mu_);
-=======
       MutexLock lock(&subchannel_pool->mu_);
->>>>>>> 93a4e53f
       FindUnusedSubchannelsLocked(subchannel_pool->subchannel_map_.root,
                                   &unused_subchannels);
     }
@@ -121,14 +103,6 @@
     sweeper->ScheduleNextSweep();
   }
 
-<<<<<<< HEAD
-  grpc_millis sweep_interval_ms_ = kDefaultSweepIntervalMs;
-  grpc_timer sweeper_timer_;
-  grpc_closure sweep_unused_subchannels_;
-  GlobalSubchannelPool* subchannel_pool_;
-  gpr_atm shutdown_ = false;
-  gpr_mu mu_;
-=======
   GlobalSubchannelPool* subchannel_pool_;
   grpc_closure sweep_unused_subchannels_;
   grpc_millis sweep_interval_ms_ = kDefaultSweepIntervalMs;
@@ -136,14 +110,6 @@
   gpr_mu mu_;  // Protect next_sweep_timer_.
   gpr_atm shutdown_ = false;
 };
-
-namespace {
-struct UserData {
-  bool shutdown;
-  grpc_pollset_set* pollset_set;
->>>>>>> 93a4e53f
-};
-}  // namespace
 
 namespace {
 struct UserData {
@@ -167,13 +133,6 @@
 }
 
 GlobalSubchannelPool::~GlobalSubchannelPool() {
-<<<<<<< HEAD
-  if (pollset_set_ != nullptr) {
-    grpc_client_channel_stop_backup_polling(pollset_set_);
-    grpc_pollset_set_destroy(pollset_set_);
-  }
-=======
->>>>>>> 93a4e53f
   UserData user_data = {true, pollset_set_};
   grpc_avl_unref(subchannel_map_, &user_data);
   gpr_mu_destroy(&mu_);
@@ -214,66 +173,32 @@
   return (*instance_).get();
 }
 
-<<<<<<< HEAD
 RefCountedPtr<Subchannel> GlobalSubchannelPool::RegisterSubchannel(
     SubchannelKey* key, RefCountedPtr<Subchannel> constructed) {
   RefCountedPtr<Subchannel> result;
-=======
-Subchannel* GlobalSubchannelPool::RegisterSubchannel(SubchannelKey* key,
-                                                     Subchannel* constructed) {
-  Subchannel* c = nullptr;
->>>>>>> 93a4e53f
   UserData user_data = {false, nullptr};
   // Compare and swap (CAS) loop:
   while (result == nullptr) {
     // Ref the shared map to have a local copy.
-<<<<<<< HEAD
-    gpr_mu_lock(&mu_);
-    grpc_avl old_map = grpc_avl_ref(subchannel_map_, &user_data);
-    gpr_mu_unlock(&mu_);
+    grpc_avl old_map;
+    {
+      MutexLock lock(&mu_);
+      old_map = grpc_avl_ref(subchannel_map_, &user_data);
+    }
     // Check to see if a subchannel already exists.
     Subchannel* c =
         static_cast<Subchannel*>(grpc_avl_get(old_map, key, &user_data));
     if (c != nullptr) {
       // The subchannel already exists. Reuse it.
       result = c->Ref();
-=======
-    grpc_avl old_map;
-    {
-      MutexLock lock(&mu_);
-      old_map = grpc_avl_ref(subchannel_map_, &user_data);
-    }
-    // Check to see if a subchannel already exists.
-    c = static_cast<Subchannel*>(grpc_avl_get(old_map, key, &user_data));
-    if (c != nullptr) {
-      // The subchannel already exists. Reuse it.
-      c = GRPC_SUBCHANNEL_REF_FROM_WEAK_REF(c, "subchannel_register+reuse");
-      GRPC_SUBCHANNEL_UNREF(constructed, "subchannel_register+found_existing");
->>>>>>> 93a4e53f
       // Exit the CAS loop without modifying the shared map.
     } else {
       // There hasn't been such subchannel. Add one.
       // Note that we should ref the old map first because grpc_avl_add() will
       // unref it while we still need to access it later.
-<<<<<<< HEAD
       grpc_avl new_map = grpc_avl_add(grpc_avl_ref(old_map, &user_data),
                                       New<SubchannelKey>(*key),
                                       constructed->Ref().release(), &user_data);
-      // Try to publish the change to the shared map. It may happen (but
-      // unlikely) that some other thread has changed the shared map, so compare
-      // to make sure it's unchanged before swapping. Retry if it's changed.
-      gpr_mu_lock(&mu_);
-      if (old_map.root == subchannel_map_.root) {
-        GPR_SWAP(grpc_avl, new_map, subchannel_map_);
-        result = constructed;
-        grpc_pollset_set_add_pollset_set(result->pollset_set(), pollset_set_);
-      }
-      gpr_mu_unlock(&mu_);
-=======
-      grpc_avl new_map = grpc_avl_add(
-          grpc_avl_ref(old_map, &user_data), New<SubchannelKey>(*key),
-          GRPC_SUBCHANNEL_REF(constructed, "subchannel_register+new"),
-          &user_data);
       // Try to publish the change to the shared map. It may happen (but
       // unlikely) that some other thread has changed the shared map, so compare
       // to make sure it's unchanged before swapping. Retry if it's changed.
@@ -281,11 +206,10 @@
         MutexLock lock(&mu_);
         if (old_map.root == subchannel_map_.root) {
           GPR_SWAP(grpc_avl, new_map, subchannel_map_);
-          c = constructed;
-          grpc_pollset_set_add_pollset_set(c->pollset_set(), pollset_set_);
+          result = constructed;
+          grpc_pollset_set_add_pollset_set(result->pollset_set(), pollset_set_);
         }
       }
->>>>>>> 93a4e53f
       grpc_avl_unref(new_map, &user_data);
     }
     grpc_avl_unref(old_map, &user_data);
@@ -293,27 +217,8 @@
   return result;
 }
 
-<<<<<<< HEAD
 RefCountedPtr<Subchannel> GlobalSubchannelPool::FindSubchannel(
     SubchannelKey* key) {
-  UserData user_data = {false, nullptr};
-  // Lock, and take a reference to the subchannel map.
-  // We don't need to do the search under a lock as AVL's are immutable.
-  gpr_mu_lock(&mu_);
-  grpc_avl index = grpc_avl_ref(subchannel_map_, &user_data);
-  gpr_mu_unlock(&mu_);
-  Subchannel* c =
-      static_cast<Subchannel*>(grpc_avl_get(index, key, &user_data));
-  // FIXME
-  grpc_avl_unref(index, &user_data);
-  return c == nullptr ? nullptr : c->Ref();
-}
-
-void GlobalSubchannelPool::TestOnlyStopSweep() {
-  // For cancelling timer.
-  grpc_core::ExecCtx exec_ctx;
-=======
-Subchannel* GlobalSubchannelPool::FindSubchannel(SubchannelKey* key) {
   UserData user_data = {false, nullptr};
   // Lock, and take a reference to the subchannel map.
   // We don't need to do the search under a lock as AVL's are immutable.
@@ -324,33 +229,23 @@
   }
   Subchannel* c =
       static_cast<Subchannel*>(grpc_avl_get(index, key, &user_data));
-  if (c != nullptr) GRPC_SUBCHANNEL_REF_FROM_WEAK_REF(c, "found_from_pool");
+  // FIXME
   grpc_avl_unref(index, &user_data);
-  return c;
+  return c == nullptr ? nullptr : c->Ref();
 }
 
 void GlobalSubchannelPool::TestOnlyStopSweep() {
   ExecCtx exec_ctx;  // For cancelling timer.
->>>>>>> 93a4e53f
   (*instance_)->sweeper_.reset();
 }
 
 void GlobalSubchannelPool::TestOnlyStartSweep() {
-<<<<<<< HEAD
-  grpc_core::ExecCtx exec_ctx;
-=======
   ExecCtx exec_ctx;
->>>>>>> 93a4e53f
   (*instance_)->sweeper_ = MakeOrphanable<Sweeper>();
 }
 
 void GlobalSubchannelPool::UnregisterUnusedSubchannels(
-<<<<<<< HEAD
-    const grpc_core::InlinedVector<grpc_core::Subchannel*, 4>&
-        unused_subchannels) {
-=======
     const InlinedVector<Subchannel*, 4>& unused_subchannels) {
->>>>>>> 93a4e53f
   UserData user_data = {false, nullptr};
   for (size_t i = 0; i < unused_subchannels.size(); ++i) {
     Subchannel* c = unused_subchannels[i];
@@ -364,15 +259,10 @@
         MutexLock lock(&mu_);
         old_map = grpc_avl_ref(subchannel_map_, &user_data);
       }
-<<<<<<< HEAD
-      // Double check this subchannel is unused.
-      if (c->HasLastRef()) {
-=======
       // Double check this subchannel is unused. Note that even if a race still
       // happens, the penalty is that we lose a chance to reuse this subchannel,
       // which is fine.
-      if (c->LastStrongRef()) {
->>>>>>> 93a4e53f
+      if (c->HasLastRef()) {
         // Remove the subchannel.
         // Note that we should ref the old map first because grpc_avl_remove()
         // will unref it while we still need to access it later.
@@ -422,11 +312,7 @@
 
 void scv_avl_destroy(void* p, void* user_data) {
   Subchannel* c = static_cast<Subchannel*>(p);
-<<<<<<< HEAD
   c->Unref();
-=======
-  GRPC_SUBCHANNEL_UNREF(c, "global_subchannel_pool");
->>>>>>> 93a4e53f
   UserData* ud = static_cast<UserData*>(user_data);
   if (ud->shutdown) {
     grpc_pollset_set_del_pollset_set(c->pollset_set(), ud->pollset_set);
@@ -435,11 +321,7 @@
 
 void* scv_avl_copy(void* p, void* unused) {
   Subchannel* c = static_cast<Subchannel*>(p);
-<<<<<<< HEAD
   c->Ref().release();
-=======
-  GRPC_SUBCHANNEL_REF(c, "global_subchannel_pool");
->>>>>>> 93a4e53f
   return p;
 }
 
