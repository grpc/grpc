//
//
// Copyright 2018 gRPC authors.
//
// Licensed under the Apache License, Version 2.0 (the "License");
// you may not use this file except in compliance with the License.
// You may obtain a copy of the License at
//
//     http://www.apache.org/licenses/LICENSE-2.0
//
// Unless required by applicable law or agreed to in writing, software
// distributed under the License is distributed on an "AS IS" BASIS,
// WITHOUT WARRANTIES OR CONDITIONS OF ANY KIND, either express or implied.
// See the License for the specific language governing permissions and
// limitations under the License.
//
//

#include <grpc/support/port_platform.h>

#include "src/core/ext/filters/client_channel/global_subchannel_pool.h"

#include "src/core/ext/filters/client_channel/backup_poller.h"
#include "src/core/ext/filters/client_channel/subchannel.h"
#include "src/core/lib/gpr/env.h"
#include "src/core/lib/gpr/string.h"
#include "src/core/lib/gprpp/mutex_lock.h"

constexpr grpc_millis kDefaultSweepIntervalMs = 1000;

namespace grpc_core {

class GlobalSubchannelPool::Sweeper : public InternallyRefCounted<Sweeper> {
 public:
  Sweeper(GlobalSubchannelPool* subchannel_pool =
              GlobalSubchannelPool::instance_raw())
      : subchannel_pool_(subchannel_pool) {
    gpr_mu_init(&mu_);
    char* sweep_interval_env =
        gpr_getenv("GRPC_SUBCHANNEL_INDEX_SWEEP_INTERVAL_MS");
    if (sweep_interval_env != nullptr) {
      int sweep_interval_ms = gpr_parse_nonnegative_int(sweep_interval_env);
      if (sweep_interval_ms == -1) {
        gpr_log(GPR_ERROR,
                "Invalid GRPC_SUBCHANNEL_INDEX_SWEEP_INTERVAL_MS: %s, default "
                "value %d will be used.",
                sweep_interval_env, static_cast<int>(sweep_interval_ms_));
      } else {
        sweep_interval_ms_ = static_cast<grpc_millis>(sweep_interval_ms);
      }
      gpr_free(sweep_interval_env);
    }
    GRPC_CLOSURE_INIT(&sweep_unused_subchannels_, SweepUnusedSubchannels, this,
                      grpc_schedule_on_exec_ctx);
    Ref().release();  // Ref for sweep callback.
    ScheduleNextSweep();
  }

  ~Sweeper() { gpr_mu_destroy(&mu_); }

  void Orphan() override {
    {
      MutexLock lock(&mu_);
      shutdown_ = true;
      grpc_timer_cancel(&next_sweep_timer_);
    }
    Unref();  // Drop initial ref.
  }

 private:
  void ScheduleNextSweep() {
<<<<<<< HEAD
=======
    // The next sweep is scheduled relative to the time that the current run
    // ends. This ensures that we will wait for a long enough period before the
    // next sweep, so that we don't burden the CPU too much when sweeping takes
    // a long time.
>>>>>>> 4400d43a
    const grpc_millis next_sweep_time =
        ExecCtx::Get()->Now() + sweep_interval_ms_;
    MutexLock lock(&mu_);
    grpc_timer_init(&next_sweep_timer_, next_sweep_time,
                    &sweep_unused_subchannels_);
  }

  static void FindUnusedSubchannelsLocked(
<<<<<<< HEAD
      grpc_avl_node* avl_node,
      InlinedVector<Subchannel*, kUnusedSubchannelsInlinedSize>*
          unused_subchannels) {
=======
      grpc_avl_node* avl_node, UnusedSubchanels* unused_subchannels) {
>>>>>>> 4400d43a
    if (avl_node == nullptr) return;
    Subchannel* c = static_cast<Subchannel*>(avl_node->value);
    if (c->LastStrongRef()) unused_subchannels->emplace_back(c);
    FindUnusedSubchannelsLocked(avl_node->left, unused_subchannels);
    FindUnusedSubchannelsLocked(avl_node->right, unused_subchannels);
  }

  static void SweepUnusedSubchannels(void* arg, grpc_error* error) {
    Sweeper* sweeper = static_cast<Sweeper*>(arg);
    gpr_mu_lock(&sweeper->mu_);
    if (sweeper->shutdown_ || error != GRPC_ERROR_NONE) {
      gpr_mu_unlock(&sweeper->mu_);
      sweeper->Unref();
      return;
    }
    gpr_mu_unlock(&sweeper->mu_);
    GlobalSubchannelPool* subchannel_pool = sweeper->subchannel_pool_;
<<<<<<< HEAD
    InlinedVector<Subchannel*, kUnusedSubchannelsInlinedSize>
        unused_subchannels;
=======
    UnusedSubchanels unused_subchannels;
>>>>>>> 4400d43a
    // We use two-phase cleanup because modification during traversal is unsafe
    // for an AVL tree.
    {
      MutexLock lock(&subchannel_pool->mu_);
      FindUnusedSubchannelsLocked(subchannel_pool->subchannel_map_.root,
                                  &unused_subchannels);
    }
    subchannel_pool->UnregisterUnusedSubchannels(unused_subchannels);
    sweeper->ScheduleNextSweep();
  }

<<<<<<< HEAD
  GlobalSubchannelPool* subchannel_pool_ = nullptr;
=======
  GlobalSubchannelPool* subchannel_pool_;
>>>>>>> 4400d43a
  grpc_closure sweep_unused_subchannels_;
  grpc_millis sweep_interval_ms_ = kDefaultSweepIntervalMs;
  grpc_timer next_sweep_timer_;
  bool shutdown_ = false;
<<<<<<< HEAD
  gpr_mu mu_;
};

namespace {
struct UserData {
  bool shutdown;
  grpc_pollset_set* pollset_set;
};
}  // namespace

=======
  gpr_mu mu_;  // Protect next_sweep_timer_.
};

>>>>>>> 4400d43a
GlobalSubchannelPool::GlobalSubchannelPool() {
  subchannel_map_ = grpc_avl_create(&subchannel_avl_vtable_);
  gpr_mu_init(&mu_);
  // Start backup polling as long as the poll strategy is not specified "none".
  char* s = gpr_getenv("GRPC_POLL_STRATEGY");
  if (s == nullptr || strcmp(s, "none") != 0) {
    pollset_set_ = grpc_pollset_set_create();
    grpc_client_channel_start_backup_polling(pollset_set_);
  }
  gpr_free(s);
  // Set up the subchannel sweeper.
  sweeper_ = MakeOrphanable<Sweeper>(this);
}

GlobalSubchannelPool::~GlobalSubchannelPool() {
<<<<<<< HEAD
  UserData user_data = {true, pollset_set_};
  grpc_avl_unref(subchannel_map_, &user_data);
=======
  grpc_avl_unref(subchannel_map_, pollset_set_);
>>>>>>> 4400d43a
  gpr_mu_destroy(&mu_);
  if (pollset_set_ != nullptr) {
    grpc_client_channel_stop_backup_polling(pollset_set_);
    grpc_pollset_set_destroy(pollset_set_);
  }
}

void GlobalSubchannelPool::Init() {
  ExecCtx exec_ctx;
  instance_ = New<RefCountedPtr<GlobalSubchannelPool>>(
      MakeRefCounted<GlobalSubchannelPool>());
}

void GlobalSubchannelPool::Shutdown() {
  // To ensure Init() was called before.
  GPR_ASSERT(instance_ != nullptr);
  // To ensure Shutdown() was not called before.
  GPR_ASSERT(*instance_ != nullptr);
  instance_->reset();
  // Some subchannels might have been unregistered and disconnected during
  // shutdown time. We should flush the closures before we wait for the iomgr
  // objects to be freed.
  ExecCtx::Get()->Flush();
  Delete(instance_);
}

RefCountedPtr<GlobalSubchannelPool> GlobalSubchannelPool::instance() {
  GPR_ASSERT(instance_ != nullptr);
  GPR_ASSERT(*instance_ != nullptr);
  return *instance_;
}

GlobalSubchannelPool* GlobalSubchannelPool::instance_raw() {
  GPR_ASSERT(instance_ != nullptr);
  GPR_ASSERT(*instance_ != nullptr);
  return (*instance_).get();
}

Subchannel* GlobalSubchannelPool::RegisterSubchannel(SubchannelKey* key,
                                                     Subchannel* constructed) {
  Subchannel* c = nullptr;
  UserData user_data = {false, nullptr};
  // Compare and swap (CAS) loop:
  while (c == nullptr) {
    // Ref the shared map to have a local copy.
    grpc_avl old_map;
    {
      MutexLock lock(&mu_);
<<<<<<< HEAD
      old_map = grpc_avl_ref(subchannel_map_, &user_data);
=======
      old_map = grpc_avl_ref(subchannel_map_, nullptr);
>>>>>>> 4400d43a
    }
    // Check to see if a subchannel already exists.
    c = static_cast<Subchannel*>(grpc_avl_get(old_map, key, &user_data));
    if (c != nullptr) {
      // The subchannel already exists. Try to reuse it.
      c = GRPC_SUBCHANNEL_REF_FROM_WEAK_REF(c, "subchannel_register+reuse");
      if (c != nullptr) {
        GRPC_SUBCHANNEL_UNREF(constructed,
                              "subchannel_register+found_existing");
        // Exit the CAS loop without modifying the shared map.
      }  // Else, reuse failed, so retry CAS loop.
    } else {
      // There hasn't been such subchannel. Add one.
      // Note that we should ref the old map first because grpc_avl_add() will
      // unref it while we still need to access it later.
      grpc_avl new_map = grpc_avl_add(
<<<<<<< HEAD
          grpc_avl_ref(old_map, &user_data), New<SubchannelKey>(*key),
          GRPC_SUBCHANNEL_REF(constructed, "subchannel_register+new"),
          &user_data);
=======
          grpc_avl_ref(old_map, nullptr), New<SubchannelKey>(*key),
          GRPC_SUBCHANNEL_REF(constructed, "subchannel_register+new"), nullptr);
>>>>>>> 4400d43a
      // Try to publish the change to the shared map. It may happen (but
      // unlikely) that some other thread has changed the shared map, so compare
      // to make sure it's unchanged before swapping. Retry if it's changed.
      {
        MutexLock lock(&mu_);
        if (old_map.root == subchannel_map_.root) {
          GPR_SWAP(grpc_avl, new_map, subchannel_map_);
          c = constructed;
<<<<<<< HEAD
          grpc_pollset_set_add_pollset_set(c->pollset_set(), pollset_set_);
        }
      }
      grpc_avl_unref(new_map, &user_data);
=======
        }
      }
      if (c != nullptr) {
        grpc_pollset_set_add_pollset_set(c->pollset_set(), pollset_set_);
      }
      grpc_avl_unref(new_map, nullptr);
>>>>>>> 4400d43a
    }
    grpc_avl_unref(old_map, &user_data);
  }
  return c;
}

Subchannel* GlobalSubchannelPool::FindSubchannel(SubchannelKey* key) {
  UserData user_data = {false, nullptr};
  // Lock, and take a reference to the subchannel map.
  // We don't need to do the search under a lock as AVL's are immutable.
  grpc_avl index;
  {
    MutexLock lock(&mu_);
<<<<<<< HEAD
    index = grpc_avl_ref(subchannel_map_, &user_data);
  }
  Subchannel* c =
      static_cast<Subchannel*>(grpc_avl_get(index, key, &user_data));
=======
    index = grpc_avl_ref(subchannel_map_, nullptr);
  }
  Subchannel* c = static_cast<Subchannel*>(grpc_avl_get(index, key, nullptr));
>>>>>>> 4400d43a
  if (c != nullptr) c = GRPC_SUBCHANNEL_REF_FROM_WEAK_REF(c, "found_from_pool");
  grpc_avl_unref(index, &user_data);
  return c;
}

void GlobalSubchannelPool::TestOnlyStopSweep() {
  ExecCtx exec_ctx;  // For cancelling timer.
  (*instance_)->sweeper_.reset();
}

void GlobalSubchannelPool::TestOnlyStartSweep() {
  ExecCtx exec_ctx;
  (*instance_)->sweeper_ = MakeOrphanable<Sweeper>();
}

void GlobalSubchannelPool::UnregisterUnusedSubchannels(
<<<<<<< HEAD
    const InlinedVector<Subchannel*, 4>& unused_subchannels) {
  UserData user_data = {false, nullptr};
=======
    const UnusedSubchanels& unused_subchannels) {
>>>>>>> 4400d43a
  for (size_t i = 0; i < unused_subchannels.size(); ++i) {
    Subchannel* c = unused_subchannels[i];
    SubchannelKey* key = c->key();
    bool done = false;
    // Compare and swap (CAS) loop:
    while (!done) {
      // Ref the shared map to have a local copy.
      grpc_avl old_map;
      {
        MutexLock lock(&mu_);
<<<<<<< HEAD
        old_map = grpc_avl_ref(subchannel_map_, &user_data);
=======
        old_map = grpc_avl_ref(subchannel_map_, nullptr);
>>>>>>> 4400d43a
      }
      // Double check this subchannel is unused. Note that even if a race still
      // happens, the penalty is that we lose a chance to reuse this subchannel,
      // which is fine.
      if (c->LastStrongRef()) {
        // Remove the subchannel.
        // Note that we should ref the old map first because grpc_avl_remove()
        // will unref it while we still need to access it later.
        grpc_avl new_map =
<<<<<<< HEAD
            grpc_avl_remove(grpc_avl_ref(old_map, &user_data), key, &user_data);
=======
            grpc_avl_remove(grpc_avl_ref(old_map, nullptr), key, nullptr);
>>>>>>> 4400d43a
        // Try to publish the change to the shared map. It may happen (but
        // unlikely) that some other thread has changed the shared map, so
        // compare to make sure it's unchanged before swapping. Retry if it's
        // changed.
        {
          MutexLock lock(&mu_);
          if (old_map.root == subchannel_map_.root) {
            GPR_SWAP(grpc_avl, new_map, subchannel_map_);
<<<<<<< HEAD
            grpc_pollset_set_del_pollset_set(c->pollset_set(), pollset_set_);
            done = true;
          }
        }
        grpc_avl_unref(new_map, &user_data);
      } else {
        done = true;
      }
      grpc_avl_unref(old_map, &user_data);
=======
            done = true;
          }
        }
        if (done) {
          grpc_pollset_set_del_pollset_set(c->pollset_set(), pollset_set_);
        }
        grpc_avl_unref(new_map, nullptr);
      } else {
        done = true;
      }
      grpc_avl_unref(old_map, nullptr);
>>>>>>> 4400d43a
    }
  }
}

RefCountedPtr<GlobalSubchannelPool>* GlobalSubchannelPool::instance_ = nullptr;

namespace {

void sck_avl_destroy(void* p, void* user_data) {
  SubchannelKey* key = static_cast<SubchannelKey*>(p);
  Delete(key);
}

void* sck_avl_copy(void* p, void* unused) {
  const SubchannelKey* key = static_cast<const SubchannelKey*>(p);
  auto* new_key = New<SubchannelKey>(*key);
  return static_cast<void*>(new_key);
}

long sck_avl_compare(void* a, void* b, void* unused) {
  const SubchannelKey* key_a = static_cast<const SubchannelKey*>(a);
  const SubchannelKey* key_b = static_cast<const SubchannelKey*>(b);
  return key_a->Cmp(*key_b);
}

void scv_avl_destroy(void* p, void* user_data) {
  Subchannel* c = static_cast<Subchannel*>(p);
  GRPC_SUBCHANNEL_UNREF(c, "global_subchannel_pool");
<<<<<<< HEAD
  UserData* ud = static_cast<UserData*>(user_data);
  if (ud->shutdown) {
    grpc_pollset_set_del_pollset_set(c->pollset_set(), ud->pollset_set);
=======
  grpc_pollset_set* pollset_set = static_cast<grpc_pollset_set*>(user_data);
  if (pollset_set != nullptr) {
    grpc_pollset_set_del_pollset_set(c->pollset_set(), pollset_set);
>>>>>>> 4400d43a
  }
}

void* scv_avl_copy(void* p, void* unused) {
  Subchannel* c = static_cast<Subchannel*>(p);
  GRPC_SUBCHANNEL_REF(c, "global_subchannel_pool");
  return p;
}

}  // namespace

const grpc_avl_vtable GlobalSubchannelPool::subchannel_avl_vtable_ = {
    sck_avl_destroy,  // destroy_key
    sck_avl_copy,     // copy_key
    sck_avl_compare,  // compare_keys
    scv_avl_destroy,  // destroy_value
    scv_avl_copy      // copy_value
};

}  // namespace grpc_core<|MERGE_RESOLUTION|>--- conflicted
+++ resolved
@@ -69,13 +69,10 @@
 
  private:
   void ScheduleNextSweep() {
-<<<<<<< HEAD
-=======
     // The next sweep is scheduled relative to the time that the current run
     // ends. This ensures that we will wait for a long enough period before the
     // next sweep, so that we don't burden the CPU too much when sweeping takes
     // a long time.
->>>>>>> 4400d43a
     const grpc_millis next_sweep_time =
         ExecCtx::Get()->Now() + sweep_interval_ms_;
     MutexLock lock(&mu_);
@@ -84,13 +81,7 @@
   }
 
   static void FindUnusedSubchannelsLocked(
-<<<<<<< HEAD
-      grpc_avl_node* avl_node,
-      InlinedVector<Subchannel*, kUnusedSubchannelsInlinedSize>*
-          unused_subchannels) {
-=======
       grpc_avl_node* avl_node, UnusedSubchanels* unused_subchannels) {
->>>>>>> 4400d43a
     if (avl_node == nullptr) return;
     Subchannel* c = static_cast<Subchannel*>(avl_node->value);
     if (c->LastStrongRef()) unused_subchannels->emplace_back(c);
@@ -108,12 +99,7 @@
     }
     gpr_mu_unlock(&sweeper->mu_);
     GlobalSubchannelPool* subchannel_pool = sweeper->subchannel_pool_;
-<<<<<<< HEAD
-    InlinedVector<Subchannel*, kUnusedSubchannelsInlinedSize>
-        unused_subchannels;
-=======
     UnusedSubchanels unused_subchannels;
->>>>>>> 4400d43a
     // We use two-phase cleanup because modification during traversal is unsafe
     // for an AVL tree.
     {
@@ -125,31 +111,14 @@
     sweeper->ScheduleNextSweep();
   }
 
-<<<<<<< HEAD
-  GlobalSubchannelPool* subchannel_pool_ = nullptr;
-=======
   GlobalSubchannelPool* subchannel_pool_;
->>>>>>> 4400d43a
   grpc_closure sweep_unused_subchannels_;
   grpc_millis sweep_interval_ms_ = kDefaultSweepIntervalMs;
   grpc_timer next_sweep_timer_;
   bool shutdown_ = false;
-<<<<<<< HEAD
-  gpr_mu mu_;
-};
-
-namespace {
-struct UserData {
-  bool shutdown;
-  grpc_pollset_set* pollset_set;
-};
-}  // namespace
-
-=======
   gpr_mu mu_;  // Protect next_sweep_timer_.
 };
 
->>>>>>> 4400d43a
 GlobalSubchannelPool::GlobalSubchannelPool() {
   subchannel_map_ = grpc_avl_create(&subchannel_avl_vtable_);
   gpr_mu_init(&mu_);
@@ -165,12 +134,7 @@
 }
 
 GlobalSubchannelPool::~GlobalSubchannelPool() {
-<<<<<<< HEAD
-  UserData user_data = {true, pollset_set_};
-  grpc_avl_unref(subchannel_map_, &user_data);
-=======
   grpc_avl_unref(subchannel_map_, pollset_set_);
->>>>>>> 4400d43a
   gpr_mu_destroy(&mu_);
   if (pollset_set_ != nullptr) {
     grpc_client_channel_stop_backup_polling(pollset_set_);
@@ -212,21 +176,16 @@
 Subchannel* GlobalSubchannelPool::RegisterSubchannel(SubchannelKey* key,
                                                      Subchannel* constructed) {
   Subchannel* c = nullptr;
-  UserData user_data = {false, nullptr};
   // Compare and swap (CAS) loop:
   while (c == nullptr) {
     // Ref the shared map to have a local copy.
     grpc_avl old_map;
     {
       MutexLock lock(&mu_);
-<<<<<<< HEAD
-      old_map = grpc_avl_ref(subchannel_map_, &user_data);
-=======
       old_map = grpc_avl_ref(subchannel_map_, nullptr);
->>>>>>> 4400d43a
     }
     // Check to see if a subchannel already exists.
-    c = static_cast<Subchannel*>(grpc_avl_get(old_map, key, &user_data));
+    c = static_cast<Subchannel*>(grpc_avl_get(old_map, key, nullptr));
     if (c != nullptr) {
       // The subchannel already exists. Try to reuse it.
       c = GRPC_SUBCHANNEL_REF_FROM_WEAK_REF(c, "subchannel_register+reuse");
@@ -240,14 +199,8 @@
       // Note that we should ref the old map first because grpc_avl_add() will
       // unref it while we still need to access it later.
       grpc_avl new_map = grpc_avl_add(
-<<<<<<< HEAD
-          grpc_avl_ref(old_map, &user_data), New<SubchannelKey>(*key),
-          GRPC_SUBCHANNEL_REF(constructed, "subchannel_register+new"),
-          &user_data);
-=======
           grpc_avl_ref(old_map, nullptr), New<SubchannelKey>(*key),
           GRPC_SUBCHANNEL_REF(constructed, "subchannel_register+new"), nullptr);
->>>>>>> 4400d43a
       // Try to publish the change to the shared map. It may happen (but
       // unlikely) that some other thread has changed the shared map, so compare
       // to make sure it's unchanged before swapping. Retry if it's changed.
@@ -256,44 +209,29 @@
         if (old_map.root == subchannel_map_.root) {
           GPR_SWAP(grpc_avl, new_map, subchannel_map_);
           c = constructed;
-<<<<<<< HEAD
-          grpc_pollset_set_add_pollset_set(c->pollset_set(), pollset_set_);
-        }
-      }
-      grpc_avl_unref(new_map, &user_data);
-=======
         }
       }
       if (c != nullptr) {
         grpc_pollset_set_add_pollset_set(c->pollset_set(), pollset_set_);
       }
       grpc_avl_unref(new_map, nullptr);
->>>>>>> 4400d43a
-    }
-    grpc_avl_unref(old_map, &user_data);
+    }
+    grpc_avl_unref(old_map, nullptr);
   }
   return c;
 }
 
 Subchannel* GlobalSubchannelPool::FindSubchannel(SubchannelKey* key) {
-  UserData user_data = {false, nullptr};
   // Lock, and take a reference to the subchannel map.
   // We don't need to do the search under a lock as AVL's are immutable.
   grpc_avl index;
   {
     MutexLock lock(&mu_);
-<<<<<<< HEAD
-    index = grpc_avl_ref(subchannel_map_, &user_data);
-  }
-  Subchannel* c =
-      static_cast<Subchannel*>(grpc_avl_get(index, key, &user_data));
-=======
     index = grpc_avl_ref(subchannel_map_, nullptr);
   }
   Subchannel* c = static_cast<Subchannel*>(grpc_avl_get(index, key, nullptr));
->>>>>>> 4400d43a
   if (c != nullptr) c = GRPC_SUBCHANNEL_REF_FROM_WEAK_REF(c, "found_from_pool");
-  grpc_avl_unref(index, &user_data);
+  grpc_avl_unref(index, nullptr);
   return c;
 }
 
@@ -308,12 +246,7 @@
 }
 
 void GlobalSubchannelPool::UnregisterUnusedSubchannels(
-<<<<<<< HEAD
-    const InlinedVector<Subchannel*, 4>& unused_subchannels) {
-  UserData user_data = {false, nullptr};
-=======
     const UnusedSubchanels& unused_subchannels) {
->>>>>>> 4400d43a
   for (size_t i = 0; i < unused_subchannels.size(); ++i) {
     Subchannel* c = unused_subchannels[i];
     SubchannelKey* key = c->key();
@@ -324,11 +257,7 @@
       grpc_avl old_map;
       {
         MutexLock lock(&mu_);
-<<<<<<< HEAD
-        old_map = grpc_avl_ref(subchannel_map_, &user_data);
-=======
         old_map = grpc_avl_ref(subchannel_map_, nullptr);
->>>>>>> 4400d43a
       }
       // Double check this subchannel is unused. Note that even if a race still
       // happens, the penalty is that we lose a chance to reuse this subchannel,
@@ -338,11 +267,7 @@
         // Note that we should ref the old map first because grpc_avl_remove()
         // will unref it while we still need to access it later.
         grpc_avl new_map =
-<<<<<<< HEAD
-            grpc_avl_remove(grpc_avl_ref(old_map, &user_data), key, &user_data);
-=======
             grpc_avl_remove(grpc_avl_ref(old_map, nullptr), key, nullptr);
->>>>>>> 4400d43a
         // Try to publish the change to the shared map. It may happen (but
         // unlikely) that some other thread has changed the shared map, so
         // compare to make sure it's unchanged before swapping. Retry if it's
@@ -351,17 +276,6 @@
           MutexLock lock(&mu_);
           if (old_map.root == subchannel_map_.root) {
             GPR_SWAP(grpc_avl, new_map, subchannel_map_);
-<<<<<<< HEAD
-            grpc_pollset_set_del_pollset_set(c->pollset_set(), pollset_set_);
-            done = true;
-          }
-        }
-        grpc_avl_unref(new_map, &user_data);
-      } else {
-        done = true;
-      }
-      grpc_avl_unref(old_map, &user_data);
-=======
             done = true;
           }
         }
@@ -373,7 +287,6 @@
         done = true;
       }
       grpc_avl_unref(old_map, nullptr);
->>>>>>> 4400d43a
     }
   }
 }
@@ -402,15 +315,9 @@
 void scv_avl_destroy(void* p, void* user_data) {
   Subchannel* c = static_cast<Subchannel*>(p);
   GRPC_SUBCHANNEL_UNREF(c, "global_subchannel_pool");
-<<<<<<< HEAD
-  UserData* ud = static_cast<UserData*>(user_data);
-  if (ud->shutdown) {
-    grpc_pollset_set_del_pollset_set(c->pollset_set(), ud->pollset_set);
-=======
   grpc_pollset_set* pollset_set = static_cast<grpc_pollset_set*>(user_data);
   if (pollset_set != nullptr) {
     grpc_pollset_set_del_pollset_set(c->pollset_set(), pollset_set);
->>>>>>> 4400d43a
   }
 }
 
