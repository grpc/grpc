--- conflicted
+++ resolved
@@ -32,35 +32,6 @@
 
 namespace channelz {
 
-<<<<<<< HEAD
-=======
-// Subtype of ChannelNode that overrides and provides client_channel specific
-// functionality like querying for connectivity_state and subchannel data.
-class ClientChannelNode : public ChannelNode {
- public:
-  static RefCountedPtr<ChannelNode> MakeClientChannelNode(
-      grpc_channel* channel, size_t channel_tracer_max_nodes,
-      bool is_top_level_channel);
-
-  ClientChannelNode(intptr_t uuid, grpc_channel* channel,
-                    size_t channel_tracer_max_nodes, bool is_top_level_channel);
-  virtual ~ClientChannelNode() {}
-
-  // Overriding template methods from ChannelNode to render information that
-  // only ClientChannelNode knows about.
-  void PopulateConnectivityState(grpc_json* json) override;
-  void PopulateChildRefs(grpc_json* json) override;
-
-  // Helper to create a channel arg to ensure this type of ChannelNode is
-  // created.
-  static grpc_arg CreateChannelArg();
-
- private:
-  grpc_channel_element* client_channel_;
-};
-
-// Handles channelz bookkeeping for sockets
->>>>>>> 4c379909
 class SubchannelNode : public BaseNode {
  public:
   SubchannelNode(intptr_t uuid, Subchannel* subchannel,
