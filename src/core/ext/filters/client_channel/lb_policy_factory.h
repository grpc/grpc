/*
 *
 * Copyright 2015 gRPC authors.
 *
 * Licensed under the Apache License, Version 2.0 (the "License");
 * you may not use this file except in compliance with the License.
 * You may obtain a copy of the License at
 *
 *     http://www.apache.org/licenses/LICENSE-2.0
 *
 * Unless required by applicable law or agreed to in writing, software
 * distributed under the License is distributed on an "AS IS" BASIS,
 * WITHOUT WARRANTIES OR CONDITIONS OF ANY KIND, either express or implied.
 * See the License for the specific language governing permissions and
 * limitations under the License.
 *
 */

#ifndef GRPC_CORE_EXT_FILTERS_CLIENT_CHANNEL_LB_POLICY_FACTORY_H
#define GRPC_CORE_EXT_FILTERS_CLIENT_CHANNEL_LB_POLICY_FACTORY_H

#include "src/core/lib/iomgr/exec_ctx.h"
#include "src/core/lib/iomgr/resolve_address.h"

#include "src/core/ext/filters/client_channel/client_channel_factory.h"
#include "src/core/ext/filters/client_channel/lb_policy.h"
#include "src/core/ext/filters/client_channel/uri_parser.h"

// Channel arg key for grpc_lb_addresses.
#define GRPC_ARG_LB_ADDRESSES "grpc.lb_addresses"

#ifdef __cplusplus
extern "C" {
#endif

typedef struct grpc_lb_policy_factory grpc_lb_policy_factory;
typedef struct grpc_lb_policy_factory_vtable grpc_lb_policy_factory_vtable;

struct grpc_lb_policy_factory {
  const grpc_lb_policy_factory_vtable* vtable;
};

/** A resolved address alongside any LB related information associated with it.
 * \a user_data, if not NULL, contains opaque data meant to be consumed by the
 * gRPC LB policy. Note that no all LB policies support \a user_data as input.
 * Those who don't will simply ignore it and will correspondingly return NULL in
 * their namesake pick() output argument. */
typedef struct grpc_lb_address {
  grpc_resolved_address address;
  bool is_balancer;
  char* balancer_name; /* For secure naming. */
  void* user_data;
} grpc_lb_address;

typedef struct grpc_lb_user_data_vtable {
<<<<<<< HEAD
  void *(*copy)(void *);
  void (*destroy)(void *);
  int (*cmp)(void *, void *);
=======
  void* (*copy)(void*);
  void (*destroy)(grpc_exec_ctx* exec_ctx, void*);
  int (*cmp)(void*, void*);
>>>>>>> d9da7387
} grpc_lb_user_data_vtable;

typedef struct grpc_lb_addresses {
  size_t num_addresses;
  grpc_lb_address* addresses;
  const grpc_lb_user_data_vtable* user_data_vtable;
} grpc_lb_addresses;

/** Returns a grpc_addresses struct with enough space for
    \a num_addresses addresses.  The \a user_data_vtable argument may be
    NULL if no user data will be added. */
grpc_lb_addresses* grpc_lb_addresses_create(
    size_t num_addresses, const grpc_lb_user_data_vtable* user_data_vtable);

/** Creates a copy of \a addresses. */
grpc_lb_addresses* grpc_lb_addresses_copy(const grpc_lb_addresses* addresses);

/** Sets the value of the address at index \a index of \a addresses.
 * \a address is a socket address of length \a address_len.
 * Takes ownership of \a balancer_name. */
void grpc_lb_addresses_set_address(grpc_lb_addresses* addresses, size_t index,
                                   const void* address, size_t address_len,
                                   bool is_balancer, const char* balancer_name,
                                   void* user_data);

/** Sets the value of the address at index \a index of \a addresses from \a uri.
 * Returns true upon success, false otherwise. Takes ownership of \a
 * balancer_name. */
bool grpc_lb_addresses_set_address_from_uri(grpc_lb_addresses* addresses,
                                            size_t index, const grpc_uri* uri,
                                            bool is_balancer,
                                            const char* balancer_name,
                                            void* user_data);

/** Compares \a addresses1 and \a addresses2. */
int grpc_lb_addresses_cmp(const grpc_lb_addresses* addresses1,
                          const grpc_lb_addresses* addresses2);

/** Destroys \a addresses. */
<<<<<<< HEAD
void grpc_lb_addresses_destroy(grpc_lb_addresses *addresses);
=======
void grpc_lb_addresses_destroy(grpc_exec_ctx* exec_ctx,
                               grpc_lb_addresses* addresses);
>>>>>>> d9da7387

/** Returns a channel arg containing \a addresses. */
grpc_arg grpc_lb_addresses_create_channel_arg(
    const grpc_lb_addresses* addresses);

/** Returns the \a grpc_lb_addresses instance in \a channel_args or NULL */
grpc_lb_addresses* grpc_lb_addresses_find_channel_arg(
    const grpc_channel_args* channel_args);

/** Arguments passed to LB policies. */
struct grpc_lb_policy_args {
  grpc_client_channel_factory* client_channel_factory;
  grpc_channel_args* args;
  grpc_combiner* combiner;
};

struct grpc_lb_policy_factory_vtable {
  void (*ref)(grpc_lb_policy_factory* factory);
  void (*unref)(grpc_lb_policy_factory* factory);

  /** Implementation of grpc_lb_policy_factory_create_lb_policy */
<<<<<<< HEAD
  grpc_lb_policy *(*create_lb_policy)(grpc_lb_policy_factory *factory,
                                      grpc_lb_policy_args *args);
=======
  grpc_lb_policy* (*create_lb_policy)(grpc_exec_ctx* exec_ctx,
                                      grpc_lb_policy_factory* factory,
                                      grpc_lb_policy_args* args);
>>>>>>> d9da7387

  /** Name for the LB policy this factory implements */
  const char* name;
};

void grpc_lb_policy_factory_ref(grpc_lb_policy_factory* factory);
void grpc_lb_policy_factory_unref(grpc_lb_policy_factory* factory);

/** Create a lb_policy instance. */
<<<<<<< HEAD
grpc_lb_policy *grpc_lb_policy_factory_create_lb_policy(
    grpc_lb_policy_factory *factory, grpc_lb_policy_args *args);
=======
grpc_lb_policy* grpc_lb_policy_factory_create_lb_policy(
    grpc_exec_ctx* exec_ctx, grpc_lb_policy_factory* factory,
    grpc_lb_policy_args* args);
>>>>>>> d9da7387

#ifdef __cplusplus
}
#endif

#endif /* GRPC_CORE_EXT_FILTERS_CLIENT_CHANNEL_LB_POLICY_FACTORY_H */<|MERGE_RESOLUTION|>--- conflicted
+++ resolved
@@ -53,15 +53,9 @@
 } grpc_lb_address;
 
 typedef struct grpc_lb_user_data_vtable {
-<<<<<<< HEAD
-  void *(*copy)(void *);
-  void (*destroy)(void *);
-  int (*cmp)(void *, void *);
-=======
   void* (*copy)(void*);
-  void (*destroy)(grpc_exec_ctx* exec_ctx, void*);
+  void (*destroy)(void*);
   int (*cmp)(void*, void*);
->>>>>>> d9da7387
 } grpc_lb_user_data_vtable;
 
 typedef struct grpc_lb_addresses {
@@ -101,12 +95,7 @@
                           const grpc_lb_addresses* addresses2);
 
 /** Destroys \a addresses. */
-<<<<<<< HEAD
-void grpc_lb_addresses_destroy(grpc_lb_addresses *addresses);
-=======
-void grpc_lb_addresses_destroy(grpc_exec_ctx* exec_ctx,
-                               grpc_lb_addresses* addresses);
->>>>>>> d9da7387
+void grpc_lb_addresses_destroy(grpc_lb_addresses* addresses);
 
 /** Returns a channel arg containing \a addresses. */
 grpc_arg grpc_lb_addresses_create_channel_arg(
@@ -128,14 +117,8 @@
   void (*unref)(grpc_lb_policy_factory* factory);
 
   /** Implementation of grpc_lb_policy_factory_create_lb_policy */
-<<<<<<< HEAD
-  grpc_lb_policy *(*create_lb_policy)(grpc_lb_policy_factory *factory,
-                                      grpc_lb_policy_args *args);
-=======
-  grpc_lb_policy* (*create_lb_policy)(grpc_exec_ctx* exec_ctx,
-                                      grpc_lb_policy_factory* factory,
+  grpc_lb_policy* (*create_lb_policy)(grpc_lb_policy_factory* factory,
                                       grpc_lb_policy_args* args);
->>>>>>> d9da7387
 
   /** Name for the LB policy this factory implements */
   const char* name;
@@ -145,14 +128,8 @@
 void grpc_lb_policy_factory_unref(grpc_lb_policy_factory* factory);
 
 /** Create a lb_policy instance. */
-<<<<<<< HEAD
-grpc_lb_policy *grpc_lb_policy_factory_create_lb_policy(
-    grpc_lb_policy_factory *factory, grpc_lb_policy_args *args);
-=======
 grpc_lb_policy* grpc_lb_policy_factory_create_lb_policy(
-    grpc_exec_ctx* exec_ctx, grpc_lb_policy_factory* factory,
-    grpc_lb_policy_args* args);
->>>>>>> d9da7387
+    grpc_lb_policy_factory* factory, grpc_lb_policy_args* args);
 
 #ifdef __cplusplus
 }
