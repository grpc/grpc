/*
 *
 * Copyright 2015 gRPC authors.
 *
 * Licensed under the Apache License, Version 2.0 (the "License");
 * you may not use this file except in compliance with the License.
 * You may obtain a copy of the License at
 *
 *     http://www.apache.org/licenses/LICENSE-2.0
 *
 * Unless required by applicable law or agreed to in writing, software
 * distributed under the License is distributed on an "AS IS" BASIS,
 * WITHOUT WARRANTIES OR CONDITIONS OF ANY KIND, either express or implied.
 * See the License for the specific language governing permissions and
 * limitations under the License.
 *
 */

#ifndef GRPC_CORE_EXT_FILTERS_CLIENT_CHANNEL_LB_POLICY_FACTORY_H
#define GRPC_CORE_EXT_FILTERS_CLIENT_CHANNEL_LB_POLICY_FACTORY_H

#include <grpc/support/port_platform.h>

#include "src/core/ext/filters/client_channel/lb_policy.h"
#include "src/core/lib/gprpp/abstract.h"
#include "src/core/lib/gprpp/orphanable.h"

namespace grpc_core {

class LoadBalancingPolicyFactory {
 public:
  /// Returns a new LB policy instance.
  virtual OrphanablePtr<LoadBalancingPolicy> CreateLoadBalancingPolicy(
<<<<<<< HEAD
      LoadBalancingPolicy::Args args) const GRPC_ABSTRACT;
=======
      LoadBalancingPolicy::Args args) const {
    std::move(args);  // Suppress clang-tidy complaint.
    // The rest of this is copied from the GRPC_ABSTRACT macro.
    gpr_log(GPR_ERROR, "Function marked GRPC_ABSTRACT was not implemented");
    GPR_ASSERT(false);
  }
>>>>>>> 4b7da8ab

  /// Returns the LB policy name that this factory provides.
  /// Caller does NOT take ownership of result.
  virtual const char* name() const GRPC_ABSTRACT;

  virtual ~LoadBalancingPolicyFactory() {}

  GRPC_ABSTRACT_BASE_CLASS
};

}  // namespace grpc_core

#endif /* GRPC_CORE_EXT_FILTERS_CLIENT_CHANNEL_LB_POLICY_FACTORY_H */<|MERGE_RESOLUTION|>--- conflicted
+++ resolved
@@ -31,16 +31,12 @@
  public:
   /// Returns a new LB policy instance.
   virtual OrphanablePtr<LoadBalancingPolicy> CreateLoadBalancingPolicy(
-<<<<<<< HEAD
-      LoadBalancingPolicy::Args args) const GRPC_ABSTRACT;
-=======
       LoadBalancingPolicy::Args args) const {
     std::move(args);  // Suppress clang-tidy complaint.
     // The rest of this is copied from the GRPC_ABSTRACT macro.
     gpr_log(GPR_ERROR, "Function marked GRPC_ABSTRACT was not implemented");
     GPR_ASSERT(false);
   }
->>>>>>> 4b7da8ab
 
   /// Returns the LB policy name that this factory provides.
   /// Caller does NOT take ownership of result.
