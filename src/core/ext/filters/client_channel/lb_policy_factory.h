/*
 *
 * Copyright 2015 gRPC authors.
 *
 * Licensed under the Apache License, Version 2.0 (the "License");
 * you may not use this file except in compliance with the License.
 * You may obtain a copy of the License at
 *
 *     http://www.apache.org/licenses/LICENSE-2.0
 *
 * Unless required by applicable law or agreed to in writing, software
 * distributed under the License is distributed on an "AS IS" BASIS,
 * WITHOUT WARRANTIES OR CONDITIONS OF ANY KIND, either express or implied.
 * See the License for the specific language governing permissions and
 * limitations under the License.
 *
 */

#ifndef GRPC_CORE_EXT_FILTERS_CLIENT_CHANNEL_LB_POLICY_FACTORY_H
#define GRPC_CORE_EXT_FILTERS_CLIENT_CHANNEL_LB_POLICY_FACTORY_H

#include <grpc/support/port_platform.h>

#include "src/core/ext/filters/client_channel/lb_policy.h"
#include "src/core/lib/gprpp/abstract.h"
#include "src/core/lib/gprpp/orphanable.h"

namespace grpc_core {

class LoadBalancingPolicyFactory {
 public:
  /// Returns a new LB policy instance.
  virtual OrphanablePtr<LoadBalancingPolicy> CreateLoadBalancingPolicy(
      RefCountedPtr<LoadBalancingPolicy::Config> config,
      LoadBalancingPolicy::Args args) const {
<<<<<<< HEAD
    std::move(config);  // Suppress clang-tidy complaints.
    std::move(args);    // Suppress clang-tidy complaint.
=======
    std::move(args);  // Suppress clang-tidy complaint.
>>>>>>> b7ee2d9b
    GRPC_ABSTRACT;
  }

  /// Returns the LB policy name that this factory provides.
  /// Caller does NOT take ownership of result.
  virtual const char* name() const GRPC_ABSTRACT;

  virtual ~LoadBalancingPolicyFactory() {}

  GRPC_ABSTRACT_BASE_CLASS
};

}  // namespace grpc_core

#endif /* GRPC_CORE_EXT_FILTERS_CLIENT_CHANNEL_LB_POLICY_FACTORY_H */<|MERGE_RESOLUTION|>--- conflicted
+++ resolved
@@ -31,14 +31,8 @@
  public:
   /// Returns a new LB policy instance.
   virtual OrphanablePtr<LoadBalancingPolicy> CreateLoadBalancingPolicy(
-      RefCountedPtr<LoadBalancingPolicy::Config> config,
       LoadBalancingPolicy::Args args) const {
-<<<<<<< HEAD
-    std::move(config);  // Suppress clang-tidy complaints.
-    std::move(args);    // Suppress clang-tidy complaint.
-=======
     std::move(args);  // Suppress clang-tidy complaint.
->>>>>>> b7ee2d9b
     GRPC_ABSTRACT;
   }
 
