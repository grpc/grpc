/*
 *
 * Copyright 2015 gRPC authors.
 *
 * Licensed under the Apache License, Version 2.0 (the "License");
 * you may not use this file except in compliance with the License.
 * You may obtain a copy of the License at
 *
 *     http://www.apache.org/licenses/LICENSE-2.0
 *
 * Unless required by applicable law or agreed to in writing, software
 * distributed under the License is distributed on an "AS IS" BASIS,
 * WITHOUT WARRANTIES OR CONDITIONS OF ANY KIND, either express or implied.
 * See the License for the specific language governing permissions and
 * limitations under the License.
 *
 */

#ifndef GRPC_CORE_EXT_FILTERS_CLIENT_CHANNEL_SUBCHANNEL_H
#define GRPC_CORE_EXT_FILTERS_CLIENT_CHANNEL_SUBCHANNEL_H

#include "src/core/ext/filters/client_channel/connector.h"
#include "src/core/lib/channel/channel_stack.h"
#include "src/core/lib/iomgr/polling_entity.h"
#include "src/core/lib/support/arena.h"
#include "src/core/lib/transport/connectivity_state.h"
#include "src/core/lib/transport/metadata.h"

// Channel arg containing a grpc_resolved_address to connect to.
#define GRPC_ARG_SUBCHANNEL_ADDRESS "grpc.subchannel_address"

/** A (sub-)channel that knows how to connect to exactly one target
    address. Provides a target for load balancing. */
typedef struct grpc_subchannel grpc_subchannel;
typedef struct grpc_connected_subchannel grpc_connected_subchannel;
typedef struct grpc_subchannel_call grpc_subchannel_call;
typedef struct grpc_subchannel_args grpc_subchannel_args;
typedef struct grpc_subchannel_key grpc_subchannel_key;

#ifndef NDEBUG
#define GRPC_SUBCHANNEL_REF(p, r) \
  grpc_subchannel_ref((p), __FILE__, __LINE__, (r))
#define GRPC_SUBCHANNEL_REF_FROM_WEAK_REF(p, r) \
  grpc_subchannel_ref_from_weak_ref((p), __FILE__, __LINE__, (r))
#define GRPC_SUBCHANNEL_UNREF(p, r) \
  grpc_subchannel_unref((p), __FILE__, __LINE__, (r))
#define GRPC_SUBCHANNEL_WEAK_REF(p, r) \
  grpc_subchannel_weak_ref((p), __FILE__, __LINE__, (r))
#define GRPC_SUBCHANNEL_WEAK_UNREF(p, r) \
  grpc_subchannel_weak_unref((p), __FILE__, __LINE__, (r))
#define GRPC_CONNECTED_SUBCHANNEL_REF(p, r) \
  grpc_connected_subchannel_ref((p), __FILE__, __LINE__, (r))
#define GRPC_CONNECTED_SUBCHANNEL_UNREF(p, r) \
  grpc_connected_subchannel_unref((p), __FILE__, __LINE__, (r))
#define GRPC_SUBCHANNEL_CALL_REF(p, r) \
  grpc_subchannel_call_ref((p), __FILE__, __LINE__, (r))
#define GRPC_SUBCHANNEL_CALL_UNREF(p, r) \
  grpc_subchannel_call_unref((p), __FILE__, __LINE__, (r))
#define GRPC_SUBCHANNEL_REF_EXTRA_ARGS \
  , const char *file, int line, const char *reason
#else
#define GRPC_SUBCHANNEL_REF(p, r) grpc_subchannel_ref((p))
#define GRPC_SUBCHANNEL_REF_FROM_WEAK_REF(p, r) \
  grpc_subchannel_ref_from_weak_ref((p))
#define GRPC_SUBCHANNEL_UNREF(p, r) grpc_subchannel_unref((p))
#define GRPC_SUBCHANNEL_WEAK_REF(p, r) grpc_subchannel_weak_ref((p))
#define GRPC_SUBCHANNEL_WEAK_UNREF(p, r) grpc_subchannel_weak_unref((p))
#define GRPC_CONNECTED_SUBCHANNEL_REF(p, r) grpc_connected_subchannel_ref((p))
#define GRPC_CONNECTED_SUBCHANNEL_UNREF(p, r) \
  grpc_connected_subchannel_unref((p))
#define GRPC_SUBCHANNEL_CALL_REF(p, r) grpc_subchannel_call_ref((p))
#define GRPC_SUBCHANNEL_CALL_UNREF(p, r) grpc_subchannel_call_unref((p))
#define GRPC_SUBCHANNEL_REF_EXTRA_ARGS
#endif

grpc_subchannel* grpc_subchannel_ref(
    grpc_subchannel* channel GRPC_SUBCHANNEL_REF_EXTRA_ARGS);
grpc_subchannel* grpc_subchannel_ref_from_weak_ref(
    grpc_subchannel* channel GRPC_SUBCHANNEL_REF_EXTRA_ARGS);
void grpc_subchannel_unref(
    grpc_subchannel* channel GRPC_SUBCHANNEL_REF_EXTRA_ARGS);
grpc_subchannel* grpc_subchannel_weak_ref(
    grpc_subchannel* channel GRPC_SUBCHANNEL_REF_EXTRA_ARGS);
void grpc_subchannel_weak_unref(
    grpc_subchannel* channel GRPC_SUBCHANNEL_REF_EXTRA_ARGS);
grpc_connected_subchannel* grpc_connected_subchannel_ref(
    grpc_connected_subchannel* channel GRPC_SUBCHANNEL_REF_EXTRA_ARGS);
<<<<<<< HEAD
void grpc_connected_subchannel_unref(grpc_exec_ctx* exec_ctx,
                                     grpc_connected_subchannel* channel
                                         GRPC_SUBCHANNEL_REF_EXTRA_ARGS);
grpc_subchannel_call* grpc_subchannel_call_ref(
=======
void grpc_connected_subchannel_unref(
    grpc_connected_subchannel* channel GRPC_SUBCHANNEL_REF_EXTRA_ARGS);
void grpc_subchannel_call_ref(
>>>>>>> 94e676e1
    grpc_subchannel_call* call GRPC_SUBCHANNEL_REF_EXTRA_ARGS);
void grpc_subchannel_call_unref(
    grpc_subchannel_call* call GRPC_SUBCHANNEL_REF_EXTRA_ARGS);

/** construct a subchannel call */
typedef struct {
  grpc_polling_entity* pollent;
  grpc_slice path;
  gpr_timespec start_time;
  grpc_millis deadline;
  gpr_arena* arena;
  grpc_call_context_element* context;
  grpc_call_combiner* call_combiner;
  size_t parent_data_size;
} grpc_connected_subchannel_call_args;

grpc_error* grpc_connected_subchannel_create_call(
    grpc_connected_subchannel* connected_subchannel,
    const grpc_connected_subchannel_call_args* args,
    grpc_subchannel_call** subchannel_call);

/** Returns a pointer to the parent data associated with \a subchannel_call.
    The data will be of the size specified in \a parent_data_size
    field of the args passed to \a grpc_connected_subchannel_create_call(). */
void* grpc_connected_subchannel_call_get_parent_data(
    grpc_subchannel_call* subchannel_call);

/** process a transport level op */
void grpc_connected_subchannel_process_transport_op(
    grpc_connected_subchannel* subchannel, grpc_transport_op* op);

/** poll the current connectivity state of a channel */
grpc_connectivity_state grpc_subchannel_check_connectivity(
    grpc_subchannel* channel, grpc_error** error);

/** Calls notify when the connectivity state of a channel becomes different
    from *state.  Updates *state with the new state of the channel. */
void grpc_subchannel_notify_on_state_change(
    grpc_subchannel* channel, grpc_pollset_set* interested_parties,
    grpc_connectivity_state* state, grpc_closure* notify);
void grpc_connected_subchannel_notify_on_state_change(
    grpc_connected_subchannel* channel, grpc_pollset_set* interested_parties,
    grpc_connectivity_state* state, grpc_closure* notify);
void grpc_connected_subchannel_ping(grpc_connected_subchannel* channel,
                                    grpc_closure* on_initiate,
                                    grpc_closure* on_ack);

/** retrieve the grpc_connected_subchannel - or NULL if called before
    the subchannel becomes connected */
grpc_connected_subchannel* grpc_subchannel_get_connected_subchannel(
    grpc_subchannel* subchannel);

/** return the subchannel index key for \a subchannel */
const grpc_subchannel_key* grpc_subchannel_get_key(
    const grpc_subchannel* subchannel);

/** continue processing a transport op */
void grpc_subchannel_call_process_op(grpc_subchannel_call* subchannel_call,
                                     grpc_transport_stream_op_batch* op);

/** Must be called once per call. Sets the 'then_schedule_closure' argument for
    call stack destruction. */
void grpc_subchannel_call_set_cleanup_closure(
    grpc_subchannel_call* subchannel_call, grpc_closure* closure);

grpc_call_stack* grpc_subchannel_call_get_call_stack(
    grpc_subchannel_call* subchannel_call);

struct grpc_subchannel_args {
  /* When updating this struct, also update subchannel_index.c */

  /** Channel filters for this channel - wrapped factories will likely
      want to mutate this */
  const grpc_channel_filter** filters;
  /** The number of filters in the above array */
  size_t filter_count;
  /** Channel arguments to be supplied to the newly created channel */
  const grpc_channel_args* args;
};

/** create a subchannel given a connector */
grpc_subchannel* grpc_subchannel_create(grpc_connector* connector,
                                        const grpc_subchannel_args* args);

/// Sets \a addr from \a args.
void grpc_get_subchannel_address_arg(const grpc_channel_args* args,
                                     grpc_resolved_address* addr);

/// Returns the URI string for the address to connect to.
const char* grpc_get_subchannel_address_uri_arg(const grpc_channel_args* args);

/// Returns a new channel arg encoding the subchannel address as a string.
/// Caller is responsible for freeing the string.
grpc_arg grpc_create_subchannel_address_arg(const grpc_resolved_address* addr);

#endif /* GRPC_CORE_EXT_FILTERS_CLIENT_CHANNEL_SUBCHANNEL_H */<|MERGE_RESOLUTION|>--- conflicted
+++ resolved
@@ -85,16 +85,9 @@
     grpc_subchannel* channel GRPC_SUBCHANNEL_REF_EXTRA_ARGS);
 grpc_connected_subchannel* grpc_connected_subchannel_ref(
     grpc_connected_subchannel* channel GRPC_SUBCHANNEL_REF_EXTRA_ARGS);
-<<<<<<< HEAD
-void grpc_connected_subchannel_unref(grpc_exec_ctx* exec_ctx,
-                                     grpc_connected_subchannel* channel
-                                         GRPC_SUBCHANNEL_REF_EXTRA_ARGS);
-grpc_subchannel_call* grpc_subchannel_call_ref(
-=======
 void grpc_connected_subchannel_unref(
     grpc_connected_subchannel* channel GRPC_SUBCHANNEL_REF_EXTRA_ARGS);
-void grpc_subchannel_call_ref(
->>>>>>> 94e676e1
+grpc_subchannel_call* grpc_subchannel_call_ref(
     grpc_subchannel_call* call GRPC_SUBCHANNEL_REF_EXTRA_ARGS);
 void grpc_subchannel_call_unref(
     grpc_subchannel_call* call GRPC_SUBCHANNEL_REF_EXTRA_ARGS);
