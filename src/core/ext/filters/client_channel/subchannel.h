--- conflicted
+++ resolved
@@ -158,25 +158,9 @@
   static RefCountedPtr<Subchannel> Create(grpc_connector* connector,
                                           const grpc_channel_args* args);
 
-<<<<<<< HEAD
   // Returns true if the value of the ref is 1.
   bool HasLastRef() const;
 
-=======
-  // Strong and weak refcounting.
-  Subchannel* Ref(GRPC_SUBCHANNEL_REF_EXTRA_ARGS);
-  void Unref(GRPC_SUBCHANNEL_REF_EXTRA_ARGS);
-  Subchannel* WeakRef(GRPC_SUBCHANNEL_REF_EXTRA_ARGS);
-  void WeakUnref(GRPC_SUBCHANNEL_REF_EXTRA_ARGS);
-  // Attempts to return a strong ref when only the weak refcount is guaranteed
-  // non-zero. If the strong refcount is zero, does not alter the refcount and
-  // returns null.
-  Subchannel* RefFromWeakRef(GRPC_SUBCHANNEL_REF_EXTRA_ARGS);
-
-  // Returns true if the value of the strong ref is 1.
-  bool LastStrongRef() const;
-
->>>>>>> 4f448d24
   intptr_t GetChildSocketUuid() const;
 
   // Gets the string representing the subchannel address.
@@ -193,15 +177,7 @@
 
   SubchannelKey* key() const { return body_->key_; }
 
-<<<<<<< HEAD
   grpc_pollset_set* pollset_set() const { return body_->pollset_set_; }
-=======
-  channelz::SubchannelNode* channelz_node() const;
-
-  SubchannelKey* key() const { return key_; }
-
-  grpc_pollset_set* pollset_set() const { return pollset_set_; }
->>>>>>> 4f448d24
 
   // Polls the current connectivity state of the subchannel.
   grpc_connectivity_state CheckConnectivity(grpc_error** error,
