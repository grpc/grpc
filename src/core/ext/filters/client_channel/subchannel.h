--- conflicted
+++ resolved
@@ -78,6 +78,7 @@
     gpr_arena* arena;
     grpc_call_context_element* context;
     grpc_call_combiner* call_combiner;
+    size_t parent_data_size;
   };
 
   explicit ConnectedSubchannel(grpc_channel_stack* channel_stack);
@@ -105,36 +106,10 @@
     grpc_subchannel* channel GRPC_SUBCHANNEL_REF_EXTRA_ARGS);
 void grpc_subchannel_weak_unref(
     grpc_subchannel* channel GRPC_SUBCHANNEL_REF_EXTRA_ARGS);
-<<<<<<< HEAD
-grpc_connected_subchannel* grpc_connected_subchannel_ref(
-    grpc_connected_subchannel* channel GRPC_SUBCHANNEL_REF_EXTRA_ARGS);
-void grpc_connected_subchannel_unref(
-    grpc_connected_subchannel* channel GRPC_SUBCHANNEL_REF_EXTRA_ARGS);
 grpc_subchannel_call* grpc_subchannel_call_ref(
-=======
-void grpc_subchannel_call_ref(
->>>>>>> 9db1691c
     grpc_subchannel_call* call GRPC_SUBCHANNEL_REF_EXTRA_ARGS);
 void grpc_subchannel_call_unref(
     grpc_subchannel_call* call GRPC_SUBCHANNEL_REF_EXTRA_ARGS);
-
-<<<<<<< HEAD
-/** construct a subchannel call */
-typedef struct {
-  grpc_polling_entity* pollent;
-  grpc_slice path;
-  gpr_timespec start_time;
-  grpc_millis deadline;
-  gpr_arena* arena;
-  grpc_call_context_element* context;
-  grpc_call_combiner* call_combiner;
-  size_t parent_data_size;
-} grpc_connected_subchannel_call_args;
-
-grpc_error* grpc_connected_subchannel_create_call(
-    grpc_connected_subchannel* connected_subchannel,
-    const grpc_connected_subchannel_call_args* args,
-    grpc_subchannel_call** subchannel_call);
 
 /** Returns a pointer to the parent data associated with \a subchannel_call.
     The data will be of the size specified in \a parent_data_size
@@ -142,12 +117,6 @@
 void* grpc_connected_subchannel_call_get_parent_data(
     grpc_subchannel_call* subchannel_call);
 
-/** process a transport level op */
-void grpc_connected_subchannel_process_transport_op(
-    grpc_connected_subchannel* subchannel, grpc_transport_op* op);
-
-=======
->>>>>>> 9db1691c
 /** poll the current connectivity state of a channel */
 grpc_connectivity_state grpc_subchannel_check_connectivity(
     grpc_subchannel* channel, grpc_error** error);
