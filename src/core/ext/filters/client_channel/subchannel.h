--- conflicted
+++ resolved
@@ -39,11 +39,6 @@
     address. Provides a target for load balancing. */
 typedef struct grpc_subchannel grpc_subchannel;
 typedef struct grpc_subchannel_call grpc_subchannel_call;
-<<<<<<< HEAD
-typedef struct grpc_subchannel_args grpc_subchannel_args;
-=======
-typedef struct grpc_subchannel_key grpc_subchannel_key;
->>>>>>> 19914dd9
 
 #ifndef NDEBUG
 #define GRPC_SUBCHANNEL_REF(p, r) \
@@ -186,19 +181,6 @@
 grpc_call_stack* grpc_subchannel_call_get_call_stack(
     grpc_subchannel_call* subchannel_call);
 
-<<<<<<< HEAD
-struct grpc_subchannel_args {
-  // When updating this struct, also update subchannel_index.cc and
-  // client_channel_factory_create_subchannel().
-
-  /** Channel arguments to be supplied to the newly created channel */
-  const grpc_channel_args* args;
-  /** The subchannel pool this subchannel is in */
-  grpc_core::RefCountedPtr<grpc_core::SubchannelPoolInterface> subchannel_pool;
-};
-
-=======
->>>>>>> 19914dd9
 /** create a subchannel given a connector */
 grpc_subchannel* grpc_subchannel_create(grpc_connector* connector,
                                         const grpc_channel_args* args);
