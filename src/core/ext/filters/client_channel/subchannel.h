--- conflicted
+++ resolved
@@ -160,38 +160,26 @@
   static RefCountedPtr<Subchannel> Create(grpc_connector* connector,
                                           const grpc_channel_args* args);
 
+  // Returns true if the value of the ref is 1.
   bool HasLastRef() const;
 
-  // Returns true if the value of the strong ref is 1.
-  bool LastStrongRef() const;
-
   intptr_t GetChildSocketUuid() const;
 
-<<<<<<< HEAD
-  SubchannelKey* key() const { return body_->key_; }
-
-  grpc_pollset_set* pollset_set() const { return body_->pollset_set_; }
-=======
   // Gets the string representing the subchannel address.
   // Caller doesn't take ownership.
   const char* GetTargetAddress() const;
->>>>>>> 93a4e53f
 
   // Gets the connected subchannel - or nullptr if not connected (which may
   // happen before it initially connects or during transient failures).
-  RefCountedPtr<ConnectedSubchannel> connected_subchannel();
-
-<<<<<<< HEAD
-  channelz::SubchannelNode* channelz_node() {
+  RefCountedPtr<ConnectedSubchannel> connected_subchannel() const;
+
+  channelz::SubchannelNode* channelz_node() const {
     return body_->channelz_node_.get();
   }
-=======
-  channelz::SubchannelNode* channelz_node() const;
-
-  SubchannelKey* key() const { return key_; }
-
-  grpc_pollset_set* pollset_set() const { return pollset_set_; }
->>>>>>> 93a4e53f
+
+  SubchannelKey* key() const { return body_->key_; }
+
+  grpc_pollset_set* pollset_set() const { return body_->pollset_set_; }
 
   // Polls the current connectivity state of the subchannel.
   grpc_connectivity_state CheckConnectivity(grpc_error** error,
@@ -236,6 +224,7 @@
     friend Subchannel;
 
     // From parent
+    const char* GetTargetAddress() const;
     grpc_connectivity_state CheckConnectivity(grpc_error** error,
                                               bool inhibit_health_checking);
     void NotifyOnStateChange(grpc_pollset_set* interested_parties,
@@ -243,11 +232,6 @@
                              grpc_closure* notify,
                              bool inhibit_health_checking);
     void ResetBackoff();
-
-    // Channelz.
-    // Gets the string representing the subchannel address.
-    // Caller doesn't take ownership.
-    const char* GetTargetAddress();
 
     // Sets the subchannel's connectivity state to \a state.
     void SetConnectivityStateLocked(grpc_connectivity_state state,
