//
// Copyright 2015 gRPC authors.
//
// Licensed under the Apache License, Version 2.0 (the "License");
// you may not use this file except in compliance with the License.
// You may obtain a copy of the License at
//
//     http://www.apache.org/licenses/LICENSE-2.0
//
// Unless required by applicable law or agreed to in writing, software
// distributed under the License is distributed on an "AS IS" BASIS,
// WITHOUT WARRANTIES OR CONDITIONS OF ANY KIND, either express or implied.
// See the License for the specific language governing permissions and
// limitations under the License.
//

#include <grpc/support/port_platform.h>

#include "src/core/ext/filters/client_channel/retry_filter.h"

#include "absl/container/inlined_vector.h"
#include "absl/status/statusor.h"
#include "absl/strings/strip.h"

#include <grpc/support/log.h>

#include "src/core/ext/filters/client_channel/client_channel.h"
#include "src/core/ext/filters/client_channel/retry_service_config.h"
#include "src/core/ext/filters/client_channel/retry_throttle.h"
#include "src/core/ext/filters/client_channel/service_config.h"
#include "src/core/ext/filters/client_channel/service_config_call_data.h"
#include "src/core/lib/backoff/backoff.h"
#include "src/core/lib/channel/channel_args.h"
#include "src/core/lib/channel/channel_stack.h"
#include "src/core/lib/channel/status_util.h"
#include "src/core/lib/gprpp/manual_constructor.h"
#include "src/core/lib/iomgr/polling_entity.h"
#include "src/core/lib/slice/slice_internal.h"
#include "src/core/lib/slice/slice_string_helpers.h"
#include "src/core/lib/transport/error_utils.h"
#include "src/core/lib/transport/metadata.h"
#include "src/core/lib/transport/metadata_batch.h"
#include "src/core/lib/transport/static_metadata.h"
#include "src/core/lib/transport/status_metadata.h"
#include "src/core/lib/uri/uri_parser.h"

//
// Retry filter
//

// This filter is intended to be used in the DynamicFilter stack in the
// client channel, which is situated between the name resolver and the
// LB policy.  Normally, the last filter in the DynamicFilter stack is
// the DynamicTerminationFilter (see client_channel.cc), which creates a
// LoadBalancedCall and delegates to it.  However, when retries are
// enabled, this filter is used instead of the DynamicTerminationFilter.
//
// In order to support retries, we act as a proxy for stream op batches.
// When we get a batch from the surface, we add it to our list of pending
// batches, and we then use those batches to construct separate "child"
// batches to be started on an LB call.  When the child batches return, we
// then decide which pending batches have been completed and schedule their
// callbacks accordingly.  If a call attempt fails and we want to retry it,
// we create a new LB call and start again, constructing new "child" batches
// for the new LB call.
//
// Note that retries are committed when receiving data from the server
// (except for Trailers-Only responses).  However, there may be many
// send ops started before receiving any data, so we may have already
// completed some number of send ops (and returned the completions up to
// the surface) by the time we realize that we need to retry.  To deal
// with this, we cache data for send ops, so that we can replay them on a
// different LB call even after we have completed the original batches.
//
// The code is structured as follows:
// - In CallData (in the parent channel), we maintain a list of pending
//   ops and cached data for send ops.
// - There is a CallData::CallAttempt object for each retry attempt.
//   This object contains the LB call for that attempt and state to indicate
//   which ops from the CallData object have already been sent down to that
//   LB call.
// - There is a CallData::CallAttempt::BatchData object for each "child"
//   batch sent on the LB call.
//
// When constructing the "child" batches, we compare the state in the
// CallAttempt object against the state in the CallData object to see
// which batches need to be sent on the LB call for a given attempt.

// TODO(roth): In subsequent PRs:
// - add support for transparent retries (including initial metadata)
// - figure out how to record stats in census for retries
//   (census filter is on top of this one)
// - add census stats for retries

// By default, we buffer 256 KiB per RPC for retries.
// TODO(roth): Do we have any data to suggest a better value?
#define DEFAULT_PER_RPC_RETRY_BUFFER_SIZE (256 << 10)

// This value was picked arbitrarily.  It can be changed if there is
// any even moderately compelling reason to do so.
#define RETRY_BACKOFF_JITTER 0.2

namespace grpc_core {

namespace {

using internal::RetryGlobalConfig;
using internal::RetryMethodConfig;
using internal::RetryServiceConfigParser;
using internal::ServerRetryThrottleData;

TraceFlag grpc_retry_trace(false, "retry");

//
// RetryFilter
//

class RetryFilter {
 public:
  class CallData;

  static grpc_error_handle Init(grpc_channel_element* elem,
                                grpc_channel_element_args* args) {
    GPR_ASSERT(args->is_last);
    GPR_ASSERT(elem->filter == &kRetryFilterVtable);
    grpc_error_handle error = GRPC_ERROR_NONE;
    new (elem->channel_data) RetryFilter(args->channel_args, &error);
    return error;
  }

  static void Destroy(grpc_channel_element* elem) {
    auto* chand = static_cast<RetryFilter*>(elem->channel_data);
    chand->~RetryFilter();
  }

  // Will never be called.
  static void StartTransportOp(grpc_channel_element* /*elem*/,
                               grpc_transport_op* /*op*/) {}
  static void GetChannelInfo(grpc_channel_element* /*elem*/,
                             const grpc_channel_info* /*info*/) {}

 private:
  static size_t GetMaxPerRpcRetryBufferSize(const grpc_channel_args* args) {
    return static_cast<size_t>(grpc_channel_args_find_integer(
        args, GRPC_ARG_PER_RPC_RETRY_BUFFER_SIZE,
        {DEFAULT_PER_RPC_RETRY_BUFFER_SIZE, 0, INT_MAX}));
  }

  RetryFilter(const grpc_channel_args* args, grpc_error_handle* error)
      : client_channel_(grpc_channel_args_find_pointer<ClientChannel>(
            args, GRPC_ARG_CLIENT_CHANNEL)),
        per_rpc_retry_buffer_size_(GetMaxPerRpcRetryBufferSize(args)) {
    // Get retry throttling parameters from service config.
    auto* service_config = grpc_channel_args_find_pointer<ServiceConfig>(
        args, GRPC_ARG_SERVICE_CONFIG_OBJ);
    if (service_config == nullptr) return;
    const auto* config = static_cast<const RetryGlobalConfig*>(
        service_config->GetGlobalParsedConfig(
            RetryServiceConfigParser::ParserIndex()));
    if (config == nullptr) return;
    // Get server name from target URI.
    const char* server_uri =
        grpc_channel_args_find_string(args, GRPC_ARG_SERVER_URI);
    if (server_uri == nullptr) {
      *error = GRPC_ERROR_CREATE_FROM_STATIC_STRING(
          "server URI channel arg missing or wrong type in client channel "
          "filter");
      return;
    }
    absl::StatusOr<URI> uri = URI::Parse(server_uri);
    if (!uri.ok() || uri->path().empty()) {
      *error = GRPC_ERROR_CREATE_FROM_STATIC_STRING(
          "could not extract server name from target URI");
      return;
    }
    std::string server_name(absl::StripPrefix(uri->path(), "/"));
    // Get throttling config for server_name.
    retry_throttle_data_ = internal::ServerRetryThrottleMap::GetDataForServer(
        server_name, config->max_milli_tokens(), config->milli_token_ratio());
  }

  ClientChannel* client_channel_;
  size_t per_rpc_retry_buffer_size_;
  RefCountedPtr<ServerRetryThrottleData> retry_throttle_data_;
};

//
// RetryFilter::CallData
//

class RetryFilter::CallData {
 public:
  static grpc_error_handle Init(grpc_call_element* elem,
                                const grpc_call_element_args* args);
  static void Destroy(grpc_call_element* elem,
                      const grpc_call_final_info* /*final_info*/,
                      grpc_closure* then_schedule_closure);
  static void StartTransportStreamOpBatch(
      grpc_call_element* elem, grpc_transport_stream_op_batch* batch);
  static void SetPollent(grpc_call_element* elem, grpc_polling_entity* pollent);

 private:
  class CallStackDestructionBarrier;

  // Pending batches stored in call data.
  struct PendingBatch {
    // The pending batch.  If nullptr, this slot is empty.
    grpc_transport_stream_op_batch* batch = nullptr;
    // Indicates whether payload for send ops has been cached in CallData.
    bool send_ops_cached = false;
  };

  // State associated with each call attempt.
  class CallAttempt : public RefCounted<CallAttempt> {
   public:
    explicit CallAttempt(CallData* calld);
<<<<<<< HEAD

    ClientChannel::LoadBalancedCall* lb_call() const { return lb_call_.get(); }
    bool lb_call_committed() const { return lb_call_committed_; }
=======
    ~CallAttempt() override;
>>>>>>> 117e0709

    // Constructs and starts whatever batches are needed on this call
    // attempt.
    void StartRetriableBatches();

    // Frees cached send ops that have already been completed after
    // committing the call.
    void FreeCachedSendOpDataAfterCommit();

    // Cancels the call attempt.
    void CancelFromSurface(grpc_transport_stream_op_batch* cancel_batch);

   private:
    // State used for starting a retryable batch on the call attempt's LB call.
    // This provides its own grpc_transport_stream_op_batch and other data
    // structures needed to populate the ops in the batch.
    // We allocate one struct on the arena for each attempt at starting a
    // batch on a given LB call.
    class BatchData
        : public RefCounted<BatchData, PolymorphicRefCount, kUnrefCallDtor> {
     public:
      BatchData(RefCountedPtr<CallAttempt> call_attempt, int refcount,
                bool set_on_complete);
      ~BatchData() override;

      grpc_transport_stream_op_batch* batch() { return &batch_; }

      // Adds retriable send_initial_metadata op.
      void AddRetriableSendInitialMetadataOp();
      // Adds retriable send_message op.
      void AddRetriableSendMessageOp();
      // Adds retriable send_trailing_metadata op.
      void AddRetriableSendTrailingMetadataOp();
      // Adds retriable recv_initial_metadata op.
      void AddRetriableRecvInitialMetadataOp();
      // Adds retriable recv_message op.
      void AddRetriableRecvMessageOp();
      // Adds retriable recv_trailing_metadata op.
      void AddRetriableRecvTrailingMetadataOp();
      // Adds cancel_stream op.
      void AddCancelStreamOp();

     private:
      // Frees cached send ops that were completed by the completed batch in
      // batch_data.  Used when batches are completed after the call is
      // committed.
      void FreeCachedSendOpDataForCompletedBatch();

      // Invokes recv_initial_metadata_ready for a batch.
      static void InvokeRecvInitialMetadataCallback(void* arg,
                                                    grpc_error_handle error);
      // Intercepts recv_initial_metadata_ready callback for retries.
      // Commits the call and returns the initial metadata up the stack.
      static void RecvInitialMetadataReady(void* arg, grpc_error_handle error);

      // Invokes recv_message_ready for a batch.
      static void InvokeRecvMessageCallback(void* arg, grpc_error_handle error);
      // Intercepts recv_message_ready callback for retries.
      // Commits the call and returns the message up the stack.
      static void RecvMessageReady(void* arg, grpc_error_handle error);

      // Adds recv_trailing_metadata_ready closure to closures.
      void AddClosureForRecvTrailingMetadataReady(
          grpc_error_handle error, CallCombinerClosureList* closures);
      // Adds any necessary closures for deferred batch completion
      // callbacks to closures.
      void AddClosuresForDeferredCompletionCallbacks(
          CallCombinerClosureList* closures);
      // For any pending batch containing an op that has not yet been started,
      // adds the pending batch's completion closures to closures.
      void AddClosuresToFailUnstartedPendingBatches(
          grpc_error_handle error, CallCombinerClosureList* closures);
      // Runs necessary closures upon completion of a call attempt.
      void RunClosuresForCompletedCall(grpc_error_handle error);
      // Intercepts recv_trailing_metadata_ready callback for retries.
      // Commits the call and returns the trailing metadata up the stack.
      static void RecvTrailingMetadataReady(void* arg, grpc_error_handle error);

      // Adds the on_complete closure for the pending batch completed in
      // batch_data to closures.
      void AddClosuresForCompletedPendingBatch(
          grpc_error_handle error, CallCombinerClosureList* closures);

      // If there are any cached ops to replay or pending ops to start on the
      // LB call, adds them to closures.
      void AddClosuresForReplayOrPendingSendOps(
          CallCombinerClosureList* closures);

      // Callback used to intercept on_complete from LB calls.
      static void OnComplete(void* arg, grpc_error_handle error);

      RefCountedPtr<CallAttempt> call_attempt_;
      // The batch to use in the LB call.
      // Its payload field points to CallAttempt::batch_payload_.
      grpc_transport_stream_op_batch batch_;
      // For intercepting on_complete.
      grpc_closure on_complete_;
    };

    class AttemptDispatchController
        : public ConfigSelector::CallDispatchController {
     public:
      explicit AttemptDispatchController(CallAttempt* call_attempt)
          : call_attempt_(call_attempt) {}

      bool ShouldRetry() override { return false; }

      void Commit() override {
        call_attempt_->lb_call_committed_ = true;
        auto* calld = call_attempt_->calld_;
        if (calld->retry_committed_) {
          auto* service_config_call_data = static_cast<ServiceConfigCallData*>(
              calld->call_context_[GRPC_CONTEXT_SERVICE_CONFIG_CALL_DATA]
                  .value);
          service_config_call_data->call_dispatch_controller()->Commit();
        }
      }

      void Orphan() override {}  // No-op -- not actually ref-counted.

     private:
      CallAttempt* call_attempt_;
    };

    // Creates a BatchData object on the call's arena with the
    // specified refcount.  If set_on_complete is true, the batch's
    // on_complete callback will be set to point to on_complete();
    // otherwise, the batch's on_complete callback will be null.
    BatchData* CreateBatch(int refcount, bool set_on_complete) {
      return calld_->arena_->New<BatchData>(Ref(DEBUG_LOCATION, "CreateBatch"),
                                            refcount, set_on_complete);
    }

    // If there are any cached send ops that need to be replayed on this
    // call attempt, creates and returns a new batch to replay those ops.
    // Otherwise, returns nullptr.
    BatchData* MaybeCreateBatchForReplay();

    // Adds a closure to closures that will execute batch in the call combiner.
    void AddClosureForBatch(grpc_transport_stream_op_batch* batch,
                            const char* reason,
                            CallCombinerClosureList* closures);

    // Adds batches for pending batches to closures.
    void AddBatchesForPendingBatches(CallCombinerClosureList* closures);

    // Adds whatever batches are needed on this attempt to closures.
    void AddRetriableBatches(CallCombinerClosureList* closures);

    // Returns true if any op in the batch was not yet started on this attempt.
    bool PendingBatchIsUnstarted(PendingBatch* pending);

    // Returns true if there are cached send ops to replay.
    bool HaveSendOpsToReplay();

    // If our retry state is no longer needed, switch to fast path by moving
    // our LB call into calld_->committed_call_ and having calld_ drop
    // its ref to us.
    void MaybeSwitchToFastPath();

    // Helper function used to start a recv_trailing_metadata batch.  This
    // is used in the case where a recv_initial_metadata or recv_message
    // op fails in a way that we know the call is over but when the application
    // has not yet started its own recv_trailing_metadata op.
    void StartInternalRecvTrailingMetadata();

    // Returns true if the call should be retried.
    // If server_pushback_md is non-null, sets *server_pushback_ms.
    bool ShouldRetry(absl::optional<grpc_status_code> status, bool is_lb_drop,
                     grpc_mdelem* server_pushback_md,
                     grpc_millis* server_pushback_ms);

    // Cancels the call attempt.  Unrefs any deferred batches.
    // Adds a batch to closures to cancel this call attempt.
    void Cancel(CallCombinerClosureList* closures);

    static void OnPerAttemptRecvTimer(void* arg, grpc_error_handle error);
    static void OnPerAttemptRecvTimerLocked(void* arg, grpc_error_handle error);
    void MaybeCancelPerAttemptRecvTimer();

    CallData* calld_;
    AttemptDispatchController attempt_dispatch_controller_;
    RefCountedPtr<ClientChannel::LoadBalancedCall> lb_call_;
    bool lb_call_committed_ = false;

    grpc_timer per_attempt_recv_timer_;
    grpc_closure on_per_attempt_recv_timer_;
    bool per_attempt_recv_timer_pending_ = false;

    // BatchData.batch.payload points to this.
    grpc_transport_stream_op_batch_payload batch_payload_;
    // For send_initial_metadata.
    // Note that we need to make a copy of the initial metadata for each
    // call attempt instead of just referring to the copy in call_data,
    // because filters in the subchannel stack may modify the metadata,
    // so we need to start in a pristine state for each attempt of the call.
    grpc_linked_mdelem* send_initial_metadata_storage_;
    grpc_metadata_batch send_initial_metadata_;
    // For send_message.
    // TODO(roth): Restructure this to eliminate use of ManualConstructor.
    ManualConstructor<ByteStreamCache::CachingByteStream> send_message_;
    // For send_trailing_metadata.
    grpc_linked_mdelem* send_trailing_metadata_storage_;
    grpc_metadata_batch send_trailing_metadata_;
    // For intercepting recv_initial_metadata.
    grpc_metadata_batch recv_initial_metadata_;
    grpc_closure recv_initial_metadata_ready_;
    bool trailing_metadata_available_ = false;
    // For intercepting recv_message.
    grpc_closure recv_message_ready_;
    OrphanablePtr<ByteStream> recv_message_;
    // For intercepting recv_trailing_metadata.
    grpc_metadata_batch recv_trailing_metadata_;
    grpc_transport_stream_stats collect_stats_;
    grpc_closure recv_trailing_metadata_ready_;
    // These fields indicate which ops have been started and completed on
    // this call attempt.
    size_t started_send_message_count_ = 0;
    size_t completed_send_message_count_ = 0;
    size_t started_recv_message_count_ = 0;
    size_t completed_recv_message_count_ = 0;
    bool started_send_initial_metadata_ : 1;
    bool completed_send_initial_metadata_ : 1;
    bool started_send_trailing_metadata_ : 1;
    bool completed_send_trailing_metadata_ : 1;
    bool started_recv_initial_metadata_ : 1;
    bool completed_recv_initial_metadata_ : 1;
    bool started_recv_trailing_metadata_ : 1;
    bool completed_recv_trailing_metadata_ : 1;
    // State for callback processing.
    RefCountedPtr<BatchData> recv_initial_metadata_ready_deferred_batch_;
    grpc_error_handle recv_initial_metadata_error_ = GRPC_ERROR_NONE;
    RefCountedPtr<BatchData> recv_message_ready_deferred_batch_;
    grpc_error_handle recv_message_error_ = GRPC_ERROR_NONE;
    RefCountedPtr<BatchData> on_complete_deferred_batch_;
    grpc_error_handle on_complete_error_ = GRPC_ERROR_NONE;
    RefCountedPtr<BatchData> recv_trailing_metadata_internal_batch_;
    grpc_error_handle recv_trailing_metadata_error_ = GRPC_ERROR_NONE;
    bool seen_recv_trailing_metadata_from_surface_ : 1;
    // NOTE: Do not move this next to the metadata bitfields above. That would
    //       save space but will also result in a data race because compiler
    //       will generate a 2 byte store which overwrites the meta-data
    //       fields upon setting this field.
    bool cancelled_ : 1;
  };

  CallData(RetryFilter* chand, const grpc_call_element_args& args);
  ~CallData();

  void StartTransportStreamOpBatch(grpc_transport_stream_op_batch* batch);

  // Returns the index into pending_batches_ to be used for batch.
  static size_t GetBatchIndex(grpc_transport_stream_op_batch* batch);
  PendingBatch* PendingBatchesAdd(grpc_transport_stream_op_batch* batch);
  void PendingBatchClear(PendingBatch* pending);
  void MaybeClearPendingBatch(PendingBatch* pending);
  static void FailPendingBatchInCallCombiner(void* arg,
                                             grpc_error_handle error);
  // Fails all pending batches.  Does NOT yield call combiner.
  void PendingBatchesFail(grpc_error_handle error);
  // Returns a pointer to the first pending batch for which predicate(batch)
  // returns true, or null if not found.
  template <typename Predicate>
  PendingBatch* PendingBatchFind(const char* log_message, Predicate predicate);

  // Caches data for send ops so that it can be retried later, if not
  // already cached.
  void MaybeCacheSendOpsForBatch(PendingBatch* pending);
  void FreeCachedSendInitialMetadata();
  // Frees cached send_message at index idx.
  void FreeCachedSendMessage(size_t idx);
  void FreeCachedSendTrailingMetadata();
  void FreeAllCachedSendOpData();

  // Commits the call so that no further retry attempts will be performed.
  void RetryCommit(CallAttempt* call_attempt);

  // Starts a timer to retry after appropriate back-off.
  // If server_pushback_ms is -1, retry_backoff_ is used.
  void StartRetryTimer(grpc_millis server_pushback_ms);

  static void OnRetryTimer(void* arg, grpc_error_handle error);
  static void OnRetryTimerLocked(void* arg, grpc_error_handle error);

  RefCountedPtr<ClientChannel::LoadBalancedCall> CreateLoadBalancedCall(
      ConfigSelector::CallDispatchController* call_dispatch_controller);

  void CreateCallAttempt();

  RetryFilter* chand_;
  grpc_polling_entity* pollent_;
  RefCountedPtr<ServerRetryThrottleData> retry_throttle_data_;
  const RetryMethodConfig* retry_policy_ = nullptr;
  BackOff retry_backoff_;

  grpc_slice path_;  // Request path.
  gpr_cycle_counter call_start_time_;
  grpc_millis deadline_;
  Arena* arena_;
  grpc_call_stack* owning_call_;
  CallCombiner* call_combiner_;
  grpc_call_context_element* call_context_;

  RefCountedPtr<CallStackDestructionBarrier> call_stack_destruction_barrier_;

  // TODO(roth): As part of implementing hedging, we will need to maintain a
  // list of all pending attempts, so that we can cancel them all if the call
  // gets cancelled.
  RefCountedPtr<CallAttempt> call_attempt_;

  // LB call used when we've committed to a call attempt and the retry
  // state for that attempt is no longer needed.  This provides a fast
  // path for long-running streaming calls that minimizes overhead.
  RefCountedPtr<ClientChannel::LoadBalancedCall> committed_call_;

  // When are are not yet fully committed to a particular call (i.e.,
  // either we might still retry or we have committed to the call but
  // there are still some cached ops to be replayed on the call),
  // batches received from above will be added to this list, and they
  // will not be removed until we have invoked their completion callbacks.
  size_t bytes_buffered_for_retry_ = 0;
  PendingBatch pending_batches_[MAX_PENDING_BATCHES];
  bool pending_send_initial_metadata_ : 1;
  bool pending_send_message_ : 1;
  bool pending_send_trailing_metadata_ : 1;

  // Retry state.
  bool retry_committed_ : 1;
  bool retry_timer_pending_ : 1;
  int num_attempts_completed_ = 0;
  grpc_timer retry_timer_;
  grpc_closure retry_closure_;

  // Cached data for retrying send ops.
  // send_initial_metadata
  bool seen_send_initial_metadata_ = false;
  grpc_linked_mdelem* send_initial_metadata_storage_ = nullptr;
  grpc_metadata_batch send_initial_metadata_;
  uint32_t send_initial_metadata_flags_;
  // TODO(roth): As part of implementing hedging, we'll probably need to
  // have the LB call set a value in CallAttempt and then propagate it
  // from CallAttempt to the parent call when we commit.  Otherwise, we
  // may leave this with a value for a peer other than the one we
  // actually commit to.  Alternatively, maybe see if there's a way to
  // change the surface API such that the peer isn't available until
  // after initial metadata is received?  (Could even change the
  // transport API to return this with the recv_initial_metadata op.)
  gpr_atm* peer_string_;
  // send_message
  // When we get a send_message op, we replace the original byte stream
  // with a CachingByteStream that caches the slices to a local buffer for
  // use in retries.
  // Note: We inline the cache for the first 3 send_message ops and use
  // dynamic allocation after that.  This number was essentially picked
  // at random; it could be changed in the future to tune performance.
  // TODO(roth): As part of implementing hedging, we may need some
  // synchronization here, since ByteStreamCache does not provide any
  // synchronization, so it's not safe to have multiple
  // CachingByteStreams read from the same ByteStreamCache concurrently.
  absl::InlinedVector<ByteStreamCache*, 3> send_messages_;
  // send_trailing_metadata
  bool seen_send_trailing_metadata_ = false;
  grpc_linked_mdelem* send_trailing_metadata_storage_ = nullptr;
  grpc_metadata_batch send_trailing_metadata_;
};

//
// RetryFilter::CallData::CallStackDestructionBarrier
//

// A class to track the existence of LoadBalancedCall call stacks that
// we've created.  We wait until all such call stacks have been
// destroyed before we return the on_call_stack_destruction closure up
// to the surface.
//
// The parent RetryFilter::CallData object holds a ref to this object.
// When it is destroyed, it will store the on_call_stack_destruction
// closure from the surface in this object and then release its ref.
// We also take a ref to this object for each LB call we create, and
// those refs are not released until the LB call stack is destroyed.
// When this object is destroyed, it will invoke the
// on_call_stack_destruction closure from the surface.
class RetryFilter::CallData::CallStackDestructionBarrier
    : public RefCounted<CallStackDestructionBarrier, PolymorphicRefCount,
                        kUnrefCallDtor> {
 public:
  CallStackDestructionBarrier() {}

  ~CallStackDestructionBarrier() override {
    // TODO(yashkt) : This can potentially be a Closure::Run
    ExecCtx::Run(DEBUG_LOCATION, on_call_stack_destruction_, GRPC_ERROR_NONE);
  }

  // Set the closure from the surface.  This closure will be invoked
  // when this object is destroyed.
  void set_on_call_stack_destruction(grpc_closure* on_call_stack_destruction) {
    on_call_stack_destruction_ = on_call_stack_destruction;
  }

  // Invoked to get an on_call_stack_destruction closure for a new LB call.
  grpc_closure* MakeLbCallDestructionClosure(CallData* calld) {
    Ref().release();  // Ref held by callback.
    grpc_closure* on_lb_call_destruction_complete =
        calld->arena_->New<grpc_closure>();
    GRPC_CLOSURE_INIT(on_lb_call_destruction_complete,
                      OnLbCallDestructionComplete, this, nullptr);
    return on_lb_call_destruction_complete;
  }

 private:
  static void OnLbCallDestructionComplete(void* arg,
                                          grpc_error_handle /*error*/) {
    auto* self = static_cast<CallStackDestructionBarrier*>(arg);
    self->Unref();
  }

  grpc_closure* on_call_stack_destruction_ = nullptr;
};

//
// RetryFilter::CallData::CallAttempt
//

RetryFilter::CallData::CallAttempt::CallAttempt(CallData* calld)
<<<<<<< HEAD
    : calld_(calld),
      attempt_dispatch_controller_(this),
=======
    : RefCounted(GRPC_TRACE_FLAG_ENABLED(grpc_retry_trace) ? "CallAttempt"
                                                           : nullptr),
      calld_(calld),
>>>>>>> 117e0709
      batch_payload_(calld->call_context_),
      started_send_initial_metadata_(false),
      completed_send_initial_metadata_(false),
      started_send_trailing_metadata_(false),
      completed_send_trailing_metadata_(false),
      started_recv_initial_metadata_(false),
      completed_recv_initial_metadata_(false),
      started_recv_trailing_metadata_(false),
      completed_recv_trailing_metadata_(false),
<<<<<<< HEAD
      retry_dispatched_(false) {
  lb_call_ = calld->CreateLoadBalancedCall(&attempt_dispatch_controller_);
=======
      seen_recv_trailing_metadata_from_surface_(false),
      cancelled_(false) {
  lb_call_ = calld->CreateLoadBalancedCall();
>>>>>>> 117e0709
  if (GRPC_TRACE_FLAG_ENABLED(grpc_retry_trace)) {
    gpr_log(GPR_INFO, "chand=%p calld=%p attempt=%p: create lb_call=%p",
            calld->chand_, calld, this, lb_call_.get());
  }
  // If per_attempt_recv_timeout is set, start a timer.
  if (calld->retry_policy_ != nullptr &&
      calld->retry_policy_->per_attempt_recv_timeout().has_value()) {
    grpc_millis per_attempt_recv_deadline =
        ExecCtx::Get()->Now() +
        *calld->retry_policy_->per_attempt_recv_timeout();
    if (GRPC_TRACE_FLAG_ENABLED(grpc_retry_trace)) {
      gpr_log(GPR_INFO,
              "chand=%p calld=%p attempt=%p: per-attempt timeout in %" PRId64
              " ms",
              calld->chand_, calld, this,
              *calld->retry_policy_->per_attempt_recv_timeout());
    }
    // Schedule retry after computed delay.
    GRPC_CLOSURE_INIT(&on_per_attempt_recv_timer_, OnPerAttemptRecvTimer, this,
                      nullptr);
    GRPC_CALL_STACK_REF(calld->owning_call_, "OnPerAttemptRecvTimer");
    Ref(DEBUG_LOCATION, "OnPerAttemptRecvTimer").release();
    per_attempt_recv_timer_pending_ = true;
    grpc_timer_init(&per_attempt_recv_timer_, per_attempt_recv_deadline,
                    &on_per_attempt_recv_timer_);
  }
}

RetryFilter::CallData::CallAttempt::~CallAttempt() {
  if (GRPC_TRACE_FLAG_ENABLED(grpc_retry_trace)) {
    gpr_log(GPR_INFO, "chand=%p calld=%p attempt=%p: destroying call attempt",
            calld_->chand_, calld_, this);
  }
}

void RetryFilter::CallData::CallAttempt::FreeCachedSendOpDataAfterCommit() {
  // TODO(roth): When we implement hedging, this logic will need to get
  // a bit more complex, because there may be other (now abandoned) call
  // attempts still using this data.  We may need to do some sort of
  // ref-counting instead.
  if (completed_send_initial_metadata_) {
    calld_->FreeCachedSendInitialMetadata();
  }
  for (size_t i = 0; i < completed_send_message_count_; ++i) {
    calld_->FreeCachedSendMessage(i);
  }
  if (completed_send_trailing_metadata_) {
    calld_->FreeCachedSendTrailingMetadata();
  }
}

bool RetryFilter::CallData::CallAttempt::PendingBatchIsUnstarted(
    PendingBatch* pending) {
  // Only look at batches containing send ops, since batches containing
  // only recv ops are always started immediately.
  if (pending->batch == nullptr || pending->batch->on_complete == nullptr) {
    return false;
  }
  if (pending->batch->send_initial_metadata &&
      !started_send_initial_metadata_) {
    return true;
  }
  if (pending->batch->send_message &&
      started_send_message_count_ < calld_->send_messages_.size()) {
    return true;
  }
  if (pending->batch->send_trailing_metadata &&
      !started_send_trailing_metadata_) {
    return true;
  }
  return false;
}

bool RetryFilter::CallData::CallAttempt::HaveSendOpsToReplay() {
  // We don't check send_initial_metadata here, because that op will always
  // be started as soon as it is received from the surface, so it will
  // never need to be started at this point.
  return started_send_message_count_ < calld_->send_messages_.size() ||
         (calld_->seen_send_trailing_metadata_ &&
          !started_send_trailing_metadata_);
}

void RetryFilter::CallData::CallAttempt::MaybeSwitchToFastPath() {
  // If we're not yet committed, we can't switch yet.
  // TODO(roth): As part of implementing hedging, this logic needs to
  // check that *this* call attempt is the one that we've committed to.
  // Might need to replace cancelled_ with an enum indicating whether we're
  // in flight, cancelled, or the winning call attempt.
  if (!calld_->retry_committed_) return;
  // If we've already switched to fast path, there's nothing to do here.
  if (calld_->committed_call_ != nullptr) return;
  // If the perAttemptRecvTimeout timer is pending, we can't switch yet.
  if (per_attempt_recv_timer_pending_) return;
  // If there are still send ops to replay, we can't switch yet.
  if (HaveSendOpsToReplay()) return;
  // If we started an internal batch for recv_trailing_metadata but have not
  // yet seen that op from the surface, we can't switch yet.
  if (recv_trailing_metadata_internal_batch_ != nullptr) return;
  // Switch to fast path.
  if (GRPC_TRACE_FLAG_ENABLED(grpc_retry_trace)) {
    gpr_log(GPR_INFO,
            "chand=%p calld=%p attempt=%p: retry state no longer needed; "
            "moving LB call to parent and unreffing the call attempt",
            calld_->chand_, calld_, this);
  }
  calld_->committed_call_ = std::move(lb_call_);
  calld_->call_attempt_.reset(DEBUG_LOCATION, "MaybeSwitchToFastPath");
}

void RetryFilter::CallData::CallAttempt::StartInternalRecvTrailingMetadata() {
  if (GRPC_TRACE_FLAG_ENABLED(grpc_retry_trace)) {
    gpr_log(GPR_INFO,
            "chand=%p calld=%p attempt=%p: call failed but "
            "recv_trailing_metadata not started; starting it internally",
            calld_->chand_, calld_, this);
  }
  // Create batch_data with 2 refs, since this batch will be unreffed twice:
  // once for the recv_trailing_metadata_ready callback when the batch
  // completes, and again when we actually get a recv_trailing_metadata
  // op from the surface.
  BatchData* batch_data = CreateBatch(2, false /* set_on_complete */);
  batch_data->AddRetriableRecvTrailingMetadataOp();
  recv_trailing_metadata_internal_batch_.reset(batch_data);
  // Note: This will release the call combiner.
  lb_call_->StartTransportStreamOpBatch(batch_data->batch());
}

// If there are any cached send ops that need to be replayed on the
// current call attempt, creates and returns a new batch to replay those ops.
// Otherwise, returns nullptr.
RetryFilter::CallData::CallAttempt::BatchData*
RetryFilter::CallData::CallAttempt::MaybeCreateBatchForReplay() {
  BatchData* replay_batch_data = nullptr;
  // send_initial_metadata.
  if (calld_->seen_send_initial_metadata_ && !started_send_initial_metadata_ &&
      !calld_->pending_send_initial_metadata_) {
    if (GRPC_TRACE_FLAG_ENABLED(grpc_retry_trace)) {
      gpr_log(GPR_INFO,
              "chand=%p calld=%p attempt=%p: replaying previously completed "
              "send_initial_metadata op",
              calld_->chand_, calld_, this);
    }
    replay_batch_data = CreateBatch(1, true /* set_on_complete */);
    replay_batch_data->AddRetriableSendInitialMetadataOp();
  }
  // send_message.
  // Note that we can only have one send_message op in flight at a time.
  if (started_send_message_count_ < calld_->send_messages_.size() &&
      started_send_message_count_ == completed_send_message_count_ &&
      !calld_->pending_send_message_) {
    if (GRPC_TRACE_FLAG_ENABLED(grpc_retry_trace)) {
      gpr_log(GPR_INFO,
              "chand=%p calld=%p attempt=%p: replaying previously completed "
              "send_message op",
              calld_->chand_, calld_, this);
    }
    if (replay_batch_data == nullptr) {
      replay_batch_data = CreateBatch(1, true /* set_on_complete */);
    }
    replay_batch_data->AddRetriableSendMessageOp();
  }
  // send_trailing_metadata.
  // Note that we only add this op if we have no more send_message ops
  // to start, since we can't send down any more send_message ops after
  // send_trailing_metadata.
  if (calld_->seen_send_trailing_metadata_ &&
      started_send_message_count_ == calld_->send_messages_.size() &&
      !started_send_trailing_metadata_ &&
      !calld_->pending_send_trailing_metadata_) {
    if (GRPC_TRACE_FLAG_ENABLED(grpc_retry_trace)) {
      gpr_log(GPR_INFO,
              "chand=%p calld=%p attempt=%p: replaying previously completed "
              "send_trailing_metadata op",
              calld_->chand_, calld_, this);
    }
    if (replay_batch_data == nullptr) {
      replay_batch_data = CreateBatch(1, true /* set_on_complete */);
    }
    replay_batch_data->AddRetriableSendTrailingMetadataOp();
  }
  return replay_batch_data;
}

namespace {

void StartBatchInCallCombiner(void* arg, grpc_error_handle /*ignored*/) {
  grpc_transport_stream_op_batch* batch =
      static_cast<grpc_transport_stream_op_batch*>(arg);
  auto* lb_call = static_cast<ClientChannel::LoadBalancedCall*>(
      batch->handler_private.extra_arg);
  // Note: This will release the call combiner.
  lb_call->StartTransportStreamOpBatch(batch);
}

}  // namespace

void RetryFilter::CallData::CallAttempt::AddClosureForBatch(
    grpc_transport_stream_op_batch* batch, const char* reason,
    CallCombinerClosureList* closures) {
  if (GRPC_TRACE_FLAG_ENABLED(grpc_retry_trace)) {
    gpr_log(GPR_INFO, "chand=%p calld=%p attempt=%p: adding batch (%s): %s",
            calld_->chand_, calld_, this, reason,
            grpc_transport_stream_op_batch_string(batch).c_str());
  }
  batch->handler_private.extra_arg = lb_call_.get();
  GRPC_CLOSURE_INIT(&batch->handler_private.closure, StartBatchInCallCombiner,
                    batch, grpc_schedule_on_exec_ctx);
  closures->Add(&batch->handler_private.closure, GRPC_ERROR_NONE, reason);
}

void RetryFilter::CallData::CallAttempt::AddBatchesForPendingBatches(
    CallCombinerClosureList* closures) {
  for (size_t i = 0; i < GPR_ARRAY_SIZE(calld_->pending_batches_); ++i) {
    PendingBatch* pending = &calld_->pending_batches_[i];
    grpc_transport_stream_op_batch* batch = pending->batch;
    if (batch == nullptr) continue;
    // Skip any batch that either (a) has already been started on this
    // call attempt or (b) we can't start yet because we're still
    // replaying send ops that need to be completed first.
    // TODO(roth): Note that if any one op in the batch can't be sent
    // yet due to ops that we're replaying, we don't start any of the ops
    // in the batch.  This is probably okay, but it could conceivably
    // lead to increased latency in some cases -- e.g., we could delay
    // starting a recv op due to it being in the same batch with a send
    // op.  If/when we revamp the callback protocol in
    // transport_stream_op_batch, we may be able to fix this.
    if (batch->send_initial_metadata && started_send_initial_metadata_) {
      continue;
    }
    if (batch->send_message &&
        completed_send_message_count_ < started_send_message_count_) {
      continue;
    }
    // Note that we only start send_trailing_metadata if we have no more
    // send_message ops to start, since we can't send down any more
    // send_message ops after send_trailing_metadata.
    if (batch->send_trailing_metadata &&
        (started_send_message_count_ + batch->send_message <
             calld_->send_messages_.size() ||
         started_send_trailing_metadata_)) {
      continue;
    }
    if (batch->recv_initial_metadata && started_recv_initial_metadata_) {
      continue;
    }
    if (batch->recv_message &&
        completed_recv_message_count_ < started_recv_message_count_) {
      continue;
    }
    if (batch->recv_trailing_metadata && started_recv_trailing_metadata_) {
      seen_recv_trailing_metadata_from_surface_ = true;
      // If we previously completed a recv_trailing_metadata op
      // initiated by StartInternalRecvTrailingMetadata(), use the
      // result of that instead of trying to re-start this op.
      if (GPR_UNLIKELY(recv_trailing_metadata_internal_batch_ != nullptr)) {
        // If the batch completed, then trigger the completion callback
        // directly, so that we return the previously returned results to
        // the application.  Otherwise, just unref the internally started
        // batch, since we'll propagate the completion when it completes.
        if (completed_recv_trailing_metadata_) {
          closures->Add(
              &recv_trailing_metadata_ready_, recv_trailing_metadata_error_,
              "re-executing recv_trailing_metadata_ready to propagate "
              "internally triggered result");
          // Ref will be released by callback.
          recv_trailing_metadata_internal_batch_.release();
        } else {
          recv_trailing_metadata_internal_batch_.reset(
              DEBUG_LOCATION,
              "internally started recv_trailing_metadata batch pending and "
              "recv_trailing_metadata started from surface");
          GRPC_ERROR_UNREF(recv_trailing_metadata_error_);
        }
        recv_trailing_metadata_error_ = GRPC_ERROR_NONE;
      }
      continue;
    }
    // If we're already committed and these send ops aren't cached, just send
    // the batch as-is.
    if (calld_->retry_committed_ && !pending->send_ops_cached) {
      AddClosureForBatch(
          batch,
          "start non-replayable pending batch on call attempt after commit",
          closures);
      calld_->PendingBatchClear(pending);
      continue;
    }
    // Create batch with the right number of callbacks.
    const bool has_send_ops = batch->send_initial_metadata ||
                              batch->send_message ||
                              batch->send_trailing_metadata;
    const int num_callbacks = has_send_ops + batch->recv_initial_metadata +
                              batch->recv_message +
                              batch->recv_trailing_metadata;
    BatchData* batch_data =
        CreateBatch(num_callbacks, has_send_ops /* set_on_complete */);
    // Cache send ops if needed.
    calld_->MaybeCacheSendOpsForBatch(pending);
    // send_initial_metadata.
    if (batch->send_initial_metadata) {
      batch_data->AddRetriableSendInitialMetadataOp();
    }
    // send_message.
    if (batch->send_message) {
      batch_data->AddRetriableSendMessageOp();
    }
    // send_trailing_metadata.
    if (batch->send_trailing_metadata) {
      batch_data->AddRetriableSendTrailingMetadataOp();
    }
    // recv_initial_metadata.
    if (batch->recv_initial_metadata) {
      // recv_flags is only used on the server side.
      GPR_ASSERT(batch->payload->recv_initial_metadata.recv_flags == nullptr);
      batch_data->AddRetriableRecvInitialMetadataOp();
    }
    // recv_message.
    if (batch->recv_message) {
      batch_data->AddRetriableRecvMessageOp();
    }
    // recv_trailing_metadata.
    if (batch->recv_trailing_metadata) {
      batch_data->AddRetriableRecvTrailingMetadataOp();
    }
    AddClosureForBatch(batch_data->batch(),
                       "start replayable pending batch on call attempt",
                       closures);
  }
}

void RetryFilter::CallData::CallAttempt::AddRetriableBatches(
    CallCombinerClosureList* closures) {
  // Replay previously-returned send_* ops if needed.
  BatchData* replay_batch_data = MaybeCreateBatchForReplay();
  if (replay_batch_data != nullptr) {
    AddClosureForBatch(replay_batch_data->batch(),
                       "start replay batch on call attempt", closures);
  }
  // Now add pending batches.
  AddBatchesForPendingBatches(closures);
}

void RetryFilter::CallData::CallAttempt::StartRetriableBatches() {
  if (GRPC_TRACE_FLAG_ENABLED(grpc_retry_trace)) {
    gpr_log(GPR_INFO,
            "chand=%p calld=%p attempt=%p: constructing retriable batches",
            calld_->chand_, calld_, this);
  }
  // Construct list of closures to execute, one for each pending batch.
  CallCombinerClosureList closures;
  AddRetriableBatches(&closures);
  // Note: This will yield the call combiner.
  // Start batches on LB call.
  if (GRPC_TRACE_FLAG_ENABLED(grpc_retry_trace)) {
    gpr_log(GPR_INFO,
            "chand=%p calld=%p attempt=%p: starting %" PRIuPTR
            " retriable batches on lb_call=%p",
            calld_->chand_, calld_, this, closures.size(), lb_call_.get());
  }
  closures.RunClosures(calld_->call_combiner_);
}

void RetryFilter::CallData::CallAttempt::CancelFromSurface(
    grpc_transport_stream_op_batch* cancel_batch) {
  MaybeCancelPerAttemptRecvTimer();
  // Propagate cancellation to LB call.
  lb_call_->StartTransportStreamOpBatch(cancel_batch);
}

bool RetryFilter::CallData::CallAttempt::ShouldRetry(
    absl::optional<grpc_status_code> status, bool is_lb_drop,
    grpc_mdelem* server_pushback_md, grpc_millis* server_pushback_ms) {
  // LB drops always inhibit retries.
  if (is_lb_drop) return false;
  // TODO(roth): Handle transparent retries here.
  // If no retry policy, don't retry.
  if (calld_->retry_policy_ == nullptr) return false;
  // Check status.
  if (status.has_value()) {
    if (GPR_LIKELY(*status == GRPC_STATUS_OK)) {
      if (calld_->retry_throttle_data_ != nullptr) {
        calld_->retry_throttle_data_->RecordSuccess();
      }
      if (GRPC_TRACE_FLAG_ENABLED(grpc_retry_trace)) {
        gpr_log(GPR_INFO, "chand=%p calld=%p attempt=%p: call succeeded",
                calld_->chand_, calld_, this);
      }
      return false;
    }
    // Status is not OK.  Check whether the status is retryable.
    if (!calld_->retry_policy_->retryable_status_codes().Contains(*status)) {
      if (GRPC_TRACE_FLAG_ENABLED(grpc_retry_trace)) {
        gpr_log(GPR_INFO,
                "chand=%p calld=%p attempt=%p: status %s not configured as "
                "retryable",
                calld_->chand_, calld_, this,
                grpc_status_code_to_string(*status));
      }
      return false;
    }
  }
  // Record the failure and check whether retries are throttled.
  // Note that it's important for this check to come after the status
  // code check above, since we should only record failures whose statuses
  // match the configured retryable status codes, so that we don't count
  // things like failures due to malformed requests (INVALID_ARGUMENT).
  // Conversely, it's important for this to come before the remaining
  // checks, so that we don't fail to record failures due to other factors.
  if (calld_->retry_throttle_data_ != nullptr &&
      !calld_->retry_throttle_data_->RecordFailure()) {
    if (GRPC_TRACE_FLAG_ENABLED(grpc_retry_trace)) {
      gpr_log(GPR_INFO, "chand=%p calld=%p attempt=%p: retries throttled",
              calld_->chand_, calld_, this);
    }
    return false;
  }
  // Check whether the call is committed.
  if (calld_->retry_committed_) {
    if (GRPC_TRACE_FLAG_ENABLED(grpc_retry_trace)) {
      gpr_log(GPR_INFO,
              "chand=%p calld=%p attempt=%p: retries already committed",
              calld_->chand_, calld_, this);
    }
    return false;
  }
  // Check whether we have retries remaining.
  ++calld_->num_attempts_completed_;
  if (calld_->num_attempts_completed_ >=
      calld_->retry_policy_->max_attempts()) {
    if (GRPC_TRACE_FLAG_ENABLED(grpc_retry_trace)) {
      gpr_log(
          GPR_INFO, "chand=%p calld=%p attempt=%p: exceeded %d retry attempts",
          calld_->chand_, calld_, this, calld_->retry_policy_->max_attempts());
    }
    return false;
  }
  // Check server push-back.
  if (server_pushback_md != nullptr) {
    // If the value is "-1" or any other unparseable string, we do not retry.
    uint32_t ms;
    if (!grpc_parse_slice_to_uint32(GRPC_MDVALUE(*server_pushback_md), &ms)) {
      if (GRPC_TRACE_FLAG_ENABLED(grpc_retry_trace)) {
        gpr_log(GPR_INFO,
                "chand=%p calld=%p attempt=%p: not retrying due to server "
                "push-back",
                calld_->chand_, calld_, this);
      }
      return false;
    } else {
      if (GRPC_TRACE_FLAG_ENABLED(grpc_retry_trace)) {
        gpr_log(
            GPR_INFO,
            "chand=%p calld=%p attempt=%p: server push-back: retry in %u ms",
            calld_->chand_, calld_, this, ms);
      }
      *server_pushback_ms = static_cast<grpc_millis>(ms);
    }
  }
  // We should retry.
  return true;
}

void RetryFilter::CallData::CallAttempt::Cancel(
    CallCombinerClosureList* closures) {
  // Record that this attempt has been cancelled.
  cancelled_ = true;
  // Unref batches for deferred completion callbacks that will now never
  // be invoked.
  if (started_recv_trailing_metadata_ &&
      !seen_recv_trailing_metadata_from_surface_) {
    recv_trailing_metadata_internal_batch_.reset(
        DEBUG_LOCATION,
        "internal recv_trailing_metadata completed before that op was "
        "started from the surface");
  }
  GRPC_ERROR_UNREF(recv_trailing_metadata_error_);
  recv_trailing_metadata_error_ = GRPC_ERROR_NONE;
  recv_initial_metadata_ready_deferred_batch_.reset(
      DEBUG_LOCATION,
      "unref deferred recv_initial_metadata_ready batch due to retry");
  GRPC_ERROR_UNREF(recv_initial_metadata_error_);
  recv_initial_metadata_error_ = GRPC_ERROR_NONE;
  recv_message_ready_deferred_batch_.reset(
      DEBUG_LOCATION, "unref deferred recv_message_ready batch due to retry");
  GRPC_ERROR_UNREF(recv_message_error_);
  recv_message_error_ = GRPC_ERROR_NONE;
  on_complete_deferred_batch_.reset(
      DEBUG_LOCATION, "unref deferred on_complete batch due to retry");
  GRPC_ERROR_UNREF(on_complete_error_);
  on_complete_error_ = GRPC_ERROR_NONE;
  // Start a cancellation op on this call attempt to make sure the
  // transport knows that this call should be cleaned up, even if it
  // hasn't received any ops.
  BatchData* cancel_batch_data = CreateBatch(1, /*set_on_complete=*/true);
  cancel_batch_data->AddCancelStreamOp();
  AddClosureForBatch(cancel_batch_data->batch(),
                     "start cancellation batch on call attempt", closures);
}

void RetryFilter::CallData::CallAttempt::OnPerAttemptRecvTimer(
    void* arg, grpc_error_handle error) {
  auto* call_attempt = static_cast<CallAttempt*>(arg);
  GRPC_CLOSURE_INIT(&call_attempt->on_per_attempt_recv_timer_,
                    OnPerAttemptRecvTimerLocked, call_attempt, nullptr);
  GRPC_CALL_COMBINER_START(call_attempt->calld_->call_combiner_,
                           &call_attempt->on_per_attempt_recv_timer_,
                           GRPC_ERROR_REF(error), "per-attempt timer fired");
}

void RetryFilter::CallData::CallAttempt::OnPerAttemptRecvTimerLocked(
    void* arg, grpc_error_handle error) {
  auto* call_attempt = static_cast<CallAttempt*>(arg);
  auto* calld = call_attempt->calld_;
  if (GRPC_TRACE_FLAG_ENABLED(grpc_retry_trace)) {
    gpr_log(GPR_INFO,
            "chand=%p calld=%p attempt=%p: perAttemptRecvTimeout timer fired: "
            "error=%s, per_attempt_recv_timer_pending_=%d",
            calld->chand_, calld, call_attempt,
            grpc_error_std_string(error).c_str(),
            call_attempt->per_attempt_recv_timer_pending_);
  }
  CallCombinerClosureList closures;
  if (error == GRPC_ERROR_NONE &&
      call_attempt->per_attempt_recv_timer_pending_) {
    call_attempt->per_attempt_recv_timer_pending_ = false;
    // Cancel this attempt.
    // TODO(roth): When implementing hedging, we should not cancel the
    // current attempt.
    call_attempt->Cancel(&closures);
    // Check whether we should retry.
    if (call_attempt->ShouldRetry(
            /*status=*/absl::nullopt, /*is_lb_drop=*/false,
            /*server_pushback_md=*/nullptr, /*server_pushback_ms=*/nullptr)) {
      // We are retrying.  Start backoff timer.
      calld->StartRetryTimer(/*server_pushback_ms=*/-1);
    } else {
      // Not retrying, so commit the call.
      calld->RetryCommit(call_attempt);
      // If retry state is no longer needed, switch to fast path for
      // subsequent batches.
      call_attempt->MaybeSwitchToFastPath();
    }
  }
  closures.RunClosures(calld->call_combiner_);
  call_attempt->Unref(DEBUG_LOCATION, "OnPerAttemptRecvTimer");
  GRPC_CALL_STACK_UNREF(calld->owning_call_, "OnPerAttemptRecvTimer");
}

void RetryFilter::CallData::CallAttempt::MaybeCancelPerAttemptRecvTimer() {
  if (per_attempt_recv_timer_pending_) {
    if (GRPC_TRACE_FLAG_ENABLED(grpc_retry_trace)) {
      gpr_log(GPR_INFO,
              "chand=%p calld=%p attempt=%p: cancelling "
              "perAttemptRecvTimeout timer",
              calld_->chand_, calld_, this);
    }
    per_attempt_recv_timer_pending_ = false;
    grpc_timer_cancel(&per_attempt_recv_timer_);
  }
}

//
// RetryFilter::CallData::CallAttempt::BatchData
//

RetryFilter::CallData::CallAttempt::BatchData::BatchData(
    RefCountedPtr<CallAttempt> attempt, int refcount, bool set_on_complete)
    : RefCounted(
          GRPC_TRACE_FLAG_ENABLED(grpc_retry_trace) ? "BatchData" : nullptr,
          refcount),
      call_attempt_(std::move(attempt)) {
  if (GRPC_TRACE_FLAG_ENABLED(grpc_retry_trace)) {
    gpr_log(GPR_INFO, "chand=%p calld=%p attempt=%p: creating batch %p",
            call_attempt_->calld_->chand_, call_attempt_->calld_,
            call_attempt_.get(), this);
  }
  // We hold a ref to the call stack for every batch sent on a call attempt.
  // This is because some batches on the call attempt may not complete
  // until after all of the batches are completed at the surface (because
  // each batch that is pending at the surface holds a ref).  This
  // can happen for replayed send ops, and it can happen for
  // recv_initial_metadata and recv_message ops on a call attempt that has
  // been abandoned.
  GRPC_CALL_STACK_REF(call_attempt_->calld_->owning_call_, "Retry BatchData");
  batch_.payload = &call_attempt_->batch_payload_;
  if (set_on_complete) {
    GRPC_CLOSURE_INIT(&on_complete_, OnComplete, this,
                      grpc_schedule_on_exec_ctx);
    batch_.on_complete = &on_complete_;
  }
}

RetryFilter::CallData::CallAttempt::BatchData::~BatchData() {
  if (GRPC_TRACE_FLAG_ENABLED(grpc_retry_trace)) {
    gpr_log(GPR_INFO, "chand=%p calld=%p attempt=%p: destroying batch %p",
            call_attempt_->calld_->chand_, call_attempt_->calld_,
            call_attempt_.get(), this);
  }
  if (batch_.send_initial_metadata) {
    grpc_metadata_batch_destroy(&call_attempt_->send_initial_metadata_);
  }
  if (batch_.send_trailing_metadata) {
    grpc_metadata_batch_destroy(&call_attempt_->send_trailing_metadata_);
  }
  if (batch_.recv_initial_metadata) {
    grpc_metadata_batch_destroy(&call_attempt_->recv_initial_metadata_);
  }
  if (batch_.recv_trailing_metadata) {
    grpc_metadata_batch_destroy(&call_attempt_->recv_trailing_metadata_);
  }
  GRPC_CALL_STACK_UNREF(call_attempt_->calld_->owning_call_, "Retry BatchData");
  call_attempt_.reset(DEBUG_LOCATION, "~BatchData");
}

void RetryFilter::CallData::CallAttempt::BatchData::
    FreeCachedSendOpDataForCompletedBatch() {
  auto* calld = call_attempt_->calld_;
  // TODO(roth): When we implement hedging, this logic will need to get
  // a bit more complex, because there may be other (now abandoned) call
  // attempts still using this data.  We may need to do some sort of
  // ref-counting instead.
  if (batch_.send_initial_metadata) {
    calld->FreeCachedSendInitialMetadata();
  }
  if (batch_.send_message) {
    calld->FreeCachedSendMessage(call_attempt_->completed_send_message_count_ -
                                 1);
  }
  if (batch_.send_trailing_metadata) {
    calld->FreeCachedSendTrailingMetadata();
  }
}

<<<<<<< HEAD
bool RetryFilter::CallData::CallAttempt::BatchData::MaybeRetry(
    grpc_status_code status, grpc_mdelem* server_pushback_md, bool is_lb_drop) {
  auto* calld = call_attempt_->calld_;
  // LB drops always inhibit retries.
  if (is_lb_drop) return false;
  // Get retry policy.
  if (calld->retry_policy_ == nullptr) return false;
  // If we've already dispatched a retry from this call, return true.
  // This catches the case where the batch has multiple callbacks
  // (i.e., it includes either recv_message or recv_initial_metadata).
  if (call_attempt_->retry_dispatched_) {
    if (GRPC_TRACE_FLAG_ENABLED(grpc_retry_trace)) {
      gpr_log(GPR_INFO, "chand=%p calld=%p: retry already dispatched",
              calld->chand_, calld);
    }
    return true;
  }
  // Check status.
  if (GPR_LIKELY(status == GRPC_STATUS_OK)) {
    if (calld->retry_throttle_data_ != nullptr) {
      calld->retry_throttle_data_->RecordSuccess();
    }
    if (GRPC_TRACE_FLAG_ENABLED(grpc_retry_trace)) {
      gpr_log(GPR_INFO, "chand=%p calld=%p: call succeeded", calld->chand_,
              calld);
    }
    return false;
  }
  // Status is not OK.  Check whether the status is retryable.
  if (!calld->retry_policy_->retryable_status_codes().Contains(status)) {
    if (GRPC_TRACE_FLAG_ENABLED(grpc_retry_trace)) {
      gpr_log(GPR_INFO,
              "chand=%p calld=%p: status %s not configured as retryable",
              calld->chand_, calld, grpc_status_code_to_string(status));
    }
    return false;
  }
  // Record the failure and check whether retries are throttled.
  // Note that it's important for this check to come after the status
  // code check above, since we should only record failures whose statuses
  // match the configured retryable status codes, so that we don't count
  // things like failures due to malformed requests (INVALID_ARGUMENT).
  // Conversely, it's important for this to come before the remaining
  // checks, so that we don't fail to record failures due to other factors.
  if (calld->retry_throttle_data_ != nullptr &&
      !calld->retry_throttle_data_->RecordFailure()) {
    if (GRPC_TRACE_FLAG_ENABLED(grpc_retry_trace)) {
      gpr_log(GPR_INFO, "chand=%p calld=%p: retries throttled", calld->chand_,
              calld);
    }
    return false;
  }
  // Check whether the call is committed.
  if (calld->retry_committed_) {
    if (GRPC_TRACE_FLAG_ENABLED(grpc_retry_trace)) {
      gpr_log(GPR_INFO, "chand=%p calld=%p: retries already committed",
              calld->chand_, calld);
    }
    return false;
  }
  // Check whether we have retries remaining.
  ++calld->num_attempts_completed_;
  if (calld->num_attempts_completed_ >= calld->retry_policy_->max_attempts()) {
    if (GRPC_TRACE_FLAG_ENABLED(grpc_retry_trace)) {
      gpr_log(GPR_INFO, "chand=%p calld=%p: exceeded %d retry attempts",
              calld->chand_, calld, calld->retry_policy_->max_attempts());
    }
    return false;
  }
  // Check server push-back.
  grpc_millis server_pushback_ms = -1;
  if (server_pushback_md != nullptr) {
    // If the value is "-1" or any other unparseable string, we do not retry.
    uint32_t ms;
    if (!grpc_parse_slice_to_uint32(GRPC_MDVALUE(*server_pushback_md), &ms)) {
      if (GRPC_TRACE_FLAG_ENABLED(grpc_retry_trace)) {
        gpr_log(GPR_INFO,
                "chand=%p calld=%p: not retrying due to server push-back",
                calld->chand_, calld);
      }
      return false;
    } else {
      if (GRPC_TRACE_FLAG_ENABLED(grpc_retry_trace)) {
        gpr_log(GPR_INFO, "chand=%p calld=%p: server push-back: retry in %u ms",
                calld->chand_, calld, ms);
      }
      server_pushback_ms = static_cast<grpc_millis>(ms);
    }
  }
  // Check with call dispatch controller.
// FIXME: maybe do this only on first retry attempt?
  auto* service_config_call_data = static_cast<ServiceConfigCallData*>(
      calld->call_context_[GRPC_CONTEXT_SERVICE_CONFIG_CALL_DATA].value);
  if (!service_config_call_data->call_dispatch_controller()->ShouldRetry()) {
    if (GRPC_TRACE_FLAG_ENABLED(grpc_retry_trace)) {
      gpr_log(GPR_INFO,
              "chand=%p calld=%p: call dispatch controller denied retry",
              calld->chand_, calld);
    }
    return false;
  }
  // Do retry.
  call_attempt_->retry_dispatched_ = true;
  calld->DoRetry(server_pushback_ms);
  return true;
}

=======
>>>>>>> 117e0709
//
// recv_initial_metadata callback handling
//

void RetryFilter::CallData::CallAttempt::BatchData::
    InvokeRecvInitialMetadataCallback(void* arg, grpc_error_handle error) {
  auto* batch_data = static_cast<BatchData*>(arg);
  auto* call_attempt = batch_data->call_attempt_.get();
  // Find pending batch.
  PendingBatch* pending = call_attempt->calld_->PendingBatchFind(
      "invoking recv_initial_metadata_ready for",
      [](grpc_transport_stream_op_batch* batch) {
        return batch->recv_initial_metadata &&
               batch->payload->recv_initial_metadata
                       .recv_initial_metadata_ready != nullptr;
      });
  GPR_ASSERT(pending != nullptr);
  // Return metadata.
  grpc_metadata_batch_move(
      &call_attempt->recv_initial_metadata_,
      pending->batch->payload->recv_initial_metadata.recv_initial_metadata);
  // Update bookkeeping.
  // Note: Need to do this before invoking the callback, since invoking
  // the callback will result in yielding the call combiner.
  grpc_closure* recv_initial_metadata_ready =
      pending->batch->payload->recv_initial_metadata
          .recv_initial_metadata_ready;
  pending->batch->payload->recv_initial_metadata.recv_initial_metadata_ready =
      nullptr;
  call_attempt->calld_->MaybeClearPendingBatch(pending);
  batch_data->Unref();
  // Invoke callback.
  Closure::Run(DEBUG_LOCATION, recv_initial_metadata_ready,
               GRPC_ERROR_REF(error));
}

void RetryFilter::CallData::CallAttempt::BatchData::RecvInitialMetadataReady(
    void* arg, grpc_error_handle error) {
  RefCountedPtr<BatchData> batch_data(static_cast<BatchData*>(arg));
  CallAttempt* call_attempt = batch_data->call_attempt_.get();
  CallData* calld = call_attempt->calld_;
  if (GRPC_TRACE_FLAG_ENABLED(grpc_retry_trace)) {
    gpr_log(GPR_INFO,
            "chand=%p calld=%p attempt=%p: got recv_initial_metadata_ready, "
            "error=%s",
            calld->chand_, calld, call_attempt,
            grpc_error_std_string(error).c_str());
  }
  call_attempt->completed_recv_initial_metadata_ = true;
  // If this attempt has been cancelled, then we're not going to use the
  // result of this recv_initial_metadata op, so do nothing.
  if (call_attempt->cancelled_) {
    GRPC_CALL_COMBINER_STOP(calld->call_combiner_,
                            "recv_initial_metadata_ready after cancellation");
    return;
  }
  // Cancel per-attempt recv timer, if any.
  call_attempt->MaybeCancelPerAttemptRecvTimer();
  // If we're not committed, check the response to see if we need to commit.
  if (!calld->retry_committed_) {
    // If we got an error or a Trailers-Only response and have not yet gotten
    // the recv_trailing_metadata_ready callback, then defer propagating this
    // callback back to the surface.  We can evaluate whether to retry when
    // recv_trailing_metadata comes back.
    if (GPR_UNLIKELY((call_attempt->trailing_metadata_available_ ||
                      error != GRPC_ERROR_NONE) &&
                     !call_attempt->completed_recv_trailing_metadata_)) {
      if (GRPC_TRACE_FLAG_ENABLED(grpc_retry_trace)) {
        gpr_log(GPR_INFO,
                "chand=%p calld=%p attempt=%p: deferring "
                "recv_initial_metadata_ready (Trailers-Only)",
                calld->chand_, calld, call_attempt);
      }
      call_attempt->recv_initial_metadata_ready_deferred_batch_ =
          std::move(batch_data);
      call_attempt->recv_initial_metadata_error_ = GRPC_ERROR_REF(error);
      if (!call_attempt->started_recv_trailing_metadata_) {
        // recv_trailing_metadata not yet started by application; start it
        // ourselves to get status.
        call_attempt->StartInternalRecvTrailingMetadata();
      } else {
        GRPC_CALL_COMBINER_STOP(
            calld->call_combiner_,
            "recv_initial_metadata_ready trailers-only or error");
      }
      return;
    }
    // Received valid initial metadata, so commit the call.
    calld->RetryCommit(call_attempt);
    // If retry state is no longer needed, switch to fast path for
    // subsequent batches.
    call_attempt->MaybeSwitchToFastPath();
  }
  // Invoke the callback to return the result to the surface.
  // Manually invoking a callback function; it does not take ownership of error.
  InvokeRecvInitialMetadataCallback(batch_data.release(), error);
}

//
// recv_message callback handling
//

void RetryFilter::CallData::CallAttempt::BatchData::InvokeRecvMessageCallback(
    void* arg, grpc_error_handle error) {
  auto* batch_data = static_cast<BatchData*>(arg);
  CallAttempt* call_attempt = batch_data->call_attempt_.get();
  CallData* calld = call_attempt->calld_;
  // Find pending op.
  PendingBatch* pending = calld->PendingBatchFind(
      "invoking recv_message_ready for",
      [](grpc_transport_stream_op_batch* batch) {
        return batch->recv_message &&
               batch->payload->recv_message.recv_message_ready != nullptr;
      });
  GPR_ASSERT(pending != nullptr);
  // Return payload.
  *pending->batch->payload->recv_message.recv_message =
      std::move(call_attempt->recv_message_);
  // Update bookkeeping.
  // Note: Need to do this before invoking the callback, since invoking
  // the callback will result in yielding the call combiner.
  grpc_closure* recv_message_ready =
      pending->batch->payload->recv_message.recv_message_ready;
  pending->batch->payload->recv_message.recv_message_ready = nullptr;
  calld->MaybeClearPendingBatch(pending);
  batch_data->Unref();
  // Invoke callback.
  Closure::Run(DEBUG_LOCATION, recv_message_ready, GRPC_ERROR_REF(error));
}

void RetryFilter::CallData::CallAttempt::BatchData::RecvMessageReady(
    void* arg, grpc_error_handle error) {
  RefCountedPtr<BatchData> batch_data(static_cast<BatchData*>(arg));
  CallAttempt* call_attempt = batch_data->call_attempt_.get();
  CallData* calld = call_attempt->calld_;
  if (GRPC_TRACE_FLAG_ENABLED(grpc_retry_trace)) {
    gpr_log(GPR_INFO,
            "chand=%p calld=%p attempt=%p: got recv_message_ready, error=%s",
            calld->chand_, calld, call_attempt,
            grpc_error_std_string(error).c_str());
  }
  ++call_attempt->completed_recv_message_count_;
  // If this attempt has been cancelled, then we're not going to use the
  // result of this recv_message op, so do nothing.
  if (call_attempt->cancelled_) {
    GRPC_CALL_COMBINER_STOP(calld->call_combiner_,
                            "recv_message_ready after cancellation");
    return;
  }
  // Cancel per-attempt recv timer, if any.
  call_attempt->MaybeCancelPerAttemptRecvTimer();
  // If we're not committed, check the response to see if we need to commit.
  if (!calld->retry_committed_) {
    // If we got an error or the payload was nullptr and we have not yet gotten
    // the recv_trailing_metadata_ready callback, then defer propagating this
    // callback back to the surface.  We can evaluate whether to retry when
    // recv_trailing_metadata comes back.
    if (GPR_UNLIKELY((call_attempt->recv_message_ == nullptr ||
                      error != GRPC_ERROR_NONE) &&
                     !call_attempt->completed_recv_trailing_metadata_)) {
      if (GRPC_TRACE_FLAG_ENABLED(grpc_retry_trace)) {
        gpr_log(GPR_INFO,
                "chand=%p calld=%p attempt=%p: deferring recv_message_ready "
                "(nullptr message and recv_trailing_metadata pending)",
                calld->chand_, calld, call_attempt);
      }
      call_attempt->recv_message_ready_deferred_batch_ = std::move(batch_data);
      call_attempt->recv_message_error_ = GRPC_ERROR_REF(error);
      if (!call_attempt->started_recv_trailing_metadata_) {
        // recv_trailing_metadata not yet started by application; start it
        // ourselves to get status.
        call_attempt->StartInternalRecvTrailingMetadata();
      } else {
        GRPC_CALL_COMBINER_STOP(calld->call_combiner_,
                                "recv_message_ready null");
      }
      return;
    }
    // Received a valid message, so commit the call.
    calld->RetryCommit(call_attempt);
    // If retry state is no longer needed, switch to fast path for
    // subsequent batches.
    call_attempt->MaybeSwitchToFastPath();
  }
  // Invoke the callback to return the result to the surface.
  // Manually invoking a callback function; it does not take ownership of error.
  InvokeRecvMessageCallback(batch_data.release(), error);
}

//
// recv_trailing_metadata handling
//

namespace {

// Sets *status, *server_pushback_md, and *is_lb_drop based on md_batch
// and error.
void GetCallStatus(grpc_millis deadline, grpc_metadata_batch* md_batch,
                   grpc_error_handle error, grpc_status_code* status,
                   grpc_mdelem** server_pushback_md, bool* is_lb_drop) {
  if (error != GRPC_ERROR_NONE) {
    grpc_error_get_status(error, deadline, status, nullptr, nullptr, nullptr);
    intptr_t value = 0;
    if (grpc_error_get_int(error, GRPC_ERROR_INT_LB_POLICY_DROP, &value) &&
        value != 0) {
      *is_lb_drop = true;
    }
  } else {
    GPR_ASSERT(md_batch->idx.named.grpc_status != nullptr);
    *status =
        grpc_get_status_code_from_metadata(md_batch->idx.named.grpc_status->md);
    if (md_batch->idx.named.grpc_retry_pushback_ms != nullptr) {
      *server_pushback_md = &md_batch->idx.named.grpc_retry_pushback_ms->md;
    }
  }
  GRPC_ERROR_UNREF(error);
}

}  // namespace

void RetryFilter::CallData::CallAttempt::BatchData::
    AddClosureForRecvTrailingMetadataReady(grpc_error_handle error,
                                           CallCombinerClosureList* closures) {
  auto* calld = call_attempt_->calld_;
  // Find pending batch.
  PendingBatch* pending = calld->PendingBatchFind(
      "invoking recv_trailing_metadata for",
      [](grpc_transport_stream_op_batch* batch) {
        return batch->recv_trailing_metadata &&
               batch->payload->recv_trailing_metadata
                       .recv_trailing_metadata_ready != nullptr;
      });
  // If we generated the recv_trailing_metadata op internally via
  // StartInternalRecvTrailingMetadata(), then there will be no pending batch.
  if (pending == nullptr) {
    call_attempt_->recv_trailing_metadata_error_ = error;
    return;
  }
  // Return metadata.
  grpc_metadata_batch_move(
      &call_attempt_->recv_trailing_metadata_,
      pending->batch->payload->recv_trailing_metadata.recv_trailing_metadata);
  // Add closure.
  closures->Add(pending->batch->payload->recv_trailing_metadata
                    .recv_trailing_metadata_ready,
                error, "recv_trailing_metadata_ready for pending batch");
  // Update bookkeeping.
  pending->batch->payload->recv_trailing_metadata.recv_trailing_metadata_ready =
      nullptr;
  calld->MaybeClearPendingBatch(pending);
}

void RetryFilter::CallData::CallAttempt::BatchData::
    AddClosuresForDeferredCompletionCallbacks(
        CallCombinerClosureList* closures) {
  if (batch_.recv_trailing_metadata) {
    // Add closure for deferred recv_initial_metadata_ready.
    if (GPR_UNLIKELY(
            call_attempt_->recv_initial_metadata_ready_deferred_batch_ !=
            nullptr)) {
      GRPC_CLOSURE_INIT(
          &call_attempt_->recv_initial_metadata_ready_,
          InvokeRecvInitialMetadataCallback,
          call_attempt_->recv_initial_metadata_ready_deferred_batch_.release(),
          grpc_schedule_on_exec_ctx);
      closures->Add(&call_attempt_->recv_initial_metadata_ready_,
                    call_attempt_->recv_initial_metadata_error_,
                    "resuming recv_initial_metadata_ready");
    }
    // Add closure for deferred recv_message_ready.
    if (GPR_UNLIKELY(call_attempt_->recv_message_ready_deferred_batch_ !=
                     nullptr)) {
      GRPC_CLOSURE_INIT(
          &call_attempt_->recv_message_ready_, InvokeRecvMessageCallback,
          call_attempt_->recv_message_ready_deferred_batch_.release(),
          grpc_schedule_on_exec_ctx);
      closures->Add(&call_attempt_->recv_message_ready_,
                    call_attempt_->recv_message_error_,
                    "resuming recv_message_ready");
    }
    // Add closure for deferred on_complete.
    if (GPR_UNLIKELY(call_attempt_->on_complete_deferred_batch_ != nullptr)) {
      closures->Add(&call_attempt_->on_complete_deferred_batch_->on_complete_,
                    call_attempt_->on_complete_error_, "resuming on_complete");
      call_attempt_->on_complete_deferred_batch_.release();
    }
  }
}

void RetryFilter::CallData::CallAttempt::BatchData::
    AddClosuresToFailUnstartedPendingBatches(
        grpc_error_handle error, CallCombinerClosureList* closures) {
  auto* calld = call_attempt_->calld_;
  for (size_t i = 0; i < GPR_ARRAY_SIZE(calld->pending_batches_); ++i) {
    PendingBatch* pending = &calld->pending_batches_[i];
    if (call_attempt_->PendingBatchIsUnstarted(pending)) {
      if (GRPC_TRACE_FLAG_ENABLED(grpc_retry_trace)) {
        gpr_log(GPR_INFO,
                "chand=%p calld=%p attempt=%p: failing unstarted pending "
                "batch at index %" PRIuPTR,
                calld->chand_, calld, call_attempt_.get(), i);
      }
      closures->Add(pending->batch->on_complete, GRPC_ERROR_REF(error),
                    "failing on_complete for pending batch");
      pending->batch->on_complete = nullptr;
      calld->MaybeClearPendingBatch(pending);
    }
  }
  GRPC_ERROR_UNREF(error);
}

void RetryFilter::CallData::CallAttempt::BatchData::RunClosuresForCompletedCall(
    grpc_error_handle error) {
  // Construct list of closures to execute.
  CallCombinerClosureList closures;
  // First, add closure for recv_trailing_metadata_ready.
  AddClosureForRecvTrailingMetadataReady(GRPC_ERROR_REF(error), &closures);
  // If there are deferred batch completion callbacks, add them to closures.
  AddClosuresForDeferredCompletionCallbacks(&closures);
  // Add closures to fail any pending batches that have not yet been started.
  AddClosuresToFailUnstartedPendingBatches(GRPC_ERROR_REF(error), &closures);
  // Schedule all of the closures identified above.
  // Note: This will release the call combiner.
  closures.RunClosures(call_attempt_->calld_->call_combiner_);
  GRPC_ERROR_UNREF(error);
}

void RetryFilter::CallData::CallAttempt::BatchData::RecvTrailingMetadataReady(
    void* arg, grpc_error_handle error) {
  RefCountedPtr<BatchData> batch_data(static_cast<BatchData*>(arg));
  CallAttempt* call_attempt = batch_data->call_attempt_.get();
  CallData* calld = call_attempt->calld_;
  if (GRPC_TRACE_FLAG_ENABLED(grpc_retry_trace)) {
    gpr_log(GPR_INFO,
            "chand=%p calld=%p attempt=%p: got recv_trailing_metadata_ready, "
            "error=%s",
            calld->chand_, calld, call_attempt,
            grpc_error_std_string(error).c_str());
  }
  call_attempt->completed_recv_trailing_metadata_ = true;
  // If this attempt has been cancelled, then we're not going to use the
  // result of this recv_trailing_metadata op, so do nothing.
  if (call_attempt->cancelled_) {
    GRPC_CALL_COMBINER_STOP(calld->call_combiner_,
                            "recv_trailing_metadata_ready after cancellation");
    return;
  }
  // Cancel per-attempt recv timer, if any.
  call_attempt->MaybeCancelPerAttemptRecvTimer();
  // Get the call's status and check for server pushback metadata.
  grpc_status_code status = GRPC_STATUS_OK;
  grpc_mdelem* server_pushback_md = nullptr;
  grpc_metadata_batch* md_batch =
      batch_data->batch_.payload->recv_trailing_metadata.recv_trailing_metadata;
  bool is_lb_drop = false;
  GetCallStatus(calld->deadline_, md_batch, GRPC_ERROR_REF(error), &status,
                &server_pushback_md, &is_lb_drop);
  if (GRPC_TRACE_FLAG_ENABLED(grpc_retry_trace)) {
    gpr_log(
        GPR_INFO,
        "chand=%p calld=%p attempt=%p: call finished, status=%s is_lb_drop=%d",
        calld->chand_, calld, call_attempt, grpc_status_code_to_string(status),
        is_lb_drop);
  }
  // Check if we should retry.
  grpc_millis server_pushback_ms = -1;
  if (call_attempt->ShouldRetry(status, is_lb_drop, server_pushback_md,
                                &server_pushback_ms)) {
    // Start retry timer.
    calld->StartRetryTimer(server_pushback_ms);
    // Cancel call attempt.
    CallCombinerClosureList closures;
    call_attempt->Cancel(&closures);
    // Yields call combiner.
    closures.RunClosures(calld->call_combiner_);
    return;
  }
  // Not retrying, so commit the call.
  calld->RetryCommit(call_attempt);
  // If retry state is no longer needed, switch to fast path for
  // subsequent batches.
  call_attempt->MaybeSwitchToFastPath();
  // Run any necessary closures.
  batch_data->RunClosuresForCompletedCall(GRPC_ERROR_REF(error));
}

//
// on_complete callback handling
//

void RetryFilter::CallData::CallAttempt::BatchData::
    AddClosuresForCompletedPendingBatch(grpc_error_handle error,
                                        CallCombinerClosureList* closures) {
  auto* calld = call_attempt_->calld_;
  PendingBatch* pending = calld->PendingBatchFind(
      "completed", [this](grpc_transport_stream_op_batch* batch) {
        // Match the pending batch with the same set of send ops as the
        // batch we've just completed.
        return batch->on_complete != nullptr &&
               batch_.send_initial_metadata == batch->send_initial_metadata &&
               batch_.send_message == batch->send_message &&
               batch_.send_trailing_metadata == batch->send_trailing_metadata;
      });
  // If batch_data is a replay batch, then there will be no pending
  // batch to complete.
  if (pending == nullptr) {
    GRPC_ERROR_UNREF(error);
    return;
  }
  // Add closure.
  closures->Add(pending->batch->on_complete, error,
                "on_complete for pending batch");
  pending->batch->on_complete = nullptr;
  calld->MaybeClearPendingBatch(pending);
}

void RetryFilter::CallData::CallAttempt::BatchData::
    AddClosuresForReplayOrPendingSendOps(CallCombinerClosureList* closures) {
  auto* calld = call_attempt_->calld_;
  bool have_pending_send_ops = call_attempt_->HaveSendOpsToReplay();
  // We don't check send_initial_metadata here, because that op will always
  // be started as soon as it is received from the surface, so it will
  // never need to be started at this point.
  if (!have_pending_send_ops) {
    for (size_t i = 0; i < GPR_ARRAY_SIZE(calld->pending_batches_); ++i) {
      PendingBatch* pending = &calld->pending_batches_[i];
      grpc_transport_stream_op_batch* batch = pending->batch;
      if (batch == nullptr || pending->send_ops_cached) continue;
      if (batch->send_message || batch->send_trailing_metadata) {
        have_pending_send_ops = true;
        break;
      }
    }
  }
  if (have_pending_send_ops) {
    if (GRPC_TRACE_FLAG_ENABLED(grpc_retry_trace)) {
      gpr_log(GPR_INFO,
              "chand=%p calld=%p attempt=%p: starting next batch for pending "
              "send op(s)",
              calld->chand_, calld, call_attempt_.get());
    }
    call_attempt_->AddRetriableBatches(closures);
  }
}

void RetryFilter::CallData::CallAttempt::BatchData::OnComplete(
    void* arg, grpc_error_handle error) {
  RefCountedPtr<BatchData> batch_data(static_cast<BatchData*>(arg));
  CallAttempt* call_attempt = batch_data->call_attempt_.get();
  CallData* calld = call_attempt->calld_;
  if (GRPC_TRACE_FLAG_ENABLED(grpc_retry_trace)) {
    gpr_log(GPR_INFO,
            "chand=%p calld=%p attempt=%p: got on_complete, error=%s, batch=%s",
            calld->chand_, calld, call_attempt,
            grpc_error_std_string(error).c_str(),
            grpc_transport_stream_op_batch_string(&batch_data->batch_).c_str());
  }
  // If this attempt has been cancelled, then we're not going to propagate
  // the completion of this batch, so do nothing.
  if (call_attempt->cancelled_) {
    GRPC_CALL_COMBINER_STOP(calld->call_combiner_,
                            "on_complete after cancellation");
    return;
  }
  // If we got an error and have not yet gotten the
  // recv_trailing_metadata_ready callback, then defer propagating this
  // callback back to the surface.  We can evaluate whether to retry when
  // recv_trailing_metadata comes back.
  if (GPR_UNLIKELY(!calld->retry_committed_ && error != GRPC_ERROR_NONE &&
                   !call_attempt->completed_recv_trailing_metadata_)) {
    if (GRPC_TRACE_FLAG_ENABLED(grpc_retry_trace)) {
      gpr_log(GPR_INFO, "chand=%p calld=%p attempt=%p: deferring on_complete",
              calld->chand_, calld, call_attempt);
    }
    call_attempt->on_complete_deferred_batch_ = std::move(batch_data);
    call_attempt->on_complete_error_ = GRPC_ERROR_REF(error);
    if (!call_attempt->started_recv_trailing_metadata_) {
      // recv_trailing_metadata not yet started by application; start it
      // ourselves to get status.
      call_attempt->StartInternalRecvTrailingMetadata();
    } else {
      GRPC_CALL_COMBINER_STOP(
          calld->call_combiner_,
          "on_complete failure before recv_trailing_metadata_ready");
    }
    return;
  }
  // Update bookkeeping in call_attempt.
  if (batch_data->batch_.send_initial_metadata) {
    call_attempt->completed_send_initial_metadata_ = true;
  }
  if (batch_data->batch_.send_message) {
    ++call_attempt->completed_send_message_count_;
  }
  if (batch_data->batch_.send_trailing_metadata) {
    call_attempt->completed_send_trailing_metadata_ = true;
  }
  // If the call is committed, free cached data for send ops that we've just
  // completed.
  if (calld->retry_committed_) {
    batch_data->FreeCachedSendOpDataForCompletedBatch();
  }
  // Construct list of closures to execute.
  CallCombinerClosureList closures;
  // Add closure for the completed pending batch, if any.
  batch_data->AddClosuresForCompletedPendingBatch(GRPC_ERROR_REF(error),
                                                  &closures);
  // If needed, add a callback to start any replay or pending send ops on
  // the LB call.
  if (!call_attempt->completed_recv_trailing_metadata_) {
    batch_data->AddClosuresForReplayOrPendingSendOps(&closures);
  }
  // If retry state is no longer needed (i.e., we're committed and there
  // are no more send ops to replay), switch to fast path for subsequent
  // batches.
  call_attempt->MaybeSwitchToFastPath();
  // Schedule all of the closures identified above.
  // Note: This yields the call combiner.
  closures.RunClosures(calld->call_combiner_);
}

//
// retriable batch construction
//

void RetryFilter::CallData::CallAttempt::BatchData::
    AddRetriableSendInitialMetadataOp() {
  auto* calld = call_attempt_->calld_;
  // Maps the number of retries to the corresponding metadata value slice.
  const grpc_slice* retry_count_strings[] = {&GRPC_MDSTR_1, &GRPC_MDSTR_2,
                                             &GRPC_MDSTR_3, &GRPC_MDSTR_4};
  // We need to make a copy of the metadata batch for each attempt, since
  // the filters in the subchannel stack may modify this batch, and we don't
  // want those modifications to be passed forward to subsequent attempts.
  //
  // If we've already completed one or more attempts, add the
  // grpc-retry-attempts header.
  call_attempt_->send_initial_metadata_storage_ =
      static_cast<grpc_linked_mdelem*>(
          calld->arena_->Alloc(sizeof(grpc_linked_mdelem) *
                               (calld->send_initial_metadata_.list.count +
                                (calld->num_attempts_completed_ > 0))));
  grpc_metadata_batch_copy(&calld->send_initial_metadata_,
                           &call_attempt_->send_initial_metadata_,
                           call_attempt_->send_initial_metadata_storage_);
  if (GPR_UNLIKELY(call_attempt_->send_initial_metadata_.idx.named
                       .grpc_previous_rpc_attempts != nullptr)) {
    grpc_metadata_batch_remove(&call_attempt_->send_initial_metadata_,
                               GRPC_BATCH_GRPC_PREVIOUS_RPC_ATTEMPTS);
  }
  if (GPR_UNLIKELY(calld->num_attempts_completed_ > 0)) {
    grpc_mdelem retry_md = grpc_mdelem_create(
        GRPC_MDSTR_GRPC_PREVIOUS_RPC_ATTEMPTS,
        *retry_count_strings[calld->num_attempts_completed_ - 1], nullptr);
    grpc_error_handle error = grpc_metadata_batch_add_tail(
        &call_attempt_->send_initial_metadata_,
        &call_attempt_->send_initial_metadata_storage_
             [calld->send_initial_metadata_.list.count],
        retry_md, GRPC_BATCH_GRPC_PREVIOUS_RPC_ATTEMPTS);
    if (GPR_UNLIKELY(error != GRPC_ERROR_NONE)) {
      gpr_log(GPR_ERROR, "error adding retry metadata: %s",
              grpc_error_std_string(error).c_str());
      GPR_ASSERT(false);
    }
  }
  call_attempt_->started_send_initial_metadata_ = true;
  batch_.send_initial_metadata = true;
  batch_.payload->send_initial_metadata.send_initial_metadata =
      &call_attempt_->send_initial_metadata_;
  batch_.payload->send_initial_metadata.send_initial_metadata_flags =
      calld->send_initial_metadata_flags_;
  batch_.payload->send_initial_metadata.peer_string = calld->peer_string_;
}

void RetryFilter::CallData::CallAttempt::BatchData::
    AddRetriableSendMessageOp() {
  auto* calld = call_attempt_->calld_;
  if (GRPC_TRACE_FLAG_ENABLED(grpc_retry_trace)) {
    gpr_log(
        GPR_INFO,
        "chand=%p calld=%p attempt=%p: starting calld->send_messages[%" PRIuPTR
        "]",
        calld->chand_, calld, call_attempt_.get(),
        call_attempt_->started_send_message_count_);
  }
  ByteStreamCache* cache =
      calld->send_messages_[call_attempt_->started_send_message_count_];
  ++call_attempt_->started_send_message_count_;
  call_attempt_->send_message_.Init(cache);
  batch_.send_message = true;
  batch_.payload->send_message.send_message.reset(
      call_attempt_->send_message_.get());
}

void RetryFilter::CallData::CallAttempt::BatchData::
    AddRetriableSendTrailingMetadataOp() {
  auto* calld = call_attempt_->calld_;
  // We need to make a copy of the metadata batch for each attempt, since
  // the filters in the subchannel stack may modify this batch, and we don't
  // want those modifications to be passed forward to subsequent attempts.
  call_attempt_->send_trailing_metadata_storage_ =
      static_cast<grpc_linked_mdelem*>(
          calld->arena_->Alloc(sizeof(grpc_linked_mdelem) *
                               calld->send_trailing_metadata_.list.count));
  grpc_metadata_batch_copy(&calld->send_trailing_metadata_,
                           &call_attempt_->send_trailing_metadata_,
                           call_attempt_->send_trailing_metadata_storage_);
  call_attempt_->started_send_trailing_metadata_ = true;
  batch_.send_trailing_metadata = true;
  batch_.payload->send_trailing_metadata.send_trailing_metadata =
      &call_attempt_->send_trailing_metadata_;
}

void RetryFilter::CallData::CallAttempt::BatchData::
    AddRetriableRecvInitialMetadataOp() {
  call_attempt_->started_recv_initial_metadata_ = true;
  batch_.recv_initial_metadata = true;
  grpc_metadata_batch_init(&call_attempt_->recv_initial_metadata_);
  batch_.payload->recv_initial_metadata.recv_initial_metadata =
      &call_attempt_->recv_initial_metadata_;
  batch_.payload->recv_initial_metadata.trailing_metadata_available =
      &call_attempt_->trailing_metadata_available_;
  GRPC_CLOSURE_INIT(&call_attempt_->recv_initial_metadata_ready_,
                    RecvInitialMetadataReady, this, grpc_schedule_on_exec_ctx);
  batch_.payload->recv_initial_metadata.recv_initial_metadata_ready =
      &call_attempt_->recv_initial_metadata_ready_;
}

void RetryFilter::CallData::CallAttempt::BatchData::
    AddRetriableRecvMessageOp() {
  ++call_attempt_->started_recv_message_count_;
  batch_.recv_message = true;
  batch_.payload->recv_message.recv_message = &call_attempt_->recv_message_;
  batch_.payload->recv_message.call_failed_before_recv_message = nullptr;
  GRPC_CLOSURE_INIT(&call_attempt_->recv_message_ready_, RecvMessageReady, this,
                    grpc_schedule_on_exec_ctx);
  batch_.payload->recv_message.recv_message_ready =
      &call_attempt_->recv_message_ready_;
}

void RetryFilter::CallData::CallAttempt::BatchData::
    AddRetriableRecvTrailingMetadataOp() {
  call_attempt_->started_recv_trailing_metadata_ = true;
  batch_.recv_trailing_metadata = true;
  grpc_metadata_batch_init(&call_attempt_->recv_trailing_metadata_);
  batch_.payload->recv_trailing_metadata.recv_trailing_metadata =
      &call_attempt_->recv_trailing_metadata_;
  batch_.payload->recv_trailing_metadata.collect_stats =
      &call_attempt_->collect_stats_;
  GRPC_CLOSURE_INIT(&call_attempt_->recv_trailing_metadata_ready_,
                    RecvTrailingMetadataReady, this, grpc_schedule_on_exec_ctx);
  batch_.payload->recv_trailing_metadata.recv_trailing_metadata_ready =
      &call_attempt_->recv_trailing_metadata_ready_;
}

void RetryFilter::CallData::CallAttempt::BatchData::AddCancelStreamOp() {
  batch_.cancel_stream = true;
  batch_.payload->cancel_stream.cancel_error =
      GRPC_ERROR_CREATE_FROM_STATIC_STRING("retry attempt abandoned");
}

//
// CallData vtable functions
//

grpc_error_handle RetryFilter::CallData::Init(
    grpc_call_element* elem, const grpc_call_element_args* args) {
  auto* chand = static_cast<RetryFilter*>(elem->channel_data);
  new (elem->call_data) CallData(chand, *args);
  if (GRPC_TRACE_FLAG_ENABLED(grpc_retry_trace)) {
    gpr_log(GPR_INFO, "chand=%p calld=%p: created call", chand,
            elem->call_data);
  }
  return GRPC_ERROR_NONE;
}

void RetryFilter::CallData::Destroy(grpc_call_element* elem,
                                    const grpc_call_final_info* /*final_info*/,
                                    grpc_closure* then_schedule_closure) {
  auto* calld = static_cast<CallData*>(elem->call_data);
  // Save our ref to the CallStackDestructionBarrier until after our
  // dtor is invoked.
  RefCountedPtr<CallStackDestructionBarrier> call_stack_destruction_barrier =
      std::move(calld->call_stack_destruction_barrier_);
  calld->~CallData();
  // Now set the callback in the CallStackDestructionBarrier object,
  // right before we release our ref to it (implicitly upon returning).
  // The callback will be invoked when the CallStackDestructionBarrier
  // is destroyed.
  call_stack_destruction_barrier->set_on_call_stack_destruction(
      then_schedule_closure);
}

void RetryFilter::CallData::StartTransportStreamOpBatch(
    grpc_call_element* elem, grpc_transport_stream_op_batch* batch) {
  auto* calld = static_cast<CallData*>(elem->call_data);
  calld->StartTransportStreamOpBatch(batch);
}

void RetryFilter::CallData::SetPollent(grpc_call_element* elem,
                                       grpc_polling_entity* pollent) {
  auto* calld = static_cast<CallData*>(elem->call_data);
  calld->pollent_ = pollent;
}

//
// CallData implementation
//

const RetryMethodConfig* GetRetryPolicy(
    const grpc_call_context_element* context) {
  if (context == nullptr) return nullptr;
  auto* svc_cfg_call_data = static_cast<ServiceConfigCallData*>(
      context[GRPC_CONTEXT_SERVICE_CONFIG_CALL_DATA].value);
  if (svc_cfg_call_data == nullptr) return nullptr;
  return static_cast<const RetryMethodConfig*>(
      svc_cfg_call_data->GetMethodParsedConfig(
          RetryServiceConfigParser::ParserIndex()));
}

RetryFilter::CallData::CallData(RetryFilter* chand,
                                const grpc_call_element_args& args)
    : chand_(chand),
      retry_throttle_data_(chand->retry_throttle_data_),
      retry_policy_(GetRetryPolicy(args.context)),
      retry_backoff_(
          BackOff::Options()
              .set_initial_backoff(retry_policy_ == nullptr
                                       ? 0
                                       : retry_policy_->initial_backoff())
              .set_multiplier(retry_policy_ == nullptr
                                  ? 0
                                  : retry_policy_->backoff_multiplier())
              .set_jitter(RETRY_BACKOFF_JITTER)
              .set_max_backoff(
                  retry_policy_ == nullptr ? 0 : retry_policy_->max_backoff())),
      path_(grpc_slice_ref_internal(args.path)),
      call_start_time_(args.start_time),
      deadline_(args.deadline),
      arena_(args.arena),
      owning_call_(args.call_stack),
      call_combiner_(args.call_combiner),
      call_context_(args.context),
      call_stack_destruction_barrier_(
          arena_->New<CallStackDestructionBarrier>()),
      pending_send_initial_metadata_(false),
      pending_send_message_(false),
      pending_send_trailing_metadata_(false),
      retry_committed_(false),
      retry_timer_pending_(false) {}

RetryFilter::CallData::~CallData() {
  grpc_slice_unref_internal(path_);
  // Make sure there are no remaining pending batches.
  for (size_t i = 0; i < GPR_ARRAY_SIZE(pending_batches_); ++i) {
    GPR_ASSERT(pending_batches_[i].batch == nullptr);
  }
}

void RetryFilter::CallData::StartTransportStreamOpBatch(
    grpc_transport_stream_op_batch* batch) {
  // If we have an LB call, delegate to the LB call.
  if (committed_call_ != nullptr) {
    // Note: This will release the call combiner.
    committed_call_->StartTransportStreamOpBatch(batch);
    return;
  }
  // Handle cancellation.
  if (GPR_UNLIKELY(batch->cancel_stream)) {
    grpc_error_handle cancel_error = batch->payload->cancel_stream.cancel_error;
    if (GRPC_TRACE_FLAG_ENABLED(grpc_retry_trace)) {
      gpr_log(GPR_INFO, "chand=%p calld=%p: cancelled from surface: %s", chand_,
              this, grpc_error_std_string(cancel_error).c_str());
    }
    // If we have a current call attempt, commit the call, then send
    // the cancellation down to that attempt.  When the call fails, it
    // will not be retried, because we have committed it here.
    if (call_attempt_ != nullptr) {
      RetryCommit(call_attempt_.get());
      // TODO(roth): When implementing hedging, this will get more
      // complex, because instead of just passing the batch down to a
      // single call attempt, we'll need to cancel multiple call
      // attempts and wait for the cancellation on_complete from each call
      // attempt before we propagate the on_complete from this batch
      // back to the surface.
      // Note: This will release the call combiner.
      call_attempt_->CancelFromSurface(batch);
      return;
    }
    // Cancel retry timer.
    if (retry_timer_pending_) {
      if (GRPC_TRACE_FLAG_ENABLED(grpc_retry_trace)) {
        gpr_log(GPR_INFO, "chand=%p calld=%p: cancelling retry timer", chand_,
                this);
      }
      retry_timer_pending_ = false;  // Lame timer callback.
      grpc_timer_cancel(&retry_timer_);
      FreeAllCachedSendOpData();
    }
    // Fail pending batches.
    PendingBatchesFail(GRPC_ERROR_REF(cancel_error));
    // Note: This will release the call combiner.
    grpc_transport_stream_op_batch_finish_with_failure(
        batch, GRPC_ERROR_REF(cancel_error), call_combiner_);
    return;
  }
  // Add the batch to the pending list.
  PendingBatch* pending = PendingBatchesAdd(batch);
  // If the timer is pending, yield the call combiner and wait for it to
  // run, since we don't want to start another call attempt until it does.
  if (retry_timer_pending_) {
    GRPC_CALL_COMBINER_STOP(call_combiner_,
                            "added pending batch while retry timer pending");
    return;
  }
  // If we do not yet have a call attempt, create one.
  if (call_attempt_ == nullptr) {
    // If this is the first batch and retries are already committed
    // (e.g., if this batch put the call above the buffer size limit), then
    // immediately create an LB call and delegate the batch to it.  This
    // avoids the overhead of unnecessarily allocating a CallAttempt
    // object or caching any of the send op data.
    // Note that we would ideally like to do this also on subsequent
    // attempts (e.g., if a batch puts the call above the buffer size
    // limit since the last attempt was complete), but in practice that's
    // not really worthwhile, because we will almost always have cached and
    // completed at least the send_initial_metadata op on the previous
    // attempt, which means that we'd need special logic to replay the
    // batch anyway, which is exactly what the CallAttempt object provides.
    // We also skip this optimization if perAttemptRecvTimeout is set in the
    // retry policy, because we need the code in CallAttempt to handle
    // the associated timer.
    if (num_attempts_completed_ == 0 && retry_committed_ &&
        (retry_policy_ == nullptr ||
         !retry_policy_->per_attempt_recv_timeout().has_value())) {
      if (GRPC_TRACE_FLAG_ENABLED(grpc_retry_trace)) {
        gpr_log(GPR_INFO,
                "chand=%p calld=%p: retry committed before first attempt; "
                "creating LB call",
                chand_, this);
      }
      PendingBatchClear(pending);
      auto* service_config_call_data = static_cast<ServiceConfigCallData*>(
          call_context_[GRPC_CONTEXT_SERVICE_CONFIG_CALL_DATA].value);
      committed_call_ = CreateLoadBalancedCall(
          service_config_call_data->call_dispatch_controller());
      committed_call_->StartTransportStreamOpBatch(batch);
      return;
    }
    // Otherwise, create a call attempt.
    // The attempt will automatically start any necessary replays or
    // pending batches.
    if (GRPC_TRACE_FLAG_ENABLED(grpc_retry_trace)) {
      gpr_log(GPR_INFO, "chand=%p calld=%p: creating call attempt", chand_,
              this);
    }
    CreateCallAttempt();
    return;
  }
  // Send batches to call attempt.
  if (GRPC_TRACE_FLAG_ENABLED(grpc_retry_trace)) {
    gpr_log(GPR_INFO, "chand=%p calld=%p: starting batch on attempt=%p", chand_,
            this, call_attempt_.get());
  }
  call_attempt_->StartRetriableBatches();
}

RefCountedPtr<ClientChannel::LoadBalancedCall>
RetryFilter::CallData::CreateLoadBalancedCall(
    ConfigSelector::CallDispatchController* call_dispatch_controller) {
  grpc_call_element_args args = {owning_call_, nullptr,          call_context_,
                                 path_,        call_start_time_, deadline_,
                                 arena_,       call_combiner_};
  return chand_->client_channel_->CreateLoadBalancedCall(
      args, pollent_,
      // This callback holds a ref to the CallStackDestructionBarrier
      // object until the LB call is destroyed.
      call_stack_destruction_barrier_->MakeLbCallDestructionClosure(this),
      call_dispatch_controller);
}

void RetryFilter::CallData::CreateCallAttempt() {
  call_attempt_ = MakeRefCounted<CallAttempt>(this);
  call_attempt_->StartRetriableBatches();
}

//
// send op data caching
//

void RetryFilter::CallData::MaybeCacheSendOpsForBatch(PendingBatch* pending) {
  if (pending->send_ops_cached) return;
  pending->send_ops_cached = true;
  grpc_transport_stream_op_batch* batch = pending->batch;
  // Save a copy of metadata for send_initial_metadata ops.
  if (batch->send_initial_metadata) {
    seen_send_initial_metadata_ = true;
    GPR_ASSERT(send_initial_metadata_storage_ == nullptr);
    grpc_metadata_batch* send_initial_metadata =
        batch->payload->send_initial_metadata.send_initial_metadata;
    send_initial_metadata_storage_ =
        static_cast<grpc_linked_mdelem*>(arena_->Alloc(
            sizeof(grpc_linked_mdelem) * send_initial_metadata->list.count));
    grpc_metadata_batch_copy(send_initial_metadata, &send_initial_metadata_,
                             send_initial_metadata_storage_);
    send_initial_metadata_flags_ =
        batch->payload->send_initial_metadata.send_initial_metadata_flags;
    peer_string_ = batch->payload->send_initial_metadata.peer_string;
  }
  // Set up cache for send_message ops.
  if (batch->send_message) {
    ByteStreamCache* cache = arena_->New<ByteStreamCache>(
        std::move(batch->payload->send_message.send_message));
    send_messages_.push_back(cache);
  }
  // Save metadata batch for send_trailing_metadata ops.
  if (batch->send_trailing_metadata) {
    seen_send_trailing_metadata_ = true;
    GPR_ASSERT(send_trailing_metadata_storage_ == nullptr);
    grpc_metadata_batch* send_trailing_metadata =
        batch->payload->send_trailing_metadata.send_trailing_metadata;
    send_trailing_metadata_storage_ =
        static_cast<grpc_linked_mdelem*>(arena_->Alloc(
            sizeof(grpc_linked_mdelem) * send_trailing_metadata->list.count));
    grpc_metadata_batch_copy(send_trailing_metadata, &send_trailing_metadata_,
                             send_trailing_metadata_storage_);
  }
}

void RetryFilter::CallData::FreeCachedSendInitialMetadata() {
  if (GRPC_TRACE_FLAG_ENABLED(grpc_retry_trace)) {
    gpr_log(GPR_INFO, "chand=%p calld=%p: destroying send_initial_metadata",
            chand_, this);
  }
  grpc_metadata_batch_destroy(&send_initial_metadata_);
}

void RetryFilter::CallData::FreeCachedSendMessage(size_t idx) {
  if (GRPC_TRACE_FLAG_ENABLED(grpc_retry_trace)) {
    gpr_log(GPR_INFO,
            "chand=%p calld=%p: destroying send_messages[%" PRIuPTR "]", chand_,
            this, idx);
  }
  send_messages_[idx]->Destroy();
}

void RetryFilter::CallData::FreeCachedSendTrailingMetadata() {
  if (GRPC_TRACE_FLAG_ENABLED(grpc_retry_trace)) {
    gpr_log(GPR_INFO, "chand=%p calld=%p: destroying send_trailing_metadata",
            chand_, this);
  }
  grpc_metadata_batch_destroy(&send_trailing_metadata_);
}

void RetryFilter::CallData::FreeAllCachedSendOpData() {
  if (seen_send_initial_metadata_) {
    FreeCachedSendInitialMetadata();
  }
  for (size_t i = 0; i < send_messages_.size(); ++i) {
    FreeCachedSendMessage(i);
  }
  if (seen_send_trailing_metadata_) {
    FreeCachedSendTrailingMetadata();
  }
}

//
// pending_batches management
//

size_t RetryFilter::CallData::GetBatchIndex(
    grpc_transport_stream_op_batch* batch) {
  if (batch->send_initial_metadata) return 0;
  if (batch->send_message) return 1;
  if (batch->send_trailing_metadata) return 2;
  if (batch->recv_initial_metadata) return 3;
  if (batch->recv_message) return 4;
  if (batch->recv_trailing_metadata) return 5;
  GPR_UNREACHABLE_CODE(return (size_t)-1);
}

// This is called via the call combiner, so access to calld is synchronized.
RetryFilter::CallData::PendingBatch* RetryFilter::CallData::PendingBatchesAdd(
    grpc_transport_stream_op_batch* batch) {
  const size_t idx = GetBatchIndex(batch);
  if (GRPC_TRACE_FLAG_ENABLED(grpc_retry_trace)) {
    gpr_log(GPR_INFO,
            "chand=%p calld=%p: adding pending batch at index %" PRIuPTR,
            chand_, this, idx);
  }
  PendingBatch* pending = &pending_batches_[idx];
  GPR_ASSERT(pending->batch == nullptr);
  pending->batch = batch;
  pending->send_ops_cached = false;
  // Update state in calld about pending batches.
  // Also check if the batch takes us over the retry buffer limit.
  // Note: We don't check the size of trailing metadata here, because
  // gRPC clients do not send trailing metadata.
  if (batch->send_initial_metadata) {
    pending_send_initial_metadata_ = true;
    bytes_buffered_for_retry_ += grpc_metadata_batch_size(
        batch->payload->send_initial_metadata.send_initial_metadata);
  }
  if (batch->send_message) {
    pending_send_message_ = true;
    bytes_buffered_for_retry_ +=
        batch->payload->send_message.send_message->length();
  }
  if (batch->send_trailing_metadata) {
    pending_send_trailing_metadata_ = true;
  }
  // TODO(roth): When we implement hedging, if there are currently attempts
  // in flight, we will need to pick the one on which the max number of send
  // ops have already been sent, and we commit to that attempt.
  if (GPR_UNLIKELY(bytes_buffered_for_retry_ >
                   chand_->per_rpc_retry_buffer_size_)) {
    if (GRPC_TRACE_FLAG_ENABLED(grpc_retry_trace)) {
      gpr_log(GPR_INFO,
              "chand=%p calld=%p: exceeded retry buffer size, committing",
              chand_, this);
    }
    RetryCommit(call_attempt_.get());
  }
  return pending;
}

void RetryFilter::CallData::PendingBatchClear(PendingBatch* pending) {
  if (pending->batch->send_initial_metadata) {
    pending_send_initial_metadata_ = false;
  }
  if (pending->batch->send_message) {
    pending_send_message_ = false;
  }
  if (pending->batch->send_trailing_metadata) {
    pending_send_trailing_metadata_ = false;
  }
  pending->batch = nullptr;
}

void RetryFilter::CallData::MaybeClearPendingBatch(PendingBatch* pending) {
  grpc_transport_stream_op_batch* batch = pending->batch;
  // We clear the pending batch if all of its callbacks have been
  // scheduled and reset to nullptr.
  if (batch->on_complete == nullptr &&
      (!batch->recv_initial_metadata ||
       batch->payload->recv_initial_metadata.recv_initial_metadata_ready ==
           nullptr) &&
      (!batch->recv_message ||
       batch->payload->recv_message.recv_message_ready == nullptr) &&
      (!batch->recv_trailing_metadata ||
       batch->payload->recv_trailing_metadata.recv_trailing_metadata_ready ==
           nullptr)) {
    if (GRPC_TRACE_FLAG_ENABLED(grpc_retry_trace)) {
      gpr_log(GPR_INFO, "chand=%p calld=%p: clearing pending batch", chand_,
              this);
    }
    PendingBatchClear(pending);
  }
}

// This is called via the call combiner, so access to calld is synchronized.
void RetryFilter::CallData::FailPendingBatchInCallCombiner(
    void* arg, grpc_error_handle error) {
  grpc_transport_stream_op_batch* batch =
      static_cast<grpc_transport_stream_op_batch*>(arg);
  CallData* call = static_cast<CallData*>(batch->handler_private.extra_arg);
  // Note: This will release the call combiner.
  grpc_transport_stream_op_batch_finish_with_failure(
      batch, GRPC_ERROR_REF(error), call->call_combiner_);
}

// This is called via the call combiner, so access to calld is synchronized.
void RetryFilter::CallData::PendingBatchesFail(grpc_error_handle error) {
  GPR_ASSERT(error != GRPC_ERROR_NONE);
  if (GRPC_TRACE_FLAG_ENABLED(grpc_retry_trace)) {
    size_t num_batches = 0;
    for (size_t i = 0; i < GPR_ARRAY_SIZE(pending_batches_); ++i) {
      if (pending_batches_[i].batch != nullptr) ++num_batches;
    }
    gpr_log(GPR_INFO,
            "chand=%p calld=%p: failing %" PRIuPTR " pending batches: %s",
            chand_, this, num_batches, grpc_error_std_string(error).c_str());
  }
  CallCombinerClosureList closures;
  for (size_t i = 0; i < GPR_ARRAY_SIZE(pending_batches_); ++i) {
    PendingBatch* pending = &pending_batches_[i];
    grpc_transport_stream_op_batch* batch = pending->batch;
    if (batch != nullptr) {
      batch->handler_private.extra_arg = this;
      GRPC_CLOSURE_INIT(&batch->handler_private.closure,
                        FailPendingBatchInCallCombiner, batch,
                        grpc_schedule_on_exec_ctx);
      closures.Add(&batch->handler_private.closure, GRPC_ERROR_REF(error),
                   "PendingBatchesFail");
      PendingBatchClear(pending);
    }
  }
  closures.RunClosuresWithoutYielding(call_combiner_);
  GRPC_ERROR_UNREF(error);
}

template <typename Predicate>
RetryFilter::CallData::PendingBatch* RetryFilter::CallData::PendingBatchFind(
    const char* log_message, Predicate predicate) {
  for (size_t i = 0; i < GPR_ARRAY_SIZE(pending_batches_); ++i) {
    PendingBatch* pending = &pending_batches_[i];
    grpc_transport_stream_op_batch* batch = pending->batch;
    if (batch != nullptr && predicate(batch)) {
      if (GRPC_TRACE_FLAG_ENABLED(grpc_retry_trace)) {
        gpr_log(GPR_INFO,
                "chand=%p calld=%p: %s pending batch at index %" PRIuPTR,
                chand_, this, log_message, i);
      }
      return pending;
    }
  }
  return nullptr;
}

//
// retry code
//

void RetryFilter::CallData::RetryCommit(CallAttempt* call_attempt) {
  if (retry_committed_) return;
  retry_committed_ = true;
  if (GRPC_TRACE_FLAG_ENABLED(grpc_retry_trace)) {
    gpr_log(GPR_INFO, "chand=%p calld=%p: committing retries", chand_, this);
  }
  if (call_attempt != nullptr) {
    // If the call attempt's LB call has been committed, inform the call
    // dispatch controller that the call has been committed.
    // Note: If call_attempt is null, this is happening before the first
    // retry attempt is started, in which case we'll just pass the real
    // call dispatch controller down into the LB call, and it won't be
    // our problem anymore.
    if (call_attempt_->lb_call_committed()) {
      auto* service_config_call_data = static_cast<ServiceConfigCallData*>(
          call_context_[GRPC_CONTEXT_SERVICE_CONFIG_CALL_DATA].value);
      service_config_call_data->call_dispatch_controller()->Commit();
    }
    // Free cached send ops.
    call_attempt->FreeCachedSendOpDataAfterCommit();
  }
}

void RetryFilter::CallData::StartRetryTimer(grpc_millis server_pushback_ms) {
  // Reset call attempt.
  call_attempt_.reset(DEBUG_LOCATION, "StartRetryTimer");
  // Compute backoff delay.
  grpc_millis next_attempt_time;
  if (server_pushback_ms >= 0) {
    next_attempt_time = ExecCtx::Get()->Now() + server_pushback_ms;
    retry_backoff_.Reset();
  } else {
    next_attempt_time = retry_backoff_.NextAttemptTime();
  }
  if (GRPC_TRACE_FLAG_ENABLED(grpc_retry_trace)) {
    gpr_log(GPR_INFO,
            "chand=%p calld=%p: retrying failed call in %" PRId64 " ms", chand_,
            this, next_attempt_time - ExecCtx::Get()->Now());
  }
  // Schedule retry after computed delay.
  GRPC_CLOSURE_INIT(&retry_closure_, OnRetryTimer, this, nullptr);
  GRPC_CALL_STACK_REF(owning_call_, "OnRetryTimer");
  retry_timer_pending_ = true;
  grpc_timer_init(&retry_timer_, next_attempt_time, &retry_closure_);
}

void RetryFilter::CallData::OnRetryTimer(void* arg, grpc_error_handle error) {
  auto* calld = static_cast<CallData*>(arg);
  GRPC_CLOSURE_INIT(&calld->retry_closure_, OnRetryTimerLocked, calld, nullptr);
  GRPC_CALL_COMBINER_START(calld->call_combiner_, &calld->retry_closure_,
                           GRPC_ERROR_REF(error), "retry timer fired");
}

void RetryFilter::CallData::OnRetryTimerLocked(void* arg,
                                               grpc_error_handle error) {
  auto* calld = static_cast<CallData*>(arg);
  if (error == GRPC_ERROR_NONE && calld->retry_timer_pending_) {
    calld->retry_timer_pending_ = false;
    calld->CreateCallAttempt();
  } else {
    GRPC_CALL_COMBINER_STOP(calld->call_combiner_, "retry timer cancelled");
  }
  GRPC_CALL_STACK_UNREF(calld->owning_call_, "OnRetryTimer");
}

}  // namespace

const grpc_channel_filter kRetryFilterVtable = {
    RetryFilter::CallData::StartTransportStreamOpBatch,
    RetryFilter::StartTransportOp,
    sizeof(RetryFilter::CallData),
    RetryFilter::CallData::Init,
    RetryFilter::CallData::SetPollent,
    RetryFilter::CallData::Destroy,
    sizeof(RetryFilter),
    RetryFilter::Init,
    RetryFilter::Destroy,
    RetryFilter::GetChannelInfo,
    "retry_filter",
};

}  // namespace grpc_core<|MERGE_RESOLUTION|>--- conflicted
+++ resolved
@@ -214,13 +214,9 @@
   class CallAttempt : public RefCounted<CallAttempt> {
    public:
     explicit CallAttempt(CallData* calld);
-<<<<<<< HEAD
-
-    ClientChannel::LoadBalancedCall* lb_call() const { return lb_call_.get(); }
+    ~CallAttempt() override;
+
     bool lb_call_committed() const { return lb_call_committed_; }
-=======
-    ~CallAttempt() override;
->>>>>>> 117e0709
 
     // Constructs and starts whatever batches are needed on this call
     // attempt.
@@ -645,14 +641,10 @@
 //
 
 RetryFilter::CallData::CallAttempt::CallAttempt(CallData* calld)
-<<<<<<< HEAD
-    : calld_(calld),
-      attempt_dispatch_controller_(this),
-=======
     : RefCounted(GRPC_TRACE_FLAG_ENABLED(grpc_retry_trace) ? "CallAttempt"
                                                            : nullptr),
       calld_(calld),
->>>>>>> 117e0709
+      attempt_dispatch_controller_(this),
       batch_payload_(calld->call_context_),
       started_send_initial_metadata_(false),
       completed_send_initial_metadata_(false),
@@ -662,14 +654,9 @@
       completed_recv_initial_metadata_(false),
       started_recv_trailing_metadata_(false),
       completed_recv_trailing_metadata_(false),
-<<<<<<< HEAD
-      retry_dispatched_(false) {
-  lb_call_ = calld->CreateLoadBalancedCall(&attempt_dispatch_controller_);
-=======
       seen_recv_trailing_metadata_from_surface_(false),
       cancelled_(false) {
-  lb_call_ = calld->CreateLoadBalancedCall();
->>>>>>> 117e0709
+  lb_call_ = calld->CreateLoadBalancedCall(&attempt_dispatch_controller_);
   if (GRPC_TRACE_FLAG_ENABLED(grpc_retry_trace)) {
     gpr_log(GPR_INFO, "chand=%p calld=%p attempt=%p: create lb_call=%p",
             calld->chand_, calld, this, lb_call_.get());
@@ -1128,6 +1115,19 @@
       *server_pushback_ms = static_cast<grpc_millis>(ms);
     }
   }
+  // Check with call dispatch controller.
+// FIXME: maybe do this only on first retry attempt?
+  auto* service_config_call_data = static_cast<ServiceConfigCallData*>(
+      calld_->call_context_[GRPC_CONTEXT_SERVICE_CONFIG_CALL_DATA].value);
+  if (!service_config_call_data->call_dispatch_controller()->ShouldRetry()) {
+    if (GRPC_TRACE_FLAG_ENABLED(grpc_retry_trace)) {
+      gpr_log(
+          GPR_INFO,
+          "chand=%p calld=%p attempt=%p: call dispatch controller denied retry",
+          calld_->chand_, calld_, this);
+    }
+    return false;
+  }
   // We should retry.
   return true;
 }
@@ -1303,116 +1303,6 @@
   }
 }
 
-<<<<<<< HEAD
-bool RetryFilter::CallData::CallAttempt::BatchData::MaybeRetry(
-    grpc_status_code status, grpc_mdelem* server_pushback_md, bool is_lb_drop) {
-  auto* calld = call_attempt_->calld_;
-  // LB drops always inhibit retries.
-  if (is_lb_drop) return false;
-  // Get retry policy.
-  if (calld->retry_policy_ == nullptr) return false;
-  // If we've already dispatched a retry from this call, return true.
-  // This catches the case where the batch has multiple callbacks
-  // (i.e., it includes either recv_message or recv_initial_metadata).
-  if (call_attempt_->retry_dispatched_) {
-    if (GRPC_TRACE_FLAG_ENABLED(grpc_retry_trace)) {
-      gpr_log(GPR_INFO, "chand=%p calld=%p: retry already dispatched",
-              calld->chand_, calld);
-    }
-    return true;
-  }
-  // Check status.
-  if (GPR_LIKELY(status == GRPC_STATUS_OK)) {
-    if (calld->retry_throttle_data_ != nullptr) {
-      calld->retry_throttle_data_->RecordSuccess();
-    }
-    if (GRPC_TRACE_FLAG_ENABLED(grpc_retry_trace)) {
-      gpr_log(GPR_INFO, "chand=%p calld=%p: call succeeded", calld->chand_,
-              calld);
-    }
-    return false;
-  }
-  // Status is not OK.  Check whether the status is retryable.
-  if (!calld->retry_policy_->retryable_status_codes().Contains(status)) {
-    if (GRPC_TRACE_FLAG_ENABLED(grpc_retry_trace)) {
-      gpr_log(GPR_INFO,
-              "chand=%p calld=%p: status %s not configured as retryable",
-              calld->chand_, calld, grpc_status_code_to_string(status));
-    }
-    return false;
-  }
-  // Record the failure and check whether retries are throttled.
-  // Note that it's important for this check to come after the status
-  // code check above, since we should only record failures whose statuses
-  // match the configured retryable status codes, so that we don't count
-  // things like failures due to malformed requests (INVALID_ARGUMENT).
-  // Conversely, it's important for this to come before the remaining
-  // checks, so that we don't fail to record failures due to other factors.
-  if (calld->retry_throttle_data_ != nullptr &&
-      !calld->retry_throttle_data_->RecordFailure()) {
-    if (GRPC_TRACE_FLAG_ENABLED(grpc_retry_trace)) {
-      gpr_log(GPR_INFO, "chand=%p calld=%p: retries throttled", calld->chand_,
-              calld);
-    }
-    return false;
-  }
-  // Check whether the call is committed.
-  if (calld->retry_committed_) {
-    if (GRPC_TRACE_FLAG_ENABLED(grpc_retry_trace)) {
-      gpr_log(GPR_INFO, "chand=%p calld=%p: retries already committed",
-              calld->chand_, calld);
-    }
-    return false;
-  }
-  // Check whether we have retries remaining.
-  ++calld->num_attempts_completed_;
-  if (calld->num_attempts_completed_ >= calld->retry_policy_->max_attempts()) {
-    if (GRPC_TRACE_FLAG_ENABLED(grpc_retry_trace)) {
-      gpr_log(GPR_INFO, "chand=%p calld=%p: exceeded %d retry attempts",
-              calld->chand_, calld, calld->retry_policy_->max_attempts());
-    }
-    return false;
-  }
-  // Check server push-back.
-  grpc_millis server_pushback_ms = -1;
-  if (server_pushback_md != nullptr) {
-    // If the value is "-1" or any other unparseable string, we do not retry.
-    uint32_t ms;
-    if (!grpc_parse_slice_to_uint32(GRPC_MDVALUE(*server_pushback_md), &ms)) {
-      if (GRPC_TRACE_FLAG_ENABLED(grpc_retry_trace)) {
-        gpr_log(GPR_INFO,
-                "chand=%p calld=%p: not retrying due to server push-back",
-                calld->chand_, calld);
-      }
-      return false;
-    } else {
-      if (GRPC_TRACE_FLAG_ENABLED(grpc_retry_trace)) {
-        gpr_log(GPR_INFO, "chand=%p calld=%p: server push-back: retry in %u ms",
-                calld->chand_, calld, ms);
-      }
-      server_pushback_ms = static_cast<grpc_millis>(ms);
-    }
-  }
-  // Check with call dispatch controller.
-// FIXME: maybe do this only on first retry attempt?
-  auto* service_config_call_data = static_cast<ServiceConfigCallData*>(
-      calld->call_context_[GRPC_CONTEXT_SERVICE_CONFIG_CALL_DATA].value);
-  if (!service_config_call_data->call_dispatch_controller()->ShouldRetry()) {
-    if (GRPC_TRACE_FLAG_ENABLED(grpc_retry_trace)) {
-      gpr_log(GPR_INFO,
-              "chand=%p calld=%p: call dispatch controller denied retry",
-              calld->chand_, calld);
-    }
-    return false;
-  }
-  // Do retry.
-  call_attempt_->retry_dispatched_ = true;
-  calld->DoRetry(server_pushback_ms);
-  return true;
-}
-
-=======
->>>>>>> 117e0709
 //
 // recv_initial_metadata callback handling
 //
