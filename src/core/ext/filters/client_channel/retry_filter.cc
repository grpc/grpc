--- conflicted
+++ resolved
@@ -1544,11 +1544,7 @@
       *is_lb_drop = true;
     }
   } else {
-<<<<<<< HEAD
     *status = *md_batch->get(GrpcStatusMetadata());
-=======
-    *status = md_batch->get(GrpcStatusMetadata()).value_or(GRPC_STATUS_UNKNOWN);
->>>>>>> 85b8e311
     *server_pushback_ms = md_batch->get(GrpcRetryPushbackMsMetadata());
   }
   GRPC_ERROR_UNREF(error);
@@ -1681,11 +1677,7 @@
   call_attempt->MaybeCancelPerAttemptRecvTimer();
   // Get the call's status and check for server pushback metadata.
   grpc_status_code status = GRPC_STATUS_OK;
-<<<<<<< HEAD
-  absl::optional<grpc_millis> server_pushback_ms = absl::nullopt;
-=======
   absl::optional<grpc_millis> server_pushback_ms;
->>>>>>> 85b8e311
   grpc_metadata_batch* md_batch =
       batch_data->batch_.payload->recv_trailing_metadata.recv_trailing_metadata;
   bool is_lb_drop = false;
