//
// Copyright 2015 gRPC authors.
//
// Licensed under the Apache License, Version 2.0 (the "License");
// you may not use this file except in compliance with the License.
// You may obtain a copy of the License at
//
//     http://www.apache.org/licenses/LICENSE-2.0
//
// Unless required by applicable law or agreed to in writing, software
// distributed under the License is distributed on an "AS IS" BASIS,
// WITHOUT WARRANTIES OR CONDITIONS OF ANY KIND, either express or implied.
// See the License for the specific language governing permissions and
// limitations under the License.
//

#include <grpc/support/port_platform.h>

#include "src/core/ext/filters/client_channel/retry_filter.h"

#include "absl/container/inlined_vector.h"
#include "absl/status/statusor.h"
#include "absl/strings/strip.h"

#include <grpc/support/log.h>

#include "src/core/ext/filters/client_channel/client_channel.h"
#include "src/core/ext/filters/client_channel/retry_service_config.h"
#include "src/core/ext/filters/client_channel/retry_throttle.h"
#include "src/core/ext/filters/client_channel/service_config.h"
#include "src/core/ext/filters/client_channel/service_config_call_data.h"
#include "src/core/lib/backoff/backoff.h"
#include "src/core/lib/channel/channel_args.h"
#include "src/core/lib/channel/channel_stack.h"
#include "src/core/lib/channel/status_util.h"
#include "src/core/lib/gprpp/manual_constructor.h"
#include "src/core/lib/iomgr/polling_entity.h"
#include "src/core/lib/slice/slice_internal.h"
#include "src/core/lib/slice/slice_string_helpers.h"
#include "src/core/lib/transport/error_utils.h"
#include "src/core/lib/transport/metadata.h"
#include "src/core/lib/transport/metadata_batch.h"
#include "src/core/lib/transport/static_metadata.h"
#include "src/core/lib/transport/status_metadata.h"
#include "src/core/lib/uri/uri_parser.h"

//
// Retry filter
//

// This filter is intended to be used in the DynamicFilter stack in the
// client channel, which is situated between the name resolver and the
// LB policy.  Normally, the last filter in the DynamicFilter stack is
// the DynamicTerminationFilter (see client_channel.cc), which creates a
// LoadBalancedCall and delegates to it.  However, when retries are
// enabled, this filter is used instead of the DynamicTerminationFilter.
//
// In order to support retries, we act as a proxy for stream op batches.
// When we get a batch from the surface, we add it to our list of pending
// batches, and we then use those batches to construct separate "child"
// batches to be started on an LB call.  When the child batches return, we
// then decide which pending batches have been completed and schedule their
// callbacks accordingly.  If a call attempt fails and we want to retry it,
// we create a new LB call and start again, constructing new "child" batches
// for the new LB call.
//
// Note that retries are committed when receiving data from the server
// (except for Trailers-Only responses).  However, there may be many
// send ops started before receiving any data, so we may have already
// completed some number of send ops (and returned the completions up to
// the surface) by the time we realize that we need to retry.  To deal
// with this, we cache data for send ops, so that we can replay them on a
// different LB call even after we have completed the original batches.
//
// The code is structured as follows:
// - In CallData (in the parent channel), we maintain a list of pending
//   ops and cached data for send ops.
// - There is a CallData::CallAttempt object for each retry attempt.
//   This object contains the LB call for that attempt and state to indicate
//   which ops from the CallData object have already been sent down to that
//   LB call.
// - There is a CallData::CallAttempt::BatchData object for each "child"
//   batch sent on the LB call.
//
// When constructing the "child" batches, we compare the state in the
// CallAttempt object against the state in the CallData object to see
// which batches need to be sent on the LB call for a given attempt.

// TODO(roth): In subsequent PRs:
// - add support for transparent retries (including initial metadata)
// - figure out how to record stats in census for retries
//   (census filter is on top of this one)
// - add census stats for retries

// By default, we buffer 256 KiB per RPC for retries.
// TODO(roth): Do we have any data to suggest a better value?
#define DEFAULT_PER_RPC_RETRY_BUFFER_SIZE (256 << 10)

// This value was picked arbitrarily.  It can be changed if there is
// any even moderately compelling reason to do so.
#define RETRY_BACKOFF_JITTER 0.2

namespace grpc_core {

namespace {

using internal::RetryGlobalConfig;
using internal::RetryMethodConfig;
using internal::RetryServiceConfigParser;
using internal::ServerRetryThrottleData;

TraceFlag grpc_retry_trace(false, "retry");

//
// RetryFilter
//

class RetryFilter {
 public:
  class CallData;

  static grpc_error_handle Init(grpc_channel_element* elem,
                                grpc_channel_element_args* args) {
    GPR_ASSERT(args->is_last);
    GPR_ASSERT(elem->filter == &kRetryFilterVtable);
    grpc_error_handle error = GRPC_ERROR_NONE;
    new (elem->channel_data) RetryFilter(args->channel_args, &error);
    return error;
  }

  static void Destroy(grpc_channel_element* elem) {
    auto* chand = static_cast<RetryFilter*>(elem->channel_data);
    chand->~RetryFilter();
  }

  // Will never be called.
  static void StartTransportOp(grpc_channel_element* /*elem*/,
                               grpc_transport_op* /*op*/) {}
  static void GetChannelInfo(grpc_channel_element* /*elem*/,
                             const grpc_channel_info* /*info*/) {}

 private:
  static size_t GetMaxPerRpcRetryBufferSize(const grpc_channel_args* args) {
    return static_cast<size_t>(grpc_channel_args_find_integer(
        args, GRPC_ARG_PER_RPC_RETRY_BUFFER_SIZE,
        {DEFAULT_PER_RPC_RETRY_BUFFER_SIZE, 0, INT_MAX}));
  }

  RetryFilter(const grpc_channel_args* args, grpc_error_handle* error)
      : client_channel_(grpc_channel_args_find_pointer<ClientChannel>(
            args, GRPC_ARG_CLIENT_CHANNEL)),
        per_rpc_retry_buffer_size_(GetMaxPerRpcRetryBufferSize(args)) {
    // Get retry throttling parameters from service config.
    auto* service_config = grpc_channel_args_find_pointer<ServiceConfig>(
        args, GRPC_ARG_SERVICE_CONFIG_OBJ);
    if (service_config == nullptr) return;
    const auto* config = static_cast<const RetryGlobalConfig*>(
        service_config->GetGlobalParsedConfig(
            RetryServiceConfigParser::ParserIndex()));
    if (config == nullptr) return;
    // Get server name from target URI.
    const char* server_uri =
        grpc_channel_args_find_string(args, GRPC_ARG_SERVER_URI);
    if (server_uri == nullptr) {
      *error = GRPC_ERROR_CREATE_FROM_STATIC_STRING(
          "server URI channel arg missing or wrong type in client channel "
          "filter");
      return;
    }
    absl::StatusOr<URI> uri = URI::Parse(server_uri);
    if (!uri.ok() || uri->path().empty()) {
      *error = GRPC_ERROR_CREATE_FROM_STATIC_STRING(
          "could not extract server name from target URI");
      return;
    }
    std::string server_name(absl::StripPrefix(uri->path(), "/"));
    // Get throttling config for server_name.
    retry_throttle_data_ = internal::ServerRetryThrottleMap::GetDataForServer(
        server_name, config->max_milli_tokens(), config->milli_token_ratio());
  }

  ClientChannel* client_channel_;
  size_t per_rpc_retry_buffer_size_;
  RefCountedPtr<ServerRetryThrottleData> retry_throttle_data_;
};

//
// RetryFilter::CallData
//

class RetryFilter::CallData {
 public:
  static grpc_error_handle Init(grpc_call_element* elem,
                                const grpc_call_element_args* args);
  static void Destroy(grpc_call_element* elem,
                      const grpc_call_final_info* /*final_info*/,
                      grpc_closure* then_schedule_closure);
  static void StartTransportStreamOpBatch(
      grpc_call_element* elem, grpc_transport_stream_op_batch* batch);
  static void SetPollent(grpc_call_element* elem, grpc_polling_entity* pollent);
  static void PreCancel(grpc_call_element* elem, grpc_error_handle error);

 private:
  class CallStackDestructionBarrier;

  // Pending batches stored in call data.
  struct PendingBatch {
    // The pending batch.  If nullptr, this slot is empty.
    grpc_transport_stream_op_batch* batch = nullptr;
    // Indicates whether payload for send ops has been cached in CallData.
    bool send_ops_cached = false;
  };

  // State associated with each call attempt.
  // Allocated on the arena.
  class CallAttempt
      : public RefCounted<CallAttempt, PolymorphicRefCount, kUnrefCallDtor> {
   public:
    explicit CallAttempt(CallData* calld);

    ClientChannel::LoadBalancedCall* lb_call() const { return lb_call_.get(); }

    // Constructs and starts whatever batches are needed on this call
    // attempt.
    void StartRetriableBatches();

    // Frees cached send ops that have already been completed after
    // committing the call.
    void FreeCachedSendOpDataAfterCommit();

   private:
    // State used for starting a retryable batch on the call attempt's LB call.
    // This provides its own grpc_transport_stream_op_batch and other data
    // structures needed to populate the ops in the batch.
    // We allocate one struct on the arena for each attempt at starting a
    // batch on a given LB call.
    class BatchData
        : public RefCounted<CallAttempt, PolymorphicRefCount, kUnrefCallDtor> {
     public:
      BatchData(RefCountedPtr<CallAttempt> call_attempt, int refcount,
                bool set_on_complete);
      ~BatchData() override;

      grpc_transport_stream_op_batch* batch() { return &batch_; }

      // Adds retriable send_initial_metadata op to batch_data.
      void AddRetriableSendInitialMetadataOp();
      // Adds retriable send_message op to batch_data.
      void AddRetriableSendMessageOp();
      // Adds retriable send_trailing_metadata op to batch_data.
      void AddRetriableSendTrailingMetadataOp();
      // Adds retriable recv_initial_metadata op to batch_data.
      void AddRetriableRecvInitialMetadataOp();
      // Adds retriable recv_message op to batch_data.
      void AddRetriableRecvMessageOp();
      // Adds retriable recv_trailing_metadata op to batch_data.
      void AddRetriableRecvTrailingMetadataOp();

     private:
      // Returns true if the call is being retried.
      bool MaybeRetry(grpc_status_code status, grpc_mdelem* server_pushback_md,
                      bool is_lb_drop);

      // Frees cached send ops that were completed by the completed batch in
      // batch_data.  Used when batches are completed after the call is
      // committed.
      void FreeCachedSendOpDataForCompletedBatch();

      // Invokes recv_initial_metadata_ready for a batch.
      static void InvokeRecvInitialMetadataCallback(void* arg,
                                                    grpc_error_handle error);
      // Intercepts recv_initial_metadata_ready callback for retries.
      // Commits the call and returns the initial metadata up the stack.
      static void RecvInitialMetadataReady(void* arg, grpc_error_handle error);

      // Invokes recv_message_ready for a batch.
      static void InvokeRecvMessageCallback(void* arg, grpc_error_handle error);
      // Intercepts recv_message_ready callback for retries.
      // Commits the call and returns the message up the stack.
      static void RecvMessageReady(void* arg, grpc_error_handle error);

      // Adds recv_trailing_metadata_ready closure to closures.
      void AddClosureForRecvTrailingMetadataReady(
          grpc_error_handle error, CallCombinerClosureList* closures);
      // Adds any necessary closures for deferred recv_initial_metadata and
      // recv_message callbacks to closures.
      void AddClosuresForDeferredRecvCallbacks(
          CallCombinerClosureList* closures);
      // For any pending batch containing an op that has not yet been started,
      // adds the pending batch's completion closures to closures.
      void AddClosuresToFailUnstartedPendingBatches(
          grpc_error_handle error, CallCombinerClosureList* closures);
      // Runs necessary closures upon completion of a call attempt.
      void RunClosuresForCompletedCall(grpc_error_handle error);
      // Intercepts recv_trailing_metadata_ready callback for retries.
      // Commits the call and returns the trailing metadata up the stack.
      static void RecvTrailingMetadataReady(void* arg, grpc_error_handle error);

      // Adds the on_complete closure for the pending batch completed in
      // batch_data to closures.
      void AddClosuresForCompletedPendingBatch(
          grpc_error_handle error, CallCombinerClosureList* closures);

      // If there are any cached ops to replay or pending ops to start on the
      // LB call, adds them to closures.
      void AddClosuresForReplayOrPendingSendOps(
          CallCombinerClosureList* closures);

      // Callback used to intercept on_complete from LB calls.
      static void OnComplete(void* arg, grpc_error_handle error);

      RefCountedPtr<CallAttempt> call_attempt_;
      // The batch to use in the LB call.
      // Its payload field points to CallAttempt::batch_payload_.
      grpc_transport_stream_op_batch batch_;
      // For intercepting on_complete.
      grpc_closure on_complete_;
    };

    // Creates a BatchData object on the call's arena with the
    // specified refcount.  If set_on_complete is true, the batch's
    // on_complete callback will be set to point to on_complete();
    // otherwise, the batch's on_complete callback will be null.
    BatchData* CreateBatch(int refcount, bool set_on_complete) {
      return calld_->arena_->New<BatchData>(Ref(), refcount, set_on_complete);
    }

    // If there are any cached send ops that need to be replayed on this
    // call attempt, creates and returns a new batch to replay those ops.
    // Otherwise, returns nullptr.
    BatchData* MaybeCreateBatchForReplay();

    // Adds batches for pending batches to closures.
    void AddBatchesForPendingBatches(CallCombinerClosureList* closures);

    // Adds whatever batches are needed on this attempt to closures.
    void AddRetriableBatches(CallCombinerClosureList* closures);

    // Returns true if any op in the batch was not yet started on this attempt.
    bool PendingBatchIsUnstarted(PendingBatch* pending);

    // Helper function used to start a recv_trailing_metadata batch.  This
    // is used in the case where a recv_initial_metadata or recv_message
    // op fails in a way that we know the call is over but when the application
    // has not yet started its own recv_trailing_metadata op.
    void StartInternalRecvTrailingMetadata();

    CallData* calld_;
    RefCountedPtr<ClientChannel::LoadBalancedCall> lb_call_;

    // BatchData.batch.payload points to this.
    grpc_transport_stream_op_batch_payload batch_payload_;
    // For send_initial_metadata.
    // Note that we need to make a copy of the initial metadata for each
    // call attempt instead of just referring to the copy in call_data,
    // because filters in the subchannel stack may modify the metadata,
    // so we need to start in a pristine state for each attempt of the call.
    grpc_linked_mdelem* send_initial_metadata_storage_;
    grpc_metadata_batch send_initial_metadata_;
    // For send_message.
    // TODO(roth): Restructure this to eliminate use of ManualConstructor.
    ManualConstructor<ByteStreamCache::CachingByteStream> send_message_;
    // For send_trailing_metadata.
    grpc_linked_mdelem* send_trailing_metadata_storage_;
    grpc_metadata_batch send_trailing_metadata_;
    // For intercepting recv_initial_metadata.
    grpc_metadata_batch recv_initial_metadata_;
    grpc_closure recv_initial_metadata_ready_;
    bool trailing_metadata_available_ = false;
    // For intercepting recv_message.
    grpc_closure recv_message_ready_;
    OrphanablePtr<ByteStream> recv_message_;
    // For intercepting recv_trailing_metadata.
    grpc_metadata_batch recv_trailing_metadata_;
    grpc_transport_stream_stats collect_stats_;
    grpc_closure recv_trailing_metadata_ready_;
    // These fields indicate which ops have been started and completed on
    // this call attempt.
    size_t started_send_message_count_ = 0;
    size_t completed_send_message_count_ = 0;
    size_t started_recv_message_count_ = 0;
    size_t completed_recv_message_count_ = 0;
    bool started_send_initial_metadata_ : 1;
    bool completed_send_initial_metadata_ : 1;
    bool started_send_trailing_metadata_ : 1;
    bool completed_send_trailing_metadata_ : 1;
    bool started_recv_initial_metadata_ : 1;
    bool completed_recv_initial_metadata_ : 1;
    bool started_recv_trailing_metadata_ : 1;
    bool completed_recv_trailing_metadata_ : 1;
    // State for callback processing.
    BatchData* recv_initial_metadata_ready_deferred_batch_ = nullptr;
    grpc_error_handle recv_initial_metadata_error_ = GRPC_ERROR_NONE;
    BatchData* recv_message_ready_deferred_batch_ = nullptr;
    grpc_error_handle recv_message_error_ = GRPC_ERROR_NONE;
    BatchData* recv_trailing_metadata_internal_batch_ = nullptr;
    // NOTE: Do not move this next to the metadata bitfields above. That would
    //       save space but will also result in a data race because compiler
    //       will generate a 2 byte store which overwrites the meta-data
    //       fields upon setting this field.
    bool retry_dispatched_ : 1;
  };

  CallData(RetryFilter* chand, const grpc_call_element_args& args);
  ~CallData();

  void StartTransportStreamOpBatch(grpc_transport_stream_op_batch* batch);

  // Returns the index into pending_batches_ to be used for batch.
  static size_t GetBatchIndex(grpc_transport_stream_op_batch* batch);
  PendingBatch* PendingBatchesAdd(grpc_transport_stream_op_batch* batch);
  void PendingBatchClear(PendingBatch* pending);
  void MaybeClearPendingBatch(PendingBatch* pending);
  static void FailPendingBatchInCallCombiner(void* arg,
                                             grpc_error_handle error);
  // Fails all pending batches.  Does NOT yield call combiner.
  void PendingBatchesFail(grpc_error_handle error);
  // Returns a pointer to the first pending batch for which predicate(batch)
  // returns true, or null if not found.
  template <typename Predicate>
  PendingBatch* PendingBatchFind(const char* log_message, Predicate predicate);

  // Caches data for send ops so that it can be retried later, if not
  // already cached.
  void MaybeCacheSendOpsForBatch(PendingBatch* pending);
  void FreeCachedSendInitialMetadata();
  // Frees cached send_message at index idx.
  void FreeCachedSendMessage(size_t idx);
  void FreeCachedSendTrailingMetadata();
  void FreeAllCachedSendOpData();

  // Commits the call so that no further retry attempts will be performed.
  void RetryCommit(CallAttempt* call_attempt);

  // Starts a retry after appropriate back-off.
  void DoRetry(grpc_millis server_pushback_ms);
  static void OnRetryTimer(void* arg, grpc_error_handle error);

  RefCountedPtr<ClientChannel::LoadBalancedCall> CreateLoadBalancedCall();

  void CreateCallAttempt();

  // Adds a closure to closures that will execute batch in the call combiner.
  void AddClosureForBatch(grpc_transport_stream_op_batch* batch,
                          CallCombinerClosureList* closures);

  RetryFilter* chand_;
  grpc_polling_entity* pollent_;
  RefCountedPtr<ServerRetryThrottleData> retry_throttle_data_;
  const RetryMethodConfig* retry_policy_ = nullptr;
  BackOff retry_backoff_;

  grpc_slice path_;  // Request path.
  gpr_cycle_counter call_start_time_;
  grpc_millis deadline_;
  Arena* arena_;
  grpc_call_stack* owning_call_;
  CallCombiner* call_combiner_;
  grpc_call_context_element* call_context_;

  RefCountedPtr<CallStackDestructionBarrier> call_stack_destruction_barrier_;

  // TODO(roth): As part of implementing hedging, we will need to maintain a
  // list of all pending attempts, so that we can cancel them all if the call
  // gets cancelled.
  RefCountedPtr<CallAttempt> call_attempt_;

  // LB call used when the call is commited before any CallAttempt is
  // created.
  // TODO(roth): Change CallAttempt logic such that once we've committed
  // and all cached send ops have been replayed, we move the LB call
  // from the CallAttempt here, thus creating a fast path for the
  // remainder of the streaming call.
  RefCountedPtr<ClientChannel::LoadBalancedCall> committed_call_;

  // Mutex guarding LB call creation and destruction.
  //
  // Note that call_attempt_ and committed_call_ themselves are not guarded by
  // this mutex, because we only need to guard the creation or deletion of the
  // LB call.  If PreCancel() runs before either of those fields are set, then
  // lb_call_pre_cancelled_ will be true, in which case the LB call will not
  // be created; if PreCancel() runs after either field is set, it will
  // propagate the pre-cancellation down to the appropriate LB call(s).
  //
  // This mutex should not cause contention *except* when a cancellation
  // is occurring.
  Mutex lb_call_pre_cancellation_mu_;
  bool lb_call_pre_cancelled_ ABSL_GUARDED_BY(lb_call_pre_cancellation_mu_) =
      false;

  // When are are not yet fully committed to a particular call (i.e.,
  // either we might still retry or we have committed to the call but
  // there are still some cached ops to be replayed on the call),
  // batches received from above will be added to this list, and they
  // will not be removed until we have invoked their completion callbacks.
  size_t bytes_buffered_for_retry_ = 0;
  PendingBatch pending_batches_[MAX_PENDING_BATCHES];
  bool pending_send_initial_metadata_ : 1;
  bool pending_send_message_ : 1;
  bool pending_send_trailing_metadata_ : 1;

  // Retry state.
  bool retry_committed_ : 1;
  bool last_attempt_got_server_pushback_ : 1;
  int num_attempts_completed_ = 0;
  Mutex timer_mu_;
  grpc_timer retry_timer_ ABSL_GUARDED_BY(timer_mu_);
  bool retry_timer_pending_ ABSL_GUARDED_BY(timer_mu_) = false;
  grpc_closure retry_closure_;

  // The number of batches containing send ops that are currently in-flight
  // on any call attempt.
  // We hold a ref to the call stack while this is non-zero, since replay
  // batches may not complete until after all callbacks have been returned
  // to the surface, and we need to make sure that the call is not destroyed
  // until all of these batches have completed.
  // Note that we actually only need to track replay batches, but it's
  // easier to track all batches with send ops.
  int num_in_flight_call_attempt_send_batches_ = 0;

  // Cached data for retrying send ops.
  // send_initial_metadata
  bool seen_send_initial_metadata_ = false;
  grpc_linked_mdelem* send_initial_metadata_storage_ = nullptr;
  grpc_metadata_batch send_initial_metadata_;
  uint32_t send_initial_metadata_flags_;
  // TODO(roth): As part of implementing hedging, we'll probably need to
  // have the LB call set a value in CallAttempt and then propagate it
  // from CallAttempt to the parent call when we commit.  Otherwise, we
  // may leave this with a value for a peer other than the one we
  // actually commit to.
  gpr_atm* peer_string_;
  // send_message
  // When we get a send_message op, we replace the original byte stream
  // with a CachingByteStream that caches the slices to a local buffer for
  // use in retries.
  // Note: We inline the cache for the first 3 send_message ops and use
  // dynamic allocation after that.  This number was essentially picked
  // at random; it could be changed in the future to tune performance.
  absl::InlinedVector<ByteStreamCache*, 3> send_messages_;
  // send_trailing_metadata
  bool seen_send_trailing_metadata_ = false;
  grpc_linked_mdelem* send_trailing_metadata_storage_ = nullptr;
  grpc_metadata_batch send_trailing_metadata_;
};

//
// RetryFilter::CallData::CallStackDestructionBarrier
//

// A class to track the existence of LoadBalancedCall call stacks that
// we've created.  We wait until all such call stacks have been
// destroyed before we return the on_call_stack_destruction closure up
// to the surface.
//
// The parent RetryFilter::CallData object holds a ref to this object.
// When it is destroyed, it will store the on_call_stack_destruction
// closure from the surface in this object and then release its ref.
// We also take a ref to this object for each LB call we create, and
// those refs are not released until the LB call stack is destroyed.
// When this object is destroyed, it will invoke the
// on_call_stack_destruction closure from the surface.
class RetryFilter::CallData::CallStackDestructionBarrier
    : public RefCounted<CallStackDestructionBarrier, PolymorphicRefCount,
                        kUnrefCallDtor> {
 public:
  CallStackDestructionBarrier() {}

  ~CallStackDestructionBarrier() override {
    // TODO(yashkt) : This can potentially be a Closure::Run
    ExecCtx::Run(DEBUG_LOCATION, on_call_stack_destruction_, GRPC_ERROR_NONE);
  }

  // Set the closure from the surface.  This closure will be invoked
  // when this object is destroyed.
  void set_on_call_stack_destruction(grpc_closure* on_call_stack_destruction) {
    on_call_stack_destruction_ = on_call_stack_destruction;
  }

  // Invoked to get an on_call_stack_destruction closure for a new LB call.
  grpc_closure* MakeLbCallDestructionClosure(CallData* calld) {
    Ref().release();  // Ref held by callback.
    grpc_closure* on_lb_call_destruction_complete =
        calld->arena_->New<grpc_closure>();
    GRPC_CLOSURE_INIT(on_lb_call_destruction_complete,
                      OnLbCallDestructionComplete, this, nullptr);
    return on_lb_call_destruction_complete;
  }

 private:
  static void OnLbCallDestructionComplete(void* arg,
                                          grpc_error_handle /*error*/) {
    auto* self = static_cast<CallStackDestructionBarrier*>(arg);
    self->Unref();
  }

  grpc_closure* on_call_stack_destruction_ = nullptr;
};

//
<<<<<<< HEAD
=======
// RetryFilter::CallData::Canceller
//

class RetryFilter::CallData::Canceller {
 public:
  explicit Canceller(CallData* calld) : calld_(calld) {
    GRPC_CALL_STACK_REF(calld_->owning_call_, "RetryCanceller");
    GRPC_CLOSURE_INIT(&closure_, &Cancel, this, nullptr);
    calld_->call_combiner_->SetNotifyOnCancel(&closure_);
  }

 private:
  static void Cancel(void* arg, grpc_error_handle error) {
    auto* self = static_cast<Canceller*>(arg);
    auto* calld = self->calld_;
    {
      MutexLock lock(&calld->timer_mu_);
      if (GRPC_TRACE_FLAG_ENABLED(grpc_retry_trace)) {
        gpr_log(GPR_INFO,
                "calld=%p: cancelling retry timer: error=%s self=%p "
                "calld->canceller_=%p",
                calld, grpc_error_std_string(error).c_str(), self,
                calld->canceller_);
      }
      if (calld->canceller_ == self && error != GRPC_ERROR_NONE) {
        calld->canceller_ = nullptr;  // Checked by OnRetryTimer().
        grpc_timer_cancel(&calld->retry_timer_);
        calld->FreeAllCachedSendOpData();
        GRPC_CALL_COMBINER_STOP(calld->call_combiner_, "Canceller");
      }
    }
    GRPC_CALL_STACK_UNREF(calld->owning_call_, "RetryCanceller");
    delete self;
  }

  CallData* calld_;
  grpc_closure closure_;
};

//
>>>>>>> 9977bef1
// RetryFilter::CallData::CallAttempt
//

RetryFilter::CallData::CallAttempt::CallAttempt(CallData* calld)
    : calld_(calld),
      batch_payload_(calld->call_context_),
      started_send_initial_metadata_(false),
      completed_send_initial_metadata_(false),
      started_send_trailing_metadata_(false),
      completed_send_trailing_metadata_(false),
      started_recv_initial_metadata_(false),
      completed_recv_initial_metadata_(false),
      started_recv_trailing_metadata_(false),
      completed_recv_trailing_metadata_(false),
      retry_dispatched_(false) {
  lb_call_ = calld->CreateLoadBalancedCall();
  if (GRPC_TRACE_FLAG_ENABLED(grpc_retry_trace)) {
    gpr_log(GPR_INFO, "chand=%p calld=%p: attempt=%p: create lb_call=%p",
            calld->chand_, calld, this, lb_call_.get());
  }
}

void RetryFilter::CallData::CallAttempt::FreeCachedSendOpDataAfterCommit() {
  // TODO(roth): When we implement hedging, this logic will need to get
  // a bit more complex, because there may be other (now abandoned) call
  // attempts still using this data.  We may need to do some sort of
  // ref-counting instead.
  if (completed_send_initial_metadata_) {
    calld_->FreeCachedSendInitialMetadata();
  }
  for (size_t i = 0; i < completed_send_message_count_; ++i) {
    calld_->FreeCachedSendMessage(i);
  }
  if (completed_send_trailing_metadata_) {
    calld_->FreeCachedSendTrailingMetadata();
  }
}

bool RetryFilter::CallData::CallAttempt::PendingBatchIsUnstarted(
    PendingBatch* pending) {
  // Only look at batches containing send ops, since batches containing
  // only recv ops are always started immediately.
  if (pending->batch == nullptr || pending->batch->on_complete == nullptr) {
    return false;
  }
  if (pending->batch->send_initial_metadata &&
      !started_send_initial_metadata_) {
    return true;
  }
  if (pending->batch->send_message &&
      started_send_message_count_ < calld_->send_messages_.size()) {
    return true;
  }
  if (pending->batch->send_trailing_metadata &&
      !started_send_trailing_metadata_) {
    return true;
  }
  return false;
}

void RetryFilter::CallData::CallAttempt::StartInternalRecvTrailingMetadata() {
  if (GRPC_TRACE_FLAG_ENABLED(grpc_retry_trace)) {
    gpr_log(GPR_INFO,
            "chand=%p calld=%p: call failed but recv_trailing_metadata not "
            "started; starting it internally",
            calld_->chand_, calld_);
  }
  // Create batch_data with 2 refs, since this batch will be unreffed twice:
  // once for the recv_trailing_metadata_ready callback when the batch
  // completes, and again when we actually get a recv_trailing_metadata
  // op from the surface.
  BatchData* batch_data = CreateBatch(2, false /* set_on_complete */);
  batch_data->AddRetriableRecvTrailingMetadataOp();
  recv_trailing_metadata_internal_batch_ = batch_data;
  // Note: This will release the call combiner.
  lb_call_->StartTransportStreamOpBatch(batch_data->batch());
}

// If there are any cached send ops that need to be replayed on the
// current call attempt, creates and returns a new batch to replay those ops.
// Otherwise, returns nullptr.
RetryFilter::CallData::CallAttempt::BatchData*
RetryFilter::CallData::CallAttempt::MaybeCreateBatchForReplay() {
  BatchData* replay_batch_data = nullptr;
  // send_initial_metadata.
  if (calld_->seen_send_initial_metadata_ && !started_send_initial_metadata_ &&
      !calld_->pending_send_initial_metadata_) {
    if (GRPC_TRACE_FLAG_ENABLED(grpc_retry_trace)) {
      gpr_log(GPR_INFO,
              "chand=%p calld=%p: replaying previously completed "
              "send_initial_metadata op",
              calld_->chand_, calld_);
    }
    replay_batch_data = CreateBatch(1, true /* set_on_complete */);
    replay_batch_data->AddRetriableSendInitialMetadataOp();
  }
  // send_message.
  // Note that we can only have one send_message op in flight at a time.
  if (started_send_message_count_ < calld_->send_messages_.size() &&
      started_send_message_count_ == completed_send_message_count_ &&
      !calld_->pending_send_message_) {
    if (GRPC_TRACE_FLAG_ENABLED(grpc_retry_trace)) {
      gpr_log(GPR_INFO,
              "chand=%p calld=%p: replaying previously completed "
              "send_message op",
              calld_->chand_, calld_);
    }
    if (replay_batch_data == nullptr) {
      replay_batch_data = CreateBatch(1, true /* set_on_complete */);
    }
    replay_batch_data->AddRetriableSendMessageOp();
  }
  // send_trailing_metadata.
  // Note that we only add this op if we have no more send_message ops
  // to start, since we can't send down any more send_message ops after
  // send_trailing_metadata.
  if (calld_->seen_send_trailing_metadata_ &&
      started_send_message_count_ == calld_->send_messages_.size() &&
      !started_send_trailing_metadata_ &&
      !calld_->pending_send_trailing_metadata_) {
    if (GRPC_TRACE_FLAG_ENABLED(grpc_retry_trace)) {
      gpr_log(GPR_INFO,
              "chand=%p calld=%p: replaying previously completed "
              "send_trailing_metadata op",
              calld_->chand_, calld_);
    }
    if (replay_batch_data == nullptr) {
      replay_batch_data = CreateBatch(1, true /* set_on_complete */);
    }
    replay_batch_data->AddRetriableSendTrailingMetadataOp();
  }
  return replay_batch_data;
}

void RetryFilter::CallData::CallAttempt::AddBatchesForPendingBatches(
    CallCombinerClosureList* closures) {
  for (size_t i = 0; i < GPR_ARRAY_SIZE(calld_->pending_batches_); ++i) {
    PendingBatch* pending = &calld_->pending_batches_[i];
    grpc_transport_stream_op_batch* batch = pending->batch;
    if (batch == nullptr) continue;
    // Skip any batch that either (a) has already been started on this
    // call attempt or (b) we can't start yet because we're still
    // replaying send ops that need to be completed first.
    // TODO(roth): Note that if any one op in the batch can't be sent
    // yet due to ops that we're replaying, we don't start any of the ops
    // in the batch.  This is probably okay, but it could conceivably
    // lead to increased latency in some cases -- e.g., we could delay
    // starting a recv op due to it being in the same batch with a send
    // op.  If/when we revamp the callback protocol in
    // transport_stream_op_batch, we may be able to fix this.
    if (batch->send_initial_metadata && started_send_initial_metadata_) {
      continue;
    }
    if (batch->send_message &&
        completed_send_message_count_ < started_send_message_count_) {
      continue;
    }
    // Note that we only start send_trailing_metadata if we have no more
    // send_message ops to start, since we can't send down any more
    // send_message ops after send_trailing_metadata.
    if (batch->send_trailing_metadata &&
        (started_send_message_count_ + batch->send_message <
             calld_->send_messages_.size() ||
         started_send_trailing_metadata_)) {
      continue;
    }
    if (batch->recv_initial_metadata && started_recv_initial_metadata_) {
      continue;
    }
    if (batch->recv_message &&
        completed_recv_message_count_ < started_recv_message_count_) {
      continue;
    }
    if (batch->recv_trailing_metadata && started_recv_trailing_metadata_) {
      // If we previously completed a recv_trailing_metadata op
      // initiated by StartInternalRecvTrailingMetadata(), use the
      // result of that instead of trying to re-start this op.
      if (GPR_UNLIKELY(recv_trailing_metadata_internal_batch_ != nullptr)) {
        // If the batch completed, then trigger the completion callback
        // directly, so that we return the previously returned results to
        // the application.  Otherwise, just unref the internally started
        // batch, since we'll propagate the completion when it completes.
        if (completed_recv_trailing_metadata_) {
          // Batches containing recv_trailing_metadata always succeed.
          closures->Add(
              &recv_trailing_metadata_ready_, GRPC_ERROR_NONE,
              "re-executing recv_trailing_metadata_ready to propagate "
              "internally triggered result");
        } else {
          recv_trailing_metadata_internal_batch_->Unref();
        }
        recv_trailing_metadata_internal_batch_ = nullptr;
      }
      continue;
    }
    // If we're already committed, just send the batch as-is.
    if (calld_->retry_committed_) {
      calld_->AddClosureForBatch(batch, closures);
      calld_->PendingBatchClear(pending);
      continue;
    }
    // Create batch with the right number of callbacks.
    const bool has_send_ops = batch->send_initial_metadata ||
                              batch->send_message ||
                              batch->send_trailing_metadata;
    const int num_callbacks = has_send_ops + batch->recv_initial_metadata +
                              batch->recv_message +
                              batch->recv_trailing_metadata;
    CallAttempt::BatchData* batch_data =
        CreateBatch(num_callbacks, has_send_ops /* set_on_complete */);
    // Cache send ops if needed.
    calld_->MaybeCacheSendOpsForBatch(pending);
    // send_initial_metadata.
    if (batch->send_initial_metadata) {
      batch_data->AddRetriableSendInitialMetadataOp();
    }
    // send_message.
    if (batch->send_message) {
      batch_data->AddRetriableSendMessageOp();
    }
    // send_trailing_metadata.
    if (batch->send_trailing_metadata) {
      batch_data->AddRetriableSendTrailingMetadataOp();
    }
    // recv_initial_metadata.
    if (batch->recv_initial_metadata) {
      // recv_flags is only used on the server side.
      GPR_ASSERT(batch->payload->recv_initial_metadata.recv_flags == nullptr);
      batch_data->AddRetriableRecvInitialMetadataOp();
    }
    // recv_message.
    if (batch->recv_message) {
      batch_data->AddRetriableRecvMessageOp();
    }
    // recv_trailing_metadata.
    if (batch->recv_trailing_metadata) {
      batch_data->AddRetriableRecvTrailingMetadataOp();
    }
    calld_->AddClosureForBatch(batch_data->batch(), closures);
    // Track number of in-flight send batches.
    // If this is the first one, take a ref to the call stack.
    if (batch->send_initial_metadata || batch->send_message ||
        batch->send_trailing_metadata) {
      if (calld_->num_in_flight_call_attempt_send_batches_ == 0) {
        GRPC_CALL_STACK_REF(calld_->owning_call_, "retriable_send_batches");
      }
      ++calld_->num_in_flight_call_attempt_send_batches_;
    }
  }
}

void RetryFilter::CallData::CallAttempt::AddRetriableBatches(
    CallCombinerClosureList* closures) {
  // Replay previously-returned send_* ops if needed.
  BatchData* replay_batch_data = MaybeCreateBatchForReplay();
  if (replay_batch_data != nullptr) {
    calld_->AddClosureForBatch(replay_batch_data->batch(), closures);
    // Track number of pending send batches.
    // If this is the first one, take a ref to the call stack.
    if (calld_->num_in_flight_call_attempt_send_batches_ == 0) {
      GRPC_CALL_STACK_REF(calld_->owning_call_, "retriable_send_batches");
    }
    ++calld_->num_in_flight_call_attempt_send_batches_;
  }
  // Now add pending batches.
  AddBatchesForPendingBatches(closures);
}

void RetryFilter::CallData::CallAttempt::StartRetriableBatches() {
  if (GRPC_TRACE_FLAG_ENABLED(grpc_retry_trace)) {
    gpr_log(GPR_INFO, "chand=%p calld=%p: constructing retriable batches",
            calld_->chand_, calld_);
  }
  // Construct list of closures to execute, one for each pending batch.
  CallCombinerClosureList closures;
  AddRetriableBatches(&closures);
  // Note: This will yield the call combiner.
  // Start batches on LB call.
  if (GRPC_TRACE_FLAG_ENABLED(grpc_retry_trace)) {
    gpr_log(GPR_INFO,
            "chand=%p calld=%p: starting %" PRIuPTR
            " retriable batches on lb_call=%p",
            calld_->chand_, calld_, closures.size(), lb_call());
  }
  closures.RunClosures(calld_->call_combiner_);
}

//
// RetryFilter::CallData::CallAttempt::BatchData
//

RetryFilter::CallData::CallAttempt::BatchData::BatchData(
    RefCountedPtr<CallAttempt> attempt, int refcount, bool set_on_complete)
    : RefCounted(nullptr, refcount), call_attempt_(std::move(attempt)) {
  // TODO(roth): Consider holding this ref on the call stack in
  // CallAttempt instead of here in BatchData.  This would eliminate the
  // need for CallData::num_in_flight_call_attempt_send_batches_.
  // But it would require having a way to unref CallAttempt when it is
  // no longer needed (i.e., when the call is committed and all cached
  // send ops have been replayed and the LB call is moved into
  // CallData::committed_call_).
  GRPC_CALL_STACK_REF(call_attempt_->calld_->owning_call_, "CallAttempt");
  batch_.payload = &call_attempt_->batch_payload_;
  if (set_on_complete) {
    GRPC_CLOSURE_INIT(&on_complete_, OnComplete, this,
                      grpc_schedule_on_exec_ctx);
    batch_.on_complete = &on_complete_;
  }
}

RetryFilter::CallData::CallAttempt::BatchData::~BatchData() {
  if (batch_.send_initial_metadata) {
    grpc_metadata_batch_destroy(&call_attempt_->send_initial_metadata_);
  }
  if (batch_.send_trailing_metadata) {
    grpc_metadata_batch_destroy(&call_attempt_->send_trailing_metadata_);
  }
  if (batch_.recv_initial_metadata) {
    grpc_metadata_batch_destroy(&call_attempt_->recv_initial_metadata_);
  }
  if (batch_.recv_trailing_metadata) {
    grpc_metadata_batch_destroy(&call_attempt_->recv_trailing_metadata_);
  }
  GRPC_CALL_STACK_UNREF(call_attempt_->calld_->owning_call_, "CallAttempt");
}

void RetryFilter::CallData::CallAttempt::BatchData::
    FreeCachedSendOpDataForCompletedBatch() {
  auto* calld = call_attempt_->calld_;
  // TODO(roth): When we implement hedging, this logic will need to get
  // a bit more complex, because there may be other (now abandoned) call
  // attempts still using this data.  We may need to do some sort of
  // ref-counting instead.
  if (batch_.send_initial_metadata) {
    calld->FreeCachedSendInitialMetadata();
  }
  if (batch_.send_message) {
    calld->FreeCachedSendMessage(call_attempt_->completed_send_message_count_ -
                                 1);
  }
  if (batch_.send_trailing_metadata) {
    calld->FreeCachedSendTrailingMetadata();
  }
}

bool RetryFilter::CallData::CallAttempt::BatchData::MaybeRetry(
    grpc_status_code status, grpc_mdelem* server_pushback_md, bool is_lb_drop) {
  auto* calld = call_attempt_->calld_;
  // LB drops always inhibit retries.
  if (is_lb_drop) return false;
  // Get retry policy.
  if (calld->retry_policy_ == nullptr) return false;
  // If we've already dispatched a retry from this call, return true.
  // This catches the case where the batch has multiple callbacks
  // (i.e., it includes either recv_message or recv_initial_metadata).
  if (call_attempt_->retry_dispatched_) {
    if (GRPC_TRACE_FLAG_ENABLED(grpc_retry_trace)) {
      gpr_log(GPR_INFO, "chand=%p calld=%p: retry already dispatched",
              calld->chand_, calld);
    }
    return true;
  }
  // Check status.
  if (GPR_LIKELY(status == GRPC_STATUS_OK)) {
    if (calld->retry_throttle_data_ != nullptr) {
      calld->retry_throttle_data_->RecordSuccess();
    }
    if (GRPC_TRACE_FLAG_ENABLED(grpc_retry_trace)) {
      gpr_log(GPR_INFO, "chand=%p calld=%p: call succeeded", calld->chand_,
              calld);
    }
    return false;
  }
  // Status is not OK.  Check whether the status is retryable.
  if (!calld->retry_policy_->retryable_status_codes().Contains(status)) {
    if (GRPC_TRACE_FLAG_ENABLED(grpc_retry_trace)) {
      gpr_log(GPR_INFO,
              "chand=%p calld=%p: status %s not configured as retryable",
              calld->chand_, calld, grpc_status_code_to_string(status));
    }
    return false;
  }
  // Record the failure and check whether retries are throttled.
  // Note that it's important for this check to come after the status
  // code check above, since we should only record failures whose statuses
  // match the configured retryable status codes, so that we don't count
  // things like failures due to malformed requests (INVALID_ARGUMENT).
  // Conversely, it's important for this to come before the remaining
  // checks, so that we don't fail to record failures due to other factors.
  if (calld->retry_throttle_data_ != nullptr &&
      !calld->retry_throttle_data_->RecordFailure()) {
    if (GRPC_TRACE_FLAG_ENABLED(grpc_retry_trace)) {
      gpr_log(GPR_INFO, "chand=%p calld=%p: retries throttled", calld->chand_,
              calld);
    }
    return false;
  }
  // Check whether the call is committed.
  if (calld->retry_committed_) {
    if (GRPC_TRACE_FLAG_ENABLED(grpc_retry_trace)) {
      gpr_log(GPR_INFO, "chand=%p calld=%p: retries already committed",
              calld->chand_, calld);
    }
    return false;
  }
  // Check whether we have retries remaining.
  ++calld->num_attempts_completed_;
  if (calld->num_attempts_completed_ >= calld->retry_policy_->max_attempts()) {
    if (GRPC_TRACE_FLAG_ENABLED(grpc_retry_trace)) {
      gpr_log(GPR_INFO, "chand=%p calld=%p: exceeded %d retry attempts",
              calld->chand_, calld, calld->retry_policy_->max_attempts());
    }
    return false;
  }
  // Check server push-back.
  grpc_millis server_pushback_ms = -1;
  if (server_pushback_md != nullptr) {
    // If the value is "-1" or any other unparseable string, we do not retry.
    uint32_t ms;
    if (!grpc_parse_slice_to_uint32(GRPC_MDVALUE(*server_pushback_md), &ms)) {
      if (GRPC_TRACE_FLAG_ENABLED(grpc_retry_trace)) {
        gpr_log(GPR_INFO,
                "chand=%p calld=%p: not retrying due to server push-back",
                calld->chand_, calld);
      }
      return false;
    } else {
      if (GRPC_TRACE_FLAG_ENABLED(grpc_retry_trace)) {
        gpr_log(GPR_INFO, "chand=%p calld=%p: server push-back: retry in %u ms",
                calld->chand_, calld, ms);
      }
      server_pushback_ms = static_cast<grpc_millis>(ms);
    }
  }
  // Do retry.
  call_attempt_->retry_dispatched_ = true;
  calld->DoRetry(server_pushback_ms);
  return true;
}

//
// recv_initial_metadata callback handling
//

void RetryFilter::CallData::CallAttempt::BatchData::
    InvokeRecvInitialMetadataCallback(void* arg, grpc_error_handle error) {
  auto* batch_data = static_cast<CallAttempt::BatchData*>(arg);
  auto* call_attempt = batch_data->call_attempt_.get();
  // Find pending batch.
  PendingBatch* pending = call_attempt->calld_->PendingBatchFind(
      "invoking recv_initial_metadata_ready for",
      [](grpc_transport_stream_op_batch* batch) {
        return batch->recv_initial_metadata &&
               batch->payload->recv_initial_metadata
                       .recv_initial_metadata_ready != nullptr;
      });
  GPR_ASSERT(pending != nullptr);
  // Return metadata.
  grpc_metadata_batch_move(
      &call_attempt->recv_initial_metadata_,
      pending->batch->payload->recv_initial_metadata.recv_initial_metadata);
  // Update bookkeeping.
  // Note: Need to do this before invoking the callback, since invoking
  // the callback will result in yielding the call combiner.
  grpc_closure* recv_initial_metadata_ready =
      pending->batch->payload->recv_initial_metadata
          .recv_initial_metadata_ready;
  pending->batch->payload->recv_initial_metadata.recv_initial_metadata_ready =
      nullptr;
  call_attempt->calld_->MaybeClearPendingBatch(pending);
  batch_data->Unref();
  // Invoke callback.
  Closure::Run(DEBUG_LOCATION, recv_initial_metadata_ready,
               GRPC_ERROR_REF(error));
}

void RetryFilter::CallData::CallAttempt::BatchData::RecvInitialMetadataReady(
    void* arg, grpc_error_handle error) {
  CallAttempt::BatchData* batch_data =
      static_cast<CallAttempt::BatchData*>(arg);
  CallAttempt* call_attempt = batch_data->call_attempt_.get();
  CallData* calld = call_attempt->calld_;
  if (GRPC_TRACE_FLAG_ENABLED(grpc_retry_trace)) {
    gpr_log(GPR_INFO,
            "chand=%p calld=%p: got recv_initial_metadata_ready, error=%s",
            calld->chand_, calld, grpc_error_std_string(error).c_str());
  }
  call_attempt->completed_recv_initial_metadata_ = true;
  // If a retry was already dispatched, then we're not going to use the
  // result of this recv_initial_metadata op, so do nothing.
  if (call_attempt->retry_dispatched_) {
    GRPC_CALL_COMBINER_STOP(
        calld->call_combiner_,
        "recv_initial_metadata_ready after retry dispatched");
    return;
  }
  if (!calld->retry_committed_) {
    // If we got an error or a Trailers-Only response and have not yet gotten
    // the recv_trailing_metadata_ready callback, then defer propagating this
    // callback back to the surface.  We can evaluate whether to retry when
    // recv_trailing_metadata comes back.
    if (GPR_UNLIKELY((call_attempt->trailing_metadata_available_ ||
                      error != GRPC_ERROR_NONE) &&
                     !call_attempt->completed_recv_trailing_metadata_)) {
      if (GRPC_TRACE_FLAG_ENABLED(grpc_retry_trace)) {
        gpr_log(GPR_INFO,
                "chand=%p calld=%p: deferring recv_initial_metadata_ready "
                "(Trailers-Only)",
                calld->chand_, calld);
      }
      call_attempt->recv_initial_metadata_ready_deferred_batch_ = batch_data;
      call_attempt->recv_initial_metadata_error_ = GRPC_ERROR_REF(error);
      if (!call_attempt->started_recv_trailing_metadata_) {
        // recv_trailing_metadata not yet started by application; start it
        // ourselves to get status.
        call_attempt->StartInternalRecvTrailingMetadata();
      } else {
        GRPC_CALL_COMBINER_STOP(
            calld->call_combiner_,
            "recv_initial_metadata_ready trailers-only or error");
      }
      return;
    }
    // Received valid initial metadata, so commit the call.
    calld->RetryCommit(call_attempt);
  }
  // Invoke the callback to return the result to the surface.
  // Manually invoking a callback function; it does not take ownership of error.
  InvokeRecvInitialMetadataCallback(batch_data, error);
}

//
// recv_message callback handling
//

void RetryFilter::CallData::CallAttempt::BatchData::InvokeRecvMessageCallback(
    void* arg, grpc_error_handle error) {
  CallAttempt::BatchData* batch_data =
      static_cast<CallAttempt::BatchData*>(arg);
  CallAttempt* call_attempt = batch_data->call_attempt_.get();
  CallData* calld = call_attempt->calld_;
  // Find pending op.
  PendingBatch* pending = calld->PendingBatchFind(
      "invoking recv_message_ready for",
      [](grpc_transport_stream_op_batch* batch) {
        return batch->recv_message &&
               batch->payload->recv_message.recv_message_ready != nullptr;
      });
  GPR_ASSERT(pending != nullptr);
  // Return payload.
  *pending->batch->payload->recv_message.recv_message =
      std::move(call_attempt->recv_message_);
  // Update bookkeeping.
  // Note: Need to do this before invoking the callback, since invoking
  // the callback will result in yielding the call combiner.
  grpc_closure* recv_message_ready =
      pending->batch->payload->recv_message.recv_message_ready;
  pending->batch->payload->recv_message.recv_message_ready = nullptr;
  calld->MaybeClearPendingBatch(pending);
  batch_data->Unref();
  // Invoke callback.
  Closure::Run(DEBUG_LOCATION, recv_message_ready, GRPC_ERROR_REF(error));
}

void RetryFilter::CallData::CallAttempt::BatchData::RecvMessageReady(
    void* arg, grpc_error_handle error) {
  CallAttempt::BatchData* batch_data =
      static_cast<CallAttempt::BatchData*>(arg);
  CallAttempt* call_attempt = batch_data->call_attempt_.get();
  CallData* calld = call_attempt->calld_;
  if (GRPC_TRACE_FLAG_ENABLED(grpc_retry_trace)) {
    gpr_log(GPR_INFO, "chand=%p calld=%p: got recv_message_ready, error=%s",
            calld->chand_, calld, grpc_error_std_string(error).c_str());
  }
  ++call_attempt->completed_recv_message_count_;
  // If a retry was already dispatched, then we're not going to use the
  // result of this recv_message op, so do nothing.
  if (call_attempt->retry_dispatched_) {
    GRPC_CALL_COMBINER_STOP(calld->call_combiner_,
                            "recv_message_ready after retry dispatched");
    return;
  }
  if (!calld->retry_committed_) {
    // If we got an error or the payload was nullptr and we have not yet gotten
    // the recv_trailing_metadata_ready callback, then defer propagating this
    // callback back to the surface.  We can evaluate whether to retry when
    // recv_trailing_metadata comes back.
    if (GPR_UNLIKELY((call_attempt->recv_message_ == nullptr ||
                      error != GRPC_ERROR_NONE) &&
                     !call_attempt->completed_recv_trailing_metadata_)) {
      if (GRPC_TRACE_FLAG_ENABLED(grpc_retry_trace)) {
        gpr_log(GPR_INFO,
                "chand=%p calld=%p: deferring recv_message_ready (nullptr "
                "message and recv_trailing_metadata pending)",
                calld->chand_, calld);
      }
      call_attempt->recv_message_ready_deferred_batch_ = batch_data;
      call_attempt->recv_message_error_ = GRPC_ERROR_REF(error);
      if (!call_attempt->started_recv_trailing_metadata_) {
        // recv_trailing_metadata not yet started by application; start it
        // ourselves to get status.
        call_attempt->StartInternalRecvTrailingMetadata();
      } else {
        GRPC_CALL_COMBINER_STOP(calld->call_combiner_,
                                "recv_message_ready null");
      }
      return;
    }
    // Received a valid message, so commit the call.
    calld->RetryCommit(call_attempt);
  }
  // Invoke the callback to return the result to the surface.
  // Manually invoking a callback function; it does not take ownership of error.
  InvokeRecvMessageCallback(batch_data, error);
}

//
// recv_trailing_metadata handling
//

namespace {

// Sets *status, *server_pushback_md, and *is_lb_drop based on md_batch
// and error.
void GetCallStatus(grpc_millis deadline, grpc_metadata_batch* md_batch,
                   grpc_error_handle error, grpc_status_code* status,
                   grpc_mdelem** server_pushback_md, bool* is_lb_drop) {
  if (error != GRPC_ERROR_NONE) {
    grpc_error_get_status(error, deadline, status, nullptr, nullptr, nullptr);
    intptr_t value = 0;
    if (grpc_error_get_int(error, GRPC_ERROR_INT_LB_POLICY_DROP, &value) &&
        value != 0) {
      *is_lb_drop = true;
    }
  } else {
    GPR_ASSERT(md_batch->idx.named.grpc_status != nullptr);
    *status =
        grpc_get_status_code_from_metadata(md_batch->idx.named.grpc_status->md);
    if (md_batch->idx.named.grpc_retry_pushback_ms != nullptr) {
      *server_pushback_md = &md_batch->idx.named.grpc_retry_pushback_ms->md;
    }
  }
  GRPC_ERROR_UNREF(error);
}

}  // namespace

void RetryFilter::CallData::CallAttempt::BatchData::
    AddClosureForRecvTrailingMetadataReady(grpc_error_handle error,
                                           CallCombinerClosureList* closures) {
  auto* calld = call_attempt_->calld_;
  // Find pending batch.
  PendingBatch* pending = calld->PendingBatchFind(
      "invoking recv_trailing_metadata for",
      [](grpc_transport_stream_op_batch* batch) {
        return batch->recv_trailing_metadata &&
               batch->payload->recv_trailing_metadata
                       .recv_trailing_metadata_ready != nullptr;
      });
  // If we generated the recv_trailing_metadata op internally via
  // StartInternalRecvTrailingMetadata(), then there will be no pending batch.
  if (pending == nullptr) {
    GRPC_ERROR_UNREF(error);
    return;
  }
  // Return metadata.
  grpc_metadata_batch_move(
      &call_attempt_->recv_trailing_metadata_,
      pending->batch->payload->recv_trailing_metadata.recv_trailing_metadata);
  // Add closure.
  closures->Add(pending->batch->payload->recv_trailing_metadata
                    .recv_trailing_metadata_ready,
                error, "recv_trailing_metadata_ready for pending batch");
  // Update bookkeeping.
  pending->batch->payload->recv_trailing_metadata.recv_trailing_metadata_ready =
      nullptr;
  calld->MaybeClearPendingBatch(pending);
}

void RetryFilter::CallData::CallAttempt::BatchData::
    AddClosuresForDeferredRecvCallbacks(CallCombinerClosureList* closures) {
  if (batch_.recv_trailing_metadata) {
    // Add closure for deferred recv_initial_metadata_ready.
    if (GPR_UNLIKELY(
            call_attempt_->recv_initial_metadata_ready_deferred_batch_ !=
            nullptr)) {
      GRPC_CLOSURE_INIT(
          &call_attempt_->recv_initial_metadata_ready_,
          InvokeRecvInitialMetadataCallback,
          call_attempt_->recv_initial_metadata_ready_deferred_batch_,
          grpc_schedule_on_exec_ctx);
      closures->Add(&call_attempt_->recv_initial_metadata_ready_,
                    call_attempt_->recv_initial_metadata_error_,
                    "resuming recv_initial_metadata_ready");
      call_attempt_->recv_initial_metadata_ready_deferred_batch_ = nullptr;
    }
    // Add closure for deferred recv_message_ready.
    if (GPR_UNLIKELY(call_attempt_->recv_message_ready_deferred_batch_ !=
                     nullptr)) {
      GRPC_CLOSURE_INIT(&call_attempt_->recv_message_ready_,
                        InvokeRecvMessageCallback,
                        call_attempt_->recv_message_ready_deferred_batch_,
                        grpc_schedule_on_exec_ctx);
      closures->Add(&call_attempt_->recv_message_ready_,
                    call_attempt_->recv_message_error_,
                    "resuming recv_message_ready");
      call_attempt_->recv_message_ready_deferred_batch_ = nullptr;
    }
  }
}

void RetryFilter::CallData::CallAttempt::BatchData::
    AddClosuresToFailUnstartedPendingBatches(
        grpc_error_handle error, CallCombinerClosureList* closures) {
  auto* calld = call_attempt_->calld_;
  for (size_t i = 0; i < GPR_ARRAY_SIZE(calld->pending_batches_); ++i) {
    PendingBatch* pending = &calld->pending_batches_[i];
    if (call_attempt_->PendingBatchIsUnstarted(pending)) {
      if (GRPC_TRACE_FLAG_ENABLED(grpc_retry_trace)) {
        gpr_log(GPR_INFO,
                "chand=%p calld=%p: failing unstarted pending batch at "
                "index %" PRIuPTR,
                calld->chand_, calld, i);
      }
      closures->Add(pending->batch->on_complete, GRPC_ERROR_REF(error),
                    "failing on_complete for pending batch");
      pending->batch->on_complete = nullptr;
      calld->MaybeClearPendingBatch(pending);
    }
  }
  GRPC_ERROR_UNREF(error);
}

void RetryFilter::CallData::CallAttempt::BatchData::RunClosuresForCompletedCall(
    grpc_error_handle error) {
  // Construct list of closures to execute.
  CallCombinerClosureList closures;
  // First, add closure for recv_trailing_metadata_ready.
  AddClosureForRecvTrailingMetadataReady(GRPC_ERROR_REF(error), &closures);
  // If there are deferred recv_initial_metadata_ready or recv_message_ready
  // callbacks, add them to closures.
  AddClosuresForDeferredRecvCallbacks(&closures);
  // Add closures to fail any pending batches that have not yet been started.
  AddClosuresToFailUnstartedPendingBatches(GRPC_ERROR_REF(error), &closures);
  // Schedule all of the closures identified above.
  // Note: This will release the call combiner.
  closures.RunClosures(call_attempt_->calld_->call_combiner_);
  // Don't need batch_data anymore.
  Unref();
  GRPC_ERROR_UNREF(error);
}

void RetryFilter::CallData::CallAttempt::BatchData::RecvTrailingMetadataReady(
    void* arg, grpc_error_handle error) {
  CallAttempt::BatchData* batch_data =
      static_cast<CallAttempt::BatchData*>(arg);
  CallAttempt* call_attempt = batch_data->call_attempt_.get();
  CallData* calld = call_attempt->calld_;
  if (GRPC_TRACE_FLAG_ENABLED(grpc_retry_trace)) {
    gpr_log(GPR_INFO,
            "chand=%p calld=%p: got recv_trailing_metadata_ready, error=%s",
            calld->chand_, calld, grpc_error_std_string(error).c_str());
  }
  call_attempt->completed_recv_trailing_metadata_ = true;
  // Get the call's status and check for server pushback metadata.
  grpc_status_code status = GRPC_STATUS_OK;
  grpc_mdelem* server_pushback_md = nullptr;
  grpc_metadata_batch* md_batch =
      batch_data->batch_.payload->recv_trailing_metadata.recv_trailing_metadata;
  bool is_lb_drop = false;
  GetCallStatus(calld->deadline_, md_batch, GRPC_ERROR_REF(error), &status,
                &server_pushback_md, &is_lb_drop);
  if (GRPC_TRACE_FLAG_ENABLED(grpc_retry_trace)) {
    gpr_log(
        GPR_INFO, "chand=%p calld=%p: call finished, status=%s is_lb_drop=%d",
        calld->chand_, calld, grpc_status_code_to_string(status), is_lb_drop);
  }
  // Check if we should retry.
  if (batch_data->MaybeRetry(status, server_pushback_md, is_lb_drop)) {
    // Unref batch_data for deferred recv_initial_metadata_ready or
    // recv_message_ready callbacks, if any.
    if (call_attempt->recv_initial_metadata_ready_deferred_batch_ != nullptr) {
      GRPC_ERROR_UNREF(call_attempt->recv_initial_metadata_error_);
      batch_data->Unref();
    }
    if (call_attempt->recv_message_ready_deferred_batch_ != nullptr) {
      GRPC_ERROR_UNREF(call_attempt->recv_message_error_);
      batch_data->Unref();
    }
    batch_data->Unref();
    return;
  }
  // Not retrying, so commit the call.
  calld->RetryCommit(call_attempt);
  // Run any necessary closures.
  batch_data->RunClosuresForCompletedCall(GRPC_ERROR_REF(error));
}

//
// on_complete callback handling
//

void RetryFilter::CallData::CallAttempt::BatchData::
    AddClosuresForCompletedPendingBatch(grpc_error_handle error,
                                        CallCombinerClosureList* closures) {
  auto* calld = call_attempt_->calld_;
  PendingBatch* pending = calld->PendingBatchFind(
      "completed", [this](grpc_transport_stream_op_batch* batch) {
        // Match the pending batch with the same set of send ops as the
        // batch we've just completed.
        return batch->on_complete != nullptr &&
               batch_.send_initial_metadata == batch->send_initial_metadata &&
               batch_.send_message == batch->send_message &&
               batch_.send_trailing_metadata == batch->send_trailing_metadata;
      });
  // If batch_data is a replay batch, then there will be no pending
  // batch to complete.
  if (pending == nullptr) {
    GRPC_ERROR_UNREF(error);
    return;
  }
  // Add closure.
  closures->Add(pending->batch->on_complete, error,
                "on_complete for pending batch");
  pending->batch->on_complete = nullptr;
  calld->MaybeClearPendingBatch(pending);
}

void RetryFilter::CallData::CallAttempt::BatchData::
    AddClosuresForReplayOrPendingSendOps(CallCombinerClosureList* closures) {
  auto* calld = call_attempt_->calld_;
  // We don't check send_initial_metadata here, because that op will always
  // be started as soon as it is received from the surface, so it will
  // never need to be started at this point.
  bool have_pending_send_message_ops =
      call_attempt_->started_send_message_count_ < calld->send_messages_.size();
  bool have_pending_send_trailing_metadata_op =
      calld->seen_send_trailing_metadata_ &&
      !call_attempt_->started_send_trailing_metadata_;
  if (!have_pending_send_message_ops &&
      !have_pending_send_trailing_metadata_op) {
    for (size_t i = 0; i < GPR_ARRAY_SIZE(calld->pending_batches_); ++i) {
      PendingBatch* pending = &calld->pending_batches_[i];
      grpc_transport_stream_op_batch* batch = pending->batch;
      if (batch == nullptr || pending->send_ops_cached) continue;
      if (batch->send_message) have_pending_send_message_ops = true;
      if (batch->send_trailing_metadata) {
        have_pending_send_trailing_metadata_op = true;
      }
    }
  }
  if (have_pending_send_message_ops || have_pending_send_trailing_metadata_op) {
    if (GRPC_TRACE_FLAG_ENABLED(grpc_retry_trace)) {
      gpr_log(GPR_INFO,
              "chand=%p calld=%p: starting next batch for pending send op(s)",
              calld->chand_, calld);
    }
    call_attempt_->AddRetriableBatches(closures);
  }
}

void RetryFilter::CallData::CallAttempt::BatchData::OnComplete(
    void* arg, grpc_error_handle error) {
  CallAttempt::BatchData* batch_data =
      static_cast<CallAttempt::BatchData*>(arg);
  CallAttempt* call_attempt = batch_data->call_attempt_.get();
  CallData* calld = call_attempt->calld_;
  if (GRPC_TRACE_FLAG_ENABLED(grpc_retry_trace)) {
    gpr_log(GPR_INFO, "chand=%p calld=%p: got on_complete, error=%s, batch=%s",
            calld->chand_, calld, grpc_error_std_string(error).c_str(),
            grpc_transport_stream_op_batch_string(&batch_data->batch_).c_str());
  }
  // Update bookkeeping in call_attempt.
  if (batch_data->batch_.send_initial_metadata) {
    call_attempt->completed_send_initial_metadata_ = true;
  }
  if (batch_data->batch_.send_message) {
    ++call_attempt->completed_send_message_count_;
  }
  if (batch_data->batch_.send_trailing_metadata) {
    call_attempt->completed_send_trailing_metadata_ = true;
  }
  // If the call is committed, free cached data for send ops that we've just
  // completed.
  if (calld->retry_committed_) {
    batch_data->FreeCachedSendOpDataForCompletedBatch();
  }
  // Construct list of closures to execute.
  CallCombinerClosureList closures;
  // If a retry was already dispatched, that means we saw
  // recv_trailing_metadata before this, so we do nothing here.
  // Otherwise, invoke the callback to return the result to the surface.
  if (!call_attempt->retry_dispatched_) {
    // Add closure for the completed pending batch, if any.
    batch_data->AddClosuresForCompletedPendingBatch(GRPC_ERROR_REF(error),
                                                    &closures);
    // If needed, add a callback to start any replay or pending send ops on
    // the LB call.
    if (!call_attempt->completed_recv_trailing_metadata_) {
      batch_data->AddClosuresForReplayOrPendingSendOps(&closures);
    }
  }
  // Track number of in-flight send batches and determine if this was the
  // last one.
  --calld->num_in_flight_call_attempt_send_batches_;
  const bool last_send_batch_complete =
      calld->num_in_flight_call_attempt_send_batches_ == 0;
  // Don't need batch_data anymore.
  batch_data->Unref();
  // Schedule all of the closures identified above.
  // Note: This yields the call combiner.
  closures.RunClosures(calld->call_combiner_);
  // If this was the last in-flight send batch, unref the call stack.
  if (last_send_batch_complete) {
    GRPC_CALL_STACK_UNREF(calld->owning_call_, "retriable_send_batches");
  }
}

//
// retriable batch construction
//

void RetryFilter::CallData::CallAttempt::BatchData::
    AddRetriableSendInitialMetadataOp() {
  auto* calld = call_attempt_->calld_;
  // Maps the number of retries to the corresponding metadata value slice.
  const grpc_slice* retry_count_strings[] = {&GRPC_MDSTR_1, &GRPC_MDSTR_2,
                                             &GRPC_MDSTR_3, &GRPC_MDSTR_4};
  // We need to make a copy of the metadata batch for each attempt, since
  // the filters in the subchannel stack may modify this batch, and we don't
  // want those modifications to be passed forward to subsequent attempts.
  //
  // If we've already completed one or more attempts, add the
  // grpc-retry-attempts header.
  call_attempt_->send_initial_metadata_storage_ =
      static_cast<grpc_linked_mdelem*>(
          calld->arena_->Alloc(sizeof(grpc_linked_mdelem) *
                               (calld->send_initial_metadata_.list.count +
                                (calld->num_attempts_completed_ > 0))));
  grpc_metadata_batch_copy(&calld->send_initial_metadata_,
                           &call_attempt_->send_initial_metadata_,
                           call_attempt_->send_initial_metadata_storage_);
  if (GPR_UNLIKELY(call_attempt_->send_initial_metadata_.idx.named
                       .grpc_previous_rpc_attempts != nullptr)) {
    grpc_metadata_batch_remove(&call_attempt_->send_initial_metadata_,
                               GRPC_BATCH_GRPC_PREVIOUS_RPC_ATTEMPTS);
  }
  if (GPR_UNLIKELY(calld->num_attempts_completed_ > 0)) {
    grpc_mdelem retry_md = grpc_mdelem_create(
        GRPC_MDSTR_GRPC_PREVIOUS_RPC_ATTEMPTS,
        *retry_count_strings[calld->num_attempts_completed_ - 1], nullptr);
    grpc_error_handle error = grpc_metadata_batch_add_tail(
        &call_attempt_->send_initial_metadata_,
        &call_attempt_->send_initial_metadata_storage_
             [calld->send_initial_metadata_.list.count],
        retry_md, GRPC_BATCH_GRPC_PREVIOUS_RPC_ATTEMPTS);
    if (GPR_UNLIKELY(error != GRPC_ERROR_NONE)) {
      gpr_log(GPR_ERROR, "error adding retry metadata: %s",
              grpc_error_std_string(error).c_str());
      GPR_ASSERT(false);
    }
  }
  call_attempt_->started_send_initial_metadata_ = true;
  batch_.send_initial_metadata = true;
  batch_.payload->send_initial_metadata.send_initial_metadata =
      &call_attempt_->send_initial_metadata_;
  batch_.payload->send_initial_metadata.send_initial_metadata_flags =
      calld->send_initial_metadata_flags_;
  batch_.payload->send_initial_metadata.peer_string = calld->peer_string_;
}

void RetryFilter::CallData::CallAttempt::BatchData::
    AddRetriableSendMessageOp() {
  auto* calld = call_attempt_->calld_;
  if (GRPC_TRACE_FLAG_ENABLED(grpc_retry_trace)) {
    gpr_log(GPR_INFO,
            "chand=%p calld=%p: starting calld->send_messages[%" PRIuPTR "]",
            calld->chand_, calld, call_attempt_->started_send_message_count_);
  }
  ByteStreamCache* cache =
      calld->send_messages_[call_attempt_->started_send_message_count_];
  ++call_attempt_->started_send_message_count_;
  call_attempt_->send_message_.Init(cache);
  batch_.send_message = true;
  batch_.payload->send_message.send_message.reset(
      call_attempt_->send_message_.get());
}

void RetryFilter::CallData::CallAttempt::BatchData::
    AddRetriableSendTrailingMetadataOp() {
  auto* calld = call_attempt_->calld_;
  // We need to make a copy of the metadata batch for each attempt, since
  // the filters in the subchannel stack may modify this batch, and we don't
  // want those modifications to be passed forward to subsequent attempts.
  call_attempt_->send_trailing_metadata_storage_ =
      static_cast<grpc_linked_mdelem*>(
          calld->arena_->Alloc(sizeof(grpc_linked_mdelem) *
                               calld->send_trailing_metadata_.list.count));
  grpc_metadata_batch_copy(&calld->send_trailing_metadata_,
                           &call_attempt_->send_trailing_metadata_,
                           call_attempt_->send_trailing_metadata_storage_);
  call_attempt_->started_send_trailing_metadata_ = true;
  batch_.send_trailing_metadata = true;
  batch_.payload->send_trailing_metadata.send_trailing_metadata =
      &call_attempt_->send_trailing_metadata_;
}

void RetryFilter::CallData::CallAttempt::BatchData::
    AddRetriableRecvInitialMetadataOp() {
  call_attempt_->started_recv_initial_metadata_ = true;
  batch_.recv_initial_metadata = true;
  grpc_metadata_batch_init(&call_attempt_->recv_initial_metadata_);
  batch_.payload->recv_initial_metadata.recv_initial_metadata =
      &call_attempt_->recv_initial_metadata_;
  batch_.payload->recv_initial_metadata.trailing_metadata_available =
      &call_attempt_->trailing_metadata_available_;
  GRPC_CLOSURE_INIT(&call_attempt_->recv_initial_metadata_ready_,
                    RecvInitialMetadataReady, this, grpc_schedule_on_exec_ctx);
  batch_.payload->recv_initial_metadata.recv_initial_metadata_ready =
      &call_attempt_->recv_initial_metadata_ready_;
}

void RetryFilter::CallData::CallAttempt::BatchData::
    AddRetriableRecvMessageOp() {
  ++call_attempt_->started_recv_message_count_;
  batch_.recv_message = true;
  batch_.payload->recv_message.recv_message = &call_attempt_->recv_message_;
  GRPC_CLOSURE_INIT(&call_attempt_->recv_message_ready_, RecvMessageReady, this,
                    grpc_schedule_on_exec_ctx);
  batch_.payload->recv_message.recv_message_ready =
      &call_attempt_->recv_message_ready_;
}

void RetryFilter::CallData::CallAttempt::BatchData::
    AddRetriableRecvTrailingMetadataOp() {
  call_attempt_->started_recv_trailing_metadata_ = true;
  batch_.recv_trailing_metadata = true;
  grpc_metadata_batch_init(&call_attempt_->recv_trailing_metadata_);
  batch_.payload->recv_trailing_metadata.recv_trailing_metadata =
      &call_attempt_->recv_trailing_metadata_;
  batch_.payload->recv_trailing_metadata.collect_stats =
      &call_attempt_->collect_stats_;
  GRPC_CLOSURE_INIT(&call_attempt_->recv_trailing_metadata_ready_,
                    RecvTrailingMetadataReady, this, grpc_schedule_on_exec_ctx);
  batch_.payload->recv_trailing_metadata.recv_trailing_metadata_ready =
      &call_attempt_->recv_trailing_metadata_ready_;
}

//
// CallData vtable functions
//

grpc_error_handle RetryFilter::CallData::Init(
    grpc_call_element* elem, const grpc_call_element_args* args) {
  auto* chand = static_cast<RetryFilter*>(elem->channel_data);
  new (elem->call_data) CallData(chand, *args);
  if (GRPC_TRACE_FLAG_ENABLED(grpc_retry_trace)) {
    gpr_log(GPR_INFO, "chand=%p: created call=%p", chand, elem->call_data);
  }
  return GRPC_ERROR_NONE;
}

void RetryFilter::CallData::Destroy(grpc_call_element* elem,
                                    const grpc_call_final_info* /*final_info*/,
                                    grpc_closure* then_schedule_closure) {
  auto* calld = static_cast<CallData*>(elem->call_data);
  // Save our ref to the CallStackDestructionBarrier until after our
  // dtor is invoked.
  RefCountedPtr<CallStackDestructionBarrier> call_stack_destruction_barrier =
      std::move(calld->call_stack_destruction_barrier_);
  calld->~CallData();
  // Now set the callback in the CallStackDestructionBarrier object,
  // right before we release our ref to it (implicitly upon returning).
  // The callback will be invoked when the CallStackDestructionBarrier
  // is destroyed.
  call_stack_destruction_barrier->set_on_call_stack_destruction(
      then_schedule_closure);
}

void RetryFilter::CallData::StartTransportStreamOpBatch(
    grpc_call_element* elem, grpc_transport_stream_op_batch* batch) {
  auto* calld = static_cast<CallData*>(elem->call_data);
  calld->StartTransportStreamOpBatch(batch);
}

void RetryFilter::CallData::SetPollent(grpc_call_element* elem,
                                       grpc_polling_entity* pollent) {
  auto* calld = static_cast<CallData*>(elem->call_data);
  calld->pollent_ = pollent;
}

void RetryFilter::CallData::PreCancel(grpc_call_element* elem,
                                      grpc_error_handle error) {
  auto* calld = static_cast<CallData*>(elem->call_data);
  {
    MutexLock lock(&calld->timer_mu_);
    if (calld->retry_timer_pending_) {
      if (GRPC_TRACE_FLAG_ENABLED(grpc_retry_trace)) {
        gpr_log(GPR_INFO, "calld=%p: cancelling retry timer: %s", calld,
                grpc_error_string(error));
      }
      GRPC_ERROR_UNREF(error);
      calld->retry_timer_pending_ = false;  // Checked by OnRetryTimer().
      grpc_timer_cancel(&calld->retry_timer_);
      calld->FreeAllCachedSendOpData();
      GRPC_CALL_COMBINER_STOP(calld->call_combiner_, "Canceller");
      return;
    }
  }
  // Retry timer not pending, so propagate pre-cancellation down to LB call.
  RefCountedPtr<ClientChannel::LoadBalancedCall> lb_call;
  {
    MutexLock lock(&calld->lb_call_pre_cancellation_mu_);
    calld->lb_call_pre_cancelled_ = true;
    if (calld->committed_call_ != nullptr) {
      lb_call = calld->committed_call_;
      GPR_DEBUG_ASSERT(calld->call_attempt_ == nullptr);
    } else if (calld->call_attempt_ != nullptr) {
      lb_call = calld->call_attempt_->lb_call()->Ref();
    }
  }
  if (lb_call != nullptr) {
    lb_call->PreCancel(error);
  } else {
    GRPC_ERROR_UNREF(error);
  }
}

//
// CallData implementation
//

const RetryMethodConfig* GetRetryPolicy(
    const grpc_call_context_element* context) {
  if (context == nullptr) return nullptr;
  auto* svc_cfg_call_data = static_cast<ServiceConfigCallData*>(
      context[GRPC_CONTEXT_SERVICE_CONFIG_CALL_DATA].value);
  if (svc_cfg_call_data == nullptr) return nullptr;
  return static_cast<const RetryMethodConfig*>(
      svc_cfg_call_data->GetMethodParsedConfig(
          RetryServiceConfigParser::ParserIndex()));
}

RetryFilter::CallData::CallData(RetryFilter* chand,
                                const grpc_call_element_args& args)
    : chand_(chand),
      retry_throttle_data_(chand->retry_throttle_data_),
      retry_policy_(GetRetryPolicy(args.context)),
      retry_backoff_(
          BackOff::Options()
              .set_initial_backoff(retry_policy_ == nullptr
                                       ? 0
                                       : retry_policy_->initial_backoff())
              .set_multiplier(retry_policy_ == nullptr
                                  ? 0
                                  : retry_policy_->backoff_multiplier())
              .set_jitter(RETRY_BACKOFF_JITTER)
              .set_max_backoff(
                  retry_policy_ == nullptr ? 0 : retry_policy_->max_backoff())),
      path_(grpc_slice_ref_internal(args.path)),
      call_start_time_(args.start_time),
      deadline_(args.deadline),
      arena_(args.arena),
      owning_call_(args.call_stack),
      call_combiner_(args.call_combiner),
      call_context_(args.context),
      call_stack_destruction_barrier_(
          arena_->New<CallStackDestructionBarrier>()),
      pending_send_initial_metadata_(false),
      pending_send_message_(false),
      pending_send_trailing_metadata_(false),
      retry_committed_(false),
      last_attempt_got_server_pushback_(false) {}

RetryFilter::CallData::~CallData() {
  grpc_slice_unref_internal(path_);
  // Make sure there are no remaining pending batches.
  for (size_t i = 0; i < GPR_ARRAY_SIZE(pending_batches_); ++i) {
    GPR_ASSERT(pending_batches_[i].batch == nullptr);
  }
}

void RetryFilter::CallData::StartTransportStreamOpBatch(
    grpc_transport_stream_op_batch* batch) {
  // If we have an LB call, delegate to the LB call.
  if (committed_call_ != nullptr) {
    // Note: This will release the call combiner.
    committed_call_->StartTransportStreamOpBatch(batch);
    return;
  }
  // Handle cancellation.
  if (GPR_UNLIKELY(batch->cancel_stream)) {
    grpc_error_handle cancel_error = batch->payload->cancel_stream.cancel_error;
    if (GRPC_TRACE_FLAG_ENABLED(grpc_retry_trace)) {
      gpr_log(GPR_INFO, "chand=%p calld=%p: cancelled from surface: %s", chand_,
              this, grpc_error_std_string(cancel_error).c_str());
    }
    // If we have a current call attempt, commit the call, then send
    // the cancellation down to that attempt.  When the call fails, it
    // will not be retried, because we have committed it here.
    if (call_attempt_ != nullptr) {
      RetryCommit(call_attempt_.get());
      // Note: This will release the call combiner.
      call_attempt_->lb_call()->StartTransportStreamOpBatch(batch);
      return;
    }
    // Fail pending batches.
    PendingBatchesFail(GRPC_ERROR_REF(cancel_error));
    // Note: This will release the call combiner.
    grpc_transport_stream_op_batch_finish_with_failure(
        batch, GRPC_ERROR_REF(cancel_error), call_combiner_);
    return;
  }
  // Add the batch to the pending list.
  PendingBatch* pending = PendingBatchesAdd(batch);
  if (call_attempt_ == nullptr) {
    MutexLock lock(&lb_call_pre_cancellation_mu_);
    // If the LB call was already pre-cancelled, yield the call combiner
    // and return here without doing anything.  The batch will stay
    // pending until we see the cancel_stream op.
    if (lb_call_pre_cancelled_) {
      GRPC_CALL_COMBINER_STOP(call_combiner_, "retry call pre-cancelled");
      return;
    }
    // If this is the first batch and retries are already committed
    // (e.g., if this batch put the call above the buffer size limit), then
    // immediately create an LB call and delegate the batch to it.  This
    // avoids the overhead of unnecessarily allocating a CallAttempt
    // object or caching any of the send op data.
    if (num_attempts_completed_ == 0 && retry_committed_) {
      if (GRPC_TRACE_FLAG_ENABLED(grpc_retry_trace)) {
        gpr_log(GPR_INFO,
                "chand=%p calld=%p: retry committed before first attempt; "
                "creating LB call",
                chand_, this);
      }
      PendingBatchClear(pending);
      committed_call_ = CreateLoadBalancedCall();
      committed_call_->StartTransportStreamOpBatch(batch);
      return;
    }
    // We do not yet have a call attempt, so create one.
    if (GRPC_TRACE_FLAG_ENABLED(grpc_retry_trace)) {
      gpr_log(GPR_INFO, "chand=%p calld=%p: creating call attempt", chand_,
              this);
    }
    CreateCallAttempt();
    return;
  }
  // Send batches to call attempt.
  if (GRPC_TRACE_FLAG_ENABLED(grpc_retry_trace)) {
    gpr_log(GPR_INFO,
            "chand=%p calld=%p: starting batch on attempt=%p lb_call=%p",
            chand_, this, call_attempt_.get(), call_attempt_->lb_call());
  }
  call_attempt_->StartRetriableBatches();
}

RefCountedPtr<ClientChannel::LoadBalancedCall>
RetryFilter::CallData::CreateLoadBalancedCall() {
  grpc_call_element_args args = {owning_call_, nullptr,          call_context_,
                                 path_,        call_start_time_, deadline_,
                                 arena_,       call_combiner_};
  return chand_->client_channel_->CreateLoadBalancedCall(
      args, pollent_,
      // This callback holds a ref to the CallStackDestructionBarrier
      // object until the LB call is destroyed.
      call_stack_destruction_barrier_->MakeLbCallDestructionClosure(this));
}

void RetryFilter::CallData::CreateCallAttempt() {
  call_attempt_.reset(arena_->New<CallAttempt>(this));
  call_attempt_->StartRetriableBatches();
  // TODO(roth): When implementing hedging, change this to start a timer
  // for the next hedging attempt.
}

namespace {

void StartBatchInCallCombiner(void* arg, grpc_error_handle /*ignored*/) {
  grpc_transport_stream_op_batch* batch =
      static_cast<grpc_transport_stream_op_batch*>(arg);
  auto* lb_call = static_cast<ClientChannel::LoadBalancedCall*>(
      batch->handler_private.extra_arg);
  // Note: This will release the call combiner.
  lb_call->StartTransportStreamOpBatch(batch);
}

}  // namespace

void RetryFilter::CallData::AddClosureForBatch(
    grpc_transport_stream_op_batch* batch, CallCombinerClosureList* closures) {
  batch->handler_private.extra_arg = call_attempt_->lb_call();
  GRPC_CLOSURE_INIT(&batch->handler_private.closure, StartBatchInCallCombiner,
                    batch, grpc_schedule_on_exec_ctx);
  if (GRPC_TRACE_FLAG_ENABLED(grpc_retry_trace)) {
    gpr_log(GPR_INFO, "chand=%p calld=%p: starting batch on LB call: %s",
            chand_, this, grpc_transport_stream_op_batch_string(batch).c_str());
  }
  closures->Add(&batch->handler_private.closure, GRPC_ERROR_NONE,
                "start_batch_on_lb_call");
}

//
// send op data caching
//

void RetryFilter::CallData::MaybeCacheSendOpsForBatch(PendingBatch* pending) {
  if (pending->send_ops_cached) return;
  pending->send_ops_cached = true;
  grpc_transport_stream_op_batch* batch = pending->batch;
  // Save a copy of metadata for send_initial_metadata ops.
  if (batch->send_initial_metadata) {
    seen_send_initial_metadata_ = true;
    GPR_ASSERT(send_initial_metadata_storage_ == nullptr);
    grpc_metadata_batch* send_initial_metadata =
        batch->payload->send_initial_metadata.send_initial_metadata;
    send_initial_metadata_storage_ =
        static_cast<grpc_linked_mdelem*>(arena_->Alloc(
            sizeof(grpc_linked_mdelem) * send_initial_metadata->list.count));
    grpc_metadata_batch_copy(send_initial_metadata, &send_initial_metadata_,
                             send_initial_metadata_storage_);
    send_initial_metadata_flags_ =
        batch->payload->send_initial_metadata.send_initial_metadata_flags;
    peer_string_ = batch->payload->send_initial_metadata.peer_string;
  }
  // Set up cache for send_message ops.
  if (batch->send_message) {
    ByteStreamCache* cache = arena_->New<ByteStreamCache>(
        std::move(batch->payload->send_message.send_message));
    send_messages_.push_back(cache);
  }
  // Save metadata batch for send_trailing_metadata ops.
  if (batch->send_trailing_metadata) {
    seen_send_trailing_metadata_ = true;
    GPR_ASSERT(send_trailing_metadata_storage_ == nullptr);
    grpc_metadata_batch* send_trailing_metadata =
        batch->payload->send_trailing_metadata.send_trailing_metadata;
    send_trailing_metadata_storage_ =
        static_cast<grpc_linked_mdelem*>(arena_->Alloc(
            sizeof(grpc_linked_mdelem) * send_trailing_metadata->list.count));
    grpc_metadata_batch_copy(send_trailing_metadata, &send_trailing_metadata_,
                             send_trailing_metadata_storage_);
  }
}

void RetryFilter::CallData::FreeCachedSendInitialMetadata() {
  if (GRPC_TRACE_FLAG_ENABLED(grpc_retry_trace)) {
    gpr_log(GPR_INFO, "chand=%p calld=%p: destroying send_initial_metadata",
            chand_, this);
  }
  grpc_metadata_batch_destroy(&send_initial_metadata_);
}

void RetryFilter::CallData::FreeCachedSendMessage(size_t idx) {
  if (GRPC_TRACE_FLAG_ENABLED(grpc_retry_trace)) {
    gpr_log(GPR_INFO,
            "chand=%p calld=%p: destroying send_messages[%" PRIuPTR "]", chand_,
            this, idx);
  }
  send_messages_[idx]->Destroy();
}

void RetryFilter::CallData::FreeCachedSendTrailingMetadata() {
  if (GRPC_TRACE_FLAG_ENABLED(grpc_retry_trace)) {
    gpr_log(GPR_INFO, "chand_=%p calld=%p: destroying send_trailing_metadata",
            chand_, this);
  }
  grpc_metadata_batch_destroy(&send_trailing_metadata_);
}

void RetryFilter::CallData::FreeAllCachedSendOpData() {
  if (seen_send_initial_metadata_) {
    FreeCachedSendInitialMetadata();
  }
  for (size_t i = 0; i < send_messages_.size(); ++i) {
    FreeCachedSendMessage(i);
  }
  if (seen_send_trailing_metadata_) {
    FreeCachedSendTrailingMetadata();
  }
}

//
// pending_batches management
//

size_t RetryFilter::CallData::GetBatchIndex(
    grpc_transport_stream_op_batch* batch) {
  if (batch->send_initial_metadata) return 0;
  if (batch->send_message) return 1;
  if (batch->send_trailing_metadata) return 2;
  if (batch->recv_initial_metadata) return 3;
  if (batch->recv_message) return 4;
  if (batch->recv_trailing_metadata) return 5;
  GPR_UNREACHABLE_CODE(return (size_t)-1);
}

// This is called via the call combiner, so access to calld is synchronized.
RetryFilter::CallData::PendingBatch* RetryFilter::CallData::PendingBatchesAdd(
    grpc_transport_stream_op_batch* batch) {
  const size_t idx = GetBatchIndex(batch);
  if (GRPC_TRACE_FLAG_ENABLED(grpc_retry_trace)) {
    gpr_log(GPR_INFO,
            "chand_=%p calld=%p: adding pending batch at index %" PRIuPTR,
            chand_, this, idx);
  }
  PendingBatch* pending = &pending_batches_[idx];
  GPR_ASSERT(pending->batch == nullptr);
  pending->batch = batch;
  pending->send_ops_cached = false;
  // Update state in calld about pending batches.
  // Also check if the batch takes us over the retry buffer limit.
  // Note: We don't check the size of trailing metadata here, because
  // gRPC clients do not send trailing metadata.
  if (batch->send_initial_metadata) {
    pending_send_initial_metadata_ = true;
    bytes_buffered_for_retry_ += grpc_metadata_batch_size(
        batch->payload->send_initial_metadata.send_initial_metadata);
  }
  if (batch->send_message) {
    pending_send_message_ = true;
    bytes_buffered_for_retry_ +=
        batch->payload->send_message.send_message->length();
  }
  if (batch->send_trailing_metadata) {
    pending_send_trailing_metadata_ = true;
  }
  if (GPR_UNLIKELY(bytes_buffered_for_retry_ >
                   chand_->per_rpc_retry_buffer_size_)) {
    if (GRPC_TRACE_FLAG_ENABLED(grpc_retry_trace)) {
      gpr_log(GPR_INFO,
              "chand=%p calld=%p: exceeded retry buffer size, committing",
              chand_, this);
    }
    RetryCommit(call_attempt_.get());
  }
  return pending;
}

void RetryFilter::CallData::PendingBatchClear(PendingBatch* pending) {
  if (pending->batch->send_initial_metadata) {
    pending_send_initial_metadata_ = false;
  }
  if (pending->batch->send_message) {
    pending_send_message_ = false;
  }
  if (pending->batch->send_trailing_metadata) {
    pending_send_trailing_metadata_ = false;
  }
  pending->batch = nullptr;
}

void RetryFilter::CallData::MaybeClearPendingBatch(PendingBatch* pending) {
  grpc_transport_stream_op_batch* batch = pending->batch;
  // We clear the pending batch if all of its callbacks have been
  // scheduled and reset to nullptr.
  if (batch->on_complete == nullptr &&
      (!batch->recv_initial_metadata ||
       batch->payload->recv_initial_metadata.recv_initial_metadata_ready ==
           nullptr) &&
      (!batch->recv_message ||
       batch->payload->recv_message.recv_message_ready == nullptr) &&
      (!batch->recv_trailing_metadata ||
       batch->payload->recv_trailing_metadata.recv_trailing_metadata_ready ==
           nullptr)) {
    if (GRPC_TRACE_FLAG_ENABLED(grpc_retry_trace)) {
      gpr_log(GPR_INFO, "chand=%p calld=%p: clearing pending batch", chand_,
              this);
    }
    PendingBatchClear(pending);
  }
}

// This is called via the call combiner, so access to calld is synchronized.
void RetryFilter::CallData::FailPendingBatchInCallCombiner(
    void* arg, grpc_error_handle error) {
  grpc_transport_stream_op_batch* batch =
      static_cast<grpc_transport_stream_op_batch*>(arg);
  CallData* call = static_cast<CallData*>(batch->handler_private.extra_arg);
  // Note: This will release the call combiner.
  grpc_transport_stream_op_batch_finish_with_failure(
      batch, GRPC_ERROR_REF(error), call->call_combiner_);
}

// This is called via the call combiner, so access to calld is synchronized.
void RetryFilter::CallData::PendingBatchesFail(grpc_error_handle error) {
  GPR_ASSERT(error != GRPC_ERROR_NONE);
  if (GRPC_TRACE_FLAG_ENABLED(grpc_retry_trace)) {
    size_t num_batches = 0;
    for (size_t i = 0; i < GPR_ARRAY_SIZE(pending_batches_); ++i) {
      if (pending_batches_[i].batch != nullptr) ++num_batches;
    }
    gpr_log(GPR_INFO,
            "chand=%p calld=%p: failing %" PRIuPTR " pending batches: %s",
            chand_, this, num_batches, grpc_error_std_string(error).c_str());
  }
  CallCombinerClosureList closures;
  for (size_t i = 0; i < GPR_ARRAY_SIZE(pending_batches_); ++i) {
    PendingBatch* pending = &pending_batches_[i];
    grpc_transport_stream_op_batch* batch = pending->batch;
    if (batch != nullptr) {
      batch->handler_private.extra_arg = this;
      GRPC_CLOSURE_INIT(&batch->handler_private.closure,
                        FailPendingBatchInCallCombiner, batch,
                        grpc_schedule_on_exec_ctx);
      closures.Add(&batch->handler_private.closure, GRPC_ERROR_REF(error),
                   "PendingBatchesFail");
      PendingBatchClear(pending);
    }
  }
  closures.RunClosuresWithoutYielding(call_combiner_);
  GRPC_ERROR_UNREF(error);
}

template <typename Predicate>
RetryFilter::CallData::PendingBatch* RetryFilter::CallData::PendingBatchFind(
    const char* log_message, Predicate predicate) {
  for (size_t i = 0; i < GPR_ARRAY_SIZE(pending_batches_); ++i) {
    PendingBatch* pending = &pending_batches_[i];
    grpc_transport_stream_op_batch* batch = pending->batch;
    if (batch != nullptr && predicate(batch)) {
      if (GRPC_TRACE_FLAG_ENABLED(grpc_retry_trace)) {
        gpr_log(GPR_INFO,
                "chand=%p calld=%p: %s pending batch at index %" PRIuPTR,
                chand_, this, log_message, i);
      }
      return pending;
    }
  }
  return nullptr;
}

//
// retry code
//

void RetryFilter::CallData::RetryCommit(CallAttempt* call_attempt) {
  if (retry_committed_) return;
  retry_committed_ = true;
  if (GRPC_TRACE_FLAG_ENABLED(grpc_retry_trace)) {
    gpr_log(GPR_INFO, "chand=%p calld=%p: committing retries", chand_, this);
  }
  if (call_attempt != nullptr) {
    call_attempt->FreeCachedSendOpDataAfterCommit();
  }
}

void RetryFilter::CallData::DoRetry(grpc_millis server_pushback_ms) {
  // Reset call attempt.
  {
    MutexLock lock(&lb_call_pre_cancellation_mu_);
    call_attempt_.reset();
  }
  // Compute backoff delay.
  grpc_millis next_attempt_time;
  if (server_pushback_ms >= 0) {
    next_attempt_time = ExecCtx::Get()->Now() + server_pushback_ms;
    last_attempt_got_server_pushback_ = true;
  } else {
    if (num_attempts_completed_ == 1 || last_attempt_got_server_pushback_) {
      last_attempt_got_server_pushback_ = false;
    }
    next_attempt_time = retry_backoff_.NextAttemptTime();
  }
  if (GRPC_TRACE_FLAG_ENABLED(grpc_retry_trace)) {
    gpr_log(GPR_INFO,
            "chand=%p calld=%p: retrying failed call in %" PRId64 " ms", chand_,
            this, next_attempt_time - ExecCtx::Get()->Now());
  }
  // Schedule retry after computed delay.
  // TODO(roth): For hedging, we probably want to yield the call combiner here
  // and then reacquire it in the timer callback.  Otherwise, we will
  // unnecessarily delay recv ops on pending calls that may commit the call
  // and make the next attempt unnecessary anyway.
  GRPC_CLOSURE_INIT(&retry_closure_, OnRetryTimer, this, nullptr);
  GRPC_CALL_STACK_REF(owning_call_, "OnRetryTimer");
  MutexLock lock(&timer_mu_);
  retry_timer_pending_ = true;
  grpc_timer_init(&retry_timer_, next_attempt_time, &retry_closure_);
}

void RetryFilter::CallData::OnRetryTimer(void* arg, grpc_error_handle error) {
  auto* calld = static_cast<CallData*>(arg);
  if (error == GRPC_ERROR_NONE) {
    bool start_attempt = false;
    {
      MutexLock lock(&calld->timer_mu_);
      if (calld->retry_timer_pending_) {
        calld->retry_timer_pending_ = false;
        start_attempt = true;
      }
    }
    if (start_attempt) calld->CreateCallAttempt();
  }
  GRPC_CALL_STACK_UNREF(calld->owning_call_, "OnRetryTimer");
}

}  // namespace

const grpc_channel_filter kRetryFilterVtable = {
    RetryFilter::CallData::StartTransportStreamOpBatch,
    RetryFilter::StartTransportOp,
    sizeof(RetryFilter::CallData),
    RetryFilter::CallData::Init,
    RetryFilter::CallData::SetPollent,
    RetryFilter::CallData::Destroy,
    RetryFilter::CallData::PreCancel,
    sizeof(RetryFilter),
    RetryFilter::Init,
    RetryFilter::Destroy,
    RetryFilter::GetChannelInfo,
    "retry_filter",
};

}  // namespace grpc_core<|MERGE_RESOLUTION|>--- conflicted
+++ resolved
@@ -598,49 +598,6 @@
 };
 
 //
-<<<<<<< HEAD
-=======
-// RetryFilter::CallData::Canceller
-//
-
-class RetryFilter::CallData::Canceller {
- public:
-  explicit Canceller(CallData* calld) : calld_(calld) {
-    GRPC_CALL_STACK_REF(calld_->owning_call_, "RetryCanceller");
-    GRPC_CLOSURE_INIT(&closure_, &Cancel, this, nullptr);
-    calld_->call_combiner_->SetNotifyOnCancel(&closure_);
-  }
-
- private:
-  static void Cancel(void* arg, grpc_error_handle error) {
-    auto* self = static_cast<Canceller*>(arg);
-    auto* calld = self->calld_;
-    {
-      MutexLock lock(&calld->timer_mu_);
-      if (GRPC_TRACE_FLAG_ENABLED(grpc_retry_trace)) {
-        gpr_log(GPR_INFO,
-                "calld=%p: cancelling retry timer: error=%s self=%p "
-                "calld->canceller_=%p",
-                calld, grpc_error_std_string(error).c_str(), self,
-                calld->canceller_);
-      }
-      if (calld->canceller_ == self && error != GRPC_ERROR_NONE) {
-        calld->canceller_ = nullptr;  // Checked by OnRetryTimer().
-        grpc_timer_cancel(&calld->retry_timer_);
-        calld->FreeAllCachedSendOpData();
-        GRPC_CALL_COMBINER_STOP(calld->call_combiner_, "Canceller");
-      }
-    }
-    GRPC_CALL_STACK_UNREF(calld->owning_call_, "RetryCanceller");
-    delete self;
-  }
-
-  CallData* calld_;
-  grpc_closure closure_;
-};
-
-//
->>>>>>> 9977bef1
 // RetryFilter::CallData::CallAttempt
 //
 
@@ -1740,7 +1697,7 @@
     if (calld->retry_timer_pending_) {
       if (GRPC_TRACE_FLAG_ENABLED(grpc_retry_trace)) {
         gpr_log(GPR_INFO, "calld=%p: cancelling retry timer: %s", calld,
-                grpc_error_string(error));
+                grpc_error_std_string(error).c_str());
       }
       GRPC_ERROR_UNREF(error);
       calld->retry_timer_pending_ = false;  // Checked by OnRetryTimer().
