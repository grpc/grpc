//
// Copyright 2015 gRPC authors.
//
// Licensed under the Apache License, Version 2.0 (the "License");
// you may not use this file except in compliance with the License.
// You may obtain a copy of the License at
//
//     http://www.apache.org/licenses/LICENSE-2.0
//
// Unless required by applicable law or agreed to in writing, software
// distributed under the License is distributed on an "AS IS" BASIS,
// WITHOUT WARRANTIES OR CONDITIONS OF ANY KIND, either express or implied.
// See the License for the specific language governing permissions and
// limitations under the License.
//

#include <grpc/support/port_platform.h>

#include "src/core/ext/filters/client_channel/retry_filter.h"

#include "absl/container/inlined_vector.h"
#include "absl/status/statusor.h"
#include "absl/strings/strip.h"

#include <grpc/support/log.h>

#include "src/core/ext/filters/client_channel/client_channel.h"
#include "src/core/ext/filters/client_channel/retry_service_config.h"
#include "src/core/ext/filters/client_channel/retry_throttle.h"
#include "src/core/ext/filters/client_channel/service_config.h"
#include "src/core/ext/filters/client_channel/service_config_call_data.h"
#include "src/core/lib/backoff/backoff.h"
#include "src/core/lib/channel/channel_args.h"
#include "src/core/lib/channel/channel_stack.h"
#include "src/core/lib/channel/status_util.h"
#include "src/core/lib/gprpp/manual_constructor.h"
#include "src/core/lib/iomgr/polling_entity.h"
#include "src/core/lib/slice/slice_internal.h"
#include "src/core/lib/slice/slice_string_helpers.h"
#include "src/core/lib/transport/error_utils.h"
#include "src/core/lib/transport/metadata.h"
#include "src/core/lib/transport/metadata_batch.h"
#include "src/core/lib/transport/static_metadata.h"
#include "src/core/lib/transport/status_metadata.h"
#include "src/core/lib/uri/uri_parser.h"

//
// Retry filter
//

// This filter is intended to be used in the DynamicFilter stack in the
// client channel, which is situated between the name resolver and the
// LB policy.  Normally, the last filter in the DynamicFilter stack is
// the DynamicTerminationFilter (see client_channel.cc), which creates a
// LoadBalancedCall and delegates to it.  However, when retries are
// enabled, this filter is used instead of the DynamicTerminationFilter.
//
// In order to support retries, we act as a proxy for stream op batches.
// When we get a batch from the surface, we add it to our list of pending
// batches, and we then use those batches to construct separate "child"
// batches to be started on an LB call.  When the child batches return, we
// then decide which pending batches have been completed and schedule their
// callbacks accordingly.  If a call attempt fails and we want to retry it,
// we create a new LB call and start again, constructing new "child" batches
// for the new LB call.
//
// Note that retries are committed when receiving data from the server
// (except for Trailers-Only responses).  However, there may be many
// send ops started before receiving any data, so we may have already
// completed some number of send ops (and returned the completions up to
// the surface) by the time we realize that we need to retry.  To deal
// with this, we cache data for send ops, so that we can replay them on a
// different LB call even after we have completed the original batches.
//
// The code is structured as follows:
// - In CallData (in the parent channel), we maintain a list of pending
//   ops and cached data for send ops.
// - There is a CallData::CallAttempt object for each retry attempt.
//   This object contains the LB call for that attempt and state to indicate
//   which ops from the CallData object have already been sent down to that
//   LB call.
// - There is a CallData::CallAttempt::BatchData object for each "child"
//   batch sent on the LB call.
//
// When constructing the "child" batches, we compare the state in the
// CallAttempt object against the state in the CallData object to see
// which batches need to be sent on the LB call for a given attempt.

// TODO(roth): In subsequent PRs:
// - add support for transparent retries (including initial metadata)
// - figure out how to record stats in census for retries
//   (census filter is on top of this one)
// - add census stats for retries

// By default, we buffer 256 KiB per RPC for retries.
// TODO(roth): Do we have any data to suggest a better value?
#define DEFAULT_PER_RPC_RETRY_BUFFER_SIZE (256 << 10)

// This value was picked arbitrarily.  It can be changed if there is
// any even moderately compelling reason to do so.
#define RETRY_BACKOFF_JITTER 0.2

namespace grpc_core {

namespace {

using internal::RetryGlobalConfig;
using internal::RetryMethodConfig;
using internal::RetryServiceConfigParser;
using internal::ServerRetryThrottleData;

TraceFlag grpc_retry_trace(false, "retry");

//
// RetryFilter
//

class RetryFilter {
 public:
  class CallData;

  static grpc_error* Init(grpc_channel_element* elem,
                          grpc_channel_element_args* args) {
    GPR_ASSERT(args->is_last);
    GPR_ASSERT(elem->filter == &kRetryFilterVtable);
    grpc_error* error = GRPC_ERROR_NONE;
    new (elem->channel_data) RetryFilter(args->channel_args, &error);
    return error;
  }

  static void Destroy(grpc_channel_element* elem) {
    auto* chand = static_cast<RetryFilter*>(elem->channel_data);
    chand->~RetryFilter();
  }

  // Will never be called.
  static void StartTransportOp(grpc_channel_element* /*elem*/,
                               grpc_transport_op* /*op*/) {}
  static void GetChannelInfo(grpc_channel_element* /*elem*/,
                             const grpc_channel_info* /*info*/) {}

 private:
  static size_t GetMaxPerRpcRetryBufferSize(const grpc_channel_args* args) {
    return static_cast<size_t>(grpc_channel_args_find_integer(
        args, GRPC_ARG_PER_RPC_RETRY_BUFFER_SIZE,
        {DEFAULT_PER_RPC_RETRY_BUFFER_SIZE, 0, INT_MAX}));
  }

  RetryFilter(const grpc_channel_args* args, grpc_error** error)
      : client_channel_(grpc_channel_args_find_pointer<ClientChannel>(
            args, GRPC_ARG_CLIENT_CHANNEL)),
        per_rpc_retry_buffer_size_(GetMaxPerRpcRetryBufferSize(args)) {
    // Get retry throttling parameters from service config.
    auto* service_config = grpc_channel_args_find_pointer<ServiceConfig>(
        args, GRPC_ARG_SERVICE_CONFIG_OBJ);
    if (service_config == nullptr) return;
    const auto* config = static_cast<const RetryGlobalConfig*>(
        service_config->GetGlobalParsedConfig(
            RetryServiceConfigParser::ParserIndex()));
    if (config == nullptr) return;
    // Get server name from target URI.
    const char* server_uri =
        grpc_channel_args_find_string(args, GRPC_ARG_SERVER_URI);
    if (server_uri == nullptr) {
      *error = GRPC_ERROR_CREATE_FROM_STATIC_STRING(
          "server URI channel arg missing or wrong type in client channel "
          "filter");
      return;
    }
    absl::StatusOr<URI> uri = URI::Parse(server_uri);
    if (!uri.ok() || uri->path().empty()) {
      *error = GRPC_ERROR_CREATE_FROM_STATIC_STRING(
          "could not extract server name from target URI");
      return;
    }
    std::string server_name(absl::StripPrefix(uri->path(), "/"));
    // Get throttling config for server_name.
    retry_throttle_data_ = internal::ServerRetryThrottleMap::GetDataForServer(
        server_name, config->max_milli_tokens(), config->milli_token_ratio());
  }

  ClientChannel* client_channel_;
  size_t per_rpc_retry_buffer_size_;
  RefCountedPtr<ServerRetryThrottleData> retry_throttle_data_;
};

//
// RetryFilter::CallData
//

class RetryFilter::CallData {
 public:
  static grpc_error* Init(grpc_call_element* elem,
                          const grpc_call_element_args* args);
  static void Destroy(grpc_call_element* elem,
                      const grpc_call_final_info* /*final_info*/,
                      grpc_closure* then_schedule_closure);
  static void StartTransportStreamOpBatch(
      grpc_call_element* elem, grpc_transport_stream_op_batch* batch);
  static void SetPollent(grpc_call_element* elem, grpc_polling_entity* pollent);

 private:
  // Pending batches stored in call data.
  struct PendingBatch {
    // The pending batch.  If nullptr, this slot is empty.
    grpc_transport_stream_op_batch* batch = nullptr;
    // Indicates whether payload for send ops has been cached in CallData.
    bool send_ops_cached = false;
  };

  // State associated with each call attempt.
  // Allocated on the arena.
  class CallAttempt
      : public RefCounted<CallAttempt, PolymorphicRefCount, kUnrefCallDtor> {
   public:
    explicit CallAttempt(CallData* calld);

    ClientChannel::LoadBalancedCall* lb_call() const { return lb_call_.get(); }

    // Constructs and starts whatever batches are needed on this call
    // attempt.
    void StartRetriableBatches();

    // Frees cached send ops that have already been completed after
    // committing the call.
    void FreeCachedSendOpDataAfterCommit();

   private:
    // State used for starting a retryable batch on the call attempt's LB call.
    // This provides its own grpc_transport_stream_op_batch and other data
    // structures needed to populate the ops in the batch.
    // We allocate one struct on the arena for each attempt at starting a
    // batch on a given LB call.
    class BatchData
        : public RefCounted<CallAttempt, PolymorphicRefCount, kUnrefCallDtor> {
     public:
      BatchData(RefCountedPtr<CallAttempt> call_attempt, int refcount,
                bool set_on_complete);
      ~BatchData() override;

      grpc_transport_stream_op_batch* batch() { return &batch_; }

      // Adds retriable send_initial_metadata op to batch_data.
      void AddRetriableSendInitialMetadataOp();
      // Adds retriable send_message op to batch_data.
      void AddRetriableSendMessageOp();
      // Adds retriable send_trailing_metadata op to batch_data.
      void AddRetriableSendTrailingMetadataOp();
      // Adds retriable recv_initial_metadata op to batch_data.
      void AddRetriableRecvInitialMetadataOp();
      // Adds retriable recv_message op to batch_data.
      void AddRetriableRecvMessageOp();
      // Adds retriable recv_trailing_metadata op to batch_data.
      void AddRetriableRecvTrailingMetadataOp();

     private:
      // Returns true if the call is being retried.
      bool MaybeRetry(grpc_status_code status, grpc_mdelem* server_pushback_md,
                      bool is_lb_drop);

      // Frees cached send ops that were completed by the completed batch in
      // batch_data.  Used when batches are completed after the call is
      // committed.
      void FreeCachedSendOpDataForCompletedBatch();

      // Invokes recv_initial_metadata_ready for a batch.
      static void InvokeRecvInitialMetadataCallback(void* arg,
                                                    grpc_error* error);
      // Intercepts recv_initial_metadata_ready callback for retries.
      // Commits the call and returns the initial metadata up the stack.
      static void RecvInitialMetadataReady(void* arg, grpc_error* error);

      // Invokes recv_message_ready for a batch.
      static void InvokeRecvMessageCallback(void* arg, grpc_error* error);
      // Intercepts recv_message_ready callback for retries.
      // Commits the call and returns the message up the stack.
      static void RecvMessageReady(void* arg, grpc_error* error);

      // Adds recv_trailing_metadata_ready closure to closures.
      void AddClosureForRecvTrailingMetadataReady(
          grpc_error* error, CallCombinerClosureList* closures);
      // Adds any necessary closures for deferred recv_initial_metadata and
      // recv_message callbacks to closures.
      void AddClosuresForDeferredRecvCallbacks(
          CallCombinerClosureList* closures);
      // For any pending batch containing an op that has not yet been started,
      // adds the pending batch's completion closures to closures.
      void AddClosuresToFailUnstartedPendingBatches(
          grpc_error* error, CallCombinerClosureList* closures);
      // Runs necessary closures upon completion of a call attempt.
      void RunClosuresForCompletedCall(grpc_error* error);
      // Intercepts recv_trailing_metadata_ready callback for retries.
      // Commits the call and returns the trailing metadata up the stack.
      static void RecvTrailingMetadataReady(void* arg, grpc_error* error);

      // Adds the on_complete closure for the pending batch completed in
      // batch_data to closures.
      void AddClosuresForCompletedPendingBatch(
          grpc_error* error, CallCombinerClosureList* closures);

      // If there are any cached ops to replay or pending ops to start on the
      // LB call, adds them to closures.
      void AddClosuresForReplayOrPendingSendOps(
          CallCombinerClosureList* closures);

      // Callback used to intercept on_complete from LB calls.
      static void OnComplete(void* arg, grpc_error* error);

      RefCountedPtr<CallAttempt> call_attempt_;
      // The batch to use in the LB call.
      // Its payload field points to CallAttempt::batch_payload_.
      grpc_transport_stream_op_batch batch_;
      // For intercepting on_complete.
      grpc_closure on_complete_;
    };

    // Creates a BatchData object on the call's arena with the
    // specified refcount.  If set_on_complete is true, the batch's
    // on_complete callback will be set to point to on_complete();
    // otherwise, the batch's on_complete callback will be null.
    BatchData* CreateBatch(int refcount, bool set_on_complete) {
      return calld_->arena_->New<BatchData>(Ref(), refcount, set_on_complete);
    }

    // If there are any cached send ops that need to be replayed on this
    // call attempt, creates and returns a new batch to replay those ops.
    // Otherwise, returns nullptr.
    BatchData* MaybeCreateBatchForReplay();

    // Adds batches for pending batches to closures.
    void AddBatchesForPendingBatches(CallCombinerClosureList* closures);

    // Adds whatever batches are needed on this attempt to closures.
    void AddRetriableBatches(CallCombinerClosureList* closures);

    // Returns true if any op in the batch was not yet started on this attempt.
    bool PendingBatchIsUnstarted(PendingBatch* pending);

    // Helper function used to start a recv_trailing_metadata batch.  This
    // is used in the case where a recv_initial_metadata or recv_message
    // op fails in a way that we know the call is over but when the application
    // has not yet started its own recv_trailing_metadata op.
    void StartInternalRecvTrailingMetadata();

    CallData* calld_;
    RefCountedPtr<ClientChannel::LoadBalancedCall> lb_call_;

    // BatchData.batch.payload points to this.
    grpc_transport_stream_op_batch_payload batch_payload_;
    // For send_initial_metadata.
    // Note that we need to make a copy of the initial metadata for each
    // call attempt instead of just referring to the copy in call_data,
    // because filters in the subchannel stack may modify the metadata,
    // so we need to start in a pristine state for each attempt of the call.
    grpc_linked_mdelem* send_initial_metadata_storage_;
    grpc_metadata_batch send_initial_metadata_;
    // For send_message.
    // TODO(roth): Restructure this to eliminate use of ManualConstructor.
    ManualConstructor<ByteStreamCache::CachingByteStream> send_message_;
    // For send_trailing_metadata.
    grpc_linked_mdelem* send_trailing_metadata_storage_;
    grpc_metadata_batch send_trailing_metadata_;
    // For intercepting recv_initial_metadata.
    grpc_metadata_batch recv_initial_metadata_;
    grpc_closure recv_initial_metadata_ready_;
    bool trailing_metadata_available_ = false;
    // For intercepting recv_message.
    grpc_closure recv_message_ready_;
    OrphanablePtr<ByteStream> recv_message_;
    // For intercepting recv_trailing_metadata.
    grpc_metadata_batch recv_trailing_metadata_;
    grpc_transport_stream_stats collect_stats_;
    grpc_closure recv_trailing_metadata_ready_;
    // These fields indicate which ops have been started and completed on
    // this call attempt.
    size_t started_send_message_count_ = 0;
    size_t completed_send_message_count_ = 0;
    size_t started_recv_message_count_ = 0;
    size_t completed_recv_message_count_ = 0;
    bool started_send_initial_metadata_ : 1;
    bool completed_send_initial_metadata_ : 1;
    bool started_send_trailing_metadata_ : 1;
    bool completed_send_trailing_metadata_ : 1;
    bool started_recv_initial_metadata_ : 1;
    bool completed_recv_initial_metadata_ : 1;
    bool started_recv_trailing_metadata_ : 1;
    bool completed_recv_trailing_metadata_ : 1;
    // State for callback processing.
    BatchData* recv_initial_metadata_ready_deferred_batch_ = nullptr;
    grpc_error* recv_initial_metadata_error_ = GRPC_ERROR_NONE;
    BatchData* recv_message_ready_deferred_batch_ = nullptr;
    grpc_error* recv_message_error_ = GRPC_ERROR_NONE;
    BatchData* recv_trailing_metadata_internal_batch_ = nullptr;
    // NOTE: Do not move this next to the metadata bitfields above. That would
    //       save space but will also result in a data race because compiler
    //       will generate a 2 byte store which overwrites the meta-data
    //       fields upon setting this field.
    bool retry_dispatched_ : 1;
  };

  CallData(RetryFilter* chand, const grpc_call_element_args& args);
  ~CallData();

  void StartTransportStreamOpBatch(grpc_transport_stream_op_batch* batch);

  // Returns the index into pending_batches_ to be used for batch.
  static size_t GetBatchIndex(grpc_transport_stream_op_batch* batch);
  PendingBatch* PendingBatchesAdd(grpc_transport_stream_op_batch* batch);
  void PendingBatchClear(PendingBatch* pending);
  void MaybeClearPendingBatch(PendingBatch* pending);
  static void FailPendingBatchInCallCombiner(void* arg, grpc_error* error);
  // Fails all pending batches.  Does NOT yeild call combiner.
  void PendingBatchesFail(grpc_error* error);
  // Returns a pointer to the first pending batch for which predicate(batch)
  // returns true, or null if not found.
  template <typename Predicate>
  PendingBatch* PendingBatchFind(const char* log_message, Predicate predicate);

  // Caches data for send ops so that it can be retried later, if not
  // already cached.
  void MaybeCacheSendOpsForBatch(PendingBatch* pending);
  void FreeCachedSendInitialMetadata();
  // Frees cached send_message at index idx.
  void FreeCachedSendMessage(size_t idx);
  void FreeCachedSendTrailingMetadata();

  // Commits the call so that no further retry attempts will be performed.
  void RetryCommit(CallAttempt* call_attempt);

  // Starts a retry after appropriate back-off.
  void DoRetry(grpc_millis server_pushback_ms);

  RefCountedPtr<ClientChannel::LoadBalancedCall> CreateLoadBalancedCall();

  static void CreateCallAttempt(void* arg, grpc_error* error);

  // Adds a closure to closures that will execute batch in the call combiner.
  void AddClosureForBatch(grpc_transport_stream_op_batch* batch,
                          CallCombinerClosureList* closures);

  RetryFilter* chand_;
  grpc_polling_entity* pollent_;
  RefCountedPtr<ServerRetryThrottleData> retry_throttle_data_;
  const RetryMethodConfig* retry_policy_ = nullptr;
  BackOff retry_backoff_;

  grpc_slice path_;  // Request path.
  gpr_cycle_counter call_start_time_;
  grpc_millis deadline_;
  Arena* arena_;
  grpc_call_stack* owning_call_;
  CallCombiner* call_combiner_;
  grpc_call_context_element* call_context_;

  // TODO(roth): As part of implementing hedging, we will need to maintain a
  // list of all pending attempts, so that we can cancel them all if the call
  // gets cancelled.
  RefCountedPtr<CallAttempt> call_attempt_;

  // LB call used when the call is commited before any CallAttempt is
  // created.
  // TODO(roth): Change CallAttempt logic such that once we've committed
  // and all cached send ops have been replayed, we move the LB call
  // from the CallAttempt here, thus creating a fast path for the
  // remainder of the streaming call.
  RefCountedPtr<ClientChannel::LoadBalancedCall> committed_call_;

  // When are are not yet fully committed to a particular call (i.e.,
  // either we might still retry or we have committed to the call but
  // there are still some cached ops to be replayed on the call),
  // batches received from above will be added to this list, and they
  // will not be removed until we have invoked their completion callbacks.
  size_t bytes_buffered_for_retry_ = 0;
  PendingBatch pending_batches_[MAX_PENDING_BATCHES];
  bool pending_send_initial_metadata_ : 1;
  bool pending_send_message_ : 1;
  bool pending_send_trailing_metadata_ : 1;

  // Retry state.
  bool retry_committed_ : 1;
  bool last_attempt_got_server_pushback_ : 1;
  int num_attempts_completed_ = 0;
  grpc_timer retry_timer_;
  grpc_closure retry_closure_;

  // The number of batches containing send ops that are currently in-flight
  // on any call attempt.
  // We hold a ref to the call stack while this is non-zero, since replay
  // batches may not complete until after all callbacks have been returned
  // to the surface, and we need to make sure that the call is not destroyed
  // until all of these batches have completed.
  // Note that we actually only need to track replay batches, but it's
  // easier to track all batches with send ops.
  int num_in_flight_call_attempt_send_batches_ = 0;

  // Cached data for retrying send ops.
  // send_initial_metadata
  bool seen_send_initial_metadata_ = false;
  grpc_linked_mdelem* send_initial_metadata_storage_ = nullptr;
  grpc_metadata_batch send_initial_metadata_;
  uint32_t send_initial_metadata_flags_;
  // TODO(roth): As part of implementing hedging, we'll probably need to
  // have the LB call set a value in CallAttempt and then propagate it
  // from CallAttempt to the parent call when we commit.  Otherwise, we
  // may leave this with a value for a peer other than the one we
  // actually commit to.
  gpr_atm* peer_string_;
  // send_message
  // When we get a send_message op, we replace the original byte stream
  // with a CachingByteStream that caches the slices to a local buffer for
  // use in retries.
  // Note: We inline the cache for the first 3 send_message ops and use
  // dynamic allocation after that.  This number was essentially picked
  // at random; it could be changed in the future to tune performance.
  absl::InlinedVector<ByteStreamCache*, 3> send_messages_;
  // send_trailing_metadata
  bool seen_send_trailing_metadata_ = false;
  grpc_linked_mdelem* send_trailing_metadata_storage_ = nullptr;
  grpc_metadata_batch send_trailing_metadata_;
};

//
// RetryFilter::CallData::CallAttempt
//

RetryFilter::CallData::CallAttempt::CallAttempt(CallData* calld)
    : calld_(calld),
      batch_payload_(calld->call_context_),
      started_send_initial_metadata_(false),
      completed_send_initial_metadata_(false),
      started_send_trailing_metadata_(false),
      completed_send_trailing_metadata_(false),
      started_recv_initial_metadata_(false),
      completed_recv_initial_metadata_(false),
      started_recv_trailing_metadata_(false),
      completed_recv_trailing_metadata_(false),
      retry_dispatched_(false) {
  lb_call_ = calld->CreateLoadBalancedCall();
  if (GRPC_TRACE_FLAG_ENABLED(grpc_retry_trace)) {
    gpr_log(GPR_INFO, "chand=%p calld=%p: attempt=%p: create lb_call=%p",
            calld->chand_, calld, this, lb_call_.get());
  }
}

void RetryFilter::CallData::CallAttempt::FreeCachedSendOpDataAfterCommit() {
  // TODO(roth): When we implement hedging, this logic will need to get
  // a bit more complex, because there may be other (now abandoned) call
  // attempts still using this data.  We may need to do some sort of
  // ref-counting instead.
  if (completed_send_initial_metadata_) {
    calld_->FreeCachedSendInitialMetadata();
  }
  for (size_t i = 0; i < completed_send_message_count_; ++i) {
    calld_->FreeCachedSendMessage(i);
  }
  if (completed_send_trailing_metadata_) {
    calld_->FreeCachedSendTrailingMetadata();
  }
}

bool RetryFilter::CallData::CallAttempt::PendingBatchIsUnstarted(
    PendingBatch* pending) {
  // Only look at batches containing send ops, since batches containing
  // only recv ops are always started immediately.
  if (pending->batch == nullptr || pending->batch->on_complete == nullptr) {
    return false;
  }
  if (pending->batch->send_initial_metadata &&
      !started_send_initial_metadata_) {
    return true;
  }
  if (pending->batch->send_message &&
      started_send_message_count_ < calld_->send_messages_.size()) {
    return true;
  }
  if (pending->batch->send_trailing_metadata &&
      !started_send_trailing_metadata_) {
    return true;
  }
  return false;
}

void RetryFilter::CallData::CallAttempt::StartInternalRecvTrailingMetadata() {
  if (GRPC_TRACE_FLAG_ENABLED(grpc_retry_trace)) {
    gpr_log(GPR_INFO,
            "chand=%p calld=%p: call failed but recv_trailing_metadata not "
            "started; starting it internally",
            calld_->chand_, calld_);
  }
  // Create batch_data with 2 refs, since this batch will be unreffed twice:
  // once for the recv_trailing_metadata_ready callback when the batch
  // completes, and again when we actually get a recv_trailing_metadata
  // op from the surface.
  BatchData* batch_data = CreateBatch(2, false /* set_on_complete */);
  batch_data->AddRetriableRecvTrailingMetadataOp();
  recv_trailing_metadata_internal_batch_ = batch_data;
  // Note: This will release the call combiner.
  lb_call_->StartTransportStreamOpBatch(batch_data->batch());
}

// If there are any cached send ops that need to be replayed on the
// current call attempt, creates and returns a new batch to replay those ops.
// Otherwise, returns nullptr.
RetryFilter::CallData::CallAttempt::BatchData*
RetryFilter::CallData::CallAttempt::MaybeCreateBatchForReplay() {
  BatchData* replay_batch_data = nullptr;
  // send_initial_metadata.
  if (calld_->seen_send_initial_metadata_ && !started_send_initial_metadata_ &&
      !calld_->pending_send_initial_metadata_) {
    if (GRPC_TRACE_FLAG_ENABLED(grpc_retry_trace)) {
      gpr_log(GPR_INFO,
              "chand=%p calld=%p: replaying previously completed "
              "send_initial_metadata op",
              calld_->chand_, calld_);
    }
    replay_batch_data = CreateBatch(1, true /* set_on_complete */);
    replay_batch_data->AddRetriableSendInitialMetadataOp();
  }
  // send_message.
  // Note that we can only have one send_message op in flight at a time.
  if (started_send_message_count_ < calld_->send_messages_.size() &&
      started_send_message_count_ == completed_send_message_count_ &&
      !calld_->pending_send_message_) {
    if (GRPC_TRACE_FLAG_ENABLED(grpc_retry_trace)) {
      gpr_log(GPR_INFO,
              "chand=%p calld=%p: replaying previously completed "
              "send_message op",
              calld_->chand_, calld_);
    }
    if (replay_batch_data == nullptr) {
      replay_batch_data = CreateBatch(1, true /* set_on_complete */);
    }
    replay_batch_data->AddRetriableSendMessageOp();
  }
  // send_trailing_metadata.
  // Note that we only add this op if we have no more send_message ops
  // to start, since we can't send down any more send_message ops after
  // send_trailing_metadata.
  if (calld_->seen_send_trailing_metadata_ &&
      started_send_message_count_ == calld_->send_messages_.size() &&
      !started_send_trailing_metadata_ &&
      !calld_->pending_send_trailing_metadata_) {
    if (GRPC_TRACE_FLAG_ENABLED(grpc_retry_trace)) {
      gpr_log(GPR_INFO,
              "chand=%p calld=%p: replaying previously completed "
              "send_trailing_metadata op",
              calld_->chand_, calld_);
    }
    if (replay_batch_data == nullptr) {
      replay_batch_data = CreateBatch(1, true /* set_on_complete */);
    }
    replay_batch_data->AddRetriableSendTrailingMetadataOp();
  }
  return replay_batch_data;
}

void RetryFilter::CallData::CallAttempt::AddBatchesForPendingBatches(
    CallCombinerClosureList* closures) {
  for (size_t i = 0; i < GPR_ARRAY_SIZE(calld_->pending_batches_); ++i) {
    PendingBatch* pending = &calld_->pending_batches_[i];
    grpc_transport_stream_op_batch* batch = pending->batch;
    if (batch == nullptr) continue;
    // Skip any batch that either (a) has already been started on this
    // call attempt or (b) we can't start yet because we're still
    // replaying send ops that need to be completed first.
    // TODO(roth): Note that if any one op in the batch can't be sent
    // yet due to ops that we're replaying, we don't start any of the ops
    // in the batch.  This is probably okay, but it could conceivably
    // lead to increased latency in some cases -- e.g., we could delay
    // starting a recv op due to it being in the same batch with a send
    // op.  If/when we revamp the callback protocol in
    // transport_stream_op_batch, we may be able to fix this.
    if (batch->send_initial_metadata && started_send_initial_metadata_) {
      continue;
    }
    if (batch->send_message &&
        completed_send_message_count_ < started_send_message_count_) {
      continue;
    }
    // Note that we only start send_trailing_metadata if we have no more
    // send_message ops to start, since we can't send down any more
    // send_message ops after send_trailing_metadata.
    if (batch->send_trailing_metadata &&
        (started_send_message_count_ + batch->send_message <
             calld_->send_messages_.size() ||
         started_send_trailing_metadata_)) {
      continue;
    }
    if (batch->recv_initial_metadata && started_recv_initial_metadata_) {
      continue;
    }
    if (batch->recv_message &&
        completed_recv_message_count_ < started_recv_message_count_) {
      continue;
    }
    if (batch->recv_trailing_metadata && started_recv_trailing_metadata_) {
      // If we previously completed a recv_trailing_metadata op
      // initiated by StartInternalRecvTrailingMetadata(), use the
      // result of that instead of trying to re-start this op.
      if (GPR_UNLIKELY(recv_trailing_metadata_internal_batch_ != nullptr)) {
        // If the batch completed, then trigger the completion callback
        // directly, so that we return the previously returned results to
        // the application.  Otherwise, just unref the internally started
        // batch, since we'll propagate the completion when it completes.
        if (completed_recv_trailing_metadata_) {
          // Batches containing recv_trailing_metadata always succeed.
          closures->Add(
              &recv_trailing_metadata_ready_, GRPC_ERROR_NONE,
              "re-executing recv_trailing_metadata_ready to propagate "
              "internally triggered result");
        } else {
          recv_trailing_metadata_internal_batch_->Unref();
        }
        recv_trailing_metadata_internal_batch_ = nullptr;
      }
      continue;
    }
    // If we're already committed, just send the batch as-is.
    if (calld_->retry_committed_) {
      calld_->AddClosureForBatch(batch, closures);
      calld_->PendingBatchClear(pending);
      continue;
    }
    // Create batch with the right number of callbacks.
    const bool has_send_ops = batch->send_initial_metadata ||
                              batch->send_message ||
                              batch->send_trailing_metadata;
    const int num_callbacks = has_send_ops + batch->recv_initial_metadata +
                              batch->recv_message +
                              batch->recv_trailing_metadata;
    CallAttempt::BatchData* batch_data =
        CreateBatch(num_callbacks, has_send_ops /* set_on_complete */);
    // Cache send ops if needed.
    calld_->MaybeCacheSendOpsForBatch(pending);
    // send_initial_metadata.
    if (batch->send_initial_metadata) {
      batch_data->AddRetriableSendInitialMetadataOp();
    }
    // send_message.
    if (batch->send_message) {
      batch_data->AddRetriableSendMessageOp();
    }
    // send_trailing_metadata.
    if (batch->send_trailing_metadata) {
      batch_data->AddRetriableSendTrailingMetadataOp();
    }
    // recv_initial_metadata.
    if (batch->recv_initial_metadata) {
      // recv_flags is only used on the server side.
      GPR_ASSERT(batch->payload->recv_initial_metadata.recv_flags == nullptr);
      batch_data->AddRetriableRecvInitialMetadataOp();
    }
    // recv_message.
    if (batch->recv_message) {
      batch_data->AddRetriableRecvMessageOp();
    }
    // recv_trailing_metadata.
    if (batch->recv_trailing_metadata) {
      batch_data->AddRetriableRecvTrailingMetadataOp();
    }
    calld_->AddClosureForBatch(batch_data->batch(), closures);
    // Track number of in-flight send batches.
    // If this is the first one, take a ref to the call stack.
    if (batch->send_initial_metadata || batch->send_message ||
        batch->send_trailing_metadata) {
      if (calld_->num_in_flight_call_attempt_send_batches_ == 0) {
        GRPC_CALL_STACK_REF(calld_->owning_call_, "retriable_send_batches");
      }
      ++calld_->num_in_flight_call_attempt_send_batches_;
    }
  }
}

void RetryFilter::CallData::CallAttempt::AddRetriableBatches(
    CallCombinerClosureList* closures) {
  // Replay previously-returned send_* ops if needed.
  BatchData* replay_batch_data = MaybeCreateBatchForReplay();
  if (replay_batch_data != nullptr) {
    calld_->AddClosureForBatch(replay_batch_data->batch(), closures);
    // Track number of pending send batches.
    // If this is the first one, take a ref to the call stack.
    if (calld_->num_in_flight_call_attempt_send_batches_ == 0) {
      GRPC_CALL_STACK_REF(calld_->owning_call_, "retriable_send_batches");
    }
    ++calld_->num_in_flight_call_attempt_send_batches_;
  }
  // Now add pending batches.
  AddBatchesForPendingBatches(closures);
}

void RetryFilter::CallData::CallAttempt::StartRetriableBatches() {
  if (GRPC_TRACE_FLAG_ENABLED(grpc_retry_trace)) {
    gpr_log(GPR_INFO, "chand=%p calld=%p: constructing retriable batches",
            calld_->chand_, calld_);
  }
  // Construct list of closures to execute, one for each pending batch.
  CallCombinerClosureList closures;
  AddRetriableBatches(&closures);
  // Note: This will yield the call combiner.
  // Start batches on LB call.
  if (GRPC_TRACE_FLAG_ENABLED(grpc_retry_trace)) {
    gpr_log(GPR_INFO,
            "chand=%p calld=%p: starting %" PRIuPTR
            " retriable batches on lb_call=%p",
            calld_->chand_, calld_, closures.size(), lb_call());
  }
  closures.RunClosures(calld_->call_combiner_);
}

//
// RetryFilter::CallData::CallAttempt::BatchData
//

RetryFilter::CallData::CallAttempt::BatchData::BatchData(
    RefCountedPtr<CallAttempt> attempt, int refcount, bool set_on_complete)
    : RefCounted(nullptr, refcount), call_attempt_(std::move(attempt)) {
  // TODO(roth): Consider holding this ref on the call stack in
  // CallAttempt instead of here in BatchData.  This would eliminate the
  // need for CallData::num_in_flight_call_attempt_send_batches_.
  // But it would require having a way to unref CallAttempt when it is
  // no longer needed (i.e., when the call is committed and all cached
  // send ops have been replayed and the LB call is moved into
  // CallData::committed_call_).
  GRPC_CALL_STACK_REF(call_attempt_->calld_->owning_call_, "CallAttempt");
  batch_.payload = &call_attempt_->batch_payload_;
  if (set_on_complete) {
    GRPC_CLOSURE_INIT(&on_complete_, OnComplete, this,
                      grpc_schedule_on_exec_ctx);
    batch_.on_complete = &on_complete_;
  }
}

RetryFilter::CallData::CallAttempt::BatchData::~BatchData() {
  if (batch_.send_initial_metadata) {
    grpc_metadata_batch_destroy(&call_attempt_->send_initial_metadata_);
  }
  if (batch_.send_trailing_metadata) {
    grpc_metadata_batch_destroy(&call_attempt_->send_trailing_metadata_);
  }
  if (batch_.recv_initial_metadata) {
    grpc_metadata_batch_destroy(&call_attempt_->recv_initial_metadata_);
  }
  if (batch_.recv_trailing_metadata) {
    grpc_metadata_batch_destroy(&call_attempt_->recv_trailing_metadata_);
  }
  GRPC_CALL_STACK_UNREF(call_attempt_->calld_->owning_call_, "CallAttempt");
}

void RetryFilter::CallData::CallAttempt::BatchData::
    FreeCachedSendOpDataForCompletedBatch() {
  auto* calld = call_attempt_->calld_;
  // TODO(roth): When we implement hedging, this logic will need to get
  // a bit more complex, because there may be other (now abandoned) call
  // attempts still using this data.  We may need to do some sort of
  // ref-counting instead.
  if (batch_.send_initial_metadata) {
    calld->FreeCachedSendInitialMetadata();
  }
  if (batch_.send_message) {
    calld->FreeCachedSendMessage(call_attempt_->completed_send_message_count_ -
                                 1);
  }
  if (batch_.send_trailing_metadata) {
    calld->FreeCachedSendTrailingMetadata();
  }
}

bool RetryFilter::CallData::CallAttempt::BatchData::MaybeRetry(
    grpc_status_code status, grpc_mdelem* server_pushback_md, bool is_lb_drop) {
  auto* calld = call_attempt_->calld_;
  // LB drops always inhibit retries.
  if (is_lb_drop) return false;
  // Get retry policy.
  if (calld->retry_policy_ == nullptr) return false;
  // If we've already dispatched a retry from this call, return true.
  // This catches the case where the batch has multiple callbacks
  // (i.e., it includes either recv_message or recv_initial_metadata).
  if (call_attempt_->retry_dispatched_) {
    if (GRPC_TRACE_FLAG_ENABLED(grpc_retry_trace)) {
      gpr_log(GPR_INFO, "chand=%p calld=%p: retry already dispatched",
              calld->chand_, calld);
    }
    return true;
  }
  // Check status.
  if (GPR_LIKELY(status == GRPC_STATUS_OK)) {
    if (calld->retry_throttle_data_ != nullptr) {
      calld->retry_throttle_data_->RecordSuccess();
    }
    if (GRPC_TRACE_FLAG_ENABLED(grpc_retry_trace)) {
      gpr_log(GPR_INFO, "chand=%p calld=%p: call succeeded", calld->chand_,
              calld);
    }
    return false;
  }
  // Status is not OK.  Check whether the status is retryable.
  if (!calld->retry_policy_->retryable_status_codes().Contains(status)) {
    if (GRPC_TRACE_FLAG_ENABLED(grpc_retry_trace)) {
      gpr_log(GPR_INFO,
              "chand=%p calld=%p: status %s not configured as retryable",
              calld->chand_, calld, grpc_status_code_to_string(status));
    }
    return false;
  }
  // Record the failure and check whether retries are throttled.
  // Note that it's important for this check to come after the status
  // code check above, since we should only record failures whose statuses
  // match the configured retryable status codes, so that we don't count
  // things like failures due to malformed requests (INVALID_ARGUMENT).
  // Conversely, it's important for this to come before the remaining
  // checks, so that we don't fail to record failures due to other factors.
  if (calld->retry_throttle_data_ != nullptr &&
      !calld->retry_throttle_data_->RecordFailure()) {
    if (GRPC_TRACE_FLAG_ENABLED(grpc_retry_trace)) {
      gpr_log(GPR_INFO, "chand=%p calld=%p: retries throttled", calld->chand_,
              calld);
    }
    return false;
  }
  // Check whether the call is committed.
  if (calld->retry_committed_) {
    if (GRPC_TRACE_FLAG_ENABLED(grpc_retry_trace)) {
      gpr_log(GPR_INFO, "chand=%p calld=%p: retries already committed",
              calld->chand_, calld);
    }
    return false;
  }
  // Check whether we have retries remaining.
  ++calld->num_attempts_completed_;
  if (calld->num_attempts_completed_ >= calld->retry_policy_->max_attempts()) {
    if (GRPC_TRACE_FLAG_ENABLED(grpc_retry_trace)) {
      gpr_log(GPR_INFO, "chand=%p calld=%p: exceeded %d retry attempts",
              calld->chand_, calld, calld->retry_policy_->max_attempts());
    }
    return false;
  }
  // Check server push-back.
  grpc_millis server_pushback_ms = -1;
  if (server_pushback_md != nullptr) {
    // If the value is "-1" or any other unparseable string, we do not retry.
    uint32_t ms;
    if (!grpc_parse_slice_to_uint32(GRPC_MDVALUE(*server_pushback_md), &ms)) {
      if (GRPC_TRACE_FLAG_ENABLED(grpc_retry_trace)) {
        gpr_log(GPR_INFO,
                "chand=%p calld=%p: not retrying due to server push-back",
                calld->chand_, calld);
      }
      return false;
    } else {
      if (GRPC_TRACE_FLAG_ENABLED(grpc_retry_trace)) {
        gpr_log(GPR_INFO, "chand=%p calld=%p: server push-back: retry in %u ms",
                calld->chand_, calld, ms);
      }
      server_pushback_ms = static_cast<grpc_millis>(ms);
    }
  }
  // Do retry.
  call_attempt_->retry_dispatched_ = true;
  calld->DoRetry(server_pushback_ms);
  return true;
}

//
// recv_initial_metadata callback handling
//

void RetryFilter::CallData::CallAttempt::BatchData::
    InvokeRecvInitialMetadataCallback(void* arg, grpc_error* error) {
  auto* batch_data = static_cast<CallAttempt::BatchData*>(arg);
  auto* call_attempt = batch_data->call_attempt_.get();
  // Find pending batch.
  PendingBatch* pending = call_attempt->calld_->PendingBatchFind(
      "invoking recv_initial_metadata_ready for",
      [](grpc_transport_stream_op_batch* batch) {
        return batch->recv_initial_metadata &&
               batch->payload->recv_initial_metadata
                       .recv_initial_metadata_ready != nullptr;
      });
  GPR_ASSERT(pending != nullptr);
  // Return metadata.
  grpc_metadata_batch_move(
      &call_attempt->recv_initial_metadata_,
      pending->batch->payload->recv_initial_metadata.recv_initial_metadata);
  // Update bookkeeping.
  // Note: Need to do this before invoking the callback, since invoking
  // the callback will result in yielding the call combiner.
  grpc_closure* recv_initial_metadata_ready =
      pending->batch->payload->recv_initial_metadata
          .recv_initial_metadata_ready;
  pending->batch->payload->recv_initial_metadata.recv_initial_metadata_ready =
      nullptr;
  call_attempt->calld_->MaybeClearPendingBatch(pending);
  batch_data->Unref();
  // Invoke callback.
  Closure::Run(DEBUG_LOCATION, recv_initial_metadata_ready,
               GRPC_ERROR_REF(error));
}

void RetryFilter::CallData::CallAttempt::BatchData::RecvInitialMetadataReady(
    void* arg, grpc_error* error) {
  CallAttempt::BatchData* batch_data =
      static_cast<CallAttempt::BatchData*>(arg);
  CallAttempt* call_attempt = batch_data->call_attempt_.get();
  CallData* calld = call_attempt->calld_;
  if (GRPC_TRACE_FLAG_ENABLED(grpc_retry_trace)) {
    gpr_log(GPR_INFO,
            "chand=%p calld=%p: got recv_initial_metadata_ready, error=%s",
            calld->chand_, calld, grpc_error_string(error));
  }
  call_attempt->completed_recv_initial_metadata_ = true;
  // If a retry was already dispatched, then we're not going to use the
  // result of this recv_initial_metadata op, so do nothing.
  if (call_attempt->retry_dispatched_) {
    GRPC_CALL_COMBINER_STOP(
        calld->call_combiner_,
        "recv_initial_metadata_ready after retry dispatched");
    return;
  }
  if (!calld->retry_committed_) {
    // If we got an error or a Trailers-Only response and have not yet gotten
    // the recv_trailing_metadata_ready callback, then defer propagating this
    // callback back to the surface.  We can evaluate whether to retry when
    // recv_trailing_metadata comes back.
    if (GPR_UNLIKELY((call_attempt->trailing_metadata_available_ ||
                      error != GRPC_ERROR_NONE) &&
                     !call_attempt->completed_recv_trailing_metadata_)) {
      if (GRPC_TRACE_FLAG_ENABLED(grpc_retry_trace)) {
        gpr_log(GPR_INFO,
                "chand=%p calld=%p: deferring recv_initial_metadata_ready "
                "(Trailers-Only)",
                calld->chand_, calld);
      }
      call_attempt->recv_initial_metadata_ready_deferred_batch_ = batch_data;
      call_attempt->recv_initial_metadata_error_ = GRPC_ERROR_REF(error);
      if (!call_attempt->started_recv_trailing_metadata_) {
        // recv_trailing_metadata not yet started by application; start it
        // ourselves to get status.
        call_attempt->StartInternalRecvTrailingMetadata();
      } else {
        GRPC_CALL_COMBINER_STOP(
            calld->call_combiner_,
            "recv_initial_metadata_ready trailers-only or error");
      }
      return;
    }
    // Received valid initial metadata, so commit the call.
    calld->RetryCommit(call_attempt);
  }
  // Invoke the callback to return the result to the surface.
  // Manually invoking a callback function; it does not take ownership of error.
  InvokeRecvInitialMetadataCallback(batch_data, error);
}

//
// recv_message callback handling
//

void RetryFilter::CallData::CallAttempt::BatchData::InvokeRecvMessageCallback(
    void* arg, grpc_error* error) {
  CallAttempt::BatchData* batch_data =
      static_cast<CallAttempt::BatchData*>(arg);
  CallAttempt* call_attempt = batch_data->call_attempt_.get();
  CallData* calld = call_attempt->calld_;
  // Find pending op.
  PendingBatch* pending = calld->PendingBatchFind(
      "invoking recv_message_ready for",
      [](grpc_transport_stream_op_batch* batch) {
        return batch->recv_message &&
               batch->payload->recv_message.recv_message_ready != nullptr;
      });
  GPR_ASSERT(pending != nullptr);
  // Return payload.
  *pending->batch->payload->recv_message.recv_message =
      std::move(call_attempt->recv_message_);
  // Update bookkeeping.
  // Note: Need to do this before invoking the callback, since invoking
  // the callback will result in yielding the call combiner.
  grpc_closure* recv_message_ready =
      pending->batch->payload->recv_message.recv_message_ready;
  pending->batch->payload->recv_message.recv_message_ready = nullptr;
  calld->MaybeClearPendingBatch(pending);
  batch_data->Unref();
  // Invoke callback.
  Closure::Run(DEBUG_LOCATION, recv_message_ready, GRPC_ERROR_REF(error));
}

void RetryFilter::CallData::CallAttempt::BatchData::RecvMessageReady(
    void* arg, grpc_error* error) {
  CallAttempt::BatchData* batch_data =
      static_cast<CallAttempt::BatchData*>(arg);
  CallAttempt* call_attempt = batch_data->call_attempt_.get();
  CallData* calld = call_attempt->calld_;
  if (GRPC_TRACE_FLAG_ENABLED(grpc_retry_trace)) {
    gpr_log(GPR_INFO, "chand=%p calld=%p: got recv_message_ready, error=%s",
            calld->chand_, calld, grpc_error_string(error));
  }
  ++call_attempt->completed_recv_message_count_;
  // If a retry was already dispatched, then we're not going to use the
  // result of this recv_message op, so do nothing.
  if (call_attempt->retry_dispatched_) {
    GRPC_CALL_COMBINER_STOP(calld->call_combiner_,
                            "recv_message_ready after retry dispatched");
    return;
  }
  if (!calld->retry_committed_) {
    // If we got an error or the payload was nullptr and we have not yet gotten
    // the recv_trailing_metadata_ready callback, then defer propagating this
    // callback back to the surface.  We can evaluate whether to retry when
    // recv_trailing_metadata comes back.
    if (GPR_UNLIKELY((call_attempt->recv_message_ == nullptr ||
                      error != GRPC_ERROR_NONE) &&
                     !call_attempt->completed_recv_trailing_metadata_)) {
      if (GRPC_TRACE_FLAG_ENABLED(grpc_retry_trace)) {
        gpr_log(GPR_INFO,
                "chand=%p calld=%p: deferring recv_message_ready (nullptr "
                "message and recv_trailing_metadata pending)",
                calld->chand_, calld);
      }
      call_attempt->recv_message_ready_deferred_batch_ = batch_data;
      call_attempt->recv_message_error_ = GRPC_ERROR_REF(error);
      if (!call_attempt->started_recv_trailing_metadata_) {
        // recv_trailing_metadata not yet started by application; start it
        // ourselves to get status.
        call_attempt->StartInternalRecvTrailingMetadata();
      } else {
        GRPC_CALL_COMBINER_STOP(calld->call_combiner_,
                                "recv_message_ready null");
      }
      return;
    }
    // Received a valid message, so commit the call.
    calld->RetryCommit(call_attempt);
  }
  // Invoke the callback to return the result to the surface.
  // Manually invoking a callback function; it does not take ownership of error.
  InvokeRecvMessageCallback(batch_data, error);
}

//
// recv_trailing_metadata handling
//

namespace {

// Sets *status, *server_pushback_md, and *is_lb_drop based on md_batch
// and error.
void GetCallStatus(grpc_millis deadline, grpc_metadata_batch* md_batch,
                   grpc_error* error, grpc_status_code* status,
                   grpc_mdelem** server_pushback_md, bool* is_lb_drop) {
  if (error != GRPC_ERROR_NONE) {
    grpc_error_get_status(error, deadline, status, nullptr, nullptr, nullptr);
    intptr_t value = 0;
    if (grpc_error_get_int(error, GRPC_ERROR_INT_LB_POLICY_DROP, &value) &&
        value != 0) {
      *is_lb_drop = true;
    }
  } else {
    GPR_ASSERT(md_batch->idx.named.grpc_status != nullptr);
    *status =
        grpc_get_status_code_from_metadata(md_batch->idx.named.grpc_status->md);
    if (md_batch->idx.named.grpc_retry_pushback_ms != nullptr) {
      *server_pushback_md = &md_batch->idx.named.grpc_retry_pushback_ms->md;
    }
  }
  GRPC_ERROR_UNREF(error);
}

}  // namespace

void RetryFilter::CallData::CallAttempt::BatchData::
    AddClosureForRecvTrailingMetadataReady(grpc_error* error,
                                           CallCombinerClosureList* closures) {
  auto* calld = call_attempt_->calld_;
  // Find pending batch.
  PendingBatch* pending = calld->PendingBatchFind(
      "invoking recv_trailing_metadata for",
      [](grpc_transport_stream_op_batch* batch) {
        return batch->recv_trailing_metadata &&
               batch->payload->recv_trailing_metadata
                       .recv_trailing_metadata_ready != nullptr;
      });
  // If we generated the recv_trailing_metadata op internally via
  // StartInternalRecvTrailingMetadata(), then there will be no pending batch.
  if (pending == nullptr) {
    GRPC_ERROR_UNREF(error);
    return;
  }
  // Return metadata.
  grpc_metadata_batch_move(
      &call_attempt_->recv_trailing_metadata_,
      pending->batch->payload->recv_trailing_metadata.recv_trailing_metadata);
  // Add closure.
  closures->Add(pending->batch->payload->recv_trailing_metadata
                    .recv_trailing_metadata_ready,
                error, "recv_trailing_metadata_ready for pending batch");
  // Update bookkeeping.
  pending->batch->payload->recv_trailing_metadata.recv_trailing_metadata_ready =
      nullptr;
  calld->MaybeClearPendingBatch(pending);
}

void RetryFilter::CallData::CallAttempt::BatchData::
    AddClosuresForDeferredRecvCallbacks(CallCombinerClosureList* closures) {
  if (batch_.recv_trailing_metadata) {
    // Add closure for deferred recv_initial_metadata_ready.
    if (GPR_UNLIKELY(
            call_attempt_->recv_initial_metadata_ready_deferred_batch_ !=
            nullptr)) {
      GRPC_CLOSURE_INIT(
          &call_attempt_->recv_initial_metadata_ready_,
          InvokeRecvInitialMetadataCallback,
          call_attempt_->recv_initial_metadata_ready_deferred_batch_,
          grpc_schedule_on_exec_ctx);
      closures->Add(&call_attempt_->recv_initial_metadata_ready_,
                    call_attempt_->recv_initial_metadata_error_,
                    "resuming recv_initial_metadata_ready");
      call_attempt_->recv_initial_metadata_ready_deferred_batch_ = nullptr;
    }
    // Add closure for deferred recv_message_ready.
    if (GPR_UNLIKELY(call_attempt_->recv_message_ready_deferred_batch_ !=
                     nullptr)) {
      GRPC_CLOSURE_INIT(&call_attempt_->recv_message_ready_,
                        InvokeRecvMessageCallback,
                        call_attempt_->recv_message_ready_deferred_batch_,
                        grpc_schedule_on_exec_ctx);
      closures->Add(&call_attempt_->recv_message_ready_,
                    call_attempt_->recv_message_error_,
                    "resuming recv_message_ready");
      call_attempt_->recv_message_ready_deferred_batch_ = nullptr;
    }
  }
}

void RetryFilter::CallData::CallAttempt::BatchData::
    AddClosuresToFailUnstartedPendingBatches(
        grpc_error* error, CallCombinerClosureList* closures) {
  auto* calld = call_attempt_->calld_;
  for (size_t i = 0; i < GPR_ARRAY_SIZE(calld->pending_batches_); ++i) {
    PendingBatch* pending = &calld->pending_batches_[i];
    if (call_attempt_->PendingBatchIsUnstarted(pending)) {
      if (GRPC_TRACE_FLAG_ENABLED(grpc_retry_trace)) {
        gpr_log(GPR_INFO,
                "chand=%p calld=%p: failing unstarted pending batch at "
                "index %" PRIuPTR,
                calld->chand_, calld, i);
      }
      closures->Add(pending->batch->on_complete, GRPC_ERROR_REF(error),
                    "failing on_complete for pending batch");
      pending->batch->on_complete = nullptr;
      calld->MaybeClearPendingBatch(pending);
    }
  }
  GRPC_ERROR_UNREF(error);
}

void RetryFilter::CallData::CallAttempt::BatchData::RunClosuresForCompletedCall(
    grpc_error* error) {
  // Construct list of closures to execute.
  CallCombinerClosureList closures;
  // First, add closure for recv_trailing_metadata_ready.
  AddClosureForRecvTrailingMetadataReady(GRPC_ERROR_REF(error), &closures);
  // If there are deferred recv_initial_metadata_ready or recv_message_ready
  // callbacks, add them to closures.
  AddClosuresForDeferredRecvCallbacks(&closures);
  // Add closures to fail any pending batches that have not yet been started.
  AddClosuresToFailUnstartedPendingBatches(GRPC_ERROR_REF(error), &closures);
  // Schedule all of the closures identified above.
  // Note: This will release the call combiner.
  closures.RunClosures(call_attempt_->calld_->call_combiner_);
  // Don't need batch_data anymore.
  Unref();
  GRPC_ERROR_UNREF(error);
}

void RetryFilter::CallData::CallAttempt::BatchData::RecvTrailingMetadataReady(
    void* arg, grpc_error* error) {
  CallAttempt::BatchData* batch_data =
      static_cast<CallAttempt::BatchData*>(arg);
  CallAttempt* call_attempt = batch_data->call_attempt_.get();
  CallData* calld = call_attempt->calld_;
  if (GRPC_TRACE_FLAG_ENABLED(grpc_retry_trace)) {
    gpr_log(GPR_INFO,
            "chand=%p calld=%p: got recv_trailing_metadata_ready, error=%s",
            calld->chand_, calld, grpc_error_string(error));
  }
  call_attempt->completed_recv_trailing_metadata_ = true;
  // Get the call's status and check for server pushback metadata.
  grpc_status_code status = GRPC_STATUS_OK;
  grpc_mdelem* server_pushback_md = nullptr;
  grpc_metadata_batch* md_batch =
      batch_data->batch_.payload->recv_trailing_metadata.recv_trailing_metadata;
  bool is_lb_drop = false;
  GetCallStatus(calld->deadline_, md_batch, GRPC_ERROR_REF(error), &status,
                &server_pushback_md, &is_lb_drop);
  if (GRPC_TRACE_FLAG_ENABLED(grpc_retry_trace)) {
    gpr_log(
        GPR_INFO, "chand=%p calld=%p: call finished, status=%s is_lb_drop=%d",
        calld->chand_, calld, grpc_status_code_to_string(status), is_lb_drop);
  }
  // Check if we should retry.
  if (batch_data->MaybeRetry(status, server_pushback_md, is_lb_drop)) {
    // Unref batch_data for deferred recv_initial_metadata_ready or
    // recv_message_ready callbacks, if any.
    if (call_attempt->recv_initial_metadata_ready_deferred_batch_ != nullptr) {
      GRPC_ERROR_UNREF(call_attempt->recv_initial_metadata_error_);
      batch_data->Unref();
    }
    if (call_attempt->recv_message_ready_deferred_batch_ != nullptr) {
      GRPC_ERROR_UNREF(call_attempt->recv_message_error_);
      batch_data->Unref();
    }
    batch_data->Unref();
    return;
  }
  // Not retrying, so commit the call.
  calld->RetryCommit(call_attempt);
  // Run any necessary closures.
  batch_data->RunClosuresForCompletedCall(GRPC_ERROR_REF(error));
}

//
// on_complete callback handling
//

void RetryFilter::CallData::CallAttempt::BatchData::
    AddClosuresForCompletedPendingBatch(grpc_error* error,
                                        CallCombinerClosureList* closures) {
  auto* calld = call_attempt_->calld_;
  PendingBatch* pending = calld->PendingBatchFind(
      "completed", [this](grpc_transport_stream_op_batch* batch) {
        // Match the pending batch with the same set of send ops as the
        // batch we've just completed.
        return batch->on_complete != nullptr &&
               batch_.send_initial_metadata == batch->send_initial_metadata &&
               batch_.send_message == batch->send_message &&
               batch_.send_trailing_metadata == batch->send_trailing_metadata;
      });
  // If batch_data is a replay batch, then there will be no pending
  // batch to complete.
  if (pending == nullptr) {
    GRPC_ERROR_UNREF(error);
    return;
  }
  // Add closure.
  closures->Add(pending->batch->on_complete, error,
                "on_complete for pending batch");
  pending->batch->on_complete = nullptr;
  calld->MaybeClearPendingBatch(pending);
}

void RetryFilter::CallData::CallAttempt::BatchData::
    AddClosuresForReplayOrPendingSendOps(CallCombinerClosureList* closures) {
  auto* calld = call_attempt_->calld_;
  // We don't check send_initial_metadata here, because that op will always
  // be started as soon as it is received from the surface, so it will
  // never need to be started at this point.
  bool have_pending_send_message_ops =
      call_attempt_->started_send_message_count_ < calld->send_messages_.size();
  bool have_pending_send_trailing_metadata_op =
      calld->seen_send_trailing_metadata_ &&
      !call_attempt_->started_send_trailing_metadata_;
  if (!have_pending_send_message_ops &&
      !have_pending_send_trailing_metadata_op) {
    for (size_t i = 0; i < GPR_ARRAY_SIZE(calld->pending_batches_); ++i) {
      PendingBatch* pending = &calld->pending_batches_[i];
      grpc_transport_stream_op_batch* batch = pending->batch;
      if (batch == nullptr || pending->send_ops_cached) continue;
      if (batch->send_message) have_pending_send_message_ops = true;
      if (batch->send_trailing_metadata) {
        have_pending_send_trailing_metadata_op = true;
      }
    }
  }
  if (have_pending_send_message_ops || have_pending_send_trailing_metadata_op) {
    if (GRPC_TRACE_FLAG_ENABLED(grpc_retry_trace)) {
      gpr_log(GPR_INFO,
              "chand=%p calld=%p: starting next batch for pending send op(s)",
              calld->chand_, calld);
    }
    call_attempt_->AddRetriableBatches(closures);
  }
}

void RetryFilter::CallData::CallAttempt::BatchData::OnComplete(
    void* arg, grpc_error* error) {
  CallAttempt::BatchData* batch_data =
      static_cast<CallAttempt::BatchData*>(arg);
  CallAttempt* call_attempt = batch_data->call_attempt_.get();
  CallData* calld = call_attempt->calld_;
  if (GRPC_TRACE_FLAG_ENABLED(grpc_retry_trace)) {
    gpr_log(GPR_INFO, "chand=%p calld=%p: got on_complete, error=%s, batch=%s",
            calld->chand_, calld, grpc_error_string(error),
            grpc_transport_stream_op_batch_string(&batch_data->batch_).c_str());
  }
  // Update bookkeeping in call_attempt.
  if (batch_data->batch_.send_initial_metadata) {
    call_attempt->completed_send_initial_metadata_ = true;
  }
  if (batch_data->batch_.send_message) {
    ++call_attempt->completed_send_message_count_;
  }
  if (batch_data->batch_.send_trailing_metadata) {
    call_attempt->completed_send_trailing_metadata_ = true;
  }
  // If the call is committed, free cached data for send ops that we've just
  // completed.
  if (calld->retry_committed_) {
    batch_data->FreeCachedSendOpDataForCompletedBatch();
  }
  // Construct list of closures to execute.
  CallCombinerClosureList closures;
  // If a retry was already dispatched, that means we saw
  // recv_trailing_metadata before this, so we do nothing here.
  // Otherwise, invoke the callback to return the result to the surface.
  if (!call_attempt->retry_dispatched_) {
    // Add closure for the completed pending batch, if any.
    batch_data->AddClosuresForCompletedPendingBatch(GRPC_ERROR_REF(error),
                                                    &closures);
    // If needed, add a callback to start any replay or pending send ops on
    // the LB call.
    if (!call_attempt->completed_recv_trailing_metadata_) {
      batch_data->AddClosuresForReplayOrPendingSendOps(&closures);
    }
  }
  // Track number of in-flight send batches and determine if this was the
  // last one.
  --calld->num_in_flight_call_attempt_send_batches_;
  const bool last_send_batch_complete =
      calld->num_in_flight_call_attempt_send_batches_ == 0;
  // Don't need batch_data anymore.
  batch_data->Unref();
  // Schedule all of the closures identified above.
<<<<<<< HEAD
  // Note: This yeilds the call combiner.
  closures.RunClosures(calld->call_combiner_);
  // If this was the last in-flight send batch, unref the call stack.
=======
  // Note: This yields the call combiner.
  closures.RunClosures(call->call_combiner_);
  // If this was the last subchannel send batch, unref the call stack.
>>>>>>> 5e03e95c
  if (last_send_batch_complete) {
    GRPC_CALL_STACK_UNREF(calld->owning_call_, "retriable_send_batches");
  }
}

//
// retriable batch construction
//

void RetryFilter::CallData::CallAttempt::BatchData::
    AddRetriableSendInitialMetadataOp() {
  auto* calld = call_attempt_->calld_;
  // Maps the number of retries to the corresponding metadata value slice.
  const grpc_slice* retry_count_strings[] = {&GRPC_MDSTR_1, &GRPC_MDSTR_2,
                                             &GRPC_MDSTR_3, &GRPC_MDSTR_4};
  // We need to make a copy of the metadata batch for each attempt, since
  // the filters in the subchannel stack may modify this batch, and we don't
  // want those modifications to be passed forward to subsequent attempts.
  //
  // If we've already completed one or more attempts, add the
  // grpc-retry-attempts header.
  call_attempt_->send_initial_metadata_storage_ =
      static_cast<grpc_linked_mdelem*>(
          calld->arena_->Alloc(sizeof(grpc_linked_mdelem) *
                               (calld->send_initial_metadata_.list.count +
                                (calld->num_attempts_completed_ > 0))));
  grpc_metadata_batch_copy(&calld->send_initial_metadata_,
                           &call_attempt_->send_initial_metadata_,
                           call_attempt_->send_initial_metadata_storage_);
  if (GPR_UNLIKELY(call_attempt_->send_initial_metadata_.idx.named
                       .grpc_previous_rpc_attempts != nullptr)) {
    grpc_metadata_batch_remove(&call_attempt_->send_initial_metadata_,
                               GRPC_BATCH_GRPC_PREVIOUS_RPC_ATTEMPTS);
  }
  if (GPR_UNLIKELY(calld->num_attempts_completed_ > 0)) {
    grpc_mdelem retry_md = grpc_mdelem_create(
        GRPC_MDSTR_GRPC_PREVIOUS_RPC_ATTEMPTS,
        *retry_count_strings[calld->num_attempts_completed_ - 1], nullptr);
    grpc_error* error = grpc_metadata_batch_add_tail(
        &call_attempt_->send_initial_metadata_,
        &call_attempt_->send_initial_metadata_storage_
             [calld->send_initial_metadata_.list.count],
        retry_md, GRPC_BATCH_GRPC_PREVIOUS_RPC_ATTEMPTS);
    if (GPR_UNLIKELY(error != GRPC_ERROR_NONE)) {
      gpr_log(GPR_ERROR, "error adding retry metadata: %s",
              grpc_error_string(error));
      GPR_ASSERT(false);
    }
  }
  call_attempt_->started_send_initial_metadata_ = true;
  batch_.send_initial_metadata = true;
  batch_.payload->send_initial_metadata.send_initial_metadata =
      &call_attempt_->send_initial_metadata_;
  batch_.payload->send_initial_metadata.send_initial_metadata_flags =
      calld->send_initial_metadata_flags_;
  batch_.payload->send_initial_metadata.peer_string = calld->peer_string_;
}

void RetryFilter::CallData::CallAttempt::BatchData::
    AddRetriableSendMessageOp() {
  auto* calld = call_attempt_->calld_;
  if (GRPC_TRACE_FLAG_ENABLED(grpc_retry_trace)) {
    gpr_log(GPR_INFO,
            "chand=%p calld=%p: starting calld->send_messages[%" PRIuPTR "]",
            calld->chand_, calld, call_attempt_->started_send_message_count_);
  }
  ByteStreamCache* cache =
      calld->send_messages_[call_attempt_->started_send_message_count_];
  ++call_attempt_->started_send_message_count_;
  call_attempt_->send_message_.Init(cache);
  batch_.send_message = true;
  batch_.payload->send_message.send_message.reset(
      call_attempt_->send_message_.get());
}

void RetryFilter::CallData::CallAttempt::BatchData::
    AddRetriableSendTrailingMetadataOp() {
  auto* calld = call_attempt_->calld_;
  // We need to make a copy of the metadata batch for each attempt, since
  // the filters in the subchannel stack may modify this batch, and we don't
  // want those modifications to be passed forward to subsequent attempts.
  call_attempt_->send_trailing_metadata_storage_ =
      static_cast<grpc_linked_mdelem*>(
          calld->arena_->Alloc(sizeof(grpc_linked_mdelem) *
                               calld->send_trailing_metadata_.list.count));
  grpc_metadata_batch_copy(&calld->send_trailing_metadata_,
                           &call_attempt_->send_trailing_metadata_,
                           call_attempt_->send_trailing_metadata_storage_);
  call_attempt_->started_send_trailing_metadata_ = true;
  batch_.send_trailing_metadata = true;
  batch_.payload->send_trailing_metadata.send_trailing_metadata =
      &call_attempt_->send_trailing_metadata_;
}

void RetryFilter::CallData::CallAttempt::BatchData::
    AddRetriableRecvInitialMetadataOp() {
  call_attempt_->started_recv_initial_metadata_ = true;
  batch_.recv_initial_metadata = true;
  grpc_metadata_batch_init(&call_attempt_->recv_initial_metadata_);
  batch_.payload->recv_initial_metadata.recv_initial_metadata =
      &call_attempt_->recv_initial_metadata_;
  batch_.payload->recv_initial_metadata.trailing_metadata_available =
      &call_attempt_->trailing_metadata_available_;
  GRPC_CLOSURE_INIT(&call_attempt_->recv_initial_metadata_ready_,
                    RecvInitialMetadataReady, this, grpc_schedule_on_exec_ctx);
  batch_.payload->recv_initial_metadata.recv_initial_metadata_ready =
      &call_attempt_->recv_initial_metadata_ready_;
}

void RetryFilter::CallData::CallAttempt::BatchData::
    AddRetriableRecvMessageOp() {
  ++call_attempt_->started_recv_message_count_;
  batch_.recv_message = true;
  batch_.payload->recv_message.recv_message = &call_attempt_->recv_message_;
  GRPC_CLOSURE_INIT(&call_attempt_->recv_message_ready_, RecvMessageReady, this,
                    grpc_schedule_on_exec_ctx);
  batch_.payload->recv_message.recv_message_ready =
      &call_attempt_->recv_message_ready_;
}

void RetryFilter::CallData::CallAttempt::BatchData::
    AddRetriableRecvTrailingMetadataOp() {
  call_attempt_->started_recv_trailing_metadata_ = true;
  batch_.recv_trailing_metadata = true;
  grpc_metadata_batch_init(&call_attempt_->recv_trailing_metadata_);
  batch_.payload->recv_trailing_metadata.recv_trailing_metadata =
      &call_attempt_->recv_trailing_metadata_;
  batch_.payload->recv_trailing_metadata.collect_stats =
      &call_attempt_->collect_stats_;
  GRPC_CLOSURE_INIT(&call_attempt_->recv_trailing_metadata_ready_,
                    RecvTrailingMetadataReady, this, grpc_schedule_on_exec_ctx);
  batch_.payload->recv_trailing_metadata.recv_trailing_metadata_ready =
      &call_attempt_->recv_trailing_metadata_ready_;
}

//
// CallData vtable functions
//

grpc_error* RetryFilter::CallData::Init(grpc_call_element* elem,
                                        const grpc_call_element_args* args) {
  auto* chand = static_cast<RetryFilter*>(elem->channel_data);
  new (elem->call_data) CallData(chand, *args);
  if (GRPC_TRACE_FLAG_ENABLED(grpc_retry_trace)) {
    gpr_log(GPR_INFO, "chand=%p: created call=%p", chand, elem->call_data);
  }
  return GRPC_ERROR_NONE;
}

void RetryFilter::CallData::Destroy(grpc_call_element* elem,
                                    const grpc_call_final_info* /*final_info*/,
                                    grpc_closure* then_schedule_closure) {
  auto* calld = static_cast<CallData*>(elem->call_data);
  RefCountedPtr<SubchannelCall> subchannel_call;
  // TODO(roth): As part of implementing hedging, the logic around
  // then_schedule_closure may need to get more complex.  We may
  // need to have a separate then_schedule_closure for each LB call, and
  // wait until all of those have been invoked before we invoke the
  // then_schedule_closure passed in here.
  if (GPR_LIKELY(calld->committed_call_ != nullptr)) {
    subchannel_call = calld->committed_call_->subchannel_call();
  } else if (GPR_LIKELY(calld->call_attempt_ != nullptr)) {
    subchannel_call = calld->call_attempt_->lb_call()->subchannel_call();
  }
  calld->~CallData();
  if (GPR_LIKELY(subchannel_call != nullptr)) {
    subchannel_call->SetAfterCallStackDestroy(then_schedule_closure);
  } else {
    // TODO(yashkt) : This can potentially be a Closure::Run
    ExecCtx::Run(DEBUG_LOCATION, then_schedule_closure, GRPC_ERROR_NONE);
  }
}

void RetryFilter::CallData::StartTransportStreamOpBatch(
    grpc_call_element* elem, grpc_transport_stream_op_batch* batch) {
  auto* calld = static_cast<CallData*>(elem->call_data);
  calld->StartTransportStreamOpBatch(batch);
}

void RetryFilter::CallData::SetPollent(grpc_call_element* elem,
                                       grpc_polling_entity* pollent) {
  auto* calld = static_cast<CallData*>(elem->call_data);
  calld->pollent_ = pollent;
}

//
// CallData implementation
//

const RetryMethodConfig* GetRetryPolicy(
    const grpc_call_context_element* context) {
  if (context == nullptr) return nullptr;
  auto* svc_cfg_call_data = static_cast<ServiceConfigCallData*>(
      context[GRPC_CONTEXT_SERVICE_CONFIG_CALL_DATA].value);
  if (svc_cfg_call_data == nullptr) return nullptr;
  return static_cast<const RetryMethodConfig*>(
      svc_cfg_call_data->GetMethodParsedConfig(
          RetryServiceConfigParser::ParserIndex()));
}

RetryFilter::CallData::CallData(RetryFilter* chand,
                                const grpc_call_element_args& args)
    : chand_(chand),
      retry_throttle_data_(chand->retry_throttle_data_),
      retry_policy_(GetRetryPolicy(args.context)),
      retry_backoff_(
          BackOff::Options()
              .set_initial_backoff(retry_policy_ == nullptr
                                       ? 0
                                       : retry_policy_->initial_backoff())
              .set_multiplier(retry_policy_ == nullptr
                                  ? 0
                                  : retry_policy_->backoff_multiplier())
              .set_jitter(RETRY_BACKOFF_JITTER)
              .set_max_backoff(
                  retry_policy_ == nullptr ? 0 : retry_policy_->max_backoff())),
      path_(grpc_slice_ref_internal(args.path)),
      call_start_time_(args.start_time),
      deadline_(args.deadline),
      arena_(args.arena),
      owning_call_(args.call_stack),
      call_combiner_(args.call_combiner),
      call_context_(args.context),
      pending_send_initial_metadata_(false),
      pending_send_message_(false),
      pending_send_trailing_metadata_(false),
      retry_committed_(false),
      last_attempt_got_server_pushback_(false) {}

RetryFilter::CallData::~CallData() {
  grpc_slice_unref_internal(path_);
  // Make sure there are no remaining pending batches.
  for (size_t i = 0; i < GPR_ARRAY_SIZE(pending_batches_); ++i) {
    GPR_ASSERT(pending_batches_[i].batch == nullptr);
  }
}

void RetryFilter::CallData::StartTransportStreamOpBatch(
    grpc_transport_stream_op_batch* batch) {
  // If we have an LB call, delegate to the LB call.
  if (committed_call_ != nullptr) {
    // Note: This will release the call combiner.
    committed_call_->StartTransportStreamOpBatch(batch);
    return;
  }
  // Handle cancellation.
  if (GPR_UNLIKELY(batch->cancel_stream)) {
    grpc_error* cancel_error = batch->payload->cancel_stream.cancel_error;
    if (GRPC_TRACE_FLAG_ENABLED(grpc_retry_trace)) {
      gpr_log(GPR_INFO, "chand=%p calld=%p: cancelled from surface: %s", chand_,
              this, grpc_error_string(cancel_error));
    }
    // If we have a current call attempt, commit the call, then send
    // the cancellation down to that attempt.  When the call fails, it
    // will not be retried, because we have committed it here.
    if (call_attempt_ != nullptr) {
      RetryCommit(call_attempt_.get());
      // Note: This will release the call combiner.
      call_attempt_->lb_call()->StartTransportStreamOpBatch(batch);
      return;
    }
    // TODO(roth): If retry timer is pending, cancel it.  The timer callback
    // should be a no-op in this case.
    // Fail pending batches.
    PendingBatchesFail(GRPC_ERROR_REF(cancel_error));
    // Note: This will release the call combiner.
    grpc_transport_stream_op_batch_finish_with_failure(
        batch, GRPC_ERROR_REF(cancel_error), call_combiner_);
    return;
  }
  // Add the batch to the pending list.
  PendingBatch* pending = PendingBatchesAdd(batch);
  if (call_attempt_ == nullptr) {
    // If this is the first batch and retries are already committed
    // (e.g., if this batch put the call above the buffer size limit), then
    // immediately create an LB call and delegate the batch to it.  This
    // avoids the overhead of unnecessarily allocating a CallAttempt
    // object or caching any of the send op data.
    if (num_attempts_completed_ == 0 && retry_committed_) {
      if (GRPC_TRACE_FLAG_ENABLED(grpc_retry_trace)) {
        gpr_log(GPR_INFO,
                "chand=%p calld=%p: retry committed before first attempt; "
                "creating LB call",
                chand_, this);
      }
      PendingBatchClear(pending);
      committed_call_ = CreateLoadBalancedCall();
      committed_call_->StartTransportStreamOpBatch(batch);
      return;
    }
    // TODO(roth): If retry timer is pending, return without doing anything.
    // We do not yet have a call attempt, so create one.
    if (GRPC_TRACE_FLAG_ENABLED(grpc_retry_trace)) {
      gpr_log(GPR_INFO, "chand=%p calld=%p: creating call attempt", chand_,
              this);
    }
    CreateCallAttempt(this, GRPC_ERROR_NONE);
    return;
  }
  // Send batches to call attempt.
  if (GRPC_TRACE_FLAG_ENABLED(grpc_retry_trace)) {
    gpr_log(GPR_INFO,
            "chand=%p calld=%p: starting batch on attempt=%p lb_call=%p",
            chand_, this, call_attempt_.get(), call_attempt_->lb_call());
  }
  call_attempt_->StartRetriableBatches();
}

RefCountedPtr<ClientChannel::LoadBalancedCall>
RetryFilter::CallData::CreateLoadBalancedCall() {
  grpc_call_element_args args = {owning_call_, nullptr,          call_context_,
                                 path_,        call_start_time_, deadline_,
                                 arena_,       call_combiner_};
  return chand_->client_channel_->CreateLoadBalancedCall(args, pollent_);
}

void RetryFilter::CallData::CreateCallAttempt(void* arg,
                                              grpc_error* /*error*/) {
  auto* calld = static_cast<CallData*>(arg);
  calld->call_attempt_.reset(calld->arena_->New<CallAttempt>(calld));
  calld->call_attempt_->StartRetriableBatches();
  // TODO(roth): When implementing hedging, change this to start a timer
  // for the next hedging attempt.
}

namespace {

void StartBatchInCallCombiner(void* arg, grpc_error* /*ignored*/) {
  grpc_transport_stream_op_batch* batch =
      static_cast<grpc_transport_stream_op_batch*>(arg);
  auto* lb_call = static_cast<ClientChannel::LoadBalancedCall*>(
      batch->handler_private.extra_arg);
  // Note: This will release the call combiner.
  lb_call->StartTransportStreamOpBatch(batch);
}

}  // namespace

void RetryFilter::CallData::AddClosureForBatch(
    grpc_transport_stream_op_batch* batch, CallCombinerClosureList* closures) {
  batch->handler_private.extra_arg = call_attempt_->lb_call();
  GRPC_CLOSURE_INIT(&batch->handler_private.closure, StartBatchInCallCombiner,
                    batch, grpc_schedule_on_exec_ctx);
  if (GRPC_TRACE_FLAG_ENABLED(grpc_retry_trace)) {
    gpr_log(GPR_INFO, "chand=%p calld=%p: starting batch on LB call: %s",
            chand_, this, grpc_transport_stream_op_batch_string(batch).c_str());
  }
  closures->Add(&batch->handler_private.closure, GRPC_ERROR_NONE,
                "start_batch_on_lb_call");
}

//
// send op data caching
//

void RetryFilter::CallData::MaybeCacheSendOpsForBatch(PendingBatch* pending) {
  if (pending->send_ops_cached) return;
  pending->send_ops_cached = true;
  grpc_transport_stream_op_batch* batch = pending->batch;
  // Save a copy of metadata for send_initial_metadata ops.
  if (batch->send_initial_metadata) {
    seen_send_initial_metadata_ = true;
    GPR_ASSERT(send_initial_metadata_storage_ == nullptr);
    grpc_metadata_batch* send_initial_metadata =
        batch->payload->send_initial_metadata.send_initial_metadata;
    send_initial_metadata_storage_ =
        static_cast<grpc_linked_mdelem*>(arena_->Alloc(
            sizeof(grpc_linked_mdelem) * send_initial_metadata->list.count));
    grpc_metadata_batch_copy(send_initial_metadata, &send_initial_metadata_,
                             send_initial_metadata_storage_);
    send_initial_metadata_flags_ =
        batch->payload->send_initial_metadata.send_initial_metadata_flags;
    peer_string_ = batch->payload->send_initial_metadata.peer_string;
  }
  // Set up cache for send_message ops.
  if (batch->send_message) {
    ByteStreamCache* cache = arena_->New<ByteStreamCache>(
        std::move(batch->payload->send_message.send_message));
    send_messages_.push_back(cache);
  }
  // Save metadata batch for send_trailing_metadata ops.
  if (batch->send_trailing_metadata) {
    seen_send_trailing_metadata_ = true;
    GPR_ASSERT(send_trailing_metadata_storage_ == nullptr);
    grpc_metadata_batch* send_trailing_metadata =
        batch->payload->send_trailing_metadata.send_trailing_metadata;
    send_trailing_metadata_storage_ =
        static_cast<grpc_linked_mdelem*>(arena_->Alloc(
            sizeof(grpc_linked_mdelem) * send_trailing_metadata->list.count));
    grpc_metadata_batch_copy(send_trailing_metadata, &send_trailing_metadata_,
                             send_trailing_metadata_storage_);
  }
}

void RetryFilter::CallData::FreeCachedSendInitialMetadata() {
  if (GRPC_TRACE_FLAG_ENABLED(grpc_retry_trace)) {
    gpr_log(GPR_INFO, "chand=%p calld=%p: destroying send_initial_metadata",
            chand_, this);
  }
  grpc_metadata_batch_destroy(&send_initial_metadata_);
}

void RetryFilter::CallData::FreeCachedSendMessage(size_t idx) {
  if (GRPC_TRACE_FLAG_ENABLED(grpc_retry_trace)) {
    gpr_log(GPR_INFO,
            "chand=%p calld=%p: destroying send_messages[%" PRIuPTR "]", chand_,
            this, idx);
  }
  send_messages_[idx]->Destroy();
}

void RetryFilter::CallData::FreeCachedSendTrailingMetadata() {
  if (GRPC_TRACE_FLAG_ENABLED(grpc_retry_trace)) {
    gpr_log(GPR_INFO, "chand_=%p calld=%p: destroying send_trailing_metadata",
            chand_, this);
  }
  grpc_metadata_batch_destroy(&send_trailing_metadata_);
}

//
// pending_batches management
//

size_t RetryFilter::CallData::GetBatchIndex(
    grpc_transport_stream_op_batch* batch) {
  if (batch->send_initial_metadata) return 0;
  if (batch->send_message) return 1;
  if (batch->send_trailing_metadata) return 2;
  if (batch->recv_initial_metadata) return 3;
  if (batch->recv_message) return 4;
  if (batch->recv_trailing_metadata) return 5;
  GPR_UNREACHABLE_CODE(return (size_t)-1);
}

// This is called via the call combiner, so access to calld is synchronized.
RetryFilter::CallData::PendingBatch* RetryFilter::CallData::PendingBatchesAdd(
    grpc_transport_stream_op_batch* batch) {
  const size_t idx = GetBatchIndex(batch);
  if (GRPC_TRACE_FLAG_ENABLED(grpc_retry_trace)) {
    gpr_log(GPR_INFO,
            "chand_=%p calld=%p: adding pending batch at index %" PRIuPTR,
            chand_, this, idx);
  }
  PendingBatch* pending = &pending_batches_[idx];
  GPR_ASSERT(pending->batch == nullptr);
  pending->batch = batch;
  pending->send_ops_cached = false;
  // Update state in calld about pending batches.
  // Also check if the batch takes us over the retry buffer limit.
  // Note: We don't check the size of trailing metadata here, because
  // gRPC clients do not send trailing metadata.
  if (batch->send_initial_metadata) {
    pending_send_initial_metadata_ = true;
    bytes_buffered_for_retry_ += grpc_metadata_batch_size(
        batch->payload->send_initial_metadata.send_initial_metadata);
  }
  if (batch->send_message) {
    pending_send_message_ = true;
    bytes_buffered_for_retry_ +=
        batch->payload->send_message.send_message->length();
  }
  if (batch->send_trailing_metadata) {
    pending_send_trailing_metadata_ = true;
  }
  if (GPR_UNLIKELY(bytes_buffered_for_retry_ >
                   chand_->per_rpc_retry_buffer_size_)) {
    if (GRPC_TRACE_FLAG_ENABLED(grpc_retry_trace)) {
      gpr_log(GPR_INFO,
              "chand=%p calld=%p: exceeded retry buffer size, committing",
              chand_, this);
    }
    RetryCommit(call_attempt_.get());
  }
  return pending;
}

void RetryFilter::CallData::PendingBatchClear(PendingBatch* pending) {
  if (pending->batch->send_initial_metadata) {
    pending_send_initial_metadata_ = false;
  }
  if (pending->batch->send_message) {
    pending_send_message_ = false;
  }
  if (pending->batch->send_trailing_metadata) {
    pending_send_trailing_metadata_ = false;
  }
  pending->batch = nullptr;
}

void RetryFilter::CallData::MaybeClearPendingBatch(PendingBatch* pending) {
  grpc_transport_stream_op_batch* batch = pending->batch;
  // We clear the pending batch if all of its callbacks have been
  // scheduled and reset to nullptr.
  if (batch->on_complete == nullptr &&
      (!batch->recv_initial_metadata ||
       batch->payload->recv_initial_metadata.recv_initial_metadata_ready ==
           nullptr) &&
      (!batch->recv_message ||
       batch->payload->recv_message.recv_message_ready == nullptr) &&
      (!batch->recv_trailing_metadata ||
       batch->payload->recv_trailing_metadata.recv_trailing_metadata_ready ==
           nullptr)) {
    if (GRPC_TRACE_FLAG_ENABLED(grpc_retry_trace)) {
      gpr_log(GPR_INFO, "chand=%p calld=%p: clearing pending batch", chand_,
              this);
    }
    PendingBatchClear(pending);
  }
}

// This is called via the call combiner, so access to calld is synchronized.
void RetryFilter::CallData::FailPendingBatchInCallCombiner(void* arg,
                                                           grpc_error* error) {
  grpc_transport_stream_op_batch* batch =
      static_cast<grpc_transport_stream_op_batch*>(arg);
  CallData* call = static_cast<CallData*>(batch->handler_private.extra_arg);
  // Note: This will release the call combiner.
  grpc_transport_stream_op_batch_finish_with_failure(
      batch, GRPC_ERROR_REF(error), call->call_combiner_);
}

// This is called via the call combiner, so access to calld is synchronized.
void RetryFilter::CallData::PendingBatchesFail(grpc_error* error) {
  GPR_ASSERT(error != GRPC_ERROR_NONE);
  if (GRPC_TRACE_FLAG_ENABLED(grpc_retry_trace)) {
    size_t num_batches = 0;
    for (size_t i = 0; i < GPR_ARRAY_SIZE(pending_batches_); ++i) {
      if (pending_batches_[i].batch != nullptr) ++num_batches;
    }
    gpr_log(GPR_INFO,
            "chand=%p calld=%p: failing %" PRIuPTR " pending batches: %s",
            chand_, this, num_batches, grpc_error_string(error));
  }
  CallCombinerClosureList closures;
  for (size_t i = 0; i < GPR_ARRAY_SIZE(pending_batches_); ++i) {
    PendingBatch* pending = &pending_batches_[i];
    grpc_transport_stream_op_batch* batch = pending->batch;
    if (batch != nullptr) {
      batch->handler_private.extra_arg = this;
      GRPC_CLOSURE_INIT(&batch->handler_private.closure,
                        FailPendingBatchInCallCombiner, batch,
                        grpc_schedule_on_exec_ctx);
      closures.Add(&batch->handler_private.closure, GRPC_ERROR_REF(error),
                   "PendingBatchesFail");
      PendingBatchClear(pending);
    }
  }
  closures.RunClosuresWithoutYielding(call_combiner_);
  GRPC_ERROR_UNREF(error);
}

template <typename Predicate>
RetryFilter::CallData::PendingBatch* RetryFilter::CallData::PendingBatchFind(
    const char* log_message, Predicate predicate) {
  for (size_t i = 0; i < GPR_ARRAY_SIZE(pending_batches_); ++i) {
    PendingBatch* pending = &pending_batches_[i];
    grpc_transport_stream_op_batch* batch = pending->batch;
    if (batch != nullptr && predicate(batch)) {
      if (GRPC_TRACE_FLAG_ENABLED(grpc_retry_trace)) {
        gpr_log(GPR_INFO,
                "chand=%p calld=%p: %s pending batch at index %" PRIuPTR,
                chand_, this, log_message, i);
      }
      return pending;
    }
  }
  return nullptr;
}

//
// retry code
//

void RetryFilter::CallData::RetryCommit(CallAttempt* call_attempt) {
  if (retry_committed_) return;
  retry_committed_ = true;
  if (GRPC_TRACE_FLAG_ENABLED(grpc_retry_trace)) {
    gpr_log(GPR_INFO, "chand=%p calld=%p: committing retries", chand_, this);
  }
  if (call_attempt != nullptr) {
    call_attempt->FreeCachedSendOpDataAfterCommit();
  }
}

void RetryFilter::CallData::DoRetry(grpc_millis server_pushback_ms) {
  // Reset call attempt.
  call_attempt_.reset();
  // Compute backoff delay.
  grpc_millis next_attempt_time;
  if (server_pushback_ms >= 0) {
    next_attempt_time = ExecCtx::Get()->Now() + server_pushback_ms;
    last_attempt_got_server_pushback_ = true;
  } else {
    if (num_attempts_completed_ == 1 || last_attempt_got_server_pushback_) {
      last_attempt_got_server_pushback_ = false;
    }
    next_attempt_time = retry_backoff_.NextAttemptTime();
  }
  if (GRPC_TRACE_FLAG_ENABLED(grpc_retry_trace)) {
    gpr_log(GPR_INFO,
            "chand=%p calld=%p: retrying failed call in %" PRId64 " ms", chand_,
            this, next_attempt_time - ExecCtx::Get()->Now());
  }
  // Schedule retry after computed delay.
  GRPC_CLOSURE_INIT(&retry_closure_, CreateCallAttempt, this, nullptr);
  // TODO(roth): Register a call combiner canceller for the timer.
  grpc_timer_init(&retry_timer_, next_attempt_time, &retry_closure_);
}

}  // namespace

const grpc_channel_filter kRetryFilterVtable = {
    RetryFilter::CallData::StartTransportStreamOpBatch,
    RetryFilter::StartTransportOp,
    sizeof(RetryFilter::CallData),
    RetryFilter::CallData::Init,
    RetryFilter::CallData::SetPollent,
    RetryFilter::CallData::Destroy,
    sizeof(RetryFilter),
    RetryFilter::Init,
    RetryFilter::Destroy,
    RetryFilter::GetChannelInfo,
    "retry_filter",
};

}  // namespace grpc_core<|MERGE_RESOLUTION|>--- conflicted
+++ resolved
@@ -1430,15 +1430,9 @@
   // Don't need batch_data anymore.
   batch_data->Unref();
   // Schedule all of the closures identified above.
-<<<<<<< HEAD
-  // Note: This yeilds the call combiner.
+  // Note: This yields the call combiner.
   closures.RunClosures(calld->call_combiner_);
   // If this was the last in-flight send batch, unref the call stack.
-=======
-  // Note: This yields the call combiner.
-  closures.RunClosures(call->call_combiner_);
-  // If this was the last subchannel send batch, unref the call stack.
->>>>>>> 5e03e95c
   if (last_send_batch_complete) {
     GRPC_CALL_STACK_UNREF(calld->owning_call_, "retriable_send_batches");
   }
