/*
 *
 * Copyright 2015 gRPC authors.
 *
 * Licensed under the Apache License, Version 2.0 (the "License");
 * you may not use this file except in compliance with the License.
 * You may obtain a copy of the License at
 *
 *     http://www.apache.org/licenses/LICENSE-2.0
 *
 * Unless required by applicable law or agreed to in writing, software
 * distributed under the License is distributed on an "AS IS" BASIS,
 * WITHOUT WARRANTIES OR CONDITIONS OF ANY KIND, either express or implied.
 * See the License for the specific language governing permissions and
 * limitations under the License.
 *
 */

#include <grpc/support/port_platform.h>

#include "src/core/ext/filters/client_channel/lb_policy.h"

#include "src/core/ext/filters/client_channel/lb_policy_registry.h"
#include "src/core/lib/iomgr/combiner.h"

grpc_core::DebugOnlyTraceFlag grpc_trace_lb_policy_refcount(
    false, "lb_policy_refcount");

namespace grpc_core {

//
// LoadBalancingPolicy
//

LoadBalancingPolicy::LoadBalancingPolicy(Args args, intptr_t initial_refcount)
    : InternallyRefCounted(&grpc_trace_lb_policy_refcount, initial_refcount),
      combiner_(GRPC_COMBINER_REF(args.combiner, "lb_policy")),
      interested_parties_(grpc_pollset_set_create()),
      channel_control_helper_(std::move(args.channel_control_helper)) {}

LoadBalancingPolicy::~LoadBalancingPolicy() {
  grpc_pollset_set_destroy(interested_parties_);
  GRPC_COMBINER_UNREF(combiner_, "lb_policy");
}

void LoadBalancingPolicy::Orphan() {
  // Invoke ShutdownAndUnrefLocked() inside of the combiner.
  // TODO(roth): Is this actually needed?  We should already be in the
  // combiner here.  Note that if we directly call ShutdownLocked(),
  // then we can probably remove the hack whereby the helper is
  // destroyed at shutdown instead of at destruction.
  GRPC_CLOSURE_SCHED(
      GRPC_CLOSURE_CREATE(&LoadBalancingPolicy::ShutdownAndUnrefLocked, this,
                          grpc_combiner_scheduler(combiner_)),
      GRPC_ERROR_NONE);
}

void LoadBalancingPolicy::ShutdownAndUnrefLocked(void* arg,
                                                 grpc_error* ignored) {
  LoadBalancingPolicy* policy = static_cast<LoadBalancingPolicy*>(arg);
  policy->ShutdownLocked();
  policy->channel_control_helper_.reset();
  policy->Unref();
}

grpc_json* LoadBalancingPolicy::ParseLoadBalancingConfig(
    const grpc_json* lb_config_array) {
  if (lb_config_array == nullptr || lb_config_array->type != GRPC_JSON_ARRAY) {
    return nullptr;
  }
  // Find the first LB policy that this client supports.
  for (const grpc_json* lb_config = lb_config_array->child;
       lb_config != nullptr; lb_config = lb_config->next) {
    if (lb_config->type != GRPC_JSON_OBJECT) return nullptr;
    grpc_json* policy = nullptr;
    for (grpc_json* field = lb_config->child; field != nullptr;
         field = field->next) {
      if (field->key == nullptr || field->type != GRPC_JSON_OBJECT)
        return nullptr;
      if (policy != nullptr) return nullptr;  // Violate "oneof" type.
      policy = field;
    }
    if (policy == nullptr) return nullptr;
    // If we support this policy, then select it.
    if (LoadBalancingPolicyRegistry::LoadBalancingPolicyExists(policy->key)) {
      return policy;
    }
  }
  return nullptr;
}

//
<<<<<<< HEAD
// LoadBalancingPolicy::UpdateArgs
//

LoadBalancingPolicy::UpdateArgs::UpdateArgs(const UpdateArgs& other) {
  addresses = other.addresses;
  config = other.config;
  args = grpc_channel_args_copy(other.args);
}

LoadBalancingPolicy::UpdateArgs::UpdateArgs(UpdateArgs&& other) {
  addresses = std::move(other.addresses);
  config = std::move(other.config);
  args = other.args;
  other.args = nullptr;
}

LoadBalancingPolicy::UpdateArgs& LoadBalancingPolicy::UpdateArgs::operator=(
    const UpdateArgs& other) {
  addresses = other.addresses;
  config = other.config;
  grpc_channel_args_destroy(args);
  args = grpc_channel_args_copy(other.args);
  return *this;
}

LoadBalancingPolicy::UpdateArgs& LoadBalancingPolicy::UpdateArgs::operator=(
    UpdateArgs&& other) {
  addresses = std::move(other.addresses);
  config = std::move(other.config);
  args = other.args;
  other.args = nullptr;
  return *this;
=======
// LoadBalancingPolicy::QueuePicker
//

LoadBalancingPolicy::PickResult LoadBalancingPolicy::QueuePicker::Pick(
    PickArgs* pick, grpc_error** error) {
  // We invoke the parent's ExitIdleLocked() via a closure instead
  // of doing it directly here, for two reasons:
  // 1. ExitIdleLocked() may cause the policy's state to change and
  //    a new picker to be delivered to the channel.  If that new
  //    picker is delivered before ExitIdleLocked() returns, then by
  //    the time this function returns, the pick will already have
  //    been processed, and we'll be trying to re-process the same
  //    pick again, leading to a crash.
  // 2. In a subsequent PR, we will split the data plane and control
  //    plane synchronization into separate combiners, at which
  //    point this will need to hop from the data plane combiner into
  //    the control plane combiner.
  if (!exit_idle_called_) {
    exit_idle_called_ = true;
    parent_->Ref().release();  // ref held by closure.
    GRPC_CLOSURE_SCHED(
        GRPC_CLOSURE_CREATE(&CallExitIdle, parent_.get(),
                            grpc_combiner_scheduler(parent_->combiner())),
        GRPC_ERROR_NONE);
  }
  return PICK_QUEUE;
}

void LoadBalancingPolicy::QueuePicker::CallExitIdle(void* arg,
                                                    grpc_error* error) {
  LoadBalancingPolicy* parent = static_cast<LoadBalancingPolicy*>(arg);
  parent->ExitIdleLocked();
  parent->Unref();
>>>>>>> 4222ba53
}

}  // namespace grpc_core<|MERGE_RESOLUTION|>--- conflicted
+++ resolved
@@ -23,10 +23,9 @@
 #include "src/core/ext/filters/client_channel/lb_policy_registry.h"
 #include "src/core/lib/iomgr/combiner.h"
 
-grpc_core::DebugOnlyTraceFlag grpc_trace_lb_policy_refcount(
-    false, "lb_policy_refcount");
+namespace grpc_core {
 
-namespace grpc_core {
+DebugOnlyTraceFlag grpc_trace_lb_policy_refcount(false, "lb_policy_refcount");
 
 //
 // LoadBalancingPolicy
@@ -90,7 +89,6 @@
 }
 
 //
-<<<<<<< HEAD
 // LoadBalancingPolicy::UpdateArgs
 //
 
@@ -123,7 +121,9 @@
   args = other.args;
   other.args = nullptr;
   return *this;
-=======
+}
+
+//
 // LoadBalancingPolicy::QueuePicker
 //
 
@@ -157,7 +157,6 @@
   LoadBalancingPolicy* parent = static_cast<LoadBalancingPolicy*>(arg);
   parent->ExitIdleLocked();
   parent->Unref();
->>>>>>> 4222ba53
 }
 
 }  // namespace grpc_core