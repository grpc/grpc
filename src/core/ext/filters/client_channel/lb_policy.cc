/*
 *
 * Copyright 2015 gRPC authors.
 *
 * Licensed under the Apache License, Version 2.0 (the "License");
 * you may not use this file except in compliance with the License.
 * You may obtain a copy of the License at
 *
 *     http://www.apache.org/licenses/LICENSE-2.0
 *
 * Unless required by applicable law or agreed to in writing, software
 * distributed under the License is distributed on an "AS IS" BASIS,
 * WITHOUT WARRANTIES OR CONDITIONS OF ANY KIND, either express or implied.
 * See the License for the specific language governing permissions and
 * limitations under the License.
 *
 */

#include "src/core/ext/filters/client_channel/lb_policy.h"
#include "src/core/lib/iomgr/combiner.h"

#define WEAK_REF_BITS 16

grpc_core::DebugOnlyTraceFlag grpc_trace_lb_policy_refcount(
    false, "lb_policy_refcount");

void grpc_lb_policy_init(grpc_lb_policy* policy,
                         const grpc_lb_policy_vtable* vtable,
                         grpc_combiner* combiner) {
  policy->vtable = vtable;
  gpr_atm_no_barrier_store(&policy->ref_pair, 1 << WEAK_REF_BITS);
  policy->interested_parties = grpc_pollset_set_create();
  policy->combiner = GRPC_COMBINER_REF(combiner, "lb_policy");
}

#ifndef NDEBUG
#define REF_FUNC_EXTRA_ARGS , const char *file, int line, const char *reason
#define REF_MUTATE_EXTRA_ARGS REF_FUNC_EXTRA_ARGS, const char* purpose
#define REF_FUNC_PASS_ARGS(new_reason) , file, line, new_reason
#define REF_MUTATE_PASS_ARGS(purpose) , file, line, reason, purpose
#else
#define REF_FUNC_EXTRA_ARGS
#define REF_MUTATE_EXTRA_ARGS
#define REF_FUNC_PASS_ARGS(new_reason)
#define REF_MUTATE_PASS_ARGS(x)
#endif

static gpr_atm ref_mutate(grpc_lb_policy* c, gpr_atm delta,
                          int barrier REF_MUTATE_EXTRA_ARGS) {
  gpr_atm old_val = barrier ? gpr_atm_full_fetch_add(&c->ref_pair, delta)
                            : gpr_atm_no_barrier_fetch_add(&c->ref_pair, delta);
#ifndef NDEBUG
  if (grpc_trace_lb_policy_refcount.enabled()) {
    gpr_log(file, line, GPR_LOG_SEVERITY_DEBUG,
            "LB_POLICY: %p %12s 0x%" PRIxPTR " -> 0x%" PRIxPTR " [%s]", c,
            purpose, old_val, old_val + delta, reason);
  }
#endif
  return old_val;
}

void grpc_lb_policy_ref(grpc_lb_policy* policy REF_FUNC_EXTRA_ARGS) {
  ref_mutate(policy, 1 << WEAK_REF_BITS, 0 REF_MUTATE_PASS_ARGS("STRONG_REF"));
}

static void shutdown_locked(void* arg, grpc_error* error) {
  grpc_lb_policy* policy = (grpc_lb_policy*)arg;
  policy->vtable->shutdown_locked(policy);
  GRPC_LB_POLICY_WEAK_UNREF(policy, "strong-unref");
}

void grpc_lb_policy_unref(grpc_lb_policy* policy REF_FUNC_EXTRA_ARGS) {
  gpr_atm old_val =
      ref_mutate(policy, (gpr_atm)1 - (gpr_atm)(1 << WEAK_REF_BITS),
                 1 REF_MUTATE_PASS_ARGS("STRONG_UNREF"));
  gpr_atm mask = ~(gpr_atm)((1 << WEAK_REF_BITS) - 1);
  gpr_atm check = 1 << WEAK_REF_BITS;
  if ((old_val & mask) == check) {
    GRPC_CLOSURE_SCHED(
        GRPC_CLOSURE_CREATE(shutdown_locked, policy,
                            grpc_combiner_scheduler(policy->combiner)),
        GRPC_ERROR_NONE);
  } else {
    grpc_lb_policy_weak_unref(policy REF_FUNC_PASS_ARGS("strong-unref"));
  }
}

void grpc_lb_policy_weak_ref(grpc_lb_policy* policy REF_FUNC_EXTRA_ARGS) {
  ref_mutate(policy, 1, 0 REF_MUTATE_PASS_ARGS("WEAK_REF"));
}

void grpc_lb_policy_weak_unref(grpc_lb_policy* policy REF_FUNC_EXTRA_ARGS) {
  gpr_atm old_val =
      ref_mutate(policy, -(gpr_atm)1, 1 REF_MUTATE_PASS_ARGS("WEAK_UNREF"));
  if (old_val == 1) {
    grpc_pollset_set_destroy(policy->interested_parties);
    grpc_combiner* combiner = policy->combiner;
    policy->vtable->destroy(policy);
    GRPC_COMBINER_UNREF(combiner, "lb_policy");
  }
}

int grpc_lb_policy_pick_locked(grpc_lb_policy* policy,
                               const grpc_lb_policy_pick_args* pick_args,
                               grpc_connected_subchannel** target,
                               grpc_call_context_element* context,
                               void** user_data, grpc_closure* on_complete) {
  return policy->vtable->pick_locked(policy, pick_args, target, context,
                                     user_data, on_complete);
}

void grpc_lb_policy_cancel_pick_locked(grpc_lb_policy* policy,
                                       grpc_connected_subchannel** target,
                                       grpc_error* error) {
  policy->vtable->cancel_pick_locked(policy, target, error);
}

void grpc_lb_policy_cancel_picks_locked(grpc_lb_policy* policy,
                                        uint32_t initial_metadata_flags_mask,
                                        uint32_t initial_metadata_flags_eq,
                                        grpc_error* error) {
  policy->vtable->cancel_picks_locked(policy, initial_metadata_flags_mask,
                                      initial_metadata_flags_eq, error);
}

void grpc_lb_policy_exit_idle_locked(grpc_lb_policy* policy) {
  policy->vtable->exit_idle_locked(policy);
}

<<<<<<< HEAD
void grpc_lb_policy_ping_one_locked(grpc_lb_policy* policy,
                                    grpc_closure* closure) {
  policy->vtable->ping_one_locked(policy, closure);
=======
void grpc_lb_policy_ping_one_locked(grpc_exec_ctx* exec_ctx,
                                    grpc_lb_policy* policy,
                                    grpc_closure* on_initiate,
                                    grpc_closure* on_ack) {
  policy->vtable->ping_one_locked(exec_ctx, policy, on_initiate, on_ack);
>>>>>>> c01a91da
}

void grpc_lb_policy_notify_on_state_change_locked(
    grpc_lb_policy* policy, grpc_connectivity_state* state,
    grpc_closure* closure) {
  policy->vtable->notify_on_state_change_locked(policy, state, closure);
}

grpc_connectivity_state grpc_lb_policy_check_connectivity_locked(
    grpc_lb_policy* policy, grpc_error** connectivity_error) {
  return policy->vtable->check_connectivity_locked(policy, connectivity_error);
}

void grpc_lb_policy_update_locked(grpc_lb_policy* policy,
                                  const grpc_lb_policy_args* lb_policy_args) {
  policy->vtable->update_locked(policy, lb_policy_args);
}

void grpc_lb_policy_set_reresolve_closure_locked(
    grpc_lb_policy* policy, grpc_closure* request_reresolution) {
  policy->vtable->set_reresolve_closure_locked(policy, request_reresolution);
}

void grpc_lb_policy_try_reresolve(grpc_lb_policy* policy,
                                  grpc_core::TraceFlag* grpc_lb_trace,
                                  grpc_error* error) {
  if (policy->request_reresolution != nullptr) {
    GRPC_CLOSURE_SCHED(policy->request_reresolution, error);
    policy->request_reresolution = nullptr;
    if (grpc_lb_trace->enabled()) {
      gpr_log(GPR_DEBUG,
              "%s %p: scheduling re-resolution closure with error=%s.",
              grpc_lb_trace->name(), policy, grpc_error_string(error));
    }
  } else {
    if (grpc_lb_trace->enabled() && error == GRPC_ERROR_NONE) {
      gpr_log(GPR_DEBUG, "%s %p: re-resolution already in progress.",
              grpc_lb_trace->name(), policy);
    }
  }
}<|MERGE_RESOLUTION|>--- conflicted
+++ resolved
@@ -127,17 +127,10 @@
   policy->vtable->exit_idle_locked(policy);
 }
 
-<<<<<<< HEAD
 void grpc_lb_policy_ping_one_locked(grpc_lb_policy* policy,
-                                    grpc_closure* closure) {
-  policy->vtable->ping_one_locked(policy, closure);
-=======
-void grpc_lb_policy_ping_one_locked(grpc_exec_ctx* exec_ctx,
-                                    grpc_lb_policy* policy,
                                     grpc_closure* on_initiate,
                                     grpc_closure* on_ack) {
   policy->vtable->ping_one_locked(exec_ctx, policy, on_initiate, on_ack);
->>>>>>> c01a91da
 }
 
 void grpc_lb_policy_notify_on_state_change_locked(
