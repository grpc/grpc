/*
 *
 * Copyright 2018 gRPC authors.
 *
 * Licensed under the Apache License, Version 2.0 (the "License");
 * you may not use this file except in compliance with the License.
 * You may obtain a copy of the License at
 *
 *     http://www.apache.org/licenses/LICENSE-2.0
 *
 * Unless required by applicable law or agreed to in writing, software
 * distributed under the License is distributed on an "AS IS" BASIS,
 * WITHOUT WARRANTIES OR CONDITIONS OF ANY KIND, either express or implied.
 * See the License for the specific language governing permissions and
 * limitations under the License.
 *
 */

#ifndef GRPC_CORE_EXT_FILTERS_CLIENT_CHANNEL_RESOLVING_LB_POLICY_H
#define GRPC_CORE_EXT_FILTERS_CLIENT_CHANNEL_RESOLVING_LB_POLICY_H

#include <grpc/support/port_platform.h>

#include "src/core/ext/filters/client_channel/client_channel_channelz.h"
#include "src/core/ext/filters/client_channel/lb_policy.h"
#include "src/core/ext/filters/client_channel/resolver.h"
#include "src/core/lib/channel/channel_args.h"
#include "src/core/lib/channel/channel_stack.h"
#include "src/core/lib/debug/trace.h"
#include "src/core/lib/gprpp/inlined_vector.h"
#include "src/core/lib/gprpp/orphanable.h"
#include "src/core/lib/iomgr/call_combiner.h"
#include "src/core/lib/iomgr/closure.h"
#include "src/core/lib/iomgr/polling_entity.h"
#include "src/core/lib/iomgr/pollset_set.h"
#include "src/core/lib/transport/connectivity_state.h"
#include "src/core/lib/transport/metadata_batch.h"

namespace grpc_core {

// An LB policy that wraps a resolver and a child LB policy to make use
// of the addresses returned by the resolver.
//
// When used in the client_channel code, the resolver will attempt to
// fetch the service config, and the child LB policy name and config
// will be determined based on the service config.
//
// When used in an LB policy implementation that needs to do another
// round of resolution before creating a child policy, the resolver does
// not fetch the service config, and the caller must pre-determine the
// child LB policy and config to use.
class ResolvingLoadBalancingPolicy : public LoadBalancingPolicy {
 public:
  // If error is set when this returns, then construction failed, and
  // the caller may not use the new object.
  ResolvingLoadBalancingPolicy(Args args, TraceFlag* tracer,
                               UniquePtr<char> target_uri,
                               UniquePtr<char> child_policy_name,
                               RefCountedPtr<Config> child_lb_config,
                               grpc_error** error);

  // Private ctor, to be used by client_channel only!
  //
  // Synchronous callback that takes the resolver result and sets
  // lb_policy_name and lb_policy_config to point to the right data.
  // Returns true if the service config has changed since the last result.
  typedef bool (*ProcessResolverResultCallback)(
      void* user_data, const grpc_channel_args& args,
      const char** lb_policy_name, RefCountedPtr<Config>* lb_policy_config);
  // If error is set when this returns, then construction failed, and
  // the caller may not use the new object.
  ResolvingLoadBalancingPolicy(
      Args args, TraceFlag* tracer, UniquePtr<char> target_uri,
      ProcessResolverResultCallback process_resolver_result,
      void* process_resolver_result_user_data, grpc_error** error);

  virtual const char* name() const override { return "resolving_lb"; }

  // No-op -- should never get updates from the channel.
  // TODO(roth): Need to support updating child LB policy's config for xds
  // use case.
  void UpdateLocked(const grpc_channel_args& args,
                    RefCountedPtr<Config> lb_config) override {}

  void ExitIdleLocked() override;

  void ResetBackoffLocked() override;

  void FillChildRefsForChannelz(
      channelz::ChildRefsList* child_subchannels,
      channelz::ChildRefsList* child_channels) override;

 private:
  using TraceStringVector = InlinedVector<char*, 3>;

  class ResolvingControlHelper;

  ~ResolvingLoadBalancingPolicy();

  grpc_error* Init(const grpc_channel_args& args);
  void ShutdownLocked() override;

  void StartResolvingLocked();
  void OnResolverShutdownLocked(grpc_error* error);
  void CreateNewLbPolicyLocked(const char* lb_policy_name,
<<<<<<< HEAD
                               RefCountedPtr<Config> lb_config,
=======
>>>>>>> b7ee2d9b
                               TraceStringVector* trace_strings);
  void MaybeAddTraceMessagesForAddressChangesLocked(
      TraceStringVector* trace_strings);
  void ConcatenateAndAddChannelTraceLocked(
      TraceStringVector* trace_strings) const;
  static void OnResolverResultChangedLocked(void* arg, grpc_error* error);

  // Passed in from caller at construction time.
  TraceFlag* tracer_;
  UniquePtr<char> target_uri_;
  ProcessResolverResultCallback process_resolver_result_ = nullptr;
  void* process_resolver_result_user_data_ = nullptr;
  UniquePtr<char> child_policy_name_;
  RefCountedPtr<Config> child_lb_config_;

  // Resolver and associated state.
  OrphanablePtr<Resolver> resolver_;
  bool started_resolving_ = false;
  grpc_channel_args* resolver_result_ = nullptr;
  bool previous_resolution_contained_addresses_ = false;
  grpc_closure on_resolver_result_changed_;

  // Child LB policy and associated state.
  OrphanablePtr<LoadBalancingPolicy> lb_policy_;
};

}  // namespace grpc_core

#endif /* GRPC_CORE_EXT_FILTERS_CLIENT_CHANNEL_RESOLVING_LB_POLICY_H */<|MERGE_RESOLUTION|>--- conflicted
+++ resolved
@@ -103,10 +103,6 @@
   void StartResolvingLocked();
   void OnResolverShutdownLocked(grpc_error* error);
   void CreateNewLbPolicyLocked(const char* lb_policy_name,
-<<<<<<< HEAD
-                               RefCountedPtr<Config> lb_config,
-=======
->>>>>>> b7ee2d9b
                                TraceStringVector* trace_strings);
   void MaybeAddTraceMessagesForAddressChangesLocked(
       TraceStringVector* trace_strings);
