--- conflicted
+++ resolved
@@ -103,10 +103,6 @@
   void StartResolvingLocked();
   void OnResolverShutdownLocked(grpc_error* error);
   void CreateNewLbPolicyLocked(const char* lb_policy_name,
-<<<<<<< HEAD
-                               RefCountedPtr<Config> lb_config,
-=======
->>>>>>> 523e5373
                                TraceStringVector* trace_strings);
   void MaybeAddTraceMessagesForAddressChangesLocked(
       TraceStringVector* trace_strings);
