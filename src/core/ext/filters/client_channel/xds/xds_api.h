/*
 *
 * Copyright 2018 gRPC authors.
 *
 * Licensed under the Apache License, Version 2.0 (the "License");
 * you may not use this file except in compliance with the License.
 * You may obtain a copy of the License at
 *
 *     http://www.apache.org/licenses/LICENSE-2.0
 *
 * Unless required by applicable law or agreed to in writing, software
 * distributed under the License is distributed on an "AS IS" BASIS,
 * WITHOUT WARRANTIES OR CONDITIONS OF ANY KIND, either express or implied.
 * See the License for the specific language governing permissions and
 * limitations under the License.
 *
 */

#ifndef GRPC_CORE_EXT_FILTERS_CLIENT_CHANNEL_XDS_XDS_API_H
#define GRPC_CORE_EXT_FILTERS_CLIENT_CHANNEL_XDS_XDS_API_H

#include <grpc/support/port_platform.h>

#include <stdint.h>

#include <set>

#include "absl/container/inlined_vector.h"
#include "absl/types/optional.h"

#include "upb/def.hpp"

#include <grpc/slice_buffer.h>

#include "src/core/ext/filters/client_channel/server_address.h"
#include "src/core/ext/filters/client_channel/xds/xds_bootstrap.h"
#include "src/core/ext/filters/client_channel/xds/xds_client_stats.h"

namespace grpc_core {

class XdsClient;

class XdsApi {
 public:
  static const char* kLdsTypeUrl;
  static const char* kRdsTypeUrl;
  static const char* kCdsTypeUrl;
  static const char* kEdsTypeUrl;

  struct RdsUpdate {
    struct RdsRoute {
      std::string service;
      std::string method;
      // TODO(donnadionne): When we can use absl::variant<>, consider using that
      // here, to enforce the fact that only one of cluster_name and
      // weighted_clusters can be set.
      std::string cluster_name;
      struct ClusterWeight {
        std::string name;
        uint32_t weight;

        bool operator==(const ClusterWeight& other) const {
          return (name == other.name && weight == other.weight);
        }
      };
      std::vector<ClusterWeight> weighted_clusters;

      bool operator==(const RdsRoute& other) const {
        return (service == other.service && method == other.method &&
                cluster_name == other.cluster_name &&
                weighted_clusters == other.weighted_clusters);
      }
    };

    std::vector<RdsRoute> routes;

    bool operator==(const RdsUpdate& other) const {
      return routes == other.routes;
    }
  };

  // TODO(roth): When we can use absl::variant<>, consider using that
  // here, to enforce the fact that only one of the two fields can be set.
  struct LdsUpdate {
    // The name to use in the RDS request.
    std::string route_config_name;
    // The name to use in the CDS request. Present if the LDS response has it
    // inlined.
    absl::optional<RdsUpdate> rds_update;

    bool operator==(const LdsUpdate& other) const {
      return route_config_name == other.route_config_name &&
             rds_update == other.rds_update;
    }
  };

  using LdsUpdateMap = std::map<std::string /*server_name*/, LdsUpdate>;

  using RdsUpdateMap = std::map<std::string /*route_config_name*/, RdsUpdate>;

  struct CdsUpdate {
    // The name to use in the EDS request.
    // If empty, the cluster name will be used.
    std::string eds_service_name;
    // The LRS server to use for load reporting.
    // If not set, load reporting will be disabled.
    // If set to the empty string, will use the same server we obtained the CDS
    // data from.
    absl::optional<std::string> lrs_load_reporting_server_name;
  };

  using CdsUpdateMap = std::map<std::string /*cluster_name*/, CdsUpdate>;

  class PriorityListUpdate {
   public:
    struct LocalityMap {
      struct Locality {
        bool operator==(const Locality& other) const {
          return *name == *other.name && serverlist == other.serverlist &&
                 lb_weight == other.lb_weight && priority == other.priority;
        }

        // This comparator only compares the locality names.
        struct Less {
          bool operator()(const Locality& lhs, const Locality& rhs) const {
            return XdsLocalityName::Less()(lhs.name, rhs.name);
          }
        };

        RefCountedPtr<XdsLocalityName> name;
        ServerAddressList serverlist;
        uint32_t lb_weight;
        uint32_t priority;
      };

      bool Contains(const RefCountedPtr<XdsLocalityName>& name) const {
        return localities.find(name) != localities.end();
      }

      size_t size() const { return localities.size(); }

      std::map<RefCountedPtr<XdsLocalityName>, Locality, XdsLocalityName::Less>
          localities;
    };

    bool operator==(const PriorityListUpdate& other) const;
    bool operator!=(const PriorityListUpdate& other) const {
      return !(*this == other);
    }

    void Add(LocalityMap::Locality locality);

    const LocalityMap* Find(uint32_t priority) const;

    bool Contains(uint32_t priority) const {
      return priority < priorities_.size();
    }
    bool Contains(const RefCountedPtr<XdsLocalityName>& name);

    bool empty() const { return priorities_.empty(); }
    size_t size() const { return priorities_.size(); }

    // Callers should make sure the priority list is non-empty.
    uint32_t LowestPriority() const {
      return static_cast<uint32_t>(priorities_.size()) - 1;
    }

   private:
    absl::InlinedVector<LocalityMap, 2> priorities_;
  };

  // There are two phases of accessing this class's content:
  // 1. to initialize in the control plane combiner;
  // 2. to use in the data plane combiner.
  // So no additional synchronization is needed.
  class DropConfig : public RefCounted<DropConfig> {
   public:
    struct DropCategory {
      bool operator==(const DropCategory& other) const {
        return name == other.name &&
               parts_per_million == other.parts_per_million;
      }

      std::string name;
      const uint32_t parts_per_million;
    };

    using DropCategoryList = absl::InlinedVector<DropCategory, 2>;

    void AddCategory(std::string name, uint32_t parts_per_million) {
      drop_category_list_.emplace_back(
          DropCategory{std::move(name), parts_per_million});
      if (parts_per_million == 1000000) drop_all_ = true;
    }

    // The only method invoked from the data plane combiner.
    bool ShouldDrop(const std::string** category_name) const;

    const DropCategoryList& drop_category_list() const {
      return drop_category_list_;
    }

    bool drop_all() const { return drop_all_; }

    bool operator==(const DropConfig& other) const {
      return drop_category_list_ == other.drop_category_list_;
    }
    bool operator!=(const DropConfig& other) const { return !(*this == other); }

   private:
    DropCategoryList drop_category_list_;
    bool drop_all_ = false;
  };

  struct EdsUpdate {
    PriorityListUpdate priority_list_update;
    RefCountedPtr<DropConfig> drop_config;
  };

  using EdsUpdateMap = std::map<std::string /*eds_service_name*/, EdsUpdate>;

  struct ClusterLoadReport {
    XdsClusterDropStats::DroppedRequestsMap dropped_requests;
    std::map<RefCountedPtr<XdsLocalityName>, XdsClusterLocalityStats::Snapshot,
             XdsLocalityName::Less>
        locality_stats;
    grpc_millis load_report_interval;
  };
  using ClusterLoadReportMap = std::map<
      std::pair<std::string /*cluster_name*/, std::string /*eds_service_name*/>,
      ClusterLoadReport>;

  XdsApi(XdsClient* client, TraceFlag* tracer, const XdsBootstrap* bootstrap);

  // Creates an ADS request.
  // Takes ownership of \a error.
  grpc_slice CreateAdsRequest(const std::string& type_url,
                              const std::set<absl::string_view>& resource_names,
                              const std::string& version,
                              const std::string& nonce, grpc_error* error,
                              bool populate_node);

  // Parses an ADS response.
  // If the response can't be parsed at the top level, the resulting
  // type_url will be empty.
  struct AdsParseResult {
    grpc_error* parse_error = GRPC_ERROR_NONE;
    std::string version;
    std::string nonce;
    std::string type_url;
    absl::optional<LdsUpdate> lds_update;
    absl::optional<RdsUpdate> rds_update;
    CdsUpdateMap cds_update_map;
    EdsUpdateMap eds_update_map;
  };
  AdsParseResult ParseAdsResponse(
      const grpc_slice& encoded_response,
      const std::string& expected_server_name,
      const std::set<absl::string_view>& expected_route_configuration_names,
      const std::set<absl::string_view>& expected_cluster_names,
      const std::set<absl::string_view>& expected_eds_service_names);

  // Creates an LRS request querying \a server_name.
  grpc_slice CreateLrsInitialRequest(const std::string& server_name);

  // Creates an LRS request sending a client-side load report.
  grpc_slice CreateLrsRequest(ClusterLoadReportMap cluster_load_report_map);

  // Parses the LRS response and returns \a
  // load_reporting_interval for client-side load reporting. If there is any
  // error, the output config is invalid.
  grpc_error* ParseLrsResponse(const grpc_slice& encoded_response,
                               bool* send_all_clusters,
                               std::set<std::string>* cluster_names,
                               grpc_millis* load_reporting_interval);

 private:
  XdsClient* client_;
  TraceFlag* tracer_;
  const bool use_v3_;
  const bool xds_routing_enabled_;
<<<<<<< HEAD
  const XdsBootstrap* bootstrap_;  // Do not own.
=======
  const XdsBootstrap::Node* node_;
  upb::SymbolTable symtab_;
>>>>>>> 4ebc22ae
  const std::string build_version_;
  const std::string user_agent_name_;
};

}  // namespace grpc_core

#endif /* GRPC_CORE_EXT_FILTERS_CLIENT_CHANNEL_XDS_XDS_API_H */<|MERGE_RESOLUTION|>--- conflicted
+++ resolved
@@ -279,12 +279,8 @@
   TraceFlag* tracer_;
   const bool use_v3_;
   const bool xds_routing_enabled_;
-<<<<<<< HEAD
   const XdsBootstrap* bootstrap_;  // Do not own.
-=======
-  const XdsBootstrap::Node* node_;
   upb::SymbolTable symtab_;
->>>>>>> 4ebc22ae
   const std::string build_version_;
   const std::string user_agent_name_;
 };
