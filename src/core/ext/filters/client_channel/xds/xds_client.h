--- conflicted
+++ resolved
@@ -216,42 +216,11 @@
 
   std::map<StringView, std::set<XdsClientStats*>> ClientStatsMap() const;
 
-  std::set<StringView> WatchedClusterNames() const;
-
-  std::set<StringView> EdsServiceNames() const;
-
-  std::map<StringView, std::set<XdsClientStats*>> ClientStatsMap() const;
-
   // Channel arg vtable functions.
   static void* ChannelArgCopy(void* p);
   static void ChannelArgDestroy(void* p);
   static int ChannelArgCmp(void* p, void* q);
 
-  // All the received clusters are cached, no matter they are watched or not.
-  std::map<StringView /*cluster_name*/, ClusterState, StringLess> cluster_map_;
-  // Only the watched EDS service names are stored.
-  std::map<StringView /*eds_service_name*/, EndpointState, StringLess>
-      endpoint_map_;
-
-  grpc_core::UniquePtr<char> build_version_;
-
-  Combiner* combiner_;
-  grpc_pollset_set* interested_parties_;
-
-  std::unique_ptr<XdsBootstrap> bootstrap_;
-
-<<<<<<< HEAD
-  const std::string server_name_;
-
-=======
-  std::string server_name_;
->>>>>>> a0b812c3
-  std::unique_ptr<ServiceConfigWatcherInterface> service_config_watcher_;
-
-  // The channel for communicating with the xds server.
-  OrphanablePtr<ChannelState> chand_;
-
-<<<<<<< HEAD
   std::string route_config_name_;
   std::string cluster_name_;
   // All the received clusters are cached, no matter they are watched or not.
@@ -260,8 +229,20 @@
   std::map<StringView /*eds_service_name*/, EndpointState, StringLess>
       endpoint_map_;
 
-=======
->>>>>>> a0b812c3
+  grpc_core::UniquePtr<char> build_version_;
+
+  Combiner* combiner_;
+  grpc_pollset_set* interested_parties_;
+
+  std::unique_ptr<XdsBootstrap> bootstrap_;
+
+  const std::string server_name_;
+
+  std::unique_ptr<ServiceConfigWatcherInterface> service_config_watcher_;
+
+  // The channel for communicating with the xds server.
+  OrphanablePtr<ChannelState> chand_;
+
   bool shutting_down_ = false;
 };
 
