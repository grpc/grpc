/*
 *
 * Copyright 2018 gRPC authors.
 *
 * Licensed under the Apache License, Version 2.0 (the "License");
 * you may not use this file except in compliance with the License.
 * You may obtain a copy of the License at
 *
 *     http://www.apache.org/licenses/LICENSE-2.0
 *
 * Unless required by applicable law or agreed to in writing, software
 * distributed under the License is distributed on an "AS IS" BASIS,
 * WITHOUT WARRANTIES OR CONDITIONS OF ANY KIND, either express or implied.
 * See the License for the specific language governing permissions and
 * limitations under the License.
 *
 */

#include <grpc/support/port_platform.h>

#include <inttypes.h>
#include <limits.h>
#include <string.h>

#include <grpc/byte_buffer_reader.h>
#include <grpc/grpc.h>
#include <grpc/support/alloc.h>
#include <grpc/support/string_util.h>
#include <grpc/support/time.h>

#include "src/core/ext/filters/client_channel/client_channel.h"
#include "src/core/ext/filters/client_channel/parse_address.h"
#include "src/core/ext/filters/client_channel/server_address.h"
#include "src/core/ext/filters/client_channel/service_config.h"
#include "src/core/ext/filters/client_channel/xds/xds_api.h"
#include "src/core/ext/filters/client_channel/xds/xds_channel.h"
#include "src/core/ext/filters/client_channel/xds/xds_channel_args.h"
#include "src/core/ext/filters/client_channel/xds/xds_client.h"
#include "src/core/ext/filters/client_channel/xds/xds_client_stats.h"
#include "src/core/lib/backoff/backoff.h"
#include "src/core/lib/channel/channel_args.h"
#include "src/core/lib/channel/channel_stack.h"
#include "src/core/lib/gpr/string.h"
#include "src/core/lib/gprpp/map.h"
#include "src/core/lib/gprpp/memory.h"
#include "src/core/lib/gprpp/orphanable.h"
#include "src/core/lib/gprpp/ref_counted_ptr.h"
#include "src/core/lib/gprpp/sync.h"
#include "src/core/lib/iomgr/combiner.h"
#include "src/core/lib/iomgr/sockaddr.h"
#include "src/core/lib/iomgr/sockaddr_utils.h"
#include "src/core/lib/iomgr/timer.h"
#include "src/core/lib/slice/slice_hash_table.h"
#include "src/core/lib/slice/slice_internal.h"
#include "src/core/lib/slice/slice_string_helpers.h"
#include "src/core/lib/surface/call.h"
#include "src/core/lib/surface/channel.h"
#include "src/core/lib/surface/channel_init.h"
#include "src/core/lib/transport/static_metadata.h"

#define GRPC_XDS_INITIAL_CONNECT_BACKOFF_SECONDS 1
#define GRPC_XDS_RECONNECT_BACKOFF_MULTIPLIER 1.6
#define GRPC_XDS_RECONNECT_MAX_BACKOFF_SECONDS 120
#define GRPC_XDS_RECONNECT_JITTER 0.2
#define GRPC_XDS_MIN_CLIENT_LOAD_REPORTING_INTERVAL_MS 1000

namespace grpc_core {

TraceFlag grpc_xds_client_trace(false, "xds_client");

//
// Internal class declarations
//

// An xds call wrapper that can restart a call upon failure. Holds a ref to
// the xds channel. The template parameter is the kind of wrapped xds call.
template <typename T>
class XdsClient::ChannelState::RetryableCall
    : public InternallyRefCounted<RetryableCall<T>> {
 public:
  explicit RetryableCall(RefCountedPtr<ChannelState> chand);

  void Orphan() override;

  void OnCallFinishedLocked();

  T* calld() const { return calld_.get(); }
  ChannelState* chand() const { return chand_.get(); }

  bool IsCurrentCallOnChannel() const;

 private:
  void StartNewCallLocked();
  void StartRetryTimerLocked();
  static void OnRetryTimer(void* arg, grpc_error* error);
  static void OnRetryTimerLocked(void* arg, grpc_error* error);

  // The wrapped xds call that talks to the xds server. It's instantiated
  // every time we start a new call. It's null during call retry backoff.
  OrphanablePtr<T> calld_;
  // The owning xds channel.
  RefCountedPtr<ChannelState> chand_;

  // Retry state.
  BackOff backoff_;
  grpc_timer retry_timer_;
  grpc_closure on_retry_timer_;
  bool retry_timer_callback_pending_ = false;

  bool shutting_down_ = false;
};

// Contains an ADS call to the xds server.
class XdsClient::ChannelState::AdsCallState
    : public InternallyRefCounted<AdsCallState> {
 public:
  // The ctor and dtor should not be used directly.
  explicit AdsCallState(RefCountedPtr<RetryableCall<AdsCallState>> parent);
  ~AdsCallState() override;

  void Orphan() override;

  RetryableCall<AdsCallState>* parent() const { return parent_.get(); }
  ChannelState* chand() const { return parent_->chand(); }
  XdsClient* xds_client() const { return chand()->xds_client(); }
  bool seen_response() const { return seen_response_; }

  bool HasWatcher() const;

  // Does not own \a error.
  void SendMessageLocked(AdsResourceType type, grpc_error* error,
                         bool is_first_message = false);

 private:
  struct BufferedRequest {
    grpc_error* error;

    explicit BufferedRequest(grpc_error* error)
        : error(GRPC_ERROR_REF(error)) {}
    ~BufferedRequest() { GRPC_ERROR_UNREF(error); }
  };

  void AcceptCdsUpdate(CdsUpdateMap cds_update_map, VersionState new_version);
  void AcceptEdsUpdate(EdsUpdateMap eds_update_map, VersionState new_version);

  static void OnRequestSentLocked(void* arg, grpc_error* error);
  static void OnResponseReceived(void* arg, grpc_error* error);
  static void OnStatusReceived(void* arg, grpc_error* error);
  static void OnResponseReceivedLocked(void* arg, grpc_error* error);
  static void OnStatusReceivedLocked(void* arg, grpc_error* error);

  bool IsCurrentCallOnChannel() const;

  // The owning RetryableCall<>.
  RefCountedPtr<RetryableCall<AdsCallState>> parent_;
  bool seen_response_ = false;

  // Always non-NULL.
  grpc_call* call_;

  // recv_initial_metadata
  grpc_metadata_array initial_metadata_recv_;

  // send_message
  grpc_byte_buffer* send_message_payload_ = nullptr;
  grpc_closure on_request_sent_;

  // recv_message
  grpc_byte_buffer* recv_message_payload_ = nullptr;
  grpc_closure on_response_received_;

  // recv_trailing_metadata
  grpc_metadata_array trailing_metadata_recv_;
  grpc_status_code status_code_;
  grpc_slice status_details_;
  grpc_closure on_status_received_;

  // Version states.
  VersionState cds_version_state_;
  VersionState eds_version_state_;

  // Buffered requests.
  std::unique_ptr<BufferedRequest> buffered_cds_request_;
  std::unique_ptr<BufferedRequest> buffered_eds_request_;
};

// Contains an LRS call to the xds server.
class XdsClient::ChannelState::LrsCallState
    : public InternallyRefCounted<LrsCallState> {
 public:
  // The ctor and dtor should not be used directly.
  explicit LrsCallState(RefCountedPtr<RetryableCall<LrsCallState>> parent);
  ~LrsCallState() override;

  void Orphan() override;

  void MaybeStartReportingLocked();

  RetryableCall<LrsCallState>* parent() { return parent_.get(); }
  ChannelState* chand() const { return parent_->chand(); }
  XdsClient* xds_client() const { return chand()->xds_client(); }
  bool seen_response() const { return seen_response_; }

 private:
  // Reports client-side load stats according to a fixed interval.
  class Reporter : public InternallyRefCounted<Reporter> {
   public:
    Reporter(RefCountedPtr<LrsCallState> parent, grpc_millis report_interval)
        : parent_(std::move(parent)), report_interval_(report_interval) {
      ScheduleNextReportLocked();
    }

    void Orphan() override;

   private:
    void ScheduleNextReportLocked();
    static void OnNextReportTimer(void* arg, grpc_error* error);
    static void OnNextReportTimerLocked(void* arg, grpc_error* error);
    void SendReportLocked();
    static void OnReportDone(void* arg, grpc_error* error);
    static void OnReportDoneLocked(void* arg, grpc_error* error);

    bool IsCurrentReporterOnCall() const {
      return this == parent_->reporter_.get();
    }
    XdsClient* xds_client() const { return parent_->xds_client(); }

    // The owning LRS call.
    RefCountedPtr<LrsCallState> parent_;

    // The load reporting state.
    const grpc_millis report_interval_;
    bool last_report_counters_were_zero_ = false;
    bool next_report_timer_callback_pending_ = false;
    grpc_timer next_report_timer_;
    grpc_closure on_next_report_timer_;
    grpc_closure on_report_done_;
  };

  static void OnInitialRequestSent(void* arg, grpc_error* error);
  static void OnResponseReceived(void* arg, grpc_error* error);
  static void OnStatusReceived(void* arg, grpc_error* error);
  static void OnInitialRequestSentLocked(void* arg, grpc_error* error);
  static void OnResponseReceivedLocked(void* arg, grpc_error* error);
  static void OnStatusReceivedLocked(void* arg, grpc_error* error);

  bool IsCurrentCallOnChannel() const;

  // The owning RetryableCall<>.
  RefCountedPtr<RetryableCall<LrsCallState>> parent_;
  bool seen_response_ = false;

  // Always non-NULL.
  grpc_call* call_;

  // recv_initial_metadata
  grpc_metadata_array initial_metadata_recv_;

  // send_message
  grpc_byte_buffer* send_message_payload_ = nullptr;
  grpc_closure on_initial_request_sent_;

  // recv_message
  grpc_byte_buffer* recv_message_payload_ = nullptr;
  grpc_closure on_response_received_;

  // recv_trailing_metadata
  grpc_metadata_array trailing_metadata_recv_;
  grpc_status_code status_code_;
  grpc_slice status_details_;
  grpc_closure on_status_received_;

  // Load reporting state.
<<<<<<< HEAD
  std::set<std::unique_ptr<char>>
      cluster_names_;  // Asked for by the LRS server.
=======
  grpc_core::UniquePtr<char> cluster_name_;
>>>>>>> 520dae74
  grpc_millis load_reporting_interval_ = 0;
  OrphanablePtr<Reporter> reporter_;
};

//
// XdsClient::ChannelState::StateWatcher
//

class XdsClient::ChannelState::StateWatcher
    : public AsyncConnectivityStateWatcherInterface {
 public:
  explicit StateWatcher(RefCountedPtr<ChannelState> parent)
      : AsyncConnectivityStateWatcherInterface(parent->xds_client()->combiner_),
        parent_(std::move(parent)) {}

 private:
  void OnConnectivityStateChange(grpc_connectivity_state new_state) override {
    if (!parent_->shutting_down_ &&
        new_state == GRPC_CHANNEL_TRANSIENT_FAILURE) {
      // In TRANSIENT_FAILURE.  Notify all watchers of error.
      gpr_log(GPR_INFO,
              "[xds_client %p] xds channel in state TRANSIENT_FAILURE",
              parent_->xds_client());
      parent_->xds_client()->NotifyOnError(GRPC_ERROR_CREATE_FROM_STATIC_STRING(
          "xds channel in TRANSIENT_FAILURE"));
    }
  }

  RefCountedPtr<ChannelState> parent_;
};

//
// XdsClient::ChannelState
//

namespace {

// Returns the channel args for the xds channel.
grpc_channel_args* BuildXdsChannelArgs(const grpc_channel_args& args) {
  static const char* args_to_remove[] = {
      // LB policy name, since we want to use the default (pick_first) in
      // the LB channel.
      GRPC_ARG_LB_POLICY_NAME,
      // The service config that contains the LB config. We don't want to
      // recursively use xds in the LB channel.
      GRPC_ARG_SERVICE_CONFIG,
      // The channel arg for the server URI, since that will be different for
      // the xds channel than for the parent channel.  The client channel
      // factory will re-add this arg with the right value.
      GRPC_ARG_SERVER_URI,
      // The xds channel should use the authority indicated by the target
      // authority table (see \a ModifyXdsChannelArgs),
      // as opposed to the authority from the parent channel.
      GRPC_ARG_DEFAULT_AUTHORITY,
      // Just as for \a GRPC_ARG_DEFAULT_AUTHORITY, the xds channel should be
      // treated as a stand-alone channel and not inherit this argument from the
      // args of the parent channel.
      GRPC_SSL_TARGET_NAME_OVERRIDE_ARG,
      // Don't want to pass down channelz node from parent; the balancer
      // channel will get its own.
      GRPC_ARG_CHANNELZ_CHANNEL_NODE,
  };
  // Channel args to add.
  InlinedVector<grpc_arg, 2> args_to_add;
  // A channel arg indicating that the target is an xds server.
  // TODO(roth): Once we figure out our fallback and credentials story, decide
  // whether this is actually needed.  Note that it's currently used by the
  // fake security connector as well.
  args_to_add.emplace_back(grpc_channel_arg_integer_create(
      const_cast<char*>(GRPC_ARG_ADDRESS_IS_XDS_SERVER), 1));
  // The parent channel's channelz uuid.
  channelz::ChannelNode* channelz_node = nullptr;
  const grpc_arg* arg =
      grpc_channel_args_find(&args, GRPC_ARG_CHANNELZ_CHANNEL_NODE);
  if (arg != nullptr && arg->type == GRPC_ARG_POINTER &&
      arg->value.pointer.p != nullptr) {
    channelz_node = static_cast<channelz::ChannelNode*>(arg->value.pointer.p);
    args_to_add.emplace_back(
        channelz::MakeParentUuidArg(channelz_node->uuid()));
  }
  // Construct channel args.
  grpc_channel_args* new_args = grpc_channel_args_copy_and_add_and_remove(
      &args, args_to_remove, GPR_ARRAY_SIZE(args_to_remove), args_to_add.data(),
      args_to_add.size());
  // Make any necessary modifications for security.
  return ModifyXdsChannelArgs(new_args);
}

}  // namespace

XdsClient::ChannelState::ChannelState(RefCountedPtr<XdsClient> xds_client,
                                      const grpc_channel_args& args)
    : InternallyRefCounted<ChannelState>(&grpc_xds_client_trace),
      xds_client_(std::move(xds_client)) {
  grpc_channel_args* new_args = BuildXdsChannelArgs(args);
  channel_ = CreateXdsChannel(*xds_client_->bootstrap_, *new_args);
  grpc_channel_args_destroy(new_args);
  GPR_ASSERT(channel_ != nullptr);
  StartConnectivityWatchLocked();
}

XdsClient::ChannelState::~ChannelState() {
  if (GRPC_TRACE_FLAG_ENABLED(grpc_xds_client_trace)) {
    gpr_log(GPR_INFO, "[xds_client %p] Destroying xds channel %p", xds_client(),
            this);
  }
  grpc_channel_destroy(channel_);
}

void XdsClient::ChannelState::Orphan() {
  shutting_down_ = true;
  CancelConnectivityWatchLocked();
  ads_calld_.reset();
  lrs_calld_.reset();
  Unref(DEBUG_LOCATION, "ChannelState+orphaned");
}

XdsClient::ChannelState::AdsCallState* XdsClient::ChannelState::ads_calld()
    const {
  return ads_calld_->calld();
}

XdsClient::ChannelState::LrsCallState* XdsClient::ChannelState::lrs_calld()
    const {
  return lrs_calld_->calld();
}

bool XdsClient::ChannelState::HasActiveAdsCall() const {
  return ads_calld_->calld() != nullptr;
}

void XdsClient::ChannelState::MaybeStartLrsCall() {
  if (lrs_calld_ != nullptr) return;
  lrs_calld_.reset(
      new RetryableCall<LrsCallState>(Ref(DEBUG_LOCATION, "ChannelState+lrs")));
}

void XdsClient::ChannelState::StopLrsCall() { lrs_calld_.reset(); }

void XdsClient::ChannelState::StartConnectivityWatchLocked() {
  grpc_channel_element* client_channel_elem =
      grpc_channel_stack_last_element(grpc_channel_get_channel_stack(channel_));
  GPR_ASSERT(client_channel_elem->filter == &grpc_client_channel_filter);
  watcher_ = new StateWatcher(Ref());
  grpc_client_channel_start_connectivity_watch(
      client_channel_elem, GRPC_CHANNEL_IDLE,
      OrphanablePtr<AsyncConnectivityStateWatcherInterface>(watcher_));
}

void XdsClient::ChannelState::CancelConnectivityWatchLocked() {
  grpc_channel_element* client_channel_elem =
      grpc_channel_stack_last_element(grpc_channel_get_channel_stack(channel_));
  GPR_ASSERT(client_channel_elem->filter == &grpc_client_channel_filter);
  grpc_client_channel_stop_connectivity_watch(client_channel_elem, watcher_);
}

void XdsClient::ChannelState::OnNewResourceNameWatched(
    AdsResourceType ads_type) {
  if (ads_calld_ == nullptr) {
    // FIXME: Honor backoff.
    ads_calld_.reset(new RetryableCall<AdsCallState>(
        Ref(DEBUG_LOCATION, "ChannelState+ads")));
  } else {
    ads_calld()->SendMessageLocked(ads_type, nullptr, false);
  }
}

void XdsClient::ChannelState::OnWatcherRemoved() {
  // Stop ADS call if there are no watchers.
  if (!ads_calld()->HasWatcher()) ads_calld_.reset();
}

//
// XdsClient::ChannelState::RetryableCall<>
//

template <typename T>
XdsClient::ChannelState::RetryableCall<T>::RetryableCall(
    RefCountedPtr<ChannelState> chand)
    : chand_(std::move(chand)),
      backoff_(
          BackOff::Options()
              .set_initial_backoff(GRPC_XDS_INITIAL_CONNECT_BACKOFF_SECONDS *
                                   1000)
              .set_multiplier(GRPC_XDS_RECONNECT_BACKOFF_MULTIPLIER)
              .set_jitter(GRPC_XDS_RECONNECT_JITTER)
              .set_max_backoff(GRPC_XDS_RECONNECT_MAX_BACKOFF_SECONDS * 1000)) {
  StartNewCallLocked();
}

template <typename T>
void XdsClient::ChannelState::RetryableCall<T>::Orphan() {
  shutting_down_ = true;
  calld_.reset();
  if (retry_timer_callback_pending_) grpc_timer_cancel(&retry_timer_);
  this->Unref(DEBUG_LOCATION, "RetryableCall+orphaned");
}

template <typename T>
void XdsClient::ChannelState::RetryableCall<T>::OnCallFinishedLocked() {
  const bool seen_response = calld_->seen_response();
  calld_.reset();
  if (seen_response) {
    // If we lost connection to the xds server, reset backoff and restart the
    // call immediately.
    backoff_.Reset();
    StartNewCallLocked();
  } else {
    // If we failed to connect to the xds server, retry later.
    StartRetryTimerLocked();
  }
}

template <typename T>
void XdsClient::ChannelState::RetryableCall<T>::StartNewCallLocked() {
  if (shutting_down_) return;
  GPR_ASSERT(chand_->channel_ != nullptr);
  GPR_ASSERT(calld_ == nullptr);
  if (GRPC_TRACE_FLAG_ENABLED(grpc_xds_client_trace)) {
    gpr_log(GPR_INFO,
            "[xds_client %p] Start new call from retryable call (chand: %p, "
            "retryable call: %p)",
            chand()->xds_client(), chand(), this);
  }
  calld_ = MakeOrphanable<T>(
      this->Ref(DEBUG_LOCATION, "RetryableCall+start_new_call"));
}

template <typename T>
void XdsClient::ChannelState::RetryableCall<T>::StartRetryTimerLocked() {
  if (shutting_down_) return;
  const grpc_millis next_attempt_time = backoff_.NextAttemptTime();
  if (GRPC_TRACE_FLAG_ENABLED(grpc_xds_client_trace)) {
    grpc_millis timeout = GPR_MAX(next_attempt_time - ExecCtx::Get()->Now(), 0);
    gpr_log(GPR_INFO,
            "[xds_client %p] Failed to connect to xds server (chand: %p) "
            "retry timer will fire in %" PRId64 "ms.",
            chand()->xds_client(), chand(), timeout);
  }
  this->Ref(DEBUG_LOCATION, "RetryableCall+retry_timer_start").release();
  GRPC_CLOSURE_INIT(&on_retry_timer_, OnRetryTimer, this,
                    grpc_schedule_on_exec_ctx);
  grpc_timer_init(&retry_timer_, next_attempt_time, &on_retry_timer_);
  retry_timer_callback_pending_ = true;
}

template <typename T>
void XdsClient::ChannelState::RetryableCall<T>::OnRetryTimer(
    void* arg, grpc_error* error) {
  RetryableCall* calld = static_cast<RetryableCall*>(arg);
  calld->chand_->xds_client()->combiner_->Run(
      GRPC_CLOSURE_INIT(&calld->on_retry_timer_, OnRetryTimerLocked, calld,
                        nullptr),
      GRPC_ERROR_REF(error));
}

template <typename T>
void XdsClient::ChannelState::RetryableCall<T>::OnRetryTimerLocked(
    void* arg, grpc_error* error) {
  RetryableCall* calld = static_cast<RetryableCall*>(arg);
  calld->retry_timer_callback_pending_ = false;
  if (!calld->shutting_down_ && error == GRPC_ERROR_NONE) {
    if (GRPC_TRACE_FLAG_ENABLED(grpc_xds_client_trace)) {
      gpr_log(
          GPR_INFO,
          "[xds_client %p] Retry timer fires (chand: %p, retryable call: %p)",
          calld->chand()->xds_client(), calld->chand(), calld);
    }
    calld->StartNewCallLocked();
  }
  calld->Unref(DEBUG_LOCATION, "RetryableCall+retry_timer_done");
}

//
// XdsClient::ChannelState::AdsCallState
//

XdsClient::ChannelState::AdsCallState::AdsCallState(
    RefCountedPtr<RetryableCall<AdsCallState>> parent)
    : InternallyRefCounted<AdsCallState>(&grpc_xds_client_trace),
      parent_(std::move(parent)) {
  // Init the ADS call. Note that the call will progress every time there's
  // activity in xds_client()->interested_parties_, which is comprised of
  // the polling entities from client_channel.
  GPR_ASSERT(xds_client() != nullptr);
  GPR_ASSERT(xds_client()->server_name_ != nullptr);
  GPR_ASSERT(*xds_client()->server_name_.get() != '\0');
  // Create a call with the specified method name.
  call_ = grpc_channel_create_pollset_set_call(
      chand()->channel_, nullptr, GRPC_PROPAGATE_DEFAULTS,
      xds_client()->interested_parties_,
      GRPC_MDSTR_SLASH_ENVOY_DOT_SERVICE_DOT_DISCOVERY_DOT_V2_DOT_AGGREGATEDDISCOVERYSERVICE_SLASH_STREAMAGGREGATEDRESOURCES,
      nullptr, GRPC_MILLIS_INF_FUTURE, nullptr);
  GPR_ASSERT(call_ != nullptr);
  // Init data associated with the call.
  grpc_metadata_array_init(&initial_metadata_recv_);
  grpc_metadata_array_init(&trailing_metadata_recv_);
  // Start the call.
  if (GRPC_TRACE_FLAG_ENABLED(grpc_xds_client_trace)) {
    gpr_log(GPR_INFO,
            "[xds_client %p] Starting ADS call (chand: %p, calld: %p, "
            "call: %p)",
            xds_client(), chand(), this, call_);
  }
  // Create the ops.
  grpc_call_error call_error;
  grpc_op ops[3];
  memset(ops, 0, sizeof(ops));
  // Op: send initial metadata.
  grpc_op* op = ops;
  op->op = GRPC_OP_SEND_INITIAL_METADATA;
  op->data.send_initial_metadata.count = 0;
  op->flags = 0;
  op->reserved = nullptr;
  op++;
  call_error = grpc_call_start_batch_and_execute(call_, ops, (size_t)(op - ops),
                                                 nullptr);
  GPR_ASSERT(GRPC_CALL_OK == call_error);
  // Op: send request message.
  GRPC_CLOSURE_INIT(&on_request_sent_, OnRequestSentLocked, this,
                    grpc_schedule_on_exec_ctx);
  bool initial_message = true;
  if (!xds_client()->cluster_map_.empty()) {
    SendMessageLocked(CDS, nullptr, initial_message);
    initial_message = false;
  }
  if (!xds_client()->endpoint_map_.empty()) {
    SendMessageLocked(EDS, nullptr, initial_message);
  }
  // Op: recv initial metadata.
  op = ops;
  op->op = GRPC_OP_RECV_INITIAL_METADATA;
  op->data.recv_initial_metadata.recv_initial_metadata =
      &initial_metadata_recv_;
  op->flags = 0;
  op->reserved = nullptr;
  op++;
  // Op: recv response.
  op->op = GRPC_OP_RECV_MESSAGE;
  op->data.recv_message.recv_message = &recv_message_payload_;
  op->flags = 0;
  op->reserved = nullptr;
  op++;
  Ref(DEBUG_LOCATION, "ADS+OnResponseReceivedLocked").release();
  GRPC_CLOSURE_INIT(&on_response_received_, OnResponseReceived, this,
                    grpc_schedule_on_exec_ctx);
  call_error = grpc_call_start_batch_and_execute(call_, ops, (size_t)(op - ops),
                                                 &on_response_received_);
  GPR_ASSERT(GRPC_CALL_OK == call_error);
  // Op: recv server status.
  op = ops;
  op->op = GRPC_OP_RECV_STATUS_ON_CLIENT;
  op->data.recv_status_on_client.trailing_metadata = &trailing_metadata_recv_;
  op->data.recv_status_on_client.status = &status_code_;
  op->data.recv_status_on_client.status_details = &status_details_;
  op->flags = 0;
  op->reserved = nullptr;
  op++;
  // This callback signals the end of the call, so it relies on the initial
  // ref instead of a new ref. When it's invoked, it's the initial ref that is
  // unreffed.
  GRPC_CLOSURE_INIT(&on_status_received_, OnStatusReceived, this,
                    grpc_schedule_on_exec_ctx);
  call_error = grpc_call_start_batch_and_execute(call_, ops, (size_t)(op - ops),
                                                 &on_status_received_);
  GPR_ASSERT(GRPC_CALL_OK == call_error);
}

XdsClient::ChannelState::AdsCallState::~AdsCallState() {
  grpc_metadata_array_destroy(&initial_metadata_recv_);
  grpc_metadata_array_destroy(&trailing_metadata_recv_);
  grpc_byte_buffer_destroy(send_message_payload_);
  grpc_byte_buffer_destroy(recv_message_payload_);
  grpc_slice_unref_internal(status_details_);
  GPR_ASSERT(call_ != nullptr);
  grpc_call_unref(call_);
}

void XdsClient::ChannelState::AdsCallState::Orphan() {
  GPR_ASSERT(call_ != nullptr);
  // If we are here because xds_client wants to cancel the call,
  // on_status_received_ will complete the cancellation and clean up. Otherwise,
  // we are here because xds_client has to orphan a failed call, then the
  // following cancellation will be a no-op.
  grpc_call_cancel(call_, nullptr);
  // Note that the initial ref is hold by on_status_received_. So the
  // corresponding unref happens in on_status_received_ instead of here.
}

bool XdsClient::ChannelState::AdsCallState::HasWatcher() const {
  for (const auto p : xds_client()->cluster_map_) {
    const ClusterState& cluster_state = p.second;
    if (!cluster_state.watchers.empty()) return true;
  }
  return !xds_client()->endpoint_map_.empty();
}

void XdsClient::ChannelState::AdsCallState::SendMessageLocked(
    AdsResourceType type, grpc_error* error, bool is_first_message) {
  // Buffer message sending if an existing message is in flight.
  if (send_message_payload_ != nullptr) {
    switch (type) {
      case CDS:
        buffered_cds_request_.reset(new BufferedRequest(error));
        break;
      case EDS:
        buffered_eds_request_.reset(new BufferedRequest(error));
        break;
      default:
        GPR_UNREACHABLE_CODE(return );
    }
    return;
  }
  grpc_slice request_payload_slice;
  const XdsBootstrap::Node* node =
      is_first_message ? xds_client()->bootstrap_->node() : nullptr;
  const char* build_version =
      is_first_message ? xds_client()->build_version_.get() : nullptr;
  switch (type) {
    case CDS:
      request_payload_slice = XdsCdsRequestCreateAndEncode(
          xds_client()->WatchedClusterNames(), node, build_version,
          cds_version_state_, error);
      break;
    case EDS:
      request_payload_slice = XdsEdsRequestCreateAndEncode(
          xds_client()->EdsServiceNames(), node, build_version,
          eds_version_state_, error);
      break;
    default:
      GPR_UNREACHABLE_CODE(return );
  }
  // Create message payload.
  send_message_payload_ =
      grpc_raw_byte_buffer_create(&request_payload_slice, 1);
  grpc_slice_unref_internal(request_payload_slice);
  // Send the message.
  grpc_op op;
  memset(&op, 0, sizeof(op));
  op.op = GRPC_OP_SEND_MESSAGE;
  op.data.send_message.send_message = send_message_payload_;
  Ref(DEBUG_LOCATION, "ADS+OnRequestSentLocked").release();
  grpc_call_error call_error =
      grpc_call_start_batch_and_execute(call_, &op, 1, &on_request_sent_);
  if (GPR_UNLIKELY(call_error != GRPC_CALL_OK)) {
    gpr_log(GPR_ERROR,
            "[xds_client %p] calld=%p call_error=%d sending ADS message",
            xds_client(), this, call_error);
    GPR_ASSERT(GRPC_CALL_OK == call_error);
  }
}

void XdsClient::ChannelState::AdsCallState::AcceptCdsUpdate(
    CdsUpdateMap cds_update_map, VersionState new_version) {
  cds_version_state_.nonce = std::move(new_version.nonce);
  for (auto& p : cds_update_map) {
    const char* cluster_name = p.first.get();
    CdsUpdate& cds_update = p.second;
    if (GRPC_TRACE_FLAG_ENABLED(grpc_xds_client_trace)) {
      gpr_log(GPR_INFO,
              "[xds_client %p] CDS update (cluster=%s) received: "
              "eds_service_name=%s, "
              "lrs_load_reporting_server_name=%s",
              xds_client(), cluster_name, cds_update.eds_service_name.get(),
              cds_update.lrs_load_reporting_server_name.get());
    }
    ClusterState& cluster_state = xds_client()->cluster_map_[cluster_name];
    // Ignore identical update.
    const CdsUpdate& prev_update = cluster_state.update;
    const bool eds_service_name_changed =
        ((prev_update.eds_service_name == nullptr) !=
         (cds_update.eds_service_name == nullptr)) ||
        ((prev_update.eds_service_name != nullptr) &&
         gpr_stricmp(prev_update.eds_service_name.get(),
                     cds_update.eds_service_name.get()) != 0);
    const bool lrs_server_name_changed =
        ((prev_update.lrs_load_reporting_server_name == nullptr) !=
         (cds_update.lrs_load_reporting_server_name == nullptr)) ||
        ((prev_update.lrs_load_reporting_server_name != nullptr) &&
         gpr_stricmp(prev_update.lrs_load_reporting_server_name.get(),
                     cds_update.lrs_load_reporting_server_name.get()) != 0);
    if (!eds_service_name_changed && !lrs_server_name_changed) {
      if (GRPC_TRACE_FLAG_ENABLED(grpc_xds_client_trace)) {
        gpr_log(GPR_INFO,
                "[xds_client %p] CDS update identical to current, ignoring.",
                xds_client());
      }
      continue;
    }
    // Update the cluster state.
    cluster_state.update = std::move(cds_update);
    // Notify all watchers.
    for (const auto& p : cluster_state.watchers) {
      p.first->OnClusterChanged(cluster_state.update);
    }
  }
  cds_version_state_.version_info = std::move(new_version.version_info);
}

void XdsClient::ChannelState::AdsCallState::AcceptEdsUpdate(
    EdsUpdateMap eds_update_map, VersionState new_version) {
  eds_version_state_.nonce = std::move(new_version.nonce);
  for (auto& p : eds_update_map) {
    const char* eds_service_name = p.first.get();
    EdsUpdate& eds_update = p.second;
    if (GRPC_TRACE_FLAG_ENABLED(grpc_xds_client_trace)) {
      gpr_log(GPR_INFO,
              "[xds_client %p] EDS response with %" PRIuPTR
              " priorities and %" PRIuPTR
              " drop categories received (drop_all=%d)",
              xds_client(), eds_update.priority_list_update.size(),
              eds_update.drop_config->drop_category_list().size(),
              eds_update.drop_all);
      for (size_t priority = 0;
           priority < eds_update.priority_list_update.size(); ++priority) {
        const auto* locality_map_update = eds_update.priority_list_update.Find(
            static_cast<uint32_t>(priority));
        gpr_log(GPR_INFO,
                "[xds_client %p] Priority %" PRIuPTR " contains %" PRIuPTR
                " localities",
                xds_client(), priority, locality_map_update->size());
        size_t locality_count = 0;
        for (const auto& p : locality_map_update->localities) {
          const auto& locality = p.second;
          gpr_log(GPR_INFO,
                  "[xds_client %p] Priority %" PRIuPTR ", locality %" PRIuPTR
                  " %s contains %" PRIuPTR " server addresses",
                  xds_client(), priority, locality_count,
                  locality.name->AsHumanReadableString(),
                  locality.serverlist.size());
          for (size_t i = 0; i < locality.serverlist.size(); ++i) {
            char* ipport;
            grpc_sockaddr_to_string(&ipport, &locality.serverlist[i].address(),
                                    false);
            gpr_log(GPR_INFO,
                    "[xds_client %p] Priority %" PRIuPTR ", locality %" PRIuPTR
                    " %s, server address %" PRIuPTR ": %s",
                    xds_client(), priority, locality_count,
                    locality.name->AsHumanReadableString(), i, ipport);
            gpr_free(ipport);
          }
          ++locality_count;
        }
      }
      for (size_t i = 0;
           i < eds_update.drop_config->drop_category_list().size(); ++i) {
        const XdsDropConfig::DropCategory& drop_category =
            eds_update.drop_config->drop_category_list()[i];
        gpr_log(GPR_INFO,
                "[xds_client %p] Drop category %s has drop rate %d per million",
                xds_client(), drop_category.name.get(),
                drop_category.parts_per_million);
      }
    }
    EndpointState& endpoint_state =
        xds_client()->endpoint_map_[eds_service_name];
    // Ignore identical update.
    const EdsUpdate& prev_update = endpoint_state.update;
    const bool priority_list_changed =
        prev_update.priority_list_update != eds_update.priority_list_update;
    const bool drop_config_changed =
        prev_update.drop_config == nullptr ||
        *prev_update.drop_config != *eds_update.drop_config;
    if (!priority_list_changed && !drop_config_changed) {
      if (GRPC_TRACE_FLAG_ENABLED(grpc_xds_client_trace)) {
        gpr_log(GPR_INFO,
                "[xds_client %p] EDS update identical to current, ignoring.",
                xds_client());
      }
      continue;
    }
    // Update the cluster state.
    endpoint_state.update = std::move(eds_update);
    // Notify all watchers.
    for (const auto& p : endpoint_state.watchers) {
      p.first->OnEndpointChanged(endpoint_state.update);
    }
  }
  eds_version_state_.version_info = std::move(new_version.version_info);
}

void XdsClient::ChannelState::AdsCallState::OnRequestSentLocked(
    void* arg, grpc_error* error) {
  AdsCallState* self = static_cast<AdsCallState*>(arg);
  if (!self->IsCurrentCallOnChannel() || error != GRPC_ERROR_NONE) {
    self->Unref(DEBUG_LOCATION, "ADS+OnRequestSentLocked");
    return;
  }
  // Clean up the sent message.
  grpc_byte_buffer_destroy(self->send_message_payload_);
  self->send_message_payload_ = nullptr;
  // Continue to send another pending message if any.
  // TODO(roth): The current code to handle buffered messages has the advantage
  // of sending only the most recent list
  //  of resource names for each resource type (no matter how many times that
  //  resource type has been requested to send while the current message sending
  //  is still pending). But its disadvantage is that CDS requests are always
  //  prioritized over EDS, so the EDS requests may be starved in case we are
  //  constantly asked to send CDS messages. We need to fix this if we are
  //  seeing EDS starved due to frequent CDS requests.
  if (self->buffered_cds_request_ != nullptr) {
    self->SendMessageLocked(CDS, self->buffered_cds_request_->error, false);
    self->buffered_cds_request_.reset();
  } else if (self->buffered_eds_request_) {
    self->SendMessageLocked(EDS, self->buffered_eds_request_->error, false);
    self->buffered_eds_request_.reset();
  }
}

void XdsClient::ChannelState::AdsCallState::OnResponseReceived(
    void* arg, grpc_error* error) {
  AdsCallState* ads_calld = static_cast<AdsCallState*>(arg);
  ads_calld->xds_client()->combiner_->Run(
      GRPC_CLOSURE_INIT(&ads_calld->on_response_received_,
                        OnResponseReceivedLocked, ads_calld, nullptr),
      GRPC_ERROR_REF(error));
}

void XdsClient::ChannelState::AdsCallState::OnResponseReceivedLocked(
    void* arg, grpc_error* /*error*/) {
  AdsCallState* ads_calld = static_cast<AdsCallState*>(arg);
  XdsClient* xds_client = ads_calld->xds_client();
  // Empty payload means the call was cancelled.
  if (!ads_calld->IsCurrentCallOnChannel() ||
      ads_calld->recv_message_payload_ == nullptr) {
    ads_calld->Unref(DEBUG_LOCATION, "ADS+OnResponseReceivedLocked");
    return;
  }
  // Read the response.
  grpc_byte_buffer_reader bbr;
  grpc_byte_buffer_reader_init(&bbr, ads_calld->recv_message_payload_);
  grpc_slice response_slice = grpc_byte_buffer_reader_readall(&bbr);
  grpc_byte_buffer_reader_destroy(&bbr);
  grpc_byte_buffer_destroy(ads_calld->recv_message_payload_);
  ads_calld->recv_message_payload_ = nullptr;
  // TODO(juanlishen): When we convert this to use the xds protocol, the
  // balancer will send us a fallback timeout such that we should go into
  // fallback mode if we have lost contact with the balancer after a certain
  // period of time. We will need to save the timeout value here, and then
  // when the balancer call ends, we will need to start a timer for the
  // specified period of time, and if the timer fires, we go into fallback
  // mode. We will also need to cancel the timer when we receive a serverlist
  // from the balancer.
  // Parse the response.
  CdsUpdateMap cds_update_map;
  EdsUpdateMap eds_update_map;
  VersionState new_version;
  AdsResourceType ads_type;
  // FIXME: 1. If decoding fails, we don't know whether it's CDS or not, then
  // which kind should we NACK? This can be solved when separate streams are
  // used. 2. If decoding fails, We don't know the new nonce to NACK. Is using
  // the previous nonce OK in this case?
  grpc_error* parse_error = XdsAdsResponseDecodeAndParse(
      response_slice, xds_client->EdsServiceNames(), &cds_update_map,
      &eds_update_map, &new_version, &ads_type);
  grpc_slice_unref_internal(response_slice);
  if (parse_error != GRPC_ERROR_NONE) {
    gpr_log(GPR_ERROR, "[xds_client %p] ADS response parsing failed. error=%s",
            xds_client, grpc_error_string(parse_error));
    // NACK.
    ads_calld->SendMessageLocked(ads_type, parse_error, false);
    GRPC_ERROR_UNREF(parse_error);
    return;
  }
  ads_calld->seen_response_ = true;
  // Handle the (CDS or EDS) response.
  switch (ads_type) {
    case CDS:
      ads_calld->AcceptCdsUpdate(std::move(cds_update_map),
                                 std::move(new_version));
      break;
    case EDS:
      ads_calld->AcceptEdsUpdate(std::move(eds_update_map),
                                 std::move(new_version));
      break;
    default:
      GPR_UNREACHABLE_CODE(return );
  }
  // ACK.
  ads_calld->SendMessageLocked(ads_type, nullptr, false);
  // Start load reporting if needed.
  LrsCallState* lrs_calld = ads_calld->chand()->lrs_calld_->calld();
  if (lrs_calld != nullptr) lrs_calld->MaybeStartReportingLocked();
  if (xds_client->shutting_down_) {
    ads_calld->Unref(DEBUG_LOCATION,
                     "ADS+OnResponseReceivedLocked+xds_shutdown");
    return;
  }
  // Keep listening for serverlist updates.
  grpc_op op;
  memset(&op, 0, sizeof(op));
  op.op = GRPC_OP_RECV_MESSAGE;
  op.data.recv_message.recv_message = &ads_calld->recv_message_payload_;
  op.flags = 0;
  op.reserved = nullptr;
  GPR_ASSERT(ads_calld->call_ != nullptr);
  // Reuse the "ADS+OnResponseReceivedLocked" ref taken in ctor.
  GRPC_CLOSURE_INIT(&ads_calld->on_response_received_, OnResponseReceived,
                    ads_calld, grpc_schedule_on_exec_ctx);
  const grpc_call_error call_error = grpc_call_start_batch_and_execute(
      ads_calld->call_, &op, 1, &ads_calld->on_response_received_);
  GPR_ASSERT(GRPC_CALL_OK == call_error);
}

void XdsClient::ChannelState::AdsCallState::OnStatusReceived(
    void* arg, grpc_error* error) {
  AdsCallState* ads_calld = static_cast<AdsCallState*>(arg);
  ads_calld->xds_client()->combiner_->Run(
      GRPC_CLOSURE_INIT(&ads_calld->on_status_received_, OnStatusReceivedLocked,
                        ads_calld, nullptr),
      GRPC_ERROR_REF(error));
}

void XdsClient::ChannelState::AdsCallState::OnStatusReceivedLocked(
    void* arg, grpc_error* error) {
  AdsCallState* ads_calld = static_cast<AdsCallState*>(arg);
  ChannelState* chand = ads_calld->chand();
  XdsClient* xds_client = ads_calld->xds_client();
  if (GRPC_TRACE_FLAG_ENABLED(grpc_xds_client_trace)) {
    char* status_details = grpc_slice_to_c_string(ads_calld->status_details_);
    gpr_log(GPR_INFO,
            "[xds_client %p] ADS call status received. Status = %d, details "
            "= '%s', (chand: %p, ads_calld: %p, call: %p), error '%s'",
            xds_client, ads_calld->status_code_, status_details, chand,
            ads_calld, ads_calld->call_, grpc_error_string(error));
    gpr_free(status_details);
  }
  // Ignore status from a stale call.
  if (ads_calld->IsCurrentCallOnChannel()) {
    // Try to restart the call.
    ads_calld->parent_->OnCallFinishedLocked();
    // Send error to all watchers.
    xds_client->NotifyOnError(
        GRPC_ERROR_CREATE_FROM_STATIC_STRING("xds call failed"));
  }
  ads_calld->Unref(DEBUG_LOCATION, "ADS+OnStatusReceivedLocked");
}

bool XdsClient::ChannelState::AdsCallState::IsCurrentCallOnChannel() const {
  // If the retryable ADS call is null (which only happens when the xds channel
  // is shutting down), all the ADS calls are stale.
  if (chand()->ads_calld_ == nullptr) return false;
  return this == chand()->ads_calld_->calld();
}

//
// XdsClient::ChannelState::LrsCallState::Reporter
//

void XdsClient::ChannelState::LrsCallState::Reporter::Orphan() {
  if (next_report_timer_callback_pending_) {
    grpc_timer_cancel(&next_report_timer_);
  }
}

void XdsClient::ChannelState::LrsCallState::Reporter::
    ScheduleNextReportLocked() {
  const grpc_millis next_report_time = ExecCtx::Get()->Now() + report_interval_;
  GRPC_CLOSURE_INIT(&on_next_report_timer_, OnNextReportTimer, this,
                    grpc_schedule_on_exec_ctx);
  grpc_timer_init(&next_report_timer_, next_report_time,
                  &on_next_report_timer_);
  next_report_timer_callback_pending_ = true;
}

void XdsClient::ChannelState::LrsCallState::Reporter::OnNextReportTimer(
    void* arg, grpc_error* error) {
  Reporter* self = static_cast<Reporter*>(arg);
  self->xds_client()->combiner_->Run(
      GRPC_CLOSURE_INIT(&self->on_next_report_timer_, OnNextReportTimerLocked,
                        self, nullptr),
      GRPC_ERROR_REF(error));
}

void XdsClient::ChannelState::LrsCallState::Reporter::OnNextReportTimerLocked(
    void* arg, grpc_error* error) {
  Reporter* self = static_cast<Reporter*>(arg);
  self->next_report_timer_callback_pending_ = false;
  if (error != GRPC_ERROR_NONE || !self->IsCurrentReporterOnCall()) {
    self->Unref(DEBUG_LOCATION, "Reporter+timer");
    return;
  }
  self->SendReportLocked();
}

void XdsClient::ChannelState::LrsCallState::Reporter::SendReportLocked() {
  // Create a request that contains the load report.
  grpc_slice request_payload_slice =
      XdsLrsRequestCreateAndEncode(xds_client()->ClientStatsMap());
  // Skip client load report if the counters were all zero in the last
  // report and they are still zero in this one.
  const bool old_val = last_report_counters_were_zero_;
  last_report_counters_were_zero_ = static_cast<bool>(
      grpc_slice_eq(request_payload_slice, grpc_empty_slice()));
  if (old_val && last_report_counters_were_zero_) {
    ScheduleNextReportLocked();
    return;
  }
  parent_->send_message_payload_ =
      grpc_raw_byte_buffer_create(&request_payload_slice, 1);
  grpc_slice_unref_internal(request_payload_slice);
  // Send the report.
  grpc_op op;
  memset(&op, 0, sizeof(op));
  op.op = GRPC_OP_SEND_MESSAGE;
  op.data.send_message.send_message = parent_->send_message_payload_;
  GRPC_CLOSURE_INIT(&on_report_done_, OnReportDone, this,
                    grpc_schedule_on_exec_ctx);
  grpc_call_error call_error = grpc_call_start_batch_and_execute(
      parent_->call_, &op, 1, &on_report_done_);
  if (GPR_UNLIKELY(call_error != GRPC_CALL_OK)) {
    gpr_log(GPR_ERROR,
            "[xds_client %p] calld=%p call_error=%d sending client load report",
            xds_client(), this, call_error);
    GPR_ASSERT(GRPC_CALL_OK == call_error);
  }
}

void XdsClient::ChannelState::LrsCallState::Reporter::OnReportDone(
    void* arg, grpc_error* error) {
  Reporter* self = static_cast<Reporter*>(arg);
  self->xds_client()->combiner_->Run(
      GRPC_CLOSURE_INIT(&self->on_report_done_, OnReportDoneLocked, self,
                        nullptr),
      GRPC_ERROR_REF(error));
}

void XdsClient::ChannelState::LrsCallState::Reporter::OnReportDoneLocked(
    void* arg, grpc_error* error) {
  Reporter* self = static_cast<Reporter*>(arg);
  grpc_byte_buffer_destroy(self->parent_->send_message_payload_);
  self->parent_->send_message_payload_ = nullptr;
  if (error != GRPC_ERROR_NONE || !self->IsCurrentReporterOnCall()) {
    // If this reporter is no longer the current one on the call, the reason
    // might be that it was orphaned for a new one due to config update.
    if (!self->IsCurrentReporterOnCall()) {
      self->parent_->MaybeStartReportingLocked();
    }
    self->Unref(DEBUG_LOCATION, "Reporter+report_done");
    return;
  }
  self->ScheduleNextReportLocked();
}

//
// XdsClient::ChannelState::LrsCallState
//

XdsClient::ChannelState::LrsCallState::LrsCallState(
    RefCountedPtr<RetryableCall<LrsCallState>> parent)
    : InternallyRefCounted<LrsCallState>(&grpc_xds_client_trace),
      parent_(std::move(parent)) {
  // Init the LRS call. Note that the call will progress every time there's
  // activity in xds_client()->interested_parties_, which is comprised of
  // the polling entities from client_channel.
  GPR_ASSERT(xds_client() != nullptr);
  GPR_ASSERT(xds_client()->server_name_ != nullptr);
  GPR_ASSERT(*xds_client()->server_name_.get() != '\0');
  call_ = grpc_channel_create_pollset_set_call(
      chand()->channel_, nullptr, GRPC_PROPAGATE_DEFAULTS,
      xds_client()->interested_parties_,
      GRPC_MDSTR_SLASH_ENVOY_DOT_SERVICE_DOT_LOAD_STATS_DOT_V2_DOT_LOADREPORTINGSERVICE_SLASH_STREAMLOADSTATS,
      nullptr, GRPC_MILLIS_INF_FUTURE, nullptr);
  GPR_ASSERT(call_ != nullptr);
  // Init the request payload.
  grpc_slice request_payload_slice = XdsLrsRequestCreateAndEncode(
      xds_client()->server_name_.get(), xds_client()->bootstrap_->node(),
      xds_client()->build_version_.get());
  send_message_payload_ =
      grpc_raw_byte_buffer_create(&request_payload_slice, 1);
  grpc_slice_unref_internal(request_payload_slice);
  // Init other data associated with the LRS call.
  grpc_metadata_array_init(&initial_metadata_recv_);
  grpc_metadata_array_init(&trailing_metadata_recv_);
  // Start the call.
  if (GRPC_TRACE_FLAG_ENABLED(grpc_xds_client_trace)) {
    gpr_log(GPR_INFO,
            "[xds_client %p] Starting LRS call (chand: %p, calld: %p, "
            "call: %p)",
            xds_client(), chand(), this, call_);
  }
  // Create the ops.
  grpc_call_error call_error;
  grpc_op ops[3];
  memset(ops, 0, sizeof(ops));
  // Op: send initial metadata.
  grpc_op* op = ops;
  op->op = GRPC_OP_SEND_INITIAL_METADATA;
  op->data.send_initial_metadata.count = 0;
  op->flags = 0;
  op->reserved = nullptr;
  op++;
  // Op: send request message.
  GPR_ASSERT(send_message_payload_ != nullptr);
  op->op = GRPC_OP_SEND_MESSAGE;
  op->data.send_message.send_message = send_message_payload_;
  op->flags = 0;
  op->reserved = nullptr;
  op++;
  Ref(DEBUG_LOCATION, "LRS+OnInitialRequestSentLocked").release();
  GRPC_CLOSURE_INIT(&on_initial_request_sent_, OnInitialRequestSent, this,
                    grpc_schedule_on_exec_ctx);
  call_error = grpc_call_start_batch_and_execute(call_, ops, (size_t)(op - ops),
                                                 &on_initial_request_sent_);
  GPR_ASSERT(GRPC_CALL_OK == call_error);
  // Op: recv initial metadata.
  op = ops;
  op->op = GRPC_OP_RECV_INITIAL_METADATA;
  op->data.recv_initial_metadata.recv_initial_metadata =
      &initial_metadata_recv_;
  op->flags = 0;
  op->reserved = nullptr;
  op++;
  // Op: recv response.
  op->op = GRPC_OP_RECV_MESSAGE;
  op->data.recv_message.recv_message = &recv_message_payload_;
  op->flags = 0;
  op->reserved = nullptr;
  op++;
  Ref(DEBUG_LOCATION, "LRS+OnResponseReceivedLocked").release();
  GRPC_CLOSURE_INIT(&on_response_received_, OnResponseReceived, this,
                    grpc_schedule_on_exec_ctx);
  call_error = grpc_call_start_batch_and_execute(call_, ops, (size_t)(op - ops),
                                                 &on_response_received_);
  GPR_ASSERT(GRPC_CALL_OK == call_error);
  // Op: recv server status.
  op = ops;
  op->op = GRPC_OP_RECV_STATUS_ON_CLIENT;
  op->data.recv_status_on_client.trailing_metadata = &trailing_metadata_recv_;
  op->data.recv_status_on_client.status = &status_code_;
  op->data.recv_status_on_client.status_details = &status_details_;
  op->flags = 0;
  op->reserved = nullptr;
  op++;
  // This callback signals the end of the call, so it relies on the initial
  // ref instead of a new ref. When it's invoked, it's the initial ref that is
  // unreffed.
  GRPC_CLOSURE_INIT(&on_status_received_, OnStatusReceived, this,
                    grpc_schedule_on_exec_ctx);
  call_error = grpc_call_start_batch_and_execute(call_, ops, (size_t)(op - ops),
                                                 &on_status_received_);
  GPR_ASSERT(GRPC_CALL_OK == call_error);
}

XdsClient::ChannelState::LrsCallState::~LrsCallState() {
  grpc_metadata_array_destroy(&initial_metadata_recv_);
  grpc_metadata_array_destroy(&trailing_metadata_recv_);
  grpc_byte_buffer_destroy(send_message_payload_);
  grpc_byte_buffer_destroy(recv_message_payload_);
  grpc_slice_unref_internal(status_details_);
  GPR_ASSERT(call_ != nullptr);
  grpc_call_unref(call_);
}

void XdsClient::ChannelState::LrsCallState::Orphan() {
  reporter_.reset();
  GPR_ASSERT(call_ != nullptr);
  // If we are here because xds_client wants to cancel the call,
  // on_status_received_ will complete the cancellation and clean up. Otherwise,
  // we are here because xds_client has to orphan a failed call, then the
  // following cancellation will be a no-op.
  grpc_call_cancel(call_, nullptr);
  // Note that the initial ref is hold by on_status_received_. So the
  // corresponding unref happens in on_status_received_ instead of here.
}

void XdsClient::ChannelState::LrsCallState::MaybeStartReportingLocked() {
  // Don't start again if already started.
  if (reporter_ != nullptr) return;
  // Don't start if the previous send_message op (of the initial request or the
  // last report of the previous reporter) hasn't completed.
  if (send_message_payload_ != nullptr) return;
  // Don't start if no LRS response has arrived.
  if (!seen_response()) return;
  // Don't start if the ADS call hasn't received any valid response. Note that
  // this must be the first channel because it is the current channel but its
  // ADS call hasn't seen any response.
  AdsCallState* ads_calld = chand()->ads_calld_->calld();
  if (ads_calld == nullptr || !ads_calld->seen_response()) return;
  // Start reporting.
  for (auto& p : chand()->xds_client_->cluster_map_) {
    for (auto* client_stats : p.second.client_stats) {
      client_stats->MaybeInitLastReportTime();
    }
  }
  reporter_ = MakeOrphanable<Reporter>(
      Ref(DEBUG_LOCATION, "LRS+load_report+start"), load_reporting_interval_);
}

void XdsClient::ChannelState::LrsCallState::OnInitialRequestSent(
    void* arg, grpc_error* error) {
  LrsCallState* lrs_calld = static_cast<LrsCallState*>(arg);
  lrs_calld->xds_client()->combiner_->Run(
      GRPC_CLOSURE_INIT(&lrs_calld->on_initial_request_sent_,
                        OnInitialRequestSentLocked, lrs_calld, nullptr),
      GRPC_ERROR_REF(error));
}

void XdsClient::ChannelState::LrsCallState::OnInitialRequestSentLocked(
    void* arg, grpc_error* /*error*/) {
  LrsCallState* lrs_calld = static_cast<LrsCallState*>(arg);
  // Clear the send_message_payload_.
  grpc_byte_buffer_destroy(lrs_calld->send_message_payload_);
  lrs_calld->send_message_payload_ = nullptr;
  lrs_calld->MaybeStartReportingLocked();
  lrs_calld->Unref(DEBUG_LOCATION, "LRS+OnInitialRequestSentLocked");
}

void XdsClient::ChannelState::LrsCallState::OnResponseReceived(
    void* arg, grpc_error* error) {
  LrsCallState* lrs_calld = static_cast<LrsCallState*>(arg);
  lrs_calld->xds_client()->combiner_->Run(
      GRPC_CLOSURE_INIT(&lrs_calld->on_response_received_,
                        OnResponseReceivedLocked, lrs_calld, nullptr),
      GRPC_ERROR_REF(error));
}

void XdsClient::ChannelState::LrsCallState::OnResponseReceivedLocked(
    void* arg, grpc_error* /*error*/) {
  LrsCallState* lrs_calld = static_cast<LrsCallState*>(arg);
  XdsClient* xds_client = lrs_calld->xds_client();
  // Empty payload means the call was cancelled.
  if (!lrs_calld->IsCurrentCallOnChannel() ||
      lrs_calld->recv_message_payload_ == nullptr) {
    lrs_calld->Unref(DEBUG_LOCATION, "LRS+OnResponseReceivedLocked");
    return;
  }
  // Read the response.
  grpc_byte_buffer_reader bbr;
  grpc_byte_buffer_reader_init(&bbr, lrs_calld->recv_message_payload_);
  grpc_slice response_slice = grpc_byte_buffer_reader_readall(&bbr);
  grpc_byte_buffer_reader_destroy(&bbr);
  grpc_byte_buffer_destroy(lrs_calld->recv_message_payload_);
  lrs_calld->recv_message_payload_ = nullptr;
  // This anonymous lambda is a hack to avoid the usage of goto.
  [&]() {
    // Parse the response.
<<<<<<< HEAD
    std::set<std::unique_ptr<char>> new_cluster_names;
=======
    grpc_core::UniquePtr<char> new_cluster_name;
>>>>>>> 520dae74
    grpc_millis new_load_reporting_interval;
    grpc_error* parse_error = XdsLrsResponseDecodeAndParse(
        response_slice, &new_cluster_names, &new_load_reporting_interval);
    if (parse_error != GRPC_ERROR_NONE) {
      gpr_log(GPR_ERROR,
              "[xds_client %p] LRS response parsing failed. error=%s",
              xds_client, grpc_error_string(parse_error));
      GRPC_ERROR_UNREF(parse_error);
      return;
    }
    lrs_calld->seen_response_ = true;
    if (GRPC_TRACE_FLAG_ENABLED(grpc_xds_client_trace)) {
      gpr_log(GPR_INFO,
              "[xds_client %p] LRS response received, %" PRIuPTR
              " cluster names, load_report_interval=%" PRId64 "ms",
              xds_client, new_cluster_names.size(),
              new_load_reporting_interval);
      size_t i = 0;
      for (const auto& name : new_cluster_names) {
        gpr_log(GPR_INFO, "[xds_client %p] cluster_name %" PRIuPTR ": %s",
                xds_client, i++, name.get());
      }
    }
    if (new_load_reporting_interval <
        GRPC_XDS_MIN_CLIENT_LOAD_REPORTING_INTERVAL_MS) {
      new_load_reporting_interval =
          GRPC_XDS_MIN_CLIENT_LOAD_REPORTING_INTERVAL_MS;
      if (GRPC_TRACE_FLAG_ENABLED(grpc_xds_client_trace)) {
        gpr_log(GPR_INFO,
                "[xds_client %p] Increased load_report_interval to minimum "
                "value %dms",
                xds_client, GRPC_XDS_MIN_CLIENT_LOAD_REPORTING_INTERVAL_MS);
      }
    }
    // Ignore identical update.
    bool same_cluster_names =
        new_cluster_names.size() == lrs_calld->cluster_names_.size() &&
        std::equal(
            new_cluster_names.begin(), new_cluster_names.end(),
            lrs_calld->cluster_names_.begin(),
            [](const std::unique_ptr<char>& a, const std::unique_ptr<char>& b) {
              return gpr_stricmp(a.get(), b.get());
            });
    if (same_cluster_names &&
        lrs_calld->load_reporting_interval_ == new_load_reporting_interval) {
      if (GRPC_TRACE_FLAG_ENABLED(grpc_xds_client_trace)) {
        gpr_log(GPR_INFO,
                "[xds_client %p] Incoming LRS response identical to current, "
                "ignoring.",
                xds_client);
      }
      return;
    }
    // Stop current load reporting (if any) to adopt the new config.
    lrs_calld->reporter_.reset();
    // Record the new config.
    lrs_calld->cluster_names_ = std::move(new_cluster_names);
    lrs_calld->load_reporting_interval_ = new_load_reporting_interval;
    // Try starting sending load report.
    lrs_calld->MaybeStartReportingLocked();
  }();
  grpc_slice_unref_internal(response_slice);
  if (xds_client->shutting_down_) {
    lrs_calld->Unref(DEBUG_LOCATION,
                     "LRS+OnResponseReceivedLocked+xds_shutdown");
    return;
  }
  // Keep listening for LRS config updates.
  grpc_op op;
  memset(&op, 0, sizeof(op));
  op.op = GRPC_OP_RECV_MESSAGE;
  op.data.recv_message.recv_message = &lrs_calld->recv_message_payload_;
  op.flags = 0;
  op.reserved = nullptr;
  GPR_ASSERT(lrs_calld->call_ != nullptr);
  // Reuse the "OnResponseReceivedLocked" ref taken in ctor.
  GRPC_CLOSURE_INIT(&lrs_calld->on_response_received_, OnResponseReceived,
                    lrs_calld, grpc_schedule_on_exec_ctx);
  const grpc_call_error call_error = grpc_call_start_batch_and_execute(
      lrs_calld->call_, &op, 1, &lrs_calld->on_response_received_);
  GPR_ASSERT(GRPC_CALL_OK == call_error);
}

void XdsClient::ChannelState::LrsCallState::OnStatusReceived(
    void* arg, grpc_error* error) {
  LrsCallState* lrs_calld = static_cast<LrsCallState*>(arg);
  lrs_calld->xds_client()->combiner_->Run(
      GRPC_CLOSURE_INIT(&lrs_calld->on_status_received_, OnStatusReceivedLocked,
                        lrs_calld, nullptr),
      GRPC_ERROR_REF(error));
}

void XdsClient::ChannelState::LrsCallState::OnStatusReceivedLocked(
    void* arg, grpc_error* error) {
  LrsCallState* lrs_calld = static_cast<LrsCallState*>(arg);
  XdsClient* xds_client = lrs_calld->xds_client();
  ChannelState* chand = lrs_calld->chand();
  GPR_ASSERT(lrs_calld->call_ != nullptr);
  if (GRPC_TRACE_FLAG_ENABLED(grpc_xds_client_trace)) {
    char* status_details = grpc_slice_to_c_string(lrs_calld->status_details_);
    gpr_log(GPR_INFO,
            "[xds_client %p] LRS call status received. Status = %d, details "
            "= '%s', (chand: %p, calld: %p, call: %p), error '%s'",
            xds_client, lrs_calld->status_code_, status_details, chand,
            lrs_calld, lrs_calld->call_, grpc_error_string(error));
    gpr_free(status_details);
  }
  // Ignore status from a stale call.
  if (lrs_calld->IsCurrentCallOnChannel()) {
    GPR_ASSERT(!xds_client->shutting_down_);
    // Try to restart the call.
    lrs_calld->parent_->OnCallFinishedLocked();
  }
  lrs_calld->Unref(DEBUG_LOCATION, "LRS+OnStatusReceivedLocked");
}

bool XdsClient::ChannelState::LrsCallState::IsCurrentCallOnChannel() const {
  // If the retryable LRS call is null (which only happens when the xds channel
  // is shutting down), all the LRS calls are stale.
  if (chand()->lrs_calld_ == nullptr) return false;
  return this == chand()->lrs_calld_->calld();
}

//
// XdsClient
//

namespace {

grpc_core::UniquePtr<char> GenerateBuildVersionString() {
  char* build_version_str;
  gpr_asprintf(&build_version_str, "gRPC C-core %s %s", grpc_version_string(),
               GPR_PLATFORM_STRING);
  return grpc_core::UniquePtr<char>(build_version_str);
}

}  // namespace

XdsClient::XdsClient(Combiner* combiner, grpc_pollset_set* interested_parties,
                     StringView server_name,
                     std::unique_ptr<ServiceConfigWatcherInterface> watcher,
                     const grpc_channel_args& channel_args, grpc_error** error)
    : build_version_(GenerateBuildVersionString()),
      combiner_(GRPC_COMBINER_REF(combiner, "xds_client")),
      interested_parties_(interested_parties),
      bootstrap_(XdsBootstrap::ReadFromFile(error)),
      server_name_(StringViewToCString(server_name)),
      service_config_watcher_(std::move(watcher)) {
  if (*error != GRPC_ERROR_NONE) {
    if (GRPC_TRACE_FLAG_ENABLED(grpc_xds_client_trace)) {
      gpr_log(GPR_INFO, "[xds_client %p: failed to read bootstrap file: %s",
              this, grpc_error_string(*error));
    }
    return;
  }
  if (GRPC_TRACE_FLAG_ENABLED(grpc_xds_client_trace)) {
    gpr_log(GPR_INFO, "[xds_client %p: creating channel to %s", this,
            bootstrap_->server_uri());
  }
  chand_ = MakeOrphanable<ChannelState>(
      Ref(DEBUG_LOCATION, "XdsClient+ChannelState"), channel_args);
  if (service_config_watcher_ != nullptr) {
    // TODO(juanlishen): Start LDS call and do not return service config
    // until we get the first LDS response.
    GRPC_CLOSURE_INIT(&service_config_notify_, NotifyOnServiceConfig,
                      Ref().release(), nullptr);
    combiner_->Run(&service_config_notify_, GRPC_ERROR_NONE);
  }
}

XdsClient::~XdsClient() { GRPC_COMBINER_UNREF(combiner_, "xds_client"); }

void XdsClient::Orphan() {
  shutting_down_ = true;
  chand_.reset();
  Unref(DEBUG_LOCATION, "XdsClient::Orphan()");
}

void XdsClient::WatchClusterData(
    StringView cluster_name, std::unique_ptr<ClusterWatcherInterface> watcher) {
  const bool new_name = cluster_map_.find(cluster_name) == cluster_map_.end();
  ClusterState& cluster_state = cluster_map_[cluster_name];
  ClusterWatcherInterface* w = watcher.get();
  cluster_state.watchers[w] = std::move(watcher);
  // If we've already received an CDS update, notify the new watcher
  // immediately.
  if (cluster_state.seen_update) {
    w->OnClusterChanged(cluster_state.update);
  }
  if (new_name) chand_->OnNewResourceNameWatched(CDS);
}

void XdsClient::CancelClusterDataWatch(StringView cluster_name,
                                       ClusterWatcherInterface* watcher) {
  ClusterState& cluster_state = cluster_map_[cluster_name];
  auto it = cluster_state.watchers.find(watcher);
  if (it != cluster_state.watchers.end()) {
    cluster_state.watchers.erase(it);
    if (cluster_state.watchers.empty()) {
      cluster_map_.erase(cluster_name);
    }
  }
  chand_->OnWatcherRemoved();
}

void XdsClient::WatchEndpointData(
    StringView eds_service_name,
    std::unique_ptr<EndpointWatcherInterface> watcher) {
  const bool new_name =
      endpoint_map_.find(eds_service_name) == endpoint_map_.end();
  EndpointState& endpoint_state = endpoint_map_[eds_service_name];
  EndpointWatcherInterface* w = watcher.get();
  endpoint_state.watchers[w] = std::move(watcher);
  // If we've already received an EDS update, notify the new watcher
  // immediately.
  if (!endpoint_state.update.priority_list_update.empty()) {
    w->OnEndpointChanged(endpoint_state.update);
  }
  if (new_name) chand_->OnNewResourceNameWatched(EDS);
}

void XdsClient::CancelEndpointDataWatch(StringView eds_service_name,
                                        EndpointWatcherInterface* watcher) {
  EndpointState& endpoint_state = endpoint_map_[eds_service_name];
  auto it = endpoint_state.watchers.find(watcher);
  if (it != endpoint_state.watchers.end()) {
    endpoint_state.watchers.erase(it);
    if (endpoint_state.watchers.empty()) {
      endpoint_map_.erase(eds_service_name);
    }
  }
  chand_->OnWatcherRemoved();
}

void XdsClient::AddClientStats(StringView /*lrs_server*/,
                               StringView cluster_name,
                               XdsClientStats* client_stats) {
  ClusterState& cluster_state = cluster_map_[cluster_name];
  // TODO(roth): When we add support for direct federation, use the
  // server name specified in lrs_server.
  cluster_state.client_stats.insert(client_stats);
  chand_->MaybeStartLrsCall();
}

void XdsClient::RemoveClientStats(StringView /*lrs_server*/,
                                  StringView cluster_name,
                                  XdsClientStats* client_stats) {
  ClusterState& cluster_state = cluster_map_[cluster_name];
  // TODO(roth): When we add support for direct federation, use the
  // server name specified in lrs_server.
  // TODO(roth): In principle, we should try to send a final load report
  // containing whatever final stats have been accumulated since the
  // last load report.
  auto it = cluster_state.client_stats.find(client_stats);
  if (it != cluster_state.client_stats.end()) {
    cluster_state.client_stats.erase(it);
  }
  if (chand_ != nullptr && cluster_state.client_stats.empty()) {
    chand_->StopLrsCall();
  }
}

void XdsClient::ResetBackoff() {
  if (chand_ != nullptr) {
    grpc_channel_reset_connect_backoff(chand_->channel());
  }
}

std::set<StringView> XdsClient::WatchedClusterNames() const {
  std::set<StringView> cluster_names;
  for (const auto& p : cluster_map_) {
    const StringView& cluster_name = p.first;
    const ClusterState& cluster_state = p.second;
    // Don't request for the clusters that are cached before watched.
    if (cluster_state.watchers.empty()) continue;
    cluster_names.emplace(cluster_name);
  }
  return cluster_names;
}

std::set<StringView> XdsClient::EdsServiceNames() const {
  std::set<StringView> eds_service_names;
  for (const auto& p : endpoint_map_) {
    const StringView& eds_service_name = p.first;
    eds_service_names.emplace(eds_service_name);
  }
  return eds_service_names;
}

std::map<StringView, std::set<XdsClientStats*>> XdsClient::ClientStatsMap()
    const {
  std::map<StringView, std::set<XdsClientStats*>> client_stats_map;
  for (const auto& p : cluster_map_) {
    const StringView& cluster_name = p.first;
    const auto& client_stats = p.second.client_stats;
    client_stats_map.emplace(cluster_name, client_stats);
  }
  return client_stats_map;
}

void XdsClient::NotifyOnError(grpc_error* error) {
  if (service_config_watcher_ != nullptr) {
    service_config_watcher_->OnError(GRPC_ERROR_REF(error));
  }
  for (const auto& p : cluster_map_) {
    const ClusterState& cluster_state = p.second;
    for (const auto& p : cluster_state.watchers) {
      p.first->OnError(GRPC_ERROR_REF(error));
    }
  }
  for (const auto& p : endpoint_map_) {
    const EndpointState& endpoint_state = p.second;
    for (const auto& p : endpoint_state.watchers) {
      p.first->OnError(GRPC_ERROR_REF(error));
    }
  }
  GRPC_ERROR_UNREF(error);
}

void XdsClient::NotifyOnServiceConfig(void* arg, grpc_error* error) {
  XdsClient* self = static_cast<XdsClient*>(arg);
  // TODO(roth): When we add support for WeightedClusters, select the
  // LB policy based on that functionality.
  char* json;
  gpr_asprintf(&json,
               "{\n"
               "  \"loadBalancingConfig\":[\n"
               "    { \"cds_experimental\":{\n"
               "      \"cluster\": \"%s\"\n"
               "    } }\n"
               "  ]\n"
               "}",
               self->server_name_.get());
  RefCountedPtr<ServiceConfig> service_config =
      ServiceConfig::Create(json, &error);
  gpr_free(json);
  if (error != GRPC_ERROR_NONE) {
    self->service_config_watcher_->OnError(error);
  } else {
    self->service_config_watcher_->OnServiceConfigChanged(
        std::move(service_config));
  }
  self->Unref();
}

void* XdsClient::ChannelArgCopy(void* p) {
  XdsClient* xds_client = static_cast<XdsClient*>(p);
  xds_client->Ref().release();
  return p;
}

void XdsClient::ChannelArgDestroy(void* p) {
  XdsClient* xds_client = static_cast<XdsClient*>(p);
  xds_client->Unref();
}

int XdsClient::ChannelArgCmp(void* p, void* q) { return GPR_ICMP(p, q); }

const grpc_arg_pointer_vtable XdsClient::kXdsClientVtable = {
    XdsClient::ChannelArgCopy, XdsClient::ChannelArgDestroy,
    XdsClient::ChannelArgCmp};

grpc_arg XdsClient::MakeChannelArg() const {
  return grpc_channel_arg_pointer_create(const_cast<char*>(GRPC_ARG_XDS_CLIENT),
                                         const_cast<XdsClient*>(this),
                                         &XdsClient::kXdsClientVtable);
}

RefCountedPtr<XdsClient> XdsClient::GetFromChannelArgs(
    const grpc_channel_args& args) {
  XdsClient* xds_client =
      grpc_channel_args_find_pointer<XdsClient>(&args, GRPC_ARG_XDS_CLIENT);
  if (xds_client != nullptr) return xds_client->Ref();
  return nullptr;
}

}  // namespace grpc_core<|MERGE_RESOLUTION|>--- conflicted
+++ resolved
@@ -271,12 +271,8 @@
   grpc_closure on_status_received_;
 
   // Load reporting state.
-<<<<<<< HEAD
   std::set<std::unique_ptr<char>>
       cluster_names_;  // Asked for by the LRS server.
-=======
-  grpc_core::UniquePtr<char> cluster_name_;
->>>>>>> 520dae74
   grpc_millis load_reporting_interval_ = 0;
   OrphanablePtr<Reporter> reporter_;
 };
@@ -1314,11 +1310,7 @@
   // This anonymous lambda is a hack to avoid the usage of goto.
   [&]() {
     // Parse the response.
-<<<<<<< HEAD
     std::set<std::unique_ptr<char>> new_cluster_names;
-=======
-    grpc_core::UniquePtr<char> new_cluster_name;
->>>>>>> 520dae74
     grpc_millis new_load_reporting_interval;
     grpc_error* parse_error = XdsLrsResponseDecodeAndParse(
         response_slice, &new_cluster_names, &new_load_reporting_interval);
