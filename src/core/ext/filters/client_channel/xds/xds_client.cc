/*
 *
 * Copyright 2018 gRPC authors.
 *
 * Licensed under the Apache License, Version 2.0 (the "License");
 * you may not use this file except in compliance with the License.
 * You may obtain a copy of the License at
 *
 *     http://www.apache.org/licenses/LICENSE-2.0
 *
 * Unless required by applicable law or agreed to in writing, software
 * distributed under the License is distributed on an "AS IS" BASIS,
 * WITHOUT WARRANTIES OR CONDITIONS OF ANY KIND, either express or implied.
 * See the License for the specific language governing permissions and
 * limitations under the License.
 *
 */

#include <grpc/support/port_platform.h>

#include <inttypes.h>
#include <limits.h>
#include <string.h>

#include <grpc/byte_buffer_reader.h>
#include <grpc/grpc.h>
#include <grpc/support/alloc.h>
#include <grpc/support/string_util.h>
#include <grpc/support/time.h>

#include "src/core/ext/filters/client_channel/client_channel.h"
#include "src/core/ext/filters/client_channel/parse_address.h"
#include "src/core/ext/filters/client_channel/server_address.h"
#include "src/core/ext/filters/client_channel/service_config.h"
#include "src/core/ext/filters/client_channel/xds/xds_api.h"
#include "src/core/ext/filters/client_channel/xds/xds_channel.h"
#include "src/core/ext/filters/client_channel/xds/xds_channel_args.h"
#include "src/core/ext/filters/client_channel/xds/xds_client.h"
#include "src/core/ext/filters/client_channel/xds/xds_client_stats.h"
#include "src/core/lib/backoff/backoff.h"
#include "src/core/lib/channel/channel_args.h"
#include "src/core/lib/channel/channel_stack.h"
#include "src/core/lib/gpr/string.h"
#include "src/core/lib/gprpp/map.h"
#include "src/core/lib/gprpp/memory.h"
#include "src/core/lib/gprpp/orphanable.h"
#include "src/core/lib/gprpp/ref_counted_ptr.h"
#include "src/core/lib/gprpp/sync.h"
#include "src/core/lib/iomgr/combiner.h"
#include "src/core/lib/iomgr/sockaddr.h"
#include "src/core/lib/iomgr/sockaddr_utils.h"
#include "src/core/lib/iomgr/timer.h"
#include "src/core/lib/slice/slice_hash_table.h"
#include "src/core/lib/slice/slice_internal.h"
#include "src/core/lib/slice/slice_string_helpers.h"
#include "src/core/lib/surface/call.h"
#include "src/core/lib/surface/channel.h"
#include "src/core/lib/surface/channel_init.h"
#include "src/core/lib/transport/static_metadata.h"

#define GRPC_XDS_INITIAL_CONNECT_BACKOFF_SECONDS 1
#define GRPC_XDS_RECONNECT_BACKOFF_MULTIPLIER 1.6
#define GRPC_XDS_RECONNECT_MAX_BACKOFF_SECONDS 120
#define GRPC_XDS_RECONNECT_JITTER 0.2
#define GRPC_XDS_MIN_CLIENT_LOAD_REPORTING_INTERVAL_MS 1000

namespace grpc_core {

TraceFlag grpc_xds_client_trace(false, "xds_client");

//
// Internal class declarations
//

// An xds call wrapper that can restart a call upon failure. Holds a ref to
// the xds channel. The template parameter is the kind of wrapped xds call.
template <typename T>
class XdsClient::ChannelState::RetryableCall
    : public InternallyRefCounted<RetryableCall<T>> {
 public:
  explicit RetryableCall(RefCountedPtr<ChannelState> chand);

  void Orphan() override;

  void OnCallFinishedLocked();

  T* calld() const { return calld_.get(); }
  ChannelState* chand() const { return chand_.get(); }

<<<<<<< HEAD
   private:
    void StartNewCallLocked();
    void StartRetryTimerLocked();
    static void OnRetryTimer(void* arg, grpc_error* error);
    static void OnRetryTimerLocked(void* arg, grpc_error* error);

    // The wrapped call that talks to the xds server. It's instantiated
    // every time we start a new call. It's null during call retry backoff.
    OrphanablePtr<T> calld_;
    // The owning xds channel.
    RefCountedPtr<ChannelState> chand_;

    // Retry state.
    BackOff backoff_;
    grpc_timer retry_timer_;
    grpc_closure on_retry_timer_;
    bool retry_timer_callback_pending_ = false;

    bool shutting_down_ = false;
  };
=======
  bool IsCurrentCallOnChannel() const;
>>>>>>> feae38d3

 private:
  void StartNewCallLocked();
  void StartRetryTimerLocked();
  static void OnRetryTimerLocked(void* arg, grpc_error* error);

  // The wrapped xds call that talks to the xds server. It's instantiated
  // every time we start a new call. It's null during call retry backoff.
  OrphanablePtr<T> calld_;
  // The owning xds channel.
  RefCountedPtr<ChannelState> chand_;

  // Retry state.
  BackOff backoff_;
  grpc_timer retry_timer_;
  grpc_closure on_retry_timer_;
  bool retry_timer_callback_pending_ = false;

  bool shutting_down_ = false;
};

// Contains an ADS call to the xds server.
class XdsClient::ChannelState::AdsCallState
    : public InternallyRefCounted<AdsCallState> {
 public:
  // The ctor and dtor should not be used directly.
  explicit AdsCallState(RefCountedPtr<RetryableCall<AdsCallState>> parent);
  ~AdsCallState() override;

<<<<<<< HEAD
   private:
    static void OnResponseReceived(void* arg, grpc_error* error);
    static void OnStatusReceived(void* arg, grpc_error* error);
    static void OnResponseReceivedLocked(void* arg, grpc_error* error);
    static void OnStatusReceivedLocked(void* arg, grpc_error* error);
=======
  void Orphan() override;
>>>>>>> feae38d3

  RetryableCall<AdsCallState>* parent() const { return parent_.get(); }
  ChannelState* chand() const { return parent_->chand(); }
  XdsClient* xds_client() const { return chand()->xds_client(); }
  bool seen_response() const { return seen_response_; }

 private:
  static void OnResponseReceivedLocked(void* arg, grpc_error* error);
  static void OnStatusReceivedLocked(void* arg, grpc_error* error);

  bool IsCurrentCallOnChannel() const;

  // The owning RetryableCall<>.
  RefCountedPtr<RetryableCall<AdsCallState>> parent_;
  bool seen_response_ = false;

  // Always non-NULL.
  grpc_call* call_;

  // recv_initial_metadata
  grpc_metadata_array initial_metadata_recv_;

  // send_message
  grpc_byte_buffer* send_message_payload_ = nullptr;

  // recv_message
  grpc_byte_buffer* recv_message_payload_ = nullptr;
  grpc_closure on_response_received_;

  // recv_trailing_metadata
  grpc_metadata_array trailing_metadata_recv_;
  grpc_status_code status_code_;
  grpc_slice status_details_;
  grpc_closure on_status_received_;
};

// Contains an LRS call to the xds server.
class XdsClient::ChannelState::LrsCallState
    : public InternallyRefCounted<LrsCallState> {
 public:
  // The ctor and dtor should not be used directly.
  explicit LrsCallState(RefCountedPtr<RetryableCall<LrsCallState>> parent);
  ~LrsCallState() override;

  void Orphan() override;

<<<<<<< HEAD
   private:
    // Reports client-side load stats according to a fixed interval.
    class Reporter : public InternallyRefCounted<Reporter> {
     public:
      Reporter(RefCountedPtr<LrsCallState> parent, grpc_millis report_interval)
          : parent_(std::move(parent)), report_interval_(report_interval) {
        ScheduleNextReportLocked();
      }
=======
  void MaybeStartReportingLocked();
>>>>>>> feae38d3

  RetryableCall<LrsCallState>* parent() { return parent_.get(); }
  ChannelState* chand() const { return parent_->chand(); }
  XdsClient* xds_client() const { return chand()->xds_client(); }
  bool seen_response() const { return seen_response_; }

<<<<<<< HEAD
     private:
      void ScheduleNextReportLocked();
      static void OnNextReportTimer(void* arg, grpc_error* error);
      static void OnNextReportTimerLocked(void* arg, grpc_error* error);
      void SendReportLocked();
      static void OnReportDone(void* arg, grpc_error* error);
      static void OnReportDoneLocked(void* arg, grpc_error* error);

      bool IsCurrentReporterOnCall() const {
        return this == parent_->reporter_.get();
      }
      XdsClient* xds_client() const { return parent_->xds_client(); }

      // The owning LRS call.
      RefCountedPtr<LrsCallState> parent_;

      // The load reporting state.
      const grpc_millis report_interval_;
      bool last_report_counters_were_zero_ = false;
      bool next_report_timer_callback_pending_ = false;
      grpc_timer next_report_timer_;
      grpc_closure on_next_report_timer_;
      grpc_closure on_report_done_;
    };

    static void OnInitialRequestSent(void* arg, grpc_error* error);
    static void OnResponseReceived(void* arg, grpc_error* error);
    static void OnStatusReceived(void* arg, grpc_error* error);
    static void OnInitialRequestSentLocked(void* arg, grpc_error* error);
    static void OnResponseReceivedLocked(void* arg, grpc_error* error);
    static void OnStatusReceivedLocked(void* arg, grpc_error* error);

    bool IsCurrentCallOnChannel() const;

    // The owning RetryableCall<>.
    RefCountedPtr<RetryableCall<LrsCallState>> parent_;
    bool seen_response_ = false;

    // Always non-NULL.
    grpc_call* call_;

    // recv_initial_metadata
    grpc_metadata_array initial_metadata_recv_;

    // send_message
    grpc_byte_buffer* send_message_payload_ = nullptr;
    grpc_closure on_initial_request_sent_;

    // recv_message
    grpc_byte_buffer* recv_message_payload_ = nullptr;
    grpc_closure on_response_received_;

    // recv_trailing_metadata
    grpc_metadata_array trailing_metadata_recv_;
    grpc_status_code status_code_;
    grpc_slice status_details_;
    grpc_closure on_status_received_;

    // Load reporting state.
    UniquePtr<char> cluster_name_;
    grpc_millis load_reporting_interval_ = 0;
    OrphanablePtr<Reporter> reporter_;
  };
=======
 private:
  // Reports client-side load stats according to a fixed interval.
  class Reporter : public InternallyRefCounted<Reporter> {
   public:
    Reporter(RefCountedPtr<LrsCallState> parent, grpc_millis report_interval)
        : parent_(std::move(parent)), report_interval_(report_interval) {
      GRPC_CLOSURE_INIT(&on_next_report_timer_, OnNextReportTimerLocked, this,
                        grpc_combiner_scheduler(xds_client()->combiner_));
      GRPC_CLOSURE_INIT(&on_report_done_, OnReportDoneLocked, this,
                        grpc_combiner_scheduler(xds_client()->combiner_));
      ScheduleNextReportLocked();
    }

    void Orphan() override;
>>>>>>> feae38d3

   private:
    void ScheduleNextReportLocked();
    static void OnNextReportTimerLocked(void* arg, grpc_error* error);
    void SendReportLocked();
    static void OnReportDoneLocked(void* arg, grpc_error* error);

    bool IsCurrentReporterOnCall() const {
      return this == parent_->reporter_.get();
    }
    XdsClient* xds_client() const { return parent_->xds_client(); }

    // The owning LRS call.
    RefCountedPtr<LrsCallState> parent_;

    // The load reporting state.
    const grpc_millis report_interval_;
    bool last_report_counters_were_zero_ = false;
    bool next_report_timer_callback_pending_ = false;
    grpc_timer next_report_timer_;
    grpc_closure on_next_report_timer_;
    grpc_closure on_report_done_;
  };

  static void OnInitialRequestSentLocked(void* arg, grpc_error* error);
  static void OnResponseReceivedLocked(void* arg, grpc_error* error);
  static void OnStatusReceivedLocked(void* arg, grpc_error* error);

  bool IsCurrentCallOnChannel() const;

  // The owning RetryableCall<>.
  RefCountedPtr<RetryableCall<LrsCallState>> parent_;
  bool seen_response_ = false;

  // Always non-NULL.
  grpc_call* call_;

  // recv_initial_metadata
  grpc_metadata_array initial_metadata_recv_;

  // send_message
  grpc_byte_buffer* send_message_payload_ = nullptr;
  grpc_closure on_initial_request_sent_;

  // recv_message
  grpc_byte_buffer* recv_message_payload_ = nullptr;
  grpc_closure on_response_received_;

  // recv_trailing_metadata
  grpc_metadata_array trailing_metadata_recv_;
  grpc_status_code status_code_;
  grpc_slice status_details_;
  grpc_closure on_status_received_;

  // Load reporting state.
  UniquePtr<char> cluster_name_;
  grpc_millis load_reporting_interval_ = 0;
  OrphanablePtr<Reporter> reporter_;
};

//
// XdsClient::ChannelState::StateWatcher
//

class XdsClient::ChannelState::StateWatcher
    : public AsyncConnectivityStateWatcherInterface {
 public:
  explicit StateWatcher(RefCountedPtr<ChannelState> parent)
      : AsyncConnectivityStateWatcherInterface(parent->xds_client()->combiner_),
        parent_(std::move(parent)) {}

 private:
  void OnConnectivityStateChange(grpc_connectivity_state new_state) override {
    if (!parent_->shutting_down_ &&
        new_state == GRPC_CHANNEL_TRANSIENT_FAILURE) {
      // In TRANSIENT_FAILURE.  Notify all watchers of error.
      gpr_log(GPR_INFO,
              "[xds_client %p] xds channel in state TRANSIENT_FAILURE",
              parent_->xds_client());
      parent_->xds_client()->NotifyOnError(GRPC_ERROR_CREATE_FROM_STATIC_STRING(
          "xds channel in TRANSIENT_FAILURE"));
    }
  }

  RefCountedPtr<ChannelState> parent_;
};

//
// XdsClient::ChannelState
//

namespace {

// Returns the channel args for the xds channel.
grpc_channel_args* BuildXdsChannelArgs(const grpc_channel_args& args) {
  static const char* args_to_remove[] = {
      // LB policy name, since we want to use the default (pick_first) in
      // the LB channel.
      GRPC_ARG_LB_POLICY_NAME,
      // The service config that contains the LB config. We don't want to
      // recursively use xds in the LB channel.
      GRPC_ARG_SERVICE_CONFIG,
      // The channel arg for the server URI, since that will be different for
      // the xds channel than for the parent channel.  The client channel
      // factory will re-add this arg with the right value.
      GRPC_ARG_SERVER_URI,
      // The xds channel should use the authority indicated by the target
      // authority table (see \a ModifyXdsChannelArgs),
      // as opposed to the authority from the parent channel.
      GRPC_ARG_DEFAULT_AUTHORITY,
      // Just as for \a GRPC_ARG_DEFAULT_AUTHORITY, the xds channel should be
      // treated as a stand-alone channel and not inherit this argument from the
      // args of the parent channel.
      GRPC_SSL_TARGET_NAME_OVERRIDE_ARG,
      // Don't want to pass down channelz node from parent; the balancer
      // channel will get its own.
      GRPC_ARG_CHANNELZ_CHANNEL_NODE,
  };
  // Channel args to add.
  InlinedVector<grpc_arg, 2> args_to_add;
  // A channel arg indicating that the target is an xds server.
  // TODO(roth): Once we figure out our fallback and credentials story, decide
  // whether this is actually needed.  Note that it's currently used by the
  // fake security connector as well.
  args_to_add.emplace_back(grpc_channel_arg_integer_create(
      const_cast<char*>(GRPC_ARG_ADDRESS_IS_XDS_SERVER), 1));
  // The parent channel's channelz uuid.
  channelz::ChannelNode* channelz_node = nullptr;
  const grpc_arg* arg =
      grpc_channel_args_find(&args, GRPC_ARG_CHANNELZ_CHANNEL_NODE);
  if (arg != nullptr && arg->type == GRPC_ARG_POINTER &&
      arg->value.pointer.p != nullptr) {
    channelz_node = static_cast<channelz::ChannelNode*>(arg->value.pointer.p);
    args_to_add.emplace_back(
        channelz::MakeParentUuidArg(channelz_node->uuid()));
  }
  // Construct channel args.
  grpc_channel_args* new_args = grpc_channel_args_copy_and_add_and_remove(
      &args, args_to_remove, GPR_ARRAY_SIZE(args_to_remove), args_to_add.data(),
      args_to_add.size());
  // Make any necessary modifications for security.
  return ModifyXdsChannelArgs(new_args);
}

}  // namespace

XdsClient::ChannelState::ChannelState(RefCountedPtr<XdsClient> xds_client,
                                      const grpc_channel_args& args)
    : InternallyRefCounted<ChannelState>(&grpc_xds_client_trace),
      xds_client_(std::move(xds_client)) {
  grpc_channel_args* new_args = BuildXdsChannelArgs(args);
  channel_ = CreateXdsChannel(*xds_client_->bootstrap_, *new_args);
  grpc_channel_args_destroy(new_args);
  GPR_ASSERT(channel_ != nullptr);
  StartConnectivityWatchLocked();
}

XdsClient::ChannelState::~ChannelState() {
  if (GRPC_TRACE_FLAG_ENABLED(grpc_xds_client_trace)) {
    gpr_log(GPR_INFO, "[xds_client %p] Destroying xds channel %p", xds_client(),
            this);
  }
  grpc_channel_destroy(channel_);
}

void XdsClient::ChannelState::Orphan() {
  shutting_down_ = true;
  CancelConnectivityWatchLocked();
  ads_calld_.reset();
  lrs_calld_.reset();
  Unref(DEBUG_LOCATION, "ChannelState+orphaned");
}

XdsClient::ChannelState::AdsCallState* XdsClient::ChannelState::ads_calld()
    const {
  return ads_calld_->calld();
}

XdsClient::ChannelState::LrsCallState* XdsClient::ChannelState::lrs_calld()
    const {
  return lrs_calld_->calld();
}

bool XdsClient::ChannelState::HasActiveAdsCall() const {
  return ads_calld_->calld() != nullptr;
}

void XdsClient::ChannelState::MaybeStartAdsCall() {
  if (ads_calld_ != nullptr) return;
  ads_calld_.reset(New<RetryableCall<AdsCallState>>(
      Ref(DEBUG_LOCATION, "ChannelState+ads")));
}

void XdsClient::ChannelState::StopAdsCall() { ads_calld_.reset(); }

void XdsClient::ChannelState::MaybeStartLrsCall() {
  if (lrs_calld_ != nullptr) return;
  lrs_calld_.reset(New<RetryableCall<LrsCallState>>(
      Ref(DEBUG_LOCATION, "ChannelState+lrs")));
}

void XdsClient::ChannelState::StopLrsCall() { lrs_calld_.reset(); }

void XdsClient::ChannelState::StartConnectivityWatchLocked() {
  grpc_channel_element* client_channel_elem =
      grpc_channel_stack_last_element(grpc_channel_get_channel_stack(channel_));
  GPR_ASSERT(client_channel_elem->filter == &grpc_client_channel_filter);
  watcher_ = New<StateWatcher>(Ref());
  grpc_client_channel_start_connectivity_watch(
      client_channel_elem, GRPC_CHANNEL_IDLE,
      OrphanablePtr<AsyncConnectivityStateWatcherInterface>(watcher_));
}

void XdsClient::ChannelState::CancelConnectivityWatchLocked() {
  grpc_channel_element* client_channel_elem =
      grpc_channel_stack_last_element(grpc_channel_get_channel_stack(channel_));
  GPR_ASSERT(client_channel_elem->filter == &grpc_client_channel_filter);
  grpc_client_channel_stop_connectivity_watch(client_channel_elem, watcher_);
}

//
// XdsClient::ChannelState::RetryableCall<>
//

template <typename T>
XdsClient::ChannelState::RetryableCall<T>::RetryableCall(
    RefCountedPtr<ChannelState> chand)
    : chand_(std::move(chand)),
      backoff_(
          BackOff::Options()
              .set_initial_backoff(GRPC_XDS_INITIAL_CONNECT_BACKOFF_SECONDS *
                                   1000)
              .set_multiplier(GRPC_XDS_RECONNECT_BACKOFF_MULTIPLIER)
              .set_jitter(GRPC_XDS_RECONNECT_JITTER)
              .set_max_backoff(GRPC_XDS_RECONNECT_MAX_BACKOFF_SECONDS * 1000)) {
  StartNewCallLocked();
}

template <typename T>
void XdsClient::ChannelState::RetryableCall<T>::Orphan() {
  shutting_down_ = true;
  calld_.reset();
  if (retry_timer_callback_pending_) grpc_timer_cancel(&retry_timer_);
  this->Unref(DEBUG_LOCATION, "RetryableCall+orphaned");
}

template <typename T>
void XdsClient::ChannelState::RetryableCall<T>::OnCallFinishedLocked() {
  const bool seen_response = calld_->seen_response();
  calld_.reset();
  if (seen_response) {
    // If we lost connection to the xds server, reset backoff and restart the
    // call immediately.
    backoff_.Reset();
    StartNewCallLocked();
  } else {
    // If we failed to connect to the xds server, retry later.
    StartRetryTimerLocked();
  }
}

template <typename T>
void XdsClient::ChannelState::RetryableCall<T>::StartNewCallLocked() {
  if (shutting_down_) return;
  GPR_ASSERT(chand_->channel_ != nullptr);
  GPR_ASSERT(calld_ == nullptr);
  if (GRPC_TRACE_FLAG_ENABLED(grpc_xds_client_trace)) {
    gpr_log(GPR_INFO,
            "[xds_client %p] Start new call from retryable call (chand: %p, "
            "retryable call: %p)",
            chand()->xds_client(), chand(), this);
  }
  calld_ = MakeOrphanable<T>(
      this->Ref(DEBUG_LOCATION, "RetryableCall+start_new_call"));
}

template <typename T>
void XdsClient::ChannelState::RetryableCall<T>::StartRetryTimerLocked() {
  if (shutting_down_) return;
  const grpc_millis next_attempt_time = backoff_.NextAttemptTime();
  if (GRPC_TRACE_FLAG_ENABLED(grpc_xds_client_trace)) {
    grpc_millis timeout = GPR_MAX(next_attempt_time - ExecCtx::Get()->Now(), 0);
    gpr_log(GPR_INFO,
            "[xds_client %p] Failed to connect to xds server (chand: %p) "
            "retry timer will fire in %" PRId64 "ms.",
            chand()->xds_client(), chand(), timeout);
  }
  this->Ref(DEBUG_LOCATION, "RetryableCall+retry_timer_start").release();
  GRPC_CLOSURE_INIT(&on_retry_timer_, OnRetryTimer, this,
                    grpc_schedule_on_exec_ctx);
  grpc_timer_init(&retry_timer_, next_attempt_time, &on_retry_timer_);
  retry_timer_callback_pending_ = true;
}

template <typename T>
void XdsClient::ChannelState::RetryableCall<T>::OnRetryTimer(
    void* arg, grpc_error* error) {
  RetryableCall* calld = static_cast<RetryableCall*>(arg);
  calld->chand_->xds_client()->combiner_->Run(
      GRPC_CLOSURE_INIT(&calld->on_retry_timer_, OnRetryTimerLocked, calld,
                        nullptr),
      GRPC_ERROR_REF(error));
}

template <typename T>
void XdsClient::ChannelState::RetryableCall<T>::OnRetryTimerLocked(
    void* arg, grpc_error* error) {
  RetryableCall* calld = static_cast<RetryableCall*>(arg);
  calld->retry_timer_callback_pending_ = false;
  if (!calld->shutting_down_ && error == GRPC_ERROR_NONE) {
    if (GRPC_TRACE_FLAG_ENABLED(grpc_xds_client_trace)) {
      gpr_log(
          GPR_INFO,
          "[xds_client %p] Retry timer fires (chand: %p, retryable call: %p)",
          calld->chand()->xds_client(), calld->chand(), calld);
    }
    calld->StartNewCallLocked();
  }
  calld->Unref(DEBUG_LOCATION, "RetryableCall+retry_timer_done");
}

//
// XdsClient::ChannelState::AdsCallState
//

XdsClient::ChannelState::AdsCallState::AdsCallState(
    RefCountedPtr<RetryableCall<AdsCallState>> parent)
    : InternallyRefCounted<AdsCallState>(&grpc_xds_client_trace),
      parent_(std::move(parent)) {
  // Init the ADS call. Note that the call will progress every time there's
  // activity in xds_client()->interested_parties_, which is comprised of
  // the polling entities from client_channel.
  GPR_ASSERT(xds_client() != nullptr);
  GPR_ASSERT(xds_client()->server_name_ != nullptr);
  GPR_ASSERT(*xds_client()->server_name_.get() != '\0');
  // Create a call with the specified method name.
  call_ = grpc_channel_create_pollset_set_call(
      chand()->channel_, nullptr, GRPC_PROPAGATE_DEFAULTS,
      xds_client()->interested_parties_,
      GRPC_MDSTR_SLASH_ENVOY_DOT_SERVICE_DOT_DISCOVERY_DOT_V2_DOT_AGGREGATEDDISCOVERYSERVICE_SLASH_STREAMAGGREGATEDRESOURCES,
      nullptr, GRPC_MILLIS_INF_FUTURE, nullptr);
  GPR_ASSERT(call_ != nullptr);
  // Init the request payload.
  grpc_slice request_payload_slice = XdsEdsRequestCreateAndEncode(
      xds_client()->server_name_.get(), xds_client()->bootstrap_->node(),
      xds_client()->build_version_.get());
  send_message_payload_ =
      grpc_raw_byte_buffer_create(&request_payload_slice, 1);
  grpc_slice_unref_internal(request_payload_slice);
  // Init other data associated with the call.
  grpc_metadata_array_init(&initial_metadata_recv_);
  grpc_metadata_array_init(&trailing_metadata_recv_);
  // Start the call.
  if (GRPC_TRACE_FLAG_ENABLED(grpc_xds_client_trace)) {
    gpr_log(GPR_INFO,
            "[xds_client %p] Starting ADS call (chand: %p, calld: %p, "
            "call: %p)",
            xds_client(), chand(), this, call_);
  }
  // Create the ops.
  grpc_call_error call_error;
  grpc_op ops[3];
  memset(ops, 0, sizeof(ops));
  // Op: send initial metadata.
  grpc_op* op = ops;
  op->op = GRPC_OP_SEND_INITIAL_METADATA;
  op->data.send_initial_metadata.count = 0;
  op->flags = 0;
  op->reserved = nullptr;
  op++;
  // Op: send request message.
  GPR_ASSERT(send_message_payload_ != nullptr);
  op->op = GRPC_OP_SEND_MESSAGE;
  op->data.send_message.send_message = send_message_payload_;
  op->flags = 0;
  op->reserved = nullptr;
  op++;
  call_error = grpc_call_start_batch_and_execute(call_, ops, (size_t)(op - ops),
                                                 nullptr);
  GPR_ASSERT(GRPC_CALL_OK == call_error);
  // Op: recv initial metadata.
  op = ops;
  op->op = GRPC_OP_RECV_INITIAL_METADATA;
  op->data.recv_initial_metadata.recv_initial_metadata =
      &initial_metadata_recv_;
  op->flags = 0;
  op->reserved = nullptr;
  op++;
  // Op: recv response.
  op->op = GRPC_OP_RECV_MESSAGE;
  op->data.recv_message.recv_message = &recv_message_payload_;
  op->flags = 0;
  op->reserved = nullptr;
  op++;
  Ref(DEBUG_LOCATION, "ADS+OnResponseReceivedLocked").release();
  GRPC_CLOSURE_INIT(&on_response_received_, OnResponseReceived, this,
                    grpc_schedule_on_exec_ctx);
  call_error = grpc_call_start_batch_and_execute(call_, ops, (size_t)(op - ops),
                                                 &on_response_received_);
  GPR_ASSERT(GRPC_CALL_OK == call_error);
  // Op: recv server status.
  op = ops;
  op->op = GRPC_OP_RECV_STATUS_ON_CLIENT;
  op->data.recv_status_on_client.trailing_metadata = &trailing_metadata_recv_;
  op->data.recv_status_on_client.status = &status_code_;
  op->data.recv_status_on_client.status_details = &status_details_;
  op->flags = 0;
  op->reserved = nullptr;
  op++;
  // This callback signals the end of the call, so it relies on the initial
  // ref instead of a new ref. When it's invoked, it's the initial ref that is
  // unreffed.
  GRPC_CLOSURE_INIT(&on_status_received_, OnStatusReceived, this,
                    grpc_schedule_on_exec_ctx);
  call_error = grpc_call_start_batch_and_execute(call_, ops, (size_t)(op - ops),
                                                 &on_status_received_);
  GPR_ASSERT(GRPC_CALL_OK == call_error);
}

XdsClient::ChannelState::AdsCallState::~AdsCallState() {
  grpc_metadata_array_destroy(&initial_metadata_recv_);
  grpc_metadata_array_destroy(&trailing_metadata_recv_);
  grpc_byte_buffer_destroy(send_message_payload_);
  grpc_byte_buffer_destroy(recv_message_payload_);
  grpc_slice_unref_internal(status_details_);
  GPR_ASSERT(call_ != nullptr);
  grpc_call_unref(call_);
}

void XdsClient::ChannelState::AdsCallState::Orphan() {
  GPR_ASSERT(call_ != nullptr);
  // If we are here because xds_client wants to cancel the call,
  // on_status_received_ will complete the cancellation and clean up. Otherwise,
  // we are here because xds_client has to orphan a failed call, then the
  // following cancellation will be a no-op.
  grpc_call_cancel(call_, nullptr);
  // Note that the initial ref is hold by on_status_received_. So the
  // corresponding unref happens in on_status_received_ instead of here.
}

void XdsClient::ChannelState::AdsCallState::OnResponseReceived(
    void* arg, grpc_error* error) {
  AdsCallState* ads_calld = static_cast<AdsCallState*>(arg);
  ads_calld->xds_client()->combiner_->Run(
      GRPC_CLOSURE_INIT(&ads_calld->on_response_received_,
                        OnResponseReceivedLocked, ads_calld, nullptr),
      GRPC_ERROR_REF(error));
}

void XdsClient::ChannelState::AdsCallState::OnResponseReceivedLocked(
    void* arg, grpc_error* error) {
  AdsCallState* ads_calld = static_cast<AdsCallState*>(arg);
  XdsClient* xds_client = ads_calld->xds_client();
  // Empty payload means the call was cancelled.
  if (!ads_calld->IsCurrentCallOnChannel() ||
      ads_calld->recv_message_payload_ == nullptr) {
    ads_calld->Unref(DEBUG_LOCATION, "ADS+OnResponseReceivedLocked");
    return;
  }
  // Read the response.
  grpc_byte_buffer_reader bbr;
  grpc_byte_buffer_reader_init(&bbr, ads_calld->recv_message_payload_);
  grpc_slice response_slice = grpc_byte_buffer_reader_readall(&bbr);
  grpc_byte_buffer_reader_destroy(&bbr);
  grpc_byte_buffer_destroy(ads_calld->recv_message_payload_);
  ads_calld->recv_message_payload_ = nullptr;
  // TODO(juanlishen): When we convert this to use the xds protocol, the
  // balancer will send us a fallback timeout such that we should go into
  // fallback mode if we have lost contact with the balancer after a certain
  // period of time. We will need to save the timeout value here, and then
  // when the balancer call ends, we will need to start a timer for the
  // specified period of time, and if the timer fires, we go into fallback
  // mode. We will also need to cancel the timer when we receive a serverlist
  // from the balancer.
  // This anonymous lambda is a hack to avoid the usage of goto.
  [&]() {
    // Parse the response.
    EdsUpdate update;
    grpc_error* parse_error =
        XdsEdsResponseDecodeAndParse(response_slice, &update);
    if (parse_error != GRPC_ERROR_NONE) {
      gpr_log(GPR_ERROR,
              "[xds_client %p] ADS response parsing failed. error=%s",
              xds_client, grpc_error_string(parse_error));
      GRPC_ERROR_UNREF(parse_error);
      return;
    }
    if (update.priority_list_update.empty() && !update.drop_all) {
      char* response_slice_str =
          grpc_dump_slice(response_slice, GPR_DUMP_ASCII | GPR_DUMP_HEX);
      gpr_log(GPR_ERROR,
              "[xds_client %p] ADS response '%s' doesn't contain any valid "
              "locality but doesn't require to drop all calls. Ignoring.",
              xds_client, response_slice_str);
      gpr_free(response_slice_str);
      return;
    }
    ads_calld->seen_response_ = true;
    if (GRPC_TRACE_FLAG_ENABLED(grpc_xds_client_trace)) {
      gpr_log(GPR_INFO,
              "[xds_client %p] ADS response with %" PRIuPTR
              " priorities and %" PRIuPTR
              " drop categories received (drop_all=%d)",
              xds_client, update.priority_list_update.size(),
              update.drop_config->drop_category_list().size(), update.drop_all);
      for (size_t priority = 0; priority < update.priority_list_update.size();
           ++priority) {
        const auto* locality_map_update =
            update.priority_list_update.Find(static_cast<uint32_t>(priority));
        gpr_log(GPR_INFO,
                "[xds_client %p] Priority %" PRIuPTR " contains %" PRIuPTR
                " localities",
                xds_client, priority, locality_map_update->size());
        size_t locality_count = 0;
        for (const auto& p : locality_map_update->localities) {
          const auto& locality = p.second;
          gpr_log(GPR_INFO,
                  "[xds_client %p] Priority %" PRIuPTR ", locality %" PRIuPTR
                  " %s contains %" PRIuPTR " server addresses",
                  xds_client, priority, locality_count,
                  locality.name->AsHumanReadableString(),
                  locality.serverlist.size());
          for (size_t i = 0; i < locality.serverlist.size(); ++i) {
            char* ipport;
            grpc_sockaddr_to_string(&ipport, &locality.serverlist[i].address(),
                                    false);
            gpr_log(GPR_INFO,
                    "[xds_client %p] Priority %" PRIuPTR ", locality %" PRIuPTR
                    " %s, server address %" PRIuPTR ": %s",
                    xds_client, priority, locality_count,
                    locality.name->AsHumanReadableString(), i, ipport);
            gpr_free(ipport);
          }
          ++locality_count;
        }
      }
      for (size_t i = 0; i < update.drop_config->drop_category_list().size();
           ++i) {
        const XdsDropConfig::DropCategory& drop_category =
            update.drop_config->drop_category_list()[i];
        gpr_log(GPR_INFO,
                "[xds_client %p] Drop category %s has drop rate %d per million",
                xds_client, drop_category.name.get(),
                drop_category.parts_per_million);
      }
    }
    // Start load reporting if needed.
    LrsCallState* lrs_calld = ads_calld->chand()->lrs_calld_->calld();
    if (lrs_calld != nullptr) lrs_calld->MaybeStartReportingLocked();
    // Ignore identical update.
    const EdsUpdate& prev_update = xds_client->cluster_state_.eds_update;
    const bool priority_list_changed =
        prev_update.priority_list_update != update.priority_list_update;
    const bool drop_config_changed =
        prev_update.drop_config == nullptr ||
        *prev_update.drop_config != *update.drop_config;
    if (!priority_list_changed && !drop_config_changed) {
      if (GRPC_TRACE_FLAG_ENABLED(grpc_xds_client_trace)) {
        gpr_log(GPR_INFO,
                "[xds_client %p] EDS update identical to current, ignoring.",
                xds_client);
      }
      return;
    }
    // Update the cluster state.
    ClusterState& cluster_state = xds_client->cluster_state_;
    cluster_state.eds_update = std::move(update);
    // Notify all watchers.
    for (const auto& p : cluster_state.endpoint_watchers) {
      p.first->OnEndpointChanged(cluster_state.eds_update);
    }
  }();
  grpc_slice_unref_internal(response_slice);
  if (xds_client->shutting_down_) {
    ads_calld->Unref(DEBUG_LOCATION,
                     "ADS+OnResponseReceivedLocked+xds_shutdown");
    return;
  }
  // Keep listening for serverlist updates.
  grpc_op op;
  memset(&op, 0, sizeof(op));
  op.op = GRPC_OP_RECV_MESSAGE;
  op.data.recv_message.recv_message = &ads_calld->recv_message_payload_;
  op.flags = 0;
  op.reserved = nullptr;
  GPR_ASSERT(ads_calld->call_ != nullptr);
  // Reuse the "ADS+OnResponseReceivedLocked" ref taken in ctor.
  GRPC_CLOSURE_INIT(&ads_calld->on_response_received_, OnResponseReceived,
                    ads_calld, grpc_schedule_on_exec_ctx);
  const grpc_call_error call_error = grpc_call_start_batch_and_execute(
      ads_calld->call_, &op, 1, &ads_calld->on_response_received_);
  GPR_ASSERT(GRPC_CALL_OK == call_error);
}

void XdsClient::ChannelState::AdsCallState::OnStatusReceived(
    void* arg, grpc_error* error) {
  AdsCallState* ads_calld = static_cast<AdsCallState*>(arg);
  ads_calld->xds_client()->combiner_->Run(
      GRPC_CLOSURE_INIT(&ads_calld->on_status_received_, OnStatusReceivedLocked,
                        ads_calld, nullptr),
      GRPC_ERROR_REF(error));
}

void XdsClient::ChannelState::AdsCallState::OnStatusReceivedLocked(
    void* arg, grpc_error* error) {
  AdsCallState* ads_calld = static_cast<AdsCallState*>(arg);
  ChannelState* chand = ads_calld->chand();
  XdsClient* xds_client = ads_calld->xds_client();
  if (GRPC_TRACE_FLAG_ENABLED(grpc_xds_client_trace)) {
    char* status_details = grpc_slice_to_c_string(ads_calld->status_details_);
    gpr_log(GPR_INFO,
            "[xds_client %p] ADS call status received. Status = %d, details "
            "= '%s', (chand: %p, ads_calld: %p, call: %p), error '%s'",
            xds_client, ads_calld->status_code_, status_details, chand,
            ads_calld, ads_calld->call_, grpc_error_string(error));
    gpr_free(status_details);
  }
  // Ignore status from a stale call.
  if (ads_calld->IsCurrentCallOnChannel()) {
    // Try to restart the call.
    ads_calld->parent_->OnCallFinishedLocked();
    // Send error to all watchers.
    xds_client->NotifyOnError(
        GRPC_ERROR_CREATE_FROM_STATIC_STRING("xds call failed"));
  }
  ads_calld->Unref(DEBUG_LOCATION, "ADS+OnStatusReceivedLocked");
}

bool XdsClient::ChannelState::AdsCallState::IsCurrentCallOnChannel() const {
  // If the retryable ADS call is null (which only happens when the xds channel
  // is shutting down), all the ADS calls are stale.
  if (chand()->ads_calld_ == nullptr) return false;
  return this == chand()->ads_calld_->calld();
}

//
// XdsClient::ChannelState::LrsCallState::Reporter
//

void XdsClient::ChannelState::LrsCallState::Reporter::Orphan() {
  if (next_report_timer_callback_pending_) {
    grpc_timer_cancel(&next_report_timer_);
  }
}

void XdsClient::ChannelState::LrsCallState::Reporter::
    ScheduleNextReportLocked() {
  const grpc_millis next_report_time = ExecCtx::Get()->Now() + report_interval_;
  GRPC_CLOSURE_INIT(&on_next_report_timer_, OnNextReportTimer, this,
                    grpc_schedule_on_exec_ctx);
  grpc_timer_init(&next_report_timer_, next_report_time,
                  &on_next_report_timer_);
  next_report_timer_callback_pending_ = true;
}

void XdsClient::ChannelState::LrsCallState::Reporter::OnNextReportTimer(
    void* arg, grpc_error* error) {
  Reporter* self = static_cast<Reporter*>(arg);
  self->xds_client()->combiner_->Run(
      GRPC_CLOSURE_INIT(&self->on_next_report_timer_, OnNextReportTimerLocked,
                        self, nullptr),
      GRPC_ERROR_REF(error));
}

void XdsClient::ChannelState::LrsCallState::Reporter::OnNextReportTimerLocked(
    void* arg, grpc_error* error) {
  Reporter* self = static_cast<Reporter*>(arg);
  self->next_report_timer_callback_pending_ = false;
  if (error != GRPC_ERROR_NONE || !self->IsCurrentReporterOnCall()) {
    self->Unref(DEBUG_LOCATION, "Reporter+timer");
    return;
  }
  self->SendReportLocked();
}

void XdsClient::ChannelState::LrsCallState::Reporter::SendReportLocked() {
  // Create a request that contains the load report.
  // TODO(roth): Currently, it is not possible to have multiple client
  // stats objects for a given cluster.  However, in the future, we may
  // run into cases where this happens (e.g., due to graceful LB policy
  // switching).  If/when this becomes a problem, replace this assertion
  // with code to merge data from multiple client stats objects.
  GPR_ASSERT(xds_client()->cluster_state_.client_stats.size() == 1);
  auto* client_stats = *xds_client()->cluster_state_.client_stats.begin();
  grpc_slice request_payload_slice =
      XdsLrsRequestCreateAndEncode(parent_->cluster_name_.get(), client_stats);
  // Skip client load report if the counters were all zero in the last
  // report and they are still zero in this one.
  const bool old_val = last_report_counters_were_zero_;
  last_report_counters_were_zero_ = static_cast<bool>(
      grpc_slice_eq(request_payload_slice, grpc_empty_slice()));
  if (old_val && last_report_counters_were_zero_) {
    ScheduleNextReportLocked();
    return;
  }
  parent_->send_message_payload_ =
      grpc_raw_byte_buffer_create(&request_payload_slice, 1);
  grpc_slice_unref_internal(request_payload_slice);
  // Send the report.
  grpc_op op;
  memset(&op, 0, sizeof(op));
  op.op = GRPC_OP_SEND_MESSAGE;
  op.data.send_message.send_message = parent_->send_message_payload_;
  GRPC_CLOSURE_INIT(&on_report_done_, OnReportDone, this,
                    grpc_schedule_on_exec_ctx);
  grpc_call_error call_error = grpc_call_start_batch_and_execute(
      parent_->call_, &op, 1, &on_report_done_);
  if (GPR_UNLIKELY(call_error != GRPC_CALL_OK)) {
    gpr_log(GPR_ERROR,
            "[xds_client %p] calld=%p call_error=%d sending client load report",
            xds_client(), this, call_error);
    GPR_ASSERT(GRPC_CALL_OK == call_error);
  }
}

void XdsClient::ChannelState::LrsCallState::Reporter::OnReportDone(
    void* arg, grpc_error* error) {
  Reporter* self = static_cast<Reporter*>(arg);
  self->xds_client()->combiner_->Run(
      GRPC_CLOSURE_INIT(&self->on_report_done_, OnReportDoneLocked, self,
                        nullptr),
      GRPC_ERROR_REF(error));
}

void XdsClient::ChannelState::LrsCallState::Reporter::OnReportDoneLocked(
    void* arg, grpc_error* error) {
  Reporter* self = static_cast<Reporter*>(arg);
  grpc_byte_buffer_destroy(self->parent_->send_message_payload_);
  self->parent_->send_message_payload_ = nullptr;
  if (error != GRPC_ERROR_NONE || !self->IsCurrentReporterOnCall()) {
    // If this reporter is no longer the current one on the call, the reason
    // might be that it was orphaned for a new one due to config update.
    if (!self->IsCurrentReporterOnCall()) {
      self->parent_->MaybeStartReportingLocked();
    }
    self->Unref(DEBUG_LOCATION, "Reporter+report_done");
    return;
  }
  self->ScheduleNextReportLocked();
}

//
// XdsClient::ChannelState::LrsCallState
//

XdsClient::ChannelState::LrsCallState::LrsCallState(
    RefCountedPtr<RetryableCall<LrsCallState>> parent)
    : InternallyRefCounted<LrsCallState>(&grpc_xds_client_trace),
      parent_(std::move(parent)) {
  // Init the LRS call. Note that the call will progress every time there's
  // activity in xds_client()->interested_parties_, which is comprised of
  // the polling entities from client_channel.
  GPR_ASSERT(xds_client() != nullptr);
  GPR_ASSERT(xds_client()->server_name_ != nullptr);
  GPR_ASSERT(*xds_client()->server_name_.get() != '\0');
  call_ = grpc_channel_create_pollset_set_call(
      chand()->channel_, nullptr, GRPC_PROPAGATE_DEFAULTS,
      xds_client()->interested_parties_,
      GRPC_MDSTR_SLASH_ENVOY_DOT_SERVICE_DOT_LOAD_STATS_DOT_V2_DOT_LOADREPORTINGSERVICE_SLASH_STREAMLOADSTATS,
      nullptr, GRPC_MILLIS_INF_FUTURE, nullptr);
  GPR_ASSERT(call_ != nullptr);
  // Init the request payload.
  grpc_slice request_payload_slice = XdsLrsRequestCreateAndEncode(
      xds_client()->server_name_.get(), xds_client()->bootstrap_->node(),
      xds_client()->build_version_.get());
  send_message_payload_ =
      grpc_raw_byte_buffer_create(&request_payload_slice, 1);
  grpc_slice_unref_internal(request_payload_slice);
  // Init other data associated with the LRS call.
  grpc_metadata_array_init(&initial_metadata_recv_);
  grpc_metadata_array_init(&trailing_metadata_recv_);
  // Start the call.
  if (GRPC_TRACE_FLAG_ENABLED(grpc_xds_client_trace)) {
    gpr_log(GPR_INFO,
            "[xds_client %p] Starting LRS call (chand: %p, calld: %p, "
            "call: %p)",
            xds_client(), chand(), this, call_);
  }
  // Create the ops.
  grpc_call_error call_error;
  grpc_op ops[3];
  memset(ops, 0, sizeof(ops));
  // Op: send initial metadata.
  grpc_op* op = ops;
  op->op = GRPC_OP_SEND_INITIAL_METADATA;
  op->data.send_initial_metadata.count = 0;
  op->flags = 0;
  op->reserved = nullptr;
  op++;
  // Op: send request message.
  GPR_ASSERT(send_message_payload_ != nullptr);
  op->op = GRPC_OP_SEND_MESSAGE;
  op->data.send_message.send_message = send_message_payload_;
  op->flags = 0;
  op->reserved = nullptr;
  op++;
  Ref(DEBUG_LOCATION, "LRS+OnInitialRequestSentLocked").release();
  GRPC_CLOSURE_INIT(&on_initial_request_sent_, OnInitialRequestSent, this,
                    grpc_schedule_on_exec_ctx);
  call_error = grpc_call_start_batch_and_execute(call_, ops, (size_t)(op - ops),
                                                 &on_initial_request_sent_);
  GPR_ASSERT(GRPC_CALL_OK == call_error);
  // Op: recv initial metadata.
  op = ops;
  op->op = GRPC_OP_RECV_INITIAL_METADATA;
  op->data.recv_initial_metadata.recv_initial_metadata =
      &initial_metadata_recv_;
  op->flags = 0;
  op->reserved = nullptr;
  op++;
  // Op: recv response.
  op->op = GRPC_OP_RECV_MESSAGE;
  op->data.recv_message.recv_message = &recv_message_payload_;
  op->flags = 0;
  op->reserved = nullptr;
  op++;
  Ref(DEBUG_LOCATION, "LRS+OnResponseReceivedLocked").release();
  GRPC_CLOSURE_INIT(&on_response_received_, OnResponseReceived, this,
                    grpc_schedule_on_exec_ctx);
  call_error = grpc_call_start_batch_and_execute(call_, ops, (size_t)(op - ops),
                                                 &on_response_received_);
  GPR_ASSERT(GRPC_CALL_OK == call_error);
  // Op: recv server status.
  op = ops;
  op->op = GRPC_OP_RECV_STATUS_ON_CLIENT;
  op->data.recv_status_on_client.trailing_metadata = &trailing_metadata_recv_;
  op->data.recv_status_on_client.status = &status_code_;
  op->data.recv_status_on_client.status_details = &status_details_;
  op->flags = 0;
  op->reserved = nullptr;
  op++;
  // This callback signals the end of the call, so it relies on the initial
  // ref instead of a new ref. When it's invoked, it's the initial ref that is
  // unreffed.
  GRPC_CLOSURE_INIT(&on_status_received_, OnStatusReceived, this,
                    grpc_schedule_on_exec_ctx);
  call_error = grpc_call_start_batch_and_execute(call_, ops, (size_t)(op - ops),
                                                 &on_status_received_);
  GPR_ASSERT(GRPC_CALL_OK == call_error);
}

XdsClient::ChannelState::LrsCallState::~LrsCallState() {
  grpc_metadata_array_destroy(&initial_metadata_recv_);
  grpc_metadata_array_destroy(&trailing_metadata_recv_);
  grpc_byte_buffer_destroy(send_message_payload_);
  grpc_byte_buffer_destroy(recv_message_payload_);
  grpc_slice_unref_internal(status_details_);
  GPR_ASSERT(call_ != nullptr);
  grpc_call_unref(call_);
}

void XdsClient::ChannelState::LrsCallState::Orphan() {
  reporter_.reset();
  GPR_ASSERT(call_ != nullptr);
  // If we are here because xds_client wants to cancel the call,
  // on_status_received_ will complete the cancellation and clean up. Otherwise,
  // we are here because xds_client has to orphan a failed call, then the
  // following cancellation will be a no-op.
  grpc_call_cancel(call_, nullptr);
  // Note that the initial ref is hold by on_status_received_. So the
  // corresponding unref happens in on_status_received_ instead of here.
}

void XdsClient::ChannelState::LrsCallState::MaybeStartReportingLocked() {
  // Don't start again if already started.
  if (reporter_ != nullptr) return;
  // Don't start if the previous send_message op (of the initial request or the
  // last report of the previous reporter) hasn't completed.
  if (send_message_payload_ != nullptr) return;
  // Don't start if no LRS response has arrived.
  if (!seen_response()) return;
  // Don't start if the ADS call hasn't received any valid response. Note that
  // this must be the first channel because it is the current channel but its
  // ADS call hasn't seen any response.
  AdsCallState* ads_calld = chand()->ads_calld_->calld();
  if (ads_calld == nullptr || !ads_calld->seen_response()) return;
  // Start reporting.
  for (auto* client_stats : chand()->xds_client_->cluster_state_.client_stats) {
    client_stats->MaybeInitLastReportTime();
  }
  reporter_ = MakeOrphanable<Reporter>(
      Ref(DEBUG_LOCATION, "LRS+load_report+start"), load_reporting_interval_);
}

void XdsClient::ChannelState::LrsCallState::OnInitialRequestSent(
    void* arg, grpc_error* error) {
  LrsCallState* lrs_calld = static_cast<LrsCallState*>(arg);
  lrs_calld->xds_client()->combiner_->Run(
      GRPC_CLOSURE_INIT(&lrs_calld->on_initial_request_sent_,
                        OnInitialRequestSentLocked, lrs_calld, nullptr),
      GRPC_ERROR_REF(error));
}

void XdsClient::ChannelState::LrsCallState::OnInitialRequestSentLocked(
    void* arg, grpc_error* error) {
  LrsCallState* lrs_calld = static_cast<LrsCallState*>(arg);
  // Clear the send_message_payload_.
  grpc_byte_buffer_destroy(lrs_calld->send_message_payload_);
  lrs_calld->send_message_payload_ = nullptr;
  lrs_calld->MaybeStartReportingLocked();
  lrs_calld->Unref(DEBUG_LOCATION, "LRS+OnInitialRequestSentLocked");
}

void XdsClient::ChannelState::LrsCallState::OnResponseReceived(
    void* arg, grpc_error* error) {
  LrsCallState* lrs_calld = static_cast<LrsCallState*>(arg);
  lrs_calld->xds_client()->combiner_->Run(
      GRPC_CLOSURE_INIT(&lrs_calld->on_response_received_,
                        OnResponseReceivedLocked, lrs_calld, nullptr),
      GRPC_ERROR_REF(error));
}

void XdsClient::ChannelState::LrsCallState::OnResponseReceivedLocked(
    void* arg, grpc_error* error) {
  LrsCallState* lrs_calld = static_cast<LrsCallState*>(arg);
  XdsClient* xds_client = lrs_calld->xds_client();
  // Empty payload means the call was cancelled.
  if (!lrs_calld->IsCurrentCallOnChannel() ||
      lrs_calld->recv_message_payload_ == nullptr) {
    lrs_calld->Unref(DEBUG_LOCATION, "LRS+OnResponseReceivedLocked");
    return;
  }
  // Read the response.
  grpc_byte_buffer_reader bbr;
  grpc_byte_buffer_reader_init(&bbr, lrs_calld->recv_message_payload_);
  grpc_slice response_slice = grpc_byte_buffer_reader_readall(&bbr);
  grpc_byte_buffer_reader_destroy(&bbr);
  grpc_byte_buffer_destroy(lrs_calld->recv_message_payload_);
  lrs_calld->recv_message_payload_ = nullptr;
  // This anonymous lambda is a hack to avoid the usage of goto.
  [&]() {
    // Parse the response.
    UniquePtr<char> new_cluster_name;
    grpc_millis new_load_reporting_interval;
    grpc_error* parse_error = XdsLrsResponseDecodeAndParse(
        response_slice, &new_cluster_name, &new_load_reporting_interval);
    if (parse_error != GRPC_ERROR_NONE) {
      gpr_log(GPR_ERROR,
              "[xds_client %p] LRS response parsing failed. error=%s",
              xds_client, grpc_error_string(parse_error));
      GRPC_ERROR_UNREF(parse_error);
      return;
    }
    lrs_calld->seen_response_ = true;
    if (GRPC_TRACE_FLAG_ENABLED(grpc_xds_client_trace)) {
      gpr_log(GPR_INFO,
              "[xds_client %p] LRS response received, cluster_name=%s, "
              "load_report_interval=%" PRId64 "ms",
              xds_client, new_cluster_name.get(), new_load_reporting_interval);
    }
    if (new_load_reporting_interval <
        GRPC_XDS_MIN_CLIENT_LOAD_REPORTING_INTERVAL_MS) {
      new_load_reporting_interval =
          GRPC_XDS_MIN_CLIENT_LOAD_REPORTING_INTERVAL_MS;
      if (GRPC_TRACE_FLAG_ENABLED(grpc_xds_client_trace)) {
        gpr_log(GPR_INFO,
                "[xds_client %p] Increased load_report_interval to minimum "
                "value %dms",
                xds_client, GRPC_XDS_MIN_CLIENT_LOAD_REPORTING_INTERVAL_MS);
      }
    }
    // Ignore identical update.
    if (lrs_calld->load_reporting_interval_ == new_load_reporting_interval &&
        strcmp(lrs_calld->cluster_name_.get(), new_cluster_name.get()) == 0) {
      if (GRPC_TRACE_FLAG_ENABLED(grpc_xds_client_trace)) {
        gpr_log(GPR_INFO,
                "[xds_client %p] Incoming LRS response identical to current, "
                "ignoring.",
                xds_client);
      }
      return;
    }
    // Stop current load reporting (if any) to adopt the new config.
    lrs_calld->reporter_.reset();
    // Record the new config.
    lrs_calld->cluster_name_ = std::move(new_cluster_name);
    lrs_calld->load_reporting_interval_ = new_load_reporting_interval;
    // Try starting sending load report.
    lrs_calld->MaybeStartReportingLocked();
  }();
  grpc_slice_unref_internal(response_slice);
  if (xds_client->shutting_down_) {
    lrs_calld->Unref(DEBUG_LOCATION,
                     "LRS+OnResponseReceivedLocked+xds_shutdown");
    return;
  }
  // Keep listening for LRS config updates.
  grpc_op op;
  memset(&op, 0, sizeof(op));
  op.op = GRPC_OP_RECV_MESSAGE;
  op.data.recv_message.recv_message = &lrs_calld->recv_message_payload_;
  op.flags = 0;
  op.reserved = nullptr;
  GPR_ASSERT(lrs_calld->call_ != nullptr);
  // Reuse the "OnResponseReceivedLocked" ref taken in ctor.
  GRPC_CLOSURE_INIT(&lrs_calld->on_response_received_, OnResponseReceived,
                    lrs_calld, grpc_schedule_on_exec_ctx);
  const grpc_call_error call_error = grpc_call_start_batch_and_execute(
      lrs_calld->call_, &op, 1, &lrs_calld->on_response_received_);
  GPR_ASSERT(GRPC_CALL_OK == call_error);
}

void XdsClient::ChannelState::LrsCallState::OnStatusReceived(
    void* arg, grpc_error* error) {
  LrsCallState* lrs_calld = static_cast<LrsCallState*>(arg);
  lrs_calld->xds_client()->combiner_->Run(
      GRPC_CLOSURE_INIT(&lrs_calld->on_status_received_, OnStatusReceivedLocked,
                        lrs_calld, nullptr),
      GRPC_ERROR_REF(error));
}

void XdsClient::ChannelState::LrsCallState::OnStatusReceivedLocked(
    void* arg, grpc_error* error) {
  LrsCallState* lrs_calld = static_cast<LrsCallState*>(arg);
  XdsClient* xds_client = lrs_calld->xds_client();
  ChannelState* chand = lrs_calld->chand();
  GPR_ASSERT(lrs_calld->call_ != nullptr);
  if (GRPC_TRACE_FLAG_ENABLED(grpc_xds_client_trace)) {
    char* status_details = grpc_slice_to_c_string(lrs_calld->status_details_);
    gpr_log(GPR_INFO,
            "[xds_client %p] LRS call status received. Status = %d, details "
            "= '%s', (chand: %p, calld: %p, call: %p), error '%s'",
            xds_client, lrs_calld->status_code_, status_details, chand,
            lrs_calld, lrs_calld->call_, grpc_error_string(error));
    gpr_free(status_details);
  }
  // Ignore status from a stale call.
  if (lrs_calld->IsCurrentCallOnChannel()) {
    GPR_ASSERT(!xds_client->shutting_down_);
    // Try to restart the call.
    lrs_calld->parent_->OnCallFinishedLocked();
  }
  lrs_calld->Unref(DEBUG_LOCATION, "LRS+OnStatusReceivedLocked");
}

bool XdsClient::ChannelState::LrsCallState::IsCurrentCallOnChannel() const {
  // If the retryable LRS call is null (which only happens when the xds channel
  // is shutting down), all the LRS calls are stale.
  if (chand()->lrs_calld_ == nullptr) return false;
  return this == chand()->lrs_calld_->calld();
}

//
// XdsClient
//

namespace {

UniquePtr<char> GenerateBuildVersionString() {
  char* build_version_str;
  gpr_asprintf(&build_version_str, "gRPC C-core %s %s", grpc_version_string(),
               GPR_PLATFORM_STRING);
  return UniquePtr<char>(build_version_str);
}

}  // namespace

XdsClient::XdsClient(Combiner* combiner, grpc_pollset_set* interested_parties,
                     StringView server_name,
                     UniquePtr<ServiceConfigWatcherInterface> watcher,
                     const grpc_channel_args& channel_args, grpc_error** error)
    : build_version_(GenerateBuildVersionString()),
      combiner_(GRPC_COMBINER_REF(combiner, "xds_client")),
      interested_parties_(interested_parties),
      bootstrap_(XdsBootstrap::ReadFromFile(error)),
      server_name_(server_name.dup()),
      service_config_watcher_(std::move(watcher)) {
  if (*error != GRPC_ERROR_NONE) {
    if (GRPC_TRACE_FLAG_ENABLED(grpc_xds_client_trace)) {
      gpr_log(GPR_INFO, "[xds_client %p: failed to read bootstrap file: %s",
              this, grpc_error_string(*error));
    }
    return;
  }
  if (GRPC_TRACE_FLAG_ENABLED(grpc_xds_client_trace)) {
    gpr_log(GPR_INFO, "[xds_client %p: creating channel to %s", this,
            bootstrap_->server_uri());
  }
  chand_ = MakeOrphanable<ChannelState>(
      Ref(DEBUG_LOCATION, "XdsClient+ChannelState"), channel_args);
  if (service_config_watcher_ != nullptr) {
    // TODO(juanlishen): Start LDS call and do not return service config
    // until we get the first LDS response.
    GRPC_CLOSURE_INIT(&service_config_notify_, NotifyOnServiceConfig,
                      Ref().release(), grpc_combiner_scheduler(combiner_));
    GRPC_CLOSURE_SCHED(&service_config_notify_, GRPC_ERROR_NONE);
  }
}

XdsClient::~XdsClient() { GRPC_COMBINER_UNREF(combiner_, "xds_client"); }

void XdsClient::Orphan() {
  shutting_down_ = true;
  chand_.reset();
  Unref(DEBUG_LOCATION, "XdsClient::Orphan()");
}

void XdsClient::WatchClusterData(StringView cluster,
                                 UniquePtr<ClusterWatcherInterface> watcher) {
  // TODO(juanlishen): Implement.
}

void XdsClient::CancelClusterDataWatch(StringView cluster,
                                       ClusterWatcherInterface* watcher) {
  // TODO(juanlishen): Implement.
}

void XdsClient::WatchEndpointData(StringView cluster,
                                  UniquePtr<EndpointWatcherInterface> watcher) {
  EndpointWatcherInterface* w = watcher.get();
  cluster_state_.endpoint_watchers[w] = std::move(watcher);
  // If we've already received an EDS update, notify the new watcher
  // immediately.
  if (!cluster_state_.eds_update.priority_list_update.empty()) {
    w->OnEndpointChanged(cluster_state_.eds_update);
  }
  chand_->MaybeStartAdsCall();
}

void XdsClient::CancelEndpointDataWatch(StringView cluster,
                                        EndpointWatcherInterface* watcher) {
  auto it = cluster_state_.endpoint_watchers.find(watcher);
  if (it != cluster_state_.endpoint_watchers.end()) {
    cluster_state_.endpoint_watchers.erase(it);
  }
  if (chand_ != nullptr && cluster_state_.endpoint_watchers.empty()) {
    chand_->StopAdsCall();
  }
}

void XdsClient::AddClientStats(StringView cluster,
                               XdsClientStats* client_stats) {
  cluster_state_.client_stats.insert(client_stats);
  chand_->MaybeStartLrsCall();
}

void XdsClient::RemoveClientStats(StringView cluster,
                                  XdsClientStats* client_stats) {
  // TODO(roth): In principle, we should try to send a final load report
  // containing whatever final stats have been accumulated since the
  // last load report.
  auto it = cluster_state_.client_stats.find(client_stats);
  if (it != cluster_state_.client_stats.end()) {
    cluster_state_.client_stats.erase(it);
  }
  if (chand_ != nullptr && cluster_state_.client_stats.empty()) {
    chand_->StopLrsCall();
  }
}

void XdsClient::ResetBackoff() {
  if (chand_ != nullptr) {
    grpc_channel_reset_connect_backoff(chand_->channel());
  }
}

void XdsClient::NotifyOnError(grpc_error* error) {
  if (service_config_watcher_ != nullptr) {
    service_config_watcher_->OnError(GRPC_ERROR_REF(error));
  }
  for (const auto& p : cluster_state_.cluster_watchers) {
    p.first->OnError(GRPC_ERROR_REF(error));
  }
  for (const auto& p : cluster_state_.endpoint_watchers) {
    p.first->OnError(GRPC_ERROR_REF(error));
  }
  GRPC_ERROR_UNREF(error);
}

void XdsClient::NotifyOnServiceConfig(void* arg, grpc_error* error) {
  XdsClient* self = static_cast<XdsClient*>(arg);
  // TODO(roth): When we add support for WeightedClusters, select the
  // LB policy based on that functionality.
  static const char* json =
      "{\n"
      "  \"loadBalancingConfig\":[\n"
      "    { \"xds_experimental\":{} }\n"
      "  ]\n"
      "}";
  RefCountedPtr<ServiceConfig> service_config =
      ServiceConfig::Create(json, &error);
  if (error != GRPC_ERROR_NONE) {
    self->service_config_watcher_->OnError(error);
  } else {
    self->service_config_watcher_->OnServiceConfigChanged(
        std::move(service_config));
  }
  self->Unref();
}

void* XdsClient::ChannelArgCopy(void* p) {
  XdsClient* xds_client = static_cast<XdsClient*>(p);
  xds_client->Ref().release();
  return p;
}

void XdsClient::ChannelArgDestroy(void* p) {
  XdsClient* xds_client = static_cast<XdsClient*>(p);
  xds_client->Unref();
}

int XdsClient::ChannelArgCmp(void* p, void* q) { return GPR_ICMP(p, q); }

const grpc_arg_pointer_vtable XdsClient::kXdsClientVtable = {
    XdsClient::ChannelArgCopy, XdsClient::ChannelArgDestroy,
    XdsClient::ChannelArgCmp};

grpc_arg XdsClient::MakeChannelArg() const {
  return grpc_channel_arg_pointer_create(const_cast<char*>(GRPC_ARG_XDS_CLIENT),
                                         const_cast<XdsClient*>(this),
                                         &XdsClient::kXdsClientVtable);
}

RefCountedPtr<XdsClient> XdsClient::GetFromChannelArgs(
    const grpc_channel_args& args) {
  XdsClient* xds_client =
      grpc_channel_args_find_pointer<XdsClient>(&args, GRPC_ARG_XDS_CLIENT);
  if (xds_client != nullptr) return xds_client->Ref();
  return nullptr;
}

}  // namespace grpc_core<|MERGE_RESOLUTION|>--- conflicted
+++ resolved
@@ -87,34 +87,12 @@
   T* calld() const { return calld_.get(); }
   ChannelState* chand() const { return chand_.get(); }
 
-<<<<<<< HEAD
-   private:
-    void StartNewCallLocked();
-    void StartRetryTimerLocked();
-    static void OnRetryTimer(void* arg, grpc_error* error);
-    static void OnRetryTimerLocked(void* arg, grpc_error* error);
-
-    // The wrapped call that talks to the xds server. It's instantiated
-    // every time we start a new call. It's null during call retry backoff.
-    OrphanablePtr<T> calld_;
-    // The owning xds channel.
-    RefCountedPtr<ChannelState> chand_;
-
-    // Retry state.
-    BackOff backoff_;
-    grpc_timer retry_timer_;
-    grpc_closure on_retry_timer_;
-    bool retry_timer_callback_pending_ = false;
-
-    bool shutting_down_ = false;
-  };
-=======
   bool IsCurrentCallOnChannel() const;
->>>>>>> feae38d3
 
  private:
   void StartNewCallLocked();
   void StartRetryTimerLocked();
+  static void OnRetryTimer(void* arg, grpc_error* error);
   static void OnRetryTimerLocked(void* arg, grpc_error* error);
 
   // The wrapped xds call that talks to the xds server. It's instantiated
@@ -140,15 +118,7 @@
   explicit AdsCallState(RefCountedPtr<RetryableCall<AdsCallState>> parent);
   ~AdsCallState() override;
 
-<<<<<<< HEAD
-   private:
-    static void OnResponseReceived(void* arg, grpc_error* error);
-    static void OnStatusReceived(void* arg, grpc_error* error);
-    static void OnResponseReceivedLocked(void* arg, grpc_error* error);
-    static void OnStatusReceivedLocked(void* arg, grpc_error* error);
-=======
   void Orphan() override;
->>>>>>> feae38d3
 
   RetryableCall<AdsCallState>* parent() const { return parent_.get(); }
   ChannelState* chand() const { return parent_->chand(); }
@@ -156,6 +126,8 @@
   bool seen_response() const { return seen_response_; }
 
  private:
+  static void OnResponseReceived(void* arg, grpc_error* error);
+  static void OnStatusReceived(void* arg, grpc_error* error);
   static void OnResponseReceivedLocked(void* arg, grpc_error* error);
   static void OnStatusReceivedLocked(void* arg, grpc_error* error);
 
@@ -195,109 +167,30 @@
 
   void Orphan() override;
 
-<<<<<<< HEAD
-   private:
-    // Reports client-side load stats according to a fixed interval.
-    class Reporter : public InternallyRefCounted<Reporter> {
-     public:
-      Reporter(RefCountedPtr<LrsCallState> parent, grpc_millis report_interval)
-          : parent_(std::move(parent)), report_interval_(report_interval) {
-        ScheduleNextReportLocked();
-      }
-=======
   void MaybeStartReportingLocked();
->>>>>>> feae38d3
 
   RetryableCall<LrsCallState>* parent() { return parent_.get(); }
   ChannelState* chand() const { return parent_->chand(); }
   XdsClient* xds_client() const { return chand()->xds_client(); }
   bool seen_response() const { return seen_response_; }
 
-<<<<<<< HEAD
-     private:
-      void ScheduleNextReportLocked();
-      static void OnNextReportTimer(void* arg, grpc_error* error);
-      static void OnNextReportTimerLocked(void* arg, grpc_error* error);
-      void SendReportLocked();
-      static void OnReportDone(void* arg, grpc_error* error);
-      static void OnReportDoneLocked(void* arg, grpc_error* error);
-
-      bool IsCurrentReporterOnCall() const {
-        return this == parent_->reporter_.get();
-      }
-      XdsClient* xds_client() const { return parent_->xds_client(); }
-
-      // The owning LRS call.
-      RefCountedPtr<LrsCallState> parent_;
-
-      // The load reporting state.
-      const grpc_millis report_interval_;
-      bool last_report_counters_were_zero_ = false;
-      bool next_report_timer_callback_pending_ = false;
-      grpc_timer next_report_timer_;
-      grpc_closure on_next_report_timer_;
-      grpc_closure on_report_done_;
-    };
-
-    static void OnInitialRequestSent(void* arg, grpc_error* error);
-    static void OnResponseReceived(void* arg, grpc_error* error);
-    static void OnStatusReceived(void* arg, grpc_error* error);
-    static void OnInitialRequestSentLocked(void* arg, grpc_error* error);
-    static void OnResponseReceivedLocked(void* arg, grpc_error* error);
-    static void OnStatusReceivedLocked(void* arg, grpc_error* error);
-
-    bool IsCurrentCallOnChannel() const;
-
-    // The owning RetryableCall<>.
-    RefCountedPtr<RetryableCall<LrsCallState>> parent_;
-    bool seen_response_ = false;
-
-    // Always non-NULL.
-    grpc_call* call_;
-
-    // recv_initial_metadata
-    grpc_metadata_array initial_metadata_recv_;
-
-    // send_message
-    grpc_byte_buffer* send_message_payload_ = nullptr;
-    grpc_closure on_initial_request_sent_;
-
-    // recv_message
-    grpc_byte_buffer* recv_message_payload_ = nullptr;
-    grpc_closure on_response_received_;
-
-    // recv_trailing_metadata
-    grpc_metadata_array trailing_metadata_recv_;
-    grpc_status_code status_code_;
-    grpc_slice status_details_;
-    grpc_closure on_status_received_;
-
-    // Load reporting state.
-    UniquePtr<char> cluster_name_;
-    grpc_millis load_reporting_interval_ = 0;
-    OrphanablePtr<Reporter> reporter_;
-  };
-=======
  private:
   // Reports client-side load stats according to a fixed interval.
   class Reporter : public InternallyRefCounted<Reporter> {
    public:
     Reporter(RefCountedPtr<LrsCallState> parent, grpc_millis report_interval)
         : parent_(std::move(parent)), report_interval_(report_interval) {
-      GRPC_CLOSURE_INIT(&on_next_report_timer_, OnNextReportTimerLocked, this,
-                        grpc_combiner_scheduler(xds_client()->combiner_));
-      GRPC_CLOSURE_INIT(&on_report_done_, OnReportDoneLocked, this,
-                        grpc_combiner_scheduler(xds_client()->combiner_));
       ScheduleNextReportLocked();
     }
 
     void Orphan() override;
->>>>>>> feae38d3
 
    private:
     void ScheduleNextReportLocked();
+    static void OnNextReportTimer(void* arg, grpc_error* error);
     static void OnNextReportTimerLocked(void* arg, grpc_error* error);
     void SendReportLocked();
+    static void OnReportDone(void* arg, grpc_error* error);
     static void OnReportDoneLocked(void* arg, grpc_error* error);
 
     bool IsCurrentReporterOnCall() const {
@@ -317,6 +210,9 @@
     grpc_closure on_report_done_;
   };
 
+  static void OnInitialRequestSent(void* arg, grpc_error* error);
+  static void OnResponseReceived(void* arg, grpc_error* error);
+  static void OnStatusReceived(void* arg, grpc_error* error);
   static void OnInitialRequestSentLocked(void* arg, grpc_error* error);
   static void OnResponseReceivedLocked(void* arg, grpc_error* error);
   static void OnStatusReceivedLocked(void* arg, grpc_error* error);
@@ -1377,8 +1273,8 @@
     // TODO(juanlishen): Start LDS call and do not return service config
     // until we get the first LDS response.
     GRPC_CLOSURE_INIT(&service_config_notify_, NotifyOnServiceConfig,
-                      Ref().release(), grpc_combiner_scheduler(combiner_));
-    GRPC_CLOSURE_SCHED(&service_config_notify_, GRPC_ERROR_NONE);
+                      Ref().release(), nullptr);
+    combiner_->Run(&service_config_notify_, GRPC_ERROR_NONE);
   }
 }
 
