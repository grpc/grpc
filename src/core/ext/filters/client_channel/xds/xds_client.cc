--- conflicted
+++ resolved
@@ -125,16 +125,6 @@
   XdsClient* xds_client() const { return chand()->xds_client(); }
   bool seen_response() const { return seen_response_; }
 
-<<<<<<< HEAD
-  // Takes ownership of \a error.
-  void SendMessageLocked(const std::string& type_url,
-                         const std::string& nonce_for_unsupported_type,
-                         grpc_error* error, bool is_first_message);
-
- private:
-  void AcceptLdsUpdate(LdsUpdate lds_update, std::string new_version);
-  void AcceptRdsUpdate(RdsUpdate rds_update, std::string new_version);
-=======
   // If \a type_url is an unsupported type, \a nonce_for_unsupported_type and
   // \a error_for_unsupported_type will be used in the request; otherwise, the
   // nonce and error stored in each ADS call state will be used. Takes ownership
@@ -156,7 +146,8 @@
     ~BufferedRequest() { GRPC_ERROR_UNREF(error); }
   };
 
->>>>>>> a0b812c3
+  void AcceptLdsUpdate(LdsUpdate lds_update, std::string new_version);
+  void AcceptRdsUpdate(RdsUpdate rds_update, std::string new_version);
   void AcceptCdsUpdate(CdsUpdateMap cds_update_map, std::string new_version);
   void AcceptEdsUpdate(EdsUpdateMap eds_update_map, std::string new_version);
 
@@ -194,19 +185,14 @@
   grpc_closure on_status_received_;
 
   // Version state.
-<<<<<<< HEAD
   VersionState lds_version_;
   VersionState rds_version_;
   VersionState cds_version_;
   VersionState eds_version_;
-=======
-  VersionState cds_version_;
-  VersionState eds_version_;
 
   // Buffered requests.
   std::map<std::string /*type_url*/, std::unique_ptr<BufferedRequest>>
       buffered_request_map_;
->>>>>>> a0b812c3
 };
 
 // Contains an LRS call to the xds server.
@@ -460,17 +446,6 @@
     // Start the ADS call if this is the first request.
     ads_calld_.reset(new RetryableCall<AdsCallState>(
         Ref(DEBUG_LOCATION, "ChannelState+ads")));
-<<<<<<< HEAD
-  } else if (ads_calld() == nullptr) {
-    // Buffer the request if the ADS call is in backoff.
-    // FIXME: should we override the ACK/NACK if we have a spontaneous request
-    // before the ACK/NACK is sent?
-    buffered_request_map_[type_url].reset(new BufferedRequest("", nullptr));
-  } else {
-    // Send the message if the ADS call is active.
-    ads_calld()->SendMessageLocked(type_url, "", nullptr, false);
-  }
-=======
     // Note: AdsCallState's ctor will automatically send necessary messages, so
     // we can return here.
     return;
@@ -480,7 +455,6 @@
   if (ads_calld() == nullptr) return;
   // Send the message if the ADS call is active.
   ads_calld()->SendMessageLocked(type_url, "", nullptr, false);
->>>>>>> a0b812c3
 }
 
 void XdsClient::ChannelState::OnWatcherRemoved() {
@@ -642,7 +616,6 @@
   GRPC_CLOSURE_INIT(&on_request_sent_, OnRequestSent, this,
                     grpc_schedule_on_exec_ctx);
   bool initial_message = true;
-<<<<<<< HEAD
   if (xds_client()->route_config_name_.empty()) {
     SendMessageLocked(kLdsTypeUrl, "", nullptr, initial_message);
     initial_message = false;
@@ -650,8 +623,6 @@
     SendMessageLocked(kRdsTypeUrl, "", nullptr, initial_message);
     initial_message = false;
   }
-=======
->>>>>>> a0b812c3
   if (!xds_client()->cluster_map_.empty()) {
     SendMessageLocked(kCdsTypeUrl, "", nullptr, initial_message);
     initial_message = false;
@@ -721,184 +692,6 @@
 
 void XdsClient::ChannelState::AdsCallState::SendMessageLocked(
     const std::string& type_url, const std::string& nonce_for_unsupported_type,
-<<<<<<< HEAD
-    grpc_error* error, bool is_first_message) {
-  // Buffer message sending if an existing message is in flight.
-  if (send_message_payload_ != nullptr) {
-    chand()->buffered_request_map_[type_url].reset(
-        new BufferedRequest(nonce_for_unsupported_type, error));
-    return;
-  }
-  grpc_slice request_payload_slice;
-  const XdsBootstrap::Node* node =
-      is_first_message ? xds_client()->bootstrap_->node() : nullptr;
-  const char* build_version =
-      is_first_message ? xds_client()->build_version_.get() : nullptr;
-  if (type_url == kLdsTypeUrl) {
-    request_payload_slice = XdsLdsRequestCreateAndEncode(
-        xds_client()->server_name_, node, build_version,
-        lds_version_.version_info, lds_version_.nonce, error);
-  } else if (type_url == kRdsTypeUrl) {
-    request_payload_slice = XdsRdsRequestCreateAndEncode(
-        xds_client()->route_config_name_, node, build_version,
-        rds_version_.version_info, rds_version_.nonce, error);
-  } else if (type_url == kCdsTypeUrl) {
-    request_payload_slice = XdsCdsRequestCreateAndEncode(
-        xds_client()->WatchedClusterNames(), node, build_version,
-        cds_version_.version_info, cds_version_.nonce, error);
-  } else if (type_url == kEdsTypeUrl) {
-    request_payload_slice = XdsEdsRequestCreateAndEncode(
-        xds_client()->EdsServiceNames(), node, build_version,
-        eds_version_.version_info, eds_version_.nonce, error);
-  } else {
-    request_payload_slice = XdsUnsupportedTypeNackRequestCreateAndEncode(
-        type_url, nonce_for_unsupported_type, error);
-  }
-  // Create message payload.
-  send_message_payload_ =
-      grpc_raw_byte_buffer_create(&request_payload_slice, 1);
-  grpc_slice_unref_internal(request_payload_slice);
-  // Send the message.
-  grpc_op op;
-  memset(&op, 0, sizeof(op));
-  op.op = GRPC_OP_SEND_MESSAGE;
-  op.data.send_message.send_message = send_message_payload_;
-  Ref(DEBUG_LOCATION, "ADS+OnRequestSentLocked").release();
-  grpc_call_error call_error =
-      grpc_call_start_batch_and_execute(call_, &op, 1, &on_request_sent_);
-  if (GPR_UNLIKELY(call_error != GRPC_CALL_OK)) {
-    gpr_log(GPR_ERROR,
-            "[xds_client %p] calld=%p call_error=%d sending ADS message",
-            xds_client(), this, call_error);
-    GPR_ASSERT(GRPC_CALL_OK == call_error);
-  }
-}
-
-void XdsClient::ChannelState::AdsCallState::AcceptLdsUpdate(
-    LdsUpdate lds_update, std::string new_version) {
-  const std::string& cluster_name =
-      lds_update.rds_update.has_value()
-          ? lds_update.rds_update.value().cluster_name
-          : "";
-  if (GRPC_TRACE_FLAG_ENABLED(grpc_xds_client_trace)) {
-    gpr_log(GPR_INFO,
-            "[xds_client %p] LDS update received: "
-            "route_config_name=%s, "
-            "cluster_name=%s (empty if RDS is needed to obtain it)",
-            xds_client(), lds_update.route_config_name.c_str(),
-            cluster_name.c_str());
-  }
-  // Ignore identical update.
-  if (xds_client()->route_config_name_ == lds_update.route_config_name &&
-      xds_client()->cluster_name_ == cluster_name) {
-    if (GRPC_TRACE_FLAG_ENABLED(grpc_xds_client_trace)) {
-      gpr_log(GPR_INFO,
-              "[xds_client %p] LDS update identical to current, ignoring.",
-              xds_client());
-    }
-    return;
-  }
-  xds_client()->route_config_name_ = std::move(lds_update.route_config_name);
-  if (lds_update.rds_update.has_value()) {
-    // If cluster_name was found inlined in LDS response, notify the watcher
-    // immediately.
-    xds_client()->cluster_name_ =
-        std::move(lds_update.rds_update.value().cluster_name);
-    RefCountedPtr<ServiceConfig> service_config;
-    grpc_error* error = xds_client()->CreateServiceConfig(
-        xds_client()->cluster_name_, &service_config);
-    if (error == GRPC_ERROR_NONE) {
-      xds_client()->service_config_watcher_->OnServiceConfigChanged(
-          std::move(service_config));
-    } else {
-      xds_client()->service_config_watcher_->OnError(error);
-    }
-  } else {
-    // Send RDS request for dynamic resolution.
-    SendMessageLocked(kRdsTypeUrl, "", nullptr, false);
-  }
-  lds_version_.version_info = std::move(new_version);
-}
-
-void XdsClient::ChannelState::AdsCallState::AcceptRdsUpdate(
-    RdsUpdate rds_update, std::string new_version) {
-  if (GRPC_TRACE_FLAG_ENABLED(grpc_xds_client_trace)) {
-    gpr_log(GPR_INFO,
-            "[xds_client %p] RDS update received: "
-            "cluster_name=%s",
-            xds_client(), rds_update.cluster_name.c_str());
-  }
-  // Ignore identical update.
-  if (xds_client()->cluster_name_ == rds_update.cluster_name) {
-    if (GRPC_TRACE_FLAG_ENABLED(grpc_xds_client_trace)) {
-      gpr_log(GPR_INFO,
-              "[xds_client %p] RDS update identical to current, ignoring.",
-              xds_client());
-    }
-    return;
-  }
-  xds_client()->cluster_name_ = std::move(rds_update.cluster_name);
-  // Notify the watcher.
-  RefCountedPtr<ServiceConfig> service_config;
-  grpc_error* error = xds_client()->CreateServiceConfig(
-      xds_client()->cluster_name_, &service_config);
-  if (error == GRPC_ERROR_NONE) {
-    xds_client()->service_config_watcher_->OnServiceConfigChanged(
-        std::move(service_config));
-  } else {
-    xds_client()->service_config_watcher_->OnError(error);
-  }
-  rds_version_.version_info = std::move(new_version);
-}
-
-void XdsClient::ChannelState::AdsCallState::AcceptCdsUpdate(
-    CdsUpdateMap cds_update_map, std::string new_version) {
-  for (auto& p : cds_update_map) {
-    const char* cluster_name = p.first.c_str();
-    CdsUpdate& cds_update = p.second;
-    if (GRPC_TRACE_FLAG_ENABLED(grpc_xds_client_trace)) {
-      gpr_log(GPR_INFO,
-              "[xds_client %p] CDS update (cluster=%s) received: "
-              "eds_service_name=%s, "
-              "lrs_load_reporting_server_name=%s",
-              xds_client(), cluster_name, cds_update.eds_service_name.c_str(),
-              cds_update.lrs_load_reporting_server_name.has_value()
-                  ? cds_update.lrs_load_reporting_server_name.value().c_str()
-                  : "(N/A)");
-    }
-    ClusterState& cluster_state = xds_client()->cluster_map_[cluster_name];
-    // Ignore identical update.
-    if (cluster_state.update.has_value() &&
-        cds_update.eds_service_name ==
-            cluster_state.update.value().eds_service_name &&
-        cds_update.lrs_load_reporting_server_name.value() ==
-            cluster_state.update.value()
-                .lrs_load_reporting_server_name.value()) {
-      if (GRPC_TRACE_FLAG_ENABLED(grpc_xds_client_trace)) {
-        gpr_log(GPR_INFO,
-                "[xds_client %p] CDS update identical to current, ignoring.",
-                xds_client());
-      }
-      continue;
-    }
-    // Update the cluster state.
-    cluster_state.update.set(std::move(cds_update));
-    // Notify all watchers.
-    for (const auto& p : cluster_state.watchers) {
-      p.first->OnClusterChanged(cluster_state.update.value());
-    }
-  }
-  cds_version_.version_info = std::move(new_version);
-}
-
-void XdsClient::ChannelState::AdsCallState::AcceptEdsUpdate(
-    EdsUpdateMap eds_update_map, std::string new_version) {
-  for (auto& p : eds_update_map) {
-    const char* eds_service_name = p.first.c_str();
-    EdsUpdate& eds_update = p.second;
-    if (GRPC_TRACE_FLAG_ENABLED(grpc_xds_client_trace)) {
-      gpr_log(GPR_INFO,
-=======
     grpc_error* error_for_unsupported_type, bool is_first_message) {
   // Buffer message sending if an existing message is in flight.
   if (send_message_payload_ != nullptr) {
@@ -949,6 +742,83 @@
   }
 }
 
+void XdsClient::ChannelState::AdsCallState::AcceptLdsUpdate(
+    LdsUpdate lds_update, std::string new_version) {
+  const std::string& cluster_name =
+      lds_update.rds_update.has_value()
+          ? lds_update.rds_update.value().cluster_name
+          : "";
+  if (GRPC_TRACE_FLAG_ENABLED(grpc_xds_client_trace)) {
+    gpr_log(GPR_INFO,
+            "[xds_client %p] LDS update received: "
+            "route_config_name=%s, "
+            "cluster_name=%s (empty if RDS is needed to obtain it)",
+            xds_client(), lds_update.route_config_name.c_str(),
+            cluster_name.c_str());
+  }
+  // Ignore identical update.
+  if (xds_client()->route_config_name_ == lds_update.route_config_name &&
+      xds_client()->cluster_name_ == cluster_name) {
+    if (GRPC_TRACE_FLAG_ENABLED(grpc_xds_client_trace)) {
+      gpr_log(GPR_INFO,
+              "[xds_client %p] LDS update identical to current, ignoring.",
+              xds_client());
+    }
+    return;
+  }
+  xds_client()->route_config_name_ = std::move(lds_update.route_config_name);
+  if (lds_update.rds_update.has_value()) {
+    // If cluster_name was found inlined in LDS response, notify the watcher
+    // immediately.
+    xds_client()->cluster_name_ =
+        std::move(lds_update.rds_update.value().cluster_name);
+    RefCountedPtr<ServiceConfig> service_config;
+    grpc_error* error = xds_client()->CreateServiceConfig(
+        xds_client()->cluster_name_, &service_config);
+    if (error == GRPC_ERROR_NONE) {
+      xds_client()->service_config_watcher_->OnServiceConfigChanged(
+          std::move(service_config));
+    } else {
+      xds_client()->service_config_watcher_->OnError(error);
+    }
+  } else {
+    // Send RDS request for dynamic resolution.
+    SendMessageLocked(kRdsTypeUrl, "", nullptr, false);
+  }
+  lds_version_.version_info = std::move(new_version);
+}
+
+void XdsClient::ChannelState::AdsCallState::AcceptRdsUpdate(
+    RdsUpdate rds_update, std::string new_version) {
+  if (GRPC_TRACE_FLAG_ENABLED(grpc_xds_client_trace)) {
+    gpr_log(GPR_INFO,
+            "[xds_client %p] RDS update received: "
+            "cluster_name=%s",
+            xds_client(), rds_update.cluster_name.c_str());
+  }
+  // Ignore identical update.
+  if (xds_client()->cluster_name_ == rds_update.cluster_name) {
+    if (GRPC_TRACE_FLAG_ENABLED(grpc_xds_client_trace)) {
+      gpr_log(GPR_INFO,
+              "[xds_client %p] RDS update identical to current, ignoring.",
+              xds_client());
+    }
+    return;
+  }
+  xds_client()->cluster_name_ = std::move(rds_update.cluster_name);
+  // Notify the watcher.
+  RefCountedPtr<ServiceConfig> service_config;
+  grpc_error* error = xds_client()->CreateServiceConfig(
+      xds_client()->cluster_name_, &service_config);
+  if (error == GRPC_ERROR_NONE) {
+    xds_client()->service_config_watcher_->OnServiceConfigChanged(
+        std::move(service_config));
+  } else {
+    xds_client()->service_config_watcher_->OnError(error);
+  }
+  rds_version_.version_info = std::move(new_version);
+}
+
 void XdsClient::ChannelState::AdsCallState::AcceptCdsUpdate(
     CdsUpdateMap cds_update_map, std::string new_version) {
   for (auto& p : cds_update_map) {
@@ -996,7 +866,6 @@
     EdsUpdate& eds_update = p.second;
     if (GRPC_TRACE_FLAG_ENABLED(grpc_xds_client_trace)) {
       gpr_log(GPR_INFO,
->>>>>>> a0b812c3
               "[xds_client %p] EDS response with %" PRIuPTR
               " priorities and %" PRIuPTR
               " drop categories received (drop_all=%d)",
@@ -1083,34 +952,6 @@
 void XdsClient::ChannelState::AdsCallState::OnRequestSentLocked(
     void* arg, grpc_error* error) {
   AdsCallState* self = static_cast<AdsCallState*>(arg);
-<<<<<<< HEAD
-  if (!self->IsCurrentCallOnChannel() || error != GRPC_ERROR_NONE) {
-    self->Unref(DEBUG_LOCATION, "ADS+OnRequestSentLocked");
-    return;
-  }
-  // Clean up the sent message.
-  grpc_byte_buffer_destroy(self->send_message_payload_);
-  self->send_message_payload_ = nullptr;
-  // Continue to send another pending message if any.
-  // TODO(roth): The current code to handle buffered messages has the advantage
-  // of sending only the most recent list
-  //  of resource names for each resource type (no matter how many times that
-  //  resource type has been requested to send while the current message sending
-  //  is still pending). But its disadvantage is that we send the requests in
-  //  fixed order of resource types. We need to fix this if we are seeing some
-  //  resource type(s) starved due to frequent requests of other resource
-  //  type(s).
-  for (auto& p : self->chand()->buffered_request_map_) {
-    const std::string& type_url = p.first;
-    std::unique_ptr<BufferedRequest>& buffered_request = p.second;
-    if (buffered_request != nullptr) {
-      self->SendMessageLocked(type_url, buffered_request->nonce,
-                              buffered_request->error, false);
-      buffered_request.reset();
-      return;
-    }
-  }
-=======
   if (self->IsCurrentCallOnChannel() && error == GRPC_ERROR_NONE) {
     // Clean up the sent message.
     grpc_byte_buffer_destroy(self->send_message_payload_);
@@ -1136,7 +977,6 @@
     }
   }
   self->Unref(DEBUG_LOCATION, "ADS+OnRequestSentLocked");
->>>>>>> a0b812c3
 }
 
 void XdsClient::ChannelState::AdsCallState::OnResponseReceived(
@@ -1174,11 +1014,8 @@
   // mode. We will also need to cancel the timer when we receive a serverlist
   // from the balancer.
   // Parse the response.
-<<<<<<< HEAD
   LdsUpdate lds_update;
   RdsUpdate rds_update;
-=======
->>>>>>> a0b812c3
   CdsUpdateMap cds_update_map;
   EdsUpdateMap eds_update_map;
   std::string version;
@@ -1186,12 +1023,8 @@
   std::string type_url;
   // Note that XdsAdsResponseDecodeAndParse() also validate the response.
   grpc_error* parse_error = XdsAdsResponseDecodeAndParse(
-<<<<<<< HEAD
       response_slice, xds_client->server_name_, xds_client->route_config_name_,
       xds_client->EdsServiceNames(), &lds_update, &rds_update, &cds_update_map,
-=======
-      response_slice, xds_client->EdsServiceNames(), &cds_update_map,
->>>>>>> a0b812c3
       &eds_update_map, &version, &nonce, &type_url);
   grpc_slice_unref_internal(response_slice);
   if (type_url.empty()) {
@@ -1200,19 +1033,16 @@
             xds_client, grpc_error_string(parse_error));
     GRPC_ERROR_UNREF(parse_error);
   } else {
-<<<<<<< HEAD
-    // Update nonce.
+    // Update nonce and error.
     if (type_url == kLdsTypeUrl) {
       ads_calld->lds_version_.nonce = nonce;
+      GRPC_ERROR_UNREF(ads_calld->lds_version_.error);
+      ads_calld->lds_version_.error = GRPC_ERROR_REF(parse_error);
     } else if (type_url == kRdsTypeUrl) {
       ads_calld->rds_version_.nonce = nonce;
+      GRPC_ERROR_UNREF(ads_calld->rds_version_.error);
+      ads_calld->rds_version_.error = GRPC_ERROR_REF(parse_error);
     } else if (type_url == kCdsTypeUrl) {
-      ads_calld->cds_version_.nonce = nonce;
-    } else if (type_url == kEdsTypeUrl) {
-      ads_calld->eds_version_.nonce = nonce;
-=======
-    // Update nonce and error.
-    if (type_url == kCdsTypeUrl) {
       ads_calld->cds_version_.nonce = nonce;
       GRPC_ERROR_UNREF(ads_calld->cds_version_.error);
       ads_calld->cds_version_.error = GRPC_ERROR_REF(parse_error);
@@ -1220,7 +1050,6 @@
       ads_calld->eds_version_.nonce = nonce;
       GRPC_ERROR_UNREF(ads_calld->eds_version_.error);
       ads_calld->eds_version_.error = GRPC_ERROR_REF(parse_error);
->>>>>>> a0b812c3
     }
     // NACK or ACK the response.
     if (parse_error != GRPC_ERROR_NONE) {
@@ -1232,17 +1061,12 @@
       ads_calld->SendMessageLocked(type_url, nonce, parse_error, false);
     } else {
       ads_calld->seen_response_ = true;
-<<<<<<< HEAD
       // Accept the ADS response according to the type_url.
       if (type_url == kLdsTypeUrl) {
         ads_calld->AcceptLdsUpdate(std::move(lds_update), std::move(version));
       } else if (type_url == kRdsTypeUrl) {
         ads_calld->AcceptRdsUpdate(std::move(rds_update), std::move(version));
       } else if (type_url == kCdsTypeUrl) {
-=======
-      // Accept the (CDS or EDS) response.
-      if (type_url == kCdsTypeUrl) {
->>>>>>> a0b812c3
         ads_calld->AcceptCdsUpdate(std::move(cds_update_map),
                                    std::move(version));
       } else if (type_url == kEdsTypeUrl) {
@@ -1250,11 +1074,7 @@
                                    std::move(version));
       }
       // ACK the update.
-<<<<<<< HEAD
       ads_calld->SendMessageLocked(type_url, nonce, nullptr, false);
-=======
-      ads_calld->SendMessageLocked(type_url, "", nullptr, false);
->>>>>>> a0b812c3
       // Start load reporting if needed.
       auto& lrs_call = ads_calld->chand()->lrs_calld_;
       if (lrs_call != nullptr) {
@@ -1887,69 +1707,9 @@
   }
 }
 
-<<<<<<< HEAD
 grpc_error* XdsClient::CreateServiceConfig(
     const std::string& cluster_name,
     RefCountedPtr<ServiceConfig>* service_config) const {
-=======
-std::set<StringView> XdsClient::WatchedClusterNames() const {
-  std::set<StringView> cluster_names;
-  for (const auto& p : cluster_map_) {
-    const StringView& cluster_name = p.first;
-    const ClusterState& cluster_state = p.second;
-    // Don't request for the clusters that are cached before watched.
-    if (cluster_state.watchers.empty()) continue;
-    cluster_names.emplace(cluster_name);
-  }
-  return cluster_names;
-}
-
-std::set<StringView> XdsClient::EdsServiceNames() const {
-  std::set<StringView> eds_service_names;
-  for (const auto& p : endpoint_map_) {
-    const StringView& eds_service_name = p.first;
-    eds_service_names.emplace(eds_service_name);
-  }
-  return eds_service_names;
-}
-
-std::map<StringView, std::set<XdsClientStats*>> XdsClient::ClientStatsMap()
-    const {
-  std::map<StringView, std::set<XdsClientStats*>> client_stats_map;
-  for (const auto& p : endpoint_map_) {
-    const StringView& cluster_name = p.first;
-    const auto& client_stats = p.second.client_stats;
-    if (chand_->lrs_calld()->ShouldSendLoadReports(cluster_name)) {
-      client_stats_map.emplace(cluster_name, client_stats);
-    }
-  }
-  return client_stats_map;
-}
-
-void XdsClient::NotifyOnError(grpc_error* error) {
-  if (service_config_watcher_ != nullptr) {
-    service_config_watcher_->OnError(GRPC_ERROR_REF(error));
-  }
-  for (const auto& p : cluster_map_) {
-    const ClusterState& cluster_state = p.second;
-    for (const auto& p : cluster_state.watchers) {
-      p.first->OnError(GRPC_ERROR_REF(error));
-    }
-  }
-  for (const auto& p : endpoint_map_) {
-    const EndpointState& endpoint_state = p.second;
-    for (const auto& p : endpoint_state.watchers) {
-      p.first->OnError(GRPC_ERROR_REF(error));
-    }
-  }
-  GRPC_ERROR_UNREF(error);
-}
-
-void XdsClient::NotifyOnServiceConfig(void* arg, grpc_error* error) {
-  XdsClient* self = static_cast<XdsClient*>(arg);
-  // TODO(roth): When we add support for WeightedClusters, select the
-  // LB policy based on that functionality.
->>>>>>> a0b812c3
   char* json;
   gpr_asprintf(&json,
                "{\n"
@@ -1959,15 +1719,9 @@
                "    } }\n"
                "  ]\n"
                "}",
-<<<<<<< HEAD
                cluster_name.c_str());
   grpc_error* error = GRPC_ERROR_NONE;
   *service_config = ServiceConfig::Create(json, &error);
-=======
-               self->server_name_.c_str());
-  RefCountedPtr<ServiceConfig> service_config =
-      ServiceConfig::Create(json, &error);
->>>>>>> a0b812c3
   gpr_free(json);
   return error;
 }
