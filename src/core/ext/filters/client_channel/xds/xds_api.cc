--- conflicted
+++ resolved
@@ -23,11 +23,8 @@
 #include <cstdlib>
 
 #include "absl/strings/str_cat.h"
-<<<<<<< HEAD
-=======
 #include "absl/strings/str_join.h"
 #include "absl/strings/str_split.h"
->>>>>>> 20ee8f24
 
 #include <grpc/impl/codegen/log.h>
 #include <grpc/support/alloc.h>
@@ -533,14 +530,9 @@
 grpc_error* RouteConfigParse(
     XdsClient* client, TraceFlag* tracer, upb_symtab* symtab,
     const envoy_api_v2_RouteConfiguration* route_config,
-<<<<<<< HEAD
-    const std::string& expected_server_name, XdsApi::RdsUpdate* rds_update) {
-  MaybeLogRouteConfiguration(client, tracer, symtab, route_config);
-=======
     const std::string& expected_server_name, const bool xds_routing_enabled,
     XdsApi::RdsUpdate* rds_update) {
-  MaybeLogRouteConfiguration(client, tracer, route_config);
->>>>>>> 20ee8f24
+  MaybeLogRouteConfiguration(client, tracer, symtab, route_config);
   // Get the virtual hosts.
   size_t size;
   const envoy_api_v2_route_VirtualHost* const* virtual_hosts =
@@ -744,14 +736,9 @@
           envoy_config_filter_network_http_connection_manager_v2_HttpConnectionManager_route_config(
               http_connection_manager);
       XdsApi::RdsUpdate rds_update;
-<<<<<<< HEAD
-      grpc_error* error = RouteConfigParse(client, tracer, symtab, route_config,
-                                           expected_server_name, &rds_update);
-=======
-      grpc_error* error =
-          RouteConfigParse(client, tracer, route_config, expected_server_name,
-                           xds_routing_enabled, &rds_update);
->>>>>>> 20ee8f24
+      grpc_error* error = RouteConfigParse(
+          client, tracer, symtab, route_config, expected_server_name,
+          xds_routing_enabled, &rds_update);
       if (error != GRPC_ERROR_NONE) return error;
       lds_update->emplace();
       (*lds_update)->rds_update.emplace(std::move(rds_update));
@@ -824,14 +811,9 @@
     if (!upb_strview_eql(name, expected_name)) continue;
     // Parse the route_config.
     XdsApi::RdsUpdate local_rds_update;
-    grpc_error* error =
-<<<<<<< HEAD
-        RouteConfigParse(client, tracer, symtab, route_config,
-                         expected_server_name, &local_rds_update);
-=======
-        RouteConfigParse(client, tracer, route_config, expected_server_name,
-                         xds_routing_enabled, &local_rds_update);
->>>>>>> 20ee8f24
+    grpc_error* error = RouteConfigParse(
+        client, tracer, symtab, route_config, expected_server_name,
+        xds_routing_enabled, &local_rds_update);
     if (error != GRPC_ERROR_NONE) return error;
     rds_update->emplace(std::move(local_rds_update));
     return GRPC_ERROR_NONE;
@@ -839,20 +821,11 @@
   return GRPC_ERROR_NONE;
 }
 
-<<<<<<< HEAD
-grpc_error* CdsResponseParse(XdsClient* client, TraceFlag* tracer,
-                             upb_symtab* symtab,
-                             const envoy_api_v2_DiscoveryResponse* response,
-                             const std::set<StringView>& expected_cluster_names,
-                             XdsApi::CdsUpdateMap* cds_update_map,
-                             upb_arena* arena) {
-=======
 grpc_error* CdsResponseParse(
-    XdsClient* client, TraceFlag* tracer,
+    XdsClient* client, TraceFlag* tracer, upb_symtab* symtab,
     const envoy_api_v2_DiscoveryResponse* response,
     const std::set<absl::string_view>& expected_cluster_names,
     XdsApi::CdsUpdateMap* cds_update_map, upb_arena* arena) {
->>>>>>> 20ee8f24
   // Get the resources from the response.
   size_t size;
   const google_protobuf_Any* const* resources =
@@ -1037,13 +1010,8 @@
   return GRPC_ERROR_NONE;
 }
 
-<<<<<<< HEAD
-grpc_error* EdsResponsedParse(
+grpc_error* EdsResponseParse(
     XdsClient* client, TraceFlag* tracer, upb_symtab* symtab,
-=======
-grpc_error* EdsResponseParse(
-    XdsClient* client, TraceFlag* tracer,
->>>>>>> 20ee8f24
     const envoy_api_v2_DiscoveryResponse* response,
     const std::set<absl::string_view>& expected_eds_service_names,
     XdsApi::EdsUpdateMap* eds_update_map, upb_arena* arena) {
@@ -1160,34 +1128,21 @@
   *nonce = std::string(nonce_strview.data, nonce_strview.size);
   // Parse the response according to the resource type.
   if (*type_url == kLdsTypeUrl) {
-<<<<<<< HEAD
     return LdsResponseParse(client_, tracer_, symtab_.ptr(), response,
-                            expected_server_name, lds_update, arena.ptr());
+                            expected_server_name, xds_routing_enabled,
+                            lds_update, arena.ptr());
   } else if (*type_url == kRdsTypeUrl) {
     return RdsResponseParse(client_, tracer_, symtab_.ptr(), response,
                             expected_server_name, expected_route_config_name,
-=======
-    return LdsResponseParse(client_, tracer_, response, expected_server_name,
-                            xds_routing_enabled, lds_update, arena.ptr());
-  } else if (*type_url == kRdsTypeUrl) {
-    return RdsResponseParse(client_, tracer_, response, expected_server_name,
-                            expected_route_config_name, xds_routing_enabled,
->>>>>>> 20ee8f24
-                            rds_update, arena.ptr());
+                            xds_routing_enabled, rds_update, arena.ptr());
   } else if (*type_url == kCdsTypeUrl) {
     return CdsResponseParse(client_, tracer_, symtab_.ptr(), response,
                             expected_cluster_names, cds_update_map,
                             arena.ptr());
   } else if (*type_url == kEdsTypeUrl) {
-<<<<<<< HEAD
-    return EdsResponsedParse(client_, tracer_, symtab_.ptr(), response,
-                             expected_eds_service_names, eds_update_map,
-                             arena.ptr());
-=======
-    return EdsResponseParse(client_, tracer_, response,
+    return EdsResponseParse(client_, tracer_, symtab_.ptr(), response,
                             expected_eds_service_names, eds_update_map,
                             arena.ptr());
->>>>>>> 20ee8f24
   } else {
     return GRPC_ERROR_CREATE_FROM_STATIC_STRING(
         "Unsupported ADS resource type.");
@@ -1232,14 +1187,10 @@
                                                                 arena.ptr());
   PopulateNode(arena.ptr(), node_, build_version_, user_agent_name_,
                server_name, node_msg);
-<<<<<<< HEAD
-  MaybeLogLrsRequest(client_, tracer_, symtab_.ptr(), request);
-=======
   envoy_api_v2_core_Node_add_client_features(
       node_msg, upb_strview_makez("envoy.lrs.supports_send_all_clusters"),
       arena.ptr());
-  MaybeLogLrsRequest(client_, tracer_, request);
->>>>>>> 20ee8f24
+  MaybeLogLrsRequest(client_, tracer_, symtab_.ptr(), request);
   return SerializeLrsRequest(request, arena.ptr());
 }
 
