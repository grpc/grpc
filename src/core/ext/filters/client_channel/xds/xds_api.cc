/*
 *
 * Copyright 2018 gRPC authors.
 *
 * Licensed under the Apache License, Version 2.0 (the "License");
 * you may not use this file except in compliance with the License.
 * You may obtain a copy of the License at
 *
 *     http://www.apache.org/licenses/LICENSE-2.0
 *
 * Unless required by applicable law or agreed to in writing, software
 * distributed under the License is distributed on an "AS IS" BASIS,
 * WITHOUT WARRANTIES OR CONDITIONS OF ANY KIND, either express or implied.
 * See the License for the specific language governing permissions and
 * limitations under the License.
 *
 */

#include <grpc/support/port_platform.h>

#include <algorithm>

#include <grpc/impl/codegen/log.h>
#include <grpc/support/alloc.h>
#include <grpc/support/string_util.h>
#include <src/core/ext/upb-generated/envoy/api/v2/core/config_source.upb.h>

#include "src/core/ext/filters/client_channel/xds/xds_api.h"
#include "src/core/lib/iomgr/error.h"
#include "src/core/lib/iomgr/sockaddr_utils.h"

#include "envoy/api/v2/cds.upb.h"
#include "envoy/api/v2/core/address.upb.h"
#include "envoy/api/v2/core/base.upb.h"
#include "envoy/api/v2/discovery.upb.h"
#include "envoy/api/v2/eds.upb.h"
#include "envoy/api/v2/endpoint/endpoint.upb.h"
#include "envoy/api/v2/endpoint/load_report.upb.h"
#include "envoy/service/load_stats/v2/lrs.upb.h"
#include "envoy/type/percent.upb.h"
#include "google/protobuf/any.upb.h"
#include "google/protobuf/duration.upb.h"
#include "google/protobuf/struct.upb.h"
#include "google/protobuf/timestamp.upb.h"
#include "google/protobuf/wrappers.upb.h"
#include "upb/upb.h"

namespace grpc_core {

namespace {

constexpr char kCdsTypeUrl[] = "type.googleapis.com/envoy.api.v2.Cluster";
constexpr char kEdsTypeUrl[] =
    "type.googleapis.com/envoy.api.v2.ClusterLoadAssignment";

}  // namespace

bool XdsPriorityListUpdate::operator==(
    const XdsPriorityListUpdate& other) const {
  if (priorities_.size() != other.priorities_.size()) return false;
  for (size_t i = 0; i < priorities_.size(); ++i) {
    if (priorities_[i].localities != other.priorities_[i].localities) {
      return false;
    }
  }
  return true;
}

void XdsPriorityListUpdate::Add(
    XdsPriorityListUpdate::LocalityMap::Locality locality) {
  // Pad the missing priorities in case the localities are not ordered by
  // priority.
  if (!Contains(locality.priority)) priorities_.resize(locality.priority + 1);
  LocalityMap& locality_map = priorities_[locality.priority];
  locality_map.localities.emplace(locality.name, std::move(locality));
}

const XdsPriorityListUpdate::LocalityMap* XdsPriorityListUpdate::Find(
    uint32_t priority) const {
  if (!Contains(priority)) return nullptr;
  return &priorities_[priority];
}

bool XdsPriorityListUpdate::Contains(
    const RefCountedPtr<XdsLocalityName>& name) {
  for (size_t i = 0; i < priorities_.size(); ++i) {
    const LocalityMap& locality_map = priorities_[i];
    if (locality_map.Contains(name)) return true;
  }
  return false;
}

bool XdsDropConfig::ShouldDrop(const UniquePtr<char>** category_name) const {
  for (size_t i = 0; i < drop_category_list_.size(); ++i) {
    const auto& drop_category = drop_category_list_[i];
    // Generate a random number in [0, 1000000).
    const int random = rand() % 1000000;
    if (random < drop_category.parts_per_million) {
      *category_name = &drop_category.name;
      return true;
    }
  }
  return false;
}

<<<<<<< HEAD
grpc_slice XdsCdsRequestCreateAndEncode(const char* cluster_name) {
  upb::Arena arena;
  // Create a request.
  envoy_api_v2_DiscoveryRequest* request =
      envoy_api_v2_DiscoveryRequest_new(arena.ptr());
  envoy_api_v2_DiscoveryRequest_add_resource_names(
      request, upb_strview_makez(cluster_name), arena.ptr());
  envoy_api_v2_DiscoveryRequest_set_type_url(request,
                                             upb_strview_makez(kCdsTypeUrl));
  // Encode the request.
  size_t output_length;
  char* output = envoy_api_v2_DiscoveryRequest_serialize(request, arena.ptr(),
                                                         &output_length);
  return grpc_slice_from_copied_buffer(output, output_length);
}

grpc_slice XdsEdsRequestCreateAndEncode(const char* server_name) {
=======
namespace {

void PopulateMetadataValue(upb_arena* arena, google_protobuf_Value* value_pb,
                           const XdsBootstrap::MetadataValue& value);

void PopulateListValue(upb_arena* arena, google_protobuf_ListValue* list_value,
                       const std::vector<XdsBootstrap::MetadataValue>& values) {
  for (const auto& value : values) {
    auto* value_pb = google_protobuf_ListValue_add_values(list_value, arena);
    PopulateMetadataValue(arena, value_pb, value);
  }
}

void PopulateMetadata(
    upb_arena* arena, google_protobuf_Struct* metadata_pb,
    const Map<const char*, XdsBootstrap::MetadataValue, StringLess>& metadata) {
  for (const auto& p : metadata) {
    google_protobuf_Struct_FieldsEntry* field =
        google_protobuf_Struct_add_fields(metadata_pb, arena);
    google_protobuf_Struct_FieldsEntry_set_key(field,
                                               upb_strview_makez(p.first));
    google_protobuf_Value* value =
        google_protobuf_Struct_FieldsEntry_mutable_value(field, arena);
    PopulateMetadataValue(arena, value, p.second);
  }
}

void PopulateMetadataValue(upb_arena* arena, google_protobuf_Value* value_pb,
                           const XdsBootstrap::MetadataValue& value) {
  switch (value.type) {
    case XdsBootstrap::MetadataValue::Type::MD_NULL:
      google_protobuf_Value_set_null_value(value_pb, 0);
      break;
    case XdsBootstrap::MetadataValue::Type::DOUBLE:
      google_protobuf_Value_set_number_value(value_pb, value.double_value);
      break;
    case XdsBootstrap::MetadataValue::Type::STRING:
      google_protobuf_Value_set_string_value(
          value_pb, upb_strview_makez(value.string_value));
      break;
    case XdsBootstrap::MetadataValue::Type::BOOL:
      google_protobuf_Value_set_bool_value(value_pb, value.bool_value);
      break;
    case XdsBootstrap::MetadataValue::Type::STRUCT: {
      google_protobuf_Struct* struct_value =
          google_protobuf_Value_mutable_struct_value(value_pb, arena);
      PopulateMetadata(arena, struct_value, value.struct_value);
      break;
    }
    case XdsBootstrap::MetadataValue::Type::LIST: {
      google_protobuf_ListValue* list_value =
          google_protobuf_Value_mutable_list_value(value_pb, arena);
      PopulateListValue(arena, list_value, value.list_value);
      break;
    }
  }
}

void PopulateNode(upb_arena* arena, const XdsBootstrap::Node* node,
                  const char* build_version, envoy_api_v2_core_Node* node_msg) {
  if (node != nullptr) {
    if (node->id != nullptr) {
      envoy_api_v2_core_Node_set_id(node_msg, upb_strview_makez(node->id));
    }
    if (node->cluster != nullptr) {
      envoy_api_v2_core_Node_set_cluster(node_msg,
                                         upb_strview_makez(node->cluster));
    }
    if (!node->metadata.empty()) {
      google_protobuf_Struct* metadata =
          envoy_api_v2_core_Node_mutable_metadata(node_msg, arena);
      PopulateMetadata(arena, metadata, node->metadata);
    }
    if (node->locality_region != nullptr || node->locality_zone != nullptr ||
        node->locality_subzone != nullptr) {
      envoy_api_v2_core_Locality* locality =
          envoy_api_v2_core_Node_mutable_locality(node_msg, arena);
      if (node->locality_region != nullptr) {
        envoy_api_v2_core_Locality_set_region(
            locality, upb_strview_makez(node->locality_region));
      }
      if (node->locality_zone != nullptr) {
        envoy_api_v2_core_Locality_set_zone(
            locality, upb_strview_makez(node->locality_zone));
      }
      if (node->locality_subzone != nullptr) {
        envoy_api_v2_core_Locality_set_sub_zone(
            locality, upb_strview_makez(node->locality_subzone));
      }
    }
  }
  envoy_api_v2_core_Node_set_build_version(node_msg,
                                           upb_strview_makez(build_version));
}

}  // namespace

grpc_slice XdsEdsRequestCreateAndEncode(const char* server_name,
                                        const XdsBootstrap::Node* node,
                                        const char* build_version) {
>>>>>>> e0d42566
  upb::Arena arena;
  // Create a request.
  envoy_api_v2_DiscoveryRequest* request =
      envoy_api_v2_DiscoveryRequest_new(arena.ptr());
  envoy_api_v2_core_Node* node_msg =
      envoy_api_v2_DiscoveryRequest_mutable_node(request, arena.ptr());
  PopulateNode(arena.ptr(), node, build_version, node_msg);
  envoy_api_v2_DiscoveryRequest_add_resource_names(
      request, upb_strview_makez(server_name), arena.ptr());
  envoy_api_v2_DiscoveryRequest_set_type_url(request,
                                             upb_strview_makez(kEdsTypeUrl));
  // Encode the request.
  size_t output_length;
  char* output = envoy_api_v2_DiscoveryRequest_serialize(request, arena.ptr(),
                                                         &output_length);
  return grpc_slice_from_copied_buffer(output, output_length);
}

namespace {

UniquePtr<char> StringCopy(const upb_strview& strview) {
  char* str = static_cast<char*>(gpr_malloc(strview.size + 1));
  memcpy(str, strview.data, strview.size);
  str[strview.size] = '\0';
  return UniquePtr<char>(str);
}

}  // namespace

grpc_error* CdsResponsedParse(const envoy_api_v2_DiscoveryResponse* response,
                              const char* expected_cluster_name,
                              CdsUpdate* cds_update, upb_arena* arena) {
  // Get the resources from the response.
  size_t size;
  const google_protobuf_Any* const* resources =
      envoy_api_v2_DiscoveryResponse_resources(response, &size);
  if (size < 1) {
    return GRPC_ERROR_CREATE_FROM_STATIC_STRING(
        "CDS response contains 0 resource.");
  }
  // Find the expected cluster.
  const envoy_api_v2_Cluster* cluster = nullptr;
  for (size_t i = 0; i < size; ++i) {
    // Check the type_url of the resource.
    const upb_strview type_url = google_protobuf_Any_type_url(resources[i]);
    if (!upb_strview_eql(type_url, upb_strview_makez(kCdsTypeUrl))) {
      return GRPC_ERROR_CREATE_FROM_STATIC_STRING("Resource is not CDS.");
    }
    // Decode the cluster.
    const upb_strview encoded_cluster = google_protobuf_Any_value(resources[i]);
    const envoy_api_v2_Cluster* candidate_cluster = envoy_api_v2_Cluster_parse(
        encoded_cluster.data, encoded_cluster.size, arena);
    // Check the cluster name.
    upb_strview cluster_name = envoy_api_v2_Cluster_name(candidate_cluster);
    if (upb_strview_eql(cluster_name,
                        upb_strview_makez(expected_cluster_name))) {
      cluster = candidate_cluster;
      break;
    }
  }
  if (cluster == nullptr) {
    return GRPC_ERROR_CREATE_FROM_STATIC_STRING("Expected cluster not found.");
  }
  // Check the cluster_discovery_type.
  if (!envoy_api_v2_Cluster_has_type(cluster)) {
    return GRPC_ERROR_CREATE_FROM_STATIC_STRING("DiscoveryType not found.");
  }
  if (envoy_api_v2_Cluster_type(cluster) != envoy_api_v2_Cluster_EDS) {
    return GRPC_ERROR_CREATE_FROM_STATIC_STRING("DiscoveryType is not EDS.");
  }
  // Check the config source.
  const envoy_api_v2_Cluster_EdsClusterConfig* eds_cluster_config =
      envoy_api_v2_Cluster_eds_cluster_config(cluster);
  const envoy_api_v2_core_ConfigSource* eds_config =
      envoy_api_v2_Cluster_EdsClusterConfig_eds_config(eds_cluster_config);
  if (!envoy_api_v2_core_ConfigSource_has_ads(eds_config)) {
    return GRPC_ERROR_CREATE_FROM_STATIC_STRING("ConfigSource is not ADS.");
  }
  // Record service_name (if any).
  upb_strview service_name =
      envoy_api_v2_Cluster_EdsClusterConfig_service_name(eds_cluster_config);
  if (service_name.size != 0) {
    cds_update->service_name = StringCopy(service_name);
  }
  // Check the LB policy.
  if (envoy_api_v2_Cluster_lb_policy(cluster) !=
      envoy_api_v2_Cluster_ROUND_ROBIN) {
    return GRPC_ERROR_CREATE_FROM_STATIC_STRING(
        "LB policy is not ROUND_ROBIN.");
  }
  return GRPC_ERROR_NONE;
}

namespace {

grpc_error* ServerAddressParseAndAppend(
    const envoy_api_v2_endpoint_LbEndpoint* lb_endpoint,
    ServerAddressList* list) {
  // Find the ip:port.
  const envoy_api_v2_endpoint_Endpoint* endpoint =
      envoy_api_v2_endpoint_LbEndpoint_endpoint(lb_endpoint);
  const envoy_api_v2_core_Address* address =
      envoy_api_v2_endpoint_Endpoint_address(endpoint);
  const envoy_api_v2_core_SocketAddress* socket_address =
      envoy_api_v2_core_Address_socket_address(address);
  upb_strview address_strview =
      envoy_api_v2_core_SocketAddress_address(socket_address);
  uint32_t port = envoy_api_v2_core_SocketAddress_port_value(socket_address);
  if (GPR_UNLIKELY(port >> 16) != 0) {
    return GRPC_ERROR_CREATE_FROM_STATIC_STRING("Invalid port.");
  }
  // Populate grpc_resolved_address.
  grpc_resolved_address addr;
  char* address_str = static_cast<char*>(gpr_malloc(address_strview.size + 1));
  memcpy(address_str, address_strview.data, address_strview.size);
  address_str[address_strview.size] = '\0';
  grpc_string_to_sockaddr(&addr, address_str, port);
  gpr_free(address_str);
  // Append the address to the list.
  list->emplace_back(addr, nullptr);
  return GRPC_ERROR_NONE;
}

grpc_error* LocalityParse(
    const envoy_api_v2_endpoint_LocalityLbEndpoints* locality_lb_endpoints,
    XdsPriorityListUpdate::LocalityMap::Locality* output_locality) {
  // Parse LB weight.
  const google_protobuf_UInt32Value* lb_weight =
      envoy_api_v2_endpoint_LocalityLbEndpoints_load_balancing_weight(
          locality_lb_endpoints);
  // If LB weight is not specified, it means this locality is assigned no load.
  // TODO(juanlishen): When we support CDS to configure the inter-locality
  // policy, we should change the LB weight handling.
  output_locality->lb_weight =
      lb_weight != nullptr ? google_protobuf_UInt32Value_value(lb_weight) : 0;
  if (output_locality->lb_weight == 0) return GRPC_ERROR_NONE;
  // Parse locality name.
  const envoy_api_v2_core_Locality* locality =
      envoy_api_v2_endpoint_LocalityLbEndpoints_locality(locality_lb_endpoints);
  output_locality->name = MakeRefCounted<XdsLocalityName>(
      StringCopy(envoy_api_v2_core_Locality_region(locality)),
      StringCopy(envoy_api_v2_core_Locality_zone(locality)),
      StringCopy(envoy_api_v2_core_Locality_sub_zone(locality)));
  // Parse the addresses.
  size_t size;
  const envoy_api_v2_endpoint_LbEndpoint* const* lb_endpoints =
      envoy_api_v2_endpoint_LocalityLbEndpoints_lb_endpoints(
          locality_lb_endpoints, &size);
  for (size_t i = 0; i < size; ++i) {
    grpc_error* error = ServerAddressParseAndAppend(
        lb_endpoints[i], &output_locality->serverlist);
    if (error != GRPC_ERROR_NONE) return error;
  }
  // Parse the priority.
  output_locality->priority =
      envoy_api_v2_endpoint_LocalityLbEndpoints_priority(locality_lb_endpoints);
  return GRPC_ERROR_NONE;
}

grpc_error* DropParseAndAppend(
    const envoy_api_v2_ClusterLoadAssignment_Policy_DropOverload* drop_overload,
    XdsDropConfig* drop_config, bool* drop_all) {
  // Get the category.
  upb_strview category =
      envoy_api_v2_ClusterLoadAssignment_Policy_DropOverload_category(
          drop_overload);
  if (category.size == 0) {
    return GRPC_ERROR_CREATE_FROM_STATIC_STRING("Empty drop category name");
  }
  // Get the drop rate (per million).
  const envoy_type_FractionalPercent* drop_percentage =
      envoy_api_v2_ClusterLoadAssignment_Policy_DropOverload_drop_percentage(
          drop_overload);
  uint32_t numerator = envoy_type_FractionalPercent_numerator(drop_percentage);
  const auto denominator =
      static_cast<envoy_type_FractionalPercent_DenominatorType>(
          envoy_type_FractionalPercent_denominator(drop_percentage));
  // Normalize to million.
  switch (denominator) {
    case envoy_type_FractionalPercent_HUNDRED:
      numerator *= 10000;
      break;
    case envoy_type_FractionalPercent_TEN_THOUSAND:
      numerator *= 100;
      break;
    case envoy_type_FractionalPercent_MILLION:
      break;
    default:
      return GRPC_ERROR_CREATE_FROM_STATIC_STRING("Unknown denominator type");
  }
  // Cap numerator to 1000000.
  numerator = GPR_MIN(numerator, 1000000);
  if (numerator == 1000000) *drop_all = true;
  drop_config->AddCategory(StringCopy(category), numerator);
  return GRPC_ERROR_NONE;
}

grpc_error* EdsResponsedParse(const envoy_api_v2_DiscoveryResponse* response,
                              EdsUpdate* eds_update, upb_arena* arena) {
  // Get the resources from the response.
  size_t size;
  const google_protobuf_Any* const* resources =
      envoy_api_v2_DiscoveryResponse_resources(response, &size);
  if (size < 1) {
    return GRPC_ERROR_CREATE_FROM_STATIC_STRING(
        "EDS response contains 0 resource.");
  }
  // Check the type_url of the resource.
  upb_strview type_url = google_protobuf_Any_type_url(resources[0]);
  if (!upb_strview_eql(type_url, upb_strview_makez(kEdsTypeUrl))) {
    return GRPC_ERROR_CREATE_FROM_STATIC_STRING("Resource is not EDS.");
  }
  // Get the cluster_load_assignment.
  upb_strview encoded_cluster_load_assignment =
      google_protobuf_Any_value(resources[0]);
  envoy_api_v2_ClusterLoadAssignment* cluster_load_assignment =
      envoy_api_v2_ClusterLoadAssignment_parse(
          encoded_cluster_load_assignment.data,
          encoded_cluster_load_assignment.size, arena);
  // Get the endpoints.
  const envoy_api_v2_endpoint_LocalityLbEndpoints* const* endpoints =
      envoy_api_v2_ClusterLoadAssignment_endpoints(cluster_load_assignment,
                                                   &size);
  for (size_t i = 0; i < size; ++i) {
    XdsPriorityListUpdate::LocalityMap::Locality locality;
    grpc_error* error = LocalityParse(endpoints[i], &locality);
    if (error != GRPC_ERROR_NONE) return error;
    // Filter out locality with weight 0.
    if (locality.lb_weight == 0) continue;
    eds_update->priority_list_update.Add(locality);
  }
  // Get the drop config.
  eds_update->drop_config = MakeRefCounted<XdsDropConfig>();
  const envoy_api_v2_ClusterLoadAssignment_Policy* policy =
      envoy_api_v2_ClusterLoadAssignment_policy(cluster_load_assignment);
  if (policy != nullptr) {
    const envoy_api_v2_ClusterLoadAssignment_Policy_DropOverload* const*
        drop_overload =
            envoy_api_v2_ClusterLoadAssignment_Policy_drop_overloads(policy,
                                                                     &size);
    for (size_t i = 0; i < size; ++i) {
      grpc_error* error =
          DropParseAndAppend(drop_overload[i], eds_update->drop_config.get(),
                             &eds_update->drop_all);
      if (error != GRPC_ERROR_NONE) return error;
    }
  }
  return GRPC_ERROR_NONE;
}

}  // namespace

grpc_error* XdsAdsResponseDecodeAndParse(const grpc_slice& encoded_response,
                                         const char* expected_cluster_name,
                                         CdsUpdate* cds_update,
                                         EdsUpdate* eds_update) {
  upb::Arena arena;
  // Decode the response.
  const envoy_api_v2_DiscoveryResponse* response =
      envoy_api_v2_DiscoveryResponse_parse(
          reinterpret_cast<const char*>(GRPC_SLICE_START_PTR(encoded_response)),
          GRPC_SLICE_LENGTH(encoded_response), arena.ptr());
  if (response == nullptr) {
    return GRPC_ERROR_CREATE_FROM_STATIC_STRING("Can't decode response.");
  }
  // Check the type_url of the response.
  upb_strview type_url = envoy_api_v2_DiscoveryResponse_type_url(response);
  if (upb_strview_eql(type_url, upb_strview_makez(kCdsTypeUrl))) {
    return CdsResponsedParse(response, expected_cluster_name, cds_update,
                             arena.ptr());
  } else if (upb_strview_eql(type_url, upb_strview_makez(kEdsTypeUrl))) {
    return EdsResponsedParse(response, eds_update, arena.ptr());
  } else {
    return GRPC_ERROR_CREATE_FROM_STATIC_STRING("Unsupported response type.");
  }
}

namespace {

grpc_slice LrsRequestEncode(
    const envoy_service_load_stats_v2_LoadStatsRequest* request,
    upb_arena* arena) {
  size_t output_length;
  char* output = envoy_service_load_stats_v2_LoadStatsRequest_serialize(
      request, arena, &output_length);
  return grpc_slice_from_copied_buffer(output, output_length);
}

}  // namespace

grpc_slice XdsLrsRequestCreateAndEncode(const char* server_name,
                                        const XdsBootstrap::Node* node,
                                        const char* build_version) {
  upb::Arena arena;
  // Create a request.
  envoy_service_load_stats_v2_LoadStatsRequest* request =
      envoy_service_load_stats_v2_LoadStatsRequest_new(arena.ptr());
  // Populate node.
  envoy_api_v2_core_Node* node_msg =
      envoy_service_load_stats_v2_LoadStatsRequest_mutable_node(request,
                                                                arena.ptr());
  PopulateNode(arena.ptr(), node, build_version, node_msg);
  // Add cluster stats. There is only one because we only use one server name in
  // one channel.
  envoy_api_v2_endpoint_ClusterStats* cluster_stats =
      envoy_service_load_stats_v2_LoadStatsRequest_add_cluster_stats(
          request, arena.ptr());
  // Set the cluster name.
  envoy_api_v2_endpoint_ClusterStats_set_cluster_name(
      cluster_stats, upb_strview_makez(server_name));
  return LrsRequestEncode(request, arena.ptr());
}

namespace {

void LocalityStatsPopulate(
    envoy_api_v2_endpoint_UpstreamLocalityStats* output,
    std::pair<const RefCountedPtr<XdsLocalityName>,
              XdsClientStats::LocalityStats::Snapshot>& input,
    upb_arena* arena) {
  // Set sub_zone.
  envoy_api_v2_core_Locality* locality =
      envoy_api_v2_endpoint_UpstreamLocalityStats_mutable_locality(output,
                                                                   arena);
  envoy_api_v2_core_Locality_set_sub_zone(
      locality, upb_strview_makez(input.first->sub_zone()));
  // Set total counts.
  XdsClientStats::LocalityStats::Snapshot& snapshot = input.second;
  envoy_api_v2_endpoint_UpstreamLocalityStats_set_total_successful_requests(
      output, snapshot.total_successful_requests);
  envoy_api_v2_endpoint_UpstreamLocalityStats_set_total_requests_in_progress(
      output, snapshot.total_requests_in_progress);
  envoy_api_v2_endpoint_UpstreamLocalityStats_set_total_error_requests(
      output, snapshot.total_error_requests);
  envoy_api_v2_endpoint_UpstreamLocalityStats_set_total_issued_requests(
      output, snapshot.total_issued_requests);
  // Add load metric stats.
  for (auto& p : snapshot.load_metric_stats) {
    const char* metric_name = p.first.get();
    const XdsClientStats::LocalityStats::LoadMetric::Snapshot& metric_value =
        p.second;
    envoy_api_v2_endpoint_EndpointLoadMetricStats* load_metric =
        envoy_api_v2_endpoint_UpstreamLocalityStats_add_load_metric_stats(
            output, arena);
    envoy_api_v2_endpoint_EndpointLoadMetricStats_set_metric_name(
        load_metric, upb_strview_makez(metric_name));
    envoy_api_v2_endpoint_EndpointLoadMetricStats_set_num_requests_finished_with_metric(
        load_metric, metric_value.num_requests_finished_with_metric);
    envoy_api_v2_endpoint_EndpointLoadMetricStats_set_total_metric_value(
        load_metric, metric_value.total_metric_value);
  }
}

}  // namespace

grpc_slice XdsLrsRequestCreateAndEncode(const char* server_name,
                                        XdsClientStats* client_stats) {
  upb::Arena arena;
  XdsClientStats::Snapshot snapshot = client_stats->GetSnapshotAndReset();
  // Prune unused locality stats.
  client_stats->PruneLocalityStats();
  // When all the counts are zero, return empty slice.
  if (snapshot.IsAllZero()) return grpc_empty_slice();
  // Create a request.
  envoy_service_load_stats_v2_LoadStatsRequest* request =
      envoy_service_load_stats_v2_LoadStatsRequest_new(arena.ptr());
  // Add cluster stats. There is only one because we only use one server name in
  // one channel.
  envoy_api_v2_endpoint_ClusterStats* cluster_stats =
      envoy_service_load_stats_v2_LoadStatsRequest_add_cluster_stats(
          request, arena.ptr());
  // Set the cluster name.
  envoy_api_v2_endpoint_ClusterStats_set_cluster_name(
      cluster_stats, upb_strview_makez(server_name));
  // Add locality stats.
  for (auto& p : snapshot.upstream_locality_stats) {
    envoy_api_v2_endpoint_UpstreamLocalityStats* locality_stats =
        envoy_api_v2_endpoint_ClusterStats_add_upstream_locality_stats(
            cluster_stats, arena.ptr());
    LocalityStatsPopulate(locality_stats, p, arena.ptr());
  }
  // Add dropped requests.
  for (auto& p : snapshot.dropped_requests) {
    const char* category = p.first.get();
    const uint64_t count = p.second;
    envoy_api_v2_endpoint_ClusterStats_DroppedRequests* dropped_requests =
        envoy_api_v2_endpoint_ClusterStats_add_dropped_requests(cluster_stats,
                                                                arena.ptr());
    envoy_api_v2_endpoint_ClusterStats_DroppedRequests_set_category(
        dropped_requests, upb_strview_makez(category));
    envoy_api_v2_endpoint_ClusterStats_DroppedRequests_set_dropped_count(
        dropped_requests, count);
  }
  // Set total dropped requests.
  envoy_api_v2_endpoint_ClusterStats_set_total_dropped_requests(
      cluster_stats, snapshot.total_dropped_requests);
  // Set real load report interval.
  gpr_timespec timespec =
      grpc_millis_to_timespec(snapshot.load_report_interval, GPR_TIMESPAN);
  google_protobuf_Duration* load_report_interval =
      envoy_api_v2_endpoint_ClusterStats_mutable_load_report_interval(
          cluster_stats, arena.ptr());
  google_protobuf_Duration_set_seconds(load_report_interval, timespec.tv_sec);
  google_protobuf_Duration_set_nanos(load_report_interval, timespec.tv_nsec);
  return LrsRequestEncode(request, arena.ptr());
}

grpc_error* XdsLrsResponseDecodeAndParse(const grpc_slice& encoded_response,
                                         UniquePtr<char>* cluster_name,
                                         grpc_millis* load_reporting_interval) {
  upb::Arena arena;
  // Decode the response.
  const envoy_service_load_stats_v2_LoadStatsResponse* decoded_response =
      envoy_service_load_stats_v2_LoadStatsResponse_parse(
          reinterpret_cast<const char*>(GRPC_SLICE_START_PTR(encoded_response)),
          GRPC_SLICE_LENGTH(encoded_response), arena.ptr());
  // Parse the response.
  if (decoded_response == nullptr) {
    return GRPC_ERROR_CREATE_FROM_STATIC_STRING("No response found.");
  }
  // Check the cluster size in the response.
  size_t size;
  const upb_strview* clusters =
      envoy_service_load_stats_v2_LoadStatsResponse_clusters(decoded_response,
                                                             &size);
  if (size != 1) {
    return GRPC_ERROR_CREATE_FROM_STATIC_STRING(
        "The number of clusters (server names) is not 1.");
  }
  // Get the cluster name for reporting loads.
  *cluster_name = StringCopy(clusters[0]);
  // Get the load report interval.
  const google_protobuf_Duration* load_reporting_interval_duration =
      envoy_service_load_stats_v2_LoadStatsResponse_load_reporting_interval(
          decoded_response);
  gpr_timespec timespec{
      google_protobuf_Duration_seconds(load_reporting_interval_duration),
      google_protobuf_Duration_nanos(load_reporting_interval_duration),
      GPR_TIMESPAN};
  *load_reporting_interval = gpr_time_to_millis(timespec);
  return GRPC_ERROR_NONE;
}

}  // namespace grpc_core<|MERGE_RESOLUTION|>--- conflicted
+++ resolved
@@ -103,25 +103,6 @@
   return false;
 }
 
-<<<<<<< HEAD
-grpc_slice XdsCdsRequestCreateAndEncode(const char* cluster_name) {
-  upb::Arena arena;
-  // Create a request.
-  envoy_api_v2_DiscoveryRequest* request =
-      envoy_api_v2_DiscoveryRequest_new(arena.ptr());
-  envoy_api_v2_DiscoveryRequest_add_resource_names(
-      request, upb_strview_makez(cluster_name), arena.ptr());
-  envoy_api_v2_DiscoveryRequest_set_type_url(request,
-                                             upb_strview_makez(kCdsTypeUrl));
-  // Encode the request.
-  size_t output_length;
-  char* output = envoy_api_v2_DiscoveryRequest_serialize(request, arena.ptr(),
-                                                         &output_length);
-  return grpc_slice_from_copied_buffer(output, output_length);
-}
-
-grpc_slice XdsEdsRequestCreateAndEncode(const char* server_name) {
-=======
 namespace {
 
 void PopulateMetadataValue(upb_arena* arena, google_protobuf_Value* value_pb,
@@ -219,10 +200,25 @@
 
 }  // namespace
 
+grpc_slice XdsCdsRequestCreateAndEncode(const char* cluster_name) {
+  upb::Arena arena;
+  // Create a request.
+  envoy_api_v2_DiscoveryRequest* request =
+      envoy_api_v2_DiscoveryRequest_new(arena.ptr());
+  envoy_api_v2_DiscoveryRequest_add_resource_names(
+      request, upb_strview_makez(cluster_name), arena.ptr());
+  envoy_api_v2_DiscoveryRequest_set_type_url(request,
+                                             upb_strview_makez(kCdsTypeUrl));
+  // Encode the request.
+  size_t output_length;
+  char* output = envoy_api_v2_DiscoveryRequest_serialize(request, arena.ptr(),
+                                                         &output_length);
+  return grpc_slice_from_copied_buffer(output, output_length);
+}
+
 grpc_slice XdsEdsRequestCreateAndEncode(const char* server_name,
                                         const XdsBootstrap::Node* node,
                                         const char* build_version) {
->>>>>>> e0d42566
   upb::Arena arena;
   // Create a request.
   envoy_api_v2_DiscoveryRequest* request =
