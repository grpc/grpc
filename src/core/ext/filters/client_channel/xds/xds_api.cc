--- conflicted
+++ resolved
@@ -415,20 +415,6 @@
   return GRPC_ERROR_NONE;
 }
 
-<<<<<<< HEAD
-=======
-namespace {
-
-grpc_core::UniquePtr<char> StringCopy(const upb_strview& strview) {
-  char* str = static_cast<char*>(gpr_malloc(strview.size + 1));
-  memcpy(str, strview.data, strview.size);
-  str[strview.size] = '\0';
-  return grpc_core::UniquePtr<char>(str);
-}
-
-}  // namespace
-
->>>>>>> 520dae74
 grpc_error* LocalityParse(
     const envoy_api_v2_endpoint_LocalityLbEndpoints* locality_lb_endpoints,
     XdsPriorityListUpdate::LocalityMap::Locality* output_locality) {
@@ -768,11 +754,7 @@
 
 grpc_error* XdsLrsResponseDecodeAndParse(
     const grpc_slice& encoded_response,
-<<<<<<< HEAD
     std::set<std::unique_ptr<char>>* cluster_names,
-=======
-    grpc_core::UniquePtr<char>* cluster_name,
->>>>>>> 520dae74
     grpc_millis* load_reporting_interval) {
   upb::Arena arena;
   // Decode the response.
