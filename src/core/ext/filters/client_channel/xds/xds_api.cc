--- conflicted
+++ resolved
@@ -201,7 +201,6 @@
 
 grpc_slice XdsUnsupportedTypeNackRequestCreateAndEncode(
     const std::string& type_url, const std::string& nonce, grpc_error* error) {
-<<<<<<< HEAD
   upb::Arena arena;
   // Create a request.
   envoy_api_v2_DiscoveryRequest* request =
@@ -238,13 +237,10 @@
                                         const std::string& version,
                                         const std::string& nonce,
                                         grpc_error* error) {
-=======
->>>>>>> a0b812c3
   upb::Arena arena;
   // Create a request.
   envoy_api_v2_DiscoveryRequest* request =
       envoy_api_v2_DiscoveryRequest_new(arena.ptr());
-<<<<<<< HEAD
   // Set version_info.
   if (!version.empty()) {
     envoy_api_v2_DiscoveryRequest_set_version_info(
@@ -339,26 +335,6 @@
     google_rpc_Status_set_message(error_detail, error_description_strview);
     GRPC_ERROR_UNREF(error);
   }
-=======
-  // Set type_url.
-  envoy_api_v2_DiscoveryRequest_set_type_url(
-      request, upb_strview_makez(type_url.c_str()));
-  // Set nonce.
-  envoy_api_v2_DiscoveryRequest_set_response_nonce(
-      request, upb_strview_makez(nonce.c_str()));
-  // Set error_detail.
-  grpc_slice error_description_slice;
-  GPR_ASSERT(grpc_error_get_str(error, GRPC_ERROR_STR_DESCRIPTION,
-                                &error_description_slice));
-  upb_strview error_description_strview =
-      upb_strview_make(reinterpret_cast<const char*>(
-                           GPR_SLICE_START_PTR(error_description_slice)),
-                       GPR_SLICE_LENGTH(error_description_slice));
-  google_rpc_Status* error_detail =
-      envoy_api_v2_DiscoveryRequest_mutable_error_detail(request, arena.ptr());
-  google_rpc_Status_set_message(error_detail, error_description_strview);
-  GRPC_ERROR_UNREF(error);
->>>>>>> a0b812c3
   // Encode the request.
   size_t output_length;
   char* output = envoy_api_v2_DiscoveryRequest_serialize(request, arena.ptr(),
@@ -1051,7 +1027,6 @@
       // Filter out locality with weight 0.
       if (locality.lb_weight == 0) continue;
       eds_update.priority_list_update.Add(locality);
-<<<<<<< HEAD
     }
     // Get the drop config.
     eds_update.drop_config = MakeRefCounted<XdsDropConfig>();
@@ -1076,32 +1051,6 @@
           "EDS response doesn't contain any valid "
           "locality but doesn't require to drop all calls.");
     }
-=======
-    }
-    // Get the drop config.
-    eds_update.drop_config = MakeRefCounted<XdsDropConfig>();
-    const envoy_api_v2_ClusterLoadAssignment_Policy* policy =
-        envoy_api_v2_ClusterLoadAssignment_policy(cluster_load_assignment);
-    if (policy != nullptr) {
-      size_t drop_size;
-      const envoy_api_v2_ClusterLoadAssignment_Policy_DropOverload* const*
-          drop_overload =
-              envoy_api_v2_ClusterLoadAssignment_Policy_drop_overloads(
-                  policy, &drop_size);
-      for (size_t j = 0; j < drop_size; ++j) {
-        grpc_error* error =
-            DropParseAndAppend(drop_overload[j], eds_update.drop_config.get(),
-                               &eds_update.drop_all);
-        if (error != GRPC_ERROR_NONE) return error;
-      }
-    }
-    // Validate the update content.
-    if (eds_update.priority_list_update.empty() && !eds_update.drop_all) {
-      return GRPC_ERROR_CREATE_FROM_STATIC_STRING(
-          "EDS response doesn't contain any valid "
-          "locality but doesn't require to drop all calls.");
-    }
->>>>>>> a0b812c3
     eds_update_map->emplace(std::string(cluster_name.data, cluster_name.size),
                             std::move(eds_update));
   }
@@ -1111,19 +1060,12 @@
 }  // namespace
 
 grpc_error* XdsAdsResponseDecodeAndParse(
-<<<<<<< HEAD
     const grpc_slice& encoded_response, const std::string& expected_server_name,
     const std::string& expected_route_config_name,
     const std::set<StringView>& expected_eds_service_names,
     LdsUpdate* lds_update, RdsUpdate* rds_update, CdsUpdateMap* cds_update_map,
     EdsUpdateMap* eds_update_map, std::string* version, std::string* nonce,
     std::string* type_url) {
-=======
-    const grpc_slice& encoded_response,
-    const std::set<StringView>& expected_eds_service_names,
-    CdsUpdateMap* cds_update_map, EdsUpdateMap* eds_update_map,
-    std::string* version, std::string* nonce, std::string* type_url) {
->>>>>>> a0b812c3
   upb::Arena arena;
   // Decode the response.
   const envoy_api_v2_DiscoveryResponse* response =
@@ -1146,7 +1088,6 @@
   upb_strview nonce_strview = envoy_api_v2_DiscoveryResponse_nonce(response);
   *nonce = std::string(nonce_strview.data, nonce_strview.size);
   // Parse the response according to the resource type.
-<<<<<<< HEAD
   if (*type_url == kLdsTypeUrl) {
     return LdsResponseParse(response, expected_server_name, lds_update,
                             arena.ptr());
@@ -1155,9 +1096,6 @@
                             expected_route_config_name, rds_update,
                             arena.ptr());
   } else if (*type_url == kCdsTypeUrl) {
-=======
-  if (*type_url == kCdsTypeUrl) {
->>>>>>> a0b812c3
     return CdsResponseParse(response, cds_update_map, arena.ptr());
   } else if (*type_url == kEdsTypeUrl) {
     return EdsResponsedParse(response, expected_eds_service_names,
