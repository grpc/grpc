/*
 *
 * Copyright 2015 gRPC authors.
 *
 * Licensed under the Apache License, Version 2.0 (the "License");
 * you may not use this file except in compliance with the License.
 * You may obtain a copy of the License at
 *
 *     http://www.apache.org/licenses/LICENSE-2.0
 *
 * Unless required by applicable law or agreed to in writing, software
 * distributed under the License is distributed on an "AS IS" BASIS,
 * WITHOUT WARRANTIES OR CONDITIONS OF ANY KIND, either express or implied.
 * See the License for the specific language governing permissions and
 * limitations under the License.
 *
 */

#include "src/core/ext/filters/client_channel/subchannel.h"

#include <inttypes.h>
#include <limits.h>
#include <string.h>

#include <grpc/support/alloc.h>
#include <grpc/support/avl.h>
#include <grpc/support/string_util.h>

#include "src/core/ext/filters/client_channel/client_channel.h"
#include "src/core/ext/filters/client_channel/parse_address.h"
#include "src/core/ext/filters/client_channel/proxy_mapper_registry.h"
#include "src/core/ext/filters/client_channel/subchannel_index.h"
#include "src/core/ext/filters/client_channel/uri_parser.h"
#include "src/core/lib/backoff/backoff.h"
#include "src/core/lib/channel/channel_args.h"
#include "src/core/lib/channel/connected_channel.h"
#include "src/core/lib/debug/stats.h"
#include "src/core/lib/iomgr/sockaddr_utils.h"
#include "src/core/lib/iomgr/timer.h"
#include "src/core/lib/profiling/timers.h"
#include "src/core/lib/slice/slice_internal.h"
#include "src/core/lib/surface/channel.h"
#include "src/core/lib/surface/channel_init.h"
#include "src/core/lib/transport/connectivity_state.h"

#define INTERNAL_REF_BITS 16
#define STRONG_REF_MASK (~(gpr_atm)((1 << INTERNAL_REF_BITS) - 1))

#define GRPC_SUBCHANNEL_INITIAL_CONNECT_BACKOFF_SECONDS 1
#define GRPC_SUBCHANNEL_RECONNECT_BACKOFF_MULTIPLIER 1.6
#define GRPC_SUBCHANNEL_RECONNECT_MIN_BACKOFF_SECONDS 20
#define GRPC_SUBCHANNEL_RECONNECT_MAX_BACKOFF_SECONDS 120
#define GRPC_SUBCHANNEL_RECONNECT_JITTER 0.2

#define GET_CONNECTED_SUBCHANNEL(subchannel, barrier)     \
  ((grpc_connected_subchannel*)(gpr_atm_##barrier##_load( \
      &(subchannel)->connected_subchannel)))

typedef struct {
  grpc_closure closure;
  grpc_subchannel* subchannel;
  grpc_connectivity_state connectivity_state;
} state_watcher;

typedef struct external_state_watcher {
  grpc_subchannel* subchannel;
  grpc_pollset_set* pollset_set;
  grpc_closure* notify;
  grpc_closure closure;
  struct external_state_watcher* next;
  struct external_state_watcher* prev;
} external_state_watcher;

struct grpc_subchannel {
  grpc_connector* connector;

  /** refcount
      - lower INTERNAL_REF_BITS bits are for internal references:
        these do not keep the subchannel open.
      - upper remaining bits are for public references: these do
        keep the subchannel open */
  gpr_atm ref_pair;

  /** non-transport related channel filters */
  const grpc_channel_filter** filters;
  size_t num_filters;
  /** channel arguments */
  grpc_channel_args* args;

  grpc_subchannel_key* key;

  /** set during connection */
  grpc_connect_out_args connecting_result;

  /** callback for connection finishing */
  grpc_closure connected;

  /** callback for our alarm */
  grpc_closure on_alarm;

  /** pollset_set tracking who's interested in a connection
      being setup */
  grpc_pollset_set* pollset_set;

  /** active connection, or null; of type grpc_connected_subchannel */
  gpr_atm connected_subchannel;

  /** mutex protecting remaining elements */
  gpr_mu mu;

  /** have we seen a disconnection? */
  bool disconnected;
  /** are we connecting */
  bool connecting;
  /** connectivity state tracking */
  grpc_connectivity_state_tracker state_tracker;

  external_state_watcher root_external_state_watcher;

  /** backoff state */
  grpc_backoff backoff_state;
  grpc_backoff_result backoff_result;

  /** do we have an active alarm? */
  bool have_alarm;
  /** have we started the backoff loop */
  bool backoff_begun;
  /** our alarm */
  grpc_timer alarm;
};

struct grpc_subchannel_call {
  grpc_connected_subchannel* connection;
  grpc_closure* schedule_closure_after_destroy;
};

#define SUBCHANNEL_CALL_TO_CALL_STACK(call) ((grpc_call_stack*)((call) + 1))
#define CHANNEL_STACK_FROM_CONNECTION(con) ((grpc_channel_stack*)(con))
#define CALLSTACK_TO_SUBCHANNEL_CALL(callstack) \
  (((grpc_subchannel_call*)(callstack)) - 1)

static void subchannel_connected(grpc_exec_ctx* exec_ctx, void* subchannel,
                                 grpc_error* error);

#ifndef NDEBUG
#define REF_REASON reason
#define REF_MUTATE_EXTRA_ARGS \
  GRPC_SUBCHANNEL_REF_EXTRA_ARGS, const char* purpose
#define REF_MUTATE_PURPOSE(x) , file, line, reason, x
#else
#define REF_REASON ""
#define REF_MUTATE_EXTRA_ARGS
#define REF_MUTATE_PURPOSE(x)
#endif

/*
 * connection implementation
 */

static void connection_destroy(grpc_exec_ctx* exec_ctx, void* arg,
                               grpc_error* error) {
  grpc_connected_subchannel* c = (grpc_connected_subchannel*)arg;
  grpc_channel_stack_destroy(exec_ctx, CHANNEL_STACK_FROM_CONNECTION(c));
  gpr_free(c);
}

grpc_connected_subchannel* grpc_connected_subchannel_ref(
    grpc_connected_subchannel* c GRPC_SUBCHANNEL_REF_EXTRA_ARGS) {
  GRPC_CHANNEL_STACK_REF(CHANNEL_STACK_FROM_CONNECTION(c), REF_REASON);
  return c;
}

void grpc_connected_subchannel_unref(grpc_exec_ctx* exec_ctx,
                                     grpc_connected_subchannel* c
                                         GRPC_SUBCHANNEL_REF_EXTRA_ARGS) {
  GRPC_CHANNEL_STACK_UNREF(exec_ctx, CHANNEL_STACK_FROM_CONNECTION(c),
                           REF_REASON);
}

/*
 * grpc_subchannel implementation
 */

static void subchannel_destroy(grpc_exec_ctx* exec_ctx, void* arg,
                               grpc_error* error) {
  grpc_subchannel* c = (grpc_subchannel*)arg;
  gpr_free((void*)c->filters);
  grpc_channel_args_destroy(exec_ctx, c->args);
  grpc_connectivity_state_destroy(exec_ctx, &c->state_tracker);
  grpc_connector_unref(exec_ctx, c->connector);
  grpc_pollset_set_destroy(exec_ctx, c->pollset_set);
  grpc_subchannel_key_destroy(exec_ctx, c->key);
  gpr_mu_destroy(&c->mu);
  gpr_free(c);
}

static gpr_atm ref_mutate(grpc_subchannel* c, gpr_atm delta,
                          int barrier REF_MUTATE_EXTRA_ARGS) {
  gpr_atm old_val = barrier ? gpr_atm_full_fetch_add(&c->ref_pair, delta)
                            : gpr_atm_no_barrier_fetch_add(&c->ref_pair, delta);
#ifndef NDEBUG
  if (GRPC_TRACER_ON(grpc_trace_stream_refcount)) {
    gpr_log(file, line, GPR_LOG_SEVERITY_DEBUG,
            "SUBCHANNEL: %p %12s 0x%" PRIxPTR " -> 0x%" PRIxPTR " [%s]", c,
            purpose, old_val, old_val + delta, reason);
  }
#endif
  return old_val;
}

grpc_subchannel* grpc_subchannel_ref(
    grpc_subchannel* c GRPC_SUBCHANNEL_REF_EXTRA_ARGS) {
  gpr_atm old_refs;
  old_refs = ref_mutate(c, (1 << INTERNAL_REF_BITS),
                        0 REF_MUTATE_PURPOSE("STRONG_REF"));
  GPR_ASSERT((old_refs & STRONG_REF_MASK) != 0);
  return c;
}

grpc_subchannel* grpc_subchannel_weak_ref(
    grpc_subchannel* c GRPC_SUBCHANNEL_REF_EXTRA_ARGS) {
  gpr_atm old_refs;
  old_refs = ref_mutate(c, 1, 0 REF_MUTATE_PURPOSE("WEAK_REF"));
  GPR_ASSERT(old_refs != 0);
  return c;
}

grpc_subchannel* grpc_subchannel_ref_from_weak_ref(
    grpc_subchannel* c GRPC_SUBCHANNEL_REF_EXTRA_ARGS) {
  if (!c) return NULL;
  for (;;) {
    gpr_atm old_refs = gpr_atm_acq_load(&c->ref_pair);
    if (old_refs >= (1 << INTERNAL_REF_BITS)) {
      gpr_atm new_refs = old_refs + (1 << INTERNAL_REF_BITS);
      if (gpr_atm_rel_cas(&c->ref_pair, old_refs, new_refs)) {
        return c;
      }
    } else {
      return NULL;
    }
  }
}

static void disconnect(grpc_exec_ctx* exec_ctx, grpc_subchannel* c) {
  grpc_connected_subchannel* con;
  grpc_subchannel_index_unregister(exec_ctx, c->key, c);
  gpr_mu_lock(&c->mu);
  GPR_ASSERT(!c->disconnected);
  c->disconnected = true;
  grpc_connector_shutdown(
      exec_ctx, c->connector,
      GRPC_ERROR_CREATE_FROM_STATIC_STRING("Subchannel disconnected"));
  con = GET_CONNECTED_SUBCHANNEL(c, no_barrier);
  if (con != NULL) {
    GRPC_CONNECTED_SUBCHANNEL_UNREF(exec_ctx, con, "connection");
    gpr_atm_no_barrier_store(&c->connected_subchannel, (gpr_atm)0xdeadbeef);
  }
  gpr_mu_unlock(&c->mu);
}

void grpc_subchannel_unref(grpc_exec_ctx* exec_ctx,
                           grpc_subchannel* c GRPC_SUBCHANNEL_REF_EXTRA_ARGS) {
  gpr_atm old_refs;
  // add a weak ref and subtract a strong ref (atomically)
  old_refs = ref_mutate(c, (gpr_atm)1 - (gpr_atm)(1 << INTERNAL_REF_BITS),
                        1 REF_MUTATE_PURPOSE("STRONG_UNREF"));
  if ((old_refs & STRONG_REF_MASK) == (1 << INTERNAL_REF_BITS)) {
    disconnect(exec_ctx, c);
  }
  GRPC_SUBCHANNEL_WEAK_UNREF(exec_ctx, c, "strong-unref");
}

void grpc_subchannel_weak_unref(grpc_exec_ctx* exec_ctx,
                                grpc_subchannel* c
                                    GRPC_SUBCHANNEL_REF_EXTRA_ARGS) {
  gpr_atm old_refs;
  old_refs = ref_mutate(c, -(gpr_atm)1, 1 REF_MUTATE_PURPOSE("WEAK_UNREF"));
  if (old_refs == 1) {
    GRPC_CLOSURE_SCHED(
        exec_ctx,
        GRPC_CLOSURE_CREATE(subchannel_destroy, c, grpc_schedule_on_exec_ctx),
        GRPC_ERROR_NONE);
  }
}

grpc_subchannel* grpc_subchannel_create(grpc_exec_ctx* exec_ctx,
                                        grpc_connector* connector,
                                        const grpc_subchannel_args* args) {
  grpc_subchannel_key* key = grpc_subchannel_key_create(args);
  grpc_subchannel* c = grpc_subchannel_index_find(exec_ctx, key);
  if (c) {
    grpc_subchannel_key_destroy(exec_ctx, key);
    return c;
  }

  GRPC_STATS_INC_CLIENT_SUBCHANNELS_CREATED(exec_ctx);
  c = (grpc_subchannel*)gpr_zalloc(sizeof(*c));
  c->key = key;
  gpr_atm_no_barrier_store(&c->ref_pair, 1 << INTERNAL_REF_BITS);
  c->connector = connector;
  grpc_connector_ref(c->connector);
  c->num_filters = args->filter_count;
  if (c->num_filters > 0) {
    c->filters = (const grpc_channel_filter**)gpr_malloc(
        sizeof(grpc_channel_filter*) * c->num_filters);
    memcpy((void*)c->filters, args->filters,
           sizeof(grpc_channel_filter*) * c->num_filters);
  } else {
    c->filters = NULL;
  }
  c->pollset_set = grpc_pollset_set_create();
  grpc_resolved_address* addr =
      (grpc_resolved_address*)gpr_malloc(sizeof(*addr));
  grpc_get_subchannel_address_arg(exec_ctx, args->args, addr);
  grpc_resolved_address* new_address = NULL;
  grpc_channel_args* new_args = NULL;
  if (grpc_proxy_mappers_map_address(exec_ctx, addr, args->args, &new_address,
                                     &new_args)) {
    GPR_ASSERT(new_address != NULL);
    gpr_free(addr);
    addr = new_address;
  }
  static const char* keys_to_remove[] = {GRPC_ARG_SUBCHANNEL_ADDRESS};
  grpc_arg new_arg = grpc_create_subchannel_address_arg(addr);
  gpr_free(addr);
  c->args = grpc_channel_args_copy_and_add_and_remove(
      new_args != NULL ? new_args : args->args, keys_to_remove,
      GPR_ARRAY_SIZE(keys_to_remove), &new_arg, 1);
  gpr_free(new_arg.value.string);
  if (new_args != NULL) grpc_channel_args_destroy(exec_ctx, new_args);
  c->root_external_state_watcher.next = c->root_external_state_watcher.prev =
      &c->root_external_state_watcher;
  GRPC_CLOSURE_INIT(&c->connected, subchannel_connected, c,
                    grpc_schedule_on_exec_ctx);
  grpc_connectivity_state_init(&c->state_tracker, GRPC_CHANNEL_IDLE,
                               "subchannel");
  int initial_backoff_ms =
      GRPC_SUBCHANNEL_INITIAL_CONNECT_BACKOFF_SECONDS * 1000;
  int min_backoff_ms = GRPC_SUBCHANNEL_RECONNECT_MIN_BACKOFF_SECONDS * 1000;
  int max_backoff_ms = GRPC_SUBCHANNEL_RECONNECT_MAX_BACKOFF_SECONDS * 1000;
  bool fixed_reconnect_backoff = false;
  if (c->args) {
    for (size_t i = 0; i < c->args->num_args; i++) {
      if (0 == strcmp(c->args->args[i].key,
                      "grpc.testing.fixed_reconnect_backoff_ms")) {
        fixed_reconnect_backoff = true;
        initial_backoff_ms = min_backoff_ms = max_backoff_ms =
            grpc_channel_arg_get_integer(&c->args->args[i],
                                         {initial_backoff_ms, 100, INT_MAX});
      } else if (0 == strcmp(c->args->args[i].key,
                             GRPC_ARG_MIN_RECONNECT_BACKOFF_MS)) {
        fixed_reconnect_backoff = false;
        min_backoff_ms = grpc_channel_arg_get_integer(
            &c->args->args[i], {min_backoff_ms, 100, INT_MAX});
      } else if (0 == strcmp(c->args->args[i].key,
                             GRPC_ARG_MAX_RECONNECT_BACKOFF_MS)) {
        fixed_reconnect_backoff = false;
        max_backoff_ms = grpc_channel_arg_get_integer(
            &c->args->args[i], {max_backoff_ms, 100, INT_MAX});
      } else if (0 == strcmp(c->args->args[i].key,
                             GRPC_ARG_INITIAL_RECONNECT_BACKOFF_MS)) {
        fixed_reconnect_backoff = false;
        initial_backoff_ms = grpc_channel_arg_get_integer(
            &c->args->args[i], {initial_backoff_ms, 100, INT_MAX});
      }
    }
  }
  grpc_backoff_init(
      &c->backoff_state, initial_backoff_ms,
      fixed_reconnect_backoff ? 1.0
                              : GRPC_SUBCHANNEL_RECONNECT_BACKOFF_MULTIPLIER,
      fixed_reconnect_backoff ? 0.0 : GRPC_SUBCHANNEL_RECONNECT_JITTER,
      min_backoff_ms, max_backoff_ms);
  gpr_mu_init(&c->mu);

  return grpc_subchannel_index_register(exec_ctx, key, c);
}

static void continue_connect_locked(grpc_exec_ctx* exec_ctx,
                                    grpc_subchannel* c) {
  grpc_connect_in_args args;

  args.interested_parties = c->pollset_set;
  args.deadline = c->backoff_result.current_deadline;
  args.channel_args = c->args;

  grpc_connectivity_state_set(exec_ctx, &c->state_tracker,
                              GRPC_CHANNEL_CONNECTING, GRPC_ERROR_NONE,
                              "state_change");
  grpc_connector_connect(exec_ctx, c->connector, &args, &c->connecting_result,
                         &c->connected);
}

grpc_connectivity_state grpc_subchannel_check_connectivity(grpc_subchannel* c,
                                                           grpc_error** error) {
  grpc_connectivity_state state;
  gpr_mu_lock(&c->mu);
  state = grpc_connectivity_state_get(&c->state_tracker, error);
  gpr_mu_unlock(&c->mu);
  return state;
}

static void on_external_state_watcher_done(grpc_exec_ctx* exec_ctx, void* arg,
                                           grpc_error* error) {
  external_state_watcher* w = (external_state_watcher*)arg;
  grpc_closure* follow_up = w->notify;
  if (w->pollset_set != NULL) {
    grpc_pollset_set_del_pollset_set(exec_ctx, w->subchannel->pollset_set,
                                     w->pollset_set);
  }
  gpr_mu_lock(&w->subchannel->mu);
  w->next->prev = w->prev;
  w->prev->next = w->next;
  gpr_mu_unlock(&w->subchannel->mu);
  GRPC_SUBCHANNEL_WEAK_UNREF(exec_ctx, w->subchannel, "external_state_watcher");
  gpr_free(w);
  GRPC_CLOSURE_RUN(exec_ctx, follow_up, GRPC_ERROR_REF(error));
}

static void on_alarm(grpc_exec_ctx* exec_ctx, void* arg, grpc_error* error) {
  grpc_subchannel* c = (grpc_subchannel*)arg;
  gpr_mu_lock(&c->mu);
  c->have_alarm = false;
  if (c->disconnected) {
    error = GRPC_ERROR_CREATE_REFERENCING_FROM_STATIC_STRING("Disconnected",
                                                             &error, 1);
  } else {
    GRPC_ERROR_REF(error);
  }
  if (error == GRPC_ERROR_NONE) {
    gpr_log(GPR_INFO, "Failed to connect to channel, retrying");
    c->backoff_result = grpc_backoff_step(exec_ctx, &c->backoff_state);
    continue_connect_locked(exec_ctx, c);
    gpr_mu_unlock(&c->mu);
  } else {
    gpr_mu_unlock(&c->mu);
    GRPC_SUBCHANNEL_WEAK_UNREF(exec_ctx, c, "connecting");
  }
  GRPC_ERROR_UNREF(error);
}

static void maybe_start_connecting_locked(grpc_exec_ctx* exec_ctx,
                                          grpc_subchannel* c) {
  if (c->disconnected) {
    /* Don't try to connect if we're already disconnected */
    return;
  }

  if (c->connecting) {
    /* Already connecting: don't restart */
    return;
  }

  if (GET_CONNECTED_SUBCHANNEL(c, no_barrier) != NULL) {
    /* Already connected: don't restart */
    return;
  }

  if (!grpc_connectivity_state_has_watchers(&c->state_tracker)) {
    /* Nobody is interested in connecting: so don't just yet */
    return;
  }

  c->connecting = true;
  GRPC_SUBCHANNEL_WEAK_REF(c, "connecting");

  if (!c->backoff_begun) {
    c->backoff_begun = true;
    c->backoff_result = grpc_backoff_begin(exec_ctx, &c->backoff_state);
    continue_connect_locked(exec_ctx, c);
  } else {
    GPR_ASSERT(!c->have_alarm);
    c->have_alarm = true;
    const grpc_millis time_til_next =
        c->backoff_result.next_attempt_start_time - grpc_exec_ctx_now(exec_ctx);
    if (time_til_next <= 0) {
      gpr_log(GPR_INFO, "Retry immediately");
    } else {
      gpr_log(GPR_INFO, "Retry in %" PRIdPTR " milliseconds", time_til_next);
    }
    GRPC_CLOSURE_INIT(&c->on_alarm, on_alarm, c, grpc_schedule_on_exec_ctx);
    grpc_timer_init(exec_ctx, &c->alarm,
                    c->backoff_result.next_attempt_start_time, &c->on_alarm);
  }
}

void grpc_subchannel_notify_on_state_change(
    grpc_exec_ctx* exec_ctx, grpc_subchannel* c,
    grpc_pollset_set* interested_parties, grpc_connectivity_state* state,
    grpc_closure* notify) {
  external_state_watcher* w;

  if (state == NULL) {
    gpr_mu_lock(&c->mu);
    for (w = c->root_external_state_watcher.next;
         w != &c->root_external_state_watcher; w = w->next) {
      if (w->notify == notify) {
        grpc_connectivity_state_notify_on_state_change(
            exec_ctx, &c->state_tracker, NULL, &w->closure);
      }
    }
    gpr_mu_unlock(&c->mu);
  } else {
    w = (external_state_watcher*)gpr_malloc(sizeof(*w));
    w->subchannel = c;
    w->pollset_set = interested_parties;
    w->notify = notify;
    GRPC_CLOSURE_INIT(&w->closure, on_external_state_watcher_done, w,
                      grpc_schedule_on_exec_ctx);
    if (interested_parties != NULL) {
      grpc_pollset_set_add_pollset_set(exec_ctx, c->pollset_set,
                                       interested_parties);
    }
    GRPC_SUBCHANNEL_WEAK_REF(c, "external_state_watcher");
    gpr_mu_lock(&c->mu);
    w->next = &c->root_external_state_watcher;
    w->prev = w->next->prev;
    w->next->prev = w->prev->next = w;
    grpc_connectivity_state_notify_on_state_change(exec_ctx, &c->state_tracker,
                                                   state, &w->closure);
    maybe_start_connecting_locked(exec_ctx, c);
    gpr_mu_unlock(&c->mu);
  }
}

void grpc_connected_subchannel_process_transport_op(
    grpc_exec_ctx* exec_ctx, grpc_connected_subchannel* con,
    grpc_transport_op* op) {
  grpc_channel_stack* channel_stack = CHANNEL_STACK_FROM_CONNECTION(con);
  grpc_channel_element* top_elem = grpc_channel_stack_element(channel_stack, 0);
  top_elem->filter->start_transport_op(exec_ctx, top_elem, op);
}

static void subchannel_on_child_state_changed(grpc_exec_ctx* exec_ctx, void* p,
                                              grpc_error* error) {
  state_watcher* sw = (state_watcher*)p;
  grpc_subchannel* c = sw->subchannel;
  gpr_mu* mu = &c->mu;

  gpr_mu_lock(mu);

  /* if we failed just leave this closure */
  if (sw->connectivity_state == GRPC_CHANNEL_TRANSIENT_FAILURE) {
    /* any errors on a subchannel ==> we're done, create a new one */
    sw->connectivity_state = GRPC_CHANNEL_SHUTDOWN;
  }
  grpc_connectivity_state_set(exec_ctx, &c->state_tracker,
                              sw->connectivity_state, GRPC_ERROR_REF(error),
                              "reflect_child");
  if (sw->connectivity_state != GRPC_CHANNEL_SHUTDOWN) {
    grpc_connected_subchannel_notify_on_state_change(
        exec_ctx, GET_CONNECTED_SUBCHANNEL(c, no_barrier), NULL,
        &sw->connectivity_state, &sw->closure);
    GRPC_SUBCHANNEL_WEAK_REF(c, "state_watcher");
    sw = NULL;
  }

  gpr_mu_unlock(mu);
  GRPC_SUBCHANNEL_WEAK_UNREF(exec_ctx, c, "state_watcher");
  gpr_free(sw);
}

static void connected_subchannel_state_op(grpc_exec_ctx* exec_ctx,
                                          grpc_connected_subchannel* con,
                                          grpc_pollset_set* interested_parties,
                                          grpc_connectivity_state* state,
                                          grpc_closure* closure) {
  grpc_transport_op* op = grpc_make_transport_op(NULL);
  grpc_channel_element* elem;
  op->connectivity_state = state;
  op->on_connectivity_state_change = closure;
  op->bind_pollset_set = interested_parties;
  elem = grpc_channel_stack_element(CHANNEL_STACK_FROM_CONNECTION(con), 0);
  elem->filter->start_transport_op(exec_ctx, elem, op);
}

void grpc_connected_subchannel_notify_on_state_change(
    grpc_exec_ctx* exec_ctx, grpc_connected_subchannel* con,
    grpc_pollset_set* interested_parties, grpc_connectivity_state* state,
    grpc_closure* closure) {
  connected_subchannel_state_op(exec_ctx, con, interested_parties, state,
                                closure);
}

void grpc_connected_subchannel_ping(grpc_exec_ctx* exec_ctx,
                                    grpc_connected_subchannel* con,
                                    grpc_closure* closure) {
  grpc_transport_op* op = grpc_make_transport_op(NULL);
  grpc_channel_element* elem;
  op->send_ping = closure;
  elem = grpc_channel_stack_element(CHANNEL_STACK_FROM_CONNECTION(con), 0);
  elem->filter->start_transport_op(exec_ctx, elem, op);
}

static bool publish_transport_locked(grpc_exec_ctx* exec_ctx,
                                     grpc_subchannel* c) {
  grpc_connected_subchannel* con;
  grpc_channel_stack* stk;
  state_watcher* sw_subchannel;

  /* construct channel stack */
  grpc_channel_stack_builder* builder = grpc_channel_stack_builder_create();
  grpc_channel_stack_builder_set_channel_arguments(
      exec_ctx, builder, c->connecting_result.channel_args);
  grpc_channel_stack_builder_set_transport(builder,
                                           c->connecting_result.transport);

  if (!grpc_channel_init_create_stack(exec_ctx, builder,
                                      GRPC_CLIENT_SUBCHANNEL)) {
    grpc_channel_stack_builder_destroy(exec_ctx, builder);
    return false;
  }
  grpc_error* error = grpc_channel_stack_builder_finish(
      exec_ctx, builder, 0, 1, connection_destroy, NULL, (void**)&con);
  if (error != GRPC_ERROR_NONE) {
    grpc_transport_destroy(exec_ctx, c->connecting_result.transport);
    gpr_log(GPR_ERROR, "error initializing subchannel stack: %s",
            grpc_error_string(error));
    GRPC_ERROR_UNREF(error);
    return false;
  }
  stk = CHANNEL_STACK_FROM_CONNECTION(con);
  memset(&c->connecting_result, 0, sizeof(c->connecting_result));

  /* initialize state watcher */
  sw_subchannel = (state_watcher*)gpr_malloc(sizeof(*sw_subchannel));
  sw_subchannel->subchannel = c;
  sw_subchannel->connectivity_state = GRPC_CHANNEL_READY;
  GRPC_CLOSURE_INIT(&sw_subchannel->closure, subchannel_on_child_state_changed,
                    sw_subchannel, grpc_schedule_on_exec_ctx);

  if (c->disconnected) {
    gpr_free(sw_subchannel);
    grpc_channel_stack_destroy(exec_ctx, stk);
    gpr_free(con);
    return false;
  }

  /* publish */
  /* TODO(ctiller): this full barrier seems to clear up a TSAN failure.
                    I'd have expected the rel_cas below to be enough, but
                    seemingly it's not.
                    Re-evaluate if we really need this. */
  gpr_atm_full_barrier();
  GPR_ASSERT(gpr_atm_rel_cas(&c->connected_subchannel, 0, (gpr_atm)con));

  /* setup subchannel watching connected subchannel for changes; subchannel
     ref for connecting is donated to the state watcher */
  GRPC_SUBCHANNEL_WEAK_REF(c, "state_watcher");
  GRPC_SUBCHANNEL_WEAK_UNREF(exec_ctx, c, "connecting");
  grpc_connected_subchannel_notify_on_state_change(
      exec_ctx, con, c->pollset_set, &sw_subchannel->connectivity_state,
      &sw_subchannel->closure);

  /* signal completion */
  grpc_connectivity_state_set(exec_ctx, &c->state_tracker, GRPC_CHANNEL_READY,
                              GRPC_ERROR_NONE, "connected");
  return true;
}

static void subchannel_connected(grpc_exec_ctx* exec_ctx, void* arg,
                                 grpc_error* error) {
  grpc_subchannel* c = (grpc_subchannel*)arg;
  grpc_channel_args* delete_channel_args = c->connecting_result.channel_args;

  GRPC_SUBCHANNEL_WEAK_REF(c, "connected");
  gpr_mu_lock(&c->mu);
  c->connecting = false;
  if (c->connecting_result.transport != NULL &&
      publish_transport_locked(exec_ctx, c)) {
    /* do nothing, transport was published */
  } else if (c->disconnected) {
    GRPC_SUBCHANNEL_WEAK_UNREF(exec_ctx, c, "connecting");
  } else {
    grpc_connectivity_state_set(
        exec_ctx, &c->state_tracker, GRPC_CHANNEL_TRANSIENT_FAILURE,
        grpc_error_set_int(GRPC_ERROR_CREATE_REFERENCING_FROM_STATIC_STRING(
                               "Connect Failed", &error, 1),
                           GRPC_ERROR_INT_GRPC_STATUS, GRPC_STATUS_UNAVAILABLE),
        "connect_failed");

    const char* errmsg = grpc_error_string(error);
    gpr_log(GPR_INFO, "Connect failed: %s", errmsg);

    maybe_start_connecting_locked(exec_ctx, c);
    GRPC_SUBCHANNEL_WEAK_UNREF(exec_ctx, c, "connecting");
  }
  gpr_mu_unlock(&c->mu);
  GRPC_SUBCHANNEL_WEAK_UNREF(exec_ctx, c, "connected");
  grpc_channel_args_destroy(exec_ctx, delete_channel_args);
}

/*
 * grpc_subchannel_call implementation
 */

<<<<<<< HEAD
static void subchannel_call_destroy(grpc_exec_ctx *exec_ctx, void *call,
                                    grpc_error *error) {
  grpc_subchannel_call *c = (grpc_subchannel_call *)call;
=======
static void subchannel_call_destroy(grpc_exec_ctx* exec_ctx, void* call,
                                    grpc_error* error) {
  grpc_subchannel_call* c = (grpc_subchannel_call*)call;
  GPR_ASSERT(c->schedule_closure_after_destroy != NULL);
>>>>>>> 4cd04b3c
  GPR_TIMER_BEGIN("grpc_subchannel_call_unref.destroy", 0);
  grpc_connected_subchannel* connection = c->connection;
  grpc_call_stack_destroy(exec_ctx, SUBCHANNEL_CALL_TO_CALL_STACK(c), NULL,
                          c->schedule_closure_after_destroy);
  GRPC_CONNECTED_SUBCHANNEL_UNREF(exec_ctx, connection, "subchannel_call");
  GPR_TIMER_END("grpc_subchannel_call_unref.destroy", 0);
}

void grpc_subchannel_call_set_cleanup_closure(grpc_subchannel_call* call,
                                              grpc_closure* closure) {
  GPR_ASSERT(call->schedule_closure_after_destroy == NULL);
  GPR_ASSERT(closure != NULL);
  call->schedule_closure_after_destroy = closure;
}

<<<<<<< HEAD
grpc_subchannel_call *grpc_subchannel_call_ref(
    grpc_subchannel_call *c GRPC_SUBCHANNEL_REF_EXTRA_ARGS) {
=======
void grpc_subchannel_call_ref(
    grpc_subchannel_call* c GRPC_SUBCHANNEL_REF_EXTRA_ARGS) {
>>>>>>> 4cd04b3c
  GRPC_CALL_STACK_REF(SUBCHANNEL_CALL_TO_CALL_STACK(c), REF_REASON);
  return c;
}

void grpc_subchannel_call_unref(grpc_exec_ctx* exec_ctx,
                                grpc_subchannel_call* c
                                    GRPC_SUBCHANNEL_REF_EXTRA_ARGS) {
  GRPC_CALL_STACK_UNREF(exec_ctx, SUBCHANNEL_CALL_TO_CALL_STACK(c), REF_REASON);
}

void grpc_subchannel_call_process_op(grpc_exec_ctx* exec_ctx,
                                     grpc_subchannel_call* call,
                                     grpc_transport_stream_op_batch* batch) {
  GPR_TIMER_BEGIN("grpc_subchannel_call_process_op", 0);
  grpc_call_stack* call_stack = SUBCHANNEL_CALL_TO_CALL_STACK(call);
  grpc_call_element* top_elem = grpc_call_stack_element(call_stack, 0);
  GRPC_CALL_LOG_OP(GPR_INFO, top_elem, batch);
  top_elem->filter->start_transport_stream_op_batch(exec_ctx, top_elem, batch);
  GPR_TIMER_END("grpc_subchannel_call_process_op", 0);
}

grpc_connected_subchannel* grpc_subchannel_get_connected_subchannel(
    grpc_subchannel* c) {
  return GET_CONNECTED_SUBCHANNEL(c, acq);
}

const grpc_subchannel_key* grpc_subchannel_get_key(
    const grpc_subchannel* subchannel) {
  return subchannel->key;
}

<<<<<<< HEAD
grpc_error *grpc_connected_subchannel_create_call(
    grpc_exec_ctx *exec_ctx, grpc_connected_subchannel *con,
    const grpc_connected_subchannel_call_args *args,
    grpc_subchannel_call **call) {
  grpc_channel_stack *chanstk = CHANNEL_STACK_FROM_CONNECTION(con);
  *call = (grpc_subchannel_call *)gpr_arena_alloc(
      args->arena, sizeof(grpc_subchannel_call) + chanstk->call_stack_size +
                       args->parent_data_size);
  grpc_call_stack *callstk = SUBCHANNEL_CALL_TO_CALL_STACK(*call);
=======
grpc_error* grpc_connected_subchannel_create_call(
    grpc_exec_ctx* exec_ctx, grpc_connected_subchannel* con,
    const grpc_connected_subchannel_call_args* args,
    grpc_subchannel_call** call) {
  grpc_channel_stack* chanstk = CHANNEL_STACK_FROM_CONNECTION(con);
  *call = (grpc_subchannel_call*)gpr_arena_alloc(
      args->arena, sizeof(grpc_subchannel_call) + chanstk->call_stack_size);
  grpc_call_stack* callstk = SUBCHANNEL_CALL_TO_CALL_STACK(*call);
>>>>>>> 4cd04b3c
  (*call)->connection = GRPC_CONNECTED_SUBCHANNEL_REF(con, "subchannel_call");
  const grpc_call_element_args call_args = {
      callstk,            /* call_stack */
      NULL,               /* server_transport_data */
      args->context,      /* context */
      args->path,         /* path */
      args->start_time,   /* start_time */
      args->deadline,     /* deadline */
      args->arena,        /* arena */
      args->call_combiner /* call_combiner */
  };
  grpc_error* error = grpc_call_stack_init(
      exec_ctx, chanstk, 1, subchannel_call_destroy, *call, &call_args);
  if (error != GRPC_ERROR_NONE) {
    const char* error_string = grpc_error_string(error);
    gpr_log(GPR_ERROR, "error: %s", error_string);
    return error;
  }
  grpc_call_stack_set_pollset_or_pollset_set(exec_ctx, callstk, args->pollent);
  return GRPC_ERROR_NONE;
}

<<<<<<< HEAD
void *grpc_connected_subchannel_call_get_parent_data(
    grpc_subchannel_call *subchannel_call) {
  grpc_channel_stack *chanstk =
      CHANNEL_STACK_FROM_CONNECTION(subchannel_call->connection);
  return (char *)subchannel_call + sizeof(grpc_subchannel_call) +
         chanstk->call_stack_size;
}

grpc_call_stack *grpc_subchannel_call_get_call_stack(
    grpc_subchannel_call *subchannel_call) {
=======
grpc_call_stack* grpc_subchannel_call_get_call_stack(
    grpc_subchannel_call* subchannel_call) {
>>>>>>> 4cd04b3c
  return SUBCHANNEL_CALL_TO_CALL_STACK(subchannel_call);
}

static void grpc_uri_to_sockaddr(grpc_exec_ctx* exec_ctx, const char* uri_str,
                                 grpc_resolved_address* addr) {
  grpc_uri* uri = grpc_uri_parse(exec_ctx, uri_str, 0 /* suppress_errors */);
  GPR_ASSERT(uri != NULL);
  if (!grpc_parse_uri(uri, addr)) memset(addr, 0, sizeof(*addr));
  grpc_uri_destroy(uri);
}

void grpc_get_subchannel_address_arg(grpc_exec_ctx* exec_ctx,
                                     const grpc_channel_args* args,
                                     grpc_resolved_address* addr) {
  const char* addr_uri_str = grpc_get_subchannel_address_uri_arg(args);
  memset(addr, 0, sizeof(*addr));
  if (*addr_uri_str != '\0') {
    grpc_uri_to_sockaddr(exec_ctx, addr_uri_str, addr);
  }
}

const char* grpc_get_subchannel_address_uri_arg(const grpc_channel_args* args) {
  const grpc_arg* addr_arg =
      grpc_channel_args_find(args, GRPC_ARG_SUBCHANNEL_ADDRESS);
  GPR_ASSERT(addr_arg != NULL);  // Should have been set by LB policy.
  GPR_ASSERT(addr_arg->type == GRPC_ARG_STRING);
  return addr_arg->value.string;
}

grpc_arg grpc_create_subchannel_address_arg(const grpc_resolved_address* addr) {
  return grpc_channel_arg_string_create(
      (char*)GRPC_ARG_SUBCHANNEL_ADDRESS,
      addr->len > 0 ? grpc_sockaddr_to_uri(addr) : gpr_strdup(""));
}<|MERGE_RESOLUTION|>--- conflicted
+++ resolved
@@ -694,16 +694,9 @@
  * grpc_subchannel_call implementation
  */
 
-<<<<<<< HEAD
-static void subchannel_call_destroy(grpc_exec_ctx *exec_ctx, void *call,
-                                    grpc_error *error) {
-  grpc_subchannel_call *c = (grpc_subchannel_call *)call;
-=======
 static void subchannel_call_destroy(grpc_exec_ctx* exec_ctx, void* call,
                                     grpc_error* error) {
   grpc_subchannel_call* c = (grpc_subchannel_call*)call;
-  GPR_ASSERT(c->schedule_closure_after_destroy != NULL);
->>>>>>> 4cd04b3c
   GPR_TIMER_BEGIN("grpc_subchannel_call_unref.destroy", 0);
   grpc_connected_subchannel* connection = c->connection;
   grpc_call_stack_destroy(exec_ctx, SUBCHANNEL_CALL_TO_CALL_STACK(c), NULL,
@@ -719,13 +712,8 @@
   call->schedule_closure_after_destroy = closure;
 }
 
-<<<<<<< HEAD
-grpc_subchannel_call *grpc_subchannel_call_ref(
-    grpc_subchannel_call *c GRPC_SUBCHANNEL_REF_EXTRA_ARGS) {
-=======
-void grpc_subchannel_call_ref(
+grpc_subchannel_call* grpc_subchannel_call_ref(
     grpc_subchannel_call* c GRPC_SUBCHANNEL_REF_EXTRA_ARGS) {
->>>>>>> 4cd04b3c
   GRPC_CALL_STACK_REF(SUBCHANNEL_CALL_TO_CALL_STACK(c), REF_REASON);
   return c;
 }
@@ -757,26 +745,15 @@
   return subchannel->key;
 }
 
-<<<<<<< HEAD
-grpc_error *grpc_connected_subchannel_create_call(
-    grpc_exec_ctx *exec_ctx, grpc_connected_subchannel *con,
-    const grpc_connected_subchannel_call_args *args,
-    grpc_subchannel_call **call) {
-  grpc_channel_stack *chanstk = CHANNEL_STACK_FROM_CONNECTION(con);
-  *call = (grpc_subchannel_call *)gpr_arena_alloc(
-      args->arena, sizeof(grpc_subchannel_call) + chanstk->call_stack_size +
-                       args->parent_data_size);
-  grpc_call_stack *callstk = SUBCHANNEL_CALL_TO_CALL_STACK(*call);
-=======
 grpc_error* grpc_connected_subchannel_create_call(
     grpc_exec_ctx* exec_ctx, grpc_connected_subchannel* con,
     const grpc_connected_subchannel_call_args* args,
     grpc_subchannel_call** call) {
   grpc_channel_stack* chanstk = CHANNEL_STACK_FROM_CONNECTION(con);
   *call = (grpc_subchannel_call*)gpr_arena_alloc(
-      args->arena, sizeof(grpc_subchannel_call) + chanstk->call_stack_size);
+      args->arena, sizeof(grpc_subchannel_call) + chanstk->call_stack_size +
+                       args->parent_data_size);
   grpc_call_stack* callstk = SUBCHANNEL_CALL_TO_CALL_STACK(*call);
->>>>>>> 4cd04b3c
   (*call)->connection = GRPC_CONNECTED_SUBCHANNEL_REF(con, "subchannel_call");
   const grpc_call_element_args call_args = {
       callstk,            /* call_stack */
@@ -799,21 +776,16 @@
   return GRPC_ERROR_NONE;
 }
 
-<<<<<<< HEAD
-void *grpc_connected_subchannel_call_get_parent_data(
-    grpc_subchannel_call *subchannel_call) {
-  grpc_channel_stack *chanstk =
+void* grpc_connected_subchannel_call_get_parent_data(
+    grpc_subchannel_call* subchannel_call) {
+  grpc_channel_stack* chanstk =
       CHANNEL_STACK_FROM_CONNECTION(subchannel_call->connection);
-  return (char *)subchannel_call + sizeof(grpc_subchannel_call) +
+  return (char*)subchannel_call + sizeof(grpc_subchannel_call) +
          chanstk->call_stack_size;
 }
 
-grpc_call_stack *grpc_subchannel_call_get_call_stack(
-    grpc_subchannel_call *subchannel_call) {
-=======
 grpc_call_stack* grpc_subchannel_call_get_call_stack(
     grpc_subchannel_call* subchannel_call) {
->>>>>>> 4cd04b3c
   return SUBCHANNEL_CALL_TO_CALL_STACK(subchannel_call);
 }
 
