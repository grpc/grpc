//
// Copyright 2015 gRPC authors.
//
// Licensed under the Apache License, Version 2.0 (the "License");
// you may not use this file except in compliance with the License.
// You may obtain a copy of the License at
//
//     http://www.apache.org/licenses/LICENSE-2.0
//
// Unless required by applicable law or agreed to in writing, software
// distributed under the License is distributed on an "AS IS" BASIS,
// WITHOUT WARRANTIES OR CONDITIONS OF ANY KIND, either express or implied.
// See the License for the specific language governing permissions and
// limitations under the License.
//

#include <grpc/support/port_platform.h>

#include "src/core/ext/filters/client_channel/subchannel.h"

#include <inttypes.h>
#include <limits.h>

#include <algorithm>
#include <cstring>

#include "absl/functional/bind_front.h"
#include "absl/strings/str_format.h"

#include <grpc/support/alloc.h>
#include <grpc/support/string_util.h>

#include "src/core/ext/filters/client_channel/client_channel.h"
#include "src/core/ext/filters/client_channel/health/health_check_client.h"
#include "src/core/ext/filters/client_channel/proxy_mapper_registry.h"
#include "src/core/ext/filters/client_channel/subchannel_pool_interface.h"
#include "src/core/lib/address_utils/parse_address.h"
#include "src/core/lib/address_utils/sockaddr_utils.h"
#include "src/core/lib/backoff/backoff.h"
#include "src/core/lib/channel/channel_args.h"
#include "src/core/lib/channel/connected_channel.h"
#include "src/core/lib/config/core_configuration.h"
#include "src/core/lib/debug/stats.h"
#include "src/core/lib/event_engine/event_engine_factory.h"
#include "src/core/lib/gpr/alloc.h"
#include "src/core/lib/gprpp/debug_location.h"
#include "src/core/lib/gprpp/manual_constructor.h"
#include "src/core/lib/gprpp/ref_counted_ptr.h"
#include "src/core/lib/gprpp/sync.h"
#include "src/core/lib/profiling/timers.h"
#include "src/core/lib/slice/slice_internal.h"
#include "src/core/lib/surface/channel.h"
#include "src/core/lib/transport/connectivity_state.h"
#include "src/core/lib/transport/error_utils.h"
#include "src/core/lib/transport/status_metadata.h"
#include "src/core/lib/uri/uri_parser.h"

// Strong and weak refs.
#define INTERNAL_REF_BITS 16
#define STRONG_REF_MASK (~(gpr_atm)((1 << INTERNAL_REF_BITS) - 1))

// Backoff parameters.
#define GRPC_SUBCHANNEL_INITIAL_CONNECT_BACKOFF_SECONDS 1
#define GRPC_SUBCHANNEL_RECONNECT_BACKOFF_MULTIPLIER 1.6
#define GRPC_SUBCHANNEL_RECONNECT_MIN_TIMEOUT_SECONDS 20
#define GRPC_SUBCHANNEL_RECONNECT_MAX_BACKOFF_SECONDS 120
#define GRPC_SUBCHANNEL_RECONNECT_JITTER 0.2

// Conversion between subchannel call and call stack.
#define SUBCHANNEL_CALL_TO_CALL_STACK(call) \
  (grpc_call_stack*)((char*)(call) +        \
                     GPR_ROUND_UP_TO_ALIGNMENT_SIZE(sizeof(SubchannelCall)))
#define CALL_STACK_TO_SUBCHANNEL_CALL(callstack) \
  (SubchannelCall*)(((char*)(call_stack)) -      \
                    GPR_ROUND_UP_TO_ALIGNMENT_SIZE(sizeof(SubchannelCall)))

namespace grpc_core {

using ::grpc_event_engine::experimental::GetDefaultEventEngine;

TraceFlag grpc_trace_subchannel(false, "subchannel");
DebugOnlyTraceFlag grpc_trace_subchannel_refcount(false, "subchannel_refcount");

//
// ConnectedSubchannel
//

ConnectedSubchannel::ConnectedSubchannel(
    grpc_channel_stack* channel_stack, const grpc_channel_args* args,
    RefCountedPtr<channelz::SubchannelNode> channelz_subchannel)
    : RefCounted<ConnectedSubchannel>(
          GRPC_TRACE_FLAG_ENABLED(grpc_trace_subchannel_refcount)
              ? "ConnectedSubchannel"
              : nullptr),
      channel_stack_(channel_stack),
      args_(grpc_channel_args_copy(args)),
      channelz_subchannel_(std::move(channelz_subchannel)) {}

ConnectedSubchannel::~ConnectedSubchannel() {
  grpc_channel_args_destroy(args_);
  GRPC_CHANNEL_STACK_UNREF(channel_stack_, "connected_subchannel_dtor");
}

void ConnectedSubchannel::StartWatch(
    grpc_pollset_set* interested_parties,
    OrphanablePtr<ConnectivityStateWatcherInterface> watcher) {
  grpc_transport_op* op = grpc_make_transport_op(nullptr);
  op->start_connectivity_watch = std::move(watcher);
  op->start_connectivity_watch_state = GRPC_CHANNEL_READY;
  op->bind_pollset_set = interested_parties;
  grpc_channel_element* elem = grpc_channel_stack_element(channel_stack_, 0);
  elem->filter->start_transport_op(elem, op);
}

void ConnectedSubchannel::Ping(grpc_closure* on_initiate,
                               grpc_closure* on_ack) {
  grpc_transport_op* op = grpc_make_transport_op(nullptr);
  grpc_channel_element* elem;
  op->send_ping.on_initiate = on_initiate;
  op->send_ping.on_ack = on_ack;
  elem = grpc_channel_stack_element(channel_stack_, 0);
  elem->filter->start_transport_op(elem, op);
}

size_t ConnectedSubchannel::GetInitialCallSizeEstimate() const {
  return GPR_ROUND_UP_TO_ALIGNMENT_SIZE(sizeof(SubchannelCall)) +
         channel_stack_->call_stack_size;
}

//
// SubchannelCall
//

RefCountedPtr<SubchannelCall> SubchannelCall::Create(Args args,
                                                     grpc_error_handle* error) {
  const size_t allocation_size =
      args.connected_subchannel->GetInitialCallSizeEstimate();
  Arena* arena = args.arena;
  return RefCountedPtr<SubchannelCall>(new (
      arena->Alloc(allocation_size)) SubchannelCall(std::move(args), error));
}

SubchannelCall::SubchannelCall(Args args, grpc_error_handle* error)
    : connected_subchannel_(std::move(args.connected_subchannel)),
      deadline_(args.deadline) {
  grpc_call_stack* callstk = SUBCHANNEL_CALL_TO_CALL_STACK(this);
  const grpc_call_element_args call_args = {
      callstk,           /* call_stack */
      nullptr,           /* server_transport_data */
      args.context,      /* context */
      args.path,         /* path */
      args.start_time,   /* start_time */
      args.deadline,     /* deadline */
      args.arena,        /* arena */
      args.call_combiner /* call_combiner */
  };
  *error = grpc_call_stack_init(connected_subchannel_->channel_stack(), 1,
                                SubchannelCall::Destroy, this, &call_args);
  if (GPR_UNLIKELY(*error != GRPC_ERROR_NONE)) {
    gpr_log(GPR_ERROR, "error: %s", grpc_error_std_string(*error).c_str());
    return;
  }
  grpc_call_stack_set_pollset_or_pollset_set(callstk, args.pollent);
  auto* channelz_node = connected_subchannel_->channelz_subchannel();
  if (channelz_node != nullptr) {
    channelz_node->RecordCallStarted();
  }
}

void SubchannelCall::StartTransportStreamOpBatch(
    grpc_transport_stream_op_batch* batch) {
  GPR_TIMER_SCOPE("subchannel_call_process_op", 0);
  MaybeInterceptRecvTrailingMetadata(batch);
  grpc_call_stack* call_stack = SUBCHANNEL_CALL_TO_CALL_STACK(this);
  grpc_call_element* top_elem = grpc_call_stack_element(call_stack, 0);
  GRPC_CALL_LOG_OP(GPR_INFO, top_elem, batch);
  top_elem->filter->start_transport_stream_op_batch(top_elem, batch);
}

grpc_call_stack* SubchannelCall::GetCallStack() {
  return SUBCHANNEL_CALL_TO_CALL_STACK(this);
}

void SubchannelCall::SetAfterCallStackDestroy(grpc_closure* closure) {
  GPR_ASSERT(after_call_stack_destroy_ == nullptr);
  GPR_ASSERT(closure != nullptr);
  after_call_stack_destroy_ = closure;
}

RefCountedPtr<SubchannelCall> SubchannelCall::Ref() {
  IncrementRefCount();
  return RefCountedPtr<SubchannelCall>(this);
}

RefCountedPtr<SubchannelCall> SubchannelCall::Ref(const DebugLocation& location,
                                                  const char* reason) {
  IncrementRefCount(location, reason);
  return RefCountedPtr<SubchannelCall>(this);
}

void SubchannelCall::Unref() {
  GRPC_CALL_STACK_UNREF(SUBCHANNEL_CALL_TO_CALL_STACK(this), "");
}

void SubchannelCall::Unref(const DebugLocation& /*location*/,
                           const char* reason) {
  GRPC_CALL_STACK_UNREF(SUBCHANNEL_CALL_TO_CALL_STACK(this), reason);
}

void SubchannelCall::Destroy(void* arg, grpc_error_handle /*error*/) {
  GPR_TIMER_SCOPE("subchannel_call_destroy", 0);
  SubchannelCall* self = static_cast<SubchannelCall*>(arg);
  // Keep some members before destroying the subchannel call.
  grpc_closure* after_call_stack_destroy = self->after_call_stack_destroy_;
  RefCountedPtr<ConnectedSubchannel> connected_subchannel =
      std::move(self->connected_subchannel_);
  // Destroy the subchannel call.
  self->~SubchannelCall();
  // Destroy the call stack. This should be after destroying the subchannel
  // call, because call->after_call_stack_destroy(), if not null, will free the
  // call arena.
  grpc_call_stack_destroy(SUBCHANNEL_CALL_TO_CALL_STACK(self), nullptr,
                          after_call_stack_destroy);
  // Automatically reset connected_subchannel. This should be after destroying
  // the call stack, because destroying call stack needs access to the channel
  // stack.
}

void SubchannelCall::MaybeInterceptRecvTrailingMetadata(
    grpc_transport_stream_op_batch* batch) {
  // only intercept payloads with recv trailing.
  if (!batch->recv_trailing_metadata) {
    return;
  }
  // only add interceptor is channelz is enabled.
  if (connected_subchannel_->channelz_subchannel() == nullptr) {
    return;
  }
  GRPC_CLOSURE_INIT(&recv_trailing_metadata_ready_, RecvTrailingMetadataReady,
                    this, grpc_schedule_on_exec_ctx);
  // save some state needed for the interception callback.
  GPR_ASSERT(recv_trailing_metadata_ == nullptr);
  recv_trailing_metadata_ =
      batch->payload->recv_trailing_metadata.recv_trailing_metadata;
  original_recv_trailing_metadata_ =
      batch->payload->recv_trailing_metadata.recv_trailing_metadata_ready;
  batch->payload->recv_trailing_metadata.recv_trailing_metadata_ready =
      &recv_trailing_metadata_ready_;
}

namespace {

// Sets *status based on the rest of the parameters.
void GetCallStatus(grpc_status_code* status, grpc_millis deadline,
                   grpc_metadata_batch* md_batch, grpc_error_handle error) {
  if (error != GRPC_ERROR_NONE) {
    grpc_error_get_status(error, deadline, status, nullptr, nullptr, nullptr);
  } else {
    if (md_batch->legacy_index()->named.grpc_status != nullptr) {
      *status = grpc_get_status_code_from_metadata(
          md_batch->legacy_index()->named.grpc_status->md);
    } else {
      *status = GRPC_STATUS_UNKNOWN;
    }
  }
  GRPC_ERROR_UNREF(error);
}

}  // namespace

void SubchannelCall::RecvTrailingMetadataReady(void* arg,
                                               grpc_error_handle error) {
  SubchannelCall* call = static_cast<SubchannelCall*>(arg);
  GPR_ASSERT(call->recv_trailing_metadata_ != nullptr);
  grpc_status_code status = GRPC_STATUS_OK;
  GetCallStatus(&status, call->deadline_, call->recv_trailing_metadata_,
                GRPC_ERROR_REF(error));
  channelz::SubchannelNode* channelz_subchannel =
      call->connected_subchannel_->channelz_subchannel();
  GPR_ASSERT(channelz_subchannel != nullptr);
  if (status == GRPC_STATUS_OK) {
    channelz_subchannel->RecordCallSucceeded();
  } else {
    channelz_subchannel->RecordCallFailed();
  }
  Closure::Run(DEBUG_LOCATION, call->original_recv_trailing_metadata_,
               GRPC_ERROR_REF(error));
}

void SubchannelCall::IncrementRefCount() {
  GRPC_CALL_STACK_REF(SUBCHANNEL_CALL_TO_CALL_STACK(this), "");
}

void SubchannelCall::IncrementRefCount(const DebugLocation& /*location*/,
                                       const char* reason) {
  GRPC_CALL_STACK_REF(SUBCHANNEL_CALL_TO_CALL_STACK(this), reason);
}

//
// Subchannel::ConnectedSubchannelStateWatcher
//

class Subchannel::ConnectedSubchannelStateWatcher
    : public AsyncConnectivityStateWatcherInterface {
 public:
  // Must be instantiated while holding c->mu.
  explicit ConnectedSubchannelStateWatcher(WeakRefCountedPtr<Subchannel> c)
      : subchannel_(std::move(c)) {}

  ~ConnectedSubchannelStateWatcher() override {
    subchannel_.reset(DEBUG_LOCATION, "state_watcher");
  }

 private:
  void OnConnectivityStateChange(grpc_connectivity_state new_state,
                                 const absl::Status& status) override {
    Subchannel* c = subchannel_.get();
    {
      MutexLock lock(&c->mu_);
      switch (new_state) {
        case GRPC_CHANNEL_TRANSIENT_FAILURE:
        case GRPC_CHANNEL_SHUTDOWN: {
          if (!c->disconnected_ && c->connected_subchannel_ != nullptr) {
            if (GRPC_TRACE_FLAG_ENABLED(grpc_trace_subchannel)) {
              gpr_log(GPR_INFO,
                      "subchannel %p %s: Connected subchannel %p has gone into "
                      "%s. Attempting to reconnect.",
                      c, c->key_.ToString().c_str(),
                      c->connected_subchannel_.get(),
                      ConnectivityStateName(new_state));
            }
            c->connected_subchannel_.reset();
            if (c->channelz_node() != nullptr) {
              c->channelz_node()->SetChildSocket(nullptr);
            }
            // We need to construct our own status if the underlying state was
            // shutdown since the accompanying status will be StatusCode::OK
            // otherwise.
            c->SetConnectivityStateLocked(
                GRPC_CHANNEL_TRANSIENT_FAILURE,
                new_state == GRPC_CHANNEL_SHUTDOWN
                    ? absl::Status(absl::StatusCode::kUnavailable,
                                   "Subchannel has disconnected.")
                    : status);
            c->backoff_begun_ = false;
            c->backoff_.Reset();
          }
          break;
        }
        default: {
          // In principle, this should never happen.  We should not get
          // a callback for READY, because that was the state we started
          // this watch from.  And a connected subchannel should never go
          // from READY to CONNECTING or IDLE.
          c->SetConnectivityStateLocked(new_state, status);
        }
      }
    }
    // Drain any connectivity state notifications after releasing the mutex.
    c->work_serializer_.DrainQueue();
  }

  WeakRefCountedPtr<Subchannel> subchannel_;
};

//
// Subchannel::ConnectivityStateWatcherList
//

void Subchannel::ConnectivityStateWatcherList::AddWatcherLocked(
    RefCountedPtr<ConnectivityStateWatcherInterface> watcher) {
  watchers_.insert(std::make_pair(watcher.get(), std::move(watcher)));
}

void Subchannel::ConnectivityStateWatcherList::RemoveWatcherLocked(
    ConnectivityStateWatcherInterface* watcher) {
  watchers_.erase(watcher);
}

void Subchannel::ConnectivityStateWatcherList::NotifyLocked(
    grpc_connectivity_state state, const absl::Status& status) {
  for (const auto& p : watchers_) {
    auto* watcher = p.second->Ref().release();
    subchannel_->work_serializer_.Schedule(
        [watcher, state, status]() {
          watcher->OnConnectivityStateChange(state, status);
          watcher->Unref();
        },
        DEBUG_LOCATION);
  }
}

//
// Subchannel::HealthWatcherMap::HealthWatcher
//

// State needed for tracking the connectivity state with a particular
// health check service name.
class Subchannel::HealthWatcherMap::HealthWatcher
    : public AsyncConnectivityStateWatcherInterface {
 public:
  HealthWatcher(WeakRefCountedPtr<Subchannel> c,
                std::string health_check_service_name)
      : subchannel_(std::move(c)),
        health_check_service_name_(std::move(health_check_service_name)),
        state_(subchannel_->state_ == GRPC_CHANNEL_READY
                   ? GRPC_CHANNEL_CONNECTING
                   : subchannel_->state_),
        watcher_list_(subchannel_.get()) {
    // If the subchannel is already connected, start health checking.
    if (subchannel_->state_ == GRPC_CHANNEL_READY) StartHealthCheckingLocked();
  }

  ~HealthWatcher() override {
    subchannel_.reset(DEBUG_LOCATION, "health_watcher");
  }

  const std::string& health_check_service_name() const {
    return health_check_service_name_;
  }

  grpc_connectivity_state state() const { return state_; }

  void AddWatcherLocked(
      grpc_connectivity_state initial_state,
      RefCountedPtr<Subchannel::ConnectivityStateWatcherInterface> watcher) {
    if (state_ != initial_state) {
      auto* watcher_ptr = watcher->Ref().release();
      auto state = state_;
      auto status = status_;
      subchannel_->work_serializer_.Schedule(
          [watcher_ptr, state, status]() {
            watcher_ptr->OnConnectivityStateChange(state, status);
            watcher_ptr->Unref();
          },
          DEBUG_LOCATION);
    }
    watcher_list_.AddWatcherLocked(std::move(watcher));
  }

  void RemoveWatcherLocked(
      Subchannel::ConnectivityStateWatcherInterface* watcher) {
    watcher_list_.RemoveWatcherLocked(watcher);
  }

  bool HasWatchers() const { return !watcher_list_.empty(); }

  void NotifyLocked(grpc_connectivity_state state, const absl::Status& status)
      ABSL_EXCLUSIVE_LOCKS_REQUIRED(subchannel_->mu_) {
    if (state == GRPC_CHANNEL_READY) {
      // If we had not already notified for CONNECTING state, do so now.
      // (We may have missed this earlier, because if the transition
      // from IDLE to CONNECTING to READY was too quick, the connected
      // subchannel may not have sent us a notification for CONNECTING.)
      if (state_ != GRPC_CHANNEL_CONNECTING) {
        state_ = GRPC_CHANNEL_CONNECTING;
        status_ = status;
        watcher_list_.NotifyLocked(state_, status);
      }
      // If we've become connected, start health checking.
      StartHealthCheckingLocked();
    } else {
      state_ = state;
      status_ = status;
      watcher_list_.NotifyLocked(state_, status);
      // We're not connected, so stop health checking.
      health_check_client_.reset();
    }
  }

  void Orphan() override {
    watcher_list_.Clear();
    health_check_client_.reset();
    Unref();
  }

 private:
  void OnConnectivityStateChange(grpc_connectivity_state new_state,
                                 const absl::Status& status) override {
    {
      MutexLock lock(&subchannel_->mu_);
      if (new_state != GRPC_CHANNEL_SHUTDOWN &&
          health_check_client_ != nullptr) {
        state_ = new_state;
        status_ = status;
        watcher_list_.NotifyLocked(new_state, status);
      }
    }
    // Drain any connectivity state notifications after releasing the mutex.
    subchannel_->work_serializer_.DrainQueue();
  }

  void StartHealthCheckingLocked()
      ABSL_EXCLUSIVE_LOCKS_REQUIRED(subchannel_->mu_) {
    GPR_ASSERT(health_check_client_ == nullptr);
    health_check_client_ = MakeOrphanable<HealthCheckClient>(
        health_check_service_name_, subchannel_->connected_subchannel_,
        subchannel_->pollset_set_, subchannel_->channelz_node_, Ref());
  }

  WeakRefCountedPtr<Subchannel> subchannel_;
  std::string health_check_service_name_;
  OrphanablePtr<HealthCheckClient> health_check_client_;
  grpc_connectivity_state state_;
  absl::Status status_;
  ConnectivityStateWatcherList watcher_list_;
};

//
// Subchannel::HealthWatcherMap
//

void Subchannel::HealthWatcherMap::AddWatcherLocked(
    WeakRefCountedPtr<Subchannel> subchannel,
    grpc_connectivity_state initial_state,
    const std::string& health_check_service_name,
    RefCountedPtr<ConnectivityStateWatcherInterface> watcher) {
  // If the health check service name is not already present in the map,
  // add it.
  auto it = map_.find(health_check_service_name);
  HealthWatcher* health_watcher;
  if (it == map_.end()) {
    auto w = MakeOrphanable<HealthWatcher>(std::move(subchannel),
                                           health_check_service_name);
    health_watcher = w.get();
    map_.emplace(health_check_service_name, std::move(w));
  } else {
    health_watcher = it->second.get();
  }
  // Add the watcher to the entry.
  health_watcher->AddWatcherLocked(initial_state, std::move(watcher));
}

void Subchannel::HealthWatcherMap::RemoveWatcherLocked(
    const std::string& health_check_service_name,
    ConnectivityStateWatcherInterface* watcher) {
  auto it = map_.find(health_check_service_name);
  GPR_ASSERT(it != map_.end());
  it->second->RemoveWatcherLocked(watcher);
  // If we just removed the last watcher for this service name, remove
  // the map entry.
  if (!it->second->HasWatchers()) map_.erase(it);
}

void Subchannel::HealthWatcherMap::NotifyLocked(grpc_connectivity_state state,
                                                const absl::Status& status) {
  for (const auto& p : map_) {
    p.second->NotifyLocked(state, status);
  }
}

grpc_connectivity_state
Subchannel::HealthWatcherMap::CheckConnectivityStateLocked(
    Subchannel* subchannel, const std::string& health_check_service_name) {
  auto it = map_.find(health_check_service_name);
  if (it == map_.end()) {
    // If the health check service name is not found in the map, we're
    // not currently doing a health check for that service name.  If the
    // subchannel's state without health checking is READY, report
    // CONNECTING, since that's what we'd be in as soon as we do start a
    // watch.  Otherwise, report the channel's state without health checking.
    return subchannel->state_ == GRPC_CHANNEL_READY ? GRPC_CHANNEL_CONNECTING
                                                    : subchannel->state_;
  }
  HealthWatcher* health_watcher = it->second.get();
  return health_watcher->state();
}

void Subchannel::HealthWatcherMap::ShutdownLocked() { map_.clear(); }

//
// Subchannel
//

namespace {

BackOff::Options ParseArgsForBackoffValues(
    const grpc_channel_args* args, grpc_millis* min_connect_timeout_ms) {
  grpc_millis initial_backoff_ms =
      GRPC_SUBCHANNEL_INITIAL_CONNECT_BACKOFF_SECONDS * 1000;
  *min_connect_timeout_ms =
      GRPC_SUBCHANNEL_RECONNECT_MIN_TIMEOUT_SECONDS * 1000;
  grpc_millis max_backoff_ms =
      GRPC_SUBCHANNEL_RECONNECT_MAX_BACKOFF_SECONDS * 1000;
  bool fixed_reconnect_backoff = false;
  if (args != nullptr) {
    for (size_t i = 0; i < args->num_args; i++) {
      if (0 == strcmp(args->args[i].key,
                      "grpc.testing.fixed_reconnect_backoff_ms")) {
        fixed_reconnect_backoff = true;
        initial_backoff_ms = *min_connect_timeout_ms = max_backoff_ms =
            grpc_channel_arg_get_integer(
                &args->args[i],
                {static_cast<int>(initial_backoff_ms), 100, INT_MAX});
      } else if (0 ==
                 strcmp(args->args[i].key, GRPC_ARG_MIN_RECONNECT_BACKOFF_MS)) {
        fixed_reconnect_backoff = false;
        *min_connect_timeout_ms = grpc_channel_arg_get_integer(
            &args->args[i],
            {static_cast<int>(*min_connect_timeout_ms), 100, INT_MAX});
      } else if (0 ==
                 strcmp(args->args[i].key, GRPC_ARG_MAX_RECONNECT_BACKOFF_MS)) {
        fixed_reconnect_backoff = false;
        max_backoff_ms = grpc_channel_arg_get_integer(
            &args->args[i], {static_cast<int>(max_backoff_ms), 100, INT_MAX});
      } else if (0 == strcmp(args->args[i].key,
                             GRPC_ARG_INITIAL_RECONNECT_BACKOFF_MS)) {
        fixed_reconnect_backoff = false;
        initial_backoff_ms = grpc_channel_arg_get_integer(
            &args->args[i],
            {static_cast<int>(initial_backoff_ms), 100, INT_MAX});
      }
    }
  }
  return BackOff::Options()
      .set_initial_backoff(initial_backoff_ms)
      .set_multiplier(fixed_reconnect_backoff
                          ? 1.0
                          : GRPC_SUBCHANNEL_RECONNECT_BACKOFF_MULTIPLIER)
      .set_jitter(fixed_reconnect_backoff ? 0.0
                                          : GRPC_SUBCHANNEL_RECONNECT_JITTER)
      .set_max_backoff(max_backoff_ms);
}

}  // namespace

Subchannel::Subchannel(SubchannelKey key,
                       OrphanablePtr<SubchannelConnector> connector,
                       const grpc_channel_args* args)
    : DualRefCounted<Subchannel>(
          GRPC_TRACE_FLAG_ENABLED(grpc_trace_subchannel_refcount) ? "Subchannel"
                                                                  : nullptr),
      key_(std::move(key)),
      pollset_set_(grpc_pollset_set_create()),
      connector_(std::move(connector)),
      watcher_list_(this),
      backoff_(ParseArgsForBackoffValues(args, &min_connect_timeout_ms_)) {
  GRPC_STATS_INC_CLIENT_SUBCHANNELS_CREATED();
  GRPC_CLOSURE_INIT(&on_connecting_finished_, OnConnectingFinished, this,
                    grpc_schedule_on_exec_ctx);
  // Check proxy mapper to determine address to connect to and channel
  // args to use.
  address_for_connect_ = key_.address();
  grpc_resolved_address* new_address = nullptr;
  grpc_channel_args* new_args = nullptr;
  if (ProxyMapperRegistry::MapAddress(address_for_connect_, args, &new_address,
                                      &new_args)) {
    GPR_ASSERT(new_address != nullptr);
    address_for_connect_ = *new_address;
    gpr_free(new_address);
  }
  if (new_args != nullptr) {
    args_ = new_args;
  } else {
    args_ = grpc_channel_args_copy(args);
  }
  // Initialize channelz.
  const bool channelz_enabled = grpc_channel_args_find_bool(
      args_, GRPC_ARG_ENABLE_CHANNELZ, GRPC_ENABLE_CHANNELZ_DEFAULT);
  if (channelz_enabled) {
    const size_t channel_tracer_max_memory =
        static_cast<size_t>(grpc_channel_args_find_integer(
            args_, GRPC_ARG_MAX_CHANNEL_TRACE_EVENT_MEMORY_PER_NODE,
            {GRPC_MAX_CHANNEL_TRACE_EVENT_MEMORY_PER_NODE_DEFAULT, 0,
             INT_MAX}));
    channelz_node_ = MakeRefCounted<channelz::SubchannelNode>(
        grpc_sockaddr_to_uri(&key_.address()), channel_tracer_max_memory);
    channelz_node_->AddTraceEvent(
        channelz::ChannelTrace::Severity::Info,
        grpc_slice_from_static_string("subchannel created"));
  }
}

Subchannel::~Subchannel() {
  if (channelz_node_ != nullptr) {
    channelz_node_->AddTraceEvent(
        channelz::ChannelTrace::Severity::Info,
        grpc_slice_from_static_string("Subchannel destroyed"));
    channelz_node_->UpdateConnectivityState(GRPC_CHANNEL_SHUTDOWN);
  }
  grpc_channel_args_destroy(args_);
  connector_.reset();
  grpc_pollset_set_destroy(pollset_set_);
}

RefCountedPtr<Subchannel> Subchannel::Create(
    OrphanablePtr<SubchannelConnector> connector,
    const grpc_resolved_address& address, const grpc_channel_args* args) {
  SubchannelKey key(address, args);
  SubchannelPoolInterface* subchannel_pool =
      SubchannelPoolInterface::GetSubchannelPoolFromChannelArgs(args);
  GPR_ASSERT(subchannel_pool != nullptr);
  RefCountedPtr<Subchannel> c = subchannel_pool->FindSubchannel(key);
  if (c != nullptr) {
    return c;
  }
  c = MakeRefCounted<Subchannel>(std::move(key), std::move(connector), args);
  // Try to register the subchannel before setting the subchannel pool.
  // Otherwise, in case of a registration race, unreffing c in
  // RegisterSubchannel() will cause c to be tried to be unregistered, while
  // its key maps to a different subchannel.
  RefCountedPtr<Subchannel> registered =
      subchannel_pool->RegisterSubchannel(c->key_, c);
  if (registered == c) c->subchannel_pool_ = subchannel_pool->Ref();
  return registered;
}

void Subchannel::ThrottleKeepaliveTime(int new_keepalive_time) {
  MutexLock lock(&mu_);
  // Only update the value if the new keepalive time is larger.
  if (new_keepalive_time > keepalive_time_) {
    keepalive_time_ = new_keepalive_time;
    if (GRPC_TRACE_FLAG_ENABLED(grpc_trace_subchannel)) {
      gpr_log(GPR_INFO, "subchannel %p %s: throttling keepalive time to %d",
              this, key_.ToString().c_str(), new_keepalive_time);
    }
    const grpc_arg arg_to_add = grpc_channel_arg_integer_create(
        const_cast<char*>(GRPC_ARG_KEEPALIVE_TIME_MS), new_keepalive_time);
    const char* arg_to_remove = GRPC_ARG_KEEPALIVE_TIME_MS;
    grpc_channel_args* new_args = grpc_channel_args_copy_and_add_and_remove(
        args_, &arg_to_remove, 1, &arg_to_add, 1);
    grpc_channel_args_destroy(args_);
    args_ = new_args;
  }
}

channelz::SubchannelNode* Subchannel::channelz_node() {
  return channelz_node_.get();
}

grpc_connectivity_state Subchannel::CheckConnectivityState(
    const absl::optional<std::string>& health_check_service_name) {
  MutexLock lock(&mu_);
  if (health_check_service_name.has_value()) {
    return health_watcher_map_.CheckConnectivityStateLocked(
        this, *health_check_service_name);
  }
  return state_;
}

void Subchannel::WatchConnectivityState(
    grpc_connectivity_state initial_state,
    const absl::optional<std::string>& health_check_service_name,
    RefCountedPtr<ConnectivityStateWatcherInterface> watcher) {
  {
    MutexLock lock(&mu_);
    grpc_pollset_set* interested_parties = watcher->interested_parties();
    if (interested_parties != nullptr) {
      grpc_pollset_set_add_pollset_set(pollset_set_, interested_parties);
    }
    if (!health_check_service_name.has_value()) {
      if (state_ != initial_state) {
        auto* watcher_ptr = watcher->Ref().release();
        auto state = state_;
        auto status = status_;
        work_serializer_.Schedule(
            [watcher_ptr, state, status]() {
              watcher_ptr->OnConnectivityStateChange(state, status);
              watcher_ptr->Unref();
            },
            DEBUG_LOCATION);
      }
      watcher_list_.AddWatcherLocked(std::move(watcher));
    } else {
      health_watcher_map_.AddWatcherLocked(
          WeakRef(DEBUG_LOCATION, "health_watcher"), initial_state,
          *health_check_service_name, std::move(watcher));
    }
  }
  // Drain any connectivity state notifications after releasing the mutex.
  work_serializer_.DrainQueue();
}

void Subchannel::CancelConnectivityStateWatch(
    const absl::optional<std::string>& health_check_service_name,
    ConnectivityStateWatcherInterface* watcher) {
  MutexLock lock(&mu_);
  grpc_pollset_set* interested_parties = watcher->interested_parties();
  if (interested_parties != nullptr) {
    grpc_pollset_set_del_pollset_set(pollset_set_, interested_parties);
  }
  if (!health_check_service_name.has_value()) {
    watcher_list_.RemoveWatcherLocked(watcher);
  } else {
    health_watcher_map_.RemoveWatcherLocked(*health_check_service_name,
                                            watcher);
  }
}

void Subchannel::AttemptToConnect() {
  {
    MutexLock lock(&mu_);
    MaybeStartConnectingLocked();
  }
  // Drain any connectivity state notifications after releasing the mutex.
  work_serializer_.DrainQueue();
}

void Subchannel::ResetBackoff() {
<<<<<<< HEAD
  MutexLock lock(&mu_);
  backoff_.Reset();
  if (have_retry_alarm_) {
    if (GetDefaultEventEngine()->Cancel(retry_alarm_handle_)) {
      // retry immediately
      have_retry_alarm_ = false;
      ContinueConnectingLocked();
    }
  } else {
    backoff_begun_ = false;
    MaybeStartConnectingLocked();
=======
  {
    MutexLock lock(&mu_);
    backoff_.Reset();
    if (have_retry_alarm_) {
      retry_immediately_ = true;
      grpc_timer_cancel(&retry_alarm_);
    } else {
      backoff_begun_ = false;
      MaybeStartConnectingLocked();
    }
>>>>>>> 1979d433
  }
  // Drain any connectivity state notifications after releasing the mutex.
  work_serializer_.DrainQueue();
}

void Subchannel::Orphan() {
  // The subchannel_pool is only used once here in this subchannel, so the
  // access can be outside of the lock.
  if (subchannel_pool_ != nullptr) {
    subchannel_pool_->UnregisterSubchannel(key_, this);
    subchannel_pool_.reset();
  }
  {
    MutexLock lock(&mu_);
    GPR_ASSERT(!disconnected_);
    disconnected_ = true;
    connector_.reset();
    connected_subchannel_.reset();
    health_watcher_map_.ShutdownLocked();
  }
  // Drain any connectivity state notifications after releasing the mutex.
  work_serializer_.DrainQueue();
}

namespace {

// Returns a string indicating the subchannel's connectivity state change to
// \a state.
const char* SubchannelConnectivityStateChangeString(
    grpc_connectivity_state state) {
  switch (state) {
    case GRPC_CHANNEL_IDLE:
      return "Subchannel state change to IDLE";
    case GRPC_CHANNEL_CONNECTING:
      return "Subchannel state change to CONNECTING";
    case GRPC_CHANNEL_READY:
      return "Subchannel state change to READY";
    case GRPC_CHANNEL_TRANSIENT_FAILURE:
      return "Subchannel state change to TRANSIENT_FAILURE";
    case GRPC_CHANNEL_SHUTDOWN:
      return "Subchannel state change to SHUTDOWN";
  }
  GPR_UNREACHABLE_CODE(return "UNKNOWN");
}

}  // namespace

// Note: Must be called with a state that is different from the current state.
void Subchannel::SetConnectivityStateLocked(grpc_connectivity_state state,
                                            const absl::Status& status) {
  state_ = state;
  status_ = status;
  if (channelz_node_ != nullptr) {
    channelz_node_->UpdateConnectivityState(state);
    channelz_node_->AddTraceEvent(
        channelz::ChannelTrace::Severity::Info,
        grpc_slice_from_static_string(
            SubchannelConnectivityStateChangeString(state)));
  }
  // Notify non-health watchers.
  watcher_list_.NotifyLocked(state, status);
  // Notify health watchers.
  health_watcher_map_.NotifyLocked(state, status);
}

void Subchannel::MaybeStartConnectingLocked() {
  if (disconnected_) {
    // Don't try to connect if we're already disconnected.
    return;
  }
  if (connecting_) {
    // Already connecting: don't restart.
    return;
  }
  if (connected_subchannel_ != nullptr) {
    // Already connected: don't restart.
    return;
  }
  connecting_ = true;
  WeakRef(DEBUG_LOCATION, "connecting")
      .release();  // ref held by pending connect
  if (!backoff_begun_) {
    backoff_begun_ = true;
    ContinueConnectingLocked();
  } else {
    GPR_ASSERT(!have_retry_alarm_);
    have_retry_alarm_ = true;
    const grpc_millis time_til_next =
        next_attempt_deadline_ - ExecCtx::Get()->Now();
    if (time_til_next <= 0) {
      gpr_log(GPR_INFO, "subchannel %p %s: Retry immediately", this,
              key_.ToString().c_str());
    } else {
      gpr_log(GPR_INFO, "subchannel %p %s: Retry in %" PRId64 " milliseconds",
              this, key_.ToString().c_str(), time_til_next);
    }
    retry_alarm_handle_ = GetDefaultEventEngine()->RunAt(
        grpc_core::ToAbslTime(grpc_millis_to_timespec(next_attempt_deadline_,
                                                      GPR_CLOCK_MONOTONIC)),
        absl::bind_front(&Subchannel::OnRetryAlarm, this));
  }
}

<<<<<<< HEAD
void Subchannel::OnRetryAlarm() {
  WeakRefCountedPtr<Subchannel> c(this);
  MutexLock lock(&mu_);
  have_retry_alarm_ = false;
  if (!disconnected_) {
    gpr_log(GPR_INFO,
            "subchannel %p %s: failed to connect to channel, retrying", this,
            key_.ToString().c_str());
    ContinueConnectingLocked();
    // Still connecting, keep ref around. Note that this stolen ref won't
    // be dropped without first acquiring c->mu_.
    c.release();
  }
=======
void Subchannel::OnRetryAlarm(void* arg, grpc_error_handle error) {
  WeakRefCountedPtr<Subchannel> c(static_cast<Subchannel*>(arg));
  {
    MutexLock lock(&c->mu_);
    c->have_retry_alarm_ = false;
    if (c->disconnected_) {
      error = GRPC_ERROR_CREATE_REFERENCING_FROM_STATIC_STRING("Disconnected",
                                                               &error, 1);
    } else if (c->retry_immediately_) {
      c->retry_immediately_ = false;
      error = GRPC_ERROR_NONE;
    } else {
      (void)GRPC_ERROR_REF(error);
    }
    if (error == GRPC_ERROR_NONE) {
      gpr_log(GPR_INFO,
              "subchannel %p %s: failed to connect to channel, retrying",
              c.get(), c->key_.ToString().c_str());
      c->ContinueConnectingLocked();
      // Still connecting, keep ref around. Note that this stolen ref won't
      // be dropped without first acquiring c->mu_.
      c.release();
    }
    GRPC_ERROR_UNREF(error);
  }
  // Drain any connectivity state notifications after releasing the mutex.
  static_cast<Subchannel*>(arg)->work_serializer_.DrainQueue();
>>>>>>> 1979d433
}

void Subchannel::ContinueConnectingLocked() {
  SubchannelConnector::Args args;
  args.address = &address_for_connect_;
  args.interested_parties = pollset_set_;
  const grpc_millis min_deadline =
      min_connect_timeout_ms_ + ExecCtx::Get()->Now();
  next_attempt_deadline_ = backoff_.NextAttemptTime();
  args.deadline = std::max(next_attempt_deadline_, min_deadline);
  args.channel_args = args_;
  SetConnectivityStateLocked(GRPC_CHANNEL_CONNECTING, absl::Status());
  connector_->Connect(args, &connecting_result_, &on_connecting_finished_);
}

void Subchannel::OnConnectingFinished(void* arg, grpc_error_handle error) {
  WeakRefCountedPtr<Subchannel> c(static_cast<Subchannel*>(arg));
  const grpc_channel_args* delete_channel_args =
      c->connecting_result_.channel_args;
  {
    MutexLock lock(&c->mu_);
    c->connecting_ = false;
    if (c->connecting_result_.transport != nullptr &&
        c->PublishTransportLocked()) {
      // Do nothing, transport was published.
    } else if (!c->disconnected_) {
      gpr_log(GPR_INFO, "subchannel %p %s: connect failed: %s", c.get(),
              c->key_.ToString().c_str(), grpc_error_std_string(error).c_str());
      c->SetConnectivityStateLocked(GRPC_CHANNEL_TRANSIENT_FAILURE,
                                    grpc_error_to_absl_status(error));
    }
  }
  grpc_channel_args_destroy(delete_channel_args);
  // Drain any connectivity state notifications after releasing the mutex.
  c->work_serializer_.DrainQueue();
  c.reset(DEBUG_LOCATION, "connecting");
}

namespace {

void ConnectionDestroy(void* arg, grpc_error_handle /*error*/) {
  grpc_channel_stack* stk = static_cast<grpc_channel_stack*>(arg);
  grpc_channel_stack_destroy(stk);
  gpr_free(stk);
}

}  // namespace

bool Subchannel::PublishTransportLocked() {
  // Construct channel stack.
  grpc_channel_stack_builder* builder = grpc_channel_stack_builder_create();
  grpc_channel_stack_builder_set_channel_arguments(
      builder, connecting_result_.channel_args);
  grpc_channel_stack_builder_set_transport(builder,
                                           connecting_result_.transport);
  if (!CoreConfiguration::Get().channel_init().CreateStack(
          builder, GRPC_CLIENT_SUBCHANNEL)) {
    grpc_channel_stack_builder_destroy(builder);
    return false;
  }
  grpc_channel_stack* stk;
  grpc_error_handle error = grpc_channel_stack_builder_finish(
      builder, 0, 1, ConnectionDestroy, nullptr,
      reinterpret_cast<void**>(&stk));
  if (error != GRPC_ERROR_NONE) {
    grpc_transport_destroy(connecting_result_.transport);
    gpr_log(GPR_ERROR,
            "subchannel %p %s: error initializing subchannel stack: %s", this,
            key_.ToString().c_str(), grpc_error_std_string(error).c_str());
    GRPC_ERROR_UNREF(error);
    return false;
  }
  RefCountedPtr<channelz::SocketNode> socket =
      std::move(connecting_result_.socket_node);
  connecting_result_.Reset();
  if (disconnected_) {
    grpc_channel_stack_destroy(stk);
    gpr_free(stk);
    return false;
  }
  // Publish.
  connected_subchannel_.reset(
      new ConnectedSubchannel(stk, args_, channelz_node_));
  if (GRPC_TRACE_FLAG_ENABLED(grpc_trace_subchannel)) {
    gpr_log(GPR_INFO, "subchannel %p %s: new connected subchannel at %p", this,
            key_.ToString().c_str(), connected_subchannel_.get());
  }
  if (channelz_node_ != nullptr) {
    channelz_node_->SetChildSocket(std::move(socket));
  }
  // Start watching connected subchannel.
  connected_subchannel_->StartWatch(
      pollset_set_, MakeOrphanable<ConnectedSubchannelStateWatcher>(
                        WeakRef(DEBUG_LOCATION, "state_watcher")));
  // Report initial state.
  SetConnectivityStateLocked(GRPC_CHANNEL_READY, absl::Status());
  return true;
}

}  // namespace grpc_core<|MERGE_RESOLUTION|>--- conflicted
+++ resolved
@@ -797,30 +797,19 @@
 }
 
 void Subchannel::ResetBackoff() {
-<<<<<<< HEAD
-  MutexLock lock(&mu_);
-  backoff_.Reset();
-  if (have_retry_alarm_) {
-    if (GetDefaultEventEngine()->Cancel(retry_alarm_handle_)) {
-      // retry immediately
-      have_retry_alarm_ = false;
-      ContinueConnectingLocked();
-    }
-  } else {
-    backoff_begun_ = false;
-    MaybeStartConnectingLocked();
-=======
   {
     MutexLock lock(&mu_);
     backoff_.Reset();
     if (have_retry_alarm_) {
-      retry_immediately_ = true;
-      grpc_timer_cancel(&retry_alarm_);
+      if (GetDefaultEventEngine()->Cancel(retry_alarm_handle_)) {
+        // retry immediately
+        have_retry_alarm_ = false;
+        ContinueConnectingLocked();
+      }
     } else {
       backoff_begun_ = false;
       MaybeStartConnectingLocked();
     }
->>>>>>> 1979d433
   }
   // Drain any connectivity state notifications after releasing the mutex.
   work_serializer_.DrainQueue();
@@ -924,49 +913,23 @@
   }
 }
 
-<<<<<<< HEAD
 void Subchannel::OnRetryAlarm() {
   WeakRefCountedPtr<Subchannel> c(this);
-  MutexLock lock(&mu_);
-  have_retry_alarm_ = false;
-  if (!disconnected_) {
-    gpr_log(GPR_INFO,
-            "subchannel %p %s: failed to connect to channel, retrying", this,
-            key_.ToString().c_str());
-    ContinueConnectingLocked();
-    // Still connecting, keep ref around. Note that this stolen ref won't
-    // be dropped without first acquiring c->mu_.
-    c.release();
-  }
-=======
-void Subchannel::OnRetryAlarm(void* arg, grpc_error_handle error) {
-  WeakRefCountedPtr<Subchannel> c(static_cast<Subchannel*>(arg));
   {
-    MutexLock lock(&c->mu_);
-    c->have_retry_alarm_ = false;
-    if (c->disconnected_) {
-      error = GRPC_ERROR_CREATE_REFERENCING_FROM_STATIC_STRING("Disconnected",
-                                                               &error, 1);
-    } else if (c->retry_immediately_) {
-      c->retry_immediately_ = false;
-      error = GRPC_ERROR_NONE;
-    } else {
-      (void)GRPC_ERROR_REF(error);
-    }
-    if (error == GRPC_ERROR_NONE) {
+    MutexLock lock(&mu_);
+    have_retry_alarm_ = false;
+    if (!disconnected_) {
       gpr_log(GPR_INFO,
-              "subchannel %p %s: failed to connect to channel, retrying",
-              c.get(), c->key_.ToString().c_str());
-      c->ContinueConnectingLocked();
+              "subchannel %p %s: failed to connect to channel, retrying", this,
+              key_.ToString().c_str());
+      ContinueConnectingLocked();
       // Still connecting, keep ref around. Note that this stolen ref won't
       // be dropped without first acquiring c->mu_.
       c.release();
     }
-    GRPC_ERROR_UNREF(error);
   }
   // Drain any connectivity state notifications after releasing the mutex.
-  static_cast<Subchannel*>(arg)->work_serializer_.DrainQueue();
->>>>>>> 1979d433
+  work_serializer_.DrainQueue();
 }
 
 void Subchannel::ContinueConnectingLocked() {
