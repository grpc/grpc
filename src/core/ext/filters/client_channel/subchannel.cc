/*
 *
 * Copyright 2015 gRPC authors.
 *
 * Licensed under the Apache License, Version 2.0 (the "License");
 * you may not use this file except in compliance with the License.
 * You may obtain a copy of the License at
 *
 *     http://www.apache.org/licenses/LICENSE-2.0
 *
 * Unless required by applicable law or agreed to in writing, software
 * distributed under the License is distributed on an "AS IS" BASIS,
 * WITHOUT WARRANTIES OR CONDITIONS OF ANY KIND, either express or implied.
 * See the License for the specific language governing permissions and
 * limitations under the License.
 *
 */

#include <grpc/support/port_platform.h>

#include "src/core/ext/filters/client_channel/subchannel.h"

#include <inttypes.h>
#include <limits.h>

#include <algorithm>
#include <cstring>

#include <grpc/support/alloc.h>
#include <grpc/support/string_util.h>

#include "src/core/ext/filters/client_channel/client_channel.h"
#include "src/core/ext/filters/client_channel/health/health_check_client.h"
#include "src/core/ext/filters/client_channel/parse_address.h"
#include "src/core/ext/filters/client_channel/proxy_mapper_registry.h"
#include "src/core/ext/filters/client_channel/subchannel_pool_interface.h"
#include "src/core/lib/backoff/backoff.h"
#include "src/core/lib/channel/channel_args.h"
#include "src/core/lib/channel/connected_channel.h"
#include "src/core/lib/debug/stats.h"
#include "src/core/lib/gpr/alloc.h"
#include "src/core/lib/gprpp/debug_location.h"
#include "src/core/lib/gprpp/manual_constructor.h"
#include "src/core/lib/gprpp/mutex_lock.h"
#include "src/core/lib/gprpp/ref_counted_ptr.h"
#include "src/core/lib/iomgr/sockaddr_utils.h"
#include "src/core/lib/iomgr/timer.h"
#include "src/core/lib/profiling/timers.h"
#include "src/core/lib/slice/slice_internal.h"
#include "src/core/lib/surface/channel.h"
#include "src/core/lib/surface/channel_init.h"
#include "src/core/lib/transport/connectivity_state.h"
#include "src/core/lib/transport/error_utils.h"
#include "src/core/lib/transport/service_config.h"
#include "src/core/lib/transport/status_metadata.h"
#include "src/core/lib/uri/uri_parser.h"

#define INTERNAL_REF_BITS 16
#define STRONG_REF_MASK (~(gpr_atm)((1 << INTERNAL_REF_BITS) - 1))

#define GRPC_SUBCHANNEL_INITIAL_CONNECT_BACKOFF_SECONDS 1
#define GRPC_SUBCHANNEL_RECONNECT_BACKOFF_MULTIPLIER 1.6
#define GRPC_SUBCHANNEL_RECONNECT_MIN_TIMEOUT_SECONDS 20
#define GRPC_SUBCHANNEL_RECONNECT_MAX_BACKOFF_SECONDS 120
#define GRPC_SUBCHANNEL_RECONNECT_JITTER 0.2

typedef struct external_state_watcher {
  grpc_subchannel* subchannel;
  grpc_pollset_set* pollset_set;
  grpc_closure* notify;
  grpc_closure closure;
  struct external_state_watcher* next;
  struct external_state_watcher* prev;
} external_state_watcher;

namespace grpc_core {

class ConnectedSubchannelStateWatcher;

}  // namespace grpc_core

struct grpc_subchannel {
  /** The subchannel pool this subchannel is in */
  grpc_core::RefCountedPtr<grpc_core::SubchannelPoolInterface> subchannel_pool;

  grpc_connector* connector;

  /** refcount
      - lower INTERNAL_REF_BITS bits are for internal references:
        these do not keep the subchannel open.
      - upper remaining bits are for public references: these do
        keep the subchannel open */
  gpr_atm ref_pair;

  /** channel arguments */
  grpc_channel_args* args;

  grpc_core::SubchannelKey* key;

  /** set during connection */
  grpc_connect_out_args connecting_result;

  /** callback for connection finishing */
  grpc_closure on_connected;

  /** callback for our alarm */
  grpc_closure on_alarm;

  /** pollset_set tracking who's interested in a connection
      being setup */
  grpc_pollset_set* pollset_set;

  grpc_core::UniquePtr<char> health_check_service_name;

  /** mutex protecting remaining elements */
  gpr_mu mu;

  /** active connection, or null */
  grpc_core::RefCountedPtr<grpc_core::ConnectedSubchannel> connected_subchannel;
  grpc_core::OrphanablePtr<grpc_core::ConnectedSubchannelStateWatcher>
      connected_subchannel_watcher;

  /** have we seen a disconnection? */
  bool disconnected;
  /** are we connecting */
  bool connecting;

  /** connectivity state tracking */
  grpc_connectivity_state_tracker state_tracker;
  grpc_connectivity_state_tracker state_and_health_tracker;

  external_state_watcher root_external_state_watcher;

  /** backoff state */
  grpc_core::ManualConstructor<grpc_core::BackOff> backoff;
  grpc_millis next_attempt_deadline;
  grpc_millis min_connect_timeout_ms;

  /** do we have an active alarm? */
  bool have_alarm;
  /** have we started the backoff loop */
  bool backoff_begun;
  // reset_backoff() was called while alarm was pending
  bool retry_immediately;
  /** our alarm */
  grpc_timer alarm;

  grpc_core::RefCountedPtr<grpc_core::channelz::SubchannelNode>
      channelz_subchannel;
};

struct grpc_subchannel_call {
  grpc_subchannel_call(grpc_core::ConnectedSubchannel* connection,
                       const grpc_core::ConnectedSubchannel::CallArgs& args)
      : connection(connection), deadline(args.deadline) {}

  grpc_core::ConnectedSubchannel* connection;
  grpc_closure* schedule_closure_after_destroy = nullptr;
  // state needed to support channelz interception of recv trailing metadata.
  grpc_closure recv_trailing_metadata_ready;
  grpc_closure* original_recv_trailing_metadata;
  grpc_metadata_batch* recv_trailing_metadata = nullptr;
  grpc_millis deadline;
};

static void maybe_start_connecting_locked(grpc_subchannel* c);

static const char* subchannel_connectivity_state_change_string(
    grpc_connectivity_state state) {
  switch (state) {
    case GRPC_CHANNEL_IDLE:
      return "Subchannel state change to IDLE";
    case GRPC_CHANNEL_CONNECTING:
      return "Subchannel state change to CONNECTING";
    case GRPC_CHANNEL_READY:
      return "Subchannel state change to READY";
    case GRPC_CHANNEL_TRANSIENT_FAILURE:
      return "Subchannel state change to TRANSIENT_FAILURE";
    case GRPC_CHANNEL_SHUTDOWN:
      return "Subchannel state change to SHUTDOWN";
  }
  GPR_UNREACHABLE_CODE(return "UNKNOWN");
}

static void set_subchannel_connectivity_state_locked(
    grpc_subchannel* c, grpc_connectivity_state state, grpc_error* error,
    const char* reason) {
  if (c->channelz_subchannel != nullptr) {
    c->channelz_subchannel->AddTraceEvent(
        grpc_core::channelz::ChannelTrace::Severity::Info,
        grpc_slice_from_static_string(
            subchannel_connectivity_state_change_string(state)));
  }
  grpc_connectivity_state_set(&c->state_tracker, state, error, reason);
}

namespace grpc_core {

class ConnectedSubchannelStateWatcher
    : public InternallyRefCounted<ConnectedSubchannelStateWatcher> {
 public:
  // Must be instantiated while holding c->mu.
  explicit ConnectedSubchannelStateWatcher(grpc_subchannel* c)
      : subchannel_(c) {
    // Steal subchannel ref for connecting.
    GRPC_SUBCHANNEL_WEAK_REF(subchannel_, "state_watcher");
    GRPC_SUBCHANNEL_WEAK_UNREF(subchannel_, "connecting");
    // Start watching for connectivity state changes.
    // Callback uses initial ref to this.
    GRPC_CLOSURE_INIT(&on_connectivity_changed_, OnConnectivityChanged, this,
                      grpc_schedule_on_exec_ctx);
    c->connected_subchannel->NotifyOnStateChange(c->pollset_set,
                                                 &pending_connectivity_state_,
                                                 &on_connectivity_changed_);
    // Start health check if needed.
    grpc_connectivity_state health_state = GRPC_CHANNEL_READY;
    if (c->health_check_service_name != nullptr) {
      health_check_client_ = grpc_core::MakeOrphanable<HealthCheckClient>(
          c->health_check_service_name.get(), c->connected_subchannel,
          c->pollset_set, c->channelz_subchannel);
      GRPC_CLOSURE_INIT(&on_health_changed_, OnHealthChanged, this,
                        grpc_schedule_on_exec_ctx);
      Ref().release();  // Ref for health callback tracked manually.
      health_check_client_->NotifyOnHealthChange(&health_state_,
                                                 &on_health_changed_);
      health_state = GRPC_CHANNEL_CONNECTING;
    }
    // Report initial state.
    set_subchannel_connectivity_state_locked(
        c, GRPC_CHANNEL_READY, GRPC_ERROR_NONE, "subchannel_connected");
    grpc_connectivity_state_set(&c->state_and_health_tracker, health_state,
                                GRPC_ERROR_NONE, "subchannel_connected");
  }

  ~ConnectedSubchannelStateWatcher() {
    GRPC_SUBCHANNEL_WEAK_UNREF(subchannel_, "state_watcher");
  }

  void Orphan() override { health_check_client_.reset(); }

 private:
  static void OnConnectivityChanged(void* arg, grpc_error* error) {
    auto* self = static_cast<ConnectedSubchannelStateWatcher*>(arg);
    grpc_subchannel* c = self->subchannel_;
    {
      MutexLock lock(&c->mu);
      switch (self->pending_connectivity_state_) {
        case GRPC_CHANNEL_TRANSIENT_FAILURE:
        case GRPC_CHANNEL_SHUTDOWN: {
          if (!c->disconnected && c->connected_subchannel != nullptr) {
            if (grpc_trace_stream_refcount.enabled()) {
              gpr_log(GPR_INFO,
                      "Connected subchannel %p of subchannel %p has gone into "
                      "%s. Attempting to reconnect.",
                      c->connected_subchannel.get(), c,
                      grpc_connectivity_state_name(
                          self->pending_connectivity_state_));
            }
            c->connected_subchannel.reset();
            c->connected_subchannel_watcher.reset();
            self->last_connectivity_state_ = GRPC_CHANNEL_TRANSIENT_FAILURE;
            set_subchannel_connectivity_state_locked(
                c, GRPC_CHANNEL_TRANSIENT_FAILURE, GRPC_ERROR_REF(error),
                "reflect_child");
            grpc_connectivity_state_set(&c->state_and_health_tracker,
                                        GRPC_CHANNEL_TRANSIENT_FAILURE,
                                        GRPC_ERROR_REF(error), "reflect_child");
            c->backoff_begun = false;
            c->backoff->Reset();
            maybe_start_connecting_locked(c);
          } else {
            self->last_connectivity_state_ = GRPC_CHANNEL_SHUTDOWN;
          }
          self->health_check_client_.reset();
          break;
        }
        default: {
          // In principle, this should never happen.  We should not get
          // a callback for READY, because that was the state we started
          // this watch from.  And a connected subchannel should never go
          // from READY to CONNECTING or IDLE.
          self->last_connectivity_state_ = self->pending_connectivity_state_;
          set_subchannel_connectivity_state_locked(
              c, self->pending_connectivity_state_, GRPC_ERROR_REF(error),
              "reflect_child");
          if (self->pending_connectivity_state_ != GRPC_CHANNEL_READY) {
            grpc_connectivity_state_set(&c->state_and_health_tracker,
                                        self->pending_connectivity_state_,
                                        GRPC_ERROR_REF(error), "reflect_child");
          }
          c->connected_subchannel->NotifyOnStateChange(
              nullptr, &self->pending_connectivity_state_,
              &self->on_connectivity_changed_);
          self = nullptr;  // So we don't unref below.
        }
      }
    }
    // Don't unref until we've released the lock, because this might
    // cause the subchannel (which contains the lock) to be destroyed.
    if (self != nullptr) self->Unref();
  }

  static void OnHealthChanged(void* arg, grpc_error* error) {
    auto* self = static_cast<ConnectedSubchannelStateWatcher*>(arg);
    if (self->health_state_ == GRPC_CHANNEL_SHUTDOWN) {
      self->Unref();
      return;
    }
    grpc_subchannel* c = self->subchannel_;
    MutexLock lock(&c->mu);
    if (self->last_connectivity_state_ == GRPC_CHANNEL_READY) {
      grpc_connectivity_state_set(&c->state_and_health_tracker,
                                  self->health_state_, GRPC_ERROR_REF(error),
                                  "health_changed");
    }
    self->health_check_client_->NotifyOnHealthChange(&self->health_state_,
                                                     &self->on_health_changed_);
  }

  grpc_subchannel* subchannel_;
  grpc_closure on_connectivity_changed_;
  grpc_connectivity_state pending_connectivity_state_ = GRPC_CHANNEL_READY;
  grpc_connectivity_state last_connectivity_state_ = GRPC_CHANNEL_READY;
  grpc_core::OrphanablePtr<grpc_core::HealthCheckClient> health_check_client_;
  grpc_closure on_health_changed_;
  grpc_connectivity_state health_state_ = GRPC_CHANNEL_CONNECTING;
};

}  // namespace grpc_core

#define SUBCHANNEL_CALL_TO_CALL_STACK(call)                          \
  (grpc_call_stack*)((char*)(call) + GPR_ROUND_UP_TO_ALIGNMENT_SIZE( \
                                         sizeof(grpc_subchannel_call)))
#define CALLSTACK_TO_SUBCHANNEL_CALL(callstack)           \
  (grpc_subchannel_call*)(((char*)(call_stack)) -         \
                          GPR_ROUND_UP_TO_ALIGNMENT_SIZE( \
                              sizeof(grpc_subchannel_call)))

static void on_subchannel_connected(void* subchannel, grpc_error* error);

#ifndef NDEBUG
#define REF_REASON reason
#define REF_MUTATE_EXTRA_ARGS \
  GRPC_SUBCHANNEL_REF_EXTRA_ARGS, const char* purpose
#define REF_MUTATE_PURPOSE(x) , file, line, reason, x
#else
#define REF_REASON ""
#define REF_MUTATE_EXTRA_ARGS
#define REF_MUTATE_PURPOSE(x)
#endif

/*
 * connection implementation
 */

static void connection_destroy(void* arg, grpc_error* error) {
  grpc_channel_stack* stk = static_cast<grpc_channel_stack*>(arg);
  grpc_channel_stack_destroy(stk);
  gpr_free(stk);
}

/*
 * grpc_subchannel implementation
 */

static void subchannel_destroy(void* arg, grpc_error* error) {
  grpc_subchannel* c = static_cast<grpc_subchannel*>(arg);
  if (c->channelz_subchannel != nullptr) {
    c->channelz_subchannel->AddTraceEvent(
        grpc_core::channelz::ChannelTrace::Severity::Info,
        grpc_slice_from_static_string("Subchannel destroyed"));
    c->channelz_subchannel->MarkSubchannelDestroyed();
    c->channelz_subchannel.reset();
  }
  c->health_check_service_name.reset();
  grpc_channel_args_destroy(c->args);
  grpc_connectivity_state_destroy(&c->state_tracker);
  grpc_connectivity_state_destroy(&c->state_and_health_tracker);
  grpc_connector_unref(c->connector);
  grpc_pollset_set_destroy(c->pollset_set);
  grpc_core::Delete(c->key);
  gpr_mu_destroy(&c->mu);
  gpr_free(c);
}

static gpr_atm ref_mutate(grpc_subchannel* c, gpr_atm delta,
                          int barrier REF_MUTATE_EXTRA_ARGS) {
  gpr_atm old_val = barrier ? gpr_atm_full_fetch_add(&c->ref_pair, delta)
                            : gpr_atm_no_barrier_fetch_add(&c->ref_pair, delta);
#ifndef NDEBUG
  if (grpc_trace_stream_refcount.enabled()) {
    gpr_log(file, line, GPR_LOG_SEVERITY_DEBUG,
            "SUBCHANNEL: %p %12s 0x%" PRIxPTR " -> 0x%" PRIxPTR " [%s]", c,
            purpose, old_val, old_val + delta, reason);
  }
#endif
  return old_val;
}

grpc_subchannel* grpc_subchannel_ref(
    grpc_subchannel* c GRPC_SUBCHANNEL_REF_EXTRA_ARGS) {
  gpr_atm old_refs;
  old_refs = ref_mutate(c, (1 << INTERNAL_REF_BITS),
                        0 REF_MUTATE_PURPOSE("STRONG_REF"));
  GPR_ASSERT((old_refs & STRONG_REF_MASK) != 0);
  return c;
}

grpc_subchannel* grpc_subchannel_weak_ref(
    grpc_subchannel* c GRPC_SUBCHANNEL_REF_EXTRA_ARGS) {
  gpr_atm old_refs;
  old_refs = ref_mutate(c, 1, 0 REF_MUTATE_PURPOSE("WEAK_REF"));
  GPR_ASSERT(old_refs != 0);
  return c;
}

grpc_subchannel* grpc_subchannel_ref_from_weak_ref(
    grpc_subchannel* c GRPC_SUBCHANNEL_REF_EXTRA_ARGS) {
  if (!c) return nullptr;
  for (;;) {
    gpr_atm old_refs = gpr_atm_acq_load(&c->ref_pair);
    if (old_refs >= (1 << INTERNAL_REF_BITS)) {
      gpr_atm new_refs = old_refs + (1 << INTERNAL_REF_BITS);
      if (gpr_atm_rel_cas(&c->ref_pair, old_refs, new_refs)) {
        return c;
      }
    } else {
      return nullptr;
    }
  }
}

static void disconnect(grpc_subchannel* c) {
  gpr_mu_lock(&c->mu);
  c->subchannel_pool->UnregisterSubchannel(c->key, c);
  c->subchannel_pool.reset();
  GPR_ASSERT(!c->disconnected);
  c->disconnected = true;
  grpc_connector_shutdown(c->connector, GRPC_ERROR_CREATE_FROM_STATIC_STRING(
                                            "Subchannel disconnected"));
  c->connected_subchannel.reset();
  c->connected_subchannel_watcher.reset();
  gpr_mu_unlock(&c->mu);
}

void grpc_subchannel_unref(grpc_subchannel* c GRPC_SUBCHANNEL_REF_EXTRA_ARGS) {
  gpr_atm old_refs;
  // add a weak ref and subtract a strong ref (atomically)
  old_refs = ref_mutate(
      c, static_cast<gpr_atm>(1) - static_cast<gpr_atm>(1 << INTERNAL_REF_BITS),
      1 REF_MUTATE_PURPOSE("STRONG_UNREF"));
  if ((old_refs & STRONG_REF_MASK) == (1 << INTERNAL_REF_BITS)) {
    disconnect(c);
  }
  GRPC_SUBCHANNEL_WEAK_UNREF(c, "strong-unref");
}

void grpc_subchannel_weak_unref(
    grpc_subchannel* c GRPC_SUBCHANNEL_REF_EXTRA_ARGS) {
  gpr_atm old_refs;
  old_refs = ref_mutate(c, -static_cast<gpr_atm>(1),
                        1 REF_MUTATE_PURPOSE("WEAK_UNREF"));
  if (old_refs == 1) {
    GRPC_CLOSURE_SCHED(
        GRPC_CLOSURE_CREATE(subchannel_destroy, c, grpc_schedule_on_exec_ctx),
        GRPC_ERROR_NONE);
  }
}

static void parse_args_for_backoff_values(
    const grpc_channel_args* args, grpc_core::BackOff::Options* backoff_options,
    grpc_millis* min_connect_timeout_ms) {
  grpc_millis initial_backoff_ms =
      GRPC_SUBCHANNEL_INITIAL_CONNECT_BACKOFF_SECONDS * 1000;
  *min_connect_timeout_ms =
      GRPC_SUBCHANNEL_RECONNECT_MIN_TIMEOUT_SECONDS * 1000;
  grpc_millis max_backoff_ms =
      GRPC_SUBCHANNEL_RECONNECT_MAX_BACKOFF_SECONDS * 1000;
  bool fixed_reconnect_backoff = false;
  if (args != nullptr) {
    for (size_t i = 0; i < args->num_args; i++) {
      if (0 == strcmp(args->args[i].key,
                      "grpc.testing.fixed_reconnect_backoff_ms")) {
        fixed_reconnect_backoff = true;
        initial_backoff_ms = *min_connect_timeout_ms = max_backoff_ms =
            grpc_channel_arg_get_integer(
                &args->args[i],
                {static_cast<int>(initial_backoff_ms), 100, INT_MAX});
      } else if (0 ==
                 strcmp(args->args[i].key, GRPC_ARG_MIN_RECONNECT_BACKOFF_MS)) {
        fixed_reconnect_backoff = false;
        *min_connect_timeout_ms = grpc_channel_arg_get_integer(
            &args->args[i],
            {static_cast<int>(*min_connect_timeout_ms), 100, INT_MAX});
      } else if (0 ==
                 strcmp(args->args[i].key, GRPC_ARG_MAX_RECONNECT_BACKOFF_MS)) {
        fixed_reconnect_backoff = false;
        max_backoff_ms = grpc_channel_arg_get_integer(
            &args->args[i], {static_cast<int>(max_backoff_ms), 100, INT_MAX});
      } else if (0 == strcmp(args->args[i].key,
                             GRPC_ARG_INITIAL_RECONNECT_BACKOFF_MS)) {
        fixed_reconnect_backoff = false;
        initial_backoff_ms = grpc_channel_arg_get_integer(
            &args->args[i],
            {static_cast<int>(initial_backoff_ms), 100, INT_MAX});
      }
    }
  }
  backoff_options->set_initial_backoff(initial_backoff_ms)
      .set_multiplier(fixed_reconnect_backoff
                          ? 1.0
                          : GRPC_SUBCHANNEL_RECONNECT_BACKOFF_MULTIPLIER)
      .set_jitter(fixed_reconnect_backoff ? 0.0
                                          : GRPC_SUBCHANNEL_RECONNECT_JITTER)
      .set_max_backoff(max_backoff_ms);
}

namespace grpc_core {
namespace {

struct HealthCheckParams {
  UniquePtr<char> service_name;

  static void Parse(const grpc_json* field, HealthCheckParams* params) {
    if (strcmp(field->key, "healthCheckConfig") == 0) {
      if (field->type != GRPC_JSON_OBJECT) return;
      for (grpc_json* sub_field = field->child; sub_field != nullptr;
           sub_field = sub_field->next) {
        if (sub_field->key == nullptr) return;
        if (strcmp(sub_field->key, "serviceName") == 0) {
          if (params->service_name != nullptr) return;  // Duplicate.
          if (sub_field->type != GRPC_JSON_STRING) return;
          params->service_name.reset(gpr_strdup(sub_field->value));
        }
      }
    }
  }
};

}  // namespace
}  // namespace grpc_core

grpc_subchannel* grpc_subchannel_create(grpc_connector* connector,
<<<<<<< HEAD
                                        const grpc_subchannel_args* args) {
  grpc_core::SubchannelKey* key =
      grpc_core::New<grpc_core::SubchannelKey>(args->args);
  grpc_subchannel* c = args->subchannel_pool->FindSubchannel(key);
  if (c != nullptr) {
    grpc_core::Delete(key);
=======
                                        const grpc_channel_args* args) {
  grpc_subchannel_key* key = grpc_subchannel_key_create(args);
  grpc_subchannel* c = grpc_subchannel_index_find(key);
  if (c) {
    grpc_subchannel_key_destroy(key);
>>>>>>> 19914dd9
    return c;
  }
  GRPC_STATS_INC_CLIENT_SUBCHANNELS_CREATED();
  c = static_cast<grpc_subchannel*>(gpr_zalloc(sizeof(*c)));
  c->key = key;
  gpr_atm_no_barrier_store(&c->ref_pair, 1 << INTERNAL_REF_BITS);
  c->connector = connector;
  grpc_connector_ref(c->connector);
  c->pollset_set = grpc_pollset_set_create();
  grpc_resolved_address* addr =
      static_cast<grpc_resolved_address*>(gpr_malloc(sizeof(*addr)));
  grpc_get_subchannel_address_arg(args, addr);
  grpc_resolved_address* new_address = nullptr;
  grpc_channel_args* new_args = nullptr;
  if (grpc_proxy_mappers_map_address(addr, args, &new_address, &new_args)) {
    GPR_ASSERT(new_address != nullptr);
    gpr_free(addr);
    addr = new_address;
  }
  static const char* keys_to_remove[] = {GRPC_ARG_SUBCHANNEL_ADDRESS};
  grpc_arg new_arg = grpc_create_subchannel_address_arg(addr);
  gpr_free(addr);
  c->args = grpc_channel_args_copy_and_add_and_remove(
      new_args != nullptr ? new_args : args, keys_to_remove,
      GPR_ARRAY_SIZE(keys_to_remove), &new_arg, 1);
  gpr_free(new_arg.value.string);
  if (new_args != nullptr) grpc_channel_args_destroy(new_args);
  c->root_external_state_watcher.next = c->root_external_state_watcher.prev =
      &c->root_external_state_watcher;
  GRPC_CLOSURE_INIT(&c->on_connected, on_subchannel_connected, c,
                    grpc_schedule_on_exec_ctx);
  grpc_connectivity_state_init(&c->state_tracker, GRPC_CHANNEL_IDLE,
                               "subchannel");
  grpc_connectivity_state_init(&c->state_and_health_tracker, GRPC_CHANNEL_IDLE,
                               "subchannel");
  grpc_core::BackOff::Options backoff_options;
  parse_args_for_backoff_values(args, &backoff_options,
                                &c->min_connect_timeout_ms);
  c->backoff.Init(backoff_options);
  gpr_mu_init(&c->mu);

  // Check whether we should enable health checking.
  const char* service_config_json = grpc_channel_arg_get_string(
      grpc_channel_args_find(c->args, GRPC_ARG_SERVICE_CONFIG));
  if (service_config_json != nullptr) {
    grpc_core::UniquePtr<grpc_core::ServiceConfig> service_config =
        grpc_core::ServiceConfig::Create(service_config_json);
    if (service_config != nullptr) {
      grpc_core::HealthCheckParams params;
      service_config->ParseGlobalParams(grpc_core::HealthCheckParams::Parse,
                                        &params);
      c->health_check_service_name = std::move(params.service_name);
    }
  }

  const grpc_arg* arg =
      grpc_channel_args_find(c->args, GRPC_ARG_ENABLE_CHANNELZ);
  bool channelz_enabled =
      grpc_channel_arg_get_bool(arg, GRPC_ENABLE_CHANNELZ_DEFAULT);
  arg = grpc_channel_args_find(
      c->args, GRPC_ARG_MAX_CHANNEL_TRACE_EVENT_MEMORY_PER_NODE);
  const grpc_integer_options options = {
      GRPC_MAX_CHANNEL_TRACE_EVENT_MEMORY_PER_NODE_DEFAULT, 0, INT_MAX};
  size_t channel_tracer_max_memory =
      (size_t)grpc_channel_arg_get_integer(arg, options);
  if (channelz_enabled) {
    c->channelz_subchannel =
        grpc_core::MakeRefCounted<grpc_core::channelz::SubchannelNode>(
            c, channel_tracer_max_memory);
    c->channelz_subchannel->AddTraceEvent(
        grpc_core::channelz::ChannelTrace::Severity::Info,
        grpc_slice_from_static_string("Subchannel created"));
  }
  c->subchannel_pool = args->subchannel_pool;
  return c->subchannel_pool->RegisterSubchannel(key, c);
}

grpc_core::channelz::SubchannelNode* grpc_subchannel_get_channelz_node(
    grpc_subchannel* subchannel) {
  return subchannel->channelz_subchannel.get();
}

intptr_t grpc_subchannel_get_child_socket_uuid(grpc_subchannel* subchannel) {
  if (subchannel->connected_subchannel != nullptr) {
    return subchannel->connected_subchannel->socket_uuid();
  } else {
    return 0;
  }
}

static void continue_connect_locked(grpc_subchannel* c) {
  grpc_connect_in_args args;
  args.interested_parties = c->pollset_set;
  const grpc_millis min_deadline =
      c->min_connect_timeout_ms + grpc_core::ExecCtx::Get()->Now();
  c->next_attempt_deadline = c->backoff->NextAttemptTime();
  args.deadline = std::max(c->next_attempt_deadline, min_deadline);
  args.channel_args = c->args;
  set_subchannel_connectivity_state_locked(c, GRPC_CHANNEL_CONNECTING,
                                           GRPC_ERROR_NONE, "connecting");
  grpc_connectivity_state_set(&c->state_and_health_tracker,
                              GRPC_CHANNEL_CONNECTING, GRPC_ERROR_NONE,
                              "connecting");
  grpc_connector_connect(c->connector, &args, &c->connecting_result,
                         &c->on_connected);
}

grpc_connectivity_state grpc_subchannel_check_connectivity(
    grpc_subchannel* c, grpc_error** error, bool inhibit_health_checks) {
  gpr_mu_lock(&c->mu);
  grpc_connectivity_state_tracker* tracker =
      inhibit_health_checks ? &c->state_tracker : &c->state_and_health_tracker;
  grpc_connectivity_state state = grpc_connectivity_state_get(tracker, error);
  gpr_mu_unlock(&c->mu);
  return state;
}

static void on_external_state_watcher_done(void* arg, grpc_error* error) {
  external_state_watcher* w = static_cast<external_state_watcher*>(arg);
  grpc_closure* follow_up = w->notify;
  if (w->pollset_set != nullptr) {
    grpc_pollset_set_del_pollset_set(w->subchannel->pollset_set,
                                     w->pollset_set);
  }
  gpr_mu_lock(&w->subchannel->mu);
  w->next->prev = w->prev;
  w->prev->next = w->next;
  gpr_mu_unlock(&w->subchannel->mu);
  GRPC_SUBCHANNEL_WEAK_UNREF(w->subchannel, "external_state_watcher");
  gpr_free(w);
  GRPC_CLOSURE_SCHED(follow_up, GRPC_ERROR_REF(error));
}

static void on_alarm(void* arg, grpc_error* error) {
  grpc_subchannel* c = static_cast<grpc_subchannel*>(arg);
  gpr_mu_lock(&c->mu);
  c->have_alarm = false;
  if (c->disconnected) {
    error = GRPC_ERROR_CREATE_REFERENCING_FROM_STATIC_STRING("Disconnected",
                                                             &error, 1);
  } else if (c->retry_immediately) {
    c->retry_immediately = false;
    error = GRPC_ERROR_NONE;
  } else {
    GRPC_ERROR_REF(error);
  }
  if (error == GRPC_ERROR_NONE) {
    gpr_log(GPR_INFO, "Failed to connect to channel, retrying");
    continue_connect_locked(c);
    gpr_mu_unlock(&c->mu);
  } else {
    gpr_mu_unlock(&c->mu);
    GRPC_SUBCHANNEL_WEAK_UNREF(c, "connecting");
  }
  GRPC_ERROR_UNREF(error);
}

static void maybe_start_connecting_locked(grpc_subchannel* c) {
  if (c->disconnected) {
    /* Don't try to connect if we're already disconnected */
    return;
  }
  if (c->connecting) {
    /* Already connecting: don't restart */
    return;
  }
  if (c->connected_subchannel != nullptr) {
    /* Already connected: don't restart */
    return;
  }
  if (!grpc_connectivity_state_has_watchers(&c->state_tracker) &&
      !grpc_connectivity_state_has_watchers(&c->state_and_health_tracker)) {
    /* Nobody is interested in connecting: so don't just yet */
    return;
  }
  c->connecting = true;
  GRPC_SUBCHANNEL_WEAK_REF(c, "connecting");
  if (!c->backoff_begun) {
    c->backoff_begun = true;
    continue_connect_locked(c);
  } else {
    GPR_ASSERT(!c->have_alarm);
    c->have_alarm = true;
    const grpc_millis time_til_next =
        c->next_attempt_deadline - grpc_core::ExecCtx::Get()->Now();
    if (time_til_next <= 0) {
      gpr_log(GPR_INFO, "Subchannel %p: Retry immediately", c);
    } else {
      gpr_log(GPR_INFO, "Subchannel %p: Retry in %" PRId64 " milliseconds", c,
              time_til_next);
    }
    GRPC_CLOSURE_INIT(&c->on_alarm, on_alarm, c, grpc_schedule_on_exec_ctx);
    grpc_timer_init(&c->alarm, c->next_attempt_deadline, &c->on_alarm);
  }
}

void grpc_subchannel_notify_on_state_change(
    grpc_subchannel* c, grpc_pollset_set* interested_parties,
    grpc_connectivity_state* state, grpc_closure* notify,
    bool inhibit_health_checks) {
  grpc_connectivity_state_tracker* tracker =
      inhibit_health_checks ? &c->state_tracker : &c->state_and_health_tracker;
  external_state_watcher* w;
  if (state == nullptr) {
    gpr_mu_lock(&c->mu);
    for (w = c->root_external_state_watcher.next;
         w != &c->root_external_state_watcher; w = w->next) {
      if (w->notify == notify) {
        grpc_connectivity_state_notify_on_state_change(tracker, nullptr,
                                                       &w->closure);
      }
    }
    gpr_mu_unlock(&c->mu);
  } else {
    w = static_cast<external_state_watcher*>(gpr_malloc(sizeof(*w)));
    w->subchannel = c;
    w->pollset_set = interested_parties;
    w->notify = notify;
    GRPC_CLOSURE_INIT(&w->closure, on_external_state_watcher_done, w,
                      grpc_schedule_on_exec_ctx);
    if (interested_parties != nullptr) {
      grpc_pollset_set_add_pollset_set(c->pollset_set, interested_parties);
    }
    GRPC_SUBCHANNEL_WEAK_REF(c, "external_state_watcher");
    gpr_mu_lock(&c->mu);
    w->next = &c->root_external_state_watcher;
    w->prev = w->next->prev;
    w->next->prev = w->prev->next = w;
    grpc_connectivity_state_notify_on_state_change(tracker, state, &w->closure);
    maybe_start_connecting_locked(c);
    gpr_mu_unlock(&c->mu);
  }
}

static bool publish_transport_locked(grpc_subchannel* c) {
  /* construct channel stack */
  grpc_channel_stack_builder* builder = grpc_channel_stack_builder_create();
  grpc_channel_stack_builder_set_channel_arguments(
      builder, c->connecting_result.channel_args);
  grpc_channel_stack_builder_set_transport(builder,
                                           c->connecting_result.transport);

  if (!grpc_channel_init_create_stack(builder, GRPC_CLIENT_SUBCHANNEL)) {
    grpc_channel_stack_builder_destroy(builder);
    return false;
  }
  grpc_channel_stack* stk;
  grpc_error* error = grpc_channel_stack_builder_finish(
      builder, 0, 1, connection_destroy, nullptr,
      reinterpret_cast<void**>(&stk));
  if (error != GRPC_ERROR_NONE) {
    grpc_transport_destroy(c->connecting_result.transport);
    gpr_log(GPR_ERROR, "error initializing subchannel stack: %s",
            grpc_error_string(error));
    GRPC_ERROR_UNREF(error);
    return false;
  }
  intptr_t socket_uuid = c->connecting_result.socket_uuid;
  memset(&c->connecting_result, 0, sizeof(c->connecting_result));

  if (c->disconnected) {
    grpc_channel_stack_destroy(stk);
    gpr_free(stk);
    return false;
  }

  /* publish */
  c->connected_subchannel.reset(grpc_core::New<grpc_core::ConnectedSubchannel>(
      stk, c->args, c->channelz_subchannel, socket_uuid));
  gpr_log(GPR_INFO, "New connected subchannel at %p for subchannel %p",
          c->connected_subchannel.get(), c);

  // Instantiate state watcher.  Will clean itself up.
  c->connected_subchannel_watcher =
      grpc_core::MakeOrphanable<grpc_core::ConnectedSubchannelStateWatcher>(c);

  return true;
}

static void on_subchannel_connected(void* arg, grpc_error* error) {
  grpc_subchannel* c = static_cast<grpc_subchannel*>(arg);
  grpc_channel_args* delete_channel_args = c->connecting_result.channel_args;

  GRPC_SUBCHANNEL_WEAK_REF(c, "on_subchannel_connected");
  gpr_mu_lock(&c->mu);
  c->connecting = false;
  if (c->connecting_result.transport != nullptr &&
      publish_transport_locked(c)) {
    /* do nothing, transport was published */
  } else if (c->disconnected) {
    GRPC_SUBCHANNEL_WEAK_UNREF(c, "connecting");
  } else {
    set_subchannel_connectivity_state_locked(
        c, GRPC_CHANNEL_TRANSIENT_FAILURE,
        grpc_error_set_int(GRPC_ERROR_CREATE_REFERENCING_FROM_STATIC_STRING(
                               "Connect Failed", &error, 1),
                           GRPC_ERROR_INT_GRPC_STATUS, GRPC_STATUS_UNAVAILABLE),
        "connect_failed");
    grpc_connectivity_state_set(
        &c->state_and_health_tracker, GRPC_CHANNEL_TRANSIENT_FAILURE,
        grpc_error_set_int(GRPC_ERROR_CREATE_REFERENCING_FROM_STATIC_STRING(
                               "Connect Failed", &error, 1),
                           GRPC_ERROR_INT_GRPC_STATUS, GRPC_STATUS_UNAVAILABLE),
        "connect_failed");

    const char* errmsg = grpc_error_string(error);
    gpr_log(GPR_INFO, "Connect failed: %s", errmsg);

    maybe_start_connecting_locked(c);
    GRPC_SUBCHANNEL_WEAK_UNREF(c, "connecting");
  }
  gpr_mu_unlock(&c->mu);
  GRPC_SUBCHANNEL_WEAK_UNREF(c, "connected");
  grpc_channel_args_destroy(delete_channel_args);
}

void grpc_subchannel_reset_backoff(grpc_subchannel* subchannel) {
  gpr_mu_lock(&subchannel->mu);
  subchannel->backoff->Reset();
  if (subchannel->have_alarm) {
    subchannel->retry_immediately = true;
    grpc_timer_cancel(&subchannel->alarm);
  } else {
    subchannel->backoff_begun = false;
    maybe_start_connecting_locked(subchannel);
  }
  gpr_mu_unlock(&subchannel->mu);
}

/*
 * grpc_subchannel_call implementation
 */

static void subchannel_call_destroy(void* call, grpc_error* error) {
  GPR_TIMER_SCOPE("grpc_subchannel_call_unref.destroy", 0);
  grpc_subchannel_call* c = static_cast<grpc_subchannel_call*>(call);
  grpc_core::ConnectedSubchannel* connection = c->connection;
  grpc_call_stack_destroy(SUBCHANNEL_CALL_TO_CALL_STACK(c), nullptr,
                          c->schedule_closure_after_destroy);
  connection->Unref(DEBUG_LOCATION, "subchannel_call");
  c->~grpc_subchannel_call();
}

void grpc_subchannel_call_set_cleanup_closure(grpc_subchannel_call* call,
                                              grpc_closure* closure) {
  GPR_ASSERT(call->schedule_closure_after_destroy == nullptr);
  GPR_ASSERT(closure != nullptr);
  call->schedule_closure_after_destroy = closure;
}

grpc_subchannel_call* grpc_subchannel_call_ref(
    grpc_subchannel_call* c GRPC_SUBCHANNEL_REF_EXTRA_ARGS) {
  GRPC_CALL_STACK_REF(SUBCHANNEL_CALL_TO_CALL_STACK(c), REF_REASON);
  return c;
}

void grpc_subchannel_call_unref(
    grpc_subchannel_call* c GRPC_SUBCHANNEL_REF_EXTRA_ARGS) {
  GRPC_CALL_STACK_UNREF(SUBCHANNEL_CALL_TO_CALL_STACK(c), REF_REASON);
}

// Sets *status based on md_batch and error.
static void get_call_status(grpc_subchannel_call* call,
                            grpc_metadata_batch* md_batch, grpc_error* error,
                            grpc_status_code* status) {
  if (error != GRPC_ERROR_NONE) {
    grpc_error_get_status(error, call->deadline, status, nullptr, nullptr,
                          nullptr);
  } else {
    if (md_batch->idx.named.grpc_status != nullptr) {
      *status = grpc_get_status_code_from_metadata(
          md_batch->idx.named.grpc_status->md);
    } else {
      *status = GRPC_STATUS_UNKNOWN;
    }
  }
  GRPC_ERROR_UNREF(error);
}

static void recv_trailing_metadata_ready(void* arg, grpc_error* error) {
  grpc_subchannel_call* call = static_cast<grpc_subchannel_call*>(arg);
  GPR_ASSERT(call->recv_trailing_metadata != nullptr);
  grpc_status_code status = GRPC_STATUS_OK;
  grpc_metadata_batch* md_batch = call->recv_trailing_metadata;
  get_call_status(call, md_batch, GRPC_ERROR_REF(error), &status);
  grpc_core::channelz::SubchannelNode* channelz_subchannel =
      call->connection->channelz_subchannel();
  GPR_ASSERT(channelz_subchannel != nullptr);
  if (status == GRPC_STATUS_OK) {
    channelz_subchannel->RecordCallSucceeded();
  } else {
    channelz_subchannel->RecordCallFailed();
  }
  GRPC_CLOSURE_RUN(call->original_recv_trailing_metadata,
                   GRPC_ERROR_REF(error));
}

// If channelz is enabled, intercept recv_trailing so that we may check the
// status and associate it to a subchannel.
static void maybe_intercept_recv_trailing_metadata(
    grpc_subchannel_call* call, grpc_transport_stream_op_batch* batch) {
  // only intercept payloads with recv trailing.
  if (!batch->recv_trailing_metadata) {
    return;
  }
  // only add interceptor is channelz is enabled.
  if (call->connection->channelz_subchannel() == nullptr) {
    return;
  }
  GRPC_CLOSURE_INIT(&call->recv_trailing_metadata_ready,
                    recv_trailing_metadata_ready, call,
                    grpc_schedule_on_exec_ctx);
  // save some state needed for the interception callback.
  GPR_ASSERT(call->recv_trailing_metadata == nullptr);
  call->recv_trailing_metadata =
      batch->payload->recv_trailing_metadata.recv_trailing_metadata;
  call->original_recv_trailing_metadata =
      batch->payload->recv_trailing_metadata.recv_trailing_metadata_ready;
  batch->payload->recv_trailing_metadata.recv_trailing_metadata_ready =
      &call->recv_trailing_metadata_ready;
}

void grpc_subchannel_call_process_op(grpc_subchannel_call* call,
                                     grpc_transport_stream_op_batch* batch) {
  GPR_TIMER_SCOPE("grpc_subchannel_call_process_op", 0);
  maybe_intercept_recv_trailing_metadata(call, batch);
  grpc_call_stack* call_stack = SUBCHANNEL_CALL_TO_CALL_STACK(call);
  grpc_call_element* top_elem = grpc_call_stack_element(call_stack, 0);
  GRPC_CALL_LOG_OP(GPR_INFO, top_elem, batch);
  top_elem->filter->start_transport_stream_op_batch(top_elem, batch);
}

grpc_core::RefCountedPtr<grpc_core::ConnectedSubchannel>
grpc_subchannel_get_connected_subchannel(grpc_subchannel* c) {
  gpr_mu_lock(&c->mu);
  auto copy = c->connected_subchannel;
  gpr_mu_unlock(&c->mu);
  return copy;
}

void* grpc_connected_subchannel_call_get_parent_data(
    grpc_subchannel_call* subchannel_call) {
  grpc_channel_stack* chanstk = subchannel_call->connection->channel_stack();
  return (char*)subchannel_call + sizeof(grpc_subchannel_call) +
         chanstk->call_stack_size;
}

grpc_call_stack* grpc_subchannel_call_get_call_stack(
    grpc_subchannel_call* subchannel_call) {
  return SUBCHANNEL_CALL_TO_CALL_STACK(subchannel_call);
}

static void grpc_uri_to_sockaddr(const char* uri_str,
                                 grpc_resolved_address* addr) {
  grpc_uri* uri = grpc_uri_parse(uri_str, 0 /* suppress_errors */);
  GPR_ASSERT(uri != nullptr);
  if (!grpc_parse_uri(uri, addr)) memset(addr, 0, sizeof(*addr));
  grpc_uri_destroy(uri);
}

void grpc_get_subchannel_address_arg(const grpc_channel_args* args,
                                     grpc_resolved_address* addr) {
  const char* addr_uri_str = grpc_get_subchannel_address_uri_arg(args);
  memset(addr, 0, sizeof(*addr));
  if (*addr_uri_str != '\0') {
    grpc_uri_to_sockaddr(addr_uri_str, addr);
  }
}

const char* grpc_subchannel_get_target(grpc_subchannel* subchannel) {
  const grpc_arg* addr_arg =
      grpc_channel_args_find(subchannel->args, GRPC_ARG_SUBCHANNEL_ADDRESS);
  const char* addr_str = grpc_channel_arg_get_string(addr_arg);
  GPR_ASSERT(addr_str != nullptr);  // Should have been set by LB policy.
  return addr_str;
}

const char* grpc_get_subchannel_address_uri_arg(const grpc_channel_args* args) {
  const grpc_arg* addr_arg =
      grpc_channel_args_find(args, GRPC_ARG_SUBCHANNEL_ADDRESS);
  const char* addr_str = grpc_channel_arg_get_string(addr_arg);
  GPR_ASSERT(addr_str != nullptr);  // Should have been set by LB policy.
  return addr_str;
}

grpc_arg grpc_create_subchannel_address_arg(const grpc_resolved_address* addr) {
  return grpc_channel_arg_string_create(
      (char*)GRPC_ARG_SUBCHANNEL_ADDRESS,
      addr->len > 0 ? grpc_sockaddr_to_uri(addr) : gpr_strdup(""));
}

namespace grpc_core {

ConnectedSubchannel::ConnectedSubchannel(
    grpc_channel_stack* channel_stack, const grpc_channel_args* args,
    grpc_core::RefCountedPtr<grpc_core::channelz::SubchannelNode>
        channelz_subchannel,
    intptr_t socket_uuid)
    : RefCounted<ConnectedSubchannel>(&grpc_trace_stream_refcount),
      channel_stack_(channel_stack),
      args_(grpc_channel_args_copy(args)),
      channelz_subchannel_(std::move(channelz_subchannel)),
      socket_uuid_(socket_uuid) {}

ConnectedSubchannel::~ConnectedSubchannel() {
  grpc_channel_args_destroy(args_);
  GRPC_CHANNEL_STACK_UNREF(channel_stack_, "connected_subchannel_dtor");
}

void ConnectedSubchannel::NotifyOnStateChange(
    grpc_pollset_set* interested_parties, grpc_connectivity_state* state,
    grpc_closure* closure) {
  grpc_transport_op* op = grpc_make_transport_op(nullptr);
  grpc_channel_element* elem;
  op->connectivity_state = state;
  op->on_connectivity_state_change = closure;
  op->bind_pollset_set = interested_parties;
  elem = grpc_channel_stack_element(channel_stack_, 0);
  elem->filter->start_transport_op(elem, op);
}

void ConnectedSubchannel::Ping(grpc_closure* on_initiate,
                               grpc_closure* on_ack) {
  grpc_transport_op* op = grpc_make_transport_op(nullptr);
  grpc_channel_element* elem;
  op->send_ping.on_initiate = on_initiate;
  op->send_ping.on_ack = on_ack;
  elem = grpc_channel_stack_element(channel_stack_, 0);
  elem->filter->start_transport_op(elem, op);
}

grpc_error* ConnectedSubchannel::CreateCall(const CallArgs& args,
                                            grpc_subchannel_call** call) {
  const size_t allocation_size =
      GetInitialCallSizeEstimate(args.parent_data_size);
  *call = new (gpr_arena_alloc(args.arena, allocation_size))
      grpc_subchannel_call(this, args);
  grpc_call_stack* callstk = SUBCHANNEL_CALL_TO_CALL_STACK(*call);
  RefCountedPtr<ConnectedSubchannel> connection =
      Ref(DEBUG_LOCATION, "subchannel_call");
  connection.release();  // Ref is passed to the grpc_subchannel_call object.
  const grpc_call_element_args call_args = {
      callstk,           /* call_stack */
      nullptr,           /* server_transport_data */
      args.context,      /* context */
      args.path,         /* path */
      args.start_time,   /* start_time */
      args.deadline,     /* deadline */
      args.arena,        /* arena */
      args.call_combiner /* call_combiner */
  };
  grpc_error* error = grpc_call_stack_init(
      channel_stack_, 1, subchannel_call_destroy, *call, &call_args);
  if (GPR_UNLIKELY(error != GRPC_ERROR_NONE)) {
    const char* error_string = grpc_error_string(error);
    gpr_log(GPR_ERROR, "error: %s", error_string);
    return error;
  }
  grpc_call_stack_set_pollset_or_pollset_set(callstk, args.pollent);
  if (channelz_subchannel_ != nullptr) {
    channelz_subchannel_->RecordCallStarted();
  }
  return GRPC_ERROR_NONE;
}

size_t ConnectedSubchannel::GetInitialCallSizeEstimate(
    size_t parent_data_size) const {
  size_t allocation_size =
      GPR_ROUND_UP_TO_ALIGNMENT_SIZE(sizeof(grpc_subchannel_call));
  if (parent_data_size > 0) {
    allocation_size +=
        GPR_ROUND_UP_TO_ALIGNMENT_SIZE(channel_stack_->call_stack_size) +
        parent_data_size;
  } else {
    allocation_size += channel_stack_->call_stack_size;
  }
  return allocation_size;
}

}  // namespace grpc_core<|MERGE_RESOLUTION|>--- conflicted
+++ resolved
@@ -541,20 +541,12 @@
 }  // namespace grpc_core
 
 grpc_subchannel* grpc_subchannel_create(grpc_connector* connector,
-<<<<<<< HEAD
-                                        const grpc_subchannel_args* args) {
+                                        const grpc_channel_args* args) {
   grpc_core::SubchannelKey* key =
       grpc_core::New<grpc_core::SubchannelKey>(args->args);
   grpc_subchannel* c = args->subchannel_pool->FindSubchannel(key);
   if (c != nullptr) {
     grpc_core::Delete(key);
-=======
-                                        const grpc_channel_args* args) {
-  grpc_subchannel_key* key = grpc_subchannel_key_create(args);
-  grpc_subchannel* c = grpc_subchannel_index_find(key);
-  if (c) {
-    grpc_subchannel_key_destroy(key);
->>>>>>> 19914dd9
     return c;
   }
   GRPC_STATS_INC_CLIENT_SUBCHANNELS_CREATED();
