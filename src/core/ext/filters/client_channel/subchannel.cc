/*
 *
 * Copyright 2015 gRPC authors.
 *
 * Licensed under the Apache License, Version 2.0 (the "License");
 * you may not use this file except in compliance with the License.
 * You may obtain a copy of the License at
 *
 *     http://www.apache.org/licenses/LICENSE-2.0
 *
 * Unless required by applicable law or agreed to in writing, software
 * distributed under the License is distributed on an "AS IS" BASIS,
 * WITHOUT WARRANTIES OR CONDITIONS OF ANY KIND, either express or implied.
 * See the License for the specific language governing permissions and
 * limitations under the License.
 *
 */

#include <grpc/support/port_platform.h>

#include "src/core/ext/filters/client_channel/subchannel.h"

#include <inttypes.h>
#include <limits.h>

#include <algorithm>
#include <cstring>

#include <grpc/support/alloc.h>
#include <grpc/support/string_util.h>

#include "src/core/ext/filters/client_channel/client_channel.h"
#include "src/core/ext/filters/client_channel/global_subchannel_pool.h"
#include "src/core/ext/filters/client_channel/health/health_check_client.h"
#include "src/core/ext/filters/client_channel/parse_address.h"
#include "src/core/ext/filters/client_channel/proxy_mapper_registry.h"
#include "src/core/ext/filters/client_channel/subchannel_pool_interface.h"
#include "src/core/lib/backoff/backoff.h"
#include "src/core/lib/channel/channel_args.h"
#include "src/core/lib/channel/connected_channel.h"
#include "src/core/lib/debug/stats.h"
#include "src/core/lib/gpr/alloc.h"
#include "src/core/lib/gprpp/debug_location.h"
#include "src/core/lib/gprpp/manual_constructor.h"
#include "src/core/lib/gprpp/mutex_lock.h"
#include "src/core/lib/gprpp/ref_counted_ptr.h"
#include "src/core/lib/iomgr/sockaddr_utils.h"
#include "src/core/lib/profiling/timers.h"
#include "src/core/lib/slice/slice_internal.h"
#include "src/core/lib/surface/channel.h"
#include "src/core/lib/surface/channel_init.h"
#include "src/core/lib/transport/connectivity_state.h"
#include "src/core/lib/transport/error_utils.h"
#include "src/core/lib/transport/service_config.h"
#include "src/core/lib/transport/status_metadata.h"
#include "src/core/lib/uri/uri_parser.h"

// Strong and weak refs.
#define INTERNAL_REF_BITS 16
#define STRONG_REF_MASK (~(gpr_atm)((1 << INTERNAL_REF_BITS) - 1))

// Backoff parameters.
#define GRPC_SUBCHANNEL_INITIAL_CONNECT_BACKOFF_SECONDS 1
#define GRPC_SUBCHANNEL_RECONNECT_BACKOFF_MULTIPLIER 1.6
#define GRPC_SUBCHANNEL_RECONNECT_MIN_TIMEOUT_SECONDS 20
#define GRPC_SUBCHANNEL_RECONNECT_MAX_BACKOFF_SECONDS 120
#define GRPC_SUBCHANNEL_RECONNECT_JITTER 0.2

// Conversion between subchannel call and call stack.
#define SUBCHANNEL_CALL_TO_CALL_STACK(call) \
  (grpc_call_stack*)((char*)(call) +        \
                     GPR_ROUND_UP_TO_ALIGNMENT_SIZE(sizeof(SubchannelCall)))
#define CALL_STACK_TO_SUBCHANNEL_CALL(callstack) \
  (SubchannelCall*)(((char*)(call_stack)) -      \
                    GPR_ROUND_UP_TO_ALIGNMENT_SIZE(sizeof(SubchannelCall)))

namespace grpc_core {

//
// ConnectedSubchannel
//

ConnectedSubchannel::ConnectedSubchannel(
    grpc_channel_stack* channel_stack, const grpc_channel_args* args,
    RefCountedPtr<channelz::SubchannelNode> channelz_subchannel,
    intptr_t socket_uuid)
    : RefCounted<ConnectedSubchannel>(&grpc_trace_stream_refcount),
      channel_stack_(channel_stack),
      args_(grpc_channel_args_copy(args)),
      channelz_subchannel_(std::move(channelz_subchannel)),
      socket_uuid_(socket_uuid) {}

ConnectedSubchannel::~ConnectedSubchannel() {
  grpc_channel_args_destroy(args_);
  GRPC_CHANNEL_STACK_UNREF(channel_stack_, "connected_subchannel_dtor");
}

void ConnectedSubchannel::NotifyOnStateChange(
    grpc_pollset_set* interested_parties, grpc_connectivity_state* state,
    grpc_closure* closure) {
  grpc_transport_op* op = grpc_make_transport_op(nullptr);
  grpc_channel_element* elem;
  op->connectivity_state = state;
  op->on_connectivity_state_change = closure;
  op->bind_pollset_set = interested_parties;
  elem = grpc_channel_stack_element(channel_stack_, 0);
  elem->filter->start_transport_op(elem, op);
}

void ConnectedSubchannel::Ping(grpc_closure* on_initiate,
                               grpc_closure* on_ack) {
  grpc_transport_op* op = grpc_make_transport_op(nullptr);
  grpc_channel_element* elem;
  op->send_ping.on_initiate = on_initiate;
  op->send_ping.on_ack = on_ack;
  elem = grpc_channel_stack_element(channel_stack_, 0);
  elem->filter->start_transport_op(elem, op);
}

RefCountedPtr<SubchannelCall> ConnectedSubchannel::CreateCall(
    const CallArgs& args, grpc_error** error) {
  const size_t allocation_size =
      GetInitialCallSizeEstimate(args.parent_data_size);
  RefCountedPtr<SubchannelCall> call(
      new (gpr_arena_alloc(args.arena, allocation_size))
          SubchannelCall(Ref(DEBUG_LOCATION, "subchannel_call"), args));
  grpc_call_stack* callstk = SUBCHANNEL_CALL_TO_CALL_STACK(call.get());
  const grpc_call_element_args call_args = {
      callstk,           /* call_stack */
      nullptr,           /* server_transport_data */
      args.context,      /* context */
      args.path,         /* path */
      args.start_time,   /* start_time */
      args.deadline,     /* deadline */
      args.arena,        /* arena */
      args.call_combiner /* call_combiner */
  };
  *error = grpc_call_stack_init(channel_stack_, 1, SubchannelCall::Destroy,
                                call.get(), &call_args);
  if (GPR_UNLIKELY(*error != GRPC_ERROR_NONE)) {
    const char* error_string = grpc_error_string(*error);
    gpr_log(GPR_ERROR, "error: %s", error_string);
    return call;
  }
  grpc_call_stack_set_pollset_or_pollset_set(callstk, args.pollent);
  if (channelz_subchannel_ != nullptr) {
    channelz_subchannel_->RecordCallStarted();
  }
  return call;
}

size_t ConnectedSubchannel::GetInitialCallSizeEstimate(
    size_t parent_data_size) const {
  size_t allocation_size =
      GPR_ROUND_UP_TO_ALIGNMENT_SIZE(sizeof(SubchannelCall));
  if (parent_data_size > 0) {
    allocation_size +=
        GPR_ROUND_UP_TO_ALIGNMENT_SIZE(channel_stack_->call_stack_size) +
        parent_data_size;
  } else {
    allocation_size += channel_stack_->call_stack_size;
  }
  return allocation_size;
}

//
// SubchannelCall
//

void SubchannelCall::StartTransportStreamOpBatch(
    grpc_transport_stream_op_batch* batch) {
  GPR_TIMER_SCOPE("subchannel_call_process_op", 0);
  MaybeInterceptRecvTrailingMetadata(batch);
  grpc_call_stack* call_stack = SUBCHANNEL_CALL_TO_CALL_STACK(this);
  grpc_call_element* top_elem = grpc_call_stack_element(call_stack, 0);
  GRPC_CALL_LOG_OP(GPR_INFO, top_elem, batch);
  top_elem->filter->start_transport_stream_op_batch(top_elem, batch);
}

void* SubchannelCall::GetParentData() {
  grpc_channel_stack* chanstk = connected_subchannel_->channel_stack();
  return (char*)this + GPR_ROUND_UP_TO_ALIGNMENT_SIZE(sizeof(SubchannelCall)) +
         GPR_ROUND_UP_TO_ALIGNMENT_SIZE(chanstk->call_stack_size);
}

grpc_call_stack* SubchannelCall::GetCallStack() {
  return SUBCHANNEL_CALL_TO_CALL_STACK(this);
}

void SubchannelCall::SetAfterCallStackDestroy(grpc_closure* closure) {
  GPR_ASSERT(after_call_stack_destroy_ == nullptr);
  GPR_ASSERT(closure != nullptr);
  after_call_stack_destroy_ = closure;
}

RefCountedPtr<SubchannelCall> SubchannelCall::Ref() {
  IncrementRefCount();
  return RefCountedPtr<SubchannelCall>(this);
}

RefCountedPtr<SubchannelCall> SubchannelCall::Ref(
    const grpc_core::DebugLocation& location, const char* reason) {
  IncrementRefCount(location, reason);
  return RefCountedPtr<SubchannelCall>(this);
}

void SubchannelCall::Unref() {
  GRPC_CALL_STACK_UNREF(SUBCHANNEL_CALL_TO_CALL_STACK(this), "");
}

void SubchannelCall::Unref(const DebugLocation& location, const char* reason) {
  GRPC_CALL_STACK_UNREF(SUBCHANNEL_CALL_TO_CALL_STACK(this), reason);
}

void SubchannelCall::Destroy(void* arg, grpc_error* error) {
  GPR_TIMER_SCOPE("subchannel_call_destroy", 0);
  SubchannelCall* self = static_cast<SubchannelCall*>(arg);
  // Keep some members before destroying the subchannel call.
  grpc_closure* after_call_stack_destroy = self->after_call_stack_destroy_;
  RefCountedPtr<ConnectedSubchannel> connected_subchannel =
      std::move(self->connected_subchannel_);
  // Destroy the subchannel call.
  self->~SubchannelCall();
  // Destroy the call stack. This should be after destroying the subchannel
  // call, because call->after_call_stack_destroy(), if not null, will free the
  // call arena.
  grpc_call_stack_destroy(SUBCHANNEL_CALL_TO_CALL_STACK(self), nullptr,
                          after_call_stack_destroy);
  // Automatically reset connected_subchannel. This should be after destroying
  // the call stack, because destroying call stack needs access to the channel
  // stack.
}

void SubchannelCall::MaybeInterceptRecvTrailingMetadata(
    grpc_transport_stream_op_batch* batch) {
  // only intercept payloads with recv trailing.
  if (!batch->recv_trailing_metadata) {
    return;
  }
  // only add interceptor is channelz is enabled.
  if (connected_subchannel_->channelz_subchannel() == nullptr) {
    return;
  }
  GRPC_CLOSURE_INIT(&recv_trailing_metadata_ready_, RecvTrailingMetadataReady,
                    this, grpc_schedule_on_exec_ctx);
  // save some state needed for the interception callback.
  GPR_ASSERT(recv_trailing_metadata_ == nullptr);
  recv_trailing_metadata_ =
      batch->payload->recv_trailing_metadata.recv_trailing_metadata;
  original_recv_trailing_metadata_ =
      batch->payload->recv_trailing_metadata.recv_trailing_metadata_ready;
  batch->payload->recv_trailing_metadata.recv_trailing_metadata_ready =
      &recv_trailing_metadata_ready_;
}

namespace {

// Sets *status based on the rest of the parameters.
void GetCallStatus(grpc_status_code* status, grpc_millis deadline,
                   grpc_metadata_batch* md_batch, grpc_error* error) {
  if (error != GRPC_ERROR_NONE) {
    grpc_error_get_status(error, deadline, status, nullptr, nullptr, nullptr);
  } else {
    if (md_batch->idx.named.grpc_status != nullptr) {
      *status = grpc_get_status_code_from_metadata(
          md_batch->idx.named.grpc_status->md);
    } else {
      *status = GRPC_STATUS_UNKNOWN;
    }
  }
  GRPC_ERROR_UNREF(error);
}

}  // namespace

void SubchannelCall::RecvTrailingMetadataReady(void* arg, grpc_error* error) {
  SubchannelCall* call = static_cast<SubchannelCall*>(arg);
  GPR_ASSERT(call->recv_trailing_metadata_ != nullptr);
  grpc_status_code status = GRPC_STATUS_OK;
  GetCallStatus(&status, call->deadline_, call->recv_trailing_metadata_,
                GRPC_ERROR_REF(error));
  channelz::SubchannelNode* channelz_subchannel =
      call->connected_subchannel_->channelz_subchannel();
  GPR_ASSERT(channelz_subchannel != nullptr);
  if (status == GRPC_STATUS_OK) {
    channelz_subchannel->RecordCallSucceeded();
  } else {
    channelz_subchannel->RecordCallFailed();
  }
  GRPC_CLOSURE_RUN(call->original_recv_trailing_metadata_,
                   GRPC_ERROR_REF(error));
}

void SubchannelCall::IncrementRefCount() {
  GRPC_CALL_STACK_REF(SUBCHANNEL_CALL_TO_CALL_STACK(this), "");
}

void SubchannelCall::IncrementRefCount(const grpc_core::DebugLocation& location,
                                       const char* reason) {
  GRPC_CALL_STACK_REF(SUBCHANNEL_CALL_TO_CALL_STACK(this), reason);
}

//
// Subchannel::ConnectedSubchannelStateWatcher
//

class Subchannel::ConnectedSubchannelStateWatcher
    : public InternallyRefCounted<ConnectedSubchannelStateWatcher> {
 public:
  // Must be instantiated while holding c->mu.
  explicit ConnectedSubchannelStateWatcher(Subchannel* c) : subchannel_(c) {
    // Steal subchannel ref for connecting.
    GRPC_SUBCHANNEL_WEAK_REF(subchannel_, "state_watcher");
    GRPC_SUBCHANNEL_WEAK_UNREF(subchannel_, "connecting");
    // Start watching for connectivity state changes.
    // Callback uses initial ref to this.
    GRPC_CLOSURE_INIT(&on_connectivity_changed_, OnConnectivityChanged, this,
                      grpc_schedule_on_exec_ctx);
    c->connected_subchannel_->NotifyOnStateChange(c->pollset_set_,
                                                  &pending_connectivity_state_,
                                                  &on_connectivity_changed_);
    // Start health check if needed.
    grpc_connectivity_state health_state = GRPC_CHANNEL_READY;
    if (c->health_check_service_name_ != nullptr) {
      health_check_client_ = MakeOrphanable<HealthCheckClient>(
          c->health_check_service_name_.get(), c->connected_subchannel_,
          c->pollset_set_, c->channelz_node_);
      GRPC_CLOSURE_INIT(&on_health_changed_, OnHealthChanged, this,
                        grpc_schedule_on_exec_ctx);
      Ref().release();  // Ref for health callback tracked manually.
      health_check_client_->NotifyOnHealthChange(&health_state_,
                                                 &on_health_changed_);
      health_state = GRPC_CHANNEL_CONNECTING;
    }
    // Report initial state.
    c->SetConnectivityStateLocked(GRPC_CHANNEL_READY, GRPC_ERROR_NONE,
                                  "subchannel_connected");
    grpc_connectivity_state_set(&c->state_and_health_tracker_, health_state,
                                GRPC_ERROR_NONE, "subchannel_connected");
  }

  ~ConnectedSubchannelStateWatcher() {
    GRPC_SUBCHANNEL_WEAK_UNREF(subchannel_, "state_watcher");
  }

  // Must be called while holding subchannel_->mu.
  void Orphan() override { health_check_client_.reset(); }

 private:
  static void OnConnectivityChanged(void* arg, grpc_error* error) {
    auto* self = static_cast<ConnectedSubchannelStateWatcher*>(arg);
    Subchannel* c = self->subchannel_;
    {
      MutexLock lock(&c->mu_);
      switch (self->pending_connectivity_state_) {
        case GRPC_CHANNEL_TRANSIENT_FAILURE:
        case GRPC_CHANNEL_SHUTDOWN: {
          if (!c->disconnected_ && c->connected_subchannel_ != nullptr) {
            if (grpc_trace_stream_refcount.enabled()) {
              gpr_log(GPR_INFO,
                      "Connected subchannel %p of subchannel %p has gone into "
                      "%s. Attempting to reconnect.",
                      c->connected_subchannel_.get(), c,
                      grpc_connectivity_state_name(
                          self->pending_connectivity_state_));
            }
            c->connected_subchannel_.reset();
            c->connected_subchannel_watcher_.reset();
            if (c->LastStrongRef() && c->subchannel_pool_ == nullptr) {
              self->last_connectivity_state_ = GRPC_CHANNEL_IDLE;
              c->SetConnectivityStateLocked(GRPC_CHANNEL_IDLE, GRPC_ERROR_NONE,
                                            "reset");
              grpc_connectivity_state_set(&c->state_and_health_tracker_,
                                          GRPC_CHANNEL_IDLE, GRPC_ERROR_NONE,
                                          "reset");
            } else {
              self->last_connectivity_state_ = GRPC_CHANNEL_TRANSIENT_FAILURE;
              c->SetConnectivityStateLocked(GRPC_CHANNEL_TRANSIENT_FAILURE,
                                            GRPC_ERROR_REF(error),
                                            "reflect_child");
              grpc_connectivity_state_set(
                  &c->state_and_health_tracker_, GRPC_CHANNEL_TRANSIENT_FAILURE,
                  GRPC_ERROR_REF(error), "reflect_child");
            }
            c->backoff_begun_ = false;
            c->backoff_.Reset();
            c->MaybeStartConnectingLocked();
          } else {
            self->last_connectivity_state_ = GRPC_CHANNEL_SHUTDOWN;
          }
          self->health_check_client_.reset();
          break;
        }
        default: {
          // In principle, this should never happen.  We should not get
          // a callback for READY, because that was the state we started
          // this watch from.  And a connected subchannel should never go
          // from READY to CONNECTING or IDLE.
          self->last_connectivity_state_ = self->pending_connectivity_state_;
          c->SetConnectivityStateLocked(self->pending_connectivity_state_,
                                        GRPC_ERROR_REF(error), "reflect_child");
          if (self->pending_connectivity_state_ != GRPC_CHANNEL_READY) {
            grpc_connectivity_state_set(&c->state_and_health_tracker_,
                                        self->pending_connectivity_state_,
                                        GRPC_ERROR_REF(error), "reflect_child");
          }
          c->connected_subchannel_->NotifyOnStateChange(
              nullptr, &self->pending_connectivity_state_,
              &self->on_connectivity_changed_);
          self = nullptr;  // So we don't unref below.
        }
      }
    }
    // Don't unref until we've released the lock, because this might
    // cause the subchannel (which contains the lock) to be destroyed.
    if (self != nullptr) self->Unref();
  }

  static void OnHealthChanged(void* arg, grpc_error* error) {
    auto* self = static_cast<ConnectedSubchannelStateWatcher*>(arg);
    Subchannel* c = self->subchannel_;
    {
      MutexLock lock(&c->mu_);
      if (self->health_state_ != GRPC_CHANNEL_SHUTDOWN &&
          self->health_check_client_ != nullptr) {
        if (self->last_connectivity_state_ == GRPC_CHANNEL_READY) {
          grpc_connectivity_state_set(&c->state_and_health_tracker_,
                                      self->health_state_,
                                      GRPC_ERROR_REF(error), "health_changed");
        }
        self->health_check_client_->NotifyOnHealthChange(
            &self->health_state_, &self->on_health_changed_);
        self = nullptr;  // So we don't unref below.
      }
    }
    // Don't unref until we've released the lock, because this might
    // cause the subchannel (which contains the lock) to be destroyed.
    if (self != nullptr) self->Unref();
  }

  Subchannel* subchannel_;
  grpc_closure on_connectivity_changed_;
  grpc_connectivity_state pending_connectivity_state_ = GRPC_CHANNEL_READY;
  grpc_connectivity_state last_connectivity_state_ = GRPC_CHANNEL_READY;
  OrphanablePtr<HealthCheckClient> health_check_client_;
  grpc_closure on_health_changed_;
  grpc_connectivity_state health_state_ = GRPC_CHANNEL_CONNECTING;
};

//
// Subchannel::ExternalStateWatcher
//

struct Subchannel::ExternalStateWatcher {
  ExternalStateWatcher(Subchannel* subchannel, grpc_pollset_set* pollset_set,
                       grpc_closure* notify)
      : subchannel(subchannel), pollset_set(pollset_set), notify(notify) {
    GRPC_SUBCHANNEL_WEAK_REF(subchannel, "external_state_watcher+init");
    GRPC_CLOSURE_INIT(&on_state_changed, OnStateChanged, this,
                      grpc_schedule_on_exec_ctx);
  }

  static void OnStateChanged(void* arg, grpc_error* error) {
    ExternalStateWatcher* w = static_cast<ExternalStateWatcher*>(arg);
    grpc_closure* follow_up = w->notify;
    if (w->pollset_set != nullptr) {
      grpc_pollset_set_del_pollset_set(w->subchannel->pollset_set_,
                                       w->pollset_set);
    }
    gpr_mu_lock(&w->subchannel->mu_);
    if (w->subchannel->external_state_watcher_list_ == w) {
      w->subchannel->external_state_watcher_list_ = w->next;
    }
    if (w->next != nullptr) w->next->prev = w->prev;
    if (w->prev != nullptr) w->prev->next = w->next;
    gpr_mu_unlock(&w->subchannel->mu_);
    GRPC_SUBCHANNEL_WEAK_UNREF(w->subchannel, "external_state_watcher+done");
    Delete(w);
    GRPC_CLOSURE_SCHED(follow_up, GRPC_ERROR_REF(error));
  }

  Subchannel* subchannel;
  grpc_pollset_set* pollset_set;
  grpc_closure* notify;
  grpc_closure on_state_changed;
  ExternalStateWatcher* next = nullptr;
  ExternalStateWatcher* prev = nullptr;
};

//
// Subchannel
//

namespace {

BackOff::Options ParseArgsForBackoffValues(
    const grpc_channel_args* args, grpc_millis* min_connect_timeout_ms) {
  grpc_millis initial_backoff_ms =
      GRPC_SUBCHANNEL_INITIAL_CONNECT_BACKOFF_SECONDS * 1000;
  *min_connect_timeout_ms =
      GRPC_SUBCHANNEL_RECONNECT_MIN_TIMEOUT_SECONDS * 1000;
  grpc_millis max_backoff_ms =
      GRPC_SUBCHANNEL_RECONNECT_MAX_BACKOFF_SECONDS * 1000;
  bool fixed_reconnect_backoff = false;
  if (args != nullptr) {
    for (size_t i = 0; i < args->num_args; i++) {
      if (0 == strcmp(args->args[i].key,
                      "grpc.testing.fixed_reconnect_backoff_ms")) {
        fixed_reconnect_backoff = true;
        initial_backoff_ms = *min_connect_timeout_ms = max_backoff_ms =
            grpc_channel_arg_get_integer(
                &args->args[i],
                {static_cast<int>(initial_backoff_ms), 100, INT_MAX});
      } else if (0 ==
                 strcmp(args->args[i].key, GRPC_ARG_MIN_RECONNECT_BACKOFF_MS)) {
        fixed_reconnect_backoff = false;
        *min_connect_timeout_ms = grpc_channel_arg_get_integer(
            &args->args[i],
            {static_cast<int>(*min_connect_timeout_ms), 100, INT_MAX});
      } else if (0 ==
                 strcmp(args->args[i].key, GRPC_ARG_MAX_RECONNECT_BACKOFF_MS)) {
        fixed_reconnect_backoff = false;
        max_backoff_ms = grpc_channel_arg_get_integer(
            &args->args[i], {static_cast<int>(max_backoff_ms), 100, INT_MAX});
      } else if (0 == strcmp(args->args[i].key,
                             GRPC_ARG_INITIAL_RECONNECT_BACKOFF_MS)) {
        fixed_reconnect_backoff = false;
        initial_backoff_ms = grpc_channel_arg_get_integer(
            &args->args[i],
            {static_cast<int>(initial_backoff_ms), 100, INT_MAX});
      }
    }
  }
  return BackOff::Options()
      .set_initial_backoff(initial_backoff_ms)
      .set_multiplier(fixed_reconnect_backoff
                          ? 1.0
                          : GRPC_SUBCHANNEL_RECONNECT_BACKOFF_MULTIPLIER)
      .set_jitter(fixed_reconnect_backoff ? 0.0
                                          : GRPC_SUBCHANNEL_RECONNECT_JITTER)
      .set_max_backoff(max_backoff_ms);
}

struct HealthCheckParams {
  UniquePtr<char> service_name;

  static void Parse(const grpc_json* field, HealthCheckParams* params) {
    if (strcmp(field->key, "healthCheckConfig") == 0) {
      if (field->type != GRPC_JSON_OBJECT) return;
      for (grpc_json* sub_field = field->child; sub_field != nullptr;
           sub_field = sub_field->next) {
        if (sub_field->key == nullptr) return;
        if (strcmp(sub_field->key, "serviceName") == 0) {
          if (params->service_name != nullptr) return;  // Duplicate.
          if (sub_field->type != GRPC_JSON_STRING) return;
          params->service_name.reset(gpr_strdup(sub_field->value));
        }
      }
    }
  }
};

}  // namespace

Subchannel::Subchannel(SubchannelKey* key, grpc_connector* connector,
                       const grpc_channel_args* args)
    : key_(key),
      connector_(connector),
      backoff_(ParseArgsForBackoffValues(args, &min_connect_timeout_ms_)) {
  GRPC_STATS_INC_CLIENT_SUBCHANNELS_CREATED();
  gpr_atm_no_barrier_store(&ref_pair_, 1 << INTERNAL_REF_BITS);
  grpc_connector_ref(connector_);
  pollset_set_ = grpc_pollset_set_create();
  grpc_resolved_address* addr =
      static_cast<grpc_resolved_address*>(gpr_malloc(sizeof(*addr)));
  GetAddressFromSubchannelAddressArg(args, addr);
  grpc_resolved_address* new_address = nullptr;
  grpc_channel_args* new_args = nullptr;
  if (grpc_proxy_mappers_map_address(addr, args, &new_address, &new_args)) {
    GPR_ASSERT(new_address != nullptr);
    gpr_free(addr);
    addr = new_address;
  }
  // Remove the subchannel pool arg to break the circular reference between the
  // subchannel pool and the subchannel, if any.
  static const char* keys_to_remove[] = {GRPC_ARG_SUBCHANNEL_ADDRESS,
                                         GRPC_ARG_SUBCHANNEL_POOL};
  grpc_arg new_arg = CreateSubchannelAddressArg(addr);
  gpr_free(addr);
  args_ = grpc_channel_args_copy_and_add_and_remove(
      new_args != nullptr ? new_args : args, keys_to_remove,
      GPR_ARRAY_SIZE(keys_to_remove), &new_arg, 1);
  gpr_free(new_arg.value.string);
  if (new_args != nullptr) grpc_channel_args_destroy(new_args);
  GRPC_CLOSURE_INIT(&on_connecting_finished_, OnConnectingFinished, this,
                    grpc_schedule_on_exec_ctx);
  grpc_connectivity_state_init(&state_tracker_, GRPC_CHANNEL_IDLE,
                               "subchannel");
  grpc_connectivity_state_init(&state_and_health_tracker_, GRPC_CHANNEL_IDLE,
                               "subchannel");
  gpr_mu_init(&mu_);
  // Check whether we should enable health checking.
  const char* service_config_json = grpc_channel_arg_get_string(
      grpc_channel_args_find(args_, GRPC_ARG_SERVICE_CONFIG));
  if (service_config_json != nullptr) {
    RefCountedPtr<ServiceConfig> service_config =
        ServiceConfig::Create(service_config_json);
    if (service_config != nullptr) {
      HealthCheckParams params;
      service_config->ParseGlobalParams(HealthCheckParams::Parse, &params);
      health_check_service_name_ = std::move(params.service_name);
    }
  }
  const grpc_arg* arg = grpc_channel_args_find(args_, GRPC_ARG_ENABLE_CHANNELZ);
  const bool channelz_enabled =
      grpc_channel_arg_get_bool(arg, GRPC_ENABLE_CHANNELZ_DEFAULT);
  arg = grpc_channel_args_find(
      args_, GRPC_ARG_MAX_CHANNEL_TRACE_EVENT_MEMORY_PER_NODE);
  const grpc_integer_options options = {
      GRPC_MAX_CHANNEL_TRACE_EVENT_MEMORY_PER_NODE_DEFAULT, 0, INT_MAX};
  size_t channel_tracer_max_memory =
      (size_t)grpc_channel_arg_get_integer(arg, options);
  if (channelz_enabled) {
    channelz_node_ = MakeRefCounted<channelz::SubchannelNode>(
        this, channel_tracer_max_memory);
    channelz_node_->AddTraceEvent(
        channelz::ChannelTrace::Severity::Info,
        grpc_slice_from_static_string("subchannel created"));
  }
}

Subchannel::~Subchannel() {
  if (channelz_node_ != nullptr) {
    channelz_node_->AddTraceEvent(
        channelz::ChannelTrace::Severity::Info,
        grpc_slice_from_static_string("Subchannel destroyed"));
    channelz_node_->MarkSubchannelDestroyed();
  }
  grpc_channel_args_destroy(args_);
  grpc_connectivity_state_destroy(&state_tracker_);
  grpc_connectivity_state_destroy(&state_and_health_tracker_);
  grpc_connector_unref(connector_);
  grpc_pollset_set_destroy(pollset_set_);
  Delete(key_);
  gpr_mu_destroy(&mu_);
}

Subchannel* Subchannel::Create(grpc_connector* connector,
                               const grpc_channel_args* args) {
  SubchannelPoolInterface* subchannel_pool =
      SubchannelPoolInterface::GetSubchannelPoolFromChannelArgs(args);
<<<<<<< HEAD
  grpc_channel_args* new_args =
      SubchannelPoolInterface::RemoveSubchannelPoolArg(args);
  SubchannelKey* key = New<SubchannelKey>(new_args);
=======
  SubchannelKey* key = New<SubchannelKey>(args);
>>>>>>> 4400d43a
  GPR_ASSERT(subchannel_pool != nullptr);
  Subchannel* c = subchannel_pool->FindSubchannel(key);
  if (c != nullptr) {
    Delete(key);
    grpc_channel_args_destroy(new_args);
    return c;
  }
<<<<<<< HEAD
  c = New<Subchannel>(key, connector, new_args);
  grpc_channel_args_destroy(new_args);
  // Try to register the subchannel before setting the subchannel pool.
  // Otherwise, in case of a registration race, unreffing c in
  // RegisterSubchannel() will cause c to be tried to be unregistered, while
  // its key maps to a different subchannel.
  Subchannel* registered = subchannel_pool->RegisterSubchannel(key, c);
  // If the global subchannel pool is used, don't record it so that we don't
  // proactively unregister from it.
  if (registered == c &&
      subchannel_pool != GlobalSubchannelPool::instance_raw())
    c->subchannel_pool_ = subchannel_pool->Ref();
  return registered;
=======
  c = New<Subchannel>(key, connector, args);
  return subchannel_pool->RegisterSubchannel(key, c);
>>>>>>> 4400d43a
}

Subchannel* Subchannel::Ref(GRPC_SUBCHANNEL_REF_EXTRA_ARGS) {
  gpr_atm old_refs;
  old_refs = RefMutate((1 << INTERNAL_REF_BITS),
                       0 GRPC_SUBCHANNEL_REF_MUTATE_PURPOSE("STRONG_REF"));
  GPR_ASSERT((old_refs & STRONG_REF_MASK) != 0);
  return this;
}

void Subchannel::Unref(GRPC_SUBCHANNEL_REF_EXTRA_ARGS) {
  gpr_atm old_refs;
  // add a weak ref and subtract a strong ref (atomically)
  old_refs = RefMutate(
      static_cast<gpr_atm>(1) - static_cast<gpr_atm>(1 << INTERNAL_REF_BITS),
      1 GRPC_SUBCHANNEL_REF_MUTATE_PURPOSE("STRONG_UNREF"));
  if ((old_refs & STRONG_REF_MASK) == (1 << INTERNAL_REF_BITS)) {
    Disconnect();
  }
  {
    MutexLock lock(&mu_);
    if ((old_refs & STRONG_REF_MASK) == (2 << INTERNAL_REF_BITS) &&
        connected_subchannel_ == nullptr && subchannel_pool_ == nullptr) {
      SetConnectivityStateLocked(GRPC_CHANNEL_IDLE, GRPC_ERROR_NONE, "reset");
      grpc_connectivity_state_set(&state_and_health_tracker_, GRPC_CHANNEL_IDLE,
                                  GRPC_ERROR_NONE, "reset");
    }
  }
  GRPC_SUBCHANNEL_WEAK_UNREF(this, "strong-unref");
}

Subchannel* Subchannel::WeakRef(GRPC_SUBCHANNEL_REF_EXTRA_ARGS) {
  gpr_atm old_refs;
  old_refs = RefMutate(1, 0 GRPC_SUBCHANNEL_REF_MUTATE_PURPOSE("WEAK_REF"));
  GPR_ASSERT(old_refs != 0);
  return this;
}

namespace {

void subchannel_destroy(void* arg, grpc_error* error) {
  Subchannel* self = static_cast<Subchannel*>(arg);
  Delete(self);
}

}  // namespace

void Subchannel::WeakUnref(GRPC_SUBCHANNEL_REF_EXTRA_ARGS) {
  gpr_atm old_refs;
  old_refs = RefMutate(-static_cast<gpr_atm>(1),
                       1 GRPC_SUBCHANNEL_REF_MUTATE_PURPOSE("WEAK_UNREF"));
  if (old_refs == 1) {
    GRPC_CLOSURE_SCHED(GRPC_CLOSURE_CREATE(subchannel_destroy, this,
                                           grpc_schedule_on_exec_ctx),
                       GRPC_ERROR_NONE);
  }
}

Subchannel* Subchannel::RefFromWeakRef(GRPC_SUBCHANNEL_REF_EXTRA_ARGS) {
  for (;;) {
    gpr_atm old_refs = gpr_atm_acq_load(&ref_pair_);
    if (old_refs >= (1 << INTERNAL_REF_BITS)) {
      gpr_atm new_refs = old_refs + (1 << INTERNAL_REF_BITS);
      if (gpr_atm_rel_cas(&ref_pair_, old_refs, new_refs)) {
        return this;
      }
    } else {
      return nullptr;
    }
  }
}

bool Subchannel::LastStrongRef() const {
  gpr_atm refs = gpr_atm_acq_load(&ref_pair_);
  return ((refs & STRONG_REF_MASK) >> INTERNAL_REF_BITS) == 1;
}

intptr_t Subchannel::GetChildSocketUuid() const {
  if (connected_subchannel_ != nullptr) {
    return connected_subchannel_->socket_uuid();
  } else {
    return 0;
  }
}

const char* Subchannel::GetTargetAddress() const {
  const grpc_arg* addr_arg =
      grpc_channel_args_find(args_, GRPC_ARG_SUBCHANNEL_ADDRESS);
  const char* addr_str = grpc_channel_arg_get_string(addr_arg);
  GPR_ASSERT(addr_str != nullptr);  // Should have been set by LB policy.
  return addr_str;
}

RefCountedPtr<ConnectedSubchannel> Subchannel::connected_subchannel() {
  MutexLock lock(&mu_);
  return connected_subchannel_;
}

channelz::SubchannelNode* Subchannel::channelz_node() const {
  return channelz_node_.get();
}

grpc_connectivity_state Subchannel::CheckConnectivity(
    grpc_error** error, bool inhibit_health_checking) {
  MutexLock lock(&mu_);
  grpc_connectivity_state_tracker* tracker =
      inhibit_health_checking ? &state_tracker_ : &state_and_health_tracker_;
  grpc_connectivity_state state = grpc_connectivity_state_get(tracker, error);
  return state;
}

void Subchannel::NotifyOnStateChange(grpc_pollset_set* interested_parties,
                                     grpc_connectivity_state* state,
                                     grpc_closure* notify,
                                     bool inhibit_health_checking) {
  grpc_connectivity_state_tracker* tracker =
      inhibit_health_checking ? &state_tracker_ : &state_and_health_tracker_;
  ExternalStateWatcher* w;
  if (state == nullptr) {
    MutexLock lock(&mu_);
    for (w = external_state_watcher_list_; w != nullptr; w = w->next) {
      if (w->notify == notify) {
        grpc_connectivity_state_notify_on_state_change(tracker, nullptr,
                                                       &w->on_state_changed);
      }
    }
  } else {
    w = New<ExternalStateWatcher>(this, interested_parties, notify);
    if (interested_parties != nullptr) {
      grpc_pollset_set_add_pollset_set(pollset_set_, interested_parties);
    }
    MutexLock lock(&mu_);
    if (external_state_watcher_list_ != nullptr) {
      w->next = external_state_watcher_list_;
      w->next->prev = w;
    }
    external_state_watcher_list_ = w;
    grpc_connectivity_state_notify_on_state_change(tracker, state,
                                                   &w->on_state_changed);
    MaybeStartConnectingLocked();
  }
}

void Subchannel::ResetBackoff() {
  MutexLock lock(&mu_);
  backoff_.Reset();
  if (have_retry_alarm_) {
    retry_immediately_ = true;
    grpc_timer_cancel(&retry_alarm_);
  } else {
    backoff_begun_ = false;
    MaybeStartConnectingLocked();
  }
}

grpc_arg Subchannel::CreateSubchannelAddressArg(
    const grpc_resolved_address* addr) {
  return grpc_channel_arg_string_create(
      (char*)GRPC_ARG_SUBCHANNEL_ADDRESS,
      addr->len > 0 ? grpc_sockaddr_to_uri(addr) : gpr_strdup(""));
}

const char* Subchannel::GetUriFromSubchannelAddressArg(
    const grpc_channel_args* args) {
  const grpc_arg* addr_arg =
      grpc_channel_args_find(args, GRPC_ARG_SUBCHANNEL_ADDRESS);
  const char* addr_str = grpc_channel_arg_get_string(addr_arg);
  GPR_ASSERT(addr_str != nullptr);  // Should have been set by LB policy.
  return addr_str;
}

namespace {

void UriToSockaddr(const char* uri_str, grpc_resolved_address* addr) {
  grpc_uri* uri = grpc_uri_parse(uri_str, 0 /* suppress_errors */);
  GPR_ASSERT(uri != nullptr);
  if (!grpc_parse_uri(uri, addr)) memset(addr, 0, sizeof(*addr));
  grpc_uri_destroy(uri);
}

}  // namespace

void Subchannel::GetAddressFromSubchannelAddressArg(
    const grpc_channel_args* args, grpc_resolved_address* addr) {
  const char* addr_uri_str = GetUriFromSubchannelAddressArg(args);
  memset(addr, 0, sizeof(*addr));
  if (*addr_uri_str != '\0') {
    UriToSockaddr(addr_uri_str, addr);
  }
}

namespace {

// Returns a string indicating the subchannel's connectivity state change to
// \a state.
const char* SubchannelConnectivityStateChangeString(
    grpc_connectivity_state state) {
  switch (state) {
    case GRPC_CHANNEL_IDLE:
      return "Subchannel state change to IDLE";
    case GRPC_CHANNEL_CONNECTING:
      return "Subchannel state change to CONNECTING";
    case GRPC_CHANNEL_READY:
      return "Subchannel state change to READY";
    case GRPC_CHANNEL_TRANSIENT_FAILURE:
      return "Subchannel state change to TRANSIENT_FAILURE";
    case GRPC_CHANNEL_SHUTDOWN:
      return "Subchannel state change to SHUTDOWN";
  }
  GPR_UNREACHABLE_CODE(return "UNKNOWN");
}

}  // namespace

void Subchannel::SetConnectivityStateLocked(grpc_connectivity_state state,
                                            grpc_error* error,
                                            const char* reason) {
  if (channelz_node_ != nullptr) {
    channelz_node_->AddTraceEvent(
        channelz::ChannelTrace::Severity::Info,
        grpc_slice_from_static_string(
            SubchannelConnectivityStateChangeString(state)));
  }
  grpc_connectivity_state_set(&state_tracker_, state, error, reason);
}

void Subchannel::MaybeStartConnectingLocked() {
  if (disconnected_) {
    // Don't try to connect if we're already disconnected.
    return;
  }
  if (connecting_) {
    // Already connecting: don't restart.
    return;
  }
  if (connected_subchannel_ != nullptr) {
    // Already connected: don't restart.
    return;
  }
  if (!grpc_connectivity_state_has_watchers(&state_tracker_) &&
      !grpc_connectivity_state_has_watchers(&state_and_health_tracker_)) {
    // Nobody is interested in connecting: so don't just yet.
    return;
  }
  connecting_ = true;
  GRPC_SUBCHANNEL_WEAK_REF(this, "connecting");
  if (!backoff_begun_) {
    backoff_begun_ = true;
    ContinueConnectingLocked();
  } else {
    GPR_ASSERT(!have_retry_alarm_);
    have_retry_alarm_ = true;
    const grpc_millis time_til_next =
        next_attempt_deadline_ - ExecCtx::Get()->Now();
    if (time_til_next <= 0) {
      gpr_log(GPR_INFO, "Subchannel %p: Retry immediately", this);
    } else {
      gpr_log(GPR_INFO, "Subchannel %p: Retry in %" PRId64 " milliseconds",
              this, time_til_next);
    }
    GRPC_CLOSURE_INIT(&on_retry_alarm_, OnRetryAlarm, this,
                      grpc_schedule_on_exec_ctx);
    grpc_timer_init(&retry_alarm_, next_attempt_deadline_, &on_retry_alarm_);
  }
}

void Subchannel::OnRetryAlarm(void* arg, grpc_error* error) {
  Subchannel* c = static_cast<Subchannel*>(arg);
  gpr_mu_lock(&c->mu_);
  c->have_retry_alarm_ = false;
  if (c->disconnected_) {
    error = GRPC_ERROR_CREATE_REFERENCING_FROM_STATIC_STRING("Disconnected",
                                                             &error, 1);
  } else if (c->retry_immediately_) {
    c->retry_immediately_ = false;
    error = GRPC_ERROR_NONE;
  } else {
    GRPC_ERROR_REF(error);
  }
  if (error == GRPC_ERROR_NONE) {
    gpr_log(GPR_INFO, "Failed to connect to channel, retrying");
    c->ContinueConnectingLocked();
    gpr_mu_unlock(&c->mu_);
  } else {
    gpr_mu_unlock(&c->mu_);
    GRPC_SUBCHANNEL_WEAK_UNREF(c, "connecting");
  }
  GRPC_ERROR_UNREF(error);
}

void Subchannel::ContinueConnectingLocked() {
  grpc_connect_in_args args;
  args.interested_parties = pollset_set_;
  const grpc_millis min_deadline =
      min_connect_timeout_ms_ + ExecCtx::Get()->Now();
  next_attempt_deadline_ = backoff_.NextAttemptTime();
  args.deadline = std::max(next_attempt_deadline_, min_deadline);
  args.channel_args = args_;
  SetConnectivityStateLocked(GRPC_CHANNEL_CONNECTING, GRPC_ERROR_NONE,
                             "connecting");
  grpc_connectivity_state_set(&state_and_health_tracker_,
                              GRPC_CHANNEL_CONNECTING, GRPC_ERROR_NONE,
                              "connecting");
  grpc_connector_connect(connector_, &args, &connecting_result_,
                         &on_connecting_finished_);
}

void Subchannel::OnConnectingFinished(void* arg, grpc_error* error) {
  auto* c = static_cast<Subchannel*>(arg);
  grpc_channel_args* delete_channel_args = c->connecting_result_.channel_args;
  GRPC_SUBCHANNEL_WEAK_REF(c, "on_connecting_finished");
  gpr_mu_lock(&c->mu_);
  c->connecting_ = false;
  if (c->connecting_result_.transport != nullptr &&
      c->PublishTransportLocked()) {
    // Do nothing, transport was published.
  } else if (c->disconnected_) {
    GRPC_SUBCHANNEL_WEAK_UNREF(c, "connecting");
  } else {
    const char* errmsg = grpc_error_string(error);
    gpr_log(GPR_INFO, "Connect failed: %s", errmsg);
    error =
        grpc_error_set_int(GRPC_ERROR_CREATE_REFERENCING_FROM_STATIC_STRING(
                               "Connect Failed", &error, 1),
                           GRPC_ERROR_INT_GRPC_STATUS, GRPC_STATUS_UNAVAILABLE);
    c->SetConnectivityStateLocked(GRPC_CHANNEL_TRANSIENT_FAILURE,
                                  GRPC_ERROR_REF(error), "connect_failed");
    grpc_connectivity_state_set(&c->state_and_health_tracker_,
                                GRPC_CHANNEL_TRANSIENT_FAILURE, error,
                                "connect_failed");
    c->MaybeStartConnectingLocked();
    GRPC_SUBCHANNEL_WEAK_UNREF(c, "connecting");
  }
  gpr_mu_unlock(&c->mu_);
  GRPC_SUBCHANNEL_WEAK_UNREF(c, "on_connecting_finished");
  grpc_channel_args_destroy(delete_channel_args);
}

namespace {

void ConnectionDestroy(void* arg, grpc_error* error) {
  grpc_channel_stack* stk = static_cast<grpc_channel_stack*>(arg);
  grpc_channel_stack_destroy(stk);
  gpr_free(stk);
}

}  // namespace

bool Subchannel::PublishTransportLocked() {
  // Construct channel stack.
  grpc_channel_stack_builder* builder = grpc_channel_stack_builder_create();
  grpc_channel_stack_builder_set_channel_arguments(
      builder, connecting_result_.channel_args);
  grpc_channel_stack_builder_set_transport(builder,
                                           connecting_result_.transport);
  if (!grpc_channel_init_create_stack(builder, GRPC_CLIENT_SUBCHANNEL)) {
    grpc_channel_stack_builder_destroy(builder);
    return false;
  }
  grpc_channel_stack* stk;
  grpc_error* error = grpc_channel_stack_builder_finish(
      builder, 0, 1, ConnectionDestroy, nullptr,
      reinterpret_cast<void**>(&stk));
  if (error != GRPC_ERROR_NONE) {
    grpc_transport_destroy(connecting_result_.transport);
    gpr_log(GPR_ERROR, "error initializing subchannel stack: %s",
            grpc_error_string(error));
    GRPC_ERROR_UNREF(error);
    return false;
  }
  intptr_t socket_uuid = connecting_result_.socket_uuid;
  memset(&connecting_result_, 0, sizeof(connecting_result_));
  if (disconnected_) {
    grpc_channel_stack_destroy(stk);
    gpr_free(stk);
    return false;
  }
  // Publish.
  connected_subchannel_.reset(
      New<ConnectedSubchannel>(stk, args_, channelz_node_, socket_uuid));
  gpr_log(GPR_INFO, "New connected subchannel at %p for subchannel %p",
          connected_subchannel_.get(), this);
  // Instantiate state watcher.  Will clean itself up.
  connected_subchannel_watcher_ =
      MakeOrphanable<ConnectedSubchannelStateWatcher>(this);
  return true;
}

void Subchannel::Disconnect() {
  // The subchannel_pool is only used once here in this subchannel, so the
  // access can be outside of the lock.
  if (subchannel_pool_ != nullptr) {
    subchannel_pool_->UnregisterSubchannel(key_);
    subchannel_pool_.reset();
  }
  MutexLock lock(&mu_);
  GPR_ASSERT(!disconnected_);
  disconnected_ = true;
  grpc_connector_shutdown(connector_, GRPC_ERROR_CREATE_FROM_STATIC_STRING(
                                          "Subchannel disconnected"));
  connected_subchannel_.reset();
  connected_subchannel_watcher_.reset();
}

gpr_atm Subchannel::RefMutate(
    gpr_atm delta, int barrier GRPC_SUBCHANNEL_REF_MUTATE_EXTRA_ARGS) {
  gpr_atm old_val = barrier ? gpr_atm_full_fetch_add(&ref_pair_, delta)
                            : gpr_atm_no_barrier_fetch_add(&ref_pair_, delta);
#ifndef NDEBUG
  if (grpc_trace_stream_refcount.enabled()) {
    gpr_log(file, line, GPR_LOG_SEVERITY_DEBUG,
            "SUBCHANNEL: %p %12s 0x%" PRIxPTR " -> 0x%" PRIxPTR " [%s]", this,
            purpose, old_val, old_val + delta, reason);
  }
#endif
  return old_val;
}

}  // namespace grpc_core<|MERGE_RESOLUTION|>--- conflicted
+++ resolved
@@ -649,38 +649,15 @@
                                const grpc_channel_args* args) {
   SubchannelPoolInterface* subchannel_pool =
       SubchannelPoolInterface::GetSubchannelPoolFromChannelArgs(args);
-<<<<<<< HEAD
-  grpc_channel_args* new_args =
-      SubchannelPoolInterface::RemoveSubchannelPoolArg(args);
-  SubchannelKey* key = New<SubchannelKey>(new_args);
-=======
   SubchannelKey* key = New<SubchannelKey>(args);
->>>>>>> 4400d43a
   GPR_ASSERT(subchannel_pool != nullptr);
   Subchannel* c = subchannel_pool->FindSubchannel(key);
   if (c != nullptr) {
     Delete(key);
-    grpc_channel_args_destroy(new_args);
     return c;
   }
-<<<<<<< HEAD
-  c = New<Subchannel>(key, connector, new_args);
-  grpc_channel_args_destroy(new_args);
-  // Try to register the subchannel before setting the subchannel pool.
-  // Otherwise, in case of a registration race, unreffing c in
-  // RegisterSubchannel() will cause c to be tried to be unregistered, while
-  // its key maps to a different subchannel.
-  Subchannel* registered = subchannel_pool->RegisterSubchannel(key, c);
-  // If the global subchannel pool is used, don't record it so that we don't
-  // proactively unregister from it.
-  if (registered == c &&
-      subchannel_pool != GlobalSubchannelPool::instance_raw())
-    c->subchannel_pool_ = subchannel_pool->Ref();
-  return registered;
-=======
   c = New<Subchannel>(key, connector, args);
   return subchannel_pool->RegisterSubchannel(key, c);
->>>>>>> 4400d43a
 }
 
 Subchannel* Subchannel::Ref(GRPC_SUBCHANNEL_REF_EXTRA_ARGS) {
