/*
 *
 * Copyright 2015 gRPC authors.
 *
 * Licensed under the Apache License, Version 2.0 (the "License");
 * you may not use this file except in compliance with the License.
 * You may obtain a copy of the License at
 *
 *     http://www.apache.org/licenses/LICENSE-2.0
 *
 * Unless required by applicable law or agreed to in writing, software
 * distributed under the License is distributed on an "AS IS" BASIS,
 * WITHOUT WARRANTIES OR CONDITIONS OF ANY KIND, either express or implied.
 * See the License for the specific language governing permissions and
 * limitations under the License.
 *
 */

#include <grpc/support/port_platform.h>

#include "src/core/ext/filters/client_channel/subchannel.h"

#include <inttypes.h>
#include <limits.h>

#include <algorithm>
#include <cstring>

#include <grpc/support/alloc.h>
#include <grpc/support/string_util.h>

#include "src/core/ext/filters/client_channel/client_channel.h"
#include "src/core/ext/filters/client_channel/health/health_check_client.h"
#include "src/core/ext/filters/client_channel/parse_address.h"
#include "src/core/ext/filters/client_channel/proxy_mapper_registry.h"
#include "src/core/ext/filters/client_channel/subchannel_pool_interface.h"
#include "src/core/lib/backoff/backoff.h"
#include "src/core/lib/channel/channel_args.h"
#include "src/core/lib/channel/connected_channel.h"
#include "src/core/lib/debug/stats.h"
#include "src/core/lib/gpr/alloc.h"
#include "src/core/lib/gprpp/debug_location.h"
#include "src/core/lib/gprpp/manual_constructor.h"
#include "src/core/lib/gprpp/mutex_lock.h"
#include "src/core/lib/gprpp/ref_counted_ptr.h"
#include "src/core/lib/iomgr/sockaddr_utils.h"
#include "src/core/lib/profiling/timers.h"
#include "src/core/lib/slice/slice_internal.h"
#include "src/core/lib/surface/channel.h"
#include "src/core/lib/surface/channel_init.h"
#include "src/core/lib/transport/connectivity_state.h"
#include "src/core/lib/transport/error_utils.h"
#include "src/core/lib/transport/service_config.h"
#include "src/core/lib/transport/status_metadata.h"
#include "src/core/lib/uri/uri_parser.h"

// Strong and weak refs.
#define INTERNAL_REF_BITS 16
#define STRONG_REF_MASK (~(gpr_atm)((1 << INTERNAL_REF_BITS) - 1))

// Backoff parameters.
#define GRPC_SUBCHANNEL_INITIAL_CONNECT_BACKOFF_SECONDS 1
#define GRPC_SUBCHANNEL_RECONNECT_BACKOFF_MULTIPLIER 1.6
#define GRPC_SUBCHANNEL_RECONNECT_MIN_TIMEOUT_SECONDS 20
#define GRPC_SUBCHANNEL_RECONNECT_MAX_BACKOFF_SECONDS 120
#define GRPC_SUBCHANNEL_RECONNECT_JITTER 0.2

// Conversion between subchannel call and call stack.
#define SUBCHANNEL_CALL_TO_CALL_STACK(call) \
  (grpc_call_stack*)((char*)(call) +        \
                     GPR_ROUND_UP_TO_ALIGNMENT_SIZE(sizeof(SubchannelCall)))
#define CALL_STACK_TO_SUBCHANNEL_CALL(callstack) \
  (SubchannelCall*)(((char*)(call_stack)) -      \
                    GPR_ROUND_UP_TO_ALIGNMENT_SIZE(sizeof(SubchannelCall)))

namespace grpc_core {

//
// ConnectedSubchannel
//

ConnectedSubchannel::ConnectedSubchannel(
    grpc_channel_stack* channel_stack, const grpc_channel_args* args,
    RefCountedPtr<channelz::SubchannelNode> channelz_subchannel,
    intptr_t socket_uuid)
    : RefCounted<ConnectedSubchannel>(&grpc_trace_stream_refcount),
      channel_stack_(channel_stack),
      args_(grpc_channel_args_copy(args)),
      channelz_subchannel_(std::move(channelz_subchannel)),
      socket_uuid_(socket_uuid) {}

ConnectedSubchannel::~ConnectedSubchannel() {
  grpc_channel_args_destroy(args_);
  GRPC_CHANNEL_STACK_UNREF(channel_stack_, "connected_subchannel_dtor");
}

void ConnectedSubchannel::NotifyOnStateChange(
    grpc_pollset_set* interested_parties, grpc_connectivity_state* state,
    grpc_closure* closure) {
  grpc_transport_op* op = grpc_make_transport_op(nullptr);
  grpc_channel_element* elem;
  op->connectivity_state = state;
  op->on_connectivity_state_change = closure;
  op->bind_pollset_set = interested_parties;
  elem = grpc_channel_stack_element(channel_stack_, 0);
  elem->filter->start_transport_op(elem, op);
}

void ConnectedSubchannel::Ping(grpc_closure* on_initiate,
                               grpc_closure* on_ack) {
  grpc_transport_op* op = grpc_make_transport_op(nullptr);
  grpc_channel_element* elem;
  op->send_ping.on_initiate = on_initiate;
  op->send_ping.on_ack = on_ack;
  elem = grpc_channel_stack_element(channel_stack_, 0);
  elem->filter->start_transport_op(elem, op);
}

namespace {

void SubchannelCallDestroy(void* arg, grpc_error* error) {
  GPR_TIMER_SCOPE("subchannel_call_destroy", 0);
  SubchannelCall* call = static_cast<SubchannelCall*>(arg);
  call->~SubchannelCall();
  // This should be the last step to destroy the subchannel call, because
  // call->after_call_stack_destroy(), if not null, will free the call arena.
  grpc_call_stack_destroy(SUBCHANNEL_CALL_TO_CALL_STACK(call), nullptr,
                          call->after_call_stack_destroy());
}

}  // namespace

RefCountedPtr<SubchannelCall> ConnectedSubchannel::CreateCall(
    const CallArgs& args, grpc_error** error) {
  const size_t allocation_size =
      GetInitialCallSizeEstimate(args.parent_data_size);
  RefCountedPtr<SubchannelCall> call(
      new (gpr_arena_alloc(args.arena, allocation_size))
          SubchannelCall(Ref(DEBUG_LOCATION, "subchannel_call"), args));
  grpc_call_stack* callstk = SUBCHANNEL_CALL_TO_CALL_STACK(call.get());
  const grpc_call_element_args call_args = {
      callstk,           /* call_stack */
      nullptr,           /* server_transport_data */
      args.context,      /* context */
      args.path,         /* path */
      args.start_time,   /* start_time */
      args.deadline,     /* deadline */
      args.arena,        /* arena */
      args.call_combiner /* call_combiner */
  };
  *error = grpc_call_stack_init(channel_stack_, 1, SubchannelCallDestroy,
                                call.get(), &call_args);
  if (GPR_UNLIKELY(*error != GRPC_ERROR_NONE)) {
    const char* error_string = grpc_error_string(*error);
    gpr_log(GPR_ERROR, "error: %s", error_string);
    return call;
  }
  grpc_call_stack_set_pollset_or_pollset_set(callstk, args.pollent);
  if (channelz_subchannel_ != nullptr) {
    channelz_subchannel_->RecordCallStarted();
  }
  return call;
}

size_t ConnectedSubchannel::GetInitialCallSizeEstimate(
    size_t parent_data_size) const {
  size_t allocation_size =
      GPR_ROUND_UP_TO_ALIGNMENT_SIZE(sizeof(SubchannelCall));
  if (parent_data_size > 0) {
    allocation_size +=
        GPR_ROUND_UP_TO_ALIGNMENT_SIZE(channel_stack_->call_stack_size) +
        parent_data_size;
  } else {
    allocation_size += channel_stack_->call_stack_size;
  }
  return allocation_size;
}

//
// SubchannelCall
//

void SubchannelCall::StartTransportStreamOpBatch(
    grpc_transport_stream_op_batch* batch) {
  GPR_TIMER_SCOPE("subchannel_call_process_op", 0);
  MaybeInterceptRecvTrailingMetadata(batch);
  grpc_call_stack* call_stack = SUBCHANNEL_CALL_TO_CALL_STACK(this);
  grpc_call_element* top_elem = grpc_call_stack_element(call_stack, 0);
  GRPC_CALL_LOG_OP(GPR_INFO, top_elem, batch);
  top_elem->filter->start_transport_stream_op_batch(top_elem, batch);
}

void* SubchannelCall::GetParentData() {
  grpc_channel_stack* chanstk = connected_subchannel_->channel_stack();
  return (char*)this + sizeof(SubchannelCall) + chanstk->call_stack_size;
}

grpc_call_stack* SubchannelCall::GetCallStack() {
  return SUBCHANNEL_CALL_TO_CALL_STACK(this);
}

void SubchannelCall::SetAfterCallStackDestroy(grpc_closure* closure) {
  GPR_ASSERT(after_call_stack_destroy_ == nullptr);
  GPR_ASSERT(closure != nullptr);
  after_call_stack_destroy_ = closure;
}

RefCountedPtr<SubchannelCall> SubchannelCall::Ref() {
  IncrementRefCount();
  return RefCountedPtr<SubchannelCall>(this);
}

RefCountedPtr<SubchannelCall> SubchannelCall::Ref(
    const grpc_core::DebugLocation& location, const char* reason) {
  IncrementRefCount(location, reason);
  return RefCountedPtr<SubchannelCall>(this);
}

void SubchannelCall::Unref() {
  GRPC_CALL_STACK_UNREF(SUBCHANNEL_CALL_TO_CALL_STACK(this), "");
}

void SubchannelCall::Unref(const DebugLocation& location, const char* reason) {
  GRPC_CALL_STACK_UNREF(SUBCHANNEL_CALL_TO_CALL_STACK(this), reason);
}

void SubchannelCall::MaybeInterceptRecvTrailingMetadata(
    grpc_transport_stream_op_batch* batch) {
  // only intercept payloads with recv trailing.
  if (!batch->recv_trailing_metadata) {
    return;
  }
  // only add interceptor is channelz is enabled.
  if (connected_subchannel_->channelz_subchannel() == nullptr) {
    return;
  }
  GRPC_CLOSURE_INIT(&recv_trailing_metadata_ready_, RecvTrailingMetadataReady,
                    this, grpc_schedule_on_exec_ctx);
  // save some state needed for the interception callback.
  GPR_ASSERT(recv_trailing_metadata_ == nullptr);
  recv_trailing_metadata_ =
      batch->payload->recv_trailing_metadata.recv_trailing_metadata;
  original_recv_trailing_metadata_ =
      batch->payload->recv_trailing_metadata.recv_trailing_metadata_ready;
  batch->payload->recv_trailing_metadata.recv_trailing_metadata_ready =
      &recv_trailing_metadata_ready_;
}

namespace {

// Sets *status based on the rest of the parameters.
void GetCallStatus(grpc_status_code* status, grpc_millis deadline,
                   grpc_metadata_batch* md_batch, grpc_error* error) {
  if (error != GRPC_ERROR_NONE) {
    grpc_error_get_status(error, deadline, status, nullptr, nullptr, nullptr);
  } else {
    if (md_batch->idx.named.grpc_status != nullptr) {
      *status = grpc_get_status_code_from_metadata(
          md_batch->idx.named.grpc_status->md);
    } else {
      *status = GRPC_STATUS_UNKNOWN;
    }
  }
  GRPC_ERROR_UNREF(error);
}

}  // namespace

void SubchannelCall::RecvTrailingMetadataReady(void* arg, grpc_error* error) {
  SubchannelCall* call = static_cast<SubchannelCall*>(arg);
  GPR_ASSERT(call->recv_trailing_metadata_ != nullptr);
  grpc_status_code status = GRPC_STATUS_OK;
  GetCallStatus(&status, call->deadline_, call->recv_trailing_metadata_,
                GRPC_ERROR_REF(error));
  channelz::SubchannelNode* channelz_subchannel =
      call->connected_subchannel_->channelz_subchannel();
  GPR_ASSERT(channelz_subchannel != nullptr);
  if (status == GRPC_STATUS_OK) {
    channelz_subchannel->RecordCallSucceeded();
  } else {
    channelz_subchannel->RecordCallFailed();
  }
  GRPC_CLOSURE_RUN(call->original_recv_trailing_metadata_,
                   GRPC_ERROR_REF(error));
}

void SubchannelCall::IncrementRefCount() {
  GRPC_CALL_STACK_REF(SUBCHANNEL_CALL_TO_CALL_STACK(this), "");
}

void SubchannelCall::IncrementRefCount(const grpc_core::DebugLocation& location,
                                       const char* reason) {
  GRPC_CALL_STACK_REF(SUBCHANNEL_CALL_TO_CALL_STACK(this), reason);
}

//
// Subchannel::ConnectedSubchannelStateWatcher
//

class Subchannel::ConnectedSubchannelStateWatcher
    : public InternallyRefCounted<ConnectedSubchannelStateWatcher> {
 public:
  // Must be instantiated while holding c->mu.
  explicit ConnectedSubchannelStateWatcher(Subchannel* c) : subchannel_(c) {
    // Steal subchannel ref for connecting.
    GRPC_SUBCHANNEL_WEAK_REF(subchannel_, "state_watcher");
    GRPC_SUBCHANNEL_WEAK_UNREF(subchannel_, "connecting");
    // Start watching for connectivity state changes.
    // Callback uses initial ref to this.
    GRPC_CLOSURE_INIT(&on_connectivity_changed_, OnConnectivityChanged, this,
                      grpc_schedule_on_exec_ctx);
    c->connected_subchannel_->NotifyOnStateChange(c->pollset_set_,
                                                  &pending_connectivity_state_,
                                                  &on_connectivity_changed_);
    // Start health check if needed.
    grpc_connectivity_state health_state = GRPC_CHANNEL_READY;
    if (c->health_check_service_name_ != nullptr) {
      health_check_client_ = MakeOrphanable<HealthCheckClient>(
          c->health_check_service_name_.get(), c->connected_subchannel_,
          c->pollset_set_, c->channelz_node_);
      GRPC_CLOSURE_INIT(&on_health_changed_, OnHealthChanged, this,
                        grpc_schedule_on_exec_ctx);
      Ref().release();  // Ref for health callback tracked manually.
      health_check_client_->NotifyOnHealthChange(&health_state_,
                                                 &on_health_changed_);
      health_state = GRPC_CHANNEL_CONNECTING;
    }
    // Report initial state.
    c->SetConnectivityStateLocked(GRPC_CHANNEL_READY, GRPC_ERROR_NONE,
                                  "subchannel_connected");
    grpc_connectivity_state_set(&c->state_and_health_tracker_, health_state,
                                GRPC_ERROR_NONE, "subchannel_connected");
  }

  ~ConnectedSubchannelStateWatcher() {
    GRPC_SUBCHANNEL_WEAK_UNREF(subchannel_, "state_watcher");
  }

  // Must be called while holding subchannel_->mu.
  void Orphan() override { health_check_client_.reset(); }

 private:
  static void OnConnectivityChanged(void* arg, grpc_error* error) {
    auto* self = static_cast<ConnectedSubchannelStateWatcher*>(arg);
    Subchannel* c = self->subchannel_;
    {
      MutexLock lock(&c->mu_);
      switch (self->pending_connectivity_state_) {
        case GRPC_CHANNEL_TRANSIENT_FAILURE:
        case GRPC_CHANNEL_SHUTDOWN: {
          if (!c->disconnected_ && c->connected_subchannel_ != nullptr) {
            if (grpc_trace_stream_refcount.enabled()) {
              gpr_log(GPR_INFO,
                      "Connected subchannel %p of subchannel %p has gone into "
                      "%s. Attempting to reconnect.",
                      c->connected_subchannel_.get(), c,
                      grpc_connectivity_state_name(
                          self->pending_connectivity_state_));
            }
            c->connected_subchannel_.reset();
            c->connected_subchannel_watcher_.reset();
            self->last_connectivity_state_ = GRPC_CHANNEL_TRANSIENT_FAILURE;
            c->SetConnectivityStateLocked(GRPC_CHANNEL_TRANSIENT_FAILURE,
                                          GRPC_ERROR_REF(error),
                                          "reflect_child");
            grpc_connectivity_state_set(&c->state_and_health_tracker_,
                                        GRPC_CHANNEL_TRANSIENT_FAILURE,
                                        GRPC_ERROR_REF(error), "reflect_child");
            c->backoff_begun_ = false;
            c->backoff_.Reset();
            c->MaybeStartConnectingLocked();
          } else {
            self->last_connectivity_state_ = GRPC_CHANNEL_SHUTDOWN;
          }
          self->health_check_client_.reset();
          break;
        }
        default: {
          // In principle, this should never happen.  We should not get
          // a callback for READY, because that was the state we started
          // this watch from.  And a connected subchannel should never go
          // from READY to CONNECTING or IDLE.
          self->last_connectivity_state_ = self->pending_connectivity_state_;
          c->SetConnectivityStateLocked(self->pending_connectivity_state_,
                                        GRPC_ERROR_REF(error), "reflect_child");
          if (self->pending_connectivity_state_ != GRPC_CHANNEL_READY) {
            grpc_connectivity_state_set(&c->state_and_health_tracker_,
                                        self->pending_connectivity_state_,
                                        GRPC_ERROR_REF(error), "reflect_child");
          }
          c->connected_subchannel_->NotifyOnStateChange(
              nullptr, &self->pending_connectivity_state_,
              &self->on_connectivity_changed_);
          self = nullptr;  // So we don't unref below.
        }
      }
    }
    // Don't unref until we've released the lock, because this might
    // cause the subchannel (which contains the lock) to be destroyed.
    if (self != nullptr) self->Unref();
  }

  static void OnHealthChanged(void* arg, grpc_error* error) {
    auto* self = static_cast<ConnectedSubchannelStateWatcher*>(arg);
    Subchannel* c = self->subchannel_;
    MutexLock lock(&c->mu_);
    if (self->health_state_ == GRPC_CHANNEL_SHUTDOWN) {
      self->Unref();
      return;
    }
    if (self->last_connectivity_state_ == GRPC_CHANNEL_READY) {
      grpc_connectivity_state_set(&c->state_and_health_tracker_,
                                  self->health_state_, GRPC_ERROR_REF(error),
                                  "health_changed");
    }
    self->health_check_client_->NotifyOnHealthChange(&self->health_state_,
                                                     &self->on_health_changed_);
  }

  Subchannel* subchannel_;
  grpc_closure on_connectivity_changed_;
  grpc_connectivity_state pending_connectivity_state_ = GRPC_CHANNEL_READY;
  grpc_connectivity_state last_connectivity_state_ = GRPC_CHANNEL_READY;
  OrphanablePtr<HealthCheckClient> health_check_client_;
  grpc_closure on_health_changed_;
  grpc_connectivity_state health_state_ = GRPC_CHANNEL_CONNECTING;
};

//
// Subchannel::ExternalStateWatcher
//

struct Subchannel::ExternalStateWatcher {
  ExternalStateWatcher(Subchannel* subchannel, grpc_pollset_set* pollset_set,
                       grpc_closure* notify)
      : subchannel(subchannel), pollset_set(pollset_set), notify(notify) {
    GRPC_SUBCHANNEL_WEAK_REF(subchannel, "external_state_watcher+init");
    GRPC_CLOSURE_INIT(&on_state_changed, OnStateChanged, this,
                      grpc_schedule_on_exec_ctx);
  }

  static void OnStateChanged(void* arg, grpc_error* error) {
    ExternalStateWatcher* w = static_cast<ExternalStateWatcher*>(arg);
    grpc_closure* follow_up = w->notify;
    if (w->pollset_set != nullptr) {
      grpc_pollset_set_del_pollset_set(w->subchannel->pollset_set_,
                                       w->pollset_set);
    }
    gpr_mu_lock(&w->subchannel->mu_);
    if (w->subchannel->external_state_watcher_list_ == w) {
      w->subchannel->external_state_watcher_list_ = w->next;
    }
    if (w->next != nullptr) w->next->prev = w->prev;
    if (w->prev != nullptr) w->prev->next = w->next;
    gpr_mu_unlock(&w->subchannel->mu_);
    GRPC_SUBCHANNEL_WEAK_UNREF(w->subchannel, "external_state_watcher+done");
    Delete(w);
    GRPC_CLOSURE_SCHED(follow_up, GRPC_ERROR_REF(error));
  }

  Subchannel* subchannel;
  grpc_pollset_set* pollset_set;
  grpc_closure* notify;
  grpc_closure on_state_changed;
  ExternalStateWatcher* next = nullptr;
  ExternalStateWatcher* prev = nullptr;
};

//
// Subchannel
//

namespace {

BackOff::Options ParseArgsForBackoffValues(
    const grpc_channel_args* args, grpc_millis* min_connect_timeout_ms) {
  grpc_millis initial_backoff_ms =
      GRPC_SUBCHANNEL_INITIAL_CONNECT_BACKOFF_SECONDS * 1000;
  *min_connect_timeout_ms =
      GRPC_SUBCHANNEL_RECONNECT_MIN_TIMEOUT_SECONDS * 1000;
  grpc_millis max_backoff_ms =
      GRPC_SUBCHANNEL_RECONNECT_MAX_BACKOFF_SECONDS * 1000;
  bool fixed_reconnect_backoff = false;
  if (args != nullptr) {
    for (size_t i = 0; i < args->num_args; i++) {
      if (0 == strcmp(args->args[i].key,
                      "grpc.testing.fixed_reconnect_backoff_ms")) {
        fixed_reconnect_backoff = true;
        initial_backoff_ms = *min_connect_timeout_ms = max_backoff_ms =
            grpc_channel_arg_get_integer(
                &args->args[i],
                {static_cast<int>(initial_backoff_ms), 100, INT_MAX});
      } else if (0 ==
                 strcmp(args->args[i].key, GRPC_ARG_MIN_RECONNECT_BACKOFF_MS)) {
        fixed_reconnect_backoff = false;
        *min_connect_timeout_ms = grpc_channel_arg_get_integer(
            &args->args[i],
            {static_cast<int>(*min_connect_timeout_ms), 100, INT_MAX});
      } else if (0 ==
                 strcmp(args->args[i].key, GRPC_ARG_MAX_RECONNECT_BACKOFF_MS)) {
        fixed_reconnect_backoff = false;
        max_backoff_ms = grpc_channel_arg_get_integer(
            &args->args[i], {static_cast<int>(max_backoff_ms), 100, INT_MAX});
      } else if (0 == strcmp(args->args[i].key,
                             GRPC_ARG_INITIAL_RECONNECT_BACKOFF_MS)) {
        fixed_reconnect_backoff = false;
        initial_backoff_ms = grpc_channel_arg_get_integer(
            &args->args[i],
            {static_cast<int>(initial_backoff_ms), 100, INT_MAX});
      }
    }
  }
  return BackOff::Options()
      .set_initial_backoff(initial_backoff_ms)
      .set_multiplier(fixed_reconnect_backoff
                          ? 1.0
                          : GRPC_SUBCHANNEL_RECONNECT_BACKOFF_MULTIPLIER)
      .set_jitter(fixed_reconnect_backoff ? 0.0
                                          : GRPC_SUBCHANNEL_RECONNECT_JITTER)
      .set_max_backoff(max_backoff_ms);
}

struct HealthCheckParams {
  UniquePtr<char> service_name;

  static void Parse(const grpc_json* field, HealthCheckParams* params) {
    if (strcmp(field->key, "healthCheckConfig") == 0) {
      if (field->type != GRPC_JSON_OBJECT) return;
      for (grpc_json* sub_field = field->child; sub_field != nullptr;
           sub_field = sub_field->next) {
        if (sub_field->key == nullptr) return;
        if (strcmp(sub_field->key, "serviceName") == 0) {
          if (params->service_name != nullptr) return;  // Duplicate.
          if (sub_field->type != GRPC_JSON_STRING) return;
          params->service_name.reset(gpr_strdup(sub_field->value));
        }
      }
    }
  }
};

}  // namespace

Subchannel::Subchannel(SubchannelKey* key, grpc_connector* connector,
                       const grpc_channel_args* args)
    : key_(key),
      connector_(connector),
      backoff_(ParseArgsForBackoffValues(args, &min_connect_timeout_ms_)) {
  GRPC_STATS_INC_CLIENT_SUBCHANNELS_CREATED();
  gpr_atm_no_barrier_store(&ref_pair_, 1 << INTERNAL_REF_BITS);
  grpc_connector_ref(connector_);
  pollset_set_ = grpc_pollset_set_create();
  grpc_resolved_address* addr =
      static_cast<grpc_resolved_address*>(gpr_malloc(sizeof(*addr)));
  GetAddressFromSubchannelAddressArg(args, addr);
  grpc_resolved_address* new_address = nullptr;
  grpc_channel_args* new_args = nullptr;
  if (grpc_proxy_mappers_map_address(addr, args, &new_address, &new_args)) {
    GPR_ASSERT(new_address != nullptr);
    gpr_free(addr);
    addr = new_address;
  }
  static const char* keys_to_remove[] = {GRPC_ARG_SUBCHANNEL_ADDRESS};
  grpc_arg new_arg = CreateSubchannelAddressArg(addr);
  gpr_free(addr);
  args_ = grpc_channel_args_copy_and_add_and_remove(
      new_args != nullptr ? new_args : args, keys_to_remove,
      GPR_ARRAY_SIZE(keys_to_remove), &new_arg, 1);
  gpr_free(new_arg.value.string);
  if (new_args != nullptr) grpc_channel_args_destroy(new_args);
  GRPC_CLOSURE_INIT(&on_connecting_finished_, OnConnectingFinished, this,
                    grpc_schedule_on_exec_ctx);
  grpc_connectivity_state_init(&state_tracker_, GRPC_CHANNEL_IDLE,
                               "subchannel");
  grpc_connectivity_state_init(&state_and_health_tracker_, GRPC_CHANNEL_IDLE,
                               "subchannel");
  gpr_mu_init(&mu_);
  // Check whether we should enable health checking.
  const char* service_config_json = grpc_channel_arg_get_string(
      grpc_channel_args_find(args_, GRPC_ARG_SERVICE_CONFIG));
  if (service_config_json != nullptr) {
    UniquePtr<ServiceConfig> service_config =
        ServiceConfig::Create(service_config_json);
    if (service_config != nullptr) {
      HealthCheckParams params;
      service_config->ParseGlobalParams(HealthCheckParams::Parse, &params);
      health_check_service_name_ = std::move(params.service_name);
    }
  }
  const grpc_arg* arg = grpc_channel_args_find(args_, GRPC_ARG_ENABLE_CHANNELZ);
  const bool channelz_enabled =
      grpc_channel_arg_get_bool(arg, GRPC_ENABLE_CHANNELZ_DEFAULT);
  arg = grpc_channel_args_find(
      args_, GRPC_ARG_MAX_CHANNEL_TRACE_EVENT_MEMORY_PER_NODE);
  const grpc_integer_options options = {
      GRPC_MAX_CHANNEL_TRACE_EVENT_MEMORY_PER_NODE_DEFAULT, 0, INT_MAX};
  size_t channel_tracer_max_memory =
      (size_t)grpc_channel_arg_get_integer(arg, options);
  if (channelz_enabled) {
    channelz_node_ = MakeRefCounted<channelz::SubchannelNode>(
        this, channel_tracer_max_memory);
    channelz_node_->AddTraceEvent(
        channelz::ChannelTrace::Severity::Info,
        grpc_slice_from_static_string("subchannel created"));
  }
}

Subchannel::~Subchannel() {
  if (channelz_node_ != nullptr) {
    channelz_node_->AddTraceEvent(
        channelz::ChannelTrace::Severity::Info,
        grpc_slice_from_static_string("Subchannel destroyed"));
    channelz_node_->MarkSubchannelDestroyed();
  }
  grpc_channel_args_destroy(args_);
  grpc_connectivity_state_destroy(&state_tracker_);
  grpc_connectivity_state_destroy(&state_and_health_tracker_);
  grpc_connector_unref(connector_);
  grpc_pollset_set_destroy(pollset_set_);
  Delete(key_);
  gpr_mu_destroy(&mu_);
}

Subchannel* Subchannel::Create(grpc_connector* connector,
                               const grpc_channel_args* args) {
  SubchannelKey* key = New<SubchannelKey>(args);
  SubchannelPoolInterface* subchannel_pool =
      SubchannelPoolInterface::GetSubchannelPoolFromChannelArgs(args);
  GPR_ASSERT(subchannel_pool != nullptr);
  Subchannel* c = subchannel_pool->FindSubchannel(key);
  if (c != nullptr) {
    Delete(key);
    return c;
  }
  c = New<Subchannel>(key, connector, args);
  // Try to register the subchannel before setting the subchannel pool.
  // Otherwise, in case of a registration race, unreffing c in
  // RegisterSubchannel() will cause c to be tried to be unregistered, while
  // its key maps to a different subchannel.
  Subchannel* registered = subchannel_pool->RegisterSubchannel(key, c);
  if (registered == c) c->subchannel_pool_ = subchannel_pool->Ref();
  return registered;
}

Subchannel* Subchannel::Ref(GRPC_SUBCHANNEL_REF_EXTRA_ARGS) {
  gpr_atm old_refs;
  old_refs = RefMutate((1 << INTERNAL_REF_BITS),
                       0 GRPC_SUBCHANNEL_REF_MUTATE_PURPOSE("STRONG_REF"));
  GPR_ASSERT((old_refs & STRONG_REF_MASK) != 0);
  return this;
}

void Subchannel::Unref(GRPC_SUBCHANNEL_REF_EXTRA_ARGS) {
  gpr_atm old_refs;
  // add a weak ref and subtract a strong ref (atomically)
  old_refs = RefMutate(
      static_cast<gpr_atm>(1) - static_cast<gpr_atm>(1 << INTERNAL_REF_BITS),
      1 GRPC_SUBCHANNEL_REF_MUTATE_PURPOSE("STRONG_UNREF"));
  if ((old_refs & STRONG_REF_MASK) == (1 << INTERNAL_REF_BITS)) {
    Disconnect();
  }
  GRPC_SUBCHANNEL_WEAK_UNREF(this, "strong-unref");
}

Subchannel* Subchannel::WeakRef(GRPC_SUBCHANNEL_REF_EXTRA_ARGS) {
  gpr_atm old_refs;
  old_refs = RefMutate(1, 0 GRPC_SUBCHANNEL_REF_MUTATE_PURPOSE("WEAK_REF"));
  GPR_ASSERT(old_refs != 0);
  return this;
}

namespace {

void subchannel_destroy(void* arg, grpc_error* error) {
  Subchannel* self = static_cast<Subchannel*>(arg);
  Delete(self);
}

}  // namespace

void Subchannel::WeakUnref(GRPC_SUBCHANNEL_REF_EXTRA_ARGS) {
  gpr_atm old_refs;
  old_refs = RefMutate(-static_cast<gpr_atm>(1),
                       1 GRPC_SUBCHANNEL_REF_MUTATE_PURPOSE("WEAK_UNREF"));
  if (old_refs == 1) {
    GRPC_CLOSURE_SCHED(GRPC_CLOSURE_CREATE(subchannel_destroy, this,
                                           grpc_schedule_on_exec_ctx),
                       GRPC_ERROR_NONE);
  }
}

Subchannel* Subchannel::RefFromWeakRef(GRPC_SUBCHANNEL_REF_EXTRA_ARGS) {
  for (;;) {
    gpr_atm old_refs = gpr_atm_acq_load(&ref_pair_);
    if (old_refs >= (1 << INTERNAL_REF_BITS)) {
      gpr_atm new_refs = old_refs + (1 << INTERNAL_REF_BITS);
      if (gpr_atm_rel_cas(&ref_pair_, old_refs, new_refs)) {
        return this;
      }
    } else {
      return nullptr;
    }
  }
}

intptr_t Subchannel::GetChildSocketUuid() {
  if (connected_subchannel_ != nullptr) {
    return connected_subchannel_->socket_uuid();
  } else {
    return 0;
  }
}

const char* Subchannel::GetTargetAddress() {
  const grpc_arg* addr_arg =
      grpc_channel_args_find(args_, GRPC_ARG_SUBCHANNEL_ADDRESS);
  const char* addr_str = grpc_channel_arg_get_string(addr_arg);
  GPR_ASSERT(addr_str != nullptr);  // Should have been set by LB policy.
  return addr_str;
}

RefCountedPtr<ConnectedSubchannel> Subchannel::connected_subchannel() {
  MutexLock lock(&mu_);
  return connected_subchannel_;
}

channelz::SubchannelNode* Subchannel::channelz_node() {
  return channelz_node_.get();
}

grpc_connectivity_state Subchannel::CheckConnectivity(
    grpc_error** error, bool inhibit_health_checks) {
  MutexLock lock(&mu_);
  grpc_connectivity_state_tracker* tracker =
      inhibit_health_checks ? &state_tracker_ : &state_and_health_tracker_;
  grpc_connectivity_state state = grpc_connectivity_state_get(tracker, error);
  return state;
}

void Subchannel::NotifyOnStateChange(grpc_pollset_set* interested_parties,
                                     grpc_connectivity_state* state,
                                     grpc_closure* notify,
                                     bool inhibit_health_checks) {
  grpc_connectivity_state_tracker* tracker =
      inhibit_health_checks ? &state_tracker_ : &state_and_health_tracker_;
  ExternalStateWatcher* w;
  if (state == nullptr) {
    MutexLock lock(&mu_);
    for (w = external_state_watcher_list_; w != nullptr; w = w->next) {
      if (w->notify == notify) {
        grpc_connectivity_state_notify_on_state_change(tracker, nullptr,
                                                       &w->on_state_changed);
      }
    }
  } else {
    w = New<ExternalStateWatcher>(this, interested_parties, notify);
    if (interested_parties != nullptr) {
      grpc_pollset_set_add_pollset_set(pollset_set_, interested_parties);
    }
    MutexLock lock(&mu_);
    if (external_state_watcher_list_ != nullptr) {
      w->next = external_state_watcher_list_;
      w->next->prev = w;
    }
    external_state_watcher_list_ = w;
    grpc_connectivity_state_notify_on_state_change(tracker, state,
                                                   &w->on_state_changed);
    MaybeStartConnectingLocked();
  }
}

void Subchannel::ResetBackoff() {
  MutexLock lock(&mu_);
  backoff_.Reset();
  if (have_retry_alarm_) {
    retry_immediately_ = true;
    grpc_timer_cancel(&retry_alarm_);
  } else {
    backoff_begun_ = false;
    MaybeStartConnectingLocked();
  }
}

grpc_arg Subchannel::CreateSubchannelAddressArg(
    const grpc_resolved_address* addr) {
  return grpc_channel_arg_string_create(
      (char*)GRPC_ARG_SUBCHANNEL_ADDRESS,
      addr->len > 0 ? grpc_sockaddr_to_uri(addr) : gpr_strdup(""));
}

const char* Subchannel::GetUriFromSubchannelAddressArg(
    const grpc_channel_args* args) {
  const grpc_arg* addr_arg =
      grpc_channel_args_find(args, GRPC_ARG_SUBCHANNEL_ADDRESS);
  const char* addr_str = grpc_channel_arg_get_string(addr_arg);
  GPR_ASSERT(addr_str != nullptr);  // Should have been set by LB policy.
  return addr_str;
}

namespace {

void UriToSockaddr(const char* uri_str, grpc_resolved_address* addr) {
  grpc_uri* uri = grpc_uri_parse(uri_str, 0 /* suppress_errors */);
  GPR_ASSERT(uri != nullptr);
  if (!grpc_parse_uri(uri, addr)) memset(addr, 0, sizeof(*addr));
  grpc_uri_destroy(uri);
}

}  // namespace

void Subchannel::GetAddressFromSubchannelAddressArg(
    const grpc_channel_args* args, grpc_resolved_address* addr) {
  const char* addr_uri_str = GetUriFromSubchannelAddressArg(args);
  memset(addr, 0, sizeof(*addr));
  if (*addr_uri_str != '\0') {
    UriToSockaddr(addr_uri_str, addr);
  }
}

namespace {

// Returns a string indicating the subchannel's connectivity state change to
// \a state.
const char* SubchannelConnectivityStateChangeString(
    grpc_connectivity_state state) {
  switch (state) {
    case GRPC_CHANNEL_IDLE:
      return "Subchannel state change to IDLE";
    case GRPC_CHANNEL_CONNECTING:
      return "Subchannel state change to CONNECTING";
    case GRPC_CHANNEL_READY:
      return "Subchannel state change to READY";
    case GRPC_CHANNEL_TRANSIENT_FAILURE:
      return "Subchannel state change to TRANSIENT_FAILURE";
    case GRPC_CHANNEL_SHUTDOWN:
      return "Subchannel state change to SHUTDOWN";
  }
  GPR_UNREACHABLE_CODE(return "UNKNOWN");
}

}  // namespace

void Subchannel::SetConnectivityStateLocked(grpc_connectivity_state state,
                                            grpc_error* error,
                                            const char* reason) {
  if (channelz_node_ != nullptr) {
    channelz_node_->AddTraceEvent(
        channelz::ChannelTrace::Severity::Info,
        grpc_slice_from_static_string(
            SubchannelConnectivityStateChangeString(state)));
  }
  grpc_connectivity_state_set(&state_tracker_, state, error, reason);
}

void Subchannel::MaybeStartConnectingLocked() {
  if (disconnected_) {
    // Don't try to connect if we're already disconnected.
    return;
  }
  if (connecting_) {
    // Already connecting: don't restart.
    return;
  }
  if (connected_subchannel_ != nullptr) {
    // Already connected: don't restart.
    return;
  }
  if (!grpc_connectivity_state_has_watchers(&state_tracker_) &&
      !grpc_connectivity_state_has_watchers(&state_and_health_tracker_)) {
    // Nobody is interested in connecting: so don't just yet.
    return;
  }
  connecting_ = true;
  GRPC_SUBCHANNEL_WEAK_REF(this, "connecting");
  if (!backoff_begun_) {
    backoff_begun_ = true;
    ContinueConnectingLocked();
  } else {
    GPR_ASSERT(!have_retry_alarm_);
    have_retry_alarm_ = true;
    const grpc_millis time_til_next =
        next_attempt_deadline_ - ExecCtx::Get()->Now();
    if (time_til_next <= 0) {
      gpr_log(GPR_INFO, "Subchannel %p: Retry immediately", this);
    } else {
      gpr_log(GPR_INFO, "Subchannel %p: Retry in %" PRId64 " milliseconds",
              this, time_til_next);
    }
    GRPC_CLOSURE_INIT(&on_retry_alarm_, OnRetryAlarm, this,
                      grpc_schedule_on_exec_ctx);
    grpc_timer_init(&retry_alarm_, next_attempt_deadline_, &on_retry_alarm_);
  }
}

void Subchannel::OnRetryAlarm(void* arg, grpc_error* error) {
  Subchannel* c = static_cast<Subchannel*>(arg);
  gpr_mu_lock(&c->mu_);
  c->have_retry_alarm_ = false;
  if (c->disconnected_) {
    error = GRPC_ERROR_CREATE_REFERENCING_FROM_STATIC_STRING("Disconnected",
                                                             &error, 1);
  } else if (c->retry_immediately_) {
    c->retry_immediately_ = false;
    error = GRPC_ERROR_NONE;
  } else {
    GRPC_ERROR_REF(error);
  }
  if (error == GRPC_ERROR_NONE) {
    gpr_log(GPR_INFO, "Failed to connect to channel, retrying");
    c->ContinueConnectingLocked();
    gpr_mu_unlock(&c->mu_);
  } else {
    gpr_mu_unlock(&c->mu_);
    GRPC_SUBCHANNEL_WEAK_UNREF(c, "connecting");
  }
  GRPC_ERROR_UNREF(error);
}

<<<<<<< HEAD
void Subchannel::ContinueConnectingLocked() {
  grpc_connect_in_args args;
  args.interested_parties = pollset_set_;
  const grpc_millis min_deadline =
      min_connect_timeout_ms_ + ExecCtx::Get()->Now();
  next_attempt_deadline_ = backoff_.NextAttemptTime();
  args.deadline = std::max(next_attempt_deadline_, min_deadline);
  args.channel_args = args_;
  SetConnectivityStateLocked(GRPC_CHANNEL_CONNECTING, GRPC_ERROR_NONE,
                             "connecting");
  grpc_connectivity_state_set(&state_and_health_tracker_,
                              GRPC_CHANNEL_CONNECTING, GRPC_ERROR_NONE,
                              "connecting");
  grpc_connector_connect(connector_, &args, &connecting_result_,
                         &on_connecting_finished_);
=======
void* grpc_connected_subchannel_call_get_parent_data(
    grpc_subchannel_call* subchannel_call) {
  grpc_channel_stack* chanstk = subchannel_call->connection->channel_stack();
  return (char*)subchannel_call +
         GPR_ROUND_UP_TO_ALIGNMENT_SIZE(sizeof(grpc_subchannel_call)) +
         GPR_ROUND_UP_TO_ALIGNMENT_SIZE(chanstk->call_stack_size);
>>>>>>> 42569369
}

void Subchannel::OnConnectingFinished(void* arg, grpc_error* error) {
  auto* c = static_cast<Subchannel*>(arg);
  grpc_channel_args* delete_channel_args = c->connecting_result_.channel_args;
  GRPC_SUBCHANNEL_WEAK_REF(c, "on_connecting_finished");
  gpr_mu_lock(&c->mu_);
  c->connecting_ = false;
  if (c->connecting_result_.transport != nullptr &&
      c->PublishTransportLocked()) {
    // Do nothing, transport was published.
  } else if (c->disconnected_) {
    GRPC_SUBCHANNEL_WEAK_UNREF(c, "connecting");
  } else {
    c->SetConnectivityStateLocked(
        GRPC_CHANNEL_TRANSIENT_FAILURE,
        grpc_error_set_int(GRPC_ERROR_CREATE_REFERENCING_FROM_STATIC_STRING(
                               "Connect Failed", &error, 1),
                           GRPC_ERROR_INT_GRPC_STATUS, GRPC_STATUS_UNAVAILABLE),
        "connect_failed");
    grpc_connectivity_state_set(
        &c->state_and_health_tracker_, GRPC_CHANNEL_TRANSIENT_FAILURE,
        grpc_error_set_int(GRPC_ERROR_CREATE_REFERENCING_FROM_STATIC_STRING(
                               "Connect Failed", &error, 1),
                           GRPC_ERROR_INT_GRPC_STATUS, GRPC_STATUS_UNAVAILABLE),
        "connect_failed");

    const char* errmsg = grpc_error_string(error);
    gpr_log(GPR_INFO, "Connect failed: %s", errmsg);

    c->MaybeStartConnectingLocked();
    GRPC_SUBCHANNEL_WEAK_UNREF(c, "connecting");
  }
  gpr_mu_unlock(&c->mu_);
  GRPC_SUBCHANNEL_WEAK_UNREF(c, "on_connecting_finished");
  grpc_channel_args_destroy(delete_channel_args);
}

namespace {

void ConnectionDestroy(void* arg, grpc_error* error) {
  grpc_channel_stack* stk = static_cast<grpc_channel_stack*>(arg);
  grpc_channel_stack_destroy(stk);
  gpr_free(stk);
}

}  // namespace

bool Subchannel::PublishTransportLocked() {
  // Construct channel stack.
  grpc_channel_stack_builder* builder = grpc_channel_stack_builder_create();
  grpc_channel_stack_builder_set_channel_arguments(
      builder, connecting_result_.channel_args);
  grpc_channel_stack_builder_set_transport(builder,
                                           connecting_result_.transport);
  if (!grpc_channel_init_create_stack(builder, GRPC_CLIENT_SUBCHANNEL)) {
    grpc_channel_stack_builder_destroy(builder);
    return false;
  }
  grpc_channel_stack* stk;
  grpc_error* error = grpc_channel_stack_builder_finish(
      builder, 0, 1, ConnectionDestroy, nullptr,
      reinterpret_cast<void**>(&stk));
  if (error != GRPC_ERROR_NONE) {
    grpc_transport_destroy(connecting_result_.transport);
    gpr_log(GPR_ERROR, "error initializing subchannel stack: %s",
            grpc_error_string(error));
    GRPC_ERROR_UNREF(error);
    return false;
  }
  intptr_t socket_uuid = connecting_result_.socket_uuid;
  memset(&connecting_result_, 0, sizeof(connecting_result_));
  if (disconnected_) {
    grpc_channel_stack_destroy(stk);
    gpr_free(stk);
    return false;
  }
  // Publish.
  connected_subchannel_.reset(
      New<ConnectedSubchannel>(stk, args_, channelz_node_, socket_uuid));
  gpr_log(GPR_INFO, "New connected subchannel at %p for subchannel %p",
          connected_subchannel_.get(), this);
  // Instantiate state watcher.  Will clean itself up.
  connected_subchannel_watcher_ =
      MakeOrphanable<ConnectedSubchannelStateWatcher>(this);
  return true;
}

void Subchannel::Disconnect() {
  // The subchannel_pool is only used once here in this subchannel, so the
  // access can be outside of the lock.
  if (subchannel_pool_ != nullptr) {
    subchannel_pool_->UnregisterSubchannel(key_);
    subchannel_pool_.reset();
  }
  MutexLock lock(&mu_);
  GPR_ASSERT(!disconnected_);
  disconnected_ = true;
  grpc_connector_shutdown(connector_, GRPC_ERROR_CREATE_FROM_STATIC_STRING(
                                          "Subchannel disconnected"));
  connected_subchannel_.reset();
  connected_subchannel_watcher_.reset();
}

gpr_atm Subchannel::RefMutate(
    gpr_atm delta, int barrier GRPC_SUBCHANNEL_REF_MUTATE_EXTRA_ARGS) {
  gpr_atm old_val = barrier ? gpr_atm_full_fetch_add(&ref_pair_, delta)
                            : gpr_atm_no_barrier_fetch_add(&ref_pair_, delta);
#ifndef NDEBUG
  if (grpc_trace_stream_refcount.enabled()) {
    gpr_log(file, line, GPR_LOG_SEVERITY_DEBUG,
            "SUBCHANNEL: %p %12s 0x%" PRIxPTR " -> 0x%" PRIxPTR " [%s]", this,
            purpose, old_val, old_val + delta, reason);
  }
#endif
  return old_val;
}

}  // namespace grpc_core<|MERGE_RESOLUTION|>--- conflicted
+++ resolved
@@ -192,7 +192,8 @@
 
 void* SubchannelCall::GetParentData() {
   grpc_channel_stack* chanstk = connected_subchannel_->channel_stack();
-  return (char*)this + sizeof(SubchannelCall) + chanstk->call_stack_size;
+  return (char*)this + GPR_ROUND_UP_TO_ALIGNMENT_SIZE(sizeof(SubchannelCall)) +
+         GPR_ROUND_UP_TO_ALIGNMENT_SIZE(chanstk->call_stack_size);
 }
 
 grpc_call_stack* SubchannelCall::GetCallStack() {
@@ -916,7 +917,6 @@
   GRPC_ERROR_UNREF(error);
 }
 
-<<<<<<< HEAD
 void Subchannel::ContinueConnectingLocked() {
   grpc_connect_in_args args;
   args.interested_parties = pollset_set_;
@@ -932,14 +932,6 @@
                               "connecting");
   grpc_connector_connect(connector_, &args, &connecting_result_,
                          &on_connecting_finished_);
-=======
-void* grpc_connected_subchannel_call_get_parent_data(
-    grpc_subchannel_call* subchannel_call) {
-  grpc_channel_stack* chanstk = subchannel_call->connection->channel_stack();
-  return (char*)subchannel_call +
-         GPR_ROUND_UP_TO_ALIGNMENT_SIZE(sizeof(grpc_subchannel_call)) +
-         GPR_ROUND_UP_TO_ALIGNMENT_SIZE(chanstk->call_stack_size);
->>>>>>> 42569369
 }
 
 void Subchannel::OnConnectingFinished(void* arg, grpc_error* error) {
