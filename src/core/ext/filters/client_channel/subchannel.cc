//
// Copyright 2015 gRPC authors.
//
// Licensed under the Apache License, Version 2.0 (the "License");
// you may not use this file except in compliance with the License.
// You may obtain a copy of the License at
//
//     http://www.apache.org/licenses/LICENSE-2.0
//
// Unless required by applicable law or agreed to in writing, software
// distributed under the License is distributed on an "AS IS" BASIS,
// WITHOUT WARRANTIES OR CONDITIONS OF ANY KIND, either express or implied.
// See the License for the specific language governing permissions and
// limitations under the License.
//

#include <grpc/support/port_platform.h>

#include "src/core/ext/filters/client_channel/subchannel.h"

#include <inttypes.h>
#include <limits.h>

#include <algorithm>
#include <cstring>
#include <memory>
#include <new>
#include <type_traits>
#include <utility>

#include "absl/status/statusor.h"
#include "absl/time/clock.h"
#include "absl/time/time.h"

#include <grpc/slice.h>
#include <grpc/status.h>
#include <grpc/support/alloc.h>
#include <grpc/support/log.h>

#include "src/core/ext/filters/client_channel/health/health_check_client.h"
#include "src/core/ext/filters/client_channel/proxy_mapper_registry.h"
#include "src/core/ext/filters/client_channel/subchannel_pool_interface.h"
#include "src/core/ext/filters/client_channel/subchannel_stream_client.h"
#include "src/core/lib/address_utils/sockaddr_utils.h"
#include "src/core/lib/backoff/backoff.h"
#include "src/core/lib/channel/channel_args.h"
#include "src/core/lib/channel/channel_stack.h"
#include "src/core/lib/channel/channel_stack_builder.h"
#include "src/core/lib/channel/channel_stack_builder_impl.h"
#include "src/core/lib/channel/channel_trace.h"
#include "src/core/lib/channel/channelz.h"
#include "src/core/lib/config/core_configuration.h"
#include "src/core/lib/debug/stats.h"
#include "src/core/lib/debug/trace.h"
#include "src/core/lib/event_engine/event_engine_factory.h"
#include "src/core/lib/gpr/alloc.h"
#include "src/core/lib/gprpp/debug_location.h"
#include "src/core/lib/gprpp/ref_counted_ptr.h"
#include "src/core/lib/gprpp/sync.h"
#include "src/core/lib/iomgr/exec_ctx.h"
#include "src/core/lib/iomgr/pollset_set.h"
#include "src/core/lib/profiling/timers.h"
#include "src/core/lib/surface/channel_init.h"
#include "src/core/lib/surface/channel_stack_type.h"
#include "src/core/lib/transport/connectivity_state.h"
#include "src/core/lib/transport/error_utils.h"

// Strong and weak refs.
#define INTERNAL_REF_BITS 16
#define STRONG_REF_MASK (~(gpr_atm)((1 << INTERNAL_REF_BITS) - 1))

// Backoff parameters.
#define GRPC_SUBCHANNEL_INITIAL_CONNECT_BACKOFF_SECONDS 1
#define GRPC_SUBCHANNEL_RECONNECT_BACKOFF_MULTIPLIER 1.6
#define GRPC_SUBCHANNEL_RECONNECT_MIN_TIMEOUT_SECONDS 20
#define GRPC_SUBCHANNEL_RECONNECT_MAX_BACKOFF_SECONDS 120
#define GRPC_SUBCHANNEL_RECONNECT_JITTER 0.2

// Conversion between subchannel call and call stack.
#define SUBCHANNEL_CALL_TO_CALL_STACK(call) \
  (grpc_call_stack*)((char*)(call) +        \
                     GPR_ROUND_UP_TO_ALIGNMENT_SIZE(sizeof(SubchannelCall)))
#define CALL_STACK_TO_SUBCHANNEL_CALL(callstack) \
  (SubchannelCall*)(((char*)(call_stack)) -      \
                    GPR_ROUND_UP_TO_ALIGNMENT_SIZE(sizeof(SubchannelCall)))

namespace grpc_core {
using ::grpc_event_engine::experimental::GetDefaultEventEngine;

TraceFlag grpc_trace_subchannel(false, "subchannel");
DebugOnlyTraceFlag grpc_trace_subchannel_refcount(false, "subchannel_refcount");

//
// ConnectedSubchannel
//

ConnectedSubchannel::ConnectedSubchannel(
    grpc_channel_stack* channel_stack, const grpc_channel_args* args,
    RefCountedPtr<channelz::SubchannelNode> channelz_subchannel)
    : RefCounted<ConnectedSubchannel>(
          GRPC_TRACE_FLAG_ENABLED(grpc_trace_subchannel_refcount)
              ? "ConnectedSubchannel"
              : nullptr),
      channel_stack_(channel_stack),
      args_(grpc_channel_args_copy(args)),
      channelz_subchannel_(std::move(channelz_subchannel)) {}

ConnectedSubchannel::~ConnectedSubchannel() {
  grpc_channel_args_destroy(args_);
  GRPC_CHANNEL_STACK_UNREF(channel_stack_, "connected_subchannel_dtor");
}

void ConnectedSubchannel::StartWatch(
    grpc_pollset_set* interested_parties,
    OrphanablePtr<ConnectivityStateWatcherInterface> watcher) {
  grpc_transport_op* op = grpc_make_transport_op(nullptr);
  op->start_connectivity_watch = std::move(watcher);
  op->start_connectivity_watch_state = GRPC_CHANNEL_READY;
  op->bind_pollset_set = interested_parties;
  grpc_channel_element* elem = grpc_channel_stack_element(channel_stack_, 0);
  elem->filter->start_transport_op(elem, op);
}

void ConnectedSubchannel::Ping(grpc_closure* on_initiate,
                               grpc_closure* on_ack) {
  grpc_transport_op* op = grpc_make_transport_op(nullptr);
  grpc_channel_element* elem;
  op->send_ping.on_initiate = on_initiate;
  op->send_ping.on_ack = on_ack;
  elem = grpc_channel_stack_element(channel_stack_, 0);
  elem->filter->start_transport_op(elem, op);
}

size_t ConnectedSubchannel::GetInitialCallSizeEstimate() const {
  return GPR_ROUND_UP_TO_ALIGNMENT_SIZE(sizeof(SubchannelCall)) +
         channel_stack_->call_stack_size;
}

//
// SubchannelCall
//

RefCountedPtr<SubchannelCall> SubchannelCall::Create(Args args,
                                                     grpc_error_handle* error) {
  const size_t allocation_size =
      args.connected_subchannel->GetInitialCallSizeEstimate();
  Arena* arena = args.arena;
  return RefCountedPtr<SubchannelCall>(new (
      arena->Alloc(allocation_size)) SubchannelCall(std::move(args), error));
}

SubchannelCall::SubchannelCall(Args args, grpc_error_handle* error)
    : connected_subchannel_(std::move(args.connected_subchannel)),
      deadline_(args.deadline) {
  grpc_call_stack* callstk = SUBCHANNEL_CALL_TO_CALL_STACK(this);
  const grpc_call_element_args call_args = {
      callstk,             /* call_stack */
      nullptr,             /* server_transport_data */
      args.context,        /* context */
      args.path.c_slice(), /* path */
      args.start_time,     /* start_time */
      args.deadline,       /* deadline */
      args.arena,          /* arena */
      args.call_combiner   /* call_combiner */
  };
  *error = grpc_call_stack_init(connected_subchannel_->channel_stack(), 1,
                                SubchannelCall::Destroy, this, &call_args);
  if (GPR_UNLIKELY(*error != GRPC_ERROR_NONE)) {
    gpr_log(GPR_ERROR, "error: %s", grpc_error_std_string(*error).c_str());
    return;
  }
  grpc_call_stack_set_pollset_or_pollset_set(callstk, args.pollent);
  auto* channelz_node = connected_subchannel_->channelz_subchannel();
  if (channelz_node != nullptr) {
    channelz_node->RecordCallStarted();
  }
}

void SubchannelCall::StartTransportStreamOpBatch(
    grpc_transport_stream_op_batch* batch) {
  GPR_TIMER_SCOPE("subchannel_call_process_op", 0);
  MaybeInterceptRecvTrailingMetadata(batch);
  grpc_call_stack* call_stack = SUBCHANNEL_CALL_TO_CALL_STACK(this);
  grpc_call_element* top_elem = grpc_call_stack_element(call_stack, 0);
  GRPC_CALL_LOG_OP(GPR_INFO, top_elem, batch);
  top_elem->filter->start_transport_stream_op_batch(top_elem, batch);
}

grpc_call_stack* SubchannelCall::GetCallStack() {
  return SUBCHANNEL_CALL_TO_CALL_STACK(this);
}

void SubchannelCall::SetAfterCallStackDestroy(grpc_closure* closure) {
  GPR_ASSERT(after_call_stack_destroy_ == nullptr);
  GPR_ASSERT(closure != nullptr);
  after_call_stack_destroy_ = closure;
}

RefCountedPtr<SubchannelCall> SubchannelCall::Ref() {
  IncrementRefCount();
  return RefCountedPtr<SubchannelCall>(this);
}

RefCountedPtr<SubchannelCall> SubchannelCall::Ref(const DebugLocation& location,
                                                  const char* reason) {
  IncrementRefCount(location, reason);
  return RefCountedPtr<SubchannelCall>(this);
}

void SubchannelCall::Unref() {
  GRPC_CALL_STACK_UNREF(SUBCHANNEL_CALL_TO_CALL_STACK(this), "");
}

void SubchannelCall::Unref(const DebugLocation& /*location*/,
                           const char* reason) {
  GRPC_CALL_STACK_UNREF(SUBCHANNEL_CALL_TO_CALL_STACK(this), reason);
}

void SubchannelCall::Destroy(void* arg, grpc_error_handle /*error*/) {
  GPR_TIMER_SCOPE("subchannel_call_destroy", 0);
  SubchannelCall* self = static_cast<SubchannelCall*>(arg);
  // Keep some members before destroying the subchannel call.
  grpc_closure* after_call_stack_destroy = self->after_call_stack_destroy_;
  RefCountedPtr<ConnectedSubchannel> connected_subchannel =
      std::move(self->connected_subchannel_);
  // Destroy the subchannel call.
  self->~SubchannelCall();
  // Destroy the call stack. This should be after destroying the subchannel
  // call, because call->after_call_stack_destroy(), if not null, will free the
  // call arena.
  grpc_call_stack_destroy(SUBCHANNEL_CALL_TO_CALL_STACK(self), nullptr,
                          after_call_stack_destroy);
  // Automatically reset connected_subchannel. This should be after destroying
  // the call stack, because destroying call stack needs access to the channel
  // stack.
}

void SubchannelCall::MaybeInterceptRecvTrailingMetadata(
    grpc_transport_stream_op_batch* batch) {
  // only intercept payloads with recv trailing.
  if (!batch->recv_trailing_metadata) {
    return;
  }
  // only add interceptor is channelz is enabled.
  if (connected_subchannel_->channelz_subchannel() == nullptr) {
    return;
  }
  GRPC_CLOSURE_INIT(&recv_trailing_metadata_ready_, RecvTrailingMetadataReady,
                    this, grpc_schedule_on_exec_ctx);
  // save some state needed for the interception callback.
  GPR_ASSERT(recv_trailing_metadata_ == nullptr);
  recv_trailing_metadata_ =
      batch->payload->recv_trailing_metadata.recv_trailing_metadata;
  original_recv_trailing_metadata_ =
      batch->payload->recv_trailing_metadata.recv_trailing_metadata_ready;
  batch->payload->recv_trailing_metadata.recv_trailing_metadata_ready =
      &recv_trailing_metadata_ready_;
}

namespace {

// Sets *status based on the rest of the parameters.
void GetCallStatus(grpc_status_code* status, Timestamp deadline,
                   grpc_metadata_batch* md_batch, grpc_error_handle error) {
  if (error != GRPC_ERROR_NONE) {
    grpc_error_get_status(error, deadline, status, nullptr, nullptr, nullptr);
  } else {
    *status = md_batch->get(GrpcStatusMetadata()).value_or(GRPC_STATUS_UNKNOWN);
  }
  GRPC_ERROR_UNREF(error);
}

}  // namespace

void SubchannelCall::RecvTrailingMetadataReady(void* arg,
                                               grpc_error_handle error) {
  SubchannelCall* call = static_cast<SubchannelCall*>(arg);
  GPR_ASSERT(call->recv_trailing_metadata_ != nullptr);
  grpc_status_code status = GRPC_STATUS_OK;
  GetCallStatus(&status, call->deadline_, call->recv_trailing_metadata_,
                GRPC_ERROR_REF(error));
  channelz::SubchannelNode* channelz_subchannel =
      call->connected_subchannel_->channelz_subchannel();
  GPR_ASSERT(channelz_subchannel != nullptr);
  if (status == GRPC_STATUS_OK) {
    channelz_subchannel->RecordCallSucceeded();
  } else {
    channelz_subchannel->RecordCallFailed();
  }
  Closure::Run(DEBUG_LOCATION, call->original_recv_trailing_metadata_,
               GRPC_ERROR_REF(error));
}

void SubchannelCall::IncrementRefCount() {
  GRPC_CALL_STACK_REF(SUBCHANNEL_CALL_TO_CALL_STACK(this), "");
}

void SubchannelCall::IncrementRefCount(const DebugLocation& /*location*/,
                                       const char* reason) {
  GRPC_CALL_STACK_REF(SUBCHANNEL_CALL_TO_CALL_STACK(this), reason);
}

//
// Subchannel::ConnectedSubchannelStateWatcher
//

class Subchannel::ConnectedSubchannelStateWatcher
    : public AsyncConnectivityStateWatcherInterface {
 public:
  // Must be instantiated while holding c->mu.
  explicit ConnectedSubchannelStateWatcher(WeakRefCountedPtr<Subchannel> c)
      : subchannel_(std::move(c)) {}

  ~ConnectedSubchannelStateWatcher() override {
    subchannel_.reset(DEBUG_LOCATION, "state_watcher");
  }

 private:
  void OnConnectivityStateChange(grpc_connectivity_state new_state,
                                 const absl::Status& status) override {
    Subchannel* c = subchannel_.get();
    MutexLock lock(&c->mu_);
    // If we're either shutting down or have already seen this connection
    // failure (i.e., c->connected_subchannel_ is null), do nothing.
    //
    // The transport reports TRANSIENT_FAILURE upon GOAWAY but SHUTDOWN
    // upon connection close.  So if the server gracefully shuts down,
    // we will see TRANSIENT_FAILURE followed by SHUTDOWN, but if not, we
    // will see only SHUTDOWN.  Either way, we react to the first one we
    // see, ignoring anything that happens after that.
    if (c->connected_subchannel_ == nullptr) return;
    if (new_state == GRPC_CHANNEL_TRANSIENT_FAILURE ||
        new_state == GRPC_CHANNEL_SHUTDOWN) {
      if (GRPC_TRACE_FLAG_ENABLED(grpc_trace_subchannel)) {
        gpr_log(GPR_INFO,
                "subchannel %p %s: Connected subchannel %p reports %s: %s", c,
                c->key_.ToString().c_str(), c->connected_subchannel_.get(),
                ConnectivityStateName(new_state), status.ToString().c_str());
      }
      c->connected_subchannel_.reset();
      if (c->channelz_node() != nullptr) {
        c->channelz_node()->SetChildSocket(nullptr);
      }
      // Even though we're reporting IDLE instead of TRANSIENT_FAILURE here,
      // pass along the status from the transport, since it may have
      // keepalive info attached to it that the channel needs.
      // TODO(roth): Consider whether there's a cleaner way to do this.
      c->SetConnectivityStateLocked(GRPC_CHANNEL_IDLE, status);
      c->backoff_.Reset();
    }
  }

  WeakRefCountedPtr<Subchannel> subchannel_;
};

// Asynchronously notifies the \a watcher of a change in the connectvity state
// of \a subchannel to the current \a state. Deletes itself when done.
class Subchannel::AsyncWatcherNotifierLocked {
 public:
  AsyncWatcherNotifierLocked(
      RefCountedPtr<Subchannel::ConnectivityStateWatcherInterface> watcher,
      grpc_connectivity_state state, const absl::Status& status)
      : watcher_(std::move(watcher)) {
    watcher_->PushConnectivityStateChange({state, status});
    ExecCtx::Run(DEBUG_LOCATION,
                 GRPC_CLOSURE_INIT(
                     &closure_,
                     [](void* arg, grpc_error_handle /*error*/) {
                       auto* self =
                           static_cast<AsyncWatcherNotifierLocked*>(arg);
                       self->watcher_->OnConnectivityStateChange();
                       delete self;
                     },
                     this, nullptr),
                 GRPC_ERROR_NONE);
  }

 private:
  RefCountedPtr<Subchannel::ConnectivityStateWatcherInterface> watcher_;
  grpc_closure closure_;
};

//
// Subchannel::ConnectivityStateWatcherList
//

void Subchannel::ConnectivityStateWatcherList::AddWatcherLocked(
    RefCountedPtr<ConnectivityStateWatcherInterface> watcher) {
  watchers_.insert(std::make_pair(watcher.get(), std::move(watcher)));
}

void Subchannel::ConnectivityStateWatcherList::RemoveWatcherLocked(
    ConnectivityStateWatcherInterface* watcher) {
  watchers_.erase(watcher);
}

void Subchannel::ConnectivityStateWatcherList::NotifyLocked(
    grpc_connectivity_state state, const absl::Status& status) {
  for (const auto& p : watchers_) {
    new AsyncWatcherNotifierLocked(p.second, state, status);
  }
}

//
// Subchannel::HealthWatcherMap::HealthWatcher
//

// State needed for tracking the connectivity state with a particular
// health check service name.
class Subchannel::HealthWatcherMap::HealthWatcher
    : public AsyncConnectivityStateWatcherInterface {
 public:
  HealthWatcher(WeakRefCountedPtr<Subchannel> c,
                std::string health_check_service_name)
      : subchannel_(std::move(c)),
        health_check_service_name_(std::move(health_check_service_name)),
        state_(subchannel_->state_ == GRPC_CHANNEL_READY
                   ? GRPC_CHANNEL_CONNECTING
                   : subchannel_->state_) {
    // If the subchannel is already connected, start health checking.
    if (subchannel_->state_ == GRPC_CHANNEL_READY) StartHealthCheckingLocked();
  }

  ~HealthWatcher() override {
    subchannel_.reset(DEBUG_LOCATION, "health_watcher");
  }

  const std::string& health_check_service_name() const {
    return health_check_service_name_;
  }

  grpc_connectivity_state state() const { return state_; }

  void AddWatcherLocked(
      grpc_connectivity_state initial_state,
      RefCountedPtr<Subchannel::ConnectivityStateWatcherInterface> watcher) {
    if (state_ != initial_state) {
      new AsyncWatcherNotifierLocked(watcher, state_, status_);
    }
    watcher_list_.AddWatcherLocked(std::move(watcher));
  }

  void RemoveWatcherLocked(
      Subchannel::ConnectivityStateWatcherInterface* watcher) {
    watcher_list_.RemoveWatcherLocked(watcher);
  }

  bool HasWatchers() const { return !watcher_list_.empty(); }

  void NotifyLocked(grpc_connectivity_state state, const absl::Status& status)
      ABSL_EXCLUSIVE_LOCKS_REQUIRED(subchannel_->mu_) {
    if (state == GRPC_CHANNEL_READY) {
      // If we had not already notified for CONNECTING state, do so now.
      // (We may have missed this earlier, because if the transition
      // from IDLE to CONNECTING to READY was too quick, the connected
      // subchannel may not have sent us a notification for CONNECTING.)
      if (state_ != GRPC_CHANNEL_CONNECTING) {
        state_ = GRPC_CHANNEL_CONNECTING;
        status_ = status;
        watcher_list_.NotifyLocked(state_, status);
      }
      // If we've become connected, start health checking.
      StartHealthCheckingLocked();
    } else {
      state_ = state;
      status_ = status;
      watcher_list_.NotifyLocked(state_, status);
      // We're not connected, so stop health checking.
      health_check_client_.reset();
    }
  }

  void Orphan() override {
    watcher_list_.Clear();
    health_check_client_.reset();
    Unref();
  }

 private:
  void OnConnectivityStateChange(grpc_connectivity_state new_state,
                                 const absl::Status& status) override {
    MutexLock lock(&subchannel_->mu_);
    if (new_state != GRPC_CHANNEL_SHUTDOWN && health_check_client_ != nullptr) {
      state_ = new_state;
      status_ = status;
      watcher_list_.NotifyLocked(new_state, status);
    }
  }

  void StartHealthCheckingLocked()
      ABSL_EXCLUSIVE_LOCKS_REQUIRED(subchannel_->mu_) {
    GPR_ASSERT(health_check_client_ == nullptr);
    health_check_client_ = MakeHealthCheckClient(
        health_check_service_name_, subchannel_->connected_subchannel_,
        subchannel_->pollset_set_, subchannel_->channelz_node_, Ref());
  }

  WeakRefCountedPtr<Subchannel> subchannel_;
  std::string health_check_service_name_;
  OrphanablePtr<SubchannelStreamClient> health_check_client_;
  grpc_connectivity_state state_;
  absl::Status status_;
  ConnectivityStateWatcherList watcher_list_;
};

//
// Subchannel::HealthWatcherMap
//

void Subchannel::HealthWatcherMap::AddWatcherLocked(
    WeakRefCountedPtr<Subchannel> subchannel,
    grpc_connectivity_state initial_state,
    const std::string& health_check_service_name,
    RefCountedPtr<ConnectivityStateWatcherInterface> watcher) {
  // If the health check service name is not already present in the map,
  // add it.
  auto it = map_.find(health_check_service_name);
  HealthWatcher* health_watcher;
  if (it == map_.end()) {
    auto w = MakeOrphanable<HealthWatcher>(std::move(subchannel),
                                           health_check_service_name);
    health_watcher = w.get();
    map_.emplace(health_check_service_name, std::move(w));
  } else {
    health_watcher = it->second.get();
  }
  // Add the watcher to the entry.
  health_watcher->AddWatcherLocked(initial_state, std::move(watcher));
}

void Subchannel::HealthWatcherMap::RemoveWatcherLocked(
    const std::string& health_check_service_name,
    ConnectivityStateWatcherInterface* watcher) {
  auto it = map_.find(health_check_service_name);
  GPR_ASSERT(it != map_.end());
  it->second->RemoveWatcherLocked(watcher);
  // If we just removed the last watcher for this service name, remove
  // the map entry.
  if (!it->second->HasWatchers()) map_.erase(it);
}

void Subchannel::HealthWatcherMap::NotifyLocked(grpc_connectivity_state state,
                                                const absl::Status& status) {
  for (const auto& p : map_) {
    p.second->NotifyLocked(state, status);
  }
}

grpc_connectivity_state
Subchannel::HealthWatcherMap::CheckConnectivityStateLocked(
    Subchannel* subchannel, const std::string& health_check_service_name) {
  auto it = map_.find(health_check_service_name);
  if (it == map_.end()) {
    // If the health check service name is not found in the map, we're
    // not currently doing a health check for that service name.  If the
    // subchannel's state without health checking is READY, report
    // CONNECTING, since that's what we'd be in as soon as we do start a
    // watch.  Otherwise, report the channel's state without health checking.
    return subchannel->state_ == GRPC_CHANNEL_READY ? GRPC_CHANNEL_CONNECTING
                                                    : subchannel->state_;
  }
  HealthWatcher* health_watcher = it->second.get();
  return health_watcher->state();
}

void Subchannel::HealthWatcherMap::ShutdownLocked() { map_.clear(); }

//
// Subchannel::ConnectivityStateWatcherInterface
//

void Subchannel::ConnectivityStateWatcherInterface::PushConnectivityStateChange(
    ConnectivityStateChange state_change) {
  MutexLock lock(&mu_);
  connectivity_state_queue_.push_back(std::move(state_change));
}

Subchannel::ConnectivityStateWatcherInterface::ConnectivityStateChange
Subchannel::ConnectivityStateWatcherInterface::PopConnectivityStateChange() {
  MutexLock lock(&mu_);
  GPR_ASSERT(!connectivity_state_queue_.empty());
  ConnectivityStateChange state_change = connectivity_state_queue_.front();
  connectivity_state_queue_.pop_front();
  return state_change;
}

//
// Subchannel
//

namespace {

BackOff::Options ParseArgsForBackoffValues(const grpc_channel_args* args,
                                           Duration* min_connect_timeout) {
  Duration initial_backoff =
      Duration::Seconds(GRPC_SUBCHANNEL_INITIAL_CONNECT_BACKOFF_SECONDS);
  *min_connect_timeout =
      Duration::Seconds(GRPC_SUBCHANNEL_RECONNECT_MIN_TIMEOUT_SECONDS);
  Duration max_backoff =
      Duration::Seconds(GRPC_SUBCHANNEL_RECONNECT_MAX_BACKOFF_SECONDS);
  bool fixed_reconnect_backoff = false;
  if (args != nullptr) {
    for (size_t i = 0; i < args->num_args; i++) {
      if (0 == strcmp(args->args[i].key,
                      "grpc.testing.fixed_reconnect_backoff_ms")) {
        fixed_reconnect_backoff = true;
        initial_backoff = *min_connect_timeout = max_backoff =
            Duration::Milliseconds(grpc_channel_arg_get_integer(
                &args->args[i],
                {static_cast<int>(initial_backoff.millis()), 100, INT_MAX}));
      } else if (0 ==
                 strcmp(args->args[i].key, GRPC_ARG_MIN_RECONNECT_BACKOFF_MS)) {
        fixed_reconnect_backoff = false;
        *min_connect_timeout =
            Duration::Milliseconds(grpc_channel_arg_get_integer(
                &args->args[i],
                {static_cast<int>(min_connect_timeout->millis()), 100,
                 INT_MAX}));
      } else if (0 ==
                 strcmp(args->args[i].key, GRPC_ARG_MAX_RECONNECT_BACKOFF_MS)) {
        fixed_reconnect_backoff = false;
        max_backoff = Duration::Milliseconds(grpc_channel_arg_get_integer(
            &args->args[i],
            {static_cast<int>(max_backoff.millis()), 100, INT_MAX}));
      } else if (0 == strcmp(args->args[i].key,
                             GRPC_ARG_INITIAL_RECONNECT_BACKOFF_MS)) {
        fixed_reconnect_backoff = false;
        initial_backoff = Duration::Milliseconds(grpc_channel_arg_get_integer(
            &args->args[i],
            {static_cast<int>(initial_backoff.millis()), 100, INT_MAX}));
      }
    }
  }
  return BackOff::Options()
      .set_initial_backoff(initial_backoff)
      .set_multiplier(fixed_reconnect_backoff
                          ? 1.0
                          : GRPC_SUBCHANNEL_RECONNECT_BACKOFF_MULTIPLIER)
      .set_jitter(fixed_reconnect_backoff ? 0.0
                                          : GRPC_SUBCHANNEL_RECONNECT_JITTER)
      .set_max_backoff(max_backoff);
}

}  // namespace

Subchannel::Subchannel(SubchannelKey key,
                       OrphanablePtr<SubchannelConnector> connector,
                       const grpc_channel_args* args)
    : DualRefCounted<Subchannel>(
          GRPC_TRACE_FLAG_ENABLED(grpc_trace_subchannel_refcount) ? "Subchannel"
                                                                  : nullptr),
      key_(std::move(key)),
      pollset_set_(grpc_pollset_set_create()),
      connector_(std::move(connector)),
      backoff_(ParseArgsForBackoffValues(args, &min_connect_timeout_)) {
  GRPC_STATS_INC_CLIENT_SUBCHANNELS_CREATED();
  GRPC_CLOSURE_INIT(&on_connecting_finished_, OnConnectingFinished, this,
                    grpc_schedule_on_exec_ctx);
  // Check proxy mapper to determine address to connect to and channel
  // args to use.
  address_for_connect_ = key_.address();
  grpc_resolved_address* new_address = nullptr;
  grpc_channel_args* new_args = nullptr;
  if (ProxyMapperRegistry::MapAddress(address_for_connect_, args, &new_address,
                                      &new_args)) {
    GPR_ASSERT(new_address != nullptr);
    address_for_connect_ = *new_address;
    gpr_free(new_address);
  }
  if (new_args != nullptr) {
    args_ = new_args;
  } else {
    args_ = grpc_channel_args_copy(args);
  }
  // Initialize channelz.
  const bool channelz_enabled = grpc_channel_args_find_bool(
      args_, GRPC_ARG_ENABLE_CHANNELZ, GRPC_ENABLE_CHANNELZ_DEFAULT);
  if (channelz_enabled) {
    const size_t channel_tracer_max_memory =
        static_cast<size_t>(grpc_channel_args_find_integer(
            args_, GRPC_ARG_MAX_CHANNEL_TRACE_EVENT_MEMORY_PER_NODE,
            {GRPC_MAX_CHANNEL_TRACE_EVENT_MEMORY_PER_NODE_DEFAULT, 0,
             INT_MAX}));
    channelz_node_ = MakeRefCounted<channelz::SubchannelNode>(
        grpc_sockaddr_to_uri(&key_.address())
            .value_or("<unknown address type>"),
        channel_tracer_max_memory);
    channelz_node_->AddTraceEvent(
        channelz::ChannelTrace::Severity::Info,
        grpc_slice_from_static_string("subchannel created"));
  }
}

Subchannel::~Subchannel() {
  if (channelz_node_ != nullptr) {
    channelz_node_->AddTraceEvent(
        channelz::ChannelTrace::Severity::Info,
        grpc_slice_from_static_string("Subchannel destroyed"));
    channelz_node_->UpdateConnectivityState(GRPC_CHANNEL_SHUTDOWN);
  }
  grpc_channel_args_destroy(args_);
  connector_.reset();
  grpc_pollset_set_destroy(pollset_set_);
}

RefCountedPtr<Subchannel> Subchannel::Create(
    OrphanablePtr<SubchannelConnector> connector,
    const grpc_resolved_address& address, const grpc_channel_args* args) {
  SubchannelKey key(address, args);
  SubchannelPoolInterface* subchannel_pool =
      SubchannelPoolInterface::GetSubchannelPoolFromChannelArgs(args);
  GPR_ASSERT(subchannel_pool != nullptr);
  RefCountedPtr<Subchannel> c = subchannel_pool->FindSubchannel(key);
  if (c != nullptr) {
    return c;
  }
  c = MakeRefCounted<Subchannel>(std::move(key), std::move(connector), args);
  // Try to register the subchannel before setting the subchannel pool.
  // Otherwise, in case of a registration race, unreffing c in
  // RegisterSubchannel() will cause c to be tried to be unregistered, while
  // its key maps to a different subchannel.
  RefCountedPtr<Subchannel> registered =
      subchannel_pool->RegisterSubchannel(c->key_, c);
  if (registered == c) c->subchannel_pool_ = subchannel_pool->Ref();
  return registered;
}

void Subchannel::ThrottleKeepaliveTime(int new_keepalive_time) {
  MutexLock lock(&mu_);
  // Only update the value if the new keepalive time is larger.
  if (new_keepalive_time > keepalive_time_) {
    keepalive_time_ = new_keepalive_time;
    if (GRPC_TRACE_FLAG_ENABLED(grpc_trace_subchannel)) {
      gpr_log(GPR_INFO, "subchannel %p %s: throttling keepalive time to %d",
              this, key_.ToString().c_str(), new_keepalive_time);
    }
    const grpc_arg arg_to_add = grpc_channel_arg_integer_create(
        const_cast<char*>(GRPC_ARG_KEEPALIVE_TIME_MS), new_keepalive_time);
    const char* arg_to_remove = GRPC_ARG_KEEPALIVE_TIME_MS;
    grpc_channel_args* new_args = grpc_channel_args_copy_and_add_and_remove(
        args_, &arg_to_remove, 1, &arg_to_add, 1);
    grpc_channel_args_destroy(args_);
    args_ = new_args;
  }
}

channelz::SubchannelNode* Subchannel::channelz_node() {
  return channelz_node_.get();
}

grpc_connectivity_state Subchannel::CheckConnectivityState(
    const absl::optional<std::string>& health_check_service_name) {
  MutexLock lock(&mu_);
  if (health_check_service_name.has_value()) {
    return health_watcher_map_.CheckConnectivityStateLocked(
        this, *health_check_service_name);
  }
  return state_;
}

void Subchannel::WatchConnectivityState(
    grpc_connectivity_state initial_state,
    const absl::optional<std::string>& health_check_service_name,
    RefCountedPtr<ConnectivityStateWatcherInterface> watcher) {
  MutexLock lock(&mu_);
  grpc_pollset_set* interested_parties = watcher->interested_parties();
  if (interested_parties != nullptr) {
    grpc_pollset_set_add_pollset_set(pollset_set_, interested_parties);
  }
  if (!health_check_service_name.has_value()) {
    if (state_ != initial_state) {
      new AsyncWatcherNotifierLocked(watcher, state_, status_);
    }
    watcher_list_.AddWatcherLocked(std::move(watcher));
  } else {
    health_watcher_map_.AddWatcherLocked(
        WeakRef(DEBUG_LOCATION, "health_watcher"), initial_state,
        *health_check_service_name, std::move(watcher));
  }
}

void Subchannel::CancelConnectivityStateWatch(
    const absl::optional<std::string>& health_check_service_name,
    ConnectivityStateWatcherInterface* watcher) {
  MutexLock lock(&mu_);
  grpc_pollset_set* interested_parties = watcher->interested_parties();
  if (interested_parties != nullptr) {
    grpc_pollset_set_del_pollset_set(pollset_set_, interested_parties);
  }
  if (!health_check_service_name.has_value()) {
    watcher_list_.RemoveWatcherLocked(watcher);
  } else {
    health_watcher_map_.RemoveWatcherLocked(*health_check_service_name,
                                            watcher);
  }
}

void Subchannel::RequestConnection() {
  MutexLock lock(&mu_);
  if (state_ == GRPC_CHANNEL_IDLE) {
    StartConnectingLocked();
  } else if (state_ == GRPC_CHANNEL_TRANSIENT_FAILURE) {
    connection_requested_ = true;
  }
}

void Subchannel::ResetBackoff() {
  // Hold a ref to ensure cancellation and subsequent deletion of the closure
  // does not eliminate the last ref and destroy the Subchannel before the
  // method returns.
  auto self = WeakRef(DEBUG_LOCATION, "ResetBackoff");
  MutexLock lock(&mu_);
  backoff_.Reset();
<<<<<<< HEAD
  if (state_ == GRPC_CHANNEL_TRANSIENT_FAILURE &&
      GetDefaultEventEngine()->Cancel(retry_timer_handle_)) {
    OnRetryTimerLocked();
=======
  if (state_ == GRPC_CHANNEL_TRANSIENT_FAILURE) {
    grpc_timer_cancel(&retry_timer_);
  } else if (state_ == GRPC_CHANNEL_CONNECTING) {
    next_attempt_time_ = ExecCtx::Get()->Now();
>>>>>>> 9f883ffe
  }
}

void Subchannel::Orphan() {
  // The subchannel_pool is only used once here in this subchannel, so the
  // access can be outside of the lock.
  if (subchannel_pool_ != nullptr) {
    subchannel_pool_->UnregisterSubchannel(key_, this);
    subchannel_pool_.reset();
  }
  MutexLock lock(&mu_);
  GPR_ASSERT(!shutdown_);
  shutdown_ = true;
  connector_.reset();
  connected_subchannel_.reset();
  health_watcher_map_.ShutdownLocked();
}

void Subchannel::AddDataProducer(DataProducerInterface* data_producer) {
  MutexLock lock(&mu_);
  auto& entry = data_producer_map_[data_producer->type()];
  GPR_ASSERT(entry == nullptr);
  entry = data_producer;
}

void Subchannel::RemoveDataProducer(DataProducerInterface* data_producer) {
  MutexLock lock(&mu_);
  auto it = data_producer_map_.find(data_producer->type());
  GPR_ASSERT(it != data_producer_map_.end());
  GPR_ASSERT(it->second == data_producer);
  data_producer_map_.erase(it);
}

Subchannel::DataProducerInterface* Subchannel::GetDataProducer(
    UniqueTypeName type) {
  MutexLock lock(&mu_);
  auto it = data_producer_map_.find(type);
  if (it == data_producer_map_.end()) return nullptr;
  return it->second;
}

namespace {

// Returns a string indicating the subchannel's connectivity state change to
// \a state.
const char* SubchannelConnectivityStateChangeString(
    grpc_connectivity_state state) {
  switch (state) {
    case GRPC_CHANNEL_IDLE:
      return "Subchannel state change to IDLE";
    case GRPC_CHANNEL_CONNECTING:
      return "Subchannel state change to CONNECTING";
    case GRPC_CHANNEL_READY:
      return "Subchannel state change to READY";
    case GRPC_CHANNEL_TRANSIENT_FAILURE:
      return "Subchannel state change to TRANSIENT_FAILURE";
    case GRPC_CHANNEL_SHUTDOWN:
      return "Subchannel state change to SHUTDOWN";
  }
  GPR_UNREACHABLE_CODE(return "UNKNOWN");
}

}  // namespace

// Note: Must be called with a state that is different from the current state.
void Subchannel::SetConnectivityStateLocked(grpc_connectivity_state state,
                                            const absl::Status& status) {
  state_ = state;
  status_ = status;
  if (channelz_node_ != nullptr) {
    channelz_node_->UpdateConnectivityState(state);
    channelz_node_->AddTraceEvent(
        channelz::ChannelTrace::Severity::Info,
        grpc_slice_from_static_string(
            SubchannelConnectivityStateChangeString(state)));
  }
  // Notify non-health watchers.
  watcher_list_.NotifyLocked(state, status);
  // Notify health watchers.
  health_watcher_map_.NotifyLocked(state, status);
}

void Subchannel::OnRetryTimer() {
  MutexLock lock(&mu_);
  OnRetryTimerLocked();
}

void Subchannel::OnRetryTimerLocked() {
  if (shutdown_) return;
  if (connection_requested_) {
    gpr_log(GPR_INFO,
            "subchannel %p %s: connection attempt requested while backoff "
            "timer was pending, retrying now",
            this, key_.ToString().c_str());
    connection_requested_ = false;
    StartConnectingLocked();
  } else {
    gpr_log(GPR_INFO, "subchannel %p %s: backoff delay elapsed, reporting IDLE",
            this, key_.ToString().c_str());
    SetConnectivityStateLocked(GRPC_CHANNEL_IDLE, absl::OkStatus());
  }
}

void Subchannel::StartConnectingLocked() {
  // Set next attempt time.
  const Timestamp min_deadline = min_connect_timeout_ + ExecCtx::Get()->Now();
  next_attempt_time_ = backoff_.NextAttemptTime();
  // Report CONNECTING.
  SetConnectivityStateLocked(GRPC_CHANNEL_CONNECTING, absl::OkStatus());
  // Start connection attempt.
  SubchannelConnector::Args args;
  args.address = &address_for_connect_;
  args.interested_parties = pollset_set_;
  args.deadline = std::max(next_attempt_time_, min_deadline);
  args.channel_args = args_;
  WeakRef(DEBUG_LOCATION, "Connect").release();  // Ref held by callback.
  connector_->Connect(args, &connecting_result_, &on_connecting_finished_);
}

void Subchannel::OnConnectingFinished(void* arg, grpc_error_handle error) {
  WeakRefCountedPtr<Subchannel> c(static_cast<Subchannel*>(arg));
  const grpc_channel_args* delete_channel_args =
      c->connecting_result_.channel_args;
  {
    MutexLock lock(&c->mu_);
    c->OnConnectingFinishedLocked(GRPC_ERROR_REF(error));
  }
  grpc_channel_args_destroy(delete_channel_args);
  c.reset(DEBUG_LOCATION, "Connect");
}

void Subchannel::OnConnectingFinishedLocked(grpc_error_handle error) {
  if (shutdown_) {
    (void)GRPC_ERROR_UNREF(error);
    return;
  }
  // If we didn't get a transport or we fail to publish it, report
  // TRANSIENT_FAILURE and start the retry timer.
  // Note that if the connection attempt took longer than the backoff
  // time, then the timer will fire immediately, and we will quickly
  // transition back to IDLE.
  if (connecting_result_.transport == nullptr || !PublishTransportLocked()) {
    const Duration time_until_next_attempt =
        next_attempt_time_ - ExecCtx::Get()->Now();
    auto ee_deadline =
        absl::Now() + absl::Milliseconds(time_until_next_attempt.millis());
    gpr_log(GPR_INFO,
            "subchannel %p %s: connect failed (%s), backing off for %" PRId64
            " ms",
            this, key_.ToString().c_str(), grpc_error_std_string(error).c_str(),
            time_until_next_attempt.millis());
    SetConnectivityStateLocked(GRPC_CHANNEL_TRANSIENT_FAILURE,
                               grpc_error_to_absl_status(error));
    retry_timer_handle_ = GetDefaultEventEngine()->RunAt(
        ee_deadline, [self = WeakRef(DEBUG_LOCATION, "RetryTimer")] {
          self->OnRetryTimer();
        });
  }
  (void)GRPC_ERROR_UNREF(error);
}

bool Subchannel::PublishTransportLocked() {
  // Construct channel stack.
  ChannelStackBuilderImpl builder("subchannel", GRPC_CLIENT_SUBCHANNEL);
  builder.SetChannelArgs(ChannelArgs::FromC(connecting_result_.channel_args))
      .SetTransport(connecting_result_.transport);
  if (!CoreConfiguration::Get().channel_init().CreateStack(&builder)) {
    return false;
  }
  absl::StatusOr<RefCountedPtr<grpc_channel_stack>> stk = builder.Build();
  if (!stk.ok()) {
    auto error = absl_status_to_grpc_error(stk.status());
    grpc_transport_destroy(connecting_result_.transport);
    gpr_log(GPR_ERROR,
            "subchannel %p %s: error initializing subchannel stack: %s", this,
            key_.ToString().c_str(), grpc_error_std_string(error).c_str());
    GRPC_ERROR_UNREF(error);
    return false;
  }
  RefCountedPtr<channelz::SocketNode> socket =
      std::move(connecting_result_.socket_node);
  connecting_result_.Reset();
  if (shutdown_) return false;
  // Publish.
  connected_subchannel_.reset(
      new ConnectedSubchannel(stk->release(), args_, channelz_node_));
  if (GRPC_TRACE_FLAG_ENABLED(grpc_trace_subchannel)) {
    gpr_log(GPR_INFO, "subchannel %p %s: new connected subchannel at %p", this,
            key_.ToString().c_str(), connected_subchannel_.get());
  }
  if (channelz_node_ != nullptr) {
    channelz_node_->SetChildSocket(std::move(socket));
  }
  // Start watching connected subchannel.
  connected_subchannel_->StartWatch(
      pollset_set_, MakeOrphanable<ConnectedSubchannelStateWatcher>(
                        WeakRef(DEBUG_LOCATION, "state_watcher")));
  // Report initial state.
  SetConnectivityStateLocked(GRPC_CHANNEL_READY, absl::Status());
  return true;
}

}  // namespace grpc_core<|MERGE_RESOLUTION|>--- conflicted
+++ resolved
@@ -811,16 +811,11 @@
   auto self = WeakRef(DEBUG_LOCATION, "ResetBackoff");
   MutexLock lock(&mu_);
   backoff_.Reset();
-<<<<<<< HEAD
   if (state_ == GRPC_CHANNEL_TRANSIENT_FAILURE &&
       GetDefaultEventEngine()->Cancel(retry_timer_handle_)) {
     OnRetryTimerLocked();
-=======
-  if (state_ == GRPC_CHANNEL_TRANSIENT_FAILURE) {
-    grpc_timer_cancel(&retry_timer_);
   } else if (state_ == GRPC_CHANNEL_CONNECTING) {
     next_attempt_time_ = ExecCtx::Get()->Now();
->>>>>>> 9f883ffe
   }
 }
 
@@ -976,6 +971,8 @@
                                grpc_error_to_absl_status(error));
     retry_timer_handle_ = GetDefaultEventEngine()->RunAt(
         ee_deadline, [self = WeakRef(DEBUG_LOCATION, "RetryTimer")] {
+          ApplicationCallbackExecCtx callback_exec_ctx;
+          ExecCtx exec_ctx;
           self->OnRetryTimer();
         });
   }
