--- conflicted
+++ resolved
@@ -263,12 +263,7 @@
 // Creates a new LB policy, replacing any previous one.
 // Updates trace_strings to indicate what was done.
 void ResolvingLoadBalancingPolicy::CreateNewLbPolicyLocked(
-<<<<<<< HEAD
-    const char* lb_policy_name, RefCountedPtr<Config> lb_config,
-    TraceStringVector* trace_strings) {
-=======
     const char* lb_policy_name, TraceStringVector* trace_strings) {
->>>>>>> b7ee2d9b
   LoadBalancingPolicy::Args lb_policy_args;
   lb_policy_args.combiner = combiner();
   lb_policy_args.channel_control_helper =
@@ -276,7 +271,7 @@
   lb_policy_args.args = resolver_result_;
   OrphanablePtr<LoadBalancingPolicy> new_lb_policy =
       LoadBalancingPolicyRegistry::CreateLoadBalancingPolicy(
-          lb_policy_name, std::move(lb_config), std::move(lb_policy_args));
+          lb_policy_name, std::move(lb_policy_args));
   if (GPR_UNLIKELY(new_lb_policy == nullptr)) {
     gpr_log(GPR_ERROR, "could not create LB policy \"%s\"", lb_policy_name);
     if (channelz_node() != nullptr) {
@@ -420,43 +415,20 @@
       lb_policy_config = self->child_lb_config_;
     }
     GPR_ASSERT(lb_policy_name != nullptr);
-<<<<<<< HEAD
-    // Check to see if we're already using the right LB policy.
-    const bool lb_policy_name_changed =
-        self->lb_policy_ == nullptr ||
-        strcmp(self->lb_policy_->name(), lb_policy_name) != 0;
-    if (self->lb_policy_ != nullptr && !lb_policy_name_changed) {
-      // Continue using the same LB policy.  Update with new addresses.
-      if (self->tracer_->enabled()) {
-        gpr_log(GPR_INFO,
-                "resolving_lb=%p: updating existing LB policy \"%s\" (%p)",
-                self, lb_policy_name, self->lb_policy_.get());
-      }
-      self->lb_policy_->UpdateLocked(*self->resolver_result_,
-                                     std::move(lb_policy_config));
-    } else {
-      // Instantiate new LB policy.
-=======
     // If we're not already using the right LB policy name, instantiate
     // a new one.
     if (self->lb_policy_ == nullptr ||
         strcmp(self->lb_policy_->name(), lb_policy_name) != 0) {
->>>>>>> b7ee2d9b
       if (self->tracer_->enabled()) {
         gpr_log(GPR_INFO, "resolving_lb=%p: creating new LB policy \"%s\"",
                 self, lb_policy_name);
       }
-<<<<<<< HEAD
-      self->CreateNewLbPolicyLocked(lb_policy_name, std::move(lb_policy_config),
-                                    &trace_strings);
-=======
       self->CreateNewLbPolicyLocked(lb_policy_name, &trace_strings);
     }
     // Update the LB policy with the new addresses and config.
     if (self->tracer_->enabled()) {
       gpr_log(GPR_INFO, "resolving_lb=%p: updating LB policy \"%s\" (%p)", self,
               lb_policy_name, self->lb_policy_.get());
->>>>>>> b7ee2d9b
     }
     self->lb_policy_->UpdateLocked(*self->resolver_result_,
                                    std::move(lb_policy_config));
