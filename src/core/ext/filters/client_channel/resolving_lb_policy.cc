--- conflicted
+++ resolved
@@ -87,12 +87,8 @@
   grpc_channel* CreateChannel(const char* target,
                               const grpc_channel_args& args) override {
     if (parent_->resolver_ == nullptr) return nullptr;  // Shutting down.
-<<<<<<< HEAD
     if (!CalledByCurrentChild() && !CalledByPendingChild()) return nullptr;
-    return parent_->channel_control_helper()->CreateChannel(target, type, args);
-=======
     return parent_->channel_control_helper()->CreateChannel(target, args);
->>>>>>> f585e37b
   }
 
   void UpdateState(grpc_connectivity_state state, grpc_error* state_error,
@@ -147,12 +143,12 @@
 
 ResolvingLoadBalancingPolicy::ResolvingLoadBalancingPolicy(
     Args args, TraceFlag* tracer, UniquePtr<char> target_uri,
-    UniquePtr<char> child_policy_name, RefCountedPtr<Config> child_lb_config,
+    UniquePtr<char> lb_policy_name, RefCountedPtr<Config> child_lb_config,
     grpc_error** error)
     : LoadBalancingPolicy(std::move(args)),
       tracer_(tracer),
       target_uri_(std::move(target_uri)),
-      child_policy_name_(std::move(child_policy_name)),
+      child_policy_name_(std::move(lb_policy_name)),
       child_lb_config_(std::move(child_lb_config)) {
   GPR_ASSERT(child_policy_name_ != nullptr);
   // Don't fetch service config, since this ctor is for use in nested LB
@@ -291,71 +287,52 @@
 }
 
 void ResolvingLoadBalancingPolicy::CreateOrUpdateLbPolicyLocked(
-    const char* lb_policy_name, grpc_json* lb_policy_config,
+    const char* lb_policy_name, RefCountedPtr<Config> lb_policy_config,
     TraceStringVector* trace_strings) {
-  // There are several cases here:
-  // 1. If we do not yet have any LB policy, we create one and store
-  //    it in lb_policy_.
-  // 2. If we have an LB policy, whose name equals lb_policy_name, then we
-  //    update the existing LB policy. If there is a pending LB policy, reset
-  //    it.
-  // 3. If we have an LB policy, whose name does not equal lb_policy_name, then:
-  //    a. If we do not yet have any pending LB policy, we create a new policy.
-  //    The policy will be stored in pending_lb_policy_ and will later be
-  //    swapped into lb_policy_ by the helper when the new LB transitions into
-  //    state READY.
-  //    b. If we have a pending LB policy, whose name equals lb_policy_name,
-  //    then we update the existing pending LB policy.
-  //    c. If we have a pending LB policy, whose name does not equal
-  //    lb_policy_name, then we create a new policy. The new policy is stored in
-  //    pending_lb_policy_ (replacing the one that was there before, which will
-  //    be immediately shut down) and will later be swapped into lb_policy_ by
-  //    the helper when the new LB transitions into state READY.
   const bool create_policy =
+      // case 1
       lb_policy_ == nullptr ||
-      (strcmp(lb_policy_->name(), lb_policy_name) != 0 &&
-       (pending_lb_policy_ == nullptr ||
-        strcmp(pending_lb_policy_->name(), lb_policy_name) != 0));
-  if (!create_policy) {
-    // Cases 2 and 3b: update an existing policy.
-    // If the LB policy's name equals lb_policy_name, send the update to the LB
-    // policy (case 2), else send it to the pending policy (case 3b).
-    LoadBalancingPolicy* policy = nullptr;
-    if (strcmp(lb_policy_->name(), lb_policy_name) == 0) {
-      policy = lb_policy_.get();
-      // Reset the pending LB policy.
-      pending_lb_policy_.reset();
-    } else {
-      policy = pending_lb_policy_.get();
-    }
+      // case 2b
+      (pending_lb_policy_ == nullptr &&
+       strcmp(lb_policy_->name(), lb_policy_name) != 0) ||
+      // case 3b
+      (pending_lb_policy_ != nullptr &&
+       strcmp(pending_lb_policy_->name(), lb_policy_name) != 0);
+  LoadBalancingPolicy* policy_to_update = nullptr;
+  if (create_policy) {
+    // Cases 1, 2b, and 3b: create a new child policy.
+    // If lb_policy_ is null, we set it (case 1), else we set
+    // pending_lb_policy_ (cases 2b and 3b).
+    auto& lb_policy = lb_policy_ == nullptr ? lb_policy_ : pending_lb_policy_;
     if (tracer_->enabled()) {
-      gpr_log(GPR_INFO, "resolving_lb=%p: updating %sLB policy \"%s\" (%p)",
-              this, policy == lb_policy_.get() ? "" : "pending ",
-              lb_policy_name, lb_policy_.get());
-    }
-    lb_policy_->UpdateLocked(*resolver_result_, lb_policy_config);
+      gpr_log(GPR_INFO, "resolving_lb=%p: Creating new %schild policy %s", this,
+              lb_policy_ == nullptr ? "" : "pending ", lb_policy_name);
+    }
+    lb_policy = CreateLbPolicyLocked(lb_policy_name, trace_strings);
+    policy_to_update = lb_policy.get();
   } else {
-    // Cases 1, 3a, and 3c: create a new LB policy.
-    // CreateLbPolicyLocked() will set lb_policy_ if it is null (case 1), else
-    // it will set pending_lb_policy_ (cases 3a and 3c).
-    if (tracer_->enabled()) {
-      gpr_log(GPR_INFO, "resolving_lb=%p: creating new %sLB policy \"%s\"",
-              this, lb_policy_ == nullptr ? "" : "pending ", lb_policy_name);
-    }
-    CreateLbPolicyLocked(lb_policy_name, lb_policy_config, trace_strings);
-  }
+    // Cases 2a and 3a: update an existing policy.
+    // If we have a pending child policy, send the update to the pending
+    // policy (case 3a), else send it to the current policy (case 2a).
+    policy_to_update = pending_lb_policy_ != nullptr ? pending_lb_policy_.get()
+                                                     : lb_policy_.get();
+  }
+  GPR_ASSERT(policy_to_update != nullptr);
+  // Update the policy.
+  if (tracer_->enabled()) {
+    gpr_log(GPR_INFO, "[grpclb %p] Updating %schild policy %p", this,
+            policy_to_update == pending_lb_policy_.get() ? "pending " : "",
+            policy_to_update);
+  }
+  policy_to_update->UpdateLocked(*resolver_result_,
+                                 std::move(lb_policy_config));
 }
 
 // Creates a new LB policy, replacing any previous one.
 // Updates trace_strings to indicate what was done.
-<<<<<<< HEAD
-void ResolvingLoadBalancingPolicy::CreateLbPolicyLocked(
-    const char* lb_policy_name, grpc_json* lb_config,
-    TraceStringVector* trace_strings) {
-=======
-void ResolvingLoadBalancingPolicy::CreateNewLbPolicyLocked(
+OrphanablePtr<LoadBalancingPolicy>
+ResolvingLoadBalancingPolicy::CreateLbPolicyLocked(
     const char* lb_policy_name, TraceStringVector* trace_strings) {
->>>>>>> f585e37b
   LoadBalancingPolicy::Args lb_policy_args;
   lb_policy_args.combiner = combiner();
   lb_policy_args.channel_control_helper = UniquePtr<ChannelControlHelper>(
@@ -371,7 +348,7 @@
       gpr_asprintf(&str, "Could not create LB policy \"%s\"", lb_policy_name);
       trace_strings->push_back(str);
     }
-    return;
+    return nullptr;
   }
   if (tracer_->enabled()) {
     gpr_log(GPR_INFO, "resolving_lb=%p: created new LB policy \"%s\" (%p)",
@@ -387,22 +364,9 @@
   if (channelz != nullptr) {
     new_lb_policy->set_channelz_node(channelz->Ref());
   }
-  // Swap out the LB policy and update the fds in interested_parties_.
-  OrphanablePtr<LoadBalancingPolicy>& lb_policy =
-      lb_policy_ == nullptr ? lb_policy_ : pending_lb_policy_;
-  if (lb_policy != nullptr) {
-    if (tracer_->enabled()) {
-      gpr_log(GPR_INFO, "resolving_lb=%p: shutting down pending_lb_policy=%p",
-              this, lb_policy.get());
-    }
-    grpc_pollset_set_del_pollset_set(lb_policy->interested_parties(),
-                                     interested_parties());
-  }
-  lb_policy = std::move(new_lb_policy);
-  lb_policy->UpdateLocked(*resolver_result_, lb_config);
-  grpc_pollset_set_add_pollset_set(lb_policy->interested_parties(),
+  grpc_pollset_set_add_pollset_set(new_lb_policy->interested_parties(),
                                    interested_parties());
-  lb_policy->ExitIdleLocked();
+  return new_lb_policy;
 }
 
 void ResolvingLoadBalancingPolicy::MaybeAddTraceMessagesForAddressChangesLocked(
@@ -511,28 +475,8 @@
       lb_policy_config = self->child_lb_config_;
     }
     GPR_ASSERT(lb_policy_name != nullptr);
-<<<<<<< HEAD
     self->CreateOrUpdateLbPolicyLocked(lb_policy_name, lb_policy_config,
                                        &trace_strings);
-=======
-    // If we're not already using the right LB policy name, instantiate
-    // a new one.
-    if (self->lb_policy_ == nullptr ||
-        strcmp(self->lb_policy_->name(), lb_policy_name) != 0) {
-      if (self->tracer_->enabled()) {
-        gpr_log(GPR_INFO, "resolving_lb=%p: creating new LB policy \"%s\"",
-                self, lb_policy_name);
-      }
-      self->CreateNewLbPolicyLocked(lb_policy_name, &trace_strings);
-    }
-    // Update the LB policy with the new addresses and config.
-    if (self->tracer_->enabled()) {
-      gpr_log(GPR_INFO, "resolving_lb=%p: updating LB policy \"%s\" (%p)", self,
-              lb_policy_name, self->lb_policy_.get());
-    }
-    self->lb_policy_->UpdateLocked(*self->resolver_result_,
-                                   std::move(lb_policy_config));
->>>>>>> f585e37b
     // Add channel trace event.
     if (self->channelz_node() != nullptr) {
       if (service_config_changed) {
