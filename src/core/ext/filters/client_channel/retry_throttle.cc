/*
 *
 * Copyright 2017 gRPC authors.
 *
 * Licensed under the Apache License, Version 2.0 (the "License");
 * you may not use this file except in compliance with the License.
 * You may obtain a copy of the License at
 *
 *     http://www.apache.org/licenses/LICENSE-2.0
 *
 * Unless required by applicable law or agreed to in writing, software
 * distributed under the License is distributed on an "AS IS" BASIS,
 * WITHOUT WARRANTIES OR CONDITIONS OF ANY KIND, either express or implied.
 * See the License for the specific language governing permissions and
 * limitations under the License.
 *
 */

#include <grpc/support/port_platform.h>

#include "src/core/ext/filters/client_channel/retry_throttle.h"

#include <limits.h>
#include <string.h>

#include <map>
#include <string>

#include <grpc/support/alloc.h>
#include <grpc/support/atm.h>
#include <grpc/support/string_util.h>
#include <grpc/support/sync.h>

#include "src/core/lib/gprpp/manual_constructor.h"

namespace grpc_core {
namespace internal {

//
// ServerRetryThrottleData
//

ServerRetryThrottleData::ServerRetryThrottleData(
    intptr_t max_milli_tokens, intptr_t milli_token_ratio,
    ServerRetryThrottleData* old_throttle_data)
    : max_milli_tokens_(max_milli_tokens),
      milli_token_ratio_(milli_token_ratio) {
  intptr_t initial_milli_tokens = max_milli_tokens;
  // If there was a pre-existing entry for this server name, initialize
  // the token count by scaling proportionately to the old data.  This
  // ensures that if we're already throttling retries on the old scale,
  // we will start out doing the same thing on the new one.
  if (old_throttle_data != nullptr) {
    double token_fraction =
        static_cast<intptr_t>(
            gpr_atm_acq_load(&old_throttle_data->milli_tokens_)) /
        static_cast<double>(old_throttle_data->max_milli_tokens_);
    initial_milli_tokens =
        static_cast<intptr_t>(token_fraction * max_milli_tokens);
  }
  gpr_atm_rel_store(&milli_tokens_, static_cast<gpr_atm>(initial_milli_tokens));
  // If there was a pre-existing entry, mark it as stale and give it a
  // pointer to the new entry, which is its replacement.
  if (old_throttle_data != nullptr) {
    Ref().release();  // Ref held by pre-existing entry.
    gpr_atm_rel_store(&old_throttle_data->replacement_,
                      reinterpret_cast<gpr_atm>(this));
  }
}

ServerRetryThrottleData::~ServerRetryThrottleData() {
  ServerRetryThrottleData* replacement =
      reinterpret_cast<ServerRetryThrottleData*>(
          gpr_atm_acq_load(&replacement_));
  if (replacement != nullptr) {
    replacement->Unref();
  }
}

void ServerRetryThrottleData::GetReplacementThrottleDataIfNeeded(
    ServerRetryThrottleData** throttle_data) {
  while (true) {
    ServerRetryThrottleData* new_throttle_data =
        reinterpret_cast<ServerRetryThrottleData*>(
            gpr_atm_acq_load(&(*throttle_data)->replacement_));
    if (new_throttle_data == nullptr) return;
    *throttle_data = new_throttle_data;
  }
}

bool ServerRetryThrottleData::RecordFailure() {
  // First, check if we are stale and need to be replaced.
  ServerRetryThrottleData* throttle_data = this;
  GetReplacementThrottleDataIfNeeded(&throttle_data);
  // We decrement milli_tokens by 1000 (1 token) for each failure.
  const intptr_t new_value =
      static_cast<intptr_t>(gpr_atm_no_barrier_clamped_add(
          &throttle_data->milli_tokens_, static_cast<gpr_atm>(-1000),
          static_cast<gpr_atm>(0),
          static_cast<gpr_atm>(throttle_data->max_milli_tokens_)));
  // Retries are allowed as long as the new value is above the threshold
  // (max_milli_tokens / 2).
  return new_value > throttle_data->max_milli_tokens_ / 2;
}

void ServerRetryThrottleData::RecordSuccess() {
  // First, check if we are stale and need to be replaced.
  ServerRetryThrottleData* throttle_data = this;
  GetReplacementThrottleDataIfNeeded(&throttle_data);
  // We increment milli_tokens by milli_token_ratio for each success.
  gpr_atm_no_barrier_clamped_add(
      &throttle_data->milli_tokens_,
      static_cast<gpr_atm>(throttle_data->milli_token_ratio_),
      static_cast<gpr_atm>(0),
      static_cast<gpr_atm>(throttle_data->max_milli_tokens_));
}

//
// ServerRetryThrottleMap
//

using StringToDataMap =
    std::map<std::string, RefCountedPtr<ServerRetryThrottleData>>;
static gpr_mu g_mu;
<<<<<<< HEAD
static ManualConstructor<
    std::map<std::string, RefCountedPtr<ServerRetryThrottleData>>>
    g_map;

void ServerRetryThrottleMap::Init() {
  gpr_mu_init(&g_mu);
  g_map.Init();
=======
static StringToDataMap* g_map;

void ServerRetryThrottleMap::Init() {
  gpr_mu_init(&g_mu);
  g_map = new StringToDataMap();
>>>>>>> 4dc6a112
}

void ServerRetryThrottleMap::Shutdown() {
  gpr_mu_destroy(&g_mu);
<<<<<<< HEAD
  g_map.Destroy();
=======
  delete g_map;
  g_map = nullptr;
>>>>>>> 4dc6a112
}

RefCountedPtr<ServerRetryThrottleData> ServerRetryThrottleMap::GetDataForServer(
    const std::string& server_name, intptr_t max_milli_tokens,
    intptr_t milli_token_ratio) {
  RefCountedPtr<ServerRetryThrottleData> result;
  gpr_mu_lock(&g_mu);
  auto it = g_map->find(server_name);
  ServerRetryThrottleData* throttle_data =
      it == g_map->end() ? nullptr : it->second.get();
  if (throttle_data == nullptr ||
      throttle_data->max_milli_tokens() != max_milli_tokens ||
      throttle_data->milli_token_ratio() != milli_token_ratio) {
    // Entry not found, or found with old parameters.  Create a new one.
    it = g_map
<<<<<<< HEAD
             ->insert(std::make_pair(
                 server_name,
                 MakeRefCounted<ServerRetryThrottleData>(
                     max_milli_tokens, milli_token_ratio, throttle_data)))
=======
             ->emplace(server_name,
                       MakeRefCounted<ServerRetryThrottleData>(
                           max_milli_tokens, milli_token_ratio, throttle_data))
>>>>>>> 4dc6a112
             .first;
    throttle_data = it->second.get();
  }
  gpr_mu_unlock(&g_mu);
<<<<<<< HEAD
  return throttle_data;
=======
  return throttle_data->Ref();
>>>>>>> 4dc6a112
}

}  // namespace internal
}  // namespace grpc_core<|MERGE_RESOLUTION|>--- conflicted
+++ resolved
@@ -122,31 +122,17 @@
 using StringToDataMap =
     std::map<std::string, RefCountedPtr<ServerRetryThrottleData>>;
 static gpr_mu g_mu;
-<<<<<<< HEAD
-static ManualConstructor<
-    std::map<std::string, RefCountedPtr<ServerRetryThrottleData>>>
-    g_map;
-
-void ServerRetryThrottleMap::Init() {
-  gpr_mu_init(&g_mu);
-  g_map.Init();
-=======
 static StringToDataMap* g_map;
 
 void ServerRetryThrottleMap::Init() {
   gpr_mu_init(&g_mu);
   g_map = new StringToDataMap();
->>>>>>> 4dc6a112
 }
 
 void ServerRetryThrottleMap::Shutdown() {
   gpr_mu_destroy(&g_mu);
-<<<<<<< HEAD
-  g_map.Destroy();
-=======
   delete g_map;
   g_map = nullptr;
->>>>>>> 4dc6a112
 }
 
 RefCountedPtr<ServerRetryThrottleData> ServerRetryThrottleMap::GetDataForServer(
@@ -162,25 +148,14 @@
       throttle_data->milli_token_ratio() != milli_token_ratio) {
     // Entry not found, or found with old parameters.  Create a new one.
     it = g_map
-<<<<<<< HEAD
-             ->insert(std::make_pair(
-                 server_name,
-                 MakeRefCounted<ServerRetryThrottleData>(
-                     max_milli_tokens, milli_token_ratio, throttle_data)))
-=======
              ->emplace(server_name,
                        MakeRefCounted<ServerRetryThrottleData>(
                            max_milli_tokens, milli_token_ratio, throttle_data))
->>>>>>> 4dc6a112
              .first;
     throttle_data = it->second.get();
   }
   gpr_mu_unlock(&g_mu);
-<<<<<<< HEAD
-  return throttle_data;
-=======
   return throttle_data->Ref();
->>>>>>> 4dc6a112
 }
 
 }  // namespace internal
