--- conflicted
+++ resolved
@@ -80,20 +80,14 @@
   // backoff delay has elapsed.
   virtual void AttemptToConnect() GRPC_ABSTRACT;
 
-<<<<<<< HEAD
-  // TODO(roth): Need a better non-grpc-specific abstraction here.
-  virtual const grpc_channel_args* channel_args() GRPC_ABSTRACT;
-
-  // TODO(roth): These methods should be removed from this interface to
-  // bettter hide grpc-specific functionality from the LB policy API.
-  virtual channelz::SubchannelNode* channelz_node() GRPC_ABSTRACT;
-=======
   // Resets the subchannel's connection backoff state.  If AttemptToConnect()
   // has been called since the subchannel entered TRANSIENT_FAILURE state,
   // starts a new connection attempt immediately; otherwise, a new connection
   // attempt will be started as soon as AttemptToConnect() is called.
->>>>>>> c46eb428
   virtual void ResetBackoff() GRPC_ABSTRACT;
+
+  // TODO(roth): Need a better non-grpc-specific abstraction here.
+  virtual const grpc_channel_args* channel_args() GRPC_ABSTRACT;
 
   GRPC_ABSTRACT_BASE_CLASS
 };
