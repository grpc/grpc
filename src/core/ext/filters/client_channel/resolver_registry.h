--- conflicted
+++ resolved
@@ -73,13 +73,8 @@
   ~ResolverRegistry();
 
  private:
-<<<<<<< HEAD
-  ResolverFactory* FindFactory(const char* target, grpc_uri** uri,
-                               char** canonical_target);
-=======
   ResolverFactory* FindResolverFactory(const char* target, grpc_uri** uri,
                                        char** canonical_target);
->>>>>>> 80dff97d
 
   InlinedVector<UniquePtr<ResolverFactory>, 10> factories_;
   UniquePtr<char> default_prefix_;
