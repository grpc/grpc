/*
 *
 * Copyright 2015 gRPC authors.
 *
 * Licensed under the Apache License, Version 2.0 (the "License");
 * you may not use this file except in compliance with the License.
 * You may obtain a copy of the License at
 *
 *     http://www.apache.org/licenses/LICENSE-2.0
 *
 * Unless required by applicable law or agreed to in writing, software
 * distributed under the License is distributed on an "AS IS" BASIS,
 * WITHOUT WARRANTIES OR CONDITIONS OF ANY KIND, either express or implied.
 * See the License for the specific language governing permissions and
 * limitations under the License.
 *
 */

#ifndef GRPC_CORE_EXT_FILTERS_CLIENT_CHANNEL_LB_POLICY_H
#define GRPC_CORE_EXT_FILTERS_CLIENT_CHANNEL_LB_POLICY_H

#include <grpc/support/port_platform.h>

#include "src/core/ext/filters/client_channel/client_channel_channelz.h"
#include "src/core/ext/filters/client_channel/subchannel.h"
#include "src/core/lib/gprpp/abstract.h"
#include "src/core/lib/gprpp/orphanable.h"
#include "src/core/lib/gprpp/ref_counted_ptr.h"
#include "src/core/lib/iomgr/combiner.h"
#include "src/core/lib/iomgr/polling_entity.h"
#include "src/core/lib/transport/connectivity_state.h"
#include "src/core/lib/transport/service_config.h"

extern grpc_core::DebugOnlyTraceFlag grpc_trace_lb_policy_refcount;

namespace grpc_core {

/// Interface for load balancing policies.
///
/// The following concepts are used here:
///
/// Channel: An abstraction that manages connections to backend servers
///   on behalf of a client application.  The application creates a channel
///   for a given server name and then sends RPCs on it, and the channel
///   figures out which backend server to send each RPC to.  A channel
///   contains a resolver, a load balancing policy (or a tree of LB policies),
///   and a set of one or more subchannels.
///
/// Subchannel: A subchannel represents a connection to one backend server.
///   The LB policy decides which subchannels to create, manages the
///   connectivity state of those subchannels, and decides which subchannel
///   to send any given RPC to.
///
/// Resolver: A plugin that takes a gRPC server URI and resolves it to a
///   list of one or more addresses and a service config, as described
///   in https://github.com/grpc/grpc/blob/master/doc/naming.md.  See
///   resolver.h for the resolver API.
///
/// Load Balancing (LB) Policy: A plugin that takes a list of addresses
///   from the resolver, maintains and manages a subchannel for each
///   backend address, and decides which subchannel to send each RPC on.
///   An LB policy has two parts:
///   - A LoadBalancingPolicy, which deals with the control plane work of
///     managing subchannels.
///   - A SubchannelPicker, which handles the data plane work of
///     determining which subchannel a given RPC should be sent on.

/// LoadBalacingPolicy API.
///
/// Note: All methods with a "Locked" suffix must be called from the
/// combiner passed to the constructor.
///
/// Any I/O done by the LB policy should be done under the pollset_set
/// returned by \a interested_parties().
// TODO(roth): Once we move to EventManager-based polling, remove the
// interested_parties() hooks from the API.
class LoadBalancingPolicy : public InternallyRefCounted<LoadBalancingPolicy> {
 public:
  /// Arguments used when picking a subchannel for an RPC.
  struct PickArgs {
    ///
    /// Input parameters.
    ///
    /// Initial metadata associated with the picking call.
    /// The LB policy may use the existing metadata to influence its routing
    /// decision, and it may add new metadata elements to be sent with the
    /// call to the chosen backend.
    // TODO(roth): Provide a more generic metadata API here.
    grpc_metadata_batch* initial_metadata = nullptr;
    /// Storage for LB token in \a initial_metadata, or nullptr if not used.
    // TODO(roth): Remove this from the API.  Maybe have the LB policy
    // allocate this on the arena instead?
    grpc_linked_mdelem lb_token_mdelem_storage;
    ///
    /// Output parameters.
    ///
    /// Will be set to the selected subchannel, or nullptr on failure or when
    /// the LB policy decides to drop the call.
    RefCountedPtr<ConnectedSubchannel> connected_subchannel;
    /// Callback set by lb policy to be notified of trailing metadata.
    /// The callback must be scheduled on grpc_schedule_on_exec_ctx.
    // TODO(roth): Provide a cleaner callback API.
    grpc_closure* recv_trailing_metadata_ready = nullptr;
    /// The address that will be set to point to the original
    /// recv_trailing_metadata_ready callback, to be invoked by the LB
    /// policy's recv_trailing_metadata_ready callback when complete.
    /// Must be non-null if recv_trailing_metadata_ready is non-null.
    // TODO(roth): Consider making the recv_trailing_metadata closure a
    // synchronous callback, in which case it is not responsible for
    // chaining to the next callback, so this can be removed from the API.
    grpc_closure** original_recv_trailing_metadata_ready = nullptr;
    /// If this is not nullptr, then the client channel will point it to the
    /// call's trailing metadata before invoking recv_trailing_metadata_ready.
    /// If this is nullptr, then the callback will still be called.
    /// The lb does not have ownership of the metadata.
    // TODO(roth): If we make this a synchronous callback, then this can
    // be passed to the callback as a parameter and can be removed from
    // the API here.
    grpc_metadata_batch** recv_trailing_metadata = nullptr;
  };

  /// The result of picking a subchannel for an RPC.
  enum PickResult {
    // Pick complete.  If connected_subchannel is non-null, client channel
    // can immediately proceed with the call on connected_subchannel;
    // otherwise, call should be dropped.
    PICK_COMPLETE,
    // Pick cannot be completed until something changes on the control
    // plane.  Client channel will queue the pick and try again the
    // next time the picker is updated.
    PICK_QUEUE,
    // LB policy is in transient failure.  If the pick is wait_for_ready,
    // client channel will wait for the next picker and try again;
    // otherwise, the call will be failed immediately (although it may
    // be retried if the client channel is configured to do so).
    // The Pick() method will set its error parameter if this value is
    // returned.
    PICK_TRANSIENT_FAILURE,
  };

  /// A subchannel picker is the object used to pick the subchannel to
  /// use for a given RPC.
  ///
  /// Pickers are intended to encapsulate all of the state and logic
  /// needed on the data plane (i.e., to actually process picks for
  /// individual RPCs sent on the channel) while excluding all of the
  /// state and logic needed on the control plane (i.e., resolver
  /// updates, connectivity state notifications, etc); the latter should
  /// live in the LB policy object itself.
  ///
  /// Currently, pickers are always accessed from within the
  /// client_channel combiner, so they do not have to be thread-safe.
  // TODO(roth): In a subsequent PR, split the data plane work (i.e.,
  // the interaction with the picker) and the control plane work (i.e.,
  // the interaction with the LB policy) into two different
  // synchronization mechanisms, to avoid lock contention between the two.
  class SubchannelPicker {
   public:
    SubchannelPicker() = default;
    virtual ~SubchannelPicker() = default;

    virtual PickResult Pick(PickArgs* pick, grpc_error** error) GRPC_ABSTRACT;

    GRPC_ABSTRACT_BASE_CLASS
  };

<<<<<<< HEAD
  // A picker that returns PICK_QUEUE for all picks.
  // Also calls the parent LB policy's ExitIdleLocked() method when the
  // first pick is seen.
  class QueuePicker : public SubchannelPicker {
   public:
    explicit QueuePicker(RefCountedPtr<LoadBalancingPolicy> parent)
        : parent_(std::move(parent)) {}

    PickResult Pick(PickState* pick, grpc_error** error) override {
      // We invoke the parent's ExitIdleLocked() via a closure instead
      // of doing it directly here, for two reasons:
      // 1. ExitIdleLocked() may cause the policy's state to change and
      //    a new picker to be delivered to the channel.  If that new
      //    picker is delivered before ExitIdleLocked() returns, then by
      //    the time this function returns, the pick will already have
      //    been processed, and we'll be trying to re-process the same
      //    pick again, leading to a crash.
      // 2. We are currently running in the data plane combiner, but we
      //    need to bounce into the control plane combiner to call
      //    ExitIdleLocked().
      if (!exit_idle_called_) {
        exit_idle_called_ = true;
        parent_->Ref().release();  // ref held by closure.
        GRPC_CLOSURE_SCHED(
            GRPC_CLOSURE_CREATE(&CallExitIdle, parent_.get(),
                                grpc_combiner_scheduler(parent_->combiner())),
            GRPC_ERROR_NONE);
      }
      return PICK_QUEUE;
    }

   private:
    static void CallExitIdle(void* arg, grpc_error* error) {
      LoadBalancingPolicy* parent = static_cast<LoadBalancingPolicy*>(arg);
      parent->ExitIdleLocked();
      parent->Unref();
    }

    RefCountedPtr<LoadBalancingPolicy> parent_;
    bool exit_idle_called_ = false;
  };

  // A picker that returns PICK_TRANSIENT_FAILURE for all picks.
  class TransientFailurePicker : public SubchannelPicker {
   public:
    explicit TransientFailurePicker(grpc_error* error) : error_(error) {}
    ~TransientFailurePicker() { GRPC_ERROR_UNREF(error_); }

    PickResult Pick(PickState* pick, grpc_error** error) override {
      *error = GRPC_ERROR_REF(error_);
      return PICK_TRANSIENT_FAILURE;
    }

   private:
    grpc_error* error_;
  };

=======
>>>>>>> ba7da20f
  /// A proxy object used by the LB policy to communicate with the client
  /// channel.
  class ChannelControlHelper {
   public:
    ChannelControlHelper() = default;
    virtual ~ChannelControlHelper() = default;

    /// Creates a new subchannel with the specified channel args.
    virtual Subchannel* CreateSubchannel(const grpc_channel_args& args)
        GRPC_ABSTRACT;

    /// Creates a channel with the specified target and channel args.
    /// This can be used in cases where the LB policy needs to create a
    /// channel for its own use (e.g., to talk to an external load balancer).
    virtual grpc_channel* CreateChannel(
        const char* target, const grpc_channel_args& args) GRPC_ABSTRACT;

    /// Sets the connectivity state and returns a new picker to be used
    /// by the client channel.
    virtual void UpdateState(grpc_connectivity_state state,
                             grpc_error* state_error,
                             UniquePtr<SubchannelPicker>) GRPC_ABSTRACT;

    /// Requests that the resolver re-resolve.
    virtual void RequestReresolution() GRPC_ABSTRACT;

    GRPC_ABSTRACT_BASE_CLASS
  };

  /// Configuration for an LB policy instance.
  // TODO(roth): Find a better JSON representation for this API.
  class Config : public RefCounted<Config> {
   public:
    Config(const grpc_json* lb_config,
           RefCountedPtr<ServiceConfig> service_config)
        : json_(lb_config), service_config_(std::move(service_config)) {}

    const char* name() const { return json_->key; }
    const grpc_json* config() const { return json_->child; }
    RefCountedPtr<ServiceConfig> service_config() const {
      return service_config_;
    }

   private:
    const grpc_json* json_;
    RefCountedPtr<ServiceConfig> service_config_;
  };

  /// Args used to instantiate an LB policy.
  struct Args {
    /// The combiner under which all LB policy calls will be run.
    /// Policy does NOT take ownership of the reference to the combiner.
    // TODO(roth): Once we have a C++-like interface for combiners, this
    // API should change to take a smart pointer that does pass ownership
    // of a reference.
    grpc_combiner* combiner = nullptr;
    /// Channel control helper.
    /// Note: LB policies MUST NOT call any method on the helper from
    /// their constructor.
    UniquePtr<ChannelControlHelper> channel_control_helper;
    /// Channel args.
    // TODO(roth): Find a better channel args representation for this API.
    const grpc_channel_args* args = nullptr;
  };

  explicit LoadBalancingPolicy(Args args, intptr_t initial_refcount = 1);
  virtual ~LoadBalancingPolicy();

  // Not copyable nor movable.
  LoadBalancingPolicy(const LoadBalancingPolicy&) = delete;
  LoadBalancingPolicy& operator=(const LoadBalancingPolicy&) = delete;

  /// Returns the name of the LB policy.
  virtual const char* name() const GRPC_ABSTRACT;

  /// Updates the policy with a new set of \a args and a new \a lb_config from
  /// the resolver. Will be invoked immediately after LB policy is constructed,
  /// and then again whenever the resolver returns a new result.
  /// Note that the LB policy gets the set of addresses from the
  /// GRPC_ARG_SERVER_ADDRESS_LIST channel arg.
  virtual void UpdateLocked(const grpc_channel_args& args,
                            RefCountedPtr<Config>)  // NOLINT
      GRPC_ABSTRACT;

  /// Tries to enter a READY connectivity state.
  /// This is a no-op by default, since most LB policies never go into
  /// IDLE state.
  virtual void ExitIdleLocked() {}

  /// Resets connection backoff.
  virtual void ResetBackoffLocked() GRPC_ABSTRACT;

  /// Populates child_subchannels and child_channels with the uuids of this
  /// LB policy's referenced children.
  ///
  /// This is not invoked from the client_channel's combiner. The
  /// implementation is responsible for providing its own synchronization.
  virtual void FillChildRefsForChannelz(
      channelz::ChildRefsList* child_subchannels,
      channelz::ChildRefsList* child_channels) GRPC_ABSTRACT;

  void set_channelz_node(
      RefCountedPtr<channelz::ClientChannelNode> channelz_node) {
    channelz_node_ = std::move(channelz_node);
  }

  grpc_pollset_set* interested_parties() const { return interested_parties_; }

  void Orphan() override;

  /// Returns the JSON node of policy (with both policy name and config content)
  /// given the JSON node of a LoadBalancingConfig array.
  static grpc_json* ParseLoadBalancingConfig(const grpc_json* lb_config_array);

  // A picker that returns PICK_QUEUE for all picks.
  // Also calls the parent LB policy's ExitIdleLocked() method when the
  // first pick is seen.
  class QueuePicker : public SubchannelPicker {
   public:
    explicit QueuePicker(RefCountedPtr<LoadBalancingPolicy> parent)
        : parent_(std::move(parent)) {}

    PickResult Pick(PickArgs* pick, grpc_error** error) override;

   private:
    static void CallExitIdle(void* arg, grpc_error* error);

    RefCountedPtr<LoadBalancingPolicy> parent_;
    bool exit_idle_called_ = false;
  };

  // A picker that returns PICK_TRANSIENT_FAILURE for all picks.
  class TransientFailurePicker : public SubchannelPicker {
   public:
    explicit TransientFailurePicker(grpc_error* error) : error_(error) {}
    ~TransientFailurePicker() override { GRPC_ERROR_UNREF(error_); }

    PickResult Pick(PickArgs* pick, grpc_error** error) override {
      *error = GRPC_ERROR_REF(error_);
      return PICK_TRANSIENT_FAILURE;
    }

   private:
    grpc_error* error_;
  };

  GRPC_ABSTRACT_BASE_CLASS

 protected:
  grpc_combiner* combiner() const { return combiner_; }

  // Note: LB policies MUST NOT call any method on the helper from their
  // constructor.
  // Note: This will return null after ShutdownLocked() has been called.
  ChannelControlHelper* channel_control_helper() const {
    return channel_control_helper_.get();
  }

  channelz::ClientChannelNode* channelz_node() const {
    return channelz_node_.get();
  }

  /// Shuts down the policy.
  virtual void ShutdownLocked() GRPC_ABSTRACT;

 private:
  static void ShutdownAndUnrefLocked(void* arg, grpc_error* ignored);

  /// Combiner under which LB policy actions take place.
  grpc_combiner* combiner_;
  /// Owned pointer to interested parties in load balancing decisions.
  grpc_pollset_set* interested_parties_;
  /// Channel control helper.
  UniquePtr<ChannelControlHelper> channel_control_helper_;
  /// Channelz node.
  RefCountedPtr<channelz::ClientChannelNode> channelz_node_;
};

}  // namespace grpc_core

#endif /* GRPC_CORE_EXT_FILTERS_CLIENT_CHANNEL_LB_POLICY_H */<|MERGE_RESOLUTION|>--- conflicted
+++ resolved
@@ -164,66 +164,6 @@
     GRPC_ABSTRACT_BASE_CLASS
   };
 
-<<<<<<< HEAD
-  // A picker that returns PICK_QUEUE for all picks.
-  // Also calls the parent LB policy's ExitIdleLocked() method when the
-  // first pick is seen.
-  class QueuePicker : public SubchannelPicker {
-   public:
-    explicit QueuePicker(RefCountedPtr<LoadBalancingPolicy> parent)
-        : parent_(std::move(parent)) {}
-
-    PickResult Pick(PickState* pick, grpc_error** error) override {
-      // We invoke the parent's ExitIdleLocked() via a closure instead
-      // of doing it directly here, for two reasons:
-      // 1. ExitIdleLocked() may cause the policy's state to change and
-      //    a new picker to be delivered to the channel.  If that new
-      //    picker is delivered before ExitIdleLocked() returns, then by
-      //    the time this function returns, the pick will already have
-      //    been processed, and we'll be trying to re-process the same
-      //    pick again, leading to a crash.
-      // 2. We are currently running in the data plane combiner, but we
-      //    need to bounce into the control plane combiner to call
-      //    ExitIdleLocked().
-      if (!exit_idle_called_) {
-        exit_idle_called_ = true;
-        parent_->Ref().release();  // ref held by closure.
-        GRPC_CLOSURE_SCHED(
-            GRPC_CLOSURE_CREATE(&CallExitIdle, parent_.get(),
-                                grpc_combiner_scheduler(parent_->combiner())),
-            GRPC_ERROR_NONE);
-      }
-      return PICK_QUEUE;
-    }
-
-   private:
-    static void CallExitIdle(void* arg, grpc_error* error) {
-      LoadBalancingPolicy* parent = static_cast<LoadBalancingPolicy*>(arg);
-      parent->ExitIdleLocked();
-      parent->Unref();
-    }
-
-    RefCountedPtr<LoadBalancingPolicy> parent_;
-    bool exit_idle_called_ = false;
-  };
-
-  // A picker that returns PICK_TRANSIENT_FAILURE for all picks.
-  class TransientFailurePicker : public SubchannelPicker {
-   public:
-    explicit TransientFailurePicker(grpc_error* error) : error_(error) {}
-    ~TransientFailurePicker() { GRPC_ERROR_UNREF(error_); }
-
-    PickResult Pick(PickState* pick, grpc_error** error) override {
-      *error = GRPC_ERROR_REF(error_);
-      return PICK_TRANSIENT_FAILURE;
-    }
-
-   private:
-    grpc_error* error_;
-  };
-
-=======
->>>>>>> ba7da20f
   /// A proxy object used by the LB policy to communicate with the client
   /// channel.
   class ChannelControlHelper {
