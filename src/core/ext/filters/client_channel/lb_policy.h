--- conflicted
+++ resolved
@@ -65,19 +65,11 @@
   /// State used for an LB pick.
   struct PickState {
     /// Initial metadata associated with the picking call.
-<<<<<<< HEAD
-    grpc_metadata_batch* initial_metadata;
+    grpc_metadata_batch* initial_metadata = nullptr;
     /// Pointer to bitmask used for selective cancelling. See
     /// \a CancelMatchingPicksLocked() and \a GRPC_INITIAL_METADATA_* in
     /// grpc_types.h.
-    uint32_t* initial_metadata_flags;
-=======
-    grpc_metadata_batch* initial_metadata = nullptr;
-    /// Bitmask used for selective cancelling. See
-    /// \a CancelMatchingPicksLocked() and \a GRPC_INITIAL_METADATA_* in
-    /// grpc_types.h.
-    uint32_t initial_metadata_flags = 0;
->>>>>>> 1832d64f
+    uint32_t* initial_metadata_flags = nullptr;
     /// Storage for LB token in \a initial_metadata, or nullptr if not used.
     grpc_linked_mdelem lb_token_mdelem_storage;
     /// Closure to run when pick is complete, if not completed synchronously.
@@ -102,16 +94,11 @@
   LoadBalancingPolicy(const LoadBalancingPolicy&) = delete;
   LoadBalancingPolicy& operator=(const LoadBalancingPolicy&) = delete;
 
-<<<<<<< HEAD
   /// Returns the name of the LB policy.
   virtual const char* name() const GRPC_ABSTRACT;
 
-  /// Updates the policy with a new set of \a args from the resolver.
-  /// Note that the LB policy gets the set of addresses from the
-=======
   /// Updates the policy with a new set of \a args and a new \a lb_config from
   /// the resolver. Note that the LB policy gets the set of addresses from the
->>>>>>> 1832d64f
   /// GRPC_ARG_LB_ADDRESSES channel arg.
   virtual void UpdateLocked(const grpc_channel_args& args,
                             grpc_json* lb_config) GRPC_ABSTRACT;
