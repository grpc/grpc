/*
 *
 * Copyright 2015 gRPC authors.
 *
 * Licensed under the Apache License, Version 2.0 (the "License");
 * you may not use this file except in compliance with the License.
 * You may obtain a copy of the License at
 *
 *     http://www.apache.org/licenses/LICENSE-2.0
 *
 * Unless required by applicable law or agreed to in writing, software
 * distributed under the License is distributed on an "AS IS" BASIS,
 * WITHOUT WARRANTIES OR CONDITIONS OF ANY KIND, either express or implied.
 * See the License for the specific language governing permissions and
 * limitations under the License.
 *
 */

#ifndef GRPC_CORE_EXT_FILTERS_CLIENT_CHANNEL_LB_POLICY_H
#define GRPC_CORE_EXT_FILTERS_CLIENT_CHANNEL_LB_POLICY_H

#include <grpc/support/port_platform.h>

#include "src/core/ext/filters/client_channel/client_channel_channelz.h"
#include "src/core/ext/filters/client_channel/client_channel_factory.h"
#include "src/core/ext/filters/client_channel/subchannel.h"
#include "src/core/ext/filters/client_channel/subchannel_pool_interface.h"
#include "src/core/lib/gprpp/abstract.h"
#include "src/core/lib/gprpp/orphanable.h"
#include "src/core/lib/gprpp/ref_counted_ptr.h"
#include "src/core/lib/iomgr/combiner.h"
#include "src/core/lib/iomgr/polling_entity.h"
#include "src/core/lib/transport/connectivity_state.h"

extern grpc_core::DebugOnlyTraceFlag grpc_trace_lb_policy_refcount;

namespace grpc_core {

/// Interface for load balancing policies.
///
/// Note: All methods with a "Locked" suffix must be called from the
/// combiner passed to the constructor.
///
/// Any I/O done by the LB policy should be done under the pollset_set
/// returned by \a interested_parties().
class LoadBalancingPolicy : public InternallyRefCounted<LoadBalancingPolicy> {
 public:
  /// State used for an LB pick.
  struct PickState {
    /// Initial metadata associated with the picking call.
    grpc_metadata_batch* initial_metadata = nullptr;
    /// Storage for LB token in \a initial_metadata, or nullptr if not used.
    grpc_linked_mdelem lb_token_mdelem_storage;
    // Callback set by lb policy to be notified of trailing metadata.
    // The callback must be scheduled on grpc_schedule_on_exec_ctx.
    grpc_closure* recv_trailing_metadata_ready = nullptr;
    // The address that will be set to point to the original
    // recv_trailing_metadata_ready callback, to be invoked by the LB
    // policy's recv_trailing_metadata_ready callback when complete.
    // Must be non-null if recv_trailing_metadata_ready is non-null.
    grpc_closure** original_recv_trailing_metadata_ready = nullptr;
    // If this is not nullptr, then the client channel will point it to the
    // call's trailing metadata before invoking recv_trailing_metadata_ready.
    // If this is nullptr, then the callback will still be called.
    // The lb does not have ownership of the metadata.
    grpc_metadata_batch** recv_trailing_metadata = nullptr;
    /// Will be set to the selected subchannel, or nullptr on failure or when
    /// the LB policy decides to drop the call.
    RefCountedPtr<ConnectedSubchannel> connected_subchannel;
    /// Will be populated with context to pass to the subchannel call, if
    /// needed.
    grpc_call_context_element subchannel_call_context[GRPC_CONTEXT_COUNT] = {};
  };

// FIXME: document
  class SubchannelPicker : public RefCounted<SubchannelPicker> {
   public:
    enum PickResult {
      // Pick complete.  If connected_subchannel is non-null, client channel
      // can immediately proceed with the call on connected_subchannel;
      // otherwise, call should be dropped.
      PICK_COMPLETE,
      // Pick cannot be completed until something changes on the control
      // plane.  Client channel will queue the pick and try again the
      // next time the picker is updated.
      PICK_QUEUE,
      // LB policy is in transient failure.  If the pick is wait_for_ready,
      // client channel will wait for the next picker and try again;
      // otherwise, the call will be failed immediately.
      // The Pick() method will set its error parameter if this value is
      // returned.
      PICK_TRANSIENT_FAILURE,
    };

    SubchannelPicker() = default;
    virtual ~SubchannelPicker() = default;

    virtual PickResult Pick(PickState* pick, grpc_error** error) GRPC_ABSTRACT;

    GRPC_ABSTRACT_BASE_CLASS
  };

  // A picker that returns PICK_QUEUE for all picks.
  // Also calls the parent LB policy's ExitIdleLocked() method.
  class QueuePicker : public SubchannelPicker {
   public:
    explicit QueuePicker(RefCountedPtr<LoadBalancingPolicy> parent)
        : parent_(std::move(parent)) {
      GRPC_CLOSURE_INIT(&exit_idle_closure_, &CallExitIdle, this,
                        grpc_combiner_scheduler(parent_->combiner()));
    }

    PickResult Pick(PickState* pick, grpc_error** error) override {
      // We invoke the parent's ExitIdleLocked() via a closure instead
      // of doing it directly here, for two reasons:
      // 1. ExitIdleLocked() may cause the policy's state to change and
      //    a new picker to be delivered to the channel.  If that new
      //    picker is delivered before ExitIdleLocked() returns, then by
      //    the time this function returns, the pick will already have
      //    been processed, and we'll be trying to re-process the same
      //    pick again, leading to a crash.
      // 2. In a subsequent PR, we will split the data plane and control
      //    plane synchronization into separate combiners, at which
      //    point this will need to hop from the data plane combiner into
      //    the control plane combiner.
      if (!exit_idle_called_) {
        exit_idle_called_ = true;
        Ref().release();  // ref held by closure.
        GRPC_CLOSURE_SCHED(&exit_idle_closure_, GRPC_ERROR_NONE);
      }
      return PICK_QUEUE;
    }

   private:
    static void CallExitIdle(void* arg, grpc_error* error) {
      QueuePicker* self = static_cast<QueuePicker*>(arg);
      self->parent_->ExitIdleLocked();
      self->Unref();
    }

    RefCountedPtr<LoadBalancingPolicy> parent_;
    bool exit_idle_called_ = false;
    grpc_closure exit_idle_closure_;
  };

  // A picker that returns PICK_TRANSIENT_FAILURE for all picks.
  class TransientFailurePicker : public SubchannelPicker {
   public:
    explicit TransientFailurePicker(grpc_error* error)
        : error_(error) {}
    ~TransientFailurePicker() { GRPC_ERROR_UNREF(error_); }

    PickResult Pick(PickState* pick, grpc_error** error) override {
      *error = GRPC_ERROR_REF(error_);
      return PICK_TRANSIENT_FAILURE;
    }

   private:
    grpc_error* error_;
  };

// FIXME: document
  class ChannelControlHelper : public RefCounted<ChannelControlHelper> {
   public:
    ChannelControlHelper() = default;
    virtual ~ChannelControlHelper() = default;

    virtual void UpdateState(
        grpc_connectivity_state state, grpc_error* state_error,
        RefCountedPtr<SubchannelPicker> picker) GRPC_ABSTRACT;

    virtual void RequestReresolution() GRPC_ABSTRACT;

    GRPC_ABSTRACT_BASE_CLASS
  };

  struct Args {
    /// The combiner under which all LB policy calls will be run.
    /// Policy does NOT take ownership of the reference to the combiner.
    // TODO(roth): Once we have a C++-like interface for combiners, this
    // API should change to take a smart pointer that does pass ownership
    // of a reference.
    grpc_combiner* combiner = nullptr;
    /// Used to create channels and subchannels.
    grpc_client_channel_factory* client_channel_factory = nullptr;
    /// Subchannel pool.
    RefCountedPtr<SubchannelPoolInterface> subchannel_pool;
    /// Channel control helper.
    RefCountedPtr<ChannelControlHelper> channel_control_helper;
    /// Channel args from the resolver.
    /// Note that the LB policy gets the set of addresses from the
    /// GRPC_ARG_SERVER_ADDRESS_LIST channel arg.
    const grpc_channel_args* args = nullptr;
    /// Load balancing config from the resolver.
    grpc_json* lb_config = nullptr;
  };

  // Not copyable nor movable.
  LoadBalancingPolicy(const LoadBalancingPolicy&) = delete;
  LoadBalancingPolicy& operator=(const LoadBalancingPolicy&) = delete;

  /// Returns the name of the LB policy.
  virtual const char* name() const GRPC_ABSTRACT;

  /// Updates the policy with a new set of \a args and a new \a lb_config from
  /// the resolver. Note that the LB policy gets the set of addresses from the
  /// GRPC_ARG_SERVER_ADDRESS_LIST channel arg.
  virtual void UpdateLocked(const grpc_channel_args& args,
                            grpc_json* lb_config) GRPC_ABSTRACT;

  /// Tries to enter a READY connectivity state.
  /// TODO(roth): As part of restructuring how we handle IDLE state,
  /// consider whether this method is still needed.
  virtual void ExitIdleLocked() GRPC_ABSTRACT;

  /// Resets connection backoff.
  virtual void ResetBackoffLocked() GRPC_ABSTRACT;

  /// Populates child_subchannels and child_channels with the uuids of this
  /// LB policy's referenced children. This is not invoked from the
  /// client_channel's combiner. The implementation is responsible for
  /// providing its own synchronization.
  virtual void FillChildRefsForChannelz(
      channelz::ChildRefsList* child_subchannels,
      channelz::ChildRefsList* child_channels) GRPC_ABSTRACT;

  void Orphan() override {
    // Invoke ShutdownAndUnrefLocked() inside of the combiner.
    GRPC_CLOSURE_SCHED(
        GRPC_CLOSURE_CREATE(&LoadBalancingPolicy::ShutdownAndUnrefLocked, this,
                            grpc_combiner_scheduler(combiner_)),
        GRPC_ERROR_NONE);
  }

<<<<<<< HEAD
=======
  /// Returns the JSON node of policy (with both policy name and config content)
  /// given the JSON node of a LoadBalancingConfig array.
  static grpc_json* ParseLoadBalancingConfig(const grpc_json* lb_config_array);

  /// Sets the re-resolution closure to \a request_reresolution.
  void SetReresolutionClosureLocked(grpc_closure* request_reresolution) {
    GPR_ASSERT(request_reresolution_ == nullptr);
    request_reresolution_ = request_reresolution;
  }

>>>>>>> f0bfcd86
  grpc_pollset_set* interested_parties() const { return interested_parties_; }

  void set_channelz_node(
      RefCountedPtr<channelz::ClientChannelNode> channelz_node) {
    channelz_node_ = std::move(channelz_node);
  }

  SubchannelPoolInterface* subchannel_pool() const {
    return subchannel_pool_.get();
  }

  GRPC_ABSTRACT_BASE_CLASS

 protected:
  GPRC_ALLOW_CLASS_TO_USE_NON_PUBLIC_DELETE

  explicit LoadBalancingPolicy(Args args);
  virtual ~LoadBalancingPolicy();

  grpc_combiner* combiner() const { return combiner_; }
  grpc_client_channel_factory* client_channel_factory() const {
    return client_channel_factory_;
  }

  // Note: This will return null after ShutdownLocked() has been called.
  ChannelControlHelper* channel_control_helper() const {
    return channel_control_helper_.get();
  }

  channelz::ClientChannelNode* channelz_node() const {
    return channelz_node_.get();
  }

  /// Shuts down the policy.  Any pending picks that have not been
  /// handed off to a new policy via HandOffPendingPicksLocked() will be
  /// failed.
  virtual void ShutdownLocked() GRPC_ABSTRACT;

 private:
  static void ShutdownAndUnrefLocked(void* arg, grpc_error* ignored) {
    LoadBalancingPolicy* policy = static_cast<LoadBalancingPolicy*>(arg);
    policy->ShutdownLocked();
    policy->channel_control_helper_.reset();
    policy->Unref();
  }

  /// Combiner under which LB policy actions take place.
  grpc_combiner* combiner_;
  /// Client channel factory, used to create channels and subchannels.
  grpc_client_channel_factory* client_channel_factory_;
  /// Subchannel pool.
  RefCountedPtr<SubchannelPoolInterface> subchannel_pool_;
  /// Owned pointer to interested parties in load balancing decisions.
  grpc_pollset_set* interested_parties_;
  /// Channel control helper.
  RefCountedPtr<ChannelControlHelper> channel_control_helper_;
  /// Channelz node.
  RefCountedPtr<channelz::ClientChannelNode> channelz_node_;
};

}  // namespace grpc_core

#endif /* GRPC_CORE_EXT_FILTERS_CLIENT_CHANNEL_LB_POLICY_H */<|MERGE_RESOLUTION|>--- conflicted
+++ resolved
@@ -232,19 +232,10 @@
         GRPC_ERROR_NONE);
   }
 
-<<<<<<< HEAD
-=======
   /// Returns the JSON node of policy (with both policy name and config content)
   /// given the JSON node of a LoadBalancingConfig array.
   static grpc_json* ParseLoadBalancingConfig(const grpc_json* lb_config_array);
 
-  /// Sets the re-resolution closure to \a request_reresolution.
-  void SetReresolutionClosureLocked(grpc_closure* request_reresolution) {
-    GPR_ASSERT(request_reresolution_ == nullptr);
-    request_reresolution_ = request_reresolution;
-  }
-
->>>>>>> f0bfcd86
   grpc_pollset_set* interested_parties() const { return interested_parties_; }
 
   void set_channelz_node(
