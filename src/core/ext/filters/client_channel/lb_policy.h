--- conflicted
+++ resolved
@@ -178,11 +178,7 @@
     // people outside of gRPC team to use this API.
     void (*recv_trailing_metadata_ready)(
         void* user_data, grpc_error* error,
-<<<<<<< HEAD
-        grpc_metadata_batch* recv_trailing_metadata,
-=======
         MetadataInterface* recv_trailing_metadata,
->>>>>>> ab9c2c19
         CallState* call_state) = nullptr;
     void* recv_trailing_metadata_ready_user_data = nullptr;
   };
