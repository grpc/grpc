--- conflicted
+++ resolved
@@ -45,28 +45,6 @@
 /// returned by \a interested_parties().
 class LoadBalancingPolicy : public InternallyRefCounted<LoadBalancingPolicy> {
  public:
-<<<<<<< HEAD
-=======
-  struct Args {
-    /// The combiner under which all LB policy calls will be run.
-    /// Policy does NOT take ownership of the reference to the combiner.
-    // TODO(roth): Once we have a C++-like interface for combiners, this
-    // API should change to take a smart pointer that does pass ownership
-    // of a reference.
-    grpc_combiner* combiner = nullptr;
-    /// Used to create channels and subchannels.
-    grpc_client_channel_factory* client_channel_factory = nullptr;
-    /// Subchannel pool.
-    RefCountedPtr<SubchannelPoolInterface> subchannel_pool;
-    /// Channel args from the resolver.
-    /// Note that the LB policy gets the set of addresses from the
-    /// GRPC_ARG_SERVER_ADDRESS_LIST channel arg.
-    grpc_channel_args* args = nullptr;
-    /// Load balancing config from the resolver.
-    grpc_json* lb_config = nullptr;
-  };
-
->>>>>>> e71ca0a4
   /// State used for an LB pick.
   struct PickState {
     /// Initial metadata associated with the picking call.
@@ -176,8 +154,7 @@
     /// Used to create channels and subchannels.
     grpc_client_channel_factory* client_channel_factory = nullptr;
     /// Subchannel pool.
-// FIXME: remove unnecessary indirection
-    RefCountedPtr<SubchannelPoolInterface>* subchannel_pool;
+    RefCountedPtr<SubchannelPoolInterface> subchannel_pool;
     /// Channel control helper.
     RefCountedPtr<ChannelControlHelper> channel_control_helper;
     /// Channelz node.
