/*
 *
 * Copyright 2015 gRPC authors.
 *
 * Licensed under the Apache License, Version 2.0 (the "License");
 * you may not use this file except in compliance with the License.
 * You may obtain a copy of the License at
 *
 *     http://www.apache.org/licenses/LICENSE-2.0
 *
 * Unless required by applicable law or agreed to in writing, software
 * distributed under the License is distributed on an "AS IS" BASIS,
 * WITHOUT WARRANTIES OR CONDITIONS OF ANY KIND, either express or implied.
 * See the License for the specific language governing permissions and
 * limitations under the License.
 *
 */

#ifndef GRPC_CORE_EXT_FILTERS_CLIENT_CHANNEL_LB_POLICY_H
#define GRPC_CORE_EXT_FILTERS_CLIENT_CHANNEL_LB_POLICY_H

#include <grpc/support/port_platform.h>

#include "src/core/ext/filters/client_channel/client_channel_channelz.h"
#include "src/core/ext/filters/client_channel/client_channel_factory.h"
#include "src/core/ext/filters/client_channel/subchannel.h"
#include "src/core/ext/filters/client_channel/subchannel_pool_interface.h"
#include "src/core/lib/gprpp/abstract.h"
#include "src/core/lib/gprpp/orphanable.h"
#include "src/core/lib/gprpp/ref_counted_ptr.h"
#include "src/core/lib/iomgr/combiner.h"
#include "src/core/lib/iomgr/polling_entity.h"
#include "src/core/lib/transport/connectivity_state.h"

extern grpc_core::DebugOnlyTraceFlag grpc_trace_lb_policy_refcount;

namespace grpc_core {

/// Interface for load balancing policies.
///
/// Note: All methods with a "Locked" suffix must be called from the
/// combiner passed to the constructor.
///
/// Any I/O done by the LB policy should be done under the pollset_set
/// returned by \a interested_parties().
class LoadBalancingPolicy : public InternallyRefCounted<LoadBalancingPolicy> {
 public:
  struct Args {
    /// The combiner under which all LB policy calls will be run.
    /// Policy does NOT take ownership of the reference to the combiner.
    // TODO(roth): Once we have a C++-like interface for combiners, this
    // API should change to take a smart pointer that does pass ownership
    // of a reference.
    grpc_combiner* combiner = nullptr;
    /// Used to create channels and subchannels.
    grpc_client_channel_factory* client_channel_factory = nullptr;
    /// Subchannel pool.
    RefCountedPtr<SubchannelPoolInterface>* subchannel_pool;
    /// Channel args from the resolver.
    /// Note that the LB policy gets the set of addresses from the
    /// GRPC_ARG_SERVER_ADDRESS_LIST channel arg.
    grpc_channel_args* args = nullptr;
    /// Load balancing config from the resolver.
    grpc_json* lb_config = nullptr;
  };

  /// State used for an LB pick.
  struct PickState {
    /// Initial metadata associated with the picking call.
    grpc_metadata_batch* initial_metadata = nullptr;
    /// Pointer to bitmask used for selective cancelling. See
    /// \a CancelMatchingPicksLocked() and \a GRPC_INITIAL_METADATA_* in
    /// grpc_types.h.
    uint32_t* initial_metadata_flags = nullptr;
    /// Storage for LB token in \a initial_metadata, or nullptr if not used.
    grpc_linked_mdelem lb_token_mdelem_storage;
    /// Closure to run when pick is complete, if not completed synchronously.
    /// If null, pick will fail if a result is not available synchronously.
    grpc_closure* on_complete = nullptr;
    // Callback set by lb policy to be notified of trailing metadata.
    // The callback must be scheduled on grpc_schedule_on_exec_ctx.
    grpc_closure* recv_trailing_metadata_ready = nullptr;
    // The address that will be set to point to the original
    // recv_trailing_metadata_ready callback, to be invoked by the LB
    // policy's recv_trailing_metadata_ready callback when complete.
    // Must be non-null if recv_trailing_metadata_ready is non-null.
    grpc_closure** original_recv_trailing_metadata_ready = nullptr;
    // If this is not nullptr, then the client channel will point it to the
    // call's trailing metadata before invoking recv_trailing_metadata_ready.
    // If this is nullptr, then the callback will still be called.
    // The lb does not have ownership of the metadata.
    grpc_metadata_batch** recv_trailing_metadata = nullptr;
    /// Will be set to the selected subchannel, or nullptr on failure or when
    /// the LB policy decides to drop the call.
    RefCountedPtr<ConnectedSubchannel> connected_subchannel;
    /// Will be populated with context to pass to the subchannel call, if
    /// needed.
    grpc_call_context_element subchannel_call_context[GRPC_CONTEXT_COUNT] = {};
    /// Next pointer.  For internal use by LB policy.
    PickState* next = nullptr;
  };

  // Not copyable nor movable.
  LoadBalancingPolicy(const LoadBalancingPolicy&) = delete;
  LoadBalancingPolicy& operator=(const LoadBalancingPolicy&) = delete;

  /// Returns the name of the LB policy.
  virtual const char* name() const GRPC_ABSTRACT;

  /// Updates the policy with a new set of \a args and a new \a lb_config from
  /// the resolver. Note that the LB policy gets the set of addresses from the
  /// GRPC_ARG_SERVER_ADDRESS_LIST channel arg.
  virtual void UpdateLocked(const grpc_channel_args& args,
                            grpc_json* lb_config) GRPC_ABSTRACT;

  /// Finds an appropriate subchannel for a call, based on data in \a pick.
  /// \a pick must remain alive until the pick is complete.
  ///
  /// If a result is known immediately, returns true, setting \a *error
  /// upon failure.  Otherwise, \a pick->on_complete will be invoked once
  /// the pick is complete with its error argument set to indicate success
  /// or failure.
  ///
  /// If \a pick->on_complete is null and no result is known immediately,
  /// a synchronous failure will be returned (i.e., \a *error will be
  /// set and true will be returned).
  virtual bool PickLocked(PickState* pick, grpc_error** error) GRPC_ABSTRACT;

  /// Cancels \a pick.
  /// The \a on_complete callback of the pending pick will be invoked with
  /// \a pick->connected_subchannel set to null.
  virtual void CancelPickLocked(PickState* pick,
                                grpc_error* error) GRPC_ABSTRACT;

  /// Cancels all pending picks for which their \a initial_metadata_flags (as
  /// given in the call to \a PickLocked()) matches
  /// \a initial_metadata_flags_eq when ANDed with
  /// \a initial_metadata_flags_mask.
  virtual void CancelMatchingPicksLocked(uint32_t initial_metadata_flags_mask,
                                         uint32_t initial_metadata_flags_eq,
                                         grpc_error* error) GRPC_ABSTRACT;

  /// Requests a notification when the connectivity state of the policy
  /// changes from \a *state.  When that happens, sets \a *state to the
  /// new state and schedules \a closure.
  virtual void NotifyOnStateChangeLocked(grpc_connectivity_state* state,
                                         grpc_closure* closure) GRPC_ABSTRACT;

  /// Returns the policy's current connectivity state.  Sets \a error to
  /// the associated error, if any.
  virtual grpc_connectivity_state CheckConnectivityLocked(
      grpc_error** connectivity_error) GRPC_ABSTRACT;

  /// Hands off pending picks to \a new_policy.
  virtual void HandOffPendingPicksLocked(LoadBalancingPolicy* new_policy)
      GRPC_ABSTRACT;

  /// Tries to enter a READY connectivity state.
  /// TODO(roth): As part of restructuring how we handle IDLE state,
  /// consider whether this method is still needed.
  virtual void ExitIdleLocked() GRPC_ABSTRACT;

  /// Resets connection backoff.
  virtual void ResetBackoffLocked() GRPC_ABSTRACT;

  /// Populates child_subchannels and child_channels with the uuids of this
  /// LB policy's referenced children. This is not invoked from the
  /// client_channel's combiner. The implementation is responsible for
  /// providing its own synchronization.
  virtual void FillChildRefsForChannelz(
      channelz::ChildRefsList* child_subchannels,
      channelz::ChildRefsList* child_channels) GRPC_ABSTRACT;

  void Orphan() override {
    // Invoke ShutdownAndUnrefLocked() inside of the combiner.
    GRPC_CLOSURE_SCHED(
        GRPC_CLOSURE_CREATE(&LoadBalancingPolicy::ShutdownAndUnrefLocked, this,
                            grpc_combiner_scheduler(combiner_)),
        GRPC_ERROR_NONE);
  }

  /// Sets the re-resolution closure to \a request_reresolution.
  void SetReresolutionClosureLocked(grpc_closure* request_reresolution) {
    GPR_ASSERT(request_reresolution_ == nullptr);
    request_reresolution_ = request_reresolution;
  }

  grpc_pollset_set* interested_parties() const { return interested_parties_; }

  /// Returns a pointer to the subchannel pool of type
  /// RefCountedPtr<SubchannelPoolInterface>.
  RefCountedPtr<SubchannelPoolInterface>* subchannel_pool() {
    return &subchannel_pool_;
  }

  GRPC_ABSTRACT_BASE_CLASS

 protected:
  GPRC_ALLOW_CLASS_TO_USE_NON_PUBLIC_DELETE

  explicit LoadBalancingPolicy(const Args& args);
  virtual ~LoadBalancingPolicy();

  grpc_combiner* combiner() const { return combiner_; }
  grpc_client_channel_factory* client_channel_factory() const {
    return client_channel_factory_;
  }
  grpc_json* lb_config() const { return lb_config_; }

  /// Shuts down the policy.  Any pending picks that have not been
  /// handed off to a new policy via HandOffPendingPicksLocked() will be
  /// failed.
  virtual void ShutdownLocked() GRPC_ABSTRACT;

  /// Tries to request a re-resolution.
  void TryReresolutionLocked(grpc_core::TraceFlag* grpc_lb_trace,
                             grpc_error* error);

 private:
  static void ShutdownAndUnrefLocked(void* arg, grpc_error* ignored) {
    LoadBalancingPolicy* policy = static_cast<LoadBalancingPolicy*>(arg);
    policy->ShutdownLocked();
    policy->Unref();
  }

  /// Combiner under which LB policy actions take place.
  grpc_combiner* combiner_;
  /// Client channel factory, used to create channels and subchannels.
  grpc_client_channel_factory* client_channel_factory_;
<<<<<<< HEAD
  /// Load balancing config from the resolver.
  grpc_json* lb_config_;
=======
  /// Subchannel pool.
  RefCountedPtr<SubchannelPoolInterface> subchannel_pool_;
>>>>>>> c4ef8558
  /// Owned pointer to interested parties in load balancing decisions.
  grpc_pollset_set* interested_parties_;
  /// Callback to force a re-resolution.
  grpc_closure* request_reresolution_;
};

}  // namespace grpc_core

#endif /* GRPC_CORE_EXT_FILTERS_CLIENT_CHANNEL_LB_POLICY_H */<|MERGE_RESOLUTION|>--- conflicted
+++ resolved
@@ -227,13 +227,10 @@
   grpc_combiner* combiner_;
   /// Client channel factory, used to create channels and subchannels.
   grpc_client_channel_factory* client_channel_factory_;
-<<<<<<< HEAD
   /// Load balancing config from the resolver.
   grpc_json* lb_config_;
-=======
   /// Subchannel pool.
   RefCountedPtr<SubchannelPoolInterface> subchannel_pool_;
->>>>>>> c4ef8558
   /// Owned pointer to interested parties in load balancing decisions.
   grpc_pollset_set* interested_parties_;
   /// Callback to force a re-resolution.
