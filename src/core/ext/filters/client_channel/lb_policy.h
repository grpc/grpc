--- conflicted
+++ resolved
@@ -213,17 +213,6 @@
   grpc_pollset_set* interested_parties_;
   /// Callback to force a re-resolution.
   grpc_closure* request_reresolution_;
-<<<<<<< HEAD
-  SubchannelPoolInterface* subchannel_pool_;
-  bool use_local_subchannel_pool_;
-
-  // Dummy classes needed for alignment issues.
-  // See https://github.com/grpc/grpc/issues/16032 for context.
-  // TODO(ncteisen): remove this as soon as the issue is resolved.
-  channelz::ChildRefsList dummy_list_foo;
-  channelz::ChildRefsList dummy_list_bar;
-=======
->>>>>>> 806c1e0b
 };
 
 }  // namespace grpc_core
