// Copyright 2023 The gRPC Authors
//
// Licensed under the Apache License, Version 2.0 (the "License");
// you may not use this file except in compliance with the License.
// You may obtain a copy of the License at
//
//     http://www.apache.org/licenses/LICENSE-2.0
//
// Unless required by applicable law or agreed to in writing, software
// distributed under the License is distributed on an "AS IS" BASIS,
// WITHOUT WARRANTIES OR CONDITIONS OF ANY KIND, either express or implied.
// See the License for the specific language governing permissions and
// limitations under the License.
#include <grpc/support/port_platform.h>

#include "src/core/ext/filters/client_channel/resolver/dns/event_engine/event_engine_client_channel_resolver.h"

#include <inttypes.h>
#include <stddef.h>

#include <algorithm>
#include <chrono>
#include <memory>
#include <string>
#include <utility>
#include <vector>

#include "absl/base/thread_annotations.h"
#include "absl/cleanup/cleanup.h"
#include "absl/container/flat_hash_set.h"
#include "absl/status/status.h"
#include "absl/status/statusor.h"
#include "absl/strings/match.h"
#include "absl/strings/str_cat.h"
#include "absl/strings/strip.h"
#include "absl/types/optional.h"

#include <grpc/event_engine/event_engine.h>
#include <grpc/grpc.h>
#include <grpc/support/log.h>

#include "src/core/ext/filters/client_channel/lb_policy/grpclb/grpclb_balancer_addresses.h"
#include "src/core/ext/filters/client_channel/resolver/dns/event_engine/service_config_helper.h"
#include "src/core/ext/filters/client_channel/resolver/polling_resolver.h"
#include "src/core/lib/backoff/backoff.h"
#include "src/core/lib/channel/channel_args.h"
#include "src/core/lib/debug/trace.h"
#include "src/core/lib/event_engine/handle_containers.h"
#include "src/core/lib/event_engine/resolved_address_internal.h"
#include "src/core/lib/event_engine/utils.h"
#include "src/core/lib/gprpp/debug_location.h"
#include "src/core/lib/gprpp/ref_counted_ptr.h"
#include "src/core/lib/gprpp/sync.h"
#include "src/core/lib/gprpp/time.h"
#include "src/core/lib/gprpp/validation_errors.h"
#include "src/core/lib/iomgr/resolve_address.h"
#include "src/core/lib/resolver/resolver.h"
#include "src/core/lib/resolver/resolver_factory.h"
#include "src/core/lib/resolver/server_address.h"
#include "src/core/lib/service_config/service_config.h"
#include "src/core/lib/service_config/service_config_impl.h"

// IWYU pragma: no_include <ratio>

namespace grpc_core {
namespace {

#define GRPC_DNS_INITIAL_CONNECT_BACKOFF_SECONDS 1
#define GRPC_DNS_RECONNECT_BACKOFF_MULTIPLIER 1.6
#define GRPC_DNS_RECONNECT_MAX_BACKOFF_SECONDS 120
#define GRPC_DNS_RECONNECT_JITTER 0.2
#define GRPC_DNS_DEFAULT_QUERY_TIMEOUT_MS 120000

using grpc_event_engine::experimental::EventEngine;
using grpc_event_engine::experimental::HandleToString;
using grpc_event_engine::experimental::LookupTaskHandleSet;

// TODO(hork): Investigate adding a resolver test scenario where the first
// balancer hostname lookup result is an error, and the second contains valid
// addresses.
// TODO(hork): Add a test that checks for proper authority from balancer
// addresses.

// TODO(hork): replace this with `dns_resolver` when all other resolver
// implementations are removed.
TraceFlag grpc_event_engine_client_channel_resolver_trace(
    false, "event_engine_client_channel_resolver");

#define GRPC_EVENT_ENGINE_RESOLVER_TRACE(format, ...)                    \
  if (GRPC_TRACE_FLAG_ENABLED(                                           \
          grpc_event_engine_client_channel_resolver_trace)) {            \
    gpr_log(GPR_DEBUG, "(event_engine client channel resolver) " format, \
            __VA_ARGS__);                                                \
  }

// ----------------------------------------------------------------------------
// EventEngineClientChannelDNSResolver
// ----------------------------------------------------------------------------
class EventEngineClientChannelDNSResolver : public PollingResolver {
 public:
  EventEngineClientChannelDNSResolver(ResolverArgs args,
                                      Duration min_time_between_resolutions);
  OrphanablePtr<Orphanable> StartRequest() override;

 private:
  // ----------------------------------------------------------------------------
  // EventEngineDNSRequestWrapper declaration
  // ----------------------------------------------------------------------------
  class EventEngineDNSRequestWrapper
      : public InternallyRefCounted<EventEngineDNSRequestWrapper> {
   public:
    EventEngineDNSRequestWrapper(
        RefCountedPtr<EventEngineClientChannelDNSResolver> resolver,
        std::unique_ptr<EventEngine::DNSResolver> event_engine_resolver);
    ~EventEngineDNSRequestWrapper() override;

    // Note that thread safety cannot be analyzed due to this being invoked from
    // OrphanablePtr<>, and there's no way to pass the lock annotation through
    // there.
    void Orphan() override ABSL_NO_THREAD_SAFETY_ANALYSIS;

   private:
    void OnHostnameResolved(
        absl::StatusOr<std::vector<EventEngine::ResolvedAddress>> addresses);
    void OnSRVResolved(
        absl::StatusOr<std::vector<EventEngine::DNSResolver::SRVRecord>>
            srv_records);
    void OnBalancerHostnamesResolved(
        std::string authority,
        absl::StatusOr<std::vector<EventEngine::ResolvedAddress>> addresses);
    void OnTXTResolved(absl::StatusOr<std::vector<std::string>> service_config);
    // Returns a Result if resolution is complete.
    // callers must release the lock and call OnRequestComplete if a Result is
    // returned. This is because OnRequestComplete may Orphan the resolver,
    // which requires taking the lock.
    absl::optional<Resolver::Result> OnResolvedLocked()
        ABSL_EXCLUSIVE_LOCKS_REQUIRED(on_resolved_mu_);
    // Helper method to populate server addresses on resolver result.
    void MaybePopulateAddressesLocked(Resolver::Result* result)
        ABSL_EXCLUSIVE_LOCKS_REQUIRED(on_resolved_mu_);
    // Helper method to populate balancer addresses on resolver result.
    void MaybePopulateBalancerAddressesLocked(Resolver::Result* result)
        ABSL_EXCLUSIVE_LOCKS_REQUIRED(on_resolved_mu_);
    // Helper method to populate service config on resolver result.
    void MaybePopulateServiceConfigLocked(Resolver::Result* result)
        ABSL_EXCLUSIVE_LOCKS_REQUIRED(on_resolved_mu_);

    RefCountedPtr<EventEngineClientChannelDNSResolver> resolver_;
    Mutex on_resolved_mu_;
    // Lookup callbacks
    absl::optional<EventEngine::DNSResolver::LookupTaskHandle> hostname_handle_
        ABSL_GUARDED_BY(on_resolved_mu_);
    absl::optional<EventEngine::DNSResolver::LookupTaskHandle> srv_handle_
        ABSL_GUARDED_BY(on_resolved_mu_);
    absl::optional<EventEngine::DNSResolver::LookupTaskHandle> txt_handle_
        ABSL_GUARDED_BY(on_resolved_mu_);
    LookupTaskHandleSet balancer_hostname_handles_
        ABSL_GUARDED_BY(on_resolved_mu_);
    // Output fields from requests.
    ServerAddressList addresses_ ABSL_GUARDED_BY(on_resolved_mu_);
    ServerAddressList balancer_addresses_ ABSL_GUARDED_BY(on_resolved_mu_);
    ValidationErrors errors_ ABSL_GUARDED_BY(on_resolved_mu_);
    absl::StatusOr<std::string> service_config_json_
        ABSL_GUARDED_BY(on_resolved_mu_);
    // Other internal state
    size_t number_of_balancer_hostnames_resolved_
        ABSL_GUARDED_BY(on_resolved_mu_) = 0;
    bool orphaned_ ABSL_GUARDED_BY(on_resolved_mu_) = false;
    std::unique_ptr<EventEngine::DNSResolver> event_engine_resolver_;
  };

  /// whether to request the service config
  const bool request_service_config_;
  // whether or not to enable SRV DNS queries
  const bool enable_srv_queries_;
  // timeout in milliseconds for active DNS queries
  EventEngine::Duration query_timeout_ms_;
  std::shared_ptr<EventEngine> event_engine_;
};

EventEngineClientChannelDNSResolver::EventEngineClientChannelDNSResolver(
    ResolverArgs args, Duration min_time_between_resolutions)
    : PollingResolver(std::move(args), min_time_between_resolutions,
                      BackOff::Options()
                          .set_initial_backoff(Duration::Milliseconds(
                              GRPC_DNS_INITIAL_CONNECT_BACKOFF_SECONDS * 1000))
                          .set_multiplier(GRPC_DNS_RECONNECT_BACKOFF_MULTIPLIER)
                          .set_jitter(GRPC_DNS_RECONNECT_JITTER)
                          .set_max_backoff(Duration::Milliseconds(
                              GRPC_DNS_RECONNECT_MAX_BACKOFF_SECONDS * 1000)),
                      &grpc_event_engine_client_channel_resolver_trace),
      request_service_config_(
          !channel_args()
               .GetBool(GRPC_ARG_SERVICE_CONFIG_DISABLE_RESOLUTION)
               .value_or(true)),
      enable_srv_queries_(channel_args()
                              .GetBool(GRPC_ARG_DNS_ENABLE_SRV_QUERIES)
                              .value_or(false)),
      // TODO(yijiem): decide if the ares channel arg timeout should be reused.
      query_timeout_ms_(std::chrono::milliseconds(
          std::max(0, channel_args()
                          .GetInt(GRPC_ARG_DNS_ARES_QUERY_TIMEOUT_MS)
                          .value_or(GRPC_DNS_DEFAULT_QUERY_TIMEOUT_MS)))),
      event_engine_(channel_args().GetObjectRef<EventEngine>()) {}

OrphanablePtr<Orphanable> EventEngineClientChannelDNSResolver::StartRequest() {
  return MakeOrphanable<EventEngineDNSRequestWrapper>(
      Ref(DEBUG_LOCATION, "dns-resolving"),
      event_engine_->GetDNSResolver({/*dns_server=*/authority()}));
}

// ----------------------------------------------------------------------------
// EventEngineDNSRequestWrapper definition
// ----------------------------------------------------------------------------

EventEngineClientChannelDNSResolver::EventEngineDNSRequestWrapper::
    EventEngineDNSRequestWrapper(
        RefCountedPtr<EventEngineClientChannelDNSResolver> resolver,
        std::unique_ptr<EventEngine::DNSResolver> event_engine_resolver)
    : resolver_(std::move(resolver)),
      event_engine_resolver_(std::move(event_engine_resolver)) {
  // Locking to prevent completion before all records are queried
  MutexLock lock(&on_resolved_mu_);
  GRPC_EVENT_ENGINE_RESOLVER_TRACE(
      "DNSResolver::%p Starting hostname resolution for %s", resolver_.get(),
      resolver_->name_to_resolve().c_str());
  hostname_handle_ = event_engine_resolver_->LookupHostname(
      [self = Ref(DEBUG_LOCATION, "OnHostnameResolved")](
          absl::StatusOr<std::vector<EventEngine::ResolvedAddress>>
              addresses) mutable {
        self->OnHostnameResolved(std::move(addresses));
      },
      resolver_->name_to_resolve(), kDefaultSecurePort,
      resolver_->query_timeout_ms_);
  GRPC_EVENT_ENGINE_RESOLVER_TRACE("hostname lookup handle: %s",
                                   HandleToString(*hostname_handle_).c_str());
  if (resolver_->enable_srv_queries_) {
    GRPC_EVENT_ENGINE_RESOLVER_TRACE(
        "DNSResolver::%p Starting SRV record resolution for %s",
        resolver_.get(), resolver_->name_to_resolve().c_str());
    srv_handle_ = event_engine_resolver_->LookupSRV(
        [self = Ref(DEBUG_LOCATION, "OnSRVResolved")](
            absl::StatusOr<std::vector<EventEngine::DNSResolver::SRVRecord>>
                srv_records) mutable {
          self->OnSRVResolved(std::move(srv_records));
        },
        absl::StrCat("_grpclb._tcp.", resolver_->name_to_resolve()),
        resolver_->query_timeout_ms_);
    GRPC_EVENT_ENGINE_RESOLVER_TRACE("srv lookup handle: %s",
                                     HandleToString(*srv_handle_).c_str());
  }
  if (resolver_->request_service_config_) {
    GRPC_EVENT_ENGINE_RESOLVER_TRACE(
        "DNSResolver::%p Starting TXT record resolution for %s",
        resolver_.get(), resolver_->name_to_resolve().c_str());
    txt_handle_ = event_engine_resolver_->LookupTXT(
        [self = Ref(DEBUG_LOCATION, "OnTXTResolved")](
<<<<<<< HEAD
            absl::StatusOr<std::string> service_config) mutable {
=======
            absl::StatusOr<std::vector<std::string>> service_config) {
>>>>>>> 7df0e117
          self->OnTXTResolved(std::move(service_config));
        },
        absl::StrCat("_grpc_config.", resolver_->name_to_resolve()),
        resolver_->query_timeout_ms_);
    GRPC_EVENT_ENGINE_RESOLVER_TRACE("txt lookup handle: %s",
                                     HandleToString(*txt_handle_).c_str());
  }
}

EventEngineClientChannelDNSResolver::EventEngineDNSRequestWrapper::
    ~EventEngineDNSRequestWrapper() {
  resolver_.reset(DEBUG_LOCATION, "dns-resolving");
}

void EventEngineClientChannelDNSResolver::EventEngineDNSRequestWrapper::
    Orphan() {
  {
    MutexLock lock(&on_resolved_mu_);
    orphaned_ = true;
    // Event if cancellation fails here, OnResolvedLocked will return early, and
    // the resolver will never see a completed request.
    if (hostname_handle_.has_value()) {
      event_engine_resolver_->CancelLookup(*hostname_handle_);
    }
    if (srv_handle_.has_value()) {
      event_engine_resolver_->CancelLookup(*srv_handle_);
    }
    for (const auto& handle : balancer_hostname_handles_) {
      event_engine_resolver_->CancelLookup(handle);
    }
    if (txt_handle_.has_value()) {
      event_engine_resolver_->CancelLookup(*txt_handle_);
    }
  }
  Unref(DEBUG_LOCATION, "Orphan");
}

void EventEngineClientChannelDNSResolver::EventEngineDNSRequestWrapper::
    OnHostnameResolved(absl::StatusOr<std::vector<EventEngine::ResolvedAddress>>
                           new_addresses) {
  absl::optional<Resolver::Result> result;
  {
    MutexLock lock(&on_resolved_mu_);
    // Make sure field destroys before cleanup.
    ValidationErrors::ScopedField field(&errors_, "hostname lookup");
    if (orphaned_) return;
    hostname_handle_.reset();
    if (!new_addresses.ok()) {
      errors_.AddError(new_addresses.status().message());
    } else {
      addresses_.reserve(addresses_.size() + new_addresses->size());
      for (const auto& addr : *new_addresses) {
        addresses_.emplace_back(CreateGRPCResolvedAddress(addr), ChannelArgs());
      }
    }
    result = OnResolvedLocked();
  }
  if (result.has_value()) {
    resolver_->OnRequestComplete(std::move(*result));
  }
}

void EventEngineClientChannelDNSResolver::EventEngineDNSRequestWrapper::
    OnSRVResolved(
        absl::StatusOr<std::vector<EventEngine::DNSResolver::SRVRecord>>
            srv_records) {
  absl::optional<Resolver::Result> result;
  auto cleanup = absl::MakeCleanup([&]() {
    if (result.has_value()) {
      resolver_->OnRequestComplete(std::move(*result));
    }
  });
  MutexLock lock(&on_resolved_mu_);
  // Make sure field destroys before cleanup.
  ValidationErrors::ScopedField field(&errors_, "srv lookup");
  if (orphaned_) return;
  srv_handle_.reset();
  if (!srv_records.ok()) {
    // An error has occurred, finish resolving.
    errors_.AddError(srv_records.status().message());
    result = OnResolvedLocked();
    return;
  }
  // Do a subsequent hostname query since SRV records were returned
  for (auto& srv_record : *srv_records) {
    GRPC_EVENT_ENGINE_RESOLVER_TRACE(
        "DNSResolver::%p Starting balancer hostname resolution for %s:%d",
        resolver_.get(), srv_record.host.c_str(), srv_record.port);
    auto handle = event_engine_resolver_->LookupHostname(
        [host = srv_record.host,
         self = Ref(DEBUG_LOCATION, "OnBalancerHostnamesResolved")](
            absl::StatusOr<std::vector<EventEngine::ResolvedAddress>>
                new_balancer_addresses) mutable {
          self->OnBalancerHostnamesResolved(std::move(host),
                                            std::move(new_balancer_addresses));
        },
        srv_record.host, std::to_string(srv_record.port),
        resolver_->query_timeout_ms_);
    GRPC_EVENT_ENGINE_RESOLVER_TRACE("balancer hostname lookup handle: %s",
                                     HandleToString(handle).c_str());
    balancer_hostname_handles_.insert(handle);
  }
}

void EventEngineClientChannelDNSResolver::EventEngineDNSRequestWrapper::
    OnBalancerHostnamesResolved(
        std::string authority,
        absl::StatusOr<std::vector<EventEngine::ResolvedAddress>>
            new_balancer_addresses) {
  absl::optional<Resolver::Result> result;
  auto cleanup = absl::MakeCleanup([&]() {
    if (result.has_value()) {
      resolver_->OnRequestComplete(std::move(*result));
    }
  });
  MutexLock lock(&on_resolved_mu_);
  // Make sure field destroys before cleanup.
  ValidationErrors::ScopedField field(
      &errors_, absl::StrCat("balancer lookup for ", authority));
  if (orphaned_) return;
  ++number_of_balancer_hostnames_resolved_;
  if (!new_balancer_addresses.ok()) {
    // An error has occurred, finish resolving.
    errors_.AddError(new_balancer_addresses.status().message());
  } else {
    // Capture the addresses and finish resolving.
    balancer_addresses_.reserve(balancer_addresses_.size() +
                                new_balancer_addresses->size());
    auto srv_channel_args =
        ChannelArgs().Set(GRPC_ARG_DEFAULT_AUTHORITY, authority);
    for (const auto& addr : *new_balancer_addresses) {
      balancer_addresses_.emplace_back(CreateGRPCResolvedAddress(addr),
                                       srv_channel_args);
    }
  }
  result = OnResolvedLocked();
}

void EventEngineClientChannelDNSResolver::EventEngineDNSRequestWrapper::
<<<<<<< HEAD
    OnTXTResolved(absl::StatusOr<std::string> service_config) {
=======
    OnTXTResolved(absl::StatusOr<std::vector<std::string>> service_config) {
  ValidationErrors::ScopedField field(&errors_, "txt lookup");
>>>>>>> 7df0e117
  absl::optional<Resolver::Result> result;
  {
    MutexLock lock(&on_resolved_mu_);
    // Make sure field destroys before cleanup.
    ValidationErrors::ScopedField field(&errors_, "txt lookup");
    if (orphaned_) return;
    GPR_ASSERT(txt_handle_.has_value());
    txt_handle_.reset();
    if (!service_config.ok()) {
      errors_.AddError(service_config.status().message());
      service_config_json_ = service_config.status();
    } else {
<<<<<<< HEAD
      service_config_json_ = *service_config;
=======
      constexpr char kServiceConfigAttributePrefix[] = "grpc_config=";
      auto result = std::find_if(service_config->begin(), service_config->end(),
                                 [&](absl::string_view s) {
                                   return absl::StartsWith(
                                       s, kServiceConfigAttributePrefix);
                                 });
      if (result != service_config->end()) {
        service_config_json_ =
            result->substr(sizeof(kServiceConfigAttributePrefix));
      } else {
        service_config_json_ = absl::UnavailableError(absl::StrCat(
            "failed to find attribute prefix: ", kServiceConfigAttributePrefix,
            " in TXT records"));
        errors_.AddError(service_config_json_.status().message());
      }
>>>>>>> 7df0e117
    }
    result = OnResolvedLocked();
  }
  if (result.has_value()) {
    resolver_->OnRequestComplete(std::move(*result));
  }
}

void EventEngineClientChannelDNSResolver::EventEngineDNSRequestWrapper::
    MaybePopulateAddressesLocked(Resolver::Result* result) {
  if (addresses_.empty()) return;
  result->addresses = std::move(addresses_);
}

void EventEngineClientChannelDNSResolver::EventEngineDNSRequestWrapper::
    MaybePopulateBalancerAddressesLocked(Resolver::Result* result) {
  if (!balancer_addresses_.empty()) {
    result->args =
        SetGrpcLbBalancerAddresses(result->args, balancer_addresses_);
  }
}

void EventEngineClientChannelDNSResolver::EventEngineDNSRequestWrapper::
    MaybePopulateServiceConfigLocked(Resolver::Result* result) {
  // This function is called only if we are returning addresses.  In that case,
  // we currently ignore TXT lookup failures.
  // TODO(roth): Consider differentiating between NXDOMAIN and other failures,
  // so that we can return an error in the non-NXDOMAIN case.
  if (!service_config_json_.ok()) return;
  // TXT lookup succeeded, so parse the config.
  auto service_config = ChooseServiceConfig(*service_config_json_);
  if (!service_config.ok()) {
    result->service_config = absl::UnavailableError(absl::StrCat(
        "failed to parse service config: ", service_config.status().message()));
    return;
  }
  if (service_config->empty()) return;
  GRPC_EVENT_ENGINE_RESOLVER_TRACE(
      "DNSResolver::%p selected service config choice: %s",
      event_engine_resolver_.get(), service_config->c_str());
  result->service_config =
      ServiceConfigImpl::Create(resolver_->channel_args(), *service_config);
  if (!result->service_config.ok()) {
    result->service_config = absl::UnavailableError(
        absl::StrCat("failed to parse service config: ",
                     result->service_config.status().message()));
  }
}

absl::optional<Resolver::Result> EventEngineClientChannelDNSResolver::
    EventEngineDNSRequestWrapper::OnResolvedLocked() {
  if (orphaned_) return absl::nullopt;
  // Wait for all requested queries to return.
  if (hostname_handle_.has_value() || srv_handle_.has_value() ||
      txt_handle_.has_value() ||
      number_of_balancer_hostnames_resolved_ !=
          balancer_hostname_handles_.size()) {
    GRPC_EVENT_ENGINE_RESOLVER_TRACE(
        "DNSResolver::%p OnResolved() waiting for results (hostname: %s, "
        "srv: %s, "
        "txt: %s, "
        "balancer addresses: %" PRIuPTR "/%" PRIuPTR " complete",
        this, hostname_handle_.has_value() ? "waiting" : "done",
        srv_handle_.has_value() ? "waiting" : "done",
        txt_handle_.has_value() ? "waiting" : "done",
        number_of_balancer_hostnames_resolved_,
        balancer_hostname_handles_.size());
    return absl::nullopt;
  }
  GRPC_EVENT_ENGINE_RESOLVER_TRACE(
      "DNSResolver::%p OnResolvedLocked() proceeding", this);
  Resolver::Result result;
  result.args = resolver_->channel_args();
  // If both addresses and balancer addresses failed, return an error for both
  // addresses and service config.
  if (addresses_.empty() && balancer_addresses_.empty()) {
    absl::Status status = errors_.status(
        absl::StatusCode::kUnavailable,
        absl::StrCat("errors resolving ", resolver_->name_to_resolve()));
    GRPC_EVENT_ENGINE_RESOLVER_TRACE("%s", status.message().data());
    result.addresses = status;
    result.service_config = status;
    return std::move(result);
  }
  if (!errors_.ok()) {
    result.resolution_note = errors_.message(
        absl::StrCat("errors resolving ", resolver_->name_to_resolve()));
  }
  // We have at least one of addresses or balancer addresses, so we're going to
  // return a non-error for addresses.
  result.addresses.emplace();
  MaybePopulateAddressesLocked(&result);
  MaybePopulateServiceConfigLocked(&result);
  MaybePopulateBalancerAddressesLocked(&result);
  return std::move(result);
}

}  // namespace

bool EventEngineClientChannelDNSResolverFactory::IsValidUri(
    const URI& uri) const {
  if (absl::StripPrefix(uri.path(), "/").empty()) {
    gpr_log(GPR_ERROR, "no server name supplied in dns URI");
    return false;
  }
  return true;
}

OrphanablePtr<Resolver>
EventEngineClientChannelDNSResolverFactory::CreateResolver(
    ResolverArgs args) const {
  Duration min_time_between_resolutions = std::max(
      Duration::Zero(), args.args
                            .GetDurationFromIntMillis(
                                GRPC_ARG_DNS_MIN_TIME_BETWEEN_RESOLUTIONS_MS)
                            .value_or(Duration::Seconds(30)));
  return MakeOrphanable<EventEngineClientChannelDNSResolver>(
      std::move(args), min_time_between_resolutions);
}

}  // namespace grpc_core<|MERGE_RESOLUTION|>--- conflicted
+++ resolved
@@ -255,11 +255,7 @@
         resolver_.get(), resolver_->name_to_resolve().c_str());
     txt_handle_ = event_engine_resolver_->LookupTXT(
         [self = Ref(DEBUG_LOCATION, "OnTXTResolved")](
-<<<<<<< HEAD
-            absl::StatusOr<std::string> service_config) mutable {
-=======
             absl::StatusOr<std::vector<std::string>> service_config) {
->>>>>>> 7df0e117
           self->OnTXTResolved(std::move(service_config));
         },
         absl::StrCat("_grpc_config.", resolver_->name_to_resolve()),
@@ -399,12 +395,7 @@
 }
 
 void EventEngineClientChannelDNSResolver::EventEngineDNSRequestWrapper::
-<<<<<<< HEAD
-    OnTXTResolved(absl::StatusOr<std::string> service_config) {
-=======
     OnTXTResolved(absl::StatusOr<std::vector<std::string>> service_config) {
-  ValidationErrors::ScopedField field(&errors_, "txt lookup");
->>>>>>> 7df0e117
   absl::optional<Resolver::Result> result;
   {
     MutexLock lock(&on_resolved_mu_);
@@ -417,9 +408,6 @@
       errors_.AddError(service_config.status().message());
       service_config_json_ = service_config.status();
     } else {
-<<<<<<< HEAD
-      service_config_json_ = *service_config;
-=======
       constexpr char kServiceConfigAttributePrefix[] = "grpc_config=";
       auto result = std::find_if(service_config->begin(), service_config->end(),
                                  [&](absl::string_view s) {
@@ -435,7 +423,6 @@
             " in TXT records"));
         errors_.AddError(service_config_json_.status().message());
       }
->>>>>>> 7df0e117
     }
     result = OnResolvedLocked();
   }
