/*
 *
 * Copyright 2015 gRPC authors.
 *
 * Licensed under the Apache License, Version 2.0 (the "License");
 * you may not use this file except in compliance with the License.
 * You may obtain a copy of the License at
 *
 *     http://www.apache.org/licenses/LICENSE-2.0
 *
 * Unless required by applicable law or agreed to in writing, software
 * distributed under the License is distributed on an "AS IS" BASIS,
 * WITHOUT WARRANTIES OR CONDITIONS OF ANY KIND, either express or implied.
 * See the License for the specific language governing permissions and
 * limitations under the License.
 *
 */

#include <grpc/support/port_platform.h>

#include <inttypes.h>
#include <string.h>

#include <grpc/support/alloc.h>
#include <grpc/support/host_port.h>
#include <grpc/support/string_util.h>

#include "src/core/ext/filters/client_channel/lb_policy_registry.h"
#include "src/core/ext/filters/client_channel/resolver_registry.h"
#include "src/core/lib/backoff/backoff.h"
#include "src/core/lib/channel/channel_args.h"
#include "src/core/lib/iomgr/combiner.h"
#include "src/core/lib/iomgr/resolve_address.h"
#include "src/core/lib/iomgr/timer.h"
#include "src/core/lib/support/env.h"
#include "src/core/lib/support/manual_constructor.h"
#include "src/core/lib/support/string.h"

#define GRPC_DNS_INITIAL_CONNECT_BACKOFF_SECONDS 1
#define GRPC_DNS_RECONNECT_BACKOFF_MULTIPLIER 1.6
#define GRPC_DNS_RECONNECT_MAX_BACKOFF_SECONDS 120
#define GRPC_DNS_RECONNECT_JITTER 0.2

<<<<<<< HEAD
namespace grpc_core {

namespace {

const char kDefaultPort[] = "https";

class NativeDnsResolver : public Resolver {
 public:
  explicit NativeDnsResolver(const ResolverArgs& args);

  void NextLocked(grpc_channel_args** result,
                  grpc_closure* on_complete) override;

  void ChannelSawErrorLocked() override;

  void ShutdownLocked() override;

 private:
  virtual ~NativeDnsResolver();

  void StartResolvingLocked();
  void MaybeFinishNextLocked();

  static void OnRetryTimerLocked(void* arg, grpc_error* error);
  static void OnResolvedLocked(void* arg, grpc_error* error);

  /// name to resolve
  char* name_to_resolve_ = nullptr;
  /// channel args
  grpc_channel_args* channel_args_ = nullptr;
  /// pollset_set to drive the name resolution process
  grpc_pollset_set* interested_parties_ = nullptr;
  /// are we currently resolving?
  bool resolving_ = false;
  /// which version of the result have we published?
  int published_version_ = 0;
  /// which version of the result is current?
  int resolved_version_ = 0;
  /// pending next completion, or nullptr
  grpc_closure* next_completion_ = nullptr;
  /// target result address for next completion
  grpc_channel_args** target_result_ = nullptr;
  /// current (fully resolved) result
  grpc_channel_args* resolved_result_ = nullptr;
  /// retry timer
  bool have_retry_timer_ = false;
  grpc_timer retry_timer_;
  grpc_closure on_retry_;
  /// retry backoff state
  grpc_backoff backoff_state_;
  /// currently resolving addresses
  grpc_resolved_addresses* addresses_ = nullptr;
};

NativeDnsResolver::NativeDnsResolver(const ResolverArgs& args)
    : Resolver(args.combiner) {
  char* path = args.uri->path;
  if (path[0] == '/') ++path;
  name_to_resolve_ = gpr_strdup(path);
  channel_args_ = grpc_channel_args_copy(args.args);
  interested_parties_ = grpc_pollset_set_create();
  if (args.pollset_set != nullptr) {
    grpc_pollset_set_add_pollset_set(interested_parties_, args.pollset_set);
=======
typedef struct {
  /** base class: must be first */
  grpc_resolver base;
  /** name to resolve */
  char* name_to_resolve;
  /** default port to use */
  char* default_port;
  /** channel args. */
  grpc_channel_args* channel_args;
  /** pollset_set to drive the name resolution process */
  grpc_pollset_set* interested_parties;

  /** are we currently resolving? */
  bool resolving;
  /** which version of the result have we published? */
  int published_version;
  /** which version of the result is current? */
  int resolved_version;
  /** pending next completion, or NULL */
  grpc_closure* next_completion;
  /** target result address for next completion */
  grpc_channel_args** target_result;
  /** current (fully resolved) result */
  grpc_channel_args* resolved_result;
  /** retry timer */
  bool have_retry_timer;
  grpc_timer retry_timer;
  grpc_closure on_retry;
  /** retry backoff state */
  grpc_core::ManualConstructor<grpc_core::BackOff> backoff;

  /** currently resolving addresses */
  grpc_resolved_addresses* addresses;
} dns_resolver;

static void dns_destroy(grpc_resolver* r);

static void dns_start_resolving_locked(dns_resolver* r);
static void dns_maybe_finish_next_locked(dns_resolver* r);

static void dns_shutdown_locked(grpc_resolver* r);
static void dns_channel_saw_error_locked(grpc_resolver* r);
static void dns_next_locked(grpc_resolver* r, grpc_channel_args** target_result,
                            grpc_closure* on_complete);

static const grpc_resolver_vtable dns_resolver_vtable = {
    dns_destroy, dns_shutdown_locked, dns_channel_saw_error_locked,
    dns_next_locked};

static void dns_shutdown_locked(grpc_resolver* resolver) {
  dns_resolver* r = (dns_resolver*)resolver;
  if (r->have_retry_timer) {
    grpc_timer_cancel(&r->retry_timer);
  }
  if (r->next_completion != nullptr) {
    *r->target_result = nullptr;
    GRPC_CLOSURE_SCHED(r->next_completion, GRPC_ERROR_CREATE_FROM_STATIC_STRING(
                                               "Resolver Shutdown"));
    r->next_completion = nullptr;
>>>>>>> 3804b05e
  }
  grpc_backoff_init(
      &backoff_state_, GRPC_DNS_INITIAL_CONNECT_BACKOFF_SECONDS * 1000,
      GRPC_DNS_RECONNECT_BACKOFF_MULTIPLIER, GRPC_DNS_RECONNECT_JITTER,
      GRPC_DNS_MIN_CONNECT_TIMEOUT_SECONDS * 1000,
      GRPC_DNS_RECONNECT_MAX_BACKOFF_SECONDS * 1000);
}

<<<<<<< HEAD
NativeDnsResolver::~NativeDnsResolver() {
  if (resolved_result_ != nullptr) {
    grpc_channel_args_destroy(resolved_result_);
=======
static void dns_channel_saw_error_locked(grpc_resolver* resolver) {
  dns_resolver* r = (dns_resolver*)resolver;
  if (!r->resolving) {
    r->backoff->Reset();
    dns_start_resolving_locked(r);
>>>>>>> 3804b05e
  }
  grpc_pollset_set_destroy(interested_parties_);
  gpr_free(name_to_resolve_);
  grpc_channel_args_destroy(channel_args_);
}

<<<<<<< HEAD
void NativeDnsResolver::NextLocked(grpc_channel_args** result,
                                   grpc_closure* on_complete) {
  GPR_ASSERT(next_completion_ == nullptr);
  next_completion_ = on_complete;
  target_result_ = result;
  if (resolved_version_ == 0 && !resolving_) {
    grpc_backoff_reset(&backoff_state_);
    StartResolvingLocked();
=======
static void dns_next_locked(grpc_resolver* resolver,
                            grpc_channel_args** target_result,
                            grpc_closure* on_complete) {
  dns_resolver* r = (dns_resolver*)resolver;
  GPR_ASSERT(!r->next_completion);
  r->next_completion = on_complete;
  r->target_result = target_result;
  if (r->resolved_version == 0 && !r->resolving) {
    r->backoff->Reset();
    dns_start_resolving_locked(r);
>>>>>>> 3804b05e
  } else {
    MaybeFinishNextLocked();
  }
}

void NativeDnsResolver::ChannelSawErrorLocked() {
  if (!resolving_) {
    grpc_backoff_reset(&backoff_state_);
    StartResolvingLocked();
  }
}

void NativeDnsResolver::ShutdownLocked() {
  if (have_retry_timer_) {
    grpc_timer_cancel(&retry_timer_);
  }
  if (next_completion_ != nullptr) {
    *target_result_ = nullptr;
    GRPC_CLOSURE_SCHED(
        next_completion_,
        GRPC_ERROR_CREATE_FROM_STATIC_STRING("Resolver Shutdown"));
    next_completion_ = nullptr;
  }
}

void NativeDnsResolver::OnRetryTimerLocked(void* arg, grpc_error* error) {
  NativeDnsResolver* r = static_cast<NativeDnsResolver*>(arg);
  r->have_retry_timer_ = false;
  if (error == GRPC_ERROR_NONE) {
    if (!r->resolving_) {
      r->StartResolvingLocked();
    }
  }
  r->Unref(DEBUG_LOCATION, "retry-timer");
}

void NativeDnsResolver::OnResolvedLocked(void* arg, grpc_error* error) {
  NativeDnsResolver* r = static_cast<NativeDnsResolver*>(arg);
  grpc_channel_args* result = nullptr;
  GPR_ASSERT(r->resolving_);
  r->resolving_ = false;
  GRPC_ERROR_REF(error);
  error = grpc_error_set_str(
      error, GRPC_ERROR_STR_TARGET_ADDRESS,
      grpc_slice_from_copied_string(r->name_to_resolve_));
  if (r->addresses_ != nullptr) {
    grpc_lb_addresses *addresses = grpc_lb_addresses_create(
        r->addresses_->naddrs, nullptr /* user_data_vtable */);
    for (size_t i = 0; i < r->addresses_->naddrs; ++i) {
      grpc_lb_addresses_set_address(
          addresses, i, &r->addresses_->addrs[i].addr,
          r->addresses_->addrs[i].len, false /* is_balancer */,
          nullptr /* balancer_name */, nullptr /* user_data */);
    }
    grpc_arg new_arg = grpc_lb_addresses_create_channel_arg(addresses);
    result = grpc_channel_args_copy_and_add(r->channel_args_, &new_arg, 1);
    grpc_resolved_addresses_destroy(r->addresses_);
    grpc_lb_addresses_destroy(addresses);
  } else {
<<<<<<< HEAD
    grpc_millis next_try =
        grpc_backoff_step(&r->backoff_state_).next_attempt_start_time;
    grpc_millis timeout = next_try - ExecCtx::Get()->Now();
=======
    grpc_millis next_try = r->backoff->Step();
    grpc_millis timeout = next_try - grpc_core::ExecCtx::Get()->Now();
>>>>>>> 3804b05e
    gpr_log(GPR_INFO, "dns resolution failed (will retry): %s",
            grpc_error_string(error));
    GPR_ASSERT(!r->have_retry_timer_);
    r->have_retry_timer_ = true;
    r->Ref(DEBUG_LOCATION, "retry-timer");
    if (timeout > 0) {
      gpr_log(GPR_DEBUG, "retrying in %" PRIdPTR " milliseconds", timeout);
    } else {
      gpr_log(GPR_DEBUG, "retrying immediately");
    }
    GRPC_CLOSURE_INIT(&r->on_retry_, NativeDnsResolver::OnRetryTimerLocked, r,
                      grpc_combiner_scheduler(r->combiner()));
    grpc_timer_init(&r->retry_timer_, next_try, &r->on_retry_);
  }
  if (r->resolved_result_ != nullptr) {
    grpc_channel_args_destroy(r->resolved_result_);
  }
  r->resolved_result_ = result;
  ++r->resolved_version_;
  r->MaybeFinishNextLocked();
  GRPC_ERROR_UNREF(error);
  r->Unref(DEBUG_LOCATION, "dns-resolving");
}

void NativeDnsResolver::StartResolvingLocked() {
  Ref(DEBUG_LOCATION, "dns-resolving");
  GPR_ASSERT(!resolving_);
  resolving_ = true;
  addresses_ = nullptr;
  grpc_resolve_address(
      name_to_resolve_, kDefaultPort, interested_parties_,
      GRPC_CLOSURE_CREATE(NativeDnsResolver::OnResolvedLocked, this,
                          grpc_combiner_scheduler(combiner())),
      &addresses_);
}

void NativeDnsResolver::MaybeFinishNextLocked() {
  if (next_completion_ != nullptr &&
      resolved_version_ != published_version_) {
    *target_result_ = resolved_result_ == nullptr
                          ? nullptr
                          : grpc_channel_args_copy(resolved_result_);
    GRPC_CLOSURE_SCHED(next_completion_, GRPC_ERROR_NONE);
    next_completion_ = nullptr;
    published_version_ = resolved_version_;
  }
}

//
// Factory
//

class NativeDnsResolverFactory : public ResolverFactory {
 public:
  OrphanablePtr<Resolver> CreateResolver(const ResolverArgs& args)
      const override {
    if (0 != strcmp(args.uri->authority, "")) {
      gpr_log(GPR_ERROR, "authority based dns uri's not supported");
      return OrphanablePtr<Resolver>(nullptr);
    }
    return OrphanablePtr<Resolver>(New<NativeDnsResolver>(args));
  }
<<<<<<< HEAD
=======
  grpc_core::BackOff::Options backoff_options;
  backoff_options
      .set_initial_backoff(GRPC_DNS_INITIAL_CONNECT_BACKOFF_SECONDS * 1000)
      .set_multiplier(GRPC_DNS_RECONNECT_BACKOFF_MULTIPLIER)
      .set_jitter(GRPC_DNS_RECONNECT_JITTER)
      .set_max_backoff(GRPC_DNS_RECONNECT_MAX_BACKOFF_SECONDS * 1000);
  r->backoff.Init(grpc_core::BackOff(backoff_options));
  return &r->base;
}

/*
 * FACTORY
 */

static void dns_factory_ref(grpc_resolver_factory* factory) {}
>>>>>>> 3804b05e

  const char* scheme() const override { return "dns"; }
};

}  // namespace

}  // namespace grpc_core

void grpc_resolver_dns_native_init() {
  char* resolver_env = gpr_getenv("GRPC_DNS_RESOLVER");
  if (resolver_env != nullptr && gpr_stricmp(resolver_env, "native") == 0) {
    gpr_log(GPR_DEBUG, "Using native dns resolver");
    grpc_core::ResolverRegistry::Global()->RegisterResolverFactory(
        grpc_core::UniquePtr<grpc_core::ResolverFactory>(
            grpc_core::New<grpc_core::NativeDnsResolverFactory>()));
  } else {
    grpc_core::ResolverFactory* existing_factory =
        grpc_core::ResolverRegistry::Global()->LookupResolverFactory("dns");
    if (existing_factory == nullptr) {
      gpr_log(GPR_DEBUG, "Using native dns resolver");
      grpc_core::ResolverRegistry::Global()->RegisterResolverFactory(
          grpc_core::UniquePtr<grpc_core::ResolverFactory>(
              grpc_core::New<grpc_core::NativeDnsResolverFactory>()));
    }
  }
  gpr_free(resolver_env);
}

void grpc_resolver_dns_native_shutdown() {}<|MERGE_RESOLUTION|>--- conflicted
+++ resolved
@@ -33,7 +33,6 @@
 #include "src/core/lib/iomgr/resolve_address.h"
 #include "src/core/lib/iomgr/timer.h"
 #include "src/core/lib/support/env.h"
-#include "src/core/lib/support/manual_constructor.h"
 #include "src/core/lib/support/string.h"
 
 #define GRPC_DNS_INITIAL_CONNECT_BACKOFF_SECONDS 1
@@ -41,7 +40,6 @@
 #define GRPC_DNS_RECONNECT_MAX_BACKOFF_SECONDS 120
 #define GRPC_DNS_RECONNECT_JITTER 0.2
 
-<<<<<<< HEAD
 namespace grpc_core {
 
 namespace {
@@ -91,13 +89,20 @@
   grpc_timer retry_timer_;
   grpc_closure on_retry_;
   /// retry backoff state
-  grpc_backoff backoff_state_;
+  BackOff backoff_;
   /// currently resolving addresses
   grpc_resolved_addresses* addresses_ = nullptr;
 };
 
 NativeDnsResolver::NativeDnsResolver(const ResolverArgs& args)
-    : Resolver(args.combiner) {
+    : Resolver(args.combiner),
+      backoff_(
+          BackOff::Options()
+              .set_initial_backoff(GRPC_DNS_INITIAL_CONNECT_BACKOFF_SECONDS *
+                                   1000)
+              .set_multiplier(GRPC_DNS_RECONNECT_BACKOFF_MULTIPLIER)
+              .set_jitter(GRPC_DNS_RECONNECT_JITTER)
+              .set_max_backoff(GRPC_DNS_RECONNECT_MAX_BACKOFF_SECONDS * 1000)) {
   char* path = args.uri->path;
   if (path[0] == '/') ++path;
   name_to_resolve_ = gpr_strdup(path);
@@ -105,113 +110,26 @@
   interested_parties_ = grpc_pollset_set_create();
   if (args.pollset_set != nullptr) {
     grpc_pollset_set_add_pollset_set(interested_parties_, args.pollset_set);
-=======
-typedef struct {
-  /** base class: must be first */
-  grpc_resolver base;
-  /** name to resolve */
-  char* name_to_resolve;
-  /** default port to use */
-  char* default_port;
-  /** channel args. */
-  grpc_channel_args* channel_args;
-  /** pollset_set to drive the name resolution process */
-  grpc_pollset_set* interested_parties;
-
-  /** are we currently resolving? */
-  bool resolving;
-  /** which version of the result have we published? */
-  int published_version;
-  /** which version of the result is current? */
-  int resolved_version;
-  /** pending next completion, or NULL */
-  grpc_closure* next_completion;
-  /** target result address for next completion */
-  grpc_channel_args** target_result;
-  /** current (fully resolved) result */
-  grpc_channel_args* resolved_result;
-  /** retry timer */
-  bool have_retry_timer;
-  grpc_timer retry_timer;
-  grpc_closure on_retry;
-  /** retry backoff state */
-  grpc_core::ManualConstructor<grpc_core::BackOff> backoff;
-
-  /** currently resolving addresses */
-  grpc_resolved_addresses* addresses;
-} dns_resolver;
-
-static void dns_destroy(grpc_resolver* r);
-
-static void dns_start_resolving_locked(dns_resolver* r);
-static void dns_maybe_finish_next_locked(dns_resolver* r);
-
-static void dns_shutdown_locked(grpc_resolver* r);
-static void dns_channel_saw_error_locked(grpc_resolver* r);
-static void dns_next_locked(grpc_resolver* r, grpc_channel_args** target_result,
-                            grpc_closure* on_complete);
-
-static const grpc_resolver_vtable dns_resolver_vtable = {
-    dns_destroy, dns_shutdown_locked, dns_channel_saw_error_locked,
-    dns_next_locked};
-
-static void dns_shutdown_locked(grpc_resolver* resolver) {
-  dns_resolver* r = (dns_resolver*)resolver;
-  if (r->have_retry_timer) {
-    grpc_timer_cancel(&r->retry_timer);
-  }
-  if (r->next_completion != nullptr) {
-    *r->target_result = nullptr;
-    GRPC_CLOSURE_SCHED(r->next_completion, GRPC_ERROR_CREATE_FROM_STATIC_STRING(
-                                               "Resolver Shutdown"));
-    r->next_completion = nullptr;
->>>>>>> 3804b05e
-  }
-  grpc_backoff_init(
-      &backoff_state_, GRPC_DNS_INITIAL_CONNECT_BACKOFF_SECONDS * 1000,
-      GRPC_DNS_RECONNECT_BACKOFF_MULTIPLIER, GRPC_DNS_RECONNECT_JITTER,
-      GRPC_DNS_MIN_CONNECT_TIMEOUT_SECONDS * 1000,
-      GRPC_DNS_RECONNECT_MAX_BACKOFF_SECONDS * 1000);
-}
-
-<<<<<<< HEAD
+  }
+}
+
 NativeDnsResolver::~NativeDnsResolver() {
   if (resolved_result_ != nullptr) {
     grpc_channel_args_destroy(resolved_result_);
-=======
-static void dns_channel_saw_error_locked(grpc_resolver* resolver) {
-  dns_resolver* r = (dns_resolver*)resolver;
-  if (!r->resolving) {
-    r->backoff->Reset();
-    dns_start_resolving_locked(r);
->>>>>>> 3804b05e
   }
   grpc_pollset_set_destroy(interested_parties_);
   gpr_free(name_to_resolve_);
   grpc_channel_args_destroy(channel_args_);
 }
 
-<<<<<<< HEAD
 void NativeDnsResolver::NextLocked(grpc_channel_args** result,
                                    grpc_closure* on_complete) {
   GPR_ASSERT(next_completion_ == nullptr);
   next_completion_ = on_complete;
   target_result_ = result;
   if (resolved_version_ == 0 && !resolving_) {
-    grpc_backoff_reset(&backoff_state_);
+    backoff_.Reset();
     StartResolvingLocked();
-=======
-static void dns_next_locked(grpc_resolver* resolver,
-                            grpc_channel_args** target_result,
-                            grpc_closure* on_complete) {
-  dns_resolver* r = (dns_resolver*)resolver;
-  GPR_ASSERT(!r->next_completion);
-  r->next_completion = on_complete;
-  r->target_result = target_result;
-  if (r->resolved_version == 0 && !r->resolving) {
-    r->backoff->Reset();
-    dns_start_resolving_locked(r);
->>>>>>> 3804b05e
   } else {
     MaybeFinishNextLocked();
   }
@@ -219,7 +137,7 @@
 
 void NativeDnsResolver::ChannelSawErrorLocked() {
   if (!resolving_) {
-    grpc_backoff_reset(&backoff_state_);
+    backoff_.Reset();
     StartResolvingLocked();
   }
 }
@@ -230,9 +148,8 @@
   }
   if (next_completion_ != nullptr) {
     *target_result_ = nullptr;
-    GRPC_CLOSURE_SCHED(
-        next_completion_,
-        GRPC_ERROR_CREATE_FROM_STATIC_STRING("Resolver Shutdown"));
+    GRPC_CLOSURE_SCHED(next_completion_, GRPC_ERROR_CREATE_FROM_STATIC_STRING(
+                                             "Resolver Shutdown"));
     next_completion_ = nullptr;
   }
 }
@@ -254,11 +171,11 @@
   GPR_ASSERT(r->resolving_);
   r->resolving_ = false;
   GRPC_ERROR_REF(error);
-  error = grpc_error_set_str(
-      error, GRPC_ERROR_STR_TARGET_ADDRESS,
-      grpc_slice_from_copied_string(r->name_to_resolve_));
+  error =
+      grpc_error_set_str(error, GRPC_ERROR_STR_TARGET_ADDRESS,
+                         grpc_slice_from_copied_string(r->name_to_resolve_));
   if (r->addresses_ != nullptr) {
-    grpc_lb_addresses *addresses = grpc_lb_addresses_create(
+    grpc_lb_addresses* addresses = grpc_lb_addresses_create(
         r->addresses_->naddrs, nullptr /* user_data_vtable */);
     for (size_t i = 0; i < r->addresses_->naddrs; ++i) {
       grpc_lb_addresses_set_address(
@@ -271,14 +188,8 @@
     grpc_resolved_addresses_destroy(r->addresses_);
     grpc_lb_addresses_destroy(addresses);
   } else {
-<<<<<<< HEAD
-    grpc_millis next_try =
-        grpc_backoff_step(&r->backoff_state_).next_attempt_start_time;
+    grpc_millis next_try = r->backoff_.Step();
     grpc_millis timeout = next_try - ExecCtx::Get()->Now();
-=======
-    grpc_millis next_try = r->backoff->Step();
-    grpc_millis timeout = next_try - grpc_core::ExecCtx::Get()->Now();
->>>>>>> 3804b05e
     gpr_log(GPR_INFO, "dns resolution failed (will retry): %s",
             grpc_error_string(error));
     GPR_ASSERT(!r->have_retry_timer_);
@@ -316,8 +227,7 @@
 }
 
 void NativeDnsResolver::MaybeFinishNextLocked() {
-  if (next_completion_ != nullptr &&
-      resolved_version_ != published_version_) {
+  if (next_completion_ != nullptr && resolved_version_ != published_version_) {
     *target_result_ = resolved_result_ == nullptr
                           ? nullptr
                           : grpc_channel_args_copy(resolved_result_);
@@ -333,32 +243,14 @@
 
 class NativeDnsResolverFactory : public ResolverFactory {
  public:
-  OrphanablePtr<Resolver> CreateResolver(const ResolverArgs& args)
-      const override {
+  OrphanablePtr<Resolver> CreateResolver(
+      const ResolverArgs& args) const override {
     if (0 != strcmp(args.uri->authority, "")) {
       gpr_log(GPR_ERROR, "authority based dns uri's not supported");
       return OrphanablePtr<Resolver>(nullptr);
     }
     return OrphanablePtr<Resolver>(New<NativeDnsResolver>(args));
   }
-<<<<<<< HEAD
-=======
-  grpc_core::BackOff::Options backoff_options;
-  backoff_options
-      .set_initial_backoff(GRPC_DNS_INITIAL_CONNECT_BACKOFF_SECONDS * 1000)
-      .set_multiplier(GRPC_DNS_RECONNECT_BACKOFF_MULTIPLIER)
-      .set_jitter(GRPC_DNS_RECONNECT_JITTER)
-      .set_max_backoff(GRPC_DNS_RECONNECT_MAX_BACKOFF_SECONDS * 1000);
-  r->backoff.Init(grpc_core::BackOff(backoff_options));
-  return &r->base;
-}
-
-/*
- * FACTORY
- */
-
-static void dns_factory_ref(grpc_resolver_factory* factory) {}
->>>>>>> 3804b05e
 
   const char* scheme() const override { return "dns"; }
 };
