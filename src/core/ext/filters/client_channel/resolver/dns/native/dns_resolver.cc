--- conflicted
+++ resolved
@@ -179,14 +179,7 @@
 }  // namespace
 
 void RegisterNativeDnsResolver(CoreConfiguration::Builder* builder) {
-<<<<<<< HEAD
-  static absl::string_view resolver =
-      GPR_GLOBAL_CONFIG_GET(grpc_dns_resolver).release();
-  if (resolver == "native" ||
-      !builder->resolver_registry()->HasResolverFactory("dns")) {
-=======
   if (absl::EqualsIgnoreCase(ConfigVars::Get().DnsResolver(), "native")) {
->>>>>>> 2cd1501c
     gpr_log(GPR_DEBUG, "Using native dns resolver");
     builder->resolver_registry()->RegisterResolverFactory(
         std::make_unique<NativeClientChannelDNSResolverFactory>());
