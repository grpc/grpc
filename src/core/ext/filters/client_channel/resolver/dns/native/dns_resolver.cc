/*
 *
 * Copyright 2015 gRPC authors.
 *
 * Licensed under the Apache License, Version 2.0 (the "License");
 * you may not use this file except in compliance with the License.
 * You may obtain a copy of the License at
 *
 *     http://www.apache.org/licenses/LICENSE-2.0
 *
 * Unless required by applicable law or agreed to in writing, software
 * distributed under the License is distributed on an "AS IS" BASIS,
 * WITHOUT WARRANTIES OR CONDITIONS OF ANY KIND, either express or implied.
 * See the License for the specific language governing permissions and
 * limitations under the License.
 *
 */

#include <grpc/support/port_platform.h>

#include <inttypes.h>
#include <climits>
#include <cstring>

#include <grpc/support/alloc.h>
#include <grpc/support/host_port.h>
#include <grpc/support/string_util.h>
#include <grpc/support/time.h>

#include "src/core/ext/filters/client_channel/lb_policy_registry.h"
#include "src/core/ext/filters/client_channel/resolver_registry.h"
#include "src/core/lib/backoff/backoff.h"
#include "src/core/lib/channel/channel_args.h"
#include "src/core/lib/gpr/env.h"
#include "src/core/lib/gpr/string.h"
#include "src/core/lib/gprpp/manual_constructor.h"
#include "src/core/lib/iomgr/combiner.h"
#include "src/core/lib/iomgr/resolve_address.h"
#include "src/core/lib/iomgr/timer.h"

#define GRPC_DNS_INITIAL_CONNECT_BACKOFF_SECONDS 1
#define GRPC_DNS_RECONNECT_BACKOFF_MULTIPLIER 1.6
#define GRPC_DNS_RECONNECT_MAX_BACKOFF_SECONDS 120
#define GRPC_DNS_RECONNECT_JITTER 0.2

<<<<<<< HEAD
namespace grpc_core {

namespace {

const char kDefaultPort[] = "https";

class NativeDnsResolver : public Resolver {
 public:
  explicit NativeDnsResolver(const ResolverArgs& args);

  void NextLocked(grpc_channel_args** result,
                  grpc_closure* on_complete) override;

  void RequestReresolutionLocked() override;

  void ShutdownLocked() override;

 private:
  virtual ~NativeDnsResolver();

  void StartResolvingLocked();
  void MaybeFinishNextLocked();

  static void OnRetryTimerLocked(void* arg, grpc_error* error);
  static void OnResolvedLocked(void* arg, grpc_error* error);

  /// name to resolve
  char* name_to_resolve_ = nullptr;
  /// channel args
  grpc_channel_args* channel_args_ = nullptr;
  /// pollset_set to drive the name resolution process
  grpc_pollset_set* interested_parties_ = nullptr;
  /// are we currently resolving?
  bool resolving_ = false;
  /// which version of the result have we published?
  int published_version_ = 0;
  /// which version of the result is current?
  int resolved_version_ = 0;
  /// pending next completion, or nullptr
  grpc_closure* next_completion_ = nullptr;
  /// target result address for next completion
  grpc_channel_args** target_result_ = nullptr;
  /// current (fully resolved) result
  grpc_channel_args* resolved_result_ = nullptr;
  /// retry timer
  bool have_retry_timer_ = false;
  grpc_timer retry_timer_;
  grpc_closure on_retry_;
  /// retry backoff state
  BackOff backoff_;
  /// currently resolving addresses
  grpc_resolved_addresses* addresses_ = nullptr;
};

NativeDnsResolver::NativeDnsResolver(const ResolverArgs& args)
    : Resolver(args.combiner),
      backoff_(
          BackOff::Options()
              .set_initial_backoff(GRPC_DNS_INITIAL_CONNECT_BACKOFF_SECONDS *
                                   1000)
              .set_multiplier(GRPC_DNS_RECONNECT_BACKOFF_MULTIPLIER)
              .set_jitter(GRPC_DNS_RECONNECT_JITTER)
              .set_max_backoff(GRPC_DNS_RECONNECT_MAX_BACKOFF_SECONDS * 1000)) {
  char* path = args.uri->path;
  if (path[0] == '/') ++path;
  name_to_resolve_ = gpr_strdup(path);
  channel_args_ = grpc_channel_args_copy(args.args);
  interested_parties_ = grpc_pollset_set_create();
  if (args.pollset_set != nullptr) {
    grpc_pollset_set_add_pollset_set(interested_parties_, args.pollset_set);
  }
}

NativeDnsResolver::~NativeDnsResolver() {
  if (resolved_result_ != nullptr) {
    grpc_channel_args_destroy(resolved_result_);
=======
typedef struct {
  /** base class: must be first */
  grpc_resolver base;
  /** name to resolve */
  char* name_to_resolve;
  /** default port to use */
  char* default_port;
  /** channel args. */
  grpc_channel_args* channel_args;
  /** pollset_set to drive the name resolution process */
  grpc_pollset_set* interested_parties;

  /** are we currently resolving? */
  bool resolving;
  /** which version of the result have we published? */
  int published_version;
  /** which version of the result is current? */
  int resolved_version;
  /** pending next completion, or NULL */
  grpc_closure* next_completion;
  /** target result address for next completion */
  grpc_channel_args** target_result;
  /** current (fully resolved) result */
  grpc_channel_args* resolved_result;
  /** next resolution timer */
  bool have_next_resolution_timer;
  grpc_timer next_resolution_timer;
  grpc_closure next_resolution_closure;
  /** retry backoff state */
  grpc_core::ManualConstructor<grpc_core::BackOff> backoff;
  /** min resolution period. Max one resolution will happen per period */
  grpc_millis min_time_between_resolutions;
  /** when was the last resolution? -1 if no resolution has happened yet */
  grpc_millis last_resolution_timestamp;
  /** currently resolving addresses */
  grpc_resolved_addresses* addresses;
} dns_resolver;

static void dns_destroy(grpc_resolver* r);

static void dns_start_resolving_locked(dns_resolver* r);
static void maybe_start_resolving_locked(dns_resolver* r);
static void dns_maybe_finish_next_locked(dns_resolver* r);

static void dns_shutdown_locked(grpc_resolver* r);
static void dns_channel_saw_error_locked(grpc_resolver* r);
static void dns_next_locked(grpc_resolver* r, grpc_channel_args** target_result,
                            grpc_closure* on_complete);

static const grpc_resolver_vtable dns_resolver_vtable = {
    dns_destroy, dns_shutdown_locked, dns_channel_saw_error_locked,
    dns_next_locked};

static void dns_shutdown_locked(grpc_resolver* resolver) {
  dns_resolver* r = (dns_resolver*)resolver;
  if (r->have_next_resolution_timer) {
    grpc_timer_cancel(&r->next_resolution_timer);
  }
  if (r->next_completion != nullptr) {
    *r->target_result = nullptr;
    GRPC_CLOSURE_SCHED(r->next_completion, GRPC_ERROR_CREATE_FROM_STATIC_STRING(
                                               "Resolver Shutdown"));
    r->next_completion = nullptr;
  }
}

static void dns_channel_saw_error_locked(grpc_resolver* resolver) {
  dns_resolver* r = (dns_resolver*)resolver;
  if (!r->resolving) {
    maybe_start_resolving_locked(r);
>>>>>>> 08d9f3df
  }
  grpc_pollset_set_destroy(interested_parties_);
  gpr_free(name_to_resolve_);
  grpc_channel_args_destroy(channel_args_);
}

<<<<<<< HEAD
void NativeDnsResolver::NextLocked(grpc_channel_args** result,
                                   grpc_closure* on_complete) {
  GPR_ASSERT(next_completion_ == nullptr);
  next_completion_ = on_complete;
  target_result_ = result;
  if (resolved_version_ == 0 && !resolving_) {
    backoff_.Reset();
    StartResolvingLocked();
=======
static void dns_next_locked(grpc_resolver* resolver,
                            grpc_channel_args** target_result,
                            grpc_closure* on_complete) {
  dns_resolver* r = (dns_resolver*)resolver;
  GPR_ASSERT(!r->next_completion);
  r->next_completion = on_complete;
  r->target_result = target_result;
  if (r->resolved_version == 0 && !r->resolving) {
    maybe_start_resolving_locked(r);
>>>>>>> 08d9f3df
  } else {
    MaybeFinishNextLocked();
  }
}

<<<<<<< HEAD
void NativeDnsResolver::RequestReresolutionLocked() {
  if (!resolving_) {
    backoff_.Reset();
    StartResolvingLocked();
  }
}

void NativeDnsResolver::ShutdownLocked() {
  if (have_retry_timer_) {
    grpc_timer_cancel(&retry_timer_);
  }
  if (next_completion_ != nullptr) {
    *target_result_ = nullptr;
    GRPC_CLOSURE_SCHED(next_completion_, GRPC_ERROR_CREATE_FROM_STATIC_STRING(
                                             "Resolver Shutdown"));
    next_completion_ = nullptr;
  }
}

void NativeDnsResolver::OnRetryTimerLocked(void* arg, grpc_error* error) {
  NativeDnsResolver* r = static_cast<NativeDnsResolver*>(arg);
  r->have_retry_timer_ = false;
  if (error == GRPC_ERROR_NONE) {
    if (!r->resolving_) {
      r->StartResolvingLocked();
    }
  }
  r->Unref(DEBUG_LOCATION, "retry-timer");
=======
static void dns_on_next_resolution_timer_locked(void* arg, grpc_error* error) {
  dns_resolver* r = (dns_resolver*)arg;
  r->have_next_resolution_timer = false;
  if (error == GRPC_ERROR_NONE && !r->resolving) {
    dns_start_resolving_locked(r);
  }
  GRPC_RESOLVER_UNREF(&r->base, "next_resolution_timer");
>>>>>>> 08d9f3df
}

void NativeDnsResolver::OnResolvedLocked(void* arg, grpc_error* error) {
  NativeDnsResolver* r = static_cast<NativeDnsResolver*>(arg);
  grpc_channel_args* result = nullptr;
  GPR_ASSERT(r->resolving_);
  r->resolving_ = false;
  GRPC_ERROR_REF(error);
  error =
      grpc_error_set_str(error, GRPC_ERROR_STR_TARGET_ADDRESS,
                         grpc_slice_from_copied_string(r->name_to_resolve_));
  if (r->addresses_ != nullptr) {
    grpc_lb_addresses* addresses = grpc_lb_addresses_create(
        r->addresses_->naddrs, nullptr /* user_data_vtable */);
    for (size_t i = 0; i < r->addresses_->naddrs; ++i) {
      grpc_lb_addresses_set_address(
          addresses, i, &r->addresses_->addrs[i].addr,
          r->addresses_->addrs[i].len, false /* is_balancer */,
          nullptr /* balancer_name */, nullptr /* user_data */);
    }
    grpc_arg new_arg = grpc_lb_addresses_create_channel_arg(addresses);
    result = grpc_channel_args_copy_and_add(r->channel_args_, &new_arg, 1);
    grpc_resolved_addresses_destroy(r->addresses_);
    grpc_lb_addresses_destroy(addresses);
    // Reset backoff state so that we start from the beginning when the
    // next request gets triggered.
    r->backoff->Reset();
  } else {
    grpc_millis next_try = r->backoff_.NextAttemptTime();
    grpc_millis timeout = next_try - ExecCtx::Get()->Now();
    gpr_log(GPR_INFO, "dns resolution failed (will retry): %s",
            grpc_error_string(error));
<<<<<<< HEAD
    GPR_ASSERT(!r->have_retry_timer_);
    r->have_retry_timer_ = true;
    // TODO(roth): We currently deal with this ref manually.  Once the
    // new closure API is done, find a way to track this ref with the timer
    // callback as part of the type system.
    RefCountedPtr<Resolver> self = r->Ref(DEBUG_LOCATION, "retry-timer");
    self.release();
=======
    GPR_ASSERT(!r->have_next_resolution_timer);
    r->have_next_resolution_timer = true;
    GRPC_RESOLVER_REF(&r->base, "next_resolution_timer");
>>>>>>> 08d9f3df
    if (timeout > 0) {
      gpr_log(GPR_DEBUG, "retrying in %" PRIdPTR " milliseconds", timeout);
    } else {
      gpr_log(GPR_DEBUG, "retrying immediately");
    }
<<<<<<< HEAD
    GRPC_CLOSURE_INIT(&r->on_retry_, NativeDnsResolver::OnRetryTimerLocked, r,
                      grpc_combiner_scheduler(r->combiner()));
    grpc_timer_init(&r->retry_timer_, next_try, &r->on_retry_);
=======
    grpc_timer_init(&r->next_resolution_timer, next_try,
                    &r->next_resolution_closure);
>>>>>>> 08d9f3df
  }
  if (r->resolved_result_ != nullptr) {
    grpc_channel_args_destroy(r->resolved_result_);
  }
  r->resolved_result_ = result;
  ++r->resolved_version_;
  r->MaybeFinishNextLocked();
  GRPC_ERROR_UNREF(error);
  r->Unref(DEBUG_LOCATION, "dns-resolving");
}

<<<<<<< HEAD
void NativeDnsResolver::StartResolvingLocked() {
  // TODO(roth): We currently deal with this ref manually.  Once the
  // new closure API is done, find a way to track this ref with the timer
  // callback as part of the type system.
  RefCountedPtr<Resolver> self = Ref(DEBUG_LOCATION, "dns-resolving");
  self.release();
  GPR_ASSERT(!resolving_);
  resolving_ = true;
  addresses_ = nullptr;
  grpc_resolve_address(
      name_to_resolve_, kDefaultPort, interested_parties_,
      GRPC_CLOSURE_CREATE(NativeDnsResolver::OnResolvedLocked, this,
                          grpc_combiner_scheduler(combiner())),
      &addresses_);
=======
static void maybe_start_resolving_locked(dns_resolver* r) {
  if (r->last_resolution_timestamp >= 0) {
    const grpc_millis earliest_next_resolution =
        r->last_resolution_timestamp + r->min_time_between_resolutions;
    const grpc_millis ms_until_next_resolution =
        earliest_next_resolution - grpc_core::ExecCtx::Get()->Now();
    if (ms_until_next_resolution > 0) {
      const grpc_millis last_resolution_ago =
          grpc_core::ExecCtx::Get()->Now() - r->last_resolution_timestamp;
      gpr_log(GPR_DEBUG,
              "In cooldown from last resolution (from %" PRIdPTR
              " ms ago). Will resolve again in %" PRIdPTR " ms",
              last_resolution_ago, ms_until_next_resolution);
      if (!r->have_next_resolution_timer) {
        r->have_next_resolution_timer = true;
        GRPC_RESOLVER_REF(&r->base, "next_resolution_timer_cooldown");
        grpc_timer_init(&r->next_resolution_timer, ms_until_next_resolution,
                        &r->next_resolution_closure);
      }
      // TODO(dgq): remove the following two lines once Pick First stops
      // discarding subchannels after selecting.
      ++r->resolved_version;
      dns_maybe_finish_next_locked(r);
      return;
    }
  }
  dns_start_resolving_locked(r);
}

static void dns_start_resolving_locked(dns_resolver* r) {
  GRPC_RESOLVER_REF(&r->base, "dns-resolving");
  GPR_ASSERT(!r->resolving);
  r->resolving = true;
  r->addresses = nullptr;
  grpc_resolve_address(
      r->name_to_resolve, r->default_port, r->interested_parties,
      GRPC_CLOSURE_CREATE(dns_on_resolved_locked, r,
                          grpc_combiner_scheduler(r->base.combiner)),
      &r->addresses);
  r->last_resolution_timestamp = grpc_core::ExecCtx::Get()->Now();
>>>>>>> 08d9f3df
}

void NativeDnsResolver::MaybeFinishNextLocked() {
  if (next_completion_ != nullptr && resolved_version_ != published_version_) {
    *target_result_ = resolved_result_ == nullptr
                          ? nullptr
                          : grpc_channel_args_copy(resolved_result_);
    GRPC_CLOSURE_SCHED(next_completion_, GRPC_ERROR_NONE);
    next_completion_ = nullptr;
    published_version_ = resolved_version_;
  }
}

//
// Factory
//

class NativeDnsResolverFactory : public ResolverFactory {
 public:
  OrphanablePtr<Resolver> CreateResolver(
      const ResolverArgs& args) const override {
    if (0 != strcmp(args.uri->authority, "")) {
      gpr_log(GPR_ERROR, "authority based dns uri's not supported");
      return OrphanablePtr<Resolver>(nullptr);
    }
    return OrphanablePtr<Resolver>(New<NativeDnsResolver>(args));
  }
<<<<<<< HEAD
=======
  grpc_core::BackOff::Options backoff_options;
  backoff_options
      .set_initial_backoff(GRPC_DNS_INITIAL_CONNECT_BACKOFF_SECONDS * 1000)
      .set_multiplier(GRPC_DNS_RECONNECT_BACKOFF_MULTIPLIER)
      .set_jitter(GRPC_DNS_RECONNECT_JITTER)
      .set_max_backoff(GRPC_DNS_RECONNECT_MAX_BACKOFF_SECONDS * 1000);
  r->backoff.Init(grpc_core::BackOff(backoff_options));
  const grpc_arg* period_arg = grpc_channel_args_find(
      args->args, GRPC_ARG_DNS_MIN_TIME_BETWEEN_RESOLUTIONS_MS);
  r->min_time_between_resolutions =
      grpc_channel_arg_get_integer(period_arg, {1000, 0, INT_MAX});
  r->last_resolution_timestamp = -1;
  GRPC_CLOSURE_INIT(&r->next_resolution_closure,
                    dns_on_next_resolution_timer_locked, r,
                    grpc_combiner_scheduler(r->base.combiner));
  return &r->base;
}

/*
 * FACTORY
 */

static void dns_factory_ref(grpc_resolver_factory* factory) {}
>>>>>>> 08d9f3df

  const char* scheme() const override { return "dns"; }
};

}  // namespace

}  // namespace grpc_core

void grpc_resolver_dns_native_init() {
  char* resolver_env = gpr_getenv("GRPC_DNS_RESOLVER");
  if (resolver_env != nullptr && gpr_stricmp(resolver_env, "native") == 0) {
    gpr_log(GPR_DEBUG, "Using native dns resolver");
    grpc_core::ResolverRegistry::Builder::RegisterResolverFactory(
        grpc_core::UniquePtr<grpc_core::ResolverFactory>(
            grpc_core::New<grpc_core::NativeDnsResolverFactory>()));
  } else {
    grpc_core::ResolverRegistry::Builder::InitRegistry();
    grpc_core::ResolverFactory* existing_factory =
        grpc_core::ResolverRegistry::LookupResolverFactory("dns");
    if (existing_factory == nullptr) {
      gpr_log(GPR_DEBUG, "Using native dns resolver");
      grpc_core::ResolverRegistry::Builder::RegisterResolverFactory(
          grpc_core::UniquePtr<grpc_core::ResolverFactory>(
              grpc_core::New<grpc_core::NativeDnsResolverFactory>()));
    }
  }
  gpr_free(resolver_env);
}

void grpc_resolver_dns_native_shutdown() {}<|MERGE_RESOLUTION|>--- conflicted
+++ resolved
@@ -43,7 +43,6 @@
 #define GRPC_DNS_RECONNECT_MAX_BACKOFF_SECONDS 120
 #define GRPC_DNS_RECONNECT_JITTER 0.2
 
-<<<<<<< HEAD
 namespace grpc_core {
 
 namespace {
@@ -64,10 +63,11 @@
  private:
   virtual ~NativeDnsResolver();
 
+  void MaybeStartResolvingLocked();
   void StartResolvingLocked();
   void MaybeFinishNextLocked();
 
-  static void OnRetryTimerLocked(void* arg, grpc_error* error);
+  static void OnNextResolutionLocked(void* arg, grpc_error* error);
   static void OnResolvedLocked(void* arg, grpc_error* error);
 
   /// name to resolve
@@ -78,6 +78,7 @@
   grpc_pollset_set* interested_parties_ = nullptr;
   /// are we currently resolving?
   bool resolving_ = false;
+  grpc_closure on_resolved_;
   /// which version of the result have we published?
   int published_version_ = 0;
   /// which version of the result is current?
@@ -88,10 +89,14 @@
   grpc_channel_args** target_result_ = nullptr;
   /// current (fully resolved) result
   grpc_channel_args* resolved_result_ = nullptr;
-  /// retry timer
-  bool have_retry_timer_ = false;
-  grpc_timer retry_timer_;
-  grpc_closure on_retry_;
+  /// next resolution timer
+  bool have_next_resolution_timer_ = false;
+  grpc_timer next_resolution_timer_;
+  grpc_closure on_next_resolution_;
+  /// min time between DNS requests
+  grpc_millis min_time_between_resolutions_;
+  /// timestamp of last DNS request
+  grpc_millis last_resolution_timestamp_ = -1;
   /// retry backoff state
   BackOff backoff_;
   /// currently resolving addresses
@@ -111,129 +116,51 @@
   if (path[0] == '/') ++path;
   name_to_resolve_ = gpr_strdup(path);
   channel_args_ = grpc_channel_args_copy(args.args);
+  const grpc_arg* arg = grpc_channel_args_find(
+      args.args, GRPC_ARG_DNS_MIN_TIME_BETWEEN_RESOLUTIONS_MS);
+  min_time_between_resolutions_ =
+      grpc_channel_arg_get_integer(arg, {1000, 0, INT_MAX});
   interested_parties_ = grpc_pollset_set_create();
   if (args.pollset_set != nullptr) {
     grpc_pollset_set_add_pollset_set(interested_parties_, args.pollset_set);
   }
+  GRPC_CLOSURE_INIT(&on_next_resolution_,
+                    NativeDnsResolver::OnNextResolutionLocked, this,
+                    grpc_combiner_scheduler(args.combiner));
+  GRPC_CLOSURE_INIT(&on_resolved_, NativeDnsResolver::OnResolvedLocked, this,
+                    grpc_combiner_scheduler(args.combiner));
 }
 
 NativeDnsResolver::~NativeDnsResolver() {
   if (resolved_result_ != nullptr) {
     grpc_channel_args_destroy(resolved_result_);
-=======
-typedef struct {
-  /** base class: must be first */
-  grpc_resolver base;
-  /** name to resolve */
-  char* name_to_resolve;
-  /** default port to use */
-  char* default_port;
-  /** channel args. */
-  grpc_channel_args* channel_args;
-  /** pollset_set to drive the name resolution process */
-  grpc_pollset_set* interested_parties;
-
-  /** are we currently resolving? */
-  bool resolving;
-  /** which version of the result have we published? */
-  int published_version;
-  /** which version of the result is current? */
-  int resolved_version;
-  /** pending next completion, or NULL */
-  grpc_closure* next_completion;
-  /** target result address for next completion */
-  grpc_channel_args** target_result;
-  /** current (fully resolved) result */
-  grpc_channel_args* resolved_result;
-  /** next resolution timer */
-  bool have_next_resolution_timer;
-  grpc_timer next_resolution_timer;
-  grpc_closure next_resolution_closure;
-  /** retry backoff state */
-  grpc_core::ManualConstructor<grpc_core::BackOff> backoff;
-  /** min resolution period. Max one resolution will happen per period */
-  grpc_millis min_time_between_resolutions;
-  /** when was the last resolution? -1 if no resolution has happened yet */
-  grpc_millis last_resolution_timestamp;
-  /** currently resolving addresses */
-  grpc_resolved_addresses* addresses;
-} dns_resolver;
-
-static void dns_destroy(grpc_resolver* r);
-
-static void dns_start_resolving_locked(dns_resolver* r);
-static void maybe_start_resolving_locked(dns_resolver* r);
-static void dns_maybe_finish_next_locked(dns_resolver* r);
-
-static void dns_shutdown_locked(grpc_resolver* r);
-static void dns_channel_saw_error_locked(grpc_resolver* r);
-static void dns_next_locked(grpc_resolver* r, grpc_channel_args** target_result,
-                            grpc_closure* on_complete);
-
-static const grpc_resolver_vtable dns_resolver_vtable = {
-    dns_destroy, dns_shutdown_locked, dns_channel_saw_error_locked,
-    dns_next_locked};
-
-static void dns_shutdown_locked(grpc_resolver* resolver) {
-  dns_resolver* r = (dns_resolver*)resolver;
-  if (r->have_next_resolution_timer) {
-    grpc_timer_cancel(&r->next_resolution_timer);
-  }
-  if (r->next_completion != nullptr) {
-    *r->target_result = nullptr;
-    GRPC_CLOSURE_SCHED(r->next_completion, GRPC_ERROR_CREATE_FROM_STATIC_STRING(
-                                               "Resolver Shutdown"));
-    r->next_completion = nullptr;
-  }
-}
-
-static void dns_channel_saw_error_locked(grpc_resolver* resolver) {
-  dns_resolver* r = (dns_resolver*)resolver;
-  if (!r->resolving) {
-    maybe_start_resolving_locked(r);
->>>>>>> 08d9f3df
   }
   grpc_pollset_set_destroy(interested_parties_);
   gpr_free(name_to_resolve_);
   grpc_channel_args_destroy(channel_args_);
 }
 
-<<<<<<< HEAD
 void NativeDnsResolver::NextLocked(grpc_channel_args** result,
                                    grpc_closure* on_complete) {
   GPR_ASSERT(next_completion_ == nullptr);
   next_completion_ = on_complete;
   target_result_ = result;
   if (resolved_version_ == 0 && !resolving_) {
-    backoff_.Reset();
-    StartResolvingLocked();
-=======
-static void dns_next_locked(grpc_resolver* resolver,
-                            grpc_channel_args** target_result,
-                            grpc_closure* on_complete) {
-  dns_resolver* r = (dns_resolver*)resolver;
-  GPR_ASSERT(!r->next_completion);
-  r->next_completion = on_complete;
-  r->target_result = target_result;
-  if (r->resolved_version == 0 && !r->resolving) {
-    maybe_start_resolving_locked(r);
->>>>>>> 08d9f3df
+    MaybeStartResolvingLocked();
   } else {
     MaybeFinishNextLocked();
   }
 }
 
-<<<<<<< HEAD
 void NativeDnsResolver::RequestReresolutionLocked() {
   if (!resolving_) {
-    backoff_.Reset();
-    StartResolvingLocked();
+    MaybeStartResolvingLocked();
   }
 }
 
 void NativeDnsResolver::ShutdownLocked() {
-  if (have_retry_timer_) {
-    grpc_timer_cancel(&retry_timer_);
+  if (have_next_resolution_timer_) {
+    grpc_timer_cancel(&next_resolution_timer_);
   }
   if (next_completion_ != nullptr) {
     *target_result_ = nullptr;
@@ -243,24 +170,13 @@
   }
 }
 
-void NativeDnsResolver::OnRetryTimerLocked(void* arg, grpc_error* error) {
+void NativeDnsResolver::OnNextResolutionLocked(void* arg, grpc_error* error) {
   NativeDnsResolver* r = static_cast<NativeDnsResolver*>(arg);
-  r->have_retry_timer_ = false;
-  if (error == GRPC_ERROR_NONE) {
-    if (!r->resolving_) {
-      r->StartResolvingLocked();
-    }
+  r->have_next_resolution_timer_ = false;
+  if (error == GRPC_ERROR_NONE && !r->resolving_) {
+    r->StartResolvingLocked();
   }
   r->Unref(DEBUG_LOCATION, "retry-timer");
-=======
-static void dns_on_next_resolution_timer_locked(void* arg, grpc_error* error) {
-  dns_resolver* r = (dns_resolver*)arg;
-  r->have_next_resolution_timer = false;
-  if (error == GRPC_ERROR_NONE && !r->resolving) {
-    dns_start_resolving_locked(r);
-  }
-  GRPC_RESOLVER_UNREF(&r->base, "next_resolution_timer");
->>>>>>> 08d9f3df
 }
 
 void NativeDnsResolver::OnResolvedLocked(void* arg, grpc_error* error) {
@@ -287,38 +203,27 @@
     grpc_lb_addresses_destroy(addresses);
     // Reset backoff state so that we start from the beginning when the
     // next request gets triggered.
-    r->backoff->Reset();
+    r->backoff_.Reset();
   } else {
     grpc_millis next_try = r->backoff_.NextAttemptTime();
     grpc_millis timeout = next_try - ExecCtx::Get()->Now();
     gpr_log(GPR_INFO, "dns resolution failed (will retry): %s",
             grpc_error_string(error));
-<<<<<<< HEAD
-    GPR_ASSERT(!r->have_retry_timer_);
-    r->have_retry_timer_ = true;
+    GPR_ASSERT(!r->have_next_resolution_timer_);
+    r->have_next_resolution_timer_ = true;
     // TODO(roth): We currently deal with this ref manually.  Once the
     // new closure API is done, find a way to track this ref with the timer
     // callback as part of the type system.
-    RefCountedPtr<Resolver> self = r->Ref(DEBUG_LOCATION, "retry-timer");
+    RefCountedPtr<Resolver> self =
+        r->Ref(DEBUG_LOCATION, "next_resolution_timer");
     self.release();
-=======
-    GPR_ASSERT(!r->have_next_resolution_timer);
-    r->have_next_resolution_timer = true;
-    GRPC_RESOLVER_REF(&r->base, "next_resolution_timer");
->>>>>>> 08d9f3df
     if (timeout > 0) {
       gpr_log(GPR_DEBUG, "retrying in %" PRIdPTR " milliseconds", timeout);
     } else {
       gpr_log(GPR_DEBUG, "retrying immediately");
     }
-<<<<<<< HEAD
-    GRPC_CLOSURE_INIT(&r->on_retry_, NativeDnsResolver::OnRetryTimerLocked, r,
-                      grpc_combiner_scheduler(r->combiner()));
-    grpc_timer_init(&r->retry_timer_, next_try, &r->on_retry_);
-=======
-    grpc_timer_init(&r->next_resolution_timer, next_try,
-                    &r->next_resolution_closure);
->>>>>>> 08d9f3df
+    grpc_timer_init(&r->next_resolution_timer_, next_try,
+                    &r->on_next_resolution_);
   }
   if (r->resolved_result_ != nullptr) {
     grpc_channel_args_destroy(r->resolved_result_);
@@ -330,7 +235,40 @@
   r->Unref(DEBUG_LOCATION, "dns-resolving");
 }
 
-<<<<<<< HEAD
+void NativeDnsResolver::MaybeStartResolvingLocked() {
+  if (last_resolution_timestamp_ >= 0) {
+    const grpc_millis earliest_next_resolution =
+        last_resolution_timestamp_ + min_time_between_resolutions_;
+    const grpc_millis ms_until_next_resolution =
+        earliest_next_resolution - grpc_core::ExecCtx::Get()->Now();
+    if (ms_until_next_resolution > 0) {
+      const grpc_millis last_resolution_ago =
+          grpc_core::ExecCtx::Get()->Now() - last_resolution_timestamp_;
+      gpr_log(GPR_DEBUG,
+              "In cooldown from last resolution (from %" PRIdPTR
+              " ms ago). Will resolve again in %" PRIdPTR " ms",
+              last_resolution_ago, ms_until_next_resolution);
+      if (!have_next_resolution_timer_) {
+        have_next_resolution_timer_ = true;
+        // TODO(roth): We currently deal with this ref manually.  Once the
+        // new closure API is done, find a way to track this ref with the timer
+        // callback as part of the type system.
+        RefCountedPtr<Resolver> self =
+            Ref(DEBUG_LOCATION, "next_resolution_timer_cooldown");
+        self.release();
+        grpc_timer_init(&next_resolution_timer_, ms_until_next_resolution,
+                        &on_next_resolution_);
+      }
+      // TODO(dgq): remove the following two lines once Pick First stops
+      // discarding subchannels after selecting.
+      ++resolved_version_;
+      MaybeFinishNextLocked();
+      return;
+    }
+  }
+  StartResolvingLocked();
+}
+
 void NativeDnsResolver::StartResolvingLocked() {
   // TODO(roth): We currently deal with this ref manually.  Once the
   // new closure API is done, find a way to track this ref with the timer
@@ -340,53 +278,9 @@
   GPR_ASSERT(!resolving_);
   resolving_ = true;
   addresses_ = nullptr;
-  grpc_resolve_address(
-      name_to_resolve_, kDefaultPort, interested_parties_,
-      GRPC_CLOSURE_CREATE(NativeDnsResolver::OnResolvedLocked, this,
-                          grpc_combiner_scheduler(combiner())),
-      &addresses_);
-=======
-static void maybe_start_resolving_locked(dns_resolver* r) {
-  if (r->last_resolution_timestamp >= 0) {
-    const grpc_millis earliest_next_resolution =
-        r->last_resolution_timestamp + r->min_time_between_resolutions;
-    const grpc_millis ms_until_next_resolution =
-        earliest_next_resolution - grpc_core::ExecCtx::Get()->Now();
-    if (ms_until_next_resolution > 0) {
-      const grpc_millis last_resolution_ago =
-          grpc_core::ExecCtx::Get()->Now() - r->last_resolution_timestamp;
-      gpr_log(GPR_DEBUG,
-              "In cooldown from last resolution (from %" PRIdPTR
-              " ms ago). Will resolve again in %" PRIdPTR " ms",
-              last_resolution_ago, ms_until_next_resolution);
-      if (!r->have_next_resolution_timer) {
-        r->have_next_resolution_timer = true;
-        GRPC_RESOLVER_REF(&r->base, "next_resolution_timer_cooldown");
-        grpc_timer_init(&r->next_resolution_timer, ms_until_next_resolution,
-                        &r->next_resolution_closure);
-      }
-      // TODO(dgq): remove the following two lines once Pick First stops
-      // discarding subchannels after selecting.
-      ++r->resolved_version;
-      dns_maybe_finish_next_locked(r);
-      return;
-    }
-  }
-  dns_start_resolving_locked(r);
-}
-
-static void dns_start_resolving_locked(dns_resolver* r) {
-  GRPC_RESOLVER_REF(&r->base, "dns-resolving");
-  GPR_ASSERT(!r->resolving);
-  r->resolving = true;
-  r->addresses = nullptr;
-  grpc_resolve_address(
-      r->name_to_resolve, r->default_port, r->interested_parties,
-      GRPC_CLOSURE_CREATE(dns_on_resolved_locked, r,
-                          grpc_combiner_scheduler(r->base.combiner)),
-      &r->addresses);
-  r->last_resolution_timestamp = grpc_core::ExecCtx::Get()->Now();
->>>>>>> 08d9f3df
+  grpc_resolve_address(name_to_resolve_, kDefaultPort, interested_parties_,
+                       &on_resolved_, &addresses_);
+  last_resolution_timestamp_ = grpc_core::ExecCtx::Get()->Now();
 }
 
 void NativeDnsResolver::MaybeFinishNextLocked() {
@@ -414,32 +308,6 @@
     }
     return OrphanablePtr<Resolver>(New<NativeDnsResolver>(args));
   }
-<<<<<<< HEAD
-=======
-  grpc_core::BackOff::Options backoff_options;
-  backoff_options
-      .set_initial_backoff(GRPC_DNS_INITIAL_CONNECT_BACKOFF_SECONDS * 1000)
-      .set_multiplier(GRPC_DNS_RECONNECT_BACKOFF_MULTIPLIER)
-      .set_jitter(GRPC_DNS_RECONNECT_JITTER)
-      .set_max_backoff(GRPC_DNS_RECONNECT_MAX_BACKOFF_SECONDS * 1000);
-  r->backoff.Init(grpc_core::BackOff(backoff_options));
-  const grpc_arg* period_arg = grpc_channel_args_find(
-      args->args, GRPC_ARG_DNS_MIN_TIME_BETWEEN_RESOLUTIONS_MS);
-  r->min_time_between_resolutions =
-      grpc_channel_arg_get_integer(period_arg, {1000, 0, INT_MAX});
-  r->last_resolution_timestamp = -1;
-  GRPC_CLOSURE_INIT(&r->next_resolution_closure,
-                    dns_on_next_resolution_timer_locked, r,
-                    grpc_combiner_scheduler(r->base.combiner));
-  return &r->base;
-}
-
-/*
- * FACTORY
- */
-
-static void dns_factory_ref(grpc_resolver_factory* factory) {}
->>>>>>> 08d9f3df
 
   const char* scheme() const override { return "dns"; }
 };
