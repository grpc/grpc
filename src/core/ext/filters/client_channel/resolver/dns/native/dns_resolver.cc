//
// Copyright 2015 gRPC authors.
//
// Licensed under the Apache License, Version 2.0 (the "License");
// you may not use this file except in compliance with the License.
// You may obtain a copy of the License at
//
//     http://www.apache.org/licenses/LICENSE-2.0
//
// Unless required by applicable law or agreed to in writing, software
// distributed under the License is distributed on an "AS IS" BASIS,
// WITHOUT WARRANTIES OR CONDITIONS OF ANY KIND, either express or implied.
// See the License for the specific language governing permissions and
// limitations under the License.
//

#include <grpc/support/port_platform.h>

#include "absl/functional/bind_front.h"
#include "absl/strings/str_cat.h"

#include "src/core/ext/filters/client_channel/resolver/dns/dns_resolver_selection.h"
#include "src/core/ext/filters/client_channel/resolver/polling_resolver.h"
#include "src/core/lib/backoff/backoff.h"
#include "src/core/lib/channel/channel_args.h"
#include "src/core/lib/config/core_configuration.h"
#include "src/core/lib/debug/trace.h"
#include "src/core/lib/gpr/string.h"
#include "src/core/lib/iomgr/resolve_address.h"
#include "src/core/lib/iomgr/timer.h"
#include "src/core/lib/iomgr/work_serializer.h"
#include "src/core/lib/resolver/resolver_registry.h"
#include "src/core/lib/resolver/server_address.h"

#define GRPC_DNS_INITIAL_CONNECT_BACKOFF_SECONDS 1
#define GRPC_DNS_RECONNECT_BACKOFF_MULTIPLIER 1.6
#define GRPC_DNS_RECONNECT_MAX_BACKOFF_SECONDS 120
#define GRPC_DNS_RECONNECT_JITTER 0.2

namespace grpc_core {

namespace {

TraceFlag grpc_trace_dns_resolver(false, "dns_resolver");

class NativeClientChannelDNSResolver : public PollingResolver {
 public:
  NativeClientChannelDNSResolver(ResolverArgs args,
                                 const grpc_channel_args* channel_args);
  ~NativeClientChannelDNSResolver() override;

  OrphanablePtr<Orphanable> StartRequest() override;

 private:
  void OnResolved(
      absl::StatusOr<std::vector<grpc_resolved_address>> addresses_or);
<<<<<<< HEAD
};

NativeClientChannelDNSResolver::NativeClientChannelDNSResolver(
    ResolverArgs args, const grpc_channel_args* channel_args)
    : PollingResolver(
          std::move(args), channel_args,
          grpc_channel_args_find_integer(
              channel_args, GRPC_ARG_DNS_MIN_TIME_BETWEEN_RESOLUTIONS_MS,
              {1000 * 30, 0, INT_MAX}),
          BackOff::Options()
              .set_initial_backoff(GRPC_DNS_INITIAL_CONNECT_BACKOFF_SECONDS *
                                   1000)
              .set_multiplier(GRPC_DNS_RECONNECT_BACKOFF_MULTIPLIER)
              .set_jitter(GRPC_DNS_RECONNECT_JITTER)
              .set_max_backoff(GRPC_DNS_RECONNECT_MAX_BACKOFF_SECONDS * 1000),
          &grpc_trace_dns_resolver) {
  if (GRPC_TRACE_FLAG_ENABLED(grpc_trace_dns_resolver)) {
    gpr_log(GPR_DEBUG, "[dns_resolver=%p] created", this);
=======
  void OnResolvedLocked(
      absl::StatusOr<std::vector<grpc_resolved_address>> addresses_or);

  /// name to resolve
  std::string name_to_resolve_;
  /// channel args
  grpc_channel_args* channel_args_ = nullptr;
  std::shared_ptr<WorkSerializer> work_serializer_;
  std::unique_ptr<ResultHandler> result_handler_;
  /// pollset_set to drive the name resolution process
  grpc_pollset_set* interested_parties_ = nullptr;
  /// are we shutting down?
  bool shutdown_ = false;
  /// are we currently resolving?
  bool resolving_ = false;
  /// next resolution timer
  bool have_next_resolution_timer_ = false;
  grpc_timer next_resolution_timer_;
  grpc_closure on_next_resolution_;
  /// min time between DNS requests
  Duration min_time_between_resolutions_;
  /// timestamp of last DNS request
  absl::optional<Timestamp> last_resolution_timestamp_;
  /// retry backoff state
  BackOff backoff_;
  /// tracks pending resolutions
  OrphanablePtr<DNSResolver::Request> dns_request_;
};

NativeClientChannelDNSResolver::NativeClientChannelDNSResolver(
    ResolverArgs args)
    : name_to_resolve_(absl::StripPrefix(args.uri.path(), "/")),
      channel_args_(grpc_channel_args_copy(args.args)),
      work_serializer_(std::move(args.work_serializer)),
      result_handler_(std::move(args.result_handler)),
      interested_parties_(grpc_pollset_set_create()),
      min_time_between_resolutions_(
          Duration::Milliseconds(grpc_channel_args_find_integer(
              channel_args_, GRPC_ARG_DNS_MIN_TIME_BETWEEN_RESOLUTIONS_MS,
              {1000 * 30, 0, INT_MAX}))),
      backoff_(BackOff::Options()
                   .set_initial_backoff(Duration::Seconds(
                       GRPC_DNS_INITIAL_CONNECT_BACKOFF_SECONDS))
                   .set_multiplier(GRPC_DNS_RECONNECT_BACKOFF_MULTIPLIER)
                   .set_jitter(GRPC_DNS_RECONNECT_JITTER)
                   .set_max_backoff(Duration::Seconds(
                       GRPC_DNS_RECONNECT_MAX_BACKOFF_SECONDS))) {
  if (args.pollset_set != nullptr) {
    grpc_pollset_set_add_pollset_set(interested_parties_, args.pollset_set);
>>>>>>> d9883c2e
  }
}

NativeClientChannelDNSResolver::~NativeClientChannelDNSResolver() {
  if (GRPC_TRACE_FLAG_ENABLED(grpc_trace_dns_resolver)) {
    gpr_log(GPR_DEBUG, "[dns_resolver=%p] destroyed", this);
  }
}

OrphanablePtr<Orphanable> NativeClientChannelDNSResolver::StartRequest() {
  Ref(DEBUG_LOCATION, "dns_request").release();
  auto dns_request = GetDNSResolver()->ResolveName(
      name_to_resolve(), kDefaultSecurePort, interested_parties(),
      absl::bind_front(&NativeClientChannelDNSResolver::OnResolved, this));
  if (GRPC_TRACE_FLAG_ENABLED(grpc_trace_dns_resolver)) {
    gpr_log(GPR_DEBUG, "[dns_resolver=%p] starting request=%p", this,
            dns_request.get());
  }
  dns_request->Start();
  // Explicit type conversion to work around issue with older compilers.
  return OrphanablePtr<Orphanable>(dns_request.release());
}

void NativeClientChannelDNSResolver::OnResolved(
    absl::StatusOr<std::vector<grpc_resolved_address>> addresses_or) {
  if (GRPC_TRACE_FLAG_ENABLED(grpc_trace_dns_resolver)) {
    gpr_log(GPR_DEBUG, "[dns_resolver=%p] request complete, status=\"%s\"",
            this, addresses_or.status().ToString().c_str());
  }
  // Convert result from iomgr DNS API into Resolver::Result.
  Result result;
  if (addresses_or.ok()) {
    ServerAddressList addresses;
    for (auto& addr : *addresses_or) {
      addresses.emplace_back(addr, nullptr /* args */);
    }
    result.addresses = std::move(addresses);
  } else {
<<<<<<< HEAD
    result.addresses = absl::UnavailableError(
        absl::StrCat("DNS resolution failed for ", name_to_resolve(), ": ",
                     addresses_or.status().ToString()));
  }
  result.args = grpc_channel_args_copy(channel_args());
  OnRequestComplete(std::move(result));
  Unref(DEBUG_LOCATION, "dns_request");
=======
    std::string error_message = addresses_or.status().ToString();
    gpr_log(GPR_INFO, "dns resolution failed (will retry): %s",
            error_message.c_str());
    // Return transient error.
    Result result;
    result.addresses = absl::UnavailableError(absl::StrCat(
        "DNS resolution failed for ", name_to_resolve_, ": ", error_message));
    result.args = grpc_channel_args_copy(channel_args_);
    result_handler_->ReportResult(std::move(result));
    // Set up for retry.
    // InvalidateNow to avoid getting stuck re-initializing this timer
    // in a loop while draining the currently-held WorkSerializer.
    // Also see https://github.com/grpc/grpc/issues/26079.
    ExecCtx::Get()->InvalidateNow();
    Timestamp next_try = backoff_.NextAttemptTime();
    Duration timeout = next_try - ExecCtx::Get()->Now();
    GPR_ASSERT(!have_next_resolution_timer_);
    have_next_resolution_timer_ = true;
    // TODO(roth): We currently deal with this ref manually.  Once the
    // new closure API is done, find a way to track this ref with the timer
    // callback as part of the type system.
    Ref(DEBUG_LOCATION, "next_resolution_timer").release();
    if (timeout > Duration::Zero()) {
      gpr_log(GPR_DEBUG, "retrying in %" PRId64 " milliseconds",
              timeout.millis());
    } else {
      gpr_log(GPR_DEBUG, "retrying immediately");
    }
    GRPC_CLOSURE_INIT(&on_next_resolution_,
                      NativeClientChannelDNSResolver::OnNextResolution, this,
                      grpc_schedule_on_exec_ctx);
    grpc_timer_init(&next_resolution_timer_, next_try, &on_next_resolution_);
  }
  Unref(DEBUG_LOCATION, "dns-resolving");
}

void NativeClientChannelDNSResolver::MaybeStartResolvingLocked() {
  // If there is an existing timer, the time it fires is the earliest time we
  // can start the next resolution.
  if (have_next_resolution_timer_) return;
  if (last_resolution_timestamp_.has_value()) {
    // InvalidateNow to avoid getting stuck re-initializing this timer
    // in a loop while draining the currently-held WorkSerializer.
    // Also see https://github.com/grpc/grpc/issues/26079.
    ExecCtx::Get()->InvalidateNow();
    const Timestamp earliest_next_resolution =
        *last_resolution_timestamp_ + min_time_between_resolutions_;
    const Duration time_until_next_resolution =
        earliest_next_resolution - ExecCtx::Get()->Now();
    if (time_until_next_resolution > Duration::Zero()) {
      const Duration last_resolution_ago =
          ExecCtx::Get()->Now() - *last_resolution_timestamp_;
      gpr_log(GPR_DEBUG,
              "In cooldown from last resolution (from %" PRId64
              " ms ago). Will resolve again in %" PRId64 " ms",
              last_resolution_ago.millis(),
              time_until_next_resolution.millis());
      have_next_resolution_timer_ = true;
      // TODO(roth): We currently deal with this ref manually.  Once the
      // new closure API is done, find a way to track this ref with the timer
      // callback as part of the type system.
      Ref(DEBUG_LOCATION, "next_resolution_timer_cooldown").release();
      GRPC_CLOSURE_INIT(&on_next_resolution_,
                        NativeClientChannelDNSResolver::OnNextResolution, this,
                        grpc_schedule_on_exec_ctx);
      grpc_timer_init(&next_resolution_timer_,
                      ExecCtx::Get()->Now() + time_until_next_resolution,
                      &on_next_resolution_);
      return;
    }
  }
  StartResolvingLocked();
}

void NativeClientChannelDNSResolver::StartResolvingLocked() {
  gpr_log(GPR_DEBUG, "Start resolving.");
  // TODO(roth): We currently deal with this ref manually.  Once the
  // new closure API is done, find a way to track this ref with the timer
  // callback as part of the type system.
  Ref(DEBUG_LOCATION, "dns-resolving").release();
  GPR_ASSERT(!resolving_);
  resolving_ = true;
  dns_request_ = GetDNSResolver()->ResolveName(
      name_to_resolve_, kDefaultSecurePort, interested_parties_,
      absl::bind_front(&NativeClientChannelDNSResolver::OnResolved, this));
  dns_request_->Start();
  last_resolution_timestamp_ = ExecCtx::Get()->Now();
>>>>>>> d9883c2e
}

//
// Factory
//

class NativeClientChannelDNSResolverFactory : public ResolverFactory {
 public:
  absl::string_view scheme() const override { return "dns"; }

  bool IsValidUri(const URI& uri) const override {
    if (GPR_UNLIKELY(!uri.authority().empty())) {
      gpr_log(GPR_ERROR, "authority based dns uri's not supported");
      return false;
    }
    if (absl::StripPrefix(uri.path(), "/").empty()) {
      gpr_log(GPR_ERROR, "no server name supplied in dns URI");
      return false;
    }
    return true;
  }

  OrphanablePtr<Resolver> CreateResolver(ResolverArgs args) const override {
    if (!IsValidUri(args.uri)) return nullptr;
    const grpc_channel_args* channel_args = args.args;
    return MakeOrphanable<NativeClientChannelDNSResolver>(std::move(args),
                                                          channel_args);
  }
};

}  // namespace

void RegisterNativeDnsResolver(CoreConfiguration::Builder* builder) {
  static const char* const resolver =
      GPR_GLOBAL_CONFIG_GET(grpc_dns_resolver).release();
  if (gpr_stricmp(resolver, "native") == 0) {
    gpr_log(GPR_DEBUG, "Using native dns resolver");
    builder->resolver_registry()->RegisterResolverFactory(
        absl::make_unique<NativeClientChannelDNSResolverFactory>());
  } else {
    if (!builder->resolver_registry()->HasResolverFactory("dns")) {
      gpr_log(GPR_DEBUG, "Using native dns resolver");
      builder->resolver_registry()->RegisterResolverFactory(
          absl::make_unique<NativeClientChannelDNSResolverFactory>());
    }
  }
}

}  // namespace grpc_core<|MERGE_RESOLUTION|>--- conflicted
+++ resolved
@@ -54,76 +54,25 @@
  private:
   void OnResolved(
       absl::StatusOr<std::vector<grpc_resolved_address>> addresses_or);
-<<<<<<< HEAD
 };
 
 NativeClientChannelDNSResolver::NativeClientChannelDNSResolver(
     ResolverArgs args, const grpc_channel_args* channel_args)
     : PollingResolver(
           std::move(args), channel_args,
-          grpc_channel_args_find_integer(
+          Duration::Milliseconds(grpc_channel_args_find_integer(
               channel_args, GRPC_ARG_DNS_MIN_TIME_BETWEEN_RESOLUTIONS_MS,
-              {1000 * 30, 0, INT_MAX}),
+              {1000 * 30, 0, INT_MAX})),
           BackOff::Options()
-              .set_initial_backoff(GRPC_DNS_INITIAL_CONNECT_BACKOFF_SECONDS *
-                                   1000)
+              .set_initial_backoff(Duration::Milliseconds(
+                  GRPC_DNS_INITIAL_CONNECT_BACKOFF_SECONDS * 1000))
               .set_multiplier(GRPC_DNS_RECONNECT_BACKOFF_MULTIPLIER)
               .set_jitter(GRPC_DNS_RECONNECT_JITTER)
-              .set_max_backoff(GRPC_DNS_RECONNECT_MAX_BACKOFF_SECONDS * 1000),
+              .set_max_backoff(Duration::Milliseconds(
+                  GRPC_DNS_RECONNECT_MAX_BACKOFF_SECONDS * 1000)),
           &grpc_trace_dns_resolver) {
   if (GRPC_TRACE_FLAG_ENABLED(grpc_trace_dns_resolver)) {
     gpr_log(GPR_DEBUG, "[dns_resolver=%p] created", this);
-=======
-  void OnResolvedLocked(
-      absl::StatusOr<std::vector<grpc_resolved_address>> addresses_or);
-
-  /// name to resolve
-  std::string name_to_resolve_;
-  /// channel args
-  grpc_channel_args* channel_args_ = nullptr;
-  std::shared_ptr<WorkSerializer> work_serializer_;
-  std::unique_ptr<ResultHandler> result_handler_;
-  /// pollset_set to drive the name resolution process
-  grpc_pollset_set* interested_parties_ = nullptr;
-  /// are we shutting down?
-  bool shutdown_ = false;
-  /// are we currently resolving?
-  bool resolving_ = false;
-  /// next resolution timer
-  bool have_next_resolution_timer_ = false;
-  grpc_timer next_resolution_timer_;
-  grpc_closure on_next_resolution_;
-  /// min time between DNS requests
-  Duration min_time_between_resolutions_;
-  /// timestamp of last DNS request
-  absl::optional<Timestamp> last_resolution_timestamp_;
-  /// retry backoff state
-  BackOff backoff_;
-  /// tracks pending resolutions
-  OrphanablePtr<DNSResolver::Request> dns_request_;
-};
-
-NativeClientChannelDNSResolver::NativeClientChannelDNSResolver(
-    ResolverArgs args)
-    : name_to_resolve_(absl::StripPrefix(args.uri.path(), "/")),
-      channel_args_(grpc_channel_args_copy(args.args)),
-      work_serializer_(std::move(args.work_serializer)),
-      result_handler_(std::move(args.result_handler)),
-      interested_parties_(grpc_pollset_set_create()),
-      min_time_between_resolutions_(
-          Duration::Milliseconds(grpc_channel_args_find_integer(
-              channel_args_, GRPC_ARG_DNS_MIN_TIME_BETWEEN_RESOLUTIONS_MS,
-              {1000 * 30, 0, INT_MAX}))),
-      backoff_(BackOff::Options()
-                   .set_initial_backoff(Duration::Seconds(
-                       GRPC_DNS_INITIAL_CONNECT_BACKOFF_SECONDS))
-                   .set_multiplier(GRPC_DNS_RECONNECT_BACKOFF_MULTIPLIER)
-                   .set_jitter(GRPC_DNS_RECONNECT_JITTER)
-                   .set_max_backoff(Duration::Seconds(
-                       GRPC_DNS_RECONNECT_MAX_BACKOFF_SECONDS))) {
-  if (args.pollset_set != nullptr) {
-    grpc_pollset_set_add_pollset_set(interested_parties_, args.pollset_set);
->>>>>>> d9883c2e
   }
 }
 
@@ -162,7 +111,6 @@
     }
     result.addresses = std::move(addresses);
   } else {
-<<<<<<< HEAD
     result.addresses = absl::UnavailableError(
         absl::StrCat("DNS resolution failed for ", name_to_resolve(), ": ",
                      addresses_or.status().ToString()));
@@ -170,95 +118,6 @@
   result.args = grpc_channel_args_copy(channel_args());
   OnRequestComplete(std::move(result));
   Unref(DEBUG_LOCATION, "dns_request");
-=======
-    std::string error_message = addresses_or.status().ToString();
-    gpr_log(GPR_INFO, "dns resolution failed (will retry): %s",
-            error_message.c_str());
-    // Return transient error.
-    Result result;
-    result.addresses = absl::UnavailableError(absl::StrCat(
-        "DNS resolution failed for ", name_to_resolve_, ": ", error_message));
-    result.args = grpc_channel_args_copy(channel_args_);
-    result_handler_->ReportResult(std::move(result));
-    // Set up for retry.
-    // InvalidateNow to avoid getting stuck re-initializing this timer
-    // in a loop while draining the currently-held WorkSerializer.
-    // Also see https://github.com/grpc/grpc/issues/26079.
-    ExecCtx::Get()->InvalidateNow();
-    Timestamp next_try = backoff_.NextAttemptTime();
-    Duration timeout = next_try - ExecCtx::Get()->Now();
-    GPR_ASSERT(!have_next_resolution_timer_);
-    have_next_resolution_timer_ = true;
-    // TODO(roth): We currently deal with this ref manually.  Once the
-    // new closure API is done, find a way to track this ref with the timer
-    // callback as part of the type system.
-    Ref(DEBUG_LOCATION, "next_resolution_timer").release();
-    if (timeout > Duration::Zero()) {
-      gpr_log(GPR_DEBUG, "retrying in %" PRId64 " milliseconds",
-              timeout.millis());
-    } else {
-      gpr_log(GPR_DEBUG, "retrying immediately");
-    }
-    GRPC_CLOSURE_INIT(&on_next_resolution_,
-                      NativeClientChannelDNSResolver::OnNextResolution, this,
-                      grpc_schedule_on_exec_ctx);
-    grpc_timer_init(&next_resolution_timer_, next_try, &on_next_resolution_);
-  }
-  Unref(DEBUG_LOCATION, "dns-resolving");
-}
-
-void NativeClientChannelDNSResolver::MaybeStartResolvingLocked() {
-  // If there is an existing timer, the time it fires is the earliest time we
-  // can start the next resolution.
-  if (have_next_resolution_timer_) return;
-  if (last_resolution_timestamp_.has_value()) {
-    // InvalidateNow to avoid getting stuck re-initializing this timer
-    // in a loop while draining the currently-held WorkSerializer.
-    // Also see https://github.com/grpc/grpc/issues/26079.
-    ExecCtx::Get()->InvalidateNow();
-    const Timestamp earliest_next_resolution =
-        *last_resolution_timestamp_ + min_time_between_resolutions_;
-    const Duration time_until_next_resolution =
-        earliest_next_resolution - ExecCtx::Get()->Now();
-    if (time_until_next_resolution > Duration::Zero()) {
-      const Duration last_resolution_ago =
-          ExecCtx::Get()->Now() - *last_resolution_timestamp_;
-      gpr_log(GPR_DEBUG,
-              "In cooldown from last resolution (from %" PRId64
-              " ms ago). Will resolve again in %" PRId64 " ms",
-              last_resolution_ago.millis(),
-              time_until_next_resolution.millis());
-      have_next_resolution_timer_ = true;
-      // TODO(roth): We currently deal with this ref manually.  Once the
-      // new closure API is done, find a way to track this ref with the timer
-      // callback as part of the type system.
-      Ref(DEBUG_LOCATION, "next_resolution_timer_cooldown").release();
-      GRPC_CLOSURE_INIT(&on_next_resolution_,
-                        NativeClientChannelDNSResolver::OnNextResolution, this,
-                        grpc_schedule_on_exec_ctx);
-      grpc_timer_init(&next_resolution_timer_,
-                      ExecCtx::Get()->Now() + time_until_next_resolution,
-                      &on_next_resolution_);
-      return;
-    }
-  }
-  StartResolvingLocked();
-}
-
-void NativeClientChannelDNSResolver::StartResolvingLocked() {
-  gpr_log(GPR_DEBUG, "Start resolving.");
-  // TODO(roth): We currently deal with this ref manually.  Once the
-  // new closure API is done, find a way to track this ref with the timer
-  // callback as part of the type system.
-  Ref(DEBUG_LOCATION, "dns-resolving").release();
-  GPR_ASSERT(!resolving_);
-  resolving_ = true;
-  dns_request_ = GetDNSResolver()->ResolveName(
-      name_to_resolve_, kDefaultSecurePort, interested_parties_,
-      absl::bind_front(&NativeClientChannelDNSResolver::OnResolved, this));
-  dns_request_->Start();
-  last_resolution_timestamp_ = ExecCtx::Get()->Now();
->>>>>>> d9883c2e
 }
 
 //
