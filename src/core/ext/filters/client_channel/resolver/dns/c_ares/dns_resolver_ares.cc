--- conflicted
+++ resolved
@@ -49,7 +49,6 @@
 #define GRPC_DNS_RECONNECT_MAX_BACKOFF_SECONDS 120
 #define GRPC_DNS_RECONNECT_JITTER 0.2
 
-<<<<<<< HEAD
 namespace grpc_core {
 
 namespace {
@@ -70,10 +69,11 @@
  private:
   virtual ~AresDnsResolver();
 
+  void MaybeStartResolvingLocked();
   void StartResolvingLocked();
   void MaybeFinishNextLocked();
 
-  static void OnRetryTimerLocked(void* arg, grpc_error* error);
+  static void OnNextResolutionLocked(void* arg, grpc_error* error);
   static void OnResolvedLocked(void* arg, grpc_error* error);
 
   /// DNS server to use (if not system default)
@@ -87,8 +87,8 @@
   /// pollset_set to drive the name resolution process
   grpc_pollset_set* interested_parties_;
   /// closures used by the combiner
-  grpc_closure dns_ares_on_retry_timer_locked_;
-  grpc_closure dns_ares_on_resolved_locked_;
+  grpc_closure on_next_resolution_;
+  grpc_closure on_resolved_;
   /// are we currently resolving?
   bool resolving_ = false;
   /// the pending resolving request
@@ -103,9 +103,13 @@
   grpc_channel_args** target_result_ = nullptr;
   /// current (fully resolved) result
   grpc_channel_args* resolved_result_ = nullptr;
-  /// retry timer
-  bool have_retry_timer_ = false;
-  grpc_timer retry_timer_;
+  /// next resolution timer
+  bool have_next_resolution_timer_ = false;
+  grpc_timer next_resolution_timer_;
+  /// min interval between DNS requests
+  grpc_millis min_time_between_resolutions_;
+  /// timestamp of last DNS request
+  grpc_millis last_resolution_timestamp_ = -1;
   /// retry backoff state
   BackOff backoff_;
   /// currently resolving addresses
@@ -130,92 +134,23 @@
   // Get DNS server from URI authority.
   if (0 != strcmp(args.uri->authority, "")) {
     dns_server_ = gpr_strdup(args.uri->authority);
-=======
-typedef struct {
-  /** base class: must be first */
-  grpc_resolver base;
-  /** DNS server to use (if not system default) */
-  char* dns_server;
-  /** name to resolve (usually the same as target_name) */
-  char* name_to_resolve;
-  /** default port to use */
-  char* default_port;
-  /** channel args. */
-  grpc_channel_args* channel_args;
-  /** whether to request the service config */
-  bool request_service_config;
-  /** pollset_set to drive the name resolution process */
-  grpc_pollset_set* interested_parties;
-
-  /** Closures used by the combiner */
-  grpc_closure dns_ares_on_next_resolution_timer_closure;
-  grpc_closure dns_ares_on_resolved_closure;
-
-  /** Combiner guarding the rest of the state */
-  grpc_combiner* combiner;
-  /** are we currently resolving? */
-  bool resolving;
-  /** the pending resolving request */
-  grpc_ares_request* pending_request;
-  /** which version of the result have we published? */
-  int published_version;
-  /** which version of the result is current? */
-  int resolved_version;
-  /** pending next completion, or NULL */
-  grpc_closure* next_completion;
-  /** target result address for next completion */
-  grpc_channel_args** target_result;
-  /** current (fully resolved) result */
-  grpc_channel_args* resolved_result;
-  /** next resolution timer */
-  bool have_next_resolution_timer;
-  grpc_timer next_resolution_timer;
-  /** retry backoff state */
-  grpc_core::ManualConstructor<grpc_core::BackOff> backoff;
-  /** min resolution period. Max one resolution will happen per period */
-  grpc_millis min_time_between_resolutions;
-  /** when was the last resolution? -1 if no resolution has happened yet */
-  grpc_millis last_resolution_timestamp;
-  /** currently resolving addresses */
-  grpc_lb_addresses* lb_addresses;
-  /** currently resolving service config */
-  char* service_config_json;
-} ares_dns_resolver;
-
-static void dns_ares_destroy(grpc_resolver* r);
-
-static void dns_ares_start_resolving_locked(ares_dns_resolver* r);
-static void dns_ares_maybe_start_resolving_locked(ares_dns_resolver* r);
-static void dns_ares_maybe_finish_next_locked(ares_dns_resolver* r);
-
-static void dns_ares_shutdown_locked(grpc_resolver* r);
-static void dns_ares_channel_saw_error_locked(grpc_resolver* r);
-static void dns_ares_next_locked(grpc_resolver* r,
-                                 grpc_channel_args** target_result,
-                                 grpc_closure* on_complete);
-
-static const grpc_resolver_vtable dns_ares_resolver_vtable = {
-    dns_ares_destroy, dns_ares_shutdown_locked,
-    dns_ares_channel_saw_error_locked, dns_ares_next_locked};
-
-static void dns_ares_shutdown_locked(grpc_resolver* resolver) {
-  ares_dns_resolver* r = (ares_dns_resolver*)resolver;
-  if (r->have_next_resolution_timer) {
-    grpc_timer_cancel(&r->next_resolution_timer);
->>>>>>> 08d9f3df
   }
   channel_args_ = grpc_channel_args_copy(args.args);
   const grpc_arg* arg = grpc_channel_args_find(
       channel_args_, GRPC_ARG_SERVICE_CONFIG_DISABLE_RESOLUTION);
   request_service_config_ = !grpc_channel_arg_get_integer(
       arg, (grpc_integer_options){false, false, true});
+  arg = grpc_channel_args_find(
+      channel_args_, GRPC_ARG_DNS_MIN_TIME_BETWEEN_RESOLUTIONS_MS);
+  min_time_between_resolutions_ =
+      grpc_channel_arg_get_integer(arg, {1000, 0, INT_MAX});
   interested_parties_ = grpc_pollset_set_create();
   if (args.pollset_set != nullptr) {
     grpc_pollset_set_add_pollset_set(interested_parties_, args.pollset_set);
   }
-  GRPC_CLOSURE_INIT(&dns_ares_on_retry_timer_locked_, OnRetryTimerLocked, this,
+  GRPC_CLOSURE_INIT(&on_next_resolution_, OnNextResolutionLocked, this,
                     grpc_combiner_scheduler(combiner()));
-  GRPC_CLOSURE_INIT(&dns_ares_on_resolved_locked_, OnResolvedLocked, this,
+  GRPC_CLOSURE_INIT(&on_resolved_, OnResolvedLocked, this,
                     grpc_combiner_scheduler(combiner()));
 }
 
@@ -237,24 +172,21 @@
   next_completion_ = on_complete;
   target_result_ = target_result;
   if (resolved_version_ == 0 && !resolving_) {
-    backoff_.Reset();
-    StartResolvingLocked();
+    MaybeStartResolvingLocked();
   } else {
     MaybeFinishNextLocked();
   }
 }
 
-<<<<<<< HEAD
 void AresDnsResolver::RequestReresolutionLocked() {
   if (!resolving_) {
-    backoff_.Reset();
-    StartResolvingLocked();
+    MaybeStartResolvingLocked();
   }
 }
 
 void AresDnsResolver::ShutdownLocked() {
-  if (have_retry_timer_) {
-    grpc_timer_cancel(&retry_timer_);
+  if (have_next_resolution_timer_) {
+    grpc_timer_cancel(&next_resolution_timer_);
   }
   if (pending_request_ != nullptr) {
     grpc_cancel_ares_request(pending_request_);
@@ -267,32 +199,15 @@
   }
 }
 
-void AresDnsResolver::OnRetryTimerLocked(void* arg, grpc_error* error) {
+void AresDnsResolver::OnNextResolutionLocked(void* arg, grpc_error* error) {
   AresDnsResolver* r = static_cast<AresDnsResolver*>(arg);
-  r->have_retry_timer_ = false;
-=======
-static void dns_ares_channel_saw_error_locked(grpc_resolver* resolver) {
-  ares_dns_resolver* r = (ares_dns_resolver*)resolver;
-  if (!r->resolving) {
-    dns_ares_maybe_start_resolving_locked(r);
-  }
-}
-
-static void dns_ares_on_next_resolution_timer_locked(void* arg,
-                                                     grpc_error* error) {
-  ares_dns_resolver* r = (ares_dns_resolver*)arg;
-  r->have_next_resolution_timer = false;
->>>>>>> 08d9f3df
+  r->have_next_resolution_timer_ = false;
   if (error == GRPC_ERROR_NONE) {
     if (!r->resolving_) {
       r->StartResolvingLocked();
     }
   }
-<<<<<<< HEAD
-  r->Unref(DEBUG_LOCATION, "retry-timer");
-=======
-  GRPC_RESOLVER_UNREF(&r->base, "next_resolution_timer");
->>>>>>> 08d9f3df
+  r->Unref(DEBUG_LOCATION, "next_resolution_timer");
 }
 
 bool ValueInJsonArray(grpc_json* array, const char* value) {
@@ -407,14 +322,10 @@
         num_args_to_add);
     if (service_config != nullptr) grpc_service_config_destroy(service_config);
     gpr_free(service_config_string);
-<<<<<<< HEAD
     grpc_lb_addresses_destroy(r->lb_addresses_);
-=======
-    grpc_lb_addresses_destroy(r->lb_addresses);
     // Reset backoff state so that we start from the beginning when the
     // next request gets triggered.
-    r->backoff->Reset();
->>>>>>> 08d9f3df
+    r->backoff_.Reset();
   } else {
     const char* msg = grpc_error_string(error);
     gpr_log(GPR_DEBUG, "dns resolution failed: %s", msg);
@@ -422,40 +333,62 @@
     grpc_millis timeout = next_try - ExecCtx::Get()->Now();
     gpr_log(GPR_INFO, "dns resolution failed (will retry): %s",
             grpc_error_string(error));
-<<<<<<< HEAD
-    GPR_ASSERT(!r->have_retry_timer_);
-    r->have_retry_timer_ = true;
+    GPR_ASSERT(!r->have_next_resolution_timer_);
+    r->have_next_resolution_timer_ = true;
     // TODO(roth): We currently deal with this ref manually.  Once the
     // new closure API is done, find a way to track this ref with the timer
     // callback as part of the type system.
     RefCountedPtr<Resolver> self = r->Ref(DEBUG_LOCATION, "retry-timer");
     self.release();
-=======
-    GPR_ASSERT(!r->have_next_resolution_timer);
-    r->have_next_resolution_timer = true;
-    GRPC_RESOLVER_REF(&r->base, "next_resolution_timer");
->>>>>>> 08d9f3df
     if (timeout > 0) {
       gpr_log(GPR_DEBUG, "retrying in %" PRIdPTR " milliseconds", timeout);
     } else {
       gpr_log(GPR_DEBUG, "retrying immediately");
     }
-<<<<<<< HEAD
-    grpc_timer_init(&r->retry_timer_, next_try,
-                    &r->dns_ares_on_retry_timer_locked_);
-=======
-    grpc_timer_init(&r->next_resolution_timer, next_try,
-                    &r->dns_ares_on_next_resolution_timer_closure);
->>>>>>> 08d9f3df
+    grpc_timer_init(&r->next_resolution_timer_, next_try,
+                    &r->on_next_resolution_);
   }
   if (r->resolved_result_ != nullptr) {
     grpc_channel_args_destroy(r->resolved_result_);
   }
-<<<<<<< HEAD
   r->resolved_result_ = result;
   ++r->resolved_version_;
   r->MaybeFinishNextLocked();
   r->Unref(DEBUG_LOCATION, "dns-resolving");
+}
+
+void AresDnsResolver::MaybeStartResolvingLocked() {
+  if (last_resolution_timestamp_ >= 0) {
+    const grpc_millis earliest_next_resolution =
+        last_resolution_timestamp_ + min_time_between_resolutions_;
+    const grpc_millis ms_until_next_resolution =
+        earliest_next_resolution - grpc_core::ExecCtx::Get()->Now();
+    if (ms_until_next_resolution > 0) {
+      const grpc_millis last_resolution_ago =
+          grpc_core::ExecCtx::Get()->Now() - last_resolution_timestamp_;
+      gpr_log(GPR_DEBUG,
+              "In cooldown from last resolution (from %" PRIdPTR
+              " ms ago). Will resolve again in %" PRIdPTR " ms",
+              last_resolution_ago, ms_until_next_resolution);
+      if (!have_next_resolution_timer_) {
+        have_next_resolution_timer_ = true;
+        // TODO(roth): We currently deal with this ref manually.  Once the
+        // new closure API is done, find a way to track this ref with the timer
+        // callback as part of the type system.
+        RefCountedPtr<Resolver> self =
+            Ref(DEBUG_LOCATION, "next_resolution_timer_cooldown");
+        self.release();
+        grpc_timer_init(&next_resolution_timer_, ms_until_next_resolution,
+                        &on_next_resolution_);
+      }
+      // TODO(dgq): remove the following two lines once Pick First stops
+      // discarding subchannels after selecting.
+      ++resolved_version_;
+      MaybeFinishNextLocked();
+      return;
+    }
+  }
+  StartResolvingLocked();
 }
 
 void AresDnsResolver::StartResolvingLocked() {
@@ -470,8 +403,9 @@
   service_config_json_ = nullptr;
   pending_request_ = grpc_dns_lookup_ares(
       dns_server_, name_to_resolve_, kDefaultPort, interested_parties_,
-      &dns_ares_on_resolved_locked_, &lb_addresses_, true /* check_grpclb */,
+      &on_resolved_, &lb_addresses_, true /* check_grpclb */,
       request_service_config_ ? &service_config_json_ : nullptr);
+  last_resolution_timestamp_ = grpc_core::ExecCtx::Get()->Now();
 }
 
 void AresDnsResolver::MaybeFinishNextLocked() {
@@ -489,98 +423,6 @@
 //
 // Factory
 //
-=======
-  r->resolved_result = result;
-  r->last_resolution_timestamp = grpc_core::ExecCtx::Get()->Now();
-  r->resolved_version++;
-  dns_ares_maybe_finish_next_locked(r);
-  GRPC_RESOLVER_UNREF(&r->base, "dns-resolving");
-}
-
-static void dns_ares_next_locked(grpc_resolver* resolver,
-                                 grpc_channel_args** target_result,
-                                 grpc_closure* on_complete) {
-  gpr_log(GPR_DEBUG, "dns_ares_next is called.");
-  ares_dns_resolver* r = (ares_dns_resolver*)resolver;
-  GPR_ASSERT(!r->next_completion);
-  r->next_completion = on_complete;
-  r->target_result = target_result;
-  if (r->resolved_version == 0 && !r->resolving) {
-    dns_ares_maybe_start_resolving_locked(r);
-  } else {
-    dns_ares_maybe_finish_next_locked(r);
-  }
-}
-
-static void dns_ares_start_resolving_locked(ares_dns_resolver* r) {
-  GRPC_RESOLVER_REF(&r->base, "dns-resolving");
-  GPR_ASSERT(!r->resolving);
-  r->resolving = true;
-  r->lb_addresses = nullptr;
-  r->service_config_json = nullptr;
-  r->pending_request = grpc_dns_lookup_ares(
-      r->dns_server, r->name_to_resolve, r->default_port, r->interested_parties,
-      &r->dns_ares_on_resolved_closure, &r->lb_addresses,
-      true /* check_grpclb */,
-      r->request_service_config ? &r->service_config_json : nullptr);
-}
-
-static void dns_ares_maybe_finish_next_locked(ares_dns_resolver* r) {
-  if (r->next_completion != nullptr &&
-      r->resolved_version != r->published_version) {
-    *r->target_result = r->resolved_result == nullptr
-                            ? nullptr
-                            : grpc_channel_args_copy(r->resolved_result);
-    gpr_log(GPR_DEBUG, "dns_ares_maybe_finish_next_locked");
-    GRPC_CLOSURE_SCHED(r->next_completion, GRPC_ERROR_NONE);
-    r->next_completion = nullptr;
-    r->published_version = r->resolved_version;
-  }
-}
-
-static void dns_ares_maybe_start_resolving_locked(ares_dns_resolver* r) {
-  if (r->last_resolution_timestamp >= 0) {
-    const grpc_millis earliest_next_resolution =
-        r->last_resolution_timestamp + r->min_time_between_resolutions;
-    const grpc_millis ms_until_next_resolution =
-        earliest_next_resolution - grpc_core::ExecCtx::Get()->Now();
-    if (ms_until_next_resolution > 0) {
-      const grpc_millis last_resolution_ago =
-          grpc_core::ExecCtx::Get()->Now() - r->last_resolution_timestamp;
-      gpr_log(GPR_DEBUG,
-              "In cooldown from last resolution (from %" PRIdPTR
-              " ms ago). Will resolve again in %" PRIdPTR " ms",
-              last_resolution_ago, ms_until_next_resolution);
-      if (!r->have_next_resolution_timer) {
-        r->have_next_resolution_timer = true;
-        GRPC_RESOLVER_REF(&r->base, "next_resolution_timer_cooldown");
-        grpc_timer_init(&r->next_resolution_timer, ms_until_next_resolution,
-                        &r->dns_ares_on_next_resolution_timer_closure);
-      }
-      // TODO(dgq): remove the following two lines once Pick First stops
-      // discarding subchannels after selecting.
-      ++r->resolved_version;
-      dns_ares_maybe_finish_next_locked(r);
-      return;
-    }
-  }
-  dns_ares_start_resolving_locked(r);
-}
-
-static void dns_ares_destroy(grpc_resolver* gr) {
-  gpr_log(GPR_DEBUG, "dns_ares_destroy");
-  ares_dns_resolver* r = (ares_dns_resolver*)gr;
-  if (r->resolved_result != nullptr) {
-    grpc_channel_args_destroy(r->resolved_result);
-  }
-  grpc_pollset_set_destroy(r->interested_parties);
-  gpr_free(r->dns_server);
-  gpr_free(r->name_to_resolve);
-  gpr_free(r->default_port);
-  grpc_channel_args_destroy(r->channel_args);
-  gpr_free(r);
-}
->>>>>>> 08d9f3df
 
 class AresDnsResolverFactory : public ResolverFactory {
  public:
@@ -588,44 +430,6 @@
       const ResolverArgs& args) const override {
     return OrphanablePtr<Resolver>(New<AresDnsResolver>(args));
   }
-<<<<<<< HEAD
-=======
-  r->name_to_resolve = gpr_strdup(path);
-  r->default_port = gpr_strdup(default_port);
-  r->channel_args = grpc_channel_args_copy(args->args);
-  const grpc_arg* arg = grpc_channel_args_find(
-      r->channel_args, GRPC_ARG_SERVICE_CONFIG_DISABLE_RESOLUTION);
-  r->request_service_config = !grpc_channel_arg_get_integer(
-      arg, (grpc_integer_options){false, false, true});
-  r->interested_parties = grpc_pollset_set_create();
-  if (args->pollset_set != nullptr) {
-    grpc_pollset_set_add_pollset_set(r->interested_parties, args->pollset_set);
-  }
-  grpc_core::BackOff::Options backoff_options;
-  backoff_options
-      .set_initial_backoff(GRPC_DNS_INITIAL_CONNECT_BACKOFF_SECONDS * 1000)
-      .set_multiplier(GRPC_DNS_RECONNECT_BACKOFF_MULTIPLIER)
-      .set_jitter(GRPC_DNS_RECONNECT_JITTER)
-      .set_max_backoff(GRPC_DNS_RECONNECT_MAX_BACKOFF_SECONDS * 1000);
-  r->backoff.Init(grpc_core::BackOff(backoff_options));
-  GRPC_CLOSURE_INIT(&r->dns_ares_on_next_resolution_timer_closure,
-                    dns_ares_on_next_resolution_timer_locked, r,
-                    grpc_combiner_scheduler(r->base.combiner));
-  GRPC_CLOSURE_INIT(&r->dns_ares_on_resolved_closure,
-                    dns_ares_on_resolved_locked, r,
-                    grpc_combiner_scheduler(r->base.combiner));
-  const grpc_arg* period_arg = grpc_channel_args_find(
-      args->args, GRPC_ARG_DNS_MIN_TIME_BETWEEN_RESOLUTIONS_MS);
-  r->min_time_between_resolutions =
-      grpc_channel_arg_get_integer(period_arg, {1000, 0, INT_MAX});
-  r->last_resolution_timestamp = -1;
-  return &r->base;
-}
-
-/*
- * FACTORY
- */
->>>>>>> 08d9f3df
 
   const char* scheme() const override { return "dns"; }
 };
