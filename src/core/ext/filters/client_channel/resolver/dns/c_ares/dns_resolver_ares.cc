/*
 *
 * Copyright 2015 gRPC authors.
 *
 * Licensed under the Apache License, Version 2.0 (the "License");
 * you may not use this file except in compliance with the License.
 * You may obtain a copy of the License at
 *
 *     http://www.apache.org/licenses/LICENSE-2.0
 *
 * Unless required by applicable law or agreed to in writing, software
 * distributed under the License is distributed on an "AS IS" BASIS,
 * WITHOUT WARRANTIES OR CONDITIONS OF ANY KIND, either express or implied.
 * See the License for the specific language governing permissions and
 * limitations under the License.
 *
 */

#include <grpc/support/port_platform.h>
#if GRPC_ARES == 1 && !defined(GRPC_UV)

#include <limits.h>
#include <stdio.h>
#include <string.h>
#include <unistd.h>

#include <grpc/support/alloc.h>
#include <grpc/support/host_port.h>
#include <grpc/support/string_util.h>

#include "src/core/ext/filters/client_channel/http_connect_handshaker.h"
#include "src/core/ext/filters/client_channel/lb_policy_registry.h"
#include "src/core/ext/filters/client_channel/resolver/dns/c_ares/grpc_ares_wrapper.h"
#include "src/core/ext/filters/client_channel/resolver_registry.h"
#include "src/core/lib/backoff/backoff.h"
#include "src/core/lib/channel/channel_args.h"
#include "src/core/lib/iomgr/combiner.h"
#include "src/core/lib/iomgr/gethostname.h"
#include "src/core/lib/iomgr/resolve_address.h"
#include "src/core/lib/iomgr/timer.h"
#include "src/core/lib/json/json.h"
#include "src/core/lib/support/env.h"
#include "src/core/lib/support/string.h"
#include "src/core/lib/transport/service_config.h"

#define GRPC_DNS_INITIAL_CONNECT_BACKOFF_SECONDS 1
#define GRPC_DNS_RECONNECT_BACKOFF_MULTIPLIER 1.6
#define GRPC_DNS_RECONNECT_MAX_BACKOFF_SECONDS 120
#define GRPC_DNS_RECONNECT_JITTER 0.2

namespace grpc_core {

namespace {

const char kDefaultPort[] = "https";

class AresDnsResolver : public Resolver {
 public:
  explicit AresDnsResolver(const ResolverArgs& args);

  void NextLocked(grpc_channel_args** result,
                  grpc_closure* on_complete) override;

  void ChannelSawErrorLocked() override;

  void ShutdownLocked() override;

 private:
  virtual ~AresDnsResolver();

  void StartResolvingLocked();
  void MaybeFinishNextLocked();

  static void OnRetryTimerLocked(void* arg, grpc_error* error);
  static void OnResolvedLocked(void* arg, grpc_error* error);

  /// DNS server to use (if not system default)
  char* dns_server_;
  /// name to resolve (usually the same as target_name)
  char* name_to_resolve_;
  /// channel args
  grpc_channel_args* channel_args_;
  /// whether to request the service config
  bool request_service_config_;
  /// pollset_set to drive the name resolution process
  grpc_pollset_set* interested_parties_;
<<<<<<< HEAD
  /// Closures used by the combiner
=======
  /// closures used by the combiner
>>>>>>> 80dff97d
  grpc_closure dns_ares_on_retry_timer_locked_;
  grpc_closure dns_ares_on_resolved_locked_;
  /// are we currently resolving?
  bool resolving_ = false;
  /// the pending resolving request
  grpc_ares_request* pending_request_ = nullptr;
  /// which version of the result have we published?
  int published_version_ = 0;
  /// which version of the result is current?
  int resolved_version_ = 0;
  /// pending next completion, or NULL
  grpc_closure* next_completion_ = nullptr;
  /// target result address for next completion
  grpc_channel_args** target_result_ = nullptr;
  /// current (fully resolved) result
  grpc_channel_args* resolved_result_ = nullptr;
  /// retry timer
  bool have_retry_timer_ = false;
  grpc_timer retry_timer_;
  /// retry backoff state
  BackOff backoff_;
  /// currently resolving addresses
  grpc_lb_addresses* lb_addresses_ = nullptr;
  /// currently resolving service config
  char* service_config_json_ = nullptr;
};

AresDnsResolver::AresDnsResolver(const ResolverArgs& args)
    : Resolver(args.combiner),
      backoff_(
          BackOff::Options()
              .set_initial_backoff(GRPC_DNS_INITIAL_CONNECT_BACKOFF_SECONDS *
                                   1000)
              .set_multiplier(GRPC_DNS_RECONNECT_BACKOFF_MULTIPLIER)
              .set_jitter(GRPC_DNS_RECONNECT_JITTER)
              .set_max_backoff(GRPC_DNS_RECONNECT_MAX_BACKOFF_SECONDS * 1000)) {
  // Get name to resolve from URI path.
  const char* path = args.uri->path;
  if (path[0] == '/') ++path;
  name_to_resolve_ = gpr_strdup(path);
  // Get DNS server from URI authority.
  if (0 != strcmp(args.uri->authority, "")) {
    dns_server_ = gpr_strdup(args.uri->authority);
  }
  channel_args_ = grpc_channel_args_copy(args.args);
  const grpc_arg* arg = grpc_channel_args_find(
      channel_args_, GRPC_ARG_SERVICE_CONFIG_DISABLE_RESOLUTION);
  request_service_config_ = !grpc_channel_arg_get_integer(
      arg, (grpc_integer_options){false, false, true});
  interested_parties_ = grpc_pollset_set_create();
  if (args.pollset_set != nullptr) {
    grpc_pollset_set_add_pollset_set(interested_parties_, args.pollset_set);
  }
  GRPC_CLOSURE_INIT(&dns_ares_on_retry_timer_locked_, OnRetryTimerLocked, this,
                    grpc_combiner_scheduler(combiner()));
  GRPC_CLOSURE_INIT(&dns_ares_on_resolved_locked_, OnResolvedLocked, this,
                    grpc_combiner_scheduler(combiner()));
}

AresDnsResolver::~AresDnsResolver() {
  gpr_log(GPR_DEBUG, "destroying AresDnsResolver");
  if (resolved_result_ != nullptr) {
    grpc_channel_args_destroy(resolved_result_);
  }
  grpc_pollset_set_destroy(interested_parties_);
  gpr_free(dns_server_);
  gpr_free(name_to_resolve_);
  grpc_channel_args_destroy(channel_args_);
}

void AresDnsResolver::NextLocked(grpc_channel_args** target_result,
                                 grpc_closure* on_complete) {
  gpr_log(GPR_DEBUG, "AresDnsResolver::NextLocked() is called.");
  GPR_ASSERT(next_completion_ == nullptr);
  next_completion_ = on_complete;
  target_result_ = target_result;
  if (resolved_version_ == 0 && !resolving_) {
    backoff_.Reset();
    StartResolvingLocked();
  } else {
    MaybeFinishNextLocked();
  }
}

void AresDnsResolver::ChannelSawErrorLocked() {
  if (!resolving_) {
    backoff_.Reset();
    StartResolvingLocked();
  }
}

void AresDnsResolver::ShutdownLocked() {
  if (have_retry_timer_) {
    grpc_timer_cancel(&retry_timer_);
  }
  if (pending_request_ != nullptr) {
    grpc_cancel_ares_request(pending_request_);
  }
  if (next_completion_ != nullptr) {
    *target_result_ = nullptr;
    GRPC_CLOSURE_SCHED(next_completion_, GRPC_ERROR_CREATE_FROM_STATIC_STRING(
                                             "Resolver Shutdown"));
    next_completion_ = nullptr;
  }
}

void AresDnsResolver::OnRetryTimerLocked(void* arg, grpc_error* error) {
  AresDnsResolver* r = static_cast<AresDnsResolver*>(arg);
  r->have_retry_timer_ = false;
  if (error == GRPC_ERROR_NONE) {
    if (!r->resolving_) {
      r->StartResolvingLocked();
    }
  }
  r->Unref(DEBUG_LOCATION, "retry-timer");
}

bool ValueInJsonArray(grpc_json* array, const char* value) {
  for (grpc_json* entry = array->child; entry != nullptr; entry = entry->next) {
    if (entry->type == GRPC_JSON_STRING && strcmp(entry->value, value) == 0) {
      return true;
    }
  }
  return false;
}

char* ChooseServiceConfig(char* service_config_choice_json) {
  grpc_json* choices_json = grpc_json_parse_string(service_config_choice_json);
  if (choices_json == nullptr || choices_json->type != GRPC_JSON_ARRAY) {
    gpr_log(GPR_ERROR, "cannot parse service config JSON string");
    return nullptr;
  }
  char* service_config = nullptr;
  for (grpc_json* choice = choices_json->child; choice != nullptr;
       choice = choice->next) {
    if (choice->type != GRPC_JSON_OBJECT) {
      gpr_log(GPR_ERROR, "cannot parse service config JSON string");
      break;
    }
    grpc_json* service_config_json = nullptr;
    for (grpc_json* field = choice->child; field != nullptr;
         field = field->next) {
      // Check client language, if specified.
      if (strcmp(field->key, "clientLanguage") == 0) {
        if (field->type != GRPC_JSON_ARRAY || !ValueInJsonArray(field, "c++")) {
          service_config_json = nullptr;
          break;
        }
      }
      // Check client hostname, if specified.
      if (strcmp(field->key, "clientHostname") == 0) {
        char* hostname = grpc_gethostname();
        if (hostname == nullptr || field->type != GRPC_JSON_ARRAY ||
            !ValueInJsonArray(field, hostname)) {
          service_config_json = nullptr;
          break;
        }
      }
      // Check percentage, if specified.
      if (strcmp(field->key, "percentage") == 0) {
        if (field->type != GRPC_JSON_NUMBER) {
          service_config_json = nullptr;
          break;
        }
        int random_pct = rand() % 100;
        int percentage;
        if (sscanf(field->value, "%d", &percentage) != 1 ||
            random_pct > percentage || percentage == 0) {
          service_config_json = nullptr;
          break;
        }
      }
      // Save service config.
      if (strcmp(field->key, "serviceConfig") == 0) {
        if (field->type == GRPC_JSON_OBJECT) {
          service_config_json = field;
        }
      }
    }
    if (service_config_json != nullptr) {
      service_config = grpc_json_dump_to_string(service_config_json, 0);
      break;
    }
  }
  grpc_json_destroy(choices_json);
  return service_config;
}

void AresDnsResolver::OnResolvedLocked(void* arg, grpc_error* error) {
  AresDnsResolver* r = static_cast<AresDnsResolver*>(arg);
  grpc_channel_args* result = nullptr;
  GPR_ASSERT(r->resolving_);
  r->resolving_ = false;
  r->pending_request_ = nullptr;
  if (r->lb_addresses_ != nullptr) {
    static const char* args_to_remove[2];
    size_t num_args_to_remove = 0;
    grpc_arg new_args[3];
    size_t num_args_to_add = 0;
    new_args[num_args_to_add++] =
        grpc_lb_addresses_create_channel_arg(r->lb_addresses_);
    grpc_service_config* service_config = nullptr;
    char* service_config_string = nullptr;
    if (r->service_config_json_ != nullptr) {
      service_config_string = ChooseServiceConfig(r->service_config_json_);
      gpr_free(r->service_config_json_);
      if (service_config_string != nullptr) {
        gpr_log(GPR_INFO, "selected service config choice: %s",
                service_config_string);
        args_to_remove[num_args_to_remove++] = GRPC_ARG_SERVICE_CONFIG;
        new_args[num_args_to_add++] = grpc_channel_arg_string_create(
            (char*)GRPC_ARG_SERVICE_CONFIG, service_config_string);
        service_config = grpc_service_config_create(service_config_string);
        if (service_config != nullptr) {
          const char* lb_policy_name =
              grpc_service_config_get_lb_policy_name(service_config);
          if (lb_policy_name != nullptr) {
            args_to_remove[num_args_to_remove++] = GRPC_ARG_LB_POLICY_NAME;
            new_args[num_args_to_add++] = grpc_channel_arg_string_create(
                (char*)GRPC_ARG_LB_POLICY_NAME, (char*)lb_policy_name);
          }
        }
      }
    }
    result = grpc_channel_args_copy_and_add_and_remove(
        r->channel_args_, args_to_remove, num_args_to_remove, new_args,
        num_args_to_add);
    if (service_config != nullptr) grpc_service_config_destroy(service_config);
    gpr_free(service_config_string);
    grpc_lb_addresses_destroy(r->lb_addresses_);
  } else {
    const char* msg = grpc_error_string(error);
    gpr_log(GPR_DEBUG, "dns resolution failed: %s", msg);
    grpc_millis next_try = r->backoff_.Step();
    grpc_millis timeout = next_try - ExecCtx::Get()->Now();
    gpr_log(GPR_INFO, "dns resolution failed (will retry): %s",
            grpc_error_string(error));
    GPR_ASSERT(!r->have_retry_timer_);
    r->have_retry_timer_ = true;
    r->Ref(DEBUG_LOCATION, "retry-timer");
    if (timeout > 0) {
      gpr_log(GPR_DEBUG, "retrying in %" PRIdPTR " milliseconds", timeout);
    } else {
      gpr_log(GPR_DEBUG, "retrying immediately");
    }
    grpc_timer_init(&r->retry_timer_, next_try,
                    &r->dns_ares_on_retry_timer_locked_);
  }
  if (r->resolved_result_ != nullptr) {
    grpc_channel_args_destroy(r->resolved_result_);
  }
  r->resolved_result_ = result;
  ++r->resolved_version_;
  r->MaybeFinishNextLocked();
  r->Unref(DEBUG_LOCATION, "dns-resolving");
}

void AresDnsResolver::StartResolvingLocked() {
  Ref(DEBUG_LOCATION, "dns-resolving");
  GPR_ASSERT(!resolving_);
  resolving_ = true;
  lb_addresses_ = nullptr;
  service_config_json_ = nullptr;
  pending_request_ = grpc_dns_lookup_ares(
      dns_server_, name_to_resolve_, kDefaultPort, interested_parties_,
      &dns_ares_on_resolved_locked_, &lb_addresses_, true /* check_grpclb */,
      request_service_config_ ? &service_config_json_ : nullptr);
}

void AresDnsResolver::MaybeFinishNextLocked() {
  if (next_completion_ != nullptr && resolved_version_ != published_version_) {
    *target_result_ = resolved_result_ == nullptr
                          ? nullptr
                          : grpc_channel_args_copy(resolved_result_);
    gpr_log(GPR_DEBUG, "AresDnsResolver::MaybeFinishNextLocked()");
    GRPC_CLOSURE_SCHED(next_completion_, GRPC_ERROR_NONE);
    next_completion_ = nullptr;
    published_version_ = resolved_version_;
  }
}

//
// Factory
//

class AresDnsResolverFactory : public ResolverFactory {
 public:
  OrphanablePtr<Resolver> CreateResolver(
      const ResolverArgs& args) const override {
    return OrphanablePtr<Resolver>(New<AresDnsResolver>(args));
  }

  const char* scheme() const override { return "dns"; }
};

}  // namespace

}  // namespace grpc_core

void grpc_resolver_dns_ares_init() {
  char* resolver_env = gpr_getenv("GRPC_DNS_RESOLVER");
  /* TODO(zyc): Turn on c-ares based resolver by default after the address
     sorter and the CNAME support are added. */
  if (resolver_env != nullptr && gpr_stricmp(resolver_env, "ares") == 0) {
    grpc_error* error = grpc_ares_init();
    if (error != GRPC_ERROR_NONE) {
      GRPC_LOG_IF_ERROR("ares_library_init() failed", error);
      return;
    }
    grpc_resolve_address = grpc_resolve_address_ares;
    grpc_core::ResolverRegistry::Global()->RegisterResolverFactory(
        grpc_core::UniquePtr<grpc_core::ResolverFactory>(
            grpc_core::New<grpc_core::AresDnsResolverFactory>()));
  }
  gpr_free(resolver_env);
}

void grpc_resolver_dns_ares_shutdown() {
  char* resolver_env = gpr_getenv("GRPC_DNS_RESOLVER");
  if (resolver_env != nullptr && gpr_stricmp(resolver_env, "ares") == 0) {
    grpc_ares_cleanup();
  }
  gpr_free(resolver_env);
}

#else /* GRPC_ARES == 1 && !defined(GRPC_UV) */

void grpc_resolver_dns_ares_init(void) {}

void grpc_resolver_dns_ares_shutdown(void) {}

#endif /* GRPC_ARES == 1 && !defined(GRPC_UV) */<|MERGE_RESOLUTION|>--- conflicted
+++ resolved
@@ -84,11 +84,7 @@
   bool request_service_config_;
   /// pollset_set to drive the name resolution process
   grpc_pollset_set* interested_parties_;
-<<<<<<< HEAD
-  /// Closures used by the combiner
-=======
   /// closures used by the combiner
->>>>>>> 80dff97d
   grpc_closure dns_ares_on_retry_timer_locked_;
   grpc_closure dns_ares_on_resolved_locked_;
   /// are we currently resolving?
