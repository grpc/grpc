//
// Copyright 2015 gRPC authors.
//
// Licensed under the Apache License, Version 2.0 (the "License");
// you may not use this file except in compliance with the License.
// You may obtain a copy of the License at
//
//     http://www.apache.org/licenses/LICENSE-2.0
//
// Unless required by applicable law or agreed to in writing, software
// distributed under the License is distributed on an "AS IS" BASIS,
// WITHOUT WARRANTIES OR CONDITIONS OF ANY KIND, either express or implied.
// See the License for the specific language governing permissions and
// limitations under the License.
//

#include <grpc/support/port_platform.h>

#include "src/core/lib/config/core_configuration.h"

#if GRPC_ARES == 1

#include <limits.h>
#include <stdio.h>
#include <string.h>

#include <address_sorting/address_sorting.h>

#include "absl/container/inlined_vector.h"
#include "absl/strings/str_cat.h"

#include "src/core/ext/filters/client_channel/lb_policy/grpclb/grpclb_balancer_addresses.h"
#include "src/core/ext/filters/client_channel/lb_policy_registry.h"
#include "src/core/ext/filters/client_channel/resolver/dns/c_ares/grpc_ares_wrapper.h"
#include "src/core/ext/filters/client_channel/resolver/dns/dns_resolver_selection.h"
#include "src/core/ext/filters/client_channel/resolver/polling_resolver.h"
#include "src/core/lib/backoff/backoff.h"
#include "src/core/lib/channel/channel_args.h"
#include "src/core/lib/gpr/string.h"
#include "src/core/lib/iomgr/gethostname.h"
#include "src/core/lib/iomgr/resolve_address.h"
#include "src/core/lib/iomgr/timer.h"
#include "src/core/lib/json/json.h"
#include "src/core/lib/resolver/resolver_registry.h"
#include "src/core/lib/resolver/server_address.h"
#include "src/core/lib/service_config/service_config_impl.h"
#include "src/core/lib/transport/error_utils.h"

#define GRPC_DNS_INITIAL_CONNECT_BACKOFF_SECONDS 1
#define GRPC_DNS_RECONNECT_BACKOFF_MULTIPLIER 1.6
#define GRPC_DNS_RECONNECT_MAX_BACKOFF_SECONDS 120
#define GRPC_DNS_RECONNECT_JITTER 0.2

namespace grpc_core {

namespace {

class AresClientChannelDNSResolver : public PollingResolver {
 public:
  AresClientChannelDNSResolver(ResolverArgs args,
                               const grpc_channel_args* channel_args);

  OrphanablePtr<Orphanable> StartRequest() override;

 private:
  class AresRequestWrapper : public InternallyRefCounted<AresRequestWrapper> {
   public:
    explicit AresRequestWrapper(
        RefCountedPtr<AresClientChannelDNSResolver> resolver)
        : resolver_(std::move(resolver)) {
      Ref(DEBUG_LOCATION, "OnResolved").release();
      GRPC_CLOSURE_INIT(&on_resolved_, OnResolved, this, nullptr);
      request_.reset(grpc_dns_lookup_ares(
          resolver_->authority().c_str(), resolver_->name_to_resolve().c_str(),
          kDefaultSecurePort, resolver_->interested_parties(), &on_resolved_,
          &addresses_,
          resolver_->enable_srv_queries_ ? &balancer_addresses_ : nullptr,
          resolver_->request_service_config_ ? &service_config_json_ : nullptr,
          resolver_->query_timeout_ms_));
      GRPC_CARES_TRACE_LOG("resolver:%p Started resolving. request_:%p",
                           resolver_.get(), request_.get());
    }

    ~AresRequestWrapper() override {
      resolver_.reset(DEBUG_LOCATION, "dns-resolving");
    }

    void Orphan() override {
      grpc_cancel_ares_request(request_.get());
      Unref(DEBUG_LOCATION, "Orphan");
    }

   private:
    static void OnResolved(void* arg, grpc_error_handle error);
    void OnResolved(grpc_error_handle error);

    RefCountedPtr<AresClientChannelDNSResolver> resolver_;
    std::unique_ptr<grpc_ares_request> request_;
    grpc_closure on_resolved_;
    // Output fields from ares request.
    std::unique_ptr<ServerAddressList> addresses_;
    std::unique_ptr<ServerAddressList> balancer_addresses_;
    char* service_config_json_ = nullptr;
  };

  ~AresClientChannelDNSResolver() override;

  /// whether to request the service config
  bool request_service_config_;
  // whether or not to enable SRV DNS queries
  bool enable_srv_queries_;
  // timeout in milliseconds for active DNS queries
  int query_timeout_ms_;
<<<<<<< HEAD
};

AresClientChannelDNSResolver::AresClientChannelDNSResolver(
    ResolverArgs args, const grpc_channel_args* channel_args)
    : PollingResolver(
          std::move(args), channel_args,
          grpc_channel_args_find_integer(
              channel_args, GRPC_ARG_DNS_MIN_TIME_BETWEEN_RESOLUTIONS_MS,
              {1000 * 30, 0, INT_MAX}),
          BackOff::Options()
              .set_initial_backoff(GRPC_DNS_INITIAL_CONNECT_BACKOFF_SECONDS *
                                   1000)
              .set_multiplier(GRPC_DNS_RECONNECT_BACKOFF_MULTIPLIER)
              .set_jitter(GRPC_DNS_RECONNECT_JITTER)
              .set_max_backoff(GRPC_DNS_RECONNECT_MAX_BACKOFF_SECONDS * 1000),
          &grpc_trace_cares_resolver),
      request_service_config_(!grpc_channel_args_find_bool(
          channel_args, GRPC_ARG_SERVICE_CONFIG_DISABLE_RESOLUTION, true)),
      enable_srv_queries_(grpc_channel_args_find_bool(
          channel_args, GRPC_ARG_DNS_ENABLE_SRV_QUERIES, false)),
      query_timeout_ms_(grpc_channel_args_find_integer(
          channel_args, GRPC_ARG_DNS_ARES_QUERY_TIMEOUT_MS,
          {GRPC_DNS_ARES_DEFAULT_QUERY_TIMEOUT_MS, 0, INT_MAX})) {}
=======
  /// min interval between DNS requests
  Duration min_time_between_resolutions_;

  /// closures used by the work_serializer
  grpc_closure on_next_resolution_;
  grpc_closure on_resolved_;
  /// are we currently resolving?
  bool resolving_ = false;
  /// the pending resolving request
  grpc_ares_request* pending_request_ = nullptr;
  /// next resolution timer
  bool have_next_resolution_timer_ = false;
  grpc_timer next_resolution_timer_;
  /// timestamp of last DNS request
  absl::optional<Timestamp> last_resolution_timestamp_;
  /// retry backoff state
  BackOff backoff_;
  /// currently resolving backend addresses
  std::unique_ptr<ServerAddressList> addresses_;
  /// currently resolving balancer addresses
  std::unique_ptr<ServerAddressList> balancer_addresses_;
  /// currently resolving service config
  char* service_config_json_ = nullptr;
  // has shutdown been initiated
  bool shutdown_initiated_ = false;
};

AresClientChannelDNSResolver::AresClientChannelDNSResolver(ResolverArgs args)
    : dns_server_(args.uri.authority()),
      name_to_resolve_(absl::StripPrefix(args.uri.path(), "/")),
      channel_args_(grpc_channel_args_copy(args.args)),
      work_serializer_(std::move(args.work_serializer)),
      result_handler_(std::move(args.result_handler)),
      interested_parties_(args.pollset_set),
      request_service_config_(!grpc_channel_args_find_bool(
          channel_args_, GRPC_ARG_SERVICE_CONFIG_DISABLE_RESOLUTION, true)),
      enable_srv_queries_(grpc_channel_args_find_bool(
          channel_args_, GRPC_ARG_DNS_ENABLE_SRV_QUERIES, false)),
      query_timeout_ms_(grpc_channel_args_find_integer(
          channel_args_, GRPC_ARG_DNS_ARES_QUERY_TIMEOUT_MS,
          {GRPC_DNS_ARES_DEFAULT_QUERY_TIMEOUT_MS, 0, INT_MAX})),
      min_time_between_resolutions_(
          Duration::Milliseconds(grpc_channel_args_find_integer(
              channel_args_, GRPC_ARG_DNS_MIN_TIME_BETWEEN_RESOLUTIONS_MS,
              {1000 * 30, 0, INT_MAX}))),
      backoff_(BackOff::Options()
                   .set_initial_backoff(Duration::Milliseconds(
                       GRPC_DNS_INITIAL_CONNECT_BACKOFF_SECONDS))
                   .set_multiplier(GRPC_DNS_RECONNECT_BACKOFF_MULTIPLIER)
                   .set_jitter(GRPC_DNS_RECONNECT_JITTER)
                   .set_max_backoff(Duration::Milliseconds(
                       GRPC_DNS_RECONNECT_MAX_BACKOFF_SECONDS))) {
  // Closure initialization.
  GRPC_CLOSURE_INIT(&on_next_resolution_, OnNextResolution, this,
                    grpc_schedule_on_exec_ctx);
  GRPC_CLOSURE_INIT(&on_resolved_, OnResolved, this, grpc_schedule_on_exec_ctx);
}
>>>>>>> d9883c2e

AresClientChannelDNSResolver::~AresClientChannelDNSResolver() {
  GRPC_CARES_TRACE_LOG("resolver:%p destroying AresClientChannelDNSResolver",
                       this);
}

OrphanablePtr<Orphanable> AresClientChannelDNSResolver::StartRequest() {
  return MakeOrphanable<AresRequestWrapper>(
      Ref(DEBUG_LOCATION, "dns-resolving"));
}

bool ValueInJsonArray(const Json::Array& array, const char* value) {
  for (const Json& entry : array) {
    if (entry.type() == Json::Type::STRING && entry.string_value() == value) {
      return true;
    }
  }
  return false;
}

std::string ChooseServiceConfig(char* service_config_choice_json,
                                grpc_error_handle* error) {
  Json json = Json::Parse(service_config_choice_json, error);
  if (*error != GRPC_ERROR_NONE) return "";
  if (json.type() != Json::Type::ARRAY) {
    *error = GRPC_ERROR_CREATE_FROM_STATIC_STRING(
        "Service Config Choices, error: should be of type array");
    return "";
  }
  const Json* service_config = nullptr;
  absl::InlinedVector<grpc_error_handle, 4> error_list;
  for (const Json& choice : json.array_value()) {
    if (choice.type() != Json::Type::OBJECT) {
      error_list.push_back(GRPC_ERROR_CREATE_FROM_STATIC_STRING(
          "Service Config Choice, error: should be of type object"));
      continue;
    }
    // Check client language, if specified.
    auto it = choice.object_value().find("clientLanguage");
    if (it != choice.object_value().end()) {
      if (it->second.type() != Json::Type::ARRAY) {
        error_list.push_back(GRPC_ERROR_CREATE_FROM_STATIC_STRING(
            "field:clientLanguage error:should be of type array"));
      } else if (!ValueInJsonArray(it->second.array_value(), "c++")) {
        continue;
      }
    }
    // Check client hostname, if specified.
    it = choice.object_value().find("clientHostname");
    if (it != choice.object_value().end()) {
      if (it->second.type() != Json::Type::ARRAY) {
        error_list.push_back(GRPC_ERROR_CREATE_FROM_STATIC_STRING(
            "field:clientHostname error:should be of type array"));
      } else {
        char* hostname = grpc_gethostname();
        if (hostname == nullptr ||
            !ValueInJsonArray(it->second.array_value(), hostname)) {
          continue;
        }
      }
    }
    // Check percentage, if specified.
    it = choice.object_value().find("percentage");
    if (it != choice.object_value().end()) {
      if (it->second.type() != Json::Type::NUMBER) {
        error_list.push_back(GRPC_ERROR_CREATE_FROM_STATIC_STRING(
            "field:percentage error:should be of type number"));
      } else {
        int random_pct = rand() % 100;
        int percentage;
        if (sscanf(it->second.string_value().c_str(), "%d", &percentage) != 1) {
          error_list.push_back(GRPC_ERROR_CREATE_FROM_STATIC_STRING(
              "field:percentage error:should be of type integer"));
        } else if (random_pct > percentage || percentage == 0) {
          continue;
        }
      }
    }
    // Found service config.
    it = choice.object_value().find("serviceConfig");
    if (it == choice.object_value().end()) {
      error_list.push_back(GRPC_ERROR_CREATE_FROM_STATIC_STRING(
          "field:serviceConfig error:required field missing"));
    } else if (it->second.type() != Json::Type::OBJECT) {
      error_list.push_back(GRPC_ERROR_CREATE_FROM_STATIC_STRING(
          "field:serviceConfig error:should be of type object"));
    } else if (service_config == nullptr) {
      service_config = &it->second;
    }
  }
  if (!error_list.empty()) {
    service_config = nullptr;
    *error = GRPC_ERROR_CREATE_FROM_VECTOR("Service Config Choices Parser",
                                           &error_list);
  }
  if (service_config == nullptr) return "";
  return service_config->Dump();
}

void AresClientChannelDNSResolver::AresRequestWrapper::OnResolved(
    void* arg, grpc_error_handle error) {
  auto* self = static_cast<AresRequestWrapper*>(arg);
  self->OnResolved(error);
}

void AresClientChannelDNSResolver::AresRequestWrapper::OnResolved(
    grpc_error_handle error) {
  GRPC_CARES_TRACE_LOG("resolver:%p OnResolved()", this);
  Result result;
  absl::InlinedVector<grpc_arg, 1> new_args;
  // TODO(roth): Change logic to be able to report failures for addresses
  // and service config independently of each other.
  if (addresses_ != nullptr || balancer_addresses_ != nullptr) {
    if (addresses_ != nullptr) {
      result.addresses = std::move(*addresses_);
    } else {
      result.addresses = ServerAddressList();
    }
    if (service_config_json_ != nullptr) {
      grpc_error_handle service_config_error = GRPC_ERROR_NONE;
      std::string service_config_string =
          ChooseServiceConfig(service_config_json_, &service_config_error);
      gpr_free(service_config_json_);
      RefCountedPtr<ServiceConfig> service_config;
      if (service_config_error == GRPC_ERROR_NONE &&
          !service_config_string.empty()) {
        GRPC_CARES_TRACE_LOG("resolver:%p selected service config choice: %s",
                             this, service_config_string.c_str());
        service_config = ServiceConfigImpl::Create(resolver_->channel_args(),
                                                   service_config_string,
                                                   &service_config_error);
      }
      if (service_config_error != GRPC_ERROR_NONE) {
        result.service_config = absl::UnavailableError(
            absl::StrCat("failed to parse service config: ",
                         grpc_error_std_string(service_config_error)));
        GRPC_ERROR_UNREF(service_config_error);
      } else {
        result.service_config = std::move(service_config);
      }
    }
    if (balancer_addresses_ != nullptr) {
      new_args.push_back(
          CreateGrpclbBalancerAddressesArg(balancer_addresses_.get()));
    }
  } else {
    GRPC_CARES_TRACE_LOG("resolver:%p dns resolution failed: %s", this,
                         grpc_error_std_string(error).c_str());
    std::string error_message;
    grpc_error_get_str(error, GRPC_ERROR_STR_DESCRIPTION, &error_message);
    absl::Status status = absl::UnavailableError(
        absl::StrCat("DNS resolution failed for ", resolver_->name_to_resolve(),
                     ": ", error_message));
    result.addresses = status;
    result.service_config = status;
<<<<<<< HEAD
=======
    result.args = grpc_channel_args_copy(channel_args_);
    result_handler_->ReportResult(std::move(result));
    // Set retry timer.
    // InvalidateNow to avoid getting stuck re-initializing this timer
    // in a loop while draining the currently-held WorkSerializer.
    // Also see https://github.com/grpc/grpc/issues/26079.
    ExecCtx::Get()->InvalidateNow();
    Timestamp next_try = backoff_.NextAttemptTime();
    Duration timeout = next_try - ExecCtx::Get()->Now();
    GRPC_CARES_TRACE_LOG("resolver:%p dns resolution failed (will retry): %s",
                         this, grpc_error_std_string(error).c_str());
    GPR_ASSERT(!have_next_resolution_timer_);
    have_next_resolution_timer_ = true;
    // TODO(roth): We currently deal with this ref manually.  Once the
    // new closure API is done, find a way to track this ref with the timer
    // callback as part of the type system.
    Ref(DEBUG_LOCATION, "retry-timer").release();
    if (timeout > Duration::Zero()) {
      GRPC_CARES_TRACE_LOG("resolver:%p retrying in %" PRId64 " milliseconds",
                           this, timeout.millis());
    } else {
      GRPC_CARES_TRACE_LOG("resolver:%p retrying immediately", this);
    }
    grpc_timer_init(&next_resolution_timer_, next_try, &on_next_resolution_);
  }
  Unref(DEBUG_LOCATION, "dns-resolving");
  GRPC_ERROR_UNREF(error);
}

void AresClientChannelDNSResolver::MaybeStartResolvingLocked() {
  // If there is an existing timer, the time it fires is the earliest time we
  // can start the next resolution.
  if (have_next_resolution_timer_) return;
  if (last_resolution_timestamp_.has_value()) {
    // InvalidateNow to avoid getting stuck re-initializing this timer
    // in a loop while draining the currently-held WorkSerializer.
    // Also see https://github.com/grpc/grpc/issues/26079.
    ExecCtx::Get()->InvalidateNow();
    const Timestamp earliest_next_resolution =
        *last_resolution_timestamp_ + min_time_between_resolutions_;
    const Duration time_until_next_resolution =
        earliest_next_resolution - ExecCtx::Get()->Now();
    if (time_until_next_resolution > Duration::Zero()) {
      const Duration last_resolution_ago =
          ExecCtx::Get()->Now() - *last_resolution_timestamp_;
      GRPC_CARES_TRACE_LOG(
          "resolver:%p In cooldown from last resolution (from %" PRId64
          " ms ago). Will resolve again in %" PRId64 " ms",
          this, last_resolution_ago.millis(),
          time_until_next_resolution.millis());
      have_next_resolution_timer_ = true;
      // TODO(roth): We currently deal with this ref manually.  Once the
      // new closure API is done, find a way to track this ref with the timer
      // callback as part of the type system.
      Ref(DEBUG_LOCATION, "next_resolution_timer_cooldown").release();
      grpc_timer_init(&next_resolution_timer_,
                      ExecCtx::Get()->Now() + time_until_next_resolution,
                      &on_next_resolution_);
      return;
    }
>>>>>>> d9883c2e
  }
  result.args = grpc_channel_args_copy_and_add(
      resolver_->channel_args(), new_args.data(), new_args.size());
  resolver_->OnRequestComplete(std::move(result));
  Unref(DEBUG_LOCATION, "OnResolved");
}

//
// Factory
//

class AresClientChannelDNSResolverFactory : public ResolverFactory {
 public:
  absl::string_view scheme() const override { return "dns"; }

  bool IsValidUri(const URI& uri) const override {
    if (absl::StripPrefix(uri.path(), "/").empty()) {
      gpr_log(GPR_ERROR, "no server name supplied in dns URI");
      return false;
    }
    return true;
  }

  OrphanablePtr<Resolver> CreateResolver(ResolverArgs args) const override {
    const grpc_channel_args* channel_args = args.args;
    return MakeOrphanable<AresClientChannelDNSResolver>(std::move(args),
                                                        channel_args);
  }
};

class AresDNSResolver : public DNSResolver {
 public:
  class AresRequest : public DNSResolver::Request {
   public:
    AresRequest(
        absl::string_view name, absl::string_view default_port,
        grpc_pollset_set* interested_parties,
        std::function<void(absl::StatusOr<std::vector<grpc_resolved_address>>)>
            on_resolve_address_done)
        : name_(std::string(name)),
          default_port_(std::string(default_port)),
          interested_parties_(interested_parties),
          on_resolve_address_done_(std::move(on_resolve_address_done)) {
      GRPC_CARES_TRACE_LOG("AresRequest:%p ctor", this);
      GRPC_CLOSURE_INIT(&on_dns_lookup_done_, OnDnsLookupDone, this,
                        grpc_schedule_on_exec_ctx);
    }

    ~AresRequest() override {
      GRPC_CARES_TRACE_LOG("AresRequest:%p dtor ares_request_:%p", this,
                           ares_request_.get());
    }

    void Start() override {
      absl::MutexLock lock(&mu_);
      Ref().release();  // ref held by resolution
      ares_request_ = std::unique_ptr<grpc_ares_request>(grpc_dns_lookup_ares(
          "" /* dns_server */, name_.c_str(), default_port_.c_str(),
          interested_parties_, &on_dns_lookup_done_, &addresses_,
          nullptr /* balancer_addresses */, nullptr /* service_config_json */,
          GRPC_DNS_ARES_DEFAULT_QUERY_TIMEOUT_MS));
      GRPC_CARES_TRACE_LOG("AresRequest:%p Start ares_request_:%p", this,
                           ares_request_.get());
    }

    void Orphan() override {
      {
        absl::MutexLock lock(&mu_);
        GRPC_CARES_TRACE_LOG("AresRequest:%p Orphan ares_request_:%p", this,
                             ares_request_.get());
        if (ares_request_ != nullptr) {
          grpc_cancel_ares_request(ares_request_.get());
        }
      }
      Unref();
    }

   private:
    static void OnDnsLookupDone(void* arg, grpc_error_handle error) {
      AresRequest* r = static_cast<AresRequest*>(arg);
      std::vector<grpc_resolved_address> resolved_addresses;
      {
        absl::MutexLock lock(&r->mu_);
        GRPC_CARES_TRACE_LOG("AresRequest:%p OnDnsLookupDone error:%s", r,
                             grpc_error_std_string(error).c_str());
        if (r->addresses_ != nullptr) {
          resolved_addresses.reserve(r->addresses_->size());
          for (const auto& server_address : *r->addresses_) {
            resolved_addresses.push_back(server_address.address());
          }
        }
      }
      if (error == GRPC_ERROR_NONE) {
        // it's safe to run this inline since we've already been scheduled
        // on the ExecCtx
        r->on_resolve_address_done_(std::move(resolved_addresses));
      } else {
        r->on_resolve_address_done_(grpc_error_to_absl_status(error));
      }
      r->Unref();
    }

    // mutex to synchronize access to this object (but not to the ares_request
    // object itself).
    absl::Mutex mu_;
    // the name to resolve
    const std::string name_;
    // the default port to use if name doesn't have one
    const std::string default_port_;
    // parties interested in our I/O
    grpc_pollset_set* const interested_parties_;
    // user-provided completion callback
    const std::function<void(
        absl::StatusOr<std::vector<grpc_resolved_address>>)>
        on_resolve_address_done_;
    // currently resolving addresses
    std::unique_ptr<ServerAddressList> addresses_ ABSL_GUARDED_BY(mu_);
    // closure to call when the resolve_address_ares request completes
    // a closure wrapping on_resolve_address_done, which should be invoked
    // when the grpc_dns_lookup_ares operation is done.
    grpc_closure on_dns_lookup_done_ ABSL_GUARDED_BY(mu_);
    // underlying ares_request that the query is performed on
    std::unique_ptr<grpc_ares_request> ares_request_ ABSL_GUARDED_BY(mu_);
  };

  // gets the singleton instance, possibly creating it first
  static AresDNSResolver* GetOrCreate() {
    static AresDNSResolver* instance = new AresDNSResolver();
    return instance;
  }

  OrphanablePtr<DNSResolver::Request> ResolveName(
      absl::string_view name, absl::string_view default_port,
      grpc_pollset_set* interested_parties,
      std::function<void(absl::StatusOr<std::vector<grpc_resolved_address>>)>
          on_done) override {
    return MakeOrphanable<AresRequest>(name, default_port, interested_parties,
                                       std::move(on_done));
  }

  absl::StatusOr<std::vector<grpc_resolved_address>> ResolveNameBlocking(
      absl::string_view name, absl::string_view default_port) override {
    // TODO(apolcyn): change this to wrap the async version of the c-ares
    // API with a promise, and remove the reference to the previous resolver.
    return default_resolver_->ResolveNameBlocking(name, default_port);
  }

 private:
  // the previous default DNS resolver, used to delegate blocking DNS calls to
  DNSResolver* default_resolver_ = GetDNSResolver();
};

bool ShouldUseAres(const char* resolver_env) {
  return resolver_env == nullptr || strlen(resolver_env) == 0 ||
         gpr_stricmp(resolver_env, "ares") == 0;
}

bool UseAresDnsResolver() {
  static const bool result = []() {
    UniquePtr<char> resolver = GPR_GLOBAL_CONFIG_GET(grpc_dns_resolver);
    bool result = ShouldUseAres(resolver.get());
    if (result) gpr_log(GPR_DEBUG, "Using ares dns resolver");
    return result;
  }();
  return result;
}

}  // namespace

void RegisterAresDnsResolver(CoreConfiguration::Builder* builder) {
  if (UseAresDnsResolver()) {
    builder->resolver_registry()->RegisterResolverFactory(
        absl::make_unique<AresClientChannelDNSResolverFactory>());
  }
}

}  // namespace grpc_core

void grpc_resolver_dns_ares_init() {
  if (grpc_core::UseAresDnsResolver()) {
    address_sorting_init();
    grpc_error_handle error = grpc_ares_init();
    if (error != GRPC_ERROR_NONE) {
      GRPC_LOG_IF_ERROR("grpc_ares_init() failed", error);
      return;
    }
    grpc_core::SetDNSResolver(grpc_core::AresDNSResolver::GetOrCreate());
  }
}

void grpc_resolver_dns_ares_shutdown() {
  if (grpc_core::UseAresDnsResolver()) {
    address_sorting_shutdown();
    grpc_ares_cleanup();
  }
}

#else /* GRPC_ARES == 1 */

namespace grpc_core {
void RegisterAresDnsResolver(CoreConfiguration::Builder*) {}
}  // namespace grpc_core

void grpc_resolver_dns_ares_init() {}

void grpc_resolver_dns_ares_shutdown() {}

#endif /* GRPC_ARES == 1 */<|MERGE_RESOLUTION|>--- conflicted
+++ resolved
@@ -111,22 +111,22 @@
   bool enable_srv_queries_;
   // timeout in milliseconds for active DNS queries
   int query_timeout_ms_;
-<<<<<<< HEAD
 };
 
 AresClientChannelDNSResolver::AresClientChannelDNSResolver(
     ResolverArgs args, const grpc_channel_args* channel_args)
     : PollingResolver(
           std::move(args), channel_args,
-          grpc_channel_args_find_integer(
+          Duration::Milliseconds(grpc_channel_args_find_integer(
               channel_args, GRPC_ARG_DNS_MIN_TIME_BETWEEN_RESOLUTIONS_MS,
-              {1000 * 30, 0, INT_MAX}),
+              {1000 * 30, 0, INT_MAX})),
           BackOff::Options()
-              .set_initial_backoff(GRPC_DNS_INITIAL_CONNECT_BACKOFF_SECONDS *
-                                   1000)
+              .set_initial_backoff(Duration::Milliseconds(
+                  GRPC_DNS_INITIAL_CONNECT_BACKOFF_SECONDS * 1000))
               .set_multiplier(GRPC_DNS_RECONNECT_BACKOFF_MULTIPLIER)
               .set_jitter(GRPC_DNS_RECONNECT_JITTER)
-              .set_max_backoff(GRPC_DNS_RECONNECT_MAX_BACKOFF_SECONDS * 1000),
+              .set_max_backoff(Duration::Milliseconds(
+                  GRPC_DNS_RECONNECT_MAX_BACKOFF_SECONDS * 1000)),
           &grpc_trace_cares_resolver),
       request_service_config_(!grpc_channel_args_find_bool(
           channel_args, GRPC_ARG_SERVICE_CONFIG_DISABLE_RESOLUTION, true)),
@@ -135,65 +135,6 @@
       query_timeout_ms_(grpc_channel_args_find_integer(
           channel_args, GRPC_ARG_DNS_ARES_QUERY_TIMEOUT_MS,
           {GRPC_DNS_ARES_DEFAULT_QUERY_TIMEOUT_MS, 0, INT_MAX})) {}
-=======
-  /// min interval between DNS requests
-  Duration min_time_between_resolutions_;
-
-  /// closures used by the work_serializer
-  grpc_closure on_next_resolution_;
-  grpc_closure on_resolved_;
-  /// are we currently resolving?
-  bool resolving_ = false;
-  /// the pending resolving request
-  grpc_ares_request* pending_request_ = nullptr;
-  /// next resolution timer
-  bool have_next_resolution_timer_ = false;
-  grpc_timer next_resolution_timer_;
-  /// timestamp of last DNS request
-  absl::optional<Timestamp> last_resolution_timestamp_;
-  /// retry backoff state
-  BackOff backoff_;
-  /// currently resolving backend addresses
-  std::unique_ptr<ServerAddressList> addresses_;
-  /// currently resolving balancer addresses
-  std::unique_ptr<ServerAddressList> balancer_addresses_;
-  /// currently resolving service config
-  char* service_config_json_ = nullptr;
-  // has shutdown been initiated
-  bool shutdown_initiated_ = false;
-};
-
-AresClientChannelDNSResolver::AresClientChannelDNSResolver(ResolverArgs args)
-    : dns_server_(args.uri.authority()),
-      name_to_resolve_(absl::StripPrefix(args.uri.path(), "/")),
-      channel_args_(grpc_channel_args_copy(args.args)),
-      work_serializer_(std::move(args.work_serializer)),
-      result_handler_(std::move(args.result_handler)),
-      interested_parties_(args.pollset_set),
-      request_service_config_(!grpc_channel_args_find_bool(
-          channel_args_, GRPC_ARG_SERVICE_CONFIG_DISABLE_RESOLUTION, true)),
-      enable_srv_queries_(grpc_channel_args_find_bool(
-          channel_args_, GRPC_ARG_DNS_ENABLE_SRV_QUERIES, false)),
-      query_timeout_ms_(grpc_channel_args_find_integer(
-          channel_args_, GRPC_ARG_DNS_ARES_QUERY_TIMEOUT_MS,
-          {GRPC_DNS_ARES_DEFAULT_QUERY_TIMEOUT_MS, 0, INT_MAX})),
-      min_time_between_resolutions_(
-          Duration::Milliseconds(grpc_channel_args_find_integer(
-              channel_args_, GRPC_ARG_DNS_MIN_TIME_BETWEEN_RESOLUTIONS_MS,
-              {1000 * 30, 0, INT_MAX}))),
-      backoff_(BackOff::Options()
-                   .set_initial_backoff(Duration::Milliseconds(
-                       GRPC_DNS_INITIAL_CONNECT_BACKOFF_SECONDS))
-                   .set_multiplier(GRPC_DNS_RECONNECT_BACKOFF_MULTIPLIER)
-                   .set_jitter(GRPC_DNS_RECONNECT_JITTER)
-                   .set_max_backoff(Duration::Milliseconds(
-                       GRPC_DNS_RECONNECT_MAX_BACKOFF_SECONDS))) {
-  // Closure initialization.
-  GRPC_CLOSURE_INIT(&on_next_resolution_, OnNextResolution, this,
-                    grpc_schedule_on_exec_ctx);
-  GRPC_CLOSURE_INIT(&on_resolved_, OnResolved, this, grpc_schedule_on_exec_ctx);
-}
->>>>>>> d9883c2e
 
 AresClientChannelDNSResolver::~AresClientChannelDNSResolver() {
   GRPC_CARES_TRACE_LOG("resolver:%p destroying AresClientChannelDNSResolver",
@@ -349,69 +290,6 @@
                      ": ", error_message));
     result.addresses = status;
     result.service_config = status;
-<<<<<<< HEAD
-=======
-    result.args = grpc_channel_args_copy(channel_args_);
-    result_handler_->ReportResult(std::move(result));
-    // Set retry timer.
-    // InvalidateNow to avoid getting stuck re-initializing this timer
-    // in a loop while draining the currently-held WorkSerializer.
-    // Also see https://github.com/grpc/grpc/issues/26079.
-    ExecCtx::Get()->InvalidateNow();
-    Timestamp next_try = backoff_.NextAttemptTime();
-    Duration timeout = next_try - ExecCtx::Get()->Now();
-    GRPC_CARES_TRACE_LOG("resolver:%p dns resolution failed (will retry): %s",
-                         this, grpc_error_std_string(error).c_str());
-    GPR_ASSERT(!have_next_resolution_timer_);
-    have_next_resolution_timer_ = true;
-    // TODO(roth): We currently deal with this ref manually.  Once the
-    // new closure API is done, find a way to track this ref with the timer
-    // callback as part of the type system.
-    Ref(DEBUG_LOCATION, "retry-timer").release();
-    if (timeout > Duration::Zero()) {
-      GRPC_CARES_TRACE_LOG("resolver:%p retrying in %" PRId64 " milliseconds",
-                           this, timeout.millis());
-    } else {
-      GRPC_CARES_TRACE_LOG("resolver:%p retrying immediately", this);
-    }
-    grpc_timer_init(&next_resolution_timer_, next_try, &on_next_resolution_);
-  }
-  Unref(DEBUG_LOCATION, "dns-resolving");
-  GRPC_ERROR_UNREF(error);
-}
-
-void AresClientChannelDNSResolver::MaybeStartResolvingLocked() {
-  // If there is an existing timer, the time it fires is the earliest time we
-  // can start the next resolution.
-  if (have_next_resolution_timer_) return;
-  if (last_resolution_timestamp_.has_value()) {
-    // InvalidateNow to avoid getting stuck re-initializing this timer
-    // in a loop while draining the currently-held WorkSerializer.
-    // Also see https://github.com/grpc/grpc/issues/26079.
-    ExecCtx::Get()->InvalidateNow();
-    const Timestamp earliest_next_resolution =
-        *last_resolution_timestamp_ + min_time_between_resolutions_;
-    const Duration time_until_next_resolution =
-        earliest_next_resolution - ExecCtx::Get()->Now();
-    if (time_until_next_resolution > Duration::Zero()) {
-      const Duration last_resolution_ago =
-          ExecCtx::Get()->Now() - *last_resolution_timestamp_;
-      GRPC_CARES_TRACE_LOG(
-          "resolver:%p In cooldown from last resolution (from %" PRId64
-          " ms ago). Will resolve again in %" PRId64 " ms",
-          this, last_resolution_ago.millis(),
-          time_until_next_resolution.millis());
-      have_next_resolution_timer_ = true;
-      // TODO(roth): We currently deal with this ref manually.  Once the
-      // new closure API is done, find a way to track this ref with the timer
-      // callback as part of the type system.
-      Ref(DEBUG_LOCATION, "next_resolution_timer_cooldown").release();
-      grpc_timer_init(&next_resolution_timer_,
-                      ExecCtx::Get()->Now() + time_until_next_resolution,
-                      &on_next_resolution_);
-      return;
-    }
->>>>>>> d9883c2e
   }
   result.args = grpc_channel_args_copy_and_add(
       resolver_->channel_args(), new_args.data(), new_args.size());
