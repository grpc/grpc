--- conflicted
+++ resolved
@@ -366,7 +366,6 @@
   } else {
     GRPC_CARES_TRACE_LOG("resolver:%p dns resolution failed: %s", this,
                          grpc_error_std_string(error).c_str());
-<<<<<<< HEAD
     std::string error_message;
     grpc_error_get_str(error, GRPC_ERROR_STR_DESCRIPTION, &error_message);
     absl::Status status = absl::UnavailableError(absl::StrCat(
@@ -375,14 +374,6 @@
     result.addresses = status;
     result.service_config = status;
     result_handler_->ReportResult(std::move(result));
-=======
-    std::string error_message =
-        absl::StrCat("DNS resolution failed for ", name_to_resolve_);
-    result_handler_->ReturnError(grpc_error_set_int(
-        GRPC_ERROR_CREATE_REFERENCING_FROM_COPIED_STRING(error_message.c_str(),
-                                                         &error, 1),
-        GRPC_ERROR_INT_GRPC_STATUS, GRPC_STATUS_UNAVAILABLE));
->>>>>>> c6b9483a
     // Set retry timer.
     // InvalidateNow to avoid getting stuck re-initializing this timer
     // in a loop while draining the currently-held WorkSerializer.
