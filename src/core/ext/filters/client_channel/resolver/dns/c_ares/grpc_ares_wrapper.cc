--- conflicted
+++ resolved
@@ -1098,7 +1098,6 @@
  * grpc_resolve_address_ares related structs and functions
  */
 
-<<<<<<< HEAD
 class ResolveAddressAresRequest : public grpc_core::AsyncResolveAddress {
  public:
   ResolveAddressAresRequest(
@@ -1158,9 +1157,6 @@
     grpc_core::ExecCtx::Run(DEBUG_LOCATION, r->on_resolve_address_done_, error);
   }
 
-=======
-typedef struct grpc_resolve_address_ares_request {
->>>>>>> 0427e551
   /** the pointer to receive the resolved addresses */
   grpc_resolved_addresses** addrs_out_;
   /** currently resolving addresses */
@@ -1168,7 +1164,6 @@
   /** closure to call when the resolve_address_ares request completes */
   grpc_closure* on_resolve_address_done_;
   /** a closure wrapping on_resolve_address_done, which should be invoked when
-<<<<<<< HEAD
      the grpc_dns_lookup_ares_locked operation is done. */
   grpc_closure on_dns_lookup_done_;
   /* underlying ares_request that the query is performed on */
@@ -1178,66 +1173,6 @@
 } // namespace grpc_core
 
 grpc_core::OrphanablePtr<grpc_core::AsyncResolveAddress> (*grpc_resolve_address_ares)(
-=======
-     the grpc_dns_lookup_ares operation is done. */
-  grpc_closure on_dns_lookup_done;
-  /* target name */
-  const char* name;
-  /* default port to use if none is specified */
-  const char* default_port;
-  /* pollset_set to be driven by */
-  grpc_pollset_set* interested_parties;
-  /* underlying ares_request that the query is performed on */
-  grpc_ares_request* ares_request = nullptr;
-} grpc_resolve_address_ares_request;
-
-static void on_dns_lookup_done(void* arg, grpc_error_handle error) {
-  grpc_resolve_address_ares_request* r =
-      static_cast<grpc_resolve_address_ares_request*>(arg);
-  delete r->ares_request;
-  grpc_resolved_addresses** resolved_addresses = r->addrs_out;
-  if (r->addresses == nullptr || r->addresses->empty()) {
-    *resolved_addresses = nullptr;
-  } else {
-    *resolved_addresses = static_cast<grpc_resolved_addresses*>(
-        gpr_zalloc(sizeof(grpc_resolved_addresses)));
-    (*resolved_addresses)->naddrs = r->addresses->size();
-    (*resolved_addresses)->addrs =
-        static_cast<grpc_resolved_address*>(gpr_zalloc(
-            sizeof(grpc_resolved_address) * (*resolved_addresses)->naddrs));
-    for (size_t i = 0; i < (*resolved_addresses)->naddrs; ++i) {
-      memcpy(&(*resolved_addresses)->addrs[i], &(*r->addresses)[i].address(),
-             sizeof(grpc_resolved_address));
-    }
-  }
-  (void)GRPC_ERROR_REF(error);
-  grpc_core::ExecCtx::Run(DEBUG_LOCATION, r->on_resolve_address_done, error);
-  delete r;
-}
-
-static void grpc_resolve_address_ares_impl(const char* name,
-                                           const char* default_port,
-                                           grpc_pollset_set* interested_parties,
-                                           grpc_closure* on_done,
-                                           grpc_resolved_addresses** addrs) {
-  grpc_resolve_address_ares_request* r =
-      new grpc_resolve_address_ares_request();
-  r->addrs_out = addrs;
-  r->on_resolve_address_done = on_done;
-  r->name = name;
-  r->default_port = default_port;
-  r->interested_parties = interested_parties;
-  GRPC_CLOSURE_INIT(&r->on_dns_lookup_done, on_dns_lookup_done, r,
-                    grpc_schedule_on_exec_ctx);
-  r->ares_request = grpc_dns_lookup_ares(
-      nullptr /* dns_server */, name, default_port, interested_parties,
-      &r->on_dns_lookup_done, &r->addresses, nullptr /* balancer_addresses */,
-      nullptr /* service_config_json */,
-      GRPC_DNS_ARES_DEFAULT_QUERY_TIMEOUT_MS);
-}
-
-void (*grpc_resolve_address_ares)(
->>>>>>> 0427e551
     const char* name, const char* default_port,
     grpc_pollset_set* interested_parties, grpc_closure* on_done,
     grpc_resolved_addresses** addrs) = grpc_core::ResolveAddressAresRequest::ResolveAddress;